/* Execute compiled code */

/* XXX TO DO:
   XXX speed up searching for keywords by using a dictionary
   XXX document it!
   */

/* enable more aggressive intra-module optimizations, where available */
/* affects both release and debug builds - see bpo-43271 */
#define PY_LOCAL_AGGRESSIVE

#include "Python.h"
#include "pycore_abstract.h"      // _PyIndex_Check()
#include "pycore_call.h"          // _PyObject_FastCallDictTstate()
#include "pycore_ceval.h"         // _PyEval_SignalAsyncExc()
#include "pycore_code.h"
#include "pycore_function.h"
#include "pycore_initconfig.h"    // _PyStatus_OK()
#include "pycore_long.h"          // _PyLong_GetZero()
#include "pycore_object.h"        // _PyObject_GC_TRACK()
#include "pycore_moduleobject.h"  // PyModuleObject
#include "pycore_pyerrors.h"      // _PyErr_Fetch()
#include "pycore_pylifecycle.h"   // _PyErr_Print()
#include "pycore_pymem.h"         // _PyMem_IsPtrFreed()
#include "pycore_pystate.h"       // _PyInterpreterState_GET()
#include "pycore_sysmodule.h"     // _PySys_Audit()
#include "pycore_tuple.h"         // _PyTuple_ITEMS()

#include "code.h"
#include "pycore_dict.h"
#include "dictobject.h"
#include "frameobject.h"
#include "pycore_frame.h"
#include "opcode.h"
#include "pydtrace.h"
#include "setobject.h"
#include "structmember.h"         // struct PyMemberDef, T_OFFSET_EX

#include <ctype.h>
#include <stdbool.h>

#ifdef Py_DEBUG
   /* For debugging the interpreter: */
#  define LLTRACE  1      /* Low-level trace feature */
#endif

#if !defined(Py_BUILD_CORE)
#  error "ceval.c must be build with Py_BUILD_CORE define for best performance"
#endif

/* Forward declarations */
static PyObject *trace_call_function(
    PyThreadState *tstate, PyObject *callable, PyObject **stack,
    Py_ssize_t oparg, PyObject *kwnames);
static PyObject * do_call_core(
    PyThreadState *tstate, PyObject *func,
    PyObject *callargs, PyObject *kwdict, int use_tracing);

#ifdef LLTRACE
static int lltrace;
static int prtrace(PyThreadState *, PyObject *, const char *);
static void lltrace_instruction(_Py_framedata *fdata, int opcode, int oparg)
{
    if (HAS_ARG(opcode)) {
        printf("%d: %d, %d\n",
                fdata->lasti, opcode, oparg);
    }
    else {
        printf("%d: %d\n",
                fdata->lasti, opcode);
    }
}
#endif
static int call_trace(Py_tracefunc, PyObject *,
                      PyThreadState *, _Py_framedata *,
                      int, PyObject *);
static int call_trace_protected(Py_tracefunc, PyObject *,
                                PyThreadState *, _Py_framedata *,
                                int, PyObject *);
static void call_exc_trace(Py_tracefunc, PyObject *,
                           PyThreadState *, _Py_framedata *);
static int maybe_call_line_trace(Py_tracefunc, PyObject *,
                                 PyThreadState *, _Py_framedata *, int);
static void maybe_dtrace_line(_Py_framedata *, PyTraceInfo *, int);
static void dtrace_function_entry(_Py_framedata *);
static void dtrace_function_return(_Py_framedata *);

static PyObject * import_name(PyThreadState *, _Py_framedata *,
                              PyObject *, PyObject *, PyObject *);
static PyObject * import_from(PyThreadState *, PyObject *, PyObject *);
static int import_all_from(PyThreadState *, PyObject *, PyObject *);
static void format_exc_check_arg(PyThreadState *, PyObject *, const char *, PyObject *);
static void format_exc_unbound(PyThreadState *tstate, PyCodeObject *co, int oparg);
static int check_args_iterable(PyThreadState *, PyObject *func, PyObject *vararg);
static int check_except_type_valid(PyThreadState *tstate, PyObject* right);
static int check_except_star_type_valid(PyThreadState *tstate, PyObject* right);
static void format_kwargs_error(PyThreadState *, PyObject *func, PyObject *kwargs);
static void format_awaitable_error(PyThreadState *, PyTypeObject *, int);
static int get_exception_handler(PyCodeObject *, int, int*, int*, int*);
static _Py_framedata *
_PyEvalFramePushAndInit(PyThreadState *tstate, PyFunctionObject *func,
                        PyObject *locals, PyObject* const* args,
                        size_t argcount, PyObject *kwnames);
static void
_PyEvalFrameClearAndPop(PyThreadState *tstate, _Py_framedata *fdata);

#define NAME_ERROR_MSG \
    "name '%.200s' is not defined"
#define UNBOUNDLOCAL_ERROR_MSG \
    "cannot access local variable '%s' where it is not associated with a value"
#define UNBOUNDFREE_ERROR_MSG \
    "cannot access free variable '%s' where it is not associated with a" \
    " value in enclosing scope"

#ifndef NDEBUG
/* Ensure that tstate is valid: sanity check for PyEval_AcquireThread() and
   PyEval_RestoreThread(). Detect if tstate memory was freed. It can happen
   when a thread continues to run after Python finalization, especially
   daemon threads. */
static int
is_tstate_valid(PyThreadState *tstate)
{
    assert(!_PyMem_IsPtrFreed(tstate));
    assert(!_PyMem_IsPtrFreed(tstate->interp));
    return 1;
}
#endif


/* This can set eval_breaker to 0 even though gil_drop_request became
   1.  We believe this is all right because the eval loop will release
   the GIL eventually anyway. */
static inline void
COMPUTE_EVAL_BREAKER(PyInterpreterState *interp,
                     struct _ceval_runtime_state *ceval,
                     struct _ceval_state *ceval2)
{
    _Py_atomic_store_relaxed(&ceval2->eval_breaker,
        _Py_atomic_load_relaxed(&ceval2->gil_drop_request)
        | (_Py_atomic_load_relaxed(&ceval->signals_pending)
           && _Py_ThreadCanHandleSignals(interp))
        | (_Py_atomic_load_relaxed(&ceval2->pending.calls_to_do)
           && _Py_ThreadCanHandlePendingCalls())
        | ceval2->pending.async_exc);
}


static inline void
SET_GIL_DROP_REQUEST(PyInterpreterState *interp)
{
    struct _ceval_state *ceval2 = &interp->ceval;
    _Py_atomic_store_relaxed(&ceval2->gil_drop_request, 1);
    _Py_atomic_store_relaxed(&ceval2->eval_breaker, 1);
}


static inline void
RESET_GIL_DROP_REQUEST(PyInterpreterState *interp)
{
    struct _ceval_runtime_state *ceval = &interp->runtime->ceval;
    struct _ceval_state *ceval2 = &interp->ceval;
    _Py_atomic_store_relaxed(&ceval2->gil_drop_request, 0);
    COMPUTE_EVAL_BREAKER(interp, ceval, ceval2);
}


static inline void
SIGNAL_PENDING_CALLS(PyInterpreterState *interp)
{
    struct _ceval_runtime_state *ceval = &interp->runtime->ceval;
    struct _ceval_state *ceval2 = &interp->ceval;
    _Py_atomic_store_relaxed(&ceval2->pending.calls_to_do, 1);
    COMPUTE_EVAL_BREAKER(interp, ceval, ceval2);
}


static inline void
UNSIGNAL_PENDING_CALLS(PyInterpreterState *interp)
{
    struct _ceval_runtime_state *ceval = &interp->runtime->ceval;
    struct _ceval_state *ceval2 = &interp->ceval;
    _Py_atomic_store_relaxed(&ceval2->pending.calls_to_do, 0);
    COMPUTE_EVAL_BREAKER(interp, ceval, ceval2);
}


static inline void
SIGNAL_PENDING_SIGNALS(PyInterpreterState *interp, int force)
{
    struct _ceval_runtime_state *ceval = &interp->runtime->ceval;
    struct _ceval_state *ceval2 = &interp->ceval;
    _Py_atomic_store_relaxed(&ceval->signals_pending, 1);
    if (force) {
        _Py_atomic_store_relaxed(&ceval2->eval_breaker, 1);
    }
    else {
        /* eval_breaker is not set to 1 if thread_can_handle_signals() is false */
        COMPUTE_EVAL_BREAKER(interp, ceval, ceval2);
    }
}


static inline void
UNSIGNAL_PENDING_SIGNALS(PyInterpreterState *interp)
{
    struct _ceval_runtime_state *ceval = &interp->runtime->ceval;
    struct _ceval_state *ceval2 = &interp->ceval;
    _Py_atomic_store_relaxed(&ceval->signals_pending, 0);
    COMPUTE_EVAL_BREAKER(interp, ceval, ceval2);
}


static inline void
SIGNAL_ASYNC_EXC(PyInterpreterState *interp)
{
    struct _ceval_state *ceval2 = &interp->ceval;
    ceval2->pending.async_exc = 1;
    _Py_atomic_store_relaxed(&ceval2->eval_breaker, 1);
}


static inline void
UNSIGNAL_ASYNC_EXC(PyInterpreterState *interp)
{
    struct _ceval_runtime_state *ceval = &interp->runtime->ceval;
    struct _ceval_state *ceval2 = &interp->ceval;
    ceval2->pending.async_exc = 0;
    COMPUTE_EVAL_BREAKER(interp, ceval, ceval2);
}


#ifdef HAVE_ERRNO_H
#include <errno.h>
#endif
#include "ceval_gil.h"

void _Py_NO_RETURN
_Py_FatalError_TstateNULL(const char *func)
{
    _Py_FatalErrorFunc(func,
                       "the function must be called with the GIL held, "
                       "but the GIL is released "
                       "(the current Python thread state is NULL)");
}

#ifdef EXPERIMENTAL_ISOLATED_SUBINTERPRETERS
int
_PyEval_ThreadsInitialized(PyInterpreterState *interp)
{
    return gil_created(&interp->ceval.gil);
}

int
PyEval_ThreadsInitialized(void)
{
    // Fatal error if there is no current interpreter
    PyInterpreterState *interp = PyInterpreterState_Get();
    return _PyEval_ThreadsInitialized(interp);
}
#else
int
_PyEval_ThreadsInitialized(_PyRuntimeState *runtime)
{
    return gil_created(&runtime->ceval.gil);
}

int
PyEval_ThreadsInitialized(void)
{
    _PyRuntimeState *runtime = &_PyRuntime;
    return _PyEval_ThreadsInitialized(runtime);
}
#endif

PyStatus
_PyEval_InitGIL(PyThreadState *tstate)
{
#ifndef EXPERIMENTAL_ISOLATED_SUBINTERPRETERS
    if (!_Py_IsMainInterpreter(tstate->interp)) {
        /* Currently, the GIL is shared by all interpreters,
           and only the main interpreter is responsible to create
           and destroy it. */
        return _PyStatus_OK();
    }
#endif

#ifdef EXPERIMENTAL_ISOLATED_SUBINTERPRETERS
    struct _gil_runtime_state *gil = &tstate->interp->ceval.gil;
#else
    struct _gil_runtime_state *gil = &tstate->interp->runtime->ceval.gil;
#endif
    assert(!gil_created(gil));

    PyThread_init_thread();
    create_gil(gil);

    take_gil(tstate);

    assert(gil_created(gil));
    return _PyStatus_OK();
}

void
_PyEval_FiniGIL(PyInterpreterState *interp)
{
#ifndef EXPERIMENTAL_ISOLATED_SUBINTERPRETERS
    if (!_Py_IsMainInterpreter(interp)) {
        /* Currently, the GIL is shared by all interpreters,
           and only the main interpreter is responsible to create
           and destroy it. */
        return;
    }
#endif

#ifdef EXPERIMENTAL_ISOLATED_SUBINTERPRETERS
    struct _gil_runtime_state *gil = &interp->ceval.gil;
#else
    struct _gil_runtime_state *gil = &interp->runtime->ceval.gil;
#endif
    if (!gil_created(gil)) {
        /* First Py_InitializeFromConfig() call: the GIL doesn't exist
           yet: do nothing. */
        return;
    }

    destroy_gil(gil);
    assert(!gil_created(gil));
}

void
PyEval_InitThreads(void)
{
    /* Do nothing: kept for backward compatibility */
}

void
_PyEval_Fini(void)
{
#ifdef Py_STATS
    _Py_PrintSpecializationStats(1);
#endif
}

void
PyEval_AcquireLock(void)
{
    _PyRuntimeState *runtime = &_PyRuntime;
    PyThreadState *tstate = _PyRuntimeState_GetThreadState(runtime);
    _Py_EnsureTstateNotNULL(tstate);

    take_gil(tstate);
}

void
PyEval_ReleaseLock(void)
{
    _PyRuntimeState *runtime = &_PyRuntime;
    PyThreadState *tstate = _PyRuntimeState_GetThreadState(runtime);
    /* This function must succeed when the current thread state is NULL.
       We therefore avoid PyThreadState_Get() which dumps a fatal error
       in debug mode. */
    struct _ceval_runtime_state *ceval = &runtime->ceval;
    struct _ceval_state *ceval2 = &tstate->interp->ceval;
    drop_gil(ceval, ceval2, tstate);
}

void
_PyEval_ReleaseLock(PyThreadState *tstate)
{
    struct _ceval_runtime_state *ceval = &tstate->interp->runtime->ceval;
    struct _ceval_state *ceval2 = &tstate->interp->ceval;
    drop_gil(ceval, ceval2, tstate);
}

void
PyEval_AcquireThread(PyThreadState *tstate)
{
    _Py_EnsureTstateNotNULL(tstate);

    take_gil(tstate);

    struct _gilstate_runtime_state *gilstate = &tstate->interp->runtime->gilstate;
#ifdef EXPERIMENTAL_ISOLATED_SUBINTERPRETERS
    (void)_PyThreadState_Swap(gilstate, tstate);
#else
    if (_PyThreadState_Swap(gilstate, tstate) != NULL) {
        Py_FatalError("non-NULL old thread state");
    }
#endif
}

void
PyEval_ReleaseThread(PyThreadState *tstate)
{
    assert(is_tstate_valid(tstate));

    _PyRuntimeState *runtime = tstate->interp->runtime;
    PyThreadState *new_tstate = _PyThreadState_Swap(&runtime->gilstate, NULL);
    if (new_tstate != tstate) {
        Py_FatalError("wrong thread state");
    }
    struct _ceval_runtime_state *ceval = &runtime->ceval;
    struct _ceval_state *ceval2 = &tstate->interp->ceval;
    drop_gil(ceval, ceval2, tstate);
}

#ifdef HAVE_FORK
/* This function is called from PyOS_AfterFork_Child to destroy all threads
   which are not running in the child process, and clear internal locks
   which might be held by those threads. */
PyStatus
_PyEval_ReInitThreads(PyThreadState *tstate)
{
    _PyRuntimeState *runtime = tstate->interp->runtime;

#ifdef EXPERIMENTAL_ISOLATED_SUBINTERPRETERS
    struct _gil_runtime_state *gil = &tstate->interp->ceval.gil;
#else
    struct _gil_runtime_state *gil = &runtime->ceval.gil;
#endif
    if (!gil_created(gil)) {
        return _PyStatus_OK();
    }
    recreate_gil(gil);

    take_gil(tstate);

    struct _pending_calls *pending = &tstate->interp->ceval.pending;
    if (_PyThread_at_fork_reinit(&pending->lock) < 0) {
        return _PyStatus_ERR("Can't reinitialize pending calls lock");
    }

    /* Destroy all threads except the current one */
    _PyThreadState_DeleteExcept(runtime, tstate);
    return _PyStatus_OK();
}
#endif

/* This function is used to signal that async exceptions are waiting to be
   raised. */

void
_PyEval_SignalAsyncExc(PyInterpreterState *interp)
{
    SIGNAL_ASYNC_EXC(interp);
}

PyThreadState *
PyEval_SaveThread(void)
{
    _PyRuntimeState *runtime = &_PyRuntime;
#ifdef EXPERIMENTAL_ISOLATED_SUBINTERPRETERS
    PyThreadState *old_tstate = _PyThreadState_GET();
    PyThreadState *tstate = _PyThreadState_Swap(&runtime->gilstate, old_tstate);
#else
    PyThreadState *tstate = _PyThreadState_Swap(&runtime->gilstate, NULL);
#endif
    _Py_EnsureTstateNotNULL(tstate);

    struct _ceval_runtime_state *ceval = &runtime->ceval;
    struct _ceval_state *ceval2 = &tstate->interp->ceval;
#ifdef EXPERIMENTAL_ISOLATED_SUBINTERPRETERS
    assert(gil_created(&ceval2->gil));
#else
    assert(gil_created(&ceval->gil));
#endif
    drop_gil(ceval, ceval2, tstate);
    return tstate;
}

void
PyEval_RestoreThread(PyThreadState *tstate)
{
    _Py_EnsureTstateNotNULL(tstate);

    take_gil(tstate);

    struct _gilstate_runtime_state *gilstate = &tstate->interp->runtime->gilstate;
    _PyThreadState_Swap(gilstate, tstate);
}


/* Mechanism whereby asynchronously executing callbacks (e.g. UNIX
   signal handlers or Mac I/O completion routines) can schedule calls
   to a function to be called synchronously.
   The synchronous function is called with one void* argument.
   It should return 0 for success or -1 for failure -- failure should
   be accompanied by an exception.

   If registry succeeds, the registry function returns 0; if it fails
   (e.g. due to too many pending calls) it returns -1 (without setting
   an exception condition).

   Note that because registry may occur from within signal handlers,
   or other asynchronous events, calling malloc() is unsafe!

   Any thread can schedule pending calls, but only the main thread
   will execute them.
   There is no facility to schedule calls to a particular thread, but
   that should be easy to change, should that ever be required.  In
   that case, the static variables here should go into the python
   threadstate.
*/

void
_PyEval_SignalReceived(PyInterpreterState *interp)
{
#ifdef MS_WINDOWS
    // bpo-42296: On Windows, _PyEval_SignalReceived() is called from a signal
    // handler which can run in a thread different than the Python thread, in
    // which case _Py_ThreadCanHandleSignals() is wrong. Ignore
    // _Py_ThreadCanHandleSignals() and always set eval_breaker to 1.
    //
    // The next eval_frame_handle_pending() call will call
    // _Py_ThreadCanHandleSignals() to recompute eval_breaker.
    int force = 1;
#else
    int force = 0;
#endif
    /* bpo-30703: Function called when the C signal handler of Python gets a
       signal. We cannot queue a callback using _PyEval_AddPendingCall() since
       that function is not async-signal-safe. */
    SIGNAL_PENDING_SIGNALS(interp, force);
}

/* Push one item onto the queue while holding the lock. */
static int
_push_pending_call(struct _pending_calls *pending,
                   int (*func)(void *), void *arg)
{
    int i = pending->last;
    int j = (i + 1) % NPENDINGCALLS;
    if (j == pending->first) {
        return -1; /* Queue full */
    }
    pending->calls[i].func = func;
    pending->calls[i].arg = arg;
    pending->last = j;
    return 0;
}

/* Pop one item off the queue while holding the lock. */
static void
_pop_pending_call(struct _pending_calls *pending,
                  int (**func)(void *), void **arg)
{
    int i = pending->first;
    if (i == pending->last) {
        return; /* Queue empty */
    }

    *func = pending->calls[i].func;
    *arg = pending->calls[i].arg;
    pending->first = (i + 1) % NPENDINGCALLS;
}

/* This implementation is thread-safe.  It allows
   scheduling to be made from any thread, and even from an executing
   callback.
 */

int
_PyEval_AddPendingCall(PyInterpreterState *interp,
                       int (*func)(void *), void *arg)
{
    struct _pending_calls *pending = &interp->ceval.pending;

    /* Ensure that _PyEval_InitPendingCalls() was called
       and that _PyEval_FiniPendingCalls() is not called yet. */
    assert(pending->lock != NULL);

    PyThread_acquire_lock(pending->lock, WAIT_LOCK);
    int result = _push_pending_call(pending, func, arg);
    PyThread_release_lock(pending->lock);

    /* signal main loop */
    SIGNAL_PENDING_CALLS(interp);
    return result;
}

int
Py_AddPendingCall(int (*func)(void *), void *arg)
{
    /* Best-effort to support subinterpreters and calls with the GIL released.

       First attempt _PyThreadState_GET() since it supports subinterpreters.

       If the GIL is released, _PyThreadState_GET() returns NULL . In this
       case, use PyGILState_GetThisThreadState() which works even if the GIL
       is released.

       Sadly, PyGILState_GetThisThreadState() doesn't support subinterpreters:
       see bpo-10915 and bpo-15751.

       Py_AddPendingCall() doesn't require the caller to hold the GIL. */
    PyThreadState *tstate = _PyThreadState_GET();
    if (tstate == NULL) {
        tstate = PyGILState_GetThisThreadState();
    }

    PyInterpreterState *interp;
    if (tstate != NULL) {
        interp = tstate->interp;
    }
    else {
        /* Last resort: use the main interpreter */
        interp = _PyInterpreterState_Main();
    }
    return _PyEval_AddPendingCall(interp, func, arg);
}

static int
handle_signals(PyThreadState *tstate)
{
    assert(is_tstate_valid(tstate));
    if (!_Py_ThreadCanHandleSignals(tstate->interp)) {
        return 0;
    }

    UNSIGNAL_PENDING_SIGNALS(tstate->interp);
    if (_PyErr_CheckSignalsTstate(tstate) < 0) {
        /* On failure, re-schedule a call to handle_signals(). */
        SIGNAL_PENDING_SIGNALS(tstate->interp, 0);
        return -1;
    }
    return 0;
}

static int
make_pending_calls(PyInterpreterState *interp)
{
    /* only execute pending calls on main thread */
    if (!_Py_ThreadCanHandlePendingCalls()) {
        return 0;
    }

    /* don't perform recursive pending calls */
    static int busy = 0;
    if (busy) {
        return 0;
    }
    busy = 1;

    /* unsignal before starting to call callbacks, so that any callback
       added in-between re-signals */
    UNSIGNAL_PENDING_CALLS(interp);
    int res = 0;

    /* perform a bounded number of calls, in case of recursion */
    struct _pending_calls *pending = &interp->ceval.pending;
    for (int i=0; i<NPENDINGCALLS; i++) {
        int (*func)(void *) = NULL;
        void *arg = NULL;

        /* pop one item off the queue while holding the lock */
        PyThread_acquire_lock(pending->lock, WAIT_LOCK);
        _pop_pending_call(pending, &func, &arg);
        PyThread_release_lock(pending->lock);

        /* having released the lock, perform the callback */
        if (func == NULL) {
            break;
        }
        res = func(arg);
        if (res) {
            goto error;
        }
    }

    busy = 0;
    return res;

error:
    busy = 0;
    SIGNAL_PENDING_CALLS(interp);
    return res;
}

void
_Py_FinishPendingCalls(PyThreadState *tstate)
{
    assert(PyGILState_Check());
    assert(is_tstate_valid(tstate));

    struct _pending_calls *pending = &tstate->interp->ceval.pending;

    if (!_Py_atomic_load_relaxed(&(pending->calls_to_do))) {
        return;
    }

    if (make_pending_calls(tstate->interp) < 0) {
        PyObject *exc, *val, *tb;
        _PyErr_Fetch(tstate, &exc, &val, &tb);
        PyErr_BadInternalCall();
        _PyErr_ChainExceptions(exc, val, tb);
        _PyErr_Print(tstate);
    }
}

/* Py_MakePendingCalls() is a simple wrapper for the sake
   of backward-compatibility. */
int
Py_MakePendingCalls(void)
{
    assert(PyGILState_Check());

    PyThreadState *tstate = _PyThreadState_GET();
    assert(is_tstate_valid(tstate));

    /* Python signal handler doesn't really queue a callback: it only signals
       that a signal was received, see _PyEval_SignalReceived(). */
    int res = handle_signals(tstate);
    if (res != 0) {
        return res;
    }

    res = make_pending_calls(tstate->interp);
    if (res != 0) {
        return res;
    }

    return 0;
}

/* The interpreter's recursion limit */

void
_PyEval_InitRuntimeState(struct _ceval_runtime_state *ceval)
{
#ifndef EXPERIMENTAL_ISOLATED_SUBINTERPRETERS
    _gil_initialize(&ceval->gil);
#endif
}

void
_PyEval_InitState(struct _ceval_state *ceval, PyThread_type_lock pending_lock)
{
    struct _pending_calls *pending = &ceval->pending;
    assert(pending->lock == NULL);

    pending->lock = pending_lock;

#ifdef EXPERIMENTAL_ISOLATED_SUBINTERPRETERS
    _gil_initialize(&ceval->gil);
#endif
}

void
_PyEval_FiniState(struct _ceval_state *ceval)
{
    struct _pending_calls *pending = &ceval->pending;
    if (pending->lock != NULL) {
        PyThread_free_lock(pending->lock);
        pending->lock = NULL;
    }
}

int
Py_GetRecursionLimit(void)
{
    PyInterpreterState *interp = _PyInterpreterState_GET();
    return interp->ceval.recursion_limit;
}

void
Py_SetRecursionLimit(int new_limit)
{
    PyInterpreterState *interp = _PyInterpreterState_GET();
    interp->ceval.recursion_limit = new_limit;
    for (PyThreadState *p = interp->threads.head; p != NULL; p = p->next) {
        int depth = p->recursion_limit - p->recursion_remaining;
        p->recursion_limit = new_limit;
        p->recursion_remaining = new_limit - depth;
    }
}

/* The function _Py_EnterRecursiveCall() only calls _Py_CheckRecursiveCall()
   if the recursion_depth reaches recursion_limit. */
int
_Py_CheckRecursiveCall(PyThreadState *tstate, const char *where)
{
    /* Check against global limit first. */
    int depth = tstate->recursion_limit - tstate->recursion_remaining;
    if (depth < tstate->interp->ceval.recursion_limit) {
        tstate->recursion_limit = tstate->interp->ceval.recursion_limit;
        tstate->recursion_remaining = tstate->recursion_limit - depth;
        assert(tstate->recursion_remaining > 0);
        return 0;
    }
#ifdef USE_STACKCHECK
    if (PyOS_CheckStack()) {
        ++tstate->recursion_remaining;
        _PyErr_SetString(tstate, PyExc_MemoryError, "Stack overflow");
        return -1;
    }
#endif
    if (tstate->recursion_headroom) {
        if (tstate->recursion_remaining < -50) {
            /* Overflowing while handling an overflow. Give up. */
            Py_FatalError("Cannot recover from stack overflow.");
        }
    }
    else {
        if (tstate->recursion_remaining <= 0) {
            tstate->recursion_headroom++;
            _PyErr_Format(tstate, PyExc_RecursionError,
                        "maximum recursion depth exceeded%s",
                        where);
            tstate->recursion_headroom--;
            ++tstate->recursion_remaining;
            return -1;
        }
    }
    return 0;
}


static const binaryfunc binary_ops[] = {
    [NB_ADD] = PyNumber_Add,
    [NB_AND] = PyNumber_And,
    [NB_FLOOR_DIVIDE] = PyNumber_FloorDivide,
    [NB_LSHIFT] = PyNumber_Lshift,
    [NB_MATRIX_MULTIPLY] = PyNumber_MatrixMultiply,
    [NB_MULTIPLY] = PyNumber_Multiply,
    [NB_REMAINDER] = PyNumber_Remainder,
    [NB_OR] = PyNumber_Or,
    [NB_POWER] = _PyNumber_PowerNoMod,
    [NB_RSHIFT] = PyNumber_Rshift,
    [NB_SUBTRACT] = PyNumber_Subtract,
    [NB_TRUE_DIVIDE] = PyNumber_TrueDivide,
    [NB_XOR] = PyNumber_Xor,
    [NB_INPLACE_ADD] = PyNumber_InPlaceAdd,
    [NB_INPLACE_AND] = PyNumber_InPlaceAnd,
    [NB_INPLACE_FLOOR_DIVIDE] = PyNumber_InPlaceFloorDivide,
    [NB_INPLACE_LSHIFT] = PyNumber_InPlaceLshift,
    [NB_INPLACE_MATRIX_MULTIPLY] = PyNumber_InPlaceMatrixMultiply,
    [NB_INPLACE_MULTIPLY] = PyNumber_InPlaceMultiply,
    [NB_INPLACE_REMAINDER] = PyNumber_InPlaceRemainder,
    [NB_INPLACE_OR] = PyNumber_InPlaceOr,
    [NB_INPLACE_POWER] = _PyNumber_InPlacePowerNoMod,
    [NB_INPLACE_RSHIFT] = PyNumber_InPlaceRshift,
    [NB_INPLACE_SUBTRACT] = PyNumber_InPlaceSubtract,
    [NB_INPLACE_TRUE_DIVIDE] = PyNumber_InPlaceTrueDivide,
    [NB_INPLACE_XOR] = PyNumber_InPlaceXor,
};


// PEP 634: Structural Pattern Matching


// Return a tuple of values corresponding to keys, with error checks for
// duplicate/missing keys.
static PyObject*
match_keys(PyThreadState *tstate, PyObject *map, PyObject *keys)
{
    assert(PyTuple_CheckExact(keys));
    Py_ssize_t nkeys = PyTuple_GET_SIZE(keys);
    if (!nkeys) {
        // No keys means no items.
        return PyTuple_New(0);
    }
    PyObject *seen = NULL;
    PyObject *dummy = NULL;
    PyObject *values = NULL;
    PyObject *get = NULL;
    // We use the two argument form of map.get(key, default) for two reasons:
    // - Atomically check for a key and get its value without error handling.
    // - Don't cause key creation or resizing in dict subclasses like
    //   collections.defaultdict that define __missing__ (or similar).
    int meth_found = _PyObject_GetMethod(map, &_Py_ID(get), &get);
    if (get == NULL) {
        goto fail;
    }
    seen = PySet_New(NULL);
    if (seen == NULL) {
        goto fail;
    }
    // dummy = object()
    dummy = _PyObject_CallNoArgs((PyObject *)&PyBaseObject_Type);
    if (dummy == NULL) {
        goto fail;
    }
    values = PyTuple_New(nkeys);
    if (values == NULL) {
        goto fail;
    }
    for (Py_ssize_t i = 0; i < nkeys; i++) {
        PyObject *key = PyTuple_GET_ITEM(keys, i);
        if (PySet_Contains(seen, key) || PySet_Add(seen, key)) {
            if (!_PyErr_Occurred(tstate)) {
                // Seen it before!
                _PyErr_Format(tstate, PyExc_ValueError,
                              "mapping pattern checks duplicate key (%R)", key);
            }
            goto fail;
        }
        PyObject *args[] = { map, key, dummy };
        PyObject *value = NULL;
        if (meth_found) {
            value = PyObject_Vectorcall(get, args, 3, NULL);
        }
        else {
            value = PyObject_Vectorcall(get, &args[1], 2, NULL);
        }
        if (value == NULL) {
            goto fail;
        }
        if (value == dummy) {
            // key not in map!
            Py_DECREF(value);
            Py_DECREF(values);
            // Return None:
            Py_INCREF(Py_None);
            values = Py_None;
            goto done;
        }
        PyTuple_SET_ITEM(values, i, value);
    }
    // Success:
done:
    Py_DECREF(get);
    Py_DECREF(seen);
    Py_DECREF(dummy);
    return values;
fail:
    Py_XDECREF(get);
    Py_XDECREF(seen);
    Py_XDECREF(dummy);
    Py_XDECREF(values);
    return NULL;
}

// Extract a named attribute from the subject, with additional bookkeeping to
// raise TypeErrors for repeated lookups. On failure, return NULL (with no
// error set). Use _PyErr_Occurred(tstate) to disambiguate.
static PyObject*
match_class_attr(PyThreadState *tstate, PyObject *subject, PyObject *type,
                 PyObject *name, PyObject *seen)
{
    assert(PyUnicode_CheckExact(name));
    assert(PySet_CheckExact(seen));
    if (PySet_Contains(seen, name) || PySet_Add(seen, name)) {
        if (!_PyErr_Occurred(tstate)) {
            // Seen it before!
            _PyErr_Format(tstate, PyExc_TypeError,
                          "%s() got multiple sub-patterns for attribute %R",
                          ((PyTypeObject*)type)->tp_name, name);
        }
        return NULL;
    }
    PyObject *attr = PyObject_GetAttr(subject, name);
    if (attr == NULL && _PyErr_ExceptionMatches(tstate, PyExc_AttributeError)) {
        _PyErr_Clear(tstate);
    }
    return attr;
}

// On success (match), return a tuple of extracted attributes. On failure (no
// match), return NULL. Use _PyErr_Occurred(tstate) to disambiguate.
static PyObject*
match_class(PyThreadState *tstate, PyObject *subject, PyObject *type,
            Py_ssize_t nargs, PyObject *kwargs)
{
    if (!PyType_Check(type)) {
        const char *e = "called match pattern must be a type";
        _PyErr_Format(tstate, PyExc_TypeError, e);
        return NULL;
    }
    assert(PyTuple_CheckExact(kwargs));
    // First, an isinstance check:
    if (PyObject_IsInstance(subject, type) <= 0) {
        return NULL;
    }
    // So far so good:
    PyObject *seen = PySet_New(NULL);
    if (seen == NULL) {
        return NULL;
    }
    PyObject *attrs = PyList_New(0);
    if (attrs == NULL) {
        Py_DECREF(seen);
        return NULL;
    }
    // NOTE: From this point on, goto fail on failure:
    PyObject *match_args = NULL;
    // First, the positional subpatterns:
    if (nargs) {
        int match_self = 0;
        match_args = PyObject_GetAttrString(type, "__match_args__");
        if (match_args) {
            if (!PyTuple_CheckExact(match_args)) {
                const char *e = "%s.__match_args__ must be a tuple (got %s)";
                _PyErr_Format(tstate, PyExc_TypeError, e,
                              ((PyTypeObject *)type)->tp_name,
                              Py_TYPE(match_args)->tp_name);
                goto fail;
            }
        }
        else if (_PyErr_ExceptionMatches(tstate, PyExc_AttributeError)) {
            _PyErr_Clear(tstate);
            // _Py_TPFLAGS_MATCH_SELF is only acknowledged if the type does not
            // define __match_args__. This is natural behavior for subclasses:
            // it's as if __match_args__ is some "magic" value that is lost as
            // soon as they redefine it.
            match_args = PyTuple_New(0);
            match_self = PyType_HasFeature((PyTypeObject*)type,
                                            _Py_TPFLAGS_MATCH_SELF);
        }
        else {
            goto fail;
        }
        assert(PyTuple_CheckExact(match_args));
        Py_ssize_t allowed = match_self ? 1 : PyTuple_GET_SIZE(match_args);
        if (allowed < nargs) {
            const char *plural = (allowed == 1) ? "" : "s";
            _PyErr_Format(tstate, PyExc_TypeError,
                          "%s() accepts %d positional sub-pattern%s (%d given)",
                          ((PyTypeObject*)type)->tp_name,
                          allowed, plural, nargs);
            goto fail;
        }
        if (match_self) {
            // Easy. Copy the subject itself, and move on to kwargs.
            PyList_Append(attrs, subject);
        }
        else {
            for (Py_ssize_t i = 0; i < nargs; i++) {
                PyObject *name = PyTuple_GET_ITEM(match_args, i);
                if (!PyUnicode_CheckExact(name)) {
                    _PyErr_Format(tstate, PyExc_TypeError,
                                  "__match_args__ elements must be strings "
                                  "(got %s)", Py_TYPE(name)->tp_name);
                    goto fail;
                }
                PyObject *attr = match_class_attr(tstate, subject, type, name,
                                                  seen);
                if (attr == NULL) {
                    goto fail;
                }
                PyList_Append(attrs, attr);
                Py_DECREF(attr);
            }
        }
        Py_CLEAR(match_args);
    }
    // Finally, the keyword subpatterns:
    for (Py_ssize_t i = 0; i < PyTuple_GET_SIZE(kwargs); i++) {
        PyObject *name = PyTuple_GET_ITEM(kwargs, i);
        PyObject *attr = match_class_attr(tstate, subject, type, name, seen);
        if (attr == NULL) {
            goto fail;
        }
        PyList_Append(attrs, attr);
        Py_DECREF(attr);
    }
    Py_SETREF(attrs, PyList_AsTuple(attrs));
    Py_DECREF(seen);
    return attrs;
fail:
    // We really don't care whether an error was raised or not... that's our
    // caller's problem. All we know is that the match failed.
    Py_XDECREF(match_args);
    Py_DECREF(seen);
    Py_DECREF(attrs);
    return NULL;
}


static int do_raise(PyThreadState *tstate, PyObject *exc, PyObject *cause);
static int exception_group_match(
    PyObject* exc_value, PyObject *match_type,
    PyObject **match, PyObject **rest);

static int unpack_iterable(PyThreadState *, PyObject *, int, int, PyObject **);

PyObject *
PyEval_EvalCode(PyObject *co, PyObject *globals, PyObject *locals)
{
    PyThreadState *tstate = _PyThreadState_GET();
    if (locals == NULL) {
        locals = globals;
    }
    PyObject *builtins = _PyEval_BuiltinsFromGlobals(tstate, globals); // borrowed ref
    if (builtins == NULL) {
        return NULL;
    }
    PyFrameConstructor desc = {
        .fc_globals = globals,
        .fc_builtins = builtins,
        .fc_name = ((PyCodeObject *)co)->co_name,
        .fc_qualname = ((PyCodeObject *)co)->co_name,
        .fc_code = co,
        .fc_defaults = NULL,
        .fc_kwdefaults = NULL,
        .fc_closure = NULL
    };
    PyFunctionObject *func = _PyFunction_FromConstructor(&desc);
    if (func == NULL) {
        return NULL;
    }
    PyObject *res = _PyEval_Vector(tstate, func, locals, NULL, 0, NULL);
    Py_DECREF(func);
    return res;
}


/* Interpreter main loop */

PyObject *
PyEval_EvalFrame(PyFrameObject *f)
{
    /* Function kept for backward compatibility */
    PyThreadState *tstate = _PyThreadState_GET();
    return _PyEval_EvalFrame(tstate, f->f_fdata, 0);
}

PyObject *
PyEval_EvalFrameEx(PyFrameObject *f, int throwflag)
{
    PyThreadState *tstate = _PyThreadState_GET();
    return _PyEval_EvalFrame(tstate, f->f_fdata, throwflag);
}


/* Handle signals, pending calls, GIL drop request
   and asynchronous exception */
static int
eval_frame_handle_pending(PyThreadState *tstate)
{
    _PyRuntimeState * const runtime = &_PyRuntime;
    struct _ceval_runtime_state *ceval = &runtime->ceval;

    /* Pending signals */
    if (_Py_atomic_load_relaxed(&ceval->signals_pending)) {
        if (handle_signals(tstate) != 0) {
            return -1;
        }
    }

    /* Pending calls */
    struct _ceval_state *ceval2 = &tstate->interp->ceval;
    if (_Py_atomic_load_relaxed(&ceval2->pending.calls_to_do)) {
        if (make_pending_calls(tstate->interp) != 0) {
            return -1;
        }
    }

    /* GIL drop request */
    if (_Py_atomic_load_relaxed(&ceval2->gil_drop_request)) {
        /* Give another thread a chance */
        if (_PyThreadState_Swap(&runtime->gilstate, NULL) != tstate) {
            Py_FatalError("tstate mix-up");
        }
        drop_gil(ceval, ceval2, tstate);

        /* Other threads may run now */

        take_gil(tstate);

#ifdef EXPERIMENTAL_ISOLATED_SUBINTERPRETERS
        (void)_PyThreadState_Swap(&runtime->gilstate, tstate);
#else
        if (_PyThreadState_Swap(&runtime->gilstate, tstate) != NULL) {
            Py_FatalError("orphan tstate");
        }
#endif
    }

    /* Check for asynchronous exception. */
    if (tstate->async_exc != NULL) {
        PyObject *exc = tstate->async_exc;
        tstate->async_exc = NULL;
        UNSIGNAL_ASYNC_EXC(tstate->interp);
        _PyErr_SetNone(tstate, exc);
        Py_DECREF(exc);
        return -1;
    }

#ifdef MS_WINDOWS
    // bpo-42296: On Windows, _PyEval_SignalReceived() can be called in a
    // different thread than the Python thread, in which case
    // _Py_ThreadCanHandleSignals() is wrong. Recompute eval_breaker in the
    // current Python thread with the correct _Py_ThreadCanHandleSignals()
    // value. It prevents to interrupt the eval loop at every instruction if
    // the current Python thread cannot handle signals (if
    // _Py_ThreadCanHandleSignals() is false).
    COMPUTE_EVAL_BREAKER(tstate->interp, ceval, ceval2);
#endif

    return 0;
}


/* Computed GOTOs, or
       the-optimization-commonly-but-improperly-known-as-"threaded code"
   using gcc's labels-as-values extension
   (http://gcc.gnu.org/onlinedocs/gcc/Labels-as-Values.html).

   The traditional bytecode evaluation loop uses a "switch" statement, which
   decent compilers will optimize as a single indirect branch instruction
   combined with a lookup table of jump addresses. However, since the
   indirect jump instruction is shared by all opcodes, the CPU will have a
   hard time making the right prediction for where to jump next (actually,
   it will be always wrong except in the uncommon case of a sequence of
   several identical opcodes).

   "Threaded code" in contrast, uses an explicit jump table and an explicit
   indirect jump instruction at the end of each opcode. Since the jump
   instruction is at a different address for each opcode, the CPU will make a
   separate prediction for each of these instructions, which is equivalent to
   predicting the second opcode of each opcode pair. These predictions have
   a much better chance to turn out valid, especially in small bytecode loops.

   A mispredicted branch on a modern CPU flushes the whole pipeline and
   can cost several CPU cycles (depending on the pipeline depth),
   and potentially many more instructions (depending on the pipeline width).
   A correctly predicted branch, however, is nearly free.

   At the time of this writing, the "threaded code" version is up to 15-20%
   faster than the normal "switch" version, depending on the compiler and the
   CPU architecture.

   NOTE: care must be taken that the compiler doesn't try to "optimize" the
   indirect jumps by sharing them between all opcodes. Such optimizations
   can be disabled on gcc by using the -fno-gcse flag (or possibly
   -fno-crossjumping).
*/

/* Use macros rather than inline functions, to make it as clear as possible
 * to the C compiler that the tracing check is a simple test then branch.
 * We want to be sure that the compiler knows this before it generates
 * the CFG.
 */

#ifdef WITH_DTRACE
#define OR_DTRACE_LINE | (PyDTrace_LINE_ENABLED() ? 255 : 0)
#else
#define OR_DTRACE_LINE
#endif

#ifdef HAVE_COMPUTED_GOTOS
    #ifndef USE_COMPUTED_GOTOS
    #define USE_COMPUTED_GOTOS 1
    #endif
#else
    #if defined(USE_COMPUTED_GOTOS) && USE_COMPUTED_GOTOS
    #error "Computed gotos are not supported on this compiler."
    #endif
    #undef USE_COMPUTED_GOTOS
    #define USE_COMPUTED_GOTOS 0
#endif

#ifdef Py_STATS
#define INSTRUCTION_START(op) \
    do { \
        fdata->lasti = INSTR_OFFSET(); \
        next_instr++; \
        OPCODE_EXE_INC(op); \
        _py_stats.opcode_stats[lastopcode].pair_count[op]++; \
        lastopcode = op; \
    } while (0)
#else
#define INSTRUCTION_START(op) fdata->lasti = INSTR_OFFSET(); next_instr++
#endif

#if USE_COMPUTED_GOTOS
#define TARGET(op) TARGET_##op: INSTRUCTION_START(op);
#define DISPATCH_GOTO() goto *opcode_targets[opcode]
#else
#define TARGET(op) case op: INSTRUCTION_START(op);
#define DISPATCH_GOTO() goto dispatch_opcode
#endif

/* PRE_DISPATCH_GOTO() does lltrace if enabled. Normally a no-op */
#ifdef LLTRACE
#define PRE_DISPATCH_GOTO() if (lltrace) { lltrace_instruction(fdata, opcode, oparg); }
#else
#define PRE_DISPATCH_GOTO() ((void)0)
#endif

#define NOTRACE_DISPATCH() \
    { \
        NEXTOPARG(); \
        PRE_DISPATCH_GOTO(); \
        DISPATCH_GOTO(); \
    }

/* Do interpreter dispatch accounting for tracing and instrumentation */
#define DISPATCH() \
    { \
        NEXTOPARG(); \
        PRE_DISPATCH_GOTO(); \
        assert(cframe.use_tracing == 0 || cframe.use_tracing == 255); \
        opcode |= cframe.use_tracing OR_DTRACE_LINE; \
        DISPATCH_GOTO(); \
    }

#define CHECK_EVAL_BREAKER() \
    if (_Py_atomic_load_relaxed(eval_breaker)) { \
        goto handle_eval_breaker; \
    }


/* Tuple access macros */

#ifndef Py_DEBUG
#define GETITEM(v, i) PyTuple_GET_ITEM((PyTupleObject *)(v), (i))
#else
#define GETITEM(v, i) PyTuple_GetItem((v), (i))
#endif

/* Code access macros */

/* The integer overflow is checked by an assertion below. */
#define INSTR_OFFSET() ((int)(next_instr - first_instr))
#define NEXTOPARG()  do { \
        _Py_CODEUNIT word = *next_instr; \
        opcode = _Py_OPCODE(word); \
        oparg = _Py_OPARG(word); \
    } while (0)
#define JUMPTO(x)       (next_instr = first_instr + (x))
#define JUMPBY(x)       (next_instr += (x))

// Skip from a PRECALL over a CALL to the next instruction:
#define SKIP_CALL() \
    JUMPBY(INLINE_CACHE_ENTRIES_PRECALL + 1 + INLINE_CACHE_ENTRIES_CALL)

/* Get opcode and oparg from original instructions, not quickened form. */
#define TRACING_NEXTOPARG() do { \
        _Py_CODEUNIT word = ((_Py_CODEUNIT *)PyBytes_AS_STRING(fdata->code->co_code))[INSTR_OFFSET()]; \
        opcode = _Py_OPCODE(word); \
        oparg = _Py_OPARG(word); \
    } while (0)

/* OpCode prediction macros
    Some opcodes tend to come in pairs thus making it possible to
    predict the second code when the first is run.  For example,
    COMPARE_OP is often followed by POP_JUMP_IF_FALSE or POP_JUMP_IF_TRUE.

    Verifying the prediction costs a single high-speed test of a register
    variable against a constant.  If the pairing was good, then the
    processor's own internal branch predication has a high likelihood of
    success, resulting in a nearly zero-overhead transition to the
    next opcode.  A successful prediction saves a trip through the eval-loop
    including its unpredictable switch-case branch.  Combined with the
    processor's internal branch prediction, a successful PREDICT has the
    effect of making the two opcodes run as if they were a single new opcode
    with the bodies combined.

    If collecting opcode statistics, your choices are to either keep the
    predictions turned-on and interpret the results as if some opcodes
    had been combined or turn-off predictions so that the opcode frequency
    counter updates for both opcodes.

    Opcode prediction is disabled with threaded code, since the latter allows
    the CPU to record separate branch prediction information for each
    opcode.

*/

#define PREDICT_ID(op)          PRED_##op

#if USE_COMPUTED_GOTOS
#define PREDICT(op)             if (0) goto PREDICT_ID(op)
#else
#define PREDICT(op) \
    do { \
        _Py_CODEUNIT word = *next_instr; \
        opcode = _Py_OPCODE(word) | cframe.use_tracing OR_DTRACE_LINE; \
        if (opcode == op) { \
            oparg = _Py_OPARG(word); \
            INSTRUCTION_START(op); \
            goto PREDICT_ID(op); \
        } \
    } while(0)
#endif
#define PREDICTED(op)           PREDICT_ID(op):


/* Stack manipulation macros */

/* The stack can grow at most MAXINT deep, as co_nlocals and
   co_stacksize are ints. */
#define STACK_LEVEL()     ((int)(stack_pointer - _PyFrame_Stackbase(fdata)))
#define EMPTY()           (STACK_LEVEL() == 0)
#define TOP()             (stack_pointer[-1])
#define SECOND()          (stack_pointer[-2])
#define THIRD()           (stack_pointer[-3])
#define FOURTH()          (stack_pointer[-4])
#define PEEK(n)           (stack_pointer[-(n)])
#define SET_TOP(v)        (stack_pointer[-1] = (v))
#define SET_SECOND(v)     (stack_pointer[-2] = (v))
#define BASIC_STACKADJ(n) (stack_pointer += n)
#define BASIC_PUSH(v)     (*stack_pointer++ = (v))
#define BASIC_POP()       (*--stack_pointer)

#ifdef LLTRACE
#define PUSH(v)         { (void)(BASIC_PUSH(v), \
                          lltrace && prtrace(tstate, TOP(), "push")); \
                          assert(STACK_LEVEL() <= fdata->code->co_stacksize); }
#define POP()           ((void)(lltrace && prtrace(tstate, TOP(), "pop")), \
                         BASIC_POP())
#define STACK_GROW(n)   do { \
                          assert(n >= 0); \
                          (void)(BASIC_STACKADJ(n), \
                          lltrace && prtrace(tstate, TOP(), "stackadj")); \
                          assert(STACK_LEVEL() <= fdata->code->co_stacksize); \
                        } while (0)
#define STACK_SHRINK(n) do { \
                            assert(n >= 0); \
                            (void)(lltrace && prtrace(tstate, TOP(), "stackadj")); \
                            (void)(BASIC_STACKADJ(-(n))); \
                            assert(STACK_LEVEL() <= fdata->code->co_stacksize); \
                        } while (0)
#else
#define PUSH(v)                BASIC_PUSH(v)
#define POP()                  BASIC_POP()
#define STACK_GROW(n)          BASIC_STACKADJ(n)
#define STACK_SHRINK(n)        BASIC_STACKADJ(-(n))
#endif

/* Local variable macros */

#define GETLOCAL(i)     (fdata->localsplus[i])

/* The SETLOCAL() macro must not DECREF the local variable in-place and
   then store the new value; it must copy the old value to a temporary
   value, then store the new value, and then DECREF the temporary value.
   This is because it is possible that during the DECREF the frame is
   accessed by other code (e.g. a __del__ method or gc.collect()) and the
   variable would be pointing to already-freed memory. */
#define SETLOCAL(i, value)      do { PyObject *tmp = GETLOCAL(i); \
                                     GETLOCAL(i) = value; \
                                     Py_XDECREF(tmp); } while (0)

#define JUMP_TO_INSTRUCTION(op) goto PREDICT_ID(op)


#define DEOPT_IF(cond, instname) if (cond) { goto instname ## _miss; }

#define UPDATE_PREV_INSTR_OPARG(instr, oparg) ((uint8_t*)(instr))[-1] = (oparg)


#define GLOBALS() fdata->globals
#define BUILTINS() fdata->builtins
#define LOCALS() fdata->locals

/* Shared opcode macros */

// shared by LOAD_ATTR_MODULE and LOAD_METHOD_MODULE
#define LOAD_MODULE_ATTR_OR_METHOD(attr_or_method) \
    _PyAttrCache *cache = (_PyAttrCache *)next_instr; \
    DEOPT_IF(!PyModule_CheckExact(owner), LOAD_##attr_or_method); \
    PyDictObject *dict = (PyDictObject *)((PyModuleObject *)owner)->md_dict; \
    assert(dict != NULL); \
    DEOPT_IF(dict->ma_keys->dk_version != read_u32(cache->version), \
             LOAD_##attr_or_method); \
    assert(dict->ma_keys->dk_kind == DICT_KEYS_UNICODE); \
    assert(cache->index < dict->ma_keys->dk_nentries); \
    PyDictUnicodeEntry *ep = DK_UNICODE_ENTRIES(dict->ma_keys) + cache->index; \
    res = ep->me_value; \
    DEOPT_IF(res == NULL, LOAD_##attr_or_method); \
    STAT_INC(LOAD_##attr_or_method, hit); \
    Py_INCREF(res);

#define TRACE_FUNCTION_EXIT() \
    if (cframe.use_tracing) { \
        if (trace_function_exit(tstate, fdata, retval)) { \
            Py_DECREF(retval); \
            goto exit_unwind; \
        } \
    }

#define DTRACE_FUNCTION_EXIT() \
    if (PyDTrace_FUNCTION_RETURN_ENABLED()) { \
        dtrace_function_return(fdata); \
    }

#define TRACE_FUNCTION_UNWIND()  \
    if (cframe.use_tracing) { \
        /* Since we are already unwinding, \
         * we dont't care if this raises */ \
        trace_function_exit(tstate, fdata, NULL); \
    }

#define TRACE_FUNCTION_ENTRY() \
    if (cframe.use_tracing) { \
        _PyFrame_SetStackPointer(fdata, stack_pointer); \
        int err = trace_function_entry(tstate, fdata); \
        stack_pointer = _PyFrame_GetStackPointer(fdata); \
        if (err) { \
            goto error; \
        } \
    }

#define TRACE_FUNCTION_THROW_ENTRY() \
    if (cframe.use_tracing) { \
        assert(fdata->stacktop >= 0); \
        if (trace_function_entry(tstate, fdata)) { \
            goto exit_unwind; \
        } \
    }

#define DTRACE_FUNCTION_ENTRY()  \
    if (PyDTrace_FUNCTION_ENTRY_ENABLED()) { \
        dtrace_function_entry(fdata); \
    }



static int
trace_function_entry(PyThreadState *tstate, _Py_framedata *fdata)
{
    if (tstate->c_tracefunc != NULL) {
        /* tstate->c_tracefunc, if defined, is a
            function that will be called on *every* entry
            to a code block.  Its return value, if not
            None, is a function that will be called at
            the start of each executed line of code.
            (Actually, the function must return itself
            in order to continue tracing.)  The trace
            functions are called with three arguments:
            a pointer to the current frame, a string
            indicating why the function is called, and
            an argument which depends on the situation.
            The global trace function is also called
            whenever an exception is detected. */
        if (call_trace_protected(tstate->c_tracefunc,
                                    tstate->c_traceobj,
                                    tstate, fdata,
                                    PyTrace_CALL, Py_None)) {
            /* Trace function raised an error */
            return -1;
        }
    }
    if (tstate->c_profilefunc != NULL) {
        /* Similar for c_profilefunc, except it needn't
            return itself and isn't called for "line" events */
        if (call_trace_protected(tstate->c_profilefunc,
                                    tstate->c_profileobj,
                                    tstate, fdata,
                                    PyTrace_CALL, Py_None)) {
            /* Profile function raised an error */
            return -1;
        }
    }
    return 0;
}

static int
trace_function_exit(PyThreadState *tstate, _Py_framedata *fdata, PyObject *retval)
{
    if (tstate->c_tracefunc) {
        if (call_trace_protected(tstate->c_tracefunc, tstate->c_traceobj,
                                    tstate, fdata, PyTrace_RETURN, retval)) {
            return -1;
        }
    }
    if (tstate->c_profilefunc) {
        if (call_trace_protected(tstate->c_profilefunc, tstate->c_profileobj,
                                    tstate, fdata, PyTrace_RETURN, retval)) {
            return -1;
        }
    }
    return 0;
}

static int
skip_backwards_over_extended_args(PyCodeObject *code, int offset)
{
    _Py_CODEUNIT *instrs = (_Py_CODEUNIT *)PyBytes_AS_STRING(code->co_code);
    while (offset > 0 && _Py_OPCODE(instrs[offset-1]) == EXTENDED_ARG) {
        offset--;
    }
    return offset;
}

static _Py_framedata *
pop_frame(PyThreadState *tstate, _Py_framedata *fdata)
{
    _Py_framedata *prev_frame = fdata->previous;
    _PyEvalFrameClearAndPop(tstate, fdata);
    return prev_frame;
}

/* It is only between the PRECALL instruction and the following CALL,
 * that this has any meaning.
 */
typedef struct {
    PyObject *kwnames;
} CallShape;

static inline bool
is_method(PyObject **stack_pointer, int args) {
    return PEEK(args+2) != NULL;
}

#define KWNAMES_LEN() \
    (call_shape.kwnames == NULL ? 0 : ((int)PyTuple_GET_SIZE(call_shape.kwnames)))

PyObject* _Py_HOT_FUNCTION
_PyEval_EvalFrameDefault(PyThreadState *tstate, _Py_framedata *fdata, int throwflag)
{
    _Py_EnsureTstateNotNULL(tstate);
    CALL_STAT_INC(pyeval_calls);

#if USE_COMPUTED_GOTOS
/* Import the static jump table */
#include "opcode_targets.h"
#endif

#ifdef Py_STATS
    int lastopcode = 0;
#endif
    int opcode;        /* Current opcode */
    int oparg;         /* Current opcode argument, if any */
    _Py_atomic_int * const eval_breaker = &tstate->interp->ceval.eval_breaker;

    _PyCFrame cframe;
    CallShape call_shape;
    call_shape.kwnames = NULL; // Borrowed reference. Reset by CALL instructions.

    /* WARNING: Because the _PyCFrame lives on the C stack,
     * but can be accessed from a heap allocated object (tstate)
     * strict stack discipline must be maintained.
     */
    _PyCFrame *prev_cframe = tstate->cframe;
    cframe.use_tracing = prev_cframe->use_tracing;
    cframe.previous = prev_cframe;
    tstate->cframe = &cframe;

    fdata->is_entry = true;
    /* Push frame */
    fdata->previous = prev_cframe->current_frame;
    cframe.current_frame = fdata;

    /* support for generator.throw() */
    if (throwflag) {
        if (_Py_EnterRecursiveCall(tstate, "")) {
            tstate->recursion_remaining--;
            goto exit_unwind;
        }
        TRACE_FUNCTION_THROW_ENTRY();
        DTRACE_FUNCTION_ENTRY();
        goto resume_with_error;
    }

    /* Local "register" variables.
     * These are cached values from the frame and code object.  */

    PyObject *names;
    PyObject *consts;
    _Py_CODEUNIT *first_instr;
    _Py_CODEUNIT *next_instr;
    PyObject **stack_pointer;

/* Sets the above local variables from the frame */
#define SET_LOCALS_FROM_FRAME() \
    { \
        PyCodeObject *co = fdata->code; \
        names = co->co_names; \
        consts = co->co_consts; \
        first_instr = co->co_firstinstr; \
    } \
    assert(fdata->lasti >= -1); \
    next_instr = first_instr + fdata->lasti + 1; \
    stack_pointer = _PyFrame_GetStackPointer(fdata); \
    /* Set stackdepth to -1. \
        Update when returning or calling trace function. \
        Having stackdepth <= 0 ensures that invalid \
        values are not visible to the cycle GC. \
        We choose -1 rather than 0 to assist debugging. \
        */ \
    fdata->stacktop = -1;


start_frame:
    if (_Py_EnterRecursiveCall(tstate, "")) {
        tstate->recursion_remaining--;
        goto exit_unwind;
    }

resume_frame:
    SET_LOCALS_FROM_FRAME();

#ifdef LLTRACE
    {
        int r = PyDict_Contains(GLOBALS(), &_Py_ID(__ltrace__));
        if (r < 0) {
            goto exit_unwind;
        }
        lltrace = r;
    }
#endif

#ifdef Py_DEBUG
    /* _PyEval_EvalFrameDefault() must not be called with an exception set,
       because it can clear it (directly or indirectly) and so the
       caller loses its exception */
    assert(!_PyErr_Occurred(tstate));
#endif

    DISPATCH();

handle_eval_breaker:

    /* Do periodic things, like check for signals and async I/0.
     * We need to do reasonably frequently, but not too frequently.
     * All loops should include a check of the eval breaker.
     * We also check on return from any builtin function.
     */
    if (eval_frame_handle_pending(tstate) != 0) {
        goto error;
    }
    DISPATCH();

    {
    /* Start instructions */
#if USE_COMPUTED_GOTOS
    {
#else
    dispatch_opcode:
        switch (opcode) {
#endif

        /* BEWARE!
           It is essential that any operation that fails must goto error
           and that all operation that succeed call DISPATCH() ! */

        TARGET(NOP) {
            DISPATCH();
        }

        TARGET(RESUME) {
            int err = _Py_IncrementCountAndMaybeQuicken(fdata->code);
            if (err) {
                if (err < 0) {
                    goto error;
                }
                /* Update first_instr and next_instr to point to newly quickened code */
                int nexti = INSTR_OFFSET();
                first_instr = fdata->code->co_firstinstr;
                next_instr = first_instr + nexti;
            }
            JUMP_TO_INSTRUCTION(RESUME_QUICK);
        }

        TARGET(RESUME_QUICK) {
            PREDICTED(RESUME_QUICK);
            assert(tstate->cframe == &cframe);
            assert(fdata == cframe.current_frame);
            fdata->state = FRAME_EXECUTING;
            if (_Py_atomic_load_relaxed(eval_breaker) && oparg < 2) {
                goto handle_eval_breaker;
            }
            DISPATCH();
        }

        TARGET(LOAD_CLOSURE) {
            /* We keep LOAD_CLOSURE so that the bytecode stays more readable. */
            PyObject *value = GETLOCAL(oparg);
            if (value == NULL) {
                goto unbound_local_error;
            }
            Py_INCREF(value);
            PUSH(value);
            DISPATCH();
        }

        TARGET(LOAD_FAST) {
            PyObject *value = GETLOCAL(oparg);
            if (value == NULL) {
                goto unbound_local_error;
            }
            Py_INCREF(value);
            PUSH(value);
            DISPATCH();
        }

        TARGET(LOAD_CONST) {
            PREDICTED(LOAD_CONST);
            PyObject *value = GETITEM(consts, oparg);
            Py_INCREF(value);
            PUSH(value);
            DISPATCH();
        }

        TARGET(STORE_FAST) {
            PREDICTED(STORE_FAST);
            PyObject *value = POP();
            SETLOCAL(oparg, value);
            DISPATCH();
        }

        TARGET(LOAD_FAST__LOAD_FAST) {
            PyObject *value = GETLOCAL(oparg);
            if (value == NULL) {
                goto unbound_local_error;
            }
            NEXTOPARG();
            next_instr++;
            Py_INCREF(value);
            PUSH(value);
            value = GETLOCAL(oparg);
            if (value == NULL) {
                goto unbound_local_error;
            }
            Py_INCREF(value);
            PUSH(value);
            NOTRACE_DISPATCH();
        }

        TARGET(LOAD_FAST__LOAD_CONST) {
            PyObject *value = GETLOCAL(oparg);
            if (value == NULL) {
                goto unbound_local_error;
            }
            NEXTOPARG();
            next_instr++;
            Py_INCREF(value);
            PUSH(value);
            value = GETITEM(consts, oparg);
            Py_INCREF(value);
            PUSH(value);
            NOTRACE_DISPATCH();
        }

        TARGET(STORE_FAST__LOAD_FAST) {
            PyObject *value = POP();
            SETLOCAL(oparg, value);
            NEXTOPARG();
            next_instr++;
            value = GETLOCAL(oparg);
            if (value == NULL) {
                goto unbound_local_error;
            }
            Py_INCREF(value);
            PUSH(value);
            NOTRACE_DISPATCH();
        }

        TARGET(STORE_FAST__STORE_FAST) {
            PyObject *value = POP();
            SETLOCAL(oparg, value);
            NEXTOPARG();
            next_instr++;
            value = POP();
            SETLOCAL(oparg, value);
            NOTRACE_DISPATCH();
        }

        TARGET(LOAD_CONST__LOAD_FAST) {
            PyObject *value = GETITEM(consts, oparg);
            NEXTOPARG();
            next_instr++;
            Py_INCREF(value);
            PUSH(value);
            value = GETLOCAL(oparg);
            if (value == NULL) {
                goto unbound_local_error;
            }
            Py_INCREF(value);
            PUSH(value);
            NOTRACE_DISPATCH();
        }

        TARGET(POP_TOP) {
            PyObject *value = POP();
            Py_DECREF(value);
            DISPATCH();
        }

        TARGET(PUSH_NULL) {
            /* Use BASIC_PUSH as NULL is not a valid object pointer */
            BASIC_PUSH(NULL);
            DISPATCH();
        }

        TARGET(UNARY_POSITIVE) {
            PyObject *value = TOP();
            PyObject *res = PyNumber_Positive(value);
            Py_DECREF(value);
            SET_TOP(res);
            if (res == NULL)
                goto error;
            DISPATCH();
        }

        TARGET(UNARY_NEGATIVE) {
            PyObject *value = TOP();
            PyObject *res = PyNumber_Negative(value);
            Py_DECREF(value);
            SET_TOP(res);
            if (res == NULL)
                goto error;
            DISPATCH();
        }

        TARGET(UNARY_NOT) {
            PyObject *value = TOP();
            int err = PyObject_IsTrue(value);
            Py_DECREF(value);
            if (err == 0) {
                Py_INCREF(Py_True);
                SET_TOP(Py_True);
                DISPATCH();
            }
            else if (err > 0) {
                Py_INCREF(Py_False);
                SET_TOP(Py_False);
                DISPATCH();
            }
            STACK_SHRINK(1);
            goto error;
        }

        TARGET(UNARY_INVERT) {
            PyObject *value = TOP();
            PyObject *res = PyNumber_Invert(value);
            Py_DECREF(value);
            SET_TOP(res);
            if (res == NULL)
                goto error;
            DISPATCH();
        }

        TARGET(BINARY_OP_MULTIPLY_INT) {
            assert(cframe.use_tracing == 0);
            PyObject *left = SECOND();
            PyObject *right = TOP();
            DEOPT_IF(!PyLong_CheckExact(left), BINARY_OP);
            DEOPT_IF(!PyLong_CheckExact(right), BINARY_OP);
            STAT_INC(BINARY_OP, hit);
            PyObject *prod = _PyLong_Multiply((PyLongObject *)left, (PyLongObject *)right);
            SET_SECOND(prod);
            Py_DECREF(right);
            Py_DECREF(left);
            STACK_SHRINK(1);
            if (prod == NULL) {
                goto error;
            }
            JUMPBY(INLINE_CACHE_ENTRIES_BINARY_OP);
            NOTRACE_DISPATCH();
        }

        TARGET(BINARY_OP_MULTIPLY_FLOAT) {
            assert(cframe.use_tracing == 0);
            PyObject *left = SECOND();
            PyObject *right = TOP();
            DEOPT_IF(!PyFloat_CheckExact(left), BINARY_OP);
            DEOPT_IF(!PyFloat_CheckExact(right), BINARY_OP);
            STAT_INC(BINARY_OP, hit);
            double dprod = ((PyFloatObject *)left)->ob_fval *
                ((PyFloatObject *)right)->ob_fval;
            PyObject *prod = PyFloat_FromDouble(dprod);
            SET_SECOND(prod);
            Py_DECREF(right);
            Py_DECREF(left);
            STACK_SHRINK(1);
            if (prod == NULL) {
                goto error;
            }
            JUMPBY(INLINE_CACHE_ENTRIES_BINARY_OP);
            NOTRACE_DISPATCH();
        }

        TARGET(BINARY_OP_SUBTRACT_INT) {
            assert(cframe.use_tracing == 0);
            PyObject *left = SECOND();
            PyObject *right = TOP();
            DEOPT_IF(!PyLong_CheckExact(left), BINARY_OP);
            DEOPT_IF(!PyLong_CheckExact(right), BINARY_OP);
            STAT_INC(BINARY_OP, hit);
            PyObject *sub = _PyLong_Subtract((PyLongObject *)left, (PyLongObject *)right);
            SET_SECOND(sub);
            Py_DECREF(right);
            Py_DECREF(left);
            STACK_SHRINK(1);
            if (sub == NULL) {
                goto error;
            }
            JUMPBY(INLINE_CACHE_ENTRIES_BINARY_OP);
            NOTRACE_DISPATCH();
        }

        TARGET(BINARY_OP_SUBTRACT_FLOAT) {
            assert(cframe.use_tracing == 0);
            PyObject *left = SECOND();
            PyObject *right = TOP();
            DEOPT_IF(!PyFloat_CheckExact(left), BINARY_OP);
            DEOPT_IF(!PyFloat_CheckExact(right), BINARY_OP);
            STAT_INC(BINARY_OP, hit);
            double dsub = ((PyFloatObject *)left)->ob_fval - ((PyFloatObject *)right)->ob_fval;
            PyObject *sub = PyFloat_FromDouble(dsub);
            SET_SECOND(sub);
            Py_DECREF(right);
            Py_DECREF(left);
            STACK_SHRINK(1);
            if (sub == NULL) {
                goto error;
            }
            JUMPBY(INLINE_CACHE_ENTRIES_BINARY_OP);
            NOTRACE_DISPATCH();
        }

        TARGET(BINARY_OP_ADD_UNICODE) {
            assert(cframe.use_tracing == 0);
            PyObject *left = SECOND();
            PyObject *right = TOP();
            DEOPT_IF(!PyUnicode_CheckExact(left), BINARY_OP);
            DEOPT_IF(Py_TYPE(right) != Py_TYPE(left), BINARY_OP);
            STAT_INC(BINARY_OP, hit);
            PyObject *res = PyUnicode_Concat(left, right);
            STACK_SHRINK(1);
            SET_TOP(res);
            Py_DECREF(left);
            Py_DECREF(right);
            if (TOP() == NULL) {
                goto error;
            }
            JUMPBY(INLINE_CACHE_ENTRIES_BINARY_OP);
            NOTRACE_DISPATCH();
        }

        TARGET(BINARY_OP_INPLACE_ADD_UNICODE) {
            assert(cframe.use_tracing == 0);
            PyObject *left = SECOND();
            PyObject *right = TOP();
            DEOPT_IF(!PyUnicode_CheckExact(left), BINARY_OP);
            DEOPT_IF(Py_TYPE(right) != Py_TYPE(left), BINARY_OP);
            DEOPT_IF(Py_REFCNT(left) != 2, BINARY_OP);
            _Py_CODEUNIT true_next = next_instr[INLINE_CACHE_ENTRIES_BINARY_OP];
            int next_oparg = _Py_OPARG(true_next);
            assert(_Py_OPCODE(true_next) == STORE_FAST);
            /* In the common case, there are 2 references to the value
            * stored in 'variable' when the v = v + ... is performed: one
            * on the value stack (in 'v') and one still stored in the
            * 'variable'.  We try to delete the variable now to reduce
            * the refcnt to 1.
            */
            PyObject *var = GETLOCAL(next_oparg);
            DEOPT_IF(var != left, BINARY_OP);
            STAT_INC(BINARY_OP, hit);
            GETLOCAL(next_oparg) = NULL;
            Py_DECREF(left);
            STACK_SHRINK(1);
            PyUnicode_Append(&TOP(), right);
            Py_DECREF(right);
            if (TOP() == NULL) {
                goto error;
            }
            JUMPBY(INLINE_CACHE_ENTRIES_BINARY_OP);
            NOTRACE_DISPATCH();
        }

        TARGET(BINARY_OP_ADD_FLOAT) {
            assert(cframe.use_tracing == 0);
            PyObject *left = SECOND();
            PyObject *right = TOP();
            DEOPT_IF(!PyFloat_CheckExact(left), BINARY_OP);
            DEOPT_IF(Py_TYPE(right) != Py_TYPE(left), BINARY_OP);
            STAT_INC(BINARY_OP, hit);
            double dsum = ((PyFloatObject *)left)->ob_fval +
                ((PyFloatObject *)right)->ob_fval;
            PyObject *sum = PyFloat_FromDouble(dsum);
            SET_SECOND(sum);
            Py_DECREF(right);
            Py_DECREF(left);
            STACK_SHRINK(1);
            if (sum == NULL) {
                goto error;
            }
            JUMPBY(INLINE_CACHE_ENTRIES_BINARY_OP);
            NOTRACE_DISPATCH();
        }

        TARGET(BINARY_OP_ADD_INT) {
            assert(cframe.use_tracing == 0);
            PyObject *left = SECOND();
            PyObject *right = TOP();
            DEOPT_IF(!PyLong_CheckExact(left), BINARY_OP);
            DEOPT_IF(Py_TYPE(right) != Py_TYPE(left), BINARY_OP);
            STAT_INC(BINARY_OP, hit);
            PyObject *sum = _PyLong_Add((PyLongObject *)left, (PyLongObject *)right);
            SET_SECOND(sum);
            Py_DECREF(right);
            Py_DECREF(left);
            STACK_SHRINK(1);
            if (sum == NULL) {
                goto error;
            }
            JUMPBY(INLINE_CACHE_ENTRIES_BINARY_OP);
            NOTRACE_DISPATCH();
        }

        TARGET(BINARY_SUBSCR) {
            PREDICTED(BINARY_SUBSCR);
            PyObject *sub = POP();
            PyObject *container = TOP();
            PyObject *res = PyObject_GetItem(container, sub);
            Py_DECREF(container);
            Py_DECREF(sub);
            SET_TOP(res);
            if (res == NULL)
                goto error;
            JUMPBY(INLINE_CACHE_ENTRIES_BINARY_SUBSCR);
            DISPATCH();
        }

        TARGET(BINARY_SUBSCR_ADAPTIVE) {
            _PyBinarySubscrCache *cache = (_PyBinarySubscrCache *)next_instr;
            if (cache->counter == 0) {
                PyObject *sub = TOP();
                PyObject *container = SECOND();
                next_instr--;
                if (_Py_Specialize_BinarySubscr(container, sub, next_instr) < 0) {
                    goto error;
                }
                DISPATCH();
            }
            else {
                STAT_INC(BINARY_SUBSCR, deferred);
                cache->counter--;
                JUMP_TO_INSTRUCTION(BINARY_SUBSCR);
            }
        }

        TARGET(BINARY_SUBSCR_LIST_INT) {
            assert(cframe.use_tracing == 0);
            PyObject *sub = TOP();
            PyObject *list = SECOND();
            DEOPT_IF(!PyLong_CheckExact(sub), BINARY_SUBSCR);
            DEOPT_IF(!PyList_CheckExact(list), BINARY_SUBSCR);

            // Deopt unless 0 <= sub < PyList_Size(list)
            Py_ssize_t signed_magnitude = Py_SIZE(sub);
            DEOPT_IF(((size_t)signed_magnitude) > 1, BINARY_SUBSCR);
            assert(((PyLongObject *)_PyLong_GetZero())->ob_digit[0] == 0);
            Py_ssize_t index = ((PyLongObject*)sub)->ob_digit[0];
            DEOPT_IF(index >= PyList_GET_SIZE(list), BINARY_SUBSCR);
            STAT_INC(BINARY_SUBSCR, hit);
            PyObject *res = PyList_GET_ITEM(list, index);
            assert(res != NULL);
            Py_INCREF(res);
            STACK_SHRINK(1);
            Py_DECREF(sub);
            SET_TOP(res);
            Py_DECREF(list);
            JUMPBY(INLINE_CACHE_ENTRIES_BINARY_SUBSCR);
            NOTRACE_DISPATCH();
        }

        TARGET(BINARY_SUBSCR_TUPLE_INT) {
            assert(cframe.use_tracing == 0);
            PyObject *sub = TOP();
            PyObject *tuple = SECOND();
            DEOPT_IF(!PyLong_CheckExact(sub), BINARY_SUBSCR);
            DEOPT_IF(!PyTuple_CheckExact(tuple), BINARY_SUBSCR);

            // Deopt unless 0 <= sub < PyTuple_Size(list)
            Py_ssize_t signed_magnitude = Py_SIZE(sub);
            DEOPT_IF(((size_t)signed_magnitude) > 1, BINARY_SUBSCR);
            assert(((PyLongObject *)_PyLong_GetZero())->ob_digit[0] == 0);
            Py_ssize_t index = ((PyLongObject*)sub)->ob_digit[0];
            DEOPT_IF(index >= PyTuple_GET_SIZE(tuple), BINARY_SUBSCR);
            STAT_INC(BINARY_SUBSCR, hit);
            PyObject *res = PyTuple_GET_ITEM(tuple, index);
            assert(res != NULL);
            Py_INCREF(res);
            STACK_SHRINK(1);
            Py_DECREF(sub);
            SET_TOP(res);
            Py_DECREF(tuple);
            JUMPBY(INLINE_CACHE_ENTRIES_BINARY_SUBSCR);
            NOTRACE_DISPATCH();
        }

        TARGET(BINARY_SUBSCR_DICT) {
            assert(cframe.use_tracing == 0);
            PyObject *dict = SECOND();
            DEOPT_IF(!PyDict_CheckExact(SECOND()), BINARY_SUBSCR);
            STAT_INC(BINARY_SUBSCR, hit);
            PyObject *sub = TOP();
            PyObject *res = PyDict_GetItemWithError(dict, sub);
            if (res == NULL) {
                goto binary_subscr_dict_error;
            }
            Py_INCREF(res);
            STACK_SHRINK(1);
            Py_DECREF(sub);
            SET_TOP(res);
            Py_DECREF(dict);
            JUMPBY(INLINE_CACHE_ENTRIES_BINARY_SUBSCR);
            DISPATCH();
        }

        TARGET(BINARY_SUBSCR_GETITEM) {
            PyObject *sub = TOP();
            PyObject *container = SECOND();
            _PyBinarySubscrCache *cache = (_PyBinarySubscrCache *)next_instr;
            uint32_t type_version = read_u32(cache->type_version);
            PyTypeObject *tp = Py_TYPE(container);
            DEOPT_IF(tp->tp_version_tag != type_version, BINARY_SUBSCR);
            assert(tp->tp_flags & Py_TPFLAGS_HEAPTYPE);
            PyObject *cached = ((PyHeapTypeObject *)tp)->_spec_cache.getitem;
            assert(PyFunction_Check(cached));
            PyFunctionObject *getitem = (PyFunctionObject *)cached;
            DEOPT_IF(getitem->func_version != cache->func_version, BINARY_SUBSCR);
            PyCodeObject *code = (PyCodeObject *)getitem->func_code;
            size_t size = code->co_nlocalsplus + code->co_stacksize + FRAME_SPECIALS_SIZE;
            assert(code->co_argcount == 2);
            _Py_framedata *new_fdata = _PyThreadState_BumpFramePointer(tstate, size);
            if (new_fdata == NULL) {
                goto error;
            }
            CALL_STAT_INC(frames_pushed);
            Py_INCREF(getitem);
            _PyFrame_InitializeSpecials(new_fdata, getitem,
                                        NULL, code->co_nlocalsplus);
            STACK_SHRINK(2);
            new_fdata->localsplus[0] = container;
            new_fdata->localsplus[1] = sub;
            for (int i = 2; i < code->co_nlocalsplus; i++) {
                new_fdata->localsplus[i] = NULL;
            }
            _PyFrame_SetStackPointer(fdata, stack_pointer);
            fdata->lasti += INLINE_CACHE_ENTRIES_BINARY_SUBSCR;
            new_fdata->previous = fdata;
            fdata = cframe.current_frame = new_fdata;
            CALL_STAT_INC(inlined_py_calls);
            goto start_frame;
        }

        TARGET(LIST_APPEND) {
            PyObject *v = POP();
            PyObject *list = PEEK(oparg);
            int err;
            err = PyList_Append(list, v);
            Py_DECREF(v);
            if (err != 0)
                goto error;
            PREDICT(JUMP_ABSOLUTE);
            DISPATCH();
        }

        TARGET(SET_ADD) {
            PyObject *v = POP();
            PyObject *set = PEEK(oparg);
            int err;
            err = PySet_Add(set, v);
            Py_DECREF(v);
            if (err != 0)
                goto error;
            PREDICT(JUMP_ABSOLUTE);
            DISPATCH();
        }

        TARGET(STORE_SUBSCR) {
            PREDICTED(STORE_SUBSCR);
            PyObject *sub = TOP();
            PyObject *container = SECOND();
            PyObject *v = THIRD();
            int err;
            STACK_SHRINK(3);
            /* container[sub] = v */
            err = PyObject_SetItem(container, sub, v);
            Py_DECREF(v);
            Py_DECREF(container);
            Py_DECREF(sub);
            if (err != 0) {
                goto error;
            }
            JUMPBY(INLINE_CACHE_ENTRIES_STORE_SUBSCR);
            DISPATCH();
        }

        TARGET(STORE_SUBSCR_ADAPTIVE) {
            _PyStoreSubscrCache *cache = (_PyStoreSubscrCache *)next_instr;
            if (cache->counter == 0) {
                PyObject *sub = TOP();
                PyObject *container = SECOND();
                next_instr--;
                if (_Py_Specialize_StoreSubscr(container, sub, next_instr) < 0) {
                    goto error;
                }
                DISPATCH();
            }
            else {
                STAT_INC(STORE_SUBSCR, deferred);
                cache->counter--;
                JUMP_TO_INSTRUCTION(STORE_SUBSCR);
            }
        }

        TARGET(STORE_SUBSCR_LIST_INT) {
            assert(cframe.use_tracing == 0);
            PyObject *sub = TOP();
            PyObject *list = SECOND();
            PyObject *value = THIRD();
            DEOPT_IF(!PyLong_CheckExact(sub), STORE_SUBSCR);
            DEOPT_IF(!PyList_CheckExact(list), STORE_SUBSCR);

            // Ensure nonnegative, zero-or-one-digit ints.
            DEOPT_IF(((size_t)Py_SIZE(sub)) > 1, STORE_SUBSCR);
            Py_ssize_t index = ((PyLongObject*)sub)->ob_digit[0];
            // Ensure index < len(list)
            DEOPT_IF(index >= PyList_GET_SIZE(list), STORE_SUBSCR);
            STAT_INC(STORE_SUBSCR, hit);

            PyObject *old_value = PyList_GET_ITEM(list, index);
            PyList_SET_ITEM(list, index, value);
            STACK_SHRINK(3);
            assert(old_value != NULL);
            Py_DECREF(old_value);
            Py_DECREF(sub);
            Py_DECREF(list);
            JUMPBY(INLINE_CACHE_ENTRIES_STORE_SUBSCR);
            NOTRACE_DISPATCH();
        }

        TARGET(STORE_SUBSCR_DICT) {
            assert(cframe.use_tracing == 0);
            PyObject *sub = TOP();
            PyObject *dict = SECOND();
            PyObject *value = THIRD();
            DEOPT_IF(!PyDict_CheckExact(dict), STORE_SUBSCR);
            STACK_SHRINK(3);
            STAT_INC(STORE_SUBSCR, hit);
            int err = _PyDict_SetItem_Take2((PyDictObject *)dict, sub, value);
            Py_DECREF(dict);
            if (err != 0) {
                goto error;
            }
            JUMPBY(INLINE_CACHE_ENTRIES_STORE_SUBSCR);
            DISPATCH();
        }

        TARGET(DELETE_SUBSCR) {
            PyObject *sub = TOP();
            PyObject *container = SECOND();
            int err;
            STACK_SHRINK(2);
            /* del container[sub] */
            err = PyObject_DelItem(container, sub);
            Py_DECREF(container);
            Py_DECREF(sub);
            if (err != 0)
                goto error;
            DISPATCH();
        }

        TARGET(PRINT_EXPR) {
            PyObject *value = POP();
            PyObject *hook = _PySys_GetAttr(tstate, &_Py_ID(displayhook));
            PyObject *res;
            if (hook == NULL) {
                _PyErr_SetString(tstate, PyExc_RuntimeError,
                                 "lost sys.displayhook");
                Py_DECREF(value);
                goto error;
            }
            res = PyObject_CallOneArg(hook, value);
            Py_DECREF(value);
            if (res == NULL)
                goto error;
            Py_DECREF(res);
            DISPATCH();
        }

        TARGET(RAISE_VARARGS) {
            PyObject *cause = NULL, *exc = NULL;
            switch (oparg) {
            case 2:
                cause = POP(); /* cause */
                /* fall through */
            case 1:
                exc = POP(); /* exc */
                /* fall through */
            case 0:
                if (do_raise(tstate, exc, cause)) {
                    goto exception_unwind;
                }
                break;
            default:
                _PyErr_SetString(tstate, PyExc_SystemError,
                                 "bad RAISE_VARARGS oparg");
                break;
            }
            goto error;
        }

        TARGET(RETURN_VALUE) {
            PyObject *retval = POP();
            assert(EMPTY());
            fdata->state = FRAME_RETURNED;
            _PyFrame_SetStackPointer(fdata, stack_pointer);
            TRACE_FUNCTION_EXIT();
            DTRACE_FUNCTION_EXIT();
            _Py_LeaveRecursiveCall(tstate);
            if (!fdata->is_entry) {
                fdata = cframe.current_frame = pop_frame(tstate, fdata);
                _PyFrame_StackPush(fdata, retval);
                goto resume_frame;
            }
            /* Restore previous cframe and return. */
            tstate->cframe = cframe.previous;
            tstate->cframe->use_tracing = cframe.use_tracing;
            assert(tstate->cframe->current_frame == fdata->previous);
            assert(!_PyErr_Occurred(tstate));
            return retval;
        }

        TARGET(GET_AITER) {
            unaryfunc getter = NULL;
            PyObject *iter = NULL;
            PyObject *obj = TOP();
            PyTypeObject *type = Py_TYPE(obj);

            if (type->tp_as_async != NULL) {
                getter = type->tp_as_async->am_aiter;
            }

            if (getter != NULL) {
                iter = (*getter)(obj);
                Py_DECREF(obj);
                if (iter == NULL) {
                    SET_TOP(NULL);
                    goto error;
                }
            }
            else {
                SET_TOP(NULL);
                _PyErr_Format(tstate, PyExc_TypeError,
                              "'async for' requires an object with "
                              "__aiter__ method, got %.100s",
                              type->tp_name);
                Py_DECREF(obj);
                goto error;
            }

            if (Py_TYPE(iter)->tp_as_async == NULL ||
                    Py_TYPE(iter)->tp_as_async->am_anext == NULL) {

                SET_TOP(NULL);
                _PyErr_Format(tstate, PyExc_TypeError,
                              "'async for' received an object from __aiter__ "
                              "that does not implement __anext__: %.100s",
                              Py_TYPE(iter)->tp_name);
                Py_DECREF(iter);
                goto error;
            }

            SET_TOP(iter);
            DISPATCH();
        }

        TARGET(GET_ANEXT) {
            unaryfunc getter = NULL;
            PyObject *next_iter = NULL;
            PyObject *awaitable = NULL;
            PyObject *aiter = TOP();
            PyTypeObject *type = Py_TYPE(aiter);

            if (PyAsyncGen_CheckExact(aiter)) {
                awaitable = type->tp_as_async->am_anext(aiter);
                if (awaitable == NULL) {
                    goto error;
                }
            } else {
                if (type->tp_as_async != NULL){
                    getter = type->tp_as_async->am_anext;
                }

                if (getter != NULL) {
                    next_iter = (*getter)(aiter);
                    if (next_iter == NULL) {
                        goto error;
                    }
                }
                else {
                    _PyErr_Format(tstate, PyExc_TypeError,
                                  "'async for' requires an iterator with "
                                  "__anext__ method, got %.100s",
                                  type->tp_name);
                    goto error;
                }

                awaitable = _PyCoro_GetAwaitableIter(next_iter);
                if (awaitable == NULL) {
                    _PyErr_FormatFromCause(
                        PyExc_TypeError,
                        "'async for' received an invalid object "
                        "from __anext__: %.100s",
                        Py_TYPE(next_iter)->tp_name);

                    Py_DECREF(next_iter);
                    goto error;
                } else {
                    Py_DECREF(next_iter);
                }
            }

            PUSH(awaitable);
            PREDICT(LOAD_CONST);
            DISPATCH();
        }

        TARGET(GET_AWAITABLE) {
            PREDICTED(GET_AWAITABLE);
            PyObject *iterable = TOP();
            PyObject *iter = _PyCoro_GetAwaitableIter(iterable);

            if (iter == NULL) {
                format_awaitable_error(tstate, Py_TYPE(iterable), oparg);
            }

            Py_DECREF(iterable);

            if (iter != NULL && PyCoro_CheckExact(iter)) {
                PyObject *yf = _PyGen_yf((PyGenObject*)iter);
                if (yf != NULL) {
                    /* `iter` is a coroutine object that is being
                       awaited, `yf` is a pointer to the current awaitable
                       being awaited on. */
                    Py_DECREF(yf);
                    Py_CLEAR(iter);
                    _PyErr_SetString(tstate, PyExc_RuntimeError,
                                     "coroutine is being awaited already");
                    /* The code below jumps to `error` if `iter` is NULL. */
                }
            }

            SET_TOP(iter); /* Even if it's NULL */

            if (iter == NULL) {
                goto error;
            }

            PREDICT(LOAD_CONST);
            DISPATCH();
        }

        TARGET(SEND) {
            assert(fdata->is_entry);
            assert(STACK_LEVEL() >= 2);
            PyObject *v = POP();
            PyObject *receiver = TOP();
            PySendResult gen_status;
            PyObject *retval;
            if (tstate->c_tracefunc == NULL) {
                gen_status = PyIter_Send(receiver, v, &retval);
            } else {
                if (Py_IsNone(v) && PyIter_Check(receiver)) {
                    retval = Py_TYPE(receiver)->tp_iternext(receiver);
                }
                else {
                    retval = PyObject_CallMethodOneArg(receiver, &_Py_ID(send), v);
                }
                if (retval == NULL) {
                    if (tstate->c_tracefunc != NULL
                            && _PyErr_ExceptionMatches(tstate, PyExc_StopIteration))
                        call_exc_trace(tstate->c_tracefunc, tstate->c_traceobj, tstate, fdata);
                    if (_PyGen_FetchStopIterationValue(&retval) == 0) {
                        gen_status = PYGEN_RETURN;
                    }
                    else {
                        gen_status = PYGEN_ERROR;
                    }
                }
                else {
                    gen_status = PYGEN_NEXT;
                }
            }
            Py_DECREF(v);
            if (gen_status == PYGEN_ERROR) {
                assert (retval == NULL);
                goto error;
            }
            if (gen_status == PYGEN_RETURN) {
                assert (retval != NULL);
                Py_DECREF(receiver);
                SET_TOP(retval);
                JUMPBY(oparg);
                DISPATCH();
            }
            assert (gen_status == PYGEN_NEXT);
            assert (retval != NULL);
            PUSH(retval);
            DISPATCH();
        }

        TARGET(ASYNC_GEN_WRAP) {
            PyObject *v = TOP();
            assert(fdata->code->co_flags & CO_ASYNC_GENERATOR);
            PyObject *w = _PyAsyncGenValueWrapperNew(v);
            if (w == NULL) {
                goto error;
            }
            SET_TOP(w);
            Py_DECREF(v);
            DISPATCH();
        }

        TARGET(YIELD_VALUE) {
            assert(fdata->is_entry);
            PyObject *retval = POP();
            fdata->state = FRAME_SUSPENDED;
            _PyFrame_SetStackPointer(fdata, stack_pointer);
            TRACE_FUNCTION_EXIT();
            DTRACE_FUNCTION_EXIT();
            _Py_LeaveRecursiveCall(tstate);
            /* Restore previous cframe and return. */
            tstate->cframe = cframe.previous;
            tstate->cframe->use_tracing = cframe.use_tracing;
            assert(tstate->cframe->current_frame == fdata->previous);
            assert(!_PyErr_Occurred(tstate));
            return retval;
        }

        TARGET(POP_EXCEPT) {
            _PyErr_StackItem *exc_info = tstate->exc_info;
            PyObject *value = exc_info->exc_value;
            exc_info->exc_value = POP();
            Py_XDECREF(value);
            DISPATCH();
        }

        TARGET(RERAISE) {
            if (oparg) {
                PyObject *lasti = PEEK(oparg + 1);
                if (PyLong_Check(lasti)) {
                    fdata->lasti = PyLong_AsLong(lasti);
                    assert(!_PyErr_Occurred(tstate));
                }
                else {
                    assert(PyLong_Check(lasti));
                    _PyErr_SetString(tstate, PyExc_SystemError, "lasti is not an int");
                    goto error;
                }
            }
            PyObject *val = POP();
            assert(val && PyExceptionInstance_Check(val));
            PyObject *exc = Py_NewRef(PyExceptionInstance_Class(val));
            PyObject *tb = PyException_GetTraceback(val);
            _PyErr_Restore(tstate, exc, val, tb);
            goto exception_unwind;
        }

        TARGET(PREP_RERAISE_STAR) {
            PyObject *excs = POP();
            assert(PyList_Check(excs));
            PyObject *orig = POP();

            PyObject *val = _PyExc_PrepReraiseStar(orig, excs);
            Py_DECREF(excs);
            Py_DECREF(orig);

            if (val == NULL) {
                goto error;
            }

            PUSH(val);
            DISPATCH();
        }

        TARGET(END_ASYNC_FOR) {
            PyObject *val = POP();
            assert(val && PyExceptionInstance_Check(val));
            if (PyErr_GivenExceptionMatches(val, PyExc_StopAsyncIteration)) {
                Py_DECREF(val);
                Py_DECREF(POP());
                DISPATCH();
            }
            else {
                PyObject *exc = Py_NewRef(PyExceptionInstance_Class(val));
                PyObject *tb = PyException_GetTraceback(val);
                _PyErr_Restore(tstate, exc, val, tb);
                goto exception_unwind;
            }
        }

        TARGET(LOAD_ASSERTION_ERROR) {
            PyObject *value = PyExc_AssertionError;
            Py_INCREF(value);
            PUSH(value);
            DISPATCH();
        }

        TARGET(LOAD_BUILD_CLASS) {
            PyObject *bc;
            if (PyDict_CheckExact(BUILTINS())) {
                bc = _PyDict_GetItemWithError(BUILTINS(),
                                              &_Py_ID(__build_class__));
                if (bc == NULL) {
                    if (!_PyErr_Occurred(tstate)) {
                        _PyErr_SetString(tstate, PyExc_NameError,
                                         "__build_class__ not found");
                    }
                    goto error;
                }
                Py_INCREF(bc);
            }
            else {
                bc = PyObject_GetItem(BUILTINS(), &_Py_ID(__build_class__));
                if (bc == NULL) {
                    if (_PyErr_ExceptionMatches(tstate, PyExc_KeyError))
                        _PyErr_SetString(tstate, PyExc_NameError,
                                         "__build_class__ not found");
                    goto error;
                }
            }
            PUSH(bc);
            DISPATCH();
        }

        TARGET(STORE_NAME) {
            PyObject *name = GETITEM(names, oparg);
            PyObject *v = POP();
            PyObject *ns = LOCALS();
            int err;
            if (ns == NULL) {
                _PyErr_Format(tstate, PyExc_SystemError,
                              "no locals found when storing %R", name);
                Py_DECREF(v);
                goto error;
            }
            if (PyDict_CheckExact(ns))
                err = PyDict_SetItem(ns, name, v);
            else
                err = PyObject_SetItem(ns, name, v);
            Py_DECREF(v);
            if (err != 0)
                goto error;
            DISPATCH();
        }

        TARGET(DELETE_NAME) {
            PyObject *name = GETITEM(names, oparg);
            PyObject *ns = LOCALS();
            int err;
            if (ns == NULL) {
                _PyErr_Format(tstate, PyExc_SystemError,
                              "no locals when deleting %R", name);
                goto error;
            }
            err = PyObject_DelItem(ns, name);
            if (err != 0) {
                format_exc_check_arg(tstate, PyExc_NameError,
                                     NAME_ERROR_MSG,
                                     name);
                goto error;
            }
            DISPATCH();
        }

        TARGET(UNPACK_SEQUENCE) {
            PREDICTED(UNPACK_SEQUENCE);
            PyObject *seq = POP();
            PyObject **top = stack_pointer + oparg;
            if (!unpack_iterable(tstate, seq, oparg, -1, top)) {
                Py_DECREF(seq);
                goto error;
            }
            STACK_GROW(oparg);
            Py_DECREF(seq);
            JUMPBY(INLINE_CACHE_ENTRIES_UNPACK_SEQUENCE);
            DISPATCH();
        }

        TARGET(UNPACK_SEQUENCE_ADAPTIVE) {
            assert(cframe.use_tracing == 0);
            _PyUnpackSequenceCache *cache = (_PyUnpackSequenceCache *)next_instr;
            if (cache->counter == 0) {
                PyObject *seq = TOP();
                next_instr--;
                _Py_Specialize_UnpackSequence(seq, next_instr, oparg);
                DISPATCH();
            }
            else {
                STAT_INC(UNPACK_SEQUENCE, deferred);
                cache->counter--;
                JUMP_TO_INSTRUCTION(UNPACK_SEQUENCE);
            }
        }

        TARGET(UNPACK_SEQUENCE_TWO_TUPLE) {
            PyObject *seq = TOP();
            DEOPT_IF(!PyTuple_CheckExact(seq), UNPACK_SEQUENCE);
            DEOPT_IF(PyTuple_GET_SIZE(seq) != 2, UNPACK_SEQUENCE);
            STAT_INC(UNPACK_SEQUENCE, hit);
            SET_TOP(Py_NewRef(PyTuple_GET_ITEM(seq, 1)));
            PUSH(Py_NewRef(PyTuple_GET_ITEM(seq, 0)));
            Py_DECREF(seq);
            JUMPBY(INLINE_CACHE_ENTRIES_UNPACK_SEQUENCE);
            NOTRACE_DISPATCH();
        }

        TARGET(UNPACK_SEQUENCE_TUPLE) {
            PyObject *seq = TOP();
            DEOPT_IF(!PyTuple_CheckExact(seq), UNPACK_SEQUENCE);
            DEOPT_IF(PyTuple_GET_SIZE(seq) != oparg, UNPACK_SEQUENCE);
            STAT_INC(UNPACK_SEQUENCE, hit);
            STACK_SHRINK(1);
            PyObject **items = _PyTuple_ITEMS(seq);
            while (oparg--) {
                PUSH(Py_NewRef(items[oparg]));
            }
            Py_DECREF(seq);
            JUMPBY(INLINE_CACHE_ENTRIES_UNPACK_SEQUENCE);
            NOTRACE_DISPATCH();
        }

        TARGET(UNPACK_SEQUENCE_LIST) {
            PyObject *seq = TOP();
            DEOPT_IF(!PyList_CheckExact(seq), UNPACK_SEQUENCE);
            DEOPT_IF(PyList_GET_SIZE(seq) != oparg, UNPACK_SEQUENCE);
            STAT_INC(UNPACK_SEQUENCE, hit);
            STACK_SHRINK(1);
            PyObject **items = _PyList_ITEMS(seq);
            while (oparg--) {
                PUSH(Py_NewRef(items[oparg]));
            }
            Py_DECREF(seq);
            JUMPBY(INLINE_CACHE_ENTRIES_UNPACK_SEQUENCE);
            NOTRACE_DISPATCH();
        }

        TARGET(UNPACK_EX) {
            int totalargs = 1 + (oparg & 0xFF) + (oparg >> 8);
            PyObject *seq = POP();
            PyObject **top = stack_pointer + totalargs;
            if (!unpack_iterable(tstate, seq, oparg & 0xFF, oparg >> 8, top)) {
                Py_DECREF(seq);
                goto error;
            }
            STACK_GROW(totalargs);
            Py_DECREF(seq);
            DISPATCH();
        }

        TARGET(STORE_ATTR) {
            PREDICTED(STORE_ATTR);
            PyObject *name = GETITEM(names, oparg);
            PyObject *owner = TOP();
            PyObject *v = SECOND();
            int err;
            STACK_SHRINK(2);
            err = PyObject_SetAttr(owner, name, v);
            Py_DECREF(v);
            Py_DECREF(owner);
            if (err != 0) {
                goto error;
            }
            JUMPBY(INLINE_CACHE_ENTRIES_STORE_ATTR);
            DISPATCH();
        }

        TARGET(DELETE_ATTR) {
            PyObject *name = GETITEM(names, oparg);
            PyObject *owner = POP();
            int err;
            err = PyObject_SetAttr(owner, name, (PyObject *)NULL);
            Py_DECREF(owner);
            if (err != 0)
                goto error;
            DISPATCH();
        }

        TARGET(STORE_GLOBAL) {
            PyObject *name = GETITEM(names, oparg);
            PyObject *v = POP();
            int err;
            err = PyDict_SetItem(GLOBALS(), name, v);
            Py_DECREF(v);
            if (err != 0)
                goto error;
            DISPATCH();
        }

        TARGET(DELETE_GLOBAL) {
            PyObject *name = GETITEM(names, oparg);
            int err;
            err = PyDict_DelItem(GLOBALS(), name);
            if (err != 0) {
                if (_PyErr_ExceptionMatches(tstate, PyExc_KeyError)) {
                    format_exc_check_arg(tstate, PyExc_NameError,
                                         NAME_ERROR_MSG, name);
                }
                goto error;
            }
            DISPATCH();
        }

        TARGET(LOAD_NAME) {
            PyObject *name = GETITEM(names, oparg);
            PyObject *locals = LOCALS();
            PyObject *v;
            if (locals == NULL) {
                _PyErr_Format(tstate, PyExc_SystemError,
                              "no locals when loading %R", name);
                goto error;
            }
            if (PyDict_CheckExact(locals)) {
                v = PyDict_GetItemWithError(locals, name);
                if (v != NULL) {
                    Py_INCREF(v);
                }
                else if (_PyErr_Occurred(tstate)) {
                    goto error;
                }
            }
            else {
                v = PyObject_GetItem(locals, name);
                if (v == NULL) {
                    if (!_PyErr_ExceptionMatches(tstate, PyExc_KeyError))
                        goto error;
                    _PyErr_Clear(tstate);
                }
            }
            if (v == NULL) {
                v = PyDict_GetItemWithError(GLOBALS(), name);
                if (v != NULL) {
                    Py_INCREF(v);
                }
                else if (_PyErr_Occurred(tstate)) {
                    goto error;
                }
                else {
                    if (PyDict_CheckExact(BUILTINS())) {
                        v = PyDict_GetItemWithError(BUILTINS(), name);
                        if (v == NULL) {
                            if (!_PyErr_Occurred(tstate)) {
                                format_exc_check_arg(
                                        tstate, PyExc_NameError,
                                        NAME_ERROR_MSG, name);
                            }
                            goto error;
                        }
                        Py_INCREF(v);
                    }
                    else {
                        v = PyObject_GetItem(BUILTINS(), name);
                        if (v == NULL) {
                            if (_PyErr_ExceptionMatches(tstate, PyExc_KeyError)) {
                                format_exc_check_arg(
                                            tstate, PyExc_NameError,
                                            NAME_ERROR_MSG, name);
                            }
                            goto error;
                        }
                    }
                }
            }
            PUSH(v);
            DISPATCH();
        }

        TARGET(LOAD_GLOBAL) {
            PREDICTED(LOAD_GLOBAL);
            PyObject *name = GETITEM(names, oparg);
            PyObject *v;
            if (PyDict_CheckExact(GLOBALS())
                && PyDict_CheckExact(BUILTINS()))
            {
                v = _PyDict_LoadGlobal((PyDictObject *)GLOBALS(),
                                       (PyDictObject *)BUILTINS(),
                                       name);
                if (v == NULL) {
                    if (!_PyErr_Occurred(tstate)) {
                        /* _PyDict_LoadGlobal() returns NULL without raising
                         * an exception if the key doesn't exist */
                        format_exc_check_arg(tstate, PyExc_NameError,
                                             NAME_ERROR_MSG, name);
                    }
                    goto error;
                }
                Py_INCREF(v);
            }
            else {
                /* Slow-path if globals or builtins is not a dict */

                /* namespace 1: globals */
                name = GETITEM(names, oparg);
                v = PyObject_GetItem(GLOBALS(), name);
                if (v == NULL) {
                    if (!_PyErr_ExceptionMatches(tstate, PyExc_KeyError)) {
                        goto error;
                    }
                    _PyErr_Clear(tstate);

                    /* namespace 2: builtins */
                    v = PyObject_GetItem(BUILTINS(), name);
                    if (v == NULL) {
                        if (_PyErr_ExceptionMatches(tstate, PyExc_KeyError)) {
                            format_exc_check_arg(
                                        tstate, PyExc_NameError,
                                        NAME_ERROR_MSG, name);
                        }
                        goto error;
                    }
                }
            }
            /* Skip over inline cache */
            JUMPBY(INLINE_CACHE_ENTRIES_LOAD_GLOBAL);
            PUSH(v);
            DISPATCH();
        }

        TARGET(LOAD_GLOBAL_ADAPTIVE) {
            assert(cframe.use_tracing == 0);
            _PyLoadGlobalCache *cache = (_PyLoadGlobalCache *)next_instr;
            if (cache->counter == 0) {
                PyObject *name = GETITEM(names, oparg);
                next_instr--;
                if (_Py_Specialize_LoadGlobal(GLOBALS(), BUILTINS(), next_instr, name) < 0) {
                    goto error;
                }
                DISPATCH();
            }
            else {
                STAT_INC(LOAD_GLOBAL, deferred);
                cache->counter--;
                JUMP_TO_INSTRUCTION(LOAD_GLOBAL);
            }
        }

        TARGET(LOAD_GLOBAL_MODULE) {
            assert(cframe.use_tracing == 0);
            DEOPT_IF(!PyDict_CheckExact(GLOBALS()), LOAD_GLOBAL);
            PyDictObject *dict = (PyDictObject *)GLOBALS();
            _PyLoadGlobalCache *cache = (_PyLoadGlobalCache *)next_instr;
            uint32_t version = read_u32(cache->module_keys_version);
            DEOPT_IF(dict->ma_keys->dk_version != version, LOAD_GLOBAL);
            assert(DK_IS_UNICODE(dict->ma_keys));
            PyDictUnicodeEntry *entries = DK_UNICODE_ENTRIES(dict->ma_keys);
            PyObject *res = entries[cache->index].me_value;
            DEOPT_IF(res == NULL, LOAD_GLOBAL);
            JUMPBY(INLINE_CACHE_ENTRIES_LOAD_GLOBAL);
            STAT_INC(LOAD_GLOBAL, hit);
            Py_INCREF(res);
            PUSH(res);
            NOTRACE_DISPATCH();
        }

        TARGET(LOAD_GLOBAL_BUILTIN) {
            assert(cframe.use_tracing == 0);
            DEOPT_IF(!PyDict_CheckExact(GLOBALS()), LOAD_GLOBAL);
            DEOPT_IF(!PyDict_CheckExact(BUILTINS()), LOAD_GLOBAL);
            PyDictObject *mdict = (PyDictObject *)GLOBALS();
            PyDictObject *bdict = (PyDictObject *)BUILTINS();
            _PyLoadGlobalCache *cache = (_PyLoadGlobalCache *)next_instr;
            uint32_t mod_version = read_u32(cache->module_keys_version);
            uint16_t bltn_version = cache->builtin_keys_version;
            DEOPT_IF(mdict->ma_keys->dk_version != mod_version, LOAD_GLOBAL);
            DEOPT_IF(bdict->ma_keys->dk_version != bltn_version, LOAD_GLOBAL);
            assert(DK_IS_UNICODE(bdict->ma_keys));
            PyDictUnicodeEntry *entries = DK_UNICODE_ENTRIES(bdict->ma_keys);
            PyObject *res = entries[cache->index].me_value;
            DEOPT_IF(res == NULL, LOAD_GLOBAL);
            JUMPBY(INLINE_CACHE_ENTRIES_LOAD_GLOBAL);
            STAT_INC(LOAD_GLOBAL, hit);
            Py_INCREF(res);
            PUSH(res);
            NOTRACE_DISPATCH();
        }

        TARGET(DELETE_FAST) {
            PyObject *v = GETLOCAL(oparg);
            if (v != NULL) {
                SETLOCAL(oparg, NULL);
                DISPATCH();
            }
            goto unbound_local_error;
        }

        TARGET(MAKE_CELL) {
            // "initial" is probably NULL but not if it's an arg (or set
            // via PyFrame_LocalsToFast() before MAKE_CELL has run).
            PyObject *initial = GETLOCAL(oparg);
            PyObject *cell = PyCell_New(initial);
            if (cell == NULL) {
                goto resume_with_error;
            }
            SETLOCAL(oparg, cell);
            DISPATCH();
        }

        TARGET(DELETE_DEREF) {
            PyObject *cell = GETLOCAL(oparg);
            PyObject *oldobj = PyCell_GET(cell);
            if (oldobj != NULL) {
                PyCell_SET(cell, NULL);
                Py_DECREF(oldobj);
                DISPATCH();
            }
            format_exc_unbound(tstate, fdata->code, oparg);
            goto error;
        }

        TARGET(LOAD_CLASSDEREF) {
            PyObject *name, *value, *locals = LOCALS();
            assert(locals);
            assert(oparg >= 0 && oparg < fdata->code->co_nlocalsplus);
            name = PyTuple_GET_ITEM(fdata->code->co_localsplusnames, oparg);
            if (PyDict_CheckExact(locals)) {
                value = PyDict_GetItemWithError(locals, name);
                if (value != NULL) {
                    Py_INCREF(value);
                }
                else if (_PyErr_Occurred(tstate)) {
                    goto error;
                }
            }
            else {
                value = PyObject_GetItem(locals, name);
                if (value == NULL) {
                    if (!_PyErr_ExceptionMatches(tstate, PyExc_KeyError)) {
                        goto error;
                    }
                    _PyErr_Clear(tstate);
                }
            }
            if (!value) {
                PyObject *cell = GETLOCAL(oparg);
                value = PyCell_GET(cell);
                if (value == NULL) {
                    format_exc_unbound(tstate, fdata->code, oparg);
                    goto error;
                }
                Py_INCREF(value);
            }
            PUSH(value);
            DISPATCH();
        }

        TARGET(LOAD_DEREF) {
            PyObject *cell = GETLOCAL(oparg);
            PyObject *value = PyCell_GET(cell);
            if (value == NULL) {
                format_exc_unbound(tstate, fdata->code, oparg);
                goto error;
            }
            Py_INCREF(value);
            PUSH(value);
            DISPATCH();
        }

        TARGET(STORE_DEREF) {
            PyObject *v = POP();
            PyObject *cell = GETLOCAL(oparg);
            PyObject *oldobj = PyCell_GET(cell);
            PyCell_SET(cell, v);
            Py_XDECREF(oldobj);
            DISPATCH();
        }

        TARGET(COPY_FREE_VARS) {
            /* Copy closure variables to free variables */
            PyCodeObject *co = fdata->code;
            PyObject *closure = fdata->func->func_closure;
            int offset = co->co_nlocals + co->co_nplaincellvars;
            assert(oparg == co->co_nfreevars);
            for (int i = 0; i < oparg; ++i) {
                PyObject *o = PyTuple_GET_ITEM(closure, i);
                Py_INCREF(o);
                fdata->localsplus[offset + i] = o;
            }
            DISPATCH();
        }

        TARGET(BUILD_STRING) {
            PyObject *str;
            PyObject *empty = PyUnicode_New(0, 0);
            if (empty == NULL) {
                goto error;
            }
            str = _PyUnicode_JoinArray(empty, stack_pointer - oparg, oparg);
            Py_DECREF(empty);
            if (str == NULL)
                goto error;
            while (--oparg >= 0) {
                PyObject *item = POP();
                Py_DECREF(item);
            }
            PUSH(str);
            DISPATCH();
        }

        TARGET(BUILD_TUPLE) {
            PyObject *tup = PyTuple_New(oparg);
            if (tup == NULL)
                goto error;
            while (--oparg >= 0) {
                PyObject *item = POP();
                PyTuple_SET_ITEM(tup, oparg, item);
            }
            PUSH(tup);
            DISPATCH();
        }

        TARGET(BUILD_LIST) {
            PyObject *list =  PyList_New(oparg);
            if (list == NULL)
                goto error;
            while (--oparg >= 0) {
                PyObject *item = POP();
                PyList_SET_ITEM(list, oparg, item);
            }
            PUSH(list);
            DISPATCH();
        }

        TARGET(LIST_TO_TUPLE) {
            PyObject *list = POP();
            PyObject *tuple = PyList_AsTuple(list);
            Py_DECREF(list);
            if (tuple == NULL) {
                goto error;
            }
            PUSH(tuple);
            DISPATCH();
        }

        TARGET(LIST_EXTEND) {
            PyObject *iterable = POP();
            PyObject *list = PEEK(oparg);
            PyObject *none_val = _PyList_Extend((PyListObject *)list, iterable);
            if (none_val == NULL) {
                if (_PyErr_ExceptionMatches(tstate, PyExc_TypeError) &&
                   (Py_TYPE(iterable)->tp_iter == NULL && !PySequence_Check(iterable)))
                {
                    _PyErr_Clear(tstate);
                    _PyErr_Format(tstate, PyExc_TypeError,
                          "Value after * must be an iterable, not %.200s",
                          Py_TYPE(iterable)->tp_name);
                }
                Py_DECREF(iterable);
                goto error;
            }
            Py_DECREF(none_val);
            Py_DECREF(iterable);
            DISPATCH();
        }

        TARGET(SET_UPDATE) {
            PyObject *iterable = POP();
            PyObject *set = PEEK(oparg);
            int err = _PySet_Update(set, iterable);
            Py_DECREF(iterable);
            if (err < 0) {
                goto error;
            }
            DISPATCH();
        }

        TARGET(BUILD_SET) {
            PyObject *set = PySet_New(NULL);
            int err = 0;
            int i;
            if (set == NULL)
                goto error;
            for (i = oparg; i > 0; i--) {
                PyObject *item = PEEK(i);
                if (err == 0)
                    err = PySet_Add(set, item);
                Py_DECREF(item);
            }
            STACK_SHRINK(oparg);
            if (err != 0) {
                Py_DECREF(set);
                goto error;
            }
            PUSH(set);
            DISPATCH();
        }

        TARGET(BUILD_MAP) {
            PyObject *map = _PyDict_FromItems(
                    &PEEK(2*oparg), 2,
                    &PEEK(2*oparg - 1), 2,
                    oparg);
            if (map == NULL)
                goto error;

            while (oparg--) {
                Py_DECREF(POP());
                Py_DECREF(POP());
            }
            PUSH(map);
            DISPATCH();
        }

        TARGET(SETUP_ANNOTATIONS) {
            int err;
            PyObject *ann_dict;
            if (LOCALS() == NULL) {
                _PyErr_Format(tstate, PyExc_SystemError,
                              "no locals found when setting up annotations");
                goto error;
            }
            /* check if __annotations__ in locals()... */
            if (PyDict_CheckExact(LOCALS())) {
                ann_dict = _PyDict_GetItemWithError(LOCALS(),
                                                    &_Py_ID(__annotations__));
                if (ann_dict == NULL) {
                    if (_PyErr_Occurred(tstate)) {
                        goto error;
                    }
                    /* ...if not, create a new one */
                    ann_dict = PyDict_New();
                    if (ann_dict == NULL) {
                        goto error;
                    }
                    err = PyDict_SetItem(LOCALS(), &_Py_ID(__annotations__),
                                         ann_dict);
                    Py_DECREF(ann_dict);
                    if (err != 0) {
                        goto error;
                    }
                }
            }
            else {
                /* do the same if locals() is not a dict */
                ann_dict = PyObject_GetItem(LOCALS(), &_Py_ID(__annotations__));
                if (ann_dict == NULL) {
                    if (!_PyErr_ExceptionMatches(tstate, PyExc_KeyError)) {
                        goto error;
                    }
                    _PyErr_Clear(tstate);
                    ann_dict = PyDict_New();
                    if (ann_dict == NULL) {
                        goto error;
                    }
                    err = PyObject_SetItem(LOCALS(), &_Py_ID(__annotations__),
                                           ann_dict);
                    Py_DECREF(ann_dict);
                    if (err != 0) {
                        goto error;
                    }
                }
                else {
                    Py_DECREF(ann_dict);
                }
            }
            DISPATCH();
        }

        TARGET(BUILD_CONST_KEY_MAP) {
            PyObject *map;
            PyObject *keys = TOP();
            if (!PyTuple_CheckExact(keys) ||
                PyTuple_GET_SIZE(keys) != (Py_ssize_t)oparg) {
                _PyErr_SetString(tstate, PyExc_SystemError,
                                 "bad BUILD_CONST_KEY_MAP keys argument");
                goto error;
            }
            map = _PyDict_FromItems(
                    &PyTuple_GET_ITEM(keys, 0), 1,
                    &PEEK(oparg + 1), 1, oparg);
            if (map == NULL) {
                goto error;
            }

            Py_DECREF(POP());
            while (oparg--) {
                Py_DECREF(POP());
            }
            PUSH(map);
            DISPATCH();
        }

        TARGET(DICT_UPDATE) {
            PyObject *update = POP();
            PyObject *dict = PEEK(oparg);
            if (PyDict_Update(dict, update) < 0) {
                if (_PyErr_ExceptionMatches(tstate, PyExc_AttributeError)) {
                    _PyErr_Format(tstate, PyExc_TypeError,
                                    "'%.200s' object is not a mapping",
                                    Py_TYPE(update)->tp_name);
                }
                Py_DECREF(update);
                goto error;
            }
            Py_DECREF(update);
            DISPATCH();
        }

        TARGET(DICT_MERGE) {
            PyObject *update = POP();
            PyObject *dict = PEEK(oparg);

            if (_PyDict_MergeEx(dict, update, 2) < 0) {
                format_kwargs_error(tstate, PEEK(2 + oparg), update);
                Py_DECREF(update);
                goto error;
            }
            Py_DECREF(update);
            PREDICT(CALL_FUNCTION_EX);
            DISPATCH();
        }

        TARGET(MAP_ADD) {
            PyObject *value = TOP();
            PyObject *key = SECOND();
            PyObject *map;
            STACK_SHRINK(2);
            map = PEEK(oparg);                      /* dict */
            assert(PyDict_CheckExact(map));
            /* map[key] = value */
            if (_PyDict_SetItem_Take2((PyDictObject *)map, key, value) != 0) {
                goto error;
            }
            PREDICT(JUMP_ABSOLUTE);
            DISPATCH();
        }

        TARGET(LOAD_ATTR) {
            PREDICTED(LOAD_ATTR);
            PyObject *name = GETITEM(names, oparg);
            PyObject *owner = TOP();
            PyObject *res = PyObject_GetAttr(owner, name);
            if (res == NULL) {
                goto error;
            }
            Py_DECREF(owner);
            SET_TOP(res);
            JUMPBY(INLINE_CACHE_ENTRIES_LOAD_ATTR);
            DISPATCH();
        }

        TARGET(LOAD_ATTR_ADAPTIVE) {
            assert(cframe.use_tracing == 0);
            _PyAttrCache *cache = (_PyAttrCache *)next_instr;
            if (cache->counter == 0) {
                PyObject *owner = TOP();
                PyObject *name = GETITEM(names, oparg);
                next_instr--;
                if (_Py_Specialize_LoadAttr(owner, next_instr, name) < 0) {
                    goto error;
                }
                DISPATCH();
            }
            else {
                STAT_INC(LOAD_ATTR, deferred);
                cache->counter--;
                JUMP_TO_INSTRUCTION(LOAD_ATTR);
            }
        }

        TARGET(LOAD_ATTR_INSTANCE_VALUE) {
            assert(cframe.use_tracing == 0);
            PyObject *owner = TOP();
            PyObject *res;
            PyTypeObject *tp = Py_TYPE(owner);
            _PyAttrCache *cache = (_PyAttrCache *)next_instr;
            uint32_t type_version = read_u32(cache->version);
            assert(type_version != 0);
            DEOPT_IF(tp->tp_version_tag != type_version, LOAD_ATTR);
            assert(tp->tp_dictoffset < 0);
            assert(tp->tp_flags & Py_TPFLAGS_MANAGED_DICT);
            PyDictValues *values = *_PyObject_ValuesPointer(owner);
            DEOPT_IF(values == NULL, LOAD_ATTR);
            res = values->values[cache->index];
            DEOPT_IF(res == NULL, LOAD_ATTR);
            STAT_INC(LOAD_ATTR, hit);
            Py_INCREF(res);
            SET_TOP(res);
            Py_DECREF(owner);
            JUMPBY(INLINE_CACHE_ENTRIES_LOAD_ATTR);
            NOTRACE_DISPATCH();
        }

        TARGET(LOAD_ATTR_MODULE) {
            assert(cframe.use_tracing == 0);
            // shared with LOAD_METHOD_MODULE
            PyObject *owner = TOP();
            PyObject *res;
            LOAD_MODULE_ATTR_OR_METHOD(ATTR);
            SET_TOP(res);
            Py_DECREF(owner);
            JUMPBY(INLINE_CACHE_ENTRIES_LOAD_ATTR);
            NOTRACE_DISPATCH();
        }

        TARGET(LOAD_ATTR_WITH_HINT) {
            assert(cframe.use_tracing == 0);
            PyObject *owner = TOP();
            PyObject *res;
            PyTypeObject *tp = Py_TYPE(owner);
            _PyAttrCache *cache = (_PyAttrCache *)next_instr;
            uint32_t type_version = read_u32(cache->version);
            assert(type_version != 0);
            DEOPT_IF(tp->tp_version_tag != type_version, LOAD_ATTR);
            assert(tp->tp_flags & Py_TPFLAGS_MANAGED_DICT);
            PyDictObject *dict = *(PyDictObject **)_PyObject_ManagedDictPointer(owner);
            DEOPT_IF(dict == NULL, LOAD_ATTR);
            assert(PyDict_CheckExact((PyObject *)dict));
            PyObject *name = GETITEM(names, oparg);
            uint16_t hint = cache->index;
            DEOPT_IF(hint >= (size_t)dict->ma_keys->dk_nentries, LOAD_ATTR);
            if (DK_IS_UNICODE(dict->ma_keys)) {
                PyDictUnicodeEntry *ep = DK_UNICODE_ENTRIES(dict->ma_keys) + hint;
                DEOPT_IF(ep->me_key != name, LOAD_ATTR);
                res = ep->me_value;
            }
            else {
                PyDictKeyEntry *ep = DK_ENTRIES(dict->ma_keys) + hint;
                DEOPT_IF(ep->me_key != name, LOAD_ATTR);
                res = ep->me_value;
            }
            DEOPT_IF(res == NULL, LOAD_ATTR);
            STAT_INC(LOAD_ATTR, hit);
            Py_INCREF(res);
            SET_TOP(res);
            Py_DECREF(owner);
            JUMPBY(INLINE_CACHE_ENTRIES_LOAD_ATTR);
            NOTRACE_DISPATCH();
        }

        TARGET(LOAD_ATTR_SLOT) {
            assert(cframe.use_tracing == 0);
            PyObject *owner = TOP();
            PyObject *res;
            PyTypeObject *tp = Py_TYPE(owner);
            _PyAttrCache *cache = (_PyAttrCache *)next_instr;
            uint32_t type_version = read_u32(cache->version);
            assert(type_version != 0);
            DEOPT_IF(tp->tp_version_tag != type_version, LOAD_ATTR);
            char *addr = (char *)owner + cache->index;
            res = *(PyObject **)addr;
            DEOPT_IF(res == NULL, LOAD_ATTR);
            STAT_INC(LOAD_ATTR, hit);
            Py_INCREF(res);
            SET_TOP(res);
            Py_DECREF(owner);
            JUMPBY(INLINE_CACHE_ENTRIES_LOAD_ATTR);
            NOTRACE_DISPATCH();
        }

        TARGET(STORE_ATTR_ADAPTIVE) {
            assert(cframe.use_tracing == 0);
            _PyAttrCache *cache = (_PyAttrCache *)next_instr;
            if (cache->counter == 0) {
                PyObject *owner = TOP();
                PyObject *name = GETITEM(names, oparg);
                next_instr--;
                if (_Py_Specialize_StoreAttr(owner, next_instr, name) < 0) {
                    goto error;
                }
                DISPATCH();
            }
            else {
                STAT_INC(STORE_ATTR, deferred);
                cache->counter--;
                JUMP_TO_INSTRUCTION(STORE_ATTR);
            }
        }

        TARGET(STORE_ATTR_INSTANCE_VALUE) {
            assert(cframe.use_tracing == 0);
            PyObject *owner = TOP();
            PyTypeObject *tp = Py_TYPE(owner);
            _PyAttrCache *cache = (_PyAttrCache *)next_instr;
            uint32_t type_version = read_u32(cache->version);
            assert(type_version != 0);
            DEOPT_IF(tp->tp_version_tag != type_version, STORE_ATTR);
            assert(tp->tp_flags & Py_TPFLAGS_MANAGED_DICT);
            PyDictValues *values = *_PyObject_ValuesPointer(owner);
            DEOPT_IF(values == NULL, STORE_ATTR);
            STAT_INC(STORE_ATTR, hit);
            Py_ssize_t index = cache->index;
            STACK_SHRINK(1);
            PyObject *value = POP();
            PyObject *old_value = values->values[index];
            values->values[index] = value;
            if (old_value == NULL) {
                _PyDictValues_AddToInsertionOrder(values, index);
            }
            else {
                Py_DECREF(old_value);
            }
            Py_DECREF(owner);
            JUMPBY(INLINE_CACHE_ENTRIES_STORE_ATTR);
            NOTRACE_DISPATCH();
        }

        TARGET(STORE_ATTR_WITH_HINT) {
            assert(cframe.use_tracing == 0);
            PyObject *owner = TOP();
            PyTypeObject *tp = Py_TYPE(owner);
            _PyAttrCache *cache = (_PyAttrCache *)next_instr;
            uint32_t type_version = read_u32(cache->version);
            assert(type_version != 0);
            DEOPT_IF(tp->tp_version_tag != type_version, STORE_ATTR);
            assert(tp->tp_flags & Py_TPFLAGS_MANAGED_DICT);
            PyDictObject *dict = *(PyDictObject **)_PyObject_ManagedDictPointer(owner);
            DEOPT_IF(dict == NULL, STORE_ATTR);
            assert(PyDict_CheckExact((PyObject *)dict));
            PyObject *name = GETITEM(names, oparg);
            uint16_t hint = cache->index;
            DEOPT_IF(hint >= (size_t)dict->ma_keys->dk_nentries, STORE_ATTR);
            PyObject *value, *old_value;
            if (DK_IS_UNICODE(dict->ma_keys)) {
                PyDictUnicodeEntry *ep = DK_UNICODE_ENTRIES(dict->ma_keys) + hint;
                DEOPT_IF(ep->me_key != name, STORE_ATTR);
                old_value = ep->me_value;
                DEOPT_IF(old_value == NULL, STORE_ATTR);
                STACK_SHRINK(1);
                value = POP();
                ep->me_value = value;
            }
            else {
                PyDictKeyEntry *ep = DK_ENTRIES(dict->ma_keys) + hint;
                DEOPT_IF(ep->me_key != name, STORE_ATTR);
                old_value = ep->me_value;
                DEOPT_IF(old_value == NULL, STORE_ATTR);
                STACK_SHRINK(1);
                value = POP();
                ep->me_value = value;
            }
            Py_DECREF(old_value);
            STAT_INC(STORE_ATTR, hit);
            /* Ensure dict is GC tracked if it needs to be */
            if (!_PyObject_GC_IS_TRACKED(dict) && _PyObject_GC_MAY_BE_TRACKED(value)) {
                _PyObject_GC_TRACK(dict);
            }
            /* PEP 509 */
            dict->ma_version_tag = DICT_NEXT_VERSION();
            Py_DECREF(owner);
            JUMPBY(INLINE_CACHE_ENTRIES_STORE_ATTR);
            NOTRACE_DISPATCH();
        }

        TARGET(STORE_ATTR_SLOT) {
            assert(cframe.use_tracing == 0);
            PyObject *owner = TOP();
            PyTypeObject *tp = Py_TYPE(owner);
            _PyAttrCache *cache = (_PyAttrCache *)next_instr;
            uint32_t type_version = read_u32(cache->version);
            assert(type_version != 0);
            DEOPT_IF(tp->tp_version_tag != type_version, STORE_ATTR);
            char *addr = (char *)owner + cache->index;
            STAT_INC(STORE_ATTR, hit);
            STACK_SHRINK(1);
            PyObject *value = POP();
            PyObject *old_value = *(PyObject **)addr;
            *(PyObject **)addr = value;
            Py_XDECREF(old_value);
            Py_DECREF(owner);
            JUMPBY(INLINE_CACHE_ENTRIES_STORE_ATTR);
            NOTRACE_DISPATCH();
        }

        TARGET(COMPARE_OP) {
            PREDICTED(COMPARE_OP);
            assert(oparg <= Py_GE);
            PyObject *right = POP();
            PyObject *left = TOP();
            PyObject *res = PyObject_RichCompare(left, right, oparg);
            SET_TOP(res);
            Py_DECREF(left);
            Py_DECREF(right);
            if (res == NULL) {
                goto error;
            }
            JUMPBY(INLINE_CACHE_ENTRIES_COMPARE_OP);
            PREDICT(POP_JUMP_IF_FALSE);
            PREDICT(POP_JUMP_IF_TRUE);
            DISPATCH();
        }

        TARGET(COMPARE_OP_ADAPTIVE) {
            assert(cframe.use_tracing == 0);
            _PyCompareOpCache *cache = (_PyCompareOpCache *)next_instr;
            if (cache->counter == 0) {
                PyObject *right = TOP();
                PyObject *left = SECOND();
                next_instr--;
                _Py_Specialize_CompareOp(left, right, next_instr, oparg);
                DISPATCH();
            }
            else {
                STAT_INC(COMPARE_OP, deferred);
                cache->counter--;
                JUMP_TO_INSTRUCTION(COMPARE_OP);
            }
        }

        TARGET(COMPARE_OP_FLOAT_JUMP) {
            assert(cframe.use_tracing == 0);
            // Combined: COMPARE_OP (float ? float) + POP_JUMP_IF_(true/false)
            _PyCompareOpCache *cache = (_PyCompareOpCache *)next_instr;
            int when_to_jump_mask = cache->mask;
            PyObject *right = TOP();
            PyObject *left = SECOND();
            DEOPT_IF(!PyFloat_CheckExact(left), COMPARE_OP);
            DEOPT_IF(!PyFloat_CheckExact(right), COMPARE_OP);
            double dleft = PyFloat_AS_DOUBLE(left);
            double dright = PyFloat_AS_DOUBLE(right);
            int sign = (dleft > dright) - (dleft < dright);
            DEOPT_IF(isnan(dleft), COMPARE_OP);
            DEOPT_IF(isnan(dright), COMPARE_OP);
            STAT_INC(COMPARE_OP, hit);
            JUMPBY(INLINE_CACHE_ENTRIES_COMPARE_OP);
            NEXTOPARG();
            STACK_SHRINK(2);
            Py_DECREF(left);
            Py_DECREF(right);
            assert(opcode == POP_JUMP_IF_TRUE || opcode == POP_JUMP_IF_FALSE);
            int jump = (1 << (sign + 1)) & when_to_jump_mask;
            if (!jump) {
                next_instr++;
                NOTRACE_DISPATCH();
            }
            else {
                JUMPTO(oparg);
                CHECK_EVAL_BREAKER();
                NOTRACE_DISPATCH();
            }
        }

        TARGET(COMPARE_OP_INT_JUMP) {
            assert(cframe.use_tracing == 0);
            // Combined: COMPARE_OP (int ? int) + POP_JUMP_IF_(true/false)
            _PyCompareOpCache *cache = (_PyCompareOpCache *)next_instr;
            int when_to_jump_mask = cache->mask;
            PyObject *right = TOP();
            PyObject *left = SECOND();
            DEOPT_IF(!PyLong_CheckExact(left), COMPARE_OP);
            DEOPT_IF(!PyLong_CheckExact(right), COMPARE_OP);
            DEOPT_IF((size_t)(Py_SIZE(left) + 1) > 2, COMPARE_OP);
            DEOPT_IF((size_t)(Py_SIZE(right) + 1) > 2, COMPARE_OP);
            STAT_INC(COMPARE_OP, hit);
            assert(Py_ABS(Py_SIZE(left)) <= 1 && Py_ABS(Py_SIZE(right)) <= 1);
            Py_ssize_t ileft = Py_SIZE(left) * ((PyLongObject *)left)->ob_digit[0];
            Py_ssize_t iright = Py_SIZE(right) * ((PyLongObject *)right)->ob_digit[0];
            int sign = (ileft > iright) - (ileft < iright);
            JUMPBY(INLINE_CACHE_ENTRIES_COMPARE_OP);
            NEXTOPARG();
            STACK_SHRINK(2);
            Py_DECREF(left);
            Py_DECREF(right);
            assert(opcode == POP_JUMP_IF_TRUE || opcode == POP_JUMP_IF_FALSE);
            int jump = (1 << (sign + 1)) & when_to_jump_mask;
            if (!jump) {
                next_instr++;
                NOTRACE_DISPATCH();
            }
            else {
                JUMPTO(oparg);
                CHECK_EVAL_BREAKER();
                NOTRACE_DISPATCH();
            }
        }

        TARGET(COMPARE_OP_STR_JUMP) {
            assert(cframe.use_tracing == 0);
            // Combined: COMPARE_OP (str == str or str != str) + POP_JUMP_IF_(true/false)
            _PyCompareOpCache *cache = (_PyCompareOpCache *)next_instr;
            int invert = cache->mask;
            PyObject *right = TOP();
            PyObject *left = SECOND();
            DEOPT_IF(!PyUnicode_CheckExact(left), COMPARE_OP);
            DEOPT_IF(!PyUnicode_CheckExact(right), COMPARE_OP);
            STAT_INC(COMPARE_OP, hit);
            int res = _PyUnicode_Equal(left, right);
            if (res < 0) {
                goto error;
            }
            assert(oparg == Py_EQ || oparg == Py_NE);
            JUMPBY(INLINE_CACHE_ENTRIES_COMPARE_OP);
            NEXTOPARG();
            assert(opcode == POP_JUMP_IF_TRUE || opcode == POP_JUMP_IF_FALSE);
            STACK_SHRINK(2);
            Py_DECREF(left);
            Py_DECREF(right);
            assert(res == 0 || res == 1);
            assert(invert == 0 || invert == 1);
            int jump = res ^ invert;
            if (!jump) {
                next_instr++;
                NOTRACE_DISPATCH();
            }
            else {
                JUMPTO(oparg);
                CHECK_EVAL_BREAKER();
                NOTRACE_DISPATCH();
            }
        }

        TARGET(IS_OP) {
            PyObject *right = POP();
            PyObject *left = TOP();
            int res = Py_Is(left, right) ^ oparg;
            PyObject *b = res ? Py_True : Py_False;
            Py_INCREF(b);
            SET_TOP(b);
            Py_DECREF(left);
            Py_DECREF(right);
            PREDICT(POP_JUMP_IF_FALSE);
            PREDICT(POP_JUMP_IF_TRUE);
            DISPATCH();
        }

        TARGET(CONTAINS_OP) {
            PyObject *right = POP();
            PyObject *left = POP();
            int res = PySequence_Contains(right, left);
            Py_DECREF(left);
            Py_DECREF(right);
            if (res < 0) {
                goto error;
            }
            PyObject *b = (res^oparg) ? Py_True : Py_False;
            Py_INCREF(b);
            PUSH(b);
            PREDICT(POP_JUMP_IF_FALSE);
            PREDICT(POP_JUMP_IF_TRUE);
            DISPATCH();
        }

        TARGET(JUMP_IF_NOT_EG_MATCH) {
            PyObject *match_type = POP();
            if (check_except_star_type_valid(tstate, match_type) < 0) {
                Py_DECREF(match_type);
                goto error;
            }

            PyObject *exc_value = TOP();
            PyObject *match = NULL, *rest = NULL;
            int res = exception_group_match(exc_value, match_type,
                                            &match, &rest);
            Py_DECREF(match_type);
            if (res < 0) {
                goto error;
            }

            if (match == NULL || rest == NULL) {
                assert(match == NULL);
                assert(rest == NULL);
                goto error;
            }

            if (Py_IsNone(match)) {
                Py_DECREF(match);
                Py_XDECREF(rest);
                /* no match - jump to target */
                JUMPTO(oparg);
            }
            else {

                /* Total or partial match - update the stack from
                 * [val]
                 * to
                 * [rest, match]
                 * (rest can be Py_None)
                 */

                PyObject *exc = TOP();

                SET_TOP(rest);
                PUSH(match);

                PyErr_SetExcInfo(NULL, Py_NewRef(match), NULL);

                Py_DECREF(exc);

            }

            DISPATCH();
        }

        TARGET(JUMP_IF_NOT_EXC_MATCH) {
            PyObject *right = POP();
            PyObject *left = TOP();
            assert(PyExceptionInstance_Check(left));
            if (check_except_type_valid(tstate, right) < 0) {
                 Py_DECREF(right);
                 goto error;
            }

            int res = PyErr_GivenExceptionMatches(left, right);
            Py_DECREF(right);
            if (res == 0) {
                JUMPTO(oparg);
            }
            DISPATCH();
        }

        TARGET(IMPORT_NAME) {
            PyObject *name = GETITEM(names, oparg);
            PyObject *fromlist = POP();
            PyObject *level = TOP();
            PyObject *res;
            res = import_name(tstate, fdata, name, fromlist, level);
            Py_DECREF(level);
            Py_DECREF(fromlist);
            SET_TOP(res);
            if (res == NULL)
                goto error;
            DISPATCH();
        }

        TARGET(IMPORT_STAR) {
            PyObject *from = POP(), *locals;
            int err;
            if (_PyFrame_FastToLocalsWithError(fdata) < 0) {
                Py_DECREF(from);
                goto error;
            }

            locals = LOCALS();
            if (locals == NULL) {
                _PyErr_SetString(tstate, PyExc_SystemError,
                                 "no locals found during 'import *'");
                Py_DECREF(from);
                goto error;
            }
            err = import_all_from(tstate, locals, from);
            _PyFrame_LocalsToFast(fdata, 0);
            Py_DECREF(from);
            if (err != 0)
                goto error;
            DISPATCH();
        }

        TARGET(IMPORT_FROM) {
            PyObject *name = GETITEM(names, oparg);
            PyObject *from = TOP();
            PyObject *res;
            res = import_from(tstate, from, name);
            PUSH(res);
            if (res == NULL)
                goto error;
            DISPATCH();
        }

        TARGET(JUMP_FORWARD) {
            JUMPBY(oparg);
            DISPATCH();
        }

        TARGET(POP_JUMP_IF_FALSE) {
            PREDICTED(POP_JUMP_IF_FALSE);
            PyObject *cond = POP();
            int err;
            if (Py_IsTrue(cond)) {
                Py_DECREF(cond);
                DISPATCH();
            }
            if (Py_IsFalse(cond)) {
                Py_DECREF(cond);
                JUMPTO(oparg);
                CHECK_EVAL_BREAKER();
                DISPATCH();
            }
            err = PyObject_IsTrue(cond);
            Py_DECREF(cond);
            if (err > 0)
                ;
            else if (err == 0) {
                JUMPTO(oparg);
                CHECK_EVAL_BREAKER();
            }
            else
                goto error;
            DISPATCH();
        }

        TARGET(POP_JUMP_IF_TRUE) {
            PREDICTED(POP_JUMP_IF_TRUE);
            PyObject *cond = POP();
            int err;
            if (Py_IsFalse(cond)) {
                Py_DECREF(cond);
                DISPATCH();
            }
            if (Py_IsTrue(cond)) {
                Py_DECREF(cond);
                JUMPTO(oparg);
                CHECK_EVAL_BREAKER();
                DISPATCH();
            }
            err = PyObject_IsTrue(cond);
            Py_DECREF(cond);
            if (err > 0) {
                JUMPTO(oparg);
                CHECK_EVAL_BREAKER();
            }
            else if (err == 0)
                ;
            else
                goto error;
            DISPATCH();
        }

        TARGET(POP_JUMP_IF_NOT_NONE) {
            PyObject *value = POP();
            if (!Py_IsNone(value)) {
                Py_DECREF(value);
                JUMPTO(oparg);
                CHECK_EVAL_BREAKER();
                DISPATCH();
            }
            Py_DECREF(value);
            DISPATCH();
        }

        TARGET(POP_JUMP_IF_NONE) {
            PyObject *value = POP();
            if (Py_IsNone(value)) {
                Py_DECREF(value);
                JUMPTO(oparg);
                CHECK_EVAL_BREAKER();
                DISPATCH();
            }
            Py_DECREF(value);
            DISPATCH();
        }

        TARGET(JUMP_IF_FALSE_OR_POP) {
            PyObject *cond = TOP();
            int err;
            if (Py_IsTrue(cond)) {
                STACK_SHRINK(1);
                Py_DECREF(cond);
                DISPATCH();
            }
            if (Py_IsFalse(cond)) {
                JUMPTO(oparg);
                DISPATCH();
            }
            err = PyObject_IsTrue(cond);
            if (err > 0) {
                STACK_SHRINK(1);
                Py_DECREF(cond);
            }
            else if (err == 0)
                JUMPTO(oparg);
            else
                goto error;
            DISPATCH();
        }

        TARGET(JUMP_IF_TRUE_OR_POP) {
            PyObject *cond = TOP();
            int err;
            if (Py_IsFalse(cond)) {
                STACK_SHRINK(1);
                Py_DECREF(cond);
                DISPATCH();
            }
            if (Py_IsTrue(cond)) {
                JUMPTO(oparg);
                DISPATCH();
            }
            err = PyObject_IsTrue(cond);
            if (err > 0) {
                JUMPTO(oparg);
            }
            else if (err == 0) {
                STACK_SHRINK(1);
                Py_DECREF(cond);
            }
            else
                goto error;
            DISPATCH();
        }

        TARGET(JUMP_ABSOLUTE) {
            PREDICTED(JUMP_ABSOLUTE);
            int err = _Py_IncrementCountAndMaybeQuicken(fdata->code);
            if (err) {
                if (err < 0) {
                    goto error;
                }
                /* Update first_instr and next_instr to point to newly quickened code */
                int nexti = INSTR_OFFSET();
                first_instr = fdata->code->co_firstinstr;
                next_instr = first_instr + nexti;
            }
            JUMP_TO_INSTRUCTION(JUMP_ABSOLUTE_QUICK);
        }

        TARGET(JUMP_NO_INTERRUPT) {
            /* This bytecode is used in the `yield from` or `await` loop.
             * If there is an interrupt, we want it handled in the innermost
             * generator or coroutine, so we deliberately do not check it here.
             * (see bpo-30039).
             */
            fdata->state = FRAME_EXECUTING;
            JUMPTO(oparg);
            DISPATCH();
        }

        TARGET(JUMP_ABSOLUTE_QUICK) {
            PREDICTED(JUMP_ABSOLUTE_QUICK);
            assert(oparg < INSTR_OFFSET());
            JUMPTO(oparg);
            CHECK_EVAL_BREAKER();
            DISPATCH();
        }

        TARGET(GET_LEN) {
            // PUSH(len(TOS))
            Py_ssize_t len_i = PyObject_Length(TOP());
            if (len_i < 0) {
                goto error;
            }
            PyObject *len_o = PyLong_FromSsize_t(len_i);
            if (len_o == NULL) {
                goto error;
            }
            PUSH(len_o);
            DISPATCH();
        }

        TARGET(MATCH_CLASS) {
            // Pop TOS and TOS1. Set TOS to a tuple of attributes on success, or
            // None on failure.
            PyObject *names = POP();
            PyObject *type = POP();
            PyObject *subject = TOP();
            assert(PyTuple_CheckExact(names));
            PyObject *attrs = match_class(tstate, subject, type, oparg, names);
            Py_DECREF(names);
            Py_DECREF(type);
            if (attrs) {
                // Success!
                assert(PyTuple_CheckExact(attrs));
                SET_TOP(attrs);
            }
            else if (_PyErr_Occurred(tstate)) {
                // Error!
                goto error;
            }
            else {
                // Failure!
                Py_INCREF(Py_None);
                SET_TOP(Py_None);
            }
            Py_DECREF(subject);
            DISPATCH();
        }

        TARGET(MATCH_MAPPING) {
            PyObject *subject = TOP();
            int match = Py_TYPE(subject)->tp_flags & Py_TPFLAGS_MAPPING;
            PyObject *res = match ? Py_True : Py_False;
            Py_INCREF(res);
            PUSH(res);
            PREDICT(POP_JUMP_IF_FALSE);
            DISPATCH();
        }

        TARGET(MATCH_SEQUENCE) {
            PyObject *subject = TOP();
            int match = Py_TYPE(subject)->tp_flags & Py_TPFLAGS_SEQUENCE;
            PyObject *res = match ? Py_True : Py_False;
            Py_INCREF(res);
            PUSH(res);
            PREDICT(POP_JUMP_IF_FALSE);
            DISPATCH();
        }

        TARGET(MATCH_KEYS) {
            // On successful match, PUSH(values). Otherwise, PUSH(None).
            PyObject *keys = TOP();
            PyObject *subject = SECOND();
            PyObject *values_or_none = match_keys(tstate, subject, keys);
            if (values_or_none == NULL) {
                goto error;
            }
            PUSH(values_or_none);
            DISPATCH();
        }

        TARGET(GET_ITER) {
            /* before: [obj]; after [getiter(obj)] */
            PyObject *iterable = TOP();
            PyObject *iter = PyObject_GetIter(iterable);
            Py_DECREF(iterable);
            SET_TOP(iter);
            if (iter == NULL)
                goto error;
            PREDICT(FOR_ITER);
            DISPATCH();
        }

        TARGET(GET_YIELD_FROM_ITER) {
            /* before: [obj]; after [getiter(obj)] */
            PyObject *iterable = TOP();
            PyObject *iter;
            if (PyCoro_CheckExact(iterable)) {
                /* `iterable` is a coroutine */
                if (!(fdata->code->co_flags & (CO_COROUTINE | CO_ITERABLE_COROUTINE))) {
                    /* and it is used in a 'yield from' expression of a
                       regular generator. */
                    Py_DECREF(iterable);
                    SET_TOP(NULL);
                    _PyErr_SetString(tstate, PyExc_TypeError,
                                     "cannot 'yield from' a coroutine object "
                                     "in a non-coroutine generator");
                    goto error;
                }
            }
            else if (!PyGen_CheckExact(iterable)) {
                /* `iterable` is not a generator. */
                iter = PyObject_GetIter(iterable);
                Py_DECREF(iterable);
                SET_TOP(iter);
                if (iter == NULL)
                    goto error;
            }
            PREDICT(LOAD_CONST);
            DISPATCH();
        }

        TARGET(FOR_ITER) {
            PREDICTED(FOR_ITER);
            /* before: [iter]; after: [iter, iter()] *or* [] */
            PyObject *iter = TOP();
#ifdef Py_STATS
            extern int _PySpecialization_ClassifyIterator(PyObject *);
            _py_stats.opcode_stats[FOR_ITER].specialization.failure++;
            _py_stats.opcode_stats[FOR_ITER].specialization.failure_kinds[_PySpecialization_ClassifyIterator(iter)]++;
#endif
            PyObject *next = (*Py_TYPE(iter)->tp_iternext)(iter);
            if (next != NULL) {
                PUSH(next);
                PREDICT(STORE_FAST);
                PREDICT(UNPACK_SEQUENCE);
                DISPATCH();
            }
            if (_PyErr_Occurred(tstate)) {
                if (!_PyErr_ExceptionMatches(tstate, PyExc_StopIteration)) {
                    goto error;
                }
                else if (tstate->c_tracefunc != NULL) {
                    call_exc_trace(tstate->c_tracefunc, tstate->c_traceobj, tstate, fdata);
                }
                _PyErr_Clear(tstate);
            }
            /* iterator ended normally */
            STACK_SHRINK(1);
            Py_DECREF(iter);
            JUMPBY(oparg);
            DISPATCH();
        }

        TARGET(BEFORE_ASYNC_WITH) {
            PyObject *mgr = TOP();
            PyObject *res;
            PyObject *enter = _PyObject_LookupSpecial(mgr, &_Py_ID(__aenter__));
            if (enter == NULL) {
                if (!_PyErr_Occurred(tstate)) {
                    _PyErr_Format(tstate, PyExc_TypeError,
                                  "'%.200s' object does not support the "
                                  "asynchronous context manager protocol",
                                  Py_TYPE(mgr)->tp_name);
                }
                goto error;
            }
            PyObject *exit = _PyObject_LookupSpecial(mgr, &_Py_ID(__aexit__));
            if (exit == NULL) {
                if (!_PyErr_Occurred(tstate)) {
                    _PyErr_Format(tstate, PyExc_TypeError,
                                  "'%.200s' object does not support the "
                                  "asynchronous context manager protocol "
                                  "(missed __aexit__ method)",
                                  Py_TYPE(mgr)->tp_name);
                }
                Py_DECREF(enter);
                goto error;
            }
            SET_TOP(exit);
            Py_DECREF(mgr);
            res = _PyObject_CallNoArgs(enter);
            Py_DECREF(enter);
            if (res == NULL)
                goto error;
            PUSH(res);
            PREDICT(GET_AWAITABLE);
            DISPATCH();
        }

        TARGET(BEFORE_WITH) {
            PyObject *mgr = TOP();
            PyObject *res;
            PyObject *enter = _PyObject_LookupSpecial(mgr, &_Py_ID(__enter__));
            if (enter == NULL) {
                if (!_PyErr_Occurred(tstate)) {
                    _PyErr_Format(tstate, PyExc_TypeError,
                                  "'%.200s' object does not support the "
                                  "context manager protocol",
                                  Py_TYPE(mgr)->tp_name);
                }
                goto error;
            }
            PyObject *exit = _PyObject_LookupSpecial(mgr, &_Py_ID(__exit__));
            if (exit == NULL) {
                if (!_PyErr_Occurred(tstate)) {
                    _PyErr_Format(tstate, PyExc_TypeError,
                                  "'%.200s' object does not support the "
                                  "context manager protocol "
                                  "(missed __exit__ method)",
                                  Py_TYPE(mgr)->tp_name);
                }
                Py_DECREF(enter);
                goto error;
            }
            SET_TOP(exit);
            Py_DECREF(mgr);
            res = _PyObject_CallNoArgs(enter);
            Py_DECREF(enter);
            if (res == NULL) {
                goto error;
            }
            PUSH(res);
            DISPATCH();
        }

        TARGET(WITH_EXCEPT_START) {
            /* At the top of the stack are 4 values:
               - TOP = exc_info()
               - SECOND = previous exception
               - THIRD: lasti of exception in exc_info()
               - FOURTH: the context.__exit__ bound method
               We call FOURTH(type(TOP), TOP, GetTraceback(TOP)).
               Then we push the __exit__ return value.
            */
            PyObject *exit_func;
            PyObject *exc, *val, *tb, *res;

            val = TOP();
            assert(val && PyExceptionInstance_Check(val));
            exc = PyExceptionInstance_Class(val);
            tb = PyException_GetTraceback(val);
            Py_XDECREF(tb);
            assert(PyLong_Check(PEEK(3)));
            exit_func = PEEK(4);
            PyObject *stack[4] = {NULL, exc, val, tb};
            res = PyObject_Vectorcall(exit_func, stack + 1,
                    3 | PY_VECTORCALL_ARGUMENTS_OFFSET, NULL);
            if (res == NULL)
                goto error;

            PUSH(res);
            DISPATCH();
        }

        TARGET(PUSH_EXC_INFO) {
            PyObject *value = TOP();

            _PyErr_StackItem *exc_info = tstate->exc_info;
            if (exc_info->exc_value != NULL) {
                SET_TOP(exc_info->exc_value);
            }
            else {
                Py_INCREF(Py_None);
                SET_TOP(Py_None);
            }

            Py_INCREF(value);
            PUSH(value);
            assert(PyExceptionInstance_Check(value));
            exc_info->exc_value = value;

            DISPATCH();
        }

        TARGET(LOAD_METHOD) {
            PREDICTED(LOAD_METHOD);
            /* Designed to work in tandem with CALL_METHOD. */
            PyObject *name = GETITEM(names, oparg);
            PyObject *obj = TOP();
            PyObject *meth = NULL;

            int meth_found = _PyObject_GetMethod(obj, name, &meth);

            if (meth == NULL) {
                /* Most likely attribute wasn't found. */
                goto error;
            }

            if (meth_found) {
                /* We can bypass temporary bound method object.
                   meth is unbound method and obj is self.

                   meth | self | arg1 | ... | argN
                 */
                SET_TOP(meth);
                PUSH(obj);  // self
            }
            else {
                /* meth is not an unbound method (but a regular attr, or
                   something was returned by a descriptor protocol).  Set
                   the second element of the stack to NULL, to signal
                   CALL_METHOD that it's not a method call.

                   NULL | meth | arg1 | ... | argN
                */
                SET_TOP(NULL);
                Py_DECREF(obj);
                PUSH(meth);
            }
            JUMPBY(INLINE_CACHE_ENTRIES_LOAD_METHOD);
            DISPATCH();
        }

        TARGET(LOAD_METHOD_ADAPTIVE) {
            assert(cframe.use_tracing == 0);
            _PyLoadMethodCache *cache = (_PyLoadMethodCache *)next_instr;
            if (cache->counter == 0) {
                PyObject *owner = TOP();
                PyObject *name = GETITEM(names, oparg);
                next_instr--;
                if (_Py_Specialize_LoadMethod(owner, next_instr, name) < 0) {
                    goto error;
                }
                DISPATCH();
            }
            else {
                STAT_INC(LOAD_METHOD, deferred);
                cache->counter--;
                JUMP_TO_INSTRUCTION(LOAD_METHOD);
            }
        }

        TARGET(LOAD_METHOD_WITH_VALUES) {
            /* LOAD_METHOD, with cached method object */
            assert(cframe.use_tracing == 0);
            PyObject *self = TOP();
            PyTypeObject *self_cls = Py_TYPE(self);
            _PyLoadMethodCache *cache = (_PyLoadMethodCache *)next_instr;
            uint32_t type_version = read_u32(cache->type_version);
            assert(type_version != 0);
            DEOPT_IF(self_cls->tp_version_tag != type_version, LOAD_METHOD);
            assert(self_cls->tp_flags & Py_TPFLAGS_MANAGED_DICT);
            PyDictObject *dict = *(PyDictObject**)_PyObject_ManagedDictPointer(self);
            DEOPT_IF(dict != NULL, LOAD_METHOD);
            PyHeapTypeObject *self_heap_type = (PyHeapTypeObject *)self_cls;
            DEOPT_IF(self_heap_type->ht_cached_keys->dk_version !=
                     read_u32(cache->keys_version), LOAD_METHOD);
            STAT_INC(LOAD_METHOD, hit);
            PyObject *res = read_obj(cache->descr);
            assert(res != NULL);
            assert(_PyType_HasFeature(Py_TYPE(res), Py_TPFLAGS_METHOD_DESCRIPTOR));
            Py_INCREF(res);
            SET_TOP(res);
            PUSH(self);
            JUMPBY(INLINE_CACHE_ENTRIES_LOAD_METHOD);
            NOTRACE_DISPATCH();
        }

        TARGET(LOAD_METHOD_WITH_DICT) {
            /* LOAD_METHOD, with a dict
             Can be either a managed dict, or a tp_dictoffset offset.*/
            assert(cframe.use_tracing == 0);
            PyObject *self = TOP();
            PyTypeObject *self_cls = Py_TYPE(self);
            _PyLoadMethodCache *cache = (_PyLoadMethodCache *)next_instr;

            DEOPT_IF(self_cls->tp_version_tag != read_u32(cache->type_version),
                     LOAD_METHOD);
            /* Treat index as a signed 16 bit value */
            int dictoffset = *(int16_t *)&cache->dict_offset;
            PyDictObject **dictptr = (PyDictObject**)(((char *)self)+dictoffset);
            assert(
                dictoffset == MANAGED_DICT_OFFSET ||
                (dictoffset == self_cls->tp_dictoffset && dictoffset > 0)
            );
            PyDictObject *dict = *dictptr;
            DEOPT_IF(dict == NULL, LOAD_METHOD);
            DEOPT_IF(dict->ma_keys->dk_version != read_u32(cache->keys_version),
                     LOAD_METHOD);
            STAT_INC(LOAD_METHOD, hit);
            PyObject *res = read_obj(cache->descr);
            assert(res != NULL);
            assert(_PyType_HasFeature(Py_TYPE(res), Py_TPFLAGS_METHOD_DESCRIPTOR));
            Py_INCREF(res);
            SET_TOP(res);
            PUSH(self);
            JUMPBY(INLINE_CACHE_ENTRIES_LOAD_METHOD);
            NOTRACE_DISPATCH();
        }

        TARGET(LOAD_METHOD_NO_DICT) {
            assert(cframe.use_tracing == 0);
            PyObject *self = TOP();
            PyTypeObject *self_cls = Py_TYPE(self);
            _PyLoadMethodCache *cache = (_PyLoadMethodCache *)next_instr;
            uint32_t type_version = read_u32(cache->type_version);
            DEOPT_IF(self_cls->tp_version_tag != type_version, LOAD_METHOD);
            assert(self_cls->tp_dictoffset == 0);
            STAT_INC(LOAD_METHOD, hit);
            PyObject *res = read_obj(cache->descr);
            assert(res != NULL);
            assert(_PyType_HasFeature(Py_TYPE(res), Py_TPFLAGS_METHOD_DESCRIPTOR));
            Py_INCREF(res);
            SET_TOP(res);
            PUSH(self);
            JUMPBY(INLINE_CACHE_ENTRIES_LOAD_METHOD);
            NOTRACE_DISPATCH();
        }

        TARGET(LOAD_METHOD_MODULE) {
            /* LOAD_METHOD, for module methods */
            assert(cframe.use_tracing == 0);
            PyObject *owner = TOP();
            PyObject *res;
            LOAD_MODULE_ATTR_OR_METHOD(METHOD);
            SET_TOP(NULL);
            Py_DECREF(owner);
            PUSH(res);
            JUMPBY(INLINE_CACHE_ENTRIES_LOAD_METHOD);
            NOTRACE_DISPATCH();
        }

        TARGET(LOAD_METHOD_CLASS) {
            /* LOAD_METHOD, for class methods */
            assert(cframe.use_tracing == 0);
            _PyLoadMethodCache *cache = (_PyLoadMethodCache *)next_instr;

            PyObject *cls = TOP();
            DEOPT_IF(!PyType_Check(cls), LOAD_METHOD);
            uint32_t type_version = read_u32(cache->type_version);
            DEOPT_IF(((PyTypeObject *)cls)->tp_version_tag != type_version,
                     LOAD_METHOD);
            assert(type_version != 0);

            STAT_INC(LOAD_METHOD, hit);
            PyObject *res = read_obj(cache->descr);
            assert(res != NULL);
            Py_INCREF(res);
            SET_TOP(NULL);
            Py_DECREF(cls);
            PUSH(res);
            JUMPBY(INLINE_CACHE_ENTRIES_LOAD_METHOD);
            NOTRACE_DISPATCH();
        }

        TARGET(PRECALL) {
            PREDICTED(PRECALL);
            /* Designed to work in tamdem with LOAD_METHOD. */
            /* `meth` is NULL when LOAD_METHOD thinks that it's not
                a method call.

                Stack layout:

                       ... | NULL | callable | arg1 | ... | argN
                                                            ^- TOP()
                                               ^- (-oparg)
                                    ^- (-oparg-1)
                             ^- (-oparg-2)

                `callable` will be POPed by call_function.
                NULL will will be POPed manually later.
                If `meth` isn't NULL, it's a method call.  Stack layout:

                     ... | method | self | arg1 | ... | argN
                                                        ^- TOP()
                                           ^- (-oparg)
                                    ^- (-oparg-1)
                           ^- (-oparg-2)

               `self` and `method` will be POPed by call_function.
               We'll be passing `oparg + 1` to call_function, to
               make it accept the `self` as a first argument.
            */
            int is_meth = is_method(stack_pointer, oparg);
            int nargs = oparg + is_meth;
            /* Move ownership of reference from stack to call_shape
             * and make sure that NULL is cleared from stack */
            PyObject *function = PEEK(nargs + 1);
            if (!is_meth && Py_TYPE(function) == &PyMethod_Type) {
                PyObject *meth = ((PyMethodObject *)function)->im_func;
                PyObject *self = ((PyMethodObject *)function)->im_self;
                Py_INCREF(meth);
                Py_INCREF(self);
                PEEK(oparg+1) = self;
                PEEK(oparg+2) = meth;
                Py_DECREF(function);
            }
            JUMPBY(INLINE_CACHE_ENTRIES_PRECALL);
            DISPATCH();
        }

        TARGET(PRECALL_BOUND_METHOD) {
            DEOPT_IF(is_method(stack_pointer, oparg), PRECALL);
            PyObject *function = PEEK(oparg + 1);
            DEOPT_IF(Py_TYPE(function) != &PyMethod_Type, PRECALL);
            STAT_INC(PRECALL, hit);
            PyObject *meth = ((PyMethodObject *)function)->im_func;
            PyObject *self = ((PyMethodObject *)function)->im_self;
            Py_INCREF(meth);
            Py_INCREF(self);
            PEEK(oparg + 1) = self;
            PEEK(oparg + 2) = meth;
            Py_DECREF(function);
            JUMPBY(INLINE_CACHE_ENTRIES_PRECALL);
            DISPATCH();
        }

        TARGET(PRECALL_PYFUNC) {
            int nargs = oparg + is_method(stack_pointer, oparg);
            PyObject *function = PEEK(nargs + 1);
            DEOPT_IF(Py_TYPE(function) != &PyFunction_Type, PRECALL);
            STAT_INC(PRECALL, hit);
            JUMPBY(INLINE_CACHE_ENTRIES_PRECALL);
            DISPATCH();
        }

        TARGET(KW_NAMES) {
            assert(call_shape.kwnames == NULL);
            assert(oparg < PyTuple_GET_SIZE(consts));
            call_shape.kwnames = GETITEM(consts, oparg);
            DISPATCH();
        }

        TARGET(CALL) {
            PREDICTED(CALL);
            int is_meth;
        call_function:
            is_meth = is_method(stack_pointer, oparg);
            int total_args = oparg + is_meth;
            PyObject *function = PEEK(total_args + 1);
            int positional_args = total_args - KWNAMES_LEN();
            // Check if the call can be inlined or not
            if (Py_TYPE(function) == &PyFunction_Type && tstate->interp->eval_frame == NULL) {
                int code_flags = ((PyCodeObject*)PyFunction_GET_CODE(function))->co_flags;
                PyObject *locals = code_flags & CO_OPTIMIZED ? NULL : PyFunction_GET_GLOBALS(function);
                STACK_SHRINK(total_args);
                _Py_framedata *new_fdata = _PyEvalFramePushAndInit(
                    tstate, (PyFunctionObject *)function, locals,
                    stack_pointer, positional_args, call_shape.kwnames
                );
                call_shape.kwnames = NULL;
                STACK_SHRINK(2-is_meth);
                // The frame has stolen all the arguments from the stack,
                // so there is no need to clean them up.
                if (new_fdata == NULL) {
                    goto error;
                }
<<<<<<< HEAD
                _PyFrame_SetStackPointer(fdata, stack_pointer);
                new_fdata->previous = fdata;
                cframe.current_frame = fdata = new_fdata;
=======
                _PyFrame_SetStackPointer(frame, stack_pointer);
                frame->f_lasti += INLINE_CACHE_ENTRIES_CALL;
                new_frame->previous = frame;
                cframe.current_frame = frame = new_frame;
>>>>>>> 75174371
                CALL_STAT_INC(inlined_py_calls);
                goto start_frame;
            }
            /* Callable is not a normal Python function */
            PyObject *res;
            if (cframe.use_tracing) {
                res = trace_call_function(
                    tstate, function, stack_pointer-total_args,
                    positional_args, call_shape.kwnames);
            }
            else {
                res = PyObject_Vectorcall(
                    function, stack_pointer-total_args,
                    positional_args | PY_VECTORCALL_ARGUMENTS_OFFSET,
                    call_shape.kwnames);
            }
            call_shape.kwnames = NULL;
            assert((res != NULL) ^ (_PyErr_Occurred(tstate) != NULL));
            Py_DECREF(function);
            /* Clear the stack */
            STACK_SHRINK(total_args);
            for (int i = 0; i < total_args; i++) {
                Py_DECREF(stack_pointer[i]);
            }
            STACK_SHRINK(2-is_meth);
            PUSH(res);
            if (res == NULL) {
                goto error;
            }
            JUMPBY(INLINE_CACHE_ENTRIES_CALL);
            CHECK_EVAL_BREAKER();
            DISPATCH();
        }

        TARGET(PRECALL_ADAPTIVE) {
            _PyPrecallCache *cache = (_PyPrecallCache *)next_instr;
            if (cache->counter == 0) {
                next_instr--;
                int is_meth = is_method(stack_pointer, oparg);
                int nargs = oparg + is_meth;
                PyObject *callable = PEEK(nargs + 1);
                int err = _Py_Specialize_Precall(callable, next_instr, nargs,
                                                 call_shape.kwnames, oparg);
                if (err < 0) {
                    goto error;
                }
                DISPATCH();
            }
            else {
                STAT_INC(PRECALL, deferred);
                cache->counter--;
                JUMP_TO_INSTRUCTION(PRECALL);
            }
        }

        TARGET(CALL_ADAPTIVE) {
            _PyCallCache *cache = (_PyCallCache *)next_instr;
            if (cache->counter == 0) {
                next_instr--;
                int is_meth = is_method(stack_pointer, oparg);
                int nargs = oparg + is_meth;
                PyObject *callable = PEEK(nargs + 1);
                int err = _Py_Specialize_Call(callable, next_instr, nargs,
                                              call_shape.kwnames);
                if (err < 0) {
                    goto error;
                }
                DISPATCH();
            }
            else {
                STAT_INC(CALL, deferred);
                cache->counter--;
                goto call_function;
            }
        }

        TARGET(CALL_PY_EXACT_ARGS) {
            assert(call_shape.kwnames == NULL);
            _PyCallCache *cache = (_PyCallCache *)next_instr;
            int is_meth = is_method(stack_pointer, oparg);
            int argcount = oparg + is_meth;
            PyObject *callable = PEEK(argcount + 1);
            DEOPT_IF(!PyFunction_Check(callable), CALL);
            PyFunctionObject *func = (PyFunctionObject *)callable;
            DEOPT_IF(func->func_version != read_u32(cache->func_version), CALL);
            PyCodeObject *code = (PyCodeObject *)func->func_code;
            DEOPT_IF(code->co_argcount != argcount, CALL);
            STAT_INC(CALL, hit);
            _Py_framedata *new_fdata = _PyFrame_Push(tstate, func);
            if (new_fdata == NULL) {
                goto error;
            }
            CALL_STAT_INC(inlined_py_calls);
            STACK_SHRINK(argcount);
            for (int i = 0; i < argcount; i++) {
                new_fdata->localsplus[i] = stack_pointer[i];
            }
            for (int i = argcount; i < code->co_nlocalsplus; i++) {
                new_fdata->localsplus[i] = NULL;
            }
            STACK_SHRINK(2-is_meth);
<<<<<<< HEAD
            _PyFrame_SetStackPointer(fdata, stack_pointer);
            new_fdata->previous = fdata;
            fdata = cframe.current_frame = new_fdata;
=======
            _PyFrame_SetStackPointer(frame, stack_pointer);
            frame->f_lasti += INLINE_CACHE_ENTRIES_CALL;
            new_frame->previous = frame;
            frame = cframe.current_frame = new_frame;
>>>>>>> 75174371
            goto start_frame;
        }

        TARGET(CALL_PY_WITH_DEFAULTS) {
            assert(call_shape.kwnames == NULL);
            _PyCallCache *cache = (_PyCallCache *)next_instr;
            int is_meth = is_method(stack_pointer, oparg);
            int argcount = oparg + is_meth;
            PyObject *callable = PEEK(argcount + 1);
            DEOPT_IF(!PyFunction_Check(callable), CALL);
            PyFunctionObject *func = (PyFunctionObject *)callable;
            DEOPT_IF(func->func_version != read_u32(cache->func_version), CALL);
            PyCodeObject *code = (PyCodeObject *)func->func_code;
            DEOPT_IF(argcount > code->co_argcount, CALL);
            int minargs = cache->min_args;
            DEOPT_IF(argcount < minargs, CALL);
            STAT_INC(CALL, hit);
            _Py_framedata *new_fdata = _PyFrame_Push(tstate, func);
            if (new_fdata == NULL) {
                goto error;
            }
            CALL_STAT_INC(inlined_py_calls);
            STACK_SHRINK(argcount);
            for (int i = 0; i < argcount; i++) {
                new_fdata->localsplus[i] = stack_pointer[i];
            }
            for (int i = argcount; i < code->co_argcount; i++) {
                PyObject *def = PyTuple_GET_ITEM(func->func_defaults,
                                                 i - minargs);
                Py_INCREF(def);
                new_fdata->localsplus[i] = def;
            }
            for (int i = code->co_argcount; i < code->co_nlocalsplus; i++) {
                new_fdata->localsplus[i] = NULL;
            }
            STACK_SHRINK(2-is_meth);
<<<<<<< HEAD
            _PyFrame_SetStackPointer(fdata, stack_pointer);
            new_fdata->previous = fdata;
            fdata = cframe.current_frame = new_fdata;
=======
            _PyFrame_SetStackPointer(frame, stack_pointer);
            frame->f_lasti += INLINE_CACHE_ENTRIES_CALL;
            new_frame->previous = frame;
            frame = cframe.current_frame = new_frame;
>>>>>>> 75174371
            goto start_frame;
        }

        TARGET(PRECALL_NO_KW_TYPE_1) {
            assert(call_shape.kwnames == NULL);
            assert(cframe.use_tracing == 0);
            assert(oparg == 1);
            DEOPT_IF(is_method(stack_pointer, 1), PRECALL);
            PyObject *obj = TOP();
            PyObject *callable = SECOND();
            DEOPT_IF(callable != (PyObject *)&PyType_Type, PRECALL);
            STAT_INC(PRECALL, hit);
            SKIP_CALL();
            PyObject *res = Py_NewRef(Py_TYPE(obj));
            Py_DECREF(callable);
            Py_DECREF(obj);
            STACK_SHRINK(2);
            SET_TOP(res);
            NOTRACE_DISPATCH();
        }

        TARGET(PRECALL_NO_KW_STR_1) {
            assert(call_shape.kwnames == NULL);
            assert(cframe.use_tracing == 0);
            assert(oparg == 1);
            DEOPT_IF(is_method(stack_pointer, 1), PRECALL);
            PyObject *callable = PEEK(2);
            DEOPT_IF(callable != (PyObject *)&PyUnicode_Type, PRECALL);
            STAT_INC(PRECALL, hit);
            SKIP_CALL();
            PyObject *arg = TOP();
            PyObject *res = PyObject_Str(arg);
            Py_DECREF(arg);
            Py_DECREF(&PyUnicode_Type);
            STACK_SHRINK(2);
            SET_TOP(res);
            if (res == NULL) {
                goto error;
            }
            CHECK_EVAL_BREAKER();
            DISPATCH();
        }

        TARGET(PRECALL_NO_KW_TUPLE_1) {
            assert(call_shape.kwnames == NULL);
            assert(oparg == 1);
            DEOPT_IF(is_method(stack_pointer, 1), PRECALL);
            PyObject *callable = PEEK(2);
            DEOPT_IF(callable != (PyObject *)&PyTuple_Type, PRECALL);
            STAT_INC(PRECALL, hit);
            SKIP_CALL();
            PyObject *arg = TOP();
            PyObject *res = PySequence_Tuple(arg);
            Py_DECREF(arg);
            Py_DECREF(&PyTuple_Type);
            STACK_SHRINK(2);
            SET_TOP(res);
            if (res == NULL) {
                goto error;
            }
            CHECK_EVAL_BREAKER();
            DISPATCH();
        }

        TARGET(PRECALL_BUILTIN_CLASS) {
            int is_meth = is_method(stack_pointer, oparg);
            int total_args = oparg + is_meth;
            int kwnames_len = KWNAMES_LEN();
            PyObject *callable = PEEK(total_args + 1);
            DEOPT_IF(!PyType_Check(callable), PRECALL);
            PyTypeObject *tp = (PyTypeObject *)callable;
            DEOPT_IF(tp->tp_vectorcall == NULL, PRECALL);
            STAT_INC(PRECALL, hit);
            SKIP_CALL();
            STACK_SHRINK(total_args);
            PyObject *res = tp->tp_vectorcall((PyObject *)tp, stack_pointer,
                                              total_args-kwnames_len, call_shape.kwnames);
            call_shape.kwnames = NULL;
            /* Free the arguments. */
            for (int i = 0; i < total_args; i++) {
                Py_DECREF(stack_pointer[i]);
            }
            Py_DECREF(tp);
            STACK_SHRINK(1-is_meth);
            SET_TOP(res);
            if (res == NULL) {
                goto error;
            }
            CHECK_EVAL_BREAKER();
            DISPATCH();
        }

        TARGET(PRECALL_NO_KW_BUILTIN_O) {
            assert(cframe.use_tracing == 0);
            /* Builtin METH_O functions */
            assert(call_shape.kwnames == NULL);
            int is_meth = is_method(stack_pointer, oparg);
            int total_args = oparg + is_meth;
            DEOPT_IF(total_args != 1, PRECALL);
            PyObject *callable = PEEK(total_args + 1);
            DEOPT_IF(!PyCFunction_CheckExact(callable), PRECALL);
            DEOPT_IF(PyCFunction_GET_FLAGS(callable) != METH_O, PRECALL);
            STAT_INC(PRECALL, hit);
            SKIP_CALL();
            PyCFunction cfunc = PyCFunction_GET_FUNCTION(callable);
            // This is slower but CPython promises to check all non-vectorcall
            // function calls.
            if (_Py_EnterRecursiveCall(tstate, " while calling a Python object")) {
                goto error;
            }
            PyObject *arg = TOP();
            PyObject *res = cfunc(PyCFunction_GET_SELF(callable), arg);
            _Py_LeaveRecursiveCall(tstate);
            assert((res != NULL) ^ (_PyErr_Occurred(tstate) != NULL));

            Py_DECREF(arg);
            Py_DECREF(callable);
            STACK_SHRINK(2-is_meth);
            SET_TOP(res);
            if (res == NULL) {
                goto error;
            }
            CHECK_EVAL_BREAKER();
            DISPATCH();
        }

        TARGET(PRECALL_NO_KW_BUILTIN_FAST) {
            assert(cframe.use_tracing == 0);
            /* Builtin METH_FASTCALL functions, without keywords */
            assert(call_shape.kwnames == NULL);
            int is_meth = is_method(stack_pointer, oparg);
            int total_args = oparg + is_meth;
            PyObject *callable = PEEK(total_args + 1);
            DEOPT_IF(!PyCFunction_CheckExact(callable), PRECALL);
            DEOPT_IF(PyCFunction_GET_FLAGS(callable) != METH_FASTCALL,
                PRECALL);
            STAT_INC(PRECALL, hit);
            SKIP_CALL();
            PyCFunction cfunc = PyCFunction_GET_FUNCTION(callable);
            STACK_SHRINK(total_args);
            /* res = func(self, args, nargs) */
            PyObject *res = ((_PyCFunctionFast)(void(*)(void))cfunc)(
                PyCFunction_GET_SELF(callable),
                stack_pointer,
                total_args);
            assert((res != NULL) ^ (_PyErr_Occurred(tstate) != NULL));

            /* Free the arguments. */
            for (int i = 0; i < total_args; i++) {
                Py_DECREF(stack_pointer[i]);
            }
            STACK_SHRINK(2-is_meth);
            PUSH(res);
            Py_DECREF(callable);
            if (res == NULL) {
                /* Not deopting because this doesn't mean our optimization was
                   wrong. `res` can be NULL for valid reasons. Eg. getattr(x,
                   'invalid'). In those cases an exception is set, so we must
                   handle it.
                */
                goto error;
            }
            CHECK_EVAL_BREAKER();
            DISPATCH();
        }

        TARGET(PRECALL_BUILTIN_FAST_WITH_KEYWORDS) {
            assert(cframe.use_tracing == 0);
            /* Builtin METH_FASTCALL | METH_KEYWORDS functions */
            int is_meth = is_method(stack_pointer, oparg);
            int total_args = oparg + is_meth;
            PyObject *callable = PEEK(total_args + 1);
            DEOPT_IF(!PyCFunction_CheckExact(callable), PRECALL);
            DEOPT_IF(PyCFunction_GET_FLAGS(callable) !=
                (METH_FASTCALL | METH_KEYWORDS), PRECALL);
            STAT_INC(PRECALL, hit);
            SKIP_CALL();
            STACK_SHRINK(total_args);
            /* res = func(self, args, nargs, kwnames) */
            _PyCFunctionFastWithKeywords cfunc =
                (_PyCFunctionFastWithKeywords)(void(*)(void))
                PyCFunction_GET_FUNCTION(callable);
            PyObject *res = cfunc(
                PyCFunction_GET_SELF(callable),
                stack_pointer,
                total_args - KWNAMES_LEN(),
                call_shape.kwnames
            );
            assert((res != NULL) ^ (_PyErr_Occurred(tstate) != NULL));
            call_shape.kwnames = NULL;

            /* Free the arguments. */
            for (int i = 0; i < total_args; i++) {
                Py_DECREF(stack_pointer[i]);
            }
            STACK_SHRINK(2-is_meth);
            PUSH(res);
            Py_DECREF(callable);
            if (res == NULL) {
                goto error;
            }
            CHECK_EVAL_BREAKER();
            DISPATCH();
        }

        TARGET(PRECALL_NO_KW_LEN) {
            assert(cframe.use_tracing == 0);
            assert(call_shape.kwnames == NULL);
            /* len(o) */
            int is_meth = is_method(stack_pointer, oparg);
            int total_args = oparg + is_meth;
            DEOPT_IF(total_args != 1, PRECALL);
            PyObject *callable = PEEK(total_args + 1);
            PyInterpreterState *interp = _PyInterpreterState_GET();
            DEOPT_IF(callable != interp->callable_cache.len, PRECALL);
            STAT_INC(PRECALL, hit);
            SKIP_CALL();
            PyObject *arg = TOP();
            Py_ssize_t len_i = PyObject_Length(arg);
            if (len_i < 0) {
                goto error;
            }
            PyObject *res = PyLong_FromSsize_t(len_i);
            assert((res != NULL) ^ (_PyErr_Occurred(tstate) != NULL));

            STACK_SHRINK(2-is_meth);
            SET_TOP(res);
            Py_DECREF(callable);
            Py_DECREF(arg);
            if (res == NULL) {
                goto error;
            }
            DISPATCH();
        }

        TARGET(PRECALL_NO_KW_ISINSTANCE) {
            assert(cframe.use_tracing == 0);
            assert(call_shape.kwnames == NULL);
            /* isinstance(o, o2) */
            int is_meth = is_method(stack_pointer, oparg);
            int total_args = oparg + is_meth;
            PyObject *callable = PEEK(total_args + 1);
            DEOPT_IF(total_args != 2, PRECALL);
            PyInterpreterState *interp = _PyInterpreterState_GET();
            DEOPT_IF(callable != interp->callable_cache.isinstance, PRECALL);
            STAT_INC(PRECALL, hit);
            SKIP_CALL();
            PyObject *cls = POP();
            PyObject *inst = TOP();
            int retval = PyObject_IsInstance(inst, cls);
            if (retval < 0) {
                Py_DECREF(cls);
                goto error;
            }
            PyObject *res = PyBool_FromLong(retval);
            assert((res != NULL) ^ (_PyErr_Occurred(tstate) != NULL));

            STACK_SHRINK(2-is_meth);
            SET_TOP(res);
            Py_DECREF(inst);
            Py_DECREF(cls);
            Py_DECREF(callable);
            if (res == NULL) {
                goto error;
            }
            DISPATCH();
        }

        TARGET(PRECALL_NO_KW_LIST_APPEND) {
            assert(cframe.use_tracing == 0);
            assert(call_shape.kwnames == NULL);
            assert(oparg == 1);
            PyObject *callable = PEEK(3);
            PyInterpreterState *interp = _PyInterpreterState_GET();
            DEOPT_IF(callable != interp->callable_cache.list_append, PRECALL);
            PyObject *list = SECOND();
            DEOPT_IF(!PyList_Check(list), PRECALL);
            STAT_INC(PRECALL, hit);
            SKIP_CALL();
            PyObject *arg = TOP();
            int err = PyList_Append(list, arg);
            if (err) {
                goto error;
            }
            Py_DECREF(arg);
            Py_DECREF(list);
            STACK_SHRINK(2);
            Py_INCREF(Py_None);
            SET_TOP(Py_None);
            Py_DECREF(callable);
            NOTRACE_DISPATCH();
        }

        TARGET(PRECALL_NO_KW_METHOD_DESCRIPTOR_O) {
            assert(call_shape.kwnames == NULL);
            int is_meth = is_method(stack_pointer, oparg);
            int total_args = oparg + is_meth;
            PyObject *callable = PEEK(total_args + 1);
            DEOPT_IF(total_args != 2, PRECALL);
            DEOPT_IF(!Py_IS_TYPE(callable, &PyMethodDescr_Type), PRECALL);
            PyMethodDef *meth = ((PyMethodDescrObject *)callable)->d_method;
            DEOPT_IF(meth->ml_flags != METH_O, PRECALL);
            STAT_INC(PRECALL, hit);
            SKIP_CALL();
            PyCFunction cfunc = meth->ml_meth;
            // This is slower but CPython promises to check all non-vectorcall
            // function calls.
            if (_Py_EnterRecursiveCall(tstate, " while calling a Python object")) {
                goto error;
            }
            PyObject *arg = TOP();
            PyObject *self = SECOND();
            PyObject *res = cfunc(self, arg);
            _Py_LeaveRecursiveCall(tstate);
            assert((res != NULL) ^ (_PyErr_Occurred(tstate) != NULL));
            Py_DECREF(self);
            Py_DECREF(arg);
            STACK_SHRINK(oparg + 1);
            SET_TOP(res);
            Py_DECREF(callable);
            if (res == NULL) {
                goto error;
            }
            CHECK_EVAL_BREAKER();
            DISPATCH();
        }

        TARGET(PRECALL_NO_KW_METHOD_DESCRIPTOR_NOARGS) {
            assert(call_shape.kwnames == NULL);
            assert(oparg == 0 || oparg == 1);
            int is_meth = is_method(stack_pointer, oparg);
            int total_args = oparg + is_meth;
            DEOPT_IF(total_args != 1, PRECALL);
            PyObject *callable = SECOND();
            DEOPT_IF(!Py_IS_TYPE(callable, &PyMethodDescr_Type), PRECALL);
            PyMethodDef *meth = ((PyMethodDescrObject *)callable)->d_method;
            DEOPT_IF(meth->ml_flags != METH_NOARGS, PRECALL);
            STAT_INC(PRECALL, hit);
            SKIP_CALL();
            PyCFunction cfunc = meth->ml_meth;
            // This is slower but CPython promises to check all non-vectorcall
            // function calls.
            if (_Py_EnterRecursiveCall(tstate, " while calling a Python object")) {
                goto error;
            }
            PyObject *self = TOP();
            PyObject *res = cfunc(self, NULL);
            _Py_LeaveRecursiveCall(tstate);
            assert((res != NULL) ^ (_PyErr_Occurred(tstate) != NULL));
            Py_DECREF(self);
            STACK_SHRINK(oparg + 1);
            SET_TOP(res);
            Py_DECREF(callable);
            if (res == NULL) {
                goto error;
            }
            CHECK_EVAL_BREAKER();
            DISPATCH();
        }

        TARGET(PRECALL_NO_KW_METHOD_DESCRIPTOR_FAST) {
            assert(call_shape.kwnames == NULL);
            int is_meth = is_method(stack_pointer, oparg);
            int total_args = oparg + is_meth;
            PyObject *callable = PEEK(total_args + 1);
            /* Builtin METH_FASTCALL methods, without keywords */
            DEOPT_IF(!Py_IS_TYPE(callable, &PyMethodDescr_Type), PRECALL);
            PyMethodDef *meth = ((PyMethodDescrObject *)callable)->d_method;
            DEOPT_IF(meth->ml_flags != METH_FASTCALL, PRECALL);
            STAT_INC(PRECALL, hit);
            SKIP_CALL();
            _PyCFunctionFast cfunc = (_PyCFunctionFast)(void(*)(void))meth->ml_meth;
            int nargs = total_args-1;
            STACK_SHRINK(nargs);
            PyObject *self = TOP();
            PyObject *res = cfunc(self, stack_pointer, nargs);
            assert((res != NULL) ^ (_PyErr_Occurred(tstate) != NULL));
            /* Clear the stack of the arguments. */
            for (int i = 0; i < nargs; i++) {
                Py_DECREF(stack_pointer[i]);
            }
            Py_DECREF(self);
            STACK_SHRINK(2-is_meth);
            SET_TOP(res);
            Py_DECREF(callable);
            if (res == NULL) {
                goto error;
            }
            CHECK_EVAL_BREAKER();
            DISPATCH();
        }

        TARGET(CALL_FUNCTION_EX) {
            PREDICTED(CALL_FUNCTION_EX);
            PyObject *func, *callargs, *kwargs = NULL, *result;
            if (oparg & 0x01) {
                kwargs = POP();
                if (!PyDict_CheckExact(kwargs)) {
                    PyObject *d = PyDict_New();
                    if (d == NULL)
                        goto error;
                    if (_PyDict_MergeEx(d, kwargs, 2) < 0) {
                        Py_DECREF(d);
                        format_kwargs_error(tstate, SECOND(), kwargs);
                        Py_DECREF(kwargs);
                        goto error;
                    }
                    Py_DECREF(kwargs);
                    kwargs = d;
                }
                assert(PyDict_CheckExact(kwargs));
            }
            callargs = POP();
            func = TOP();
            if (!PyTuple_CheckExact(callargs)) {
                if (check_args_iterable(tstate, func, callargs) < 0) {
                    Py_DECREF(callargs);
                    goto error;
                }
                Py_SETREF(callargs, PySequence_Tuple(callargs));
                if (callargs == NULL) {
                    goto error;
                }
            }
            assert(PyTuple_CheckExact(callargs));

            result = do_call_core(tstate, func, callargs, kwargs, cframe.use_tracing);
            Py_DECREF(func);
            Py_DECREF(callargs);
            Py_XDECREF(kwargs);

            STACK_SHRINK(1);
            assert(TOP() == NULL);
            SET_TOP(result);
            if (result == NULL) {
                goto error;
            }
            CHECK_EVAL_BREAKER();
            DISPATCH();
        }

        TARGET(MAKE_FUNCTION) {
            PyObject *codeobj = POP();
            PyFunctionObject *func = (PyFunctionObject *)
                PyFunction_New(codeobj, GLOBALS());

            Py_DECREF(codeobj);
            if (func == NULL) {
                goto error;
            }

            if (oparg & 0x08) {
                assert(PyTuple_CheckExact(TOP()));
                func->func_closure = POP();
            }
            if (oparg & 0x04) {
                assert(PyTuple_CheckExact(TOP()));
                func->func_annotations = POP();
            }
            if (oparg & 0x02) {
                assert(PyDict_CheckExact(TOP()));
                func->func_kwdefaults = POP();
            }
            if (oparg & 0x01) {
                assert(PyTuple_CheckExact(TOP()));
                func->func_defaults = POP();
            }

            PUSH((PyObject *)func);
            DISPATCH();
        }

        TARGET(RETURN_GENERATOR) {
            PyGenObject *gen = (PyGenObject *)_Py_MakeCoro(fdata->func);
            if (gen == NULL) {
                goto error;
            }
            assert(EMPTY());
            _PyFrame_SetStackPointer(fdata, stack_pointer);
            _Py_framedata *gen_fdata = (_Py_framedata *)gen->gi_fdata;
            _PyFrame_Copy(fdata, gen_fdata);
            assert(fdata->frame_obj == NULL);
            gen->gi_frame_valid = 1;
            gen_fdata->is_generator = true;
            gen_fdata->state = FRAME_CREATED;
            _Py_LeaveRecursiveCall(tstate);
            if (!fdata->is_entry) {
                _Py_framedata *prev = fdata->previous;
                _PyThreadState_PopFrame(tstate, fdata);
                fdata = cframe.current_frame = prev;
                _PyFrame_StackPush(fdata, (PyObject *)gen);
                goto resume_frame;
            }
            /* Make sure that frame is in a valid state */
            fdata->stacktop = 0;
            fdata->locals = NULL;
            Py_INCREF(fdata->func);
            Py_INCREF(fdata->code);
            /* Restore previous cframe and return. */
            tstate->cframe = cframe.previous;
            tstate->cframe->use_tracing = cframe.use_tracing;
            assert(tstate->cframe->current_frame == fdata->previous);
            assert(!_PyErr_Occurred(tstate));
            return (PyObject *)gen;
        }

        TARGET(BUILD_SLICE) {
            PyObject *start, *stop, *step, *slice;
            if (oparg == 3)
                step = POP();
            else
                step = NULL;
            stop = POP();
            start = TOP();
            slice = PySlice_New(start, stop, step);
            Py_DECREF(start);
            Py_DECREF(stop);
            Py_XDECREF(step);
            SET_TOP(slice);
            if (slice == NULL)
                goto error;
            DISPATCH();
        }

        TARGET(FORMAT_VALUE) {
            /* Handles f-string value formatting. */
            PyObject *result;
            PyObject *fmt_spec;
            PyObject *value;
            PyObject *(*conv_fn)(PyObject *);
            int which_conversion = oparg & FVC_MASK;
            int have_fmt_spec = (oparg & FVS_MASK) == FVS_HAVE_SPEC;

            fmt_spec = have_fmt_spec ? POP() : NULL;
            value = POP();

            /* See if any conversion is specified. */
            switch (which_conversion) {
            case FVC_NONE:  conv_fn = NULL;           break;
            case FVC_STR:   conv_fn = PyObject_Str;   break;
            case FVC_REPR:  conv_fn = PyObject_Repr;  break;
            case FVC_ASCII: conv_fn = PyObject_ASCII; break;
            default:
                _PyErr_Format(tstate, PyExc_SystemError,
                              "unexpected conversion flag %d",
                              which_conversion);
                goto error;
            }

            /* If there's a conversion function, call it and replace
               value with that result. Otherwise, just use value,
               without conversion. */
            if (conv_fn != NULL) {
                result = conv_fn(value);
                Py_DECREF(value);
                if (result == NULL) {
                    Py_XDECREF(fmt_spec);
                    goto error;
                }
                value = result;
            }

            /* If value is a unicode object, and there's no fmt_spec,
               then we know the result of format(value) is value
               itself. In that case, skip calling format(). I plan to
               move this optimization in to PyObject_Format()
               itself. */
            if (PyUnicode_CheckExact(value) && fmt_spec == NULL) {
                /* Do nothing, just transfer ownership to result. */
                result = value;
            } else {
                /* Actually call format(). */
                result = PyObject_Format(value, fmt_spec);
                Py_DECREF(value);
                Py_XDECREF(fmt_spec);
                if (result == NULL) {
                    goto error;
                }
            }

            PUSH(result);
            DISPATCH();
        }

        TARGET(COPY) {
            assert(oparg != 0);
            PyObject *peek = PEEK(oparg);
            Py_INCREF(peek);
            PUSH(peek);
            DISPATCH();
        }

        TARGET(BINARY_OP) {
            PREDICTED(BINARY_OP);
            PyObject *rhs = POP();
            PyObject *lhs = TOP();
            assert(0 <= oparg);
            assert((unsigned)oparg < Py_ARRAY_LENGTH(binary_ops));
            assert(binary_ops[oparg]);
            PyObject *res = binary_ops[oparg](lhs, rhs);
            Py_DECREF(lhs);
            Py_DECREF(rhs);
            SET_TOP(res);
            if (res == NULL) {
                goto error;
            }
            JUMPBY(INLINE_CACHE_ENTRIES_BINARY_OP);
            DISPATCH();
        }

        TARGET(BINARY_OP_ADAPTIVE) {
            assert(cframe.use_tracing == 0);
            _PyBinaryOpCache *cache = (_PyBinaryOpCache *)next_instr;
            if (cache->counter == 0) {
                PyObject *lhs = SECOND();
                PyObject *rhs = TOP();
                next_instr--;
                _Py_Specialize_BinaryOp(lhs, rhs, next_instr, oparg);
                DISPATCH();
            }
            else {
                STAT_INC(BINARY_OP, deferred);
                cache->counter--;
                JUMP_TO_INSTRUCTION(BINARY_OP);
            }
        }

        TARGET(SWAP) {
            assert(oparg != 0);
            PyObject *top = TOP();
            SET_TOP(PEEK(oparg));
            PEEK(oparg) = top;
            DISPATCH();
        }

        TARGET(EXTENDED_ARG) {
            int oldoparg = oparg;
            NEXTOPARG();
            oparg |= oldoparg << 8;
            PRE_DISPATCH_GOTO();
            DISPATCH_GOTO();
        }

        TARGET(CACHE) {
            Py_UNREACHABLE();
        }

#if USE_COMPUTED_GOTOS
        TARGET_DO_TRACING: {
#else
        case DO_TRACING: {
#endif
            int instr_prev = skip_backwards_over_extended_args(fdata->code, fdata->lasti);
            fdata->lasti = INSTR_OFFSET();
            TRACING_NEXTOPARG();
            if (opcode == RESUME) {
                if (oparg < 2) {
                    CHECK_EVAL_BREAKER();
                }
                /* Call tracing */
                TRACE_FUNCTION_ENTRY();
                DTRACE_FUNCTION_ENTRY();
            }
            else if (fdata->state > FRAME_CREATED) {
                /* line-by-line tracing support */
                if (PyDTrace_LINE_ENABLED()) {
                    maybe_dtrace_line(fdata, &tstate->trace_info, instr_prev);
                }

                if (cframe.use_tracing &&
                    tstate->c_tracefunc != NULL && !tstate->tracing) {
                    int err;
                    /* see maybe_call_line_trace()
                    for expository comments */
                    _PyFrame_SetStackPointer(fdata, stack_pointer);

                    err = maybe_call_line_trace(tstate->c_tracefunc,
                                                tstate->c_traceobj,
                                                tstate, fdata, instr_prev);
                    if (err) {
                        /* trace function raised an exception */
                        next_instr++;
                        goto error;
                    }
                    /* Reload possibly changed frame fields */
                    JUMPTO(fdata->lasti);

                    stack_pointer = _PyFrame_GetStackPointer(fdata);
                    fdata->stacktop = -1;
                }
            }
            TRACING_NEXTOPARG();
            PRE_DISPATCH_GOTO();
            DISPATCH_GOTO();
        }


#if USE_COMPUTED_GOTOS
        _unknown_opcode:
#else
        default:
#endif
            fprintf(stderr,
                "XXX lineno: %d, opcode: %d\n",
                PyCode_Addr2Line(fdata->code, fdata->lasti*sizeof(_Py_CODEUNIT)),
                opcode);
            _PyErr_SetString(tstate, PyExc_SystemError, "unknown opcode");
            goto error;

        } /* End instructions */

        /* This should never be reached. Every opcode should end with DISPATCH()
           or goto error. */
        Py_UNREACHABLE();

/* Specialization misses */

#define MISS_WITH_INLINE_CACHE(opname) \
opname ## _miss: \
    { \
        STAT_INC(opcode, miss); \
        STAT_INC(opname, miss); \
        /* The counter is always the first cache entry: */ \
        _Py_CODEUNIT *counter = (_Py_CODEUNIT *)next_instr; \
        *counter -= 1; \
        if (*counter == 0) { \
            _Py_SET_OPCODE(next_instr[-1], opname ## _ADAPTIVE); \
            STAT_INC(opname, deopt); \
            *counter = ADAPTIVE_CACHE_BACKOFF; \
        } \
        JUMP_TO_INSTRUCTION(opname); \
    }

MISS_WITH_INLINE_CACHE(LOAD_ATTR)
MISS_WITH_INLINE_CACHE(STORE_ATTR)
MISS_WITH_INLINE_CACHE(LOAD_GLOBAL)
MISS_WITH_INLINE_CACHE(LOAD_METHOD)
MISS_WITH_INLINE_CACHE(PRECALL)
MISS_WITH_INLINE_CACHE(CALL)
MISS_WITH_INLINE_CACHE(BINARY_OP)
MISS_WITH_INLINE_CACHE(COMPARE_OP)
MISS_WITH_INLINE_CACHE(BINARY_SUBSCR)
MISS_WITH_INLINE_CACHE(UNPACK_SEQUENCE)
MISS_WITH_INLINE_CACHE(STORE_SUBSCR)

binary_subscr_dict_error:
        {
            PyObject *sub = POP();
            if (!_PyErr_Occurred(tstate)) {
                _PyErr_SetKeyError(sub);
            }
            Py_DECREF(sub);
            goto error;
        }

unbound_local_error:
        {
            format_exc_check_arg(tstate, PyExc_UnboundLocalError,
                UNBOUNDLOCAL_ERROR_MSG,
                PyTuple_GetItem(fdata->code->co_localsplusnames, oparg)
            );
            goto error;
        }

error:
        call_shape.kwnames = NULL;
        /* Double-check exception status. */
#ifdef NDEBUG
        if (!_PyErr_Occurred(tstate)) {
            _PyErr_SetString(tstate, PyExc_SystemError,
                             "error return without exception set");
        }
#else
        assert(_PyErr_Occurred(tstate));
#endif

        /* Log traceback info. */
        PyFrameObject *f = _PyFrame_GetFrameObject(fdata);
        if (f != NULL) {
            PyTraceBack_Here(f);
        }

        if (tstate->c_tracefunc != NULL) {
            /* Make sure state is set to FRAME_UNWINDING for tracing */
            fdata->state = FRAME_UNWINDING;
            call_exc_trace(tstate->c_tracefunc, tstate->c_traceobj,
                           tstate, fdata);
        }

exception_unwind:
        fdata->state = FRAME_UNWINDING;
        /* We can't use fdata->lasti here, as RERAISE may have set it */
        int offset = INSTR_OFFSET()-1;
        int level, handler, lasti;
        if (get_exception_handler(fdata->code, offset, &level, &handler, &lasti) == 0) {
            // No handlers, so exit.
            assert(_PyErr_Occurred(tstate));

            /* Pop remaining stack entries. */
            PyObject **stackbase = _PyFrame_Stackbase(fdata);
            while (stack_pointer > stackbase) {
                PyObject *o = POP();
                Py_XDECREF(o);
            }
            assert(STACK_LEVEL() == 0);
            _PyFrame_SetStackPointer(fdata, stack_pointer);
            fdata->state = FRAME_RAISED;
            TRACE_FUNCTION_UNWIND();
            DTRACE_FUNCTION_EXIT();
            goto exit_unwind;
        }

        assert(STACK_LEVEL() >= level);
        PyObject **new_top = _PyFrame_Stackbase(fdata) + level;
        while (stack_pointer > new_top) {
            PyObject *v = POP();
            Py_XDECREF(v);
        }
        PyObject *exc, *val, *tb;
        if (lasti) {
            PyObject *lasti = PyLong_FromLong(fdata->lasti);
            if (lasti == NULL) {
                goto exception_unwind;
            }
            PUSH(lasti);
        }
        _PyErr_Fetch(tstate, &exc, &val, &tb);
        /* Make the raw exception data
            available to the handler,
            so a program can emulate the
            Python main loop. */
        _PyErr_NormalizeException(tstate, &exc, &val, &tb);
        if (tb != NULL)
            PyException_SetTraceback(val, tb);
        else
            PyException_SetTraceback(val, Py_None);
        Py_XDECREF(tb);
        Py_XDECREF(exc);
        PUSH(val);
        JUMPTO(handler);
        /* Resume normal execution */
        fdata->state = FRAME_EXECUTING;
        DISPATCH();
    }

exit_unwind:
    assert(_PyErr_Occurred(tstate));
    _Py_LeaveRecursiveCall(tstate);
    if (fdata->is_entry) {
        /* Restore previous cframe and exit */
        tstate->cframe = cframe.previous;
        tstate->cframe->use_tracing = cframe.use_tracing;
        assert(tstate->cframe->current_frame == fdata->previous);
        return NULL;
    }
    fdata = cframe.current_frame = pop_frame(tstate, fdata);

resume_with_error:
    SET_LOCALS_FROM_FRAME();
    goto error;

}

static void
format_missing(PyThreadState *tstate, const char *kind,
               PyCodeObject *co, PyObject *names, PyObject *qualname)
{
    int err;
    Py_ssize_t len = PyList_GET_SIZE(names);
    PyObject *name_str, *comma, *tail, *tmp;

    assert(PyList_CheckExact(names));
    assert(len >= 1);
    /* Deal with the joys of natural language. */
    switch (len) {
    case 1:
        name_str = PyList_GET_ITEM(names, 0);
        Py_INCREF(name_str);
        break;
    case 2:
        name_str = PyUnicode_FromFormat("%U and %U",
                                        PyList_GET_ITEM(names, len - 2),
                                        PyList_GET_ITEM(names, len - 1));
        break;
    default:
        tail = PyUnicode_FromFormat(", %U, and %U",
                                    PyList_GET_ITEM(names, len - 2),
                                    PyList_GET_ITEM(names, len - 1));
        if (tail == NULL)
            return;
        /* Chop off the last two objects in the list. This shouldn't actually
           fail, but we can't be too careful. */
        err = PyList_SetSlice(names, len - 2, len, NULL);
        if (err == -1) {
            Py_DECREF(tail);
            return;
        }
        /* Stitch everything up into a nice comma-separated list. */
        comma = PyUnicode_FromString(", ");
        if (comma == NULL) {
            Py_DECREF(tail);
            return;
        }
        tmp = PyUnicode_Join(comma, names);
        Py_DECREF(comma);
        if (tmp == NULL) {
            Py_DECREF(tail);
            return;
        }
        name_str = PyUnicode_Concat(tmp, tail);
        Py_DECREF(tmp);
        Py_DECREF(tail);
        break;
    }
    if (name_str == NULL)
        return;
    _PyErr_Format(tstate, PyExc_TypeError,
                  "%U() missing %i required %s argument%s: %U",
                  qualname,
                  len,
                  kind,
                  len == 1 ? "" : "s",
                  name_str);
    Py_DECREF(name_str);
}

static void
missing_arguments(PyThreadState *tstate, PyCodeObject *co,
                  Py_ssize_t missing, Py_ssize_t defcount,
                  PyObject **localsplus, PyObject *qualname)
{
    Py_ssize_t i, j = 0;
    Py_ssize_t start, end;
    int positional = (defcount != -1);
    const char *kind = positional ? "positional" : "keyword-only";
    PyObject *missing_names;

    /* Compute the names of the arguments that are missing. */
    missing_names = PyList_New(missing);
    if (missing_names == NULL)
        return;
    if (positional) {
        start = 0;
        end = co->co_argcount - defcount;
    }
    else {
        start = co->co_argcount;
        end = start + co->co_kwonlyargcount;
    }
    for (i = start; i < end; i++) {
        if (localsplus[i] == NULL) {
            PyObject *raw = PyTuple_GET_ITEM(co->co_localsplusnames, i);
            PyObject *name = PyObject_Repr(raw);
            if (name == NULL) {
                Py_DECREF(missing_names);
                return;
            }
            PyList_SET_ITEM(missing_names, j++, name);
        }
    }
    assert(j == missing);
    format_missing(tstate, kind, co, missing_names, qualname);
    Py_DECREF(missing_names);
}

static void
too_many_positional(PyThreadState *tstate, PyCodeObject *co,
                    Py_ssize_t given, PyObject *defaults,
                    PyObject **localsplus, PyObject *qualname)
{
    int plural;
    Py_ssize_t kwonly_given = 0;
    Py_ssize_t i;
    PyObject *sig, *kwonly_sig;
    Py_ssize_t co_argcount = co->co_argcount;

    assert((co->co_flags & CO_VARARGS) == 0);
    /* Count missing keyword-only args. */
    for (i = co_argcount; i < co_argcount + co->co_kwonlyargcount; i++) {
        if (localsplus[i] != NULL) {
            kwonly_given++;
        }
    }
    Py_ssize_t defcount = defaults == NULL ? 0 : PyTuple_GET_SIZE(defaults);
    if (defcount) {
        Py_ssize_t atleast = co_argcount - defcount;
        plural = 1;
        sig = PyUnicode_FromFormat("from %zd to %zd", atleast, co_argcount);
    }
    else {
        plural = (co_argcount != 1);
        sig = PyUnicode_FromFormat("%zd", co_argcount);
    }
    if (sig == NULL)
        return;
    if (kwonly_given) {
        const char *format = " positional argument%s (and %zd keyword-only argument%s)";
        kwonly_sig = PyUnicode_FromFormat(format,
                                          given != 1 ? "s" : "",
                                          kwonly_given,
                                          kwonly_given != 1 ? "s" : "");
        if (kwonly_sig == NULL) {
            Py_DECREF(sig);
            return;
        }
    }
    else {
        /* This will not fail. */
        kwonly_sig = PyUnicode_FromString("");
        assert(kwonly_sig != NULL);
    }
    _PyErr_Format(tstate, PyExc_TypeError,
                  "%U() takes %U positional argument%s but %zd%U %s given",
                  qualname,
                  sig,
                  plural ? "s" : "",
                  given,
                  kwonly_sig,
                  given == 1 && !kwonly_given ? "was" : "were");
    Py_DECREF(sig);
    Py_DECREF(kwonly_sig);
}

static int
positional_only_passed_as_keyword(PyThreadState *tstate, PyCodeObject *co,
                                  Py_ssize_t kwcount, PyObject* kwnames,
                                  PyObject *qualname)
{
    int posonly_conflicts = 0;
    PyObject* posonly_names = PyList_New(0);

    for(int k=0; k < co->co_posonlyargcount; k++){
        PyObject* posonly_name = PyTuple_GET_ITEM(co->co_localsplusnames, k);

        for (int k2=0; k2<kwcount; k2++){
            /* Compare the pointers first and fallback to PyObject_RichCompareBool*/
            PyObject* kwname = PyTuple_GET_ITEM(kwnames, k2);
            if (kwname == posonly_name){
                if(PyList_Append(posonly_names, kwname) != 0) {
                    goto fail;
                }
                posonly_conflicts++;
                continue;
            }

            int cmp = PyObject_RichCompareBool(posonly_name, kwname, Py_EQ);

            if ( cmp > 0) {
                if(PyList_Append(posonly_names, kwname) != 0) {
                    goto fail;
                }
                posonly_conflicts++;
            } else if (cmp < 0) {
                goto fail;
            }

        }
    }
    if (posonly_conflicts) {
        PyObject* comma = PyUnicode_FromString(", ");
        if (comma == NULL) {
            goto fail;
        }
        PyObject* error_names = PyUnicode_Join(comma, posonly_names);
        Py_DECREF(comma);
        if (error_names == NULL) {
            goto fail;
        }
        _PyErr_Format(tstate, PyExc_TypeError,
                      "%U() got some positional-only arguments passed"
                      " as keyword arguments: '%U'",
                      qualname, error_names);
        Py_DECREF(error_names);
        goto fail;
    }

    Py_DECREF(posonly_names);
    return 0;

fail:
    Py_XDECREF(posonly_names);
    return 1;

}

/* Exception table parsing code.
 * See Objects/exception_table_notes.txt for details.
 */

static inline unsigned char *
parse_varint(unsigned char *p, int *result) {
    int val = p[0] & 63;
    while (p[0] & 64) {
        p++;
        val = (val << 6) | (p[0] & 63);
    }
    *result = val;
    return p+1;
}

static inline unsigned char *
scan_back_to_entry_start(unsigned char *p) {
    for (; (p[0]&128) == 0; p--);
    return p;
}

static inline unsigned char *
skip_to_next_entry(unsigned char *p, unsigned char *end) {
    while (p < end && ((p[0] & 128) == 0)) {
        p++;
    }
    return p;
}


#define MAX_LINEAR_SEARCH 40

static int
get_exception_handler(PyCodeObject *code, int index, int *level, int *handler, int *lasti)
{
    unsigned char *start = (unsigned char *)PyBytes_AS_STRING(code->co_exceptiontable);
    unsigned char *end = start + PyBytes_GET_SIZE(code->co_exceptiontable);
    /* Invariants:
     * start_table == end_table OR
     * start_table points to a legal entry and end_table points
     * beyond the table or to a legal entry that is after index.
     */
    if (end - start > MAX_LINEAR_SEARCH) {
        int offset;
        parse_varint(start, &offset);
        if (offset > index) {
            return 0;
        }
        do {
            unsigned char * mid = start + ((end-start)>>1);
            mid = scan_back_to_entry_start(mid);
            parse_varint(mid, &offset);
            if (offset > index) {
                end = mid;
            }
            else {
                start = mid;
            }

        } while (end - start > MAX_LINEAR_SEARCH);
    }
    unsigned char *scan = start;
    while (scan < end) {
        int start_offset, size;
        scan = parse_varint(scan, &start_offset);
        if (start_offset > index) {
            break;
        }
        scan = parse_varint(scan, &size);
        if (start_offset + size > index) {
            scan = parse_varint(scan, handler);
            int depth_and_lasti;
            parse_varint(scan, &depth_and_lasti);
            *level = depth_and_lasti >> 1;
            *lasti = depth_and_lasti & 1;
            return 1;
        }
        scan = skip_to_next_entry(scan, end);
    }
    return 0;
}

static int
initialize_locals(PyThreadState *tstate, PyFunctionObject *func,
    PyObject **localsplus, PyObject *const *args,
    Py_ssize_t argcount, PyObject *kwnames)
{
    PyCodeObject *co = (PyCodeObject*)func->func_code;
    const Py_ssize_t total_args = co->co_argcount + co->co_kwonlyargcount;

    /* Create a dictionary for keyword parameters (**kwags) */
    PyObject *kwdict;
    Py_ssize_t i;
    if (co->co_flags & CO_VARKEYWORDS) {
        kwdict = PyDict_New();
        if (kwdict == NULL) {
            goto fail_pre_positional;
        }
        i = total_args;
        if (co->co_flags & CO_VARARGS) {
            i++;
        }
        assert(localsplus[i] == NULL);
        localsplus[i] = kwdict;
    }
    else {
        kwdict = NULL;
    }

    /* Copy all positional arguments into local variables */
    Py_ssize_t j, n;
    if (argcount > co->co_argcount) {
        n = co->co_argcount;
    }
    else {
        n = argcount;
    }
    for (j = 0; j < n; j++) {
        PyObject *x = args[j];
        assert(localsplus[j] == NULL);
        localsplus[j] = x;
    }

    /* Pack other positional arguments into the *args argument */
    if (co->co_flags & CO_VARARGS) {
        PyObject *u = NULL;
        u = _PyTuple_FromArraySteal(args + n, argcount - n);
        if (u == NULL) {
            goto fail_post_positional;
        }
        assert(localsplus[total_args] == NULL);
        localsplus[total_args] = u;
    }
    else if (argcount > n) {
        /* Too many postional args. Error is reported later */
        for (j = n; j < argcount; j++) {
            Py_DECREF(args[j]);
        }
    }

    /* Handle keyword arguments */
    if (kwnames != NULL) {
        Py_ssize_t kwcount = PyTuple_GET_SIZE(kwnames);
        for (i = 0; i < kwcount; i++) {
            PyObject **co_varnames;
            PyObject *keyword = PyTuple_GET_ITEM(kwnames, i);
            PyObject *value = args[i+argcount];
            Py_ssize_t j;

            if (keyword == NULL || !PyUnicode_Check(keyword)) {
                _PyErr_Format(tstate, PyExc_TypeError,
                            "%U() keywords must be strings",
                          func->func_qualname);
                goto kw_fail;
            }

            /* Speed hack: do raw pointer compares. As names are
            normally interned this should almost always hit. */
            co_varnames = ((PyTupleObject *)(co->co_localsplusnames))->ob_item;
            for (j = co->co_posonlyargcount; j < total_args; j++) {
                PyObject *varname = co_varnames[j];
                if (varname == keyword) {
                    goto kw_found;
                }
            }

            /* Slow fallback, just in case */
            for (j = co->co_posonlyargcount; j < total_args; j++) {
                PyObject *varname = co_varnames[j];
                int cmp = PyObject_RichCompareBool( keyword, varname, Py_EQ);
                if (cmp > 0) {
                    goto kw_found;
                }
                else if (cmp < 0) {
                    goto kw_fail;
                }
            }

            assert(j >= total_args);
            if (kwdict == NULL) {

                if (co->co_posonlyargcount
                    && positional_only_passed_as_keyword(tstate, co,
                                                        kwcount, kwnames,
                                                        func->func_qualname))
                {
                    goto kw_fail;
                }

                _PyErr_Format(tstate, PyExc_TypeError,
                            "%U() got an unexpected keyword argument '%S'",
                          func->func_qualname, keyword);
                goto kw_fail;
            }

            if (PyDict_SetItem(kwdict, keyword, value) == -1) {
                goto kw_fail;
            }
            Py_DECREF(value);
            continue;

        kw_fail:
            for (;i < kwcount; i++) {
                PyObject *value = args[i+argcount];
                Py_DECREF(value);
            }
            goto fail_post_args;

        kw_found:
            if (localsplus[j] != NULL) {
                _PyErr_Format(tstate, PyExc_TypeError,
                            "%U() got multiple values for argument '%S'",
                          func->func_qualname, keyword);
                goto kw_fail;
            }
            localsplus[j] = value;
        }
    }

    /* Check the number of positional arguments */
    if ((argcount > co->co_argcount) && !(co->co_flags & CO_VARARGS)) {
        too_many_positional(tstate, co, argcount, func->func_defaults, localsplus,
                            func->func_qualname);
        goto fail_post_args;
    }

    /* Add missing positional arguments (copy default values from defs) */
    if (argcount < co->co_argcount) {
        Py_ssize_t defcount = func->func_defaults == NULL ? 0 : PyTuple_GET_SIZE(func->func_defaults);
        Py_ssize_t m = co->co_argcount - defcount;
        Py_ssize_t missing = 0;
        for (i = argcount; i < m; i++) {
            if (localsplus[i] == NULL) {
                missing++;
            }
        }
        if (missing) {
            missing_arguments(tstate, co, missing, defcount, localsplus,
                              func->func_qualname);
            goto fail_post_args;
        }
        if (n > m)
            i = n - m;
        else
            i = 0;
        if (defcount) {
            PyObject **defs = &PyTuple_GET_ITEM(func->func_defaults, 0);
            for (; i < defcount; i++) {
                if (localsplus[m+i] == NULL) {
                    PyObject *def = defs[i];
                    Py_INCREF(def);
                    localsplus[m+i] = def;
                }
            }
        }
    }

    /* Add missing keyword arguments (copy default values from kwdefs) */
    if (co->co_kwonlyargcount > 0) {
        Py_ssize_t missing = 0;
        for (i = co->co_argcount; i < total_args; i++) {
            if (localsplus[i] != NULL)
                continue;
            PyObject *varname = PyTuple_GET_ITEM(co->co_localsplusnames, i);
            if (func->func_kwdefaults != NULL) {
                PyObject *def = PyDict_GetItemWithError(func->func_kwdefaults, varname);
                if (def) {
                    Py_INCREF(def);
                    localsplus[i] = def;
                    continue;
                }
                else if (_PyErr_Occurred(tstate)) {
                    goto fail_post_args;
                }
            }
            missing++;
        }
        if (missing) {
            missing_arguments(tstate, co, missing, -1, localsplus,
                              func->func_qualname);
            goto fail_post_args;
        }
    }
    return 0;

fail_pre_positional:
    for (j = 0; j < argcount; j++) {
        Py_DECREF(args[j]);
    }
    /* fall through */
fail_post_positional:
    if (kwnames) {
        Py_ssize_t kwcount = PyTuple_GET_SIZE(kwnames);
        for (j = argcount; j < argcount+kwcount; j++) {
            Py_DECREF(args[j]);
        }
    }
    /* fall through */
fail_post_args:
    return -1;
}

/* Consumes references to func and all the args */
static _Py_framedata *
_PyEvalFramePushAndInit(PyThreadState *tstate, PyFunctionObject *func,
                        PyObject *locals, PyObject* const* args,
                        size_t argcount, PyObject *kwnames)
{
    PyCodeObject * code = (PyCodeObject *)func->func_code;
    size_t size = code->co_nlocalsplus + code->co_stacksize + FRAME_SPECIALS_SIZE;
    CALL_STAT_INC(frames_pushed);
    _Py_framedata *fdata = _PyThreadState_BumpFramePointer(tstate, size);
    if (fdata == NULL) {
        goto fail;
    }
    _PyFrame_InitializeSpecials(fdata, func, locals, code->co_nlocalsplus);
    PyObject **localsarray = &fdata->localsplus[0];
    for (int i = 0; i < code->co_nlocalsplus; i++) {
        localsarray[i] = NULL;
    }
    if (initialize_locals(tstate, func, localsarray, args, argcount, kwnames)) {
        _PyFrame_Clear(fdata);
        return NULL;
    }
    return fdata;
fail:
    /* Consume the references */
    for (size_t i = 0; i < argcount; i++) {
        Py_DECREF(args[i]);
    }
    if (kwnames) {
        Py_ssize_t kwcount = PyTuple_GET_SIZE(kwnames);
        for (Py_ssize_t i = 0; i < kwcount; i++) {
            Py_DECREF(args[i+argcount]);
        }
    }
    PyErr_NoMemory();
    return NULL;
}

static void
_PyEvalFrameClearAndPop(PyThreadState *tstate, _Py_framedata * fdata)
{
    tstate->recursion_remaining--;
    assert(fdata->frame_obj == NULL || fdata->frame_obj->f_owns_frame == 0);
    _PyFrame_Clear(fdata);
    tstate->recursion_remaining++;
    _PyThreadState_PopFrame(tstate, fdata);
}

PyObject *
_PyEval_Vector(PyThreadState *tstate, PyFunctionObject *func,
               PyObject *locals,
               PyObject* const* args, size_t argcount,
               PyObject *kwnames)
{
    /* _PyEvalFramePushAndInit consumes the references
     * to func and all its arguments */
    Py_INCREF(func);
    for (size_t i = 0; i < argcount; i++) {
        Py_INCREF(args[i]);
    }
    if (kwnames) {
        Py_ssize_t kwcount = PyTuple_GET_SIZE(kwnames);
        for (Py_ssize_t i = 0; i < kwcount; i++) {
            Py_INCREF(args[i+argcount]);
        }
    }
    _Py_framedata *fdata = _PyEvalFramePushAndInit(
        tstate, func, locals, args, argcount, kwnames);
    if (fdata == NULL) {
        return NULL;
    }
    PyObject *retval = _PyEval_EvalFrame(tstate, fdata, 0);
    assert(
        _PyFrame_GetStackPointer(fdata) == _PyFrame_Stackbase(fdata) ||
        _PyFrame_GetStackPointer(fdata) == fdata->localsplus
    );
    _PyEvalFrameClearAndPop(tstate, fdata);
    return retval;
}

/* Legacy API */
PyObject *
PyEval_EvalCodeEx(PyObject *_co, PyObject *globals, PyObject *locals,
                  PyObject *const *args, int argcount,
                  PyObject *const *kws, int kwcount,
                  PyObject *const *defs, int defcount,
                  PyObject *kwdefs, PyObject *closure)
{
    PyThreadState *tstate = _PyThreadState_GET();
    PyObject *res = NULL;
    PyObject *defaults = _PyTuple_FromArray(defs, defcount);
    if (defaults == NULL) {
        return NULL;
    }
    PyObject *builtins = _PyEval_BuiltinsFromGlobals(tstate, globals); // borrowed ref
    if (builtins == NULL) {
        Py_DECREF(defaults);
        return NULL;
    }
    if (locals == NULL) {
        locals = globals;
    }
    PyObject *kwnames = NULL;
    PyObject *const *allargs;
    PyObject **newargs = NULL;
    PyFunctionObject *func = NULL;
    if (kwcount == 0) {
        allargs = args;
    }
    else {
        kwnames = PyTuple_New(kwcount);
        if (kwnames == NULL) {
            goto fail;
        }
        newargs = PyMem_Malloc(sizeof(PyObject *)*(kwcount+argcount));
        if (newargs == NULL) {
            goto fail;
        }
        for (int i = 0; i < argcount; i++) {
            newargs[i] = args[i];
        }
        for (int i = 0; i < kwcount; i++) {
            Py_INCREF(kws[2*i]);
            PyTuple_SET_ITEM(kwnames, i, kws[2*i]);
            newargs[argcount+i] = kws[2*i+1];
        }
        allargs = newargs;
    }
    for (int i = 0; i < kwcount; i++) {
        Py_INCREF(kws[2*i]);
        PyTuple_SET_ITEM(kwnames, i, kws[2*i]);
    }
    PyFrameConstructor constr = {
        .fc_globals = globals,
        .fc_builtins = builtins,
        .fc_name = ((PyCodeObject *)_co)->co_name,
        .fc_qualname = ((PyCodeObject *)_co)->co_name,
        .fc_code = _co,
        .fc_defaults = defaults,
        .fc_kwdefaults = kwdefs,
        .fc_closure = closure
    };
    func = _PyFunction_FromConstructor(&constr);
    if (func == NULL) {
        goto fail;
    }
    res = _PyEval_Vector(tstate, func, locals,
                         allargs, argcount,
                         kwnames);
fail:
    Py_XDECREF(func);
    Py_XDECREF(kwnames);
    PyMem_Free(newargs);
    Py_DECREF(defaults);
    return res;
}


/* Logic for the raise statement (too complicated for inlining).
   This *consumes* a reference count to each of its arguments. */
static int
do_raise(PyThreadState *tstate, PyObject *exc, PyObject *cause)
{
    PyObject *type = NULL, *value = NULL;

    if (exc == NULL) {
        /* Reraise */
        _PyErr_StackItem *exc_info = _PyErr_GetTopmostException(tstate);
        value = exc_info->exc_value;
        if (Py_IsNone(value) || value == NULL) {
            _PyErr_SetString(tstate, PyExc_RuntimeError,
                             "No active exception to reraise");
            return 0;
        }
        assert(PyExceptionInstance_Check(value));
        type = PyExceptionInstance_Class(value);
        Py_XINCREF(type);
        Py_XINCREF(value);
        PyObject *tb = PyException_GetTraceback(value); /* new ref */
        _PyErr_Restore(tstate, type, value, tb);
        return 1;
    }

    /* We support the following forms of raise:
       raise
       raise <instance>
       raise <type> */

    if (PyExceptionClass_Check(exc)) {
        type = exc;
        value = _PyObject_CallNoArgs(exc);
        if (value == NULL)
            goto raise_error;
        if (!PyExceptionInstance_Check(value)) {
            _PyErr_Format(tstate, PyExc_TypeError,
                          "calling %R should have returned an instance of "
                          "BaseException, not %R",
                          type, Py_TYPE(value));
             goto raise_error;
        }
    }
    else if (PyExceptionInstance_Check(exc)) {
        value = exc;
        type = PyExceptionInstance_Class(exc);
        Py_INCREF(type);
    }
    else {
        /* Not something you can raise.  You get an exception
           anyway, just not what you specified :-) */
        Py_DECREF(exc);
        _PyErr_SetString(tstate, PyExc_TypeError,
                         "exceptions must derive from BaseException");
        goto raise_error;
    }

    assert(type != NULL);
    assert(value != NULL);

    if (cause) {
        PyObject *fixed_cause;
        if (PyExceptionClass_Check(cause)) {
            fixed_cause = _PyObject_CallNoArgs(cause);
            if (fixed_cause == NULL)
                goto raise_error;
            Py_DECREF(cause);
        }
        else if (PyExceptionInstance_Check(cause)) {
            fixed_cause = cause;
        }
        else if (Py_IsNone(cause)) {
            Py_DECREF(cause);
            fixed_cause = NULL;
        }
        else {
            _PyErr_SetString(tstate, PyExc_TypeError,
                             "exception causes must derive from "
                             "BaseException");
            goto raise_error;
        }
        PyException_SetCause(value, fixed_cause);
    }

    _PyErr_SetObject(tstate, type, value);
    /* _PyErr_SetObject incref's its arguments */
    Py_DECREF(value);
    Py_DECREF(type);
    return 0;

raise_error:
    Py_XDECREF(value);
    Py_XDECREF(type);
    Py_XDECREF(cause);
    return 0;
}

/* Logic for matching an exception in an except* clause (too
   complicated for inlining).
*/

static int
exception_group_match(PyObject* exc_value, PyObject *match_type,
                      PyObject **match, PyObject **rest)
{
    if (Py_IsNone(exc_value)) {
        *match = Py_NewRef(Py_None);
        *rest = Py_NewRef(Py_None);
        return 0;
    }
    assert(PyExceptionInstance_Check(exc_value));

    if (PyErr_GivenExceptionMatches(exc_value, match_type)) {
        /* Full match of exc itself */
        bool is_eg = _PyBaseExceptionGroup_Check(exc_value);
        if (is_eg) {
            *match = Py_NewRef(exc_value);
        }
        else {
            /* naked exception - wrap it */
            PyObject *excs = PyTuple_Pack(1, exc_value);
            if (excs == NULL) {
                return -1;
            }
            PyObject *wrapped = _PyExc_CreateExceptionGroup("", excs);
            Py_DECREF(excs);
            if (wrapped == NULL) {
                return -1;
            }
            *match = wrapped;
        }
        *rest = Py_NewRef(Py_None);
        return 0;
    }

    /* exc_value does not match match_type.
     * Check for partial match if it's an exception group.
     */
    if (_PyBaseExceptionGroup_Check(exc_value)) {
        PyObject *pair = PyObject_CallMethod(exc_value, "split", "(O)",
                                             match_type);
        if (pair == NULL) {
            return -1;
        }
        assert(PyTuple_CheckExact(pair));
        assert(PyTuple_GET_SIZE(pair) == 2);
        *match = Py_NewRef(PyTuple_GET_ITEM(pair, 0));
        *rest = Py_NewRef(PyTuple_GET_ITEM(pair, 1));
        Py_DECREF(pair);
        return 0;
    }
    /* no match */
    *match = Py_NewRef(Py_None);
    *rest = Py_NewRef(Py_None);
    return 0;
}

/* Iterate v argcnt times and store the results on the stack (via decreasing
   sp).  Return 1 for success, 0 if error.

   If argcntafter == -1, do a simple unpack. If it is >= 0, do an unpack
   with a variable target.
*/

static int
unpack_iterable(PyThreadState *tstate, PyObject *v,
                int argcnt, int argcntafter, PyObject **sp)
{
    int i = 0, j = 0;
    Py_ssize_t ll = 0;
    PyObject *it;  /* iter(v) */
    PyObject *w;
    PyObject *l = NULL; /* variable list */

    assert(v != NULL);

    it = PyObject_GetIter(v);
    if (it == NULL) {
        if (_PyErr_ExceptionMatches(tstate, PyExc_TypeError) &&
            Py_TYPE(v)->tp_iter == NULL && !PySequence_Check(v))
        {
            _PyErr_Format(tstate, PyExc_TypeError,
                          "cannot unpack non-iterable %.200s object",
                          Py_TYPE(v)->tp_name);
        }
        return 0;
    }

    for (; i < argcnt; i++) {
        w = PyIter_Next(it);
        if (w == NULL) {
            /* Iterator done, via error or exhaustion. */
            if (!_PyErr_Occurred(tstate)) {
                if (argcntafter == -1) {
                    _PyErr_Format(tstate, PyExc_ValueError,
                                  "not enough values to unpack "
                                  "(expected %d, got %d)",
                                  argcnt, i);
                }
                else {
                    _PyErr_Format(tstate, PyExc_ValueError,
                                  "not enough values to unpack "
                                  "(expected at least %d, got %d)",
                                  argcnt + argcntafter, i);
                }
            }
            goto Error;
        }
        *--sp = w;
    }

    if (argcntafter == -1) {
        /* We better have exhausted the iterator now. */
        w = PyIter_Next(it);
        if (w == NULL) {
            if (_PyErr_Occurred(tstate))
                goto Error;
            Py_DECREF(it);
            return 1;
        }
        Py_DECREF(w);
        _PyErr_Format(tstate, PyExc_ValueError,
                      "too many values to unpack (expected %d)",
                      argcnt);
        goto Error;
    }

    l = PySequence_List(it);
    if (l == NULL)
        goto Error;
    *--sp = l;
    i++;

    ll = PyList_GET_SIZE(l);
    if (ll < argcntafter) {
        _PyErr_Format(tstate, PyExc_ValueError,
            "not enough values to unpack (expected at least %d, got %zd)",
            argcnt + argcntafter, argcnt + ll);
        goto Error;
    }

    /* Pop the "after-variable" args off the list. */
    for (j = argcntafter; j > 0; j--, i++) {
        *--sp = PyList_GET_ITEM(l, ll - j);
    }
    /* Resize the list. */
    Py_SET_SIZE(l, ll - argcntafter);
    Py_DECREF(it);
    return 1;

Error:
    for (; i > 0; i--, sp++)
        Py_DECREF(*sp);
    Py_XDECREF(it);
    return 0;
}

#ifdef LLTRACE
static int
prtrace(PyThreadState *tstate, PyObject *v, const char *str)
{
    printf("%s ", str);
    PyObject *type, *value, *traceback;
    PyErr_Fetch(&type, &value, &traceback);
    if (PyObject_Print(v, stdout, 0) != 0) {
        /* Don't know what else to do */
        _PyErr_Clear(tstate);
    }
    printf("\n");
    PyErr_Restore(type, value, traceback);
    return 1;
}
#endif

static void
call_exc_trace(Py_tracefunc func, PyObject *self,
               PyThreadState *tstate,
               _Py_framedata *fdata)
{
    PyObject *type, *value, *traceback, *orig_traceback, *arg;
    int err;
    _PyErr_Fetch(tstate, &type, &value, &orig_traceback);
    if (value == NULL) {
        value = Py_None;
        Py_INCREF(value);
    }
    _PyErr_NormalizeException(tstate, &type, &value, &orig_traceback);
    traceback = (orig_traceback != NULL) ? orig_traceback : Py_None;
    arg = PyTuple_Pack(3, type, value, traceback);
    if (arg == NULL) {
        _PyErr_Restore(tstate, type, value, orig_traceback);
        return;
    }
    err = call_trace(func, self, tstate, fdata, PyTrace_EXCEPTION, arg);
    Py_DECREF(arg);
    if (err == 0) {
        _PyErr_Restore(tstate, type, value, orig_traceback);
    }
    else {
        Py_XDECREF(type);
        Py_XDECREF(value);
        Py_XDECREF(orig_traceback);
    }
}

static int
call_trace_protected(Py_tracefunc func, PyObject *obj,
                     PyThreadState *tstate, _Py_framedata *fdata,
                     int what, PyObject *arg)
{
    PyObject *type, *value, *traceback;
    int err;
    _PyErr_Fetch(tstate, &type, &value, &traceback);
    err = call_trace(func, obj, tstate, fdata, what, arg);
    if (err == 0)
    {
        _PyErr_Restore(tstate, type, value, traceback);
        return 0;
    }
    else {
        Py_XDECREF(type);
        Py_XDECREF(value);
        Py_XDECREF(traceback);
        return -1;
    }
}

static void
initialize_trace_info(PyTraceInfo *trace_info, _Py_framedata *fdata)
{
    PyCodeObject *code = fdata->code;
    if (trace_info->code != code) {
        trace_info->code = code;
        _PyCode_InitAddressRange(code, &trace_info->bounds);
    }
}

static int
call_trace(Py_tracefunc func, PyObject *obj,
           PyThreadState *tstate, _Py_framedata *fdata,
           int what, PyObject *arg)
{
    int result;
    if (tstate->tracing)
        return 0;
    tstate->tracing++;
    _PyThreadState_PauseTracing(tstate);
    PyFrameObject *f = _PyFrame_GetFrameObject(fdata);
    if (f == NULL) {
        return -1;
    }
    assert (fdata->lasti >= 0);
    initialize_trace_info(&tstate->trace_info, fdata);
    f->f_lineno = _PyCode_CheckLineNumber(fdata->lasti*sizeof(_Py_CODEUNIT), &tstate->trace_info.bounds);
    result = func(obj, f, what, arg);
    f->f_lineno = 0;
    _PyThreadState_ResumeTracing(tstate);
    tstate->tracing--;
    return result;
}

PyObject *
_PyEval_CallTracing(PyObject *func, PyObject *args)
{
    PyThreadState *tstate = _PyThreadState_GET();
    int save_tracing = tstate->tracing;
    int save_use_tracing = tstate->cframe->use_tracing;
    PyObject *result;

    tstate->tracing = 0;
    _PyThreadState_ResumeTracing(tstate);
    result = PyObject_Call(func, args, NULL);
    tstate->tracing = save_tracing;
    tstate->cframe->use_tracing = save_use_tracing;
    return result;
}

/* See Objects/lnotab_notes.txt for a description of how tracing works. */
static int
maybe_call_line_trace(Py_tracefunc func, PyObject *obj,
                      PyThreadState *tstate, _Py_framedata *fdata, int instr_prev)
{
    int result = 0;

    /* If the last instruction falls at the start of a line or if it
       represents a jump backwards, update the frame's line number and
       then call the trace function if we're tracing source lines.
    */
    initialize_trace_info(&tstate->trace_info, fdata);
    _Py_CODEUNIT prev = ((_Py_CODEUNIT *)PyBytes_AS_STRING(fdata->code->co_code))[instr_prev];
    int lastline;
    if (_Py_OPCODE(prev) == RESUME && _Py_OPARG(prev) == 0) {
        lastline = -1;
    }
    else {
        lastline = _PyCode_CheckLineNumber(instr_prev*sizeof(_Py_CODEUNIT), &tstate->trace_info.bounds);
    }
    int line = _PyCode_CheckLineNumber(fdata->lasti*sizeof(_Py_CODEUNIT), &tstate->trace_info.bounds);
    PyFrameObject *f = _PyFrame_GetFrameObject(fdata);
    if (f == NULL) {
        return -1;
    }
    if (line != -1 && f->f_trace_lines) {
        /* Trace backward edges (except in 'yield from') or if line number has changed */
        int trace = line != lastline ||
            (fdata->lasti < instr_prev &&
            _Py_OPCODE(fdata->code->co_firstinstr[fdata->lasti]) != SEND);
        if (trace) {
            result = call_trace(func, obj, tstate, fdata, PyTrace_LINE, Py_None);
        }
    }
    /* Always emit an opcode event if we're tracing all opcodes. */
    if (f->f_trace_opcodes) {
        result = call_trace(func, obj, tstate, fdata, PyTrace_OPCODE, Py_None);
    }
    return result;
}

int
_PyEval_SetProfile(PyThreadState *tstate, Py_tracefunc func, PyObject *arg)
{
    assert(is_tstate_valid(tstate));
    /* The caller must hold the GIL */
    assert(PyGILState_Check());

    /* Call _PySys_Audit() in the context of the current thread state,
       even if tstate is not the current thread state. */
    PyThreadState *current_tstate = _PyThreadState_GET();
    if (_PySys_Audit(current_tstate, "sys.setprofile", NULL) < 0) {
        return -1;
    }

    PyObject *profileobj = tstate->c_profileobj;

    tstate->c_profilefunc = NULL;
    tstate->c_profileobj = NULL;
    /* Must make sure that tracing is not ignored if 'profileobj' is freed */
    _PyThreadState_ResumeTracing(tstate);
    Py_XDECREF(profileobj);

    Py_XINCREF(arg);
    tstate->c_profileobj = arg;
    tstate->c_profilefunc = func;

    /* Flag that tracing or profiling is turned on */
    _PyThreadState_ResumeTracing(tstate);
    return 0;
}

void
PyEval_SetProfile(Py_tracefunc func, PyObject *arg)
{
    PyThreadState *tstate = _PyThreadState_GET();
    if (_PyEval_SetProfile(tstate, func, arg) < 0) {
        /* Log _PySys_Audit() error */
        _PyErr_WriteUnraisableMsg("in PyEval_SetProfile", NULL);
    }
}

int
_PyEval_SetTrace(PyThreadState *tstate, Py_tracefunc func, PyObject *arg)
{
    assert(is_tstate_valid(tstate));
    /* The caller must hold the GIL */
    assert(PyGILState_Check());

    /* Call _PySys_Audit() in the context of the current thread state,
       even if tstate is not the current thread state. */
    PyThreadState *current_tstate = _PyThreadState_GET();
    if (_PySys_Audit(current_tstate, "sys.settrace", NULL) < 0) {
        return -1;
    }

    PyObject *traceobj = tstate->c_traceobj;

    tstate->c_tracefunc = NULL;
    tstate->c_traceobj = NULL;
    /* Must make sure that profiling is not ignored if 'traceobj' is freed */
    _PyThreadState_ResumeTracing(tstate);
    Py_XDECREF(traceobj);

    Py_XINCREF(arg);
    tstate->c_traceobj = arg;
    tstate->c_tracefunc = func;

    /* Flag that tracing or profiling is turned on */
    _PyThreadState_ResumeTracing(tstate);

    return 0;
}

void
PyEval_SetTrace(Py_tracefunc func, PyObject *arg)
{
    PyThreadState *tstate = _PyThreadState_GET();
    if (_PyEval_SetTrace(tstate, func, arg) < 0) {
        /* Log _PySys_Audit() error */
        _PyErr_WriteUnraisableMsg("in PyEval_SetTrace", NULL);
    }
}


void
_PyEval_SetCoroutineOriginTrackingDepth(PyThreadState *tstate, int new_depth)
{
    assert(new_depth >= 0);
    tstate->coroutine_origin_tracking_depth = new_depth;
}

int
_PyEval_GetCoroutineOriginTrackingDepth(void)
{
    PyThreadState *tstate = _PyThreadState_GET();
    return tstate->coroutine_origin_tracking_depth;
}

int
_PyEval_SetAsyncGenFirstiter(PyObject *firstiter)
{
    PyThreadState *tstate = _PyThreadState_GET();

    if (_PySys_Audit(tstate, "sys.set_asyncgen_hook_firstiter", NULL) < 0) {
        return -1;
    }

    Py_XINCREF(firstiter);
    Py_XSETREF(tstate->async_gen_firstiter, firstiter);
    return 0;
}

PyObject *
_PyEval_GetAsyncGenFirstiter(void)
{
    PyThreadState *tstate = _PyThreadState_GET();
    return tstate->async_gen_firstiter;
}

int
_PyEval_SetAsyncGenFinalizer(PyObject *finalizer)
{
    PyThreadState *tstate = _PyThreadState_GET();

    if (_PySys_Audit(tstate, "sys.set_asyncgen_hook_finalizer", NULL) < 0) {
        return -1;
    }

    Py_XINCREF(finalizer);
    Py_XSETREF(tstate->async_gen_finalizer, finalizer);
    return 0;
}

PyObject *
_PyEval_GetAsyncGenFinalizer(void)
{
    PyThreadState *tstate = _PyThreadState_GET();
    return tstate->async_gen_finalizer;
}

_Py_framedata *
_PyEval_GetFrame(void)
{
    PyThreadState *tstate = _PyThreadState_GET();
    return tstate->cframe->current_frame;
}

PyFrameObject *
PyEval_GetFrame(void)
{
    PyThreadState *tstate = _PyThreadState_GET();
    if (tstate->cframe->current_frame == NULL) {
        return NULL;
    }
    PyFrameObject *f = _PyFrame_GetFrameObject(tstate->cframe->current_frame);
    if (f == NULL) {
        PyErr_Clear();
    }
    return f;
}

PyObject *
_PyEval_GetBuiltins(PyThreadState *tstate)
{
    _Py_framedata *fdata = tstate->cframe->current_frame;
    if (fdata != NULL) {
        return fdata->builtins;
    }
    return tstate->interp->builtins;
}

PyObject *
PyEval_GetBuiltins(void)
{
    PyThreadState *tstate = _PyThreadState_GET();
    return _PyEval_GetBuiltins(tstate);
}

/* Convenience function to get a builtin from its name */
PyObject *
_PyEval_GetBuiltin(PyObject *name)
{
    PyThreadState *tstate = _PyThreadState_GET();
    PyObject *attr = PyDict_GetItemWithError(PyEval_GetBuiltins(), name);
    if (attr) {
        Py_INCREF(attr);
    }
    else if (!_PyErr_Occurred(tstate)) {
        _PyErr_SetObject(tstate, PyExc_AttributeError, name);
    }
    return attr;
}

PyObject *
_PyEval_GetBuiltinId(_Py_Identifier *name)
{
    return _PyEval_GetBuiltin(_PyUnicode_FromId(name));
}

PyObject *
PyEval_GetLocals(void)
{
    PyThreadState *tstate = _PyThreadState_GET();
     _Py_framedata *fdata = tstate->cframe->current_frame;
    if (fdata == NULL) {
        _PyErr_SetString(tstate, PyExc_SystemError, "frame data does not exist");
        return NULL;
    }

    if (_PyFrame_FastToLocalsWithError(fdata) < 0) {
        return NULL;
    }

    PyObject *locals = fdata->locals;
    assert(locals != NULL);
    return locals;
}

PyObject *
PyEval_GetGlobals(void)
{
    PyThreadState *tstate = _PyThreadState_GET();
    _Py_framedata *fdata = tstate->cframe->current_frame;
    if (fdata == NULL) {
        _PyErr_SetString(tstate, PyExc_SystemError, "frame data does not exist");
        return NULL;
    }
    return fdata->globals;
}

int
PyEval_MergeCompilerFlags(PyCompilerFlags *cf)
{
    PyThreadState *tstate = _PyThreadState_GET();
    _Py_framedata *fdata = tstate->cframe->current_frame;
    int result = cf->cf_flags != 0;

    if (fdata != NULL) {
        const int codeflags = fdata->code->co_flags;
        const int compilerflags = codeflags & PyCF_MASK;
        if (compilerflags) {
            result = 1;
            cf->cf_flags |= compilerflags;
        }
#if 0 /* future keyword */
        if (codeflags & CO_GENERATOR_ALLOWED) {
            result = 1;
            cf->cf_flags |= CO_GENERATOR_ALLOWED;
        }
#endif
    }
    return result;
}


const char *
PyEval_GetFuncName(PyObject *func)
{
    if (PyMethod_Check(func))
        return PyEval_GetFuncName(PyMethod_GET_FUNCTION(func));
    else if (PyFunction_Check(func))
        return PyUnicode_AsUTF8(((PyFunctionObject*)func)->func_name);
    else if (PyCFunction_Check(func))
        return ((PyCFunctionObject*)func)->m_ml->ml_name;
    else
        return Py_TYPE(func)->tp_name;
}

const char *
PyEval_GetFuncDesc(PyObject *func)
{
    if (PyMethod_Check(func))
        return "()";
    else if (PyFunction_Check(func))
        return "()";
    else if (PyCFunction_Check(func))
        return "()";
    else
        return " object";
}

#define C_TRACE(x, call) \
if (use_tracing && tstate->c_profilefunc) { \
    if (call_trace(tstate->c_profilefunc, tstate->c_profileobj, \
        tstate, tstate->cframe->current_frame, \
        PyTrace_C_CALL, func)) { \
        x = NULL; \
    } \
    else { \
        x = call; \
        if (tstate->c_profilefunc != NULL) { \
            if (x == NULL) { \
                call_trace_protected(tstate->c_profilefunc, \
                    tstate->c_profileobj, \
                    tstate, tstate->cframe->current_frame, \
                    PyTrace_C_EXCEPTION, func); \
                /* XXX should pass (type, value, tb) */ \
            } else { \
                if (call_trace(tstate->c_profilefunc, \
                    tstate->c_profileobj, \
                    tstate, tstate->cframe->current_frame, \
                    PyTrace_C_RETURN, func)) { \
                    Py_DECREF(x); \
                    x = NULL; \
                } \
            } \
        } \
    } \
} else { \
    x = call; \
    }


static PyObject *
trace_call_function(PyThreadState *tstate,
                    PyObject *func,
                    PyObject **args, Py_ssize_t nargs,
                    PyObject *kwnames)
{
    int use_tracing = 1;
    PyObject *x;
    if (PyCFunction_CheckExact(func) || PyCMethod_CheckExact(func)) {
        C_TRACE(x, PyObject_Vectorcall(func, args, nargs, kwnames));
        return x;
    }
    else if (Py_IS_TYPE(func, &PyMethodDescr_Type) && nargs > 0) {
        /* We need to create a temporary bound method as argument
           for profiling.

           If nargs == 0, then this cannot work because we have no
           "self". In any case, the call itself would raise
           TypeError (foo needs an argument), so we just skip
           profiling. */
        PyObject *self = args[0];
        func = Py_TYPE(func)->tp_descr_get(func, self, (PyObject*)Py_TYPE(self));
        if (func == NULL) {
            return NULL;
        }
        C_TRACE(x, PyObject_Vectorcall(func,
                                        args+1, nargs-1,
                                        kwnames));
        Py_DECREF(func);
        return x;
    }
    return PyObject_Vectorcall(func, args, nargs | PY_VECTORCALL_ARGUMENTS_OFFSET, kwnames);
}

static PyObject *
do_call_core(PyThreadState *tstate,
             PyObject *func,
             PyObject *callargs,
             PyObject *kwdict,
             int use_tracing
            )
{
    PyObject *result;

    if (PyCFunction_CheckExact(func) || PyCMethod_CheckExact(func)) {
        C_TRACE(result, PyObject_Call(func, callargs, kwdict));
        return result;
    }
    else if (Py_IS_TYPE(func, &PyMethodDescr_Type)) {
        Py_ssize_t nargs = PyTuple_GET_SIZE(callargs);
        if (nargs > 0 && use_tracing) {
            /* We need to create a temporary bound method as argument
               for profiling.

               If nargs == 0, then this cannot work because we have no
               "self". In any case, the call itself would raise
               TypeError (foo needs an argument), so we just skip
               profiling. */
            PyObject *self = PyTuple_GET_ITEM(callargs, 0);
            func = Py_TYPE(func)->tp_descr_get(func, self, (PyObject*)Py_TYPE(self));
            if (func == NULL) {
                return NULL;
            }

            C_TRACE(result, _PyObject_FastCallDictTstate(
                                    tstate, func,
                                    &_PyTuple_ITEMS(callargs)[1],
                                    nargs - 1,
                                    kwdict));
            Py_DECREF(func);
            return result;
        }
    }
    return PyObject_Call(func, callargs, kwdict);
}

/* Extract a slice index from a PyLong or an object with the
   nb_index slot defined, and store in *pi.
   Silently reduce values larger than PY_SSIZE_T_MAX to PY_SSIZE_T_MAX,
   and silently boost values less than PY_SSIZE_T_MIN to PY_SSIZE_T_MIN.
   Return 0 on error, 1 on success.
*/
int
_PyEval_SliceIndex(PyObject *v, Py_ssize_t *pi)
{
    PyThreadState *tstate = _PyThreadState_GET();
    if (!Py_IsNone(v)) {
        Py_ssize_t x;
        if (_PyIndex_Check(v)) {
            x = PyNumber_AsSsize_t(v, NULL);
            if (x == -1 && _PyErr_Occurred(tstate))
                return 0;
        }
        else {
            _PyErr_SetString(tstate, PyExc_TypeError,
                             "slice indices must be integers or "
                             "None or have an __index__ method");
            return 0;
        }
        *pi = x;
    }
    return 1;
}

int
_PyEval_SliceIndexNotNone(PyObject *v, Py_ssize_t *pi)
{
    PyThreadState *tstate = _PyThreadState_GET();
    Py_ssize_t x;
    if (_PyIndex_Check(v)) {
        x = PyNumber_AsSsize_t(v, NULL);
        if (x == -1 && _PyErr_Occurred(tstate))
            return 0;
    }
    else {
        _PyErr_SetString(tstate, PyExc_TypeError,
                         "slice indices must be integers or "
                         "have an __index__ method");
        return 0;
    }
    *pi = x;
    return 1;
}

static PyObject *
import_name(PyThreadState *tstate, _Py_framedata *fdata,
            PyObject *name, PyObject *fromlist, PyObject *level)
{
    PyObject *import_func, *res;
    PyObject* stack[5];

    import_func = _PyDict_GetItemWithError(fdata->builtins, &_Py_ID(__import__));
    if (import_func == NULL) {
        if (!_PyErr_Occurred(tstate)) {
            _PyErr_SetString(tstate, PyExc_ImportError, "__import__ not found");
        }
        return NULL;
    }
    PyObject *locals = fdata->locals;
    /* Fast path for not overloaded __import__. */
    if (import_func == tstate->interp->import_func) {
        int ilevel = _PyLong_AsInt(level);
        if (ilevel == -1 && _PyErr_Occurred(tstate)) {
            return NULL;
        }
        res = PyImport_ImportModuleLevelObject(
                        name,
                        fdata->globals,
                        locals == NULL ? Py_None : locals,
                        fromlist,
                        ilevel);
        return res;
    }

    Py_INCREF(import_func);

    stack[0] = name;
    stack[1] = fdata->globals;
    stack[2] = locals == NULL ? Py_None : locals;
    stack[3] = fromlist;
    stack[4] = level;
    res = _PyObject_FastCall(import_func, stack, 5);
    Py_DECREF(import_func);
    return res;
}

static PyObject *
import_from(PyThreadState *tstate, PyObject *v, PyObject *name)
{
    PyObject *x;
    PyObject *fullmodname, *pkgname, *pkgpath, *pkgname_or_unknown, *errmsg;

    if (_PyObject_LookupAttr(v, name, &x) != 0) {
        return x;
    }
    /* Issue #17636: in case this failed because of a circular relative
       import, try to fallback on reading the module directly from
       sys.modules. */
    pkgname = PyObject_GetAttr(v, &_Py_ID(__name__));
    if (pkgname == NULL) {
        goto error;
    }
    if (!PyUnicode_Check(pkgname)) {
        Py_CLEAR(pkgname);
        goto error;
    }
    fullmodname = PyUnicode_FromFormat("%U.%U", pkgname, name);
    if (fullmodname == NULL) {
        Py_DECREF(pkgname);
        return NULL;
    }
    x = PyImport_GetModule(fullmodname);
    Py_DECREF(fullmodname);
    if (x == NULL && !_PyErr_Occurred(tstate)) {
        goto error;
    }
    Py_DECREF(pkgname);
    return x;
 error:
    pkgpath = PyModule_GetFilenameObject(v);
    if (pkgname == NULL) {
        pkgname_or_unknown = PyUnicode_FromString("<unknown module name>");
        if (pkgname_or_unknown == NULL) {
            Py_XDECREF(pkgpath);
            return NULL;
        }
    } else {
        pkgname_or_unknown = pkgname;
    }

    if (pkgpath == NULL || !PyUnicode_Check(pkgpath)) {
        _PyErr_Clear(tstate);
        errmsg = PyUnicode_FromFormat(
            "cannot import name %R from %R (unknown location)",
            name, pkgname_or_unknown
        );
        /* NULL checks for errmsg and pkgname done by PyErr_SetImportError. */
        PyErr_SetImportError(errmsg, pkgname, NULL);
    }
    else {
        PyObject *spec = PyObject_GetAttr(v, &_Py_ID(__spec__));
        const char *fmt =
            _PyModuleSpec_IsInitializing(spec) ?
            "cannot import name %R from partially initialized module %R "
            "(most likely due to a circular import) (%S)" :
            "cannot import name %R from %R (%S)";
        Py_XDECREF(spec);

        errmsg = PyUnicode_FromFormat(fmt, name, pkgname_or_unknown, pkgpath);
        /* NULL checks for errmsg and pkgname done by PyErr_SetImportError. */
        PyErr_SetImportError(errmsg, pkgname, pkgpath);
    }

    Py_XDECREF(errmsg);
    Py_XDECREF(pkgname_or_unknown);
    Py_XDECREF(pkgpath);
    return NULL;
}

static int
import_all_from(PyThreadState *tstate, PyObject *locals, PyObject *v)
{
    PyObject *all, *dict, *name, *value;
    int skip_leading_underscores = 0;
    int pos, err;

    if (_PyObject_LookupAttr(v, &_Py_ID(__all__), &all) < 0) {
        return -1; /* Unexpected error */
    }
    if (all == NULL) {
        if (_PyObject_LookupAttr(v, &_Py_ID(__dict__), &dict) < 0) {
            return -1;
        }
        if (dict == NULL) {
            _PyErr_SetString(tstate, PyExc_ImportError,
                    "from-import-* object has no __dict__ and no __all__");
            return -1;
        }
        all = PyMapping_Keys(dict);
        Py_DECREF(dict);
        if (all == NULL)
            return -1;
        skip_leading_underscores = 1;
    }

    for (pos = 0, err = 0; ; pos++) {
        name = PySequence_GetItem(all, pos);
        if (name == NULL) {
            if (!_PyErr_ExceptionMatches(tstate, PyExc_IndexError)) {
                err = -1;
            }
            else {
                _PyErr_Clear(tstate);
            }
            break;
        }
        if (!PyUnicode_Check(name)) {
            PyObject *modname = PyObject_GetAttr(v, &_Py_ID(__name__));
            if (modname == NULL) {
                Py_DECREF(name);
                err = -1;
                break;
            }
            if (!PyUnicode_Check(modname)) {
                _PyErr_Format(tstate, PyExc_TypeError,
                              "module __name__ must be a string, not %.100s",
                              Py_TYPE(modname)->tp_name);
            }
            else {
                _PyErr_Format(tstate, PyExc_TypeError,
                              "%s in %U.%s must be str, not %.100s",
                              skip_leading_underscores ? "Key" : "Item",
                              modname,
                              skip_leading_underscores ? "__dict__" : "__all__",
                              Py_TYPE(name)->tp_name);
            }
            Py_DECREF(modname);
            Py_DECREF(name);
            err = -1;
            break;
        }
        if (skip_leading_underscores) {
            if (PyUnicode_READY(name) == -1) {
                Py_DECREF(name);
                err = -1;
                break;
            }
            if (PyUnicode_READ_CHAR(name, 0) == '_') {
                Py_DECREF(name);
                continue;
            }
        }
        value = PyObject_GetAttr(v, name);
        if (value == NULL)
            err = -1;
        else if (PyDict_CheckExact(locals))
            err = PyDict_SetItem(locals, name, value);
        else
            err = PyObject_SetItem(locals, name, value);
        Py_DECREF(name);
        Py_XDECREF(value);
        if (err != 0)
            break;
    }
    Py_DECREF(all);
    return err;
}

#define CANNOT_CATCH_MSG "catching classes that do not inherit from "\
                         "BaseException is not allowed"

#define CANNOT_EXCEPT_STAR_EG "catching ExceptionGroup with except* "\
                              "is not allowed. Use except instead."

static int
check_except_type_valid(PyThreadState *tstate, PyObject* right)
{
    if (PyTuple_Check(right)) {
        Py_ssize_t i, length;
        length = PyTuple_GET_SIZE(right);
        for (i = 0; i < length; i++) {
            PyObject *exc = PyTuple_GET_ITEM(right, i);
            if (!PyExceptionClass_Check(exc)) {
                _PyErr_SetString(tstate, PyExc_TypeError,
                    CANNOT_CATCH_MSG);
                return -1;
            }
        }
    }
    else {
        if (!PyExceptionClass_Check(right)) {
            _PyErr_SetString(tstate, PyExc_TypeError,
                CANNOT_CATCH_MSG);
            return -1;
        }
    }
    return 0;
}

static int
check_except_star_type_valid(PyThreadState *tstate, PyObject* right)
{
    if (check_except_type_valid(tstate, right) < 0) {
        return -1;
    }

    /* reject except *ExceptionGroup */

    int is_subclass = 0;
    if (PyTuple_Check(right)) {
        Py_ssize_t length = PyTuple_GET_SIZE(right);
        for (Py_ssize_t i = 0; i < length; i++) {
            PyObject *exc = PyTuple_GET_ITEM(right, i);
            is_subclass = PyObject_IsSubclass(exc, PyExc_BaseExceptionGroup);
            if (is_subclass < 0) {
                return -1;
            }
            if (is_subclass) {
                break;
            }
        }
    }
    else {
        is_subclass = PyObject_IsSubclass(right, PyExc_BaseExceptionGroup);
        if (is_subclass < 0) {
            return -1;
        }
    }
    if (is_subclass) {
        _PyErr_SetString(tstate, PyExc_TypeError,
            CANNOT_EXCEPT_STAR_EG);
            return -1;
    }
    return 0;
}

static int
check_args_iterable(PyThreadState *tstate, PyObject *func, PyObject *args)
{
    if (Py_TYPE(args)->tp_iter == NULL && !PySequence_Check(args)) {
        /* check_args_iterable() may be called with a live exception:
         * clear it to prevent calling _PyObject_FunctionStr() with an
         * exception set. */
        _PyErr_Clear(tstate);
        PyObject *funcstr = _PyObject_FunctionStr(func);
        if (funcstr != NULL) {
            _PyErr_Format(tstate, PyExc_TypeError,
                          "%U argument after * must be an iterable, not %.200s",
                          funcstr, Py_TYPE(args)->tp_name);
            Py_DECREF(funcstr);
        }
        return -1;
    }
    return 0;
}

static void
format_kwargs_error(PyThreadState *tstate, PyObject *func, PyObject *kwargs)
{
    /* _PyDict_MergeEx raises attribute
     * error (percolated from an attempt
     * to get 'keys' attribute) instead of
     * a type error if its second argument
     * is not a mapping.
     */
    if (_PyErr_ExceptionMatches(tstate, PyExc_AttributeError)) {
        _PyErr_Clear(tstate);
        PyObject *funcstr = _PyObject_FunctionStr(func);
        if (funcstr != NULL) {
            _PyErr_Format(
                tstate, PyExc_TypeError,
                "%U argument after ** must be a mapping, not %.200s",
                funcstr, Py_TYPE(kwargs)->tp_name);
            Py_DECREF(funcstr);
        }
    }
    else if (_PyErr_ExceptionMatches(tstate, PyExc_KeyError)) {
        PyObject *exc, *val, *tb;
        _PyErr_Fetch(tstate, &exc, &val, &tb);
        if (val && PyTuple_Check(val) && PyTuple_GET_SIZE(val) == 1) {
            _PyErr_Clear(tstate);
            PyObject *funcstr = _PyObject_FunctionStr(func);
            if (funcstr != NULL) {
                PyObject *key = PyTuple_GET_ITEM(val, 0);
                _PyErr_Format(
                    tstate, PyExc_TypeError,
                    "%U got multiple values for keyword argument '%S'",
                    funcstr, key);
                Py_DECREF(funcstr);
            }
            Py_XDECREF(exc);
            Py_XDECREF(val);
            Py_XDECREF(tb);
        }
        else {
            _PyErr_Restore(tstate, exc, val, tb);
        }
    }
}

static void
format_exc_check_arg(PyThreadState *tstate, PyObject *exc,
                     const char *format_str, PyObject *obj)
{
    const char *obj_str;

    if (!obj)
        return;

    obj_str = PyUnicode_AsUTF8(obj);
    if (!obj_str)
        return;

    _PyErr_Format(tstate, exc, format_str, obj_str);

    if (exc == PyExc_NameError) {
        // Include the name in the NameError exceptions to offer suggestions later.
        PyObject *type, *value, *traceback;
        PyErr_Fetch(&type, &value, &traceback);
        PyErr_NormalizeException(&type, &value, &traceback);
        if (PyErr_GivenExceptionMatches(value, PyExc_NameError)) {
            PyNameErrorObject* exc = (PyNameErrorObject*) value;
            if (exc->name == NULL) {
                // We do not care if this fails because we are going to restore the
                // NameError anyway.
                (void)PyObject_SetAttr(value, &_Py_ID(name), obj);
            }
        }
        PyErr_Restore(type, value, traceback);
    }
}

static void
format_exc_unbound(PyThreadState *tstate, PyCodeObject *co, int oparg)
{
    PyObject *name;
    /* Don't stomp existing exception */
    if (_PyErr_Occurred(tstate))
        return;
    name = PyTuple_GET_ITEM(co->co_localsplusnames, oparg);
    if (oparg < co->co_nplaincellvars + co->co_nlocals) {
        format_exc_check_arg(tstate, PyExc_UnboundLocalError,
                             UNBOUNDLOCAL_ERROR_MSG, name);
    } else {
        format_exc_check_arg(tstate, PyExc_NameError,
                             UNBOUNDFREE_ERROR_MSG, name);
    }
}

static void
format_awaitable_error(PyThreadState *tstate, PyTypeObject *type, int oparg)
{
    if (type->tp_as_async == NULL || type->tp_as_async->am_await == NULL) {
        if (oparg == 1) {
            _PyErr_Format(tstate, PyExc_TypeError,
                          "'async with' received an object from __aenter__ "
                          "that does not implement __await__: %.100s",
                          type->tp_name);
        }
        else if (oparg == 2) {
            _PyErr_Format(tstate, PyExc_TypeError,
                          "'async with' received an object from __aexit__ "
                          "that does not implement __await__: %.100s",
                          type->tp_name);
        }
    }
}

#ifdef Py_STATS

static PyObject *
getarray(uint64_t a[256])
{
    int i;
    PyObject *l = PyList_New(256);
    if (l == NULL) return NULL;
    for (i = 0; i < 256; i++) {
        PyObject *x = PyLong_FromUnsignedLongLong(a[i]);
        if (x == NULL) {
            Py_DECREF(l);
            return NULL;
        }
        PyList_SET_ITEM(l, i, x);
    }
    for (i = 0; i < 256; i++)
        a[i] = 0;
    return l;
}

PyObject *
_Py_GetDXProfile(PyObject *self, PyObject *args)
{
    int i;
    PyObject *l = PyList_New(257);
    if (l == NULL) return NULL;
    for (i = 0; i < 256; i++) {
        PyObject *x = getarray(_py_stats.opcode_stats[i].pair_count);
        if (x == NULL) {
            Py_DECREF(l);
            return NULL;
        }
        PyList_SET_ITEM(l, i, x);
    }
    PyObject *counts = PyList_New(256);
    if (counts == NULL) {
        Py_DECREF(l);
        return NULL;
    }
    for (i = 0; i < 256; i++) {
        PyObject *x = PyLong_FromUnsignedLongLong(
            _py_stats.opcode_stats[i].execution_count);
        if (x == NULL) {
            Py_DECREF(counts);
            Py_DECREF(l);
            return NULL;
        }
        PyList_SET_ITEM(counts, i, x);
    }
    PyList_SET_ITEM(l, 256, counts);
    return l;
}

#endif

Py_ssize_t
_PyEval_RequestCodeExtraIndex(freefunc free)
{
    PyInterpreterState *interp = _PyInterpreterState_GET();
    Py_ssize_t new_index;

    if (interp->co_extra_user_count == MAX_CO_EXTRA_USERS - 1) {
        return -1;
    }
    new_index = interp->co_extra_user_count++;
    interp->co_extra_freefuncs[new_index] = free;
    return new_index;
}

static void
dtrace_function_entry(_Py_framedata *fdata)
{
    const char *filename;
    const char *funcname;
    int lineno;

    PyCodeObject *code = fdata->code;
    filename = PyUnicode_AsUTF8(code->co_filename);
    funcname = PyUnicode_AsUTF8(code->co_name);
    lineno = PyCode_Addr2Line(fdata->code, fdata->lasti*sizeof(_Py_CODEUNIT));

    PyDTrace_FUNCTION_ENTRY(filename, funcname, lineno);
}

static void
dtrace_function_return(_Py_framedata *fdata)
{
    const char *filename;
    const char *funcname;
    int lineno;

    PyCodeObject *code = fdata->code;
    filename = PyUnicode_AsUTF8(code->co_filename);
    funcname = PyUnicode_AsUTF8(code->co_name);
    lineno = PyCode_Addr2Line(fdata->code, fdata->lasti*sizeof(_Py_CODEUNIT));

    PyDTrace_FUNCTION_RETURN(filename, funcname, lineno);
}

/* DTrace equivalent of maybe_call_line_trace. */
static void
maybe_dtrace_line(_Py_framedata *fdata,
                  PyTraceInfo *trace_info,
                  int instr_prev)
{
    const char *co_filename, *co_name;

    /* If the last instruction executed isn't in the current
       instruction window, reset the window.
    */
    initialize_trace_info(trace_info, fdata);
    int lastline = _PyCode_CheckLineNumber(instr_prev*sizeof(_Py_CODEUNIT), &trace_info->bounds);
    int line = _PyCode_CheckLineNumber(fdata->lasti*sizeof(_Py_CODEUNIT), &trace_info->bounds);
    if (line != -1) {
        /* Trace backward edges or first instruction of a new line */
        if (fdata->lasti < instr_prev ||
            (line != lastline && fdata->lasti*sizeof(_Py_CODEUNIT) == (unsigned int)trace_info->bounds.ar_start))
        {
            co_filename = PyUnicode_AsUTF8(fdata->code->co_filename);
            if (!co_filename) {
                co_filename = "?";
            }
            co_name = PyUnicode_AsUTF8(fdata->code->co_name);
            if (!co_name) {
                co_name = "?";
            }
            PyDTrace_LINE(co_filename, co_name, line);
        }
    }
}

/* Implement Py_EnterRecursiveCall() and Py_LeaveRecursiveCall() as functions
   for the limited API. */

#undef Py_EnterRecursiveCall

int Py_EnterRecursiveCall(const char *where)
{
    return _Py_EnterRecursiveCall_inline(where);
}

#undef Py_LeaveRecursiveCall

void Py_LeaveRecursiveCall(void)
{
    _Py_LeaveRecursiveCall_inline();
}<|MERGE_RESOLUTION|>--- conflicted
+++ resolved
@@ -4642,16 +4642,10 @@
                 if (new_fdata == NULL) {
                     goto error;
                 }
-<<<<<<< HEAD
                 _PyFrame_SetStackPointer(fdata, stack_pointer);
+                fdata->lasti += INLINE_CACHE_ENTRIES_CALL;
                 new_fdata->previous = fdata;
                 cframe.current_frame = fdata = new_fdata;
-=======
-                _PyFrame_SetStackPointer(frame, stack_pointer);
-                frame->f_lasti += INLINE_CACHE_ENTRIES_CALL;
-                new_frame->previous = frame;
-                cframe.current_frame = frame = new_frame;
->>>>>>> 75174371
                 CALL_STAT_INC(inlined_py_calls);
                 goto start_frame;
             }
@@ -4753,16 +4747,10 @@
                 new_fdata->localsplus[i] = NULL;
             }
             STACK_SHRINK(2-is_meth);
-<<<<<<< HEAD
             _PyFrame_SetStackPointer(fdata, stack_pointer);
+            fdata->lasti += INLINE_CACHE_ENTRIES_CALL;
             new_fdata->previous = fdata;
             fdata = cframe.current_frame = new_fdata;
-=======
-            _PyFrame_SetStackPointer(frame, stack_pointer);
-            frame->f_lasti += INLINE_CACHE_ENTRIES_CALL;
-            new_frame->previous = frame;
-            frame = cframe.current_frame = new_frame;
->>>>>>> 75174371
             goto start_frame;
         }
 
@@ -4799,16 +4787,10 @@
                 new_fdata->localsplus[i] = NULL;
             }
             STACK_SHRINK(2-is_meth);
-<<<<<<< HEAD
             _PyFrame_SetStackPointer(fdata, stack_pointer);
+            fdata->lasti += INLINE_CACHE_ENTRIES_CALL;
             new_fdata->previous = fdata;
             fdata = cframe.current_frame = new_fdata;
-=======
-            _PyFrame_SetStackPointer(frame, stack_pointer);
-            frame->f_lasti += INLINE_CACHE_ENTRIES_CALL;
-            new_frame->previous = frame;
-            frame = cframe.current_frame = new_frame;
->>>>>>> 75174371
             goto start_frame;
         }
 
