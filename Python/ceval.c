
/* Execute compiled code */

/* XXX TO DO:
   XXX speed up searching for keywords by using a dictionary
   XXX document it!
   */

/* enable more aggressive intra-module optimizations, where available */
#define PY_LOCAL_AGGRESSIVE

#include "Python.h"
#include "pycore_ceval.h"
#include "pycore_object.h"
#include "pycore_pyerrors.h"
#include "pycore_pylifecycle.h"
#include "pycore_pystate.h"
#include "pycore_tupleobject.h"

#include "code.h"
#include "dictobject.h"
#include "frameobject.h"
#include "opcode.h"
#include "pydtrace.h"
#include "setobject.h"
#include "structmember.h"

#include <ctype.h>

#ifdef Py_DEBUG
/* For debugging the interpreter: */
#define LLTRACE  1      /* Low-level trace feature */
#define CHECKEXC 1      /* Double-check exception checking */
#endif

#if !defined(Py_BUILD_CORE)
#  error "ceval.c must be build with Py_BUILD_CORE define for best performance"
#endif

/* Private API for the LOAD_METHOD opcode. */
extern int _PyObject_GetMethod(PyObject *, PyObject *, PyObject **);

typedef PyObject *(*callproc)(PyObject *, PyObject *, PyObject *);

/* Forward declarations */
Py_LOCAL_INLINE(PyObject *) call_function(
    PyThreadState *tstate, PyObject ***pp_stack,
    Py_ssize_t oparg, PyObject *kwnames);
static PyObject * do_call_core(
    PyThreadState *tstate, PyObject *func,
    PyObject *callargs, PyObject *kwdict);

#ifdef LLTRACE
static int lltrace;
static int prtrace(PyThreadState *, PyObject *, const char *);
#endif
static int call_trace(Py_tracefunc, PyObject *,
                      PyThreadState *, PyFrameObject *,
                      int, PyObject *);
static int call_trace_protected(Py_tracefunc, PyObject *,
                                PyThreadState *, PyFrameObject *,
                                int, PyObject *);
static void call_exc_trace(Py_tracefunc, PyObject *,
                           PyThreadState *, PyFrameObject *);
static int maybe_call_line_trace(Py_tracefunc, PyObject *,
                                 PyThreadState *, PyFrameObject *,
                                 int *, int *, int *);
static void maybe_dtrace_line(PyFrameObject *, int *, int *, int *);
static void dtrace_function_entry(PyFrameObject *);
static void dtrace_function_return(PyFrameObject *);

static PyObject * cmp_outcome(PyThreadState *, int, PyObject *, PyObject *);
static PyObject * import_name(PyThreadState *, PyFrameObject *,
                              PyObject *, PyObject *, PyObject *);
static PyObject * import_from(PyThreadState *, PyObject *, PyObject *);
static int import_all_from(PyThreadState *, PyObject *, PyObject *);
static void format_exc_check_arg(PyThreadState *, PyObject *, const char *, PyObject *);
static void format_exc_unbound(PyThreadState *tstate, PyCodeObject *co, int oparg);
static PyObject * unicode_concatenate(PyThreadState *, PyObject *, PyObject *,
                                      PyFrameObject *, const _Py_CODEUNIT *);
static PyObject * special_lookup(PyThreadState *, PyObject *, _Py_Identifier *);
static int check_args_iterable(PyThreadState *, PyObject *func, PyObject *vararg);
static void format_kwargs_error(PyThreadState *, PyObject *func, PyObject *kwargs);
static void format_awaitable_error(PyThreadState *, PyTypeObject *, int);

#define NAME_ERROR_MSG \
    "name '%.200s' is not defined"
#define UNBOUNDLOCAL_ERROR_MSG \
    "local variable '%.200s' referenced before assignment"
#define UNBOUNDFREE_ERROR_MSG \
    "free variable '%.200s' referenced before assignment" \
    " in enclosing scope"

/* Dynamic execution profile */
#ifdef DYNAMIC_EXECUTION_PROFILE
#ifdef DXPAIRS
static long dxpairs[257][256];
#define dxp dxpairs[256]
#else
static long dxp[256];
#endif
#endif

#define GIL_REQUEST _Py_atomic_load_relaxed(&ceval->gil_drop_request)

/* This can set eval_breaker to 0 even though gil_drop_request became
   1.  We believe this is all right because the eval loop will release
   the GIL eventually anyway. */
#define COMPUTE_EVAL_BREAKER(ceval) \
    _Py_atomic_store_relaxed( \
        &(ceval)->eval_breaker, \
        GIL_REQUEST | \
        _Py_atomic_load_relaxed(&(ceval)->signals_pending) | \
        _Py_atomic_load_relaxed(&(ceval)->pending.calls_to_do) | \
        (ceval)->pending.async_exc)

#define SET_GIL_DROP_REQUEST(ceval) \
    do { \
        _Py_atomic_store_relaxed(&(ceval)->gil_drop_request, 1); \
        _Py_atomic_store_relaxed(&(ceval)->eval_breaker, 1); \
    } while (0)

#define RESET_GIL_DROP_REQUEST(ceval) \
    do { \
        _Py_atomic_store_relaxed(&(ceval)->gil_drop_request, 0); \
        COMPUTE_EVAL_BREAKER(ceval); \
    } while (0)

/* Pending calls are only modified under pending_lock */
#define SIGNAL_PENDING_CALLS(ceval) \
    do { \
        _Py_atomic_store_relaxed(&(ceval)->pending.calls_to_do, 1); \
        _Py_atomic_store_relaxed(&(ceval)->eval_breaker, 1); \
    } while (0)

#define UNSIGNAL_PENDING_CALLS(ceval) \
    do { \
        _Py_atomic_store_relaxed(&(ceval)->pending.calls_to_do, 0); \
        COMPUTE_EVAL_BREAKER(ceval); \
    } while (0)

#define SIGNAL_PENDING_SIGNALS(ceval) \
    do { \
        _Py_atomic_store_relaxed(&(ceval)->signals_pending, 1); \
        _Py_atomic_store_relaxed(&(ceval)->eval_breaker, 1); \
    } while (0)

#define UNSIGNAL_PENDING_SIGNALS(ceval) \
    do { \
        _Py_atomic_store_relaxed(&(ceval)->signals_pending, 0); \
        COMPUTE_EVAL_BREAKER(ceval); \
    } while (0)

#define SIGNAL_ASYNC_EXC(ceval) \
    do { \
        (ceval)->pending.async_exc = 1; \
        _Py_atomic_store_relaxed(&(ceval)->eval_breaker, 1); \
    } while (0)

#define UNSIGNAL_ASYNC_EXC(ceval) \
    do { \
        (ceval)->pending.async_exc = 0; \
        COMPUTE_EVAL_BREAKER(ceval); \
    } while (0)


#ifdef HAVE_ERRNO_H
#include <errno.h>
#endif
#include "pythread.h"
#include "ceval_gil.h"

int
PyEval_ThreadsInitialized(void)
{
    return gil_created(&_PyRuntime.ceval.gil);
}

void
PyEval_InitThreads(void)
{
    _PyRuntimeState *runtime = &_PyRuntime;
    struct _ceval_runtime_state *ceval = &runtime->ceval;
    struct _gil_runtime_state *gil = &ceval->gil;
    if (gil_created(gil)) {
        return;
    }

    PyThread_init_thread();
    create_gil(gil);
    PyThreadState *tstate = _PyRuntimeState_GetThreadState(runtime);
    take_gil(ceval, tstate);

    struct _pending_calls *pending = &ceval->pending;
    pending->lock = PyThread_allocate_lock();
    if (pending->lock == NULL) {
        Py_FatalError("Can't initialize threads for pending calls");
    }
}

void
_PyEval_FiniThreads(struct _ceval_runtime_state *ceval)
{
    struct _gil_runtime_state *gil = &ceval->gil;
    if (!gil_created(gil)) {
        return;
    }

    destroy_gil(gil);
    assert(!gil_created(gil));

    struct _pending_calls *pending = &ceval->pending;
    if (pending->lock != NULL) {
        PyThread_free_lock(pending->lock);
        pending->lock = NULL;
    }
}

static inline void
exit_thread_if_finalizing(_PyRuntimeState *runtime, PyThreadState *tstate)
{
    /* _Py_Finalizing is protected by the GIL */
    if (runtime->finalizing != NULL && !_Py_CURRENTLY_FINALIZING(runtime, tstate)) {
        drop_gil(&runtime->ceval, tstate);
        PyThread_exit_thread();
    }
}

void
PyEval_AcquireLock(void)
{
    _PyRuntimeState *runtime = &_PyRuntime;
    struct _ceval_runtime_state *ceval = &runtime->ceval;
    PyThreadState *tstate = _PyRuntimeState_GetThreadState(runtime);
    if (tstate == NULL) {
        Py_FatalError("PyEval_AcquireLock: current thread state is NULL");
    }
    take_gil(ceval, tstate);
    exit_thread_if_finalizing(runtime, tstate);
}

void
PyEval_ReleaseLock(void)
{
    _PyRuntimeState *runtime = &_PyRuntime;
    PyThreadState *tstate = _PyRuntimeState_GetThreadState(runtime);
    /* This function must succeed when the current thread state is NULL.
       We therefore avoid PyThreadState_Get() which dumps a fatal error
       in debug mode.
    */
    drop_gil(&runtime->ceval, tstate);
}

void
PyEval_AcquireThread(PyThreadState *tstate)
{
    if (tstate == NULL) {
        Py_FatalError("PyEval_AcquireThread: NULL new thread state");
    }

    _PyRuntimeState *runtime = &_PyRuntime;
    struct _ceval_runtime_state *ceval = &runtime->ceval;

    /* Check someone has called PyEval_InitThreads() to create the lock */
    assert(gil_created(&ceval->gil));
    take_gil(ceval, tstate);
    exit_thread_if_finalizing(runtime, tstate);
    if (_PyThreadState_Swap(&runtime->gilstate, tstate) != NULL) {
        Py_FatalError("PyEval_AcquireThread: non-NULL old thread state");
    }
}

void
PyEval_ReleaseThread(PyThreadState *tstate)
{
    if (tstate == NULL) {
        Py_FatalError("PyEval_ReleaseThread: NULL thread state");
    }

    _PyRuntimeState *runtime = &_PyRuntime;
    PyThreadState *new_tstate = _PyThreadState_Swap(&runtime->gilstate, NULL);
    if (new_tstate != tstate) {
        Py_FatalError("PyEval_ReleaseThread: wrong thread state");
    }
    drop_gil(&runtime->ceval, tstate);
}

/* This function is called from PyOS_AfterFork_Child to destroy all threads
 * which are not running in the child process, and clear internal locks
 * which might be held by those threads.
 */

void
_PyEval_ReInitThreads(_PyRuntimeState *runtime)
{
    struct _ceval_runtime_state *ceval = &runtime->ceval;
    if (!gil_created(&ceval->gil)) {
        return;
    }
    recreate_gil(&ceval->gil);
    PyThreadState *current_tstate = _PyRuntimeState_GetThreadState(runtime);
    take_gil(ceval, current_tstate);

    struct _pending_calls *pending = &ceval->pending;
    pending->lock = PyThread_allocate_lock();
    if (pending->lock == NULL) {
        Py_FatalError("Can't initialize threads for pending calls");
    }

    /* Destroy all threads except the current one */
    _PyThreadState_DeleteExcept(runtime, current_tstate);
}

/* This function is used to signal that async exceptions are waiting to be
   raised. */

void
_PyEval_SignalAsyncExc(struct _ceval_runtime_state *ceval)
{
    SIGNAL_ASYNC_EXC(ceval);
}

PyThreadState *
PyEval_SaveThread(void)
{
    _PyRuntimeState *runtime = &_PyRuntime;
    struct _ceval_runtime_state *ceval = &runtime->ceval;
    PyThreadState *tstate = _PyThreadState_Swap(&runtime->gilstate, NULL);
    if (tstate == NULL) {
        Py_FatalError("PyEval_SaveThread: NULL tstate");
    }
    assert(gil_created(&ceval->gil));
    drop_gil(ceval, tstate);
    return tstate;
}

void
PyEval_RestoreThread(PyThreadState *tstate)
{
    _PyRuntimeState *runtime = &_PyRuntime;
    struct _ceval_runtime_state *ceval = &runtime->ceval;

    if (tstate == NULL) {
        Py_FatalError("PyEval_RestoreThread: NULL tstate");
    }
    assert(gil_created(&ceval->gil));

    int err = errno;
    take_gil(ceval, tstate);
    exit_thread_if_finalizing(runtime, tstate);
    errno = err;

    _PyThreadState_Swap(&runtime->gilstate, tstate);
}


/* Mechanism whereby asynchronously executing callbacks (e.g. UNIX
   signal handlers or Mac I/O completion routines) can schedule calls
   to a function to be called synchronously.
   The synchronous function is called with one void* argument.
   It should return 0 for success or -1 for failure -- failure should
   be accompanied by an exception.

   If registry succeeds, the registry function returns 0; if it fails
   (e.g. due to too many pending calls) it returns -1 (without setting
   an exception condition).

   Note that because registry may occur from within signal handlers,
   or other asynchronous events, calling malloc() is unsafe!

   Any thread can schedule pending calls, but only the main thread
   will execute them.
   There is no facility to schedule calls to a particular thread, but
   that should be easy to change, should that ever be required.  In
   that case, the static variables here should go into the python
   threadstate.
*/

void
_PyEval_SignalReceived(struct _ceval_runtime_state *ceval)
{
    /* bpo-30703: Function called when the C signal handler of Python gets a
       signal. We cannot queue a callback using Py_AddPendingCall() since
       that function is not async-signal-safe. */
    SIGNAL_PENDING_SIGNALS(ceval);
}

/* Push one item onto the queue while holding the lock. */
static int
_push_pending_call(struct _pending_calls *pending,
                   int (*func)(void *), void *arg)
{
    int i = pending->last;
    int j = (i + 1) % NPENDINGCALLS;
    if (j == pending->first) {
        return -1; /* Queue full */
    }
    pending->calls[i].func = func;
    pending->calls[i].arg = arg;
    pending->last = j;
    return 0;
}

/* Pop one item off the queue while holding the lock. */
static void
_pop_pending_call(struct _pending_calls *pending,
                  int (**func)(void *), void **arg)
{
    int i = pending->first;
    if (i == pending->last) {
        return; /* Queue empty */
    }

    *func = pending->calls[i].func;
    *arg = pending->calls[i].arg;
    pending->first = (i + 1) % NPENDINGCALLS;
}

/* This implementation is thread-safe.  It allows
   scheduling to be made from any thread, and even from an executing
   callback.
 */

int
_PyEval_AddPendingCall(PyThreadState *tstate,
                       struct _ceval_runtime_state *ceval,
                       int (*func)(void *), void *arg)
{
    struct _pending_calls *pending = &ceval->pending;

    PyThread_acquire_lock(pending->lock, WAIT_LOCK);
    if (pending->finishing) {
        PyThread_release_lock(pending->lock);

        PyObject *exc, *val, *tb;
        _PyErr_Fetch(tstate, &exc, &val, &tb);
        _PyErr_SetString(tstate, PyExc_SystemError,
                        "Py_AddPendingCall: cannot add pending calls "
                        "(Python shutting down)");
        _PyErr_Print(tstate);
        _PyErr_Restore(tstate, exc, val, tb);
        return -1;
    }
    int result = _push_pending_call(pending, func, arg);
    PyThread_release_lock(pending->lock);

    /* signal main loop */
    SIGNAL_PENDING_CALLS(ceval);
    return result;
}

int
Py_AddPendingCall(int (*func)(void *), void *arg)
{
    _PyRuntimeState *runtime = &_PyRuntime;
    PyThreadState *tstate = _PyRuntimeState_GetThreadState(runtime);
    return _PyEval_AddPendingCall(tstate, &runtime->ceval, func, arg);
}

static int
handle_signals(_PyRuntimeState *runtime)
{
    /* Only handle signals on main thread.  PyEval_InitThreads must
     * have been called already.
     */
    if (PyThread_get_thread_ident() != runtime->main_thread) {
        return 0;
    }
    /*
     * Ensure that the thread isn't currently running some other
     * interpreter.
     */
    PyInterpreterState *interp = _PyRuntimeState_GetThreadState(runtime)->interp;
    if (interp != runtime->interpreters.main) {
        return 0;
    }

    struct _ceval_runtime_state *ceval = &runtime->ceval;
    UNSIGNAL_PENDING_SIGNALS(ceval);
    if (_PyErr_CheckSignals() < 0) {
        SIGNAL_PENDING_SIGNALS(ceval); /* We're not done yet */
        return -1;
    }
    return 0;
}

static int
make_pending_calls(_PyRuntimeState *runtime)
{
    static int busy = 0;

    /* only service pending calls on main thread */
    if (PyThread_get_thread_ident() != runtime->main_thread) {
        return 0;
    }

    /* don't perform recursive pending calls */
    if (busy) {
        return 0;
    }
    busy = 1;
    struct _ceval_runtime_state *ceval = &runtime->ceval;
    /* unsignal before starting to call callbacks, so that any callback
       added in-between re-signals */
    UNSIGNAL_PENDING_CALLS(ceval);
    int res = 0;

    /* perform a bounded number of calls, in case of recursion */
    struct _pending_calls *pending = &ceval->pending;
    for (int i=0; i<NPENDINGCALLS; i++) {
        int (*func)(void *) = NULL;
        void *arg = NULL;

        /* pop one item off the queue while holding the lock */
        PyThread_acquire_lock(pending->lock, WAIT_LOCK);
        _pop_pending_call(pending, &func, &arg);
        PyThread_release_lock(pending->lock);

        /* having released the lock, perform the callback */
        if (func == NULL) {
            break;
        }
        res = func(arg);
        if (res) {
            goto error;
        }
    }

    busy = 0;
    return res;

error:
    busy = 0;
    SIGNAL_PENDING_CALLS(ceval);
    return res;
}

void
_Py_FinishPendingCalls(_PyRuntimeState *runtime)
{
    assert(PyGILState_Check());

    PyThreadState *tstate = _PyRuntimeState_GetThreadState(runtime);
    struct _pending_calls *pending = &runtime->ceval.pending;

    PyThread_acquire_lock(pending->lock, WAIT_LOCK);
    pending->finishing = 1;
    PyThread_release_lock(pending->lock);

    if (!_Py_atomic_load_relaxed(&(pending->calls_to_do))) {
        return;
    }

    if (make_pending_calls(runtime) < 0) {
        PyObject *exc, *val, *tb;
        _PyErr_Fetch(tstate, &exc, &val, &tb);
        PyErr_BadInternalCall();
        _PyErr_ChainExceptions(exc, val, tb);
        _PyErr_Print(tstate);
    }
}

/* Py_MakePendingCalls() is a simple wrapper for the sake
   of backward-compatibility. */
int
Py_MakePendingCalls(void)
{
    assert(PyGILState_Check());

    /* Python signal handler doesn't really queue a callback: it only signals
       that a signal was received, see _PyEval_SignalReceived(). */
    _PyRuntimeState *runtime = &_PyRuntime;
    int res = handle_signals(runtime);
    if (res != 0) {
        return res;
    }

    res = make_pending_calls(runtime);
    if (res != 0) {
        return res;
    }

    return 0;
}

/* The interpreter's recursion limit */

#ifndef Py_DEFAULT_RECURSION_LIMIT
#define Py_DEFAULT_RECURSION_LIMIT 1000
#endif

int _Py_CheckRecursionLimit = Py_DEFAULT_RECURSION_LIMIT;

void
_PyEval_Initialize(struct _ceval_runtime_state *state)
{
    state->recursion_limit = Py_DEFAULT_RECURSION_LIMIT;
    _Py_CheckRecursionLimit = Py_DEFAULT_RECURSION_LIMIT;
    _gil_initialize(&state->gil);
}

int
Py_GetRecursionLimit(void)
{
    return _PyRuntime.ceval.recursion_limit;
}

void
Py_SetRecursionLimit(int new_limit)
{
    struct _ceval_runtime_state *ceval = &_PyRuntime.ceval;
    ceval->recursion_limit = new_limit;
    _Py_CheckRecursionLimit = ceval->recursion_limit;
}

/* the macro Py_EnterRecursiveCall() only calls _Py_CheckRecursiveCall()
   if the recursion_depth reaches _Py_CheckRecursionLimit.
   If USE_STACKCHECK, the macro decrements _Py_CheckRecursionLimit
   to guarantee that _Py_CheckRecursiveCall() is regularly called.
   Without USE_STACKCHECK, there is no need for this. */
int
_Py_CheckRecursiveCall(const char *where)
{
    _PyRuntimeState *runtime = &_PyRuntime;
    PyThreadState *tstate = _PyRuntimeState_GetThreadState(runtime);
    int recursion_limit = runtime->ceval.recursion_limit;

#ifdef USE_STACKCHECK
    tstate->stackcheck_counter = 0;
    if (PyOS_CheckStack()) {
        --tstate->recursion_depth;
        _PyErr_SetString(tstate, PyExc_MemoryError, "Stack overflow");
        return -1;
    }
    /* Needed for ABI backwards-compatibility (see bpo-31857) */
    _Py_CheckRecursionLimit = recursion_limit;
#endif
    if (tstate->recursion_critical)
        /* Somebody asked that we don't check for recursion. */
        return 0;
    if (tstate->overflowed) {
        if (tstate->recursion_depth > recursion_limit + 50) {
            /* Overflowing while handling an overflow. Give up. */
            Py_FatalError("Cannot recover from stack overflow.");
        }
        return 0;
    }
    if (tstate->recursion_depth > recursion_limit) {
        --tstate->recursion_depth;
        tstate->overflowed = 1;
        _PyErr_Format(tstate, PyExc_RecursionError,
                      "maximum recursion depth exceeded%s",
                      where);
        return -1;
    }
    return 0;
}

static int do_raise(PyThreadState *tstate, PyObject *exc, PyObject *cause);
static int unpack_iterable(PyThreadState *, PyObject *, int, int, PyObject **);

#define _Py_TracingPossible(ceval) ((ceval)->tracing_possible)


PyObject *
PyEval_EvalCode(PyObject *co, PyObject *globals, PyObject *locals)
{
    return PyEval_EvalCodeEx(co,
                      globals, locals,
                      (PyObject **)NULL, 0,
                      (PyObject **)NULL, 0,
                      (PyObject **)NULL, 0,
                      NULL, NULL);
}


/* Interpreter main loop */

PyObject *
PyEval_EvalFrame(PyFrameObject *f) {
    /* This is for backward compatibility with extension modules that
       used this API; core interpreter code should call
       PyEval_EvalFrameEx() */
    return PyEval_EvalFrameEx(f, 0);
}

PyObject *
PyEval_EvalFrameEx(PyFrameObject *f, int throwflag)
{
    PyInterpreterState *interp = _PyInterpreterState_GET_UNSAFE();
    PyObject * result = interp->eval_frame(f, throwflag);
    if (f->f_locals != NULL) {
        // There may be a cyclic reference that needs to be cleaned up...
        _PyFrame_PostEvalCleanup(f);
    }
    return result;
}

PyObject* _Py_HOT_FUNCTION
_PyEval_EvalFrameDefault(PyFrameObject *f, int throwflag)
{
#ifdef DXPAIRS
    int lastopcode = 0;
#endif
    PyObject **stack_pointer;  /* Next free slot in value stack */
    const _Py_CODEUNIT *next_instr;
    int opcode;        /* Current opcode */
    int oparg;         /* Current opcode argument, if any */
    PyObject **fastlocals, **freevars;
    PyObject *retval = NULL;            /* Return value */
    _PyRuntimeState * const runtime = &_PyRuntime;
    PyThreadState * const tstate = _PyRuntimeState_GetThreadState(runtime);
    struct _ceval_runtime_state * const ceval = &runtime->ceval;
    _Py_atomic_int * const eval_breaker = &ceval->eval_breaker;
    PyCodeObject *co;

    /* when tracing we set things up so that

           not (instr_lb <= current_bytecode_offset < instr_ub)

       is true when the line being executed has changed.  The
       initial values are such as to make this false the first
       time it is tested. */
    int instr_ub = -1, instr_lb = 0, instr_prev = -1;

    const _Py_CODEUNIT *first_instr;
    PyObject *names;
    PyObject *consts;

#ifdef LLTRACE
    _Py_IDENTIFIER(__ltrace__);
#endif

/* Computed GOTOs, or
       the-optimization-commonly-but-improperly-known-as-"threaded code"
   using gcc's labels-as-values extension
   (http://gcc.gnu.org/onlinedocs/gcc/Labels-as-Values.html).

   The traditional bytecode evaluation loop uses a "switch" statement, which
   decent compilers will optimize as a single indirect branch instruction
   combined with a lookup table of jump addresses. However, since the
   indirect jump instruction is shared by all opcodes, the CPU will have a
   hard time making the right prediction for where to jump next (actually,
   it will be always wrong except in the uncommon case of a sequence of
   several identical opcodes).

   "Threaded code" in contrast, uses an explicit jump table and an explicit
   indirect jump instruction at the end of each opcode. Since the jump
   instruction is at a different address for each opcode, the CPU will make a
   separate prediction for each of these instructions, which is equivalent to
   predicting the second opcode of each opcode pair. These predictions have
   a much better chance to turn out valid, especially in small bytecode loops.

   A mispredicted branch on a modern CPU flushes the whole pipeline and
   can cost several CPU cycles (depending on the pipeline depth),
   and potentially many more instructions (depending on the pipeline width).
   A correctly predicted branch, however, is nearly free.

   At the time of this writing, the "threaded code" version is up to 15-20%
   faster than the normal "switch" version, depending on the compiler and the
   CPU architecture.

   We disable the optimization if DYNAMIC_EXECUTION_PROFILE is defined,
   because it would render the measurements invalid.


   NOTE: care must be taken that the compiler doesn't try to "optimize" the
   indirect jumps by sharing them between all opcodes. Such optimizations
   can be disabled on gcc by using the -fno-gcse flag (or possibly
   -fno-crossjumping).
*/

#ifdef DYNAMIC_EXECUTION_PROFILE
#undef USE_COMPUTED_GOTOS
#define USE_COMPUTED_GOTOS 0
#endif

#ifdef HAVE_COMPUTED_GOTOS
    #ifndef USE_COMPUTED_GOTOS
    #define USE_COMPUTED_GOTOS 1
    #endif
#else
    #if defined(USE_COMPUTED_GOTOS) && USE_COMPUTED_GOTOS
    #error "Computed gotos are not supported on this compiler."
    #endif
    #undef USE_COMPUTED_GOTOS
    #define USE_COMPUTED_GOTOS 0
#endif

#if USE_COMPUTED_GOTOS
/* Import the static jump table */
#include "opcode_targets.h"

#define TARGET(op) \
    op: \
    TARGET_##op

#ifdef LLTRACE
#define FAST_DISPATCH() \
    { \
        if (!lltrace && !_Py_TracingPossible(ceval) && !PyDTrace_LINE_ENABLED()) { \
            f->f_lasti = INSTR_OFFSET(); \
            NEXTOPARG(); \
            goto *opcode_targets[opcode]; \
        } \
        goto fast_next_opcode; \
    }
#else
#define FAST_DISPATCH() \
    { \
        if (!_Py_TracingPossible(ceval) && !PyDTrace_LINE_ENABLED()) { \
            f->f_lasti = INSTR_OFFSET(); \
            NEXTOPARG(); \
            goto *opcode_targets[opcode]; \
        } \
        goto fast_next_opcode; \
    }
#endif

#define DISPATCH() \
    { \
        if (!_Py_atomic_load_relaxed(eval_breaker)) { \
            FAST_DISPATCH(); \
        } \
        continue; \
    }

#else
#define TARGET(op) op
#define FAST_DISPATCH() goto fast_next_opcode
#define DISPATCH() continue
#endif


/* Tuple access macros */

#ifndef Py_DEBUG
#define GETITEM(v, i) PyTuple_GET_ITEM((PyTupleObject *)(v), (i))
#else
#define GETITEM(v, i) PyTuple_GetItem((v), (i))
#endif

/* Code access macros */

/* The integer overflow is checked by an assertion below. */
#define INSTR_OFFSET()  \
    (sizeof(_Py_CODEUNIT) * (int)(next_instr - first_instr))
#define NEXTOPARG()  do { \
        _Py_CODEUNIT word = *next_instr; \
        opcode = _Py_OPCODE(word); \
        oparg = _Py_OPARG(word); \
        next_instr++; \
    } while (0)
#define JUMPTO(x)       (next_instr = first_instr + (x) / sizeof(_Py_CODEUNIT))
#define JUMPBY(x)       (next_instr += (x) / sizeof(_Py_CODEUNIT))

/* OpCode prediction macros
    Some opcodes tend to come in pairs thus making it possible to
    predict the second code when the first is run.  For example,
    COMPARE_OP is often followed by POP_JUMP_IF_FALSE or POP_JUMP_IF_TRUE.

    Verifying the prediction costs a single high-speed test of a register
    variable against a constant.  If the pairing was good, then the
    processor's own internal branch predication has a high likelihood of
    success, resulting in a nearly zero-overhead transition to the
    next opcode.  A successful prediction saves a trip through the eval-loop
    including its unpredictable switch-case branch.  Combined with the
    processor's internal branch prediction, a successful PREDICT has the
    effect of making the two opcodes run as if they were a single new opcode
    with the bodies combined.

    If collecting opcode statistics, your choices are to either keep the
    predictions turned-on and interpret the results as if some opcodes
    had been combined or turn-off predictions so that the opcode frequency
    counter updates for both opcodes.

    Opcode prediction is disabled with threaded code, since the latter allows
    the CPU to record separate branch prediction information for each
    opcode.

*/

#if defined(DYNAMIC_EXECUTION_PROFILE) || USE_COMPUTED_GOTOS
#define PREDICT(op)             if (0) goto PRED_##op
#else
#define PREDICT(op) \
    do{ \
        _Py_CODEUNIT word = *next_instr; \
        opcode = _Py_OPCODE(word); \
        if (opcode == op){ \
            oparg = _Py_OPARG(word); \
            next_instr++; \
            goto PRED_##op; \
        } \
    } while(0)
#endif
#define PREDICTED(op)           PRED_##op:


/* Stack manipulation macros */

/* The stack can grow at most MAXINT deep, as co_nlocals and
   co_stacksize are ints. */
#define STACK_LEVEL()     ((int)(stack_pointer - f->f_valuestack))
#define EMPTY()           (STACK_LEVEL() == 0)
#define TOP()             (stack_pointer[-1])
#define SECOND()          (stack_pointer[-2])
#define THIRD()           (stack_pointer[-3])
#define FOURTH()          (stack_pointer[-4])
#define PEEK(n)           (stack_pointer[-(n)])
#define SET_TOP(v)        (stack_pointer[-1] = (v))
#define SET_SECOND(v)     (stack_pointer[-2] = (v))
#define SET_THIRD(v)      (stack_pointer[-3] = (v))
#define SET_FOURTH(v)     (stack_pointer[-4] = (v))
#define SET_VALUE(n, v)   (stack_pointer[-(n)] = (v))
#define BASIC_STACKADJ(n) (stack_pointer += n)
#define BASIC_PUSH(v)     (*stack_pointer++ = (v))
#define BASIC_POP()       (*--stack_pointer)

#ifdef LLTRACE
#define PUSH(v)         { (void)(BASIC_PUSH(v), \
                          lltrace && prtrace(tstate, TOP(), "push")); \
                          assert(STACK_LEVEL() <= co->co_stacksize); }
#define POP()           ((void)(lltrace && prtrace(tstate, TOP(), "pop")), \
                         BASIC_POP())
#define STACK_GROW(n)   do { \
                          assert(n >= 0); \
                          (void)(BASIC_STACKADJ(n), \
                          lltrace && prtrace(tstate, TOP(), "stackadj")); \
                          assert(STACK_LEVEL() <= co->co_stacksize); \
                        } while (0)
#define STACK_SHRINK(n) do { \
                            assert(n >= 0); \
                            (void)(lltrace && prtrace(tstate, TOP(), "stackadj")); \
                            (void)(BASIC_STACKADJ(-n)); \
                            assert(STACK_LEVEL() <= co->co_stacksize); \
                        } while (0)
#define EXT_POP(STACK_POINTER) ((void)(lltrace && \
                                prtrace(tstate, (STACK_POINTER)[-1], "ext_pop")), \
                                *--(STACK_POINTER))
#else
#define PUSH(v)                BASIC_PUSH(v)
#define POP()                  BASIC_POP()
#define STACK_GROW(n)          BASIC_STACKADJ(n)
#define STACK_SHRINK(n)        BASIC_STACKADJ(-n)
#define EXT_POP(STACK_POINTER) (*--(STACK_POINTER))
#endif

/* Local variable macros */

#define GETLOCAL(i)     (fastlocals[i])

/* The SETLOCAL() macro must not DECREF the local variable in-place and
   then store the new value; it must copy the old value to a temporary
   value, then store the new value, and then DECREF the temporary value.
   This is because it is possible that during the DECREF the frame is
   accessed by other code (e.g. a __del__ method or gc.collect()) and the
   variable would be pointing to already-freed memory. */
#define SETLOCAL(i, value)      do { PyObject *tmp = GETLOCAL(i); \
                                     GETLOCAL(i) = value; \
                                     Py_XDECREF(tmp); } while (0)


#define UNWIND_BLOCK(b) \
    while (STACK_LEVEL() > (b)->b_level) { \
        PyObject *v = POP(); \
        Py_XDECREF(v); \
    }

#define UNWIND_EXCEPT_HANDLER(b) \
    do { \
        PyObject *type, *value, *traceback; \
        _PyErr_StackItem *exc_info; \
        assert(STACK_LEVEL() >= (b)->b_level + 3); \
        while (STACK_LEVEL() > (b)->b_level + 3) { \
            value = POP(); \
            Py_XDECREF(value); \
        } \
        exc_info = tstate->exc_info; \
        type = exc_info->exc_type; \
        value = exc_info->exc_value; \
        traceback = exc_info->exc_traceback; \
        exc_info->exc_type = POP(); \
        exc_info->exc_value = POP(); \
        exc_info->exc_traceback = POP(); \
        Py_XDECREF(type); \
        Py_XDECREF(value); \
        Py_XDECREF(traceback); \
    } while(0)

/* Start of code */

    /* push frame */
    if (Py_EnterRecursiveCall(""))
        return NULL;

    tstate->frame = f;

    if (tstate->use_tracing) {
        if (tstate->c_tracefunc != NULL) {
            /* tstate->c_tracefunc, if defined, is a
               function that will be called on *every* entry
               to a code block.  Its return value, if not
               None, is a function that will be called at
               the start of each executed line of code.
               (Actually, the function must return itself
               in order to continue tracing.)  The trace
               functions are called with three arguments:
               a pointer to the current frame, a string
               indicating why the function is called, and
               an argument which depends on the situation.
               The global trace function is also called
               whenever an exception is detected. */
            if (call_trace_protected(tstate->c_tracefunc,
                                     tstate->c_traceobj,
                                     tstate, f, PyTrace_CALL, Py_None)) {
                /* Trace function raised an error */
                goto exit_eval_frame;
            }
        }
        if (tstate->c_profilefunc != NULL) {
            /* Similar for c_profilefunc, except it needn't
               return itself and isn't called for "line" events */
            if (call_trace_protected(tstate->c_profilefunc,
                                     tstate->c_profileobj,
                                     tstate, f, PyTrace_CALL, Py_None)) {
                /* Profile function raised an error */
                goto exit_eval_frame;
            }
        }
    }

    if (PyDTrace_FUNCTION_ENTRY_ENABLED())
        dtrace_function_entry(f);

    co = f->f_code;
    names = co->co_names;
    consts = co->co_consts;
    fastlocals = f->f_localsplus;
    freevars = f->f_localsplus + co->co_nlocals;
    assert(PyBytes_Check(co->co_code));
    assert(PyBytes_GET_SIZE(co->co_code) <= INT_MAX);
    assert(PyBytes_GET_SIZE(co->co_code) % sizeof(_Py_CODEUNIT) == 0);
    assert(_Py_IS_ALIGNED(PyBytes_AS_STRING(co->co_code), sizeof(_Py_CODEUNIT)));
    first_instr = (_Py_CODEUNIT *) PyBytes_AS_STRING(co->co_code);
    /*
       f->f_lasti refers to the index of the last instruction,
       unless it's -1 in which case next_instr should be first_instr.

       YIELD_FROM sets f_lasti to itself, in order to repeatedly yield
       multiple values.

       When the PREDICT() macros are enabled, some opcode pairs follow in
       direct succession without updating f->f_lasti.  A successful
       prediction effectively links the two codes together as if they
       were a single new opcode; accordingly,f->f_lasti will point to
       the first code in the pair (for instance, GET_ITER followed by
       FOR_ITER is effectively a single opcode and f->f_lasti will point
       to the beginning of the combined pair.)
    */
    assert(f->f_lasti >= -1);
    next_instr = first_instr;
    if (f->f_lasti >= 0) {
        assert(f->f_lasti % sizeof(_Py_CODEUNIT) == 0);
        next_instr += f->f_lasti / sizeof(_Py_CODEUNIT) + 1;
    }
    stack_pointer = f->f_stacktop;
    assert(stack_pointer != NULL);
    f->f_stacktop = NULL;       /* remains NULL unless yield suspends frame */
    f->f_executing = 1;


#ifdef LLTRACE
    lltrace = _PyDict_GetItemId(f->f_globals, &PyId___ltrace__) != NULL;
#endif

    if (throwflag) /* support for generator.throw() */
        goto error;

#ifdef Py_DEBUG
    /* PyEval_EvalFrameEx() must not be called with an exception set,
       because it can clear it (directly or indirectly) and so the
       caller loses its exception */
    assert(!_PyErr_Occurred(tstate));
#endif

main_loop:
    for (;;) {
        assert(stack_pointer >= f->f_valuestack); /* else underflow */
        assert(STACK_LEVEL() <= co->co_stacksize);  /* else overflow */
        assert(!_PyErr_Occurred(tstate));

        /* Do periodic things.  Doing this every time through
           the loop would add too much overhead, so we do it
           only every Nth instruction.  We also do it if
           ``pendingcalls_to_do'' is set, i.e. when an asynchronous
           event needs attention (e.g. a signal handler or
           async I/O handler); see Py_AddPendingCall() and
           Py_MakePendingCalls() above. */

        if (_Py_atomic_load_relaxed(eval_breaker)) {
            opcode = _Py_OPCODE(*next_instr);
            if (opcode == SETUP_FINALLY ||
                opcode == SETUP_WITH ||
                opcode == BEFORE_ASYNC_WITH ||
                opcode == YIELD_FROM) {
                /* Few cases where we skip running signal handlers and other
                   pending calls:
                   - If we're about to enter the 'with:'. It will prevent
                     emitting a resource warning in the common idiom
                     'with open(path) as file:'.
                   - If we're about to enter the 'async with:'.
                   - If we're about to enter the 'try:' of a try/finally (not
                     *very* useful, but might help in some cases and it's
                     traditional)
                   - If we're resuming a chain of nested 'yield from' or
                     'await' calls, then each frame is parked with YIELD_FROM
                     as its next opcode. If the user hit control-C we want to
                     wait until we've reached the innermost frame before
                     running the signal handler and raising KeyboardInterrupt
                     (see bpo-30039).
                */
                goto fast_next_opcode;
            }

            if (_Py_atomic_load_relaxed(&ceval->signals_pending)) {
                if (handle_signals(runtime) != 0) {
                    goto error;
                }
            }
            if (_Py_atomic_load_relaxed(&ceval->pending.calls_to_do)) {
                if (make_pending_calls(runtime) != 0) {
                    goto error;
                }
            }

            if (_Py_atomic_load_relaxed(&ceval->gil_drop_request)) {
                /* Give another thread a chance */
                if (_PyThreadState_Swap(&runtime->gilstate, NULL) != tstate) {
                    Py_FatalError("ceval: tstate mix-up");
                }
                drop_gil(ceval, tstate);

                /* Other threads may run now */

                take_gil(ceval, tstate);

                /* Check if we should make a quick exit. */
                exit_thread_if_finalizing(runtime, tstate);

                if (_PyThreadState_Swap(&runtime->gilstate, tstate) != NULL) {
                    Py_FatalError("ceval: orphan tstate");
                }
            }
            /* Check for asynchronous exceptions. */
            if (tstate->async_exc != NULL) {
                PyObject *exc = tstate->async_exc;
                tstate->async_exc = NULL;
                UNSIGNAL_ASYNC_EXC(ceval);
                _PyErr_SetNone(tstate, exc);
                Py_DECREF(exc);
                goto error;
            }
        }

    fast_next_opcode:
        f->f_lasti = INSTR_OFFSET();

        if (PyDTrace_LINE_ENABLED())
            maybe_dtrace_line(f, &instr_lb, &instr_ub, &instr_prev);

        /* line-by-line tracing support */

        if (_Py_TracingPossible(ceval) &&
            tstate->c_tracefunc != NULL && !tstate->tracing) {
            int err;
            /* see maybe_call_line_trace
               for expository comments */
            f->f_stacktop = stack_pointer;

            err = maybe_call_line_trace(tstate->c_tracefunc,
                                        tstate->c_traceobj,
                                        tstate, f,
                                        &instr_lb, &instr_ub, &instr_prev);
            /* Reload possibly changed frame fields */
            JUMPTO(f->f_lasti);
            if (f->f_stacktop != NULL) {
                stack_pointer = f->f_stacktop;
                f->f_stacktop = NULL;
            }
            if (err)
                /* trace function raised an exception */
                goto error;
        }

        /* Extract opcode and argument */

        NEXTOPARG();
    dispatch_opcode:
#ifdef DYNAMIC_EXECUTION_PROFILE
#ifdef DXPAIRS
        dxpairs[lastopcode][opcode]++;
        lastopcode = opcode;
#endif
        dxp[opcode]++;
#endif

#ifdef LLTRACE
        /* Instruction tracing */

        if (lltrace) {
            if (HAS_ARG(opcode)) {
                printf("%d: %d, %d\n",
                       f->f_lasti, opcode, oparg);
            }
            else {
                printf("%d: %d\n",
                       f->f_lasti, opcode);
            }
        }
#endif

        switch (opcode) {

        /* BEWARE!
           It is essential that any operation that fails must goto error
           and that all operation that succeed call [FAST_]DISPATCH() ! */

        case TARGET(NOP): {
            FAST_DISPATCH();
        }

        case TARGET(LOAD_FAST): {
            PyObject *value = GETLOCAL(oparg);
            if (value == NULL) {
                format_exc_check_arg(tstate, PyExc_UnboundLocalError,
                                     UNBOUNDLOCAL_ERROR_MSG,
                                     PyTuple_GetItem(co->co_varnames, oparg));
                goto error;
            }
            Py_INCREF(value);
            PUSH(value);
            FAST_DISPATCH();
        }

        case TARGET(LOAD_CONST): {
            PREDICTED(LOAD_CONST);
            PyObject *value = GETITEM(consts, oparg);
            Py_INCREF(value);
            PUSH(value);
            FAST_DISPATCH();
        }

        case TARGET(STORE_FAST): {
            PREDICTED(STORE_FAST);
            PyObject *value = POP();
            SETLOCAL(oparg, value);
            FAST_DISPATCH();
        }

        case TARGET(POP_TOP): {
            PyObject *value = POP();
            Py_DECREF(value);
            FAST_DISPATCH();
        }

        case TARGET(ROT_TWO): {
            PyObject *top = TOP();
            PyObject *second = SECOND();
            SET_TOP(second);
            SET_SECOND(top);
            FAST_DISPATCH();
        }

        case TARGET(ROT_THREE): {
            PyObject *top = TOP();
            PyObject *second = SECOND();
            PyObject *third = THIRD();
            SET_TOP(second);
            SET_SECOND(third);
            SET_THIRD(top);
            FAST_DISPATCH();
        }

        case TARGET(ROT_FOUR): {
            PyObject *top = TOP();
            PyObject *second = SECOND();
            PyObject *third = THIRD();
            PyObject *fourth = FOURTH();
            SET_TOP(second);
            SET_SECOND(third);
            SET_THIRD(fourth);
            SET_FOURTH(top);
            FAST_DISPATCH();
        }

        case TARGET(DUP_TOP): {
            PyObject *top = TOP();
            Py_INCREF(top);
            PUSH(top);
            FAST_DISPATCH();
        }

        case TARGET(DUP_TOP_TWO): {
            PyObject *top = TOP();
            PyObject *second = SECOND();
            Py_INCREF(top);
            Py_INCREF(second);
            STACK_GROW(2);
            SET_TOP(top);
            SET_SECOND(second);
            FAST_DISPATCH();
        }

        case TARGET(UNARY_POSITIVE): {
            PyObject *value = TOP();
            PyObject *res = PyNumber_Positive(value);
            Py_DECREF(value);
            SET_TOP(res);
            if (res == NULL)
                goto error;
            DISPATCH();
        }

        case TARGET(UNARY_NEGATIVE): {
            PyObject *value = TOP();
            PyObject *res = PyNumber_Negative(value);
            Py_DECREF(value);
            SET_TOP(res);
            if (res == NULL)
                goto error;
            DISPATCH();
        }

        case TARGET(UNARY_NOT): {
            PyObject *value = TOP();
            int err = PyObject_IsTrue(value);
            Py_DECREF(value);
            if (err == 0) {
                Py_INCREF(Py_True);
                SET_TOP(Py_True);
                DISPATCH();
            }
            else if (err > 0) {
                Py_INCREF(Py_False);
                SET_TOP(Py_False);
                DISPATCH();
            }
            STACK_SHRINK(1);
            goto error;
        }

        case TARGET(UNARY_INVERT): {
            PyObject *value = TOP();
            PyObject *res = PyNumber_Invert(value);
            Py_DECREF(value);
            SET_TOP(res);
            if (res == NULL)
                goto error;
            DISPATCH();
        }

        case TARGET(BINARY_POWER): {
            PyObject *exp = POP();
            PyObject *base = TOP();
            PyObject *res = PyNumber_Power(base, exp, Py_None);
            Py_DECREF(base);
            Py_DECREF(exp);
            SET_TOP(res);
            if (res == NULL)
                goto error;
            DISPATCH();
        }

        case TARGET(BINARY_MULTIPLY): {
            PyObject *right = POP();
            PyObject *left = TOP();
            PyObject *res = PyNumber_Multiply(left, right);
            Py_DECREF(left);
            Py_DECREF(right);
            SET_TOP(res);
            if (res == NULL)
                goto error;
            DISPATCH();
        }

        case TARGET(BINARY_MATRIX_MULTIPLY): {
            PyObject *right = POP();
            PyObject *left = TOP();
            PyObject *res = PyNumber_MatrixMultiply(left, right);
            Py_DECREF(left);
            Py_DECREF(right);
            SET_TOP(res);
            if (res == NULL)
                goto error;
            DISPATCH();
        }

        case TARGET(BINARY_TRUE_DIVIDE): {
            PyObject *divisor = POP();
            PyObject *dividend = TOP();
            PyObject *quotient = PyNumber_TrueDivide(dividend, divisor);
            Py_DECREF(dividend);
            Py_DECREF(divisor);
            SET_TOP(quotient);
            if (quotient == NULL)
                goto error;
            DISPATCH();
        }

        case TARGET(BINARY_FLOOR_DIVIDE): {
            PyObject *divisor = POP();
            PyObject *dividend = TOP();
            PyObject *quotient = PyNumber_FloorDivide(dividend, divisor);
            Py_DECREF(dividend);
            Py_DECREF(divisor);
            SET_TOP(quotient);
            if (quotient == NULL)
                goto error;
            DISPATCH();
        }

        case TARGET(BINARY_MODULO): {
            PyObject *divisor = POP();
            PyObject *dividend = TOP();
            PyObject *res;
            if (PyUnicode_CheckExact(dividend) && (
                  !PyUnicode_Check(divisor) || PyUnicode_CheckExact(divisor))) {
              // fast path; string formatting, but not if the RHS is a str subclass
              // (see issue28598)
              res = PyUnicode_Format(dividend, divisor);
            } else {
              res = PyNumber_Remainder(dividend, divisor);
            }
            Py_DECREF(divisor);
            Py_DECREF(dividend);
            SET_TOP(res);
            if (res == NULL)
                goto error;
            DISPATCH();
        }

        case TARGET(BINARY_ADD): {
            PyObject *right = POP();
            PyObject *left = TOP();
            PyObject *sum;
            /* NOTE(haypo): Please don't try to micro-optimize int+int on
               CPython using bytecode, it is simply worthless.
               See http://bugs.python.org/issue21955 and
               http://bugs.python.org/issue10044 for the discussion. In short,
               no patch shown any impact on a realistic benchmark, only a minor
               speedup on microbenchmarks. */
            if (PyUnicode_CheckExact(left) &&
                     PyUnicode_CheckExact(right)) {
                sum = unicode_concatenate(tstate, left, right, f, next_instr);
                /* unicode_concatenate consumed the ref to left */
            }
            else {
                sum = PyNumber_Add(left, right);
                Py_DECREF(left);
            }
            Py_DECREF(right);
            SET_TOP(sum);
            if (sum == NULL)
                goto error;
            DISPATCH();
        }

        case TARGET(BINARY_SUBTRACT): {
            PyObject *right = POP();
            PyObject *left = TOP();
            PyObject *diff = PyNumber_Subtract(left, right);
            Py_DECREF(right);
            Py_DECREF(left);
            SET_TOP(diff);
            if (diff == NULL)
                goto error;
            DISPATCH();
        }

        case TARGET(BINARY_SUBSCR): {
            PyObject *sub = POP();
            PyObject *container = TOP();
            PyObject *res = PyObject_GetItem(container, sub);
            Py_DECREF(container);
            Py_DECREF(sub);
            SET_TOP(res);
            if (res == NULL)
                goto error;
            DISPATCH();
        }

        case TARGET(BINARY_LSHIFT): {
            PyObject *right = POP();
            PyObject *left = TOP();
            PyObject *res = PyNumber_Lshift(left, right);
            Py_DECREF(left);
            Py_DECREF(right);
            SET_TOP(res);
            if (res == NULL)
                goto error;
            DISPATCH();
        }

        case TARGET(BINARY_RSHIFT): {
            PyObject *right = POP();
            PyObject *left = TOP();
            PyObject *res = PyNumber_Rshift(left, right);
            Py_DECREF(left);
            Py_DECREF(right);
            SET_TOP(res);
            if (res == NULL)
                goto error;
            DISPATCH();
        }

        case TARGET(BINARY_AND): {
            PyObject *right = POP();
            PyObject *left = TOP();
            PyObject *res = PyNumber_And(left, right);
            Py_DECREF(left);
            Py_DECREF(right);
            SET_TOP(res);
            if (res == NULL)
                goto error;
            DISPATCH();
        }

        case TARGET(BINARY_XOR): {
            PyObject *right = POP();
            PyObject *left = TOP();
            PyObject *res = PyNumber_Xor(left, right);
            Py_DECREF(left);
            Py_DECREF(right);
            SET_TOP(res);
            if (res == NULL)
                goto error;
            DISPATCH();
        }

        case TARGET(BINARY_OR): {
            PyObject *right = POP();
            PyObject *left = TOP();
            PyObject *res = PyNumber_Or(left, right);
            Py_DECREF(left);
            Py_DECREF(right);
            SET_TOP(res);
            if (res == NULL)
                goto error;
            DISPATCH();
        }

        case TARGET(LIST_APPEND): {
            PyObject *v = POP();
            PyObject *list = PEEK(oparg);
            int err;
            err = PyList_Append(list, v);
            Py_DECREF(v);
            if (err != 0)
                goto error;
            PREDICT(JUMP_ABSOLUTE);
            DISPATCH();
        }

        case TARGET(SET_ADD): {
            PyObject *v = POP();
            PyObject *set = PEEK(oparg);
            int err;
            err = PySet_Add(set, v);
            Py_DECREF(v);
            if (err != 0)
                goto error;
            PREDICT(JUMP_ABSOLUTE);
            DISPATCH();
        }

        case TARGET(INPLACE_POWER): {
            PyObject *exp = POP();
            PyObject *base = TOP();
            PyObject *res = PyNumber_InPlacePower(base, exp, Py_None);
            Py_DECREF(base);
            Py_DECREF(exp);
            SET_TOP(res);
            if (res == NULL)
                goto error;
            DISPATCH();
        }

        case TARGET(INPLACE_MULTIPLY): {
            PyObject *right = POP();
            PyObject *left = TOP();
            PyObject *res = PyNumber_InPlaceMultiply(left, right);
            Py_DECREF(left);
            Py_DECREF(right);
            SET_TOP(res);
            if (res == NULL)
                goto error;
            DISPATCH();
        }

        case TARGET(INPLACE_MATRIX_MULTIPLY): {
            PyObject *right = POP();
            PyObject *left = TOP();
            PyObject *res = PyNumber_InPlaceMatrixMultiply(left, right);
            Py_DECREF(left);
            Py_DECREF(right);
            SET_TOP(res);
            if (res == NULL)
                goto error;
            DISPATCH();
        }

        case TARGET(INPLACE_TRUE_DIVIDE): {
            PyObject *divisor = POP();
            PyObject *dividend = TOP();
            PyObject *quotient = PyNumber_InPlaceTrueDivide(dividend, divisor);
            Py_DECREF(dividend);
            Py_DECREF(divisor);
            SET_TOP(quotient);
            if (quotient == NULL)
                goto error;
            DISPATCH();
        }

        case TARGET(INPLACE_FLOOR_DIVIDE): {
            PyObject *divisor = POP();
            PyObject *dividend = TOP();
            PyObject *quotient = PyNumber_InPlaceFloorDivide(dividend, divisor);
            Py_DECREF(dividend);
            Py_DECREF(divisor);
            SET_TOP(quotient);
            if (quotient == NULL)
                goto error;
            DISPATCH();
        }

        case TARGET(INPLACE_MODULO): {
            PyObject *right = POP();
            PyObject *left = TOP();
            PyObject *mod = PyNumber_InPlaceRemainder(left, right);
            Py_DECREF(left);
            Py_DECREF(right);
            SET_TOP(mod);
            if (mod == NULL)
                goto error;
            DISPATCH();
        }

        case TARGET(INPLACE_ADD): {
            PyObject *right = POP();
            PyObject *left = TOP();
            PyObject *sum;
            if (PyUnicode_CheckExact(left) && PyUnicode_CheckExact(right)) {
                sum = unicode_concatenate(tstate, left, right, f, next_instr);
                /* unicode_concatenate consumed the ref to left */
            }
            else {
                sum = PyNumber_InPlaceAdd(left, right);
                Py_DECREF(left);
            }
            Py_DECREF(right);
            SET_TOP(sum);
            if (sum == NULL)
                goto error;
            DISPATCH();
        }

        case TARGET(INPLACE_SUBTRACT): {
            PyObject *right = POP();
            PyObject *left = TOP();
            PyObject *diff = PyNumber_InPlaceSubtract(left, right);
            Py_DECREF(left);
            Py_DECREF(right);
            SET_TOP(diff);
            if (diff == NULL)
                goto error;
            DISPATCH();
        }

        case TARGET(INPLACE_LSHIFT): {
            PyObject *right = POP();
            PyObject *left = TOP();
            PyObject *res = PyNumber_InPlaceLshift(left, right);
            Py_DECREF(left);
            Py_DECREF(right);
            SET_TOP(res);
            if (res == NULL)
                goto error;
            DISPATCH();
        }

        case TARGET(INPLACE_RSHIFT): {
            PyObject *right = POP();
            PyObject *left = TOP();
            PyObject *res = PyNumber_InPlaceRshift(left, right);
            Py_DECREF(left);
            Py_DECREF(right);
            SET_TOP(res);
            if (res == NULL)
                goto error;
            DISPATCH();
        }

        case TARGET(INPLACE_AND): {
            PyObject *right = POP();
            PyObject *left = TOP();
            PyObject *res = PyNumber_InPlaceAnd(left, right);
            Py_DECREF(left);
            Py_DECREF(right);
            SET_TOP(res);
            if (res == NULL)
                goto error;
            DISPATCH();
        }

        case TARGET(INPLACE_XOR): {
            PyObject *right = POP();
            PyObject *left = TOP();
            PyObject *res = PyNumber_InPlaceXor(left, right);
            Py_DECREF(left);
            Py_DECREF(right);
            SET_TOP(res);
            if (res == NULL)
                goto error;
            DISPATCH();
        }

        case TARGET(INPLACE_OR): {
            PyObject *right = POP();
            PyObject *left = TOP();
            PyObject *res = PyNumber_InPlaceOr(left, right);
            Py_DECREF(left);
            Py_DECREF(right);
            SET_TOP(res);
            if (res == NULL)
                goto error;
            DISPATCH();
        }

        case TARGET(STORE_SUBSCR): {
            PyObject *sub = TOP();
            PyObject *container = SECOND();
            PyObject *v = THIRD();
            int err;
            STACK_SHRINK(3);
            /* container[sub] = v */
            err = PyObject_SetItem(container, sub, v);
            Py_DECREF(v);
            Py_DECREF(container);
            Py_DECREF(sub);
            if (err != 0)
                goto error;
            DISPATCH();
        }

        case TARGET(DELETE_SUBSCR): {
            PyObject *sub = TOP();
            PyObject *container = SECOND();
            int err;
            STACK_SHRINK(2);
            /* del container[sub] */
            err = PyObject_DelItem(container, sub);
            Py_DECREF(container);
            Py_DECREF(sub);
            if (err != 0)
                goto error;
            DISPATCH();
        }

        case TARGET(PRINT_EXPR): {
            _Py_IDENTIFIER(displayhook);
            PyObject *value = POP();
            PyObject *hook = _PySys_GetObjectId(&PyId_displayhook);
            PyObject *res;
            if (hook == NULL) {
                _PyErr_SetString(tstate, PyExc_RuntimeError,
                                 "lost sys.displayhook");
                Py_DECREF(value);
                goto error;
            }
            res = PyObject_CallFunctionObjArgs(hook, value, NULL);
            Py_DECREF(value);
            if (res == NULL)
                goto error;
            Py_DECREF(res);
            DISPATCH();
        }

        case TARGET(RAISE_VARARGS): {
            PyObject *cause = NULL, *exc = NULL;
            switch (oparg) {
            case 2:
                cause = POP(); /* cause */
                /* fall through */
            case 1:
                exc = POP(); /* exc */
                /* fall through */
            case 0:
                if (do_raise(tstate, exc, cause)) {
                    goto exception_unwind;
                }
                break;
            default:
                _PyErr_SetString(tstate, PyExc_SystemError,
                                 "bad RAISE_VARARGS oparg");
                break;
            }
            goto error;
        }

        case TARGET(RETURN_VALUE): {
            retval = POP();
            assert(f->f_iblock == 0);
            goto exit_returning;
        }

        case TARGET(GET_AITER): {
            unaryfunc getter = NULL;
            PyObject *iter = NULL;
            PyObject *obj = TOP();
            PyTypeObject *type = Py_TYPE(obj);

            if (type->tp_as_async != NULL) {
                getter = type->tp_as_async->am_aiter;
            }

            if (getter != NULL) {
                iter = (*getter)(obj);
                Py_DECREF(obj);
                if (iter == NULL) {
                    SET_TOP(NULL);
                    goto error;
                }
            }
            else {
                SET_TOP(NULL);
                _PyErr_Format(tstate, PyExc_TypeError,
                              "'async for' requires an object with "
                              "__aiter__ method, got %.100s",
                              type->tp_name);
                Py_DECREF(obj);
                goto error;
            }

            if (Py_TYPE(iter)->tp_as_async == NULL ||
                    Py_TYPE(iter)->tp_as_async->am_anext == NULL) {

                SET_TOP(NULL);
                _PyErr_Format(tstate, PyExc_TypeError,
                              "'async for' received an object from __aiter__ "
                              "that does not implement __anext__: %.100s",
                              Py_TYPE(iter)->tp_name);
                Py_DECREF(iter);
                goto error;
            }

            SET_TOP(iter);
            DISPATCH();
        }

        case TARGET(GET_ANEXT): {
            unaryfunc getter = NULL;
            PyObject *next_iter = NULL;
            PyObject *awaitable = NULL;
            PyObject *aiter = TOP();
            PyTypeObject *type = Py_TYPE(aiter);

            if (PyAsyncGen_CheckExact(aiter)) {
                awaitable = type->tp_as_async->am_anext(aiter);
                if (awaitable == NULL) {
                    goto error;
                }
            } else {
                if (type->tp_as_async != NULL){
                    getter = type->tp_as_async->am_anext;
                }

                if (getter != NULL) {
                    next_iter = (*getter)(aiter);
                    if (next_iter == NULL) {
                        goto error;
                    }
                }
                else {
                    _PyErr_Format(tstate, PyExc_TypeError,
                                  "'async for' requires an iterator with "
                                  "__anext__ method, got %.100s",
                                  type->tp_name);
                    goto error;
                }

                awaitable = _PyCoro_GetAwaitableIter(next_iter);
                if (awaitable == NULL) {
                    _PyErr_FormatFromCause(
                        PyExc_TypeError,
                        "'async for' received an invalid object "
                        "from __anext__: %.100s",
                        Py_TYPE(next_iter)->tp_name);

                    Py_DECREF(next_iter);
                    goto error;
                } else {
                    Py_DECREF(next_iter);
                }
            }

            PUSH(awaitable);
            PREDICT(LOAD_CONST);
            DISPATCH();
        }

        case TARGET(GET_AWAITABLE): {
            PREDICTED(GET_AWAITABLE);
            PyObject *iterable = TOP();
            PyObject *iter = _PyCoro_GetAwaitableIter(iterable);

            if (iter == NULL) {
                format_awaitable_error(tstate, Py_TYPE(iterable),
                                       _Py_OPCODE(next_instr[-2]));
            }

            Py_DECREF(iterable);

            if (iter != NULL && PyCoro_CheckExact(iter)) {
                PyObject *yf = _PyGen_yf((PyGenObject*)iter);
                if (yf != NULL) {
                    /* `iter` is a coroutine object that is being
                       awaited, `yf` is a pointer to the current awaitable
                       being awaited on. */
                    Py_DECREF(yf);
                    Py_CLEAR(iter);
                    _PyErr_SetString(tstate, PyExc_RuntimeError,
                                     "coroutine is being awaited already");
                    /* The code below jumps to `error` if `iter` is NULL. */
                }
            }

            SET_TOP(iter); /* Even if it's NULL */

            if (iter == NULL) {
                goto error;
            }

            PREDICT(LOAD_CONST);
            DISPATCH();
        }

        case TARGET(YIELD_FROM): {
            PyObject *v = POP();
            PyObject *receiver = TOP();
            int err;
            if (PyGen_CheckExact(receiver) || PyCoro_CheckExact(receiver)) {
                retval = _PyGen_Send((PyGenObject *)receiver, v);
            } else {
                _Py_IDENTIFIER(send);
                if (v == Py_None)
                    retval = Py_TYPE(receiver)->tp_iternext(receiver);
                else
                    retval = _PyObject_CallMethodIdObjArgs(receiver, &PyId_send, v, NULL);
            }
            Py_DECREF(v);
            if (retval == NULL) {
                PyObject *val;
                if (tstate->c_tracefunc != NULL
                        && _PyErr_ExceptionMatches(tstate, PyExc_StopIteration))
                    call_exc_trace(tstate->c_tracefunc, tstate->c_traceobj, tstate, f);
                err = _PyGen_FetchStopIterationValue(&val);
                if (err < 0)
                    goto error;
                Py_DECREF(receiver);
                SET_TOP(val);
                DISPATCH();
            }
            /* receiver remains on stack, retval is value to be yielded */
            f->f_stacktop = stack_pointer;
            /* and repeat... */
            assert(f->f_lasti >= (int)sizeof(_Py_CODEUNIT));
            f->f_lasti -= sizeof(_Py_CODEUNIT);
            goto exit_yielding;
        }

        case TARGET(YIELD_VALUE): {
            retval = POP();

            if (co->co_flags & CO_ASYNC_GENERATOR) {
                PyObject *w = _PyAsyncGenValueWrapperNew(retval);
                Py_DECREF(retval);
                if (w == NULL) {
                    retval = NULL;
                    goto error;
                }
                retval = w;
            }

            f->f_stacktop = stack_pointer;
            goto exit_yielding;
        }

        case TARGET(POP_EXCEPT): {
            PyObject *type, *value, *traceback;
            _PyErr_StackItem *exc_info;
            PyTryBlock *b = PyFrame_BlockPop(f);
            if (b->b_type != EXCEPT_HANDLER) {
                _PyErr_SetString(tstate, PyExc_SystemError,
                                 "popped block is not an except handler");
                goto error;
            }
            assert(STACK_LEVEL() >= (b)->b_level + 3 &&
                   STACK_LEVEL() <= (b)->b_level + 4);
            exc_info = tstate->exc_info;
            type = exc_info->exc_type;
            value = exc_info->exc_value;
            traceback = exc_info->exc_traceback;
            exc_info->exc_type = POP();
            exc_info->exc_value = POP();
            exc_info->exc_traceback = POP();
            Py_XDECREF(type);
            Py_XDECREF(value);
            Py_XDECREF(traceback);
            DISPATCH();
        }

        case TARGET(POP_BLOCK): {
            PREDICTED(POP_BLOCK);
            PyFrame_BlockPop(f);
            DISPATCH();
        }

        case TARGET(POP_FINALLY): {
            /* If oparg is 0 at the top of the stack are 1 or 6 values:
               Either:
                - TOP = NULL or an integer
               or:
                - (TOP, SECOND, THIRD) = exc_info()
                - (FOURTH, FITH, SIXTH) = previous exception for EXCEPT_HANDLER

               If oparg is 1 the value for 'return' was additionally pushed
               at the top of the stack.
            */
            PyObject *res = NULL;
            if (oparg) {
                res = POP();
            }
            PyObject *exc = POP();
            if (exc == NULL || PyLong_CheckExact(exc)) {
                Py_XDECREF(exc);
            }
            else {
                Py_DECREF(exc);
                Py_DECREF(POP());
                Py_DECREF(POP());

                PyObject *type, *value, *traceback;
                _PyErr_StackItem *exc_info;
                PyTryBlock *b = PyFrame_BlockPop(f);
                if (b->b_type != EXCEPT_HANDLER) {
                    _PyErr_SetString(tstate, PyExc_SystemError,
                                     "popped block is not an except handler");
                    Py_XDECREF(res);
                    goto error;
                }
                assert(STACK_LEVEL() == (b)->b_level + 3);
                exc_info = tstate->exc_info;
                type = exc_info->exc_type;
                value = exc_info->exc_value;
                traceback = exc_info->exc_traceback;
                exc_info->exc_type = POP();
                exc_info->exc_value = POP();
                exc_info->exc_traceback = POP();
                Py_XDECREF(type);
                Py_XDECREF(value);
                Py_XDECREF(traceback);
            }
            if (oparg) {
                PUSH(res);
            }
            DISPATCH();
        }

        case TARGET(CALL_FINALLY): {
            PyObject *ret = PyLong_FromLong(INSTR_OFFSET());
            if (ret == NULL) {
                goto error;
            }
            PUSH(ret);
            JUMPBY(oparg);
            FAST_DISPATCH();
        }

        case TARGET(BEGIN_FINALLY): {
            /* Push NULL onto the stack for using it in END_FINALLY,
               POP_FINALLY, WITH_CLEANUP_START and WITH_CLEANUP_FINISH.
             */
            PUSH(NULL);
            FAST_DISPATCH();
        }

        case TARGET(END_FINALLY): {
            PREDICTED(END_FINALLY);
            /* At the top of the stack are 1 or 6 values:
               Either:
                - TOP = NULL or an integer
               or:
                - (TOP, SECOND, THIRD) = exc_info()
                - (FOURTH, FITH, SIXTH) = previous exception for EXCEPT_HANDLER
            */
            PyObject *exc = POP();
            if (exc == NULL) {
                FAST_DISPATCH();
            }
            else if (PyLong_CheckExact(exc)) {
                int ret = _PyLong_AsInt(exc);
                Py_DECREF(exc);
                if (ret == -1 && _PyErr_Occurred(tstate)) {
                    goto error;
                }
                JUMPTO(ret);
                FAST_DISPATCH();
            }
            else {
                assert(PyExceptionClass_Check(exc));
                PyObject *val = POP();
                PyObject *tb = POP();
                _PyErr_Restore(tstate, exc, val, tb);
                goto exception_unwind;
            }
        }

        case TARGET(END_ASYNC_FOR): {
            PyObject *exc = POP();
            assert(PyExceptionClass_Check(exc));
            if (PyErr_GivenExceptionMatches(exc, PyExc_StopAsyncIteration)) {
                PyTryBlock *b = PyFrame_BlockPop(f);
                assert(b->b_type == EXCEPT_HANDLER);
                Py_DECREF(exc);
                UNWIND_EXCEPT_HANDLER(b);
                Py_DECREF(POP());
                JUMPBY(oparg);
                FAST_DISPATCH();
            }
            else {
                PyObject *val = POP();
                PyObject *tb = POP();
                _PyErr_Restore(tstate, exc, val, tb);
                goto exception_unwind;
            }
        }

        case TARGET(LOAD_BUILD_CLASS): {
            _Py_IDENTIFIER(__build_class__);

            PyObject *bc;
            if (PyDict_CheckExact(f->f_builtins)) {
                bc = _PyDict_GetItemIdWithError(f->f_builtins, &PyId___build_class__);
                if (bc == NULL) {
                    if (!_PyErr_Occurred(tstate)) {
                        _PyErr_SetString(tstate, PyExc_NameError,
                                         "__build_class__ not found");
                    }
                    goto error;
                }
                Py_INCREF(bc);
            }
            else {
                PyObject *build_class_str = _PyUnicode_FromId(&PyId___build_class__);
                if (build_class_str == NULL)
                    goto error;
                bc = PyObject_GetItem(f->f_builtins, build_class_str);
                if (bc == NULL) {
                    if (_PyErr_ExceptionMatches(tstate, PyExc_KeyError))
                        _PyErr_SetString(tstate, PyExc_NameError,
                                         "__build_class__ not found");
                    goto error;
                }
            }
            PUSH(bc);
            DISPATCH();
        }

        case TARGET(STORE_NAME): {
            PyObject *name = GETITEM(names, oparg);
            PyObject *v = POP();
            PyObject *ns = f->f_locals;
            int err;
            if (ns == NULL) {
                _PyErr_Format(tstate, PyExc_SystemError,
                              "no locals found when storing %R", name);
                Py_DECREF(v);
                goto error;
            }
            if (PyDict_CheckExact(ns))
                err = PyDict_SetItem(ns, name, v);
            else
                err = PyObject_SetItem(ns, name, v);
            Py_DECREF(v);
            if (err != 0)
                goto error;
            DISPATCH();
        }

        case TARGET(DELETE_NAME): {
            PyObject *name = GETITEM(names, oparg);
            PyObject *ns = f->f_locals;
            int err;
            if (ns == NULL) {
                _PyErr_Format(tstate, PyExc_SystemError,
                              "no locals when deleting %R", name);
                goto error;
            }
            err = PyObject_DelItem(ns, name);
            if (err != 0) {
                format_exc_check_arg(tstate, PyExc_NameError,
                                     NAME_ERROR_MSG,
                                     name);
                goto error;
            }
            DISPATCH();
        }

        case TARGET(UNPACK_SEQUENCE): {
            PREDICTED(UNPACK_SEQUENCE);
            PyObject *seq = POP(), *item, **items;
            if (PyTuple_CheckExact(seq) &&
                PyTuple_GET_SIZE(seq) == oparg) {
                items = ((PyTupleObject *)seq)->ob_item;
                while (oparg--) {
                    item = items[oparg];
                    Py_INCREF(item);
                    PUSH(item);
                }
            } else if (PyList_CheckExact(seq) &&
                       PyList_GET_SIZE(seq) == oparg) {
                items = ((PyListObject *)seq)->ob_item;
                while (oparg--) {
                    item = items[oparg];
                    Py_INCREF(item);
                    PUSH(item);
                }
            } else if (unpack_iterable(tstate, seq, oparg, -1,
                                       stack_pointer + oparg)) {
                STACK_GROW(oparg);
            } else {
                /* unpack_iterable() raised an exception */
                Py_DECREF(seq);
                goto error;
            }
            Py_DECREF(seq);
            DISPATCH();
        }

        case TARGET(UNPACK_EX): {
            int totalargs = 1 + (oparg & 0xFF) + (oparg >> 8);
            PyObject *seq = POP();

            if (unpack_iterable(tstate, seq, oparg & 0xFF, oparg >> 8,
                                stack_pointer + totalargs)) {
                stack_pointer += totalargs;
            } else {
                Py_DECREF(seq);
                goto error;
            }
            Py_DECREF(seq);
            DISPATCH();
        }

        case TARGET(STORE_ATTR): {
            PyObject *name = GETITEM(names, oparg);
            PyObject *owner = TOP();
            PyObject *v = SECOND();
            int err;
            STACK_SHRINK(2);
            err = PyObject_SetAttr(owner, name, v);
            Py_DECREF(v);
            Py_DECREF(owner);
            if (err != 0)
                goto error;
            DISPATCH();
        }

        case TARGET(DELETE_ATTR): {
            PyObject *name = GETITEM(names, oparg);
            PyObject *owner = POP();
            int err;
            err = PyObject_SetAttr(owner, name, (PyObject *)NULL);
            Py_DECREF(owner);
            if (err != 0)
                goto error;
            DISPATCH();
        }

        case TARGET(STORE_GLOBAL): {
            PyObject *name = GETITEM(names, oparg);
            PyObject *v = POP();
            int err;
            err = PyDict_SetItem(f->f_globals, name, v);
            Py_DECREF(v);
            if (err != 0)
                goto error;
            DISPATCH();
        }

        case TARGET(DELETE_GLOBAL): {
            PyObject *name = GETITEM(names, oparg);
            int err;
            err = PyDict_DelItem(f->f_globals, name);
            if (err != 0) {
                if (_PyErr_ExceptionMatches(tstate, PyExc_KeyError)) {
                    format_exc_check_arg(tstate, PyExc_NameError,
                                         NAME_ERROR_MSG, name);
                }
                goto error;
            }
            DISPATCH();
        }

        case TARGET(LOAD_NAME): {
            PyObject *name = GETITEM(names, oparg);
            PyObject *locals = f->f_locals;
            PyObject *v;
            if (locals == NULL) {
                _PyErr_Format(tstate, PyExc_SystemError,
                              "no locals when loading %R", name);
                goto error;
            }
            if (PyDict_CheckExact(locals)) {
                v = PyDict_GetItemWithError(locals, name);
                if (v != NULL) {
                    Py_INCREF(v);
                }
                else if (_PyErr_Occurred(tstate)) {
                    goto error;
                }
            }
            else {
                v = PyObject_GetItem(locals, name);
                if (v == NULL) {
                    if (!_PyErr_ExceptionMatches(tstate, PyExc_KeyError))
                        goto error;
                    _PyErr_Clear(tstate);
                }
            }
            if (v == NULL) {
                v = PyDict_GetItemWithError(f->f_globals, name);
                if (v != NULL) {
                    Py_INCREF(v);
                }
                else if (_PyErr_Occurred(tstate)) {
                    goto error;
                }
                else {
                    if (PyDict_CheckExact(f->f_builtins)) {
                        v = PyDict_GetItemWithError(f->f_builtins, name);
                        if (v == NULL) {
                            if (!_PyErr_Occurred(tstate)) {
                                format_exc_check_arg(
                                        tstate, PyExc_NameError,
                                        NAME_ERROR_MSG, name);
                            }
                            goto error;
                        }
                        Py_INCREF(v);
                    }
                    else {
                        v = PyObject_GetItem(f->f_builtins, name);
                        if (v == NULL) {
                            if (_PyErr_ExceptionMatches(tstate, PyExc_KeyError)) {
                                format_exc_check_arg(
                                            tstate, PyExc_NameError,
                                            NAME_ERROR_MSG, name);
                            }
                            goto error;
                        }
                    }
                }
            }
            PUSH(v);
            DISPATCH();
        }

        case TARGET(LOAD_GLOBAL): {
            PyObject *name = GETITEM(names, oparg);
            PyObject *v;
            if (PyDict_CheckExact(f->f_globals)
                && PyDict_CheckExact(f->f_builtins))
            {
                v = _PyDict_LoadGlobal((PyDictObject *)f->f_globals,
                                       (PyDictObject *)f->f_builtins,
                                       name);
                if (v == NULL) {
                    if (!_PyErr_OCCURRED()) {
                        /* _PyDict_LoadGlobal() returns NULL without raising
                         * an exception if the key doesn't exist */
                        format_exc_check_arg(tstate, PyExc_NameError,
                                             NAME_ERROR_MSG, name);
                    }
                    goto error;
                }
                Py_INCREF(v);
            }
            else {
                /* Slow-path if globals or builtins is not a dict */

                /* namespace 1: globals */
                v = PyObject_GetItem(f->f_globals, name);
                if (v == NULL) {
                    if (!_PyErr_ExceptionMatches(tstate, PyExc_KeyError)) {
                        goto error;
                    }
                    _PyErr_Clear(tstate);

                    /* namespace 2: builtins */
                    v = PyObject_GetItem(f->f_builtins, name);
                    if (v == NULL) {
                        if (_PyErr_ExceptionMatches(tstate, PyExc_KeyError)) {
                            format_exc_check_arg(
                                        tstate, PyExc_NameError,
                                        NAME_ERROR_MSG, name);
                        }
                        goto error;
                    }
                }
            }
            PUSH(v);
            DISPATCH();
        }

        case TARGET(DELETE_FAST): {
            PyObject *v = GETLOCAL(oparg);
            if (v != NULL) {
                SETLOCAL(oparg, NULL);
                DISPATCH();
            }
            format_exc_check_arg(
                tstate, PyExc_UnboundLocalError,
                UNBOUNDLOCAL_ERROR_MSG,
                PyTuple_GetItem(co->co_varnames, oparg)
                );
            goto error;
        }

        case TARGET(DELETE_DEREF): {
            PyObject *cell = freevars[oparg];
            PyObject *oldobj = PyCell_GET(cell);
            if (oldobj != NULL) {
                PyCell_SET(cell, NULL);
                Py_DECREF(oldobj);
                DISPATCH();
            }
            format_exc_unbound(tstate, co, oparg);
            goto error;
        }

        case TARGET(LOAD_CLOSURE): {
            PyObject *cell = freevars[oparg];
            Py_INCREF(cell);
            PUSH(cell);
            DISPATCH();
        }

        case TARGET(LOAD_CLASSDEREF): {
            PyObject *name, *value, *locals = f->f_locals;
            Py_ssize_t idx;
            assert(locals);
            assert(oparg >= PyTuple_GET_SIZE(co->co_cellvars));
            idx = oparg - PyTuple_GET_SIZE(co->co_cellvars);
            assert(idx >= 0 && idx < PyTuple_GET_SIZE(co->co_freevars));
            name = PyTuple_GET_ITEM(co->co_freevars, idx);
            if (PyDict_CheckExact(locals)) {
                value = PyDict_GetItemWithError(locals, name);
                if (value != NULL) {
                    Py_INCREF(value);
                }
                else if (_PyErr_Occurred(tstate)) {
                    goto error;
                }
            }
            else {
                value = PyObject_GetItem(locals, name);
                if (value == NULL) {
                    if (!_PyErr_ExceptionMatches(tstate, PyExc_KeyError)) {
                        goto error;
                    }
                    _PyErr_Clear(tstate);
                }
            }
            if (!value) {
                PyObject *cell = freevars[oparg];
                value = PyCell_GET(cell);
                if (value == NULL) {
                    format_exc_unbound(tstate, co, oparg);
                    goto error;
                }
                Py_INCREF(value);
            }
            PUSH(value);
            DISPATCH();
        }

        case TARGET(LOAD_DEREF): {
            PyObject *cell = freevars[oparg];
            PyObject *value = PyCell_GET(cell);
            if (value == NULL) {
                format_exc_unbound(tstate, co, oparg);
                goto error;
            }
            Py_INCREF(value);
            PUSH(value);
            DISPATCH();
        }

        case TARGET(STORE_DEREF): {
            PyObject *v = POP();
            PyObject *cell = freevars[oparg];
            PyObject *oldobj = PyCell_GET(cell);
            PyCell_SET(cell, v);
            Py_XDECREF(oldobj);
            DISPATCH();
        }

        case TARGET(BUILD_STRING): {
            PyObject *str;
            PyObject *empty = PyUnicode_New(0, 0);
            if (empty == NULL) {
                goto error;
            }
            str = _PyUnicode_JoinArray(empty, stack_pointer - oparg, oparg);
            Py_DECREF(empty);
            if (str == NULL)
                goto error;
            while (--oparg >= 0) {
                PyObject *item = POP();
                Py_DECREF(item);
            }
            PUSH(str);
            DISPATCH();
        }

        case TARGET(BUILD_TUPLE): {
            PyObject *tup = PyTuple_New(oparg);
            if (tup == NULL)
                goto error;
            while (--oparg >= 0) {
                PyObject *item = POP();
                PyTuple_SET_ITEM(tup, oparg, item);
            }
            PUSH(tup);
            DISPATCH();
        }

        case TARGET(BUILD_LIST): {
            PyObject *list =  PyList_New(oparg);
            if (list == NULL)
                goto error;
            while (--oparg >= 0) {
                PyObject *item = POP();
                PyList_SET_ITEM(list, oparg, item);
            }
            PUSH(list);
            DISPATCH();
        }

        case TARGET(BUILD_TUPLE_UNPACK_WITH_CALL):
        case TARGET(BUILD_TUPLE_UNPACK):
        case TARGET(BUILD_LIST_UNPACK): {
            int convert_to_tuple = opcode != BUILD_LIST_UNPACK;
            Py_ssize_t i;
            PyObject *sum = PyList_New(0);
            PyObject *return_value;

            if (sum == NULL)
                goto error;

            for (i = oparg; i > 0; i--) {
                PyObject *none_val;

                none_val = _PyList_Extend((PyListObject *)sum, PEEK(i));
                if (none_val == NULL) {
                    if (opcode == BUILD_TUPLE_UNPACK_WITH_CALL &&
                        _PyErr_ExceptionMatches(tstate, PyExc_TypeError))
                    {
                        check_args_iterable(tstate, PEEK(1 + oparg), PEEK(i));
                    }
                    Py_DECREF(sum);
                    goto error;
                }
                Py_DECREF(none_val);
            }

            if (convert_to_tuple) {
                return_value = PyList_AsTuple(sum);
                Py_DECREF(sum);
                if (return_value == NULL)
                    goto error;
            }
            else {
                return_value = sum;
            }

            while (oparg--)
                Py_DECREF(POP());
            PUSH(return_value);
            DISPATCH();
        }

        case TARGET(BUILD_SET): {
            PyObject *set = PySet_New(NULL);
            int err = 0;
            int i;
            if (set == NULL)
                goto error;
            for (i = oparg; i > 0; i--) {
                PyObject *item = PEEK(i);
                if (err == 0)
                    err = PySet_Add(set, item);
                Py_DECREF(item);
            }
            STACK_SHRINK(oparg);
            if (err != 0) {
                Py_DECREF(set);
                goto error;
            }
            PUSH(set);
            DISPATCH();
        }

        case TARGET(BUILD_SET_UNPACK): {
            Py_ssize_t i;
            PyObject *sum = PySet_New(NULL);
            if (sum == NULL)
                goto error;

            for (i = oparg; i > 0; i--) {
                if (_PySet_Update(sum, PEEK(i)) < 0) {
                    Py_DECREF(sum);
                    goto error;
                }
            }

            while (oparg--)
                Py_DECREF(POP());
            PUSH(sum);
            DISPATCH();
        }

        case TARGET(BUILD_MAP): {
            Py_ssize_t i;
            PyObject *map = _PyDict_NewPresized((Py_ssize_t)oparg);
            if (map == NULL)
                goto error;
            for (i = oparg; i > 0; i--) {
                int err;
                PyObject *key = PEEK(2*i);
                PyObject *value = PEEK(2*i - 1);
                err = PyDict_SetItem(map, key, value);
                if (err != 0) {
                    Py_DECREF(map);
                    goto error;
                }
            }

            while (oparg--) {
                Py_DECREF(POP());
                Py_DECREF(POP());
            }
            PUSH(map);
            DISPATCH();
        }

        case TARGET(SETUP_ANNOTATIONS): {
            _Py_IDENTIFIER(__annotations__);
            int err;
            PyObject *ann_dict;
            if (f->f_locals == NULL) {
                _PyErr_Format(tstate, PyExc_SystemError,
                              "no locals found when setting up annotations");
                goto error;
            }
            /* check if __annotations__ in locals()... */
            if (PyDict_CheckExact(f->f_locals)) {
                ann_dict = _PyDict_GetItemIdWithError(f->f_locals,
                                             &PyId___annotations__);
                if (ann_dict == NULL) {
                    if (_PyErr_Occurred(tstate)) {
                        goto error;
                    }
                    /* ...if not, create a new one */
                    ann_dict = PyDict_New();
                    if (ann_dict == NULL) {
                        goto error;
                    }
                    err = _PyDict_SetItemId(f->f_locals,
                                            &PyId___annotations__, ann_dict);
                    Py_DECREF(ann_dict);
                    if (err != 0) {
                        goto error;
                    }
                }
            }
            else {
                /* do the same if locals() is not a dict */
                PyObject *ann_str = _PyUnicode_FromId(&PyId___annotations__);
                if (ann_str == NULL) {
                    goto error;
                }
                ann_dict = PyObject_GetItem(f->f_locals, ann_str);
                if (ann_dict == NULL) {
                    if (!_PyErr_ExceptionMatches(tstate, PyExc_KeyError)) {
                        goto error;
                    }
                    _PyErr_Clear(tstate);
                    ann_dict = PyDict_New();
                    if (ann_dict == NULL) {
                        goto error;
                    }
                    err = PyObject_SetItem(f->f_locals, ann_str, ann_dict);
                    Py_DECREF(ann_dict);
                    if (err != 0) {
                        goto error;
                    }
                }
                else {
                    Py_DECREF(ann_dict);
                }
            }
            DISPATCH();
        }

        case TARGET(BUILD_CONST_KEY_MAP): {
            Py_ssize_t i;
            PyObject *map;
            PyObject *keys = TOP();
            if (!PyTuple_CheckExact(keys) ||
                PyTuple_GET_SIZE(keys) != (Py_ssize_t)oparg) {
                _PyErr_SetString(tstate, PyExc_SystemError,
                                 "bad BUILD_CONST_KEY_MAP keys argument");
                goto error;
            }
            map = _PyDict_NewPresized((Py_ssize_t)oparg);
            if (map == NULL) {
                goto error;
            }
            for (i = oparg; i > 0; i--) {
                int err;
                PyObject *key = PyTuple_GET_ITEM(keys, oparg - i);
                PyObject *value = PEEK(i + 1);
                err = PyDict_SetItem(map, key, value);
                if (err != 0) {
                    Py_DECREF(map);
                    goto error;
                }
            }

            Py_DECREF(POP());
            while (oparg--) {
                Py_DECREF(POP());
            }
            PUSH(map);
            DISPATCH();
        }

        case TARGET(BUILD_MAP_UNPACK): {
            Py_ssize_t i;
            PyObject *sum = PyDict_New();
            if (sum == NULL)
                goto error;

            for (i = oparg; i > 0; i--) {
                PyObject *arg = PEEK(i);
                if (PyDict_Update(sum, arg) < 0) {
                    if (_PyErr_ExceptionMatches(tstate, PyExc_AttributeError)) {
                        _PyErr_Format(tstate, PyExc_TypeError,
                                      "'%.200s' object is not a mapping",
                                      arg->ob_type->tp_name);
                    }
                    Py_DECREF(sum);
                    goto error;
                }
            }

            while (oparg--)
                Py_DECREF(POP());
            PUSH(sum);
            DISPATCH();
        }

        case TARGET(BUILD_MAP_UNPACK_WITH_CALL): {
            Py_ssize_t i;
            PyObject *sum = PyDict_New();
            if (sum == NULL)
                goto error;

            for (i = oparg; i > 0; i--) {
                PyObject *arg = PEEK(i);
                if (_PyDict_MergeEx(sum, arg, 2) < 0) {
                    Py_DECREF(sum);
                    format_kwargs_error(tstate, PEEK(2 + oparg), arg);
                    goto error;
                }
            }

            while (oparg--)
                Py_DECREF(POP());
            PUSH(sum);
            DISPATCH();
        }

        case TARGET(MAP_ADD): {
            PyObject *key = TOP();
            PyObject *value = SECOND();
            PyObject *map;
            int err;
            STACK_SHRINK(2);
            map = PEEK(oparg);                      /* dict */
            assert(PyDict_CheckExact(map));
            err = PyDict_SetItem(map, key, value);  /* map[key] = value */
            Py_DECREF(value);
            Py_DECREF(key);
            if (err != 0)
                goto error;
            PREDICT(JUMP_ABSOLUTE);
            DISPATCH();
        }

        case TARGET(LOAD_ATTR): {
            PyObject *name = GETITEM(names, oparg);
            PyObject *owner = TOP();
            PyObject *res = PyObject_GetAttr(owner, name);
            Py_DECREF(owner);
            SET_TOP(res);
            if (res == NULL)
                goto error;
            DISPATCH();
        }

        case TARGET(COMPARE_OP): {
            PyObject *right = POP();
            PyObject *left = TOP();
            PyObject *res = cmp_outcome(tstate, oparg, left, right);
            Py_DECREF(left);
            Py_DECREF(right);
            SET_TOP(res);
            if (res == NULL)
                goto error;
            PREDICT(POP_JUMP_IF_FALSE);
            PREDICT(POP_JUMP_IF_TRUE);
            DISPATCH();
        }

        case TARGET(IMPORT_NAME): {
            PyObject *name = GETITEM(names, oparg);
            PyObject *fromlist = POP();
            PyObject *level = TOP();
            PyObject *res;
            res = import_name(tstate, f, name, fromlist, level);
            Py_DECREF(level);
            Py_DECREF(fromlist);
            SET_TOP(res);
            if (res == NULL)
                goto error;
            DISPATCH();
        }

        case TARGET(IMPORT_STAR): {
            PyObject *from = POP(), *locals;
            int err;
            /* TODO for PEP 558
             *   Report an error here for CO_OPTIMIZED frames
             *   The 3.x compiler treats wildcard imports as an error inside
             *   functions, but they can still happen with independently
             *   constructed opcode sequences
             */

            locals = f->f_locals;
            if (locals == NULL) {
                _PyErr_SetString(tstate, PyExc_SystemError,
                                 "no locals found during 'import *'");
                Py_DECREF(from);
                goto error;
            }
<<<<<<< HEAD
            err = import_all_from(locals, from);
=======
            err = import_all_from(tstate, locals, from);
            PyFrame_LocalsToFast(f, 0);
>>>>>>> 37788bc2
            Py_DECREF(from);
            if (err != 0)
                goto error;
            DISPATCH();
        }

        case TARGET(IMPORT_FROM): {
            PyObject *name = GETITEM(names, oparg);
            PyObject *from = TOP();
            PyObject *res;
            res = import_from(tstate, from, name);
            PUSH(res);
            if (res == NULL)
                goto error;
            DISPATCH();
        }

        case TARGET(JUMP_FORWARD): {
            JUMPBY(oparg);
            FAST_DISPATCH();
        }

        case TARGET(POP_JUMP_IF_FALSE): {
            PREDICTED(POP_JUMP_IF_FALSE);
            PyObject *cond = POP();
            int err;
            if (cond == Py_True) {
                Py_DECREF(cond);
                FAST_DISPATCH();
            }
            if (cond == Py_False) {
                Py_DECREF(cond);
                JUMPTO(oparg);
                FAST_DISPATCH();
            }
            err = PyObject_IsTrue(cond);
            Py_DECREF(cond);
            if (err > 0)
                ;
            else if (err == 0)
                JUMPTO(oparg);
            else
                goto error;
            DISPATCH();
        }

        case TARGET(POP_JUMP_IF_TRUE): {
            PREDICTED(POP_JUMP_IF_TRUE);
            PyObject *cond = POP();
            int err;
            if (cond == Py_False) {
                Py_DECREF(cond);
                FAST_DISPATCH();
            }
            if (cond == Py_True) {
                Py_DECREF(cond);
                JUMPTO(oparg);
                FAST_DISPATCH();
            }
            err = PyObject_IsTrue(cond);
            Py_DECREF(cond);
            if (err > 0) {
                JUMPTO(oparg);
            }
            else if (err == 0)
                ;
            else
                goto error;
            DISPATCH();
        }

        case TARGET(JUMP_IF_FALSE_OR_POP): {
            PyObject *cond = TOP();
            int err;
            if (cond == Py_True) {
                STACK_SHRINK(1);
                Py_DECREF(cond);
                FAST_DISPATCH();
            }
            if (cond == Py_False) {
                JUMPTO(oparg);
                FAST_DISPATCH();
            }
            err = PyObject_IsTrue(cond);
            if (err > 0) {
                STACK_SHRINK(1);
                Py_DECREF(cond);
            }
            else if (err == 0)
                JUMPTO(oparg);
            else
                goto error;
            DISPATCH();
        }

        case TARGET(JUMP_IF_TRUE_OR_POP): {
            PyObject *cond = TOP();
            int err;
            if (cond == Py_False) {
                STACK_SHRINK(1);
                Py_DECREF(cond);
                FAST_DISPATCH();
            }
            if (cond == Py_True) {
                JUMPTO(oparg);
                FAST_DISPATCH();
            }
            err = PyObject_IsTrue(cond);
            if (err > 0) {
                JUMPTO(oparg);
            }
            else if (err == 0) {
                STACK_SHRINK(1);
                Py_DECREF(cond);
            }
            else
                goto error;
            DISPATCH();
        }

        case TARGET(JUMP_ABSOLUTE): {
            PREDICTED(JUMP_ABSOLUTE);
            JUMPTO(oparg);
#if FAST_LOOPS
            /* Enabling this path speeds-up all while and for-loops by bypassing
               the per-loop checks for signals.  By default, this should be turned-off
               because it prevents detection of a control-break in tight loops like
               "while 1: pass".  Compile with this option turned-on when you need
               the speed-up and do not need break checking inside tight loops (ones
               that contain only instructions ending with FAST_DISPATCH).
            */
            FAST_DISPATCH();
#else
            DISPATCH();
#endif
        }

        case TARGET(GET_ITER): {
            /* before: [obj]; after [getiter(obj)] */
            PyObject *iterable = TOP();
            PyObject *iter = PyObject_GetIter(iterable);
            Py_DECREF(iterable);
            SET_TOP(iter);
            if (iter == NULL)
                goto error;
            PREDICT(FOR_ITER);
            PREDICT(CALL_FUNCTION);
            DISPATCH();
        }

        case TARGET(GET_YIELD_FROM_ITER): {
            /* before: [obj]; after [getiter(obj)] */
            PyObject *iterable = TOP();
            PyObject *iter;
            if (PyCoro_CheckExact(iterable)) {
                /* `iterable` is a coroutine */
                if (!(co->co_flags & (CO_COROUTINE | CO_ITERABLE_COROUTINE))) {
                    /* and it is used in a 'yield from' expression of a
                       regular generator. */
                    Py_DECREF(iterable);
                    SET_TOP(NULL);
                    _PyErr_SetString(tstate, PyExc_TypeError,
                                     "cannot 'yield from' a coroutine object "
                                     "in a non-coroutine generator");
                    goto error;
                }
            }
            else if (!PyGen_CheckExact(iterable)) {
                /* `iterable` is not a generator. */
                iter = PyObject_GetIter(iterable);
                Py_DECREF(iterable);
                SET_TOP(iter);
                if (iter == NULL)
                    goto error;
            }
            PREDICT(LOAD_CONST);
            DISPATCH();
        }

        case TARGET(FOR_ITER): {
            PREDICTED(FOR_ITER);
            /* before: [iter]; after: [iter, iter()] *or* [] */
            PyObject *iter = TOP();
            PyObject *next = (*iter->ob_type->tp_iternext)(iter);
            if (next != NULL) {
                PUSH(next);
                PREDICT(STORE_FAST);
                PREDICT(UNPACK_SEQUENCE);
                DISPATCH();
            }
            if (_PyErr_Occurred(tstate)) {
                if (!_PyErr_ExceptionMatches(tstate, PyExc_StopIteration)) {
                    goto error;
                }
                else if (tstate->c_tracefunc != NULL) {
                    call_exc_trace(tstate->c_tracefunc, tstate->c_traceobj, tstate, f);
                }
                _PyErr_Clear(tstate);
            }
            /* iterator ended normally */
            STACK_SHRINK(1);
            Py_DECREF(iter);
            JUMPBY(oparg);
            PREDICT(POP_BLOCK);
            DISPATCH();
        }

        case TARGET(SETUP_FINALLY): {
            /* NOTE: If you add any new block-setup opcodes that
               are not try/except/finally handlers, you may need
               to update the PyGen_NeedsFinalizing() function.
               */

            PyFrame_BlockSetup(f, SETUP_FINALLY, INSTR_OFFSET() + oparg,
                               STACK_LEVEL());
            DISPATCH();
        }

        case TARGET(BEFORE_ASYNC_WITH): {
            _Py_IDENTIFIER(__aexit__);
            _Py_IDENTIFIER(__aenter__);

            PyObject *mgr = TOP();
            PyObject *exit = special_lookup(tstate, mgr, &PyId___aexit__),
                     *enter;
            PyObject *res;
            if (exit == NULL)
                goto error;
            SET_TOP(exit);
            enter = special_lookup(tstate, mgr, &PyId___aenter__);
            Py_DECREF(mgr);
            if (enter == NULL)
                goto error;
            res = _PyObject_CallNoArg(enter);
            Py_DECREF(enter);
            if (res == NULL)
                goto error;
            PUSH(res);
            PREDICT(GET_AWAITABLE);
            DISPATCH();
        }

        case TARGET(SETUP_ASYNC_WITH): {
            PyObject *res = POP();
            /* Setup the finally block before pushing the result
               of __aenter__ on the stack. */
            PyFrame_BlockSetup(f, SETUP_FINALLY, INSTR_OFFSET() + oparg,
                               STACK_LEVEL());
            PUSH(res);
            DISPATCH();
        }

        case TARGET(SETUP_WITH): {
            _Py_IDENTIFIER(__exit__);
            _Py_IDENTIFIER(__enter__);
            PyObject *mgr = TOP();
            PyObject *enter = special_lookup(tstate, mgr, &PyId___enter__);
            PyObject *res;
            if (enter == NULL) {
                goto error;
            }
            PyObject *exit = special_lookup(tstate, mgr, &PyId___exit__);
            if (exit == NULL) {
                Py_DECREF(enter);
                goto error;
            }
            SET_TOP(exit);
            Py_DECREF(mgr);
            res = _PyObject_CallNoArg(enter);
            Py_DECREF(enter);
            if (res == NULL)
                goto error;
            /* Setup the finally block before pushing the result
               of __enter__ on the stack. */
            PyFrame_BlockSetup(f, SETUP_FINALLY, INSTR_OFFSET() + oparg,
                               STACK_LEVEL());

            PUSH(res);
            DISPATCH();
        }

        case TARGET(WITH_CLEANUP_START): {
            /* At the top of the stack are 1 or 6 values indicating
               how/why we entered the finally clause:
               - TOP = NULL
               - (TOP, SECOND, THIRD) = exc_info()
                 (FOURTH, FITH, SIXTH) = previous exception for EXCEPT_HANDLER
               Below them is EXIT, the context.__exit__ or context.__aexit__
               bound method.
               In the first case, we must call
                 EXIT(None, None, None)
               otherwise we must call
                 EXIT(TOP, SECOND, THIRD)

               In the first case, we remove EXIT from the
               stack, leaving TOP, and push TOP on the stack.
               Otherwise we shift the bottom 3 values of the
               stack down, replace the empty spot with NULL, and push
               None on the stack.

               Finally we push the result of the call.
            */
            PyObject *stack[3];
            PyObject *exit_func;
            PyObject *exc, *val, *tb, *res;

            val = tb = Py_None;
            exc = TOP();
            if (exc == NULL) {
                STACK_SHRINK(1);
                exit_func = TOP();
                SET_TOP(exc);
                exc = Py_None;
            }
            else {
                assert(PyExceptionClass_Check(exc));
                PyObject *tp2, *exc2, *tb2;
                PyTryBlock *block;
                val = SECOND();
                tb = THIRD();
                tp2 = FOURTH();
                exc2 = PEEK(5);
                tb2 = PEEK(6);
                exit_func = PEEK(7);
                SET_VALUE(7, tb2);
                SET_VALUE(6, exc2);
                SET_VALUE(5, tp2);
                /* UNWIND_EXCEPT_HANDLER will pop this off. */
                SET_FOURTH(NULL);
                /* We just shifted the stack down, so we have
                   to tell the except handler block that the
                   values are lower than it expects. */
                assert(f->f_iblock > 0);
                block = &f->f_blockstack[f->f_iblock - 1];
                assert(block->b_type == EXCEPT_HANDLER);
                assert(block->b_level > 0);
                block->b_level--;
            }

            stack[0] = exc;
            stack[1] = val;
            stack[2] = tb;
            res = _PyObject_FastCall(exit_func, stack, 3);
            Py_DECREF(exit_func);
            if (res == NULL)
                goto error;

            Py_INCREF(exc); /* Duplicating the exception on the stack */
            PUSH(exc);
            PUSH(res);
            PREDICT(WITH_CLEANUP_FINISH);
            DISPATCH();
        }

        case TARGET(WITH_CLEANUP_FINISH): {
            PREDICTED(WITH_CLEANUP_FINISH);
            /* TOP = the result of calling the context.__exit__ bound method
               SECOND = either None or exception type

               If SECOND is None below is NULL or the return address,
               otherwise below are 7 values representing an exception.
            */
            PyObject *res = POP();
            PyObject *exc = POP();
            int err;

            if (exc != Py_None)
                err = PyObject_IsTrue(res);
            else
                err = 0;

            Py_DECREF(res);
            Py_DECREF(exc);

            if (err < 0)
                goto error;
            else if (err > 0) {
                /* There was an exception and a True return.
                 * We must manually unwind the EXCEPT_HANDLER block
                 * which was created when the exception was caught,
                 * otherwise the stack will be in an inconsistent state.
                 */
                PyTryBlock *b = PyFrame_BlockPop(f);
                assert(b->b_type == EXCEPT_HANDLER);
                UNWIND_EXCEPT_HANDLER(b);
                PUSH(NULL);
            }
            PREDICT(END_FINALLY);
            DISPATCH();
        }

        case TARGET(LOAD_METHOD): {
            /* Designed to work in tandem with CALL_METHOD. */
            PyObject *name = GETITEM(names, oparg);
            PyObject *obj = TOP();
            PyObject *meth = NULL;

            int meth_found = _PyObject_GetMethod(obj, name, &meth);

            if (meth == NULL) {
                /* Most likely attribute wasn't found. */
                goto error;
            }

            if (meth_found) {
                /* We can bypass temporary bound method object.
                   meth is unbound method and obj is self.

                   meth | self | arg1 | ... | argN
                 */
                SET_TOP(meth);
                PUSH(obj);  // self
            }
            else {
                /* meth is not an unbound method (but a regular attr, or
                   something was returned by a descriptor protocol).  Set
                   the second element of the stack to NULL, to signal
                   CALL_METHOD that it's not a method call.

                   NULL | meth | arg1 | ... | argN
                */
                SET_TOP(NULL);
                Py_DECREF(obj);
                PUSH(meth);
            }
            DISPATCH();
        }

        case TARGET(CALL_METHOD): {
            /* Designed to work in tamdem with LOAD_METHOD. */
            PyObject **sp, *res, *meth;

            sp = stack_pointer;

            meth = PEEK(oparg + 2);
            if (meth == NULL) {
                /* `meth` is NULL when LOAD_METHOD thinks that it's not
                   a method call.

                   Stack layout:

                       ... | NULL | callable | arg1 | ... | argN
                                                            ^- TOP()
                                               ^- (-oparg)
                                    ^- (-oparg-1)
                             ^- (-oparg-2)

                   `callable` will be POPed by call_function.
                   NULL will will be POPed manually later.
                */
                res = call_function(tstate, &sp, oparg, NULL);
                stack_pointer = sp;
                (void)POP(); /* POP the NULL. */
            }
            else {
                /* This is a method call.  Stack layout:

                     ... | method | self | arg1 | ... | argN
                                                        ^- TOP()
                                           ^- (-oparg)
                                    ^- (-oparg-1)
                           ^- (-oparg-2)

                  `self` and `method` will be POPed by call_function.
                  We'll be passing `oparg + 1` to call_function, to
                  make it accept the `self` as a first argument.
                */
                res = call_function(tstate, &sp, oparg + 1, NULL);
                stack_pointer = sp;
            }

            PUSH(res);
            if (res == NULL)
                goto error;
            DISPATCH();
        }

        case TARGET(CALL_FUNCTION): {
            PREDICTED(CALL_FUNCTION);
            PyObject **sp, *res;
            sp = stack_pointer;
            res = call_function(tstate, &sp, oparg, NULL);
            stack_pointer = sp;
            PUSH(res);
            if (res == NULL) {
                goto error;
            }
            DISPATCH();
        }

        case TARGET(CALL_FUNCTION_KW): {
            PyObject **sp, *res, *names;

            names = POP();
            assert(PyTuple_CheckExact(names) && PyTuple_GET_SIZE(names) <= oparg);
            sp = stack_pointer;
            res = call_function(tstate, &sp, oparg, names);
            stack_pointer = sp;
            PUSH(res);
            Py_DECREF(names);

            if (res == NULL) {
                goto error;
            }
            DISPATCH();
        }

        case TARGET(CALL_FUNCTION_EX): {
            PyObject *func, *callargs, *kwargs = NULL, *result;
            if (oparg & 0x01) {
                kwargs = POP();
                if (!PyDict_CheckExact(kwargs)) {
                    PyObject *d = PyDict_New();
                    if (d == NULL)
                        goto error;
                    if (_PyDict_MergeEx(d, kwargs, 2) < 0) {
                        Py_DECREF(d);
                        format_kwargs_error(tstate, SECOND(), kwargs);
                        Py_DECREF(kwargs);
                        goto error;
                    }
                    Py_DECREF(kwargs);
                    kwargs = d;
                }
                assert(PyDict_CheckExact(kwargs));
            }
            callargs = POP();
            func = TOP();
            if (!PyTuple_CheckExact(callargs)) {
                if (check_args_iterable(tstate, func, callargs) < 0) {
                    Py_DECREF(callargs);
                    goto error;
                }
                Py_SETREF(callargs, PySequence_Tuple(callargs));
                if (callargs == NULL) {
                    goto error;
                }
            }
            assert(PyTuple_CheckExact(callargs));

            result = do_call_core(tstate, func, callargs, kwargs);
            Py_DECREF(func);
            Py_DECREF(callargs);
            Py_XDECREF(kwargs);

            SET_TOP(result);
            if (result == NULL) {
                goto error;
            }
            DISPATCH();
        }

        case TARGET(MAKE_FUNCTION): {
            PyObject *qualname = POP();
            PyObject *codeobj = POP();
            PyFunctionObject *func = (PyFunctionObject *)
                PyFunction_NewWithQualName(codeobj, f->f_globals, qualname);

            Py_DECREF(codeobj);
            Py_DECREF(qualname);
            if (func == NULL) {
                goto error;
            }

            if (oparg & 0x08) {
                assert(PyTuple_CheckExact(TOP()));
                func ->func_closure = POP();
            }
            if (oparg & 0x04) {
                assert(PyDict_CheckExact(TOP()));
                func->func_annotations = POP();
            }
            if (oparg & 0x02) {
                assert(PyDict_CheckExact(TOP()));
                func->func_kwdefaults = POP();
            }
            if (oparg & 0x01) {
                assert(PyTuple_CheckExact(TOP()));
                func->func_defaults = POP();
            }

            PUSH((PyObject *)func);
            DISPATCH();
        }

        case TARGET(BUILD_SLICE): {
            PyObject *start, *stop, *step, *slice;
            if (oparg == 3)
                step = POP();
            else
                step = NULL;
            stop = POP();
            start = TOP();
            slice = PySlice_New(start, stop, step);
            Py_DECREF(start);
            Py_DECREF(stop);
            Py_XDECREF(step);
            SET_TOP(slice);
            if (slice == NULL)
                goto error;
            DISPATCH();
        }

        case TARGET(FORMAT_VALUE): {
            /* Handles f-string value formatting. */
            PyObject *result;
            PyObject *fmt_spec;
            PyObject *value;
            PyObject *(*conv_fn)(PyObject *);
            int which_conversion = oparg & FVC_MASK;
            int have_fmt_spec = (oparg & FVS_MASK) == FVS_HAVE_SPEC;

            fmt_spec = have_fmt_spec ? POP() : NULL;
            value = POP();

            /* See if any conversion is specified. */
            switch (which_conversion) {
            case FVC_NONE:  conv_fn = NULL;           break;
            case FVC_STR:   conv_fn = PyObject_Str;   break;
            case FVC_REPR:  conv_fn = PyObject_Repr;  break;
            case FVC_ASCII: conv_fn = PyObject_ASCII; break;
            default:
                _PyErr_Format(tstate, PyExc_SystemError,
                              "unexpected conversion flag %d",
                              which_conversion);
                goto error;
            }

            /* If there's a conversion function, call it and replace
               value with that result. Otherwise, just use value,
               without conversion. */
            if (conv_fn != NULL) {
                result = conv_fn(value);
                Py_DECREF(value);
                if (result == NULL) {
                    Py_XDECREF(fmt_spec);
                    goto error;
                }
                value = result;
            }

            /* If value is a unicode object, and there's no fmt_spec,
               then we know the result of format(value) is value
               itself. In that case, skip calling format(). I plan to
               move this optimization in to PyObject_Format()
               itself. */
            if (PyUnicode_CheckExact(value) && fmt_spec == NULL) {
                /* Do nothing, just transfer ownership to result. */
                result = value;
            } else {
                /* Actually call format(). */
                result = PyObject_Format(value, fmt_spec);
                Py_DECREF(value);
                Py_XDECREF(fmt_spec);
                if (result == NULL) {
                    goto error;
                }
            }

            PUSH(result);
            DISPATCH();
        }

        case TARGET(EXTENDED_ARG): {
            int oldoparg = oparg;
            NEXTOPARG();
            oparg |= oldoparg << 8;
            goto dispatch_opcode;
        }


#if USE_COMPUTED_GOTOS
        _unknown_opcode:
#endif
        default:
            fprintf(stderr,
                "XXX lineno: %d, opcode: %d\n",
                PyFrame_GetLineNumber(f),
                opcode);
            _PyErr_SetString(tstate, PyExc_SystemError, "unknown opcode");
            goto error;

        } /* switch */

        /* This should never be reached. Every opcode should end with DISPATCH()
           or goto error. */
        Py_UNREACHABLE();

error:
        /* Double-check exception status. */
#ifdef NDEBUG
        if (!_PyErr_Occurred(tstate)) {
            _PyErr_SetString(tstate, PyExc_SystemError,
                             "error return without exception set");
        }
#else
        assert(_PyErr_Occurred(tstate));
#endif

        /* Log traceback info. */
        PyTraceBack_Here(f);

        if (tstate->c_tracefunc != NULL)
            call_exc_trace(tstate->c_tracefunc, tstate->c_traceobj,
                           tstate, f);

exception_unwind:
        /* Unwind stacks if an exception occurred */
        while (f->f_iblock > 0) {
            /* Pop the current block. */
            PyTryBlock *b = &f->f_blockstack[--f->f_iblock];

            if (b->b_type == EXCEPT_HANDLER) {
                UNWIND_EXCEPT_HANDLER(b);
                continue;
            }
            UNWIND_BLOCK(b);
            if (b->b_type == SETUP_FINALLY) {
                PyObject *exc, *val, *tb;
                int handler = b->b_handler;
                _PyErr_StackItem *exc_info = tstate->exc_info;
                /* Beware, this invalidates all b->b_* fields */
                PyFrame_BlockSetup(f, EXCEPT_HANDLER, -1, STACK_LEVEL());
                PUSH(exc_info->exc_traceback);
                PUSH(exc_info->exc_value);
                if (exc_info->exc_type != NULL) {
                    PUSH(exc_info->exc_type);
                }
                else {
                    Py_INCREF(Py_None);
                    PUSH(Py_None);
                }
                _PyErr_Fetch(tstate, &exc, &val, &tb);
                /* Make the raw exception data
                   available to the handler,
                   so a program can emulate the
                   Python main loop. */
                _PyErr_NormalizeException(tstate, &exc, &val, &tb);
                if (tb != NULL)
                    PyException_SetTraceback(val, tb);
                else
                    PyException_SetTraceback(val, Py_None);
                Py_INCREF(exc);
                exc_info->exc_type = exc;
                Py_INCREF(val);
                exc_info->exc_value = val;
                exc_info->exc_traceback = tb;
                if (tb == NULL)
                    tb = Py_None;
                Py_INCREF(tb);
                PUSH(tb);
                PUSH(val);
                PUSH(exc);
                JUMPTO(handler);
                /* Resume normal execution */
                goto main_loop;
            }
        } /* unwind stack */

        /* End the loop as we still have an error */
        break;
    } /* main loop */

    assert(retval == NULL);
    assert(_PyErr_Occurred(tstate));

exit_returning:

    /* Pop remaining stack entries. */
    while (!EMPTY()) {
        PyObject *o = POP();
        Py_XDECREF(o);
    }

exit_yielding:
    if (tstate->use_tracing) {
        if (tstate->c_tracefunc) {
            if (call_trace_protected(tstate->c_tracefunc, tstate->c_traceobj,
                                     tstate, f, PyTrace_RETURN, retval)) {
                Py_CLEAR(retval);
            }
        }
        if (tstate->c_profilefunc) {
            if (call_trace_protected(tstate->c_profilefunc, tstate->c_profileobj,
                                     tstate, f, PyTrace_RETURN, retval)) {
                Py_CLEAR(retval);
            }
        }
    }

    /* pop frame */
exit_eval_frame:
    if (PyDTrace_FUNCTION_RETURN_ENABLED())
        dtrace_function_return(f);
    Py_LeaveRecursiveCall();
    f->f_executing = 0;
    tstate->frame = f->f_back;

    return _Py_CheckFunctionResult(NULL, retval, "PyEval_EvalFrameEx");
}

static void
format_missing(PyThreadState *tstate, const char *kind,
               PyCodeObject *co, PyObject *names)
{
    int err;
    Py_ssize_t len = PyList_GET_SIZE(names);
    PyObject *name_str, *comma, *tail, *tmp;

    assert(PyList_CheckExact(names));
    assert(len >= 1);
    /* Deal with the joys of natural language. */
    switch (len) {
    case 1:
        name_str = PyList_GET_ITEM(names, 0);
        Py_INCREF(name_str);
        break;
    case 2:
        name_str = PyUnicode_FromFormat("%U and %U",
                                        PyList_GET_ITEM(names, len - 2),
                                        PyList_GET_ITEM(names, len - 1));
        break;
    default:
        tail = PyUnicode_FromFormat(", %U, and %U",
                                    PyList_GET_ITEM(names, len - 2),
                                    PyList_GET_ITEM(names, len - 1));
        if (tail == NULL)
            return;
        /* Chop off the last two objects in the list. This shouldn't actually
           fail, but we can't be too careful. */
        err = PyList_SetSlice(names, len - 2, len, NULL);
        if (err == -1) {
            Py_DECREF(tail);
            return;
        }
        /* Stitch everything up into a nice comma-separated list. */
        comma = PyUnicode_FromString(", ");
        if (comma == NULL) {
            Py_DECREF(tail);
            return;
        }
        tmp = PyUnicode_Join(comma, names);
        Py_DECREF(comma);
        if (tmp == NULL) {
            Py_DECREF(tail);
            return;
        }
        name_str = PyUnicode_Concat(tmp, tail);
        Py_DECREF(tmp);
        Py_DECREF(tail);
        break;
    }
    if (name_str == NULL)
        return;
    _PyErr_Format(tstate, PyExc_TypeError,
                  "%U() missing %i required %s argument%s: %U",
                  co->co_name,
                  len,
                  kind,
                  len == 1 ? "" : "s",
                  name_str);
    Py_DECREF(name_str);
}

static void
missing_arguments(PyThreadState *tstate, PyCodeObject *co,
                  Py_ssize_t missing, Py_ssize_t defcount,
                  PyObject **fastlocals)
{
    Py_ssize_t i, j = 0;
    Py_ssize_t start, end;
    int positional = (defcount != -1);
    const char *kind = positional ? "positional" : "keyword-only";
    PyObject *missing_names;

    /* Compute the names of the arguments that are missing. */
    missing_names = PyList_New(missing);
    if (missing_names == NULL)
        return;
    if (positional) {
        start = 0;
        end = co->co_posonlyargcount + co->co_argcount - defcount;
    }
    else {
        start = co->co_posonlyargcount + co->co_argcount;
        end = start + co->co_kwonlyargcount;
    }
    for (i = start; i < end; i++) {
        if (GETLOCAL(i) == NULL) {
            PyObject *raw = PyTuple_GET_ITEM(co->co_varnames, i);
            PyObject *name = PyObject_Repr(raw);
            if (name == NULL) {
                Py_DECREF(missing_names);
                return;
            }
            PyList_SET_ITEM(missing_names, j++, name);
        }
    }
    assert(j == missing);
    format_missing(tstate, kind, co, missing_names);
    Py_DECREF(missing_names);
}

static void
too_many_positional(PyThreadState *tstate, PyCodeObject *co,
                    Py_ssize_t given, Py_ssize_t defcount,
                    PyObject **fastlocals)
{
    int plural;
    Py_ssize_t kwonly_given = 0;
    Py_ssize_t i;
    PyObject *sig, *kwonly_sig;
    Py_ssize_t co_posonlyargcount = co->co_posonlyargcount;
    Py_ssize_t co_argcount = co->co_argcount;
    Py_ssize_t total_positional = co_argcount + co_posonlyargcount;

    assert((co->co_flags & CO_VARARGS) == 0);
    /* Count missing keyword-only args. */
    for (i = total_positional; i < total_positional + co->co_kwonlyargcount; i++) {
        if (GETLOCAL(i) != NULL) {
            kwonly_given++;
        }
    }
    if (defcount) {
        Py_ssize_t atleast = total_positional - defcount;
        plural = 1;
        sig = PyUnicode_FromFormat("from %zd to %zd", atleast, total_positional);
    }
    else {
        plural = (total_positional != 1);
        sig = PyUnicode_FromFormat("%zd", total_positional);
    }
    if (sig == NULL)
        return;
    if (kwonly_given) {
        const char *format = " positional argument%s (and %zd keyword-only argument%s)";
        kwonly_sig = PyUnicode_FromFormat(format,
                                          given != 1 ? "s" : "",
                                          kwonly_given,
                                          kwonly_given != 1 ? "s" : "");
        if (kwonly_sig == NULL) {
            Py_DECREF(sig);
            return;
        }
    }
    else {
        /* This will not fail. */
        kwonly_sig = PyUnicode_FromString("");
        assert(kwonly_sig != NULL);
    }
    _PyErr_Format(tstate, PyExc_TypeError,
                  "%U() takes %U positional argument%s but %zd%U %s given",
                  co->co_name,
                  sig,
                  plural ? "s" : "",
                  given,
                  kwonly_sig,
                  given == 1 && !kwonly_given ? "was" : "were");
    Py_DECREF(sig);
    Py_DECREF(kwonly_sig);
}

static int
positional_only_passed_as_keyword(PyThreadState *tstate, PyCodeObject *co,
                                  Py_ssize_t kwcount, PyObject* const* kwnames)
{
    int posonly_conflicts = 0;
    PyObject* posonly_names = PyList_New(0);

    for(int k=0; k < co->co_posonlyargcount; k++){
        PyObject* posonly_name = PyTuple_GET_ITEM(co->co_varnames, k);

        for (int k2=0; k2<kwcount; k2++){
            /* Compare the pointers first and fallback to PyObject_RichCompareBool*/
            PyObject* kwname = kwnames[k2];
            if (kwname == posonly_name){
                if(PyList_Append(posonly_names, kwname) != 0) {
                    goto fail;
                }
                posonly_conflicts++;
                continue;
            }

            int cmp = PyObject_RichCompareBool(posonly_name, kwname, Py_EQ);

            if ( cmp > 0) {
                if(PyList_Append(posonly_names, kwname) != 0) {
                    goto fail;
                }
                posonly_conflicts++;
            } else if (cmp < 0) {
                goto fail;
            }

        }
    }
    if (posonly_conflicts) {
        PyObject* comma = PyUnicode_FromString(", ");
        if (comma == NULL) {
            goto fail;
        }
        PyObject* error_names = PyUnicode_Join(comma, posonly_names);
        Py_DECREF(comma);
        if (error_names == NULL) {
            goto fail;
        }
        _PyErr_Format(tstate, PyExc_TypeError,
                      "%U() got some positional-only arguments passed"
                      " as keyword arguments: '%U'",
                      co->co_name, error_names);
        Py_DECREF(error_names);
        goto fail;
    }

    Py_DECREF(posonly_names);
    return 0;

fail:
    Py_XDECREF(posonly_names);
    return 1;

}

/* This is gonna seem *real weird*, but if you put some other code between
   PyEval_EvalFrame() and _PyEval_EvalFrameDefault() you will need to adjust
   the test in the if statements in Misc/gdbinit (pystack and pystackv). */

PyObject *
_PyEval_EvalCodeWithName(PyObject *_co, PyObject *globals, PyObject *locals,
           PyObject *const *args, Py_ssize_t argcount,
           PyObject *const *kwnames, PyObject *const *kwargs,
           Py_ssize_t kwcount, int kwstep,
           PyObject *const *defs, Py_ssize_t defcount,
           PyObject *kwdefs, PyObject *closure,
           PyObject *name, PyObject *qualname)
{
    PyCodeObject* co = (PyCodeObject*)_co;
    PyFrameObject *f;
    PyObject *retval = NULL;
    PyObject **fastlocals, **freevars;
    PyObject *x, *u;
    const Py_ssize_t total_args = co->co_argcount + co->co_kwonlyargcount + co->co_posonlyargcount;
    Py_ssize_t i, j, n;
    PyObject *kwdict;

    PyThreadState *tstate = _PyThreadState_GET();
    assert(tstate != NULL);

    if (globals == NULL) {
        _PyErr_SetString(tstate, PyExc_SystemError,
                         "PyEval_EvalCodeEx: NULL globals");
        return NULL;
    }

    /* Create the frame */
    f = _PyFrame_New_NoTrack(tstate, co, globals, locals);
    if (f == NULL) {
        return NULL;
    }
    fastlocals = f->f_localsplus;
    freevars = f->f_localsplus + co->co_nlocals;

    /* Create a dictionary for keyword parameters (**kwags) */
    if (co->co_flags & CO_VARKEYWORDS) {
        kwdict = PyDict_New();
        if (kwdict == NULL)
            goto fail;
        i = total_args;
        if (co->co_flags & CO_VARARGS) {
            i++;
        }
        SETLOCAL(i, kwdict);
    }
    else {
        kwdict = NULL;
    }

    /* Copy positional only arguments into local variables */
    if (argcount > co->co_argcount + co->co_posonlyargcount) {
        n = co->co_posonlyargcount;
    }
    else {
        n = argcount;
    }
    for (j = 0; j < n; j++) {
        x = args[j];
        Py_INCREF(x);
        SETLOCAL(j, x);
    }


    /* Copy positional arguments into local variables */
    if (argcount > co->co_argcount + co->co_posonlyargcount) {
        n += co->co_argcount;
    }
    else {
        n = argcount;
    }
    for (i = j; i < n; i++) {
        x = args[i];
        Py_INCREF(x);
        SETLOCAL(i, x);
    }

    /* Pack other positional arguments into the *args argument */
    if (co->co_flags & CO_VARARGS) {
        u = _PyTuple_FromArray(args + n, argcount - n);
        if (u == NULL) {
            goto fail;
        }
        SETLOCAL(total_args, u);
    }

    /* Handle keyword arguments passed as two strided arrays */
    kwcount *= kwstep;
    for (i = 0; i < kwcount; i += kwstep) {
        PyObject **co_varnames;
        PyObject *keyword = kwnames[i];
        PyObject *value = kwargs[i];
        Py_ssize_t j;

        if (keyword == NULL || !PyUnicode_Check(keyword)) {
            _PyErr_Format(tstate, PyExc_TypeError,
                          "%U() keywords must be strings",
                          co->co_name);
            goto fail;
        }

        /* Speed hack: do raw pointer compares. As names are
           normally interned this should almost always hit. */
        co_varnames = ((PyTupleObject *)(co->co_varnames))->ob_item;
        for (j = co->co_posonlyargcount; j < total_args; j++) {
            PyObject *name = co_varnames[j];
            if (name == keyword) {
                goto kw_found;
            }
        }

        /* Slow fallback, just in case */
        for (j = co->co_posonlyargcount; j < total_args; j++) {
            PyObject *name = co_varnames[j];
            int cmp = PyObject_RichCompareBool( keyword, name, Py_EQ);
            if (cmp > 0) {
                goto kw_found;
            }
            else if (cmp < 0) {
                goto fail;
            }
        }

        assert(j >= total_args);
        if (kwdict == NULL) {

            if (co->co_posonlyargcount
                && positional_only_passed_as_keyword(tstate, co,
                                                     kwcount, kwnames))
            {
                goto fail;
            }

            _PyErr_Format(tstate, PyExc_TypeError,
                          "%U() got an unexpected keyword argument '%S'",
                          co->co_name, keyword);
            goto fail;
        }

        if (PyDict_SetItem(kwdict, keyword, value) == -1) {
            goto fail;
        }
        continue;

      kw_found:
        if (GETLOCAL(j) != NULL) {
            _PyErr_Format(tstate, PyExc_TypeError,
                          "%U() got multiple values for argument '%S'",
                          co->co_name, keyword);
            goto fail;
        }
        Py_INCREF(value);
        SETLOCAL(j, value);
    }

    /* Check the number of positional arguments */
    if ((argcount > co->co_argcount + co->co_posonlyargcount) && !(co->co_flags & CO_VARARGS)) {
        too_many_positional(tstate, co, argcount, defcount, fastlocals);
        goto fail;
    }

    /* Add missing positional arguments (copy default values from defs) */
    if (argcount < co->co_posonlyargcount + co->co_argcount) {
        Py_ssize_t m = co->co_posonlyargcount + co->co_argcount - defcount;
        Py_ssize_t missing = 0;
        for (i = argcount; i < m; i++) {
            if (GETLOCAL(i) == NULL) {
                missing++;
            }
        }
        if (missing) {
            missing_arguments(tstate, co, missing, defcount, fastlocals);
            goto fail;
        }
        if (n > m)
            i = n - m;
        else
            i = 0;
        for (; i < defcount; i++) {
            if (GETLOCAL(m+i) == NULL) {
                PyObject *def = defs[i];
                Py_INCREF(def);
                SETLOCAL(m+i, def);
            }
        }
    }

    /* Add missing keyword arguments (copy default values from kwdefs) */
    if (co->co_kwonlyargcount > 0) {
        Py_ssize_t missing = 0;
        for (i = co->co_posonlyargcount + co->co_argcount; i < total_args; i++) {
            PyObject *name;
            if (GETLOCAL(i) != NULL)
                continue;
            name = PyTuple_GET_ITEM(co->co_varnames, i);
            if (kwdefs != NULL) {
                PyObject *def = PyDict_GetItemWithError(kwdefs, name);
                if (def) {
                    Py_INCREF(def);
                    SETLOCAL(i, def);
                    continue;
                }
                else if (_PyErr_Occurred(tstate)) {
                    goto fail;
                }
            }
            missing++;
        }
        if (missing) {
            missing_arguments(tstate, co, missing, -1, fastlocals);
            goto fail;
        }
    }

    /* Allocate and initialize storage for cell vars, and copy free
       vars into frame. */
    for (i = 0; i < PyTuple_GET_SIZE(co->co_cellvars); ++i) {
        PyObject *c;
        Py_ssize_t arg;
        /* Possibly account for the cell variable being an argument. */
        if (co->co_cell2arg != NULL &&
            (arg = co->co_cell2arg[i]) != CO_CELL_NOT_AN_ARG) {
            c = PyCell_New(GETLOCAL(arg));
            /* Clear the local copy. */
            SETLOCAL(arg, NULL);
        }
        else {
            c = PyCell_New(NULL);
        }
        if (c == NULL)
            goto fail;
        SETLOCAL(co->co_nlocals + i, c);
    }

    /* Copy closure variables to free variables */
    for (i = 0; i < PyTuple_GET_SIZE(co->co_freevars); ++i) {
        PyObject *o = PyTuple_GET_ITEM(closure, i);
        Py_INCREF(o);
        freevars[PyTuple_GET_SIZE(co->co_cellvars) + i] = o;
    }

    /* Handle generator/coroutine/asynchronous generator */
    if (co->co_flags & (CO_GENERATOR | CO_COROUTINE | CO_ASYNC_GENERATOR)) {
        PyObject *gen;
        int is_coro = co->co_flags & CO_COROUTINE;

        /* Don't need to keep the reference to f_back, it will be set
         * when the generator is resumed. */
        Py_CLEAR(f->f_back);

        /* Create a new generator that owns the ready to run frame
         * and return that as the value. */
        if (is_coro) {
            gen = PyCoro_New(f, name, qualname);
        } else if (co->co_flags & CO_ASYNC_GENERATOR) {
            gen = PyAsyncGen_New(f, name, qualname);
        } else {
            gen = PyGen_NewWithQualName(f, name, qualname);
        }
        if (gen == NULL) {
            return NULL;
        }

        _PyObject_GC_TRACK(f);

        return gen;
    }

    retval = PyEval_EvalFrameEx(f,0);

fail: /* Jump here from prelude on failure */

    /* decref'ing the frame can cause __del__ methods to get invoked,
       which can call back into Python.  While we're done with the
       current Python frame (f), the associated C stack is still in use,
       so recursion_depth must be boosted for the duration.
    */
    assert(tstate != NULL);
    if (Py_REFCNT(f) > 1) {
        Py_DECREF(f);
        _PyObject_GC_TRACK(f);
    }
    else {
        ++tstate->recursion_depth;
        Py_DECREF(f);
        --tstate->recursion_depth;
    }
    return retval;
}

PyObject *
PyEval_EvalCodeEx(PyObject *_co, PyObject *globals, PyObject *locals,
                  PyObject *const *args, int argcount,
                  PyObject *const *kws, int kwcount,
                  PyObject *const *defs, int defcount,
                  PyObject *kwdefs, PyObject *closure)
{
    return _PyEval_EvalCodeWithName(_co, globals, locals,
                                    args, argcount,
                                    kws, kws != NULL ? kws + 1 : NULL,
                                    kwcount, 2,
                                    defs, defcount,
                                    kwdefs, closure,
                                    NULL, NULL);
}

static PyObject *
special_lookup(PyThreadState *tstate, PyObject *o, _Py_Identifier *id)
{
    PyObject *res;
    res = _PyObject_LookupSpecial(o, id);
    if (res == NULL && !_PyErr_Occurred(tstate)) {
        _PyErr_SetObject(tstate, PyExc_AttributeError, id->object);
        return NULL;
    }
    return res;
}


/* Logic for the raise statement (too complicated for inlining).
   This *consumes* a reference count to each of its arguments. */
static int
do_raise(PyThreadState *tstate, PyObject *exc, PyObject *cause)
{
    PyObject *type = NULL, *value = NULL;

    if (exc == NULL) {
        /* Reraise */
        _PyErr_StackItem *exc_info = _PyErr_GetTopmostException(tstate);
        PyObject *tb;
        type = exc_info->exc_type;
        value = exc_info->exc_value;
        tb = exc_info->exc_traceback;
        if (type == Py_None || type == NULL) {
            _PyErr_SetString(tstate, PyExc_RuntimeError,
                             "No active exception to reraise");
            return 0;
        }
        Py_XINCREF(type);
        Py_XINCREF(value);
        Py_XINCREF(tb);
        _PyErr_Restore(tstate, type, value, tb);
        return 1;
    }

    /* We support the following forms of raise:
       raise
       raise <instance>
       raise <type> */

    if (PyExceptionClass_Check(exc)) {
        type = exc;
        value = _PyObject_CallNoArg(exc);
        if (value == NULL)
            goto raise_error;
        if (!PyExceptionInstance_Check(value)) {
            _PyErr_Format(tstate, PyExc_TypeError,
                          "calling %R should have returned an instance of "
                          "BaseException, not %R",
                          type, Py_TYPE(value));
             goto raise_error;
        }
    }
    else if (PyExceptionInstance_Check(exc)) {
        value = exc;
        type = PyExceptionInstance_Class(exc);
        Py_INCREF(type);
    }
    else {
        /* Not something you can raise.  You get an exception
           anyway, just not what you specified :-) */
        Py_DECREF(exc);
        _PyErr_SetString(tstate, PyExc_TypeError,
                         "exceptions must derive from BaseException");
        goto raise_error;
    }

    assert(type != NULL);
    assert(value != NULL);

    if (cause) {
        PyObject *fixed_cause;
        if (PyExceptionClass_Check(cause)) {
            fixed_cause = _PyObject_CallNoArg(cause);
            if (fixed_cause == NULL)
                goto raise_error;
            Py_DECREF(cause);
        }
        else if (PyExceptionInstance_Check(cause)) {
            fixed_cause = cause;
        }
        else if (cause == Py_None) {
            Py_DECREF(cause);
            fixed_cause = NULL;
        }
        else {
            _PyErr_SetString(tstate, PyExc_TypeError,
                             "exception causes must derive from "
                             "BaseException");
            goto raise_error;
        }
        PyException_SetCause(value, fixed_cause);
    }

    _PyErr_SetObject(tstate, type, value);
    /* PyErr_SetObject incref's its arguments */
    Py_DECREF(value);
    Py_DECREF(type);
    return 0;

raise_error:
    Py_XDECREF(value);
    Py_XDECREF(type);
    Py_XDECREF(cause);
    return 0;
}

/* Iterate v argcnt times and store the results on the stack (via decreasing
   sp).  Return 1 for success, 0 if error.

   If argcntafter == -1, do a simple unpack. If it is >= 0, do an unpack
   with a variable target.
*/

static int
unpack_iterable(PyThreadState *tstate, PyObject *v,
                int argcnt, int argcntafter, PyObject **sp)
{
    int i = 0, j = 0;
    Py_ssize_t ll = 0;
    PyObject *it;  /* iter(v) */
    PyObject *w;
    PyObject *l = NULL; /* variable list */

    assert(v != NULL);

    it = PyObject_GetIter(v);
    if (it == NULL) {
        if (_PyErr_ExceptionMatches(tstate, PyExc_TypeError) &&
            v->ob_type->tp_iter == NULL && !PySequence_Check(v))
        {
            _PyErr_Format(tstate, PyExc_TypeError,
                          "cannot unpack non-iterable %.200s object",
                          v->ob_type->tp_name);
        }
        return 0;
    }

    for (; i < argcnt; i++) {
        w = PyIter_Next(it);
        if (w == NULL) {
            /* Iterator done, via error or exhaustion. */
            if (!_PyErr_Occurred(tstate)) {
                if (argcntafter == -1) {
                    _PyErr_Format(tstate, PyExc_ValueError,
                                  "not enough values to unpack "
                                  "(expected %d, got %d)",
                                  argcnt, i);
                }
                else {
                    _PyErr_Format(tstate, PyExc_ValueError,
                                  "not enough values to unpack "
                                  "(expected at least %d, got %d)",
                                  argcnt + argcntafter, i);
                }
            }
            goto Error;
        }
        *--sp = w;
    }

    if (argcntafter == -1) {
        /* We better have exhausted the iterator now. */
        w = PyIter_Next(it);
        if (w == NULL) {
            if (_PyErr_Occurred(tstate))
                goto Error;
            Py_DECREF(it);
            return 1;
        }
        Py_DECREF(w);
        _PyErr_Format(tstate, PyExc_ValueError,
                      "too many values to unpack (expected %d)",
                      argcnt);
        goto Error;
    }

    l = PySequence_List(it);
    if (l == NULL)
        goto Error;
    *--sp = l;
    i++;

    ll = PyList_GET_SIZE(l);
    if (ll < argcntafter) {
        _PyErr_Format(tstate, PyExc_ValueError,
            "not enough values to unpack (expected at least %d, got %zd)",
            argcnt + argcntafter, argcnt + ll);
        goto Error;
    }

    /* Pop the "after-variable" args off the list. */
    for (j = argcntafter; j > 0; j--, i++) {
        *--sp = PyList_GET_ITEM(l, ll - j);
    }
    /* Resize the list. */
    Py_SIZE(l) = ll - argcntafter;
    Py_DECREF(it);
    return 1;

Error:
    for (; i > 0; i--, sp++)
        Py_DECREF(*sp);
    Py_XDECREF(it);
    return 0;
}


#ifdef LLTRACE
static int
prtrace(PyThreadState *tstate, PyObject *v, const char *str)
{
    printf("%s ", str);
    if (PyObject_Print(v, stdout, 0) != 0) {
        /* Don't know what else to do */
        _PyErr_Clear(tstate);
    }
    printf("\n");
    return 1;
}
#endif

static void
call_exc_trace(Py_tracefunc func, PyObject *self,
               PyThreadState *tstate, PyFrameObject *f)
{
    PyObject *type, *value, *traceback, *orig_traceback, *arg;
    int err;
    _PyErr_Fetch(tstate, &type, &value, &orig_traceback);
    if (value == NULL) {
        value = Py_None;
        Py_INCREF(value);
    }
    _PyErr_NormalizeException(tstate, &type, &value, &orig_traceback);
    traceback = (orig_traceback != NULL) ? orig_traceback : Py_None;
    arg = PyTuple_Pack(3, type, value, traceback);
    if (arg == NULL) {
        _PyErr_Restore(tstate, type, value, orig_traceback);
        return;
    }
    err = call_trace(func, self, tstate, f, PyTrace_EXCEPTION, arg);
    Py_DECREF(arg);
    if (err == 0) {
        _PyErr_Restore(tstate, type, value, orig_traceback);
    }
    else {
        Py_XDECREF(type);
        Py_XDECREF(value);
        Py_XDECREF(orig_traceback);
    }
}

static int
call_trace_protected(Py_tracefunc func, PyObject *obj,
                     PyThreadState *tstate, PyFrameObject *frame,
                     int what, PyObject *arg)
{
    PyObject *type, *value, *traceback;
    int err;
    _PyErr_Fetch(tstate, &type, &value, &traceback);
    err = call_trace(func, obj, tstate, frame, what, arg);
    if (err == 0)
    {
        _PyErr_Restore(tstate, type, value, traceback);
        return 0;
    }
    else {
        Py_XDECREF(type);
        Py_XDECREF(value);
        Py_XDECREF(traceback);
        return -1;
    }
}

static int
call_trace(Py_tracefunc func, PyObject *obj,
           PyThreadState *tstate, PyFrameObject *frame,
           int what, PyObject *arg)
{
    int result;
    if (tstate->tracing)
        return 0;
    tstate->tracing++;
    tstate->use_tracing = 0;
    result = func(obj, frame, what, arg);
    tstate->use_tracing = ((tstate->c_tracefunc != NULL)
                           || (tstate->c_profilefunc != NULL));
    tstate->tracing--;
    return result;
}

PyObject *
_PyEval_CallTracing(PyObject *func, PyObject *args)
{
    PyThreadState *tstate = _PyThreadState_GET();
    int save_tracing = tstate->tracing;
    int save_use_tracing = tstate->use_tracing;
    PyObject *result;

    tstate->tracing = 0;
    tstate->use_tracing = ((tstate->c_tracefunc != NULL)
                           || (tstate->c_profilefunc != NULL));
    result = PyObject_Call(func, args, NULL);
    tstate->tracing = save_tracing;
    tstate->use_tracing = save_use_tracing;
    return result;
}

/* See Objects/lnotab_notes.txt for a description of how tracing works. */
static int
maybe_call_line_trace(Py_tracefunc func, PyObject *obj,
                      PyThreadState *tstate, PyFrameObject *frame,
                      int *instr_lb, int *instr_ub, int *instr_prev)
{
    int result = 0;
    int line = frame->f_lineno;

    /* If the last instruction executed isn't in the current
       instruction window, reset the window.
    */
    if (frame->f_lasti < *instr_lb || frame->f_lasti >= *instr_ub) {
        PyAddrPair bounds;
        line = _PyCode_CheckLineNumber(frame->f_code, frame->f_lasti,
                                       &bounds);
        *instr_lb = bounds.ap_lower;
        *instr_ub = bounds.ap_upper;
    }
    /* If the last instruction falls at the start of a line or if it
       represents a jump backwards, update the frame's line number and
       then call the trace function if we're tracing source lines.
    */
    if ((frame->f_lasti == *instr_lb || frame->f_lasti < *instr_prev)) {
        frame->f_lineno = line;
        if (frame->f_trace_lines) {
            result = call_trace(func, obj, tstate, frame, PyTrace_LINE, Py_None);
        }
    }
    /* Always emit an opcode event if we're tracing all opcodes. */
    if (frame->f_trace_opcodes) {
        result = call_trace(func, obj, tstate, frame, PyTrace_OPCODE, Py_None);
    }
    *instr_prev = frame->f_lasti;
    return result;
}

void
PyEval_SetProfile(Py_tracefunc func, PyObject *arg)
{
    if (PySys_Audit("sys.setprofile", NULL) < 0) {
        return;
    }

    PyThreadState *tstate = _PyThreadState_GET();
    PyObject *temp = tstate->c_profileobj;
    Py_XINCREF(arg);
    tstate->c_profilefunc = NULL;
    tstate->c_profileobj = NULL;
    /* Must make sure that tracing is not ignored if 'temp' is freed */
    tstate->use_tracing = tstate->c_tracefunc != NULL;
    Py_XDECREF(temp);
    tstate->c_profilefunc = func;
    tstate->c_profileobj = arg;
    /* Flag that tracing or profiling is turned on */
    tstate->use_tracing = (func != NULL) || (tstate->c_tracefunc != NULL);
}

void
PyEval_SetTrace(Py_tracefunc func, PyObject *arg)
{
    if (PySys_Audit("sys.settrace", NULL) < 0) {
        return;
    }

    _PyRuntimeState *runtime = &_PyRuntime;
    PyThreadState *tstate = _PyRuntimeState_GetThreadState(runtime);
    PyObject *temp = tstate->c_traceobj;
    runtime->ceval.tracing_possible += (func != NULL) - (tstate->c_tracefunc != NULL);
    Py_XINCREF(arg);
    tstate->c_tracefunc = NULL;
    tstate->c_traceobj = NULL;
    /* Must make sure that profiling is not ignored if 'temp' is freed */
    tstate->use_tracing = tstate->c_profilefunc != NULL;
    Py_XDECREF(temp);
    tstate->c_tracefunc = func;
    tstate->c_traceobj = arg;
    /* Flag that tracing or profiling is turned on */
    tstate->use_tracing = ((func != NULL)
                           || (tstate->c_profilefunc != NULL));
}

void
_PyEval_SetCoroutineOriginTrackingDepth(int new_depth)
{
    assert(new_depth >= 0);
    PyThreadState *tstate = _PyThreadState_GET();
    tstate->coroutine_origin_tracking_depth = new_depth;
}

int
_PyEval_GetCoroutineOriginTrackingDepth(void)
{
    PyThreadState *tstate = _PyThreadState_GET();
    return tstate->coroutine_origin_tracking_depth;
}

void
_PyEval_SetAsyncGenFirstiter(PyObject *firstiter)
{
    PyThreadState *tstate = _PyThreadState_GET();

    if (PySys_Audit("sys.set_asyncgen_hook_firstiter", NULL) < 0) {
        return;
    }

    Py_XINCREF(firstiter);
    Py_XSETREF(tstate->async_gen_firstiter, firstiter);
}

PyObject *
_PyEval_GetAsyncGenFirstiter(void)
{
    PyThreadState *tstate = _PyThreadState_GET();
    return tstate->async_gen_firstiter;
}

void
_PyEval_SetAsyncGenFinalizer(PyObject *finalizer)
{
    PyThreadState *tstate = _PyThreadState_GET();

    if (PySys_Audit("sys.set_asyncgen_hook_finalizer", NULL) < 0) {
        return;
    }

    Py_XINCREF(finalizer);
    Py_XSETREF(tstate->async_gen_finalizer, finalizer);
}

PyObject *
_PyEval_GetAsyncGenFinalizer(void)
{
    PyThreadState *tstate = _PyThreadState_GET();
    return tstate->async_gen_finalizer;
}

static PyFrameObject *
_PyEval_GetFrame(PyThreadState *tstate)
{
    return _PyRuntime.gilstate.getframe(tstate);
}

PyFrameObject *
PyEval_GetFrame(void)
{
    PyThreadState *tstate = _PyThreadState_GET();
    return _PyEval_GetFrame(tstate);
}

PyObject *
PyEval_GetBuiltins(void)
{
    PyThreadState *tstate = _PyThreadState_GET();
    PyFrameObject *current_frame = _PyEval_GetFrame(tstate);
    if (current_frame == NULL)
        return tstate->interp->builtins;
    else
        return current_frame->f_builtins;
}

/* Convenience function to get a builtin from its name */
PyObject *
_PyEval_GetBuiltinId(_Py_Identifier *name)
{
    PyThreadState *tstate = _PyThreadState_GET();
    PyObject *attr = _PyDict_GetItemIdWithError(PyEval_GetBuiltins(), name);
    if (attr) {
        Py_INCREF(attr);
    }
    else if (!_PyErr_Occurred(tstate)) {
        _PyErr_SetObject(tstate, PyExc_AttributeError, _PyUnicode_FromId(name));
    }
    return attr;
}

PyObject *
PyEval_GetLocals(void)
{
    PyThreadState *tstate = _PyThreadState_GET();
    PyFrameObject *current_frame = _PyEval_GetFrame(tstate);
    if (current_frame == NULL) {
        _PyErr_SetString(tstate, PyExc_SystemError, "frame does not exist");
        return NULL;
    }

<<<<<<< HEAD
    return _PyFrame_BorrowPyLocals(current_frame);
=======
    if (PyFrame_FastToLocalsWithError(current_frame) < 0) {
        return NULL;
    }

    assert(current_frame->f_locals != NULL);
    return current_frame->f_locals;
>>>>>>> 37788bc2
}

PyObject *
PyEval_GetGlobals(void)
{
    PyThreadState *tstate = _PyThreadState_GET();
    PyFrameObject *current_frame = _PyEval_GetFrame(tstate);
    if (current_frame == NULL) {
        return NULL;
    }

    assert(current_frame->f_globals != NULL);
    return current_frame->f_globals;
}

int
PyEval_MergeCompilerFlags(PyCompilerFlags *cf)
{
    PyThreadState *tstate = _PyThreadState_GET();
    PyFrameObject *current_frame = _PyEval_GetFrame(tstate);
    int result = cf->cf_flags != 0;

    if (current_frame != NULL) {
        const int codeflags = current_frame->f_code->co_flags;
        const int compilerflags = codeflags & PyCF_MASK;
        if (compilerflags) {
            result = 1;
            cf->cf_flags |= compilerflags;
        }
#if 0 /* future keyword */
        if (codeflags & CO_GENERATOR_ALLOWED) {
            result = 1;
            cf->cf_flags |= CO_GENERATOR_ALLOWED;
        }
#endif
    }
    return result;
}


const char *
PyEval_GetFuncName(PyObject *func)
{
    if (PyMethod_Check(func))
        return PyEval_GetFuncName(PyMethod_GET_FUNCTION(func));
    else if (PyFunction_Check(func))
        return PyUnicode_AsUTF8(((PyFunctionObject*)func)->func_name);
    else if (PyCFunction_Check(func))
        return ((PyCFunctionObject*)func)->m_ml->ml_name;
    else
        return func->ob_type->tp_name;
}

const char *
PyEval_GetFuncDesc(PyObject *func)
{
    if (PyMethod_Check(func))
        return "()";
    else if (PyFunction_Check(func))
        return "()";
    else if (PyCFunction_Check(func))
        return "()";
    else
        return " object";
}

#define C_TRACE(x, call) \
if (tstate->use_tracing && tstate->c_profilefunc) { \
    if (call_trace(tstate->c_profilefunc, tstate->c_profileobj, \
        tstate, tstate->frame, \
        PyTrace_C_CALL, func)) { \
        x = NULL; \
    } \
    else { \
        x = call; \
        if (tstate->c_profilefunc != NULL) { \
            if (x == NULL) { \
                call_trace_protected(tstate->c_profilefunc, \
                    tstate->c_profileobj, \
                    tstate, tstate->frame, \
                    PyTrace_C_EXCEPTION, func); \
                /* XXX should pass (type, value, tb) */ \
            } else { \
                if (call_trace(tstate->c_profilefunc, \
                    tstate->c_profileobj, \
                    tstate, tstate->frame, \
                    PyTrace_C_RETURN, func)) { \
                    Py_DECREF(x); \
                    x = NULL; \
                } \
            } \
        } \
    } \
} else { \
    x = call; \
    }


static PyObject *
trace_call_function(PyThreadState *tstate,
                    PyObject *func,
                    PyObject **args, Py_ssize_t nargs,
                    PyObject *kwnames)
{
    PyObject *x;
    if (PyCFunction_Check(func)) {
        C_TRACE(x, _PyCFunction_Vectorcall(func, args, nargs, kwnames));
        return x;
    }
    else if (Py_TYPE(func) == &PyMethodDescr_Type && nargs > 0) {
        /* We need to create a temporary bound method as argument
           for profiling.

           If nargs == 0, then this cannot work because we have no
           "self". In any case, the call itself would raise
           TypeError (foo needs an argument), so we just skip
           profiling. */
        PyObject *self = args[0];
        func = Py_TYPE(func)->tp_descr_get(func, self, (PyObject*)Py_TYPE(self));
        if (func == NULL) {
            return NULL;
        }
        C_TRACE(x, _PyCFunction_Vectorcall(func,
                                           args+1, nargs-1,
                                           kwnames));
        Py_DECREF(func);
        return x;
    }
    return _PyObject_Vectorcall(func, args, nargs | PY_VECTORCALL_ARGUMENTS_OFFSET, kwnames);
}

/* Issue #29227: Inline call_function() into _PyEval_EvalFrameDefault()
   to reduce the stack consumption. */
Py_LOCAL_INLINE(PyObject *) _Py_HOT_FUNCTION
call_function(PyThreadState *tstate, PyObject ***pp_stack, Py_ssize_t oparg, PyObject *kwnames)
{
    PyObject **pfunc = (*pp_stack) - oparg - 1;
    PyObject *func = *pfunc;
    PyObject *x, *w;
    Py_ssize_t nkwargs = (kwnames == NULL) ? 0 : PyTuple_GET_SIZE(kwnames);
    Py_ssize_t nargs = oparg - nkwargs;
    PyObject **stack = (*pp_stack) - nargs - nkwargs;

    if (tstate->use_tracing) {
        x = trace_call_function(tstate, func, stack, nargs, kwnames);
    }
    else {
        x = _PyObject_Vectorcall(func, stack, nargs | PY_VECTORCALL_ARGUMENTS_OFFSET, kwnames);
    }

    assert((x != NULL) ^ (_PyErr_Occurred(tstate) != NULL));

    /* Clear the stack of the function object. */
    while ((*pp_stack) > pfunc) {
        w = EXT_POP(*pp_stack);
        Py_DECREF(w);
    }

    return x;
}

static PyObject *
do_call_core(PyThreadState *tstate, PyObject *func, PyObject *callargs, PyObject *kwdict)
{
    PyObject *result;

    if (PyCFunction_Check(func)) {
        C_TRACE(result, PyCFunction_Call(func, callargs, kwdict));
        return result;
    }
    else if (Py_TYPE(func) == &PyMethodDescr_Type) {
        Py_ssize_t nargs = PyTuple_GET_SIZE(callargs);
        if (nargs > 0 && tstate->use_tracing) {
            /* We need to create a temporary bound method as argument
               for profiling.

               If nargs == 0, then this cannot work because we have no
               "self". In any case, the call itself would raise
               TypeError (foo needs an argument), so we just skip
               profiling. */
            PyObject *self = PyTuple_GET_ITEM(callargs, 0);
            func = Py_TYPE(func)->tp_descr_get(func, self, (PyObject*)Py_TYPE(self));
            if (func == NULL) {
                return NULL;
            }

            C_TRACE(result, _PyCFunction_FastCallDict(func,
                                                      &_PyTuple_ITEMS(callargs)[1],
                                                      nargs - 1,
                                                      kwdict));
            Py_DECREF(func);
            return result;
        }
    }
    return PyObject_Call(func, callargs, kwdict);
}

/* Extract a slice index from a PyLong or an object with the
   nb_index slot defined, and store in *pi.
   Silently reduce values larger than PY_SSIZE_T_MAX to PY_SSIZE_T_MAX,
   and silently boost values less than PY_SSIZE_T_MIN to PY_SSIZE_T_MIN.
   Return 0 on error, 1 on success.
*/
int
_PyEval_SliceIndex(PyObject *v, Py_ssize_t *pi)
{
    PyThreadState *tstate = _PyThreadState_GET();
    if (v != Py_None) {
        Py_ssize_t x;
        if (PyIndex_Check(v)) {
            x = PyNumber_AsSsize_t(v, NULL);
            if (x == -1 && _PyErr_Occurred(tstate))
                return 0;
        }
        else {
            _PyErr_SetString(tstate, PyExc_TypeError,
                             "slice indices must be integers or "
                             "None or have an __index__ method");
            return 0;
        }
        *pi = x;
    }
    return 1;
}

int
_PyEval_SliceIndexNotNone(PyObject *v, Py_ssize_t *pi)
{
    PyThreadState *tstate = _PyThreadState_GET();
    Py_ssize_t x;
    if (PyIndex_Check(v)) {
        x = PyNumber_AsSsize_t(v, NULL);
        if (x == -1 && _PyErr_Occurred(tstate))
            return 0;
    }
    else {
        _PyErr_SetString(tstate, PyExc_TypeError,
                         "slice indices must be integers or "
                         "have an __index__ method");
        return 0;
    }
    *pi = x;
    return 1;
}


#define CANNOT_CATCH_MSG "catching classes that do not inherit from "\
                         "BaseException is not allowed"

static PyObject *
cmp_outcome(PyThreadState *tstate, int op, PyObject *v, PyObject *w)
{
    int res = 0;
    switch (op) {
    case PyCmp_IS:
        res = (v == w);
        break;
    case PyCmp_IS_NOT:
        res = (v != w);
        break;
    case PyCmp_IN:
        res = PySequence_Contains(w, v);
        if (res < 0)
            return NULL;
        break;
    case PyCmp_NOT_IN:
        res = PySequence_Contains(w, v);
        if (res < 0)
            return NULL;
        res = !res;
        break;
    case PyCmp_EXC_MATCH:
        if (PyTuple_Check(w)) {
            Py_ssize_t i, length;
            length = PyTuple_Size(w);
            for (i = 0; i < length; i += 1) {
                PyObject *exc = PyTuple_GET_ITEM(w, i);
                if (!PyExceptionClass_Check(exc)) {
                    _PyErr_SetString(tstate, PyExc_TypeError,
                                     CANNOT_CATCH_MSG);
                    return NULL;
                }
            }
        }
        else {
            if (!PyExceptionClass_Check(w)) {
                _PyErr_SetString(tstate, PyExc_TypeError,
                                 CANNOT_CATCH_MSG);
                return NULL;
            }
        }
        res = PyErr_GivenExceptionMatches(v, w);
        break;
    default:
        return PyObject_RichCompare(v, w, op);
    }
    v = res ? Py_True : Py_False;
    Py_INCREF(v);
    return v;
}

static PyObject *
import_name(PyThreadState *tstate, PyFrameObject *f,
            PyObject *name, PyObject *fromlist, PyObject *level)
{
    _Py_IDENTIFIER(__import__);
    PyObject *import_func, *res;
    PyObject* stack[5];

    import_func = _PyDict_GetItemIdWithError(f->f_builtins, &PyId___import__);
    if (import_func == NULL) {
        if (!_PyErr_Occurred(tstate)) {
            _PyErr_SetString(tstate, PyExc_ImportError, "__import__ not found");
        }
        return NULL;
    }

    /* Fast path for not overloaded __import__. */
    if (import_func == tstate->interp->import_func) {
        int ilevel = _PyLong_AsInt(level);
        if (ilevel == -1 && _PyErr_Occurred(tstate)) {
            return NULL;
        }
        res = PyImport_ImportModuleLevelObject(
                        name,
                        f->f_globals,
                        f->f_locals == NULL ? Py_None : f->f_locals,
                        fromlist,
                        ilevel);
        return res;
    }

    Py_INCREF(import_func);

    stack[0] = name;
    stack[1] = f->f_globals;
    stack[2] = f->f_locals == NULL ? Py_None : f->f_locals;
    stack[3] = fromlist;
    stack[4] = level;
    res = _PyObject_FastCall(import_func, stack, 5);
    Py_DECREF(import_func);
    return res;
}

static PyObject *
import_from(PyThreadState *tstate, PyObject *v, PyObject *name)
{
    PyObject *x;
    _Py_IDENTIFIER(__name__);
    PyObject *fullmodname, *pkgname, *pkgpath, *pkgname_or_unknown, *errmsg;

    if (_PyObject_LookupAttr(v, name, &x) != 0) {
        return x;
    }
    /* Issue #17636: in case this failed because of a circular relative
       import, try to fallback on reading the module directly from
       sys.modules. */
    pkgname = _PyObject_GetAttrId(v, &PyId___name__);
    if (pkgname == NULL) {
        goto error;
    }
    if (!PyUnicode_Check(pkgname)) {
        Py_CLEAR(pkgname);
        goto error;
    }
    fullmodname = PyUnicode_FromFormat("%U.%U", pkgname, name);
    if (fullmodname == NULL) {
        Py_DECREF(pkgname);
        return NULL;
    }
    x = PyImport_GetModule(fullmodname);
    Py_DECREF(fullmodname);
    if (x == NULL && !_PyErr_Occurred(tstate)) {
        goto error;
    }
    Py_DECREF(pkgname);
    return x;
 error:
    pkgpath = PyModule_GetFilenameObject(v);
    if (pkgname == NULL) {
        pkgname_or_unknown = PyUnicode_FromString("<unknown module name>");
        if (pkgname_or_unknown == NULL) {
            Py_XDECREF(pkgpath);
            return NULL;
        }
    } else {
        pkgname_or_unknown = pkgname;
    }

    if (pkgpath == NULL || !PyUnicode_Check(pkgpath)) {
        _PyErr_Clear(tstate);
        errmsg = PyUnicode_FromFormat(
            "cannot import name %R from %R (unknown location)",
            name, pkgname_or_unknown
        );
        /* NULL checks for errmsg and pkgname done by PyErr_SetImportError. */
        PyErr_SetImportError(errmsg, pkgname, NULL);
    }
    else {
        errmsg = PyUnicode_FromFormat(
            "cannot import name %R from %R (%S)",
            name, pkgname_or_unknown, pkgpath
        );
        /* NULL checks for errmsg and pkgname done by PyErr_SetImportError. */
        PyErr_SetImportError(errmsg, pkgname, pkgpath);
    }

    Py_XDECREF(errmsg);
    Py_XDECREF(pkgname_or_unknown);
    Py_XDECREF(pkgpath);
    return NULL;
}

static int
import_all_from(PyThreadState *tstate, PyObject *locals, PyObject *v)
{
    _Py_IDENTIFIER(__all__);
    _Py_IDENTIFIER(__dict__);
    _Py_IDENTIFIER(__name__);
    PyObject *all, *dict, *name, *value;
    int skip_leading_underscores = 0;
    int pos, err;

    if (_PyObject_LookupAttrId(v, &PyId___all__, &all) < 0) {
        return -1; /* Unexpected error */
    }
    if (all == NULL) {
        if (_PyObject_LookupAttrId(v, &PyId___dict__, &dict) < 0) {
            return -1;
        }
        if (dict == NULL) {
            _PyErr_SetString(tstate, PyExc_ImportError,
                    "from-import-* object has no __dict__ and no __all__");
            return -1;
        }
        all = PyMapping_Keys(dict);
        Py_DECREF(dict);
        if (all == NULL)
            return -1;
        skip_leading_underscores = 1;
    }

    for (pos = 0, err = 0; ; pos++) {
        name = PySequence_GetItem(all, pos);
        if (name == NULL) {
            if (!_PyErr_ExceptionMatches(tstate, PyExc_IndexError)) {
                err = -1;
            }
            else {
                _PyErr_Clear(tstate);
            }
            break;
        }
        if (!PyUnicode_Check(name)) {
            PyObject *modname = _PyObject_GetAttrId(v, &PyId___name__);
            if (modname == NULL) {
                Py_DECREF(name);
                err = -1;
                break;
            }
            if (!PyUnicode_Check(modname)) {
                _PyErr_Format(tstate, PyExc_TypeError,
                              "module __name__ must be a string, not %.100s",
                              Py_TYPE(modname)->tp_name);
            }
            else {
                _PyErr_Format(tstate, PyExc_TypeError,
                              "%s in %U.%s must be str, not %.100s",
                              skip_leading_underscores ? "Key" : "Item",
                              modname,
                              skip_leading_underscores ? "__dict__" : "__all__",
                              Py_TYPE(name)->tp_name);
            }
            Py_DECREF(modname);
            Py_DECREF(name);
            err = -1;
            break;
        }
        if (skip_leading_underscores) {
            if (PyUnicode_READY(name) == -1) {
                Py_DECREF(name);
                err = -1;
                break;
            }
            if (PyUnicode_READ_CHAR(name, 0) == '_') {
                Py_DECREF(name);
                continue;
            }
        }
        value = PyObject_GetAttr(v, name);
        if (value == NULL)
            err = -1;
        else if (PyDict_CheckExact(locals))
            err = PyDict_SetItem(locals, name, value);
        else
            err = PyObject_SetItem(locals, name, value);
        Py_DECREF(name);
        Py_XDECREF(value);
        if (err != 0)
            break;
    }
    Py_DECREF(all);
    return err;
}

static int
check_args_iterable(PyThreadState *tstate, PyObject *func, PyObject *args)
{
    if (args->ob_type->tp_iter == NULL && !PySequence_Check(args)) {
        _PyErr_Format(tstate, PyExc_TypeError,
                      "%.200s%.200s argument after * "
                      "must be an iterable, not %.200s",
                      PyEval_GetFuncName(func),
                      PyEval_GetFuncDesc(func),
                      args->ob_type->tp_name);
        return -1;
    }
    return 0;
}

static void
format_kwargs_error(PyThreadState *tstate, PyObject *func, PyObject *kwargs)
{
    /* _PyDict_MergeEx raises attribute
     * error (percolated from an attempt
     * to get 'keys' attribute) instead of
     * a type error if its second argument
     * is not a mapping.
     */
    if (_PyErr_ExceptionMatches(tstate, PyExc_AttributeError)) {
        _PyErr_Format(tstate, PyExc_TypeError,
                      "%.200s%.200s argument after ** "
                      "must be a mapping, not %.200s",
                      PyEval_GetFuncName(func),
                      PyEval_GetFuncDesc(func),
                      kwargs->ob_type->tp_name);
    }
    else if (_PyErr_ExceptionMatches(tstate, PyExc_KeyError)) {
        PyObject *exc, *val, *tb;
        _PyErr_Fetch(tstate, &exc, &val, &tb);
        if (val && PyTuple_Check(val) && PyTuple_GET_SIZE(val) == 1) {
            PyObject *key = PyTuple_GET_ITEM(val, 0);
            if (!PyUnicode_Check(key)) {
                _PyErr_Format(tstate, PyExc_TypeError,
                              "%.200s%.200s keywords must be strings",
                              PyEval_GetFuncName(func),
                              PyEval_GetFuncDesc(func));
            }
            else {
                _PyErr_Format(tstate, PyExc_TypeError,
                              "%.200s%.200s got multiple "
                              "values for keyword argument '%U'",
                              PyEval_GetFuncName(func),
                              PyEval_GetFuncDesc(func),
                              key);
            }
            Py_XDECREF(exc);
            Py_XDECREF(val);
            Py_XDECREF(tb);
        }
        else {
            _PyErr_Restore(tstate, exc, val, tb);
        }
    }
}

static void
format_exc_check_arg(PyThreadState *tstate, PyObject *exc,
                     const char *format_str, PyObject *obj)
{
    const char *obj_str;

    if (!obj)
        return;

    obj_str = PyUnicode_AsUTF8(obj);
    if (!obj_str)
        return;

    _PyErr_Format(tstate, exc, format_str, obj_str);
}

static void
format_exc_unbound(PyThreadState *tstate, PyCodeObject *co, int oparg)
{
    PyObject *name;
    /* Don't stomp existing exception */
    if (_PyErr_Occurred(tstate))
        return;
    if (oparg < PyTuple_GET_SIZE(co->co_cellvars)) {
        name = PyTuple_GET_ITEM(co->co_cellvars,
                                oparg);
        format_exc_check_arg(tstate,
            PyExc_UnboundLocalError,
            UNBOUNDLOCAL_ERROR_MSG,
            name);
    } else {
        name = PyTuple_GET_ITEM(co->co_freevars, oparg -
                                PyTuple_GET_SIZE(co->co_cellvars));
        format_exc_check_arg(tstate, PyExc_NameError,
                             UNBOUNDFREE_ERROR_MSG, name);
    }
}

static void
format_awaitable_error(PyThreadState *tstate, PyTypeObject *type, int prevopcode)
{
    if (type->tp_as_async == NULL || type->tp_as_async->am_await == NULL) {
        if (prevopcode == BEFORE_ASYNC_WITH) {
            _PyErr_Format(tstate, PyExc_TypeError,
                          "'async with' received an object from __aenter__ "
                          "that does not implement __await__: %.100s",
                          type->tp_name);
        }
        else if (prevopcode == WITH_CLEANUP_START) {
            _PyErr_Format(tstate, PyExc_TypeError,
                          "'async with' received an object from __aexit__ "
                          "that does not implement __await__: %.100s",
                          type->tp_name);
        }
    }
}

static PyObject *
unicode_concatenate(PyThreadState *tstate, PyObject *v, PyObject *w,
                    PyFrameObject *f, const _Py_CODEUNIT *next_instr)
{
    PyObject *res;
    if (Py_REFCNT(v) == 2) {
        /* In the common case, there are 2 references to the value
         * stored in 'variable' when the += is performed: one on the
         * value stack (in 'v') and one still stored in the
         * 'variable'.  We try to delete the variable now to reduce
         * the refcnt to 1.
         */
        int opcode, oparg;
        NEXTOPARG();
        switch (opcode) {
        case STORE_FAST:
        {
            PyObject **fastlocals = f->f_localsplus;
            if (GETLOCAL(oparg) == v)
                SETLOCAL(oparg, NULL);
            break;
        }
        case STORE_DEREF:
        {
            PyObject **freevars = (f->f_localsplus +
                                   f->f_code->co_nlocals);
            PyObject *c = freevars[oparg];
            if (PyCell_GET(c) ==  v) {
                PyCell_SET(c, NULL);
                Py_DECREF(v);
            }
            break;
        }
        case STORE_NAME:
        {
            PyObject *names = f->f_code->co_names;
            PyObject *name = GETITEM(names, oparg);
            PyObject *locals = f->f_locals;
            if (locals && PyDict_CheckExact(locals)) {
                PyObject *w = PyDict_GetItemWithError(locals, name);
                if ((w == v && PyDict_DelItem(locals, name) != 0) ||
                    (w == NULL && _PyErr_Occurred(tstate)))
                {
                    Py_DECREF(v);
                    return NULL;
                }
            }
            break;
        }
        }
    }
    res = v;
    PyUnicode_Append(&res, w);
    return res;
}

#ifdef DYNAMIC_EXECUTION_PROFILE

static PyObject *
getarray(long a[256])
{
    int i;
    PyObject *l = PyList_New(256);
    if (l == NULL) return NULL;
    for (i = 0; i < 256; i++) {
        PyObject *x = PyLong_FromLong(a[i]);
        if (x == NULL) {
            Py_DECREF(l);
            return NULL;
        }
        PyList_SET_ITEM(l, i, x);
    }
    for (i = 0; i < 256; i++)
        a[i] = 0;
    return l;
}

PyObject *
_Py_GetDXProfile(PyObject *self, PyObject *args)
{
#ifndef DXPAIRS
    return getarray(dxp);
#else
    int i;
    PyObject *l = PyList_New(257);
    if (l == NULL) return NULL;
    for (i = 0; i < 257; i++) {
        PyObject *x = getarray(dxpairs[i]);
        if (x == NULL) {
            Py_DECREF(l);
            return NULL;
        }
        PyList_SET_ITEM(l, i, x);
    }
    return l;
#endif
}

#endif

Py_ssize_t
_PyEval_RequestCodeExtraIndex(freefunc free)
{
    PyInterpreterState *interp = _PyInterpreterState_GET_UNSAFE();
    Py_ssize_t new_index;

    if (interp->co_extra_user_count == MAX_CO_EXTRA_USERS - 1) {
        return -1;
    }
    new_index = interp->co_extra_user_count++;
    interp->co_extra_freefuncs[new_index] = free;
    return new_index;
}

static void
dtrace_function_entry(PyFrameObject *f)
{
    const char *filename;
    const char *funcname;
    int lineno;

    filename = PyUnicode_AsUTF8(f->f_code->co_filename);
    funcname = PyUnicode_AsUTF8(f->f_code->co_name);
    lineno = PyCode_Addr2Line(f->f_code, f->f_lasti);

    PyDTrace_FUNCTION_ENTRY(filename, funcname, lineno);
}

static void
dtrace_function_return(PyFrameObject *f)
{
    const char *filename;
    const char *funcname;
    int lineno;

    filename = PyUnicode_AsUTF8(f->f_code->co_filename);
    funcname = PyUnicode_AsUTF8(f->f_code->co_name);
    lineno = PyCode_Addr2Line(f->f_code, f->f_lasti);

    PyDTrace_FUNCTION_RETURN(filename, funcname, lineno);
}

/* DTrace equivalent of maybe_call_line_trace. */
static void
maybe_dtrace_line(PyFrameObject *frame,
                  int *instr_lb, int *instr_ub, int *instr_prev)
{
    int line = frame->f_lineno;
    const char *co_filename, *co_name;

    /* If the last instruction executed isn't in the current
       instruction window, reset the window.
    */
    if (frame->f_lasti < *instr_lb || frame->f_lasti >= *instr_ub) {
        PyAddrPair bounds;
        line = _PyCode_CheckLineNumber(frame->f_code, frame->f_lasti,
                                       &bounds);
        *instr_lb = bounds.ap_lower;
        *instr_ub = bounds.ap_upper;
    }
    /* If the last instruction falls at the start of a line or if
       it represents a jump backwards, update the frame's line
       number and call the trace function. */
    if (frame->f_lasti == *instr_lb || frame->f_lasti < *instr_prev) {
        frame->f_lineno = line;
        co_filename = PyUnicode_AsUTF8(frame->f_code->co_filename);
        if (!co_filename)
            co_filename = "?";
        co_name = PyUnicode_AsUTF8(frame->f_code->co_name);
        if (!co_name)
            co_name = "?";
        PyDTrace_LINE(co_filename, co_name, line);
    }
    *instr_prev = frame->f_lasti;
}<|MERGE_RESOLUTION|>--- conflicted
+++ resolved
@@ -2877,12 +2877,7 @@
                 Py_DECREF(from);
                 goto error;
             }
-<<<<<<< HEAD
-            err = import_all_from(locals, from);
-=======
             err = import_all_from(tstate, locals, from);
-            PyFrame_LocalsToFast(f, 0);
->>>>>>> 37788bc2
             Py_DECREF(from);
             if (err != 0)
                 goto error;
@@ -4714,16 +4709,7 @@
         return NULL;
     }
 
-<<<<<<< HEAD
     return _PyFrame_BorrowPyLocals(current_frame);
-=======
-    if (PyFrame_FastToLocalsWithError(current_frame) < 0) {
-        return NULL;
-    }
-
-    assert(current_frame->f_locals != NULL);
-    return current_frame->f_locals;
->>>>>>> 37788bc2
 }
 
 PyObject *
