/* Execute compiled code */

#define _PY_INTERPRETER

#include "Python.h"
#include "pycore_abstract.h"      // _PyIndex_Check()
#include "pycore_audit.h"         // _PySys_Audit()
#include "pycore_backoff.h"
#include "pycore_call.h"          // _PyObject_CallNoArgs()
#include "pycore_cell.h"          // PyCell_GetRef()
#include "pycore_ceval.h"         // SPECIAL___ENTER__
#include "pycore_code.h"
#include "pycore_dict.h"
#include "pycore_emscripten_signal.h"  // _Py_CHECK_EMSCRIPTEN_SIGNALS
#include "pycore_floatobject.h"   // _PyFloat_ExactDealloc()
#include "pycore_frame.h"
#include "pycore_function.h"
#include "pycore_genobject.h"     // _PyCoro_GetAwaitableIter()
#include "pycore_import.h"        // _PyImport_IsDefaultImportFunc()
#include "pycore_instruments.h"
#include "pycore_interpframe.h"   // _PyFrame_SetStackPointer()
#include "pycore_interpolation.h" // _PyInterpolation_Build()
#include "pycore_intrinsics.h"
#include "pycore_jit.h"
#include "pycore_list.h"          // _PyList_GetItemRef()
#include "pycore_long.h"          // _PyLong_GetZero()
#include "pycore_moduleobject.h"  // PyModuleObject
#include "pycore_object.h"        // _PyObject_GC_TRACK()
#include "pycore_opcode_metadata.h" // EXTRA_CASES
#include "pycore_opcode_utils.h"  // MAKE_FUNCTION_*
#include "pycore_optimizer.h"     // _PyUOpExecutor_Type
#include "pycore_pyatomic_ft_wrappers.h" // FT_ATOMIC_*
#include "pycore_pyerrors.h"      // _PyErr_GetRaisedException()
#include "pycore_pystate.h"       // _PyInterpreterState_GET()
#include "pycore_range.h"         // _PyRangeIterObject
#include "pycore_setobject.h"     // _PySet_Update()
#include "pycore_sliceobject.h"   // _PyBuildSlice_ConsumeRefs
#include "pycore_sysmodule.h"     // _PySys_GetOptionalAttrString()
#include "pycore_template.h"      // _PyTemplate_Build()
#include "pycore_traceback.h"     // _PyTraceBack_FromFrame
#include "pycore_tuple.h"         // _PyTuple_ITEMS()
#include "pycore_uop_ids.h"       // Uops

#include "dictobject.h"
#include "frameobject.h"          // _PyInterpreterFrame_GetLine
#include "opcode.h"
#include "pydtrace.h"
#include "setobject.h"
#include "pycore_stackref.h"

#include <stdbool.h>              // bool

#if !defined(Py_BUILD_CORE)
#  error "ceval.c must be build with Py_BUILD_CORE define for best performance"
#endif

#if !defined(Py_DEBUG) && !defined(Py_TRACE_REFS)
// GH-89279: The MSVC compiler does not inline these static inline functions
// in PGO build in _PyEval_EvalFrameDefault(), because this function is over
// the limit of PGO, and that limit cannot be configured.
// Define them as macros to make sure that they are always inlined by the
// preprocessor.

#undef Py_IS_TYPE
#define Py_IS_TYPE(ob, type) \
    (_PyObject_CAST(ob)->ob_type == (type))

#undef Py_XDECREF
#define Py_XDECREF(arg) \
    do { \
        PyObject *xop = _PyObject_CAST(arg); \
        if (xop != NULL) { \
            Py_DECREF(xop); \
        } \
    } while (0)

#ifndef Py_GIL_DISABLED

#undef Py_DECREF
#define Py_DECREF(arg) \
    do { \
        PyObject *op = _PyObject_CAST(arg); \
        if (_Py_IsImmortal(op)) { \
            _Py_DECREF_IMMORTAL_STAT_INC(); \
            break; \
        } \
        _Py_DECREF_STAT_INC(); \
        if (--op->ob_refcnt == 0) { \
            _PyReftracerTrack(op, PyRefTracer_DESTROY); \
            destructor dealloc = Py_TYPE(op)->tp_dealloc; \
            (*dealloc)(op); \
        } \
    } while (0)

#undef _Py_DECREF_SPECIALIZED
#define _Py_DECREF_SPECIALIZED(arg, dealloc) \
    do { \
        PyObject *op = _PyObject_CAST(arg); \
        if (_Py_IsImmortal(op)) { \
            _Py_DECREF_IMMORTAL_STAT_INC(); \
            break; \
        } \
        _Py_DECREF_STAT_INC(); \
        if (--op->ob_refcnt == 0) { \
            _PyReftracerTrack(op, PyRefTracer_DESTROY); \
            destructor d = (destructor)(dealloc); \
            d(op); \
        } \
    } while (0)

#else // Py_GIL_DISABLED

#undef Py_DECREF
#define Py_DECREF(arg) \
    do { \
        PyObject *op = _PyObject_CAST(arg); \
        uint32_t local = _Py_atomic_load_uint32_relaxed(&op->ob_ref_local); \
        if (local == _Py_IMMORTAL_REFCNT_LOCAL) { \
            _Py_DECREF_IMMORTAL_STAT_INC(); \
            break; \
        } \
        _Py_DECREF_STAT_INC(); \
        if (_Py_IsOwnedByCurrentThread(op)) { \
            local--; \
            _Py_atomic_store_uint32_relaxed(&op->ob_ref_local, local); \
            if (local == 0) { \
                _Py_MergeZeroLocalRefcount(op); \
            } \
        } \
        else { \
            _Py_DecRefShared(op); \
        } \
    } while (0)

#undef _Py_DECREF_SPECIALIZED
#define _Py_DECREF_SPECIALIZED(arg, dealloc) Py_DECREF(arg)

#endif
#endif


static void
check_invalid_reentrancy(void)
{
#if defined(Py_DEBUG) && defined(Py_GIL_DISABLED)
    // In the free-threaded build, the interpreter must not be re-entered if
    // the world-is-stopped.  If so, that's a bug somewhere (quite likely in
    // the painfully complex typeobject code).
    PyInterpreterState *interp = _PyInterpreterState_GET();
    assert(!interp->stoptheworld.world_stopped);
#endif
}


#ifdef Py_DEBUG
static void
dump_item(_PyStackRef item)
{
    if (PyStackRef_IsNull(item)) {
        printf("<NULL>");
        return;
    }
    if (PyStackRef_IsMalformed(item)) {
        printf("<INVALID>");
        return;
    }
    if (PyStackRef_IsTaggedInt(item)) {
        printf("%" PRId64, (int64_t)PyStackRef_UntagInt(item));
        return;
    }
    PyObject *obj = PyStackRef_AsPyObjectBorrow(item);
    if (obj == NULL) {
        printf("<nil>");
        return;
    }
    // Don't call __repr__(), it might recurse into the interpreter.
    printf("<%s at %p>", Py_TYPE(obj)->tp_name, (void *)obj);
}

static void
dump_stack(_PyInterpreterFrame *frame, _PyStackRef *stack_pointer)
{
    _PyFrame_SetStackPointer(frame, stack_pointer);
    _PyStackRef *locals_base = _PyFrame_GetLocalsArray(frame);
    _PyStackRef *stack_base = _PyFrame_Stackbase(frame);
    PyObject *exc = PyErr_GetRaisedException();
    printf("    locals=[");
    for (_PyStackRef *ptr = locals_base; ptr < stack_base; ptr++) {
        if (ptr != locals_base) {
            printf(", ");
        }
        dump_item(*ptr);
    }
    printf("]\n");
    if (stack_pointer < stack_base) {
        printf("    stack=%d\n", (int)(stack_pointer-stack_base));
    }
    else {
        printf("    stack=[");
        for (_PyStackRef *ptr = stack_base; ptr < stack_pointer; ptr++) {
            if (ptr != stack_base) {
                printf(", ");
            }
            dump_item(*ptr);
        }
        printf("]\n");
    }
    fflush(stdout);
    PyErr_SetRaisedException(exc);
    _PyFrame_GetStackPointer(frame);
}

static void
lltrace_instruction(_PyInterpreterFrame *frame,
                    _PyStackRef *stack_pointer,
                    _Py_CODEUNIT *next_instr,
                    int opcode,
                    int oparg)
{
    int offset = 0;
    if (frame->owner < FRAME_OWNED_BY_INTERPRETER) {
        dump_stack(frame, stack_pointer);
        offset = (int)(next_instr - _PyFrame_GetBytecode(frame));
    }
    const char *opname = _PyOpcode_OpName[opcode];
    assert(opname != NULL);
    if (OPCODE_HAS_ARG((int)_PyOpcode_Deopt[opcode])) {
        printf("%d: %s %d\n", offset * 2, opname, oparg);
    }
    else {
        printf("%d: %s\n", offset * 2, opname);
    }
    fflush(stdout);
}

static void
lltrace_resume_frame(_PyInterpreterFrame *frame)
{
    PyObject *fobj = PyStackRef_AsPyObjectBorrow(frame->f_funcobj);
    if (!PyStackRef_CodeCheck(frame->f_executable) ||
        fobj == NULL ||
        !PyFunction_Check(fobj)
    ) {
        printf("\nResuming frame.\n");
        return;
    }
    PyFunctionObject *f = (PyFunctionObject *)fobj;
    PyObject *exc = PyErr_GetRaisedException();
    PyObject *name = f->func_qualname;
    if (name == NULL) {
        name = f->func_name;
    }
    printf("\nResuming frame");
    if (name) {
        printf(" for ");
        if (PyObject_Print(name, stdout, 0) < 0) {
            PyErr_Clear();
        }
    }
    if (f->func_module) {
        printf(" in module ");
        if (PyObject_Print(f->func_module, stdout, 0) < 0) {
            PyErr_Clear();
        }
    }
    printf("\n");
    fflush(stdout);
    PyErr_SetRaisedException(exc);
}

static int
maybe_lltrace_resume_frame(_PyInterpreterFrame *frame, PyObject *globals)
{
    if (globals == NULL) {
        return 0;
    }
    if (frame->owner >= FRAME_OWNED_BY_INTERPRETER) {
        return 0;
    }
    int r = PyDict_Contains(globals, &_Py_ID(__lltrace__));
    if (r < 0) {
        PyErr_Clear();
        return 0;
    }
    int lltrace = r * 5;  // Levels 1-4 only trace uops
    if (!lltrace) {
        // Can also be controlled by environment variable
        char *python_lltrace = Py_GETENV("PYTHON_LLTRACE");
        if (python_lltrace != NULL && *python_lltrace >= '0') {
            lltrace = *python_lltrace - '0';  // TODO: Parse an int and all that
        }
    }
    if (lltrace >= 5) {
        lltrace_resume_frame(frame);
    }
    return lltrace;
}

#endif

static void monitor_reraise(PyThreadState *tstate,
                 _PyInterpreterFrame *frame,
                 _Py_CODEUNIT *instr);
static int monitor_stop_iteration(PyThreadState *tstate,
                 _PyInterpreterFrame *frame,
                 _Py_CODEUNIT *instr,
                 PyObject *value);
static void monitor_unwind(PyThreadState *tstate,
                 _PyInterpreterFrame *frame,
                 _Py_CODEUNIT *instr);
static int monitor_handled(PyThreadState *tstate,
                 _PyInterpreterFrame *frame,
                 _Py_CODEUNIT *instr, PyObject *exc);
static void monitor_throw(PyThreadState *tstate,
                 _PyInterpreterFrame *frame,
                 _Py_CODEUNIT *instr);

static int get_exception_handler(PyCodeObject *, int, int*, int*, int*);
static  _PyInterpreterFrame *
_PyEvalFramePushAndInit_Ex(PyThreadState *tstate, _PyStackRef func,
    PyObject *locals, Py_ssize_t nargs, PyObject *callargs, PyObject *kwargs, _PyInterpreterFrame *previous);

#ifdef HAVE_ERRNO_H
#include <errno.h>
#endif

int
Py_GetRecursionLimit(void)
{
    PyInterpreterState *interp = _PyInterpreterState_GET();
    return interp->ceval.recursion_limit;
}

void
Py_SetRecursionLimit(int new_limit)
{
    PyInterpreterState *interp = _PyInterpreterState_GET();
    _PyEval_StopTheWorld(interp);
    interp->ceval.recursion_limit = new_limit;
    _Py_FOR_EACH_TSTATE_BEGIN(interp, p) {
        int depth = p->py_recursion_limit - p->py_recursion_remaining;
        p->py_recursion_limit = new_limit;
        p->py_recursion_remaining = new_limit - depth;
    }
    _Py_FOR_EACH_TSTATE_END(interp);
    _PyEval_StartTheWorld(interp);
}

int
_Py_ReachedRecursionLimitWithMargin(PyThreadState *tstate, int margin_count)
{
    uintptr_t here_addr = _Py_get_machine_stack_pointer();
    _PyThreadStateImpl *_tstate = (_PyThreadStateImpl *)tstate;
#if _Py_STACK_GROWS_DOWN
    if (here_addr > _tstate->c_stack_soft_limit + margin_count * _PyOS_STACK_MARGIN_BYTES) {
#else
    if (here_addr <= _tstate->c_stack_soft_limit - margin_count * _PyOS_STACK_MARGIN_BYTES) {
#endif
        return 0;
    }
    if (_tstate->c_stack_hard_limit == 0) {
        _Py_InitializeRecursionLimits(tstate);
    }
#if _Py_STACK_GROWS_DOWN
    return here_addr <= _tstate->c_stack_soft_limit + margin_count * _PyOS_STACK_MARGIN_BYTES;
#else
    return here_addr > _tstate->c_stack_soft_limit - margin_count * _PyOS_STACK_MARGIN_BYTES;
#endif
}

void
_Py_EnterRecursiveCallUnchecked(PyThreadState *tstate)
{
    uintptr_t here_addr = _Py_get_machine_stack_pointer();
    _PyThreadStateImpl *_tstate = (_PyThreadStateImpl *)tstate;
#if _Py_STACK_GROWS_DOWN
    if (here_addr < _tstate->c_stack_hard_limit) {
#else
    if (here_addr > _tstate->c_stack_hard_limit) {
#endif
        Py_FatalError("Unchecked stack overflow.");
    }
}

#if defined(__s390x__)
#  define Py_C_STACK_SIZE 320000
#elif defined(_WIN32)
   // Don't define Py_C_STACK_SIZE, ask the O/S
#elif defined(__ANDROID__)
#  define Py_C_STACK_SIZE 1200000
#elif defined(__sparc__)
#  define Py_C_STACK_SIZE 1600000
#elif defined(__hppa__) || defined(__powerpc64__)
#  define Py_C_STACK_SIZE 2000000
#else
#  define Py_C_STACK_SIZE 4000000
#endif

#if defined(__EMSCRIPTEN__)

// Temporary workaround to make `pthread_getattr_np` work on Emscripten.
// Emscripten 4.0.6 will contain a fix:
// https://github.com/emscripten-core/emscripten/pull/23887

#include "emscripten/stack.h"

#define pthread_attr_t workaround_pthread_attr_t
#define pthread_getattr_np workaround_pthread_getattr_np
#define pthread_attr_getguardsize workaround_pthread_attr_getguardsize
#define pthread_attr_getstack workaround_pthread_attr_getstack
#define pthread_attr_destroy workaround_pthread_attr_destroy

typedef struct {
    void *_a_stackaddr;
    size_t _a_stacksize, _a_guardsize;
} pthread_attr_t;

extern __attribute__((__visibility__("hidden"))) unsigned __default_guardsize;

// Modified version of pthread_getattr_np from the upstream PR.

int pthread_getattr_np(pthread_t thread, pthread_attr_t *attr) {
  attr->_a_stackaddr = (void*)emscripten_stack_get_base();
  attr->_a_stacksize = emscripten_stack_get_base() - emscripten_stack_get_end();
  attr->_a_guardsize = __default_guardsize;
  return 0;
}

// These three functions copied without any changes from Emscripten libc.

int pthread_attr_getguardsize(const pthread_attr_t *restrict a, size_t *restrict size)
{
	*size = a->_a_guardsize;
	return 0;
}

int pthread_attr_getstack(const pthread_attr_t *restrict a, void **restrict addr, size_t *restrict size)
{
/// XXX musl is not standard-conforming? It should not report EINVAL if _a_stackaddr is zero, and it should
///     report EINVAL if a is null: http://pubs.opengroup.org/onlinepubs/009695399/functions/pthread_attr_getstack.html
	if (!a) return EINVAL;
//	if (!a->_a_stackaddr)
//		return EINVAL;

	*size = a->_a_stacksize;
	*addr = (void *)(a->_a_stackaddr - *size);
	return 0;
}

int pthread_attr_destroy(pthread_attr_t *a)
{
	return 0;
}

#endif

static void
hardware_stack_limits(uintptr_t *base, uintptr_t *top)
{
#ifdef WIN32
    ULONG_PTR low, high;
    GetCurrentThreadStackLimits(&low, &high);
    *top = (uintptr_t)high;
    ULONG guarantee = 0;
    SetThreadStackGuarantee(&guarantee);
    *base = (uintptr_t)low + guarantee;
#elif defined(__APPLE__)
    pthread_t this_thread = pthread_self();
    void *stack_addr = pthread_get_stackaddr_np(this_thread); // top of the stack
    size_t stack_size = pthread_get_stacksize_np(this_thread);
    *top = (uintptr_t)stack_addr;
    *base = ((uintptr_t)stack_addr) - stack_size;
#else
    /// XXX musl supports HAVE_PTHRED_GETATTR_NP, but the resulting stack size
    /// (on alpine at least) is much smaller than expected and imposes undue limits
    /// compared to the old stack size estimation.  (We assume musl is not glibc.)
#  if defined(HAVE_PTHREAD_GETATTR_NP) && !defined(_AIX) && \
        !defined(__NetBSD__) && (defined(__GLIBC__) || !defined(__linux__))
    size_t stack_size, guard_size;
    void *stack_addr;
    pthread_attr_t attr;
    int err = pthread_getattr_np(pthread_self(), &attr);
    if (err == 0) {
        err = pthread_attr_getguardsize(&attr, &guard_size);
        err |= pthread_attr_getstack(&attr, &stack_addr, &stack_size);
        err |= pthread_attr_destroy(&attr);
    }
    if (err == 0) {
        *base = ((uintptr_t)stack_addr) + guard_size;
        *top = (uintptr_t)stack_addr + stack_size;
        return;
    }
#  endif
    uintptr_t here_addr = _Py_get_machine_stack_pointer();
    uintptr_t top_addr = _Py_SIZE_ROUND_UP(here_addr, 4096);
    *top = top_addr;
    *base = top_addr - Py_C_STACK_SIZE;
#endif
}

static void
tstate_set_stack(PyThreadState *tstate,
                 uintptr_t base, uintptr_t top)
{
    assert(base < top);
    assert((top - base) >= _PyOS_MIN_STACK_SIZE);

#ifdef _Py_THREAD_SANITIZER
    // Thread sanitizer crashes if we use more than half the stack.
    uintptr_t stacksize = top - base;
<<<<<<< HEAD
#  if _Py_STACK_GROWS_DOWN
    base += stacksize/2;
#  else
    top -= stacksize/2;
#  endif
=======
    base += stacksize / 2;
>>>>>>> b99db92d
#endif
    _PyThreadStateImpl *_tstate = (_PyThreadStateImpl *)tstate;
#if _Py_STACK_GROWS_DOWN
    _tstate->c_stack_top = top;
    _tstate->c_stack_hard_limit = base + _PyOS_STACK_MARGIN_BYTES;
    _tstate->c_stack_soft_limit = base + _PyOS_STACK_MARGIN_BYTES * 2;
<<<<<<< HEAD
#else
    _tstate->c_stack_top = base;
    _tstate->c_stack_hard_limit = top - _PyOS_STACK_MARGIN_BYTES;
    _tstate->c_stack_soft_limit = top - _PyOS_STACK_MARGIN_BYTES * 2;
=======

#ifndef NDEBUG
    // Sanity checks
    _PyThreadStateImpl *ts = (_PyThreadStateImpl *)tstate;
    assert(ts->c_stack_hard_limit <= ts->c_stack_soft_limit);
    assert(ts->c_stack_soft_limit < ts->c_stack_top);
>>>>>>> b99db92d
#endif
}


void
_Py_InitializeRecursionLimits(PyThreadState *tstate)
{
    uintptr_t base, top;
    hardware_stack_limits(&base, &top);
    assert(top != 0);

    tstate_set_stack(tstate, base, top);
    _PyThreadStateImpl *ts = (_PyThreadStateImpl *)tstate;
    ts->c_stack_init_base = base;
    ts->c_stack_init_top = top;

    // Test the stack pointer
#if !defined(NDEBUG) && !defined(__wasi__)
    uintptr_t here_addr = _Py_get_machine_stack_pointer();
    assert(ts->c_stack_soft_limit < here_addr);
    assert(here_addr < ts->c_stack_top);
#endif
}


int
PyUnstable_ThreadState_SetStackProtection(PyThreadState *tstate,
                                void *stack_start_addr, size_t stack_size)
{
    if (stack_size < _PyOS_MIN_STACK_SIZE) {
        PyErr_Format(PyExc_ValueError,
                     "stack_size must be at least %zu bytes",
                     _PyOS_MIN_STACK_SIZE);
        return -1;
    }

    uintptr_t base = (uintptr_t)stack_start_addr;
    uintptr_t top = base + stack_size;
    tstate_set_stack(tstate, base, top);
    return 0;
}


void
PyUnstable_ThreadState_ResetStackProtection(PyThreadState *tstate)
{
    _PyThreadStateImpl *ts = (_PyThreadStateImpl *)tstate;
    if (ts->c_stack_init_top != 0) {
        tstate_set_stack(tstate,
                         ts->c_stack_init_base,
                         ts->c_stack_init_top);
        return;
    }

    _Py_InitializeRecursionLimits(tstate);
}


/* The function _Py_EnterRecursiveCallTstate() only calls _Py_CheckRecursiveCall()
   if the recursion_depth reaches recursion_limit. */
int
_Py_CheckRecursiveCall(PyThreadState *tstate, const char *where)
{
    _PyThreadStateImpl *_tstate = (_PyThreadStateImpl *)tstate;
    uintptr_t here_addr = _Py_get_machine_stack_pointer();
    assert(_tstate->c_stack_soft_limit != 0);
    assert(_tstate->c_stack_hard_limit != 0);
#if _Py_STACK_GROWS_DOWN
    if (here_addr < _tstate->c_stack_hard_limit) {
        /* Overflowing while handling an overflow. Give up. */
        int kbytes_used = (int)(_tstate->c_stack_top - here_addr)/1024;
#else
    if (here_addr > _tstate->c_stack_hard_limit) {
        /* Overflowing while handling an overflow. Give up. */
        int kbytes_used = (int)(here_addr - _tstate->c_stack_top)/1024;
#endif
        char buffer[80];
        snprintf(buffer, 80, "Unrecoverable stack overflow (used %d kB)%s", kbytes_used, where);
        Py_FatalError(buffer);
    }
    if (tstate->recursion_headroom) {
        return 0;
    }
    else {
#if _Py_STACK_GROWS_DOWN
        int kbytes_used = (int)(_tstate->c_stack_top - here_addr)/1024;
#else
        int kbytes_used = (int)(here_addr - _tstate->c_stack_top)/1024;
#endif
        tstate->recursion_headroom++;
        _PyErr_Format(tstate, PyExc_RecursionError,
                    "Stack overflow (used %d kB)%s",
                    kbytes_used,
                    where);
        tstate->recursion_headroom--;
        return -1;
    }
}


const binaryfunc _PyEval_BinaryOps[] = {
    [NB_ADD] = PyNumber_Add,
    [NB_AND] = PyNumber_And,
    [NB_FLOOR_DIVIDE] = PyNumber_FloorDivide,
    [NB_LSHIFT] = PyNumber_Lshift,
    [NB_MATRIX_MULTIPLY] = PyNumber_MatrixMultiply,
    [NB_MULTIPLY] = PyNumber_Multiply,
    [NB_REMAINDER] = PyNumber_Remainder,
    [NB_OR] = PyNumber_Or,
    [NB_POWER] = _PyNumber_PowerNoMod,
    [NB_RSHIFT] = PyNumber_Rshift,
    [NB_SUBTRACT] = PyNumber_Subtract,
    [NB_TRUE_DIVIDE] = PyNumber_TrueDivide,
    [NB_XOR] = PyNumber_Xor,
    [NB_INPLACE_ADD] = PyNumber_InPlaceAdd,
    [NB_INPLACE_AND] = PyNumber_InPlaceAnd,
    [NB_INPLACE_FLOOR_DIVIDE] = PyNumber_InPlaceFloorDivide,
    [NB_INPLACE_LSHIFT] = PyNumber_InPlaceLshift,
    [NB_INPLACE_MATRIX_MULTIPLY] = PyNumber_InPlaceMatrixMultiply,
    [NB_INPLACE_MULTIPLY] = PyNumber_InPlaceMultiply,
    [NB_INPLACE_REMAINDER] = PyNumber_InPlaceRemainder,
    [NB_INPLACE_OR] = PyNumber_InPlaceOr,
    [NB_INPLACE_POWER] = _PyNumber_InPlacePowerNoMod,
    [NB_INPLACE_RSHIFT] = PyNumber_InPlaceRshift,
    [NB_INPLACE_SUBTRACT] = PyNumber_InPlaceSubtract,
    [NB_INPLACE_TRUE_DIVIDE] = PyNumber_InPlaceTrueDivide,
    [NB_INPLACE_XOR] = PyNumber_InPlaceXor,
    [NB_SUBSCR] = PyObject_GetItem,
};

const conversion_func _PyEval_ConversionFuncs[4] = {
    [FVC_STR] = PyObject_Str,
    [FVC_REPR] = PyObject_Repr,
    [FVC_ASCII] = PyObject_ASCII
};

const _Py_SpecialMethod _Py_SpecialMethods[] = {
    [SPECIAL___ENTER__] = {
        .name = &_Py_ID(__enter__),
        .error = (
            "'%T' object does not support the context manager protocol "
            "(missed __enter__ method)"
        ),
        .error_suggestion = (
            "'%T' object does not support the context manager protocol "
            "(missed __enter__ method) but it supports the asynchronous "
            "context manager protocol. Did you mean to use 'async with'?"
        )
    },
    [SPECIAL___EXIT__] = {
        .name = &_Py_ID(__exit__),
        .error = (
            "'%T' object does not support the context manager protocol "
            "(missed __exit__ method)"
        ),
        .error_suggestion = (
            "'%T' object does not support the context manager protocol "
            "(missed __exit__ method) but it supports the asynchronous "
            "context manager protocol. Did you mean to use 'async with'?"
        )
    },
    [SPECIAL___AENTER__] = {
        .name = &_Py_ID(__aenter__),
        .error = (
            "'%T' object does not support the asynchronous "
            "context manager protocol (missed __aenter__ method)"
        ),
        .error_suggestion = (
            "'%T' object does not support the asynchronous context manager "
            "protocol (missed __aenter__ method) but it supports the context "
            "manager protocol. Did you mean to use 'with'?"
        )
    },
    [SPECIAL___AEXIT__] = {
        .name = &_Py_ID(__aexit__),
        .error = (
            "'%T' object does not support the asynchronous "
            "context manager protocol (missed __aexit__ method)"
        ),
        .error_suggestion = (
            "'%T' object does not support the asynchronous context manager "
            "protocol (missed __aexit__ method) but it supports the context "
            "manager protocol. Did you mean to use 'with'?"
        )
    }
};

const size_t _Py_FunctionAttributeOffsets[] = {
    [MAKE_FUNCTION_CLOSURE] = offsetof(PyFunctionObject, func_closure),
    [MAKE_FUNCTION_ANNOTATIONS] = offsetof(PyFunctionObject, func_annotations),
    [MAKE_FUNCTION_KWDEFAULTS] = offsetof(PyFunctionObject, func_kwdefaults),
    [MAKE_FUNCTION_DEFAULTS] = offsetof(PyFunctionObject, func_defaults),
    [MAKE_FUNCTION_ANNOTATE] = offsetof(PyFunctionObject, func_annotate),
};

// PEP 634: Structural Pattern Matching


// Return a tuple of values corresponding to keys, with error checks for
// duplicate/missing keys.
PyObject *
_PyEval_MatchKeys(PyThreadState *tstate, PyObject *map, PyObject *keys)
{
    assert(PyTuple_CheckExact(keys));
    Py_ssize_t nkeys = PyTuple_GET_SIZE(keys);
    if (!nkeys) {
        // No keys means no items.
        return PyTuple_New(0);
    }
    PyObject *seen = NULL;
    PyObject *dummy = NULL;
    PyObject *values = NULL;
    // We use the two argument form of map.get(key, default) for two reasons:
    // - Atomically check for a key and get its value without error handling.
    // - Don't cause key creation or resizing in dict subclasses like
    //   collections.defaultdict that define __missing__ (or similar).
    _PyCStackRef cref;
    _PyThreadState_PushCStackRef(tstate, &cref);
    int meth_found = _PyObject_GetMethodStackRef(tstate, map, &_Py_ID(get), &cref.ref);
    PyObject *get = PyStackRef_AsPyObjectBorrow(cref.ref);
    if (get == NULL) {
        goto fail;
    }
    seen = PySet_New(NULL);
    if (seen == NULL) {
        goto fail;
    }
    // dummy = object()
    dummy = _PyObject_CallNoArgs((PyObject *)&PyBaseObject_Type);
    if (dummy == NULL) {
        goto fail;
    }
    values = PyTuple_New(nkeys);
    if (values == NULL) {
        goto fail;
    }
    for (Py_ssize_t i = 0; i < nkeys; i++) {
        PyObject *key = PyTuple_GET_ITEM(keys, i);
        if (PySet_Contains(seen, key) || PySet_Add(seen, key)) {
            if (!_PyErr_Occurred(tstate)) {
                // Seen it before!
                _PyErr_Format(tstate, PyExc_ValueError,
                              "mapping pattern checks duplicate key (%R)", key);
            }
            goto fail;
        }
        PyObject *args[] = { map, key, dummy };
        PyObject *value = NULL;
        if (meth_found) {
            value = PyObject_Vectorcall(get, args, 3, NULL);
        }
        else {
            value = PyObject_Vectorcall(get, &args[1], 2, NULL);
        }
        if (value == NULL) {
            goto fail;
        }
        if (value == dummy) {
            // key not in map!
            Py_DECREF(value);
            Py_DECREF(values);
            // Return None:
            values = Py_NewRef(Py_None);
            goto done;
        }
        PyTuple_SET_ITEM(values, i, value);
    }
    // Success:
done:
    _PyThreadState_PopCStackRef(tstate, &cref);
    Py_DECREF(seen);
    Py_DECREF(dummy);
    return values;
fail:
    _PyThreadState_PopCStackRef(tstate, &cref);
    Py_XDECREF(seen);
    Py_XDECREF(dummy);
    Py_XDECREF(values);
    return NULL;
}

// Extract a named attribute from the subject, with additional bookkeeping to
// raise TypeErrors for repeated lookups. On failure, return NULL (with no
// error set). Use _PyErr_Occurred(tstate) to disambiguate.
static PyObject *
match_class_attr(PyThreadState *tstate, PyObject *subject, PyObject *type,
                 PyObject *name, PyObject *seen)
{
    assert(PyUnicode_CheckExact(name));
    assert(PySet_CheckExact(seen));
    if (PySet_Contains(seen, name) || PySet_Add(seen, name)) {
        if (!_PyErr_Occurred(tstate)) {
            // Seen it before!
            _PyErr_Format(tstate, PyExc_TypeError,
                          "%s() got multiple sub-patterns for attribute %R",
                          ((PyTypeObject*)type)->tp_name, name);
        }
        return NULL;
    }
    PyObject *attr;
    (void)PyObject_GetOptionalAttr(subject, name, &attr);
    return attr;
}

// On success (match), return a tuple of extracted attributes. On failure (no
// match), return NULL. Use _PyErr_Occurred(tstate) to disambiguate.
PyObject*
_PyEval_MatchClass(PyThreadState *tstate, PyObject *subject, PyObject *type,
                   Py_ssize_t nargs, PyObject *kwargs)
{
    if (!PyType_Check(type)) {
        const char *e = "called match pattern must be a class";
        _PyErr_Format(tstate, PyExc_TypeError, e);
        return NULL;
    }
    assert(PyTuple_CheckExact(kwargs));
    // First, an isinstance check:
    if (PyObject_IsInstance(subject, type) <= 0) {
        return NULL;
    }
    // So far so good:
    PyObject *seen = PySet_New(NULL);
    if (seen == NULL) {
        return NULL;
    }
    PyObject *attrs = PyList_New(0);
    if (attrs == NULL) {
        Py_DECREF(seen);
        return NULL;
    }
    // NOTE: From this point on, goto fail on failure:
    PyObject *match_args = NULL;
    // First, the positional subpatterns:
    if (nargs) {
        int match_self = 0;
        if (PyObject_GetOptionalAttr(type, &_Py_ID(__match_args__), &match_args) < 0) {
            goto fail;
        }
        if (match_args) {
            if (!PyTuple_CheckExact(match_args)) {
                const char *e = "%s.__match_args__ must be a tuple (got %s)";
                _PyErr_Format(tstate, PyExc_TypeError, e,
                              ((PyTypeObject *)type)->tp_name,
                              Py_TYPE(match_args)->tp_name);
                goto fail;
            }
        }
        else {
            // _Py_TPFLAGS_MATCH_SELF is only acknowledged if the type does not
            // define __match_args__. This is natural behavior for subclasses:
            // it's as if __match_args__ is some "magic" value that is lost as
            // soon as they redefine it.
            match_args = PyTuple_New(0);
            match_self = PyType_HasFeature((PyTypeObject*)type,
                                            _Py_TPFLAGS_MATCH_SELF);
        }
        assert(PyTuple_CheckExact(match_args));
        Py_ssize_t allowed = match_self ? 1 : PyTuple_GET_SIZE(match_args);
        if (allowed < nargs) {
            const char *plural = (allowed == 1) ? "" : "s";
            _PyErr_Format(tstate, PyExc_TypeError,
                          "%s() accepts %d positional sub-pattern%s (%d given)",
                          ((PyTypeObject*)type)->tp_name,
                          allowed, plural, nargs);
            goto fail;
        }
        if (match_self) {
            // Easy. Copy the subject itself, and move on to kwargs.
            if (PyList_Append(attrs, subject) < 0) {
                goto fail;
            }
        }
        else {
            for (Py_ssize_t i = 0; i < nargs; i++) {
                PyObject *name = PyTuple_GET_ITEM(match_args, i);
                if (!PyUnicode_CheckExact(name)) {
                    _PyErr_Format(tstate, PyExc_TypeError,
                                  "__match_args__ elements must be strings "
                                  "(got %s)", Py_TYPE(name)->tp_name);
                    goto fail;
                }
                PyObject *attr = match_class_attr(tstate, subject, type, name,
                                                  seen);
                if (attr == NULL) {
                    goto fail;
                }
                if (PyList_Append(attrs, attr) < 0) {
                    Py_DECREF(attr);
                    goto fail;
                }
                Py_DECREF(attr);
            }
        }
        Py_CLEAR(match_args);
    }
    // Finally, the keyword subpatterns:
    for (Py_ssize_t i = 0; i < PyTuple_GET_SIZE(kwargs); i++) {
        PyObject *name = PyTuple_GET_ITEM(kwargs, i);
        PyObject *attr = match_class_attr(tstate, subject, type, name, seen);
        if (attr == NULL) {
            goto fail;
        }
        if (PyList_Append(attrs, attr) < 0) {
            Py_DECREF(attr);
            goto fail;
        }
        Py_DECREF(attr);
    }
    Py_SETREF(attrs, PyList_AsTuple(attrs));
    Py_DECREF(seen);
    return attrs;
fail:
    // We really don't care whether an error was raised or not... that's our
    // caller's problem. All we know is that the match failed.
    Py_XDECREF(match_args);
    Py_DECREF(seen);
    Py_DECREF(attrs);
    return NULL;
}


static int do_raise(PyThreadState *tstate, PyObject *exc, PyObject *cause);

PyObject *
PyEval_EvalCode(PyObject *co, PyObject *globals, PyObject *locals)
{
    PyThreadState *tstate = _PyThreadState_GET();
    if (locals == NULL) {
        locals = globals;
    }
    PyObject *builtins = _PyDict_LoadBuiltinsFromGlobals(globals);
    if (builtins == NULL) {
        return NULL;
    }
    PyFrameConstructor desc = {
        .fc_globals = globals,
        .fc_builtins = builtins,
        .fc_name = ((PyCodeObject *)co)->co_name,
        .fc_qualname = ((PyCodeObject *)co)->co_name,
        .fc_code = co,
        .fc_defaults = NULL,
        .fc_kwdefaults = NULL,
        .fc_closure = NULL
    };
    PyFunctionObject *func = _PyFunction_FromConstructor(&desc);
    _Py_DECREF_BUILTINS(builtins);
    if (func == NULL) {
        return NULL;
    }
    EVAL_CALL_STAT_INC(EVAL_CALL_LEGACY);
    PyObject *res = _PyEval_Vector(tstate, func, locals, NULL, 0, NULL);
    Py_DECREF(func);
    return res;
}


/* Interpreter main loop */

PyObject *
PyEval_EvalFrame(PyFrameObject *f)
{
    /* Function kept for backward compatibility */
    PyThreadState *tstate = _PyThreadState_GET();
    return _PyEval_EvalFrame(tstate, f->f_frame, 0);
}

PyObject *
PyEval_EvalFrameEx(PyFrameObject *f, int throwflag)
{
    PyThreadState *tstate = _PyThreadState_GET();
    return _PyEval_EvalFrame(tstate, f->f_frame, throwflag);
}

#include "ceval_macros.h"

int _Py_CheckRecursiveCallPy(
    PyThreadState *tstate)
{
    if (tstate->recursion_headroom) {
        if (tstate->py_recursion_remaining < -50) {
            /* Overflowing while handling an overflow. Give up. */
            Py_FatalError("Cannot recover from Python stack overflow.");
        }
    }
    else {
        if (tstate->py_recursion_remaining <= 0) {
            tstate->recursion_headroom++;
            _PyErr_Format(tstate, PyExc_RecursionError,
                        "maximum recursion depth exceeded");
            tstate->recursion_headroom--;
            return -1;
        }
    }
    return 0;
}

static const _Py_CODEUNIT _Py_INTERPRETER_TRAMPOLINE_INSTRUCTIONS[] = {
    /* Put a NOP at the start, so that the IP points into
    * the code, rather than before it */
    { .op.code = NOP, .op.arg = 0 },
    { .op.code = INTERPRETER_EXIT, .op.arg = 0 },  /* reached on return */
    { .op.code = NOP, .op.arg = 0 },
    { .op.code = INTERPRETER_EXIT, .op.arg = 0 },  /* reached on yield */
    { .op.code = RESUME, .op.arg = RESUME_OPARG_DEPTH1_MASK | RESUME_AT_FUNC_START }
};

#ifdef Py_DEBUG
extern void _PyUOpPrint(const _PyUOpInstruction *uop);
#endif


/* Disable unused label warnings.  They are handy for debugging, even
   if computed gotos aren't used. */

/* TBD - what about other compilers? */
#if defined(__GNUC__) || defined(__clang__)
#  pragma GCC diagnostic push
#  pragma GCC diagnostic ignored "-Wunused-label"
#elif defined(_MSC_VER) /* MS_WINDOWS */
#  pragma warning(push)
#  pragma warning(disable:4102)
#endif


PyObject **
_PyObjectArray_FromStackRefArray(_PyStackRef *input, Py_ssize_t nargs, PyObject **scratch)
{
    PyObject **result;
    if (nargs > MAX_STACKREF_SCRATCH) {
        // +1 in case PY_VECTORCALL_ARGUMENTS_OFFSET is set.
        result = PyMem_Malloc((nargs + 1) * sizeof(PyObject *));
        if (result == NULL) {
            return NULL;
        }
        result++;
    }
    else {
        result = scratch;
    }
    for (int i = 0; i < nargs; i++) {
        result[i] = PyStackRef_AsPyObjectBorrow(input[i]);
    }
    return result;
}

void
_PyObjectArray_Free(PyObject **array, PyObject **scratch)
{
    if (array != scratch) {
        PyMem_Free(array);
    }
}


/* _PyEval_EvalFrameDefault is too large to optimize for speed with PGO on MSVC.
 */
#if (defined(_MSC_VER) && \
     (_MSC_VER < 1943) && \
     defined(_Py_USING_PGO))
#define DO_NOT_OPTIMIZE_INTERP_LOOP
#endif

#ifdef DO_NOT_OPTIMIZE_INTERP_LOOP
#  pragma optimize("t", off)
/* This setting is reversed below following _PyEval_EvalFrameDefault */
#endif

#if _Py_TAIL_CALL_INTERP
#include "opcode_targets.h"
#include "generated_cases.c.h"
#endif

#if (defined(__GNUC__) && __GNUC__ >= 10 && !defined(__clang__)) && defined(__x86_64__)
/*
 * gh-129987: The SLP autovectorizer can cause poor code generation for
 * opcode dispatch in some GCC versions (observed in GCCs 12 through 15,
 * probably caused by https://gcc.gnu.org/bugzilla/show_bug.cgi?id=115777),
 * negating any benefit we get from vectorization elsewhere in the
 * interpreter loop. Disabling it significantly affected older GCC versions
 * (prior to GCC 9, 40% performance drop), so we have to selectively disable
 * it.
 */
#define DONT_SLP_VECTORIZE __attribute__((optimize ("no-tree-slp-vectorize")))
#else
#define DONT_SLP_VECTORIZE
#endif

typedef struct {
    _PyInterpreterFrame frame;
    _PyStackRef stack[1];
} _PyEntryFrame;

PyObject* _Py_HOT_FUNCTION DONT_SLP_VECTORIZE
_PyEval_EvalFrameDefault(PyThreadState *tstate, _PyInterpreterFrame *frame, int throwflag)
{
    _Py_EnsureTstateNotNULL(tstate);
    check_invalid_reentrancy();
    CALL_STAT_INC(pyeval_calls);

#if USE_COMPUTED_GOTOS && !_Py_TAIL_CALL_INTERP
/* Import the static jump table */
#include "opcode_targets.h"
    void **opcode_targets = opcode_targets_table;
#endif

#ifdef Py_STATS
    int lastopcode = 0;
#endif
#if !_Py_TAIL_CALL_INTERP
    uint8_t opcode;    /* Current opcode */
    int oparg;         /* Current opcode argument, if any */
    assert(tstate->current_frame == NULL || tstate->current_frame->stackpointer != NULL);
#endif
    _PyEntryFrame entry;

    if (_Py_EnterRecursiveCallTstate(tstate, "")) {
        assert(frame->owner != FRAME_OWNED_BY_INTERPRETER);
        _PyEval_FrameClearAndPop(tstate, frame);
        return NULL;
    }

    /* Local "register" variables.
     * These are cached values from the frame and code object.  */
    _Py_CODEUNIT *next_instr;
    _PyStackRef *stack_pointer;
    entry.stack[0] = PyStackRef_NULL;
#ifdef Py_STACKREF_DEBUG
    entry.frame.f_funcobj = PyStackRef_None;
#elif defined(Py_DEBUG)
    /* Set these to invalid but identifiable values for debugging. */
    entry.frame.f_funcobj = (_PyStackRef){.bits = 0xaaa0};
    entry.frame.f_locals = (PyObject*)0xaaa1;
    entry.frame.frame_obj = (PyFrameObject*)0xaaa2;
    entry.frame.f_globals = (PyObject*)0xaaa3;
    entry.frame.f_builtins = (PyObject*)0xaaa4;
#endif
    entry.frame.f_executable = PyStackRef_None;
    entry.frame.instr_ptr = (_Py_CODEUNIT *)_Py_INTERPRETER_TRAMPOLINE_INSTRUCTIONS + 1;
    entry.frame.stackpointer = entry.stack;
    entry.frame.owner = FRAME_OWNED_BY_INTERPRETER;
    entry.frame.visited = 0;
    entry.frame.return_offset = 0;
#ifdef Py_DEBUG
    entry.frame.lltrace = 0;
#endif
    /* Push frame */
    entry.frame.previous = tstate->current_frame;
    frame->previous = &entry.frame;
    tstate->current_frame = frame;
    entry.frame.localsplus[0] = PyStackRef_NULL;
#ifdef _Py_TIER2
    if (tstate->current_executor != NULL) {
        entry.frame.localsplus[0] = PyStackRef_FromPyObjectNew(tstate->current_executor);
        tstate->current_executor = NULL;
    }
#endif

    /* support for generator.throw() */
    if (throwflag) {
        if (_Py_EnterRecursivePy(tstate)) {
            goto early_exit;
        }
#ifdef Py_GIL_DISABLED
        /* Load thread-local bytecode */
        if (frame->tlbc_index != ((_PyThreadStateImpl *)tstate)->tlbc_index) {
            _Py_CODEUNIT *bytecode =
                _PyEval_GetExecutableCode(tstate, _PyFrame_GetCode(frame));
            if (bytecode == NULL) {
                goto early_exit;
            }
            ptrdiff_t off = frame->instr_ptr - _PyFrame_GetBytecode(frame);
            frame->tlbc_index = ((_PyThreadStateImpl *)tstate)->tlbc_index;
            frame->instr_ptr = bytecode + off;
        }
#endif
        /* Because this avoids the RESUME, we need to update instrumentation */
        _Py_Instrument(_PyFrame_GetCode(frame), tstate->interp);
        next_instr = frame->instr_ptr;
        monitor_throw(tstate, frame, next_instr);
        stack_pointer = _PyFrame_GetStackPointer(frame);
#if _Py_TAIL_CALL_INTERP
#   if Py_STATS
        return _TAIL_CALL_error(frame, stack_pointer, tstate, next_instr, instruction_funcptr_table, 0, lastopcode);
#   else
        return _TAIL_CALL_error(frame, stack_pointer, tstate, next_instr, instruction_funcptr_table, 0);
#   endif
#else
        goto error;
#endif
    }

#if _Py_TAIL_CALL_INTERP
#   if Py_STATS
        return _TAIL_CALL_start_frame(frame, NULL, tstate, NULL, instruction_funcptr_table, 0, lastopcode);
#   else
        return _TAIL_CALL_start_frame(frame, NULL, tstate, NULL, instruction_funcptr_table, 0);
#   endif
#else
    goto start_frame;
#   include "generated_cases.c.h"
#endif


early_exit:
    assert(_PyErr_Occurred(tstate));
    _Py_LeaveRecursiveCallPy(tstate);
    assert(frame->owner != FRAME_OWNED_BY_INTERPRETER);
    // GH-99729: We need to unlink the frame *before* clearing it:
    _PyInterpreterFrame *dying = frame;
    frame = tstate->current_frame = dying->previous;
    _PyEval_FrameClearAndPop(tstate, dying);
    frame->return_offset = 0;
    assert(frame->owner == FRAME_OWNED_BY_INTERPRETER);
    /* Restore previous frame and exit */
    tstate->current_frame = frame->previous;
    return NULL;
}
#ifdef _Py_TIER2
#ifdef _Py_JIT
_PyJitEntryFuncPtr _Py_jit_entry = _Py_LazyJitTrampoline;
#else
_PyJitEntryFuncPtr _Py_jit_entry = _PyTier2Interpreter;
#endif
#endif

#if defined(_Py_TIER2) && !defined(_Py_JIT)

_Py_CODEUNIT *
_PyTier2Interpreter(
    _PyExecutorObject *current_executor, _PyInterpreterFrame *frame,
    _PyStackRef *stack_pointer, PyThreadState *tstate
) {
    const _PyUOpInstruction *next_uop;
    int oparg;
tier2_start:

    next_uop = current_executor->trace;
    assert(next_uop->opcode == _START_EXECUTOR || next_uop->opcode == _COLD_EXIT);

#undef LOAD_IP
#define LOAD_IP(UNUSED) (void)0

#ifdef Py_STATS
// Disable these macros that apply to Tier 1 stats when we are in Tier 2
#undef STAT_INC
#define STAT_INC(opname, name) ((void)0)
#undef STAT_DEC
#define STAT_DEC(opname, name) ((void)0)
#endif

#undef ENABLE_SPECIALIZATION
#define ENABLE_SPECIALIZATION 0
#undef ENABLE_SPECIALIZATION_FT
#define ENABLE_SPECIALIZATION_FT 0

    uint16_t uopcode;
#ifdef Py_STATS
    int lastuop = 0;
    uint64_t trace_uop_execution_counter = 0;
#endif

    assert(next_uop->opcode == _START_EXECUTOR || next_uop->opcode == _COLD_EXIT);
tier2_dispatch:
    for (;;) {
        uopcode = next_uop->opcode;
#ifdef Py_DEBUG
        if (frame->lltrace >= 3) {
            dump_stack(frame, stack_pointer);
            if (next_uop->opcode == _START_EXECUTOR) {
                printf("%4d uop: ", 0);
            }
            else {
                printf("%4d uop: ", (int)(next_uop - current_executor->trace));
            }
            _PyUOpPrint(next_uop);
            printf("\n");
        }
#endif
        next_uop++;
        OPT_STAT_INC(uops_executed);
        UOP_STAT_INC(uopcode, execution_count);
        UOP_PAIR_INC(uopcode, lastuop);
#ifdef Py_STATS
        trace_uop_execution_counter++;
        ((_PyUOpInstruction  *)next_uop)[-1].execution_count++;
#endif

        switch (uopcode) {

#include "executor_cases.c.h"

            default:
#ifdef Py_DEBUG
            {
                printf("Unknown uop: ");
                _PyUOpPrint(&next_uop[-1]);
                printf(" @ %d\n", (int)(next_uop - current_executor->trace - 1));
                Py_FatalError("Unknown uop");
            }
#else
            Py_UNREACHABLE();
#endif

        }
    }

jump_to_error_target:
#ifdef Py_DEBUG
    if (frame->lltrace >= 2) {
        printf("Error: [UOp ");
        _PyUOpPrint(&next_uop[-1]);
        printf(" @ %d -> %s]\n",
               (int)(next_uop - current_executor->trace - 1),
               _PyOpcode_OpName[frame->instr_ptr->op.code]);
        fflush(stdout);
    }
#endif
    assert(next_uop[-1].format == UOP_FORMAT_JUMP);
    uint16_t target = uop_get_error_target(&next_uop[-1]);
    next_uop = current_executor->trace + target;
    goto tier2_dispatch;

jump_to_jump_target:
    assert(next_uop[-1].format == UOP_FORMAT_JUMP);
    target = uop_get_jump_target(&next_uop[-1]);
    next_uop = current_executor->trace + target;
    goto tier2_dispatch;

}
#endif // _Py_TIER2


#ifdef DO_NOT_OPTIMIZE_INTERP_LOOP
#  pragma optimize("", on)
#endif

#if defined(__GNUC__) || defined(__clang__)
#  pragma GCC diagnostic pop
#elif defined(_MSC_VER) /* MS_WINDOWS */
#  pragma warning(pop)
#endif

static void
format_missing(PyThreadState *tstate, const char *kind,
               PyCodeObject *co, PyObject *names, PyObject *qualname)
{
    int err;
    Py_ssize_t len = PyList_GET_SIZE(names);
    PyObject *name_str, *comma, *tail, *tmp;

    assert(PyList_CheckExact(names));
    assert(len >= 1);
    /* Deal with the joys of natural language. */
    switch (len) {
    case 1:
        name_str = PyList_GET_ITEM(names, 0);
        Py_INCREF(name_str);
        break;
    case 2:
        name_str = PyUnicode_FromFormat("%U and %U",
                                        PyList_GET_ITEM(names, len - 2),
                                        PyList_GET_ITEM(names, len - 1));
        break;
    default:
        tail = PyUnicode_FromFormat(", %U, and %U",
                                    PyList_GET_ITEM(names, len - 2),
                                    PyList_GET_ITEM(names, len - 1));
        if (tail == NULL)
            return;
        /* Chop off the last two objects in the list. This shouldn't actually
           fail, but we can't be too careful. */
        err = PyList_SetSlice(names, len - 2, len, NULL);
        if (err == -1) {
            Py_DECREF(tail);
            return;
        }
        /* Stitch everything up into a nice comma-separated list. */
        comma = PyUnicode_FromString(", ");
        if (comma == NULL) {
            Py_DECREF(tail);
            return;
        }
        tmp = PyUnicode_Join(comma, names);
        Py_DECREF(comma);
        if (tmp == NULL) {
            Py_DECREF(tail);
            return;
        }
        name_str = PyUnicode_Concat(tmp, tail);
        Py_DECREF(tmp);
        Py_DECREF(tail);
        break;
    }
    if (name_str == NULL)
        return;
    _PyErr_Format(tstate, PyExc_TypeError,
                  "%U() missing %i required %s argument%s: %U",
                  qualname,
                  len,
                  kind,
                  len == 1 ? "" : "s",
                  name_str);
    Py_DECREF(name_str);
}

static void
missing_arguments(PyThreadState *tstate, PyCodeObject *co,
                  Py_ssize_t missing, Py_ssize_t defcount,
                  _PyStackRef *localsplus, PyObject *qualname)
{
    Py_ssize_t i, j = 0;
    Py_ssize_t start, end;
    int positional = (defcount != -1);
    const char *kind = positional ? "positional" : "keyword-only";
    PyObject *missing_names;

    /* Compute the names of the arguments that are missing. */
    missing_names = PyList_New(missing);
    if (missing_names == NULL)
        return;
    if (positional) {
        start = 0;
        end = co->co_argcount - defcount;
    }
    else {
        start = co->co_argcount;
        end = start + co->co_kwonlyargcount;
    }
    for (i = start; i < end; i++) {
        if (PyStackRef_IsNull(localsplus[i])) {
            PyObject *raw = PyTuple_GET_ITEM(co->co_localsplusnames, i);
            PyObject *name = PyObject_Repr(raw);
            if (name == NULL) {
                Py_DECREF(missing_names);
                return;
            }
            PyList_SET_ITEM(missing_names, j++, name);
        }
    }
    assert(j == missing);
    format_missing(tstate, kind, co, missing_names, qualname);
    Py_DECREF(missing_names);
}

static void
too_many_positional(PyThreadState *tstate, PyCodeObject *co,
                    Py_ssize_t given, PyObject *defaults,
                    _PyStackRef *localsplus, PyObject *qualname)
{
    int plural;
    Py_ssize_t kwonly_given = 0;
    Py_ssize_t i;
    PyObject *sig, *kwonly_sig;
    Py_ssize_t co_argcount = co->co_argcount;

    assert((co->co_flags & CO_VARARGS) == 0);
    /* Count missing keyword-only args. */
    for (i = co_argcount; i < co_argcount + co->co_kwonlyargcount; i++) {
        if (PyStackRef_AsPyObjectBorrow(localsplus[i]) != NULL) {
            kwonly_given++;
        }
    }
    Py_ssize_t defcount = defaults == NULL ? 0 : PyTuple_GET_SIZE(defaults);
    if (defcount) {
        Py_ssize_t atleast = co_argcount - defcount;
        plural = 1;
        sig = PyUnicode_FromFormat("from %zd to %zd", atleast, co_argcount);
    }
    else {
        plural = (co_argcount != 1);
        sig = PyUnicode_FromFormat("%zd", co_argcount);
    }
    if (sig == NULL)
        return;
    if (kwonly_given) {
        const char *format = " positional argument%s (and %zd keyword-only argument%s)";
        kwonly_sig = PyUnicode_FromFormat(format,
                                          given != 1 ? "s" : "",
                                          kwonly_given,
                                          kwonly_given != 1 ? "s" : "");
        if (kwonly_sig == NULL) {
            Py_DECREF(sig);
            return;
        }
    }
    else {
        /* This will not fail. */
        kwonly_sig = Py_GetConstant(Py_CONSTANT_EMPTY_STR);
        assert(kwonly_sig != NULL);
    }
    _PyErr_Format(tstate, PyExc_TypeError,
                  "%U() takes %U positional argument%s but %zd%U %s given",
                  qualname,
                  sig,
                  plural ? "s" : "",
                  given,
                  kwonly_sig,
                  given == 1 && !kwonly_given ? "was" : "were");
    Py_DECREF(sig);
    Py_DECREF(kwonly_sig);
}

static int
positional_only_passed_as_keyword(PyThreadState *tstate, PyCodeObject *co,
                                  Py_ssize_t kwcount, PyObject* kwnames,
                                  PyObject *qualname)
{
    int posonly_conflicts = 0;
    PyObject* posonly_names = PyList_New(0);
    if (posonly_names == NULL) {
        goto fail;
    }
    for(int k=0; k < co->co_posonlyargcount; k++){
        PyObject* posonly_name = PyTuple_GET_ITEM(co->co_localsplusnames, k);

        for (int k2=0; k2<kwcount; k2++){
            /* Compare the pointers first and fallback to PyObject_RichCompareBool*/
            PyObject* kwname = PyTuple_GET_ITEM(kwnames, k2);
            if (kwname == posonly_name){
                if(PyList_Append(posonly_names, kwname) != 0) {
                    goto fail;
                }
                posonly_conflicts++;
                continue;
            }

            int cmp = PyObject_RichCompareBool(posonly_name, kwname, Py_EQ);

            if ( cmp > 0) {
                if(PyList_Append(posonly_names, kwname) != 0) {
                    goto fail;
                }
                posonly_conflicts++;
            } else if (cmp < 0) {
                goto fail;
            }

        }
    }
    if (posonly_conflicts) {
        PyObject* comma = PyUnicode_FromString(", ");
        if (comma == NULL) {
            goto fail;
        }
        PyObject* error_names = PyUnicode_Join(comma, posonly_names);
        Py_DECREF(comma);
        if (error_names == NULL) {
            goto fail;
        }
        _PyErr_Format(tstate, PyExc_TypeError,
                      "%U() got some positional-only arguments passed"
                      " as keyword arguments: '%U'",
                      qualname, error_names);
        Py_DECREF(error_names);
        goto fail;
    }

    Py_DECREF(posonly_names);
    return 0;

fail:
    Py_XDECREF(posonly_names);
    return 1;

}


static inline unsigned char *
scan_back_to_entry_start(unsigned char *p) {
    for (; (p[0]&128) == 0; p--);
    return p;
}

static inline unsigned char *
skip_to_next_entry(unsigned char *p, unsigned char *end) {
    while (p < end && ((p[0] & 128) == 0)) {
        p++;
    }
    return p;
}


#define MAX_LINEAR_SEARCH 40

static Py_NO_INLINE int
get_exception_handler(PyCodeObject *code, int index, int *level, int *handler, int *lasti)
{
    unsigned char *start = (unsigned char *)PyBytes_AS_STRING(code->co_exceptiontable);
    unsigned char *end = start + PyBytes_GET_SIZE(code->co_exceptiontable);
    /* Invariants:
     * start_table == end_table OR
     * start_table points to a legal entry and end_table points
     * beyond the table or to a legal entry that is after index.
     */
    if (end - start > MAX_LINEAR_SEARCH) {
        int offset;
        parse_varint(start, &offset);
        if (offset > index) {
            return 0;
        }
        do {
            unsigned char * mid = start + ((end-start)>>1);
            mid = scan_back_to_entry_start(mid);
            parse_varint(mid, &offset);
            if (offset > index) {
                end = mid;
            }
            else {
                start = mid;
            }

        } while (end - start > MAX_LINEAR_SEARCH);
    }
    unsigned char *scan = start;
    while (scan < end) {
        int start_offset, size;
        scan = parse_varint(scan, &start_offset);
        if (start_offset > index) {
            break;
        }
        scan = parse_varint(scan, &size);
        if (start_offset + size > index) {
            scan = parse_varint(scan, handler);
            int depth_and_lasti;
            parse_varint(scan, &depth_and_lasti);
            *level = depth_and_lasti >> 1;
            *lasti = depth_and_lasti & 1;
            return 1;
        }
        scan = skip_to_next_entry(scan, end);
    }
    return 0;
}

static int
initialize_locals(PyThreadState *tstate, PyFunctionObject *func,
    _PyStackRef *localsplus, _PyStackRef const *args,
    Py_ssize_t argcount, PyObject *kwnames)
{
    PyCodeObject *co = (PyCodeObject*)func->func_code;
    const Py_ssize_t total_args = co->co_argcount + co->co_kwonlyargcount;
    /* Create a dictionary for keyword parameters (**kwags) */
    PyObject *kwdict;
    Py_ssize_t i;
    if (co->co_flags & CO_VARKEYWORDS) {
        kwdict = PyDict_New();
        if (kwdict == NULL) {
            goto fail_pre_positional;
        }
        i = total_args;
        if (co->co_flags & CO_VARARGS) {
            i++;
        }
        assert(PyStackRef_IsNull(localsplus[i]));
        localsplus[i] = PyStackRef_FromPyObjectSteal(kwdict);
    }
    else {
        kwdict = NULL;
    }

    /* Copy all positional arguments into local variables */
    Py_ssize_t j, n;
    if (argcount > co->co_argcount) {
        n = co->co_argcount;
    }
    else {
        n = argcount;
    }
    for (j = 0; j < n; j++) {
        assert(PyStackRef_IsNull(localsplus[j]));
        localsplus[j] = args[j];
    }

    /* Pack other positional arguments into the *args argument */
    if (co->co_flags & CO_VARARGS) {
        PyObject *u = NULL;
        if (argcount == n) {
            u = (PyObject *)&_Py_SINGLETON(tuple_empty);
        }
        else {
            u = _PyTuple_FromStackRefStealOnSuccess(args + n, argcount - n);
            if (u == NULL) {
                for (Py_ssize_t i = n; i < argcount; i++) {
                    PyStackRef_CLOSE(args[i]);
                }
            }
        }
        if (u == NULL) {
            goto fail_post_positional;
        }
        assert(PyStackRef_AsPyObjectBorrow(localsplus[total_args]) == NULL);
        localsplus[total_args] = PyStackRef_FromPyObjectSteal(u);
    }
    else if (argcount > n) {
        /* Too many positional args. Error is reported later */
        for (j = n; j < argcount; j++) {
            PyStackRef_CLOSE(args[j]);
        }
    }

    /* Handle keyword arguments */
    if (kwnames != NULL) {
        Py_ssize_t kwcount = PyTuple_GET_SIZE(kwnames);
        for (i = 0; i < kwcount; i++) {
            PyObject **co_varnames;
            PyObject *keyword = PyTuple_GET_ITEM(kwnames, i);
            _PyStackRef value_stackref = args[i+argcount];
            Py_ssize_t j;

            if (keyword == NULL || !PyUnicode_Check(keyword)) {
                _PyErr_Format(tstate, PyExc_TypeError,
                            "%U() keywords must be strings",
                          func->func_qualname);
                goto kw_fail;
            }

            /* Speed hack: do raw pointer compares. As names are
            normally interned this should almost always hit. */
            co_varnames = ((PyTupleObject *)(co->co_localsplusnames))->ob_item;
            for (j = co->co_posonlyargcount; j < total_args; j++) {
                PyObject *varname = co_varnames[j];
                if (varname == keyword) {
                    goto kw_found;
                }
            }

            /* Slow fallback, just in case */
            for (j = co->co_posonlyargcount; j < total_args; j++) {
                PyObject *varname = co_varnames[j];
                int cmp = PyObject_RichCompareBool( keyword, varname, Py_EQ);
                if (cmp > 0) {
                    goto kw_found;
                }
                else if (cmp < 0) {
                    goto kw_fail;
                }
            }

            assert(j >= total_args);
            if (kwdict == NULL) {

                if (co->co_posonlyargcount
                    && positional_only_passed_as_keyword(tstate, co,
                                                        kwcount, kwnames,
                                                        func->func_qualname))
                {
                    goto kw_fail;
                }

                PyObject* suggestion_keyword = NULL;
                if (total_args > co->co_posonlyargcount) {
                    PyObject* possible_keywords = PyList_New(total_args - co->co_posonlyargcount);

                    if (!possible_keywords) {
                        PyErr_Clear();
                    } else {
                        for (Py_ssize_t k = co->co_posonlyargcount; k < total_args; k++) {
                            PyList_SET_ITEM(possible_keywords, k - co->co_posonlyargcount, co_varnames[k]);
                        }

                        suggestion_keyword = _Py_CalculateSuggestions(possible_keywords, keyword);
                        Py_DECREF(possible_keywords);
                    }
                }

                if (suggestion_keyword) {
                    _PyErr_Format(tstate, PyExc_TypeError,
                                "%U() got an unexpected keyword argument '%S'. Did you mean '%S'?",
                                func->func_qualname, keyword, suggestion_keyword);
                    Py_DECREF(suggestion_keyword);
                } else {
                    _PyErr_Format(tstate, PyExc_TypeError,
                                "%U() got an unexpected keyword argument '%S'",
                                func->func_qualname, keyword);
                }

                goto kw_fail;
            }

            if (PyDict_SetItem(kwdict, keyword, PyStackRef_AsPyObjectBorrow(value_stackref)) == -1) {
                goto kw_fail;
            }
            PyStackRef_CLOSE(value_stackref);
            continue;

        kw_fail:
            for (;i < kwcount; i++) {
                PyStackRef_CLOSE(args[i+argcount]);
            }
            goto fail_post_args;

        kw_found:
            if (PyStackRef_AsPyObjectBorrow(localsplus[j]) != NULL) {
                _PyErr_Format(tstate, PyExc_TypeError,
                            "%U() got multiple values for argument '%S'",
                          func->func_qualname, keyword);
                goto kw_fail;
            }
            localsplus[j] = value_stackref;
        }
    }

    /* Check the number of positional arguments */
    if ((argcount > co->co_argcount) && !(co->co_flags & CO_VARARGS)) {
        too_many_positional(tstate, co, argcount, func->func_defaults, localsplus,
                            func->func_qualname);
        goto fail_post_args;
    }

    /* Add missing positional arguments (copy default values from defs) */
    if (argcount < co->co_argcount) {
        Py_ssize_t defcount = func->func_defaults == NULL ? 0 : PyTuple_GET_SIZE(func->func_defaults);
        Py_ssize_t m = co->co_argcount - defcount;
        Py_ssize_t missing = 0;
        for (i = argcount; i < m; i++) {
            if (PyStackRef_IsNull(localsplus[i])) {
                missing++;
            }
        }
        if (missing) {
            missing_arguments(tstate, co, missing, defcount, localsplus,
                              func->func_qualname);
            goto fail_post_args;
        }
        if (n > m)
            i = n - m;
        else
            i = 0;
        if (defcount) {
            PyObject **defs = &PyTuple_GET_ITEM(func->func_defaults, 0);
            for (; i < defcount; i++) {
                if (PyStackRef_AsPyObjectBorrow(localsplus[m+i]) == NULL) {
                    PyObject *def = defs[i];
                    localsplus[m+i] = PyStackRef_FromPyObjectNew(def);
                }
            }
        }
    }

    /* Add missing keyword arguments (copy default values from kwdefs) */
    if (co->co_kwonlyargcount > 0) {
        Py_ssize_t missing = 0;
        for (i = co->co_argcount; i < total_args; i++) {
            if (PyStackRef_AsPyObjectBorrow(localsplus[i]) != NULL)
                continue;
            PyObject *varname = PyTuple_GET_ITEM(co->co_localsplusnames, i);
            if (func->func_kwdefaults != NULL) {
                PyObject *def;
                if (PyDict_GetItemRef(func->func_kwdefaults, varname, &def) < 0) {
                    goto fail_post_args;
                }
                if (def) {
                    localsplus[i] = PyStackRef_FromPyObjectSteal(def);
                    continue;
                }
            }
            missing++;
        }
        if (missing) {
            missing_arguments(tstate, co, missing, -1, localsplus,
                              func->func_qualname);
            goto fail_post_args;
        }
    }
    return 0;

fail_pre_positional:
    for (j = 0; j < argcount; j++) {
        PyStackRef_CLOSE(args[j]);
    }
    /* fall through */
fail_post_positional:
    if (kwnames) {
        Py_ssize_t kwcount = PyTuple_GET_SIZE(kwnames);
        for (j = argcount; j < argcount+kwcount; j++) {
            PyStackRef_CLOSE(args[j]);
        }
    }
    /* fall through */
fail_post_args:
    return -1;
}

static void
clear_thread_frame(PyThreadState *tstate, _PyInterpreterFrame * frame)
{
    assert(frame->owner == FRAME_OWNED_BY_THREAD);
    // Make sure that this is, indeed, the top frame. We can't check this in
    // _PyThreadState_PopFrame, since f_code is already cleared at that point:
    assert((PyObject **)frame + _PyFrame_GetCode(frame)->co_framesize ==
        tstate->datastack_top);
    assert(frame->frame_obj == NULL || frame->frame_obj->f_frame == frame);
    _PyFrame_ClearExceptCode(frame);
    PyStackRef_CLEAR(frame->f_executable);
    _PyThreadState_PopFrame(tstate, frame);
}

static void
clear_gen_frame(PyThreadState *tstate, _PyInterpreterFrame * frame)
{
    assert(frame->owner == FRAME_OWNED_BY_GENERATOR);
    PyGenObject *gen = _PyGen_GetGeneratorFromFrame(frame);
    gen->gi_frame_state = FRAME_CLEARED;
    assert(tstate->exc_info == &gen->gi_exc_state);
    tstate->exc_info = gen->gi_exc_state.previous_item;
    gen->gi_exc_state.previous_item = NULL;
    assert(frame->frame_obj == NULL || frame->frame_obj->f_frame == frame);
    _PyFrame_ClearExceptCode(frame);
    _PyErr_ClearExcState(&gen->gi_exc_state);
    frame->previous = NULL;
}

void
_PyEval_FrameClearAndPop(PyThreadState *tstate, _PyInterpreterFrame * frame)
{
    if (frame->owner == FRAME_OWNED_BY_THREAD) {
        clear_thread_frame(tstate, frame);
    }
    else {
        clear_gen_frame(tstate, frame);
    }
}

/* Consumes references to func, locals and all the args */
_PyInterpreterFrame *
_PyEvalFramePushAndInit(PyThreadState *tstate, _PyStackRef func,
                        PyObject *locals, _PyStackRef const* args,
                        size_t argcount, PyObject *kwnames, _PyInterpreterFrame *previous)
{
    PyFunctionObject *func_obj = (PyFunctionObject *)PyStackRef_AsPyObjectBorrow(func);
    PyCodeObject * code = (PyCodeObject *)func_obj->func_code;
    CALL_STAT_INC(frames_pushed);
    _PyInterpreterFrame *frame = _PyThreadState_PushFrame(tstate, code->co_framesize);
    if (frame == NULL) {
        goto fail;
    }
    _PyFrame_Initialize(tstate, frame, func, locals, code, 0, previous);
    if (initialize_locals(tstate, func_obj, frame->localsplus, args, argcount, kwnames)) {
        assert(frame->owner == FRAME_OWNED_BY_THREAD);
        clear_thread_frame(tstate, frame);
        return NULL;
    }
    return frame;
fail:
    /* Consume the references */
    PyStackRef_CLOSE(func);
    Py_XDECREF(locals);
    for (size_t i = 0; i < argcount; i++) {
        PyStackRef_CLOSE(args[i]);
    }
    if (kwnames) {
        Py_ssize_t kwcount = PyTuple_GET_SIZE(kwnames);
        for (Py_ssize_t i = 0; i < kwcount; i++) {
            PyStackRef_CLOSE(args[i+argcount]);
        }
    }
    PyErr_NoMemory();
    return NULL;
}

/* Same as _PyEvalFramePushAndInit but takes an args tuple and kwargs dict.
   Steals references to func, callargs and kwargs.
*/
static _PyInterpreterFrame *
_PyEvalFramePushAndInit_Ex(PyThreadState *tstate, _PyStackRef func,
    PyObject *locals, Py_ssize_t nargs, PyObject *callargs, PyObject *kwargs, _PyInterpreterFrame *previous)
{
    bool has_dict = (kwargs != NULL && PyDict_GET_SIZE(kwargs) > 0);
    PyObject *kwnames = NULL;
    _PyStackRef *newargs;
    PyObject *const *object_array = NULL;
    _PyStackRef stack_array[8];
    if (has_dict) {
        object_array = _PyStack_UnpackDict(tstate, _PyTuple_ITEMS(callargs), nargs, kwargs, &kwnames);
        if (object_array == NULL) {
            PyStackRef_CLOSE(func);
            goto error;
        }
        size_t total_args = nargs + PyDict_GET_SIZE(kwargs);
        assert(sizeof(PyObject *) == sizeof(_PyStackRef));
        newargs = (_PyStackRef *)object_array;
        for (size_t i = 0; i < total_args; i++) {
            newargs[i] = PyStackRef_FromPyObjectSteal(object_array[i]);
        }
    }
    else {
        if (nargs <= 8) {
            newargs = stack_array;
        }
        else {
            newargs = PyMem_Malloc(sizeof(_PyStackRef) *nargs);
            if (newargs == NULL) {
                PyErr_NoMemory();
                PyStackRef_CLOSE(func);
                goto error;
            }
        }
        /* We need to create a new reference for all our args since the new frame steals them. */
        for (Py_ssize_t i = 0; i < nargs; i++) {
            newargs[i] = PyStackRef_FromPyObjectNew(PyTuple_GET_ITEM(callargs, i));
        }
    }
    _PyInterpreterFrame *new_frame = _PyEvalFramePushAndInit(
        tstate, func, locals,
        newargs, nargs, kwnames, previous
    );
    if (has_dict) {
        _PyStack_UnpackDict_FreeNoDecRef(object_array, kwnames);
    }
    else if (nargs > 8) {
       PyMem_Free((void *)newargs);
    }
    /* No need to decref func here because the reference has been stolen by
       _PyEvalFramePushAndInit.
    */
    Py_DECREF(callargs);
    Py_XDECREF(kwargs);
    return new_frame;
error:
    Py_DECREF(callargs);
    Py_XDECREF(kwargs);
    return NULL;
}

PyObject *
_PyEval_Vector(PyThreadState *tstate, PyFunctionObject *func,
               PyObject *locals,
               PyObject* const* args, size_t argcount,
               PyObject *kwnames)
{
    size_t total_args = argcount;
    if (kwnames) {
        total_args += PyTuple_GET_SIZE(kwnames);
    }
    _PyStackRef stack_array[8];
    _PyStackRef *arguments;
    if (total_args <= 8) {
        arguments = stack_array;
    }
    else {
        arguments = PyMem_Malloc(sizeof(_PyStackRef) * total_args);
        if (arguments == NULL) {
            return PyErr_NoMemory();
        }
    }
    /* _PyEvalFramePushAndInit consumes the references
     * to func, locals and all its arguments */
    Py_XINCREF(locals);
    for (size_t i = 0; i < argcount; i++) {
        arguments[i] = PyStackRef_FromPyObjectNew(args[i]);
    }
    if (kwnames) {
        Py_ssize_t kwcount = PyTuple_GET_SIZE(kwnames);
        for (Py_ssize_t i = 0; i < kwcount; i++) {
            arguments[i+argcount] = PyStackRef_FromPyObjectNew(args[i+argcount]);
        }
    }
    _PyInterpreterFrame *frame = _PyEvalFramePushAndInit(
        tstate, PyStackRef_FromPyObjectNew(func), locals,
        arguments, argcount, kwnames, NULL);
    if (total_args > 8) {
        PyMem_Free(arguments);
    }
    if (frame == NULL) {
        return NULL;
    }
    EVAL_CALL_STAT_INC(EVAL_CALL_VECTOR);
    return _PyEval_EvalFrame(tstate, frame, 0);
}

/* Legacy API */
PyObject *
PyEval_EvalCodeEx(PyObject *_co, PyObject *globals, PyObject *locals,
                  PyObject *const *args, int argcount,
                  PyObject *const *kws, int kwcount,
                  PyObject *const *defs, int defcount,
                  PyObject *kwdefs, PyObject *closure)
{
    PyThreadState *tstate = _PyThreadState_GET();
    PyObject *res = NULL;
    PyObject *defaults = PyTuple_FromArray(defs, defcount);
    if (defaults == NULL) {
        return NULL;
    }
    PyObject *builtins = _PyDict_LoadBuiltinsFromGlobals(globals);
    if (builtins == NULL) {
        Py_DECREF(defaults);
        return NULL;
    }
    if (locals == NULL) {
        locals = globals;
    }
    PyObject *kwnames = NULL;
    PyObject *const *allargs;
    PyObject **newargs = NULL;
    PyFunctionObject *func = NULL;
    if (kwcount == 0) {
        allargs = args;
    }
    else {
        kwnames = PyTuple_New(kwcount);
        if (kwnames == NULL) {
            goto fail;
        }
        newargs = PyMem_Malloc(sizeof(PyObject *)*(kwcount+argcount));
        if (newargs == NULL) {
            goto fail;
        }
        for (int i = 0; i < argcount; i++) {
            newargs[i] = args[i];
        }
        for (int i = 0; i < kwcount; i++) {
            PyTuple_SET_ITEM(kwnames, i, Py_NewRef(kws[2*i]));
            newargs[argcount+i] = kws[2*i+1];
        }
        allargs = newargs;
    }
    PyFrameConstructor constr = {
        .fc_globals = globals,
        .fc_builtins = builtins,
        .fc_name = ((PyCodeObject *)_co)->co_name,
        .fc_qualname = ((PyCodeObject *)_co)->co_name,
        .fc_code = _co,
        .fc_defaults = defaults,
        .fc_kwdefaults = kwdefs,
        .fc_closure = closure
    };
    func = _PyFunction_FromConstructor(&constr);
    if (func == NULL) {
        goto fail;
    }
    EVAL_CALL_STAT_INC(EVAL_CALL_LEGACY);
    res = _PyEval_Vector(tstate, func, locals,
                         allargs, argcount,
                         kwnames);
fail:
    Py_XDECREF(func);
    Py_XDECREF(kwnames);
    PyMem_Free(newargs);
    _Py_DECREF_BUILTINS(builtins);
    Py_DECREF(defaults);
    return res;
}


/* Logic for the raise statement (too complicated for inlining).
   This *consumes* a reference count to each of its arguments. */
static int
do_raise(PyThreadState *tstate, PyObject *exc, PyObject *cause)
{
    PyObject *type = NULL, *value = NULL;

    if (exc == NULL) {
        /* Reraise */
        _PyErr_StackItem *exc_info = _PyErr_GetTopmostException(tstate);
        exc = exc_info->exc_value;
        if (Py_IsNone(exc) || exc == NULL) {
            _PyErr_SetString(tstate, PyExc_RuntimeError,
                             "No active exception to reraise");
            return 0;
        }
        Py_INCREF(exc);
        assert(PyExceptionInstance_Check(exc));
        _PyErr_SetRaisedException(tstate, exc);
        return 1;
    }

    /* We support the following forms of raise:
       raise
       raise <instance>
       raise <type> */

    if (PyExceptionClass_Check(exc)) {
        type = exc;
        value = _PyObject_CallNoArgs(exc);
        if (value == NULL)
            goto raise_error;
        if (!PyExceptionInstance_Check(value)) {
            _PyErr_Format(tstate, PyExc_TypeError,
                          "calling %R should have returned an instance of "
                          "BaseException, not %R",
                          type, Py_TYPE(value));
             goto raise_error;
        }
    }
    else if (PyExceptionInstance_Check(exc)) {
        value = exc;
        type = PyExceptionInstance_Class(exc);
        Py_INCREF(type);
    }
    else {
        /* Not something you can raise.  You get an exception
           anyway, just not what you specified :-) */
        Py_DECREF(exc);
        _PyErr_SetString(tstate, PyExc_TypeError,
                         "exceptions must derive from BaseException");
        goto raise_error;
    }

    assert(type != NULL);
    assert(value != NULL);

    if (cause) {
        PyObject *fixed_cause;
        if (PyExceptionClass_Check(cause)) {
            fixed_cause = _PyObject_CallNoArgs(cause);
            if (fixed_cause == NULL)
                goto raise_error;
            if (!PyExceptionInstance_Check(fixed_cause)) {
                _PyErr_Format(tstate, PyExc_TypeError,
                              "calling %R should have returned an instance of "
                              "BaseException, not %R",
                              cause, Py_TYPE(fixed_cause));
                Py_DECREF(fixed_cause);
                goto raise_error;
            }
            Py_DECREF(cause);
        }
        else if (PyExceptionInstance_Check(cause)) {
            fixed_cause = cause;
        }
        else if (Py_IsNone(cause)) {
            Py_DECREF(cause);
            fixed_cause = NULL;
        }
        else {
            _PyErr_SetString(tstate, PyExc_TypeError,
                             "exception causes must derive from "
                             "BaseException");
            goto raise_error;
        }
        PyException_SetCause(value, fixed_cause);
    }

    _PyErr_SetObject(tstate, type, value);
    /* _PyErr_SetObject incref's its arguments */
    Py_DECREF(value);
    Py_DECREF(type);
    return 0;

raise_error:
    Py_XDECREF(value);
    Py_XDECREF(type);
    Py_XDECREF(cause);
    return 0;
}

/* Logic for matching an exception in an except* clause (too
   complicated for inlining).
*/

int
_PyEval_ExceptionGroupMatch(_PyInterpreterFrame *frame, PyObject* exc_value,
                            PyObject *match_type, PyObject **match, PyObject **rest)
{
    if (Py_IsNone(exc_value)) {
        *match = Py_NewRef(Py_None);
        *rest = Py_NewRef(Py_None);
        return 0;
    }
    assert(PyExceptionInstance_Check(exc_value));

    if (PyErr_GivenExceptionMatches(exc_value, match_type)) {
        /* Full match of exc itself */
        bool is_eg = _PyBaseExceptionGroup_Check(exc_value);
        if (is_eg) {
            *match = Py_NewRef(exc_value);
        }
        else {
            /* naked exception - wrap it */
            PyObject *excs = PyTuple_Pack(1, exc_value);
            if (excs == NULL) {
                return -1;
            }
            PyObject *wrapped = _PyExc_CreateExceptionGroup("", excs);
            Py_DECREF(excs);
            if (wrapped == NULL) {
                return -1;
            }
            PyFrameObject *f = _PyFrame_GetFrameObject(frame);
            if (f != NULL) {
                PyObject *tb = _PyTraceBack_FromFrame(NULL, f);
                if (tb == NULL) {
                    return -1;
                }
                PyException_SetTraceback(wrapped, tb);
                Py_DECREF(tb);
            }
            *match = wrapped;
        }
        *rest = Py_NewRef(Py_None);
        return 0;
    }

    /* exc_value does not match match_type.
     * Check for partial match if it's an exception group.
     */
    if (_PyBaseExceptionGroup_Check(exc_value)) {
        PyObject *pair = PyObject_CallMethod(exc_value, "split", "(O)",
                                             match_type);
        if (pair == NULL) {
            return -1;
        }

        if (!PyTuple_CheckExact(pair)) {
            PyErr_Format(PyExc_TypeError,
                         "%.200s.split must return a tuple, not %.200s",
                         Py_TYPE(exc_value)->tp_name, Py_TYPE(pair)->tp_name);
            Py_DECREF(pair);
            return -1;
        }

        // allow tuples of length > 2 for backwards compatibility
        if (PyTuple_GET_SIZE(pair) < 2) {
            PyErr_Format(PyExc_TypeError,
                         "%.200s.split must return a 2-tuple, "
                         "got tuple of size %zd",
                         Py_TYPE(exc_value)->tp_name, PyTuple_GET_SIZE(pair));
            Py_DECREF(pair);
            return -1;
        }

        *match = Py_NewRef(PyTuple_GET_ITEM(pair, 0));
        *rest = Py_NewRef(PyTuple_GET_ITEM(pair, 1));
        Py_DECREF(pair);
        return 0;
    }
    /* no match */
    *match = Py_NewRef(Py_None);
    *rest = Py_NewRef(exc_value);
    return 0;
}

/* Iterate v argcnt times and store the results on the stack (via decreasing
   sp).  Return 1 for success, 0 if error.

   If argcntafter == -1, do a simple unpack. If it is >= 0, do an unpack
   with a variable target.
*/

int
_PyEval_UnpackIterableStackRef(PyThreadState *tstate, PyObject *v,
                       int argcnt, int argcntafter, _PyStackRef *sp)
{
    int i = 0, j = 0;
    Py_ssize_t ll = 0;
    PyObject *it;  /* iter(v) */
    PyObject *w;
    PyObject *l = NULL; /* variable list */
    assert(v != NULL);

    it = PyObject_GetIter(v);
    if (it == NULL) {
        if (_PyErr_ExceptionMatches(tstate, PyExc_TypeError) &&
            Py_TYPE(v)->tp_iter == NULL && !PySequence_Check(v))
        {
            _PyErr_Format(tstate, PyExc_TypeError,
                          "cannot unpack non-iterable %.200s object",
                          Py_TYPE(v)->tp_name);
        }
        return 0;
    }

    for (; i < argcnt; i++) {
        w = PyIter_Next(it);
        if (w == NULL) {
            /* Iterator done, via error or exhaustion. */
            if (!_PyErr_Occurred(tstate)) {
                if (argcntafter == -1) {
                    _PyErr_Format(tstate, PyExc_ValueError,
                                  "not enough values to unpack "
                                  "(expected %d, got %d)",
                                  argcnt, i);
                }
                else {
                    _PyErr_Format(tstate, PyExc_ValueError,
                                  "not enough values to unpack "
                                  "(expected at least %d, got %d)",
                                  argcnt + argcntafter, i);
                }
            }
            goto Error;
        }
        *--sp = PyStackRef_FromPyObjectSteal(w);
    }

    if (argcntafter == -1) {
        /* We better have exhausted the iterator now. */
        w = PyIter_Next(it);
        if (w == NULL) {
            if (_PyErr_Occurred(tstate))
                goto Error;
            Py_DECREF(it);
            return 1;
        }
        Py_DECREF(w);

        if (PyList_CheckExact(v) || PyTuple_CheckExact(v)
              || PyDict_CheckExact(v)) {
            ll = PyDict_CheckExact(v) ? PyDict_Size(v) : Py_SIZE(v);
            if (ll > argcnt) {
                _PyErr_Format(tstate, PyExc_ValueError,
                              "too many values to unpack (expected %d, got %zd)",
                              argcnt, ll);
                goto Error;
            }
        }
        _PyErr_Format(tstate, PyExc_ValueError,
                      "too many values to unpack (expected %d)",
                      argcnt);
        goto Error;
    }

    l = PySequence_List(it);
    if (l == NULL)
        goto Error;
    *--sp = PyStackRef_FromPyObjectSteal(l);
    i++;

    ll = PyList_GET_SIZE(l);
    if (ll < argcntafter) {
        _PyErr_Format(tstate, PyExc_ValueError,
            "not enough values to unpack (expected at least %d, got %zd)",
            argcnt + argcntafter, argcnt + ll);
        goto Error;
    }

    /* Pop the "after-variable" args off the list. */
    for (j = argcntafter; j > 0; j--, i++) {
        *--sp = PyStackRef_FromPyObjectSteal(PyList_GET_ITEM(l, ll - j));
    }
    /* Resize the list. */
    Py_SET_SIZE(l, ll - argcntafter);
    Py_DECREF(it);
    return 1;

Error:
    for (; i > 0; i--, sp++) {
        PyStackRef_CLOSE(*sp);
    }
    Py_XDECREF(it);
    return 0;
}

static int
do_monitor_exc(PyThreadState *tstate, _PyInterpreterFrame *frame,
               _Py_CODEUNIT *instr, int event)
{
    assert(event < _PY_MONITORING_UNGROUPED_EVENTS);
    if (_PyFrame_GetCode(frame)->co_flags & CO_NO_MONITORING_EVENTS) {
        return 0;
    }
    PyObject *exc = PyErr_GetRaisedException();
    assert(exc != NULL);
    int err = _Py_call_instrumentation_arg(tstate, event, frame, instr, exc);
    if (err == 0) {
        PyErr_SetRaisedException(exc);
    }
    else {
        assert(PyErr_Occurred());
        Py_DECREF(exc);
    }
    return err;
}

static inline bool
no_tools_for_global_event(PyThreadState *tstate, int event)
{
    return tstate->interp->monitors.tools[event] == 0;
}

static inline bool
no_tools_for_local_event(PyThreadState *tstate, _PyInterpreterFrame *frame, int event)
{
    assert(event < _PY_MONITORING_LOCAL_EVENTS);
    _PyCoMonitoringData *data = _PyFrame_GetCode(frame)->_co_monitoring;
    if (data) {
        return data->active_monitors.tools[event] == 0;
    }
    else {
        return no_tools_for_global_event(tstate, event);
    }
}

void
_PyEval_MonitorRaise(PyThreadState *tstate, _PyInterpreterFrame *frame,
              _Py_CODEUNIT *instr)
{
    if (no_tools_for_global_event(tstate, PY_MONITORING_EVENT_RAISE)) {
        return;
    }
    do_monitor_exc(tstate, frame, instr, PY_MONITORING_EVENT_RAISE);
}

static void
monitor_reraise(PyThreadState *tstate, _PyInterpreterFrame *frame,
              _Py_CODEUNIT *instr)
{
    if (no_tools_for_global_event(tstate, PY_MONITORING_EVENT_RERAISE)) {
        return;
    }
    do_monitor_exc(tstate, frame, instr, PY_MONITORING_EVENT_RERAISE);
}

static int
monitor_stop_iteration(PyThreadState *tstate, _PyInterpreterFrame *frame,
                       _Py_CODEUNIT *instr, PyObject *value)
{
    if (no_tools_for_local_event(tstate, frame, PY_MONITORING_EVENT_STOP_ITERATION)) {
        return 0;
    }
    assert(!PyErr_Occurred());
    PyErr_SetObject(PyExc_StopIteration, value);
    int res = do_monitor_exc(tstate, frame, instr, PY_MONITORING_EVENT_STOP_ITERATION);
    if (res < 0) {
        return res;
    }
    PyErr_SetRaisedException(NULL);
    return 0;
}

static void
monitor_unwind(PyThreadState *tstate,
               _PyInterpreterFrame *frame,
               _Py_CODEUNIT *instr)
{
    if (no_tools_for_global_event(tstate, PY_MONITORING_EVENT_PY_UNWIND)) {
        return;
    }
    do_monitor_exc(tstate, frame, instr, PY_MONITORING_EVENT_PY_UNWIND);
}

bool
_PyEval_NoToolsForUnwind(PyThreadState *tstate) {
    return no_tools_for_global_event(tstate, PY_MONITORING_EVENT_PY_UNWIND);
}

static int
monitor_handled(PyThreadState *tstate,
                _PyInterpreterFrame *frame,
                _Py_CODEUNIT *instr, PyObject *exc)
{
    if (no_tools_for_global_event(tstate, PY_MONITORING_EVENT_EXCEPTION_HANDLED)) {
        return 0;
    }
    return _Py_call_instrumentation_arg(tstate, PY_MONITORING_EVENT_EXCEPTION_HANDLED, frame, instr, exc);
}

static void
monitor_throw(PyThreadState *tstate,
              _PyInterpreterFrame *frame,
              _Py_CODEUNIT *instr)
{
    if (no_tools_for_global_event(tstate, PY_MONITORING_EVENT_PY_THROW)) {
        return;
    }
    do_monitor_exc(tstate, frame, instr, PY_MONITORING_EVENT_PY_THROW);
}

void
PyThreadState_EnterTracing(PyThreadState *tstate)
{
    assert(tstate->tracing >= 0);
    tstate->tracing++;
}

void
PyThreadState_LeaveTracing(PyThreadState *tstate)
{
    assert(tstate->tracing > 0);
    tstate->tracing--;
}


PyObject*
_PyEval_CallTracing(PyObject *func, PyObject *args)
{
    // Save and disable tracing
    PyThreadState *tstate = _PyThreadState_GET();
    int save_tracing = tstate->tracing;
    tstate->tracing = 0;

    // Call the tracing function
    PyObject *result = PyObject_Call(func, args, NULL);

    // Restore tracing
    tstate->tracing = save_tracing;
    return result;
}

void
PyEval_SetProfile(Py_tracefunc func, PyObject *arg)
{
    PyThreadState *tstate = _PyThreadState_GET();
    if (_PyEval_SetProfile(tstate, func, arg) < 0) {
        /* Log _PySys_Audit() error */
        PyErr_FormatUnraisable("Exception ignored in PyEval_SetProfile");
    }
}

void
PyEval_SetProfileAllThreads(Py_tracefunc func, PyObject *arg)
{
    PyInterpreterState *interp = _PyInterpreterState_GET();
    if (_PyEval_SetProfileAllThreads(interp, func, arg) < 0) {
        /* Log _PySys_Audit() error */
        PyErr_FormatUnraisable("Exception ignored in PyEval_SetProfileAllThreads");
    }
}

void
PyEval_SetTrace(Py_tracefunc func, PyObject *arg)
{
    PyThreadState *tstate = _PyThreadState_GET();
    if (_PyEval_SetTrace(tstate, func, arg) < 0) {
        /* Log _PySys_Audit() error */
        PyErr_FormatUnraisable("Exception ignored in PyEval_SetTrace");
    }
}

void
PyEval_SetTraceAllThreads(Py_tracefunc func, PyObject *arg)
{
    PyInterpreterState *interp = _PyInterpreterState_GET();
    if (_PyEval_SetTraceAllThreads(interp, func, arg) < 0) {
        /* Log _PySys_Audit() error */
        PyErr_FormatUnraisable("Exception ignored in PyEval_SetTraceAllThreads");
    }
}

int
_PyEval_SetCoroutineOriginTrackingDepth(int depth)
{
    PyThreadState *tstate = _PyThreadState_GET();
    if (depth < 0) {
        _PyErr_SetString(tstate, PyExc_ValueError, "depth must be >= 0");
        return -1;
    }
    tstate->coroutine_origin_tracking_depth = depth;
    return 0;
}


int
_PyEval_GetCoroutineOriginTrackingDepth(void)
{
    PyThreadState *tstate = _PyThreadState_GET();
    return tstate->coroutine_origin_tracking_depth;
}

int
_PyEval_SetAsyncGenFirstiter(PyObject *firstiter)
{
    PyThreadState *tstate = _PyThreadState_GET();

    if (_PySys_Audit(tstate, "sys.set_asyncgen_hook_firstiter", NULL) < 0) {
        return -1;
    }

    Py_XSETREF(tstate->async_gen_firstiter, Py_XNewRef(firstiter));
    return 0;
}

PyObject *
_PyEval_GetAsyncGenFirstiter(void)
{
    PyThreadState *tstate = _PyThreadState_GET();
    return tstate->async_gen_firstiter;
}

int
_PyEval_SetAsyncGenFinalizer(PyObject *finalizer)
{
    PyThreadState *tstate = _PyThreadState_GET();

    if (_PySys_Audit(tstate, "sys.set_asyncgen_hook_finalizer", NULL) < 0) {
        return -1;
    }

    Py_XSETREF(tstate->async_gen_finalizer, Py_XNewRef(finalizer));
    return 0;
}

PyObject *
_PyEval_GetAsyncGenFinalizer(void)
{
    PyThreadState *tstate = _PyThreadState_GET();
    return tstate->async_gen_finalizer;
}

_PyInterpreterFrame *
_PyEval_GetFrame(void)
{
    PyThreadState *tstate = _PyThreadState_GET();
    return _PyThreadState_GetFrame(tstate);
}

PyFrameObject *
PyEval_GetFrame(void)
{
    _PyInterpreterFrame *frame = _PyEval_GetFrame();
    if (frame == NULL) {
        return NULL;
    }
    PyFrameObject *f = _PyFrame_GetFrameObject(frame);
    if (f == NULL) {
        PyErr_Clear();
    }
    return f;
}

PyObject *
_PyEval_GetBuiltins(PyThreadState *tstate)
{
    _PyInterpreterFrame *frame = _PyThreadState_GetFrame(tstate);
    if (frame != NULL) {
        return frame->f_builtins;
    }
    return tstate->interp->builtins;
}

PyObject *
PyEval_GetBuiltins(void)
{
    PyThreadState *tstate = _PyThreadState_GET();
    return _PyEval_GetBuiltins(tstate);
}

/* Convenience function to get a builtin from its name */
PyObject *
_PyEval_GetBuiltin(PyObject *name)
{
    PyObject *attr;
    if (PyMapping_GetOptionalItem(PyEval_GetBuiltins(), name, &attr) == 0) {
        PyErr_SetObject(PyExc_AttributeError, name);
    }
    return attr;
}

PyObject *
_PyEval_GetBuiltinId(_Py_Identifier *name)
{
    return _PyEval_GetBuiltin(_PyUnicode_FromId(name));
}

PyObject *
PyEval_GetLocals(void)
{
    // We need to return a borrowed reference here, so some tricks are needed
    PyThreadState *tstate = _PyThreadState_GET();
     _PyInterpreterFrame *current_frame = _PyThreadState_GetFrame(tstate);
    if (current_frame == NULL) {
        _PyErr_SetString(tstate, PyExc_SystemError, "frame does not exist");
        return NULL;
    }

    // Be aware that this returns a new reference
    PyObject *locals = _PyFrame_GetLocals(current_frame);

    if (locals == NULL) {
        return NULL;
    }

    if (PyFrameLocalsProxy_Check(locals)) {
        PyFrameObject *f = _PyFrame_GetFrameObject(current_frame);
        PyObject *ret = f->f_locals_cache;
        if (ret == NULL) {
            ret = PyDict_New();
            if (ret == NULL) {
                Py_DECREF(locals);
                return NULL;
            }
            f->f_locals_cache = ret;
        }
        if (PyDict_Update(ret, locals) < 0) {
            // At this point, if the cache dict is broken, it will stay broken, as
            // trying to clean it up or replace it will just cause other problems
            ret = NULL;
        }
        Py_DECREF(locals);
        return ret;
    }

    assert(PyMapping_Check(locals));
    assert(Py_REFCNT(locals) > 1);
    Py_DECREF(locals);

    return locals;
}

PyObject *
_PyEval_GetFrameLocals(void)
{
    PyThreadState *tstate = _PyThreadState_GET();
     _PyInterpreterFrame *current_frame = _PyThreadState_GetFrame(tstate);
    if (current_frame == NULL) {
        _PyErr_SetString(tstate, PyExc_SystemError, "frame does not exist");
        return NULL;
    }

    PyObject *locals = _PyFrame_GetLocals(current_frame);
    if (locals == NULL) {
        return NULL;
    }

    if (PyFrameLocalsProxy_Check(locals)) {
        PyObject* ret = PyDict_New();
        if (ret == NULL) {
            Py_DECREF(locals);
            return NULL;
        }
        if (PyDict_Update(ret, locals) < 0) {
            Py_DECREF(ret);
            Py_DECREF(locals);
            return NULL;
        }
        Py_DECREF(locals);
        return ret;
    }

    assert(PyMapping_Check(locals));
    return locals;
}

static PyObject *
_PyEval_GetGlobals(PyThreadState *tstate)
{
    _PyInterpreterFrame *current_frame = _PyThreadState_GetFrame(tstate);
    if (current_frame == NULL) {
        return NULL;
    }
    return current_frame->f_globals;
}

PyObject *
PyEval_GetGlobals(void)
{
    PyThreadState *tstate = _PyThreadState_GET();
    return _PyEval_GetGlobals(tstate);
}

PyObject *
_PyEval_GetGlobalsFromRunningMain(PyThreadState *tstate)
{
    if (!_PyInterpreterState_IsRunningMain(tstate->interp)) {
        return NULL;
    }
    PyObject *mod = _Py_GetMainModule(tstate);
    if (_Py_CheckMainModule(mod) < 0) {
        Py_XDECREF(mod);
        return NULL;
    }
    PyObject *globals = PyModule_GetDict(mod);  // borrowed
    Py_DECREF(mod);
    return globals;
}

static PyObject *
get_globals_builtins(PyObject *globals)
{
    PyObject *builtins = NULL;
    if (PyDict_Check(globals)) {
        if (PyDict_GetItemRef(globals, &_Py_ID(__builtins__), &builtins) < 0) {
            return NULL;
        }
    }
    else {
        if (PyMapping_GetOptionalItem(
                        globals, &_Py_ID(__builtins__), &builtins) < 0)
        {
            return NULL;
        }
    }
    return builtins;
}

static int
set_globals_builtins(PyObject *globals, PyObject *builtins)
{
    if (PyDict_Check(globals)) {
        if (PyDict_SetItem(globals, &_Py_ID(__builtins__), builtins) < 0) {
            return -1;
        }
    }
    else {
        if (PyObject_SetItem(globals, &_Py_ID(__builtins__), builtins) < 0) {
            return -1;
        }
    }
    return 0;
}

int
_PyEval_EnsureBuiltins(PyThreadState *tstate, PyObject *globals,
                       PyObject **p_builtins)
{
    PyObject *builtins = get_globals_builtins(globals);
    if (builtins == NULL) {
        if (_PyErr_Occurred(tstate)) {
            return -1;
        }
        builtins = PyEval_GetBuiltins();  // borrowed
        if (builtins == NULL) {
            assert(_PyErr_Occurred(tstate));
            return -1;
        }
        Py_INCREF(builtins);
        if (set_globals_builtins(globals, builtins) < 0) {
            Py_DECREF(builtins);
            return -1;
        }
    }
    if (p_builtins != NULL) {
        *p_builtins = builtins;
    }
    else {
        Py_DECREF(builtins);
    }
    return 0;
}

int
_PyEval_EnsureBuiltinsWithModule(PyThreadState *tstate, PyObject *globals,
                                 PyObject **p_builtins)
{
    PyObject *builtins = get_globals_builtins(globals);
    if (builtins == NULL) {
        if (_PyErr_Occurred(tstate)) {
            return -1;
        }
        builtins = PyImport_ImportModuleLevel("builtins", NULL, NULL, NULL, 0);
        if (builtins == NULL) {
            return -1;
        }
        if (set_globals_builtins(globals, builtins) < 0) {
            Py_DECREF(builtins);
            return -1;
        }
    }
    if (p_builtins != NULL) {
        *p_builtins = builtins;
    }
    else {
        Py_DECREF(builtins);
    }
    return 0;
}

PyObject*
PyEval_GetFrameLocals(void)
{
    return _PyEval_GetFrameLocals();
}

PyObject* PyEval_GetFrameGlobals(void)
{
    PyThreadState *tstate = _PyThreadState_GET();
    _PyInterpreterFrame *current_frame = _PyThreadState_GetFrame(tstate);
    if (current_frame == NULL) {
        return NULL;
    }
    return Py_XNewRef(current_frame->f_globals);
}

PyObject* PyEval_GetFrameBuiltins(void)
{
    PyThreadState *tstate = _PyThreadState_GET();
    return Py_XNewRef(_PyEval_GetBuiltins(tstate));
}

int
PyEval_MergeCompilerFlags(PyCompilerFlags *cf)
{
    PyThreadState *tstate = _PyThreadState_GET();
    _PyInterpreterFrame *current_frame = tstate->current_frame;
    int result = cf->cf_flags != 0;

    if (current_frame != NULL) {
        const int codeflags = _PyFrame_GetCode(current_frame)->co_flags;
        const int compilerflags = codeflags & PyCF_MASK;
        if (compilerflags) {
            result = 1;
            cf->cf_flags |= compilerflags;
        }
    }
    return result;
}


const char *
PyEval_GetFuncName(PyObject *func)
{
    if (PyMethod_Check(func))
        return PyEval_GetFuncName(PyMethod_GET_FUNCTION(func));
    else if (PyFunction_Check(func))
        return PyUnicode_AsUTF8(((PyFunctionObject*)func)->func_name);
    else if (PyCFunction_Check(func))
        return ((PyCFunctionObject*)func)->m_ml->ml_name;
    else
        return Py_TYPE(func)->tp_name;
}

const char *
PyEval_GetFuncDesc(PyObject *func)
{
    if (PyMethod_Check(func))
        return "()";
    else if (PyFunction_Check(func))
        return "()";
    else if (PyCFunction_Check(func))
        return "()";
    else
        return " object";
}

/* Extract a slice index from a PyLong or an object with the
   nb_index slot defined, and store in *pi.
   Silently reduce values larger than PY_SSIZE_T_MAX to PY_SSIZE_T_MAX,
   and silently boost values less than PY_SSIZE_T_MIN to PY_SSIZE_T_MIN.
   Return 0 on error, 1 on success.
*/
int
_PyEval_SliceIndex(PyObject *v, Py_ssize_t *pi)
{
    PyThreadState *tstate = _PyThreadState_GET();
    if (!Py_IsNone(v)) {
        Py_ssize_t x;
        if (_PyIndex_Check(v)) {
            x = PyNumber_AsSsize_t(v, NULL);
            if (x == -1 && _PyErr_Occurred(tstate))
                return 0;
        }
        else {
            _PyErr_SetString(tstate, PyExc_TypeError,
                             "slice indices must be integers or "
                             "None or have an __index__ method");
            return 0;
        }
        *pi = x;
    }
    return 1;
}

int
_PyEval_SliceIndexNotNone(PyObject *v, Py_ssize_t *pi)
{
    PyThreadState *tstate = _PyThreadState_GET();
    Py_ssize_t x;
    if (_PyIndex_Check(v)) {
        x = PyNumber_AsSsize_t(v, NULL);
        if (x == -1 && _PyErr_Occurred(tstate))
            return 0;
    }
    else {
        _PyErr_SetString(tstate, PyExc_TypeError,
                         "slice indices must be integers or "
                         "have an __index__ method");
        return 0;
    }
    *pi = x;
    return 1;
}

PyObject *
_PyEval_ImportName(PyThreadState *tstate, _PyInterpreterFrame *frame,
            PyObject *name, PyObject *fromlist, PyObject *level)
{
    PyObject *import_func;
    if (PyMapping_GetOptionalItem(frame->f_builtins, &_Py_ID(__import__), &import_func) < 0) {
        return NULL;
    }
    if (import_func == NULL) {
        _PyErr_SetString(tstate, PyExc_ImportError, "__import__ not found");
        return NULL;
    }

    PyObject *locals = frame->f_locals;
    if (locals == NULL) {
        locals = Py_None;
    }

    /* Fast path for not overloaded __import__. */
    if (_PyImport_IsDefaultImportFunc(tstate->interp, import_func)) {
        Py_DECREF(import_func);
        int ilevel = PyLong_AsInt(level);
        if (ilevel == -1 && _PyErr_Occurred(tstate)) {
            return NULL;
        }
        return PyImport_ImportModuleLevelObject(
                        name,
                        frame->f_globals,
                        locals,
                        fromlist,
                        ilevel);
    }

    PyObject* args[5] = {name, frame->f_globals, locals, fromlist, level};
    PyObject *res = PyObject_Vectorcall(import_func, args, 5, NULL);
    Py_DECREF(import_func);
    return res;
}

PyObject *
_PyEval_ImportFrom(PyThreadState *tstate, PyObject *v, PyObject *name)
{
    PyObject *x;
    PyObject *fullmodname, *mod_name, *origin, *mod_name_or_unknown, *errmsg, *spec;

    if (PyObject_GetOptionalAttr(v, name, &x) != 0) {
        return x;
    }
    /* Issue #17636: in case this failed because of a circular relative
       import, try to fallback on reading the module directly from
       sys.modules. */
    if (PyObject_GetOptionalAttr(v, &_Py_ID(__name__), &mod_name) < 0) {
        return NULL;
    }
    if (mod_name == NULL || !PyUnicode_Check(mod_name)) {
        Py_CLEAR(mod_name);
        goto error;
    }
    fullmodname = PyUnicode_FromFormat("%U.%U", mod_name, name);
    if (fullmodname == NULL) {
        Py_DECREF(mod_name);
        return NULL;
    }
    x = PyImport_GetModule(fullmodname);
    Py_DECREF(fullmodname);
    if (x == NULL && !_PyErr_Occurred(tstate)) {
        goto error;
    }
    Py_DECREF(mod_name);
    return x;

 error:
    if (mod_name == NULL) {
        mod_name_or_unknown = PyUnicode_FromString("<unknown module name>");
        if (mod_name_or_unknown == NULL) {
            return NULL;
        }
    } else {
        mod_name_or_unknown = mod_name;
    }
    // mod_name is no longer an owned reference
    assert(mod_name_or_unknown);
    assert(mod_name == NULL || mod_name == mod_name_or_unknown);

    origin = NULL;
    if (PyObject_GetOptionalAttr(v, &_Py_ID(__spec__), &spec) < 0) {
        Py_DECREF(mod_name_or_unknown);
        return NULL;
    }
    if (spec == NULL) {
        errmsg = PyUnicode_FromFormat(
            "cannot import name %R from %R (unknown location)",
            name, mod_name_or_unknown
        );
        goto done_with_errmsg;
    }
    if (_PyModuleSpec_GetFileOrigin(spec, &origin) < 0) {
        goto done;
    }

    int is_possibly_shadowing = _PyModule_IsPossiblyShadowing(origin);
    if (is_possibly_shadowing < 0) {
        goto done;
    }
    int is_possibly_shadowing_stdlib = 0;
    if (is_possibly_shadowing) {
        PyObject *stdlib_modules;
        if (PySys_GetOptionalAttrString("stdlib_module_names", &stdlib_modules) < 0) {
            goto done;
        }
        if (stdlib_modules && PyAnySet_Check(stdlib_modules)) {
            is_possibly_shadowing_stdlib = PySet_Contains(stdlib_modules, mod_name_or_unknown);
            if (is_possibly_shadowing_stdlib < 0) {
                Py_DECREF(stdlib_modules);
                goto done;
            }
        }
        Py_XDECREF(stdlib_modules);
    }

    if (origin == NULL && PyModule_Check(v)) {
        // Fall back to __file__ for diagnostics if we don't have
        // an origin that is a location
        origin = PyModule_GetFilenameObject(v);
        if (origin == NULL) {
            if (!PyErr_ExceptionMatches(PyExc_SystemError)) {
                goto done;
            }
            // PyModule_GetFilenameObject raised "module filename missing"
            _PyErr_Clear(tstate);
        }
        assert(origin == NULL || PyUnicode_Check(origin));
    }

    if (is_possibly_shadowing_stdlib) {
        assert(origin);
        errmsg = PyUnicode_FromFormat(
            "cannot import name %R from %R "
            "(consider renaming %R since it has the same "
            "name as the standard library module named %R "
            "and prevents importing that standard library module)",
            name, mod_name_or_unknown, origin, mod_name_or_unknown
        );
    }
    else {
        int rc = _PyModuleSpec_IsInitializing(spec);
        if (rc < 0) {
            goto done;
        }
        else if (rc > 0) {
            if (is_possibly_shadowing) {
                assert(origin);
                // For non-stdlib modules, only mention the possibility of
                // shadowing if the module is being initialized.
                errmsg = PyUnicode_FromFormat(
                    "cannot import name %R from %R "
                    "(consider renaming %R if it has the same name "
                    "as a library you intended to import)",
                    name, mod_name_or_unknown, origin
                );
            }
            else if (origin) {
                errmsg = PyUnicode_FromFormat(
                    "cannot import name %R from partially initialized module %R "
                    "(most likely due to a circular import) (%S)",
                    name, mod_name_or_unknown, origin
                );
            }
            else {
                errmsg = PyUnicode_FromFormat(
                    "cannot import name %R from partially initialized module %R "
                    "(most likely due to a circular import)",
                    name, mod_name_or_unknown
                );
            }
        }
        else {
            assert(rc == 0);
            if (origin) {
                errmsg = PyUnicode_FromFormat(
                    "cannot import name %R from %R (%S)",
                    name, mod_name_or_unknown, origin
                );
            }
            else {
                errmsg = PyUnicode_FromFormat(
                    "cannot import name %R from %R (unknown location)",
                    name, mod_name_or_unknown
                );
            }
        }
    }

done_with_errmsg:
    if (errmsg != NULL) {
        /* NULL checks for mod_name and origin done by _PyErr_SetImportErrorWithNameFrom */
        _PyErr_SetImportErrorWithNameFrom(errmsg, mod_name, origin, name);
        Py_DECREF(errmsg);
    }

done:
    Py_XDECREF(origin);
    Py_XDECREF(spec);
    Py_DECREF(mod_name_or_unknown);
    return NULL;
}

#define CANNOT_CATCH_MSG "catching classes that do not inherit from "\
                         "BaseException is not allowed"

#define CANNOT_EXCEPT_STAR_EG "catching ExceptionGroup with except* "\
                              "is not allowed. Use except instead."

int
_PyEval_CheckExceptTypeValid(PyThreadState *tstate, PyObject* right)
{
    if (PyTuple_Check(right)) {
        Py_ssize_t i, length;
        length = PyTuple_GET_SIZE(right);
        for (i = 0; i < length; i++) {
            PyObject *exc = PyTuple_GET_ITEM(right, i);
            if (!PyExceptionClass_Check(exc)) {
                _PyErr_SetString(tstate, PyExc_TypeError,
                    CANNOT_CATCH_MSG);
                return -1;
            }
        }
    }
    else {
        if (!PyExceptionClass_Check(right)) {
            _PyErr_SetString(tstate, PyExc_TypeError,
                CANNOT_CATCH_MSG);
            return -1;
        }
    }
    return 0;
}

int
_PyEval_CheckExceptStarTypeValid(PyThreadState *tstate, PyObject* right)
{
    if (_PyEval_CheckExceptTypeValid(tstate, right) < 0) {
        return -1;
    }

    /* reject except *ExceptionGroup */

    int is_subclass = 0;
    if (PyTuple_Check(right)) {
        Py_ssize_t length = PyTuple_GET_SIZE(right);
        for (Py_ssize_t i = 0; i < length; i++) {
            PyObject *exc = PyTuple_GET_ITEM(right, i);
            is_subclass = PyObject_IsSubclass(exc, PyExc_BaseExceptionGroup);
            if (is_subclass < 0) {
                return -1;
            }
            if (is_subclass) {
                break;
            }
        }
    }
    else {
        is_subclass = PyObject_IsSubclass(right, PyExc_BaseExceptionGroup);
        if (is_subclass < 0) {
            return -1;
        }
    }
    if (is_subclass) {
        _PyErr_SetString(tstate, PyExc_TypeError,
            CANNOT_EXCEPT_STAR_EG);
            return -1;
    }
    return 0;
}

int
_Py_Check_ArgsIterable(PyThreadState *tstate, PyObject *func, PyObject *args)
{
    if (Py_TYPE(args)->tp_iter == NULL && !PySequence_Check(args)) {
        _PyErr_Format(tstate, PyExc_TypeError,
                      "Value after * must be an iterable, not %.200s",
                      Py_TYPE(args)->tp_name);
        return -1;
    }
    return 0;
}

void
_PyEval_FormatKwargsError(PyThreadState *tstate, PyObject *func, PyObject *kwargs)
{
    /* _PyDict_MergeEx raises attribute
     * error (percolated from an attempt
     * to get 'keys' attribute) instead of
     * a type error if its second argument
     * is not a mapping.
     */
    if (_PyErr_ExceptionMatches(tstate, PyExc_AttributeError)) {
        _PyErr_Format(
            tstate, PyExc_TypeError,
            "Value after ** must be a mapping, not %.200s",
            Py_TYPE(kwargs)->tp_name);
    }
    else if (_PyErr_ExceptionMatches(tstate, PyExc_KeyError)) {
        PyObject *exc = _PyErr_GetRaisedException(tstate);
        PyObject *args = PyException_GetArgs(exc);
        if (PyTuple_Check(args) && PyTuple_GET_SIZE(args) == 1) {
            _PyErr_Clear(tstate);
            PyObject *funcstr = _PyObject_FunctionStr(func);
            if (funcstr != NULL) {
                PyObject *key = PyTuple_GET_ITEM(args, 0);
                _PyErr_Format(
                    tstate, PyExc_TypeError,
                    "%U got multiple values for keyword argument '%S'",
                    funcstr, key);
                Py_DECREF(funcstr);
            }
            Py_XDECREF(exc);
        }
        else {
            _PyErr_SetRaisedException(tstate, exc);
        }
        Py_DECREF(args);
    }
}

void
_PyEval_FormatExcCheckArg(PyThreadState *tstate, PyObject *exc,
                          const char *format_str, PyObject *obj)
{
    const char *obj_str;

    if (!obj)
        return;

    obj_str = PyUnicode_AsUTF8(obj);
    if (!obj_str)
        return;

    _PyErr_Format(tstate, exc, format_str, obj_str);

    if (exc == PyExc_NameError) {
        // Include the name in the NameError exceptions to offer suggestions later.
        PyObject *exc = PyErr_GetRaisedException();
        if (PyErr_GivenExceptionMatches(exc, PyExc_NameError)) {
            if (((PyNameErrorObject*)exc)->name == NULL) {
                // We do not care if this fails because we are going to restore the
                // NameError anyway.
                (void)PyObject_SetAttr(exc, &_Py_ID(name), obj);
            }
        }
        PyErr_SetRaisedException(exc);
    }
}

void
_PyEval_FormatExcUnbound(PyThreadState *tstate, PyCodeObject *co, int oparg)
{
    PyObject *name;
    /* Don't stomp existing exception */
    if (_PyErr_Occurred(tstate))
        return;
    name = PyTuple_GET_ITEM(co->co_localsplusnames, oparg);
    if (oparg < PyUnstable_Code_GetFirstFree(co)) {
        _PyEval_FormatExcCheckArg(tstate, PyExc_UnboundLocalError,
                                  UNBOUNDLOCAL_ERROR_MSG, name);
    } else {
        _PyEval_FormatExcCheckArg(tstate, PyExc_NameError,
                                  UNBOUNDFREE_ERROR_MSG, name);
    }
}

void
_PyEval_FormatAwaitableError(PyThreadState *tstate, PyTypeObject *type, int oparg)
{
    if (type->tp_as_async == NULL || type->tp_as_async->am_await == NULL) {
        if (oparg == 1) {
            _PyErr_Format(tstate, PyExc_TypeError,
                          "'async with' received an object from __aenter__ "
                          "that does not implement __await__: %.100s",
                          type->tp_name);
        }
        else if (oparg == 2) {
            _PyErr_Format(tstate, PyExc_TypeError,
                          "'async with' received an object from __aexit__ "
                          "that does not implement __await__: %.100s",
                          type->tp_name);
        }
    }
}


Py_ssize_t
PyUnstable_Eval_RequestCodeExtraIndex(freefunc free)
{
    PyInterpreterState *interp = _PyInterpreterState_GET();
    Py_ssize_t new_index;

    if (interp->co_extra_user_count == MAX_CO_EXTRA_USERS - 1) {
        return -1;
    }
    new_index = interp->co_extra_user_count++;
    interp->co_extra_freefuncs[new_index] = free;
    return new_index;
}

/* Implement Py_EnterRecursiveCall() and Py_LeaveRecursiveCall() as functions
   for the limited API. */

int Py_EnterRecursiveCall(const char *where)
{
    return _Py_EnterRecursiveCall(where);
}

void Py_LeaveRecursiveCall(void)
{
    _Py_LeaveRecursiveCall();
}

PyObject *
_PyEval_GetANext(PyObject *aiter)
{
    unaryfunc getter = NULL;
    PyObject *next_iter = NULL;
    PyTypeObject *type = Py_TYPE(aiter);
    if (PyAsyncGen_CheckExact(aiter)) {
        return type->tp_as_async->am_anext(aiter);
    }
    if (type->tp_as_async != NULL){
        getter = type->tp_as_async->am_anext;
    }

    if (getter != NULL) {
        next_iter = (*getter)(aiter);
        if (next_iter == NULL) {
            return NULL;
        }
    }
    else {
        PyErr_Format(PyExc_TypeError,
                        "'async for' requires an iterator with "
                        "__anext__ method, got %.100s",
                        type->tp_name);
        return NULL;
    }

    PyObject *awaitable = _PyCoro_GetAwaitableIter(next_iter);
    if (awaitable == NULL) {
        _PyErr_FormatFromCause(
            PyExc_TypeError,
            "'async for' received an invalid object "
            "from __anext__: %.100s",
            Py_TYPE(next_iter)->tp_name);
    }
    Py_DECREF(next_iter);
    return awaitable;
}

void
_PyEval_LoadGlobalStackRef(PyObject *globals, PyObject *builtins, PyObject *name, _PyStackRef *writeto)
{
    if (PyDict_CheckExact(globals) && PyDict_CheckExact(builtins)) {
        _PyDict_LoadGlobalStackRef((PyDictObject *)globals,
                                    (PyDictObject *)builtins,
                                    name, writeto);
        if (PyStackRef_IsNull(*writeto) && !PyErr_Occurred()) {
            /* _PyDict_LoadGlobal() returns NULL without raising
                * an exception if the key doesn't exist */
            _PyEval_FormatExcCheckArg(PyThreadState_GET(), PyExc_NameError,
                                        NAME_ERROR_MSG, name);
        }
    }
    else {
        /* Slow-path if globals or builtins is not a dict */
        /* namespace 1: globals */
        PyObject *res;
        if (PyMapping_GetOptionalItem(globals, name, &res) < 0) {
            *writeto = PyStackRef_NULL;
            return;
        }
        if (res == NULL) {
            /* namespace 2: builtins */
            if (PyMapping_GetOptionalItem(builtins, name, &res) < 0) {
                *writeto = PyStackRef_NULL;
                return;
            }
            if (res == NULL) {
                _PyEval_FormatExcCheckArg(
                            PyThreadState_GET(), PyExc_NameError,
                            NAME_ERROR_MSG, name);
                *writeto = PyStackRef_NULL;
                return;
            }
        }
        *writeto = PyStackRef_FromPyObjectSteal(res);
    }
}

PyObject *
_PyEval_GetAwaitable(PyObject *iterable, int oparg)
{
    PyObject *iter = _PyCoro_GetAwaitableIter(iterable);

    if (iter == NULL) {
        _PyEval_FormatAwaitableError(PyThreadState_GET(),
            Py_TYPE(iterable), oparg);
    }
    else if (PyCoro_CheckExact(iter)) {
        PyObject *yf = _PyGen_yf((PyGenObject*)iter);
        if (yf != NULL) {
            /* `iter` is a coroutine object that is being
                awaited, `yf` is a pointer to the current awaitable
                being awaited on. */
            Py_DECREF(yf);
            Py_CLEAR(iter);
            _PyErr_SetString(PyThreadState_GET(), PyExc_RuntimeError,
                                "coroutine is being awaited already");
        }
    }
    return iter;
}

PyObject *
_PyEval_LoadName(PyThreadState *tstate, _PyInterpreterFrame *frame, PyObject *name)
{

    PyObject *value;
    if (frame->f_locals == NULL) {
        _PyErr_SetString(tstate, PyExc_SystemError,
                            "no locals found");
        return NULL;
    }
    if (PyMapping_GetOptionalItem(frame->f_locals, name, &value) < 0) {
        return NULL;
    }
    if (value != NULL) {
        return value;
    }
    if (PyDict_GetItemRef(frame->f_globals, name, &value) < 0) {
        return NULL;
    }
    if (value != NULL) {
        return value;
    }
    if (PyMapping_GetOptionalItem(frame->f_builtins, name, &value) < 0) {
        return NULL;
    }
    if (value == NULL) {
        _PyEval_FormatExcCheckArg(
                    tstate, PyExc_NameError,
                    NAME_ERROR_MSG, name);
    }
    return value;
}

static _PyStackRef
foriter_next(PyObject *seq, _PyStackRef index)
{
    assert(PyStackRef_IsTaggedInt(index));
    assert(PyTuple_CheckExact(seq) || PyList_CheckExact(seq));
    intptr_t i = PyStackRef_UntagInt(index);
    if (PyTuple_CheckExact(seq)) {
        size_t size = PyTuple_GET_SIZE(seq);
        if ((size_t)i >= size) {
            return PyStackRef_NULL;
        }
        return PyStackRef_FromPyObjectNew(PyTuple_GET_ITEM(seq, i));
    }
    PyObject *item = _PyList_GetItemRef((PyListObject *)seq, i);
    if (item == NULL) {
        return PyStackRef_NULL;
    }
    return PyStackRef_FromPyObjectSteal(item);
}

_PyStackRef _PyForIter_VirtualIteratorNext(PyThreadState* tstate, _PyInterpreterFrame* frame, _PyStackRef iter, _PyStackRef* index_ptr)
{
    PyObject *iter_o = PyStackRef_AsPyObjectBorrow(iter);
    _PyStackRef index = *index_ptr;
    if (PyStackRef_IsTaggedInt(index)) {
        *index_ptr = PyStackRef_IncrementTaggedIntNoOverflow(index);
        return foriter_next(iter_o, index);
    }
    PyObject *next_o = (*Py_TYPE(iter_o)->tp_iternext)(iter_o);
    if (next_o == NULL) {
        if (_PyErr_Occurred(tstate)) {
            if (_PyErr_ExceptionMatches(tstate, PyExc_StopIteration)) {
                _PyEval_MonitorRaise(tstate, frame, frame->instr_ptr);
                _PyErr_Clear(tstate);
            }
            else {
                return PyStackRef_ERROR;
            }
        }
        return PyStackRef_NULL;
    }
    return PyStackRef_FromPyObjectSteal(next_o);
}

/* Check if a 'cls' provides the given special method. */
static inline int
type_has_special_method(PyTypeObject *cls, PyObject *name)
{
    // _PyType_Lookup() does not set an exception and returns a borrowed ref
    assert(!PyErr_Occurred());
    PyObject *r = _PyType_Lookup(cls, name);
    return r != NULL && Py_TYPE(r)->tp_descr_get != NULL;
}

int
_PyEval_SpecialMethodCanSuggest(PyObject *self, int oparg)
{
    PyTypeObject *type = Py_TYPE(self);
    switch (oparg) {
        case SPECIAL___ENTER__:
        case SPECIAL___EXIT__: {
            return type_has_special_method(type, &_Py_ID(__aenter__))
                   && type_has_special_method(type, &_Py_ID(__aexit__));
        }
        case SPECIAL___AENTER__:
        case SPECIAL___AEXIT__: {
            return type_has_special_method(type, &_Py_ID(__enter__))
                   && type_has_special_method(type, &_Py_ID(__exit__));
        }
        default:
            Py_FatalError("unsupported special method");
    }
}<|MERGE_RESOLUTION|>--- conflicted
+++ resolved
@@ -508,34 +508,33 @@
 #ifdef _Py_THREAD_SANITIZER
     // Thread sanitizer crashes if we use more than half the stack.
     uintptr_t stacksize = top - base;
-<<<<<<< HEAD
 #  if _Py_STACK_GROWS_DOWN
     base += stacksize/2;
 #  else
     top -= stacksize/2;
 #  endif
-=======
-    base += stacksize / 2;
->>>>>>> b99db92d
 #endif
     _PyThreadStateImpl *_tstate = (_PyThreadStateImpl *)tstate;
 #if _Py_STACK_GROWS_DOWN
     _tstate->c_stack_top = top;
     _tstate->c_stack_hard_limit = base + _PyOS_STACK_MARGIN_BYTES;
     _tstate->c_stack_soft_limit = base + _PyOS_STACK_MARGIN_BYTES * 2;
-<<<<<<< HEAD
+#  ifndef NDEBUG
+    // Sanity checks
+    _PyThreadStateImpl *ts = (_PyThreadStateImpl *)tstate;
+    assert(ts->c_stack_hard_limit <= ts->c_stack_soft_limit);
+    assert(ts->c_stack_soft_limit < ts->c_stack_top);
+#  endif
 #else
     _tstate->c_stack_top = base;
     _tstate->c_stack_hard_limit = top - _PyOS_STACK_MARGIN_BYTES;
     _tstate->c_stack_soft_limit = top - _PyOS_STACK_MARGIN_BYTES * 2;
-=======
-
-#ifndef NDEBUG
+#  ifndef NDEBUG
     // Sanity checks
     _PyThreadStateImpl *ts = (_PyThreadStateImpl *)tstate;
-    assert(ts->c_stack_hard_limit <= ts->c_stack_soft_limit);
-    assert(ts->c_stack_soft_limit < ts->c_stack_top);
->>>>>>> b99db92d
+    assert(ts->c_stack_hard_limit >= ts->c_stack_soft_limit);
+    assert(ts->c_stack_soft_limit > ts->c_stack_top);
+#  endif
 #endif
 }
 
