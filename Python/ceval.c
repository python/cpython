/* Execute compiled code */

#define _PY_INTERPRETER

#include "Python.h"
#include "pycore_abstract.h"      // _PyIndex_Check()
#include "pycore_audit.h"         // _PySys_Audit()
#include "pycore_backoff.h"
#include "pycore_call.h"          // _PyObject_CallNoArgs()
#include "pycore_cell.h"          // PyCell_GetRef()
#include "pycore_ceval.h"
#include "pycore_code.h"
#include "pycore_emscripten_signal.h"  // _Py_CHECK_EMSCRIPTEN_SIGNALS
#include "pycore_function.h"
#include "pycore_instruments.h"
#include "pycore_intrinsics.h"
#include "pycore_jit.h"
#include "pycore_long.h"          // _PyLong_GetZero()
#include "pycore_moduleobject.h"  // PyModuleObject
#include "pycore_object.h"        // _PyObject_GC_TRACK()
#include "pycore_opcode_metadata.h" // EXTRA_CASES
#include "pycore_optimizer.h"     // _PyUOpExecutor_Type
#include "pycore_opcode_utils.h"  // MAKE_FUNCTION_*
#include "pycore_pyatomic_ft_wrappers.h" // FT_ATOMIC_*
#include "pycore_pyerrors.h"      // _PyErr_GetRaisedException()
#include "pycore_pystate.h"       // _PyInterpreterState_GET()
#include "pycore_range.h"         // _PyRangeIterObject
#include "pycore_setobject.h"     // _PySet_Update()
#include "pycore_sliceobject.h"   // _PyBuildSlice_ConsumeRefs
#include "pycore_traceback.h"     // _PyTraceBack_FromFrame
#include "pycore_tuple.h"         // _PyTuple_ITEMS()
#include "pycore_uop_ids.h"       // Uops
#include "pycore_pyerrors.h"
#include "pycore_sysmodule.h"     // _PySys_GetOptionalAttrString()

#include "pycore_dict.h"
#include "dictobject.h"
#include "pycore_frame.h"
#include "frameobject.h"          // _PyInterpreterFrame_GetLine
#include "opcode.h"
#include "pydtrace.h"
#include "setobject.h"
#include "pycore_stackref.h"

#include <stdbool.h>              // bool

#if !defined(Py_BUILD_CORE)
#  error "ceval.c must be build with Py_BUILD_CORE define for best performance"
#endif

#if !defined(Py_DEBUG) && !defined(Py_TRACE_REFS)
// GH-89279: The MSVC compiler does not inline these static inline functions
// in PGO build in _PyEval_EvalFrameDefault(), because this function is over
// the limit of PGO, and that limit cannot be configured.
// Define them as macros to make sure that they are always inlined by the
// preprocessor.

#undef Py_IS_TYPE
#define Py_IS_TYPE(ob, type) \
    (_PyObject_CAST(ob)->ob_type == (type))

#undef Py_XDECREF
#define Py_XDECREF(arg) \
    do { \
        PyObject *xop = _PyObject_CAST(arg); \
        if (xop != NULL) { \
            Py_DECREF(xop); \
        } \
    } while (0)

#ifndef Py_GIL_DISABLED

#undef Py_DECREF
#define Py_DECREF(arg) \
    do { \
        PyObject *op = _PyObject_CAST(arg); \
        if (_Py_IsImmortal(op)) { \
            _Py_DECREF_IMMORTAL_STAT_INC(); \
            break; \
        } \
        _Py_DECREF_STAT_INC(); \
        if (--op->ob_refcnt == 0) { \
            destructor dealloc = Py_TYPE(op)->tp_dealloc; \
            (*dealloc)(op); \
        } \
    } while (0)

#undef _Py_DECREF_SPECIALIZED
#define _Py_DECREF_SPECIALIZED(arg, dealloc) \
    do { \
        PyObject *op = _PyObject_CAST(arg); \
        if (_Py_IsImmortal(op)) { \
            _Py_DECREF_IMMORTAL_STAT_INC(); \
            break; \
        } \
        _Py_DECREF_STAT_INC(); \
        if (--op->ob_refcnt == 0) { \
            _PyReftracerTrack(op, PyRefTracer_DESTROY); \
            destructor d = (destructor)(dealloc); \
            d(op); \
        } \
    } while (0)

#else // Py_GIL_DISABLED

#undef Py_DECREF
#define Py_DECREF(arg) \
    do { \
        PyObject *op = _PyObject_CAST(arg); \
        uint32_t local = _Py_atomic_load_uint32_relaxed(&op->ob_ref_local); \
        if (local == _Py_IMMORTAL_REFCNT_LOCAL) { \
            _Py_DECREF_IMMORTAL_STAT_INC(); \
            break; \
        } \
        _Py_DECREF_STAT_INC(); \
        if (_Py_IsOwnedByCurrentThread(op)) { \
            local--; \
            _Py_atomic_store_uint32_relaxed(&op->ob_ref_local, local); \
            if (local == 0) { \
                _Py_MergeZeroLocalRefcount(op); \
            } \
        } \
        else { \
            _Py_DecRefShared(op); \
        } \
    } while (0)

#undef _Py_DECREF_SPECIALIZED
#define _Py_DECREF_SPECIALIZED(arg, dealloc) Py_DECREF(arg)

#endif
#endif


#ifdef Py_DEBUG
static void
dump_stack(_PyInterpreterFrame *frame, _PyStackRef *stack_pointer)
{
    _PyFrame_SetStackPointer(frame, stack_pointer);
    _PyStackRef *stack_base = _PyFrame_Stackbase(frame);
    PyObject *exc = PyErr_GetRaisedException();
    printf("    stack=[");
    for (_PyStackRef *ptr = stack_base; ptr < stack_pointer; ptr++) {
        if (ptr != stack_base) {
            printf(", ");
        }
        PyObject *obj = PyStackRef_AsPyObjectBorrow(*ptr);
        if (obj == NULL) {
            printf("<nil>");
            continue;
        }
        if (
            obj == Py_None
            || PyBool_Check(obj)
            || PyLong_CheckExact(obj)
            || PyFloat_CheckExact(obj)
            || PyUnicode_CheckExact(obj)
        ) {
            if (PyObject_Print(obj, stdout, 0) == 0) {
                continue;
            }
            PyErr_Clear();
        }
        // Don't call __repr__(), it might recurse into the interpreter.
        printf("<%s at %p>", Py_TYPE(obj)->tp_name, PyStackRef_AsPyObjectBorrow(*ptr));
    }
    printf("]\n");
    fflush(stdout);
    PyErr_SetRaisedException(exc);
    _PyFrame_GetStackPointer(frame);
}

static void
lltrace_instruction(_PyInterpreterFrame *frame,
                    _PyStackRef *stack_pointer,
                    _Py_CODEUNIT *next_instr,
                    int opcode,
                    int oparg)
{
    if (frame->owner >= FRAME_OWNED_BY_INTERPRETER) {
        return;
    }
    dump_stack(frame, stack_pointer);
    const char *opname = _PyOpcode_OpName[opcode];
    assert(opname != NULL);
    int offset = (int)(next_instr - _PyFrame_GetBytecode(frame));
    if (OPCODE_HAS_ARG((int)_PyOpcode_Deopt[opcode])) {
        printf("%d: %s %d\n", offset * 2, opname, oparg);
    }
    else {
        printf("%d: %s\n", offset * 2, opname);
    }
    fflush(stdout);
}

static void
lltrace_resume_frame(_PyInterpreterFrame *frame)
{
    PyObject *fobj = PyStackRef_AsPyObjectBorrow(frame->f_funcobj);
    if (!PyStackRef_CodeCheck(frame->f_executable) ||
        fobj == NULL ||
        !PyFunction_Check(fobj)
    ) {
        printf("\nResuming frame.\n");
        return;
    }
    PyFunctionObject *f = (PyFunctionObject *)fobj;
    PyObject *exc = PyErr_GetRaisedException();
    PyObject *name = f->func_qualname;
    if (name == NULL) {
        name = f->func_name;
    }
    printf("\nResuming frame");
    if (name) {
        printf(" for ");
        if (PyObject_Print(name, stdout, 0) < 0) {
            PyErr_Clear();
        }
    }
    if (f->func_module) {
        printf(" in module ");
        if (PyObject_Print(f->func_module, stdout, 0) < 0) {
            PyErr_Clear();
        }
    }
    printf("\n");
    fflush(stdout);
    PyErr_SetRaisedException(exc);
}

static int
maybe_lltrace_resume_frame(_PyInterpreterFrame *frame, PyObject *globals)
{
    if (globals == NULL) {
        return 0;
    }
    if (frame->owner >= FRAME_OWNED_BY_INTERPRETER) {
        return 0;
    }
    int r = PyDict_Contains(globals, &_Py_ID(__lltrace__));
    if (r < 0) {
        return -1;
    }
    int lltrace = r * 5;  // Levels 1-4 only trace uops
    if (!lltrace) {
        // Can also be controlled by environment variable
        char *python_lltrace = Py_GETENV("PYTHON_LLTRACE");
        if (python_lltrace != NULL && *python_lltrace >= '0') {
            lltrace = *python_lltrace - '0';  // TODO: Parse an int and all that
        }
    }
    if (lltrace >= 5) {
        lltrace_resume_frame(frame);
    }
    return lltrace;
}

#endif

static void monitor_reraise(PyThreadState *tstate,
                 _PyInterpreterFrame *frame,
                 _Py_CODEUNIT *instr);
static int monitor_stop_iteration(PyThreadState *tstate,
                 _PyInterpreterFrame *frame,
                 _Py_CODEUNIT *instr,
                 PyObject *value);
static void monitor_unwind(PyThreadState *tstate,
                 _PyInterpreterFrame *frame,
                 _Py_CODEUNIT *instr);
static int monitor_handled(PyThreadState *tstate,
                 _PyInterpreterFrame *frame,
                 _Py_CODEUNIT *instr, PyObject *exc);
static void monitor_throw(PyThreadState *tstate,
                 _PyInterpreterFrame *frame,
                 _Py_CODEUNIT *instr);

static int get_exception_handler(PyCodeObject *, int, int*, int*, int*);
static  _PyInterpreterFrame *
_PyEvalFramePushAndInit_Ex(PyThreadState *tstate, _PyStackRef func,
    PyObject *locals, Py_ssize_t nargs, PyObject *callargs, PyObject *kwargs, _PyInterpreterFrame *previous);

#ifdef HAVE_ERRNO_H
#include <errno.h>
#endif

int
Py_GetRecursionLimit(void)
{
    PyInterpreterState *interp = _PyInterpreterState_GET();
    return interp->ceval.recursion_limit;
}

void
Py_SetRecursionLimit(int new_limit)
{
    PyInterpreterState *interp = _PyInterpreterState_GET();
    _PyEval_StopTheWorld(interp);
    interp->ceval.recursion_limit = new_limit;
    _Py_FOR_EACH_TSTATE_BEGIN(interp, p) {
        int depth = p->py_recursion_limit - p->py_recursion_remaining;
        p->py_recursion_limit = new_limit;
        p->py_recursion_remaining = new_limit - depth;
    }
    _Py_FOR_EACH_TSTATE_END(interp);
    _PyEval_StartTheWorld(interp);
}

int
_Py_ReachedRecursionLimitWithMargin(PyThreadState *tstate, int margin_count)
{
    uintptr_t here_addr = _Py_get_machine_stack_pointer();
    _PyThreadStateImpl *_tstate = (_PyThreadStateImpl *)tstate;
    if (here_addr > _tstate->c_stack_soft_limit + margin_count * PYOS_STACK_MARGIN_BYTES) {
        return 0;
    }
    if (_tstate->c_stack_hard_limit == 0) {
        _Py_InitializeRecursionLimits(tstate);
    }
    return here_addr <= _tstate->c_stack_soft_limit + margin_count * PYOS_STACK_MARGIN_BYTES;
}

void
_Py_EnterRecursiveCallUnchecked(PyThreadState *tstate)
{
    uintptr_t here_addr = _Py_get_machine_stack_pointer();
    _PyThreadStateImpl *_tstate = (_PyThreadStateImpl *)tstate;
    if (here_addr < _tstate->c_stack_hard_limit) {
        Py_FatalError("Unchecked stack overflow.");
    }
}

#if defined(__s390x__)
#  define Py_C_STACK_SIZE 320000
#elif defined(_WIN32)
   // Don't define Py_C_STACK_SIZE, ask the O/S
#elif defined(__ANDROID__)
#  define Py_C_STACK_SIZE 1200000
#elif defined(__sparc__)
#  define Py_C_STACK_SIZE 1600000
#elif defined(__wasi__)
   /* Web assembly has two stacks, so this isn't really the stack depth */
#  define Py_C_STACK_SIZE 80000
#elif defined(__hppa__) || defined(__powerpc64__)
#  define Py_C_STACK_SIZE 2000000
#else
#  define Py_C_STACK_SIZE 4000000
#endif

void
_Py_InitializeRecursionLimits(PyThreadState *tstate)
{
    _PyThreadStateImpl *_tstate = (_PyThreadStateImpl *)tstate;
#ifdef WIN32
    ULONG_PTR low, high;
    GetCurrentThreadStackLimits(&low, &high);
    _tstate->c_stack_top = (uintptr_t)high;
    ULONG guarantee = 0;
    SetThreadStackGuarantee(&guarantee);
    _tstate->c_stack_hard_limit = ((uintptr_t)low) + guarantee + PYOS_STACK_MARGIN_BYTES;
    _tstate->c_stack_soft_limit = _tstate->c_stack_hard_limit + PYOS_STACK_MARGIN_BYTES;
#else
    uintptr_t here_addr = _Py_get_machine_stack_pointer();
#  if defined(HAVE_PTHREAD_GETATTR_NP) && !defined(_AIX)
    size_t stack_size, guard_size;
    void *stack_addr;
    pthread_attr_t attr;
    int err = pthread_getattr_np(pthread_self(), &attr);
    if (err == 0) {
        err = pthread_attr_getguardsize(&attr, &guard_size);
        err |= pthread_attr_getstack(&attr, &stack_addr, &stack_size);
        err |= pthread_attr_destroy(&attr);
    }
    if (err == 0) {
        uintptr_t base = ((uintptr_t)stack_addr) + guard_size;
        _tstate->c_stack_top = base + stack_size;
        _tstate->c_stack_soft_limit = base + PYOS_STACK_MARGIN_BYTES * 2;
        _tstate->c_stack_hard_limit = base + PYOS_STACK_MARGIN_BYTES;
        assert(_tstate->c_stack_soft_limit < here_addr);
        assert(here_addr < _tstate->c_stack_top);
        return;
    }
#  endif
    _tstate->c_stack_top = _Py_SIZE_ROUND_UP(here_addr, 4096);
    _tstate->c_stack_soft_limit = _tstate->c_stack_top - Py_C_STACK_SIZE;
    _tstate->c_stack_hard_limit = _tstate->c_stack_top - (Py_C_STACK_SIZE + PYOS_STACK_MARGIN_BYTES);
#endif
}

/* The function _Py_EnterRecursiveCallTstate() only calls _Py_CheckRecursiveCall()
   if the recursion_depth reaches recursion_limit. */
int
_Py_CheckRecursiveCall(PyThreadState *tstate, const char *where)
{
    _PyThreadStateImpl *_tstate = (_PyThreadStateImpl *)tstate;
    uintptr_t here_addr = _Py_get_machine_stack_pointer();
    assert(_tstate->c_stack_soft_limit != 0);
    if (_tstate->c_stack_hard_limit == 0) {
        _Py_InitializeRecursionLimits(tstate);
    }
    if (here_addr >= _tstate->c_stack_soft_limit) {
        return 0;
    }
    assert(_tstate->c_stack_hard_limit != 0);
    if (here_addr < _tstate->c_stack_hard_limit) {
        /* Overflowing while handling an overflow. Give up. */
        int kbytes_used = (int)(_tstate->c_stack_top - here_addr)/1024;
        char buffer[80];
        snprintf(buffer, 80, "Unrecoverable stack overflow (used %d kB)%s", kbytes_used, where);
        Py_FatalError(buffer);
    }
    if (tstate->recursion_headroom) {
        return 0;
    }
    else {
        int kbytes_used = (int)(_tstate->c_stack_top - here_addr)/1024;
        tstate->recursion_headroom++;
        _PyErr_Format(tstate, PyExc_RecursionError,
                    "Stack overflow (used %d kB)%s",
                    kbytes_used,
                    where);
        tstate->recursion_headroom--;
        return -1;
    }
}


const binaryfunc _PyEval_BinaryOps[] = {
    [NB_ADD] = PyNumber_Add,
    [NB_AND] = PyNumber_And,
    [NB_FLOOR_DIVIDE] = PyNumber_FloorDivide,
    [NB_LSHIFT] = PyNumber_Lshift,
    [NB_MATRIX_MULTIPLY] = PyNumber_MatrixMultiply,
    [NB_MULTIPLY] = PyNumber_Multiply,
    [NB_REMAINDER] = PyNumber_Remainder,
    [NB_OR] = PyNumber_Or,
    [NB_POWER] = _PyNumber_PowerNoMod,
    [NB_RSHIFT] = PyNumber_Rshift,
    [NB_SUBTRACT] = PyNumber_Subtract,
    [NB_TRUE_DIVIDE] = PyNumber_TrueDivide,
    [NB_XOR] = PyNumber_Xor,
    [NB_INPLACE_ADD] = PyNumber_InPlaceAdd,
    [NB_INPLACE_AND] = PyNumber_InPlaceAnd,
    [NB_INPLACE_FLOOR_DIVIDE] = PyNumber_InPlaceFloorDivide,
    [NB_INPLACE_LSHIFT] = PyNumber_InPlaceLshift,
    [NB_INPLACE_MATRIX_MULTIPLY] = PyNumber_InPlaceMatrixMultiply,
    [NB_INPLACE_MULTIPLY] = PyNumber_InPlaceMultiply,
    [NB_INPLACE_REMAINDER] = PyNumber_InPlaceRemainder,
    [NB_INPLACE_OR] = PyNumber_InPlaceOr,
    [NB_INPLACE_POWER] = _PyNumber_InPlacePowerNoMod,
    [NB_INPLACE_RSHIFT] = PyNumber_InPlaceRshift,
    [NB_INPLACE_SUBTRACT] = PyNumber_InPlaceSubtract,
    [NB_INPLACE_TRUE_DIVIDE] = PyNumber_InPlaceTrueDivide,
    [NB_INPLACE_XOR] = PyNumber_InPlaceXor,
    [NB_SUBSCR] = PyObject_GetItem,
};

const conversion_func _PyEval_ConversionFuncs[4] = {
    [FVC_STR] = PyObject_Str,
    [FVC_REPR] = PyObject_Repr,
    [FVC_ASCII] = PyObject_ASCII
};

const _Py_SpecialMethod _Py_SpecialMethods[] = {
    [SPECIAL___ENTER__] = {
        .name = &_Py_ID(__enter__),
        .error = "'%.200s' object does not support the "
                 "context manager protocol (missed __enter__ method)",
    },
    [SPECIAL___EXIT__] = {
        .name = &_Py_ID(__exit__),
        .error = "'%.200s' object does not support the "
                 "context manager protocol (missed __exit__ method)",
    },
    [SPECIAL___AENTER__] = {
        .name = &_Py_ID(__aenter__),
        .error = "'%.200s' object does not support the asynchronous "
                 "context manager protocol (missed __aenter__ method)",
    },
    [SPECIAL___AEXIT__] = {
        .name = &_Py_ID(__aexit__),
        .error = "'%.200s' object does not support the asynchronous "
                 "context manager protocol (missed __aexit__ method)",
    }
};

const size_t _Py_FunctionAttributeOffsets[] = {
    [MAKE_FUNCTION_CLOSURE] = offsetof(PyFunctionObject, func_closure),
    [MAKE_FUNCTION_ANNOTATIONS] = offsetof(PyFunctionObject, func_annotations),
    [MAKE_FUNCTION_KWDEFAULTS] = offsetof(PyFunctionObject, func_kwdefaults),
    [MAKE_FUNCTION_DEFAULTS] = offsetof(PyFunctionObject, func_defaults),
    [MAKE_FUNCTION_ANNOTATE] = offsetof(PyFunctionObject, func_annotate),
};

// PEP 634: Structural Pattern Matching


// Return a tuple of values corresponding to keys, with error checks for
// duplicate/missing keys.
PyObject *
_PyEval_MatchKeys(PyThreadState *tstate, PyObject *map, PyObject *keys)
{
    assert(PyTuple_CheckExact(keys));
    Py_ssize_t nkeys = PyTuple_GET_SIZE(keys);
    if (!nkeys) {
        // No keys means no items.
        return PyTuple_New(0);
    }
    PyObject *seen = NULL;
    PyObject *dummy = NULL;
    PyObject *values = NULL;
    PyObject *get = NULL;
    // We use the two argument form of map.get(key, default) for two reasons:
    // - Atomically check for a key and get its value without error handling.
    // - Don't cause key creation or resizing in dict subclasses like
    //   collections.defaultdict that define __missing__ (or similar).
    int meth_found = _PyObject_GetMethod(map, &_Py_ID(get), &get);
    if (get == NULL) {
        goto fail;
    }
    seen = PySet_New(NULL);
    if (seen == NULL) {
        goto fail;
    }
    // dummy = object()
    dummy = _PyObject_CallNoArgs((PyObject *)&PyBaseObject_Type);
    if (dummy == NULL) {
        goto fail;
    }
    values = PyTuple_New(nkeys);
    if (values == NULL) {
        goto fail;
    }
    for (Py_ssize_t i = 0; i < nkeys; i++) {
        PyObject *key = PyTuple_GET_ITEM(keys, i);
        if (PySet_Contains(seen, key) || PySet_Add(seen, key)) {
            if (!_PyErr_Occurred(tstate)) {
                // Seen it before!
                _PyErr_Format(tstate, PyExc_ValueError,
                              "mapping pattern checks duplicate key (%R)", key);
            }
            goto fail;
        }
        PyObject *args[] = { map, key, dummy };
        PyObject *value = NULL;
        if (meth_found) {
            value = PyObject_Vectorcall(get, args, 3, NULL);
        }
        else {
            value = PyObject_Vectorcall(get, &args[1], 2, NULL);
        }
        if (value == NULL) {
            goto fail;
        }
        if (value == dummy) {
            // key not in map!
            Py_DECREF(value);
            Py_DECREF(values);
            // Return None:
            values = Py_NewRef(Py_None);
            goto done;
        }
        PyTuple_SET_ITEM(values, i, value);
    }
    // Success:
done:
    Py_DECREF(get);
    Py_DECREF(seen);
    Py_DECREF(dummy);
    return values;
fail:
    Py_XDECREF(get);
    Py_XDECREF(seen);
    Py_XDECREF(dummy);
    Py_XDECREF(values);
    return NULL;
}

// Extract a named attribute from the subject, with additional bookkeeping to
// raise TypeErrors for repeated lookups. On failure, return NULL (with no
// error set). Use _PyErr_Occurred(tstate) to disambiguate.
static PyObject *
match_class_attr(PyThreadState *tstate, PyObject *subject, PyObject *type,
                 PyObject *name, PyObject *seen)
{
    assert(PyUnicode_CheckExact(name));
    assert(PySet_CheckExact(seen));
    if (PySet_Contains(seen, name) || PySet_Add(seen, name)) {
        if (!_PyErr_Occurred(tstate)) {
            // Seen it before!
            _PyErr_Format(tstate, PyExc_TypeError,
                          "%s() got multiple sub-patterns for attribute %R",
                          ((PyTypeObject*)type)->tp_name, name);
        }
        return NULL;
    }
    PyObject *attr;
    (void)PyObject_GetOptionalAttr(subject, name, &attr);
    return attr;
}

// On success (match), return a tuple of extracted attributes. On failure (no
// match), return NULL. Use _PyErr_Occurred(tstate) to disambiguate.
PyObject*
_PyEval_MatchClass(PyThreadState *tstate, PyObject *subject, PyObject *type,
                   Py_ssize_t nargs, PyObject *kwargs)
{
    if (!PyType_Check(type)) {
        const char *e = "called match pattern must be a class";
        _PyErr_Format(tstate, PyExc_TypeError, e);
        return NULL;
    }
    assert(PyTuple_CheckExact(kwargs));
    // First, an isinstance check:
    if (PyObject_IsInstance(subject, type) <= 0) {
        return NULL;
    }
    // So far so good:
    PyObject *seen = PySet_New(NULL);
    if (seen == NULL) {
        return NULL;
    }
    PyObject *attrs = PyList_New(0);
    if (attrs == NULL) {
        Py_DECREF(seen);
        return NULL;
    }
    // NOTE: From this point on, goto fail on failure:
    PyObject *match_args = NULL;
    // First, the positional subpatterns:
    if (nargs) {
        int match_self = 0;
        if (PyObject_GetOptionalAttr(type, &_Py_ID(__match_args__), &match_args) < 0) {
            goto fail;
        }
        if (match_args) {
            if (!PyTuple_CheckExact(match_args)) {
                const char *e = "%s.__match_args__ must be a tuple (got %s)";
                _PyErr_Format(tstate, PyExc_TypeError, e,
                              ((PyTypeObject *)type)->tp_name,
                              Py_TYPE(match_args)->tp_name);
                goto fail;
            }
        }
        else {
            // _Py_TPFLAGS_MATCH_SELF is only acknowledged if the type does not
            // define __match_args__. This is natural behavior for subclasses:
            // it's as if __match_args__ is some "magic" value that is lost as
            // soon as they redefine it.
            match_args = PyTuple_New(0);
            match_self = PyType_HasFeature((PyTypeObject*)type,
                                            _Py_TPFLAGS_MATCH_SELF);
        }
        assert(PyTuple_CheckExact(match_args));
        Py_ssize_t allowed = match_self ? 1 : PyTuple_GET_SIZE(match_args);
        if (allowed < nargs) {
            const char *plural = (allowed == 1) ? "" : "s";
            _PyErr_Format(tstate, PyExc_TypeError,
                          "%s() accepts %d positional sub-pattern%s (%d given)",
                          ((PyTypeObject*)type)->tp_name,
                          allowed, plural, nargs);
            goto fail;
        }
        if (match_self) {
            // Easy. Copy the subject itself, and move on to kwargs.
            if (PyList_Append(attrs, subject) < 0) {
                goto fail;
            }
        }
        else {
            for (Py_ssize_t i = 0; i < nargs; i++) {
                PyObject *name = PyTuple_GET_ITEM(match_args, i);
                if (!PyUnicode_CheckExact(name)) {
                    _PyErr_Format(tstate, PyExc_TypeError,
                                  "__match_args__ elements must be strings "
                                  "(got %s)", Py_TYPE(name)->tp_name);
                    goto fail;
                }
                PyObject *attr = match_class_attr(tstate, subject, type, name,
                                                  seen);
                if (attr == NULL) {
                    goto fail;
                }
                if (PyList_Append(attrs, attr) < 0) {
                    Py_DECREF(attr);
                    goto fail;
                }
                Py_DECREF(attr);
            }
        }
        Py_CLEAR(match_args);
    }
    // Finally, the keyword subpatterns:
    for (Py_ssize_t i = 0; i < PyTuple_GET_SIZE(kwargs); i++) {
        PyObject *name = PyTuple_GET_ITEM(kwargs, i);
        PyObject *attr = match_class_attr(tstate, subject, type, name, seen);
        if (attr == NULL) {
            goto fail;
        }
        if (PyList_Append(attrs, attr) < 0) {
            Py_DECREF(attr);
            goto fail;
        }
        Py_DECREF(attr);
    }
    Py_SETREF(attrs, PyList_AsTuple(attrs));
    Py_DECREF(seen);
    return attrs;
fail:
    // We really don't care whether an error was raised or not... that's our
    // caller's problem. All we know is that the match failed.
    Py_XDECREF(match_args);
    Py_DECREF(seen);
    Py_DECREF(attrs);
    return NULL;
}


static int do_raise(PyThreadState *tstate, PyObject *exc, PyObject *cause);

PyObject *
PyEval_EvalCode(PyObject *co, PyObject *globals, PyObject *locals)
{
    PyThreadState *tstate = _PyThreadState_GET();
    if (locals == NULL) {
        locals = globals;
    }
    PyObject *builtins = _PyDict_LoadBuiltinsFromGlobals(globals);
    if (builtins == NULL) {
        return NULL;
    }
    PyFrameConstructor desc = {
        .fc_globals = globals,
        .fc_builtins = builtins,
        .fc_name = ((PyCodeObject *)co)->co_name,
        .fc_qualname = ((PyCodeObject *)co)->co_name,
        .fc_code = co,
        .fc_defaults = NULL,
        .fc_kwdefaults = NULL,
        .fc_closure = NULL
    };
    PyFunctionObject *func = _PyFunction_FromConstructor(&desc);
    _Py_DECREF_BUILTINS(builtins);
    if (func == NULL) {
        return NULL;
    }
    EVAL_CALL_STAT_INC(EVAL_CALL_LEGACY);
    PyObject *res = _PyEval_Vector(tstate, func, locals, NULL, 0, NULL);
    Py_DECREF(func);
    return res;
}


/* Interpreter main loop */

PyObject *
PyEval_EvalFrame(PyFrameObject *f)
{
    /* Function kept for backward compatibility */
    PyThreadState *tstate = _PyThreadState_GET();
    return _PyEval_EvalFrame(tstate, f->f_frame, 0);
}

PyObject *
PyEval_EvalFrameEx(PyFrameObject *f, int throwflag)
{
    PyThreadState *tstate = _PyThreadState_GET();
    return _PyEval_EvalFrame(tstate, f->f_frame, throwflag);
}

#include "ceval_macros.h"

int _Py_CheckRecursiveCallPy(
    PyThreadState *tstate)
{
    if (tstate->recursion_headroom) {
        if (tstate->py_recursion_remaining < -50) {
            /* Overflowing while handling an overflow. Give up. */
            Py_FatalError("Cannot recover from Python stack overflow.");
        }
    }
    else {
        if (tstate->py_recursion_remaining <= 0) {
            tstate->recursion_headroom++;
            _PyErr_Format(tstate, PyExc_RecursionError,
                        "maximum recursion depth exceeded");
            tstate->recursion_headroom--;
            return -1;
        }
    }
    return 0;
}

static const _Py_CODEUNIT _Py_INTERPRETER_TRAMPOLINE_INSTRUCTIONS[] = {
    /* Put a NOP at the start, so that the IP points into
    * the code, rather than before it */
    { .op.code = NOP, .op.arg = 0 },
    { .op.code = INTERPRETER_EXIT, .op.arg = 0 },  /* reached on return */
    { .op.code = NOP, .op.arg = 0 },
    { .op.code = INTERPRETER_EXIT, .op.arg = 0 },  /* reached on yield */
    { .op.code = RESUME, .op.arg = RESUME_OPARG_DEPTH1_MASK | RESUME_AT_FUNC_START }
};

#ifdef Py_DEBUG
extern void _PyUOpPrint(const _PyUOpInstruction *uop);
#endif


/* Disable unused label warnings.  They are handy for debugging, even
   if computed gotos aren't used. */

/* TBD - what about other compilers? */
#if defined(__GNUC__)
#  pragma GCC diagnostic push
#  pragma GCC diagnostic ignored "-Wunused-label"
#elif defined(_MSC_VER) /* MS_WINDOWS */
#  pragma warning(push)
#  pragma warning(disable:4102)
#endif


PyObject **
_PyObjectArray_FromStackRefArray(_PyStackRef *input, Py_ssize_t nargs, PyObject **scratch)
{
    PyObject **result;
    if (nargs > MAX_STACKREF_SCRATCH) {
        // +1 in case PY_VECTORCALL_ARGUMENTS_OFFSET is set.
        result = PyMem_Malloc((nargs + 1) * sizeof(PyObject *));
        if (result == NULL) {
            return NULL;
        }
        result++;
    }
    else {
        result = scratch;
    }
    for (int i = 0; i < nargs; i++) {
        result[i] = PyStackRef_AsPyObjectBorrow(input[i]);
    }
    return result;
}

void
_PyObjectArray_Free(PyObject **array, PyObject **scratch)
{
    if (array != scratch) {
        PyMem_Free(array);
    }
}


/* _PyEval_EvalFrameDefault is too large to optimize for speed with PGO on MSVC.
 */
#if (defined(_MSC_VER) && \
     (_MSC_VER < 1943) && \
     defined(_Py_USING_PGO))
#define DO_NOT_OPTIMIZE_INTERP_LOOP
#endif

#ifdef DO_NOT_OPTIMIZE_INTERP_LOOP
#  pragma optimize("t", off)
/* This setting is reversed below following _PyEval_EvalFrameDefault */
#endif

#if Py_TAIL_CALL_INTERP
#include "opcode_targets.h"
#include "generated_cases.c.h"
#endif

PyObject* _Py_HOT_FUNCTION
_PyEval_EvalFrameDefault(PyThreadState *tstate, _PyInterpreterFrame *frame, int throwflag)
{
    _Py_EnsureTstateNotNULL(tstate);
    CALL_STAT_INC(pyeval_calls);

#if USE_COMPUTED_GOTOS && !Py_TAIL_CALL_INTERP
/* Import the static jump table */
#include "opcode_targets.h"
#endif

#ifdef Py_STATS
    int lastopcode = 0;
#endif
#if !Py_TAIL_CALL_INTERP
    uint8_t opcode;    /* Current opcode */
    int oparg;         /* Current opcode argument, if any */
    assert(tstate->current_frame == NULL || tstate->current_frame->stackpointer != NULL);
#endif
    _PyInterpreterFrame entry_frame;

    if (_Py_EnterRecursiveCallTstate(tstate, "")) {
        assert(frame->owner != FRAME_OWNED_BY_INTERPRETER);
        _PyEval_FrameClearAndPop(tstate, frame);
        return NULL;
    }

    /* Local "register" variables.
     * These are cached values from the frame and code object.  */
    _Py_CODEUNIT *next_instr;
    _PyStackRef *stack_pointer;

#if defined(Py_DEBUG) && !defined(Py_STACKREF_DEBUG)
    /* Set these to invalid but identifiable values for debugging. */
    entry_frame.f_funcobj = (_PyStackRef){.bits = 0xaaa0};
    entry_frame.f_locals = (PyObject*)0xaaa1;
    entry_frame.frame_obj = (PyFrameObject*)0xaaa2;
    entry_frame.f_globals = (PyObject*)0xaaa3;
    entry_frame.f_builtins = (PyObject*)0xaaa4;
#endif
    entry_frame.f_executable = PyStackRef_None;
    entry_frame.instr_ptr = (_Py_CODEUNIT *)_Py_INTERPRETER_TRAMPOLINE_INSTRUCTIONS + 1;
    entry_frame.stackpointer = entry_frame.localsplus;
    entry_frame.owner = FRAME_OWNED_BY_INTERPRETER;
    entry_frame.visited = 0;
    entry_frame.return_offset = 0;
#ifdef Py_DEBUG
    entry_frame.lltrace = 0;
#endif
    /* Push frame */
    entry_frame.previous = tstate->current_frame;
    frame->previous = &entry_frame;
    tstate->current_frame = frame;

    /* support for generator.throw() */
    if (throwflag) {
        if (_Py_EnterRecursivePy(tstate)) {
            goto early_exit;
        }
#ifdef Py_GIL_DISABLED
        /* Load thread-local bytecode */
        if (frame->tlbc_index != ((_PyThreadStateImpl *)tstate)->tlbc_index) {
            _Py_CODEUNIT *bytecode =
                _PyEval_GetExecutableCode(tstate, _PyFrame_GetCode(frame));
            if (bytecode == NULL) {
                goto early_exit;
            }
            ptrdiff_t off = frame->instr_ptr - _PyFrame_GetBytecode(frame);
            frame->tlbc_index = ((_PyThreadStateImpl *)tstate)->tlbc_index;
            frame->instr_ptr = bytecode + off;
        }
#endif
        /* Because this avoids the RESUME, we need to update instrumentation */
        _Py_Instrument(_PyFrame_GetCode(frame), tstate->interp);
        next_instr = frame->instr_ptr;
        monitor_throw(tstate, frame, next_instr);
        stack_pointer = _PyFrame_GetStackPointer(frame);
#if Py_TAIL_CALL_INTERP
        return _TAIL_CALL_error(frame, stack_pointer, tstate, next_instr, 0);
#else
        goto error;
#endif
    }

#if defined(_Py_TIER2) && !defined(_Py_JIT)
    /* Tier 2 interpreter state */
    _PyExecutorObject *current_executor = NULL;
    const _PyUOpInstruction *next_uop = NULL;
#endif

#if Py_TAIL_CALL_INTERP
    return _TAIL_CALL_start_frame(frame, NULL, tstate, NULL, 0);
#else
    goto start_frame;
#   include "generated_cases.c.h"
#endif


#ifdef _Py_TIER2

// Tier 2 is also here!
enter_tier_two:

#ifdef _Py_JIT
    assert(0);
#else

#undef LOAD_IP
#define LOAD_IP(UNUSED) (void)0

#ifdef Py_STATS
// Disable these macros that apply to Tier 1 stats when we are in Tier 2
#undef STAT_INC
#define STAT_INC(opname, name) ((void)0)
#undef STAT_DEC
#define STAT_DEC(opname, name) ((void)0)
#endif

#undef ENABLE_SPECIALIZATION
#define ENABLE_SPECIALIZATION 0
#undef ENABLE_SPECIALIZATION_FT
#define ENABLE_SPECIALIZATION_FT 0

    ; // dummy statement after a label, before a declaration
    uint16_t uopcode;
#ifdef Py_STATS
    int lastuop = 0;
    uint64_t trace_uop_execution_counter = 0;
#endif

    assert(next_uop->opcode == _START_EXECUTOR);
tier2_dispatch:
    for (;;) {
        uopcode = next_uop->opcode;
#ifdef Py_DEBUG
        if (frame->lltrace >= 3) {
            dump_stack(frame, stack_pointer);
            if (next_uop->opcode == _START_EXECUTOR) {
                printf("%4d uop: ", 0);
            }
            else {
                printf("%4d uop: ", (int)(next_uop - current_executor->trace));
            }
            _PyUOpPrint(next_uop);
            printf("\n");
        }
#endif
        next_uop++;
        OPT_STAT_INC(uops_executed);
        UOP_STAT_INC(uopcode, execution_count);
        UOP_PAIR_INC(uopcode, lastuop);
#ifdef Py_STATS
        trace_uop_execution_counter++;
        ((_PyUOpInstruction  *)next_uop)[-1].execution_count++;
#endif

        switch (uopcode) {

#include "executor_cases.c.h"

            default:
#ifdef Py_DEBUG
            {
                printf("Unknown uop: ");
                _PyUOpPrint(&next_uop[-1]);
                printf(" @ %d\n", (int)(next_uop - current_executor->trace - 1));
                Py_FatalError("Unknown uop");
            }
#else
            Py_UNREACHABLE();
#endif

        }
    }

jump_to_error_target:
#ifdef Py_DEBUG
    if (frame->lltrace >= 2) {
        printf("Error: [UOp ");
        _PyUOpPrint(&next_uop[-1]);
        printf(" @ %d -> %s]\n",
               (int)(next_uop - current_executor->trace - 1),
               _PyOpcode_OpName[frame->instr_ptr->op.code]);
    }
#endif
    assert(next_uop[-1].format == UOP_FORMAT_JUMP);
    uint16_t target = uop_get_error_target(&next_uop[-1]);
    next_uop = current_executor->trace + target;
    goto tier2_dispatch;

jump_to_jump_target:
    assert(next_uop[-1].format == UOP_FORMAT_JUMP);
    target = uop_get_jump_target(&next_uop[-1]);
    next_uop = current_executor->trace + target;
    goto tier2_dispatch;

#endif  // _Py_JIT

#endif // _Py_TIER2

early_exit:
    assert(_PyErr_Occurred(tstate));
    _Py_LeaveRecursiveCallPy(tstate);
    assert(frame->owner != FRAME_OWNED_BY_INTERPRETER);
    // GH-99729: We need to unlink the frame *before* clearing it:
    _PyInterpreterFrame *dying = frame;
    frame = tstate->current_frame = dying->previous;
    _PyEval_FrameClearAndPop(tstate, dying);
    frame->return_offset = 0;
    assert(frame->owner == FRAME_OWNED_BY_INTERPRETER);
    /* Restore previous frame and exit */
    tstate->current_frame = frame->previous;
    return NULL;
}

#ifdef DO_NOT_OPTIMIZE_INTERP_LOOP
#  pragma optimize("", on)
#endif

#if defined(__GNUC__)
#  pragma GCC diagnostic pop
#elif defined(_MSC_VER) /* MS_WINDOWS */
#  pragma warning(pop)
#endif

static void
format_missing(PyThreadState *tstate, const char *kind,
               PyCodeObject *co, PyObject *names, PyObject *qualname)
{
    int err;
    Py_ssize_t len = PyList_GET_SIZE(names);
    PyObject *name_str, *comma, *tail, *tmp;

    assert(PyList_CheckExact(names));
    assert(len >= 1);
    /* Deal with the joys of natural language. */
    switch (len) {
    case 1:
        name_str = PyList_GET_ITEM(names, 0);
        Py_INCREF(name_str);
        break;
    case 2:
        name_str = PyUnicode_FromFormat("%U and %U",
                                        PyList_GET_ITEM(names, len - 2),
                                        PyList_GET_ITEM(names, len - 1));
        break;
    default:
        tail = PyUnicode_FromFormat(", %U, and %U",
                                    PyList_GET_ITEM(names, len - 2),
                                    PyList_GET_ITEM(names, len - 1));
        if (tail == NULL)
            return;
        /* Chop off the last two objects in the list. This shouldn't actually
           fail, but we can't be too careful. */
        err = PyList_SetSlice(names, len - 2, len, NULL);
        if (err == -1) {
            Py_DECREF(tail);
            return;
        }
        /* Stitch everything up into a nice comma-separated list. */
        comma = PyUnicode_FromString(", ");
        if (comma == NULL) {
            Py_DECREF(tail);
            return;
        }
        tmp = PyUnicode_Join(comma, names);
        Py_DECREF(comma);
        if (tmp == NULL) {
            Py_DECREF(tail);
            return;
        }
        name_str = PyUnicode_Concat(tmp, tail);
        Py_DECREF(tmp);
        Py_DECREF(tail);
        break;
    }
    if (name_str == NULL)
        return;
    _PyErr_Format(tstate, PyExc_TypeError,
                  "%U() missing %i required %s argument%s: %U",
                  qualname,
                  len,
                  kind,
                  len == 1 ? "" : "s",
                  name_str);
    Py_DECREF(name_str);
}

static void
missing_arguments(PyThreadState *tstate, PyCodeObject *co,
                  Py_ssize_t missing, Py_ssize_t defcount,
                  _PyStackRef *localsplus, PyObject *qualname)
{
    Py_ssize_t i, j = 0;
    Py_ssize_t start, end;
    int positional = (defcount != -1);
    const char *kind = positional ? "positional" : "keyword-only";
    PyObject *missing_names;

    /* Compute the names of the arguments that are missing. */
    missing_names = PyList_New(missing);
    if (missing_names == NULL)
        return;
    if (positional) {
        start = 0;
        end = co->co_argcount - defcount;
    }
    else {
        start = co->co_argcount;
        end = start + co->co_kwonlyargcount;
    }
    for (i = start; i < end; i++) {
        if (PyStackRef_IsNull(localsplus[i])) {
            PyObject *raw = PyTuple_GET_ITEM(co->co_localsplusnames, i);
            PyObject *name = PyObject_Repr(raw);
            if (name == NULL) {
                Py_DECREF(missing_names);
                return;
            }
            PyList_SET_ITEM(missing_names, j++, name);
        }
    }
    assert(j == missing);
    format_missing(tstate, kind, co, missing_names, qualname);
    Py_DECREF(missing_names);
}

static void
too_many_positional(PyThreadState *tstate, PyCodeObject *co,
                    Py_ssize_t given, PyObject *defaults,
                    _PyStackRef *localsplus, PyObject *qualname)
{
    int plural;
    Py_ssize_t kwonly_given = 0;
    Py_ssize_t i;
    PyObject *sig, *kwonly_sig;
    Py_ssize_t co_argcount = co->co_argcount;

    assert((co->co_flags & CO_VARARGS) == 0);
    /* Count missing keyword-only args. */
    for (i = co_argcount; i < co_argcount + co->co_kwonlyargcount; i++) {
        if (PyStackRef_AsPyObjectBorrow(localsplus[i]) != NULL) {
            kwonly_given++;
        }
    }
    Py_ssize_t defcount = defaults == NULL ? 0 : PyTuple_GET_SIZE(defaults);
    if (defcount) {
        Py_ssize_t atleast = co_argcount - defcount;
        plural = 1;
        sig = PyUnicode_FromFormat("from %zd to %zd", atleast, co_argcount);
    }
    else {
        plural = (co_argcount != 1);
        sig = PyUnicode_FromFormat("%zd", co_argcount);
    }
    if (sig == NULL)
        return;
    if (kwonly_given) {
        const char *format = " positional argument%s (and %zd keyword-only argument%s)";
        kwonly_sig = PyUnicode_FromFormat(format,
                                          given != 1 ? "s" : "",
                                          kwonly_given,
                                          kwonly_given != 1 ? "s" : "");
        if (kwonly_sig == NULL) {
            Py_DECREF(sig);
            return;
        }
    }
    else {
        /* This will not fail. */
        kwonly_sig = Py_GetConstant(Py_CONSTANT_EMPTY_STR);
        assert(kwonly_sig != NULL);
    }
    _PyErr_Format(tstate, PyExc_TypeError,
                  "%U() takes %U positional argument%s but %zd%U %s given",
                  qualname,
                  sig,
                  plural ? "s" : "",
                  given,
                  kwonly_sig,
                  given == 1 && !kwonly_given ? "was" : "were");
    Py_DECREF(sig);
    Py_DECREF(kwonly_sig);
}

static int
positional_only_passed_as_keyword(PyThreadState *tstate, PyCodeObject *co,
                                  Py_ssize_t kwcount, PyObject* kwnames,
                                  PyObject *qualname)
{
    int posonly_conflicts = 0;
    PyObject* posonly_names = PyList_New(0);
    if (posonly_names == NULL) {
        goto fail;
    }
    for(int k=0; k < co->co_posonlyargcount; k++){
        PyObject* posonly_name = PyTuple_GET_ITEM(co->co_localsplusnames, k);

        for (int k2=0; k2<kwcount; k2++){
            /* Compare the pointers first and fallback to PyObject_RichCompareBool*/
            PyObject* kwname = PyTuple_GET_ITEM(kwnames, k2);
            if (kwname == posonly_name){
                if(PyList_Append(posonly_names, kwname) != 0) {
                    goto fail;
                }
                posonly_conflicts++;
                continue;
            }

            int cmp = PyObject_RichCompareBool(posonly_name, kwname, Py_EQ);

            if ( cmp > 0) {
                if(PyList_Append(posonly_names, kwname) != 0) {
                    goto fail;
                }
                posonly_conflicts++;
            } else if (cmp < 0) {
                goto fail;
            }

        }
    }
    if (posonly_conflicts) {
        PyObject* comma = PyUnicode_FromString(", ");
        if (comma == NULL) {
            goto fail;
        }
        PyObject* error_names = PyUnicode_Join(comma, posonly_names);
        Py_DECREF(comma);
        if (error_names == NULL) {
            goto fail;
        }
        _PyErr_Format(tstate, PyExc_TypeError,
                      "%U() got some positional-only arguments passed"
                      " as keyword arguments: '%U'",
                      qualname, error_names);
        Py_DECREF(error_names);
        goto fail;
    }

    Py_DECREF(posonly_names);
    return 0;

fail:
    Py_XDECREF(posonly_names);
    return 1;

}


static inline unsigned char *
scan_back_to_entry_start(unsigned char *p) {
    for (; (p[0]&128) == 0; p--);
    return p;
}

static inline unsigned char *
skip_to_next_entry(unsigned char *p, unsigned char *end) {
    while (p < end && ((p[0] & 128) == 0)) {
        p++;
    }
    return p;
}


#define MAX_LINEAR_SEARCH 40

static int
get_exception_handler(PyCodeObject *code, int index, int *level, int *handler, int *lasti)
{
    unsigned char *start = (unsigned char *)PyBytes_AS_STRING(code->co_exceptiontable);
    unsigned char *end = start + PyBytes_GET_SIZE(code->co_exceptiontable);
    /* Invariants:
     * start_table == end_table OR
     * start_table points to a legal entry and end_table points
     * beyond the table or to a legal entry that is after index.
     */
    if (end - start > MAX_LINEAR_SEARCH) {
        int offset;
        parse_varint(start, &offset);
        if (offset > index) {
            return 0;
        }
        do {
            unsigned char * mid = start + ((end-start)>>1);
            mid = scan_back_to_entry_start(mid);
            parse_varint(mid, &offset);
            if (offset > index) {
                end = mid;
            }
            else {
                start = mid;
            }

        } while (end - start > MAX_LINEAR_SEARCH);
    }
    unsigned char *scan = start;
    while (scan < end) {
        int start_offset, size;
        scan = parse_varint(scan, &start_offset);
        if (start_offset > index) {
            break;
        }
        scan = parse_varint(scan, &size);
        if (start_offset + size > index) {
            scan = parse_varint(scan, handler);
            int depth_and_lasti;
            parse_varint(scan, &depth_and_lasti);
            *level = depth_and_lasti >> 1;
            *lasti = depth_and_lasti & 1;
            return 1;
        }
        scan = skip_to_next_entry(scan, end);
    }
    return 0;
}

static int
initialize_locals(PyThreadState *tstate, PyFunctionObject *func,
    _PyStackRef *localsplus, _PyStackRef const *args,
    Py_ssize_t argcount, PyObject *kwnames)
{
    PyCodeObject *co = (PyCodeObject*)func->func_code;
    const Py_ssize_t total_args = co->co_argcount + co->co_kwonlyargcount;

    /* Create a dictionary for keyword parameters (**kwags) */
    PyObject *kwdict;
    Py_ssize_t i;
    if (co->co_flags & CO_VARKEYWORDS) {
        kwdict = PyDict_New();
        if (kwdict == NULL) {
            goto fail_pre_positional;
        }
        i = total_args;
        if (co->co_flags & CO_VARARGS) {
            i++;
        }
        assert(PyStackRef_IsNull(localsplus[i]));
        localsplus[i] = PyStackRef_FromPyObjectSteal(kwdict);
    }
    else {
        kwdict = NULL;
    }

    /* Copy all positional arguments into local variables */
    Py_ssize_t j, n;
    if (argcount > co->co_argcount) {
        n = co->co_argcount;
    }
    else {
        n = argcount;
    }
    for (j = 0; j < n; j++) {
        assert(PyStackRef_IsNull(localsplus[j]));
        localsplus[j] = args[j];
    }

    /* Pack other positional arguments into the *args argument */
    if (co->co_flags & CO_VARARGS) {
        PyObject *u = NULL;
        if (argcount == n) {
            u = (PyObject *)&_Py_SINGLETON(tuple_empty);
        }
        else {
            u = _PyTuple_FromStackRefStealOnSuccess(args + n, argcount - n);
            if (u == NULL) {
                for (Py_ssize_t i = n; i < argcount; i++) {
                    PyStackRef_CLOSE(args[i]);
                }
            }
        }
        if (u == NULL) {
            goto fail_post_positional;
        }
        assert(PyStackRef_AsPyObjectBorrow(localsplus[total_args]) == NULL);
        localsplus[total_args] = PyStackRef_FromPyObjectSteal(u);
    }
    else if (argcount > n) {
        /* Too many positional args. Error is reported later */
        for (j = n; j < argcount; j++) {
            PyStackRef_CLOSE(args[j]);
        }
    }

    /* Handle keyword arguments */
    if (kwnames != NULL) {
        Py_ssize_t kwcount = PyTuple_GET_SIZE(kwnames);
        for (i = 0; i < kwcount; i++) {
            PyObject **co_varnames;
            PyObject *keyword = PyTuple_GET_ITEM(kwnames, i);
            _PyStackRef value_stackref = args[i+argcount];
            Py_ssize_t j;

            if (keyword == NULL || !PyUnicode_Check(keyword)) {
                _PyErr_Format(tstate, PyExc_TypeError,
                            "%U() keywords must be strings",
                          func->func_qualname);
                goto kw_fail;
            }

            /* Speed hack: do raw pointer compares. As names are
            normally interned this should almost always hit. */
            co_varnames = ((PyTupleObject *)(co->co_localsplusnames))->ob_item;
            for (j = co->co_posonlyargcount; j < total_args; j++) {
                PyObject *varname = co_varnames[j];
                if (varname == keyword) {
                    goto kw_found;
                }
            }

            /* Slow fallback, just in case */
            for (j = co->co_posonlyargcount; j < total_args; j++) {
                PyObject *varname = co_varnames[j];
                int cmp = PyObject_RichCompareBool( keyword, varname, Py_EQ);
                if (cmp > 0) {
                    goto kw_found;
                }
                else if (cmp < 0) {
                    goto kw_fail;
                }
            }

            assert(j >= total_args);
            if (kwdict == NULL) {

                if (co->co_posonlyargcount
                    && positional_only_passed_as_keyword(tstate, co,
                                                        kwcount, kwnames,
                                                        func->func_qualname))
                {
                    goto kw_fail;
                }

                PyObject* suggestion_keyword = NULL;
                if (total_args > co->co_posonlyargcount) {
                    PyObject* possible_keywords = PyList_New(total_args - co->co_posonlyargcount);

                    if (!possible_keywords) {
                        PyErr_Clear();
                    } else {
                        for (Py_ssize_t k = co->co_posonlyargcount; k < total_args; k++) {
                            PyList_SET_ITEM(possible_keywords, k - co->co_posonlyargcount, co_varnames[k]);
                        }

                        suggestion_keyword = _Py_CalculateSuggestions(possible_keywords, keyword);
                        Py_DECREF(possible_keywords);
                    }
                }

                if (suggestion_keyword) {
                    _PyErr_Format(tstate, PyExc_TypeError,
                                "%U() got an unexpected keyword argument '%S'. Did you mean '%S'?",
                                func->func_qualname, keyword, suggestion_keyword);
                    Py_DECREF(suggestion_keyword);
                } else {
                    _PyErr_Format(tstate, PyExc_TypeError,
                                "%U() got an unexpected keyword argument '%S'",
                                func->func_qualname, keyword);
                }

                goto kw_fail;
            }

            if (PyDict_SetItem(kwdict, keyword, PyStackRef_AsPyObjectBorrow(value_stackref)) == -1) {
                goto kw_fail;
            }
            PyStackRef_CLOSE(value_stackref);
            continue;

        kw_fail:
            for (;i < kwcount; i++) {
                PyStackRef_CLOSE(args[i+argcount]);
            }
            goto fail_post_args;

        kw_found:
            if (PyStackRef_AsPyObjectBorrow(localsplus[j]) != NULL) {
                _PyErr_Format(tstate, PyExc_TypeError,
                            "%U() got multiple values for argument '%S'",
                          func->func_qualname, keyword);
                goto kw_fail;
            }
            localsplus[j] = value_stackref;
        }
    }

    /* Check the number of positional arguments */
    if ((argcount > co->co_argcount) && !(co->co_flags & CO_VARARGS)) {
        too_many_positional(tstate, co, argcount, func->func_defaults, localsplus,
                            func->func_qualname);
        goto fail_post_args;
    }

    /* Add missing positional arguments (copy default values from defs) */
    if (argcount < co->co_argcount) {
        Py_ssize_t defcount = func->func_defaults == NULL ? 0 : PyTuple_GET_SIZE(func->func_defaults);
        Py_ssize_t m = co->co_argcount - defcount;
        Py_ssize_t missing = 0;
        for (i = argcount; i < m; i++) {
            if (PyStackRef_IsNull(localsplus[i])) {
                missing++;
            }
        }
        if (missing) {
            missing_arguments(tstate, co, missing, defcount, localsplus,
                              func->func_qualname);
            goto fail_post_args;
        }
        if (n > m)
            i = n - m;
        else
            i = 0;
        if (defcount) {
            PyObject **defs = &PyTuple_GET_ITEM(func->func_defaults, 0);
            for (; i < defcount; i++) {
                if (PyStackRef_AsPyObjectBorrow(localsplus[m+i]) == NULL) {
                    PyObject *def = defs[i];
                    localsplus[m+i] = PyStackRef_FromPyObjectNew(def);
                }
            }
        }
    }

    /* Add missing keyword arguments (copy default values from kwdefs) */
    if (co->co_kwonlyargcount > 0) {
        Py_ssize_t missing = 0;
        for (i = co->co_argcount; i < total_args; i++) {
            if (PyStackRef_AsPyObjectBorrow(localsplus[i]) != NULL)
                continue;
            PyObject *varname = PyTuple_GET_ITEM(co->co_localsplusnames, i);
            if (func->func_kwdefaults != NULL) {
                PyObject *def;
                if (PyDict_GetItemRef(func->func_kwdefaults, varname, &def) < 0) {
                    goto fail_post_args;
                }
                if (def) {
                    localsplus[i] = PyStackRef_FromPyObjectSteal(def);
                    continue;
                }
            }
            missing++;
        }
        if (missing) {
            missing_arguments(tstate, co, missing, -1, localsplus,
                              func->func_qualname);
            goto fail_post_args;
        }
    }
    return 0;

fail_pre_positional:
    for (j = 0; j < argcount; j++) {
        PyStackRef_CLOSE(args[j]);
    }
    /* fall through */
fail_post_positional:
    if (kwnames) {
        Py_ssize_t kwcount = PyTuple_GET_SIZE(kwnames);
        for (j = argcount; j < argcount+kwcount; j++) {
            PyStackRef_CLOSE(args[j]);
        }
    }
    /* fall through */
fail_post_args:
    return -1;
}

static void
clear_thread_frame(PyThreadState *tstate, _PyInterpreterFrame * frame)
{
    assert(frame->owner == FRAME_OWNED_BY_THREAD);
    // Make sure that this is, indeed, the top frame. We can't check this in
    // _PyThreadState_PopFrame, since f_code is already cleared at that point:
    assert((PyObject **)frame + _PyFrame_GetCode(frame)->co_framesize ==
        tstate->datastack_top);
    assert(frame->frame_obj == NULL || frame->frame_obj->f_frame == frame);
    _PyFrame_ClearExceptCode(frame);
    PyStackRef_CLEAR(frame->f_executable);
    _PyThreadState_PopFrame(tstate, frame);
}

static void
clear_gen_frame(PyThreadState *tstate, _PyInterpreterFrame * frame)
{
    assert(frame->owner == FRAME_OWNED_BY_GENERATOR);
    PyGenObject *gen = _PyGen_GetGeneratorFromFrame(frame);
    gen->gi_frame_state = FRAME_CLEARED;
    assert(tstate->exc_info == &gen->gi_exc_state);
    tstate->exc_info = gen->gi_exc_state.previous_item;
    gen->gi_exc_state.previous_item = NULL;
    assert(frame->frame_obj == NULL || frame->frame_obj->f_frame == frame);
    _PyFrame_ClearExceptCode(frame);
    _PyErr_ClearExcState(&gen->gi_exc_state);
    frame->previous = NULL;
}

void
_PyEval_FrameClearAndPop(PyThreadState *tstate, _PyInterpreterFrame * frame)
{
    if (frame->owner == FRAME_OWNED_BY_THREAD) {
        clear_thread_frame(tstate, frame);
    }
    else {
        clear_gen_frame(tstate, frame);
    }
}

/* Consumes references to func, locals and all the args */
_PyInterpreterFrame *
_PyEvalFramePushAndInit(PyThreadState *tstate, _PyStackRef func,
                        PyObject *locals, _PyStackRef const* args,
                        size_t argcount, PyObject *kwnames, _PyInterpreterFrame *previous)
{
    PyFunctionObject *func_obj = (PyFunctionObject *)PyStackRef_AsPyObjectBorrow(func);
    PyCodeObject * code = (PyCodeObject *)func_obj->func_code;
    CALL_STAT_INC(frames_pushed);
    _PyInterpreterFrame *frame = _PyThreadState_PushFrame(tstate, code->co_framesize);
    if (frame == NULL) {
        goto fail;
    }
    _PyFrame_Initialize(tstate, frame, func, locals, code, 0, previous);
    if (initialize_locals(tstate, func_obj, frame->localsplus, args, argcount, kwnames)) {
        assert(frame->owner == FRAME_OWNED_BY_THREAD);
        clear_thread_frame(tstate, frame);
        return NULL;
    }
    return frame;
fail:
    /* Consume the references */
    PyStackRef_CLOSE(func);
    Py_XDECREF(locals);
    for (size_t i = 0; i < argcount; i++) {
        PyStackRef_CLOSE(args[i]);
    }
    if (kwnames) {
        Py_ssize_t kwcount = PyTuple_GET_SIZE(kwnames);
        for (Py_ssize_t i = 0; i < kwcount; i++) {
            PyStackRef_CLOSE(args[i+argcount]);
        }
    }
    PyErr_NoMemory();
    return NULL;
}

/* Same as _PyEvalFramePushAndInit but takes an args tuple and kwargs dict.
   Steals references to func, callargs and kwargs.
*/
static _PyInterpreterFrame *
_PyEvalFramePushAndInit_Ex(PyThreadState *tstate, _PyStackRef func,
    PyObject *locals, Py_ssize_t nargs, PyObject *callargs, PyObject *kwargs, _PyInterpreterFrame *previous)
{
    bool has_dict = (kwargs != NULL && PyDict_GET_SIZE(kwargs) > 0);
    PyObject *kwnames = NULL;
    _PyStackRef *newargs;
    PyObject *const *object_array = NULL;
    _PyStackRef stack_array[8];
    if (has_dict) {
        object_array = _PyStack_UnpackDict(tstate, _PyTuple_ITEMS(callargs), nargs, kwargs, &kwnames);
        if (object_array == NULL) {
            PyStackRef_CLOSE(func);
            goto error;
        }
        size_t total_args = nargs + PyDict_GET_SIZE(kwargs);
        assert(sizeof(PyObject *) == sizeof(_PyStackRef));
        newargs = (_PyStackRef *)object_array;
        for (size_t i = 0; i < total_args; i++) {
            newargs[i] = PyStackRef_FromPyObjectSteal(object_array[i]);
        }
    }
    else {
        if (nargs <= 8) {
            newargs = stack_array;
        }
        else {
            newargs = PyMem_Malloc(sizeof(_PyStackRef) *nargs);
            if (newargs == NULL) {
                PyErr_NoMemory();
                PyStackRef_CLOSE(func);
                goto error;
            }
        }
        /* We need to create a new reference for all our args since the new frame steals them. */
        for (Py_ssize_t i = 0; i < nargs; i++) {
            newargs[i] = PyStackRef_FromPyObjectNew(PyTuple_GET_ITEM(callargs, i));
        }
    }
    _PyInterpreterFrame *new_frame = _PyEvalFramePushAndInit(
        tstate, func, locals,
        newargs, nargs, kwnames, previous
    );
    if (has_dict) {
        _PyStack_UnpackDict_FreeNoDecRef(object_array, kwnames);
    }
    else if (nargs > 8) {
       PyMem_Free((void *)newargs);
    }
    /* No need to decref func here because the reference has been stolen by
       _PyEvalFramePushAndInit.
    */
    Py_DECREF(callargs);
    Py_XDECREF(kwargs);
    return new_frame;
error:
    Py_DECREF(callargs);
    Py_XDECREF(kwargs);
    return NULL;
}

PyObject *
_PyEval_Vector(PyThreadState *tstate, PyFunctionObject *func,
               PyObject *locals,
               PyObject* const* args, size_t argcount,
               PyObject *kwnames)
{
    size_t total_args = argcount;
    if (kwnames) {
        total_args += PyTuple_GET_SIZE(kwnames);
    }
    _PyStackRef stack_array[8];
    _PyStackRef *arguments;
    if (total_args <= 8) {
        arguments = stack_array;
    }
    else {
        arguments = PyMem_Malloc(sizeof(_PyStackRef) * total_args);
        if (arguments == NULL) {
            return PyErr_NoMemory();
        }
    }
    /* _PyEvalFramePushAndInit consumes the references
     * to func, locals and all its arguments */
    Py_XINCREF(locals);
    for (size_t i = 0; i < argcount; i++) {
        arguments[i] = PyStackRef_FromPyObjectNew(args[i]);
    }
    if (kwnames) {
        Py_ssize_t kwcount = PyTuple_GET_SIZE(kwnames);
        for (Py_ssize_t i = 0; i < kwcount; i++) {
            arguments[i+argcount] = PyStackRef_FromPyObjectNew(args[i+argcount]);
        }
    }
    _PyInterpreterFrame *frame = _PyEvalFramePushAndInit(
        tstate, PyStackRef_FromPyObjectNew(func), locals,
        arguments, argcount, kwnames, NULL);
    if (total_args > 8) {
        PyMem_Free(arguments);
    }
    if (frame == NULL) {
        return NULL;
    }
    EVAL_CALL_STAT_INC(EVAL_CALL_VECTOR);
    return _PyEval_EvalFrame(tstate, frame, 0);
}

/* Legacy API */
PyObject *
PyEval_EvalCodeEx(PyObject *_co, PyObject *globals, PyObject *locals,
                  PyObject *const *args, int argcount,
                  PyObject *const *kws, int kwcount,
                  PyObject *const *defs, int defcount,
                  PyObject *kwdefs, PyObject *closure)
{
    PyThreadState *tstate = _PyThreadState_GET();
    PyObject *res = NULL;
    PyObject *defaults = _PyTuple_FromArray(defs, defcount);
    if (defaults == NULL) {
        return NULL;
    }
    PyObject *builtins = _PyDict_LoadBuiltinsFromGlobals(globals);
    if (builtins == NULL) {
        Py_DECREF(defaults);
        return NULL;
    }
    if (locals == NULL) {
        locals = globals;
    }
    PyObject *kwnames = NULL;
    PyObject *const *allargs;
    PyObject **newargs = NULL;
    PyFunctionObject *func = NULL;
    if (kwcount == 0) {
        allargs = args;
    }
    else {
        kwnames = PyTuple_New(kwcount);
        if (kwnames == NULL) {
            goto fail;
        }
        newargs = PyMem_Malloc(sizeof(PyObject *)*(kwcount+argcount));
        if (newargs == NULL) {
            goto fail;
        }
        for (int i = 0; i < argcount; i++) {
            newargs[i] = args[i];
        }
        for (int i = 0; i < kwcount; i++) {
            PyTuple_SET_ITEM(kwnames, i, Py_NewRef(kws[2*i]));
            newargs[argcount+i] = kws[2*i+1];
        }
        allargs = newargs;
    }
    PyFrameConstructor constr = {
        .fc_globals = globals,
        .fc_builtins = builtins,
        .fc_name = ((PyCodeObject *)_co)->co_name,
        .fc_qualname = ((PyCodeObject *)_co)->co_name,
        .fc_code = _co,
        .fc_defaults = defaults,
        .fc_kwdefaults = kwdefs,
        .fc_closure = closure
    };
    func = _PyFunction_FromConstructor(&constr);
    if (func == NULL) {
        goto fail;
    }
    EVAL_CALL_STAT_INC(EVAL_CALL_LEGACY);
    res = _PyEval_Vector(tstate, func, locals,
                         allargs, argcount,
                         kwnames);
fail:
    Py_XDECREF(func);
    Py_XDECREF(kwnames);
    PyMem_Free(newargs);
    _Py_DECREF_BUILTINS(builtins);
    Py_DECREF(defaults);
    return res;
}


/* Logic for the raise statement (too complicated for inlining).
   This *consumes* a reference count to each of its arguments. */
static int
do_raise(PyThreadState *tstate, PyObject *exc, PyObject *cause)
{
    PyObject *type = NULL, *value = NULL;

    if (exc == NULL) {
        /* Reraise */
        _PyErr_StackItem *exc_info = _PyErr_GetTopmostException(tstate);
        exc = exc_info->exc_value;
        if (Py_IsNone(exc) || exc == NULL) {
            _PyErr_SetString(tstate, PyExc_RuntimeError,
                             "No active exception to reraise");
            return 0;
        }
        Py_INCREF(exc);
        assert(PyExceptionInstance_Check(exc));
        _PyErr_SetRaisedException(tstate, exc);
        return 1;
    }

    /* We support the following forms of raise:
       raise
       raise <instance>
       raise <type> */

    if (PyExceptionClass_Check(exc)) {
        type = exc;
        value = _PyObject_CallNoArgs(exc);
        if (value == NULL)
            goto raise_error;
        if (!PyExceptionInstance_Check(value)) {
            _PyErr_Format(tstate, PyExc_TypeError,
                          "calling %R should have returned an instance of "
                          "BaseException, not %R",
                          type, Py_TYPE(value));
             goto raise_error;
        }
    }
    else if (PyExceptionInstance_Check(exc)) {
        value = exc;
        type = PyExceptionInstance_Class(exc);
        Py_INCREF(type);
    }
    else {
        /* Not something you can raise.  You get an exception
           anyway, just not what you specified :-) */
        Py_DECREF(exc);
        _PyErr_SetString(tstate, PyExc_TypeError,
                         "exceptions must derive from BaseException");
        goto raise_error;
    }

    assert(type != NULL);
    assert(value != NULL);

    if (cause) {
        PyObject *fixed_cause;
        if (PyExceptionClass_Check(cause)) {
            fixed_cause = _PyObject_CallNoArgs(cause);
            if (fixed_cause == NULL)
                goto raise_error;
            if (!PyExceptionInstance_Check(fixed_cause)) {
                _PyErr_Format(tstate, PyExc_TypeError,
                              "calling %R should have returned an instance of "
                              "BaseException, not %R",
                              cause, Py_TYPE(fixed_cause));
                goto raise_error;
            }
            Py_DECREF(cause);
        }
        else if (PyExceptionInstance_Check(cause)) {
            fixed_cause = cause;
        }
        else if (Py_IsNone(cause)) {
            Py_DECREF(cause);
            fixed_cause = NULL;
        }
        else {
            _PyErr_SetString(tstate, PyExc_TypeError,
                             "exception causes must derive from "
                             "BaseException");
            goto raise_error;
        }
        PyException_SetCause(value, fixed_cause);
    }

    _PyErr_SetObject(tstate, type, value);
    /* _PyErr_SetObject incref's its arguments */
    Py_DECREF(value);
    Py_DECREF(type);
    return 0;

raise_error:
    Py_XDECREF(value);
    Py_XDECREF(type);
    Py_XDECREF(cause);
    return 0;
}

/* Logic for matching an exception in an except* clause (too
   complicated for inlining).
*/

int
_PyEval_ExceptionGroupMatch(_PyInterpreterFrame *frame, PyObject* exc_value,
                            PyObject *match_type, PyObject **match, PyObject **rest)
{
    if (Py_IsNone(exc_value)) {
        *match = Py_NewRef(Py_None);
        *rest = Py_NewRef(Py_None);
        return 0;
    }
    assert(PyExceptionInstance_Check(exc_value));

    if (PyErr_GivenExceptionMatches(exc_value, match_type)) {
        /* Full match of exc itself */
        bool is_eg = _PyBaseExceptionGroup_Check(exc_value);
        if (is_eg) {
            *match = Py_NewRef(exc_value);
        }
        else {
            /* naked exception - wrap it */
            PyObject *excs = PyTuple_Pack(1, exc_value);
            if (excs == NULL) {
                return -1;
            }
            PyObject *wrapped = _PyExc_CreateExceptionGroup("", excs);
            Py_DECREF(excs);
            if (wrapped == NULL) {
                return -1;
            }
            PyFrameObject *f = _PyFrame_GetFrameObject(frame);
            if (f != NULL) {
                PyObject *tb = _PyTraceBack_FromFrame(NULL, f);
                if (tb == NULL) {
                    return -1;
                }
                PyException_SetTraceback(wrapped, tb);
                Py_DECREF(tb);
            }
            *match = wrapped;
        }
        *rest = Py_NewRef(Py_None);
        return 0;
    }

    /* exc_value does not match match_type.
     * Check for partial match if it's an exception group.
     */
    if (_PyBaseExceptionGroup_Check(exc_value)) {
        PyObject *pair = PyObject_CallMethod(exc_value, "split", "(O)",
                                             match_type);
        if (pair == NULL) {
            return -1;
        }

        if (!PyTuple_CheckExact(pair)) {
            PyErr_Format(PyExc_TypeError,
                         "%.200s.split must return a tuple, not %.200s",
                         Py_TYPE(exc_value)->tp_name, Py_TYPE(pair)->tp_name);
            Py_DECREF(pair);
            return -1;
        }

        // allow tuples of length > 2 for backwards compatibility
        if (PyTuple_GET_SIZE(pair) < 2) {
            PyErr_Format(PyExc_TypeError,
                         "%.200s.split must return a 2-tuple, "
                         "got tuple of size %zd",
                         Py_TYPE(exc_value)->tp_name, PyTuple_GET_SIZE(pair));
            Py_DECREF(pair);
            return -1;
        }

        *match = Py_NewRef(PyTuple_GET_ITEM(pair, 0));
        *rest = Py_NewRef(PyTuple_GET_ITEM(pair, 1));
        Py_DECREF(pair);
        return 0;
    }
    /* no match */
    *match = Py_NewRef(Py_None);
    *rest = Py_NewRef(exc_value);
    return 0;
}

/* Iterate v argcnt times and store the results on the stack (via decreasing
   sp).  Return 1 for success, 0 if error.

   If argcntafter == -1, do a simple unpack. If it is >= 0, do an unpack
   with a variable target.
*/

int
_PyEval_UnpackIterableStackRef(PyThreadState *tstate, PyObject *v,
                       int argcnt, int argcntafter, _PyStackRef *sp)
{
    int i = 0, j = 0;
    Py_ssize_t ll = 0;
    PyObject *it;  /* iter(v) */
    PyObject *w;
    PyObject *l = NULL; /* variable list */
    assert(v != NULL);

    it = PyObject_GetIter(v);
    if (it == NULL) {
        if (_PyErr_ExceptionMatches(tstate, PyExc_TypeError) &&
            Py_TYPE(v)->tp_iter == NULL && !PySequence_Check(v))
        {
            _PyErr_Format(tstate, PyExc_TypeError,
                          "cannot unpack non-iterable %.200s object",
                          Py_TYPE(v)->tp_name);
        }
        return 0;
    }

    for (; i < argcnt; i++) {
        w = PyIter_Next(it);
        if (w == NULL) {
            /* Iterator done, via error or exhaustion. */
            if (!_PyErr_Occurred(tstate)) {
                if (argcntafter == -1) {
                    _PyErr_Format(tstate, PyExc_ValueError,
                                  "not enough values to unpack "
                                  "(expected %d, got %d)",
                                  argcnt, i);
                }
                else {
                    _PyErr_Format(tstate, PyExc_ValueError,
                                  "not enough values to unpack "
                                  "(expected at least %d, got %d)",
                                  argcnt + argcntafter, i);
                }
            }
            goto Error;
        }
        *--sp = PyStackRef_FromPyObjectSteal(w);
    }

    if (argcntafter == -1) {
        /* We better have exhausted the iterator now. */
        w = PyIter_Next(it);
        if (w == NULL) {
            if (_PyErr_Occurred(tstate))
                goto Error;
            Py_DECREF(it);
            return 1;
        }
        Py_DECREF(w);

        if (PyList_CheckExact(v) || PyTuple_CheckExact(v)
              || PyDict_CheckExact(v)) {
            ll = PyDict_CheckExact(v) ? PyDict_Size(v) : Py_SIZE(v);
            if (ll > argcnt) {
                _PyErr_Format(tstate, PyExc_ValueError,
                              "too many values to unpack (expected %d, got %zd)",
                              argcnt, ll);
                goto Error;
            }
        }
        _PyErr_Format(tstate, PyExc_ValueError,
                      "too many values to unpack (expected %d)",
                      argcnt);
        goto Error;
    }

    l = PySequence_List(it);
    if (l == NULL)
        goto Error;
    *--sp = PyStackRef_FromPyObjectSteal(l);
    i++;

    ll = PyList_GET_SIZE(l);
    if (ll < argcntafter) {
        _PyErr_Format(tstate, PyExc_ValueError,
            "not enough values to unpack (expected at least %d, got %zd)",
            argcnt + argcntafter, argcnt + ll);
        goto Error;
    }

    /* Pop the "after-variable" args off the list. */
    for (j = argcntafter; j > 0; j--, i++) {
        *--sp = PyStackRef_FromPyObjectSteal(PyList_GET_ITEM(l, ll - j));
    }
    /* Resize the list. */
    Py_SET_SIZE(l, ll - argcntafter);
    Py_DECREF(it);
    return 1;

Error:
    for (; i > 0; i--, sp++) {
        PyStackRef_CLOSE(*sp);
    }
    Py_XDECREF(it);
    return 0;
}

static int
do_monitor_exc(PyThreadState *tstate, _PyInterpreterFrame *frame,
               _Py_CODEUNIT *instr, int event)
{
    assert(event < _PY_MONITORING_UNGROUPED_EVENTS);
    if (_PyFrame_GetCode(frame)->co_flags & CO_NO_MONITORING_EVENTS) {
        return 0;
    }
    PyObject *exc = PyErr_GetRaisedException();
    assert(exc != NULL);
    int err = _Py_call_instrumentation_arg(tstate, event, frame, instr, exc);
    if (err == 0) {
        PyErr_SetRaisedException(exc);
    }
    else {
        assert(PyErr_Occurred());
        Py_DECREF(exc);
    }
    return err;
}

static inline bool
no_tools_for_global_event(PyThreadState *tstate, int event)
{
    return tstate->interp->monitors.tools[event] == 0;
}

static inline bool
no_tools_for_local_event(PyThreadState *tstate, _PyInterpreterFrame *frame, int event)
{
    assert(event < _PY_MONITORING_LOCAL_EVENTS);
    _PyCoMonitoringData *data = _PyFrame_GetCode(frame)->_co_monitoring;
    if (data) {
        return data->active_monitors.tools[event] == 0;
    }
    else {
        return no_tools_for_global_event(tstate, event);
    }
}

void
_PyEval_MonitorRaise(PyThreadState *tstate, _PyInterpreterFrame *frame,
              _Py_CODEUNIT *instr)
{
    if (no_tools_for_global_event(tstate, PY_MONITORING_EVENT_RAISE)) {
        return;
    }
    do_monitor_exc(tstate, frame, instr, PY_MONITORING_EVENT_RAISE);
}

static void
monitor_reraise(PyThreadState *tstate, _PyInterpreterFrame *frame,
              _Py_CODEUNIT *instr)
{
    if (no_tools_for_global_event(tstate, PY_MONITORING_EVENT_RERAISE)) {
        return;
    }
    do_monitor_exc(tstate, frame, instr, PY_MONITORING_EVENT_RERAISE);
}

static int
monitor_stop_iteration(PyThreadState *tstate, _PyInterpreterFrame *frame,
                       _Py_CODEUNIT *instr, PyObject *value)
{
    if (no_tools_for_local_event(tstate, frame, PY_MONITORING_EVENT_STOP_ITERATION)) {
        return 0;
    }
    assert(!PyErr_Occurred());
    PyErr_SetObject(PyExc_StopIteration, value);
    int res = do_monitor_exc(tstate, frame, instr, PY_MONITORING_EVENT_STOP_ITERATION);
    if (res < 0) {
        return res;
    }
    PyErr_SetRaisedException(NULL);
    return 0;
}

static void
monitor_unwind(PyThreadState *tstate,
               _PyInterpreterFrame *frame,
               _Py_CODEUNIT *instr)
{
    if (no_tools_for_global_event(tstate, PY_MONITORING_EVENT_PY_UNWIND)) {
        return;
    }
    do_monitor_exc(tstate, frame, instr, PY_MONITORING_EVENT_PY_UNWIND);
}


static int
monitor_handled(PyThreadState *tstate,
                _PyInterpreterFrame *frame,
                _Py_CODEUNIT *instr, PyObject *exc)
{
    if (no_tools_for_global_event(tstate, PY_MONITORING_EVENT_EXCEPTION_HANDLED)) {
        return 0;
    }
    return _Py_call_instrumentation_arg(tstate, PY_MONITORING_EVENT_EXCEPTION_HANDLED, frame, instr, exc);
}

static void
monitor_throw(PyThreadState *tstate,
              _PyInterpreterFrame *frame,
              _Py_CODEUNIT *instr)
{
    if (no_tools_for_global_event(tstate, PY_MONITORING_EVENT_PY_THROW)) {
        return;
    }
    do_monitor_exc(tstate, frame, instr, PY_MONITORING_EVENT_PY_THROW);
}

void
PyThreadState_EnterTracing(PyThreadState *tstate)
{
    assert(tstate->tracing >= 0);
    tstate->tracing++;
}

void
PyThreadState_LeaveTracing(PyThreadState *tstate)
{
    assert(tstate->tracing > 0);
    tstate->tracing--;
}


PyObject*
_PyEval_CallTracing(PyObject *func, PyObject *args)
{
    // Save and disable tracing
    PyThreadState *tstate = _PyThreadState_GET();
    int save_tracing = tstate->tracing;
    tstate->tracing = 0;

    // Call the tracing function
    PyObject *result = PyObject_Call(func, args, NULL);

    // Restore tracing
    tstate->tracing = save_tracing;
    return result;
}

void
PyEval_SetProfile(Py_tracefunc func, PyObject *arg)
{
    PyThreadState *tstate = _PyThreadState_GET();
    if (_PyEval_SetProfile(tstate, func, arg) < 0) {
        /* Log _PySys_Audit() error */
        PyErr_FormatUnraisable("Exception ignored in PyEval_SetProfile");
    }
}

void
PyEval_SetProfileAllThreads(Py_tracefunc func, PyObject *arg)
{
    PyThreadState *this_tstate = _PyThreadState_GET();
    PyInterpreterState* interp = this_tstate->interp;

    _PyRuntimeState *runtime = &_PyRuntime;
    HEAD_LOCK(runtime);
    PyThreadState* ts = PyInterpreterState_ThreadHead(interp);
    HEAD_UNLOCK(runtime);

    while (ts) {
        if (_PyEval_SetProfile(ts, func, arg) < 0) {
            PyErr_FormatUnraisable("Exception ignored in PyEval_SetProfileAllThreads");
        }
        HEAD_LOCK(runtime);
        ts = PyThreadState_Next(ts);
        HEAD_UNLOCK(runtime);
    }
}

void
PyEval_SetTrace(Py_tracefunc func, PyObject *arg)
{
    PyThreadState *tstate = _PyThreadState_GET();
    if (_PyEval_SetTrace(tstate, func, arg) < 0) {
        /* Log _PySys_Audit() error */
        PyErr_FormatUnraisable("Exception ignored in PyEval_SetTrace");
    }
}

void
PyEval_SetTraceAllThreads(Py_tracefunc func, PyObject *arg)
{
    PyThreadState *this_tstate = _PyThreadState_GET();
    PyInterpreterState* interp = this_tstate->interp;

    _PyRuntimeState *runtime = &_PyRuntime;
    HEAD_LOCK(runtime);
    PyThreadState* ts = PyInterpreterState_ThreadHead(interp);
    HEAD_UNLOCK(runtime);

    while (ts) {
        if (_PyEval_SetTrace(ts, func, arg) < 0) {
            PyErr_FormatUnraisable("Exception ignored in PyEval_SetTraceAllThreads");
        }
        HEAD_LOCK(runtime);
        ts = PyThreadState_Next(ts);
        HEAD_UNLOCK(runtime);
    }
}

int
_PyEval_SetCoroutineOriginTrackingDepth(int depth)
{
    PyThreadState *tstate = _PyThreadState_GET();
    if (depth < 0) {
        _PyErr_SetString(tstate, PyExc_ValueError, "depth must be >= 0");
        return -1;
    }
    tstate->coroutine_origin_tracking_depth = depth;
    return 0;
}


int
_PyEval_GetCoroutineOriginTrackingDepth(void)
{
    PyThreadState *tstate = _PyThreadState_GET();
    return tstate->coroutine_origin_tracking_depth;
}

int
_PyEval_SetAsyncGenFirstiter(PyObject *firstiter)
{
    PyThreadState *tstate = _PyThreadState_GET();

    if (_PySys_Audit(tstate, "sys.set_asyncgen_hook_firstiter", NULL) < 0) {
        return -1;
    }

    Py_XSETREF(tstate->async_gen_firstiter, Py_XNewRef(firstiter));
    return 0;
}

PyObject *
_PyEval_GetAsyncGenFirstiter(void)
{
    PyThreadState *tstate = _PyThreadState_GET();
    return tstate->async_gen_firstiter;
}

int
_PyEval_SetAsyncGenFinalizer(PyObject *finalizer)
{
    PyThreadState *tstate = _PyThreadState_GET();

    if (_PySys_Audit(tstate, "sys.set_asyncgen_hook_finalizer", NULL) < 0) {
        return -1;
    }

    Py_XSETREF(tstate->async_gen_finalizer, Py_XNewRef(finalizer));
    return 0;
}

PyObject *
_PyEval_GetAsyncGenFinalizer(void)
{
    PyThreadState *tstate = _PyThreadState_GET();
    return tstate->async_gen_finalizer;
}

_PyInterpreterFrame *
_PyEval_GetFrame(void)
{
    PyThreadState *tstate = _PyThreadState_GET();
    return _PyThreadState_GetFrame(tstate);
}

PyFrameObject *
PyEval_GetFrame(void)
{
    _PyInterpreterFrame *frame = _PyEval_GetFrame();
    if (frame == NULL) {
        return NULL;
    }
    PyFrameObject *f = _PyFrame_GetFrameObject(frame);
    if (f == NULL) {
        PyErr_Clear();
    }
    return f;
}

PyObject *
_PyEval_GetBuiltins(PyThreadState *tstate)
{
    _PyInterpreterFrame *frame = _PyThreadState_GetFrame(tstate);
    if (frame != NULL) {
        return frame->f_builtins;
    }
    return tstate->interp->builtins;
}

PyObject *
PyEval_GetBuiltins(void)
{
    PyThreadState *tstate = _PyThreadState_GET();
    return _PyEval_GetBuiltins(tstate);
}

/* Convenience function to get a builtin from its name */
PyObject *
_PyEval_GetBuiltin(PyObject *name)
{
    PyObject *attr;
    if (PyMapping_GetOptionalItem(PyEval_GetBuiltins(), name, &attr) == 0) {
        PyErr_SetObject(PyExc_AttributeError, name);
    }
    return attr;
}

PyObject *
_PyEval_GetBuiltinId(_Py_Identifier *name)
{
    return _PyEval_GetBuiltin(_PyUnicode_FromId(name));
}

PyObject *
PyEval_GetLocals(void)
{
    // We need to return a borrowed reference here, so some tricks are needed
    PyThreadState *tstate = _PyThreadState_GET();
     _PyInterpreterFrame *current_frame = _PyThreadState_GetFrame(tstate);
    if (current_frame == NULL) {
        _PyErr_SetString(tstate, PyExc_SystemError, "frame does not exist");
        return NULL;
    }

    // Be aware that this returns a new reference
    PyObject *locals = _PyFrame_GetLocals(current_frame);

    if (locals == NULL) {
        return NULL;
    }

    if (PyFrameLocalsProxy_Check(locals)) {
        PyFrameObject *f = _PyFrame_GetFrameObject(current_frame);
        PyObject *ret = f->f_locals_cache;
        if (ret == NULL) {
            ret = PyDict_New();
            if (ret == NULL) {
                Py_DECREF(locals);
                return NULL;
            }
            f->f_locals_cache = ret;
        }
        if (PyDict_Update(ret, locals) < 0) {
            // At this point, if the cache dict is broken, it will stay broken, as
            // trying to clean it up or replace it will just cause other problems
            ret = NULL;
        }
        Py_DECREF(locals);
        return ret;
    }

    assert(PyMapping_Check(locals));
    assert(Py_REFCNT(locals) > 1);
    Py_DECREF(locals);

    return locals;
}

PyObject *
_PyEval_GetFrameLocals(void)
{
    PyThreadState *tstate = _PyThreadState_GET();
     _PyInterpreterFrame *current_frame = _PyThreadState_GetFrame(tstate);
    if (current_frame == NULL) {
        _PyErr_SetString(tstate, PyExc_SystemError, "frame does not exist");
        return NULL;
    }

    PyObject *locals = _PyFrame_GetLocals(current_frame);
    if (locals == NULL) {
        return NULL;
    }

    if (PyFrameLocalsProxy_Check(locals)) {
        PyObject* ret = PyDict_New();
        if (ret == NULL) {
            Py_DECREF(locals);
            return NULL;
        }
        if (PyDict_Update(ret, locals) < 0) {
            Py_DECREF(ret);
            Py_DECREF(locals);
            return NULL;
        }
        Py_DECREF(locals);
        return ret;
    }

    assert(PyMapping_Check(locals));
    return locals;
}

PyObject *
PyEval_GetGlobals(void)
{
    PyThreadState *tstate = _PyThreadState_GET();
    _PyInterpreterFrame *current_frame = _PyThreadState_GetFrame(tstate);
    if (current_frame == NULL) {
        return NULL;
    }
    return current_frame->f_globals;
}

PyObject*
PyEval_GetFrameLocals(void)
{
    return _PyEval_GetFrameLocals();
}

PyObject* PyEval_GetFrameGlobals(void)
{
    PyThreadState *tstate = _PyThreadState_GET();
    _PyInterpreterFrame *current_frame = _PyThreadState_GetFrame(tstate);
    if (current_frame == NULL) {
        return NULL;
    }
    return Py_XNewRef(current_frame->f_globals);
}

PyObject* PyEval_GetFrameBuiltins(void)
{
    PyThreadState *tstate = _PyThreadState_GET();
    return Py_XNewRef(_PyEval_GetBuiltins(tstate));
}

int
PyEval_MergeCompilerFlags(PyCompilerFlags *cf)
{
    PyThreadState *tstate = _PyThreadState_GET();
    _PyInterpreterFrame *current_frame = tstate->current_frame;
    int result = cf->cf_flags != 0;

    if (current_frame != NULL) {
        const int codeflags = _PyFrame_GetCode(current_frame)->co_flags;
        const int compilerflags = codeflags & PyCF_MASK;
        if (compilerflags) {
            result = 1;
            cf->cf_flags |= compilerflags;
        }
    }
    return result;
}


const char *
PyEval_GetFuncName(PyObject *func)
{
    if (PyMethod_Check(func))
        return PyEval_GetFuncName(PyMethod_GET_FUNCTION(func));
    else if (PyFunction_Check(func))
        return PyUnicode_AsUTF8(((PyFunctionObject*)func)->func_name);
    else if (PyCFunction_Check(func))
        return ((PyCFunctionObject*)func)->m_ml->ml_name;
    else
        return Py_TYPE(func)->tp_name;
}

const char *
PyEval_GetFuncDesc(PyObject *func)
{
    if (PyMethod_Check(func))
        return "()";
    else if (PyFunction_Check(func))
        return "()";
    else if (PyCFunction_Check(func))
        return "()";
    else
        return " object";
}

/* Extract a slice index from a PyLong or an object with the
   nb_index slot defined, and store in *pi.
   Silently reduce values larger than PY_SSIZE_T_MAX to PY_SSIZE_T_MAX,
   and silently boost values less than PY_SSIZE_T_MIN to PY_SSIZE_T_MIN.
   Return 0 on error, 1 on success.
*/
int
_PyEval_SliceIndex(PyObject *v, Py_ssize_t *pi)
{
    PyThreadState *tstate = _PyThreadState_GET();
    if (!Py_IsNone(v)) {
        Py_ssize_t x;
        if (_PyIndex_Check(v)) {
            x = PyNumber_AsSsize_t(v, NULL);
            if (x == -1 && _PyErr_Occurred(tstate))
                return 0;
        }
        else {
            _PyErr_SetString(tstate, PyExc_TypeError,
                             "slice indices must be integers or "
                             "None or have an __index__ method");
            return 0;
        }
        *pi = x;
    }
    return 1;
}

int
_PyEval_SliceIndexNotNone(PyObject *v, Py_ssize_t *pi)
{
    PyThreadState *tstate = _PyThreadState_GET();
    Py_ssize_t x;
    if (_PyIndex_Check(v)) {
        x = PyNumber_AsSsize_t(v, NULL);
        if (x == -1 && _PyErr_Occurred(tstate))
            return 0;
    }
    else {
        _PyErr_SetString(tstate, PyExc_TypeError,
                         "slice indices must be integers or "
                         "have an __index__ method");
        return 0;
    }
    *pi = x;
    return 1;
}

PyObject *
_PyEval_ImportName(PyThreadState *tstate, _PyInterpreterFrame *frame,
            PyObject *name, PyObject *fromlist, PyObject *level)
{
    PyObject *import_func;
    if (PyMapping_GetOptionalItem(frame->f_builtins, &_Py_ID(__import__), &import_func) < 0) {
        return NULL;
    }
    if (import_func == NULL) {
        _PyErr_SetString(tstate, PyExc_ImportError, "__import__ not found");
        return NULL;
    }

    PyObject *locals = frame->f_locals;
    if (locals == NULL) {
        locals = Py_None;
    }

    /* Fast path for not overloaded __import__. */
    if (_PyImport_IsDefaultImportFunc(tstate->interp, import_func)) {
        Py_DECREF(import_func);
        int ilevel = PyLong_AsInt(level);
        if (ilevel == -1 && _PyErr_Occurred(tstate)) {
            return NULL;
        }
        return PyImport_ImportModuleLevelObject(
                        name,
                        frame->f_globals,
                        locals,
                        fromlist,
                        ilevel);
    }

    PyObject* args[5] = {name, frame->f_globals, locals, fromlist, level};
    PyObject *res = PyObject_Vectorcall(import_func, args, 5, NULL);
    Py_DECREF(import_func);
    return res;
}

PyObject *
_PyEval_ImportFrom(PyThreadState *tstate, PyObject *v, PyObject *name)
{
    PyObject *x;
    PyObject *fullmodname, *mod_name, *origin, *mod_name_or_unknown, *errmsg, *spec;

    if (PyObject_GetOptionalAttr(v, name, &x) != 0) {
        return x;
    }
    /* Issue #17636: in case this failed because of a circular relative
       import, try to fallback on reading the module directly from
       sys.modules. */
    if (PyObject_GetOptionalAttr(v, &_Py_ID(__name__), &mod_name) < 0) {
        return NULL;
    }
    if (mod_name == NULL || !PyUnicode_Check(mod_name)) {
        Py_CLEAR(mod_name);
        goto error;
    }
    fullmodname = PyUnicode_FromFormat("%U.%U", mod_name, name);
    if (fullmodname == NULL) {
        Py_DECREF(mod_name);
        return NULL;
    }
    x = PyImport_GetModule(fullmodname);
    Py_DECREF(fullmodname);
    if (x == NULL && !_PyErr_Occurred(tstate)) {
        goto error;
    }
    Py_DECREF(mod_name);
    return x;

 error:
    if (mod_name == NULL) {
        mod_name_or_unknown = PyUnicode_FromString("<unknown module name>");
        if (mod_name_or_unknown == NULL) {
            return NULL;
        }
    } else {
        mod_name_or_unknown = mod_name;
    }
    // mod_name is no longer an owned reference
    assert(mod_name_or_unknown);
    assert(mod_name == NULL || mod_name == mod_name_or_unknown);

    origin = NULL;
    if (PyObject_GetOptionalAttr(v, &_Py_ID(__spec__), &spec) < 0) {
        Py_DECREF(mod_name_or_unknown);
        return NULL;
    }
    if (spec == NULL) {
        errmsg = PyUnicode_FromFormat(
            "cannot import name %R from %R (unknown location)",
            name, mod_name_or_unknown
        );
        goto done_with_errmsg;
    }
    if (_PyModuleSpec_GetFileOrigin(spec, &origin) < 0) {
        goto done;
    }

    int is_possibly_shadowing = _PyModule_IsPossiblyShadowing(origin);
    if (is_possibly_shadowing < 0) {
        goto done;
    }
    int is_possibly_shadowing_stdlib = 0;
    if (is_possibly_shadowing) {
        PyObject *stdlib_modules;
<<<<<<< HEAD
        if (PySys_GetOptionalAttrString("stdlib_module_names", &stdlib_modules) < 0) {
=======
        if (_PySys_GetOptionalAttrString("stdlib_module_names", &stdlib_modules) < 0) {
>>>>>>> 0ef4ffee
            goto done;
        }
        if (stdlib_modules && PyAnySet_Check(stdlib_modules)) {
            is_possibly_shadowing_stdlib = PySet_Contains(stdlib_modules, mod_name_or_unknown);
            if (is_possibly_shadowing_stdlib < 0) {
                Py_DECREF(stdlib_modules);
                goto done;
            }
        }
        Py_XDECREF(stdlib_modules);
    }

    if (origin == NULL && PyModule_Check(v)) {
        // Fall back to __file__ for diagnostics if we don't have
        // an origin that is a location
        origin = PyModule_GetFilenameObject(v);
        if (origin == NULL) {
            if (!PyErr_ExceptionMatches(PyExc_SystemError)) {
                goto done;
            }
            // PyModule_GetFilenameObject raised "module filename missing"
            _PyErr_Clear(tstate);
        }
        assert(origin == NULL || PyUnicode_Check(origin));
    }

    if (is_possibly_shadowing_stdlib) {
        assert(origin);
        errmsg = PyUnicode_FromFormat(
            "cannot import name %R from %R "
            "(consider renaming %R since it has the same "
            "name as the standard library module named %R "
            "and prevents importing that standard library module)",
            name, mod_name_or_unknown, origin, mod_name_or_unknown
        );
    }
    else {
        int rc = _PyModuleSpec_IsInitializing(spec);
        if (rc < 0) {
            goto done;
        }
        else if (rc > 0) {
            if (is_possibly_shadowing) {
                assert(origin);
                // For non-stdlib modules, only mention the possibility of
                // shadowing if the module is being initialized.
                errmsg = PyUnicode_FromFormat(
                    "cannot import name %R from %R "
                    "(consider renaming %R if it has the same name "
                    "as a library you intended to import)",
                    name, mod_name_or_unknown, origin
                );
            }
            else if (origin) {
                errmsg = PyUnicode_FromFormat(
                    "cannot import name %R from partially initialized module %R "
                    "(most likely due to a circular import) (%S)",
                    name, mod_name_or_unknown, origin
                );
            }
            else {
                errmsg = PyUnicode_FromFormat(
                    "cannot import name %R from partially initialized module %R "
                    "(most likely due to a circular import)",
                    name, mod_name_or_unknown
                );
            }
        }
        else {
            assert(rc == 0);
            if (origin) {
                errmsg = PyUnicode_FromFormat(
                    "cannot import name %R from %R (%S)",
                    name, mod_name_or_unknown, origin
                );
            }
            else {
                errmsg = PyUnicode_FromFormat(
                    "cannot import name %R from %R (unknown location)",
                    name, mod_name_or_unknown
                );
            }
        }
    }

done_with_errmsg:
    if (errmsg != NULL) {
        /* NULL checks for mod_name and origin done by _PyErr_SetImportErrorWithNameFrom */
        _PyErr_SetImportErrorWithNameFrom(errmsg, mod_name, origin, name);
        Py_DECREF(errmsg);
    }

done:
    Py_XDECREF(origin);
    Py_XDECREF(spec);
    Py_DECREF(mod_name_or_unknown);
    return NULL;
}

#define CANNOT_CATCH_MSG "catching classes that do not inherit from "\
                         "BaseException is not allowed"

#define CANNOT_EXCEPT_STAR_EG "catching ExceptionGroup with except* "\
                              "is not allowed. Use except instead."

int
_PyEval_CheckExceptTypeValid(PyThreadState *tstate, PyObject* right)
{
    if (PyTuple_Check(right)) {
        Py_ssize_t i, length;
        length = PyTuple_GET_SIZE(right);
        for (i = 0; i < length; i++) {
            PyObject *exc = PyTuple_GET_ITEM(right, i);
            if (!PyExceptionClass_Check(exc)) {
                _PyErr_SetString(tstate, PyExc_TypeError,
                    CANNOT_CATCH_MSG);
                return -1;
            }
        }
    }
    else {
        if (!PyExceptionClass_Check(right)) {
            _PyErr_SetString(tstate, PyExc_TypeError,
                CANNOT_CATCH_MSG);
            return -1;
        }
    }
    return 0;
}

int
_PyEval_CheckExceptStarTypeValid(PyThreadState *tstate, PyObject* right)
{
    if (_PyEval_CheckExceptTypeValid(tstate, right) < 0) {
        return -1;
    }

    /* reject except *ExceptionGroup */

    int is_subclass = 0;
    if (PyTuple_Check(right)) {
        Py_ssize_t length = PyTuple_GET_SIZE(right);
        for (Py_ssize_t i = 0; i < length; i++) {
            PyObject *exc = PyTuple_GET_ITEM(right, i);
            is_subclass = PyObject_IsSubclass(exc, PyExc_BaseExceptionGroup);
            if (is_subclass < 0) {
                return -1;
            }
            if (is_subclass) {
                break;
            }
        }
    }
    else {
        is_subclass = PyObject_IsSubclass(right, PyExc_BaseExceptionGroup);
        if (is_subclass < 0) {
            return -1;
        }
    }
    if (is_subclass) {
        _PyErr_SetString(tstate, PyExc_TypeError,
            CANNOT_EXCEPT_STAR_EG);
            return -1;
    }
    return 0;
}

int
_Py_Check_ArgsIterable(PyThreadState *tstate, PyObject *func, PyObject *args)
{
    if (Py_TYPE(args)->tp_iter == NULL && !PySequence_Check(args)) {
        /* _Py_Check_ArgsIterable() may be called with a live exception:
         * clear it to prevent calling _PyObject_FunctionStr() with an
         * exception set. */
        _PyErr_Clear(tstate);
        PyObject *funcstr = _PyObject_FunctionStr(func);
        if (funcstr != NULL) {
            _PyErr_Format(tstate, PyExc_TypeError,
                          "%U argument after * must be an iterable, not %.200s",
                          funcstr, Py_TYPE(args)->tp_name);
            Py_DECREF(funcstr);
        }
        return -1;
    }
    return 0;
}

void
_PyEval_FormatKwargsError(PyThreadState *tstate, PyObject *func, PyObject *kwargs)
{
    /* _PyDict_MergeEx raises attribute
     * error (percolated from an attempt
     * to get 'keys' attribute) instead of
     * a type error if its second argument
     * is not a mapping.
     */
    if (_PyErr_ExceptionMatches(tstate, PyExc_AttributeError)) {
        _PyErr_Clear(tstate);
        PyObject *funcstr = _PyObject_FunctionStr(func);
        if (funcstr != NULL) {
            _PyErr_Format(
                tstate, PyExc_TypeError,
                "%U argument after ** must be a mapping, not %.200s",
                funcstr, Py_TYPE(kwargs)->tp_name);
            Py_DECREF(funcstr);
        }
    }
    else if (_PyErr_ExceptionMatches(tstate, PyExc_KeyError)) {
        PyObject *exc = _PyErr_GetRaisedException(tstate);
        PyObject *args = ((PyBaseExceptionObject *)exc)->args;
        if (exc && PyTuple_Check(args) && PyTuple_GET_SIZE(args) == 1) {
            _PyErr_Clear(tstate);
            PyObject *funcstr = _PyObject_FunctionStr(func);
            if (funcstr != NULL) {
                PyObject *key = PyTuple_GET_ITEM(args, 0);
                _PyErr_Format(
                    tstate, PyExc_TypeError,
                    "%U got multiple values for keyword argument '%S'",
                    funcstr, key);
                Py_DECREF(funcstr);
            }
            Py_XDECREF(exc);
        }
        else {
            _PyErr_SetRaisedException(tstate, exc);
        }
    }
}

void
_PyEval_FormatExcCheckArg(PyThreadState *tstate, PyObject *exc,
                          const char *format_str, PyObject *obj)
{
    const char *obj_str;

    if (!obj)
        return;

    obj_str = PyUnicode_AsUTF8(obj);
    if (!obj_str)
        return;

    _PyErr_Format(tstate, exc, format_str, obj_str);

    if (exc == PyExc_NameError) {
        // Include the name in the NameError exceptions to offer suggestions later.
        PyObject *exc = PyErr_GetRaisedException();
        if (PyErr_GivenExceptionMatches(exc, PyExc_NameError)) {
            if (((PyNameErrorObject*)exc)->name == NULL) {
                // We do not care if this fails because we are going to restore the
                // NameError anyway.
                (void)PyObject_SetAttr(exc, &_Py_ID(name), obj);
            }
        }
        PyErr_SetRaisedException(exc);
    }
}

void
_PyEval_FormatExcUnbound(PyThreadState *tstate, PyCodeObject *co, int oparg)
{
    PyObject *name;
    /* Don't stomp existing exception */
    if (_PyErr_Occurred(tstate))
        return;
    name = PyTuple_GET_ITEM(co->co_localsplusnames, oparg);
    if (oparg < PyUnstable_Code_GetFirstFree(co)) {
        _PyEval_FormatExcCheckArg(tstate, PyExc_UnboundLocalError,
                                  UNBOUNDLOCAL_ERROR_MSG, name);
    } else {
        _PyEval_FormatExcCheckArg(tstate, PyExc_NameError,
                                  UNBOUNDFREE_ERROR_MSG, name);
    }
}

void
_PyEval_FormatAwaitableError(PyThreadState *tstate, PyTypeObject *type, int oparg)
{
    if (type->tp_as_async == NULL || type->tp_as_async->am_await == NULL) {
        if (oparg == 1) {
            _PyErr_Format(tstate, PyExc_TypeError,
                          "'async with' received an object from __aenter__ "
                          "that does not implement __await__: %.100s",
                          type->tp_name);
        }
        else if (oparg == 2) {
            _PyErr_Format(tstate, PyExc_TypeError,
                          "'async with' received an object from __aexit__ "
                          "that does not implement __await__: %.100s",
                          type->tp_name);
        }
    }
}


Py_ssize_t
PyUnstable_Eval_RequestCodeExtraIndex(freefunc free)
{
    PyInterpreterState *interp = _PyInterpreterState_GET();
    Py_ssize_t new_index;

    if (interp->co_extra_user_count == MAX_CO_EXTRA_USERS - 1) {
        return -1;
    }
    new_index = interp->co_extra_user_count++;
    interp->co_extra_freefuncs[new_index] = free;
    return new_index;
}

/* Implement Py_EnterRecursiveCall() and Py_LeaveRecursiveCall() as functions
   for the limited API. */

int Py_EnterRecursiveCall(const char *where)
{
    return _Py_EnterRecursiveCall(where);
}

void Py_LeaveRecursiveCall(void)
{
    _Py_LeaveRecursiveCall();
}

PyObject *
_PyEval_GetANext(PyObject *aiter)
{
    unaryfunc getter = NULL;
    PyObject *next_iter = NULL;
    PyTypeObject *type = Py_TYPE(aiter);
    if (PyAsyncGen_CheckExact(aiter)) {
        return type->tp_as_async->am_anext(aiter);
    }
    if (type->tp_as_async != NULL){
        getter = type->tp_as_async->am_anext;
    }

    if (getter != NULL) {
        next_iter = (*getter)(aiter);
        if (next_iter == NULL) {
            return NULL;
        }
    }
    else {
        PyErr_Format(PyExc_TypeError,
                        "'async for' requires an iterator with "
                        "__anext__ method, got %.100s",
                        type->tp_name);
        return NULL;
    }

    PyObject *awaitable = _PyCoro_GetAwaitableIter(next_iter);
    if (awaitable == NULL) {
        _PyErr_FormatFromCause(
            PyExc_TypeError,
            "'async for' received an invalid object "
            "from __anext__: %.100s",
            Py_TYPE(next_iter)->tp_name);
    }
    Py_DECREF(next_iter);
    return awaitable;
}

void
_PyEval_LoadGlobalStackRef(PyObject *globals, PyObject *builtins, PyObject *name, _PyStackRef *writeto)
{
    if (PyDict_CheckExact(globals) && PyDict_CheckExact(builtins)) {
        _PyDict_LoadGlobalStackRef((PyDictObject *)globals,
                                    (PyDictObject *)builtins,
                                    name, writeto);
        if (PyStackRef_IsNull(*writeto) && !PyErr_Occurred()) {
            /* _PyDict_LoadGlobal() returns NULL without raising
                * an exception if the key doesn't exist */
            _PyEval_FormatExcCheckArg(PyThreadState_GET(), PyExc_NameError,
                                        NAME_ERROR_MSG, name);
        }
    }
    else {
        /* Slow-path if globals or builtins is not a dict */
        /* namespace 1: globals */
        PyObject *res;
        if (PyMapping_GetOptionalItem(globals, name, &res) < 0) {
            *writeto = PyStackRef_NULL;
            return;
        }
        if (res == NULL) {
            /* namespace 2: builtins */
            if (PyMapping_GetOptionalItem(builtins, name, &res) < 0) {
                *writeto = PyStackRef_NULL;
                return;
            }
            if (res == NULL) {
                _PyEval_FormatExcCheckArg(
                            PyThreadState_GET(), PyExc_NameError,
                            NAME_ERROR_MSG, name);
            }
        }
        *writeto = PyStackRef_FromPyObjectSteal(res);
    }
}

PyObject *
_PyEval_GetAwaitable(PyObject *iterable, int oparg)
{
    PyObject *iter = _PyCoro_GetAwaitableIter(iterable);

    if (iter == NULL) {
        _PyEval_FormatAwaitableError(PyThreadState_GET(),
            Py_TYPE(iterable), oparg);
    }
    else if (PyCoro_CheckExact(iter)) {
        PyObject *yf = _PyGen_yf((PyGenObject*)iter);
        if (yf != NULL) {
            /* `iter` is a coroutine object that is being
                awaited, `yf` is a pointer to the current awaitable
                being awaited on. */
            Py_DECREF(yf);
            Py_CLEAR(iter);
            _PyErr_SetString(PyThreadState_GET(), PyExc_RuntimeError,
                                "coroutine is being awaited already");
        }
    }
    return iter;
}

PyObject *
_PyEval_LoadName(PyThreadState *tstate, _PyInterpreterFrame *frame, PyObject *name)
{

    PyObject *value;
    if (frame->f_locals == NULL) {
        _PyErr_SetString(tstate, PyExc_SystemError,
                            "no locals found");
        return NULL;
    }
    if (PyMapping_GetOptionalItem(frame->f_locals, name, &value) < 0) {
        return NULL;
    }
    if (value != NULL) {
        return value;
    }
    if (PyDict_GetItemRef(frame->f_globals, name, &value) < 0) {
        return NULL;
    }
    if (value != NULL) {
        return value;
    }
    if (PyMapping_GetOptionalItem(frame->f_builtins, name, &value) < 0) {
        return NULL;
    }
    if (value == NULL) {
        _PyEval_FormatExcCheckArg(
                    tstate, PyExc_NameError,
                    NAME_ERROR_MSG, name);
    }
    return value;
}<|MERGE_RESOLUTION|>--- conflicted
+++ resolved
@@ -31,7 +31,6 @@
 #include "pycore_tuple.h"         // _PyTuple_ITEMS()
 #include "pycore_uop_ids.h"       // Uops
 #include "pycore_pyerrors.h"
-#include "pycore_sysmodule.h"     // _PySys_GetOptionalAttrString()
 
 #include "pycore_dict.h"
 #include "dictobject.h"
@@ -2824,11 +2823,7 @@
     int is_possibly_shadowing_stdlib = 0;
     if (is_possibly_shadowing) {
         PyObject *stdlib_modules;
-<<<<<<< HEAD
         if (PySys_GetOptionalAttrString("stdlib_module_names", &stdlib_modules) < 0) {
-=======
-        if (_PySys_GetOptionalAttrString("stdlib_module_names", &stdlib_modules) < 0) {
->>>>>>> 0ef4ffee
             goto done;
         }
         if (stdlib_modules && PyAnySet_Check(stdlib_modules)) {
