
/* Execute compiled code */

/* XXX TO DO:
   XXX speed up searching for keywords by using a dictionary
   XXX document it!
   */

/* enable more aggressive intra-module optimizations, where available */
#define PY_LOCAL_AGGRESSIVE

#include "Python.h"
#include "pycore_ceval.h"
#include "pycore_code.h"
#include "pycore_object.h"
#include "pycore_pyerrors.h"
#include "pycore_pylifecycle.h"
#include "pycore_pystate.h"
#include "pycore_tupleobject.h"

#include "code.h"
#include "dictobject.h"
#include "frameobject.h"
#include "opcode.h"
#include "pydtrace.h"
#include "setobject.h"
#include "structmember.h"

#include <ctype.h>

#ifdef Py_DEBUG
/* For debugging the interpreter: */
#define LLTRACE  1      /* Low-level trace feature */
#define CHECKEXC 1      /* Double-check exception checking */
#endif

#if !defined(Py_BUILD_CORE)
#  error "ceval.c must be build with Py_BUILD_CORE define for best performance"
#endif

/* Private API for the LOAD_METHOD opcode. */
extern int _PyObject_GetMethod(PyObject *, PyObject *, PyObject **);

typedef PyObject *(*callproc)(PyObject *, PyObject *, PyObject *);

/* Forward declarations */
Py_LOCAL_INLINE(PyObject *) call_function(
    PyThreadState *tstate, PyObject ***pp_stack,
    Py_ssize_t oparg, PyObject *kwnames);
static PyObject * do_call_core(
    PyThreadState *tstate, PyObject *func,
    PyObject *callargs, PyObject *kwdict);

#ifdef LLTRACE
static int lltrace;
static int prtrace(PyThreadState *, PyObject *, const char *);
#endif
static int call_trace(Py_tracefunc, PyObject *,
                      PyThreadState *, PyFrameObject *,
                      int, PyObject *);
static int call_trace_protected(Py_tracefunc, PyObject *,
                                PyThreadState *, PyFrameObject *,
                                int, PyObject *);
static void call_exc_trace(Py_tracefunc, PyObject *,
                           PyThreadState *, PyFrameObject *);
static int maybe_call_line_trace(Py_tracefunc, PyObject *,
                                 PyThreadState *, PyFrameObject *,
                                 int *, int *, int *);
static void maybe_dtrace_line(PyFrameObject *, int *, int *, int *);
static void dtrace_function_entry(PyFrameObject *);
static void dtrace_function_return(PyFrameObject *);

static PyObject * cmp_outcome(PyThreadState *, int, PyObject *, PyObject *);
static PyObject * import_name(PyThreadState *, PyFrameObject *,
                              PyObject *, PyObject *, PyObject *);
static PyObject * import_from(PyThreadState *, PyObject *, PyObject *);
static int import_all_from(PyThreadState *, PyObject *, PyObject *);
static void format_exc_check_arg(PyThreadState *, PyObject *, const char *, PyObject *);
static void format_exc_unbound(PyThreadState *tstate, PyCodeObject *co, int oparg);
static PyObject * unicode_concatenate(PyThreadState *, PyObject *, PyObject *,
                                      PyFrameObject *, const _Py_CODEUNIT *);
static PyObject * special_lookup(PyThreadState *, PyObject *, _Py_Identifier *);
static int check_args_iterable(PyThreadState *, PyObject *func, PyObject *vararg);
static void format_kwargs_error(PyThreadState *, PyObject *func, PyObject *kwargs);
static void format_awaitable_error(PyThreadState *, PyTypeObject *, int);

#define NAME_ERROR_MSG \
    "name '%.200s' is not defined"
#define UNBOUNDLOCAL_ERROR_MSG \
    "local variable '%.200s' referenced before assignment"
#define UNBOUNDFREE_ERROR_MSG \
    "free variable '%.200s' referenced before assignment" \
    " in enclosing scope"

/* Dynamic execution profile */
#ifdef DYNAMIC_EXECUTION_PROFILE
#ifdef DXPAIRS
static long dxpairs[257][256];
#define dxp dxpairs[256]
#else
static long dxp[256];
#endif
#endif

<<<<<<< HEAD
/* per opcode cache */
#define OPCACHE_MIN_RUNS 1024  /* create opcache when code executed this time */
#define OPCACHE_STATS 0  /* Enable stats */

#if OPCACHE_STATS
static size_t opcache_code_objects = 0;
static size_t opcache_code_objects_extra_mem = 0;

static size_t opcache_global_opts = 0;
static size_t opcache_global_hits = 0;
static size_t opcache_global_misses = 0;
#endif



#define GIL_REQUEST _Py_atomic_load_relaxed(&ceval->gil_drop_request)

=======
>>>>>>> c6789d6c
/* This can set eval_breaker to 0 even though gil_drop_request became
   1.  We believe this is all right because the eval loop will release
   the GIL eventually anyway. */
#define COMPUTE_EVAL_BREAKER(ceval_r, ceval_i) \
    _Py_atomic_store_relaxed( \
        &(ceval_r)->eval_breaker, \
        _Py_atomic_load_relaxed(&(ceval_r)->gil_drop_request) | \
        _Py_atomic_load_relaxed(&(ceval_r)->signals_pending) | \
        _Py_atomic_load_relaxed(&(ceval_i)->pending.calls_to_do) | \
        (ceval_i)->pending.async_exc)

#define SET_GIL_DROP_REQUEST(ceval_r) \
    do { \
        _Py_atomic_store_relaxed(&(ceval_r)->gil_drop_request, 1); \
        _Py_atomic_store_relaxed(&(ceval_r)->eval_breaker, 1); \
    } while (0)

#define RESET_GIL_DROP_REQUEST(ceval_r, ceval_i) \
    do { \
        _Py_atomic_store_relaxed(&(ceval_r)->gil_drop_request, 0); \
        COMPUTE_EVAL_BREAKER(ceval_r, ceval_i); \
    } while (0)

/* Pending calls are only modified under pending_lock */
#define SIGNAL_PENDING_CALLS(ceval_r, ceval_i) \
    do { \
        _Py_atomic_store_relaxed(&(ceval_i)->pending.calls_to_do, 1); \
        _Py_atomic_store_relaxed(&(ceval_r)->eval_breaker, 1); \
    } while (0)

#define UNSIGNAL_PENDING_CALLS(ceval_r, ceval_i) \
    do { \
        _Py_atomic_store_relaxed(&(ceval_i)->pending.calls_to_do, 0); \
        COMPUTE_EVAL_BREAKER(ceval_r, ceval_i); \
    } while (0)

#define SIGNAL_PENDING_SIGNALS(ceval_r) \
    do { \
        _Py_atomic_store_relaxed(&(ceval_r)->signals_pending, 1); \
        _Py_atomic_store_relaxed(&(ceval_r)->eval_breaker, 1); \
    } while (0)

#define UNSIGNAL_PENDING_SIGNALS(ceval_r, ceval_i) \
    do { \
        _Py_atomic_store_relaxed(&(ceval_r)->signals_pending, 0); \
        COMPUTE_EVAL_BREAKER(ceval_r, ceval_i); \
    } while (0)

#define SIGNAL_ASYNC_EXC(ceval_r, ceval_i) \
    do { \
        (ceval_i)->pending.async_exc = 1; \
        _Py_atomic_store_relaxed(&(ceval_r)->eval_breaker, 1); \
    } while (0)

#define UNSIGNAL_ASYNC_EXC(ceval_r, ceval_i) \
    do { \
        (ceval_i)->pending.async_exc = 0; \
        COMPUTE_EVAL_BREAKER(ceval_r, ceval_i); \
    } while (0)


#ifdef HAVE_ERRNO_H
#include <errno.h>
#endif
#include "pythread.h"
#include "ceval_gil.h"

int
PyEval_ThreadsInitialized(void)
{
    return gil_created(&_PyRuntime.ceval.gil);
}

void
PyEval_InitThreads(void)
{
    _PyRuntimeState *runtime = &_PyRuntime;
    struct _ceval_runtime_state *ceval_r = &runtime->ceval;
    struct _gil_runtime_state *gil = &ceval_r->gil;
    if (gil_created(gil)) {
        return;
    }

    PyThread_init_thread();
    create_gil(gil);
    PyThreadState *tstate = _PyRuntimeState_GetThreadState(runtime);
    take_gil(ceval_r, tstate);

    // The pending calls mutex is initialized in PyInterpreterState_New().
}

void
_PyEval_FiniThreads(struct _ceval_runtime_state *ceval_r)
{
    struct _gil_runtime_state *gil = &ceval_r->gil;
    if (!gil_created(gil)) {
        return;
    }

    destroy_gil(gil);
    assert(!gil_created(gil));

    // The pending calls mutex is freed in PyInterpreterState_Delete().
}

static inline void
exit_thread_if_finalizing(PyThreadState *tstate)
{
    PyInterpreterState *interp = tstate->interp;
    // Stop if thread/interpreter inalization already stated.
    if (interp == NULL) {
        return;
    }
    _PyRuntimeState *runtime = interp->runtime;
    if (runtime == NULL) {
        return;
    }
    // Don't exit if the main thread (i.e. of the main interpreter).
    if (runtime->finalizing != NULL && !_Py_CURRENTLY_FINALIZING(runtime, tstate)) {
        drop_gil(&runtime->ceval, &interp->ceval, tstate);
        PyThread_exit_thread();
    }
}

void
_PyEval_Fini(void)
{
#if OPCACHE_STATS
    fprintf(stderr, "-- Opcode cache number of objects  = %zd\n",
            opcache_code_objects);

    fprintf(stderr, "-- Opcode cache total extra mem    = %zd\n",
            opcache_code_objects_extra_mem);

    fprintf(stderr, "\n");

    fprintf(stderr, "-- Opcode cache LOAD_GLOBAL hits   = %zd (%d%%)\n",
            opcache_global_hits,
            (int) (100.0 * opcache_global_hits /
                (opcache_global_hits + opcache_global_misses)));

    fprintf(stderr, "-- Opcode cache LOAD_GLOBAL misses = %zd (%d%%)\n",
            opcache_global_misses,
            (int) (100.0 * opcache_global_misses /
                (opcache_global_hits + opcache_global_misses)));

    fprintf(stderr, "-- Opcode cache LOAD_GLOBAL opts   = %zd\n",
            opcache_global_opts);

    fprintf(stderr, "\n");
#endif
}

void
PyEval_AcquireLock(void)
{
    _PyRuntimeState *runtime = &_PyRuntime;
    struct _ceval_runtime_state *ceval_r = &runtime->ceval;
    PyThreadState *tstate = _PyRuntimeState_GetThreadState(runtime);
    if (tstate == NULL) {
        Py_FatalError("PyEval_AcquireLock: current thread state is NULL");
    }
    take_gil(ceval_r, tstate);
    exit_thread_if_finalizing(tstate);
}

void
PyEval_ReleaseLock(void)
{
    _PyRuntimeState *runtime = &_PyRuntime;
    /* This function must succeed when the current thread state is NULL.
       We therefore avoid PyThreadState_Get() which dumps a fatal error
       in debug mode.
    */
    PyThreadState *tstate = _PyRuntimeState_GetThreadState(runtime);
    // Fall back to the main interpreter if there is not active Python
    // thread.  This only affects the eval_breaker.
    PyInterpreterState *interp = runtime->interpreters.main;
    if (tstate != NULL) {
        interp = tstate->interp;
        if (interp == NULL) {
            Py_FatalError("PyEval_ReleaseLock: NULL interpreter state");
        }
    }
    drop_gil(&runtime->ceval, &interp->ceval, tstate);
}

void
PyEval_AcquireThread(PyThreadState *tstate)
{
    if (tstate == NULL) {
        Py_FatalError("PyEval_AcquireThread: NULL new thread state");
    }
    PyInterpreterState *interp = tstate->interp;
    if (interp == NULL) {
        Py_FatalError("PyEval_AcquireThread: NULL interpreter state");
    }
    _PyRuntimeState *runtime = interp->runtime;
    if (runtime == NULL) {
        Py_FatalError("PyEval_AcquireThread: NULL runtime state");
    }
    struct _ceval_runtime_state *ceval_r = &runtime->ceval;

    /* Check someone has called PyEval_InitThreads() to create the lock */
    assert(gil_created(&ceval_r->gil));
    take_gil(ceval_r, tstate);
    exit_thread_if_finalizing(tstate);
    if (_PyThreadState_Swap(&runtime->gilstate, tstate) != NULL) {
        Py_FatalError("PyEval_AcquireThread: non-NULL old thread state");
    }
}

void
PyEval_ReleaseThread(PyThreadState *tstate)
{
    if (tstate == NULL) {
        Py_FatalError("PyEval_ReleaseThread: NULL thread state");
    }
    PyInterpreterState *interp = tstate->interp;
    if (interp == NULL) {
        Py_FatalError("PyEval_ReleaseThread: NULL interpreter state");
    }
    _PyRuntimeState *runtime = interp->runtime;
    if (runtime == NULL) {
        Py_FatalError("PyEval_ReleaseThread: NULL runtime state");
    }

    PyThreadState *new_tstate = _PyThreadState_Swap(&runtime->gilstate, NULL);
    if (new_tstate != tstate) {
        Py_FatalError("PyEval_ReleaseThread: wrong thread state");
    }
    drop_gil(&runtime->ceval, &interp->ceval, tstate);
}

/* This function is called from PyOS_AfterFork_Child to destroy all threads
 * which are not running in the child process, and clear internal locks
 * which might be held by those threads.
 */

void
_PyEval_ReInitThreads(_PyRuntimeState *runtime)
{
    struct _ceval_runtime_state *ceval_r = &runtime->ceval;
    if (!gil_created(&ceval_r->gil)) {
        return;
    }
    recreate_gil(&ceval_r->gil);
    PyThreadState *current_tstate = _PyRuntimeState_GetThreadState(runtime);
    take_gil(ceval_r, current_tstate);

    // Only the main interpreter remains, so ignore the rest.
    PyInterpreterState *interp = _PyRuntime.interpreters.main;
    struct _ceval_pending_calls *pending = &interp->ceval.pending;
    pending->lock = PyThread_allocate_lock();
    if (pending->lock == NULL) {
        Py_FatalError("Can't initialize threads for pending calls");
    }

    /* Destroy all threads except the current one */
    _PyThreadState_DeleteExcept(current_tstate);
}

/* This function is used to signal that async exceptions are waiting to be
   raised. */

void
_PyEval_SignalAsyncExc(struct _ceval_runtime_state *ceval_r,
                       struct _ceval_interpreter_state *ceval_i)
{
    SIGNAL_ASYNC_EXC(ceval_r, ceval_i);
}

PyThreadState *
PyEval_SaveThread(void)
{
    _PyRuntimeState *runtime = &_PyRuntime;
    struct _ceval_runtime_state *ceval_r = &runtime->ceval;
    PyThreadState *tstate = _PyThreadState_Swap(&runtime->gilstate, NULL);
    if (tstate == NULL) {
        Py_FatalError("PyEval_SaveThread: NULL tstate");
    }
    PyInterpreterState *interp = tstate->interp;
    if (interp == NULL) {
        Py_FatalError("PyEval_SaveThread: NULL interpreter state");
    }

    assert(gil_created(&ceval_r->gil));
    drop_gil(ceval_r, &interp->ceval, tstate);
    return tstate;
}

void
PyEval_RestoreThread(PyThreadState *tstate)
{
    if (tstate == NULL) {
        Py_FatalError("PyEval_RestoreThread: NULL tstate");
    }
    PyInterpreterState *interp = tstate->interp;
    if (interp == NULL) {
        Py_FatalError("PyEval_RestoreThread: NULL interpreter state");
    }
    _PyRuntimeState *runtime = interp->runtime;
    if (runtime == NULL) {
        Py_FatalError("PyEval_RestoreThread: NULL runtime state");
    }
    struct _ceval_runtime_state *ceval_r = &runtime->ceval;

    assert(gil_created(&ceval_r->gil));

    int err = errno;
    take_gil(ceval_r, tstate);
    exit_thread_if_finalizing(tstate);
    errno = err;

    _PyThreadState_Swap(&runtime->gilstate, tstate);
}


/* Mechanism whereby asynchronously executing callbacks (e.g. UNIX
   signal handlers or Mac I/O completion routines) can schedule calls
   to a function to be called synchronously.
   The synchronous function is called with one void* argument.
   It should return 0 for success or -1 for failure -- failure should
   be accompanied by an exception.

   If registry succeeds, the registry function returns 0; if it fails
   (e.g. due to too many pending calls) it returns -1 (without setting
   an exception condition).

   Note that because registry may occur from within signal handlers,
   or other asynchronous events, calling malloc() is unsafe!

   Any thread can schedule pending calls, but only the main thread
   will execute them.
   There is no facility to schedule calls to a particular thread, but
   that should be easy to change, should that ever be required.  In
   that case, the static variables here should go into the python
   threadstate.
*/

void
_PyEval_SignalReceived(struct _ceval_runtime_state *ceval_r)
{
    /* bpo-30703: Function called when the C signal handler of Python gets a
       signal. We cannot queue a callback using Py_AddPendingCall() since
       that function is not async-signal-safe. */
    SIGNAL_PENDING_SIGNALS(ceval_r);
}

/* Push one item onto the queue while holding the lock. */
static int
_push_pending_call(struct _ceval_pending_calls *pending, unsigned long thread_id,
                   int (*func)(void *), void *arg)
{
    int i = pending->last;
    int j = (i + 1) % NPENDINGCALLS;
    if (j == pending->first) {
        return -1; /* Queue full */
    }
    pending->calls[i].thread_id = thread_id;
    pending->calls[i].func = func;
    pending->calls[i].arg = arg;
    pending->last = j;
    return 0;
}

/* Pop one item off the queue while holding the lock. */
static void
_pop_pending_call(struct _ceval_pending_calls *pending, unsigned long *thread_id,
                  int (**func)(void *), void **arg)
{
    int i = pending->first;
    if (i == pending->last) {
        return; /* Queue empty */
    }

    *func = pending->calls[i].func;
    *arg = pending->calls[i].arg;
    *thread_id = pending->calls[i].thread_id;
    pending->first = (i + 1) % NPENDINGCALLS;
}

/* This implementation is thread-safe.  It allows
   scheduling to be made from any thread, and even from an executing
   callback.
 */

int
_PyEval_AddPendingCall(PyThreadState *tstate,
                       struct _ceval_runtime_state *ceval_r,
                       struct _ceval_interpreter_state *ceval_i,
                       unsigned long thread_id,
                       int (*func)(void *), void *arg)
{
    struct _ceval_pending_calls *pending = &ceval_i->pending;

    PyThread_acquire_lock(pending->lock, WAIT_LOCK);
    if (pending->finishing) {
        PyThread_release_lock(pending->lock);

        PyObject *exc, *val, *tb;
        _PyErr_Fetch(tstate, &exc, &val, &tb);
        _PyErr_SetString(tstate, PyExc_SystemError,
                        "Py_AddPendingCall: cannot add pending calls "
                        "(Python shutting down)");
        _PyErr_Print(tstate);
        _PyErr_Restore(tstate, exc, val, tb);
        return -1;
    }
    int result = _push_pending_call(pending, thread_id, func, arg);

    /* signal loop */
    SIGNAL_PENDING_CALLS(ceval_r, ceval_i);
    PyThread_release_lock(pending->lock);

    return result;
}

/* Py_AddPendingCall() is a simple wrapper for the sake
   of backward-compatibility. */
int
Py_AddPendingCall(int (*func)(void *), void *arg)
{
    _PyRuntimeState *runtime = &_PyRuntime;
    PyInterpreterState *interp = runtime->interpreters.main;
    PyThreadState *tstate = _PyRuntimeState_GetThreadState(runtime);
    return _PyEval_AddPendingCall(tstate,
                                  &runtime->ceval, &interp->ceval,
                                  runtime->main_thread,
                                  func, arg);
}

static int
handle_signals(_PyRuntimeState *runtime)
{
    /* Only handle signals on main thread.  PyEval_InitThreads must
     * have been called already.
     */
    if (PyThread_get_thread_ident() != runtime->main_thread) {
        return 0;
    }
    /*
     * Ensure that the thread isn't currently running some other
     * interpreter.
     */
    PyInterpreterState *interp = _PyRuntimeState_GetThreadState(runtime)->interp;
    if (interp != runtime->interpreters.main) {
        return 0;
    }

    struct _ceval_runtime_state *ceval_r = &runtime->ceval;
    struct _ceval_interpreter_state *ceval_i = &interp->ceval;
    UNSIGNAL_PENDING_SIGNALS(ceval_r, ceval_i);
    if (_PyErr_CheckSignals() < 0) {
        SIGNAL_PENDING_SIGNALS(ceval_r); /* We're not done yet */
        return -1;
    }
    return 0;
}

static int
make_pending_calls(PyInterpreterState *interp)
{
    if (interp == NULL) {
        Py_FatalError("make_pending_calls: NULL interpreter state");
    }
    _PyRuntimeState *runtime = interp->runtime;
    if (runtime == NULL) {
        Py_FatalError("make_pending_calls: NULL runtime state");
    }
    PyThreadState *tstate = _PyRuntimeState_GetThreadState(runtime);
    if (tstate == NULL) {
        Py_FatalError("make_pending_calls: NULL thread state");
    }
    if (tstate->interp == NULL || tstate->interp != interp) {
        Py_FatalError("make_pending_calls: thread state mismatch");
    }
    static int busy = 0;

    /* don't perform recursive pending calls */
    if (busy) {
        return 0;
    }
    busy = 1;
    struct _ceval_runtime_state *ceval_r = &runtime->ceval;
    struct _ceval_interpreter_state *ceval_i = &interp->ceval;
    /* unsignal before starting to call callbacks, so that any callback
       added in-between re-signals */
    UNSIGNAL_PENDING_CALLS(ceval_r, ceval_i);
    int res = 0;

    /* perform a bounded number of calls, in case of recursion */
    struct _ceval_pending_calls *pending = &ceval_i->pending;
    unsigned long thread_id = 0;
    for (int i=0; i<NPENDINGCALLS; i++) {
        int (*func)(void *) = NULL;
        void *arg = NULL;

        /* pop one item off the queue while holding the lock */
        PyThread_acquire_lock(pending->lock, WAIT_LOCK);
        _pop_pending_call(pending, &thread_id, &func, &arg);
        PyThread_release_lock(pending->lock);

        if (thread_id && PyThread_get_thread_ident() != thread_id) {
            // Thread mismatch, so move it to the end of the list
            // and start over.
            _PyEval_AddPendingCall(tstate,
                                   &runtime->ceval, &interp->ceval,
                                   thread_id,
                                   func, arg);
            goto error;
        }

        /* having released the lock, perform the callback */
        if (func == NULL) {
            break;
        }
        res = func(arg);
        if (res) {
            goto error;
        }
    }

    busy = 0;
    return res;

error:
    busy = 0;
    SIGNAL_PENDING_CALLS(ceval_r, ceval_i);
    return res;
}

void
_PyEval_FinishPendingCalls(PyInterpreterState *interp)
{
    assert(PyGILState_Check());

    struct _ceval_pending_calls *pending = &interp->ceval.pending;

    PyThread_acquire_lock(pending->lock, WAIT_LOCK);
    pending->finishing = 1;
    PyThread_release_lock(pending->lock);

    if (!_Py_atomic_load_relaxed(&(pending->calls_to_do))) {
        return;
    }

    if (make_pending_calls(interp) < 0) {
        _PyRuntimeState *runtime = interp->runtime;
        if (runtime == NULL) {
            runtime = &_PyRuntime;
        }
        PyThreadState *tstate = _PyRuntimeState_GetThreadState(runtime);
        if (tstate != NULL) {
            PyObject *exc, *val, *tb;
            _PyErr_Fetch(tstate, &exc, &val, &tb);
            PyErr_BadInternalCall();
            _PyErr_ChainExceptions(exc, val, tb);
            _PyErr_Print(tstate);
        }
    }
}

/* Py_MakePendingCalls() is a simple wrapper for the sake
   of backward-compatibility. */
int
Py_MakePendingCalls(void)
{
    assert(PyGILState_Check());

    /* Python signal handler doesn't really queue a callback: it only signals
       that a signal was received, see _PyEval_SignalReceived(). */
    _PyRuntimeState *runtime = &_PyRuntime;
    int res = handle_signals(runtime);
    if (res != 0) {
        return res;
    }

    PyInterpreterState *interp = _PyRuntime.interpreters.main;
    res = make_pending_calls(interp);
    if (res != 0) {
        return res;
    }

    return 0;
}

/* The interpreter's recursion limit */

#ifndef Py_DEFAULT_RECURSION_LIMIT
#define Py_DEFAULT_RECURSION_LIMIT 1000
#endif

int _Py_CheckRecursionLimit = Py_DEFAULT_RECURSION_LIMIT;

void
_PyEval_Initialize(struct _ceval_runtime_state *ceval_r)
{
    ceval_r->recursion_limit = Py_DEFAULT_RECURSION_LIMIT;
    _Py_CheckRecursionLimit = Py_DEFAULT_RECURSION_LIMIT;
    _gil_initialize(&ceval_r->gil);
}

int
Py_GetRecursionLimit(void)
{
    return _PyRuntime.ceval.recursion_limit;
}

void
Py_SetRecursionLimit(int new_limit)
{
    struct _ceval_runtime_state *ceval_r = &_PyRuntime.ceval;
    ceval_r->recursion_limit = new_limit;
    _Py_CheckRecursionLimit = ceval_r->recursion_limit;
}

/* the macro Py_EnterRecursiveCall() only calls _Py_CheckRecursiveCall()
   if the recursion_depth reaches _Py_CheckRecursionLimit.
   If USE_STACKCHECK, the macro decrements _Py_CheckRecursionLimit
   to guarantee that _Py_CheckRecursiveCall() is regularly called.
   Without USE_STACKCHECK, there is no need for this. */
int
_Py_CheckRecursiveCall(const char *where)
{
    _PyRuntimeState *runtime = &_PyRuntime;
    PyThreadState *tstate = _PyRuntimeState_GetThreadState(runtime);
    int recursion_limit = runtime->ceval.recursion_limit;

#ifdef USE_STACKCHECK
    tstate->stackcheck_counter = 0;
    if (PyOS_CheckStack()) {
        --tstate->recursion_depth;
        _PyErr_SetString(tstate, PyExc_MemoryError, "Stack overflow");
        return -1;
    }
    /* Needed for ABI backwards-compatibility (see bpo-31857) */
    _Py_CheckRecursionLimit = recursion_limit;
#endif
    if (tstate->recursion_critical)
        /* Somebody asked that we don't check for recursion. */
        return 0;
    if (tstate->overflowed) {
        if (tstate->recursion_depth > recursion_limit + 50) {
            /* Overflowing while handling an overflow. Give up. */
            Py_FatalError("Cannot recover from stack overflow.");
        }
        return 0;
    }
    if (tstate->recursion_depth > recursion_limit) {
        --tstate->recursion_depth;
        tstate->overflowed = 1;
        _PyErr_Format(tstate, PyExc_RecursionError,
                      "maximum recursion depth exceeded%s",
                      where);
        return -1;
    }
    return 0;
}

static int do_raise(PyThreadState *tstate, PyObject *exc, PyObject *cause);
static int unpack_iterable(PyThreadState *, PyObject *, int, int, PyObject **);

#define _Py_TracingPossible(ceval_r) ((ceval_r)->tracing_possible)


PyObject *
PyEval_EvalCode(PyObject *co, PyObject *globals, PyObject *locals)
{
    return PyEval_EvalCodeEx(co,
                      globals, locals,
                      (PyObject **)NULL, 0,
                      (PyObject **)NULL, 0,
                      (PyObject **)NULL, 0,
                      NULL, NULL);
}


/* Interpreter main loop */

PyObject *
PyEval_EvalFrame(PyFrameObject *f) {
    /* This is for backward compatibility with extension modules that
       used this API; core interpreter code should call
       PyEval_EvalFrameEx() */
    return PyEval_EvalFrameEx(f, 0);
}

PyObject *
PyEval_EvalFrameEx(PyFrameObject *f, int throwflag)
{
    PyInterpreterState *interp = _PyInterpreterState_GET_UNSAFE();
    return interp->eval_frame(f, throwflag);
}

PyObject* _Py_HOT_FUNCTION
_PyEval_EvalFrameDefault(PyFrameObject *f, int throwflag)
{
#ifdef DXPAIRS
    int lastopcode = 0;
#endif
    PyObject **stack_pointer;  /* Next free slot in value stack */
    const _Py_CODEUNIT *next_instr;
    int opcode;        /* Current opcode */
    int oparg;         /* Current opcode argument, if any */
    PyObject **fastlocals, **freevars;
    PyObject *retval = NULL;            /* Return value */
    _PyRuntimeState * const runtime = &_PyRuntime;
    PyThreadState * const tstate = _PyRuntimeState_GetThreadState(runtime);
    PyInterpreterState * const interp = tstate->interp;
    struct _ceval_runtime_state * const ceval_r = &runtime->ceval;
    struct _ceval_interpreter_state * const ceval_i = &interp->ceval;
    _Py_atomic_int * const eval_breaker = &ceval_r->eval_breaker;
    PyCodeObject *co;

    /* when tracing we set things up so that

           not (instr_lb <= current_bytecode_offset < instr_ub)

       is true when the line being executed has changed.  The
       initial values are such as to make this false the first
       time it is tested. */
    int instr_ub = -1, instr_lb = 0, instr_prev = -1;

    const _Py_CODEUNIT *first_instr;
    PyObject *names;
    PyObject *consts;
    _PyOpcache *co_opcache;

#ifdef LLTRACE
    _Py_IDENTIFIER(__ltrace__);
#endif

/* Computed GOTOs, or
       the-optimization-commonly-but-improperly-known-as-"threaded code"
   using gcc's labels-as-values extension
   (http://gcc.gnu.org/onlinedocs/gcc/Labels-as-Values.html).

   The traditional bytecode evaluation loop uses a "switch" statement, which
   decent compilers will optimize as a single indirect branch instruction
   combined with a lookup table of jump addresses. However, since the
   indirect jump instruction is shared by all opcodes, the CPU will have a
   hard time making the right prediction for where to jump next (actually,
   it will be always wrong except in the uncommon case of a sequence of
   several identical opcodes).

   "Threaded code" in contrast, uses an explicit jump table and an explicit
   indirect jump instruction at the end of each opcode. Since the jump
   instruction is at a different address for each opcode, the CPU will make a
   separate prediction for each of these instructions, which is equivalent to
   predicting the second opcode of each opcode pair. These predictions have
   a much better chance to turn out valid, especially in small bytecode loops.

   A mispredicted branch on a modern CPU flushes the whole pipeline and
   can cost several CPU cycles (depending on the pipeline depth),
   and potentially many more instructions (depending on the pipeline width).
   A correctly predicted branch, however, is nearly free.

   At the time of this writing, the "threaded code" version is up to 15-20%
   faster than the normal "switch" version, depending on the compiler and the
   CPU architecture.

   We disable the optimization if DYNAMIC_EXECUTION_PROFILE is defined,
   because it would render the measurements invalid.


   NOTE: care must be taken that the compiler doesn't try to "optimize" the
   indirect jumps by sharing them between all opcodes. Such optimizations
   can be disabled on gcc by using the -fno-gcse flag (or possibly
   -fno-crossjumping).
*/

#ifdef DYNAMIC_EXECUTION_PROFILE
#undef USE_COMPUTED_GOTOS
#define USE_COMPUTED_GOTOS 0
#endif

#ifdef HAVE_COMPUTED_GOTOS
    #ifndef USE_COMPUTED_GOTOS
    #define USE_COMPUTED_GOTOS 1
    #endif
#else
    #if defined(USE_COMPUTED_GOTOS) && USE_COMPUTED_GOTOS
    #error "Computed gotos are not supported on this compiler."
    #endif
    #undef USE_COMPUTED_GOTOS
    #define USE_COMPUTED_GOTOS 0
#endif

#if USE_COMPUTED_GOTOS
/* Import the static jump table */
#include "opcode_targets.h"

#define TARGET(op) \
    op: \
    TARGET_##op

#ifdef LLTRACE
#define FAST_DISPATCH() \
    { \
        if (!lltrace && !_Py_TracingPossible(ceval_r) && !PyDTrace_LINE_ENABLED()) { \
            f->f_lasti = INSTR_OFFSET(); \
            NEXTOPARG(); \
            goto *opcode_targets[opcode]; \
        } \
        goto fast_next_opcode; \
    }
#else
#define FAST_DISPATCH() \
    { \
        if (!_Py_TracingPossible(ceval_r) && !PyDTrace_LINE_ENABLED()) { \
            f->f_lasti = INSTR_OFFSET(); \
            NEXTOPARG(); \
            goto *opcode_targets[opcode]; \
        } \
        goto fast_next_opcode; \
    }
#endif

#define DISPATCH() \
    { \
        if (!_Py_atomic_load_relaxed(eval_breaker)) { \
            FAST_DISPATCH(); \
        } \
        continue; \
    }

#else
#define TARGET(op) op
#define FAST_DISPATCH() goto fast_next_opcode
#define DISPATCH() continue
#endif


/* Tuple access macros */

#ifndef Py_DEBUG
#define GETITEM(v, i) PyTuple_GET_ITEM((PyTupleObject *)(v), (i))
#else
#define GETITEM(v, i) PyTuple_GetItem((v), (i))
#endif

/* Code access macros */

/* The integer overflow is checked by an assertion below. */
#define INSTR_OFFSET()  \
    (sizeof(_Py_CODEUNIT) * (int)(next_instr - first_instr))
#define NEXTOPARG()  do { \
        _Py_CODEUNIT word = *next_instr; \
        opcode = _Py_OPCODE(word); \
        oparg = _Py_OPARG(word); \
        next_instr++; \
    } while (0)
#define JUMPTO(x)       (next_instr = first_instr + (x) / sizeof(_Py_CODEUNIT))
#define JUMPBY(x)       (next_instr += (x) / sizeof(_Py_CODEUNIT))

/* OpCode prediction macros
    Some opcodes tend to come in pairs thus making it possible to
    predict the second code when the first is run.  For example,
    COMPARE_OP is often followed by POP_JUMP_IF_FALSE or POP_JUMP_IF_TRUE.

    Verifying the prediction costs a single high-speed test of a register
    variable against a constant.  If the pairing was good, then the
    processor's own internal branch predication has a high likelihood of
    success, resulting in a nearly zero-overhead transition to the
    next opcode.  A successful prediction saves a trip through the eval-loop
    including its unpredictable switch-case branch.  Combined with the
    processor's internal branch prediction, a successful PREDICT has the
    effect of making the two opcodes run as if they were a single new opcode
    with the bodies combined.

    If collecting opcode statistics, your choices are to either keep the
    predictions turned-on and interpret the results as if some opcodes
    had been combined or turn-off predictions so that the opcode frequency
    counter updates for both opcodes.

    Opcode prediction is disabled with threaded code, since the latter allows
    the CPU to record separate branch prediction information for each
    opcode.

*/

#if defined(DYNAMIC_EXECUTION_PROFILE) || USE_COMPUTED_GOTOS
#define PREDICT(op)             if (0) goto PRED_##op
#else
#define PREDICT(op) \
    do{ \
        _Py_CODEUNIT word = *next_instr; \
        opcode = _Py_OPCODE(word); \
        if (opcode == op){ \
            oparg = _Py_OPARG(word); \
            next_instr++; \
            goto PRED_##op; \
        } \
    } while(0)
#endif
#define PREDICTED(op)           PRED_##op:


/* Stack manipulation macros */

/* The stack can grow at most MAXINT deep, as co_nlocals and
   co_stacksize are ints. */
#define STACK_LEVEL()     ((int)(stack_pointer - f->f_valuestack))
#define EMPTY()           (STACK_LEVEL() == 0)
#define TOP()             (stack_pointer[-1])
#define SECOND()          (stack_pointer[-2])
#define THIRD()           (stack_pointer[-3])
#define FOURTH()          (stack_pointer[-4])
#define PEEK(n)           (stack_pointer[-(n)])
#define SET_TOP(v)        (stack_pointer[-1] = (v))
#define SET_SECOND(v)     (stack_pointer[-2] = (v))
#define SET_THIRD(v)      (stack_pointer[-3] = (v))
#define SET_FOURTH(v)     (stack_pointer[-4] = (v))
#define SET_VALUE(n, v)   (stack_pointer[-(n)] = (v))
#define BASIC_STACKADJ(n) (stack_pointer += n)
#define BASIC_PUSH(v)     (*stack_pointer++ = (v))
#define BASIC_POP()       (*--stack_pointer)

#ifdef LLTRACE
#define PUSH(v)         { (void)(BASIC_PUSH(v), \
                          lltrace && prtrace(tstate, TOP(), "push")); \
                          assert(STACK_LEVEL() <= co->co_stacksize); }
#define POP()           ((void)(lltrace && prtrace(tstate, TOP(), "pop")), \
                         BASIC_POP())
#define STACK_GROW(n)   do { \
                          assert(n >= 0); \
                          (void)(BASIC_STACKADJ(n), \
                          lltrace && prtrace(tstate, TOP(), "stackadj")); \
                          assert(STACK_LEVEL() <= co->co_stacksize); \
                        } while (0)
#define STACK_SHRINK(n) do { \
                            assert(n >= 0); \
                            (void)(lltrace && prtrace(tstate, TOP(), "stackadj")); \
                            (void)(BASIC_STACKADJ(-n)); \
                            assert(STACK_LEVEL() <= co->co_stacksize); \
                        } while (0)
#define EXT_POP(STACK_POINTER) ((void)(lltrace && \
                                prtrace(tstate, (STACK_POINTER)[-1], "ext_pop")), \
                                *--(STACK_POINTER))
#else
#define PUSH(v)                BASIC_PUSH(v)
#define POP()                  BASIC_POP()
#define STACK_GROW(n)          BASIC_STACKADJ(n)
#define STACK_SHRINK(n)        BASIC_STACKADJ(-n)
#define EXT_POP(STACK_POINTER) (*--(STACK_POINTER))
#endif

/* Local variable macros */

#define GETLOCAL(i)     (fastlocals[i])

/* The SETLOCAL() macro must not DECREF the local variable in-place and
   then store the new value; it must copy the old value to a temporary
   value, then store the new value, and then DECREF the temporary value.
   This is because it is possible that during the DECREF the frame is
   accessed by other code (e.g. a __del__ method or gc.collect()) and the
   variable would be pointing to already-freed memory. */
#define SETLOCAL(i, value)      do { PyObject *tmp = GETLOCAL(i); \
                                     GETLOCAL(i) = value; \
                                     Py_XDECREF(tmp); } while (0)


#define UNWIND_BLOCK(b) \
    while (STACK_LEVEL() > (b)->b_level) { \
        PyObject *v = POP(); \
        Py_XDECREF(v); \
    }

#define UNWIND_EXCEPT_HANDLER(b) \
    do { \
        PyObject *type, *value, *traceback; \
        _PyErr_StackItem *exc_info; \
        assert(STACK_LEVEL() >= (b)->b_level + 3); \
        while (STACK_LEVEL() > (b)->b_level + 3) { \
            value = POP(); \
            Py_XDECREF(value); \
        } \
        exc_info = tstate->exc_info; \
        type = exc_info->exc_type; \
        value = exc_info->exc_value; \
        traceback = exc_info->exc_traceback; \
        exc_info->exc_type = POP(); \
        exc_info->exc_value = POP(); \
        exc_info->exc_traceback = POP(); \
        Py_XDECREF(type); \
        Py_XDECREF(value); \
        Py_XDECREF(traceback); \
    } while(0)

    /* macros for opcode cache */
#define OPCACHE_CHECK() \
    do { \
        co_opcache = NULL; \
        if (co->co_opcache != NULL) { \
            unsigned char co_opt_offset = \
                co->co_opcache_map[next_instr - first_instr]; \
            if (co_opt_offset > 0) { \
                assert(co_opt_offset <= co->co_opcache_size); \
                co_opcache = &co->co_opcache[co_opt_offset - 1]; \
                assert(co_opcache != NULL); \
                if (co_opcache->optimized < 0) { \
                    co_opcache = NULL; \
                } \
            } \
        } \
    } while (0)

#if OPCACHE_STATS

#define OPCACHE_STAT_GLOBAL_HIT() \
    do { \
        if (co->co_opcache != NULL) opcache_global_hits++; \
    } while (0)

#define OPCACHE_STAT_GLOBAL_MISS() \
    do { \
        if (co->co_opcache != NULL) opcache_global_misses++; \
    } while (0)

#define OPCACHE_STAT_GLOBAL_OPT() \
    do { \
        if (co->co_opcache != NULL) opcache_global_opts++; \
    } while (0)

#else /* OPCACHE_STATS */

#define OPCACHE_STAT_GLOBAL_HIT()
#define OPCACHE_STAT_GLOBAL_MISS()
#define OPCACHE_STAT_GLOBAL_OPT()

#endif

/* Start of code */

    /* push frame */
    if (Py_EnterRecursiveCall(""))
        return NULL;

    tstate->frame = f;

    if (tstate->use_tracing) {
        if (tstate->c_tracefunc != NULL) {
            /* tstate->c_tracefunc, if defined, is a
               function that will be called on *every* entry
               to a code block.  Its return value, if not
               None, is a function that will be called at
               the start of each executed line of code.
               (Actually, the function must return itself
               in order to continue tracing.)  The trace
               functions are called with three arguments:
               a pointer to the current frame, a string
               indicating why the function is called, and
               an argument which depends on the situation.
               The global trace function is also called
               whenever an exception is detected. */
            if (call_trace_protected(tstate->c_tracefunc,
                                     tstate->c_traceobj,
                                     tstate, f, PyTrace_CALL, Py_None)) {
                /* Trace function raised an error */
                goto exit_eval_frame;
            }
        }
        if (tstate->c_profilefunc != NULL) {
            /* Similar for c_profilefunc, except it needn't
               return itself and isn't called for "line" events */
            if (call_trace_protected(tstate->c_profilefunc,
                                     tstate->c_profileobj,
                                     tstate, f, PyTrace_CALL, Py_None)) {
                /* Profile function raised an error */
                goto exit_eval_frame;
            }
        }
    }

    if (PyDTrace_FUNCTION_ENTRY_ENABLED())
        dtrace_function_entry(f);

    co = f->f_code;
    names = co->co_names;
    consts = co->co_consts;
    fastlocals = f->f_localsplus;
    freevars = f->f_localsplus + co->co_nlocals;
    assert(PyBytes_Check(co->co_code));
    assert(PyBytes_GET_SIZE(co->co_code) <= INT_MAX);
    assert(PyBytes_GET_SIZE(co->co_code) % sizeof(_Py_CODEUNIT) == 0);
    assert(_Py_IS_ALIGNED(PyBytes_AS_STRING(co->co_code), sizeof(_Py_CODEUNIT)));
    first_instr = (_Py_CODEUNIT *) PyBytes_AS_STRING(co->co_code);
    /*
       f->f_lasti refers to the index of the last instruction,
       unless it's -1 in which case next_instr should be first_instr.

       YIELD_FROM sets f_lasti to itself, in order to repeatedly yield
       multiple values.

       When the PREDICT() macros are enabled, some opcode pairs follow in
       direct succession without updating f->f_lasti.  A successful
       prediction effectively links the two codes together as if they
       were a single new opcode; accordingly,f->f_lasti will point to
       the first code in the pair (for instance, GET_ITER followed by
       FOR_ITER is effectively a single opcode and f->f_lasti will point
       to the beginning of the combined pair.)
    */
    assert(f->f_lasti >= -1);
    next_instr = first_instr;
    if (f->f_lasti >= 0) {
        assert(f->f_lasti % sizeof(_Py_CODEUNIT) == 0);
        next_instr += f->f_lasti / sizeof(_Py_CODEUNIT) + 1;
    }
    stack_pointer = f->f_stacktop;
    assert(stack_pointer != NULL);
    f->f_stacktop = NULL;       /* remains NULL unless yield suspends frame */
    f->f_executing = 1;

    if (co->co_opcache_flag < OPCACHE_MIN_RUNS) {
        co->co_opcache_flag++;
        if (co->co_opcache_flag == OPCACHE_MIN_RUNS) {
            if (_PyCode_InitOpcache(co) < 0) {
                return NULL;
            }
#if OPCACHE_STATS
            opcache_code_objects_extra_mem +=
                PyBytes_Size(co->co_code) / sizeof(_Py_CODEUNIT) +
                sizeof(_PyOpcache) * co->co_opcache_size;
            opcache_code_objects++;
#endif
        }
    }

#ifdef LLTRACE
    lltrace = _PyDict_GetItemId(f->f_globals, &PyId___ltrace__) != NULL;
#endif

    if (throwflag) /* support for generator.throw() */
        goto error;

#ifdef Py_DEBUG
    /* PyEval_EvalFrameEx() must not be called with an exception set,
       because it can clear it (directly or indirectly) and so the
       caller loses its exception */
    assert(!_PyErr_Occurred(tstate));
#endif

main_loop:
    for (;;) {
        assert(stack_pointer >= f->f_valuestack); /* else underflow */
        assert(STACK_LEVEL() <= co->co_stacksize);  /* else overflow */
        assert(!_PyErr_Occurred(tstate));

        /* Do periodic things.  Doing this every time through
           the loop would add too much overhead, so we do it
           only every Nth instruction.  We also do it if
           ``pendingcalls_to_do'' is set, i.e. when an asynchronous
           event needs attention (e.g. a signal handler or
           async I/O handler); see Py_AddPendingCall() and
           Py_MakePendingCalls() above. */

        if (_Py_atomic_load_relaxed(eval_breaker)) {
            opcode = _Py_OPCODE(*next_instr);
            if (opcode == SETUP_FINALLY ||
                opcode == SETUP_WITH ||
                opcode == BEFORE_ASYNC_WITH ||
                opcode == YIELD_FROM) {
                /* Few cases where we skip running signal handlers and other
                   pending calls:
                   - If we're about to enter the 'with:'. It will prevent
                     emitting a resource warning in the common idiom
                     'with open(path) as file:'.
                   - If we're about to enter the 'async with:'.
                   - If we're about to enter the 'try:' of a try/finally (not
                     *very* useful, but might help in some cases and it's
                     traditional)
                   - If we're resuming a chain of nested 'yield from' or
                     'await' calls, then each frame is parked with YIELD_FROM
                     as its next opcode. If the user hit control-C we want to
                     wait until we've reached the innermost frame before
                     running the signal handler and raising KeyboardInterrupt
                     (see bpo-30039).
                */
                goto fast_next_opcode;
            }

            if (_Py_atomic_load_relaxed(&ceval_r->signals_pending)) {
                if (handle_signals(runtime) != 0) {
                    goto error;
                }
            }
            if (_Py_atomic_load_relaxed(&ceval_i->pending.calls_to_do)) {
                if (make_pending_calls(interp) != 0) {
                    goto error;
                }
            }

            if (_Py_atomic_load_relaxed(&ceval_r->gil_drop_request)) {
                /* Give another thread a chance */
                if (_PyThreadState_Swap(&runtime->gilstate, NULL) != tstate) {
                    Py_FatalError("ceval: tstate mix-up");
                }
                drop_gil(ceval_r, ceval_i, tstate);

                /* Other threads may run now */

                take_gil(ceval_r, tstate);

                /* Check if we should make a quick exit. */
                exit_thread_if_finalizing(tstate);

                if (_PyThreadState_Swap(&runtime->gilstate, tstate) != NULL) {
                    Py_FatalError("ceval: orphan tstate");
                }
            }
            /* Check for asynchronous exceptions. */
            if (tstate->async_exc != NULL) {
                PyObject *exc = tstate->async_exc;
                tstate->async_exc = NULL;
                UNSIGNAL_ASYNC_EXC(ceval_r, ceval_i);
                _PyErr_SetNone(tstate, exc);
                Py_DECREF(exc);
                goto error;
            }
        }

    fast_next_opcode:
        f->f_lasti = INSTR_OFFSET();

        if (PyDTrace_LINE_ENABLED())
            maybe_dtrace_line(f, &instr_lb, &instr_ub, &instr_prev);

        /* line-by-line tracing support */

        if (_Py_TracingPossible(ceval_r) &&
            tstate->c_tracefunc != NULL && !tstate->tracing) {
            int err;
            /* see maybe_call_line_trace
               for expository comments */
            f->f_stacktop = stack_pointer;

            err = maybe_call_line_trace(tstate->c_tracefunc,
                                        tstate->c_traceobj,
                                        tstate, f,
                                        &instr_lb, &instr_ub, &instr_prev);
            /* Reload possibly changed frame fields */
            JUMPTO(f->f_lasti);
            if (f->f_stacktop != NULL) {
                stack_pointer = f->f_stacktop;
                f->f_stacktop = NULL;
            }
            if (err)
                /* trace function raised an exception */
                goto error;
        }

        /* Extract opcode and argument */

        NEXTOPARG();
    dispatch_opcode:
#ifdef DYNAMIC_EXECUTION_PROFILE
#ifdef DXPAIRS
        dxpairs[lastopcode][opcode]++;
        lastopcode = opcode;
#endif
        dxp[opcode]++;
#endif

#ifdef LLTRACE
        /* Instruction tracing */

        if (lltrace) {
            if (HAS_ARG(opcode)) {
                printf("%d: %d, %d\n",
                       f->f_lasti, opcode, oparg);
            }
            else {
                printf("%d: %d\n",
                       f->f_lasti, opcode);
            }
        }
#endif

        switch (opcode) {

        /* BEWARE!
           It is essential that any operation that fails must goto error
           and that all operation that succeed call [FAST_]DISPATCH() ! */

        case TARGET(NOP): {
            FAST_DISPATCH();
        }

        case TARGET(LOAD_FAST): {
            PyObject *value = GETLOCAL(oparg);
            if (value == NULL) {
                format_exc_check_arg(tstate, PyExc_UnboundLocalError,
                                     UNBOUNDLOCAL_ERROR_MSG,
                                     PyTuple_GetItem(co->co_varnames, oparg));
                goto error;
            }
            Py_INCREF(value);
            PUSH(value);
            FAST_DISPATCH();
        }

        case TARGET(LOAD_CONST): {
            PREDICTED(LOAD_CONST);
            PyObject *value = GETITEM(consts, oparg);
            Py_INCREF(value);
            PUSH(value);
            FAST_DISPATCH();
        }

        case TARGET(STORE_FAST): {
            PREDICTED(STORE_FAST);
            PyObject *value = POP();
            SETLOCAL(oparg, value);
            FAST_DISPATCH();
        }

        case TARGET(POP_TOP): {
            PyObject *value = POP();
            Py_DECREF(value);
            FAST_DISPATCH();
        }

        case TARGET(ROT_TWO): {
            PyObject *top = TOP();
            PyObject *second = SECOND();
            SET_TOP(second);
            SET_SECOND(top);
            FAST_DISPATCH();
        }

        case TARGET(ROT_THREE): {
            PyObject *top = TOP();
            PyObject *second = SECOND();
            PyObject *third = THIRD();
            SET_TOP(second);
            SET_SECOND(third);
            SET_THIRD(top);
            FAST_DISPATCH();
        }

        case TARGET(ROT_FOUR): {
            PyObject *top = TOP();
            PyObject *second = SECOND();
            PyObject *third = THIRD();
            PyObject *fourth = FOURTH();
            SET_TOP(second);
            SET_SECOND(third);
            SET_THIRD(fourth);
            SET_FOURTH(top);
            FAST_DISPATCH();
        }

        case TARGET(DUP_TOP): {
            PyObject *top = TOP();
            Py_INCREF(top);
            PUSH(top);
            FAST_DISPATCH();
        }

        case TARGET(DUP_TOP_TWO): {
            PyObject *top = TOP();
            PyObject *second = SECOND();
            Py_INCREF(top);
            Py_INCREF(second);
            STACK_GROW(2);
            SET_TOP(top);
            SET_SECOND(second);
            FAST_DISPATCH();
        }

        case TARGET(UNARY_POSITIVE): {
            PyObject *value = TOP();
            PyObject *res = PyNumber_Positive(value);
            Py_DECREF(value);
            SET_TOP(res);
            if (res == NULL)
                goto error;
            DISPATCH();
        }

        case TARGET(UNARY_NEGATIVE): {
            PyObject *value = TOP();
            PyObject *res = PyNumber_Negative(value);
            Py_DECREF(value);
            SET_TOP(res);
            if (res == NULL)
                goto error;
            DISPATCH();
        }

        case TARGET(UNARY_NOT): {
            PyObject *value = TOP();
            int err = PyObject_IsTrue(value);
            Py_DECREF(value);
            if (err == 0) {
                Py_INCREF(Py_True);
                SET_TOP(Py_True);
                DISPATCH();
            }
            else if (err > 0) {
                Py_INCREF(Py_False);
                SET_TOP(Py_False);
                DISPATCH();
            }
            STACK_SHRINK(1);
            goto error;
        }

        case TARGET(UNARY_INVERT): {
            PyObject *value = TOP();
            PyObject *res = PyNumber_Invert(value);
            Py_DECREF(value);
            SET_TOP(res);
            if (res == NULL)
                goto error;
            DISPATCH();
        }

        case TARGET(BINARY_POWER): {
            PyObject *exp = POP();
            PyObject *base = TOP();
            PyObject *res = PyNumber_Power(base, exp, Py_None);
            Py_DECREF(base);
            Py_DECREF(exp);
            SET_TOP(res);
            if (res == NULL)
                goto error;
            DISPATCH();
        }

        case TARGET(BINARY_MULTIPLY): {
            PyObject *right = POP();
            PyObject *left = TOP();
            PyObject *res = PyNumber_Multiply(left, right);
            Py_DECREF(left);
            Py_DECREF(right);
            SET_TOP(res);
            if (res == NULL)
                goto error;
            DISPATCH();
        }

        case TARGET(BINARY_MATRIX_MULTIPLY): {
            PyObject *right = POP();
            PyObject *left = TOP();
            PyObject *res = PyNumber_MatrixMultiply(left, right);
            Py_DECREF(left);
            Py_DECREF(right);
            SET_TOP(res);
            if (res == NULL)
                goto error;
            DISPATCH();
        }

        case TARGET(BINARY_TRUE_DIVIDE): {
            PyObject *divisor = POP();
            PyObject *dividend = TOP();
            PyObject *quotient = PyNumber_TrueDivide(dividend, divisor);
            Py_DECREF(dividend);
            Py_DECREF(divisor);
            SET_TOP(quotient);
            if (quotient == NULL)
                goto error;
            DISPATCH();
        }

        case TARGET(BINARY_FLOOR_DIVIDE): {
            PyObject *divisor = POP();
            PyObject *dividend = TOP();
            PyObject *quotient = PyNumber_FloorDivide(dividend, divisor);
            Py_DECREF(dividend);
            Py_DECREF(divisor);
            SET_TOP(quotient);
            if (quotient == NULL)
                goto error;
            DISPATCH();
        }

        case TARGET(BINARY_MODULO): {
            PyObject *divisor = POP();
            PyObject *dividend = TOP();
            PyObject *res;
            if (PyUnicode_CheckExact(dividend) && (
                  !PyUnicode_Check(divisor) || PyUnicode_CheckExact(divisor))) {
              // fast path; string formatting, but not if the RHS is a str subclass
              // (see issue28598)
              res = PyUnicode_Format(dividend, divisor);
            } else {
              res = PyNumber_Remainder(dividend, divisor);
            }
            Py_DECREF(divisor);
            Py_DECREF(dividend);
            SET_TOP(res);
            if (res == NULL)
                goto error;
            DISPATCH();
        }

        case TARGET(BINARY_ADD): {
            PyObject *right = POP();
            PyObject *left = TOP();
            PyObject *sum;
            /* NOTE(haypo): Please don't try to micro-optimize int+int on
               CPython using bytecode, it is simply worthless.
               See http://bugs.python.org/issue21955 and
               http://bugs.python.org/issue10044 for the discussion. In short,
               no patch shown any impact on a realistic benchmark, only a minor
               speedup on microbenchmarks. */
            if (PyUnicode_CheckExact(left) &&
                     PyUnicode_CheckExact(right)) {
                sum = unicode_concatenate(tstate, left, right, f, next_instr);
                /* unicode_concatenate consumed the ref to left */
            }
            else {
                sum = PyNumber_Add(left, right);
                Py_DECREF(left);
            }
            Py_DECREF(right);
            SET_TOP(sum);
            if (sum == NULL)
                goto error;
            DISPATCH();
        }

        case TARGET(BINARY_SUBTRACT): {
            PyObject *right = POP();
            PyObject *left = TOP();
            PyObject *diff = PyNumber_Subtract(left, right);
            Py_DECREF(right);
            Py_DECREF(left);
            SET_TOP(diff);
            if (diff == NULL)
                goto error;
            DISPATCH();
        }

        case TARGET(BINARY_SUBSCR): {
            PyObject *sub = POP();
            PyObject *container = TOP();
            PyObject *res = PyObject_GetItem(container, sub);
            Py_DECREF(container);
            Py_DECREF(sub);
            SET_TOP(res);
            if (res == NULL)
                goto error;
            DISPATCH();
        }

        case TARGET(BINARY_LSHIFT): {
            PyObject *right = POP();
            PyObject *left = TOP();
            PyObject *res = PyNumber_Lshift(left, right);
            Py_DECREF(left);
            Py_DECREF(right);
            SET_TOP(res);
            if (res == NULL)
                goto error;
            DISPATCH();
        }

        case TARGET(BINARY_RSHIFT): {
            PyObject *right = POP();
            PyObject *left = TOP();
            PyObject *res = PyNumber_Rshift(left, right);
            Py_DECREF(left);
            Py_DECREF(right);
            SET_TOP(res);
            if (res == NULL)
                goto error;
            DISPATCH();
        }

        case TARGET(BINARY_AND): {
            PyObject *right = POP();
            PyObject *left = TOP();
            PyObject *res = PyNumber_And(left, right);
            Py_DECREF(left);
            Py_DECREF(right);
            SET_TOP(res);
            if (res == NULL)
                goto error;
            DISPATCH();
        }

        case TARGET(BINARY_XOR): {
            PyObject *right = POP();
            PyObject *left = TOP();
            PyObject *res = PyNumber_Xor(left, right);
            Py_DECREF(left);
            Py_DECREF(right);
            SET_TOP(res);
            if (res == NULL)
                goto error;
            DISPATCH();
        }

        case TARGET(BINARY_OR): {
            PyObject *right = POP();
            PyObject *left = TOP();
            PyObject *res = PyNumber_Or(left, right);
            Py_DECREF(left);
            Py_DECREF(right);
            SET_TOP(res);
            if (res == NULL)
                goto error;
            DISPATCH();
        }

        case TARGET(LIST_APPEND): {
            PyObject *v = POP();
            PyObject *list = PEEK(oparg);
            int err;
            err = PyList_Append(list, v);
            Py_DECREF(v);
            if (err != 0)
                goto error;
            PREDICT(JUMP_ABSOLUTE);
            DISPATCH();
        }

        case TARGET(SET_ADD): {
            PyObject *v = POP();
            PyObject *set = PEEK(oparg);
            int err;
            err = PySet_Add(set, v);
            Py_DECREF(v);
            if (err != 0)
                goto error;
            PREDICT(JUMP_ABSOLUTE);
            DISPATCH();
        }

        case TARGET(INPLACE_POWER): {
            PyObject *exp = POP();
            PyObject *base = TOP();
            PyObject *res = PyNumber_InPlacePower(base, exp, Py_None);
            Py_DECREF(base);
            Py_DECREF(exp);
            SET_TOP(res);
            if (res == NULL)
                goto error;
            DISPATCH();
        }

        case TARGET(INPLACE_MULTIPLY): {
            PyObject *right = POP();
            PyObject *left = TOP();
            PyObject *res = PyNumber_InPlaceMultiply(left, right);
            Py_DECREF(left);
            Py_DECREF(right);
            SET_TOP(res);
            if (res == NULL)
                goto error;
            DISPATCH();
        }

        case TARGET(INPLACE_MATRIX_MULTIPLY): {
            PyObject *right = POP();
            PyObject *left = TOP();
            PyObject *res = PyNumber_InPlaceMatrixMultiply(left, right);
            Py_DECREF(left);
            Py_DECREF(right);
            SET_TOP(res);
            if (res == NULL)
                goto error;
            DISPATCH();
        }

        case TARGET(INPLACE_TRUE_DIVIDE): {
            PyObject *divisor = POP();
            PyObject *dividend = TOP();
            PyObject *quotient = PyNumber_InPlaceTrueDivide(dividend, divisor);
            Py_DECREF(dividend);
            Py_DECREF(divisor);
            SET_TOP(quotient);
            if (quotient == NULL)
                goto error;
            DISPATCH();
        }

        case TARGET(INPLACE_FLOOR_DIVIDE): {
            PyObject *divisor = POP();
            PyObject *dividend = TOP();
            PyObject *quotient = PyNumber_InPlaceFloorDivide(dividend, divisor);
            Py_DECREF(dividend);
            Py_DECREF(divisor);
            SET_TOP(quotient);
            if (quotient == NULL)
                goto error;
            DISPATCH();
        }

        case TARGET(INPLACE_MODULO): {
            PyObject *right = POP();
            PyObject *left = TOP();
            PyObject *mod = PyNumber_InPlaceRemainder(left, right);
            Py_DECREF(left);
            Py_DECREF(right);
            SET_TOP(mod);
            if (mod == NULL)
                goto error;
            DISPATCH();
        }

        case TARGET(INPLACE_ADD): {
            PyObject *right = POP();
            PyObject *left = TOP();
            PyObject *sum;
            if (PyUnicode_CheckExact(left) && PyUnicode_CheckExact(right)) {
                sum = unicode_concatenate(tstate, left, right, f, next_instr);
                /* unicode_concatenate consumed the ref to left */
            }
            else {
                sum = PyNumber_InPlaceAdd(left, right);
                Py_DECREF(left);
            }
            Py_DECREF(right);
            SET_TOP(sum);
            if (sum == NULL)
                goto error;
            DISPATCH();
        }

        case TARGET(INPLACE_SUBTRACT): {
            PyObject *right = POP();
            PyObject *left = TOP();
            PyObject *diff = PyNumber_InPlaceSubtract(left, right);
            Py_DECREF(left);
            Py_DECREF(right);
            SET_TOP(diff);
            if (diff == NULL)
                goto error;
            DISPATCH();
        }

        case TARGET(INPLACE_LSHIFT): {
            PyObject *right = POP();
            PyObject *left = TOP();
            PyObject *res = PyNumber_InPlaceLshift(left, right);
            Py_DECREF(left);
            Py_DECREF(right);
            SET_TOP(res);
            if (res == NULL)
                goto error;
            DISPATCH();
        }

        case TARGET(INPLACE_RSHIFT): {
            PyObject *right = POP();
            PyObject *left = TOP();
            PyObject *res = PyNumber_InPlaceRshift(left, right);
            Py_DECREF(left);
            Py_DECREF(right);
            SET_TOP(res);
            if (res == NULL)
                goto error;
            DISPATCH();
        }

        case TARGET(INPLACE_AND): {
            PyObject *right = POP();
            PyObject *left = TOP();
            PyObject *res = PyNumber_InPlaceAnd(left, right);
            Py_DECREF(left);
            Py_DECREF(right);
            SET_TOP(res);
            if (res == NULL)
                goto error;
            DISPATCH();
        }

        case TARGET(INPLACE_XOR): {
            PyObject *right = POP();
            PyObject *left = TOP();
            PyObject *res = PyNumber_InPlaceXor(left, right);
            Py_DECREF(left);
            Py_DECREF(right);
            SET_TOP(res);
            if (res == NULL)
                goto error;
            DISPATCH();
        }

        case TARGET(INPLACE_OR): {
            PyObject *right = POP();
            PyObject *left = TOP();
            PyObject *res = PyNumber_InPlaceOr(left, right);
            Py_DECREF(left);
            Py_DECREF(right);
            SET_TOP(res);
            if (res == NULL)
                goto error;
            DISPATCH();
        }

        case TARGET(STORE_SUBSCR): {
            PyObject *sub = TOP();
            PyObject *container = SECOND();
            PyObject *v = THIRD();
            int err;
            STACK_SHRINK(3);
            /* container[sub] = v */
            err = PyObject_SetItem(container, sub, v);
            Py_DECREF(v);
            Py_DECREF(container);
            Py_DECREF(sub);
            if (err != 0)
                goto error;
            DISPATCH();
        }

        case TARGET(DELETE_SUBSCR): {
            PyObject *sub = TOP();
            PyObject *container = SECOND();
            int err;
            STACK_SHRINK(2);
            /* del container[sub] */
            err = PyObject_DelItem(container, sub);
            Py_DECREF(container);
            Py_DECREF(sub);
            if (err != 0)
                goto error;
            DISPATCH();
        }

        case TARGET(PRINT_EXPR): {
            _Py_IDENTIFIER(displayhook);
            PyObject *value = POP();
            PyObject *hook = _PySys_GetObjectId(&PyId_displayhook);
            PyObject *res;
            if (hook == NULL) {
                _PyErr_SetString(tstate, PyExc_RuntimeError,
                                 "lost sys.displayhook");
                Py_DECREF(value);
                goto error;
            }
            res = PyObject_CallFunctionObjArgs(hook, value, NULL);
            Py_DECREF(value);
            if (res == NULL)
                goto error;
            Py_DECREF(res);
            DISPATCH();
        }

        case TARGET(RAISE_VARARGS): {
            PyObject *cause = NULL, *exc = NULL;
            switch (oparg) {
            case 2:
                cause = POP(); /* cause */
                /* fall through */
            case 1:
                exc = POP(); /* exc */
                /* fall through */
            case 0:
                if (do_raise(tstate, exc, cause)) {
                    goto exception_unwind;
                }
                break;
            default:
                _PyErr_SetString(tstate, PyExc_SystemError,
                                 "bad RAISE_VARARGS oparg");
                break;
            }
            goto error;
        }

        case TARGET(RETURN_VALUE): {
            retval = POP();
            assert(f->f_iblock == 0);
            goto exit_returning;
        }

        case TARGET(GET_AITER): {
            unaryfunc getter = NULL;
            PyObject *iter = NULL;
            PyObject *obj = TOP();
            PyTypeObject *type = Py_TYPE(obj);

            if (type->tp_as_async != NULL) {
                getter = type->tp_as_async->am_aiter;
            }

            if (getter != NULL) {
                iter = (*getter)(obj);
                Py_DECREF(obj);
                if (iter == NULL) {
                    SET_TOP(NULL);
                    goto error;
                }
            }
            else {
                SET_TOP(NULL);
                _PyErr_Format(tstate, PyExc_TypeError,
                              "'async for' requires an object with "
                              "__aiter__ method, got %.100s",
                              type->tp_name);
                Py_DECREF(obj);
                goto error;
            }

            if (Py_TYPE(iter)->tp_as_async == NULL ||
                    Py_TYPE(iter)->tp_as_async->am_anext == NULL) {

                SET_TOP(NULL);
                _PyErr_Format(tstate, PyExc_TypeError,
                              "'async for' received an object from __aiter__ "
                              "that does not implement __anext__: %.100s",
                              Py_TYPE(iter)->tp_name);
                Py_DECREF(iter);
                goto error;
            }

            SET_TOP(iter);
            DISPATCH();
        }

        case TARGET(GET_ANEXT): {
            unaryfunc getter = NULL;
            PyObject *next_iter = NULL;
            PyObject *awaitable = NULL;
            PyObject *aiter = TOP();
            PyTypeObject *type = Py_TYPE(aiter);

            if (PyAsyncGen_CheckExact(aiter)) {
                awaitable = type->tp_as_async->am_anext(aiter);
                if (awaitable == NULL) {
                    goto error;
                }
            } else {
                if (type->tp_as_async != NULL){
                    getter = type->tp_as_async->am_anext;
                }

                if (getter != NULL) {
                    next_iter = (*getter)(aiter);
                    if (next_iter == NULL) {
                        goto error;
                    }
                }
                else {
                    _PyErr_Format(tstate, PyExc_TypeError,
                                  "'async for' requires an iterator with "
                                  "__anext__ method, got %.100s",
                                  type->tp_name);
                    goto error;
                }

                awaitable = _PyCoro_GetAwaitableIter(next_iter);
                if (awaitable == NULL) {
                    _PyErr_FormatFromCause(
                        PyExc_TypeError,
                        "'async for' received an invalid object "
                        "from __anext__: %.100s",
                        Py_TYPE(next_iter)->tp_name);

                    Py_DECREF(next_iter);
                    goto error;
                } else {
                    Py_DECREF(next_iter);
                }
            }

            PUSH(awaitable);
            PREDICT(LOAD_CONST);
            DISPATCH();
        }

        case TARGET(GET_AWAITABLE): {
            PREDICTED(GET_AWAITABLE);
            PyObject *iterable = TOP();
            PyObject *iter = _PyCoro_GetAwaitableIter(iterable);

            if (iter == NULL) {
                format_awaitable_error(tstate, Py_TYPE(iterable),
                                       _Py_OPCODE(next_instr[-2]));
            }

            Py_DECREF(iterable);

            if (iter != NULL && PyCoro_CheckExact(iter)) {
                PyObject *yf = _PyGen_yf((PyGenObject*)iter);
                if (yf != NULL) {
                    /* `iter` is a coroutine object that is being
                       awaited, `yf` is a pointer to the current awaitable
                       being awaited on. */
                    Py_DECREF(yf);
                    Py_CLEAR(iter);
                    _PyErr_SetString(tstate, PyExc_RuntimeError,
                                     "coroutine is being awaited already");
                    /* The code below jumps to `error` if `iter` is NULL. */
                }
            }

            SET_TOP(iter); /* Even if it's NULL */

            if (iter == NULL) {
                goto error;
            }

            PREDICT(LOAD_CONST);
            DISPATCH();
        }

        case TARGET(YIELD_FROM): {
            PyObject *v = POP();
            PyObject *receiver = TOP();
            int err;
            if (PyGen_CheckExact(receiver) || PyCoro_CheckExact(receiver)) {
                retval = _PyGen_Send((PyGenObject *)receiver, v);
            } else {
                _Py_IDENTIFIER(send);
                if (v == Py_None)
                    retval = Py_TYPE(receiver)->tp_iternext(receiver);
                else
                    retval = _PyObject_CallMethodIdObjArgs(receiver, &PyId_send, v, NULL);
            }
            Py_DECREF(v);
            if (retval == NULL) {
                PyObject *val;
                if (tstate->c_tracefunc != NULL
                        && _PyErr_ExceptionMatches(tstate, PyExc_StopIteration))
                    call_exc_trace(tstate->c_tracefunc, tstate->c_traceobj, tstate, f);
                err = _PyGen_FetchStopIterationValue(&val);
                if (err < 0)
                    goto error;
                Py_DECREF(receiver);
                SET_TOP(val);
                DISPATCH();
            }
            /* receiver remains on stack, retval is value to be yielded */
            f->f_stacktop = stack_pointer;
            /* and repeat... */
            assert(f->f_lasti >= (int)sizeof(_Py_CODEUNIT));
            f->f_lasti -= sizeof(_Py_CODEUNIT);
            goto exit_yielding;
        }

        case TARGET(YIELD_VALUE): {
            retval = POP();

            if (co->co_flags & CO_ASYNC_GENERATOR) {
                PyObject *w = _PyAsyncGenValueWrapperNew(retval);
                Py_DECREF(retval);
                if (w == NULL) {
                    retval = NULL;
                    goto error;
                }
                retval = w;
            }

            f->f_stacktop = stack_pointer;
            goto exit_yielding;
        }

        case TARGET(POP_EXCEPT): {
            PyObject *type, *value, *traceback;
            _PyErr_StackItem *exc_info;
            PyTryBlock *b = PyFrame_BlockPop(f);
            if (b->b_type != EXCEPT_HANDLER) {
                _PyErr_SetString(tstate, PyExc_SystemError,
                                 "popped block is not an except handler");
                goto error;
            }
            assert(STACK_LEVEL() >= (b)->b_level + 3 &&
                   STACK_LEVEL() <= (b)->b_level + 4);
            exc_info = tstate->exc_info;
            type = exc_info->exc_type;
            value = exc_info->exc_value;
            traceback = exc_info->exc_traceback;
            exc_info->exc_type = POP();
            exc_info->exc_value = POP();
            exc_info->exc_traceback = POP();
            Py_XDECREF(type);
            Py_XDECREF(value);
            Py_XDECREF(traceback);
            DISPATCH();
        }

        case TARGET(POP_BLOCK): {
            PREDICTED(POP_BLOCK);
            PyFrame_BlockPop(f);
            DISPATCH();
        }

        case TARGET(POP_FINALLY): {
            /* If oparg is 0 at the top of the stack are 1 or 6 values:
               Either:
                - TOP = NULL or an integer
               or:
                - (TOP, SECOND, THIRD) = exc_info()
                - (FOURTH, FITH, SIXTH) = previous exception for EXCEPT_HANDLER

               If oparg is 1 the value for 'return' was additionally pushed
               at the top of the stack.
            */
            PyObject *res = NULL;
            if (oparg) {
                res = POP();
            }
            PyObject *exc = POP();
            if (exc == NULL || PyLong_CheckExact(exc)) {
                Py_XDECREF(exc);
            }
            else {
                Py_DECREF(exc);
                Py_DECREF(POP());
                Py_DECREF(POP());

                PyObject *type, *value, *traceback;
                _PyErr_StackItem *exc_info;
                PyTryBlock *b = PyFrame_BlockPop(f);
                if (b->b_type != EXCEPT_HANDLER) {
                    _PyErr_SetString(tstate, PyExc_SystemError,
                                     "popped block is not an except handler");
                    Py_XDECREF(res);
                    goto error;
                }
                assert(STACK_LEVEL() == (b)->b_level + 3);
                exc_info = tstate->exc_info;
                type = exc_info->exc_type;
                value = exc_info->exc_value;
                traceback = exc_info->exc_traceback;
                exc_info->exc_type = POP();
                exc_info->exc_value = POP();
                exc_info->exc_traceback = POP();
                Py_XDECREF(type);
                Py_XDECREF(value);
                Py_XDECREF(traceback);
            }
            if (oparg) {
                PUSH(res);
            }
            DISPATCH();
        }

        case TARGET(CALL_FINALLY): {
            PyObject *ret = PyLong_FromLong(INSTR_OFFSET());
            if (ret == NULL) {
                goto error;
            }
            PUSH(ret);
            JUMPBY(oparg);
            FAST_DISPATCH();
        }

        case TARGET(BEGIN_FINALLY): {
            /* Push NULL onto the stack for using it in END_FINALLY,
               POP_FINALLY, WITH_CLEANUP_START and WITH_CLEANUP_FINISH.
             */
            PUSH(NULL);
            FAST_DISPATCH();
        }

        case TARGET(END_FINALLY): {
            PREDICTED(END_FINALLY);
            /* At the top of the stack are 1 or 6 values:
               Either:
                - TOP = NULL or an integer
               or:
                - (TOP, SECOND, THIRD) = exc_info()
                - (FOURTH, FITH, SIXTH) = previous exception for EXCEPT_HANDLER
            */
            PyObject *exc = POP();
            if (exc == NULL) {
                FAST_DISPATCH();
            }
            else if (PyLong_CheckExact(exc)) {
                int ret = _PyLong_AsInt(exc);
                Py_DECREF(exc);
                if (ret == -1 && _PyErr_Occurred(tstate)) {
                    goto error;
                }
                JUMPTO(ret);
                FAST_DISPATCH();
            }
            else {
                assert(PyExceptionClass_Check(exc));
                PyObject *val = POP();
                PyObject *tb = POP();
                _PyErr_Restore(tstate, exc, val, tb);
                goto exception_unwind;
            }
        }

        case TARGET(END_ASYNC_FOR): {
            PyObject *exc = POP();
            assert(PyExceptionClass_Check(exc));
            if (PyErr_GivenExceptionMatches(exc, PyExc_StopAsyncIteration)) {
                PyTryBlock *b = PyFrame_BlockPop(f);
                assert(b->b_type == EXCEPT_HANDLER);
                Py_DECREF(exc);
                UNWIND_EXCEPT_HANDLER(b);
                Py_DECREF(POP());
                JUMPBY(oparg);
                FAST_DISPATCH();
            }
            else {
                PyObject *val = POP();
                PyObject *tb = POP();
                _PyErr_Restore(tstate, exc, val, tb);
                goto exception_unwind;
            }
        }

        case TARGET(LOAD_BUILD_CLASS): {
            _Py_IDENTIFIER(__build_class__);

            PyObject *bc;
            if (PyDict_CheckExact(f->f_builtins)) {
                bc = _PyDict_GetItemIdWithError(f->f_builtins, &PyId___build_class__);
                if (bc == NULL) {
                    if (!_PyErr_Occurred(tstate)) {
                        _PyErr_SetString(tstate, PyExc_NameError,
                                         "__build_class__ not found");
                    }
                    goto error;
                }
                Py_INCREF(bc);
            }
            else {
                PyObject *build_class_str = _PyUnicode_FromId(&PyId___build_class__);
                if (build_class_str == NULL)
                    goto error;
                bc = PyObject_GetItem(f->f_builtins, build_class_str);
                if (bc == NULL) {
                    if (_PyErr_ExceptionMatches(tstate, PyExc_KeyError))
                        _PyErr_SetString(tstate, PyExc_NameError,
                                         "__build_class__ not found");
                    goto error;
                }
            }
            PUSH(bc);
            DISPATCH();
        }

        case TARGET(STORE_NAME): {
            PyObject *name = GETITEM(names, oparg);
            PyObject *v = POP();
            PyObject *ns = f->f_locals;
            int err;
            if (ns == NULL) {
                _PyErr_Format(tstate, PyExc_SystemError,
                              "no locals found when storing %R", name);
                Py_DECREF(v);
                goto error;
            }
            if (PyDict_CheckExact(ns))
                err = PyDict_SetItem(ns, name, v);
            else
                err = PyObject_SetItem(ns, name, v);
            Py_DECREF(v);
            if (err != 0)
                goto error;
            DISPATCH();
        }

        case TARGET(DELETE_NAME): {
            PyObject *name = GETITEM(names, oparg);
            PyObject *ns = f->f_locals;
            int err;
            if (ns == NULL) {
                _PyErr_Format(tstate, PyExc_SystemError,
                              "no locals when deleting %R", name);
                goto error;
            }
            err = PyObject_DelItem(ns, name);
            if (err != 0) {
                format_exc_check_arg(tstate, PyExc_NameError,
                                     NAME_ERROR_MSG,
                                     name);
                goto error;
            }
            DISPATCH();
        }

        case TARGET(UNPACK_SEQUENCE): {
            PREDICTED(UNPACK_SEQUENCE);
            PyObject *seq = POP(), *item, **items;
            if (PyTuple_CheckExact(seq) &&
                PyTuple_GET_SIZE(seq) == oparg) {
                items = ((PyTupleObject *)seq)->ob_item;
                while (oparg--) {
                    item = items[oparg];
                    Py_INCREF(item);
                    PUSH(item);
                }
            } else if (PyList_CheckExact(seq) &&
                       PyList_GET_SIZE(seq) == oparg) {
                items = ((PyListObject *)seq)->ob_item;
                while (oparg--) {
                    item = items[oparg];
                    Py_INCREF(item);
                    PUSH(item);
                }
            } else if (unpack_iterable(tstate, seq, oparg, -1,
                                       stack_pointer + oparg)) {
                STACK_GROW(oparg);
            } else {
                /* unpack_iterable() raised an exception */
                Py_DECREF(seq);
                goto error;
            }
            Py_DECREF(seq);
            DISPATCH();
        }

        case TARGET(UNPACK_EX): {
            int totalargs = 1 + (oparg & 0xFF) + (oparg >> 8);
            PyObject *seq = POP();

            if (unpack_iterable(tstate, seq, oparg & 0xFF, oparg >> 8,
                                stack_pointer + totalargs)) {
                stack_pointer += totalargs;
            } else {
                Py_DECREF(seq);
                goto error;
            }
            Py_DECREF(seq);
            DISPATCH();
        }

        case TARGET(STORE_ATTR): {
            PyObject *name = GETITEM(names, oparg);
            PyObject *owner = TOP();
            PyObject *v = SECOND();
            int err;
            STACK_SHRINK(2);
            err = PyObject_SetAttr(owner, name, v);
            Py_DECREF(v);
            Py_DECREF(owner);
            if (err != 0)
                goto error;
            DISPATCH();
        }

        case TARGET(DELETE_ATTR): {
            PyObject *name = GETITEM(names, oparg);
            PyObject *owner = POP();
            int err;
            err = PyObject_SetAttr(owner, name, (PyObject *)NULL);
            Py_DECREF(owner);
            if (err != 0)
                goto error;
            DISPATCH();
        }

        case TARGET(STORE_GLOBAL): {
            PyObject *name = GETITEM(names, oparg);
            PyObject *v = POP();
            int err;
            err = PyDict_SetItem(f->f_globals, name, v);
            Py_DECREF(v);
            if (err != 0)
                goto error;
            DISPATCH();
        }

        case TARGET(DELETE_GLOBAL): {
            PyObject *name = GETITEM(names, oparg);
            int err;
            err = PyDict_DelItem(f->f_globals, name);
            if (err != 0) {
                if (_PyErr_ExceptionMatches(tstate, PyExc_KeyError)) {
                    format_exc_check_arg(tstate, PyExc_NameError,
                                         NAME_ERROR_MSG, name);
                }
                goto error;
            }
            DISPATCH();
        }

        case TARGET(LOAD_NAME): {
            PyObject *name = GETITEM(names, oparg);
            PyObject *locals = f->f_locals;
            PyObject *v;
            if (locals == NULL) {
                _PyErr_Format(tstate, PyExc_SystemError,
                              "no locals when loading %R", name);
                goto error;
            }
            if (PyDict_CheckExact(locals)) {
                v = PyDict_GetItemWithError(locals, name);
                if (v != NULL) {
                    Py_INCREF(v);
                }
                else if (_PyErr_Occurred(tstate)) {
                    goto error;
                }
            }
            else {
                v = PyObject_GetItem(locals, name);
                if (v == NULL) {
                    if (!_PyErr_ExceptionMatches(tstate, PyExc_KeyError))
                        goto error;
                    _PyErr_Clear(tstate);
                }
            }
            if (v == NULL) {
                v = PyDict_GetItemWithError(f->f_globals, name);
                if (v != NULL) {
                    Py_INCREF(v);
                }
                else if (_PyErr_Occurred(tstate)) {
                    goto error;
                }
                else {
                    if (PyDict_CheckExact(f->f_builtins)) {
                        v = PyDict_GetItemWithError(f->f_builtins, name);
                        if (v == NULL) {
                            if (!_PyErr_Occurred(tstate)) {
                                format_exc_check_arg(
                                        tstate, PyExc_NameError,
                                        NAME_ERROR_MSG, name);
                            }
                            goto error;
                        }
                        Py_INCREF(v);
                    }
                    else {
                        v = PyObject_GetItem(f->f_builtins, name);
                        if (v == NULL) {
                            if (_PyErr_ExceptionMatches(tstate, PyExc_KeyError)) {
                                format_exc_check_arg(
                                            tstate, PyExc_NameError,
                                            NAME_ERROR_MSG, name);
                            }
                            goto error;
                        }
                    }
                }
            }
            PUSH(v);
            DISPATCH();
        }

        case TARGET(LOAD_GLOBAL): {
            PyObject *name;
            PyObject *v;
            if (PyDict_CheckExact(f->f_globals)
                && PyDict_CheckExact(f->f_builtins))
            {
                OPCACHE_CHECK();
                if (co_opcache != NULL && co_opcache->optimized > 0) {
                    _PyOpcache_LoadGlobal *lg = &co_opcache->u.lg;

                    if (lg->globals_ver ==
                            ((PyDictObject *)f->f_globals)->ma_version_tag
                        && lg->builtins_ver ==
                           ((PyDictObject *)f->f_builtins)->ma_version_tag)
                    {
                        PyObject *ptr = lg->ptr;
                        OPCACHE_STAT_GLOBAL_HIT();
                        assert(ptr != NULL);
                        Py_INCREF(ptr);
                        PUSH(ptr);
                        DISPATCH();
                    }
                }

                name = GETITEM(names, oparg);
                v = _PyDict_LoadGlobal((PyDictObject *)f->f_globals,
                                       (PyDictObject *)f->f_builtins,
                                       name);
                if (v == NULL) {
                    if (!_PyErr_OCCURRED()) {
                        /* _PyDict_LoadGlobal() returns NULL without raising
                         * an exception if the key doesn't exist */
                        format_exc_check_arg(tstate, PyExc_NameError,
                                             NAME_ERROR_MSG, name);
                    }
                    goto error;
                }

                if (co_opcache != NULL) {
                    _PyOpcache_LoadGlobal *lg = &co_opcache->u.lg;

                    if (co_opcache->optimized == 0) {
                        /* Wasn't optimized before. */
                        OPCACHE_STAT_GLOBAL_OPT();
                    } else {
                        OPCACHE_STAT_GLOBAL_MISS();
                    }

                    co_opcache->optimized = 1;
                    lg->globals_ver =
                        ((PyDictObject *)f->f_globals)->ma_version_tag;
                    lg->builtins_ver =
                        ((PyDictObject *)f->f_builtins)->ma_version_tag;
                    lg->ptr = v; /* borrowed */
                }

                Py_INCREF(v);
            }
            else {
                /* Slow-path if globals or builtins is not a dict */

                /* namespace 1: globals */
                name = GETITEM(names, oparg);
                v = PyObject_GetItem(f->f_globals, name);
                if (v == NULL) {
                    if (!_PyErr_ExceptionMatches(tstate, PyExc_KeyError)) {
                        goto error;
                    }
                    _PyErr_Clear(tstate);

                    /* namespace 2: builtins */
                    v = PyObject_GetItem(f->f_builtins, name);
                    if (v == NULL) {
                        if (_PyErr_ExceptionMatches(tstate, PyExc_KeyError)) {
                            format_exc_check_arg(
                                        tstate, PyExc_NameError,
                                        NAME_ERROR_MSG, name);
                        }
                        goto error;
                    }
                }
            }
            PUSH(v);
            DISPATCH();
        }

        case TARGET(DELETE_FAST): {
            PyObject *v = GETLOCAL(oparg);
            if (v != NULL) {
                SETLOCAL(oparg, NULL);
                DISPATCH();
            }
            format_exc_check_arg(
                tstate, PyExc_UnboundLocalError,
                UNBOUNDLOCAL_ERROR_MSG,
                PyTuple_GetItem(co->co_varnames, oparg)
                );
            goto error;
        }

        case TARGET(DELETE_DEREF): {
            PyObject *cell = freevars[oparg];
            PyObject *oldobj = PyCell_GET(cell);
            if (oldobj != NULL) {
                PyCell_SET(cell, NULL);
                Py_DECREF(oldobj);
                DISPATCH();
            }
            format_exc_unbound(tstate, co, oparg);
            goto error;
        }

        case TARGET(LOAD_CLOSURE): {
            PyObject *cell = freevars[oparg];
            Py_INCREF(cell);
            PUSH(cell);
            DISPATCH();
        }

        case TARGET(LOAD_CLASSDEREF): {
            PyObject *name, *value, *locals = f->f_locals;
            Py_ssize_t idx;
            assert(locals);
            assert(oparg >= PyTuple_GET_SIZE(co->co_cellvars));
            idx = oparg - PyTuple_GET_SIZE(co->co_cellvars);
            assert(idx >= 0 && idx < PyTuple_GET_SIZE(co->co_freevars));
            name = PyTuple_GET_ITEM(co->co_freevars, idx);
            if (PyDict_CheckExact(locals)) {
                value = PyDict_GetItemWithError(locals, name);
                if (value != NULL) {
                    Py_INCREF(value);
                }
                else if (_PyErr_Occurred(tstate)) {
                    goto error;
                }
            }
            else {
                value = PyObject_GetItem(locals, name);
                if (value == NULL) {
                    if (!_PyErr_ExceptionMatches(tstate, PyExc_KeyError)) {
                        goto error;
                    }
                    _PyErr_Clear(tstate);
                }
            }
            if (!value) {
                PyObject *cell = freevars[oparg];
                value = PyCell_GET(cell);
                if (value == NULL) {
                    format_exc_unbound(tstate, co, oparg);
                    goto error;
                }
                Py_INCREF(value);
            }
            PUSH(value);
            DISPATCH();
        }

        case TARGET(LOAD_DEREF): {
            PyObject *cell = freevars[oparg];
            PyObject *value = PyCell_GET(cell);
            if (value == NULL) {
                format_exc_unbound(tstate, co, oparg);
                goto error;
            }
            Py_INCREF(value);
            PUSH(value);
            DISPATCH();
        }

        case TARGET(STORE_DEREF): {
            PyObject *v = POP();
            PyObject *cell = freevars[oparg];
            PyObject *oldobj = PyCell_GET(cell);
            PyCell_SET(cell, v);
            Py_XDECREF(oldobj);
            DISPATCH();
        }

        case TARGET(BUILD_STRING): {
            PyObject *str;
            PyObject *empty = PyUnicode_New(0, 0);
            if (empty == NULL) {
                goto error;
            }
            str = _PyUnicode_JoinArray(empty, stack_pointer - oparg, oparg);
            Py_DECREF(empty);
            if (str == NULL)
                goto error;
            while (--oparg >= 0) {
                PyObject *item = POP();
                Py_DECREF(item);
            }
            PUSH(str);
            DISPATCH();
        }

        case TARGET(BUILD_TUPLE): {
            PyObject *tup = PyTuple_New(oparg);
            if (tup == NULL)
                goto error;
            while (--oparg >= 0) {
                PyObject *item = POP();
                PyTuple_SET_ITEM(tup, oparg, item);
            }
            PUSH(tup);
            DISPATCH();
        }

        case TARGET(BUILD_LIST): {
            PyObject *list =  PyList_New(oparg);
            if (list == NULL)
                goto error;
            while (--oparg >= 0) {
                PyObject *item = POP();
                PyList_SET_ITEM(list, oparg, item);
            }
            PUSH(list);
            DISPATCH();
        }

        case TARGET(BUILD_TUPLE_UNPACK_WITH_CALL):
        case TARGET(BUILD_TUPLE_UNPACK):
        case TARGET(BUILD_LIST_UNPACK): {
            int convert_to_tuple = opcode != BUILD_LIST_UNPACK;
            Py_ssize_t i;
            PyObject *sum = PyList_New(0);
            PyObject *return_value;

            if (sum == NULL)
                goto error;

            for (i = oparg; i > 0; i--) {
                PyObject *none_val;

                none_val = _PyList_Extend((PyListObject *)sum, PEEK(i));
                if (none_val == NULL) {
                    if (opcode == BUILD_TUPLE_UNPACK_WITH_CALL &&
                        _PyErr_ExceptionMatches(tstate, PyExc_TypeError))
                    {
                        check_args_iterable(tstate, PEEK(1 + oparg), PEEK(i));
                    }
                    Py_DECREF(sum);
                    goto error;
                }
                Py_DECREF(none_val);
            }

            if (convert_to_tuple) {
                return_value = PyList_AsTuple(sum);
                Py_DECREF(sum);
                if (return_value == NULL)
                    goto error;
            }
            else {
                return_value = sum;
            }

            while (oparg--)
                Py_DECREF(POP());
            PUSH(return_value);
            DISPATCH();
        }

        case TARGET(BUILD_SET): {
            PyObject *set = PySet_New(NULL);
            int err = 0;
            int i;
            if (set == NULL)
                goto error;
            for (i = oparg; i > 0; i--) {
                PyObject *item = PEEK(i);
                if (err == 0)
                    err = PySet_Add(set, item);
                Py_DECREF(item);
            }
            STACK_SHRINK(oparg);
            if (err != 0) {
                Py_DECREF(set);
                goto error;
            }
            PUSH(set);
            DISPATCH();
        }

        case TARGET(BUILD_SET_UNPACK): {
            Py_ssize_t i;
            PyObject *sum = PySet_New(NULL);
            if (sum == NULL)
                goto error;

            for (i = oparg; i > 0; i--) {
                if (_PySet_Update(sum, PEEK(i)) < 0) {
                    Py_DECREF(sum);
                    goto error;
                }
            }

            while (oparg--)
                Py_DECREF(POP());
            PUSH(sum);
            DISPATCH();
        }

        case TARGET(BUILD_MAP): {
            Py_ssize_t i;
            PyObject *map = _PyDict_NewPresized((Py_ssize_t)oparg);
            if (map == NULL)
                goto error;
            for (i = oparg; i > 0; i--) {
                int err;
                PyObject *key = PEEK(2*i);
                PyObject *value = PEEK(2*i - 1);
                err = PyDict_SetItem(map, key, value);
                if (err != 0) {
                    Py_DECREF(map);
                    goto error;
                }
            }

            while (oparg--) {
                Py_DECREF(POP());
                Py_DECREF(POP());
            }
            PUSH(map);
            DISPATCH();
        }

        case TARGET(SETUP_ANNOTATIONS): {
            _Py_IDENTIFIER(__annotations__);
            int err;
            PyObject *ann_dict;
            if (f->f_locals == NULL) {
                _PyErr_Format(tstate, PyExc_SystemError,
                              "no locals found when setting up annotations");
                goto error;
            }
            /* check if __annotations__ in locals()... */
            if (PyDict_CheckExact(f->f_locals)) {
                ann_dict = _PyDict_GetItemIdWithError(f->f_locals,
                                             &PyId___annotations__);
                if (ann_dict == NULL) {
                    if (_PyErr_Occurred(tstate)) {
                        goto error;
                    }
                    /* ...if not, create a new one */
                    ann_dict = PyDict_New();
                    if (ann_dict == NULL) {
                        goto error;
                    }
                    err = _PyDict_SetItemId(f->f_locals,
                                            &PyId___annotations__, ann_dict);
                    Py_DECREF(ann_dict);
                    if (err != 0) {
                        goto error;
                    }
                }
            }
            else {
                /* do the same if locals() is not a dict */
                PyObject *ann_str = _PyUnicode_FromId(&PyId___annotations__);
                if (ann_str == NULL) {
                    goto error;
                }
                ann_dict = PyObject_GetItem(f->f_locals, ann_str);
                if (ann_dict == NULL) {
                    if (!_PyErr_ExceptionMatches(tstate, PyExc_KeyError)) {
                        goto error;
                    }
                    _PyErr_Clear(tstate);
                    ann_dict = PyDict_New();
                    if (ann_dict == NULL) {
                        goto error;
                    }
                    err = PyObject_SetItem(f->f_locals, ann_str, ann_dict);
                    Py_DECREF(ann_dict);
                    if (err != 0) {
                        goto error;
                    }
                }
                else {
                    Py_DECREF(ann_dict);
                }
            }
            DISPATCH();
        }

        case TARGET(BUILD_CONST_KEY_MAP): {
            Py_ssize_t i;
            PyObject *map;
            PyObject *keys = TOP();
            if (!PyTuple_CheckExact(keys) ||
                PyTuple_GET_SIZE(keys) != (Py_ssize_t)oparg) {
                _PyErr_SetString(tstate, PyExc_SystemError,
                                 "bad BUILD_CONST_KEY_MAP keys argument");
                goto error;
            }
            map = _PyDict_NewPresized((Py_ssize_t)oparg);
            if (map == NULL) {
                goto error;
            }
            for (i = oparg; i > 0; i--) {
                int err;
                PyObject *key = PyTuple_GET_ITEM(keys, oparg - i);
                PyObject *value = PEEK(i + 1);
                err = PyDict_SetItem(map, key, value);
                if (err != 0) {
                    Py_DECREF(map);
                    goto error;
                }
            }

            Py_DECREF(POP());
            while (oparg--) {
                Py_DECREF(POP());
            }
            PUSH(map);
            DISPATCH();
        }

        case TARGET(BUILD_MAP_UNPACK): {
            Py_ssize_t i;
            PyObject *sum = PyDict_New();
            if (sum == NULL)
                goto error;

            for (i = oparg; i > 0; i--) {
                PyObject *arg = PEEK(i);
                if (PyDict_Update(sum, arg) < 0) {
                    if (_PyErr_ExceptionMatches(tstate, PyExc_AttributeError)) {
                        _PyErr_Format(tstate, PyExc_TypeError,
                                      "'%.200s' object is not a mapping",
                                      arg->ob_type->tp_name);
                    }
                    Py_DECREF(sum);
                    goto error;
                }
            }

            while (oparg--)
                Py_DECREF(POP());
            PUSH(sum);
            DISPATCH();
        }

        case TARGET(BUILD_MAP_UNPACK_WITH_CALL): {
            Py_ssize_t i;
            PyObject *sum = PyDict_New();
            if (sum == NULL)
                goto error;

            for (i = oparg; i > 0; i--) {
                PyObject *arg = PEEK(i);
                if (_PyDict_MergeEx(sum, arg, 2) < 0) {
                    Py_DECREF(sum);
                    format_kwargs_error(tstate, PEEK(2 + oparg), arg);
                    goto error;
                }
            }

            while (oparg--)
                Py_DECREF(POP());
            PUSH(sum);
            DISPATCH();
        }

        case TARGET(MAP_ADD): {
            PyObject *key = TOP();
            PyObject *value = SECOND();
            PyObject *map;
            int err;
            STACK_SHRINK(2);
            map = PEEK(oparg);                      /* dict */
            assert(PyDict_CheckExact(map));
            err = PyDict_SetItem(map, key, value);  /* map[key] = value */
            Py_DECREF(value);
            Py_DECREF(key);
            if (err != 0)
                goto error;
            PREDICT(JUMP_ABSOLUTE);
            DISPATCH();
        }

        case TARGET(LOAD_ATTR): {
            PyObject *name = GETITEM(names, oparg);
            PyObject *owner = TOP();
            PyObject *res = PyObject_GetAttr(owner, name);
            Py_DECREF(owner);
            SET_TOP(res);
            if (res == NULL)
                goto error;
            DISPATCH();
        }

        case TARGET(COMPARE_OP): {
            PyObject *right = POP();
            PyObject *left = TOP();
            PyObject *res = cmp_outcome(tstate, oparg, left, right);
            Py_DECREF(left);
            Py_DECREF(right);
            SET_TOP(res);
            if (res == NULL)
                goto error;
            PREDICT(POP_JUMP_IF_FALSE);
            PREDICT(POP_JUMP_IF_TRUE);
            DISPATCH();
        }

        case TARGET(IMPORT_NAME): {
            PyObject *name = GETITEM(names, oparg);
            PyObject *fromlist = POP();
            PyObject *level = TOP();
            PyObject *res;
            res = import_name(tstate, f, name, fromlist, level);
            Py_DECREF(level);
            Py_DECREF(fromlist);
            SET_TOP(res);
            if (res == NULL)
                goto error;
            DISPATCH();
        }

        case TARGET(IMPORT_STAR): {
            PyObject *from = POP(), *locals;
            int err;
            if (PyFrame_FastToLocalsWithError(f) < 0) {
                Py_DECREF(from);
                goto error;
            }

            locals = f->f_locals;
            if (locals == NULL) {
                _PyErr_SetString(tstate, PyExc_SystemError,
                                 "no locals found during 'import *'");
                Py_DECREF(from);
                goto error;
            }
            err = import_all_from(tstate, locals, from);
            PyFrame_LocalsToFast(f, 0);
            Py_DECREF(from);
            if (err != 0)
                goto error;
            DISPATCH();
        }

        case TARGET(IMPORT_FROM): {
            PyObject *name = GETITEM(names, oparg);
            PyObject *from = TOP();
            PyObject *res;
            res = import_from(tstate, from, name);
            PUSH(res);
            if (res == NULL)
                goto error;
            DISPATCH();
        }

        case TARGET(JUMP_FORWARD): {
            JUMPBY(oparg);
            FAST_DISPATCH();
        }

        case TARGET(POP_JUMP_IF_FALSE): {
            PREDICTED(POP_JUMP_IF_FALSE);
            PyObject *cond = POP();
            int err;
            if (cond == Py_True) {
                Py_DECREF(cond);
                FAST_DISPATCH();
            }
            if (cond == Py_False) {
                Py_DECREF(cond);
                JUMPTO(oparg);
                FAST_DISPATCH();
            }
            err = PyObject_IsTrue(cond);
            Py_DECREF(cond);
            if (err > 0)
                ;
            else if (err == 0)
                JUMPTO(oparg);
            else
                goto error;
            DISPATCH();
        }

        case TARGET(POP_JUMP_IF_TRUE): {
            PREDICTED(POP_JUMP_IF_TRUE);
            PyObject *cond = POP();
            int err;
            if (cond == Py_False) {
                Py_DECREF(cond);
                FAST_DISPATCH();
            }
            if (cond == Py_True) {
                Py_DECREF(cond);
                JUMPTO(oparg);
                FAST_DISPATCH();
            }
            err = PyObject_IsTrue(cond);
            Py_DECREF(cond);
            if (err > 0) {
                JUMPTO(oparg);
            }
            else if (err == 0)
                ;
            else
                goto error;
            DISPATCH();
        }

        case TARGET(JUMP_IF_FALSE_OR_POP): {
            PyObject *cond = TOP();
            int err;
            if (cond == Py_True) {
                STACK_SHRINK(1);
                Py_DECREF(cond);
                FAST_DISPATCH();
            }
            if (cond == Py_False) {
                JUMPTO(oparg);
                FAST_DISPATCH();
            }
            err = PyObject_IsTrue(cond);
            if (err > 0) {
                STACK_SHRINK(1);
                Py_DECREF(cond);
            }
            else if (err == 0)
                JUMPTO(oparg);
            else
                goto error;
            DISPATCH();
        }

        case TARGET(JUMP_IF_TRUE_OR_POP): {
            PyObject *cond = TOP();
            int err;
            if (cond == Py_False) {
                STACK_SHRINK(1);
                Py_DECREF(cond);
                FAST_DISPATCH();
            }
            if (cond == Py_True) {
                JUMPTO(oparg);
                FAST_DISPATCH();
            }
            err = PyObject_IsTrue(cond);
            if (err > 0) {
                JUMPTO(oparg);
            }
            else if (err == 0) {
                STACK_SHRINK(1);
                Py_DECREF(cond);
            }
            else
                goto error;
            DISPATCH();
        }

        case TARGET(JUMP_ABSOLUTE): {
            PREDICTED(JUMP_ABSOLUTE);
            JUMPTO(oparg);
#if FAST_LOOPS
            /* Enabling this path speeds-up all while and for-loops by bypassing
               the per-loop checks for signals.  By default, this should be turned-off
               because it prevents detection of a control-break in tight loops like
               "while 1: pass".  Compile with this option turned-on when you need
               the speed-up and do not need break checking inside tight loops (ones
               that contain only instructions ending with FAST_DISPATCH).
            */
            FAST_DISPATCH();
#else
            DISPATCH();
#endif
        }

        case TARGET(GET_ITER): {
            /* before: [obj]; after [getiter(obj)] */
            PyObject *iterable = TOP();
            PyObject *iter = PyObject_GetIter(iterable);
            Py_DECREF(iterable);
            SET_TOP(iter);
            if (iter == NULL)
                goto error;
            PREDICT(FOR_ITER);
            PREDICT(CALL_FUNCTION);
            DISPATCH();
        }

        case TARGET(GET_YIELD_FROM_ITER): {
            /* before: [obj]; after [getiter(obj)] */
            PyObject *iterable = TOP();
            PyObject *iter;
            if (PyCoro_CheckExact(iterable)) {
                /* `iterable` is a coroutine */
                if (!(co->co_flags & (CO_COROUTINE | CO_ITERABLE_COROUTINE))) {
                    /* and it is used in a 'yield from' expression of a
                       regular generator. */
                    Py_DECREF(iterable);
                    SET_TOP(NULL);
                    _PyErr_SetString(tstate, PyExc_TypeError,
                                     "cannot 'yield from' a coroutine object "
                                     "in a non-coroutine generator");
                    goto error;
                }
            }
            else if (!PyGen_CheckExact(iterable)) {
                /* `iterable` is not a generator. */
                iter = PyObject_GetIter(iterable);
                Py_DECREF(iterable);
                SET_TOP(iter);
                if (iter == NULL)
                    goto error;
            }
            PREDICT(LOAD_CONST);
            DISPATCH();
        }

        case TARGET(FOR_ITER): {
            PREDICTED(FOR_ITER);
            /* before: [iter]; after: [iter, iter()] *or* [] */
            PyObject *iter = TOP();
            PyObject *next = (*iter->ob_type->tp_iternext)(iter);
            if (next != NULL) {
                PUSH(next);
                PREDICT(STORE_FAST);
                PREDICT(UNPACK_SEQUENCE);
                DISPATCH();
            }
            if (_PyErr_Occurred(tstate)) {
                if (!_PyErr_ExceptionMatches(tstate, PyExc_StopIteration)) {
                    goto error;
                }
                else if (tstate->c_tracefunc != NULL) {
                    call_exc_trace(tstate->c_tracefunc, tstate->c_traceobj, tstate, f);
                }
                _PyErr_Clear(tstate);
            }
            /* iterator ended normally */
            STACK_SHRINK(1);
            Py_DECREF(iter);
            JUMPBY(oparg);
            PREDICT(POP_BLOCK);
            DISPATCH();
        }

        case TARGET(SETUP_FINALLY): {
            /* NOTE: If you add any new block-setup opcodes that
               are not try/except/finally handlers, you may need
               to update the PyGen_NeedsFinalizing() function.
               */

            PyFrame_BlockSetup(f, SETUP_FINALLY, INSTR_OFFSET() + oparg,
                               STACK_LEVEL());
            DISPATCH();
        }

        case TARGET(BEFORE_ASYNC_WITH): {
            _Py_IDENTIFIER(__aexit__);
            _Py_IDENTIFIER(__aenter__);

            PyObject *mgr = TOP();
            PyObject *exit = special_lookup(tstate, mgr, &PyId___aexit__),
                     *enter;
            PyObject *res;
            if (exit == NULL)
                goto error;
            SET_TOP(exit);
            enter = special_lookup(tstate, mgr, &PyId___aenter__);
            Py_DECREF(mgr);
            if (enter == NULL)
                goto error;
            res = _PyObject_CallNoArg(enter);
            Py_DECREF(enter);
            if (res == NULL)
                goto error;
            PUSH(res);
            PREDICT(GET_AWAITABLE);
            DISPATCH();
        }

        case TARGET(SETUP_ASYNC_WITH): {
            PyObject *res = POP();
            /* Setup the finally block before pushing the result
               of __aenter__ on the stack. */
            PyFrame_BlockSetup(f, SETUP_FINALLY, INSTR_OFFSET() + oparg,
                               STACK_LEVEL());
            PUSH(res);
            DISPATCH();
        }

        case TARGET(SETUP_WITH): {
            _Py_IDENTIFIER(__exit__);
            _Py_IDENTIFIER(__enter__);
            PyObject *mgr = TOP();
            PyObject *enter = special_lookup(tstate, mgr, &PyId___enter__);
            PyObject *res;
            if (enter == NULL) {
                goto error;
            }
            PyObject *exit = special_lookup(tstate, mgr, &PyId___exit__);
            if (exit == NULL) {
                Py_DECREF(enter);
                goto error;
            }
            SET_TOP(exit);
            Py_DECREF(mgr);
            res = _PyObject_CallNoArg(enter);
            Py_DECREF(enter);
            if (res == NULL)
                goto error;
            /* Setup the finally block before pushing the result
               of __enter__ on the stack. */
            PyFrame_BlockSetup(f, SETUP_FINALLY, INSTR_OFFSET() + oparg,
                               STACK_LEVEL());

            PUSH(res);
            DISPATCH();
        }

        case TARGET(WITH_CLEANUP_START): {
            /* At the top of the stack are 1 or 6 values indicating
               how/why we entered the finally clause:
               - TOP = NULL
               - (TOP, SECOND, THIRD) = exc_info()
                 (FOURTH, FITH, SIXTH) = previous exception for EXCEPT_HANDLER
               Below them is EXIT, the context.__exit__ or context.__aexit__
               bound method.
               In the first case, we must call
                 EXIT(None, None, None)
               otherwise we must call
                 EXIT(TOP, SECOND, THIRD)

               In the first case, we remove EXIT from the
               stack, leaving TOP, and push TOP on the stack.
               Otherwise we shift the bottom 3 values of the
               stack down, replace the empty spot with NULL, and push
               None on the stack.

               Finally we push the result of the call.
            */
            PyObject *stack[3];
            PyObject *exit_func;
            PyObject *exc, *val, *tb, *res;

            val = tb = Py_None;
            exc = TOP();
            if (exc == NULL) {
                STACK_SHRINK(1);
                exit_func = TOP();
                SET_TOP(exc);
                exc = Py_None;
            }
            else {
                assert(PyExceptionClass_Check(exc));
                PyObject *tp2, *exc2, *tb2;
                PyTryBlock *block;
                val = SECOND();
                tb = THIRD();
                tp2 = FOURTH();
                exc2 = PEEK(5);
                tb2 = PEEK(6);
                exit_func = PEEK(7);
                SET_VALUE(7, tb2);
                SET_VALUE(6, exc2);
                SET_VALUE(5, tp2);
                /* UNWIND_EXCEPT_HANDLER will pop this off. */
                SET_FOURTH(NULL);
                /* We just shifted the stack down, so we have
                   to tell the except handler block that the
                   values are lower than it expects. */
                assert(f->f_iblock > 0);
                block = &f->f_blockstack[f->f_iblock - 1];
                assert(block->b_type == EXCEPT_HANDLER);
                assert(block->b_level > 0);
                block->b_level--;
            }

            stack[0] = exc;
            stack[1] = val;
            stack[2] = tb;
            res = _PyObject_FastCall(exit_func, stack, 3);
            Py_DECREF(exit_func);
            if (res == NULL)
                goto error;

            Py_INCREF(exc); /* Duplicating the exception on the stack */
            PUSH(exc);
            PUSH(res);
            PREDICT(WITH_CLEANUP_FINISH);
            DISPATCH();
        }

        case TARGET(WITH_CLEANUP_FINISH): {
            PREDICTED(WITH_CLEANUP_FINISH);
            /* TOP = the result of calling the context.__exit__ bound method
               SECOND = either None or exception type

               If SECOND is None below is NULL or the return address,
               otherwise below are 7 values representing an exception.
            */
            PyObject *res = POP();
            PyObject *exc = POP();
            int err;

            if (exc != Py_None)
                err = PyObject_IsTrue(res);
            else
                err = 0;

            Py_DECREF(res);
            Py_DECREF(exc);

            if (err < 0)
                goto error;
            else if (err > 0) {
                /* There was an exception and a True return.
                 * We must manually unwind the EXCEPT_HANDLER block
                 * which was created when the exception was caught,
                 * otherwise the stack will be in an inconsistent state.
                 */
                PyTryBlock *b = PyFrame_BlockPop(f);
                assert(b->b_type == EXCEPT_HANDLER);
                UNWIND_EXCEPT_HANDLER(b);
                PUSH(NULL);
            }
            PREDICT(END_FINALLY);
            DISPATCH();
        }

        case TARGET(LOAD_METHOD): {
            /* Designed to work in tandem with CALL_METHOD. */
            PyObject *name = GETITEM(names, oparg);
            PyObject *obj = TOP();
            PyObject *meth = NULL;

            int meth_found = _PyObject_GetMethod(obj, name, &meth);

            if (meth == NULL) {
                /* Most likely attribute wasn't found. */
                goto error;
            }

            if (meth_found) {
                /* We can bypass temporary bound method object.
                   meth is unbound method and obj is self.

                   meth | self | arg1 | ... | argN
                 */
                SET_TOP(meth);
                PUSH(obj);  // self
            }
            else {
                /* meth is not an unbound method (but a regular attr, or
                   something was returned by a descriptor protocol).  Set
                   the second element of the stack to NULL, to signal
                   CALL_METHOD that it's not a method call.

                   NULL | meth | arg1 | ... | argN
                */
                SET_TOP(NULL);
                Py_DECREF(obj);
                PUSH(meth);
            }
            DISPATCH();
        }

        case TARGET(CALL_METHOD): {
            /* Designed to work in tamdem with LOAD_METHOD. */
            PyObject **sp, *res, *meth;

            sp = stack_pointer;

            meth = PEEK(oparg + 2);
            if (meth == NULL) {
                /* `meth` is NULL when LOAD_METHOD thinks that it's not
                   a method call.

                   Stack layout:

                       ... | NULL | callable | arg1 | ... | argN
                                                            ^- TOP()
                                               ^- (-oparg)
                                    ^- (-oparg-1)
                             ^- (-oparg-2)

                   `callable` will be POPed by call_function.
                   NULL will will be POPed manually later.
                */
                res = call_function(tstate, &sp, oparg, NULL);
                stack_pointer = sp;
                (void)POP(); /* POP the NULL. */
            }
            else {
                /* This is a method call.  Stack layout:

                     ... | method | self | arg1 | ... | argN
                                                        ^- TOP()
                                           ^- (-oparg)
                                    ^- (-oparg-1)
                           ^- (-oparg-2)

                  `self` and `method` will be POPed by call_function.
                  We'll be passing `oparg + 1` to call_function, to
                  make it accept the `self` as a first argument.
                */
                res = call_function(tstate, &sp, oparg + 1, NULL);
                stack_pointer = sp;
            }

            PUSH(res);
            if (res == NULL)
                goto error;
            DISPATCH();
        }

        case TARGET(CALL_FUNCTION): {
            PREDICTED(CALL_FUNCTION);
            PyObject **sp, *res;
            sp = stack_pointer;
            res = call_function(tstate, &sp, oparg, NULL);
            stack_pointer = sp;
            PUSH(res);
            if (res == NULL) {
                goto error;
            }
            DISPATCH();
        }

        case TARGET(CALL_FUNCTION_KW): {
            PyObject **sp, *res, *names;

            names = POP();
            assert(PyTuple_CheckExact(names) && PyTuple_GET_SIZE(names) <= oparg);
            sp = stack_pointer;
            res = call_function(tstate, &sp, oparg, names);
            stack_pointer = sp;
            PUSH(res);
            Py_DECREF(names);

            if (res == NULL) {
                goto error;
            }
            DISPATCH();
        }

        case TARGET(CALL_FUNCTION_EX): {
            PyObject *func, *callargs, *kwargs = NULL, *result;
            if (oparg & 0x01) {
                kwargs = POP();
                if (!PyDict_CheckExact(kwargs)) {
                    PyObject *d = PyDict_New();
                    if (d == NULL)
                        goto error;
                    if (_PyDict_MergeEx(d, kwargs, 2) < 0) {
                        Py_DECREF(d);
                        format_kwargs_error(tstate, SECOND(), kwargs);
                        Py_DECREF(kwargs);
                        goto error;
                    }
                    Py_DECREF(kwargs);
                    kwargs = d;
                }
                assert(PyDict_CheckExact(kwargs));
            }
            callargs = POP();
            func = TOP();
            if (!PyTuple_CheckExact(callargs)) {
                if (check_args_iterable(tstate, func, callargs) < 0) {
                    Py_DECREF(callargs);
                    goto error;
                }
                Py_SETREF(callargs, PySequence_Tuple(callargs));
                if (callargs == NULL) {
                    goto error;
                }
            }
            assert(PyTuple_CheckExact(callargs));

            result = do_call_core(tstate, func, callargs, kwargs);
            Py_DECREF(func);
            Py_DECREF(callargs);
            Py_XDECREF(kwargs);

            SET_TOP(result);
            if (result == NULL) {
                goto error;
            }
            DISPATCH();
        }

        case TARGET(MAKE_FUNCTION): {
            PyObject *qualname = POP();
            PyObject *codeobj = POP();
            PyFunctionObject *func = (PyFunctionObject *)
                PyFunction_NewWithQualName(codeobj, f->f_globals, qualname);

            Py_DECREF(codeobj);
            Py_DECREF(qualname);
            if (func == NULL) {
                goto error;
            }

            if (oparg & 0x08) {
                assert(PyTuple_CheckExact(TOP()));
                func ->func_closure = POP();
            }
            if (oparg & 0x04) {
                assert(PyDict_CheckExact(TOP()));
                func->func_annotations = POP();
            }
            if (oparg & 0x02) {
                assert(PyDict_CheckExact(TOP()));
                func->func_kwdefaults = POP();
            }
            if (oparg & 0x01) {
                assert(PyTuple_CheckExact(TOP()));
                func->func_defaults = POP();
            }

            PUSH((PyObject *)func);
            DISPATCH();
        }

        case TARGET(BUILD_SLICE): {
            PyObject *start, *stop, *step, *slice;
            if (oparg == 3)
                step = POP();
            else
                step = NULL;
            stop = POP();
            start = TOP();
            slice = PySlice_New(start, stop, step);
            Py_DECREF(start);
            Py_DECREF(stop);
            Py_XDECREF(step);
            SET_TOP(slice);
            if (slice == NULL)
                goto error;
            DISPATCH();
        }

        case TARGET(FORMAT_VALUE): {
            /* Handles f-string value formatting. */
            PyObject *result;
            PyObject *fmt_spec;
            PyObject *value;
            PyObject *(*conv_fn)(PyObject *);
            int which_conversion = oparg & FVC_MASK;
            int have_fmt_spec = (oparg & FVS_MASK) == FVS_HAVE_SPEC;

            fmt_spec = have_fmt_spec ? POP() : NULL;
            value = POP();

            /* See if any conversion is specified. */
            switch (which_conversion) {
            case FVC_NONE:  conv_fn = NULL;           break;
            case FVC_STR:   conv_fn = PyObject_Str;   break;
            case FVC_REPR:  conv_fn = PyObject_Repr;  break;
            case FVC_ASCII: conv_fn = PyObject_ASCII; break;
            default:
                _PyErr_Format(tstate, PyExc_SystemError,
                              "unexpected conversion flag %d",
                              which_conversion);
                goto error;
            }

            /* If there's a conversion function, call it and replace
               value with that result. Otherwise, just use value,
               without conversion. */
            if (conv_fn != NULL) {
                result = conv_fn(value);
                Py_DECREF(value);
                if (result == NULL) {
                    Py_XDECREF(fmt_spec);
                    goto error;
                }
                value = result;
            }

            /* If value is a unicode object, and there's no fmt_spec,
               then we know the result of format(value) is value
               itself. In that case, skip calling format(). I plan to
               move this optimization in to PyObject_Format()
               itself. */
            if (PyUnicode_CheckExact(value) && fmt_spec == NULL) {
                /* Do nothing, just transfer ownership to result. */
                result = value;
            } else {
                /* Actually call format(). */
                result = PyObject_Format(value, fmt_spec);
                Py_DECREF(value);
                Py_XDECREF(fmt_spec);
                if (result == NULL) {
                    goto error;
                }
            }

            PUSH(result);
            DISPATCH();
        }

        case TARGET(EXTENDED_ARG): {
            int oldoparg = oparg;
            NEXTOPARG();
            oparg |= oldoparg << 8;
            goto dispatch_opcode;
        }


#if USE_COMPUTED_GOTOS
        _unknown_opcode:
#endif
        default:
            fprintf(stderr,
                "XXX lineno: %d, opcode: %d\n",
                PyFrame_GetLineNumber(f),
                opcode);
            _PyErr_SetString(tstate, PyExc_SystemError, "unknown opcode");
            goto error;

        } /* switch */

        /* This should never be reached. Every opcode should end with DISPATCH()
           or goto error. */
        Py_UNREACHABLE();

error:
        /* Double-check exception status. */
#ifdef NDEBUG
        if (!_PyErr_Occurred(tstate)) {
            _PyErr_SetString(tstate, PyExc_SystemError,
                             "error return without exception set");
        }
#else
        assert(_PyErr_Occurred(tstate));
#endif

        /* Log traceback info. */
        PyTraceBack_Here(f);

        if (tstate->c_tracefunc != NULL)
            call_exc_trace(tstate->c_tracefunc, tstate->c_traceobj,
                           tstate, f);

exception_unwind:
        /* Unwind stacks if an exception occurred */
        while (f->f_iblock > 0) {
            /* Pop the current block. */
            PyTryBlock *b = &f->f_blockstack[--f->f_iblock];

            if (b->b_type == EXCEPT_HANDLER) {
                UNWIND_EXCEPT_HANDLER(b);
                continue;
            }
            UNWIND_BLOCK(b);
            if (b->b_type == SETUP_FINALLY) {
                PyObject *exc, *val, *tb;
                int handler = b->b_handler;
                _PyErr_StackItem *exc_info = tstate->exc_info;
                /* Beware, this invalidates all b->b_* fields */
                PyFrame_BlockSetup(f, EXCEPT_HANDLER, -1, STACK_LEVEL());
                PUSH(exc_info->exc_traceback);
                PUSH(exc_info->exc_value);
                if (exc_info->exc_type != NULL) {
                    PUSH(exc_info->exc_type);
                }
                else {
                    Py_INCREF(Py_None);
                    PUSH(Py_None);
                }
                _PyErr_Fetch(tstate, &exc, &val, &tb);
                /* Make the raw exception data
                   available to the handler,
                   so a program can emulate the
                   Python main loop. */
                _PyErr_NormalizeException(tstate, &exc, &val, &tb);
                if (tb != NULL)
                    PyException_SetTraceback(val, tb);
                else
                    PyException_SetTraceback(val, Py_None);
                Py_INCREF(exc);
                exc_info->exc_type = exc;
                Py_INCREF(val);
                exc_info->exc_value = val;
                exc_info->exc_traceback = tb;
                if (tb == NULL)
                    tb = Py_None;
                Py_INCREF(tb);
                PUSH(tb);
                PUSH(val);
                PUSH(exc);
                JUMPTO(handler);
                /* Resume normal execution */
                goto main_loop;
            }
        } /* unwind stack */

        /* End the loop as we still have an error */
        break;
    } /* main loop */

    assert(retval == NULL);
    assert(_PyErr_Occurred(tstate));

exit_returning:

    /* Pop remaining stack entries. */
    while (!EMPTY()) {
        PyObject *o = POP();
        Py_XDECREF(o);
    }

exit_yielding:
    if (tstate->use_tracing) {
        if (tstate->c_tracefunc) {
            if (call_trace_protected(tstate->c_tracefunc, tstate->c_traceobj,
                                     tstate, f, PyTrace_RETURN, retval)) {
                Py_CLEAR(retval);
            }
        }
        if (tstate->c_profilefunc) {
            if (call_trace_protected(tstate->c_profilefunc, tstate->c_profileobj,
                                     tstate, f, PyTrace_RETURN, retval)) {
                Py_CLEAR(retval);
            }
        }
    }

    /* pop frame */
exit_eval_frame:
    if (PyDTrace_FUNCTION_RETURN_ENABLED())
        dtrace_function_return(f);
    Py_LeaveRecursiveCall();
    f->f_executing = 0;
    tstate->frame = f->f_back;

    return _Py_CheckFunctionResult(NULL, retval, "PyEval_EvalFrameEx");
}

static void
format_missing(PyThreadState *tstate, const char *kind,
               PyCodeObject *co, PyObject *names)
{
    int err;
    Py_ssize_t len = PyList_GET_SIZE(names);
    PyObject *name_str, *comma, *tail, *tmp;

    assert(PyList_CheckExact(names));
    assert(len >= 1);
    /* Deal with the joys of natural language. */
    switch (len) {
    case 1:
        name_str = PyList_GET_ITEM(names, 0);
        Py_INCREF(name_str);
        break;
    case 2:
        name_str = PyUnicode_FromFormat("%U and %U",
                                        PyList_GET_ITEM(names, len - 2),
                                        PyList_GET_ITEM(names, len - 1));
        break;
    default:
        tail = PyUnicode_FromFormat(", %U, and %U",
                                    PyList_GET_ITEM(names, len - 2),
                                    PyList_GET_ITEM(names, len - 1));
        if (tail == NULL)
            return;
        /* Chop off the last two objects in the list. This shouldn't actually
           fail, but we can't be too careful. */
        err = PyList_SetSlice(names, len - 2, len, NULL);
        if (err == -1) {
            Py_DECREF(tail);
            return;
        }
        /* Stitch everything up into a nice comma-separated list. */
        comma = PyUnicode_FromString(", ");
        if (comma == NULL) {
            Py_DECREF(tail);
            return;
        }
        tmp = PyUnicode_Join(comma, names);
        Py_DECREF(comma);
        if (tmp == NULL) {
            Py_DECREF(tail);
            return;
        }
        name_str = PyUnicode_Concat(tmp, tail);
        Py_DECREF(tmp);
        Py_DECREF(tail);
        break;
    }
    if (name_str == NULL)
        return;
    _PyErr_Format(tstate, PyExc_TypeError,
                  "%U() missing %i required %s argument%s: %U",
                  co->co_name,
                  len,
                  kind,
                  len == 1 ? "" : "s",
                  name_str);
    Py_DECREF(name_str);
}

static void
missing_arguments(PyThreadState *tstate, PyCodeObject *co,
                  Py_ssize_t missing, Py_ssize_t defcount,
                  PyObject **fastlocals)
{
    Py_ssize_t i, j = 0;
    Py_ssize_t start, end;
    int positional = (defcount != -1);
    const char *kind = positional ? "positional" : "keyword-only";
    PyObject *missing_names;

    /* Compute the names of the arguments that are missing. */
    missing_names = PyList_New(missing);
    if (missing_names == NULL)
        return;
    if (positional) {
        start = 0;
        end = co->co_argcount - defcount;
    }
    else {
        start = co->co_argcount;
        end = start + co->co_kwonlyargcount;
    }
    for (i = start; i < end; i++) {
        if (GETLOCAL(i) == NULL) {
            PyObject *raw = PyTuple_GET_ITEM(co->co_varnames, i);
            PyObject *name = PyObject_Repr(raw);
            if (name == NULL) {
                Py_DECREF(missing_names);
                return;
            }
            PyList_SET_ITEM(missing_names, j++, name);
        }
    }
    assert(j == missing);
    format_missing(tstate, kind, co, missing_names);
    Py_DECREF(missing_names);
}

static void
too_many_positional(PyThreadState *tstate, PyCodeObject *co,
                    Py_ssize_t given, Py_ssize_t defcount,
                    PyObject **fastlocals)
{
    int plural;
    Py_ssize_t kwonly_given = 0;
    Py_ssize_t i;
    PyObject *sig, *kwonly_sig;
    Py_ssize_t co_argcount = co->co_argcount;

    assert((co->co_flags & CO_VARARGS) == 0);
    /* Count missing keyword-only args. */
    for (i = co_argcount; i < co_argcount + co->co_kwonlyargcount; i++) {
        if (GETLOCAL(i) != NULL) {
            kwonly_given++;
        }
    }
    if (defcount) {
        Py_ssize_t atleast = co_argcount - defcount;
        plural = 1;
        sig = PyUnicode_FromFormat("from %zd to %zd", atleast, co_argcount);
    }
    else {
        plural = (co_argcount != 1);
        sig = PyUnicode_FromFormat("%zd", co_argcount);
    }
    if (sig == NULL)
        return;
    if (kwonly_given) {
        const char *format = " positional argument%s (and %zd keyword-only argument%s)";
        kwonly_sig = PyUnicode_FromFormat(format,
                                          given != 1 ? "s" : "",
                                          kwonly_given,
                                          kwonly_given != 1 ? "s" : "");
        if (kwonly_sig == NULL) {
            Py_DECREF(sig);
            return;
        }
    }
    else {
        /* This will not fail. */
        kwonly_sig = PyUnicode_FromString("");
        assert(kwonly_sig != NULL);
    }
    _PyErr_Format(tstate, PyExc_TypeError,
                  "%U() takes %U positional argument%s but %zd%U %s given",
                  co->co_name,
                  sig,
                  plural ? "s" : "",
                  given,
                  kwonly_sig,
                  given == 1 && !kwonly_given ? "was" : "were");
    Py_DECREF(sig);
    Py_DECREF(kwonly_sig);
}

static int
positional_only_passed_as_keyword(PyThreadState *tstate, PyCodeObject *co,
                                  Py_ssize_t kwcount, PyObject* const* kwnames)
{
    int posonly_conflicts = 0;
    PyObject* posonly_names = PyList_New(0);

    for(int k=0; k < co->co_posonlyargcount; k++){
        PyObject* posonly_name = PyTuple_GET_ITEM(co->co_varnames, k);

        for (int k2=0; k2<kwcount; k2++){
            /* Compare the pointers first and fallback to PyObject_RichCompareBool*/
            PyObject* kwname = kwnames[k2];
            if (kwname == posonly_name){
                if(PyList_Append(posonly_names, kwname) != 0) {
                    goto fail;
                }
                posonly_conflicts++;
                continue;
            }

            int cmp = PyObject_RichCompareBool(posonly_name, kwname, Py_EQ);

            if ( cmp > 0) {
                if(PyList_Append(posonly_names, kwname) != 0) {
                    goto fail;
                }
                posonly_conflicts++;
            } else if (cmp < 0) {
                goto fail;
            }

        }
    }
    if (posonly_conflicts) {
        PyObject* comma = PyUnicode_FromString(", ");
        if (comma == NULL) {
            goto fail;
        }
        PyObject* error_names = PyUnicode_Join(comma, posonly_names);
        Py_DECREF(comma);
        if (error_names == NULL) {
            goto fail;
        }
        _PyErr_Format(tstate, PyExc_TypeError,
                      "%U() got some positional-only arguments passed"
                      " as keyword arguments: '%U'",
                      co->co_name, error_names);
        Py_DECREF(error_names);
        goto fail;
    }

    Py_DECREF(posonly_names);
    return 0;

fail:
    Py_XDECREF(posonly_names);
    return 1;

}

/* This is gonna seem *real weird*, but if you put some other code between
   PyEval_EvalFrame() and _PyEval_EvalFrameDefault() you will need to adjust
   the test in the if statements in Misc/gdbinit (pystack and pystackv). */

PyObject *
_PyEval_EvalCodeWithName(PyObject *_co, PyObject *globals, PyObject *locals,
           PyObject *const *args, Py_ssize_t argcount,
           PyObject *const *kwnames, PyObject *const *kwargs,
           Py_ssize_t kwcount, int kwstep,
           PyObject *const *defs, Py_ssize_t defcount,
           PyObject *kwdefs, PyObject *closure,
           PyObject *name, PyObject *qualname)
{
    PyCodeObject* co = (PyCodeObject*)_co;
    PyFrameObject *f;
    PyObject *retval = NULL;
    PyObject **fastlocals, **freevars;
    PyObject *x, *u;
    const Py_ssize_t total_args = co->co_argcount + co->co_kwonlyargcount;
    Py_ssize_t i, j, n;
    PyObject *kwdict;

    PyThreadState *tstate = _PyThreadState_GET();
    assert(tstate != NULL);

    if (globals == NULL) {
        _PyErr_SetString(tstate, PyExc_SystemError,
                         "PyEval_EvalCodeEx: NULL globals");
        return NULL;
    }

    /* Create the frame */
    f = _PyFrame_New_NoTrack(tstate, co, globals, locals);
    if (f == NULL) {
        return NULL;
    }
    fastlocals = f->f_localsplus;
    freevars = f->f_localsplus + co->co_nlocals;

    /* Create a dictionary for keyword parameters (**kwags) */
    if (co->co_flags & CO_VARKEYWORDS) {
        kwdict = PyDict_New();
        if (kwdict == NULL)
            goto fail;
        i = total_args;
        if (co->co_flags & CO_VARARGS) {
            i++;
        }
        SETLOCAL(i, kwdict);
    }
    else {
        kwdict = NULL;
    }

    /* Copy all positional arguments into local variables */
    if (argcount > co->co_argcount) {
        n = co->co_argcount;
    }
    else {
        n = argcount;
    }
    for (j = 0; j < n; j++) {
        x = args[j];
        Py_INCREF(x);
        SETLOCAL(j, x);
    }

    /* Pack other positional arguments into the *args argument */
    if (co->co_flags & CO_VARARGS) {
        u = _PyTuple_FromArray(args + n, argcount - n);
        if (u == NULL) {
            goto fail;
        }
        SETLOCAL(total_args, u);
    }

    /* Handle keyword arguments passed as two strided arrays */
    kwcount *= kwstep;
    for (i = 0; i < kwcount; i += kwstep) {
        PyObject **co_varnames;
        PyObject *keyword = kwnames[i];
        PyObject *value = kwargs[i];
        Py_ssize_t j;

        if (keyword == NULL || !PyUnicode_Check(keyword)) {
            _PyErr_Format(tstate, PyExc_TypeError,
                          "%U() keywords must be strings",
                          co->co_name);
            goto fail;
        }

        /* Speed hack: do raw pointer compares. As names are
           normally interned this should almost always hit. */
        co_varnames = ((PyTupleObject *)(co->co_varnames))->ob_item;
        for (j = co->co_posonlyargcount; j < total_args; j++) {
            PyObject *name = co_varnames[j];
            if (name == keyword) {
                goto kw_found;
            }
        }

        /* Slow fallback, just in case */
        for (j = co->co_posonlyargcount; j < total_args; j++) {
            PyObject *name = co_varnames[j];
            int cmp = PyObject_RichCompareBool( keyword, name, Py_EQ);
            if (cmp > 0) {
                goto kw_found;
            }
            else if (cmp < 0) {
                goto fail;
            }
        }

        assert(j >= total_args);
        if (kwdict == NULL) {

            if (co->co_posonlyargcount
                && positional_only_passed_as_keyword(tstate, co,
                                                     kwcount, kwnames))
            {
                goto fail;
            }

            _PyErr_Format(tstate, PyExc_TypeError,
                          "%U() got an unexpected keyword argument '%S'",
                          co->co_name, keyword);
            goto fail;
        }

        if (PyDict_SetItem(kwdict, keyword, value) == -1) {
            goto fail;
        }
        continue;

      kw_found:
        if (GETLOCAL(j) != NULL) {
            _PyErr_Format(tstate, PyExc_TypeError,
                          "%U() got multiple values for argument '%S'",
                          co->co_name, keyword);
            goto fail;
        }
        Py_INCREF(value);
        SETLOCAL(j, value);
    }

    /* Check the number of positional arguments */
    if ((argcount > co->co_argcount) && !(co->co_flags & CO_VARARGS)) {
        too_many_positional(tstate, co, argcount, defcount, fastlocals);
        goto fail;
    }

    /* Add missing positional arguments (copy default values from defs) */
    if (argcount < co->co_argcount) {
        Py_ssize_t m = co->co_argcount - defcount;
        Py_ssize_t missing = 0;
        for (i = argcount; i < m; i++) {
            if (GETLOCAL(i) == NULL) {
                missing++;
            }
        }
        if (missing) {
            missing_arguments(tstate, co, missing, defcount, fastlocals);
            goto fail;
        }
        if (n > m)
            i = n - m;
        else
            i = 0;
        for (; i < defcount; i++) {
            if (GETLOCAL(m+i) == NULL) {
                PyObject *def = defs[i];
                Py_INCREF(def);
                SETLOCAL(m+i, def);
            }
        }
    }

    /* Add missing keyword arguments (copy default values from kwdefs) */
    if (co->co_kwonlyargcount > 0) {
        Py_ssize_t missing = 0;
        for (i = co->co_argcount; i < total_args; i++) {
            PyObject *name;
            if (GETLOCAL(i) != NULL)
                continue;
            name = PyTuple_GET_ITEM(co->co_varnames, i);
            if (kwdefs != NULL) {
                PyObject *def = PyDict_GetItemWithError(kwdefs, name);
                if (def) {
                    Py_INCREF(def);
                    SETLOCAL(i, def);
                    continue;
                }
                else if (_PyErr_Occurred(tstate)) {
                    goto fail;
                }
            }
            missing++;
        }
        if (missing) {
            missing_arguments(tstate, co, missing, -1, fastlocals);
            goto fail;
        }
    }

    /* Allocate and initialize storage for cell vars, and copy free
       vars into frame. */
    for (i = 0; i < PyTuple_GET_SIZE(co->co_cellvars); ++i) {
        PyObject *c;
        Py_ssize_t arg;
        /* Possibly account for the cell variable being an argument. */
        if (co->co_cell2arg != NULL &&
            (arg = co->co_cell2arg[i]) != CO_CELL_NOT_AN_ARG) {
            c = PyCell_New(GETLOCAL(arg));
            /* Clear the local copy. */
            SETLOCAL(arg, NULL);
        }
        else {
            c = PyCell_New(NULL);
        }
        if (c == NULL)
            goto fail;
        SETLOCAL(co->co_nlocals + i, c);
    }

    /* Copy closure variables to free variables */
    for (i = 0; i < PyTuple_GET_SIZE(co->co_freevars); ++i) {
        PyObject *o = PyTuple_GET_ITEM(closure, i);
        Py_INCREF(o);
        freevars[PyTuple_GET_SIZE(co->co_cellvars) + i] = o;
    }

    /* Handle generator/coroutine/asynchronous generator */
    if (co->co_flags & (CO_GENERATOR | CO_COROUTINE | CO_ASYNC_GENERATOR)) {
        PyObject *gen;
        int is_coro = co->co_flags & CO_COROUTINE;

        /* Don't need to keep the reference to f_back, it will be set
         * when the generator is resumed. */
        Py_CLEAR(f->f_back);

        /* Create a new generator that owns the ready to run frame
         * and return that as the value. */
        if (is_coro) {
            gen = PyCoro_New(f, name, qualname);
        } else if (co->co_flags & CO_ASYNC_GENERATOR) {
            gen = PyAsyncGen_New(f, name, qualname);
        } else {
            gen = PyGen_NewWithQualName(f, name, qualname);
        }
        if (gen == NULL) {
            return NULL;
        }

        _PyObject_GC_TRACK(f);

        return gen;
    }

    retval = PyEval_EvalFrameEx(f,0);

fail: /* Jump here from prelude on failure */

    /* decref'ing the frame can cause __del__ methods to get invoked,
       which can call back into Python.  While we're done with the
       current Python frame (f), the associated C stack is still in use,
       so recursion_depth must be boosted for the duration.
    */
    assert(tstate != NULL);
    if (Py_REFCNT(f) > 1) {
        Py_DECREF(f);
        _PyObject_GC_TRACK(f);
    }
    else {
        ++tstate->recursion_depth;
        Py_DECREF(f);
        --tstate->recursion_depth;
    }
    return retval;
}

PyObject *
PyEval_EvalCodeEx(PyObject *_co, PyObject *globals, PyObject *locals,
                  PyObject *const *args, int argcount,
                  PyObject *const *kws, int kwcount,
                  PyObject *const *defs, int defcount,
                  PyObject *kwdefs, PyObject *closure)
{
    return _PyEval_EvalCodeWithName(_co, globals, locals,
                                    args, argcount,
                                    kws, kws != NULL ? kws + 1 : NULL,
                                    kwcount, 2,
                                    defs, defcount,
                                    kwdefs, closure,
                                    NULL, NULL);
}

static PyObject *
special_lookup(PyThreadState *tstate, PyObject *o, _Py_Identifier *id)
{
    PyObject *res;
    res = _PyObject_LookupSpecial(o, id);
    if (res == NULL && !_PyErr_Occurred(tstate)) {
        _PyErr_SetObject(tstate, PyExc_AttributeError, id->object);
        return NULL;
    }
    return res;
}


/* Logic for the raise statement (too complicated for inlining).
   This *consumes* a reference count to each of its arguments. */
static int
do_raise(PyThreadState *tstate, PyObject *exc, PyObject *cause)
{
    PyObject *type = NULL, *value = NULL;

    if (exc == NULL) {
        /* Reraise */
        _PyErr_StackItem *exc_info = _PyErr_GetTopmostException(tstate);
        PyObject *tb;
        type = exc_info->exc_type;
        value = exc_info->exc_value;
        tb = exc_info->exc_traceback;
        if (type == Py_None || type == NULL) {
            _PyErr_SetString(tstate, PyExc_RuntimeError,
                             "No active exception to reraise");
            return 0;
        }
        Py_XINCREF(type);
        Py_XINCREF(value);
        Py_XINCREF(tb);
        _PyErr_Restore(tstate, type, value, tb);
        return 1;
    }

    /* We support the following forms of raise:
       raise
       raise <instance>
       raise <type> */

    if (PyExceptionClass_Check(exc)) {
        type = exc;
        value = _PyObject_CallNoArg(exc);
        if (value == NULL)
            goto raise_error;
        if (!PyExceptionInstance_Check(value)) {
            _PyErr_Format(tstate, PyExc_TypeError,
                          "calling %R should have returned an instance of "
                          "BaseException, not %R",
                          type, Py_TYPE(value));
             goto raise_error;
        }
    }
    else if (PyExceptionInstance_Check(exc)) {
        value = exc;
        type = PyExceptionInstance_Class(exc);
        Py_INCREF(type);
    }
    else {
        /* Not something you can raise.  You get an exception
           anyway, just not what you specified :-) */
        Py_DECREF(exc);
        _PyErr_SetString(tstate, PyExc_TypeError,
                         "exceptions must derive from BaseException");
        goto raise_error;
    }

    assert(type != NULL);
    assert(value != NULL);

    if (cause) {
        PyObject *fixed_cause;
        if (PyExceptionClass_Check(cause)) {
            fixed_cause = _PyObject_CallNoArg(cause);
            if (fixed_cause == NULL)
                goto raise_error;
            Py_DECREF(cause);
        }
        else if (PyExceptionInstance_Check(cause)) {
            fixed_cause = cause;
        }
        else if (cause == Py_None) {
            Py_DECREF(cause);
            fixed_cause = NULL;
        }
        else {
            _PyErr_SetString(tstate, PyExc_TypeError,
                             "exception causes must derive from "
                             "BaseException");
            goto raise_error;
        }
        PyException_SetCause(value, fixed_cause);
    }

    _PyErr_SetObject(tstate, type, value);
    /* PyErr_SetObject incref's its arguments */
    Py_DECREF(value);
    Py_DECREF(type);
    return 0;

raise_error:
    Py_XDECREF(value);
    Py_XDECREF(type);
    Py_XDECREF(cause);
    return 0;
}

/* Iterate v argcnt times and store the results on the stack (via decreasing
   sp).  Return 1 for success, 0 if error.

   If argcntafter == -1, do a simple unpack. If it is >= 0, do an unpack
   with a variable target.
*/

static int
unpack_iterable(PyThreadState *tstate, PyObject *v,
                int argcnt, int argcntafter, PyObject **sp)
{
    int i = 0, j = 0;
    Py_ssize_t ll = 0;
    PyObject *it;  /* iter(v) */
    PyObject *w;
    PyObject *l = NULL; /* variable list */

    assert(v != NULL);

    it = PyObject_GetIter(v);
    if (it == NULL) {
        if (_PyErr_ExceptionMatches(tstate, PyExc_TypeError) &&
            v->ob_type->tp_iter == NULL && !PySequence_Check(v))
        {
            _PyErr_Format(tstate, PyExc_TypeError,
                          "cannot unpack non-iterable %.200s object",
                          v->ob_type->tp_name);
        }
        return 0;
    }

    for (; i < argcnt; i++) {
        w = PyIter_Next(it);
        if (w == NULL) {
            /* Iterator done, via error or exhaustion. */
            if (!_PyErr_Occurred(tstate)) {
                if (argcntafter == -1) {
                    _PyErr_Format(tstate, PyExc_ValueError,
                                  "not enough values to unpack "
                                  "(expected %d, got %d)",
                                  argcnt, i);
                }
                else {
                    _PyErr_Format(tstate, PyExc_ValueError,
                                  "not enough values to unpack "
                                  "(expected at least %d, got %d)",
                                  argcnt + argcntafter, i);
                }
            }
            goto Error;
        }
        *--sp = w;
    }

    if (argcntafter == -1) {
        /* We better have exhausted the iterator now. */
        w = PyIter_Next(it);
        if (w == NULL) {
            if (_PyErr_Occurred(tstate))
                goto Error;
            Py_DECREF(it);
            return 1;
        }
        Py_DECREF(w);
        _PyErr_Format(tstate, PyExc_ValueError,
                      "too many values to unpack (expected %d)",
                      argcnt);
        goto Error;
    }

    l = PySequence_List(it);
    if (l == NULL)
        goto Error;
    *--sp = l;
    i++;

    ll = PyList_GET_SIZE(l);
    if (ll < argcntafter) {
        _PyErr_Format(tstate, PyExc_ValueError,
            "not enough values to unpack (expected at least %d, got %zd)",
            argcnt + argcntafter, argcnt + ll);
        goto Error;
    }

    /* Pop the "after-variable" args off the list. */
    for (j = argcntafter; j > 0; j--, i++) {
        *--sp = PyList_GET_ITEM(l, ll - j);
    }
    /* Resize the list. */
    Py_SIZE(l) = ll - argcntafter;
    Py_DECREF(it);
    return 1;

Error:
    for (; i > 0; i--, sp++)
        Py_DECREF(*sp);
    Py_XDECREF(it);
    return 0;
}


#ifdef LLTRACE
static int
prtrace(PyThreadState *tstate, PyObject *v, const char *str)
{
    printf("%s ", str);
    if (PyObject_Print(v, stdout, 0) != 0) {
        /* Don't know what else to do */
        _PyErr_Clear(tstate);
    }
    printf("\n");
    return 1;
}
#endif

static void
call_exc_trace(Py_tracefunc func, PyObject *self,
               PyThreadState *tstate, PyFrameObject *f)
{
    PyObject *type, *value, *traceback, *orig_traceback, *arg;
    int err;
    _PyErr_Fetch(tstate, &type, &value, &orig_traceback);
    if (value == NULL) {
        value = Py_None;
        Py_INCREF(value);
    }
    _PyErr_NormalizeException(tstate, &type, &value, &orig_traceback);
    traceback = (orig_traceback != NULL) ? orig_traceback : Py_None;
    arg = PyTuple_Pack(3, type, value, traceback);
    if (arg == NULL) {
        _PyErr_Restore(tstate, type, value, orig_traceback);
        return;
    }
    err = call_trace(func, self, tstate, f, PyTrace_EXCEPTION, arg);
    Py_DECREF(arg);
    if (err == 0) {
        _PyErr_Restore(tstate, type, value, orig_traceback);
    }
    else {
        Py_XDECREF(type);
        Py_XDECREF(value);
        Py_XDECREF(orig_traceback);
    }
}

static int
call_trace_protected(Py_tracefunc func, PyObject *obj,
                     PyThreadState *tstate, PyFrameObject *frame,
                     int what, PyObject *arg)
{
    PyObject *type, *value, *traceback;
    int err;
    _PyErr_Fetch(tstate, &type, &value, &traceback);
    err = call_trace(func, obj, tstate, frame, what, arg);
    if (err == 0)
    {
        _PyErr_Restore(tstate, type, value, traceback);
        return 0;
    }
    else {
        Py_XDECREF(type);
        Py_XDECREF(value);
        Py_XDECREF(traceback);
        return -1;
    }
}

static int
call_trace(Py_tracefunc func, PyObject *obj,
           PyThreadState *tstate, PyFrameObject *frame,
           int what, PyObject *arg)
{
    int result;
    if (tstate->tracing)
        return 0;
    tstate->tracing++;
    tstate->use_tracing = 0;
    result = func(obj, frame, what, arg);
    tstate->use_tracing = ((tstate->c_tracefunc != NULL)
                           || (tstate->c_profilefunc != NULL));
    tstate->tracing--;
    return result;
}

PyObject *
_PyEval_CallTracing(PyObject *func, PyObject *args)
{
    PyThreadState *tstate = _PyThreadState_GET();
    int save_tracing = tstate->tracing;
    int save_use_tracing = tstate->use_tracing;
    PyObject *result;

    tstate->tracing = 0;
    tstate->use_tracing = ((tstate->c_tracefunc != NULL)
                           || (tstate->c_profilefunc != NULL));
    result = PyObject_Call(func, args, NULL);
    tstate->tracing = save_tracing;
    tstate->use_tracing = save_use_tracing;
    return result;
}

/* See Objects/lnotab_notes.txt for a description of how tracing works. */
static int
maybe_call_line_trace(Py_tracefunc func, PyObject *obj,
                      PyThreadState *tstate, PyFrameObject *frame,
                      int *instr_lb, int *instr_ub, int *instr_prev)
{
    int result = 0;
    int line = frame->f_lineno;

    /* If the last instruction executed isn't in the current
       instruction window, reset the window.
    */
    if (frame->f_lasti < *instr_lb || frame->f_lasti >= *instr_ub) {
        PyAddrPair bounds;
        line = _PyCode_CheckLineNumber(frame->f_code, frame->f_lasti,
                                       &bounds);
        *instr_lb = bounds.ap_lower;
        *instr_ub = bounds.ap_upper;
    }
    /* If the last instruction falls at the start of a line or if it
       represents a jump backwards, update the frame's line number and
       then call the trace function if we're tracing source lines.
    */
    if ((frame->f_lasti == *instr_lb || frame->f_lasti < *instr_prev)) {
        frame->f_lineno = line;
        if (frame->f_trace_lines) {
            result = call_trace(func, obj, tstate, frame, PyTrace_LINE, Py_None);
        }
    }
    /* Always emit an opcode event if we're tracing all opcodes. */
    if (frame->f_trace_opcodes) {
        result = call_trace(func, obj, tstate, frame, PyTrace_OPCODE, Py_None);
    }
    *instr_prev = frame->f_lasti;
    return result;
}

void
PyEval_SetProfile(Py_tracefunc func, PyObject *arg)
{
    if (PySys_Audit("sys.setprofile", NULL) < 0) {
        return;
    }

    PyThreadState *tstate = _PyThreadState_GET();
    PyObject *temp = tstate->c_profileobj;
    Py_XINCREF(arg);
    tstate->c_profilefunc = NULL;
    tstate->c_profileobj = NULL;
    /* Must make sure that tracing is not ignored if 'temp' is freed */
    tstate->use_tracing = tstate->c_tracefunc != NULL;
    Py_XDECREF(temp);
    tstate->c_profilefunc = func;
    tstate->c_profileobj = arg;
    /* Flag that tracing or profiling is turned on */
    tstate->use_tracing = (func != NULL) || (tstate->c_tracefunc != NULL);
}

void
PyEval_SetTrace(Py_tracefunc func, PyObject *arg)
{
    if (PySys_Audit("sys.settrace", NULL) < 0) {
        return;
    }

    _PyRuntimeState *runtime = &_PyRuntime;
    PyThreadState *tstate = _PyRuntimeState_GetThreadState(runtime);
    PyObject *temp = tstate->c_traceobj;
    runtime->ceval.tracing_possible += (func != NULL) - (tstate->c_tracefunc != NULL);
    Py_XINCREF(arg);
    tstate->c_tracefunc = NULL;
    tstate->c_traceobj = NULL;
    /* Must make sure that profiling is not ignored if 'temp' is freed */
    tstate->use_tracing = tstate->c_profilefunc != NULL;
    Py_XDECREF(temp);
    tstate->c_tracefunc = func;
    tstate->c_traceobj = arg;
    /* Flag that tracing or profiling is turned on */
    tstate->use_tracing = ((func != NULL)
                           || (tstate->c_profilefunc != NULL));
}

void
_PyEval_SetCoroutineOriginTrackingDepth(int new_depth)
{
    assert(new_depth >= 0);
    PyThreadState *tstate = _PyThreadState_GET();
    tstate->coroutine_origin_tracking_depth = new_depth;
}

int
_PyEval_GetCoroutineOriginTrackingDepth(void)
{
    PyThreadState *tstate = _PyThreadState_GET();
    return tstate->coroutine_origin_tracking_depth;
}

void
_PyEval_SetAsyncGenFirstiter(PyObject *firstiter)
{
    PyThreadState *tstate = _PyThreadState_GET();

    if (PySys_Audit("sys.set_asyncgen_hook_firstiter", NULL) < 0) {
        return;
    }

    Py_XINCREF(firstiter);
    Py_XSETREF(tstate->async_gen_firstiter, firstiter);
}

PyObject *
_PyEval_GetAsyncGenFirstiter(void)
{
    PyThreadState *tstate = _PyThreadState_GET();
    return tstate->async_gen_firstiter;
}

void
_PyEval_SetAsyncGenFinalizer(PyObject *finalizer)
{
    PyThreadState *tstate = _PyThreadState_GET();

    if (PySys_Audit("sys.set_asyncgen_hook_finalizer", NULL) < 0) {
        return;
    }

    Py_XINCREF(finalizer);
    Py_XSETREF(tstate->async_gen_finalizer, finalizer);
}

PyObject *
_PyEval_GetAsyncGenFinalizer(void)
{
    PyThreadState *tstate = _PyThreadState_GET();
    return tstate->async_gen_finalizer;
}

static PyFrameObject *
_PyEval_GetFrame(PyThreadState *tstate)
{
    return _PyRuntime.gilstate.getframe(tstate);
}

PyFrameObject *
PyEval_GetFrame(void)
{
    PyThreadState *tstate = _PyThreadState_GET();
    return _PyEval_GetFrame(tstate);
}

PyObject *
PyEval_GetBuiltins(void)
{
    PyThreadState *tstate = _PyThreadState_GET();
    PyFrameObject *current_frame = _PyEval_GetFrame(tstate);
    if (current_frame == NULL)
        return tstate->interp->builtins;
    else
        return current_frame->f_builtins;
}

/* Convenience function to get a builtin from its name */
PyObject *
_PyEval_GetBuiltinId(_Py_Identifier *name)
{
    PyThreadState *tstate = _PyThreadState_GET();
    PyObject *attr = _PyDict_GetItemIdWithError(PyEval_GetBuiltins(), name);
    if (attr) {
        Py_INCREF(attr);
    }
    else if (!_PyErr_Occurred(tstate)) {
        _PyErr_SetObject(tstate, PyExc_AttributeError, _PyUnicode_FromId(name));
    }
    return attr;
}

PyObject *
PyEval_GetLocals(void)
{
    PyThreadState *tstate = _PyThreadState_GET();
    PyFrameObject *current_frame = _PyEval_GetFrame(tstate);
    if (current_frame == NULL) {
        _PyErr_SetString(tstate, PyExc_SystemError, "frame does not exist");
        return NULL;
    }

    if (PyFrame_FastToLocalsWithError(current_frame) < 0) {
        return NULL;
    }

    assert(current_frame->f_locals != NULL);
    return current_frame->f_locals;
}

PyObject *
PyEval_GetGlobals(void)
{
    PyThreadState *tstate = _PyThreadState_GET();
    PyFrameObject *current_frame = _PyEval_GetFrame(tstate);
    if (current_frame == NULL) {
        return NULL;
    }

    assert(current_frame->f_globals != NULL);
    return current_frame->f_globals;
}

int
PyEval_MergeCompilerFlags(PyCompilerFlags *cf)
{
    PyThreadState *tstate = _PyThreadState_GET();
    PyFrameObject *current_frame = _PyEval_GetFrame(tstate);
    int result = cf->cf_flags != 0;

    if (current_frame != NULL) {
        const int codeflags = current_frame->f_code->co_flags;
        const int compilerflags = codeflags & PyCF_MASK;
        if (compilerflags) {
            result = 1;
            cf->cf_flags |= compilerflags;
        }
#if 0 /* future keyword */
        if (codeflags & CO_GENERATOR_ALLOWED) {
            result = 1;
            cf->cf_flags |= CO_GENERATOR_ALLOWED;
        }
#endif
    }
    return result;
}


const char *
PyEval_GetFuncName(PyObject *func)
{
    if (PyMethod_Check(func))
        return PyEval_GetFuncName(PyMethod_GET_FUNCTION(func));
    else if (PyFunction_Check(func))
        return PyUnicode_AsUTF8(((PyFunctionObject*)func)->func_name);
    else if (PyCFunction_Check(func))
        return ((PyCFunctionObject*)func)->m_ml->ml_name;
    else
        return func->ob_type->tp_name;
}

const char *
PyEval_GetFuncDesc(PyObject *func)
{
    if (PyMethod_Check(func))
        return "()";
    else if (PyFunction_Check(func))
        return "()";
    else if (PyCFunction_Check(func))
        return "()";
    else
        return " object";
}

#define C_TRACE(x, call) \
if (tstate->use_tracing && tstate->c_profilefunc) { \
    if (call_trace(tstate->c_profilefunc, tstate->c_profileobj, \
        tstate, tstate->frame, \
        PyTrace_C_CALL, func)) { \
        x = NULL; \
    } \
    else { \
        x = call; \
        if (tstate->c_profilefunc != NULL) { \
            if (x == NULL) { \
                call_trace_protected(tstate->c_profilefunc, \
                    tstate->c_profileobj, \
                    tstate, tstate->frame, \
                    PyTrace_C_EXCEPTION, func); \
                /* XXX should pass (type, value, tb) */ \
            } else { \
                if (call_trace(tstate->c_profilefunc, \
                    tstate->c_profileobj, \
                    tstate, tstate->frame, \
                    PyTrace_C_RETURN, func)) { \
                    Py_DECREF(x); \
                    x = NULL; \
                } \
            } \
        } \
    } \
} else { \
    x = call; \
    }


static PyObject *
trace_call_function(PyThreadState *tstate,
                    PyObject *func,
                    PyObject **args, Py_ssize_t nargs,
                    PyObject *kwnames)
{
    PyObject *x;
    if (PyCFunction_Check(func)) {
        C_TRACE(x, _PyCFunction_Vectorcall(func, args, nargs, kwnames));
        return x;
    }
    else if (Py_TYPE(func) == &PyMethodDescr_Type && nargs > 0) {
        /* We need to create a temporary bound method as argument
           for profiling.

           If nargs == 0, then this cannot work because we have no
           "self". In any case, the call itself would raise
           TypeError (foo needs an argument), so we just skip
           profiling. */
        PyObject *self = args[0];
        func = Py_TYPE(func)->tp_descr_get(func, self, (PyObject*)Py_TYPE(self));
        if (func == NULL) {
            return NULL;
        }
        C_TRACE(x, _PyCFunction_Vectorcall(func,
                                           args+1, nargs-1,
                                           kwnames));
        Py_DECREF(func);
        return x;
    }
    return _PyObject_Vectorcall(func, args, nargs | PY_VECTORCALL_ARGUMENTS_OFFSET, kwnames);
}

/* Issue #29227: Inline call_function() into _PyEval_EvalFrameDefault()
   to reduce the stack consumption. */
Py_LOCAL_INLINE(PyObject *) _Py_HOT_FUNCTION
call_function(PyThreadState *tstate, PyObject ***pp_stack, Py_ssize_t oparg, PyObject *kwnames)
{
    PyObject **pfunc = (*pp_stack) - oparg - 1;
    PyObject *func = *pfunc;
    PyObject *x, *w;
    Py_ssize_t nkwargs = (kwnames == NULL) ? 0 : PyTuple_GET_SIZE(kwnames);
    Py_ssize_t nargs = oparg - nkwargs;
    PyObject **stack = (*pp_stack) - nargs - nkwargs;

    if (tstate->use_tracing) {
        x = trace_call_function(tstate, func, stack, nargs, kwnames);
    }
    else {
        x = _PyObject_Vectorcall(func, stack, nargs | PY_VECTORCALL_ARGUMENTS_OFFSET, kwnames);
    }

    assert((x != NULL) ^ (_PyErr_Occurred(tstate) != NULL));

    /* Clear the stack of the function object. */
    while ((*pp_stack) > pfunc) {
        w = EXT_POP(*pp_stack);
        Py_DECREF(w);
    }

    return x;
}

static PyObject *
do_call_core(PyThreadState *tstate, PyObject *func, PyObject *callargs, PyObject *kwdict)
{
    PyObject *result;

    if (PyCFunction_Check(func)) {
        C_TRACE(result, PyCFunction_Call(func, callargs, kwdict));
        return result;
    }
    else if (Py_TYPE(func) == &PyMethodDescr_Type) {
        Py_ssize_t nargs = PyTuple_GET_SIZE(callargs);
        if (nargs > 0 && tstate->use_tracing) {
            /* We need to create a temporary bound method as argument
               for profiling.

               If nargs == 0, then this cannot work because we have no
               "self". In any case, the call itself would raise
               TypeError (foo needs an argument), so we just skip
               profiling. */
            PyObject *self = PyTuple_GET_ITEM(callargs, 0);
            func = Py_TYPE(func)->tp_descr_get(func, self, (PyObject*)Py_TYPE(self));
            if (func == NULL) {
                return NULL;
            }

            C_TRACE(result, _PyCFunction_FastCallDict(func,
                                                      &_PyTuple_ITEMS(callargs)[1],
                                                      nargs - 1,
                                                      kwdict));
            Py_DECREF(func);
            return result;
        }
    }
    return PyObject_Call(func, callargs, kwdict);
}

/* Extract a slice index from a PyLong or an object with the
   nb_index slot defined, and store in *pi.
   Silently reduce values larger than PY_SSIZE_T_MAX to PY_SSIZE_T_MAX,
   and silently boost values less than PY_SSIZE_T_MIN to PY_SSIZE_T_MIN.
   Return 0 on error, 1 on success.
*/
int
_PyEval_SliceIndex(PyObject *v, Py_ssize_t *pi)
{
    PyThreadState *tstate = _PyThreadState_GET();
    if (v != Py_None) {
        Py_ssize_t x;
        if (PyIndex_Check(v)) {
            x = PyNumber_AsSsize_t(v, NULL);
            if (x == -1 && _PyErr_Occurred(tstate))
                return 0;
        }
        else {
            _PyErr_SetString(tstate, PyExc_TypeError,
                             "slice indices must be integers or "
                             "None or have an __index__ method");
            return 0;
        }
        *pi = x;
    }
    return 1;
}

int
_PyEval_SliceIndexNotNone(PyObject *v, Py_ssize_t *pi)
{
    PyThreadState *tstate = _PyThreadState_GET();
    Py_ssize_t x;
    if (PyIndex_Check(v)) {
        x = PyNumber_AsSsize_t(v, NULL);
        if (x == -1 && _PyErr_Occurred(tstate))
            return 0;
    }
    else {
        _PyErr_SetString(tstate, PyExc_TypeError,
                         "slice indices must be integers or "
                         "have an __index__ method");
        return 0;
    }
    *pi = x;
    return 1;
}


#define CANNOT_CATCH_MSG "catching classes that do not inherit from "\
                         "BaseException is not allowed"

static PyObject *
cmp_outcome(PyThreadState *tstate, int op, PyObject *v, PyObject *w)
{
    int res = 0;
    switch (op) {
    case PyCmp_IS:
        res = (v == w);
        break;
    case PyCmp_IS_NOT:
        res = (v != w);
        break;
    case PyCmp_IN:
        res = PySequence_Contains(w, v);
        if (res < 0)
            return NULL;
        break;
    case PyCmp_NOT_IN:
        res = PySequence_Contains(w, v);
        if (res < 0)
            return NULL;
        res = !res;
        break;
    case PyCmp_EXC_MATCH:
        if (PyTuple_Check(w)) {
            Py_ssize_t i, length;
            length = PyTuple_Size(w);
            for (i = 0; i < length; i += 1) {
                PyObject *exc = PyTuple_GET_ITEM(w, i);
                if (!PyExceptionClass_Check(exc)) {
                    _PyErr_SetString(tstate, PyExc_TypeError,
                                     CANNOT_CATCH_MSG);
                    return NULL;
                }
            }
        }
        else {
            if (!PyExceptionClass_Check(w)) {
                _PyErr_SetString(tstate, PyExc_TypeError,
                                 CANNOT_CATCH_MSG);
                return NULL;
            }
        }
        res = PyErr_GivenExceptionMatches(v, w);
        break;
    default:
        return PyObject_RichCompare(v, w, op);
    }
    v = res ? Py_True : Py_False;
    Py_INCREF(v);
    return v;
}

static PyObject *
import_name(PyThreadState *tstate, PyFrameObject *f,
            PyObject *name, PyObject *fromlist, PyObject *level)
{
    _Py_IDENTIFIER(__import__);
    PyObject *import_func, *res;
    PyObject* stack[5];

    import_func = _PyDict_GetItemIdWithError(f->f_builtins, &PyId___import__);
    if (import_func == NULL) {
        if (!_PyErr_Occurred(tstate)) {
            _PyErr_SetString(tstate, PyExc_ImportError, "__import__ not found");
        }
        return NULL;
    }

    /* Fast path for not overloaded __import__. */
    if (import_func == tstate->interp->import_func) {
        int ilevel = _PyLong_AsInt(level);
        if (ilevel == -1 && _PyErr_Occurred(tstate)) {
            return NULL;
        }
        res = PyImport_ImportModuleLevelObject(
                        name,
                        f->f_globals,
                        f->f_locals == NULL ? Py_None : f->f_locals,
                        fromlist,
                        ilevel);
        return res;
    }

    Py_INCREF(import_func);

    stack[0] = name;
    stack[1] = f->f_globals;
    stack[2] = f->f_locals == NULL ? Py_None : f->f_locals;
    stack[3] = fromlist;
    stack[4] = level;
    res = _PyObject_FastCall(import_func, stack, 5);
    Py_DECREF(import_func);
    return res;
}

static PyObject *
import_from(PyThreadState *tstate, PyObject *v, PyObject *name)
{
    PyObject *x;
    _Py_IDENTIFIER(__name__);
    PyObject *fullmodname, *pkgname, *pkgpath, *pkgname_or_unknown, *errmsg;

    if (_PyObject_LookupAttr(v, name, &x) != 0) {
        return x;
    }
    /* Issue #17636: in case this failed because of a circular relative
       import, try to fallback on reading the module directly from
       sys.modules. */
    pkgname = _PyObject_GetAttrId(v, &PyId___name__);
    if (pkgname == NULL) {
        goto error;
    }
    if (!PyUnicode_Check(pkgname)) {
        Py_CLEAR(pkgname);
        goto error;
    }
    fullmodname = PyUnicode_FromFormat("%U.%U", pkgname, name);
    if (fullmodname == NULL) {
        Py_DECREF(pkgname);
        return NULL;
    }
    x = PyImport_GetModule(fullmodname);
    Py_DECREF(fullmodname);
    if (x == NULL && !_PyErr_Occurred(tstate)) {
        goto error;
    }
    Py_DECREF(pkgname);
    return x;
 error:
    pkgpath = PyModule_GetFilenameObject(v);
    if (pkgname == NULL) {
        pkgname_or_unknown = PyUnicode_FromString("<unknown module name>");
        if (pkgname_or_unknown == NULL) {
            Py_XDECREF(pkgpath);
            return NULL;
        }
    } else {
        pkgname_or_unknown = pkgname;
    }

    if (pkgpath == NULL || !PyUnicode_Check(pkgpath)) {
        _PyErr_Clear(tstate);
        errmsg = PyUnicode_FromFormat(
            "cannot import name %R from %R (unknown location)",
            name, pkgname_or_unknown
        );
        /* NULL checks for errmsg and pkgname done by PyErr_SetImportError. */
        PyErr_SetImportError(errmsg, pkgname, NULL);
    }
    else {
        errmsg = PyUnicode_FromFormat(
            "cannot import name %R from %R (%S)",
            name, pkgname_or_unknown, pkgpath
        );
        /* NULL checks for errmsg and pkgname done by PyErr_SetImportError. */
        PyErr_SetImportError(errmsg, pkgname, pkgpath);
    }

    Py_XDECREF(errmsg);
    Py_XDECREF(pkgname_or_unknown);
    Py_XDECREF(pkgpath);
    return NULL;
}

static int
import_all_from(PyThreadState *tstate, PyObject *locals, PyObject *v)
{
    _Py_IDENTIFIER(__all__);
    _Py_IDENTIFIER(__dict__);
    _Py_IDENTIFIER(__name__);
    PyObject *all, *dict, *name, *value;
    int skip_leading_underscores = 0;
    int pos, err;

    if (_PyObject_LookupAttrId(v, &PyId___all__, &all) < 0) {
        return -1; /* Unexpected error */
    }
    if (all == NULL) {
        if (_PyObject_LookupAttrId(v, &PyId___dict__, &dict) < 0) {
            return -1;
        }
        if (dict == NULL) {
            _PyErr_SetString(tstate, PyExc_ImportError,
                    "from-import-* object has no __dict__ and no __all__");
            return -1;
        }
        all = PyMapping_Keys(dict);
        Py_DECREF(dict);
        if (all == NULL)
            return -1;
        skip_leading_underscores = 1;
    }

    for (pos = 0, err = 0; ; pos++) {
        name = PySequence_GetItem(all, pos);
        if (name == NULL) {
            if (!_PyErr_ExceptionMatches(tstate, PyExc_IndexError)) {
                err = -1;
            }
            else {
                _PyErr_Clear(tstate);
            }
            break;
        }
        if (!PyUnicode_Check(name)) {
            PyObject *modname = _PyObject_GetAttrId(v, &PyId___name__);
            if (modname == NULL) {
                Py_DECREF(name);
                err = -1;
                break;
            }
            if (!PyUnicode_Check(modname)) {
                _PyErr_Format(tstate, PyExc_TypeError,
                              "module __name__ must be a string, not %.100s",
                              Py_TYPE(modname)->tp_name);
            }
            else {
                _PyErr_Format(tstate, PyExc_TypeError,
                              "%s in %U.%s must be str, not %.100s",
                              skip_leading_underscores ? "Key" : "Item",
                              modname,
                              skip_leading_underscores ? "__dict__" : "__all__",
                              Py_TYPE(name)->tp_name);
            }
            Py_DECREF(modname);
            Py_DECREF(name);
            err = -1;
            break;
        }
        if (skip_leading_underscores) {
            if (PyUnicode_READY(name) == -1) {
                Py_DECREF(name);
                err = -1;
                break;
            }
            if (PyUnicode_READ_CHAR(name, 0) == '_') {
                Py_DECREF(name);
                continue;
            }
        }
        value = PyObject_GetAttr(v, name);
        if (value == NULL)
            err = -1;
        else if (PyDict_CheckExact(locals))
            err = PyDict_SetItem(locals, name, value);
        else
            err = PyObject_SetItem(locals, name, value);
        Py_DECREF(name);
        Py_XDECREF(value);
        if (err != 0)
            break;
    }
    Py_DECREF(all);
    return err;
}

static int
check_args_iterable(PyThreadState *tstate, PyObject *func, PyObject *args)
{
    if (args->ob_type->tp_iter == NULL && !PySequence_Check(args)) {
        _PyErr_Format(tstate, PyExc_TypeError,
                      "%.200s%.200s argument after * "
                      "must be an iterable, not %.200s",
                      PyEval_GetFuncName(func),
                      PyEval_GetFuncDesc(func),
                      args->ob_type->tp_name);
        return -1;
    }
    return 0;
}

static void
format_kwargs_error(PyThreadState *tstate, PyObject *func, PyObject *kwargs)
{
    /* _PyDict_MergeEx raises attribute
     * error (percolated from an attempt
     * to get 'keys' attribute) instead of
     * a type error if its second argument
     * is not a mapping.
     */
    if (_PyErr_ExceptionMatches(tstate, PyExc_AttributeError)) {
        _PyErr_Format(tstate, PyExc_TypeError,
                      "%.200s%.200s argument after ** "
                      "must be a mapping, not %.200s",
                      PyEval_GetFuncName(func),
                      PyEval_GetFuncDesc(func),
                      kwargs->ob_type->tp_name);
    }
    else if (_PyErr_ExceptionMatches(tstate, PyExc_KeyError)) {
        PyObject *exc, *val, *tb;
        _PyErr_Fetch(tstate, &exc, &val, &tb);
        if (val && PyTuple_Check(val) && PyTuple_GET_SIZE(val) == 1) {
            PyObject *key = PyTuple_GET_ITEM(val, 0);
            if (!PyUnicode_Check(key)) {
                _PyErr_Format(tstate, PyExc_TypeError,
                              "%.200s%.200s keywords must be strings",
                              PyEval_GetFuncName(func),
                              PyEval_GetFuncDesc(func));
            }
            else {
                _PyErr_Format(tstate, PyExc_TypeError,
                              "%.200s%.200s got multiple "
                              "values for keyword argument '%U'",
                              PyEval_GetFuncName(func),
                              PyEval_GetFuncDesc(func),
                              key);
            }
            Py_XDECREF(exc);
            Py_XDECREF(val);
            Py_XDECREF(tb);
        }
        else {
            _PyErr_Restore(tstate, exc, val, tb);
        }
    }
}

static void
format_exc_check_arg(PyThreadState *tstate, PyObject *exc,
                     const char *format_str, PyObject *obj)
{
    const char *obj_str;

    if (!obj)
        return;

    obj_str = PyUnicode_AsUTF8(obj);
    if (!obj_str)
        return;

    _PyErr_Format(tstate, exc, format_str, obj_str);
}

static void
format_exc_unbound(PyThreadState *tstate, PyCodeObject *co, int oparg)
{
    PyObject *name;
    /* Don't stomp existing exception */
    if (_PyErr_Occurred(tstate))
        return;
    if (oparg < PyTuple_GET_SIZE(co->co_cellvars)) {
        name = PyTuple_GET_ITEM(co->co_cellvars,
                                oparg);
        format_exc_check_arg(tstate,
            PyExc_UnboundLocalError,
            UNBOUNDLOCAL_ERROR_MSG,
            name);
    } else {
        name = PyTuple_GET_ITEM(co->co_freevars, oparg -
                                PyTuple_GET_SIZE(co->co_cellvars));
        format_exc_check_arg(tstate, PyExc_NameError,
                             UNBOUNDFREE_ERROR_MSG, name);
    }
}

static void
format_awaitable_error(PyThreadState *tstate, PyTypeObject *type, int prevopcode)
{
    if (type->tp_as_async == NULL || type->tp_as_async->am_await == NULL) {
        if (prevopcode == BEFORE_ASYNC_WITH) {
            _PyErr_Format(tstate, PyExc_TypeError,
                          "'async with' received an object from __aenter__ "
                          "that does not implement __await__: %.100s",
                          type->tp_name);
        }
        else if (prevopcode == WITH_CLEANUP_START) {
            _PyErr_Format(tstate, PyExc_TypeError,
                          "'async with' received an object from __aexit__ "
                          "that does not implement __await__: %.100s",
                          type->tp_name);
        }
    }
}

static PyObject *
unicode_concatenate(PyThreadState *tstate, PyObject *v, PyObject *w,
                    PyFrameObject *f, const _Py_CODEUNIT *next_instr)
{
    PyObject *res;
    if (Py_REFCNT(v) == 2) {
        /* In the common case, there are 2 references to the value
         * stored in 'variable' when the += is performed: one on the
         * value stack (in 'v') and one still stored in the
         * 'variable'.  We try to delete the variable now to reduce
         * the refcnt to 1.
         */
        int opcode, oparg;
        NEXTOPARG();
        switch (opcode) {
        case STORE_FAST:
        {
            PyObject **fastlocals = f->f_localsplus;
            if (GETLOCAL(oparg) == v)
                SETLOCAL(oparg, NULL);
            break;
        }
        case STORE_DEREF:
        {
            PyObject **freevars = (f->f_localsplus +
                                   f->f_code->co_nlocals);
            PyObject *c = freevars[oparg];
            if (PyCell_GET(c) ==  v) {
                PyCell_SET(c, NULL);
                Py_DECREF(v);
            }
            break;
        }
        case STORE_NAME:
        {
            PyObject *names = f->f_code->co_names;
            PyObject *name = GETITEM(names, oparg);
            PyObject *locals = f->f_locals;
            if (locals && PyDict_CheckExact(locals)) {
                PyObject *w = PyDict_GetItemWithError(locals, name);
                if ((w == v && PyDict_DelItem(locals, name) != 0) ||
                    (w == NULL && _PyErr_Occurred(tstate)))
                {
                    Py_DECREF(v);
                    return NULL;
                }
            }
            break;
        }
        }
    }
    res = v;
    PyUnicode_Append(&res, w);
    return res;
}

#ifdef DYNAMIC_EXECUTION_PROFILE

static PyObject *
getarray(long a[256])
{
    int i;
    PyObject *l = PyList_New(256);
    if (l == NULL) return NULL;
    for (i = 0; i < 256; i++) {
        PyObject *x = PyLong_FromLong(a[i]);
        if (x == NULL) {
            Py_DECREF(l);
            return NULL;
        }
        PyList_SET_ITEM(l, i, x);
    }
    for (i = 0; i < 256; i++)
        a[i] = 0;
    return l;
}

PyObject *
_Py_GetDXProfile(PyObject *self, PyObject *args)
{
#ifndef DXPAIRS
    return getarray(dxp);
#else
    int i;
    PyObject *l = PyList_New(257);
    if (l == NULL) return NULL;
    for (i = 0; i < 257; i++) {
        PyObject *x = getarray(dxpairs[i]);
        if (x == NULL) {
            Py_DECREF(l);
            return NULL;
        }
        PyList_SET_ITEM(l, i, x);
    }
    return l;
#endif
}

#endif

Py_ssize_t
_PyEval_RequestCodeExtraIndex(freefunc free)
{
    PyInterpreterState *interp = _PyInterpreterState_GET_UNSAFE();
    Py_ssize_t new_index;

    if (interp->co_extra_user_count == MAX_CO_EXTRA_USERS - 1) {
        return -1;
    }
    new_index = interp->co_extra_user_count++;
    interp->co_extra_freefuncs[new_index] = free;
    return new_index;
}

static void
dtrace_function_entry(PyFrameObject *f)
{
    const char *filename;
    const char *funcname;
    int lineno;

    filename = PyUnicode_AsUTF8(f->f_code->co_filename);
    funcname = PyUnicode_AsUTF8(f->f_code->co_name);
    lineno = PyCode_Addr2Line(f->f_code, f->f_lasti);

    PyDTrace_FUNCTION_ENTRY(filename, funcname, lineno);
}

static void
dtrace_function_return(PyFrameObject *f)
{
    const char *filename;
    const char *funcname;
    int lineno;

    filename = PyUnicode_AsUTF8(f->f_code->co_filename);
    funcname = PyUnicode_AsUTF8(f->f_code->co_name);
    lineno = PyCode_Addr2Line(f->f_code, f->f_lasti);

    PyDTrace_FUNCTION_RETURN(filename, funcname, lineno);
}

/* DTrace equivalent of maybe_call_line_trace. */
static void
maybe_dtrace_line(PyFrameObject *frame,
                  int *instr_lb, int *instr_ub, int *instr_prev)
{
    int line = frame->f_lineno;
    const char *co_filename, *co_name;

    /* If the last instruction executed isn't in the current
       instruction window, reset the window.
    */
    if (frame->f_lasti < *instr_lb || frame->f_lasti >= *instr_ub) {
        PyAddrPair bounds;
        line = _PyCode_CheckLineNumber(frame->f_code, frame->f_lasti,
                                       &bounds);
        *instr_lb = bounds.ap_lower;
        *instr_ub = bounds.ap_upper;
    }
    /* If the last instruction falls at the start of a line or if
       it represents a jump backwards, update the frame's line
       number and call the trace function. */
    if (frame->f_lasti == *instr_lb || frame->f_lasti < *instr_prev) {
        frame->f_lineno = line;
        co_filename = PyUnicode_AsUTF8(frame->f_code->co_filename);
        if (!co_filename)
            co_filename = "?";
        co_name = PyUnicode_AsUTF8(frame->f_code->co_name);
        if (!co_name)
            co_name = "?";
        PyDTrace_LINE(co_filename, co_name, line);
    }
    *instr_prev = frame->f_lasti;
}<|MERGE_RESOLUTION|>--- conflicted
+++ resolved
@@ -102,7 +102,6 @@
 #endif
 #endif
 
-<<<<<<< HEAD
 /* per opcode cache */
 #define OPCACHE_MIN_RUNS 1024  /* create opcache when code executed this time */
 #define OPCACHE_STATS 0  /* Enable stats */
@@ -120,8 +119,6 @@
 
 #define GIL_REQUEST _Py_atomic_load_relaxed(&ceval->gil_drop_request)
 
-=======
->>>>>>> c6789d6c
 /* This can set eval_breaker to 0 even though gil_drop_request became
    1.  We believe this is all right because the eval loop will release
    the GIL eventually anyway. */
