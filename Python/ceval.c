--- conflicted
+++ resolved
@@ -3717,37 +3717,12 @@
 
         TARGET(JUMP_IF_NOT_EXC_MATCH) {
             PyObject *right = POP();
-<<<<<<< HEAD
             ASSERT_EXC_TYPE_IS_REDUNDANT(TOP(), SECOND());
             PyObject *left = SECOND();
             assert(PyExceptionInstance_Check(left));
-
-            if (PyTuple_Check(right)) {
-                Py_ssize_t i, length;
-                length = PyTuple_GET_SIZE(right);
-                for (i = 0; i < length; i++) {
-                    PyObject *exc = PyTuple_GET_ITEM(right, i);
-                    if (!PyExceptionClass_Check(exc)) {
-                        _PyErr_SetString(tstate, PyExc_TypeError,
-                                         cannot_catch_msg);
-                        Py_DECREF(right);
-                        goto error;
-                    }
-                }
-            }
-            else {
-                if (!PyExceptionClass_Check(right)) {
-                    _PyErr_SetString(tstate, PyExc_TypeError,
-                                     cannot_catch_msg);
-                    Py_DECREF(right);
-                    goto error;
-                }
-=======
-            PyObject *left = TOP();
             if (check_except_type_valid(tstate, right) < 0) {
                  Py_DECREF(right);
                  goto error;
->>>>>>> 2dc7d3dd
             }
             int res = PyErr_GivenExceptionMatches(left, right);
             Py_DECREF(right);
