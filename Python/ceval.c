--- conflicted
+++ resolved
@@ -4003,17 +4003,9 @@
             PREDICTED(POP_JUMP_BACKWARD_IF_FALSE);
             PyObject *cond = POP();
             if (Py_IsTrue(cond)) {
-<<<<<<< HEAD
                 DISPATCH();
             }
             if (Py_IsFalse(cond)) {
-=======
-                _Py_DECREF_NO_DEALLOC(cond);
-                DISPATCH();
-            }
-            if (Py_IsFalse(cond)) {
-                _Py_DECREF_NO_DEALLOC(cond);
->>>>>>> da6c7858
                 JUMPBY(-oparg);
                 CHECK_EVAL_BREAKER();
                 DISPATCH();
@@ -4058,17 +4050,9 @@
         TARGET(POP_JUMP_BACKWARD_IF_TRUE) {
             PyObject *cond = POP();
             if (Py_IsFalse(cond)) {
-<<<<<<< HEAD
                 DISPATCH();
             }
             if (Py_IsTrue(cond)) {
-=======
-                _Py_DECREF_NO_DEALLOC(cond);
-                DISPATCH();
-            }
-            if (Py_IsTrue(cond)) {
-                _Py_DECREF_NO_DEALLOC(cond);
->>>>>>> da6c7858
                 JUMPBY(-oparg);
                 CHECK_EVAL_BREAKER();
                 DISPATCH();
@@ -4117,10 +4101,6 @@
                 CHECK_EVAL_BREAKER();
                 DISPATCH();
             }
-<<<<<<< HEAD
-=======
-            _Py_DECREF_NO_DEALLOC(value);
->>>>>>> da6c7858
             DISPATCH();
         }
 
@@ -4136,10 +4116,6 @@
         TARGET(POP_JUMP_BACKWARD_IF_NONE) {
             PyObject *value = POP();
             if (Py_IsNone(value)) {
-<<<<<<< HEAD
-=======
-                _Py_DECREF_NO_DEALLOC(value);
->>>>>>> da6c7858
                 JUMPBY(-oparg);
                 CHECK_EVAL_BREAKER();
             }
@@ -4166,10 +4142,6 @@
             int err;
             if (Py_IsTrue(cond)) {
                 STACK_SHRINK(1);
-<<<<<<< HEAD
-=======
-                _Py_DECREF_NO_DEALLOC(cond);
->>>>>>> da6c7858
                 DISPATCH();
             }
             if (Py_IsFalse(cond)) {
@@ -4193,10 +4165,6 @@
             int err;
             if (Py_IsFalse(cond)) {
                 STACK_SHRINK(1);
-<<<<<<< HEAD
-=======
-                _Py_DECREF_NO_DEALLOC(cond);
->>>>>>> da6c7858
                 DISPATCH();
             }
             if (Py_IsTrue(cond)) {
