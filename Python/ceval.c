--- conflicted
+++ resolved
@@ -1372,12 +1372,7 @@
         opcode = _Py_OPCODE(word) | cframe.use_tracing OR_DTRACE_LINE; \
         if (opcode == op) { \
             oparg = _Py_OPARG(word); \
-<<<<<<< HEAD
-            frame->f_lasti = INSTR_OFFSET(); \
-            next_instr++; \
-=======
             INSTRUCTION_START(); \
->>>>>>> 4e605666
             goto PREDICT_ID(op); \
         } \
     } while(0)
@@ -1527,13 +1522,12 @@
     return 0;
 }
 
-<<<<<<< HEAD
 static PyObject *
 make_coro(PyThreadState *tstate, PyFrameConstructor *con,
           PyObject *locals,
           PyObject* const* args, size_t argcount,
           PyObject *kwnames);
-=======
+
 static int
 skip_backwards_over_extended_args(PyCodeObject *code, int offset) {
     _Py_CODEUNIT *instrs = (_Py_CODEUNIT *)PyBytes_AS_STRING(code->co_code);
@@ -1542,7 +1536,6 @@
     }
     return offset;
 }
->>>>>>> 4e605666
 
 PyObject* _Py_HOT_FUNCTION
 _PyEval_EvalFrameDefault(PyThreadState *tstate, InterpreterFrame *frame, int throwflag)
