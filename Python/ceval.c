--- conflicted
+++ resolved
@@ -1927,26 +1927,15 @@
             FAST_DISPATCH();
         }
 
-<<<<<<< HEAD
-        TARGET(BEGIN_FINALLY) {
+        case TARGET(BEGIN_FINALLY): {
             /* Push NULL onto the stack for using it in END_FINALLY and
                POP_FINALLY.
-=======
-        case TARGET(BEGIN_FINALLY): {
-            /* Push NULL onto the stack for using it in END_FINALLY,
-               POP_FINALLY, WITH_CLEANUP_START and WITH_CLEANUP_FINISH.
->>>>>>> f55c64c6
              */
             PUSH(NULL);
             FAST_DISPATCH();
         }
 
-<<<<<<< HEAD
-        TARGET(END_FINALLY) {
-=======
         case TARGET(END_FINALLY): {
-            PREDICTED(END_FINALLY);
->>>>>>> f55c64c6
             /* At the top of the stack are 1 or 6 values:
                Either:
                 - TOP = NULL or an integer
@@ -3006,38 +2995,11 @@
             DISPATCH();
         }
 
-<<<<<<< HEAD
-        TARGET(WITH_CLEANUP_START) {
+        case TARGET(WITH_CLEANUP_START): {
             /* (TOP, SECOND, THIRD) = exc_info()
                (FOURTH, FIFTH, SIXTH) = previous exception for EXCEPT_HANDLER
                SEVENTH = the context.__exit__ or context.__aexit__
                   bound method.
-=======
-        case TARGET(WITH_CLEANUP_START): {
-            /* At the top of the stack are 1 or 6 values indicating
-               how/why we entered the finally clause:
-               - TOP = NULL
-               - (TOP, SECOND, THIRD) = exc_info()
-                 (FOURTH, FITH, SIXTH) = previous exception for EXCEPT_HANDLER
-               Below them is EXIT, the context.__exit__ or context.__aexit__
-               bound method.
-               In the first case, we must call
-                 EXIT(None, None, None)
-               otherwise we must call
-                 EXIT(TOP, SECOND, THIRD)
-
-               In the first case, we remove EXIT from the
-               stack, leaving TOP, and push TOP on the stack.
-               Otherwise we shift the bottom 3 values of the
-               stack down, replace the empty spot with NULL, and push
-               None on the stack.
-
-               Finally we push the result of the call.
-            */
-            PyObject *stack[3];
-            PyObject *exit_func;
-            PyObject *exc, *val, *tb, *res;
->>>>>>> f55c64c6
 
                Push the result of the call SEVENTH(TOP, SECOND, THIRD).
             */
@@ -3056,24 +3018,13 @@
             DISPATCH();
         }
 
-<<<<<<< HEAD
-        PREDICTED(WITH_CLEANUP_FINISH);
-        TARGET(WITH_CLEANUP_FINISH) {
+        case TARGET(WITH_CLEANUP_FINISH): {
+            PREDICTED(WITH_CLEANUP_FINISH);
             /* TOP = the result of calling the context.__exit__ bound method.
                (SECOND, THIRD, FOURTH) = exc_info()
                (FIFTH, SIXTH, SEVENTH) = previous exception for EXCEPT_HANDLER
                EIGHT = the exit function
              */
-=======
-        case TARGET(WITH_CLEANUP_FINISH): {
-            PREDICTED(WITH_CLEANUP_FINISH);
-            /* TOP = the result of calling the context.__exit__ bound method
-               SECOND = either None or exception type
-
-               If SECOND is None below is NULL or the return address,
-               otherwise below are 7 values representing an exception.
-            */
->>>>>>> f55c64c6
             PyObject *res = POP();
             int err = (res == Py_None) ? 0 : PyObject_IsTrue(res);
             Py_DECREF(res);
