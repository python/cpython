/* Path configuration like module_search_path (sys.path) */

#include "Python.h"
#include "osdefs.h"               // DELIM
#include "pycore_initconfig.h"
#include "pycore_fileutils.h"
#include "pycore_pathconfig.h"
#include "pycore_pymem.h"         // _PyMem_SetDefaultAllocator()
#include "pycore_pystate.h"       // _Py_GetMainConfig()
#include <wchar.h>
#include <stdbool.h>
#ifdef MS_WINDOWS
#  include <windows.h>            // GetFullPathNameW(), MAX_PATH
#endif

#ifdef __cplusplus
extern "C" {
#endif


_PyPathConfig _Py_path_config = _PyPathConfig_INIT;


static int
copy_wstr(wchar_t **dst, const wchar_t *src)
{
    assert(*dst == NULL);
    if (src != NULL) {
        *dst = _PyMem_RawWcsdup(src);
        if (*dst == NULL) {
            return -1;
        }
    }
    else {
        *dst = NULL;
    }
    return 0;
}


static void
pathconfig_clear(_PyPathConfig *config)
{
    /* _PyMem_SetDefaultAllocator() is needed to get a known memory allocator,
       since Py_SetPath(), Py_SetPythonHome() and Py_SetProgramName() can be
       called before Py_Initialize() which can changes the memory allocator. */
    PyMemAllocatorEx old_alloc;
    _PyMem_SetDefaultAllocator(PYMEM_DOMAIN_RAW, &old_alloc);

#define CLEAR(ATTR) \
    do { \
        PyMem_RawFree(ATTR); \
        ATTR = NULL; \
    } while (0)

    CLEAR(config->program_full_path);
    CLEAR(config->prefix);
    CLEAR(config->exec_prefix);
    CLEAR(config->stdlib_dir);
    CLEAR(config->module_search_path);
    CLEAR(config->program_name);
    CLEAR(config->home);
#ifdef MS_WINDOWS
    CLEAR(config->base_executable);
#endif

#undef CLEAR

    PyMem_SetAllocator(PYMEM_DOMAIN_RAW, &old_alloc);
}


static PyStatus
pathconfig_copy(_PyPathConfig *config, const _PyPathConfig *config2)
{
    pathconfig_clear(config);

#define COPY_ATTR(ATTR) \
    do { \
        if (copy_wstr(&config->ATTR, config2->ATTR) < 0) { \
            return _PyStatus_NO_MEMORY(); \
        } \
    } while (0)

    COPY_ATTR(program_full_path);
    COPY_ATTR(prefix);
    COPY_ATTR(exec_prefix);
    COPY_ATTR(module_search_path);
    COPY_ATTR(stdlib_dir);
    COPY_ATTR(program_name);
    COPY_ATTR(home);
#ifdef MS_WINDOWS
    config->isolated = config2->isolated;
    config->site_import = config2->site_import;
    COPY_ATTR(base_executable);
#endif

#undef COPY_ATTR

    return _PyStatus_OK();
}


void
_PyPathConfig_ClearGlobal(void)
{
    PyMemAllocatorEx old_alloc;
    _PyMem_SetDefaultAllocator(PYMEM_DOMAIN_RAW, &old_alloc);

    pathconfig_clear(&_Py_path_config);

    PyMem_SetAllocator(PYMEM_DOMAIN_RAW, &old_alloc);
}


static wchar_t*
_PyWideStringList_Join(const PyWideStringList *list, wchar_t sep)
{
    size_t len = 1;   /* NUL terminator */
    for (Py_ssize_t i=0; i < list->length; i++) {
        if (i != 0) {
            len++;
        }
        len += wcslen(list->items[i]);
    }

    wchar_t *text = PyMem_RawMalloc(len * sizeof(wchar_t));
    if (text == NULL) {
        return NULL;
    }
    wchar_t *str = text;
    for (Py_ssize_t i=0; i < list->length; i++) {
        wchar_t *path = list->items[i];
        if (i != 0) {
            *str++ = sep;
        }
        len = wcslen(path);
        memcpy(str, path, len * sizeof(wchar_t));
        str += len;
    }
    *str = L'\0';

    return text;
}


static PyStatus
pathconfig_set_from_config(_PyPathConfig *pathconfig, const PyConfig *config)
{
    PyStatus status;
    PyMemAllocatorEx old_alloc;
    _PyMem_SetDefaultAllocator(PYMEM_DOMAIN_RAW, &old_alloc);

    if (config->module_search_paths_set) {
        PyMem_RawFree(pathconfig->module_search_path);
        pathconfig->module_search_path = _PyWideStringList_Join(&config->module_search_paths, DELIM);
        if (pathconfig->module_search_path == NULL) {
            goto no_memory;
        }
    }

#define COPY_CONFIG(PATH_ATTR, CONFIG_ATTR) \
        if (config->CONFIG_ATTR) { \
            PyMem_RawFree(pathconfig->PATH_ATTR); \
            pathconfig->PATH_ATTR = NULL; \
            if (copy_wstr(&pathconfig->PATH_ATTR, config->CONFIG_ATTR) < 0) { \
                goto no_memory; \
            } \
        }

    COPY_CONFIG(program_full_path, executable);
    COPY_CONFIG(prefix, prefix);
    COPY_CONFIG(exec_prefix, exec_prefix);
    COPY_CONFIG(stdlib_dir, stdlib_dir);
    COPY_CONFIG(program_name, program_name);
    COPY_CONFIG(home, home);
#ifdef MS_WINDOWS
    COPY_CONFIG(base_executable, base_executable);
#endif

#undef COPY_CONFIG

    status = _PyStatus_OK();
    goto done;

no_memory:
    status = _PyStatus_NO_MEMORY();

done:
    PyMem_SetAllocator(PYMEM_DOMAIN_RAW, &old_alloc);
    return status;
}

PyObject *
_PyPathConfig_AsDict(void)
{
    PyObject *dict = PyDict_New();
    if (dict == NULL) {
        return NULL;
    }

#define SET_ITEM(KEY, EXPR) \
        do { \
            PyObject *obj = (EXPR); \
            if (obj == NULL) { \
                goto fail; \
            } \
            int res = PyDict_SetItemString(dict, KEY, obj); \
            Py_DECREF(obj); \
            if (res < 0) { \
                goto fail; \
            } \
        } while (0)
#define SET_ITEM_STR(KEY) \
        SET_ITEM(#KEY, \
            (_Py_path_config.KEY \
             ? PyUnicode_FromWideChar(_Py_path_config.KEY, -1) \
             : (Py_INCREF(Py_None), Py_None)))
#define SET_ITEM_INT(KEY) \
        SET_ITEM(#KEY, PyLong_FromLong(_Py_path_config.KEY))

    SET_ITEM_STR(program_full_path);
    SET_ITEM_STR(prefix);
    SET_ITEM_STR(exec_prefix);
    SET_ITEM_STR(module_search_path);
    SET_ITEM_STR(stdlib_dir);
    SET_ITEM_STR(program_name);
    SET_ITEM_STR(home);
#ifdef MS_WINDOWS
    SET_ITEM_INT(isolated);
    SET_ITEM_INT(site_import);
    SET_ITEM_STR(base_executable);

    {
        wchar_t py3path[MAX_PATH];
        HMODULE hPython3 = GetModuleHandleW(PY3_DLLNAME);
        PyObject *obj;
        if (hPython3
            && GetModuleFileNameW(hPython3, py3path, Py_ARRAY_LENGTH(py3path)))
        {
            obj = PyUnicode_FromWideChar(py3path, -1);
            if (obj == NULL) {
                goto fail;
            }
        }
        else {
            obj = Py_None;
            Py_INCREF(obj);
        }
        if (PyDict_SetItemString(dict, "python3_dll", obj) < 0) {
            Py_DECREF(obj);
            goto fail;
        }
        Py_DECREF(obj);
    }
#endif

#undef SET_ITEM
#undef SET_ITEM_STR
#undef SET_ITEM_INT

    return dict;

fail:
    Py_DECREF(dict);
    return NULL;
}


PyStatus
_PyConfig_WritePathConfig(const PyConfig *config)
{
    return pathconfig_set_from_config(&_Py_path_config, config);
}


static PyStatus
config_init_module_search_paths(PyConfig *config, _PyPathConfig *pathconfig)
{
    assert(!config->module_search_paths_set);

    _PyWideStringList_Clear(&config->module_search_paths);

    const wchar_t *sys_path = pathconfig->module_search_path;
    const wchar_t delim = DELIM;
    while (1) {
        const wchar_t *p = wcschr(sys_path, delim);
        if (p == NULL) {
            p = sys_path + wcslen(sys_path); /* End of string */
        }

        size_t path_len = (p - sys_path);
        wchar_t *path = PyMem_RawMalloc((path_len + 1) * sizeof(wchar_t));
        if (path == NULL) {
            return _PyStatus_NO_MEMORY();
        }
        memcpy(path, sys_path, path_len * sizeof(wchar_t));
        path[path_len] = L'\0';

        PyStatus status = PyWideStringList_Append(&config->module_search_paths, path);
        PyMem_RawFree(path);
        if (_PyStatus_EXCEPTION(status)) {
            return status;
        }

        if (*p == '\0') {
            break;
        }
        sys_path = p + 1;
    }
    config->module_search_paths_set = 1;
    return _PyStatus_OK();
}


/* Calculate the path configuration:

   - exec_prefix
   - module_search_path
   - stdlib_dir
   - prefix
   - program_full_path

   On Windows, more fields are calculated:

   - base_executable
   - isolated
   - site_import

   On other platforms, isolated and site_import are left unchanged, and
   _PyConfig_InitPathConfig() copies executable to base_executable (if it's not
   set).

   Priority, highest to lowest:

   - PyConfig
   - _Py_path_config: set by Py_SetPath(), Py_SetPythonHome()
     and Py_SetProgramName()
   - _PyPathConfig_Calculate()
*/
static PyStatus
pathconfig_init(_PyPathConfig *pathconfig, const PyConfig *config,
                int compute_path_config)
{
    PyStatus status;

    PyMemAllocatorEx old_alloc;
    _PyMem_SetDefaultAllocator(PYMEM_DOMAIN_RAW, &old_alloc);

    status = pathconfig_copy(pathconfig, &_Py_path_config);
    if (_PyStatus_EXCEPTION(status)) {
        goto done;
    }

    status = pathconfig_set_from_config(pathconfig, config);
    if (_PyStatus_EXCEPTION(status)) {
        goto done;
    }

    if (compute_path_config) {
        status = _PyPathConfig_Calculate(pathconfig, config);
    }

done:
    PyMem_SetAllocator(PYMEM_DOMAIN_RAW, &old_alloc);
    return status;
}


static PyStatus
config_init_pathconfig(PyConfig *config, int compute_path_config)
{
    _PyPathConfig pathconfig = _PyPathConfig_INIT;
    PyStatus status;

    status = pathconfig_init(&pathconfig, config, compute_path_config);
    if (_PyStatus_EXCEPTION(status)) {
        goto done;
    }

    if (!config->module_search_paths_set
        && pathconfig.module_search_path != NULL)
    {
        status = config_init_module_search_paths(config, &pathconfig);
        if (_PyStatus_EXCEPTION(status)) {
            goto done;
        }
    }

#define COPY_ATTR(PATH_ATTR, CONFIG_ATTR) \
        if (config->CONFIG_ATTR == NULL && pathconfig.PATH_ATTR != NULL) { \
            if (copy_wstr(&config->CONFIG_ATTR, pathconfig.PATH_ATTR) < 0) { \
                goto no_memory; \
            } \
        }

#ifdef MS_WINDOWS
    if (config->executable != NULL && config->base_executable == NULL) {
        /* If executable is set explicitly in the configuration,
           ignore calculated base_executable: _PyConfig_InitPathConfig()
           will copy executable to base_executable */
    }
    else {
        COPY_ATTR(base_executable, base_executable);
    }
#endif

    COPY_ATTR(program_full_path, executable);
    COPY_ATTR(prefix, prefix);
    COPY_ATTR(exec_prefix, exec_prefix);
    COPY_ATTR(stdlib_dir, stdlib_dir);

#undef COPY_ATTR

#ifdef MS_WINDOWS
    /* If a ._pth file is found: isolated and site_import are overridden */
    if (pathconfig.isolated != -1) {
        config->isolated = pathconfig.isolated;
    }
    if (pathconfig.site_import != -1) {
        config->site_import = pathconfig.site_import;
    }
#endif

    status = _PyStatus_OK();
    goto done;

no_memory:
    status = _PyStatus_NO_MEMORY();

done:
    pathconfig_clear(&pathconfig);
    return status;
}


PyStatus
_PyConfig_InitPathConfig(PyConfig *config, int compute_path_config)
{
    /* Do we need to calculate the path? */
    if (!config->module_search_paths_set
        || config->executable == NULL
        || config->prefix == NULL
        || config->exec_prefix == NULL)
    {
        PyStatus status = config_init_pathconfig(config, compute_path_config);
        if (_PyStatus_EXCEPTION(status)) {
            return status;
        }
    }

    if (config->base_prefix == NULL && config->prefix != NULL) {
        if (copy_wstr(&config->base_prefix, config->prefix) < 0) {
            return _PyStatus_NO_MEMORY();
        }
    }

    if (config->base_exec_prefix == NULL && config->exec_prefix != NULL) {
        if (copy_wstr(&config->base_exec_prefix,
                      config->exec_prefix) < 0) {
            return _PyStatus_NO_MEMORY();
        }
    }

    if (config->base_executable == NULL && config->executable != NULL) {
        if (copy_wstr(&config->base_executable,
                      config->executable) < 0) {
            return _PyStatus_NO_MEMORY();
        }
    }

    return _PyStatus_OK();
}


/* External interface */

static void _Py_NO_RETURN
path_out_of_memory(const char *func)
{
    _Py_FatalErrorFunc(func, "out of memory");
}

void
Py_SetPath(const wchar_t *path)
{
    if (path == NULL) {
        pathconfig_clear(&_Py_path_config);
        return;
    }

    PyMemAllocatorEx old_alloc;
    _PyMem_SetDefaultAllocator(PYMEM_DOMAIN_RAW, &old_alloc);

    PyMem_RawFree(_Py_path_config.prefix);
    PyMem_RawFree(_Py_path_config.exec_prefix);
    PyMem_RawFree(_Py_path_config.stdlib_dir);
    PyMem_RawFree(_Py_path_config.module_search_path);

    _Py_path_config.prefix = _PyMem_RawWcsdup(L"");
    _Py_path_config.exec_prefix = _PyMem_RawWcsdup(L"");
    // XXX Copy this from the new module_search_path?
<<<<<<< HEAD
    _Py_path_config.stdlib_dir = _PyMem_RawWcsdup(L"");
=======
    if (_Py_path_config.home != NULL) {
        _Py_path_config.stdlib_dir = _PyMem_RawWcsdup(_Py_path_config.home);
    }
    else {
        _Py_path_config.stdlib_dir = _PyMem_RawWcsdup(L"");
    }
>>>>>>> 034f6079
    _Py_path_config.module_search_path = _PyMem_RawWcsdup(path);

    PyMem_SetAllocator(PYMEM_DOMAIN_RAW, &old_alloc);

    if (_Py_path_config.prefix == NULL
        || _Py_path_config.exec_prefix == NULL
        || _Py_path_config.stdlib_dir == NULL
        || _Py_path_config.module_search_path == NULL)
    {
        path_out_of_memory(__func__);
    }
}


void
Py_SetPythonHome(const wchar_t *home)
{
    if (home == NULL) {
        return;
    }

    PyMemAllocatorEx old_alloc;
    _PyMem_SetDefaultAllocator(PYMEM_DOMAIN_RAW, &old_alloc);

    PyMem_RawFree(_Py_path_config.home);
    _Py_path_config.home = _PyMem_RawWcsdup(home);

    PyMem_SetAllocator(PYMEM_DOMAIN_RAW, &old_alloc);

    if (_Py_path_config.home == NULL) {
        path_out_of_memory(__func__);
    }
}


void
Py_SetProgramName(const wchar_t *program_name)
{
    if (program_name == NULL || program_name[0] == L'\0') {
        return;
    }

    PyMemAllocatorEx old_alloc;
    _PyMem_SetDefaultAllocator(PYMEM_DOMAIN_RAW, &old_alloc);

    PyMem_RawFree(_Py_path_config.program_name);
    _Py_path_config.program_name = _PyMem_RawWcsdup(program_name);

    PyMem_SetAllocator(PYMEM_DOMAIN_RAW, &old_alloc);

    if (_Py_path_config.program_name == NULL) {
        path_out_of_memory(__func__);
    }
}

void
_Py_SetProgramFullPath(const wchar_t *program_full_path)
{
    if (program_full_path == NULL || program_full_path[0] == L'\0') {
        return;
    }

    PyMemAllocatorEx old_alloc;
    _PyMem_SetDefaultAllocator(PYMEM_DOMAIN_RAW, &old_alloc);

    PyMem_RawFree(_Py_path_config.program_full_path);
    _Py_path_config.program_full_path = _PyMem_RawWcsdup(program_full_path);

    PyMem_SetAllocator(PYMEM_DOMAIN_RAW, &old_alloc);

    if (_Py_path_config.program_full_path == NULL) {
        path_out_of_memory(__func__);
    }
}


wchar_t *
Py_GetPath(void)
{
    return _Py_path_config.module_search_path;
}


const wchar_t *
_Py_GetStdlibDir(const PyConfig *fallback)
{
    if (_Py_path_config.stdlib_dir != NULL) {
        return _Py_path_config.stdlib_dir;
    }
    if (fallback == NULL) {
        fallback = _Py_GetMainConfig();
        if (fallback == NULL) {
            return NULL;
        }
    }
    return fallback->stdlib_dir;
}


wchar_t *
_Py_GetStdlibDir(void)
{
    wchar_t *stdlib_dir = _Py_path_config.stdlib_dir;
    if (stdlib_dir != NULL && stdlib_dir[0] != L'\0') {
        return stdlib_dir;
    }
    return NULL;
}


wchar_t *
Py_GetPrefix(void)
{
    return _Py_path_config.prefix;
}


wchar_t *
Py_GetExecPrefix(void)
{
    return _Py_path_config.exec_prefix;
}


wchar_t *
Py_GetProgramFullPath(void)
{
    return _Py_path_config.program_full_path;
}


wchar_t*
Py_GetPythonHome(void)
{
    return _Py_path_config.home;
}


wchar_t *
Py_GetProgramName(void)
{
    return _Py_path_config.program_name;
}


static const wchar_t *
get_executable(const PyConfig *fallback)
{
    const wchar_t *executable = Py_GetProgramFullPath();
    if (executable != NULL) {
        return executable;
    }
    if (fallback == NULL) {
        fallback = _Py_GetMainConfig();
        if (fallback == NULL) {
            return NULL;
        }
    }
    return fallback->executable;
}

bool
_Py_IsInstalled(const PyConfig *fallback)
{
    /* If the stdlib dir is *not* in the same dir as the executable
       then we consider it an installed Python. */
    const wchar_t *stdlib = _Py_GetStdlibDir(fallback);
    if (stdlib != NULL) {
        size_t i = wcslen(stdlib);
        while (i > 0 && stdlib[i] != SEP) {
            --i;
        }
        const wchar_t *executable = get_executable(fallback);
        if (executable != NULL) {
            if (wcslen(executable) > i) {
                /* If they share a parent dir then it is a local (dev)
                   build and therefore not installed. */
                return wcsncmp(stdlib, executable, i + 1) != 0;
            }
        }
    }
    /* We fall back to assuming this is an installed Python. */
    return true;
}


/* Compute module search path from argv[0] or the current working
   directory ("-m module" case) which will be prepended to sys.argv:
   sys.path[0].

   Return 1 if the path is correctly resolved and written into *path0_p.

   Return 0 if it fails to resolve the full path. For example, return 0 if the
   current working directory has been removed (bpo-36236) or if argv is empty.

   Raise an exception and return -1 on error.
   */
int
_PyPathConfig_ComputeSysPath0(const PyWideStringList *argv, PyObject **path0_p)
{
    assert(_PyWideStringList_CheckConsistency(argv));

    if (argv->length == 0) {
        /* Leave sys.path unchanged if sys.argv is empty */
        return 0;
    }

    wchar_t *argv0 = argv->items[0];
    int have_module_arg = (wcscmp(argv0, L"-m") == 0);
    int have_script_arg = (!have_module_arg && (wcscmp(argv0, L"-c") != 0));

    wchar_t *path0 = argv0;
    Py_ssize_t n = 0;

#ifdef HAVE_REALPATH
    wchar_t fullpath[MAXPATHLEN];
#elif defined(MS_WINDOWS)
    wchar_t fullpath[MAX_PATH];
#endif

    if (have_module_arg) {
#if defined(HAVE_REALPATH) || defined(MS_WINDOWS)
        if (!_Py_wgetcwd(fullpath, Py_ARRAY_LENGTH(fullpath))) {
            return 0;
        }
        path0 = fullpath;
#else
        path0 = L".";
#endif
        n = wcslen(path0);
    }

#ifdef HAVE_READLINK
    wchar_t link[MAXPATHLEN + 1];
    int nr = 0;
    wchar_t path0copy[2 * MAXPATHLEN + 1];

    if (have_script_arg) {
        nr = _Py_wreadlink(path0, link, Py_ARRAY_LENGTH(link));
    }
    if (nr > 0) {
        /* It's a symlink */
        link[nr] = '\0';
        if (link[0] == SEP) {
            path0 = link; /* Link to absolute path */
        }
        else if (wcschr(link, SEP) == NULL) {
            /* Link without path */
        }
        else {
            /* Must join(dirname(path0), link) */
            wchar_t *q = wcsrchr(path0, SEP);
            if (q == NULL) {
                /* path0 without path */
                path0 = link;
            }
            else {
                /* Must make a copy, path0copy has room for 2 * MAXPATHLEN */
                wcsncpy(path0copy, path0, MAXPATHLEN);
                q = wcsrchr(path0copy, SEP);
                wcsncpy(q+1, link, MAXPATHLEN);
                q[MAXPATHLEN + 1] = L'\0';
                path0 = path0copy;
            }
        }
    }
#endif /* HAVE_READLINK */

    wchar_t *p = NULL;

#if SEP == '\\'
    /* Special case for Microsoft filename syntax */
    if (have_script_arg) {
        wchar_t *q;
#if defined(MS_WINDOWS)
        /* Replace the first element in argv with the full path. */
        wchar_t *ptemp;
        if (GetFullPathNameW(path0,
                           Py_ARRAY_LENGTH(fullpath),
                           fullpath,
                           &ptemp)) {
            path0 = fullpath;
        }
#endif
        p = wcsrchr(path0, SEP);
        /* Test for alternate separator */
        q = wcsrchr(p ? p : path0, '/');
        if (q != NULL)
            p = q;
        if (p != NULL) {
            n = p + 1 - path0;
            if (n > 1 && p[-1] != ':')
                n--; /* Drop trailing separator */
        }
    }
#else
    /* All other filename syntaxes */
    if (have_script_arg) {
#if defined(HAVE_REALPATH)
        if (_Py_wrealpath(path0, fullpath, Py_ARRAY_LENGTH(fullpath))) {
            path0 = fullpath;
        }
#endif
        p = wcsrchr(path0, SEP);
    }
    if (p != NULL) {
        n = p + 1 - path0;
#if SEP == '/' /* Special case for Unix filename syntax */
        if (n > 1) {
            /* Drop trailing separator */
            n--;
        }
#endif /* Unix */
    }
#endif /* All others */

    PyObject *path0_obj = PyUnicode_FromWideChar(path0, n);
    if (path0_obj == NULL) {
        return -1;
    }

    *path0_p = path0_obj;
    return 1;
}


#ifdef MS_WINDOWS
#define WCSTOK wcstok_s
#else
#define WCSTOK wcstok
#endif

/* Search for a prefix value in an environment file (pyvenv.cfg).

   - If found, copy it into *value_p: string which must be freed by
     PyMem_RawFree().
   - If not found, *value_p is set to NULL.
*/
PyStatus
_Py_FindEnvConfigValue(FILE *env_file, const wchar_t *key,
                       wchar_t **value_p)
{
    *value_p = NULL;

    char buffer[MAXPATHLEN * 2 + 1];  /* allow extra for key, '=', etc. */
    buffer[Py_ARRAY_LENGTH(buffer)-1] = '\0';

    while (!feof(env_file)) {
        char * p = fgets(buffer, Py_ARRAY_LENGTH(buffer) - 1, env_file);

        if (p == NULL) {
            break;
        }

        size_t n = strlen(p);
        if (p[n - 1] != '\n') {
            /* line has overflowed - bail */
            break;
        }
        if (p[0] == '#') {
            /* Comment - skip */
            continue;
        }

        wchar_t *tmpbuffer = _Py_DecodeUTF8_surrogateescape(buffer, n, NULL);
        if (tmpbuffer) {
            wchar_t * state;
            wchar_t * tok = WCSTOK(tmpbuffer, L" \t\r\n", &state);
            if ((tok != NULL) && !wcscmp(tok, key)) {
                tok = WCSTOK(NULL, L" \t", &state);
                if ((tok != NULL) && !wcscmp(tok, L"=")) {
                    tok = WCSTOK(NULL, L"\r\n", &state);
                    if (tok != NULL) {
                        *value_p = _PyMem_RawWcsdup(tok);
                        PyMem_RawFree(tmpbuffer);

                        if (*value_p == NULL) {
                            return _PyStatus_NO_MEMORY();
                        }

                        /* found */
                        return _PyStatus_OK();
                    }
                }
            }
            PyMem_RawFree(tmpbuffer);
        }
    }

    /* not found */
    return _PyStatus_OK();
}

#ifdef __cplusplus
}
#endif<|MERGE_RESOLUTION|>--- conflicted
+++ resolved
@@ -500,16 +500,12 @@
     _Py_path_config.prefix = _PyMem_RawWcsdup(L"");
     _Py_path_config.exec_prefix = _PyMem_RawWcsdup(L"");
     // XXX Copy this from the new module_search_path?
-<<<<<<< HEAD
-    _Py_path_config.stdlib_dir = _PyMem_RawWcsdup(L"");
-=======
     if (_Py_path_config.home != NULL) {
         _Py_path_config.stdlib_dir = _PyMem_RawWcsdup(_Py_path_config.home);
     }
     else {
         _Py_path_config.stdlib_dir = _PyMem_RawWcsdup(L"");
     }
->>>>>>> 034f6079
     _Py_path_config.module_search_path = _PyMem_RawWcsdup(path);
 
     PyMem_SetAllocator(PYMEM_DOMAIN_RAW, &old_alloc);
@@ -606,17 +602,6 @@
         }
     }
     return fallback->stdlib_dir;
-}
-
-
-wchar_t *
-_Py_GetStdlibDir(void)
-{
-    wchar_t *stdlib_dir = _Py_path_config.stdlib_dir;
-    if (stdlib_dir != NULL && stdlib_dir[0] != L'\0') {
-        return stdlib_dir;
-    }
-    return NULL;
 }
 
 
