--- conflicted
+++ resolved
@@ -3611,7 +3611,6 @@
   ])
 ])
 
-<<<<<<< HEAD
 dnl Check for support for loadable sqlite extensions
 AC_MSG_CHECKING([for --enable-loadable-sqlite-extensions])
 AC_ARG_ENABLE([loadable-sqlite-extensions],
@@ -3636,39 +3635,6 @@
   ]
 )
 
-# Check for --with-tcltk-includes=path and --with-tcltk-libs=path
-AC_SUBST(TCLTK_INCLUDES)
-AC_SUBST(TCLTK_LIBS)
-AC_MSG_CHECKING(for --with-tcltk-includes)
-AC_ARG_WITH(tcltk-includes,
-            AS_HELP_STRING([--with-tcltk-includes='-I...'], [override search for Tcl and Tk include files]),
-            [],
-            [with_tcltk_includes="default"])
-AC_MSG_RESULT($with_tcltk_includes)
-AC_MSG_CHECKING(for --with-tcltk-libs)
-AC_ARG_WITH(tcltk-libs,
-            AS_HELP_STRING([--with-tcltk-libs='-L...'], [override search for Tcl and Tk libs]),
-            [],
-            [with_tcltk_libs="default"])
-AC_MSG_RESULT($with_tcltk_libs)
-if test "x$with_tcltk_includes" = xdefault || test "x$with_tcltk_libs" = xdefault
-then
-  if test "x$with_tcltk_includes" != "x$with_tcltk_libs"
-  then
-    AC_MSG_ERROR([use both --with-tcltk-includes='...' and --with-tcltk-libs='...' or neither])
-  fi
-  if test -n "$PKG_CONFIG" && "$PKG_CONFIG" --exists tcl tk; then
-    TCLTK_INCLUDES="`"$PKG_CONFIG" tcl tk --cflags-only-I 2>/dev/null`"
-    TCLTK_LIBS="`"$PKG_CONFIG" tcl tk --libs 2>/dev/null`"
-  else
-    TCLTK_INCLUDES=""
-    TCLTK_LIBS=""
-  fi
-else
-  TCLTK_INCLUDES="$with_tcltk_includes"
-  TCLTK_LIBS="$with_tcltk_libs"
-fi
-=======
 dnl
 dnl Detect Tcl/Tk. Use pkg-config if available.
 dnl
@@ -3740,7 +3706,6 @@
     have_tcltk=no
   ])
 ])
->>>>>>> d0e696e0
 
 dnl check for _gdbmmodule dependencies
 dnl NOTE: gdbm does not provide a pkgconf file.
