--- conflicted
+++ resolved
@@ -3102,26 +3102,6 @@
 
 AC_MSG_RESULT($with_decimal_contextvar)
 
-<<<<<<< HEAD
-dnl Check for SQLite library
-AC_CHECK_HEADER([sqlite3.h], [
-  AS_VAR_COPY([save_LIBS], [LIBS])
-  AC_CHECK_LIB([sqlite3], [sqlite3_open_v2], [
-    AC_COMPILE_IFELSE([
-      AC_LANG_PROGRAM([
-        #include <sqlite3.h>
-        #if SQLITE_VERSION_NUMBER < 3007015
-        #  error "SQLite 3.7.15 or higher required"
-        #endif
-      ], [])
-    ], [AC_DEFINE([HAVE_LIBSQLITE3], [1], [Define if SQLite > 3.7.15 is found])])
-  ])
-  AC_CHECK_LIB([sqlite3], [sqlite3_load_extension],
-               [have_sqlite3_load_extension=yes],
-               [have_sqlite3_load_extension=no])
-  AS_VAR_COPY([LIBS], [save_LIBS])
-])
-=======
 # Check for libmpdec machine flavor
 AC_MSG_CHECKING(for decimal libmpdec machine)
 AS_CASE([$ac_sys_system],
@@ -3184,7 +3164,25 @@
     # https://sourceware.org/ml/libc-alpha/2010-12/msg00009.html
     AS_VAR_APPEND([LIBMPDEC_CFLAGS], [" -U_FORTIFY_SOURCE"])
 fi
->>>>>>> ec382fac
+
+dnl Check for SQLite library
+AC_CHECK_HEADER([sqlite3.h], [
+  AS_VAR_COPY([save_LIBS], [LIBS])
+  AC_CHECK_LIB([sqlite3], [sqlite3_open_v2], [
+    AC_COMPILE_IFELSE([
+      AC_LANG_PROGRAM([
+        #include <sqlite3.h>
+        #if SQLITE_VERSION_NUMBER < 3007015
+        #  error "SQLite 3.7.15 or higher required"
+        #endif
+      ], [])
+    ], [AC_DEFINE([HAVE_LIBSQLITE3], [1], [Define if SQLite > 3.7.15 is found])])
+  ])
+  AC_CHECK_LIB([sqlite3], [sqlite3_load_extension],
+               [have_sqlite3_load_extension=yes],
+               [have_sqlite3_load_extension=no])
+  AS_VAR_COPY([LIBS], [save_LIBS])
+])
 
 # Check for support for loadable sqlite extensions
 AC_MSG_CHECKING(for --enable-loadable-sqlite-extensions)
