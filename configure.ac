--- conflicted
+++ resolved
@@ -3526,12 +3526,7 @@
  getgrouplist getgroups getlogin getloadavg getpeername getpgid getpid \
  getpriority getresuid getresgid getpwent getpwnam_r getpwuid_r getspnam getspent getsid getwd \
  if_nameindex \
-<<<<<<< HEAD
- initgroups kill killpg lchown lockf linkat lstat lutimes madvise mmap \
- memrchr mbrtowc mkdirat mkfifo \
-=======
->>>>>>> cccc11b3
- mkfifoat mknod mknodat mktime mremap nice openat pathconf pause pipe2 plock poll \
+ madvise mkfifoat mknod mknodat mktime mremap nice openat pathconf pause pipe2 plock poll \
  posix_fallocate posix_fadvise posix_spawn posix_spawnp pread preadv preadv2 \
  pthread_condattr_setclock pthread_init pthread_kill putenv pwrite pwritev pwritev2 \
  readlink readlinkat readv realpath renameat \
