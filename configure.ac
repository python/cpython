--- conflicted
+++ resolved
@@ -7007,16 +7007,10 @@
     }
     return 0; // all good
 }
-<<<<<<< HEAD
-]])],[
-  ac_cv_libatomic_needed=no
-],[ac_cv_libatomic_needed=yes],[ac_cv_libatomic_needed=no])
-=======
 ]])],
   [ac_cv_libatomic_needed=no],  dnl build succeeded
   [ac_cv_libatomic_needed=yes], dnl build failed
   [ac_cv_libatomic_needed=no])  dnl cross compilation
->>>>>>> baa6dc8e
 ])
 
 AS_VAR_IF([ac_cv_libatomic_needed], [yes],
