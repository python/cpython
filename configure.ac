--- conflicted
+++ resolved
@@ -3519,11 +3519,7 @@
  getgrouplist getgroups getlogin getloadavg getpeername getpgid getpid \
  getpriority getresuid getresgid getpwent getpwnam_r getpwuid_r getspnam getspent getsid getwd \
  if_nameindex \
-<<<<<<< HEAD
- initgroups kill killpg lchmod lchown lockf linkat lstat lutimes madvise mmap \
-=======
- initgroups kill killpg lchown lockf linkat lstat lutimes mmap \
->>>>>>> c1419578
+ initgroups kill killpg lchown lockf linkat lstat lutimes madvise mmap \
  memrchr mbrtowc mkdirat mkfifo \
  mkfifoat mknod mknodat mktime mremap nice openat pathconf pause pipe2 plock poll \
  posix_fallocate posix_fadvise posix_spawn posix_spawnp pread preadv preadv2 \
