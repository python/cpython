--- conflicted
+++ resolved
@@ -183,9 +183,6 @@
     cls: defining_class
     /
 
-    cls: defining_class
-    /
-
 Close the console object.
 
 A closed console object cannot be used for further I/O operations.
@@ -194,11 +191,7 @@
 
 static PyObject *
 _io__WindowsConsoleIO_close_impl(winconsoleio *self, PyTypeObject *cls)
-<<<<<<< HEAD
-/*[clinic end generated code: output=e50c1808c063e1e2 input=f200f26059fb2ecf]*/
-=======
 /*[clinic end generated code: output=e50c1808c063e1e2 input=161001bd2a649a4b]*/
->>>>>>> e629ab6a
 {
     PyObject *res;
     PyObject *exc;
@@ -466,14 +459,8 @@
 static PyObject *
 err_mode(_PyIO_State *state, const char *action)
 {
-<<<<<<< HEAD
-    PyErr_Format(state->unsupported_operation,
-                 "Console buffer does not support %s", action);
-    return NULL;
-=======
     return PyErr_Format(state->unsupported_operation,
                         "Console buffer does not support %s", action);
->>>>>>> e629ab6a
 }
 
 /*[clinic input]
@@ -657,10 +644,6 @@
         return -1;
     }
     if (!self->readable) {
-<<<<<<< HEAD
-        _PyIO_State *state = find_io_state_by_def(Py_TYPE(self));
-=======
->>>>>>> e629ab6a
         err_mode(state, "reading");
         return -1;
     }
