/*
    An implementation of Windows console I/O

    Classes defined here: _WindowsConsoleIO

    Written by Steve Dower
*/

#define PY_SSIZE_T_CLEAN
#include "Python.h"
#include "pycore_object.h"

#ifdef MS_WINDOWS

#include "structmember.h"
#ifdef HAVE_SYS_TYPES_H
#include <sys/types.h>
#endif
#ifdef HAVE_SYS_STAT_H
#include <sys/stat.h>
#endif
#include <stddef.h> /* For offsetof */

#define WIN32_LEAN_AND_MEAN
#include <windows.h>
#include <fcntl.h>

#include "_iomodule.h"

/* BUFSIZ determines how many characters can be typed at the console
   before it starts blocking. */
#if BUFSIZ < (16*1024)
#define SMALLCHUNK (2*1024)
#elif (BUFSIZ >= (2 << 25))
#error "unreasonable BUFSIZ > 64 MiB defined"
#else
#define SMALLCHUNK BUFSIZ
#endif

/* BUFMAX determines how many bytes can be read in one go. */
#define BUFMAX (32*1024*1024)

/* SMALLBUF determines how many utf-8 characters will be
   buffered within the stream, in order to support reads
   of less than one character */
#define SMALLBUF 4

char _get_console_type(HANDLE handle) {
    DWORD mode, peek_count;

    if (handle == INVALID_HANDLE_VALUE)
        return '\0';

    if (!GetConsoleMode(handle, &mode))
        return '\0';

    /* Peek at the handle to see whether it is an input or output handle */
    if (GetNumberOfConsoleInputEvents(handle, &peek_count))
        return 'r';
    return 'w';
}

char _PyIO_get_console_type(PyObject *path_or_fd) {
    int fd = PyLong_AsLong(path_or_fd);
    PyErr_Clear();
    if (fd >= 0) {
        HANDLE handle = _Py_get_osfhandle_noraise(fd);
        if (handle == INVALID_HANDLE_VALUE)
            return '\0';
        return _get_console_type(handle);
    }

    PyObject *decoded;
    wchar_t *decoded_wstr;

    if (!PyUnicode_FSDecoder(path_or_fd, &decoded)) {
        PyErr_Clear();
        return '\0';
    }
    decoded_wstr = PyUnicode_AsWideCharString(decoded, NULL);
    Py_CLEAR(decoded);
    if (!decoded_wstr) {
        PyErr_Clear();
        return '\0';
    }

    char m = '\0';
    if (!_wcsicmp(decoded_wstr, L"CONIN$")) {
        m = 'r';
    } else if (!_wcsicmp(decoded_wstr, L"CONOUT$")) {
        m = 'w';
    } else if (!_wcsicmp(decoded_wstr, L"CON")) {
        m = 'x';
    }
    if (m) {
        PyMem_Free(decoded_wstr);
        return m;
    }

    DWORD length;
    wchar_t name_buf[MAX_PATH], *pname_buf = name_buf;

    length = GetFullPathNameW(decoded_wstr, MAX_PATH, pname_buf, NULL);
    if (length > MAX_PATH) {
        pname_buf = PyMem_New(wchar_t, length);
        if (pname_buf)
            length = GetFullPathNameW(decoded_wstr, length, pname_buf, NULL);
        else
            length = 0;
    }
    PyMem_Free(decoded_wstr);

    if (length) {
        wchar_t *name = pname_buf;
        if (length >= 4 && name[3] == L'\\' &&
            (name[2] == L'.' || name[2] == L'?') &&
            name[1] == L'\\' && name[0] == L'\\') {
            name += 4;
        }
        if (!_wcsicmp(name, L"CONIN$")) {
            m = 'r';
        } else if (!_wcsicmp(name, L"CONOUT$")) {
            m = 'w';
        } else if (!_wcsicmp(name, L"CON")) {
            m = 'x';
        }
    }

    if (pname_buf != name_buf)
        PyMem_Free(pname_buf);
    return m;
}


/*[clinic input]
module _io
class _io._WindowsConsoleIO "winconsoleio *" "&PyWindowsConsoleIO_Type"
[clinic start generated code]*/
/*[clinic end generated code: output=da39a3ee5e6b4b0d input=e897fdc1fba4e131]*/

typedef struct {
    PyObject_HEAD
    int fd;
    unsigned int created : 1;
    unsigned int readable : 1;
    unsigned int writable : 1;
    unsigned int closefd : 1;
    char finalizing;
    unsigned int blksize;
    PyObject *weakreflist;
    PyObject *dict;
    char buf[SMALLBUF];
    wchar_t wbuf;
} winconsoleio;

PyTypeObject PyWindowsConsoleIO_Type;

_Py_IDENTIFIER(name);

int
_PyWindowsConsoleIO_closed(PyObject *self)
{
    return ((winconsoleio *)self)->fd == -1;
}


/* Returns 0 on success, -1 with exception set on failure. */
static int
internal_close(winconsoleio *self)
{
    if (self->fd != -1) {
        if (self->closefd) {
            _Py_BEGIN_SUPPRESS_IPH
            close(self->fd);
            _Py_END_SUPPRESS_IPH
        }
        self->fd = -1;
    }
    return 0;
}

/*[clinic input]
_io._WindowsConsoleIO.close

Close the console object.

A closed console object cannot be used for further I/O operations.
close() may be called more than once without error.
[clinic start generated code]*/

static PyObject *
_io__WindowsConsoleIO_close_impl(winconsoleio *self)
/*[clinic end generated code: output=27ef95b66c29057b input=68c4e5754f8136c2]*/
{
    PyObject *res;
    PyObject *exc, *val, *tb;
    int rc;
    _Py_IDENTIFIER(close);
<<<<<<< HEAD
    res = _PyObject_CallMethodIdObjArgs((PyObject*)&PyRawIOBase_Type,
                                        &PyId_close, self, NULL);
    if (!self->closefd) {
        self->fd = -1;
=======
    res = _PyObject_CallMethodIdOneArg((PyObject*)&PyRawIOBase_Type,
                                       &PyId_close, (PyObject*)self);
    if (!self->closehandle) {
        self->handle = INVALID_HANDLE_VALUE;
>>>>>>> 51edf8aa
        return res;
    }
    if (res == NULL)
        PyErr_Fetch(&exc, &val, &tb);
    rc = internal_close(self);
    if (res == NULL)
        _PyErr_ChainExceptions(exc, val, tb);
    if (rc < 0)
        Py_CLEAR(res);
    return res;
}

static PyObject *
winconsoleio_new(PyTypeObject *type, PyObject *args, PyObject *kwds)
{
    winconsoleio *self;

    assert(type != NULL && type->tp_alloc != NULL);

    self = (winconsoleio *) type->tp_alloc(type, 0);
    if (self != NULL) {
        self->fd = -1;
        self->created = 0;
        self->readable = 0;
        self->writable = 0;
        self->closefd = 0;
        self->blksize = 0;
        self->weakreflist = NULL;
    }

    return (PyObject *) self;
}

/*[clinic input]
_io._WindowsConsoleIO.__init__
    file as nameobj: object
    mode: str = "r"
    closefd: bool(accept={int}) = True
    opener: object = None

Open a console buffer by file descriptor.

The mode can be 'rb' (default), or 'wb' for reading or writing bytes. All
other mode characters will be ignored. Mode 'b' will be assumed if it is
omitted. The *opener* parameter is always ignored.
[clinic start generated code]*/

static int
_io__WindowsConsoleIO___init___impl(winconsoleio *self, PyObject *nameobj,
                                    const char *mode, int closefd,
                                    PyObject *opener)
/*[clinic end generated code: output=3fd9cbcdd8d95429 input=06ae4b863c63244b]*/
{
    const char *s;
    wchar_t *name = NULL;
    char console_type = '\0';
    int ret = 0;
    int rwa = 0;
    int fd = -1;
    int fd_is_own = 0;
    HANDLE handle = NULL;

    assert(PyWindowsConsoleIO_Check(self));
    if (self->fd >= 0) {
        if (self->closefd) {
            /* Have to close the existing file first. */
            if (internal_close(self) < 0)
                return -1;
        }
        else
            self->fd = -1;
    }

    if (PyFloat_Check(nameobj)) {
        PyErr_SetString(PyExc_TypeError,
                        "integer argument expected, got float");
        return -1;
    }

    fd = _PyLong_AsInt(nameobj);
    if (fd < 0) {
        if (!PyErr_Occurred()) {
            PyErr_SetString(PyExc_ValueError,
                            "negative file descriptor");
            return -1;
        }
        PyErr_Clear();
    }
    self->fd = fd;

    if (fd < 0) {
        PyObject *decodedname;

        int d = PyUnicode_FSDecoder(nameobj, (void*)&decodedname);
        if (!d)
            return -1;

        name = PyUnicode_AsWideCharString(decodedname, NULL);
        console_type = _PyIO_get_console_type(decodedname);
        Py_CLEAR(decodedname);
        if (name == NULL)
            return -1;
    }

    s = mode;
    while (*s) {
        switch (*s++) {
        case '+':
        case 'a':
        case 'b':
        case 'x':
            break;
        case 'r':
            if (rwa)
                goto bad_mode;
            rwa = 1;
            self->readable = 1;
            if (console_type == 'x')
                console_type = 'r';
            break;
        case 'w':
            if (rwa)
                goto bad_mode;
            rwa = 1;
            self->writable = 1;
            if (console_type == 'x')
                console_type = 'w';
            break;
        default:
            PyErr_Format(PyExc_ValueError,
                         "invalid mode: %.200s", mode);
            goto error;
        }
    }

    if (!rwa)
        goto bad_mode;

    if (fd >= 0) {
        handle = _Py_get_osfhandle_noraise(fd);
        self->closefd = 0;
    } else {
        DWORD access = GENERIC_READ;

        self->closefd = 1;
        if (!closefd) {
            PyErr_SetString(PyExc_ValueError,
                "Cannot use closefd=False with file name");
            goto error;
        }

        if (self->writable)
            access = GENERIC_WRITE;

        Py_BEGIN_ALLOW_THREADS
        /* Attempt to open for read/write initially, then fall back
           on the specific access. This is required for modern names
           CONIN$ and CONOUT$, which allow reading/writing state as
           well as reading/writing content. */
        handle = CreateFileW(name, GENERIC_READ | GENERIC_WRITE,
            FILE_SHARE_READ | FILE_SHARE_WRITE, NULL, OPEN_EXISTING, 0, NULL);
        if (handle == INVALID_HANDLE_VALUE)
            handle = CreateFileW(name, access,
                FILE_SHARE_READ | FILE_SHARE_WRITE, NULL, OPEN_EXISTING, 0, NULL);
        Py_END_ALLOW_THREADS

        if (handle == INVALID_HANDLE_VALUE) {
            PyErr_SetExcFromWindowsErrWithFilenameObject(PyExc_OSError, GetLastError(), nameobj);
            goto error;
        }

        if (self->writable)
            self->fd = _Py_open_osfhandle_noraise(handle, _O_WRONLY | _O_BINARY);
        else
            self->fd = _Py_open_osfhandle_noraise(handle, _O_RDONLY | _O_BINARY);
        if (self->fd < 0) {
            CloseHandle(handle);
            PyErr_SetFromErrnoWithFilenameObject(PyExc_OSError, nameobj);
            goto error;
        }
    }

    if (console_type == '\0')
        console_type = _get_console_type(handle);

    if (self->writable && console_type != 'w') {
        PyErr_SetString(PyExc_ValueError,
            "Cannot open console input buffer for writing");
        goto error;
    }
    if (self->readable && console_type != 'r') {
        PyErr_SetString(PyExc_ValueError,
            "Cannot open console output buffer for reading");
        goto error;
    }

    self->blksize = DEFAULT_BUFFER_SIZE;
    memset(self->buf, 0, 4);

    if (_PyObject_SetAttrId((PyObject *)self, &PyId_name, nameobj) < 0)
        goto error;

    goto done;

bad_mode:
    PyErr_SetString(PyExc_ValueError,
                    "Must have exactly one of read or write mode");
error:
    ret = -1;
    internal_close(self);

done:
    if (name)
        PyMem_Free(name);
    return ret;
}

static int
winconsoleio_traverse(winconsoleio *self, visitproc visit, void *arg)
{
    Py_VISIT(self->dict);
    return 0;
}

static int
winconsoleio_clear(winconsoleio *self)
{
    Py_CLEAR(self->dict);
    return 0;
}

static void
winconsoleio_dealloc(winconsoleio *self)
{
    self->finalizing = 1;
    if (_PyIOBase_finalize((PyObject *) self) < 0)
        return;
    _PyObject_GC_UNTRACK(self);
    if (self->weakreflist != NULL)
        PyObject_ClearWeakRefs((PyObject *) self);
    Py_CLEAR(self->dict);
    Py_TYPE(self)->tp_free((PyObject *)self);
}

static PyObject *
err_closed(void)
{
    PyErr_SetString(PyExc_ValueError, "I/O operation on closed file");
    return NULL;
}

static PyObject *
err_mode(const char *action)
{
    _PyIO_State *state = IO_STATE();
    if (state != NULL)
        PyErr_Format(state->unsupported_operation,
                     "Console buffer does not support %s", action);
    return NULL;
}

/*[clinic input]
_io._WindowsConsoleIO.fileno

Return the underlying file descriptor (an integer).

[clinic start generated code]*/

static PyObject *
_io__WindowsConsoleIO_fileno_impl(winconsoleio *self)
/*[clinic end generated code: output=006fa74ce3b5cfbf input=845c47ebbc3a2f67]*/
{
    return PyLong_FromLong(self->fd);
}

/*[clinic input]
_io._WindowsConsoleIO.readable

True if console is an input buffer.
[clinic start generated code]*/

static PyObject *
_io__WindowsConsoleIO_readable_impl(winconsoleio *self)
/*[clinic end generated code: output=daf9cef2743becf0 input=6be9defb5302daae]*/
{
    if (self->fd == -1)
        return err_closed();
    return PyBool_FromLong((long) self->readable);
}

/*[clinic input]
_io._WindowsConsoleIO.writable

True if console is an output buffer.
[clinic start generated code]*/

static PyObject *
_io__WindowsConsoleIO_writable_impl(winconsoleio *self)
/*[clinic end generated code: output=e0a2ad7eae5abf67 input=cefbd8abc24df6a0]*/
{
    if (self->fd == -1)
        return err_closed();
    return PyBool_FromLong((long) self->writable);
}

static DWORD
_buflen(winconsoleio *self)
{
    for (DWORD i = 0; i < SMALLBUF; ++i) {
        if (!self->buf[i])
            return i;
    }
    return SMALLBUF;
}

static DWORD
_copyfrombuf(winconsoleio *self, char *buf, DWORD len)
{
    DWORD n = 0;

    while (self->buf[0] && len--) {
        buf[n++] = self->buf[0];
        for (int i = 1; i < SMALLBUF; ++i)
            self->buf[i - 1] = self->buf[i];
        self->buf[SMALLBUF - 1] = 0;
    }

    return n;
}

static wchar_t *
read_console_w(HANDLE handle, DWORD maxlen, DWORD *readlen) {
    int err = 0, sig = 0;

    wchar_t *buf = (wchar_t*)PyMem_Malloc(maxlen * sizeof(wchar_t));
    if (!buf)
        goto error;

    *readlen = 0;

    //DebugBreak();
    Py_BEGIN_ALLOW_THREADS
    DWORD off = 0;
    while (off < maxlen) {
        DWORD n = (DWORD)-1;
        DWORD len = min(maxlen - off, BUFSIZ);
        SetLastError(0);
        BOOL res = ReadConsoleW(handle, &buf[off], len, &n, NULL);

        if (!res) {
            err = GetLastError();
            break;
        }
        if (n == (DWORD)-1 && (err = GetLastError()) == ERROR_OPERATION_ABORTED) {
            break;
        }
        if (n == 0) {
            err = GetLastError();
            if (err != ERROR_OPERATION_ABORTED)
                break;
            err = 0;
            HANDLE hInterruptEvent = _PyOS_SigintEvent();
            if (WaitForSingleObjectEx(hInterruptEvent, 100, FALSE)
                    == WAIT_OBJECT_0) {
                ResetEvent(hInterruptEvent);
                Py_BLOCK_THREADS
                sig = PyErr_CheckSignals();
                Py_UNBLOCK_THREADS
                if (sig < 0)
                    break;
            }
        }
        *readlen += n;

        /* If we didn't read a full buffer that time, don't try
           again or we will block a second time. */
        if (n < len)
            break;
        /* If the buffer ended with a newline, break out */
        if (buf[*readlen - 1] == '\n')
            break;
        /* If the buffer ends with a high surrogate, expand the
           buffer and read an extra character. */
        WORD char_type;
        if (off + BUFSIZ >= maxlen &&
            GetStringTypeW(CT_CTYPE3, &buf[*readlen - 1], 1, &char_type) &&
            char_type == C3_HIGHSURROGATE) {
            wchar_t *newbuf;
            maxlen += 1;
            Py_BLOCK_THREADS
            newbuf = (wchar_t*)PyMem_Realloc(buf, maxlen * sizeof(wchar_t));
            Py_UNBLOCK_THREADS
            if (!newbuf) {
                sig = -1;
                break;
            }
            buf = newbuf;
            /* Only advance by n and not BUFSIZ in this case */
            off += n;
            continue;
        }

        off += BUFSIZ;
    }

    Py_END_ALLOW_THREADS

    if (sig)
        goto error;
    if (err) {
        PyErr_SetFromWindowsErr(err);
        goto error;
    }

    if (*readlen > 0 && buf[0] == L'\x1a') {
        PyMem_Free(buf);
        buf = (wchar_t *)PyMem_Malloc(sizeof(wchar_t));
        if (!buf)
            goto error;
        buf[0] = L'\0';
        *readlen = 0;
    }

    return buf;

error:
    if (buf)
        PyMem_Free(buf);
    return NULL;
}


static Py_ssize_t
readinto(winconsoleio *self, char *buf, Py_ssize_t len)
{
    if (self->fd == -1) {
        err_closed();
        return -1;
    }
    if (!self->readable) {
        err_mode("reading");
        return -1;
    }
    if (len == 0)
        return 0;
    if (len > BUFMAX) {
        PyErr_Format(PyExc_ValueError, "cannot read more than %d bytes", BUFMAX);
        return -1;
    }

    HANDLE handle = _Py_get_osfhandle(self->fd);
    if (handle == INVALID_HANDLE_VALUE)
        return -1;

    /* Each character may take up to 4 bytes in the final buffer.
       This is highly conservative, but necessary to avoid
       failure for any given Unicode input (e.g. \U0010ffff).
       If the caller requests fewer than 4 bytes, we buffer one
       character.
    */
    DWORD wlen = (DWORD)(len / 4);
    if (wlen == 0) {
        wlen = 1;
    }

    DWORD read_len = _copyfrombuf(self, buf, (DWORD)len);
    if (read_len) {
        buf = &buf[read_len];
        len -= read_len;
        wlen -= 1;
    }
    if (len == read_len || wlen == 0)
        return read_len;

    DWORD n;
    wchar_t *wbuf = read_console_w(handle, wlen, &n);
    if (wbuf == NULL)
        return -1;
    if (n == 0) {
        PyMem_Free(wbuf);
        return read_len;
    }

    int err = 0;
    DWORD u8n = 0;

    Py_BEGIN_ALLOW_THREADS
    if (len < 4) {
        if (WideCharToMultiByte(CP_UTF8, 0, wbuf, n,
                self->buf, sizeof(self->buf) / sizeof(self->buf[0]),
                NULL, NULL))
            u8n = _copyfrombuf(self, buf, (DWORD)len);
    } else {
        u8n = WideCharToMultiByte(CP_UTF8, 0, wbuf, n,
            buf, (DWORD)len, NULL, NULL);
    }

    if (u8n) {
        read_len += u8n;
        u8n = 0;
    } else {
        err = GetLastError();
        if (err == ERROR_INSUFFICIENT_BUFFER) {
            /* Calculate the needed buffer for a more useful error, as this
                means our "/ 4" logic above is insufficient for some input.
            */
            u8n = WideCharToMultiByte(CP_UTF8, 0, wbuf, n,
                NULL, 0, NULL, NULL);
        }
    }
    Py_END_ALLOW_THREADS

    PyMem_Free(wbuf);

    if (u8n) {
        PyErr_Format(PyExc_SystemError,
            "Buffer had room for %zd bytes but %u bytes required",
            len, u8n);
        return -1;
    }
    if (err) {
        PyErr_SetFromWindowsErr(err);
        return -1;
    }

    return read_len;
}

/*[clinic input]
_io._WindowsConsoleIO.readinto
    buffer: Py_buffer(accept={rwbuffer})
    /

Same as RawIOBase.readinto().
[clinic start generated code]*/

static PyObject *
_io__WindowsConsoleIO_readinto_impl(winconsoleio *self, Py_buffer *buffer)
/*[clinic end generated code: output=66d1bdfa3f20af39 input=4ed68da48a6baffe]*/
{
    Py_ssize_t len = readinto(self, buffer->buf, buffer->len);
    if (len < 0)
        return NULL;

    return PyLong_FromSsize_t(len);
}

static DWORD
new_buffersize(winconsoleio *self, DWORD currentsize)
{
    DWORD addend;

    /* Expand the buffer by an amount proportional to the current size,
       giving us amortized linear-time behavior.  For bigger sizes, use a
       less-than-double growth factor to avoid excessive allocation. */
    if (currentsize > 65536)
        addend = currentsize >> 3;
    else
        addend = 256 + currentsize;
    if (addend < SMALLCHUNK)
        /* Avoid tiny read() calls. */
        addend = SMALLCHUNK;
    return addend + currentsize;
}

/*[clinic input]
_io._WindowsConsoleIO.readall

Read all data from the console, returned as bytes.

Return an empty bytes object at EOF.
[clinic start generated code]*/

static PyObject *
_io__WindowsConsoleIO_readall_impl(winconsoleio *self)
/*[clinic end generated code: output=e6d312c684f6e23b input=4024d649a1006e69]*/
{
    wchar_t *buf;
    DWORD bufsize, n, len = 0;
    PyObject *bytes;
    DWORD bytes_size, rn;
    HANDLE handle;

    if (self->fd == -1)
        return err_closed();

    handle = _Py_get_osfhandle(self->fd);
    if (handle == INVALID_HANDLE_VALUE)
        return NULL;

    bufsize = BUFSIZ;

    buf = (wchar_t*)PyMem_Malloc((bufsize + 1) * sizeof(wchar_t));
    if (buf == NULL)
        return NULL;

    while (1) {
        wchar_t *subbuf;

        if (len >= (Py_ssize_t)bufsize) {
            DWORD newsize = new_buffersize(self, len);
            if (newsize > BUFMAX)
                break;
            if (newsize < bufsize) {
                PyErr_SetString(PyExc_OverflowError,
                                "unbounded read returned more bytes "
                                "than a Python bytes object can hold");
                PyMem_Free(buf);
                return NULL;
            }
            bufsize = newsize;

            wchar_t *tmp = PyMem_Realloc(buf,
                                         (bufsize + 1) * sizeof(wchar_t));
            if (tmp == NULL) {
                PyMem_Free(buf);
                return NULL;
            }
            buf = tmp;
        }

        subbuf = read_console_w(handle, bufsize - len, &n);

        if (subbuf == NULL) {
            PyMem_Free(buf);
            return NULL;
        }

        if (n > 0)
            wcsncpy_s(&buf[len], bufsize - len + 1, subbuf, n);

        PyMem_Free(subbuf);

        /* when the read is empty we break */
        if (n == 0)
            break;

        len += n;
    }

    if (len == 0 && _buflen(self) == 0) {
        /* when the result starts with ^Z we return an empty buffer */
        PyMem_Free(buf);
        return PyBytes_FromStringAndSize(NULL, 0);
    }

    if (len) {
        Py_BEGIN_ALLOW_THREADS
        bytes_size = WideCharToMultiByte(CP_UTF8, 0, buf, len,
            NULL, 0, NULL, NULL);
        Py_END_ALLOW_THREADS

        if (!bytes_size) {
            DWORD err = GetLastError();
            PyMem_Free(buf);
            return PyErr_SetFromWindowsErr(err);
        }
    } else {
        bytes_size = 0;
    }

    bytes_size += _buflen(self);
    bytes = PyBytes_FromStringAndSize(NULL, bytes_size);
    rn = _copyfrombuf(self, PyBytes_AS_STRING(bytes), bytes_size);

    if (len) {
        Py_BEGIN_ALLOW_THREADS
        bytes_size = WideCharToMultiByte(CP_UTF8, 0, buf, len,
            &PyBytes_AS_STRING(bytes)[rn], bytes_size - rn, NULL, NULL);
        Py_END_ALLOW_THREADS

        if (!bytes_size) {
            DWORD err = GetLastError();
            PyMem_Free(buf);
            Py_CLEAR(bytes);
            return PyErr_SetFromWindowsErr(err);
        }

        /* add back the number of preserved bytes */
        bytes_size += rn;
    }

    PyMem_Free(buf);
    if (bytes_size < (size_t)PyBytes_GET_SIZE(bytes)) {
        if (_PyBytes_Resize(&bytes, n * sizeof(wchar_t)) < 0) {
            Py_CLEAR(bytes);
            return NULL;
        }
    }
    return bytes;
}

/*[clinic input]
_io._WindowsConsoleIO.read
    size: Py_ssize_t(accept={int, NoneType}) = -1
    /

Read at most size bytes, returned as bytes.

Only makes one system call when size is a positive integer,
so less data may be returned than requested.
Return an empty bytes object at EOF.
[clinic start generated code]*/

static PyObject *
_io__WindowsConsoleIO_read_impl(winconsoleio *self, Py_ssize_t size)
/*[clinic end generated code: output=57df68af9f4b22d0 input=8bc73bc15d0fa072]*/
{
    PyObject *bytes;
    Py_ssize_t bytes_size;

    if (self->fd == -1)
        return err_closed();
    if (!self->readable)
        return err_mode("reading");

    if (size < 0)
        return _io__WindowsConsoleIO_readall_impl(self);
    if (size > BUFMAX) {
        PyErr_Format(PyExc_ValueError, "cannot read more than %d bytes", BUFMAX);
        return NULL;
    }

    bytes = PyBytes_FromStringAndSize(NULL, size);
    if (bytes == NULL)
        return NULL;

    bytes_size = readinto(self, PyBytes_AS_STRING(bytes), PyBytes_GET_SIZE(bytes));
    if (bytes_size < 0) {
        Py_CLEAR(bytes);
        return NULL;
    }

    if (bytes_size < PyBytes_GET_SIZE(bytes)) {
        if (_PyBytes_Resize(&bytes, bytes_size) < 0) {
            Py_CLEAR(bytes);
            return NULL;
        }
    }

    return bytes;
}

/*[clinic input]
_io._WindowsConsoleIO.write
    b: Py_buffer
    /

Write buffer b to file, return number of bytes written.

Only makes one system call, so not all of the data may be written.
The number of bytes actually written is returned.
[clinic start generated code]*/

static PyObject *
_io__WindowsConsoleIO_write_impl(winconsoleio *self, Py_buffer *b)
/*[clinic end generated code: output=775bdb16fbf9137b input=be35fb624f97c941]*/
{
    BOOL res = TRUE;
    wchar_t *wbuf;
    DWORD len, wlen, n = 0;
    HANDLE handle;

    if (self->fd == -1)
        return err_closed();
    if (!self->writable)
        return err_mode("writing");

    handle = _Py_get_osfhandle(self->fd);
    if (handle == INVALID_HANDLE_VALUE)
        return NULL;

    if (!b->len) {
        return PyLong_FromLong(0);
    }
    if (b->len > BUFMAX)
        len = BUFMAX;
    else
        len = (DWORD)b->len;

    Py_BEGIN_ALLOW_THREADS
    wlen = MultiByteToWideChar(CP_UTF8, 0, b->buf, len, NULL, 0);

    /* issue11395 there is an unspecified upper bound on how many bytes
       can be written at once. We cap at 32k - the caller will have to
       handle partial writes.
       Since we don't know how many input bytes are being ignored, we
       have to reduce and recalculate. */
    while (wlen > 32766 / sizeof(wchar_t)) {
        len /= 2;
        wlen = MultiByteToWideChar(CP_UTF8, 0, b->buf, len, NULL, 0);
    }
    Py_END_ALLOW_THREADS

    if (!wlen)
        return PyErr_SetFromWindowsErr(0);

    wbuf = (wchar_t*)PyMem_Malloc(wlen * sizeof(wchar_t));

    Py_BEGIN_ALLOW_THREADS
    wlen = MultiByteToWideChar(CP_UTF8, 0, b->buf, len, wbuf, wlen);
    if (wlen) {
        res = WriteConsoleW(handle, wbuf, wlen, &n, NULL);
        if (res && n < wlen) {
            /* Wrote fewer characters than expected, which means our
             * len value may be wrong. So recalculate it from the
             * characters that were written. As this could potentially
             * result in a different value, we also validate that value.
             */
            len = WideCharToMultiByte(CP_UTF8, 0, wbuf, n,
                NULL, 0, NULL, NULL);
            if (len) {
                wlen = MultiByteToWideChar(CP_UTF8, 0, b->buf, len,
                    NULL, 0);
                assert(wlen == len);
            }
        }
    } else
        res = 0;
    Py_END_ALLOW_THREADS

    if (!res) {
        DWORD err = GetLastError();
        PyMem_Free(wbuf);
        return PyErr_SetFromWindowsErr(err);
    }

    PyMem_Free(wbuf);
    return PyLong_FromSsize_t(len);
}

static PyObject *
winconsoleio_repr(winconsoleio *self)
{
    if (self->fd == -1)
        return PyUnicode_FromFormat("<_io._WindowsConsoleIO [closed]>");

    if (self->readable)
        return PyUnicode_FromFormat("<_io._WindowsConsoleIO mode='rb' closefd=%s>",
            self->closefd ? "True" : "False");
    if (self->writable)
        return PyUnicode_FromFormat("<_io._WindowsConsoleIO mode='wb' closefd=%s>",
            self->closefd ? "True" : "False");

    PyErr_SetString(PyExc_SystemError, "_WindowsConsoleIO has invalid mode");
    return NULL;
}

/*[clinic input]
_io._WindowsConsoleIO.isatty

Always True.
[clinic start generated code]*/

static PyObject *
_io__WindowsConsoleIO_isatty_impl(winconsoleio *self)
/*[clinic end generated code: output=9eac09d287c11bd7 input=9b91591dbe356f86]*/
{
    if (self->fd == -1)
        return err_closed();

    Py_RETURN_TRUE;
}

#include "clinic/winconsoleio.c.h"

static PyMethodDef winconsoleio_methods[] = {
    _IO__WINDOWSCONSOLEIO_READ_METHODDEF
    _IO__WINDOWSCONSOLEIO_READALL_METHODDEF
    _IO__WINDOWSCONSOLEIO_READINTO_METHODDEF
    _IO__WINDOWSCONSOLEIO_WRITE_METHODDEF
    _IO__WINDOWSCONSOLEIO_CLOSE_METHODDEF
    _IO__WINDOWSCONSOLEIO_READABLE_METHODDEF
    _IO__WINDOWSCONSOLEIO_WRITABLE_METHODDEF
    _IO__WINDOWSCONSOLEIO_FILENO_METHODDEF
    _IO__WINDOWSCONSOLEIO_ISATTY_METHODDEF
    {NULL,           NULL}             /* sentinel */
};

/* 'closed' and 'mode' are attributes for compatibility with FileIO. */

static PyObject *
get_closed(winconsoleio *self, void *closure)
{
    return PyBool_FromLong((long)(self->fd == -1));
}

static PyObject *
get_closefd(winconsoleio *self, void *closure)
{
    return PyBool_FromLong((long)(self->closefd));
}

static PyObject *
get_mode(winconsoleio *self, void *closure)
{
    return PyUnicode_FromString(self->readable ? "rb" : "wb");
}

static PyGetSetDef winconsoleio_getsetlist[] = {
    {"closed", (getter)get_closed, NULL, "True if the file is closed"},
    {"closefd", (getter)get_closefd, NULL,
        "True if the file descriptor will be closed by close()."},
    {"mode", (getter)get_mode, NULL, "String giving the file mode"},
    {NULL},
};

static PyMemberDef winconsoleio_members[] = {
    {"_blksize", T_UINT, offsetof(winconsoleio, blksize), 0},
    {"_finalizing", T_BOOL, offsetof(winconsoleio, finalizing), 0},
    {NULL}
};

PyTypeObject PyWindowsConsoleIO_Type = {
    PyVarObject_HEAD_INIT(NULL, 0)
    "_io._WindowsConsoleIO",
    sizeof(winconsoleio),
    0,
    (destructor)winconsoleio_dealloc,           /* tp_dealloc */
    0,                                          /* tp_vectorcall_offset */
    0,                                          /* tp_getattr */
    0,                                          /* tp_setattr */
    0,                                          /* tp_as_async */
    (reprfunc)winconsoleio_repr,                /* tp_repr */
    0,                                          /* tp_as_number */
    0,                                          /* tp_as_sequence */
    0,                                          /* tp_as_mapping */
    0,                                          /* tp_hash */
    0,                                          /* tp_call */
    0,                                          /* tp_str */
    PyObject_GenericGetAttr,                    /* tp_getattro */
    0,                                          /* tp_setattro */
    0,                                          /* tp_as_buffer */
    Py_TPFLAGS_DEFAULT | Py_TPFLAGS_BASETYPE
        | Py_TPFLAGS_HAVE_GC,                   /* tp_flags */
    _io__WindowsConsoleIO___init____doc__,      /* tp_doc */
    (traverseproc)winconsoleio_traverse,        /* tp_traverse */
    (inquiry)winconsoleio_clear,                /* tp_clear */
    0,                                          /* tp_richcompare */
    offsetof(winconsoleio, weakreflist),        /* tp_weaklistoffset */
    0,                                          /* tp_iter */
    0,                                          /* tp_iternext */
    winconsoleio_methods,                       /* tp_methods */
    winconsoleio_members,                       /* tp_members */
    winconsoleio_getsetlist,                    /* tp_getset */
    0,                                          /* tp_base */
    0,                                          /* tp_dict */
    0,                                          /* tp_descr_get */
    0,                                          /* tp_descr_set */
    offsetof(winconsoleio, dict),               /* tp_dictoffset */
    _io__WindowsConsoleIO___init__,             /* tp_init */
    PyType_GenericAlloc,                        /* tp_alloc */
    winconsoleio_new,                           /* tp_new */
    PyObject_GC_Del,                            /* tp_free */
    0,                                          /* tp_is_gc */
    0,                                          /* tp_bases */
    0,                                          /* tp_mro */
    0,                                          /* tp_cache */
    0,                                          /* tp_subclasses */
    0,                                          /* tp_weaklist */
    0,                                          /* tp_del */
    0,                                          /* tp_version_tag */
    0,                                          /* tp_finalize */
};

PyObject * _PyWindowsConsoleIO_Type = (PyObject*)&PyWindowsConsoleIO_Type;

#endif /* MS_WINDOWS */<|MERGE_RESOLUTION|>--- conflicted
+++ resolved
@@ -196,17 +196,10 @@
     PyObject *exc, *val, *tb;
     int rc;
     _Py_IDENTIFIER(close);
-<<<<<<< HEAD
     res = _PyObject_CallMethodIdObjArgs((PyObject*)&PyRawIOBase_Type,
-                                        &PyId_close, self, NULL);
+                                        &PyId_close, (PyObject*)self);
     if (!self->closefd) {
         self->fd = -1;
-=======
-    res = _PyObject_CallMethodIdOneArg((PyObject*)&PyRawIOBase_Type,
-                                       &PyId_close, (PyObject*)self);
-    if (!self->closehandle) {
-        self->handle = INVALID_HANDLE_VALUE;
->>>>>>> 51edf8aa
         return res;
     }
     if (res == NULL)
