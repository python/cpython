/*
    An implementation of Buffered I/O as defined by PEP 3116 - "New I/O"

    Classes defined here: BufferedIOBase, BufferedReader, BufferedWriter,
    BufferedRandom.

    Written by Amaury Forgeot d'Arc and Antoine Pitrou
*/

#define PY_SSIZE_T_CLEAN
#include "Python.h"
#include "pycore_call.h"          // _PyObject_CallNoArgs()
#include "pycore_object.h"
#include "structmember.h"         // PyMemberDef
#include "_iomodule.h"

/*[clinic input]
module _io
class _io._BufferedIOBase "PyObject *" "clinic_state()->PyBufferedIOBase_Type"
class _io._Buffered "buffered *" "clinic_state()->PyBufferedIOBase_Type"
class _io.BufferedReader "buffered *" "clinic_state()->PyBufferedReader_Type"
class _io.BufferedWriter "buffered *" "clinic_state()->PyBufferedWriter_Type"
class _io.BufferedRWPair "rwpair *" "clinic_state()->PyBufferedRWPair_Type"
class _io.BufferedRandom "buffered *" "clinic_state()->PyBufferedRandom_Type"
[clinic start generated code]*/
/*[clinic end generated code: output=da39a3ee5e6b4b0d input=3b3ef9cbbbad4590]*/

/*
 * BufferedIOBase class, inherits from IOBase.
 */
PyDoc_STRVAR(bufferediobase_doc,
    "Base class for buffered IO objects.\n"
    "\n"
    "The main difference with RawIOBase is that the read() method\n"
    "supports omitting the size argument, and does not have a default\n"
    "implementation that defers to readinto().\n"
    "\n"
    "In addition, read(), readinto() and write() may raise\n"
    "BlockingIOError if the underlying raw stream is in non-blocking\n"
    "mode and not ready; unlike their raw counterparts, they will never\n"
    "return None.\n"
    "\n"
    "A typical implementation should not inherit from a RawIOBase\n"
    "implementation, but wrap one.\n"
    );

static PyObject *
_bufferediobase_readinto_generic(PyObject *self, Py_buffer *buffer, char readinto1)
{
    Py_ssize_t len;
    PyObject *data;

    PyObject *attr = readinto1
        ? &_Py_ID(read1)
        : &_Py_ID(read);
    data = _PyObject_CallMethod(self, attr, "n", buffer->len);
    if (data == NULL)
        return NULL;

    if (!PyBytes_Check(data)) {
        Py_DECREF(data);
        PyErr_SetString(PyExc_TypeError, "read() should return bytes");
        return NULL;
    }

    len = PyBytes_GET_SIZE(data);
    if (len > buffer->len) {
        PyErr_Format(PyExc_ValueError,
                     "read() returned too much data: "
                     "%zd bytes requested, %zd returned",
                     buffer->len, len);
        Py_DECREF(data);
        return NULL;
    }
    memcpy(buffer->buf, PyBytes_AS_STRING(data), len);

    Py_DECREF(data);

    return PyLong_FromSsize_t(len);
}

/*[clinic input]
_io._BufferedIOBase.readinto
    buffer: Py_buffer(accept={rwbuffer})
    /
[clinic start generated code]*/

static PyObject *
_io__BufferedIOBase_readinto_impl(PyObject *self, Py_buffer *buffer)
/*[clinic end generated code: output=8c8cda6684af8038 input=00a6b9a38f29830a]*/
{
    return _bufferediobase_readinto_generic(self, buffer, 0);
}

/*[clinic input]
_io._BufferedIOBase.readinto1
    buffer: Py_buffer(accept={rwbuffer})
    /
[clinic start generated code]*/

static PyObject *
_io__BufferedIOBase_readinto1_impl(PyObject *self, Py_buffer *buffer)
/*[clinic end generated code: output=358623e4fd2b69d3 input=ebad75b4aadfb9be]*/
{
    return _bufferediobase_readinto_generic(self, buffer, 1);
}

static PyObject *
bufferediobase_unsupported(_PyIO_State *state, const char *message)
{
    PyErr_SetString(state->unsupported_operation, message);
    return NULL;
}

/*[clinic input]
_io._BufferedIOBase.detach

    cls: defining_class
    /

Disconnect this buffer from its underlying raw stream and return it.

After the raw stream has been detached, the buffer is in an unusable
state.
[clinic start generated code]*/

static PyObject *
_io__BufferedIOBase_detach_impl(PyObject *self, PyTypeObject *cls)
/*[clinic end generated code: output=b87b135d67cd4448 input=0b61a7b4357c1ea7]*/
{
<<<<<<< HEAD
    _PyIO_State *state = get_io_state_by_cls(cls);
=======
    _PyIO_State *state = IO_STATE();
>>>>>>> 22f3425c
    return bufferediobase_unsupported(state, "detach");
}

PyDoc_STRVAR(bufferediobase_read_doc,
    "Read and return up to n bytes.\n"
    "\n"
    "If the argument is omitted, None, or negative, reads and\n"
    "returns all data until EOF.\n"
    "\n"
    "If the argument is positive, and the underlying raw stream is\n"
    "not 'interactive', multiple raw reads may be issued to satisfy\n"
    "the byte count (unless EOF is reached first).  But for\n"
    "interactive raw streams (as well as sockets and pipes), at most\n"
    "one raw read will be issued, and a short result does not imply\n"
    "that EOF is imminent.\n"
    "\n"
    "Returns an empty bytes object on EOF.\n"
    "\n"
    "Returns None if the underlying raw stream was open in non-blocking\n"
    "mode and no data is available at the moment.\n");

static PyObject *
bufferediobase_read(PyObject *self, PyObject *args)
{
<<<<<<< HEAD
    _PyIO_State *state = find_io_state_by_def(Py_TYPE(self));
=======
    _PyIO_State *state = IO_STATE();
>>>>>>> 22f3425c
    return bufferediobase_unsupported(state, "read");
}

PyDoc_STRVAR(bufferediobase_read1_doc,
    "Read and return up to n bytes, with at most one read() call\n"
    "to the underlying raw stream. A short result does not imply\n"
    "that EOF is imminent.\n"
    "\n"
    "Returns an empty bytes object on EOF.\n");

static PyObject *
bufferediobase_read1(PyObject *self, PyObject *args)
{
<<<<<<< HEAD
    _PyIO_State *state = find_io_state_by_def(Py_TYPE(self));
=======
    _PyIO_State *state = IO_STATE();
>>>>>>> 22f3425c
    return bufferediobase_unsupported(state, "read1");
}

PyDoc_STRVAR(bufferediobase_write_doc,
    "Write the given buffer to the IO stream.\n"
    "\n"
    "Returns the number of bytes written, which is always the length of b\n"
    "in bytes.\n"
    "\n"
    "Raises BlockingIOError if the buffer is full and the\n"
    "underlying raw stream cannot accept more data at the moment.\n");

static PyObject *
bufferediobase_write(PyObject *self, PyObject *args)
{
<<<<<<< HEAD
    _PyIO_State *state = find_io_state_by_def(Py_TYPE(self));
=======
    _PyIO_State *state = IO_STATE();
>>>>>>> 22f3425c
    return bufferediobase_unsupported(state, "write");
}


typedef struct {
    PyObject_HEAD

    PyObject *raw;
    int ok;    /* Initialized? */
    int detached;
    int readable;
    int writable;
    char finalizing;

    /* True if this is a vanilla Buffered object (rather than a user derived
       class) *and* the raw stream is a vanilla FileIO object. */
    int fast_closed_checks;

    /* Absolute position inside the raw stream (-1 if unknown). */
    Py_off_t abs_pos;

    /* A static buffer of size `buffer_size` */
    char *buffer;
    /* Current logical position in the buffer. */
    Py_off_t pos;
    /* Position of the raw stream in the buffer. */
    Py_off_t raw_pos;

    /* Just after the last buffered byte in the buffer, or -1 if the buffer
       isn't ready for reading. */
    Py_off_t read_end;

    /* Just after the last byte actually written */
    Py_off_t write_pos;
    /* Just after the last byte waiting to be written, or -1 if the buffer
       isn't ready for writing. */
    Py_off_t write_end;

    PyThread_type_lock lock;
    volatile unsigned long owner;

    Py_ssize_t buffer_size;
    Py_ssize_t buffer_mask;

    PyObject *dict;
    PyObject *weakreflist;
} buffered;

/*
    Implementation notes:

    * BufferedReader, BufferedWriter and BufferedRandom try to share most
      methods (this is helped by the members `readable` and `writable`, which
      are initialized in the respective constructors)
    * They also share a single buffer for reading and writing. This enables
      interleaved reads and writes without flushing. It also makes the logic
      a bit trickier to get right.
    * The absolute position of the raw stream is cached, if possible, in the
      `abs_pos` member. It must be updated every time an operation is done
      on the raw stream. If not sure, it can be reinitialized by calling
      _buffered_raw_tell(), which queries the raw stream (_buffered_raw_seek()
      also does it). To read it, use RAW_TELL().
    * Three helpers, _bufferedreader_raw_read, _bufferedwriter_raw_write and
      _bufferedwriter_flush_unlocked do a lot of useful housekeeping.

    NOTE: we should try to maintain block alignment of reads and writes to the
    raw stream (according to the buffer size), but for now it is only done
    in read() and friends.

*/

/* These macros protect the buffered object against concurrent operations. */

static int
_enter_buffered_busy(buffered *self)
{
    int relax_locking;
    PyLockStatus st;
    if (self->owner == PyThread_get_thread_ident()) {
        PyErr_Format(PyExc_RuntimeError,
                     "reentrant call inside %R", self);
        return 0;
    }
    relax_locking = _Py_IsFinalizing();
    Py_BEGIN_ALLOW_THREADS
    if (!relax_locking)
        st = PyThread_acquire_lock(self->lock, 1);
    else {
        /* When finalizing, we don't want a deadlock to happen with daemon
         * threads abruptly shut down while they owned the lock.
         * Therefore, only wait for a grace period (1 s.).
         * Note that non-daemon threads have already exited here, so this
         * shouldn't affect carefully written threaded I/O code.
         */
        st = PyThread_acquire_lock_timed(self->lock, (PY_TIMEOUT_T)1e6, 0);
    }
    Py_END_ALLOW_THREADS
    if (relax_locking && st != PY_LOCK_ACQUIRED) {
        PyObject *ascii = PyObject_ASCII((PyObject*)self);
        _Py_FatalErrorFormat(__func__,
            "could not acquire lock for %s at interpreter "
            "shutdown, possibly due to daemon threads",
            ascii ? PyUnicode_AsUTF8(ascii) : "<ascii(self) failed>");
    }
    return 1;
}

#define ENTER_BUFFERED(self) \
    ( (PyThread_acquire_lock(self->lock, 0) ? \
       1 : _enter_buffered_busy(self)) \
     && (self->owner = PyThread_get_thread_ident(), 1) )

#define LEAVE_BUFFERED(self) \
    do { \
        self->owner = 0; \
        PyThread_release_lock(self->lock); \
    } while(0);

#define CHECK_INITIALIZED(self) \
    if (self->ok <= 0) { \
        if (self->detached) { \
            PyErr_SetString(PyExc_ValueError, \
                 "raw stream has been detached"); \
        } else { \
            PyErr_SetString(PyExc_ValueError, \
                "I/O operation on uninitialized object"); \
        } \
        return NULL; \
    }

#define CHECK_INITIALIZED_INT(self) \
    if (self->ok <= 0) { \
        if (self->detached) { \
            PyErr_SetString(PyExc_ValueError, \
                 "raw stream has been detached"); \
        } else { \
            PyErr_SetString(PyExc_ValueError, \
                "I/O operation on uninitialized object"); \
        } \
        return -1; \
    }

#define IS_CLOSED(self) \
    (!self->buffer || \
    (self->fast_closed_checks \
     ? _PyFileIO_closed(self->raw) \
     : buffered_closed(self)))

#define CHECK_CLOSED(self, error_msg) \
    if (IS_CLOSED(self) && (Py_SAFE_DOWNCAST(READAHEAD(self), Py_off_t, Py_ssize_t) == 0)) { \
        PyErr_SetString(PyExc_ValueError, error_msg); \
        return NULL; \
    } \

#define VALID_READ_BUFFER(self) \
    (self->readable && self->read_end != -1)

#define VALID_WRITE_BUFFER(self) \
    (self->writable && self->write_end != -1)

#define ADJUST_POSITION(self, _new_pos) \
    do { \
        self->pos = _new_pos; \
        if (VALID_READ_BUFFER(self) && self->read_end < self->pos) \
            self->read_end = self->pos; \
    } while(0)

#define READAHEAD(self) \
    ((self->readable && VALID_READ_BUFFER(self)) \
        ? (self->read_end - self->pos) : 0)

#define RAW_OFFSET(self) \
    (((VALID_READ_BUFFER(self) || VALID_WRITE_BUFFER(self)) \
        && self->raw_pos >= 0) ? self->raw_pos - self->pos : 0)

#define RAW_TELL(self) \
    (self->abs_pos != -1 ? self->abs_pos : _buffered_raw_tell(self))

#define MINUS_LAST_BLOCK(self, size) \
    (self->buffer_mask ? \
        (size & ~self->buffer_mask) : \
        (self->buffer_size * (size / self->buffer_size)))


static int
buffered_clear(buffered *self)
{
    self->ok = 0;
    Py_CLEAR(self->raw);
    Py_CLEAR(self->dict);
    return 0;
}

static void
buffered_dealloc(buffered *self)
{
    PyTypeObject *tp = Py_TYPE(self);
    self->finalizing = 1;
    if (_PyIOBase_finalize((PyObject *) self) < 0)
        return;
    _PyObject_GC_UNTRACK(self);
    self->ok = 0;
    if (self->weakreflist != NULL)
        PyObject_ClearWeakRefs((PyObject *)self);
    if (self->buffer) {
        PyMem_Free(self->buffer);
        self->buffer = NULL;
    }
    if (self->lock) {
        PyThread_free_lock(self->lock);
        self->lock = NULL;
    }
    (void)buffered_clear(self);
    tp->tp_free((PyObject *)self);
    Py_DECREF(tp);
}

static PyObject *
buffered_sizeof(buffered *self, PyObject *Py_UNUSED(ignored))
{
    size_t res = _PyObject_SIZE(Py_TYPE(self));
    if (self->buffer) {
        res += (size_t)self->buffer_size;
    }
    return PyLong_FromSize_t(res);
}

static int
buffered_traverse(buffered *self, visitproc visit, void *arg)
{
    Py_VISIT(Py_TYPE(self));
    Py_VISIT(self->raw);
    Py_VISIT(self->dict);
    return 0;
}

/* Because this can call arbitrary code, it shouldn't be called when
   the refcount is 0 (that is, not directly from tp_dealloc unless
   the refcount has been temporarily re-incremented). */
static PyObject *
buffered_dealloc_warn(buffered *self, PyObject *source)
{
    if (self->ok && self->raw) {
        PyObject *r;
        r = PyObject_CallMethodOneArg(self->raw, &_Py_ID(_dealloc_warn), source);
        if (r)
            Py_DECREF(r);
        else
            PyErr_Clear();
    }
    Py_RETURN_NONE;
}

/*
 * _BufferedIOMixin methods
 * This is not a class, just a collection of methods that will be reused
 * by BufferedReader and BufferedWriter
 */

/* Flush and close */

static PyObject *
buffered_simple_flush(buffered *self, PyObject *args)
{
    CHECK_INITIALIZED(self)
    return PyObject_CallMethodNoArgs(self->raw, &_Py_ID(flush));
}

static int
buffered_closed(buffered *self)
{
    int closed;
    PyObject *res;
    CHECK_INITIALIZED_INT(self)
    res = PyObject_GetAttr(self->raw, &_Py_ID(closed));
    if (res == NULL)
        return -1;
    closed = PyObject_IsTrue(res);
    Py_DECREF(res);
    return closed;
}

static PyObject *
buffered_closed_get(buffered *self, void *context)
{
    CHECK_INITIALIZED(self)
    return PyObject_GetAttr(self->raw, &_Py_ID(closed));
}

static PyObject *
buffered_close(buffered *self, PyObject *args)
{
    PyObject *res = NULL;
    int r;

    CHECK_INITIALIZED(self)
    if (!ENTER_BUFFERED(self)) {
        return NULL;
    }

    r = buffered_closed(self);
    if (r < 0)
        goto end;
    if (r > 0) {
        res = Py_NewRef(Py_None);
        goto end;
    }

    if (self->finalizing) {
        PyObject *r = buffered_dealloc_warn(self, (PyObject *) self);
        if (r)
            Py_DECREF(r);
        else
            PyErr_Clear();
    }
    /* flush() will most probably re-take the lock, so drop it first */
    LEAVE_BUFFERED(self)
    res = PyObject_CallMethodNoArgs((PyObject *)self, &_Py_ID(flush));
    if (!ENTER_BUFFERED(self)) {
        return NULL;
    }
    PyObject *exc = NULL;
    if (res == NULL) {
        exc = PyErr_GetRaisedException();
    }
    else {
        Py_DECREF(res);
    }

    res = PyObject_CallMethodNoArgs(self->raw, &_Py_ID(close));

    if (self->buffer) {
        PyMem_Free(self->buffer);
        self->buffer = NULL;
    }

    if (exc != NULL) {
        _PyErr_ChainExceptions1(exc);
        Py_CLEAR(res);
    }

    self->read_end = 0;
    self->pos = 0;

end:
    LEAVE_BUFFERED(self)
    return res;
}

/* detach */

static PyObject *
buffered_detach(buffered *self, PyObject *Py_UNUSED(ignored))
{
    PyObject *raw, *res;
    CHECK_INITIALIZED(self)
    res = PyObject_CallMethodNoArgs((PyObject *)self, &_Py_ID(flush));
    if (res == NULL)
        return NULL;
    Py_DECREF(res);
    raw = self->raw;
    self->raw = NULL;
    self->detached = 1;
    self->ok = 0;
    return raw;
}

/* Inquiries */

static PyObject *
buffered_seekable(buffered *self, PyObject *Py_UNUSED(ignored))
{
    CHECK_INITIALIZED(self)
    return PyObject_CallMethodNoArgs(self->raw, &_Py_ID(seekable));
}

static PyObject *
buffered_readable(buffered *self, PyObject *Py_UNUSED(ignored))
{
    CHECK_INITIALIZED(self)
    return PyObject_CallMethodNoArgs(self->raw, &_Py_ID(readable));
}

static PyObject *
buffered_writable(buffered *self, PyObject *Py_UNUSED(ignored))
{
    CHECK_INITIALIZED(self)
    return PyObject_CallMethodNoArgs(self->raw, &_Py_ID(writable));
}

static PyObject *
buffered_name_get(buffered *self, void *context)
{
    CHECK_INITIALIZED(self)
    return PyObject_GetAttr(self->raw, &_Py_ID(name));
}

static PyObject *
buffered_mode_get(buffered *self, void *context)
{
    CHECK_INITIALIZED(self)
    return PyObject_GetAttr(self->raw, &_Py_ID(mode));
}

/* Lower-level APIs */

static PyObject *
buffered_fileno(buffered *self, PyObject *Py_UNUSED(ignored))
{
    CHECK_INITIALIZED(self)
    return PyObject_CallMethodNoArgs(self->raw, &_Py_ID(fileno));
}

static PyObject *
buffered_isatty(buffered *self, PyObject *Py_UNUSED(ignored))
{
    CHECK_INITIALIZED(self)
    return PyObject_CallMethodNoArgs(self->raw, &_Py_ID(isatty));
}

/* Forward decls */
static PyObject *
_bufferedwriter_flush_unlocked(buffered *);
static Py_ssize_t
_bufferedreader_fill_buffer(buffered *self);
static void
_bufferedreader_reset_buf(buffered *self);
static void
_bufferedwriter_reset_buf(buffered *self);
static PyObject *
_bufferedreader_peek_unlocked(buffered *self);
static PyObject *
_bufferedreader_read_all(buffered *self);
static PyObject *
_bufferedreader_read_fast(buffered *self, Py_ssize_t);
static PyObject *
_bufferedreader_read_generic(buffered *self, Py_ssize_t);
static Py_ssize_t
_bufferedreader_raw_read(buffered *self, char *start, Py_ssize_t len);

/*
 * Helpers
 */

/* Sets the current error to BlockingIOError */
static void
_set_BlockingIOError(const char *msg, Py_ssize_t written)
{
    PyObject *err;
    PyErr_Clear();
    err = PyObject_CallFunction(PyExc_BlockingIOError, "isn",
                                errno, msg, written);
    if (err)
        PyErr_SetObject(PyExc_BlockingIOError, err);
    Py_XDECREF(err);
}

/* Returns the address of the `written` member if a BlockingIOError was
   raised, NULL otherwise. The error is always re-raised. */
static Py_ssize_t *
_buffered_check_blocking_error(void)
{
    PyObject *exc = PyErr_GetRaisedException();
    if (exc == NULL || !PyErr_GivenExceptionMatches(exc, PyExc_BlockingIOError)) {
        PyErr_SetRaisedException(exc);
        return NULL;
    }
    PyOSErrorObject *err = (PyOSErrorObject *)exc;
    /* TODO: sanity check (err->written >= 0) */
    PyErr_SetRaisedException(exc);
    return &err->written;
}

static Py_off_t
_buffered_raw_tell(buffered *self)
{
    Py_off_t n;
    PyObject *res;
    res = PyObject_CallMethodNoArgs(self->raw, &_Py_ID(tell));
    if (res == NULL)
        return -1;
    n = PyNumber_AsOff_t(res, PyExc_ValueError);
    Py_DECREF(res);
    if (n < 0) {
        if (!PyErr_Occurred())
            PyErr_Format(PyExc_OSError,
                         "Raw stream returned invalid position %" PY_PRIdOFF,
                         (PY_OFF_T_COMPAT)n);
        return -1;
    }
    self->abs_pos = n;
    return n;
}

static Py_off_t
_buffered_raw_seek(buffered *self, Py_off_t target, int whence)
{
    PyObject *res, *posobj, *whenceobj;
    Py_off_t n;

    posobj = PyLong_FromOff_t(target);
    if (posobj == NULL)
        return -1;
    whenceobj = PyLong_FromLong(whence);
    if (whenceobj == NULL) {
        Py_DECREF(posobj);
        return -1;
    }
    res = PyObject_CallMethodObjArgs(self->raw, &_Py_ID(seek),
                                     posobj, whenceobj, NULL);
    Py_DECREF(posobj);
    Py_DECREF(whenceobj);
    if (res == NULL)
        return -1;
    n = PyNumber_AsOff_t(res, PyExc_ValueError);
    Py_DECREF(res);
    if (n < 0) {
        if (!PyErr_Occurred())
            PyErr_Format(PyExc_OSError,
                         "Raw stream returned invalid position %" PY_PRIdOFF,
                         (PY_OFF_T_COMPAT)n);
        return -1;
    }
    self->abs_pos = n;
    return n;
}

static int
_buffered_init(buffered *self)
{
    Py_ssize_t n;
    if (self->buffer_size <= 0) {
        PyErr_SetString(PyExc_ValueError,
            "buffer size must be strictly positive");
        return -1;
    }
    if (self->buffer)
        PyMem_Free(self->buffer);
    self->buffer = PyMem_Malloc(self->buffer_size);
    if (self->buffer == NULL) {
        PyErr_NoMemory();
        return -1;
    }
    if (self->lock)
        PyThread_free_lock(self->lock);
    self->lock = PyThread_allocate_lock();
    if (self->lock == NULL) {
        PyErr_SetString(PyExc_RuntimeError, "can't allocate read lock");
        return -1;
    }
    self->owner = 0;
    /* Find out whether buffer_size is a power of 2 */
    /* XXX is this optimization useful? */
    for (n = self->buffer_size - 1; n & 1; n >>= 1)
        ;
    if (n == 0)
        self->buffer_mask = self->buffer_size - 1;
    else
        self->buffer_mask = 0;
    if (_buffered_raw_tell(self) == -1)
        PyErr_Clear();
    return 0;
}

/* Return 1 if an OSError with errno == EINTR is set (and then
   clears the error indicator), 0 otherwise.
   Should only be called when PyErr_Occurred() is true.
*/
int
_PyIO_trap_eintr(void)
{
    if (!PyErr_ExceptionMatches(PyExc_OSError)) {
        return 0;
    }
    PyObject *exc = PyErr_GetRaisedException();
    PyOSErrorObject *env_err = (PyOSErrorObject *)exc;
    assert(env_err != NULL);
    if (env_err->myerrno != NULL) {
        assert(EINTR > 0 && EINTR < INT_MAX);
        assert(PyLong_CheckExact(env_err->myerrno));
        int overflow;
        int myerrno = PyLong_AsLongAndOverflow(env_err->myerrno, &overflow);
        PyErr_Clear();
        if (myerrno == EINTR) {
            Py_DECREF(exc);
            return 1;
        }
    }
    /* This silences any error set by PyObject_RichCompareBool() */
    PyErr_SetRaisedException(exc);
    return 0;
}

/*
 * Shared methods and wrappers
 */

static PyObject *
buffered_flush_and_rewind_unlocked(buffered *self)
{
    PyObject *res;

    res = _bufferedwriter_flush_unlocked(self);
    if (res == NULL)
        return NULL;
    Py_DECREF(res);

    if (self->readable) {
        /* Rewind the raw stream so that its position corresponds to
           the current logical position. */
        Py_off_t n;
        n = _buffered_raw_seek(self, -RAW_OFFSET(self), 1);
        _bufferedreader_reset_buf(self);
        if (n == -1)
            return NULL;
    }
    Py_RETURN_NONE;
}

static PyObject *
buffered_flush(buffered *self, PyObject *args)
{
    PyObject *res;

    CHECK_INITIALIZED(self)
    CHECK_CLOSED(self, "flush of closed file")

    if (!ENTER_BUFFERED(self))
        return NULL;
    res = buffered_flush_and_rewind_unlocked(self);
    LEAVE_BUFFERED(self)

    return res;
}

/*[clinic input]
_io._Buffered.peek
    size: Py_ssize_t = 0
    /

[clinic start generated code]*/

static PyObject *
_io__Buffered_peek_impl(buffered *self, Py_ssize_t size)
/*[clinic end generated code: output=ba7a097ca230102b input=37ffb97d06ff4adb]*/
{
    PyObject *res = NULL;

    CHECK_INITIALIZED(self)
    CHECK_CLOSED(self, "peek of closed file")

    if (!ENTER_BUFFERED(self))
        return NULL;

    if (self->writable) {
        res = buffered_flush_and_rewind_unlocked(self);
        if (res == NULL)
            goto end;
        Py_CLEAR(res);
    }
    res = _bufferedreader_peek_unlocked(self);

end:
    LEAVE_BUFFERED(self)
    return res;
}

/*[clinic input]
_io._Buffered.read
    size as n: Py_ssize_t(accept={int, NoneType}) = -1
    /
[clinic start generated code]*/

static PyObject *
_io__Buffered_read_impl(buffered *self, Py_ssize_t n)
/*[clinic end generated code: output=f41c78bb15b9bbe9 input=7df81e82e08a68a2]*/
{
    PyObject *res;

    CHECK_INITIALIZED(self)
    if (n < -1) {
        PyErr_SetString(PyExc_ValueError,
                        "read length must be non-negative or -1");
        return NULL;
    }

    CHECK_CLOSED(self, "read of closed file")

    if (n == -1) {
        /* The number of bytes is unspecified, read until the end of stream */
        if (!ENTER_BUFFERED(self))
            return NULL;
        res = _bufferedreader_read_all(self);
    }
    else {
        res = _bufferedreader_read_fast(self, n);
        if (res != Py_None)
            return res;
        Py_DECREF(res);
        if (!ENTER_BUFFERED(self))
            return NULL;
        res = _bufferedreader_read_generic(self, n);
    }

    LEAVE_BUFFERED(self)
    return res;
}

/*[clinic input]
_io._Buffered.read1
    size as n: Py_ssize_t = -1
    /
[clinic start generated code]*/

static PyObject *
_io__Buffered_read1_impl(buffered *self, Py_ssize_t n)
/*[clinic end generated code: output=bcc4fb4e54d103a3 input=7d22de9630b61774]*/
{
    Py_ssize_t have, r;
    PyObject *res = NULL;

    CHECK_INITIALIZED(self)
    if (n < 0) {
        n = self->buffer_size;
    }

    CHECK_CLOSED(self, "read of closed file")

    if (n == 0)
        return PyBytes_FromStringAndSize(NULL, 0);

    /* Return up to n bytes.  If at least one byte is buffered, we
       only return buffered bytes.  Otherwise, we do one raw read. */

    have = Py_SAFE_DOWNCAST(READAHEAD(self), Py_off_t, Py_ssize_t);
    if (have > 0) {
        n = Py_MIN(have, n);
        res = _bufferedreader_read_fast(self, n);
        assert(res != Py_None);
        return res;
    }
    res = PyBytes_FromStringAndSize(NULL, n);
    if (res == NULL)
        return NULL;
    if (!ENTER_BUFFERED(self)) {
        Py_DECREF(res);
        return NULL;
    }
    _bufferedreader_reset_buf(self);
    r = _bufferedreader_raw_read(self, PyBytes_AS_STRING(res), n);
    LEAVE_BUFFERED(self)
    if (r == -1) {
        Py_DECREF(res);
        return NULL;
    }
    if (r == -2)
        r = 0;
    if (n > r)
        _PyBytes_Resize(&res, r);
    return res;
}

static PyObject *
_buffered_readinto_generic(buffered *self, Py_buffer *buffer, char readinto1)
{
    Py_ssize_t n, written = 0, remaining;
    PyObject *res = NULL;

    CHECK_INITIALIZED(self)
    CHECK_CLOSED(self, "readinto of closed file")

    n = Py_SAFE_DOWNCAST(READAHEAD(self), Py_off_t, Py_ssize_t);
    if (n > 0) {
        if (n >= buffer->len) {
            memcpy(buffer->buf, self->buffer + self->pos, buffer->len);
            self->pos += buffer->len;
            return PyLong_FromSsize_t(buffer->len);
        }
        memcpy(buffer->buf, self->buffer + self->pos, n);
        self->pos += n;
        written = n;
    }

    if (!ENTER_BUFFERED(self))
        return NULL;

    if (self->writable) {
        res = buffered_flush_and_rewind_unlocked(self);
        if (res == NULL)
            goto end;
        Py_CLEAR(res);
    }

    _bufferedreader_reset_buf(self);
    self->pos = 0;

    for (remaining = buffer->len - written;
         remaining > 0;
         written += n, remaining -= n) {
        /* If remaining bytes is larger than internal buffer size, copy
         * directly into caller's buffer. */
        if (remaining > self->buffer_size) {
            n = _bufferedreader_raw_read(self, (char *) buffer->buf + written,
                                         remaining);
        }

        /* In readinto1 mode, we do not want to fill the internal
           buffer if we already have some data to return */
        else if (!(readinto1 && written)) {
            n = _bufferedreader_fill_buffer(self);
            if (n > 0) {
                if (n > remaining)
                    n = remaining;
                memcpy((char *) buffer->buf + written,
                       self->buffer + self->pos, n);
                self->pos += n;
                continue; /* short circuit */
            }
        }
        else
            n = 0;

        if (n == 0 || (n == -2 && written > 0))
            break;
        if (n < 0) {
            if (n == -2) {
                res = Py_NewRef(Py_None);
            }
            goto end;
        }

        /* At most one read in readinto1 mode */
        if (readinto1) {
            written += n;
            break;
        }
    }
    res = PyLong_FromSsize_t(written);

end:
    LEAVE_BUFFERED(self);
    return res;
}

/*[clinic input]
_io._Buffered.readinto
    buffer: Py_buffer(accept={rwbuffer})
    /
[clinic start generated code]*/

static PyObject *
_io__Buffered_readinto_impl(buffered *self, Py_buffer *buffer)
/*[clinic end generated code: output=bcb376580b1d8170 input=ed6b98b7a20a3008]*/
{
    return _buffered_readinto_generic(self, buffer, 0);
}

/*[clinic input]
_io._Buffered.readinto1
    buffer: Py_buffer(accept={rwbuffer})
    /
[clinic start generated code]*/

static PyObject *
_io__Buffered_readinto1_impl(buffered *self, Py_buffer *buffer)
/*[clinic end generated code: output=6e5c6ac5868205d6 input=4455c5d55fdf1687]*/
{
    return _buffered_readinto_generic(self, buffer, 1);
}


static PyObject *
_buffered_readline(buffered *self, Py_ssize_t limit)
{
    PyObject *res = NULL;
    PyObject *chunks = NULL;
    Py_ssize_t n;
    const char *start, *s, *end;

    CHECK_CLOSED(self, "readline of closed file")

    /* First, try to find a line in the buffer. This can run unlocked because
       the calls to the C API are simple enough that they can't trigger
       any thread switch. */
    n = Py_SAFE_DOWNCAST(READAHEAD(self), Py_off_t, Py_ssize_t);
    if (limit >= 0 && n > limit)
        n = limit;
    start = self->buffer + self->pos;
    s = memchr(start, '\n', n);
    if (s != NULL) {
        res = PyBytes_FromStringAndSize(start, s - start + 1);
        if (res != NULL)
            self->pos += s - start + 1;
        goto end_unlocked;
    }
    if (n == limit) {
        res = PyBytes_FromStringAndSize(start, n);
        if (res != NULL)
            self->pos += n;
        goto end_unlocked;
    }

    if (!ENTER_BUFFERED(self))
        goto end_unlocked;

    /* Now we try to get some more from the raw stream */
    chunks = PyList_New(0);
    if (chunks == NULL)
        goto end;
    if (n > 0) {
        res = PyBytes_FromStringAndSize(start, n);
        if (res == NULL)
            goto end;
        if (PyList_Append(chunks, res) < 0) {
            Py_CLEAR(res);
            goto end;
        }
        Py_CLEAR(res);
        self->pos += n;
        if (limit >= 0)
            limit -= n;
    }
    if (self->writable) {
        PyObject *r = buffered_flush_and_rewind_unlocked(self);
        if (r == NULL)
            goto end;
        Py_DECREF(r);
    }

    for (;;) {
        _bufferedreader_reset_buf(self);
        n = _bufferedreader_fill_buffer(self);
        if (n == -1)
            goto end;
        if (n <= 0)
            break;
        if (limit >= 0 && n > limit)
            n = limit;
        start = self->buffer;
        end = start + n;
        s = start;
        while (s < end) {
            if (*s++ == '\n') {
                res = PyBytes_FromStringAndSize(start, s - start);
                if (res == NULL)
                    goto end;
                self->pos = s - start;
                goto found;
            }
        }
        res = PyBytes_FromStringAndSize(start, n);
        if (res == NULL)
            goto end;
        if (n == limit) {
            self->pos = n;
            break;
        }
        if (PyList_Append(chunks, res) < 0) {
            Py_CLEAR(res);
            goto end;
        }
        Py_CLEAR(res);
        if (limit >= 0)
            limit -= n;
    }
found:
    if (res != NULL && PyList_Append(chunks, res) < 0) {
        Py_CLEAR(res);
        goto end;
    }
    Py_XSETREF(res, _PyBytes_Join((PyObject *)&_Py_SINGLETON(bytes_empty), chunks));

end:
    LEAVE_BUFFERED(self)
end_unlocked:
    Py_XDECREF(chunks);
    return res;
}

/*[clinic input]
_io._Buffered.readline
    size: Py_ssize_t(accept={int, NoneType}) = -1
    /
[clinic start generated code]*/

static PyObject *
_io__Buffered_readline_impl(buffered *self, Py_ssize_t size)
/*[clinic end generated code: output=24dd2aa6e33be83c input=673b6240e315ef8a]*/
{
    CHECK_INITIALIZED(self)
    return _buffered_readline(self, size);
}


static PyObject *
buffered_tell(buffered *self, PyObject *Py_UNUSED(ignored))
{
    Py_off_t pos;

    CHECK_INITIALIZED(self)
    pos = _buffered_raw_tell(self);
    if (pos == -1)
        return NULL;
    pos -= RAW_OFFSET(self);
    /* TODO: sanity check (pos >= 0) */
    return PyLong_FromOff_t(pos);
}

/*[clinic input]
_io._Buffered.seek
    target as targetobj: object
    whence: int = 0
    /
[clinic start generated code]*/

static PyObject *
_io__Buffered_seek_impl(buffered *self, PyObject *targetobj, int whence)
/*[clinic end generated code: output=7ae0e8dc46efdefb input=a9c4920bfcba6163]*/
{
    Py_off_t target, n;
    PyObject *res = NULL;

    CHECK_INITIALIZED(self)

    /* Do some error checking instead of trusting OS 'seek()'
    ** error detection, just in case.
    */
    if ((whence < 0 || whence >2)
#ifdef SEEK_HOLE
        && (whence != SEEK_HOLE)
#endif
#ifdef SEEK_DATA
        && (whence != SEEK_DATA)
#endif
        ) {
        PyErr_Format(PyExc_ValueError,
                     "whence value %d unsupported", whence);
        return NULL;
    }

    CHECK_CLOSED(self, "seek of closed file")

    _PyIO_State *state = find_io_state_by_def(Py_TYPE(self));
<<<<<<< HEAD
    if (_PyIOBase_check_seekable(state, self->raw, Py_True) == NULL)
=======
    if (_PyIOBase_check_seekable(state, self->raw, Py_True) == NULL) {
>>>>>>> 22f3425c
        return NULL;
    }

    target = PyNumber_AsOff_t(targetobj, PyExc_ValueError);
    if (target == -1 && PyErr_Occurred())
        return NULL;

    /* SEEK_SET and SEEK_CUR are special because we could seek inside the
       buffer. Other whence values must be managed without this optimization.
       Some Operating Systems can provide additional values, like
       SEEK_HOLE/SEEK_DATA. */
    if (((whence == 0) || (whence == 1)) && self->readable) {
        Py_off_t current, avail;
        /* Check if seeking leaves us inside the current buffer,
           so as to return quickly if possible. Also, we needn't take the
           lock in this fast path.
           Don't know how to do that when whence == 2, though. */
        /* NOTE: RAW_TELL() can release the GIL but the object is in a stable
           state at this point. */
        current = RAW_TELL(self);
        avail = READAHEAD(self);
        if (avail > 0) {
            Py_off_t offset;
            if (whence == 0)
                offset = target - (current - RAW_OFFSET(self));
            else
                offset = target;
            if (offset >= -self->pos && offset <= avail) {
                self->pos += offset;
                return PyLong_FromOff_t(current - avail + offset);
            }
        }
    }

    if (!ENTER_BUFFERED(self))
        return NULL;

    /* Fallback: invoke raw seek() method and clear buffer */
    if (self->writable) {
        res = _bufferedwriter_flush_unlocked(self);
        if (res == NULL)
            goto end;
        Py_CLEAR(res);
    }

    /* TODO: align on block boundary and read buffer if needed? */
    if (whence == 1)
        target -= RAW_OFFSET(self);
    n = _buffered_raw_seek(self, target, whence);
    if (n == -1)
        goto end;
    self->raw_pos = -1;
    res = PyLong_FromOff_t(n);
    if (res != NULL && self->readable)
        _bufferedreader_reset_buf(self);

end:
    LEAVE_BUFFERED(self)
    return res;
}

/*[clinic input]
_io._Buffered.truncate
    cls: defining_class
    pos: object = None
    /
[clinic start generated code]*/

static PyObject *
_io__Buffered_truncate_impl(buffered *self, PyTypeObject *cls, PyObject *pos)
/*[clinic end generated code: output=fe3882fbffe79f1a input=f5b737d97d76303f]*/
{
    PyObject *res = NULL;

    CHECK_INITIALIZED(self)
    CHECK_CLOSED(self, "truncate of closed file")
    if (!self->writable) {
<<<<<<< HEAD
        _PyIO_State *state = get_io_state_by_cls(cls);
=======
        _PyIO_State *state = IO_STATE();
>>>>>>> 22f3425c
        return bufferediobase_unsupported(state, "truncate");
    }
    if (!ENTER_BUFFERED(self))
        return NULL;

    res = buffered_flush_and_rewind_unlocked(self);
    if (res == NULL) {
        goto end;
    }
    Py_CLEAR(res);

    res = PyObject_CallMethodOneArg(self->raw, &_Py_ID(truncate), pos);
    if (res == NULL)
        goto end;
    /* Reset cached position */
    if (_buffered_raw_tell(self) == -1)
        PyErr_Clear();

end:
    LEAVE_BUFFERED(self)
    return res;
}

static PyObject *
buffered_iternext(buffered *self)
{
    PyObject *line;
    PyTypeObject *tp;

    CHECK_INITIALIZED(self);

    _PyIO_State *state = find_io_state_by_def(Py_TYPE(self));
    tp = Py_TYPE(self);
    if (Py_IS_TYPE(tp, state->PyBufferedReader_Type) ||
        Py_IS_TYPE(tp, state->PyBufferedRandom_Type))
    {
        /* Skip method call overhead for speed */
        line = _buffered_readline(self, -1);
    }
    else {
        line = PyObject_CallMethodNoArgs((PyObject *)self,
                                             &_Py_ID(readline));
        if (line && !PyBytes_Check(line)) {
            PyErr_Format(PyExc_OSError,
                         "readline() should have returned a bytes object, "
                         "not '%.200s'", Py_TYPE(line)->tp_name);
            Py_DECREF(line);
            return NULL;
        }
    }

    if (line == NULL)
        return NULL;

    if (PyBytes_GET_SIZE(line) == 0) {
        /* Reached EOF or would have blocked */
        Py_DECREF(line);
        return NULL;
    }

    return line;
}

static PyObject *
buffered_repr(buffered *self)
{
    PyObject *nameobj, *res;

    if (_PyObject_LookupAttr((PyObject *) self, &_Py_ID(name), &nameobj) < 0) {
        if (!PyErr_ExceptionMatches(PyExc_ValueError)) {
            return NULL;
        }
        /* Ignore ValueError raised if the underlying stream was detached */
        PyErr_Clear();
    }
    if (nameobj == NULL) {
        res = PyUnicode_FromFormat("<%s>", Py_TYPE(self)->tp_name);
    }
    else {
        int status = Py_ReprEnter((PyObject *)self);
        res = NULL;
        if (status == 0) {
            res = PyUnicode_FromFormat("<%s name=%R>",
                                       Py_TYPE(self)->tp_name, nameobj);
            Py_ReprLeave((PyObject *)self);
        }
        else if (status > 0) {
            PyErr_Format(PyExc_RuntimeError,
                         "reentrant call inside %s.__repr__",
                         Py_TYPE(self)->tp_name);
        }
        Py_DECREF(nameobj);
    }
    return res;
}

/*
 * class BufferedReader
 */

static void _bufferedreader_reset_buf(buffered *self)
{
    self->read_end = -1;
}

/*[clinic input]
_io.BufferedReader.__init__
    raw: object
    buffer_size: Py_ssize_t(c_default="DEFAULT_BUFFER_SIZE") = DEFAULT_BUFFER_SIZE

Create a new buffered reader using the given readable raw IO object.
[clinic start generated code]*/

static int
_io_BufferedReader___init___impl(buffered *self, PyObject *raw,
                                 Py_ssize_t buffer_size)
/*[clinic end generated code: output=cddcfefa0ed294c4 input=fb887e06f11b4e48]*/
{
    self->ok = 0;
    self->detached = 0;

    _PyIO_State *state = find_io_state_by_def(Py_TYPE(self));
<<<<<<< HEAD
    if (_PyIOBase_check_readable(state, raw, Py_True) == NULL)
=======
    if (_PyIOBase_check_readable(state, raw, Py_True) == NULL) {
>>>>>>> 22f3425c
        return -1;
    }

    Py_XSETREF(self->raw, Py_NewRef(raw));
    self->buffer_size = buffer_size;
    self->readable = 1;
    self->writable = 0;

    if (_buffered_init(self) < 0)
        return -1;
    _bufferedreader_reset_buf(self);

    self->fast_closed_checks = (
        Py_IS_TYPE(self, state->PyBufferedReader_Type) &&
        Py_IS_TYPE(raw, state->PyFileIO_Type)
    );

    self->ok = 1;
    return 0;
}

static Py_ssize_t
_bufferedreader_raw_read(buffered *self, char *start, Py_ssize_t len)
{
    Py_buffer buf;
    PyObject *memobj, *res;
    Py_ssize_t n;
    /* NOTE: the buffer needn't be released as its object is NULL. */
    if (PyBuffer_FillInfo(&buf, NULL, start, len, 0, PyBUF_CONTIG) == -1)
        return -1;
    memobj = PyMemoryView_FromBuffer(&buf);
    if (memobj == NULL)
        return -1;
    /* NOTE: PyErr_SetFromErrno() calls PyErr_CheckSignals() when EINTR
       occurs so we needn't do it ourselves.
       We then retry reading, ignoring the signal if no handler has
       raised (see issue #10956).
    */
    do {
        res = PyObject_CallMethodOneArg(self->raw, &_Py_ID(readinto), memobj);
    } while (res == NULL && _PyIO_trap_eintr());
    Py_DECREF(memobj);
    if (res == NULL)
        return -1;
    if (res == Py_None) {
        /* Non-blocking stream would have blocked. Special return code! */
        Py_DECREF(res);
        return -2;
    }
    n = PyNumber_AsSsize_t(res, PyExc_ValueError);
    Py_DECREF(res);

    if (n == -1 && PyErr_Occurred()) {
        _PyErr_FormatFromCause(
            PyExc_OSError,
            "raw readinto() failed"
        );
        return -1;
    }

    if (n < 0 || n > len) {
        PyErr_Format(PyExc_OSError,
                     "raw readinto() returned invalid length %zd "
                     "(should have been between 0 and %zd)", n, len);
        return -1;
    }
    if (n > 0 && self->abs_pos != -1)
        self->abs_pos += n;
    return n;
}

static Py_ssize_t
_bufferedreader_fill_buffer(buffered *self)
{
    Py_ssize_t start, len, n;
    if (VALID_READ_BUFFER(self))
        start = Py_SAFE_DOWNCAST(self->read_end, Py_off_t, Py_ssize_t);
    else
        start = 0;
    len = self->buffer_size - start;
    n = _bufferedreader_raw_read(self, self->buffer + start, len);
    if (n <= 0)
        return n;
    self->read_end = start + n;
    self->raw_pos = start + n;
    return n;
}

static PyObject *
_bufferedreader_read_all(buffered *self)
{
    Py_ssize_t current_size;
    PyObject *res = NULL, *data = NULL, *tmp = NULL, *chunks = NULL, *readall;

    /* First copy what we have in the current buffer. */
    current_size = Py_SAFE_DOWNCAST(READAHEAD(self), Py_off_t, Py_ssize_t);
    if (current_size) {
        data = PyBytes_FromStringAndSize(
            self->buffer + self->pos, current_size);
        if (data == NULL)
            return NULL;
        self->pos += current_size;
    }
    /* We're going past the buffer's bounds, flush it */
    if (self->writable) {
        tmp = buffered_flush_and_rewind_unlocked(self);
        if (tmp == NULL)
            goto cleanup;
        Py_CLEAR(tmp);
    }
    _bufferedreader_reset_buf(self);

    if (_PyObject_LookupAttr(self->raw, &_Py_ID(readall), &readall) < 0) {
        goto cleanup;
    }
    if (readall) {
        tmp = _PyObject_CallNoArgs(readall);
        Py_DECREF(readall);
        if (tmp == NULL)
            goto cleanup;
        if (tmp != Py_None && !PyBytes_Check(tmp)) {
            PyErr_SetString(PyExc_TypeError, "readall() should return bytes");
            goto cleanup;
        }
        if (current_size == 0) {
            res = tmp;
        } else {
            if (tmp != Py_None) {
                PyBytes_Concat(&data, tmp);
            }
            res = data;
        }
        goto cleanup;
    }

    chunks = PyList_New(0);
    if (chunks == NULL)
        goto cleanup;

    while (1) {
        if (data) {
            if (PyList_Append(chunks, data) < 0)
                goto cleanup;
            Py_CLEAR(data);
        }

        /* Read until EOF or until read() would block. */
        data = PyObject_CallMethodNoArgs(self->raw, &_Py_ID(read));
        if (data == NULL)
            goto cleanup;
        if (data != Py_None && !PyBytes_Check(data)) {
            PyErr_SetString(PyExc_TypeError, "read() should return bytes");
            goto cleanup;
        }
        if (data == Py_None || PyBytes_GET_SIZE(data) == 0) {
            if (current_size == 0) {
                res = data;
                goto cleanup;
            }
            else {
                tmp = _PyBytes_Join((PyObject *)&_Py_SINGLETON(bytes_empty), chunks);
                res = tmp;
                goto cleanup;
            }
        }
        current_size += PyBytes_GET_SIZE(data);
        if (self->abs_pos != -1)
            self->abs_pos += PyBytes_GET_SIZE(data);
    }
cleanup:
    /* res is either NULL or a borrowed ref */
    Py_XINCREF(res);
    Py_XDECREF(data);
    Py_XDECREF(tmp);
    Py_XDECREF(chunks);
    return res;
}

/* Read n bytes from the buffer if it can, otherwise return None.
   This function is simple enough that it can run unlocked. */
static PyObject *
_bufferedreader_read_fast(buffered *self, Py_ssize_t n)
{
    Py_ssize_t current_size;

    current_size = Py_SAFE_DOWNCAST(READAHEAD(self), Py_off_t, Py_ssize_t);
    if (n <= current_size) {
        /* Fast path: the data to read is fully buffered. */
        PyObject *res = PyBytes_FromStringAndSize(self->buffer + self->pos, n);
        if (res != NULL)
            self->pos += n;
        return res;
    }
    Py_RETURN_NONE;
}

/* Generic read function: read from the stream until enough bytes are read,
 * or until an EOF occurs or until read() would block.
 */
static PyObject *
_bufferedreader_read_generic(buffered *self, Py_ssize_t n)
{
    PyObject *res = NULL;
    Py_ssize_t current_size, remaining, written;
    char *out;

    current_size = Py_SAFE_DOWNCAST(READAHEAD(self), Py_off_t, Py_ssize_t);
    if (n <= current_size)
        return _bufferedreader_read_fast(self, n);

    res = PyBytes_FromStringAndSize(NULL, n);
    if (res == NULL)
        goto error;
    out = PyBytes_AS_STRING(res);
    remaining = n;
    written = 0;
    if (current_size > 0) {
        memcpy(out, self->buffer + self->pos, current_size);
        remaining -= current_size;
        written += current_size;
        self->pos += current_size;
    }
    /* Flush the write buffer if necessary */
    if (self->writable) {
        PyObject *r = buffered_flush_and_rewind_unlocked(self);
        if (r == NULL)
            goto error;
        Py_DECREF(r);
    }
    _bufferedreader_reset_buf(self);
    while (remaining > 0) {
        /* We want to read a whole block at the end into buffer.
           If we had readv() we could do this in one pass. */
        Py_ssize_t r = MINUS_LAST_BLOCK(self, remaining);
        if (r == 0)
            break;
        r = _bufferedreader_raw_read(self, out + written, r);
        if (r == -1)
            goto error;
        if (r == 0 || r == -2) {
            /* EOF occurred or read() would block. */
            if (r == 0 || written > 0) {
                if (_PyBytes_Resize(&res, written))
                    goto error;
                return res;
            }
            Py_DECREF(res);
            Py_RETURN_NONE;
        }
        remaining -= r;
        written += r;
    }
    assert(remaining <= self->buffer_size);
    self->pos = 0;
    self->raw_pos = 0;
    self->read_end = 0;
    /* NOTE: when the read is satisfied, we avoid issuing any additional
       reads, which could block indefinitely (e.g. on a socket).
       See issue #9550. */
    while (remaining > 0 && self->read_end < self->buffer_size) {
        Py_ssize_t r = _bufferedreader_fill_buffer(self);
        if (r == -1)
            goto error;
        if (r == 0 || r == -2) {
            /* EOF occurred or read() would block. */
            if (r == 0 || written > 0) {
                if (_PyBytes_Resize(&res, written))
                    goto error;
                return res;
            }
            Py_DECREF(res);
            Py_RETURN_NONE;
        }
        if (remaining > r) {
            memcpy(out + written, self->buffer + self->pos, r);
            written += r;
            self->pos += r;
            remaining -= r;
        }
        else if (remaining > 0) {
            memcpy(out + written, self->buffer + self->pos, remaining);
            written += remaining;
            self->pos += remaining;
            remaining = 0;
        }
        if (remaining == 0)
            break;
    }

    return res;

error:
    Py_XDECREF(res);
    return NULL;
}

static PyObject *
_bufferedreader_peek_unlocked(buffered *self)
{
    Py_ssize_t have, r;

    have = Py_SAFE_DOWNCAST(READAHEAD(self), Py_off_t, Py_ssize_t);
    /* Constraints:
       1. we don't want to advance the file position.
       2. we don't want to lose block alignment, so we can't shift the buffer
          to make some place.
       Therefore, we either return `have` bytes (if > 0), or a full buffer.
    */
    if (have > 0) {
        return PyBytes_FromStringAndSize(self->buffer + self->pos, have);
    }

    /* Fill the buffer from the raw stream, and copy it to the result. */
    _bufferedreader_reset_buf(self);
    r = _bufferedreader_fill_buffer(self);
    if (r == -1)
        return NULL;
    if (r == -2)
        r = 0;
    self->pos = 0;
    return PyBytes_FromStringAndSize(self->buffer, r);
}


/*
 * class BufferedWriter
 */
static void
_bufferedwriter_reset_buf(buffered *self)
{
    self->write_pos = 0;
    self->write_end = -1;
}

/*[clinic input]
_io.BufferedWriter.__init__
    raw: object
    buffer_size: Py_ssize_t(c_default="DEFAULT_BUFFER_SIZE") = DEFAULT_BUFFER_SIZE

A buffer for a writeable sequential RawIO object.

The constructor creates a BufferedWriter for the given writeable raw
stream. If the buffer_size is not given, it defaults to
DEFAULT_BUFFER_SIZE.
[clinic start generated code]*/

static int
_io_BufferedWriter___init___impl(buffered *self, PyObject *raw,
                                 Py_ssize_t buffer_size)
/*[clinic end generated code: output=c8942a020c0dee64 input=914be9b95e16007b]*/
{
    self->ok = 0;
    self->detached = 0;

    _PyIO_State *state = find_io_state_by_def(Py_TYPE(self));
<<<<<<< HEAD
    if (_PyIOBase_check_writable(state, raw, Py_True) == NULL)
=======
    if (_PyIOBase_check_writable(state, raw, Py_True) == NULL) {
>>>>>>> 22f3425c
        return -1;
    }

    Py_INCREF(raw);
    Py_XSETREF(self->raw, raw);
    self->readable = 0;
    self->writable = 1;

    self->buffer_size = buffer_size;
    if (_buffered_init(self) < 0)
        return -1;
    _bufferedwriter_reset_buf(self);
    self->pos = 0;

    self->fast_closed_checks = (
        Py_IS_TYPE(self, state->PyBufferedWriter_Type) &&
        Py_IS_TYPE(raw, state->PyFileIO_Type)
    );

    self->ok = 1;
    return 0;
}

static Py_ssize_t
_bufferedwriter_raw_write(buffered *self, char *start, Py_ssize_t len)
{
    Py_buffer buf;
    PyObject *memobj, *res;
    Py_ssize_t n;
    int errnum;
    /* NOTE: the buffer needn't be released as its object is NULL. */
    if (PyBuffer_FillInfo(&buf, NULL, start, len, 1, PyBUF_CONTIG_RO) == -1)
        return -1;
    memobj = PyMemoryView_FromBuffer(&buf);
    if (memobj == NULL)
        return -1;
    /* NOTE: PyErr_SetFromErrno() calls PyErr_CheckSignals() when EINTR
       occurs so we needn't do it ourselves.
       We then retry writing, ignoring the signal if no handler has
       raised (see issue #10956).
    */
    do {
        errno = 0;
        res = PyObject_CallMethodOneArg(self->raw, &_Py_ID(write), memobj);
        errnum = errno;
    } while (res == NULL && _PyIO_trap_eintr());
    Py_DECREF(memobj);
    if (res == NULL)
        return -1;
    if (res == Py_None) {
        /* Non-blocking stream would have blocked. Special return code!
           Being paranoid we reset errno in case it is changed by code
           triggered by a decref.  errno is used by _set_BlockingIOError(). */
        Py_DECREF(res);
        errno = errnum;
        return -2;
    }
    n = PyNumber_AsSsize_t(res, PyExc_ValueError);
    Py_DECREF(res);
    if (n < 0 || n > len) {
        PyErr_Format(PyExc_OSError,
                     "raw write() returned invalid length %zd "
                     "(should have been between 0 and %zd)", n, len);
        return -1;
    }
    if (n > 0 && self->abs_pos != -1)
        self->abs_pos += n;
    return n;
}

static PyObject *
_bufferedwriter_flush_unlocked(buffered *self)
{
    Py_off_t n, rewind;

    if (!VALID_WRITE_BUFFER(self) || self->write_pos == self->write_end)
        goto end;
    /* First, rewind */
    rewind = RAW_OFFSET(self) + (self->pos - self->write_pos);
    if (rewind != 0) {
        n = _buffered_raw_seek(self, -rewind, 1);
        if (n < 0) {
            goto error;
        }
        self->raw_pos -= rewind;
    }
    while (self->write_pos < self->write_end) {
        n = _bufferedwriter_raw_write(self,
            self->buffer + self->write_pos,
            Py_SAFE_DOWNCAST(self->write_end - self->write_pos,
                             Py_off_t, Py_ssize_t));
        if (n == -1) {
            goto error;
        }
        else if (n == -2) {
            _set_BlockingIOError("write could not complete without blocking",
                                 0);
            goto error;
        }
        self->write_pos += n;
        self->raw_pos = self->write_pos;
        /* Partial writes can return successfully when interrupted by a
           signal (see write(2)).  We must run signal handlers before
           blocking another time, possibly indefinitely. */
        if (PyErr_CheckSignals() < 0)
            goto error;
    }


end:
    /* This ensures that after return from this function,
       VALID_WRITE_BUFFER(self) returns false.

       This is a required condition because when a tell() is called
       after flushing and if VALID_READ_BUFFER(self) is false, we need
       VALID_WRITE_BUFFER(self) to be false to have
       RAW_OFFSET(self) == 0.

       Issue: https://bugs.python.org/issue32228 */
    _bufferedwriter_reset_buf(self);
    Py_RETURN_NONE;

error:
    return NULL;
}

/*[clinic input]
_io.BufferedWriter.write
    buffer: Py_buffer
    /
[clinic start generated code]*/

static PyObject *
_io_BufferedWriter_write_impl(buffered *self, Py_buffer *buffer)
/*[clinic end generated code: output=7f8d1365759bfc6b input=dd87dd85fc7f8850]*/
{
    PyObject *res = NULL;
    Py_ssize_t written, avail, remaining;
    Py_off_t offset;

    CHECK_INITIALIZED(self)

    if (!ENTER_BUFFERED(self))
        return NULL;

    /* Issue #31976: Check for closed file after acquiring the lock. Another
       thread could be holding the lock while closing the file. */
    if (IS_CLOSED(self)) {
        PyErr_SetString(PyExc_ValueError, "write to closed file");
        goto error;
    }

    /* Fast path: the data to write can be fully buffered. */
    if (!VALID_READ_BUFFER(self) && !VALID_WRITE_BUFFER(self)) {
        self->pos = 0;
        self->raw_pos = 0;
    }
    avail = Py_SAFE_DOWNCAST(self->buffer_size - self->pos, Py_off_t, Py_ssize_t);
    if (buffer->len <= avail) {
        memcpy(self->buffer + self->pos, buffer->buf, buffer->len);
        if (!VALID_WRITE_BUFFER(self) || self->write_pos > self->pos) {
            self->write_pos = self->pos;
        }
        ADJUST_POSITION(self, self->pos + buffer->len);
        if (self->pos > self->write_end)
            self->write_end = self->pos;
        written = buffer->len;
        goto end;
    }

    /* First write the current buffer */
    res = _bufferedwriter_flush_unlocked(self);
    if (res == NULL) {
        Py_ssize_t *w = _buffered_check_blocking_error();
        if (w == NULL)
            goto error;
        if (self->readable)
            _bufferedreader_reset_buf(self);
        /* Make some place by shifting the buffer. */
        assert(VALID_WRITE_BUFFER(self));
        memmove(self->buffer, self->buffer + self->write_pos,
                Py_SAFE_DOWNCAST(self->write_end - self->write_pos,
                                 Py_off_t, Py_ssize_t));
        self->write_end -= self->write_pos;
        self->raw_pos -= self->write_pos;
        self->pos -= self->write_pos;
        self->write_pos = 0;
        avail = Py_SAFE_DOWNCAST(self->buffer_size - self->write_end,
                                 Py_off_t, Py_ssize_t);
        if (buffer->len <= avail) {
            /* Everything can be buffered */
            PyErr_Clear();
            memcpy(self->buffer + self->write_end, buffer->buf, buffer->len);
            self->write_end += buffer->len;
            self->pos += buffer->len;
            written = buffer->len;
            goto end;
        }
        /* Buffer as much as possible. */
        memcpy(self->buffer + self->write_end, buffer->buf, avail);
        self->write_end += avail;
        self->pos += avail;
        /* XXX Modifying the existing exception e using the pointer w
           will change e.characters_written but not e.args[2].
           Therefore we just replace with a new error. */
        _set_BlockingIOError("write could not complete without blocking",
                             avail);
        goto error;
    }
    Py_CLEAR(res);

    /* Adjust the raw stream position if it is away from the logical stream
       position. This happens if the read buffer has been filled but not
       modified (and therefore _bufferedwriter_flush_unlocked() didn't rewind
       the raw stream by itself).
       Fixes issue #6629.
    */
    offset = RAW_OFFSET(self);
    if (offset != 0) {
        if (_buffered_raw_seek(self, -offset, 1) < 0)
            goto error;
        self->raw_pos -= offset;
    }

    /* Then write buf itself. At this point the buffer has been emptied. */
    remaining = buffer->len;
    written = 0;
    while (remaining > self->buffer_size) {
        Py_ssize_t n = _bufferedwriter_raw_write(
            self, (char *) buffer->buf + written, buffer->len - written);
        if (n == -1) {
            goto error;
        } else if (n == -2) {
            /* Write failed because raw file is non-blocking */
            if (remaining > self->buffer_size) {
                /* Can't buffer everything, still buffer as much as possible */
                memcpy(self->buffer,
                       (char *) buffer->buf + written, self->buffer_size);
                self->raw_pos = 0;
                ADJUST_POSITION(self, self->buffer_size);
                self->write_end = self->buffer_size;
                written += self->buffer_size;
                _set_BlockingIOError("write could not complete without "
                                     "blocking", written);
                goto error;
            }
            PyErr_Clear();
            break;
        }
        written += n;
        remaining -= n;
        /* Partial writes can return successfully when interrupted by a
           signal (see write(2)).  We must run signal handlers before
           blocking another time, possibly indefinitely. */
        if (PyErr_CheckSignals() < 0)
            goto error;
    }
    if (self->readable)
        _bufferedreader_reset_buf(self);
    if (remaining > 0) {
        memcpy(self->buffer, (char *) buffer->buf + written, remaining);
        written += remaining;
    }
    self->write_pos = 0;
    /* TODO: sanity check (remaining >= 0) */
    self->write_end = remaining;
    ADJUST_POSITION(self, remaining);
    self->raw_pos = 0;

end:
    res = PyLong_FromSsize_t(written);

error:
    LEAVE_BUFFERED(self)
    return res;
}


/*
 * BufferedRWPair
 */

/* XXX The usefulness of this (compared to having two separate IO objects) is
 * questionable.
 */

typedef struct {
    PyObject_HEAD
    buffered *reader;
    buffered *writer;
    PyObject *dict;
    PyObject *weakreflist;
} rwpair;

/*[clinic input]
_io.BufferedRWPair.__init__
    reader: object
    writer: object
    buffer_size: Py_ssize_t(c_default="DEFAULT_BUFFER_SIZE") = DEFAULT_BUFFER_SIZE
    /

A buffered reader and writer object together.

A buffered reader object and buffered writer object put together to
form a sequential IO object that can read and write. This is typically
used with a socket or two-way pipe.

reader and writer are RawIOBase objects that are readable and
writeable respectively. If the buffer_size is omitted it defaults to
DEFAULT_BUFFER_SIZE.
[clinic start generated code]*/

static int
_io_BufferedRWPair___init___impl(rwpair *self, PyObject *reader,
                                 PyObject *writer, Py_ssize_t buffer_size)
/*[clinic end generated code: output=327e73d1aee8f984 input=620d42d71f33a031]*/
{
    _PyIO_State *state = find_io_state_by_def(Py_TYPE(self));
<<<<<<< HEAD
    if (_PyIOBase_check_readable(state, reader, Py_True) == NULL)
        return -1;
    if (_PyIOBase_check_writable(state, writer, Py_True) == NULL)
=======
    if (_PyIOBase_check_readable(state, reader, Py_True) == NULL) {
        return -1;
    }
    if (_PyIOBase_check_writable(state, writer, Py_True) == NULL) {
>>>>>>> 22f3425c
        return -1;
    }

    self->reader = (buffered *) PyObject_CallFunction(
            (PyObject *)state->PyBufferedReader_Type,
            "On", reader, buffer_size);
    if (self->reader == NULL)
        return -1;

    self->writer = (buffered *) PyObject_CallFunction(
            (PyObject *)state->PyBufferedWriter_Type,
            "On", writer, buffer_size);
    if (self->writer == NULL) {
        Py_CLEAR(self->reader);
        return -1;
    }

    return 0;
}

static int
bufferedrwpair_traverse(rwpair *self, visitproc visit, void *arg)
{
    Py_VISIT(Py_TYPE(self));
    Py_VISIT(self->dict);
    Py_VISIT(self->reader);
    Py_VISIT(self->writer);
    return 0;
}

static int
bufferedrwpair_clear(rwpair *self)
{
    Py_CLEAR(self->reader);
    Py_CLEAR(self->writer);
    Py_CLEAR(self->dict);
    return 0;
}

static void
bufferedrwpair_dealloc(rwpair *self)
{
    PyTypeObject *tp = Py_TYPE(self);
    _PyObject_GC_UNTRACK(self);
    if (self->weakreflist != NULL)
        PyObject_ClearWeakRefs((PyObject *)self);
    (void)bufferedrwpair_clear(self);
    tp->tp_free((PyObject *) self);
    Py_DECREF(tp);
}

static PyObject *
_forward_call(buffered *self, PyObject *name, PyObject *args)
{
    PyObject *func, *ret;
    if (self == NULL) {
        PyErr_SetString(PyExc_ValueError,
                        "I/O operation on uninitialized object");
        return NULL;
    }

    func = PyObject_GetAttr((PyObject *)self, name);
    if (func == NULL) {
        PyErr_SetObject(PyExc_AttributeError, name);
        return NULL;
    }

    ret = PyObject_CallObject(func, args);
    Py_DECREF(func);
    return ret;
}

static PyObject *
bufferedrwpair_read(rwpair *self, PyObject *args)
{
    return _forward_call(self->reader, &_Py_ID(read), args);
}

static PyObject *
bufferedrwpair_peek(rwpair *self, PyObject *args)
{
    return _forward_call(self->reader, &_Py_ID(peek), args);
}

static PyObject *
bufferedrwpair_read1(rwpair *self, PyObject *args)
{
    return _forward_call(self->reader, &_Py_ID(read1), args);
}

static PyObject *
bufferedrwpair_readinto(rwpair *self, PyObject *args)
{
    return _forward_call(self->reader, &_Py_ID(readinto), args);
}

static PyObject *
bufferedrwpair_readinto1(rwpair *self, PyObject *args)
{
    return _forward_call(self->reader, &_Py_ID(readinto1), args);
}

static PyObject *
bufferedrwpair_write(rwpair *self, PyObject *args)
{
    return _forward_call(self->writer, &_Py_ID(write), args);
}

static PyObject *
bufferedrwpair_flush(rwpair *self, PyObject *Py_UNUSED(ignored))
{
    return _forward_call(self->writer, &_Py_ID(flush), NULL);
}

static PyObject *
bufferedrwpair_readable(rwpair *self, PyObject *Py_UNUSED(ignored))
{
    return _forward_call(self->reader, &_Py_ID(readable), NULL);
}

static PyObject *
bufferedrwpair_writable(rwpair *self, PyObject *Py_UNUSED(ignored))
{
    return _forward_call(self->writer, &_Py_ID(writable), NULL);
}

static PyObject *
bufferedrwpair_close(rwpair *self, PyObject *Py_UNUSED(ignored))
{
    PyObject *exc = NULL;
    PyObject *ret = _forward_call(self->writer, &_Py_ID(close), NULL);
    if (ret == NULL) {
        exc = PyErr_GetRaisedException();
    }
    else {
        Py_DECREF(ret);
    }
    ret = _forward_call(self->reader, &_Py_ID(close), NULL);
    if (exc != NULL) {
        _PyErr_ChainExceptions1(exc);
        Py_CLEAR(ret);
    }
    return ret;
}

static PyObject *
bufferedrwpair_isatty(rwpair *self, PyObject *Py_UNUSED(ignored))
{
    PyObject *ret = _forward_call(self->writer, &_Py_ID(isatty), NULL);

    if (ret != Py_False) {
        /* either True or exception */
        return ret;
    }
    Py_DECREF(ret);

    return _forward_call(self->reader, &_Py_ID(isatty), NULL);
}

static PyObject *
bufferedrwpair_closed_get(rwpair *self, void *context)
{
    if (self->writer == NULL) {
        PyErr_SetString(PyExc_RuntimeError,
                "the BufferedRWPair object is being garbage-collected");
        return NULL;
    }
    return PyObject_GetAttr((PyObject *) self->writer, &_Py_ID(closed));
}


/*
 * BufferedRandom
 */

/*[clinic input]
_io.BufferedRandom.__init__
    raw: object
    buffer_size: Py_ssize_t(c_default="DEFAULT_BUFFER_SIZE") = DEFAULT_BUFFER_SIZE

A buffered interface to random access streams.

The constructor creates a reader and writer for a seekable stream,
raw, given in the first argument. If the buffer_size is omitted it
defaults to DEFAULT_BUFFER_SIZE.
[clinic start generated code]*/

static int
_io_BufferedRandom___init___impl(buffered *self, PyObject *raw,
                                 Py_ssize_t buffer_size)
/*[clinic end generated code: output=d3d64eb0f64e64a3 input=a4e818fb86d0e50c]*/
{
    self->ok = 0;
    self->detached = 0;

    _PyIO_State *state = find_io_state_by_def(Py_TYPE(self));
<<<<<<< HEAD
    if (_PyIOBase_check_seekable(state, raw, Py_True) == NULL)
        return -1;
    if (_PyIOBase_check_readable(state, raw, Py_True) == NULL)
        return -1;
    if (_PyIOBase_check_writable(state, raw, Py_True) == NULL)
=======
    if (_PyIOBase_check_seekable(state, raw, Py_True) == NULL) {
        return -1;
    }
    if (_PyIOBase_check_readable(state, raw, Py_True) == NULL) {
        return -1;
    }
    if (_PyIOBase_check_writable(state, raw, Py_True) == NULL) {
>>>>>>> 22f3425c
        return -1;
    }

    Py_INCREF(raw);
    Py_XSETREF(self->raw, raw);
    self->buffer_size = buffer_size;
    self->readable = 1;
    self->writable = 1;

    if (_buffered_init(self) < 0)
        return -1;
    _bufferedreader_reset_buf(self);
    _bufferedwriter_reset_buf(self);
    self->pos = 0;

    self->fast_closed_checks = (Py_IS_TYPE(self, state->PyBufferedRandom_Type) &&
                                Py_IS_TYPE(raw, state->PyFileIO_Type));

    self->ok = 1;
    return 0;
}

#define clinic_state() (find_io_state_by_def(Py_TYPE(self)))
#include "clinic/bufferedio.c.h"
#undef clinic_state

static void
bufferediobase_dealloc(PyObject *self)
{
    PyTypeObject *tp = Py_TYPE(self);
    _PyObject_GC_UNTRACK(self);
    tp->tp_free(self);
    Py_DECREF(tp);
}

static int
bufferediobase_traverse(PyObject *self, visitproc visit, void *arg)
{
    Py_VISIT(Py_TYPE(self));
    return 0;
}

static PyMethodDef bufferediobase_methods[] = {
    _IO__BUFFEREDIOBASE_DETACH_METHODDEF
    {"read", bufferediobase_read, METH_VARARGS, bufferediobase_read_doc},
    {"read1", bufferediobase_read1, METH_VARARGS, bufferediobase_read1_doc},
    _IO__BUFFEREDIOBASE_READINTO_METHODDEF
    _IO__BUFFEREDIOBASE_READINTO1_METHODDEF
    {"write", bufferediobase_write, METH_VARARGS, bufferediobase_write_doc},
    {NULL, NULL}
};

static PyType_Slot bufferediobase_slots[] = {
    {Py_tp_dealloc, bufferediobase_dealloc},
    {Py_tp_doc, (void *)bufferediobase_doc},
    {Py_tp_methods, bufferediobase_methods},
    {Py_tp_traverse, bufferediobase_traverse},
    {0, NULL},
};

PyType_Spec bufferediobase_spec = {
    .name = "_io._BufferedIOBase",
    .flags = (Py_TPFLAGS_DEFAULT | Py_TPFLAGS_BASETYPE | Py_TPFLAGS_HAVE_GC |
              Py_TPFLAGS_IMMUTABLETYPE),
    .slots = bufferediobase_slots,
};

static PyMethodDef bufferedreader_methods[] = {
    /* BufferedIOMixin methods */
    {"detach", (PyCFunction)buffered_detach, METH_NOARGS},
    {"flush", (PyCFunction)buffered_simple_flush, METH_NOARGS},
    {"close", (PyCFunction)buffered_close, METH_NOARGS},
    {"seekable", (PyCFunction)buffered_seekable, METH_NOARGS},
    {"readable", (PyCFunction)buffered_readable, METH_NOARGS},
    {"fileno", (PyCFunction)buffered_fileno, METH_NOARGS},
    {"isatty", (PyCFunction)buffered_isatty, METH_NOARGS},
    {"_dealloc_warn", (PyCFunction)buffered_dealloc_warn, METH_O},

    _IO__BUFFERED_READ_METHODDEF
    _IO__BUFFERED_PEEK_METHODDEF
    _IO__BUFFERED_READ1_METHODDEF
    _IO__BUFFERED_READINTO_METHODDEF
    _IO__BUFFERED_READINTO1_METHODDEF
    _IO__BUFFERED_READLINE_METHODDEF
    _IO__BUFFERED_SEEK_METHODDEF
    {"tell", (PyCFunction)buffered_tell, METH_NOARGS},
    _IO__BUFFERED_TRUNCATE_METHODDEF
    {"__sizeof__", (PyCFunction)buffered_sizeof, METH_NOARGS},

    {"__reduce__", _PyIOBase_cannot_pickle, METH_VARARGS},
    {"__reduce_ex__", _PyIOBase_cannot_pickle, METH_VARARGS},
    {NULL, NULL}
};

static PyMemberDef bufferedreader_members[] = {
    {"raw", T_OBJECT, offsetof(buffered, raw), READONLY},
    {"_finalizing", T_BOOL, offsetof(buffered, finalizing), 0},
    {"__weaklistoffset__", T_PYSSIZET, offsetof(buffered, weakreflist), READONLY},
    {"__dictoffset__", T_PYSSIZET, offsetof(buffered, dict), READONLY},
    {NULL}
};

static PyGetSetDef bufferedreader_getset[] = {
    {"closed", (getter)buffered_closed_get, NULL, NULL},
    {"name", (getter)buffered_name_get, NULL, NULL},
    {"mode", (getter)buffered_mode_get, NULL, NULL},
    {NULL}
};


static PyType_Slot bufferedreader_slots[] = {
    {Py_tp_dealloc, buffered_dealloc},
    {Py_tp_repr, buffered_repr},
    {Py_tp_doc, (void *)_io_BufferedReader___init____doc__},
    {Py_tp_traverse, buffered_traverse},
    {Py_tp_clear, buffered_clear},
    {Py_tp_iternext, buffered_iternext},
    {Py_tp_methods, bufferedreader_methods},
    {Py_tp_members, bufferedreader_members},
    {Py_tp_getset, bufferedreader_getset},
    {Py_tp_init, _io_BufferedReader___init__},
    {0, NULL},
};

PyType_Spec bufferedreader_spec = {
    .name = "_io.BufferedReader",
    .basicsize = sizeof(buffered),
    .flags = (Py_TPFLAGS_DEFAULT | Py_TPFLAGS_BASETYPE | Py_TPFLAGS_HAVE_GC |
              Py_TPFLAGS_IMMUTABLETYPE),
    .slots = bufferedreader_slots,
};

static PyMethodDef bufferedwriter_methods[] = {
    /* BufferedIOMixin methods */
    {"close", (PyCFunction)buffered_close, METH_NOARGS},
    {"detach", (PyCFunction)buffered_detach, METH_NOARGS},
    {"seekable", (PyCFunction)buffered_seekable, METH_NOARGS},
    {"writable", (PyCFunction)buffered_writable, METH_NOARGS},
    {"fileno", (PyCFunction)buffered_fileno, METH_NOARGS},
    {"isatty", (PyCFunction)buffered_isatty, METH_NOARGS},
    {"_dealloc_warn", (PyCFunction)buffered_dealloc_warn, METH_O},

    _IO_BUFFEREDWRITER_WRITE_METHODDEF
    _IO__BUFFERED_TRUNCATE_METHODDEF
    {"flush", (PyCFunction)buffered_flush, METH_NOARGS},
    _IO__BUFFERED_SEEK_METHODDEF
    {"tell", (PyCFunction)buffered_tell, METH_NOARGS},
    {"__sizeof__", (PyCFunction)buffered_sizeof, METH_NOARGS},
    {"__reduce__", _PyIOBase_cannot_pickle, METH_VARARGS},
    {"__reduce_ex__", _PyIOBase_cannot_pickle, METH_VARARGS},
    {NULL, NULL}
};

static PyMemberDef bufferedwriter_members[] = {
    {"raw", T_OBJECT, offsetof(buffered, raw), READONLY},
    {"_finalizing", T_BOOL, offsetof(buffered, finalizing), 0},
    {"__weaklistoffset__", T_PYSSIZET, offsetof(buffered, weakreflist), READONLY},
    {"__dictoffset__", T_PYSSIZET, offsetof(buffered, dict), READONLY},
    {NULL}
};

static PyGetSetDef bufferedwriter_getset[] = {
    {"closed", (getter)buffered_closed_get, NULL, NULL},
    {"name", (getter)buffered_name_get, NULL, NULL},
    {"mode", (getter)buffered_mode_get, NULL, NULL},
    {NULL}
};


static PyType_Slot bufferedwriter_slots[] = {
    {Py_tp_dealloc, buffered_dealloc},
    {Py_tp_repr, buffered_repr},
    {Py_tp_doc, (void *)_io_BufferedWriter___init____doc__},
    {Py_tp_traverse, buffered_traverse},
    {Py_tp_clear, buffered_clear},
    {Py_tp_methods, bufferedwriter_methods},
    {Py_tp_members, bufferedwriter_members},
    {Py_tp_getset, bufferedwriter_getset},
    {Py_tp_init, _io_BufferedWriter___init__},
    {0, NULL},
};

PyType_Spec bufferedwriter_spec = {
    .name = "_io.BufferedWriter",
    .basicsize = sizeof(buffered),
    .flags = (Py_TPFLAGS_DEFAULT | Py_TPFLAGS_BASETYPE | Py_TPFLAGS_HAVE_GC |
              Py_TPFLAGS_IMMUTABLETYPE),
    .slots = bufferedwriter_slots,
};

static PyMethodDef bufferedrwpair_methods[] = {
    {"read", (PyCFunction)bufferedrwpair_read, METH_VARARGS},
    {"peek", (PyCFunction)bufferedrwpair_peek, METH_VARARGS},
    {"read1", (PyCFunction)bufferedrwpair_read1, METH_VARARGS},
    {"readinto", (PyCFunction)bufferedrwpair_readinto, METH_VARARGS},
    {"readinto1", (PyCFunction)bufferedrwpair_readinto1, METH_VARARGS},

    {"write", (PyCFunction)bufferedrwpair_write, METH_VARARGS},
    {"flush", (PyCFunction)bufferedrwpair_flush, METH_NOARGS},

    {"readable", (PyCFunction)bufferedrwpair_readable, METH_NOARGS},
    {"writable", (PyCFunction)bufferedrwpair_writable, METH_NOARGS},

    {"close", (PyCFunction)bufferedrwpair_close, METH_NOARGS},
    {"isatty", (PyCFunction)bufferedrwpair_isatty, METH_NOARGS},

    {NULL, NULL}
};

static PyMemberDef bufferedrwpair_members[] = {
    {"__weaklistoffset__", T_PYSSIZET, offsetof(rwpair, weakreflist), READONLY},
    {"__dictoffset__", T_PYSSIZET, offsetof(rwpair, dict), READONLY},
    {NULL}
};

static PyGetSetDef bufferedrwpair_getset[] = {
    {"closed", (getter)bufferedrwpair_closed_get, NULL, NULL},
    {NULL}
};

static PyType_Slot bufferedrwpair_slots[] = {
    {Py_tp_dealloc, bufferedrwpair_dealloc},
    {Py_tp_doc, (void *)_io_BufferedRWPair___init____doc__},
    {Py_tp_traverse, bufferedrwpair_traverse},
    {Py_tp_clear, bufferedrwpair_clear},
    {Py_tp_methods, bufferedrwpair_methods},
    {Py_tp_members, bufferedrwpair_members},
    {Py_tp_getset, bufferedrwpair_getset},
    {Py_tp_init, _io_BufferedRWPair___init__},
    {0, NULL},
};

PyType_Spec bufferedrwpair_spec = {
    .name = "_io.BufferedRWPair",
    .basicsize = sizeof(rwpair),
    .flags = (Py_TPFLAGS_DEFAULT | Py_TPFLAGS_BASETYPE | Py_TPFLAGS_HAVE_GC |
              Py_TPFLAGS_IMMUTABLETYPE),
    .slots = bufferedrwpair_slots,
};


static PyMethodDef bufferedrandom_methods[] = {
    /* BufferedIOMixin methods */
    {"close", (PyCFunction)buffered_close, METH_NOARGS},
    {"detach", (PyCFunction)buffered_detach, METH_NOARGS},
    {"seekable", (PyCFunction)buffered_seekable, METH_NOARGS},
    {"readable", (PyCFunction)buffered_readable, METH_NOARGS},
    {"writable", (PyCFunction)buffered_writable, METH_NOARGS},
    {"fileno", (PyCFunction)buffered_fileno, METH_NOARGS},
    {"isatty", (PyCFunction)buffered_isatty, METH_NOARGS},
    {"_dealloc_warn", (PyCFunction)buffered_dealloc_warn, METH_O},

    {"flush", (PyCFunction)buffered_flush, METH_NOARGS},

    _IO__BUFFERED_SEEK_METHODDEF
    {"tell", (PyCFunction)buffered_tell, METH_NOARGS},
    _IO__BUFFERED_TRUNCATE_METHODDEF
    _IO__BUFFERED_READ_METHODDEF
    _IO__BUFFERED_READ1_METHODDEF
    _IO__BUFFERED_READINTO_METHODDEF
    _IO__BUFFERED_READINTO1_METHODDEF
    _IO__BUFFERED_READLINE_METHODDEF
    _IO__BUFFERED_PEEK_METHODDEF
    _IO_BUFFEREDWRITER_WRITE_METHODDEF
    {"__sizeof__", (PyCFunction)buffered_sizeof, METH_NOARGS},

    {"__reduce__", _PyIOBase_cannot_pickle, METH_VARARGS},
    {"__reduce_ex__", _PyIOBase_cannot_pickle, METH_VARARGS},
    {NULL, NULL}
};

static PyMemberDef bufferedrandom_members[] = {
    {"raw", T_OBJECT, offsetof(buffered, raw), READONLY},
    {"_finalizing", T_BOOL, offsetof(buffered, finalizing), 0},
    {"__weaklistoffset__", T_PYSSIZET, offsetof(buffered, weakreflist), READONLY},
    {"__dictoffset__", T_PYSSIZET, offsetof(buffered, dict), READONLY},
    {NULL}
};

static PyGetSetDef bufferedrandom_getset[] = {
    {"closed", (getter)buffered_closed_get, NULL, NULL},
    {"name", (getter)buffered_name_get, NULL, NULL},
    {"mode", (getter)buffered_mode_get, NULL, NULL},
    {NULL}
};


static PyType_Slot bufferedrandom_slots[] = {
    {Py_tp_dealloc, buffered_dealloc},
    {Py_tp_repr, buffered_repr},
    {Py_tp_doc, (void *)_io_BufferedRandom___init____doc__},
    {Py_tp_traverse, buffered_traverse},
    {Py_tp_clear, buffered_clear},
    {Py_tp_iternext, buffered_iternext},
    {Py_tp_methods, bufferedrandom_methods},
    {Py_tp_members, bufferedrandom_members},
    {Py_tp_getset, bufferedrandom_getset},
    {Py_tp_init, _io_BufferedRandom___init__},
    {0, NULL},
};

PyType_Spec bufferedrandom_spec = {
    .name = "_io.BufferedRandom",
    .basicsize = sizeof(buffered),
    .flags = (Py_TPFLAGS_DEFAULT | Py_TPFLAGS_BASETYPE | Py_TPFLAGS_HAVE_GC |
              Py_TPFLAGS_IMMUTABLETYPE),
    .slots = bufferedrandom_slots,
};<|MERGE_RESOLUTION|>--- conflicted
+++ resolved
@@ -128,11 +128,7 @@
 _io__BufferedIOBase_detach_impl(PyObject *self, PyTypeObject *cls)
 /*[clinic end generated code: output=b87b135d67cd4448 input=0b61a7b4357c1ea7]*/
 {
-<<<<<<< HEAD
     _PyIO_State *state = get_io_state_by_cls(cls);
-=======
-    _PyIO_State *state = IO_STATE();
->>>>>>> 22f3425c
     return bufferediobase_unsupported(state, "detach");
 }
 
@@ -157,11 +153,7 @@
 static PyObject *
 bufferediobase_read(PyObject *self, PyObject *args)
 {
-<<<<<<< HEAD
     _PyIO_State *state = find_io_state_by_def(Py_TYPE(self));
-=======
-    _PyIO_State *state = IO_STATE();
->>>>>>> 22f3425c
     return bufferediobase_unsupported(state, "read");
 }
 
@@ -175,11 +167,7 @@
 static PyObject *
 bufferediobase_read1(PyObject *self, PyObject *args)
 {
-<<<<<<< HEAD
     _PyIO_State *state = find_io_state_by_def(Py_TYPE(self));
-=======
-    _PyIO_State *state = IO_STATE();
->>>>>>> 22f3425c
     return bufferediobase_unsupported(state, "read1");
 }
 
@@ -195,11 +183,7 @@
 static PyObject *
 bufferediobase_write(PyObject *self, PyObject *args)
 {
-<<<<<<< HEAD
     _PyIO_State *state = find_io_state_by_def(Py_TYPE(self));
-=======
-    _PyIO_State *state = IO_STATE();
->>>>>>> 22f3425c
     return bufferediobase_unsupported(state, "write");
 }
 
@@ -1243,11 +1227,7 @@
     CHECK_CLOSED(self, "seek of closed file")
 
     _PyIO_State *state = find_io_state_by_def(Py_TYPE(self));
-<<<<<<< HEAD
-    if (_PyIOBase_check_seekable(state, self->raw, Py_True) == NULL)
-=======
     if (_PyIOBase_check_seekable(state, self->raw, Py_True) == NULL) {
->>>>>>> 22f3425c
         return NULL;
     }
 
@@ -1325,11 +1305,7 @@
     CHECK_INITIALIZED(self)
     CHECK_CLOSED(self, "truncate of closed file")
     if (!self->writable) {
-<<<<<<< HEAD
         _PyIO_State *state = get_io_state_by_cls(cls);
-=======
-        _PyIO_State *state = IO_STATE();
->>>>>>> 22f3425c
         return bufferediobase_unsupported(state, "truncate");
     }
     if (!ENTER_BUFFERED(self))
@@ -1452,11 +1428,7 @@
     self->detached = 0;
 
     _PyIO_State *state = find_io_state_by_def(Py_TYPE(self));
-<<<<<<< HEAD
-    if (_PyIOBase_check_readable(state, raw, Py_True) == NULL)
-=======
     if (_PyIOBase_check_readable(state, raw, Py_True) == NULL) {
->>>>>>> 22f3425c
         return -1;
     }
 
@@ -1812,11 +1784,7 @@
     self->detached = 0;
 
     _PyIO_State *state = find_io_state_by_def(Py_TYPE(self));
-<<<<<<< HEAD
-    if (_PyIOBase_check_writable(state, raw, Py_True) == NULL)
-=======
     if (_PyIOBase_check_writable(state, raw, Py_True) == NULL) {
->>>>>>> 22f3425c
         return -1;
     }
 
@@ -2135,16 +2103,10 @@
 /*[clinic end generated code: output=327e73d1aee8f984 input=620d42d71f33a031]*/
 {
     _PyIO_State *state = find_io_state_by_def(Py_TYPE(self));
-<<<<<<< HEAD
-    if (_PyIOBase_check_readable(state, reader, Py_True) == NULL)
-        return -1;
-    if (_PyIOBase_check_writable(state, writer, Py_True) == NULL)
-=======
     if (_PyIOBase_check_readable(state, reader, Py_True) == NULL) {
         return -1;
     }
     if (_PyIOBase_check_writable(state, writer, Py_True) == NULL) {
->>>>>>> 22f3425c
         return -1;
     }
 
@@ -2341,13 +2303,6 @@
     self->detached = 0;
 
     _PyIO_State *state = find_io_state_by_def(Py_TYPE(self));
-<<<<<<< HEAD
-    if (_PyIOBase_check_seekable(state, raw, Py_True) == NULL)
-        return -1;
-    if (_PyIOBase_check_readable(state, raw, Py_True) == NULL)
-        return -1;
-    if (_PyIOBase_check_writable(state, raw, Py_True) == NULL)
-=======
     if (_PyIOBase_check_seekable(state, raw, Py_True) == NULL) {
         return -1;
     }
@@ -2355,7 +2310,6 @@
         return -1;
     }
     if (_PyIOBase_check_writable(state, raw, Py_True) == NULL) {
->>>>>>> 22f3425c
         return -1;
     }
 
