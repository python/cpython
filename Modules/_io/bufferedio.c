--- conflicted
+++ resolved
@@ -2484,14 +2484,10 @@
     _IO__BUFFERED_SEEK_METHODDEF
     _IO__BUFFERED_TELL_METHODDEF
     _IO__BUFFERED_TRUNCATE_METHODDEF
-<<<<<<< HEAD
-    {"__sizeof__", (PyCFunction)buffered_sizeof, METH_NOARGS},
+    _IO__BUFFERED___SIZEOF___METHODDEF
 
     {"__reduce__", _PyIOBase_cannot_pickle, METH_VARARGS},
     {"__reduce_ex__", _PyIOBase_cannot_pickle, METH_VARARGS},
-=======
-    _IO__BUFFERED___SIZEOF___METHODDEF
->>>>>>> e629ab6a
     {NULL, NULL}
 };
 
@@ -2547,15 +2543,11 @@
     _IO__BUFFERED_TRUNCATE_METHODDEF
     _IO__BUFFERED_FLUSH_METHODDEF
     _IO__BUFFERED_SEEK_METHODDEF
-<<<<<<< HEAD
-    {"tell", (PyCFunction)buffered_tell, METH_NOARGS},
-    {"__sizeof__", (PyCFunction)buffered_sizeof, METH_NOARGS},
+    _IO__BUFFERED_TELL_METHODDEF
+    _IO__BUFFERED___SIZEOF___METHODDEF
+
     {"__reduce__", _PyIOBase_cannot_pickle, METH_VARARGS},
     {"__reduce_ex__", _PyIOBase_cannot_pickle, METH_VARARGS},
-=======
-    _IO__BUFFERED_TELL_METHODDEF
-    _IO__BUFFERED___SIZEOF___METHODDEF
->>>>>>> e629ab6a
     {NULL, NULL}
 };
 
@@ -2670,14 +2662,10 @@
     _IO__BUFFERED_READLINE_METHODDEF
     _IO__BUFFERED_PEEK_METHODDEF
     _IO_BUFFEREDWRITER_WRITE_METHODDEF
-<<<<<<< HEAD
-    {"__sizeof__", (PyCFunction)buffered_sizeof, METH_NOARGS},
+    _IO__BUFFERED___SIZEOF___METHODDEF
 
     {"__reduce__", _PyIOBase_cannot_pickle, METH_VARARGS},
     {"__reduce_ex__", _PyIOBase_cannot_pickle, METH_VARARGS},
-=======
-    _IO__BUFFERED___SIZEOF___METHODDEF
->>>>>>> e629ab6a
     {NULL, NULL}
 };
 
