/*
    An implementation of Buffered I/O as defined by PEP 3116 - "New I/O"

    Classes defined here: BufferedIOBase, BufferedReader, BufferedWriter,
    BufferedRandom.

    Written by Amaury Forgeot d'Arc and Antoine Pitrou
*/

#define PY_SSIZE_T_CLEAN
#include "Python.h"
#include "internal/pystate.h"
#include "structmember.h"
#include "pythread.h"
#include "_iomodule.h"

/*[clinic input]
module _io
class _io._BufferedIOBase "PyObject *" "&PyBufferedIOBase_Type"
class _io._Buffered "buffered *" "&PyBufferedIOBase_Type"
class _io.BufferedReader "buffered *" "&PyBufferedReader_Type"
class _io.BufferedWriter "buffered *" "&PyBufferedWriter_Type"
class _io.BufferedRWPair "rwpair *" "&PyBufferedRWPair_Type"
class _io.BufferedRandom "buffered *" "&PyBufferedRandom_Type"
[clinic start generated code]*/
/*[clinic end generated code: output=da39a3ee5e6b4b0d input=59460b9c5639984d]*/

_Py_IDENTIFIER(close);
_Py_IDENTIFIER(_dealloc_warn);
_Py_IDENTIFIER(flush);
_Py_IDENTIFIER(isatty);
_Py_IDENTIFIER(mode);
_Py_IDENTIFIER(name);
_Py_IDENTIFIER(peek);
_Py_IDENTIFIER(read);
_Py_IDENTIFIER(read1);
_Py_IDENTIFIER(readable);
_Py_IDENTIFIER(readinto);
_Py_IDENTIFIER(readinto1);
_Py_IDENTIFIER(writable);
_Py_IDENTIFIER(write);

/*
 * BufferedIOBase class, inherits from IOBase.
 */
PyDoc_STRVAR(bufferediobase_doc,
    "Base class for buffered IO objects.\n"
    "\n"
    "The main difference with RawIOBase is that the read() method\n"
    "supports omitting the size argument, and does not have a default\n"
    "implementation that defers to readinto().\n"
    "\n"
    "In addition, read(), readinto() and write() may raise\n"
    "BlockingIOError if the underlying raw stream is in non-blocking\n"
    "mode and not ready; unlike their raw counterparts, they will never\n"
    "return None.\n"
    "\n"
    "A typical implementation should not inherit from a RawIOBase\n"
    "implementation, but wrap one.\n"
    );

static PyObject *
_bufferediobase_readinto_generic(PyObject *self, Py_buffer *buffer, char readinto1)
{
    Py_ssize_t len;
    PyObject *data;

    data = _PyObject_CallMethodId(self,
                                  readinto1 ? &PyId_read1 : &PyId_read,
                                  "n", buffer->len);
    if (data == NULL)
        return NULL;

    if (!PyBytes_Check(data)) {
        Py_DECREF(data);
        PyErr_SetString(PyExc_TypeError, "read() should return bytes");
        return NULL;
    }

    len = PyBytes_GET_SIZE(data);
    if (len > buffer->len) {
        PyErr_Format(PyExc_ValueError,
                     "read() returned too much data: "
                     "%zd bytes requested, %zd returned",
                     buffer->len, len);
        Py_DECREF(data);
        return NULL;
    }
    memcpy(buffer->buf, PyBytes_AS_STRING(data), len);

    Py_DECREF(data);

    return PyLong_FromSsize_t(len);
}

/*[clinic input]
_io._BufferedIOBase.readinto
    buffer: Py_buffer(accept={rwbuffer})
    /
[clinic start generated code]*/

static PyObject *
_io__BufferedIOBase_readinto_impl(PyObject *self, Py_buffer *buffer)
/*[clinic end generated code: output=8c8cda6684af8038 input=00a6b9a38f29830a]*/
{
    return _bufferediobase_readinto_generic(self, buffer, 0);
}

/*[clinic input]
_io._BufferedIOBase.readinto1
    buffer: Py_buffer(accept={rwbuffer})
    /
[clinic start generated code]*/

static PyObject *
_io__BufferedIOBase_readinto1_impl(PyObject *self, Py_buffer *buffer)
/*[clinic end generated code: output=358623e4fd2b69d3 input=ebad75b4aadfb9be]*/
{
    return _bufferediobase_readinto_generic(self, buffer, 1);
}

static PyObject *
bufferediobase_unsupported(const char *message)
{
    _PyIO_State *state = IO_STATE();
    if (state != NULL)
        PyErr_SetString(state->unsupported_operation, message);
    return NULL;
}

/*[clinic input]
_io._BufferedIOBase.detach

Disconnect this buffer from its underlying raw stream and return it.

After the raw stream has been detached, the buffer is in an unusable
state.
[clinic start generated code]*/

static PyObject *
_io__BufferedIOBase_detach_impl(PyObject *self)
/*[clinic end generated code: output=754977c8d10ed88c input=822427fb58fe4169]*/
{
    return bufferediobase_unsupported("detach");
}

PyDoc_STRVAR(bufferediobase_read_doc,
    "Read and return up to n bytes.\n"
    "\n"
    "If the argument is omitted, None, or negative, reads and\n"
    "returns all data until EOF.\n"
    "\n"
    "If the argument is positive, and the underlying raw stream is\n"
    "not 'interactive', multiple raw reads may be issued to satisfy\n"
    "the byte count (unless EOF is reached first).  But for\n"
    "interactive raw streams (as well as sockets and pipes), at most\n"
    "one raw read will be issued, and a short result does not imply\n"
    "that EOF is imminent.\n"
    "\n"
    "Returns an empty bytes object on EOF.\n"
    "\n"
    "Returns None if the underlying raw stream was open in non-blocking\n"
    "mode and no data is available at the moment.\n");

static PyObject *
bufferediobase_read(PyObject *self, PyObject *args)
{
    return bufferediobase_unsupported("read");
}

PyDoc_STRVAR(bufferediobase_read1_doc,
    "Read and return up to n bytes, with at most one read() call\n"
    "to the underlying raw stream. A short result does not imply\n"
    "that EOF is imminent.\n"
    "\n"
    "Returns an empty bytes object on EOF.\n");

static PyObject *
bufferediobase_read1(PyObject *self, PyObject *args)
{
    return bufferediobase_unsupported("read1");
}

PyDoc_STRVAR(bufferediobase_write_doc,
    "Write the given buffer to the IO stream.\n"
    "\n"
    "Returns the number of bytes written, which is always the length of b\n"
    "in bytes.\n"
    "\n"
    "Raises BlockingIOError if the buffer is full and the\n"
    "underlying raw stream cannot accept more data at the moment.\n");

static PyObject *
bufferediobase_write(PyObject *self, PyObject *args)
{
    return bufferediobase_unsupported("write");
}


typedef struct {
    PyObject_HEAD

    PyObject *raw;
    int ok;    /* Initialized? */
    int detached;
    int readable;
    int writable;
    char finalizing;

    /* True if this is a vanilla Buffered object (rather than a user derived
       class) *and* the raw stream is a vanilla FileIO object. */
    int fast_closed_checks;

    /* Absolute position inside the raw stream (-1 if unknown). */
    Py_off_t abs_pos;

    /* A static buffer of size `buffer_size` */
    char *buffer;
    /* Current logical position in the buffer. */
    Py_off_t pos;
    /* Position of the raw stream in the buffer. */
    Py_off_t raw_pos;

    /* Just after the last buffered byte in the buffer, or -1 if the buffer
       isn't ready for reading. */
    Py_off_t read_end;

    /* Just after the last byte actually written */
    Py_off_t write_pos;
    /* Just after the last byte waiting to be written, or -1 if the buffer
       isn't ready for writing. */
    Py_off_t write_end;

    PyThread_type_lock lock;
    volatile unsigned long owner;

    Py_ssize_t buffer_size;
    Py_ssize_t buffer_mask;

    PyObject *dict;
    PyObject *weakreflist;
} buffered;

/*
    Implementation notes:

    * BufferedReader, BufferedWriter and BufferedRandom try to share most
      methods (this is helped by the members `readable` and `writable`, which
      are initialized in the respective constructors)
    * They also share a single buffer for reading and writing. This enables
      interleaved reads and writes without flushing. It also makes the logic
      a bit trickier to get right.
    * The absolute position of the raw stream is cached, if possible, in the
      `abs_pos` member. It must be updated every time an operation is done
      on the raw stream. If not sure, it can be reinitialized by calling
      _buffered_raw_tell(), which queries the raw stream (_buffered_raw_seek()
      also does it). To read it, use RAW_TELL().
    * Three helpers, _bufferedreader_raw_read, _bufferedwriter_raw_write and
      _bufferedwriter_flush_unlocked do a lot of useful housekeeping.

    NOTE: we should try to maintain block alignment of reads and writes to the
    raw stream (according to the buffer size), but for now it is only done
    in read() and friends.

*/

/* These macros protect the buffered object against concurrent operations. */

static int
_enter_buffered_busy(buffered *self)
{
    int relax_locking;
    PyLockStatus st;
    if (self->owner == PyThread_get_thread_ident()) {
        PyErr_Format(PyExc_RuntimeError,
                     "reentrant call inside %R", self);
        return 0;
    }
    relax_locking = _Py_IsFinalizing();
    Py_BEGIN_ALLOW_THREADS
    if (!relax_locking)
        st = PyThread_acquire_lock(self->lock, 1);
    else {
        /* When finalizing, we don't want a deadlock to happen with daemon
         * threads abruptly shut down while they owned the lock.
         * Therefore, only wait for a grace period (1 s.).
         * Note that non-daemon threads have already exited here, so this
         * shouldn't affect carefully written threaded I/O code.
         */
        st = PyThread_acquire_lock_timed(self->lock, (PY_TIMEOUT_T)1e6, 0);
    }
    Py_END_ALLOW_THREADS
    if (relax_locking && st != PY_LOCK_ACQUIRED) {
        PyObject *msgobj = PyUnicode_FromFormat(
            "could not acquire lock for %A at interpreter "
            "shutdown, possibly due to daemon threads",
            (PyObject *) self);
        const char *msg = PyUnicode_AsUTF8(msgobj);
        Py_FatalError(msg);
    }
    return 1;
}

#define ENTER_BUFFERED(self) \
    ( (PyThread_acquire_lock(self->lock, 0) ? \
       1 : _enter_buffered_busy(self)) \
     && (self->owner = PyThread_get_thread_ident(), 1) )

#define LEAVE_BUFFERED(self) \
    do { \
        self->owner = 0; \
        PyThread_release_lock(self->lock); \
    } while(0);

#define CHECK_INITIALIZED(self) \
    if (self->ok <= 0) { \
        if (self->detached) { \
            PyErr_SetString(PyExc_ValueError, \
                 "raw stream has been detached"); \
        } else { \
            PyErr_SetString(PyExc_ValueError, \
                "I/O operation on uninitialized object"); \
        } \
        return NULL; \
    }

#define CHECK_INITIALIZED_INT(self) \
    if (self->ok <= 0) { \
        if (self->detached) { \
            PyErr_SetString(PyExc_ValueError, \
                 "raw stream has been detached"); \
        } else { \
            PyErr_SetString(PyExc_ValueError, \
                "I/O operation on uninitialized object"); \
        } \
        return -1; \
    }

#define IS_CLOSED(self) \
    (!self->buffer || \
    (self->fast_closed_checks \
     ? _PyFileIO_closed(self->raw) \
     : buffered_closed(self)))

#define CHECK_CLOSED(self, error_msg) \
    if (IS_CLOSED(self)) { \
        PyErr_SetString(PyExc_ValueError, error_msg); \
        return NULL; \
    }


#define VALID_READ_BUFFER(self) \
    (self->readable && self->read_end != -1)

#define VALID_WRITE_BUFFER(self) \
    (self->writable && self->write_end != -1)

#define ADJUST_POSITION(self, _new_pos) \
    do { \
        self->pos = _new_pos; \
        if (VALID_READ_BUFFER(self) && self->read_end < self->pos) \
            self->read_end = self->pos; \
    } while(0)

#define READAHEAD(self) \
    ((self->readable && VALID_READ_BUFFER(self)) \
        ? (self->read_end - self->pos) : 0)

#define RAW_OFFSET(self) \
    (((VALID_READ_BUFFER(self) || VALID_WRITE_BUFFER(self)) \
        && self->raw_pos >= 0) ? self->raw_pos - self->pos : 0)

#define RAW_TELL(self) \
    (self->abs_pos != -1 ? self->abs_pos : _buffered_raw_tell(self))

#define MINUS_LAST_BLOCK(self, size) \
    (self->buffer_mask ? \
        (size & ~self->buffer_mask) : \
        (self->buffer_size * (size / self->buffer_size)))


static void
buffered_dealloc(buffered *self)
{
    self->finalizing = 1;
    if (_PyIOBase_finalize((PyObject *) self) < 0)
        return;
    _PyObject_GC_UNTRACK(self);
    self->ok = 0;
    if (self->weakreflist != NULL)
        PyObject_ClearWeakRefs((PyObject *)self);
    Py_CLEAR(self->raw);
    if (self->buffer) {
        PyMem_Free(self->buffer);
        self->buffer = NULL;
    }
    if (self->lock) {
        PyThread_free_lock(self->lock);
        self->lock = NULL;
    }
    Py_CLEAR(self->dict);
    Py_TYPE(self)->tp_free((PyObject *)self);
}

static PyObject *
buffered_sizeof(buffered *self, PyObject *Py_UNUSED(ignored))
{
    Py_ssize_t res;

    res = _PyObject_SIZE(Py_TYPE(self));
    if (self->buffer)
        res += self->buffer_size;
    return PyLong_FromSsize_t(res);
}

static int
buffered_traverse(buffered *self, visitproc visit, void *arg)
{
    Py_VISIT(self->raw);
    Py_VISIT(self->dict);
    return 0;
}

static int
buffered_clear(buffered *self)
{
    self->ok = 0;
    Py_CLEAR(self->raw);
    Py_CLEAR(self->dict);
    return 0;
}

/* Because this can call arbitrary code, it shouldn't be called when
   the refcount is 0 (that is, not directly from tp_dealloc unless
   the refcount has been temporarily re-incremented). */
static PyObject *
buffered_dealloc_warn(buffered *self, PyObject *source)
{
    if (self->ok && self->raw) {
        PyObject *r;
        r = _PyObject_CallMethodIdObjArgs(self->raw, &PyId__dealloc_warn,
                                          source, NULL);
        if (r)
            Py_DECREF(r);
        else
            PyErr_Clear();
    }
    Py_RETURN_NONE;
}

/*
 * _BufferedIOMixin methods
 * This is not a class, just a collection of methods that will be reused
 * by BufferedReader and BufferedWriter
 */

/* Flush and close */

static PyObject *
buffered_simple_flush(buffered *self, PyObject *args)
{
    CHECK_INITIALIZED(self)
    return PyObject_CallMethodObjArgs(self->raw, _PyIO_str_flush, NULL);
}

static int
buffered_closed(buffered *self)
{
    int closed;
    PyObject *res;
    CHECK_INITIALIZED_INT(self)
    res = PyObject_GetAttr(self->raw, _PyIO_str_closed);
    if (res == NULL)
        return -1;
    closed = PyObject_IsTrue(res);
    Py_DECREF(res);
    return closed;
}

static PyObject *
buffered_closed_get(buffered *self, void *context)
{
    CHECK_INITIALIZED(self)
    return PyObject_GetAttr(self->raw, _PyIO_str_closed);
}

static PyObject *
buffered_close(buffered *self, PyObject *args)
{
    PyObject *res = NULL, *exc = NULL, *val, *tb;
    int r;

    CHECK_INITIALIZED(self)
    if (!ENTER_BUFFERED(self))
        return NULL;

    r = buffered_closed(self);
    if (r < 0)
        goto end;
    if (r > 0) {
        res = Py_None;
        Py_INCREF(res);
        goto end;
    }

    if (self->finalizing) {
        PyObject *r = buffered_dealloc_warn(self, (PyObject *) self);
        if (r)
            Py_DECREF(r);
        else
            PyErr_Clear();
    }
    /* flush() will most probably re-take the lock, so drop it first */
    LEAVE_BUFFERED(self)
    res = PyObject_CallMethodObjArgs((PyObject *)self, _PyIO_str_flush, NULL);
    if (!ENTER_BUFFERED(self))
        return NULL;
    if (res == NULL)
        PyErr_Fetch(&exc, &val, &tb);
    else
        Py_DECREF(res);

    res = PyObject_CallMethodObjArgs(self->raw, _PyIO_str_close, NULL);

    if (self->buffer) {
        PyMem_Free(self->buffer);
        self->buffer = NULL;
    }

    if (exc != NULL) {
        _PyErr_ChainExceptions(exc, val, tb);
        Py_CLEAR(res);
    }

end:
    LEAVE_BUFFERED(self)
    return res;
}

/* detach */

static PyObject *
buffered_detach(buffered *self, PyObject *Py_UNUSED(ignored))
{
    PyObject *raw, *res;
    CHECK_INITIALIZED(self)
    res = PyObject_CallMethodObjArgs((PyObject *)self, _PyIO_str_flush, NULL);
    if (res == NULL)
        return NULL;
    Py_DECREF(res);
    raw = self->raw;
    self->raw = NULL;
    self->detached = 1;
    self->ok = 0;
    return raw;
}

/* Inquiries */

static PyObject *
buffered_seekable(buffered *self, PyObject *Py_UNUSED(ignored))
{
    CHECK_INITIALIZED(self)
    return PyObject_CallMethodObjArgs(self->raw, _PyIO_str_seekable, NULL);
}

static PyObject *
buffered_readable(buffered *self, PyObject *Py_UNUSED(ignored))
{
    CHECK_INITIALIZED(self)
    return PyObject_CallMethodObjArgs(self->raw, _PyIO_str_readable, NULL);
}

static PyObject *
buffered_writable(buffered *self, PyObject *Py_UNUSED(ignored))
{
    CHECK_INITIALIZED(self)
    return PyObject_CallMethodObjArgs(self->raw, _PyIO_str_writable, NULL);
}

static PyObject *
buffered_name_get(buffered *self, void *context)
{
    CHECK_INITIALIZED(self)
    return _PyObject_GetAttrId(self->raw, &PyId_name);
}

static PyObject *
buffered_mode_get(buffered *self, void *context)
{
    CHECK_INITIALIZED(self)
    return _PyObject_GetAttrId(self->raw, &PyId_mode);
}

/* Lower-level APIs */

static PyObject *
buffered_fileno(buffered *self, PyObject *Py_UNUSED(ignored))
{
    CHECK_INITIALIZED(self)
    return PyObject_CallMethodObjArgs(self->raw, _PyIO_str_fileno, NULL);
}

static PyObject *
buffered_isatty(buffered *self, PyObject *Py_UNUSED(ignored))
{
    CHECK_INITIALIZED(self)
    return PyObject_CallMethodObjArgs(self->raw, _PyIO_str_isatty, NULL);
}

/* Serialization */

<<<<<<< HEAD
=======
static PyObject *
buffered_getstate(buffered *self, PyObject *Py_UNUSED(ignored))
{
    PyErr_Format(PyExc_TypeError,
                 "cannot serialize '%s' object", Py_TYPE(self)->tp_name);
    return NULL;
}

>>>>>>> e0c19ddc
/* Forward decls */
static PyObject *
_bufferedwriter_flush_unlocked(buffered *);
static Py_ssize_t
_bufferedreader_fill_buffer(buffered *self);
static void
_bufferedreader_reset_buf(buffered *self);
static void
_bufferedwriter_reset_buf(buffered *self);
static PyObject *
_bufferedreader_peek_unlocked(buffered *self);
static PyObject *
_bufferedreader_read_all(buffered *self);
static PyObject *
_bufferedreader_read_fast(buffered *self, Py_ssize_t);
static PyObject *
_bufferedreader_read_generic(buffered *self, Py_ssize_t);
static Py_ssize_t
_bufferedreader_raw_read(buffered *self, char *start, Py_ssize_t len);

/*
 * Helpers
 */

/* Sets the current error to BlockingIOError */
static void
_set_BlockingIOError(const char *msg, Py_ssize_t written)
{
    PyObject *err;
    PyErr_Clear();
    err = PyObject_CallFunction(PyExc_BlockingIOError, "isn",
                                errno, msg, written);
    if (err)
        PyErr_SetObject(PyExc_BlockingIOError, err);
    Py_XDECREF(err);
}

/* Returns the address of the `written` member if a BlockingIOError was
   raised, NULL otherwise. The error is always re-raised. */
static Py_ssize_t *
_buffered_check_blocking_error(void)
{
    PyObject *t, *v, *tb;
    PyOSErrorObject *err;

    PyErr_Fetch(&t, &v, &tb);
    if (v == NULL || !PyErr_GivenExceptionMatches(v, PyExc_BlockingIOError)) {
        PyErr_Restore(t, v, tb);
        return NULL;
    }
    err = (PyOSErrorObject *) v;
    /* TODO: sanity check (err->written >= 0) */
    PyErr_Restore(t, v, tb);
    return &err->written;
}

static Py_off_t
_buffered_raw_tell(buffered *self)
{
    Py_off_t n;
    PyObject *res;
    res = PyObject_CallMethodObjArgs(self->raw, _PyIO_str_tell, NULL);
    if (res == NULL)
        return -1;
    n = PyNumber_AsOff_t(res, PyExc_ValueError);
    Py_DECREF(res);
    if (n < 0) {
        if (!PyErr_Occurred())
            PyErr_Format(PyExc_OSError,
                         "Raw stream returned invalid position %" PY_PRIdOFF,
                         (PY_OFF_T_COMPAT)n);
        return -1;
    }
    self->abs_pos = n;
    return n;
}

static Py_off_t
_buffered_raw_seek(buffered *self, Py_off_t target, int whence)
{
    PyObject *res, *posobj, *whenceobj;
    Py_off_t n;

    posobj = PyLong_FromOff_t(target);
    if (posobj == NULL)
        return -1;
    whenceobj = PyLong_FromLong(whence);
    if (whenceobj == NULL) {
        Py_DECREF(posobj);
        return -1;
    }
    res = PyObject_CallMethodObjArgs(self->raw, _PyIO_str_seek,
                                     posobj, whenceobj, NULL);
    Py_DECREF(posobj);
    Py_DECREF(whenceobj);
    if (res == NULL)
        return -1;
    n = PyNumber_AsOff_t(res, PyExc_ValueError);
    Py_DECREF(res);
    if (n < 0) {
        if (!PyErr_Occurred())
            PyErr_Format(PyExc_OSError,
                         "Raw stream returned invalid position %" PY_PRIdOFF,
                         (PY_OFF_T_COMPAT)n);
        return -1;
    }
    self->abs_pos = n;
    return n;
}

static int
_buffered_init(buffered *self)
{
    Py_ssize_t n;
    if (self->buffer_size <= 0) {
        PyErr_SetString(PyExc_ValueError,
            "buffer size must be strictly positive");
        return -1;
    }
    if (self->buffer)
        PyMem_Free(self->buffer);
    self->buffer = PyMem_Malloc(self->buffer_size);
    if (self->buffer == NULL) {
        PyErr_NoMemory();
        return -1;
    }
    if (self->lock)
        PyThread_free_lock(self->lock);
    self->lock = PyThread_allocate_lock();
    if (self->lock == NULL) {
        PyErr_SetString(PyExc_RuntimeError, "can't allocate read lock");
        return -1;
    }
    self->owner = 0;
    /* Find out whether buffer_size is a power of 2 */
    /* XXX is this optimization useful? */
    for (n = self->buffer_size - 1; n & 1; n >>= 1)
        ;
    if (n == 0)
        self->buffer_mask = self->buffer_size - 1;
    else
        self->buffer_mask = 0;
    if (_buffered_raw_tell(self) == -1)
        PyErr_Clear();
    return 0;
}

/* Return 1 if an OSError with errno == EINTR is set (and then
   clears the error indicator), 0 otherwise.
   Should only be called when PyErr_Occurred() is true.
*/
int
_PyIO_trap_eintr(void)
{
    static PyObject *eintr_int = NULL;
    PyObject *typ, *val, *tb;
    PyOSErrorObject *env_err;

    if (eintr_int == NULL) {
        eintr_int = PyLong_FromLong(EINTR);
        assert(eintr_int != NULL);
    }
    if (!PyErr_ExceptionMatches(PyExc_OSError))
        return 0;
    PyErr_Fetch(&typ, &val, &tb);
    PyErr_NormalizeException(&typ, &val, &tb);
    env_err = (PyOSErrorObject *) val;
    assert(env_err != NULL);
    if (env_err->myerrno != NULL &&
        PyObject_RichCompareBool(env_err->myerrno, eintr_int, Py_EQ) > 0) {
        Py_DECREF(typ);
        Py_DECREF(val);
        Py_XDECREF(tb);
        return 1;
    }
    /* This silences any error set by PyObject_RichCompareBool() */
    PyErr_Restore(typ, val, tb);
    return 0;
}

/*
 * Shared methods and wrappers
 */

static PyObject *
buffered_flush_and_rewind_unlocked(buffered *self)
{
    PyObject *res;

    res = _bufferedwriter_flush_unlocked(self);
    if (res == NULL)
        return NULL;
    Py_DECREF(res);

    if (self->readable) {
        /* Rewind the raw stream so that its position corresponds to
           the current logical position. */
        Py_off_t n;
        n = _buffered_raw_seek(self, -RAW_OFFSET(self), 1);
        _bufferedreader_reset_buf(self);
        if (n == -1)
            return NULL;
    }
    Py_RETURN_NONE;
}

static PyObject *
buffered_flush(buffered *self, PyObject *args)
{
    PyObject *res;

    CHECK_INITIALIZED(self)
    CHECK_CLOSED(self, "flush of closed file")

    if (!ENTER_BUFFERED(self))
        return NULL;
    res = buffered_flush_and_rewind_unlocked(self);
    LEAVE_BUFFERED(self)

    return res;
}

/*[clinic input]
_io._Buffered.peek
    size: Py_ssize_t = 0
    /

[clinic start generated code]*/

static PyObject *
_io__Buffered_peek_impl(buffered *self, Py_ssize_t size)
/*[clinic end generated code: output=ba7a097ca230102b input=37ffb97d06ff4adb]*/
{
    PyObject *res = NULL;

    CHECK_INITIALIZED(self)
    CHECK_CLOSED(self, "peek of closed file")

    if (!ENTER_BUFFERED(self))
        return NULL;

    if (self->writable) {
        res = buffered_flush_and_rewind_unlocked(self);
        if (res == NULL)
            goto end;
        Py_CLEAR(res);
    }
    res = _bufferedreader_peek_unlocked(self);

end:
    LEAVE_BUFFERED(self)
    return res;
}

/*[clinic input]
_io._Buffered.read
    size as n: Py_ssize_t(accept={int, NoneType}) = -1
    /
[clinic start generated code]*/

static PyObject *
_io__Buffered_read_impl(buffered *self, Py_ssize_t n)
/*[clinic end generated code: output=f41c78bb15b9bbe9 input=7df81e82e08a68a2]*/
{
    PyObject *res;

    CHECK_INITIALIZED(self)
    if (n < -1) {
        PyErr_SetString(PyExc_ValueError,
                        "read length must be non-negative or -1");
        return NULL;
    }

    CHECK_CLOSED(self, "read of closed file")

    if (n == -1) {
        /* The number of bytes is unspecified, read until the end of stream */
        if (!ENTER_BUFFERED(self))
            return NULL;
        res = _bufferedreader_read_all(self);
    }
    else {
        res = _bufferedreader_read_fast(self, n);
        if (res != Py_None)
            return res;
        Py_DECREF(res);
        if (!ENTER_BUFFERED(self))
            return NULL;
        res = _bufferedreader_read_generic(self, n);
    }

    LEAVE_BUFFERED(self)
    return res;
}

/*[clinic input]
_io._Buffered.read1
    size as n: Py_ssize_t = -1
    /
[clinic start generated code]*/

static PyObject *
_io__Buffered_read1_impl(buffered *self, Py_ssize_t n)
/*[clinic end generated code: output=bcc4fb4e54d103a3 input=7d22de9630b61774]*/
{
    Py_ssize_t have, r;
    PyObject *res = NULL;

    CHECK_INITIALIZED(self)
    if (n < 0) {
        n = self->buffer_size;
    }

    CHECK_CLOSED(self, "read of closed file")

    if (n == 0)
        return PyBytes_FromStringAndSize(NULL, 0);

    /* Return up to n bytes.  If at least one byte is buffered, we
       only return buffered bytes.  Otherwise, we do one raw read. */

    have = Py_SAFE_DOWNCAST(READAHEAD(self), Py_off_t, Py_ssize_t);
    if (have > 0) {
        n = Py_MIN(have, n);
        res = _bufferedreader_read_fast(self, n);
        assert(res != Py_None);
        return res;
    }
    res = PyBytes_FromStringAndSize(NULL, n);
    if (res == NULL)
        return NULL;
    if (!ENTER_BUFFERED(self)) {
        Py_DECREF(res);
        return NULL;
    }
    _bufferedreader_reset_buf(self);
    r = _bufferedreader_raw_read(self, PyBytes_AS_STRING(res), n);
    LEAVE_BUFFERED(self)
    if (r == -1) {
        Py_DECREF(res);
        return NULL;
    }
    if (r == -2)
        r = 0;
    if (n > r)
        _PyBytes_Resize(&res, r);
    return res;
}

static PyObject *
_buffered_readinto_generic(buffered *self, Py_buffer *buffer, char readinto1)
{
    Py_ssize_t n, written = 0, remaining;
    PyObject *res = NULL;

    CHECK_INITIALIZED(self)

    n = Py_SAFE_DOWNCAST(READAHEAD(self), Py_off_t, Py_ssize_t);
    if (n > 0) {
        if (n >= buffer->len) {
            memcpy(buffer->buf, self->buffer + self->pos, buffer->len);
            self->pos += buffer->len;
            return PyLong_FromSsize_t(buffer->len);
        }
        memcpy(buffer->buf, self->buffer + self->pos, n);
        self->pos += n;
        written = n;
    }

    if (!ENTER_BUFFERED(self))
        return NULL;

    if (self->writable) {
        res = buffered_flush_and_rewind_unlocked(self);
        if (res == NULL)
            goto end;
        Py_CLEAR(res);
    }

    _bufferedreader_reset_buf(self);
    self->pos = 0;

    for (remaining = buffer->len - written;
         remaining > 0;
         written += n, remaining -= n) {
        /* If remaining bytes is larger than internal buffer size, copy
         * directly into caller's buffer. */
        if (remaining > self->buffer_size) {
            n = _bufferedreader_raw_read(self, (char *) buffer->buf + written,
                                         remaining);
        }

        /* In readinto1 mode, we do not want to fill the internal
           buffer if we already have some data to return */
        else if (!(readinto1 && written)) {
            n = _bufferedreader_fill_buffer(self);
            if (n > 0) {
                if (n > remaining)
                    n = remaining;
                memcpy((char *) buffer->buf + written,
                       self->buffer + self->pos, n);
                self->pos += n;
                continue; /* short circuit */
            }
        }
        else
            n = 0;

        if (n == 0 || (n == -2 && written > 0))
            break;
        if (n < 0) {
            if (n == -2) {
                Py_INCREF(Py_None);
                res = Py_None;
            }
            goto end;
        }

        /* At most one read in readinto1 mode */
        if (readinto1) {
            written += n;
            break;
        }
    }
    res = PyLong_FromSsize_t(written);

end:
    LEAVE_BUFFERED(self);
    return res;
}

/*[clinic input]
_io._Buffered.readinto
    buffer: Py_buffer(accept={rwbuffer})
    /
[clinic start generated code]*/

static PyObject *
_io__Buffered_readinto_impl(buffered *self, Py_buffer *buffer)
/*[clinic end generated code: output=bcb376580b1d8170 input=ed6b98b7a20a3008]*/
{
    return _buffered_readinto_generic(self, buffer, 0);
}

/*[clinic input]
_io._Buffered.readinto1
    buffer: Py_buffer(accept={rwbuffer})
    /
[clinic start generated code]*/

static PyObject *
_io__Buffered_readinto1_impl(buffered *self, Py_buffer *buffer)
/*[clinic end generated code: output=6e5c6ac5868205d6 input=4455c5d55fdf1687]*/
{
    return _buffered_readinto_generic(self, buffer, 1);
}


static PyObject *
_buffered_readline(buffered *self, Py_ssize_t limit)
{
    PyObject *res = NULL;
    PyObject *chunks = NULL;
    Py_ssize_t n, written = 0;
    const char *start, *s, *end;

    CHECK_CLOSED(self, "readline of closed file")

    /* First, try to find a line in the buffer. This can run unlocked because
       the calls to the C API are simple enough that they can't trigger
       any thread switch. */
    n = Py_SAFE_DOWNCAST(READAHEAD(self), Py_off_t, Py_ssize_t);
    if (limit >= 0 && n > limit)
        n = limit;
    start = self->buffer + self->pos;
    s = memchr(start, '\n', n);
    if (s != NULL) {
        res = PyBytes_FromStringAndSize(start, s - start + 1);
        if (res != NULL)
            self->pos += s - start + 1;
        goto end_unlocked;
    }
    if (n == limit) {
        res = PyBytes_FromStringAndSize(start, n);
        if (res != NULL)
            self->pos += n;
        goto end_unlocked;
    }

    if (!ENTER_BUFFERED(self))
        goto end_unlocked;

    /* Now we try to get some more from the raw stream */
    chunks = PyList_New(0);
    if (chunks == NULL)
        goto end;
    if (n > 0) {
        res = PyBytes_FromStringAndSize(start, n);
        if (res == NULL)
            goto end;
        if (PyList_Append(chunks, res) < 0) {
            Py_CLEAR(res);
            goto end;
        }
        Py_CLEAR(res);
        written += n;
        self->pos += n;
        if (limit >= 0)
            limit -= n;
    }
    if (self->writable) {
        PyObject *r = buffered_flush_and_rewind_unlocked(self);
        if (r == NULL)
            goto end;
        Py_DECREF(r);
    }

    for (;;) {
        _bufferedreader_reset_buf(self);
        n = _bufferedreader_fill_buffer(self);
        if (n == -1)
            goto end;
        if (n <= 0)
            break;
        if (limit >= 0 && n > limit)
            n = limit;
        start = self->buffer;
        end = start + n;
        s = start;
        while (s < end) {
            if (*s++ == '\n') {
                res = PyBytes_FromStringAndSize(start, s - start);
                if (res == NULL)
                    goto end;
                self->pos = s - start;
                goto found;
            }
        }
        res = PyBytes_FromStringAndSize(start, n);
        if (res == NULL)
            goto end;
        if (n == limit) {
            self->pos = n;
            break;
        }
        if (PyList_Append(chunks, res) < 0) {
            Py_CLEAR(res);
            goto end;
        }
        Py_CLEAR(res);
        written += n;
        if (limit >= 0)
            limit -= n;
    }
found:
    if (res != NULL && PyList_Append(chunks, res) < 0) {
        Py_CLEAR(res);
        goto end;
    }
    Py_XSETREF(res, _PyBytes_Join(_PyIO_empty_bytes, chunks));

end:
    LEAVE_BUFFERED(self)
end_unlocked:
    Py_XDECREF(chunks);
    return res;
}

/*[clinic input]
_io._Buffered.readline
    size: Py_ssize_t(accept={int, NoneType}) = -1
    /
[clinic start generated code]*/

static PyObject *
_io__Buffered_readline_impl(buffered *self, Py_ssize_t size)
/*[clinic end generated code: output=24dd2aa6e33be83c input=673b6240e315ef8a]*/
{
    CHECK_INITIALIZED(self)
    return _buffered_readline(self, size);
}


static PyObject *
buffered_tell(buffered *self, PyObject *Py_UNUSED(ignored))
{
    Py_off_t pos;

    CHECK_INITIALIZED(self)
    pos = _buffered_raw_tell(self);
    if (pos == -1)
        return NULL;
    pos -= RAW_OFFSET(self);
    /* TODO: sanity check (pos >= 0) */
    return PyLong_FromOff_t(pos);
}

/*[clinic input]
_io._Buffered.seek
    target as targetobj: object
    whence: int = 0
    /
[clinic start generated code]*/

static PyObject *
_io__Buffered_seek_impl(buffered *self, PyObject *targetobj, int whence)
/*[clinic end generated code: output=7ae0e8dc46efdefb input=a9c4920bfcba6163]*/
{
    Py_off_t target, n;
    PyObject *res = NULL;

    CHECK_INITIALIZED(self)

    /* Do some error checking instead of trusting OS 'seek()'
    ** error detection, just in case.
    */
    if ((whence < 0 || whence >2)
#ifdef SEEK_HOLE
        && (whence != SEEK_HOLE)
#endif
#ifdef SEEK_DATA
        && (whence != SEEK_DATA)
#endif
        ) {
        PyErr_Format(PyExc_ValueError,
                     "whence value %d unsupported", whence);
        return NULL;
    }

    CHECK_CLOSED(self, "seek of closed file")

    if (_PyIOBase_check_seekable(self->raw, Py_True) == NULL)
        return NULL;

    target = PyNumber_AsOff_t(targetobj, PyExc_ValueError);
    if (target == -1 && PyErr_Occurred())
        return NULL;

    /* SEEK_SET and SEEK_CUR are special because we could seek inside the
       buffer. Other whence values must be managed without this optimization.
       Some Operating Systems can provide additional values, like
       SEEK_HOLE/SEEK_DATA. */
    if (((whence == 0) || (whence == 1)) && self->readable) {
        Py_off_t current, avail;
        /* Check if seeking leaves us inside the current buffer,
           so as to return quickly if possible. Also, we needn't take the
           lock in this fast path.
           Don't know how to do that when whence == 2, though. */
        /* NOTE: RAW_TELL() can release the GIL but the object is in a stable
           state at this point. */
        current = RAW_TELL(self);
        avail = READAHEAD(self);
        if (avail > 0) {
            Py_off_t offset;
            if (whence == 0)
                offset = target - (current - RAW_OFFSET(self));
            else
                offset = target;
            if (offset >= -self->pos && offset <= avail) {
                self->pos += offset;
                return PyLong_FromOff_t(current - avail + offset);
            }
        }
    }

    if (!ENTER_BUFFERED(self))
        return NULL;

    /* Fallback: invoke raw seek() method and clear buffer */
    if (self->writable) {
        res = _bufferedwriter_flush_unlocked(self);
        if (res == NULL)
            goto end;
        Py_CLEAR(res);
    }

    /* TODO: align on block boundary and read buffer if needed? */
    if (whence == 1)
        target -= RAW_OFFSET(self);
    n = _buffered_raw_seek(self, target, whence);
    if (n == -1)
        goto end;
    self->raw_pos = -1;
    res = PyLong_FromOff_t(n);
    if (res != NULL && self->readable)
        _bufferedreader_reset_buf(self);

end:
    LEAVE_BUFFERED(self)
    return res;
}

/*[clinic input]
_io._Buffered.truncate
    pos: object = None
    /
[clinic start generated code]*/

static PyObject *
_io__Buffered_truncate_impl(buffered *self, PyObject *pos)
/*[clinic end generated code: output=667ca03c60c270de input=8a1be34d57cca2d3]*/
{
    PyObject *res = NULL;

    CHECK_INITIALIZED(self)
    if (!ENTER_BUFFERED(self))
        return NULL;

    if (self->writable) {
        res = buffered_flush_and_rewind_unlocked(self);
        if (res == NULL)
            goto end;
        Py_CLEAR(res);
    }
    res = PyObject_CallMethodObjArgs(self->raw, _PyIO_str_truncate, pos, NULL);
    if (res == NULL)
        goto end;
    /* Reset cached position */
    if (_buffered_raw_tell(self) == -1)
        PyErr_Clear();

end:
    LEAVE_BUFFERED(self)
    return res;
}

static PyObject *
buffered_iternext(buffered *self)
{
    PyObject *line;
    PyTypeObject *tp;

    CHECK_INITIALIZED(self);

    tp = Py_TYPE(self);
    if (tp == &PyBufferedReader_Type ||
        tp == &PyBufferedRandom_Type) {
        /* Skip method call overhead for speed */
        line = _buffered_readline(self, -1);
    }
    else {
        line = PyObject_CallMethodObjArgs((PyObject *)self,
                                           _PyIO_str_readline, NULL);
        if (line && !PyBytes_Check(line)) {
            PyErr_Format(PyExc_OSError,
                         "readline() should have returned a bytes object, "
                         "not '%.200s'", Py_TYPE(line)->tp_name);
            Py_DECREF(line);
            return NULL;
        }
    }

    if (line == NULL)
        return NULL;

    if (PyBytes_GET_SIZE(line) == 0) {
        /* Reached EOF or would have blocked */
        Py_DECREF(line);
        return NULL;
    }

    return line;
}

static PyObject *
buffered_repr(buffered *self)
{
    PyObject *nameobj, *res;

    nameobj = _PyObject_GetAttrId((PyObject *) self, &PyId_name);
    if (nameobj == NULL) {
        if (PyErr_ExceptionMatches(PyExc_Exception))
            PyErr_Clear();
        else
            return NULL;
        res = PyUnicode_FromFormat("<%s>", Py_TYPE(self)->tp_name);
    }
    else {
        int status = Py_ReprEnter((PyObject *)self);
        res = NULL;
        if (status == 0) {
            res = PyUnicode_FromFormat("<%s name=%R>",
                                       Py_TYPE(self)->tp_name, nameobj);
            Py_ReprLeave((PyObject *)self);
        }
        else if (status > 0) {
            PyErr_Format(PyExc_RuntimeError,
                         "reentrant call inside %s.__repr__",
                         Py_TYPE(self)->tp_name);
        }
        Py_DECREF(nameobj);
    }
    return res;
}

/*
 * class BufferedReader
 */

static void _bufferedreader_reset_buf(buffered *self)
{
    self->read_end = -1;
}

/*[clinic input]
_io.BufferedReader.__init__
    raw: object
    buffer_size: Py_ssize_t(c_default="DEFAULT_BUFFER_SIZE") = DEFAULT_BUFFER_SIZE

Create a new buffered reader using the given readable raw IO object.
[clinic start generated code]*/

static int
_io_BufferedReader___init___impl(buffered *self, PyObject *raw,
                                 Py_ssize_t buffer_size)
/*[clinic end generated code: output=cddcfefa0ed294c4 input=fb887e06f11b4e48]*/
{
    self->ok = 0;
    self->detached = 0;

    if (_PyIOBase_check_readable(raw, Py_True) == NULL)
        return -1;

    Py_INCREF(raw);
    Py_XSETREF(self->raw, raw);
    self->buffer_size = buffer_size;
    self->readable = 1;
    self->writable = 0;

    if (_buffered_init(self) < 0)
        return -1;
    _bufferedreader_reset_buf(self);

    self->fast_closed_checks = (Py_TYPE(self) == &PyBufferedReader_Type &&
                                Py_TYPE(raw) == &PyFileIO_Type);

    self->ok = 1;
    return 0;
}

static Py_ssize_t
_bufferedreader_raw_read(buffered *self, char *start, Py_ssize_t len)
{
    Py_buffer buf;
    PyObject *memobj, *res;
    Py_ssize_t n;
    /* NOTE: the buffer needn't be released as its object is NULL. */
    if (PyBuffer_FillInfo(&buf, NULL, start, len, 0, PyBUF_CONTIG) == -1)
        return -1;
    memobj = PyMemoryView_FromBuffer(&buf);
    if (memobj == NULL)
        return -1;
    /* NOTE: PyErr_SetFromErrno() calls PyErr_CheckSignals() when EINTR
       occurs so we needn't do it ourselves.
       We then retry reading, ignoring the signal if no handler has
       raised (see issue #10956).
    */
    do {
        res = PyObject_CallMethodObjArgs(self->raw, _PyIO_str_readinto, memobj, NULL);
    } while (res == NULL && _PyIO_trap_eintr());
    Py_DECREF(memobj);
    if (res == NULL)
        return -1;
    if (res == Py_None) {
        /* Non-blocking stream would have blocked. Special return code! */
        Py_DECREF(res);
        return -2;
    }
    n = PyNumber_AsSsize_t(res, PyExc_ValueError);
    Py_DECREF(res);
    if (n < 0 || n > len) {
        PyErr_Format(PyExc_OSError,
                     "raw readinto() returned invalid length %zd "
                     "(should have been between 0 and %zd)", n, len);
        return -1;
    }
    if (n > 0 && self->abs_pos != -1)
        self->abs_pos += n;
    return n;
}

static Py_ssize_t
_bufferedreader_fill_buffer(buffered *self)
{
    Py_ssize_t start, len, n;
    if (VALID_READ_BUFFER(self))
        start = Py_SAFE_DOWNCAST(self->read_end, Py_off_t, Py_ssize_t);
    else
        start = 0;
    len = self->buffer_size - start;
    n = _bufferedreader_raw_read(self, self->buffer + start, len);
    if (n <= 0)
        return n;
    self->read_end = start + n;
    self->raw_pos = start + n;
    return n;
}

static PyObject *
_bufferedreader_read_all(buffered *self)
{
    Py_ssize_t current_size;
    PyObject *res = NULL, *data = NULL, *tmp = NULL, *chunks = NULL, *readall;

    /* First copy what we have in the current buffer. */
    current_size = Py_SAFE_DOWNCAST(READAHEAD(self), Py_off_t, Py_ssize_t);
    if (current_size) {
        data = PyBytes_FromStringAndSize(
            self->buffer + self->pos, current_size);
        if (data == NULL)
            return NULL;
        self->pos += current_size;
    }
    /* We're going past the buffer's bounds, flush it */
    if (self->writable) {
        tmp = buffered_flush_and_rewind_unlocked(self);
        if (tmp == NULL)
            goto cleanup;
        Py_CLEAR(tmp);
    }
    _bufferedreader_reset_buf(self);

    if (_PyObject_LookupAttr(self->raw, _PyIO_str_readall, &readall) < 0) {
        goto cleanup;
    }
    if (readall) {
        tmp = _PyObject_CallNoArg(readall);
        Py_DECREF(readall);
        if (tmp == NULL)
            goto cleanup;
        if (tmp != Py_None && !PyBytes_Check(tmp)) {
            PyErr_SetString(PyExc_TypeError, "readall() should return bytes");
            goto cleanup;
        }
        if (current_size == 0) {
            res = tmp;
        } else {
            if (tmp != Py_None) {
                PyBytes_Concat(&data, tmp);
            }
            res = data;
        }
        goto cleanup;
    }

    chunks = PyList_New(0);
    if (chunks == NULL)
        goto cleanup;

    while (1) {
        if (data) {
            if (PyList_Append(chunks, data) < 0)
                goto cleanup;
            Py_CLEAR(data);
        }

        /* Read until EOF or until read() would block. */
        data = PyObject_CallMethodObjArgs(self->raw, _PyIO_str_read, NULL);
        if (data == NULL)
            goto cleanup;
        if (data != Py_None && !PyBytes_Check(data)) {
            PyErr_SetString(PyExc_TypeError, "read() should return bytes");
            goto cleanup;
        }
        if (data == Py_None || PyBytes_GET_SIZE(data) == 0) {
            if (current_size == 0) {
                res = data;
                goto cleanup;
            }
            else {
                tmp = _PyBytes_Join(_PyIO_empty_bytes, chunks);
                res = tmp;
                goto cleanup;
            }
        }
        current_size += PyBytes_GET_SIZE(data);
        if (self->abs_pos != -1)
            self->abs_pos += PyBytes_GET_SIZE(data);
    }
cleanup:
    /* res is either NULL or a borrowed ref */
    Py_XINCREF(res);
    Py_XDECREF(data);
    Py_XDECREF(tmp);
    Py_XDECREF(chunks);
    return res;
}

/* Read n bytes from the buffer if it can, otherwise return None.
   This function is simple enough that it can run unlocked. */
static PyObject *
_bufferedreader_read_fast(buffered *self, Py_ssize_t n)
{
    Py_ssize_t current_size;

    current_size = Py_SAFE_DOWNCAST(READAHEAD(self), Py_off_t, Py_ssize_t);
    if (n <= current_size) {
        /* Fast path: the data to read is fully buffered. */
        PyObject *res = PyBytes_FromStringAndSize(self->buffer + self->pos, n);
        if (res != NULL)
            self->pos += n;
        return res;
    }
    Py_RETURN_NONE;
}

/* Generic read function: read from the stream until enough bytes are read,
 * or until an EOF occurs or until read() would block.
 */
static PyObject *
_bufferedreader_read_generic(buffered *self, Py_ssize_t n)
{
    PyObject *res = NULL;
    Py_ssize_t current_size, remaining, written;
    char *out;

    current_size = Py_SAFE_DOWNCAST(READAHEAD(self), Py_off_t, Py_ssize_t);
    if (n <= current_size)
        return _bufferedreader_read_fast(self, n);

    res = PyBytes_FromStringAndSize(NULL, n);
    if (res == NULL)
        goto error;
    out = PyBytes_AS_STRING(res);
    remaining = n;
    written = 0;
    if (current_size > 0) {
        memcpy(out, self->buffer + self->pos, current_size);
        remaining -= current_size;
        written += current_size;
        self->pos += current_size;
    }
    /* Flush the write buffer if necessary */
    if (self->writable) {
        PyObject *r = buffered_flush_and_rewind_unlocked(self);
        if (r == NULL)
            goto error;
        Py_DECREF(r);
    }
    _bufferedreader_reset_buf(self);
    while (remaining > 0) {
        /* We want to read a whole block at the end into buffer.
           If we had readv() we could do this in one pass. */
        Py_ssize_t r = MINUS_LAST_BLOCK(self, remaining);
        if (r == 0)
            break;
        r = _bufferedreader_raw_read(self, out + written, r);
        if (r == -1)
            goto error;
        if (r == 0 || r == -2) {
            /* EOF occurred or read() would block. */
            if (r == 0 || written > 0) {
                if (_PyBytes_Resize(&res, written))
                    goto error;
                return res;
            }
            Py_DECREF(res);
            Py_RETURN_NONE;
        }
        remaining -= r;
        written += r;
    }
    assert(remaining <= self->buffer_size);
    self->pos = 0;
    self->raw_pos = 0;
    self->read_end = 0;
    /* NOTE: when the read is satisfied, we avoid issuing any additional
       reads, which could block indefinitely (e.g. on a socket).
       See issue #9550. */
    while (remaining > 0 && self->read_end < self->buffer_size) {
        Py_ssize_t r = _bufferedreader_fill_buffer(self);
        if (r == -1)
            goto error;
        if (r == 0 || r == -2) {
            /* EOF occurred or read() would block. */
            if (r == 0 || written > 0) {
                if (_PyBytes_Resize(&res, written))
                    goto error;
                return res;
            }
            Py_DECREF(res);
            Py_RETURN_NONE;
        }
        if (remaining > r) {
            memcpy(out + written, self->buffer + self->pos, r);
            written += r;
            self->pos += r;
            remaining -= r;
        }
        else if (remaining > 0) {
            memcpy(out + written, self->buffer + self->pos, remaining);
            written += remaining;
            self->pos += remaining;
            remaining = 0;
        }
        if (remaining == 0)
            break;
    }

    return res;

error:
    Py_XDECREF(res);
    return NULL;
}

static PyObject *
_bufferedreader_peek_unlocked(buffered *self)
{
    Py_ssize_t have, r;

    have = Py_SAFE_DOWNCAST(READAHEAD(self), Py_off_t, Py_ssize_t);
    /* Constraints:
       1. we don't want to advance the file position.
       2. we don't want to lose block alignment, so we can't shift the buffer
          to make some place.
       Therefore, we either return `have` bytes (if > 0), or a full buffer.
    */
    if (have > 0) {
        return PyBytes_FromStringAndSize(self->buffer + self->pos, have);
    }

    /* Fill the buffer from the raw stream, and copy it to the result. */
    _bufferedreader_reset_buf(self);
    r = _bufferedreader_fill_buffer(self);
    if (r == -1)
        return NULL;
    if (r == -2)
        r = 0;
    self->pos = 0;
    return PyBytes_FromStringAndSize(self->buffer, r);
}



/*
 * class BufferedWriter
 */
static void
_bufferedwriter_reset_buf(buffered *self)
{
    self->write_pos = 0;
    self->write_end = -1;
}

/*[clinic input]
_io.BufferedWriter.__init__
    raw: object
    buffer_size: Py_ssize_t(c_default="DEFAULT_BUFFER_SIZE") = DEFAULT_BUFFER_SIZE

A buffer for a writeable sequential RawIO object.

The constructor creates a BufferedWriter for the given writeable raw
stream. If the buffer_size is not given, it defaults to
DEFAULT_BUFFER_SIZE.
[clinic start generated code]*/

static int
_io_BufferedWriter___init___impl(buffered *self, PyObject *raw,
                                 Py_ssize_t buffer_size)
/*[clinic end generated code: output=c8942a020c0dee64 input=914be9b95e16007b]*/
{
    self->ok = 0;
    self->detached = 0;

    if (_PyIOBase_check_writable(raw, Py_True) == NULL)
        return -1;

    Py_INCREF(raw);
    Py_XSETREF(self->raw, raw);
    self->readable = 0;
    self->writable = 1;

    self->buffer_size = buffer_size;
    if (_buffered_init(self) < 0)
        return -1;
    _bufferedwriter_reset_buf(self);
    self->pos = 0;

    self->fast_closed_checks = (Py_TYPE(self) == &PyBufferedWriter_Type &&
                                Py_TYPE(raw) == &PyFileIO_Type);

    self->ok = 1;
    return 0;
}

static Py_ssize_t
_bufferedwriter_raw_write(buffered *self, char *start, Py_ssize_t len)
{
    Py_buffer buf;
    PyObject *memobj, *res;
    Py_ssize_t n;
    int errnum;
    /* NOTE: the buffer needn't be released as its object is NULL. */
    if (PyBuffer_FillInfo(&buf, NULL, start, len, 1, PyBUF_CONTIG_RO) == -1)
        return -1;
    memobj = PyMemoryView_FromBuffer(&buf);
    if (memobj == NULL)
        return -1;
    /* NOTE: PyErr_SetFromErrno() calls PyErr_CheckSignals() when EINTR
       occurs so we needn't do it ourselves.
       We then retry writing, ignoring the signal if no handler has
       raised (see issue #10956).
    */
    do {
        errno = 0;
        res = PyObject_CallMethodObjArgs(self->raw, _PyIO_str_write, memobj, NULL);
        errnum = errno;
    } while (res == NULL && _PyIO_trap_eintr());
    Py_DECREF(memobj);
    if (res == NULL)
        return -1;
    if (res == Py_None) {
        /* Non-blocking stream would have blocked. Special return code!
           Being paranoid we reset errno in case it is changed by code
           triggered by a decref.  errno is used by _set_BlockingIOError(). */
        Py_DECREF(res);
        errno = errnum;
        return -2;
    }
    n = PyNumber_AsSsize_t(res, PyExc_ValueError);
    Py_DECREF(res);
    if (n < 0 || n > len) {
        PyErr_Format(PyExc_OSError,
                     "raw write() returned invalid length %zd "
                     "(should have been between 0 and %zd)", n, len);
        return -1;
    }
    if (n > 0 && self->abs_pos != -1)
        self->abs_pos += n;
    return n;
}

static PyObject *
_bufferedwriter_flush_unlocked(buffered *self)
{
    Py_ssize_t written = 0;
    Py_off_t n, rewind;

    if (!VALID_WRITE_BUFFER(self) || self->write_pos == self->write_end)
        goto end;
    /* First, rewind */
    rewind = RAW_OFFSET(self) + (self->pos - self->write_pos);
    if (rewind != 0) {
        n = _buffered_raw_seek(self, -rewind, 1);
        if (n < 0) {
            goto error;
        }
        self->raw_pos -= rewind;
    }
    while (self->write_pos < self->write_end) {
        n = _bufferedwriter_raw_write(self,
            self->buffer + self->write_pos,
            Py_SAFE_DOWNCAST(self->write_end - self->write_pos,
                             Py_off_t, Py_ssize_t));
        if (n == -1) {
            goto error;
        }
        else if (n == -2) {
            _set_BlockingIOError("write could not complete without blocking",
                                 0);
            goto error;
        }
        self->write_pos += n;
        self->raw_pos = self->write_pos;
        written += Py_SAFE_DOWNCAST(n, Py_off_t, Py_ssize_t);
        /* Partial writes can return successfully when interrupted by a
           signal (see write(2)).  We must run signal handlers before
           blocking another time, possibly indefinitely. */
        if (PyErr_CheckSignals() < 0)
            goto error;
    }


end:
    /* This ensures that after return from this function,
       VALID_WRITE_BUFFER(self) returns false.

       This is a required condition because when a tell() is called
       after flushing and if VALID_READ_BUFFER(self) is false, we need
       VALID_WRITE_BUFFER(self) to be false to have
       RAW_OFFSET(self) == 0.

       Issue: https://bugs.python.org/issue32228 */
    _bufferedwriter_reset_buf(self);
    Py_RETURN_NONE;

error:
    return NULL;
}

/*[clinic input]
_io.BufferedWriter.write
    buffer: Py_buffer
    /
[clinic start generated code]*/

static PyObject *
_io_BufferedWriter_write_impl(buffered *self, Py_buffer *buffer)
/*[clinic end generated code: output=7f8d1365759bfc6b input=dd87dd85fc7f8850]*/
{
    PyObject *res = NULL;
    Py_ssize_t written, avail, remaining;
    Py_off_t offset;

    CHECK_INITIALIZED(self)

    if (!ENTER_BUFFERED(self))
        return NULL;

    /* Issue #31976: Check for closed file after acquiring the lock. Another
       thread could be holding the lock while closing the file. */
    if (IS_CLOSED(self)) {
        PyErr_SetString(PyExc_ValueError, "write to closed file");
        goto error;
    }

    /* Fast path: the data to write can be fully buffered. */
    if (!VALID_READ_BUFFER(self) && !VALID_WRITE_BUFFER(self)) {
        self->pos = 0;
        self->raw_pos = 0;
    }
    avail = Py_SAFE_DOWNCAST(self->buffer_size - self->pos, Py_off_t, Py_ssize_t);
    if (buffer->len <= avail) {
        memcpy(self->buffer + self->pos, buffer->buf, buffer->len);
        if (!VALID_WRITE_BUFFER(self) || self->write_pos > self->pos) {
            self->write_pos = self->pos;
        }
        ADJUST_POSITION(self, self->pos + buffer->len);
        if (self->pos > self->write_end)
            self->write_end = self->pos;
        written = buffer->len;
        goto end;
    }

    /* First write the current buffer */
    res = _bufferedwriter_flush_unlocked(self);
    if (res == NULL) {
        Py_ssize_t *w = _buffered_check_blocking_error();
        if (w == NULL)
            goto error;
        if (self->readable)
            _bufferedreader_reset_buf(self);
        /* Make some place by shifting the buffer. */
        assert(VALID_WRITE_BUFFER(self));
        memmove(self->buffer, self->buffer + self->write_pos,
                Py_SAFE_DOWNCAST(self->write_end - self->write_pos,
                                 Py_off_t, Py_ssize_t));
        self->write_end -= self->write_pos;
        self->raw_pos -= self->write_pos;
        self->pos -= self->write_pos;
        self->write_pos = 0;
        avail = Py_SAFE_DOWNCAST(self->buffer_size - self->write_end,
                                 Py_off_t, Py_ssize_t);
        if (buffer->len <= avail) {
            /* Everything can be buffered */
            PyErr_Clear();
            memcpy(self->buffer + self->write_end, buffer->buf, buffer->len);
            self->write_end += buffer->len;
            self->pos += buffer->len;
            written = buffer->len;
            goto end;
        }
        /* Buffer as much as possible. */
        memcpy(self->buffer + self->write_end, buffer->buf, avail);
        self->write_end += avail;
        self->pos += avail;
        /* XXX Modifying the existing exception e using the pointer w
           will change e.characters_written but not e.args[2].
           Therefore we just replace with a new error. */
        _set_BlockingIOError("write could not complete without blocking",
                             avail);
        goto error;
    }
    Py_CLEAR(res);

    /* Adjust the raw stream position if it is away from the logical stream
       position. This happens if the read buffer has been filled but not
       modified (and therefore _bufferedwriter_flush_unlocked() didn't rewind
       the raw stream by itself).
       Fixes issue #6629.
    */
    offset = RAW_OFFSET(self);
    if (offset != 0) {
        if (_buffered_raw_seek(self, -offset, 1) < 0)
            goto error;
        self->raw_pos -= offset;
    }

    /* Then write buf itself. At this point the buffer has been emptied. */
    remaining = buffer->len;
    written = 0;
    while (remaining > self->buffer_size) {
        Py_ssize_t n = _bufferedwriter_raw_write(
            self, (char *) buffer->buf + written, buffer->len - written);
        if (n == -1) {
            goto error;
        } else if (n == -2) {
            /* Write failed because raw file is non-blocking */
            if (remaining > self->buffer_size) {
                /* Can't buffer everything, still buffer as much as possible */
                memcpy(self->buffer,
                       (char *) buffer->buf + written, self->buffer_size);
                self->raw_pos = 0;
                ADJUST_POSITION(self, self->buffer_size);
                self->write_end = self->buffer_size;
                written += self->buffer_size;
                _set_BlockingIOError("write could not complete without "
                                     "blocking", written);
                goto error;
            }
            PyErr_Clear();
            break;
        }
        written += n;
        remaining -= n;
        /* Partial writes can return successfully when interrupted by a
           signal (see write(2)).  We must run signal handlers before
           blocking another time, possibly indefinitely. */
        if (PyErr_CheckSignals() < 0)
            goto error;
    }
    if (self->readable)
        _bufferedreader_reset_buf(self);
    if (remaining > 0) {
        memcpy(self->buffer, (char *) buffer->buf + written, remaining);
        written += remaining;
    }
    self->write_pos = 0;
    /* TODO: sanity check (remaining >= 0) */
    self->write_end = remaining;
    ADJUST_POSITION(self, remaining);
    self->raw_pos = 0;

end:
    res = PyLong_FromSsize_t(written);

error:
    LEAVE_BUFFERED(self)
    return res;
}



/*
 * BufferedRWPair
 */

/* XXX The usefulness of this (compared to having two separate IO objects) is
 * questionable.
 */

typedef struct {
    PyObject_HEAD
    buffered *reader;
    buffered *writer;
    PyObject *dict;
    PyObject *weakreflist;
} rwpair;

/*[clinic input]
_io.BufferedRWPair.__init__
    reader: object
    writer: object
    buffer_size: Py_ssize_t(c_default="DEFAULT_BUFFER_SIZE") = DEFAULT_BUFFER_SIZE
    /

A buffered reader and writer object together.

A buffered reader object and buffered writer object put together to
form a sequential IO object that can read and write. This is typically
used with a socket or two-way pipe.

reader and writer are RawIOBase objects that are readable and
writeable respectively. If the buffer_size is omitted it defaults to
DEFAULT_BUFFER_SIZE.
[clinic start generated code]*/

static int
_io_BufferedRWPair___init___impl(rwpair *self, PyObject *reader,
                                 PyObject *writer, Py_ssize_t buffer_size)
/*[clinic end generated code: output=327e73d1aee8f984 input=620d42d71f33a031]*/
{
    if (_PyIOBase_check_readable(reader, Py_True) == NULL)
        return -1;
    if (_PyIOBase_check_writable(writer, Py_True) == NULL)
        return -1;

    self->reader = (buffered *) PyObject_CallFunction(
            (PyObject *) &PyBufferedReader_Type, "On", reader, buffer_size);
    if (self->reader == NULL)
        return -1;

    self->writer = (buffered *) PyObject_CallFunction(
            (PyObject *) &PyBufferedWriter_Type, "On", writer, buffer_size);
    if (self->writer == NULL) {
        Py_CLEAR(self->reader);
        return -1;
    }

    return 0;
}

static int
bufferedrwpair_traverse(rwpair *self, visitproc visit, void *arg)
{
    Py_VISIT(self->dict);
    return 0;
}

static int
bufferedrwpair_clear(rwpair *self)
{
    Py_CLEAR(self->reader);
    Py_CLEAR(self->writer);
    Py_CLEAR(self->dict);
    return 0;
}

static void
bufferedrwpair_dealloc(rwpair *self)
{
    _PyObject_GC_UNTRACK(self);
    if (self->weakreflist != NULL)
        PyObject_ClearWeakRefs((PyObject *)self);
    Py_CLEAR(self->reader);
    Py_CLEAR(self->writer);
    Py_CLEAR(self->dict);
    Py_TYPE(self)->tp_free((PyObject *) self);
}

static PyObject *
_forward_call(buffered *self, _Py_Identifier *name, PyObject *args)
{
    PyObject *func, *ret;
    if (self == NULL) {
        PyErr_SetString(PyExc_ValueError,
                        "I/O operation on uninitialized object");
        return NULL;
    }

    func = _PyObject_GetAttrId((PyObject *)self, name);
    if (func == NULL) {
        PyErr_SetString(PyExc_AttributeError, name->string);
        return NULL;
    }

    ret = PyObject_CallObject(func, args);
    Py_DECREF(func);
    return ret;
}

static PyObject *
bufferedrwpair_read(rwpair *self, PyObject *args)
{
    return _forward_call(self->reader, &PyId_read, args);
}

static PyObject *
bufferedrwpair_peek(rwpair *self, PyObject *args)
{
    return _forward_call(self->reader, &PyId_peek, args);
}

static PyObject *
bufferedrwpair_read1(rwpair *self, PyObject *args)
{
    return _forward_call(self->reader, &PyId_read1, args);
}

static PyObject *
bufferedrwpair_readinto(rwpair *self, PyObject *args)
{
    return _forward_call(self->reader, &PyId_readinto, args);
}

static PyObject *
bufferedrwpair_readinto1(rwpair *self, PyObject *args)
{
    return _forward_call(self->reader, &PyId_readinto1, args);
}

static PyObject *
bufferedrwpair_write(rwpair *self, PyObject *args)
{
    return _forward_call(self->writer, &PyId_write, args);
}

static PyObject *
bufferedrwpair_flush(rwpair *self, PyObject *Py_UNUSED(ignored))
{
    return _forward_call(self->writer, &PyId_flush, NULL);
}

static PyObject *
bufferedrwpair_readable(rwpair *self, PyObject *Py_UNUSED(ignored))
{
    return _forward_call(self->reader, &PyId_readable, NULL);
}

static PyObject *
bufferedrwpair_writable(rwpair *self, PyObject *Py_UNUSED(ignored))
{
    return _forward_call(self->writer, &PyId_writable, NULL);
}

static PyObject *
bufferedrwpair_close(rwpair *self, PyObject *Py_UNUSED(ignored))
{
    PyObject *exc = NULL, *val, *tb;
    PyObject *ret = _forward_call(self->writer, &PyId_close, NULL);
    if (ret == NULL)
        PyErr_Fetch(&exc, &val, &tb);
    else
        Py_DECREF(ret);
    ret = _forward_call(self->reader, &PyId_close, NULL);
    if (exc != NULL) {
        _PyErr_ChainExceptions(exc, val, tb);
        Py_CLEAR(ret);
    }
    return ret;
}

static PyObject *
bufferedrwpair_isatty(rwpair *self, PyObject *Py_UNUSED(ignored))
{
    PyObject *ret = _forward_call(self->writer, &PyId_isatty, NULL);

    if (ret != Py_False) {
        /* either True or exception */
        return ret;
    }
    Py_DECREF(ret);

    return _forward_call(self->reader, &PyId_isatty, NULL);
}

static PyObject *
bufferedrwpair_closed_get(rwpair *self, void *context)
{
    if (self->writer == NULL) {
        PyErr_SetString(PyExc_RuntimeError,
                "the BufferedRWPair object is being garbage-collected");
        return NULL;
    }
    return PyObject_GetAttr((PyObject *) self->writer, _PyIO_str_closed);
}



/*
 * BufferedRandom
 */

/*[clinic input]
_io.BufferedRandom.__init__
    raw: object
    buffer_size: Py_ssize_t(c_default="DEFAULT_BUFFER_SIZE") = DEFAULT_BUFFER_SIZE

A buffered interface to random access streams.

The constructor creates a reader and writer for a seekable stream,
raw, given in the first argument. If the buffer_size is omitted it
defaults to DEFAULT_BUFFER_SIZE.
[clinic start generated code]*/

static int
_io_BufferedRandom___init___impl(buffered *self, PyObject *raw,
                                 Py_ssize_t buffer_size)
/*[clinic end generated code: output=d3d64eb0f64e64a3 input=a4e818fb86d0e50c]*/
{
    self->ok = 0;
    self->detached = 0;

    if (_PyIOBase_check_seekable(raw, Py_True) == NULL)
        return -1;
    if (_PyIOBase_check_readable(raw, Py_True) == NULL)
        return -1;
    if (_PyIOBase_check_writable(raw, Py_True) == NULL)
        return -1;

    Py_INCREF(raw);
    Py_XSETREF(self->raw, raw);
    self->buffer_size = buffer_size;
    self->readable = 1;
    self->writable = 1;

    if (_buffered_init(self) < 0)
        return -1;
    _bufferedreader_reset_buf(self);
    _bufferedwriter_reset_buf(self);
    self->pos = 0;

    self->fast_closed_checks = (Py_TYPE(self) == &PyBufferedRandom_Type &&
                                Py_TYPE(raw) == &PyFileIO_Type);

    self->ok = 1;
    return 0;
}

#include "clinic/bufferedio.c.h"


static PyMethodDef bufferediobase_methods[] = {
    _IO__BUFFEREDIOBASE_DETACH_METHODDEF
    {"read", bufferediobase_read, METH_VARARGS, bufferediobase_read_doc},
    {"read1", bufferediobase_read1, METH_VARARGS, bufferediobase_read1_doc},
    _IO__BUFFEREDIOBASE_READINTO_METHODDEF
    _IO__BUFFEREDIOBASE_READINTO1_METHODDEF
    {"write", bufferediobase_write, METH_VARARGS, bufferediobase_write_doc},
    {NULL, NULL}
};

PyTypeObject PyBufferedIOBase_Type = {
    PyVarObject_HEAD_INIT(NULL, 0)
    "_io._BufferedIOBase",      /*tp_name*/
    0,                          /*tp_basicsize*/
    0,                          /*tp_itemsize*/
    0,                          /*tp_dealloc*/
    0,                          /*tp_print*/
    0,                          /*tp_getattr*/
    0,                          /*tp_setattr*/
    0,                          /*tp_compare */
    0,                          /*tp_repr*/
    0,                          /*tp_as_number*/
    0,                          /*tp_as_sequence*/
    0,                          /*tp_as_mapping*/
    0,                          /*tp_hash */
    0,                          /*tp_call*/
    0,                          /*tp_str*/
    0,                          /*tp_getattro*/
    0,                          /*tp_setattro*/
    0,                          /*tp_as_buffer*/
    Py_TPFLAGS_DEFAULT | Py_TPFLAGS_BASETYPE
        | Py_TPFLAGS_HAVE_FINALIZE,  /*tp_flags*/
    bufferediobase_doc,         /* tp_doc */
    0,                          /* tp_traverse */
    0,                          /* tp_clear */
    0,                          /* tp_richcompare */
    0,                          /* tp_weaklistoffset */
    0,                          /* tp_iter */
    0,                          /* tp_iternext */
    bufferediobase_methods,     /* tp_methods */
    0,                          /* tp_members */
    0,                          /* tp_getset */
    &PyIOBase_Type,             /* tp_base */
    0,                          /* tp_dict */
    0,                          /* tp_descr_get */
    0,                          /* tp_descr_set */
    0,                          /* tp_dictoffset */
    0,                          /* tp_init */
    0,                          /* tp_alloc */
    0,                          /* tp_new */
    0,                          /* tp_free */
    0,                          /* tp_is_gc */
    0,                          /* tp_bases */
    0,                          /* tp_mro */
    0,                          /* tp_cache */
    0,                          /* tp_subclasses */
    0,                          /* tp_weaklist */
    0,                          /* tp_del */
    0,                          /* tp_version_tag */
    0,                          /* tp_finalize */
};


static PyMethodDef bufferedreader_methods[] = {
    /* BufferedIOMixin methods */
    {"detach", (PyCFunction)buffered_detach, METH_NOARGS},
    {"flush", (PyCFunction)buffered_simple_flush, METH_NOARGS},
    {"close", (PyCFunction)buffered_close, METH_NOARGS},
    {"seekable", (PyCFunction)buffered_seekable, METH_NOARGS},
    {"readable", (PyCFunction)buffered_readable, METH_NOARGS},
    {"fileno", (PyCFunction)buffered_fileno, METH_NOARGS},
    {"isatty", (PyCFunction)buffered_isatty, METH_NOARGS},
    {"_dealloc_warn", (PyCFunction)buffered_dealloc_warn, METH_O},

    _IO__BUFFERED_READ_METHODDEF
    _IO__BUFFERED_PEEK_METHODDEF
    _IO__BUFFERED_READ1_METHODDEF
    _IO__BUFFERED_READINTO_METHODDEF
    _IO__BUFFERED_READINTO1_METHODDEF
    _IO__BUFFERED_READLINE_METHODDEF
    _IO__BUFFERED_SEEK_METHODDEF
    {"tell", (PyCFunction)buffered_tell, METH_NOARGS},
    _IO__BUFFERED_TRUNCATE_METHODDEF
    {"__sizeof__", (PyCFunction)buffered_sizeof, METH_NOARGS},
    {NULL, NULL}
};

static PyMemberDef bufferedreader_members[] = {
    {"raw", T_OBJECT, offsetof(buffered, raw), READONLY},
    {"_finalizing", T_BOOL, offsetof(buffered, finalizing), 0},
    {NULL}
};

static PyGetSetDef bufferedreader_getset[] = {
    {"closed", (getter)buffered_closed_get, NULL, NULL},
    {"name", (getter)buffered_name_get, NULL, NULL},
    {"mode", (getter)buffered_mode_get, NULL, NULL},
    {NULL}
};


PyTypeObject PyBufferedReader_Type = {
    PyVarObject_HEAD_INIT(NULL, 0)
    "_io.BufferedReader",       /*tp_name*/
    sizeof(buffered),           /*tp_basicsize*/
    0,                          /*tp_itemsize*/
    (destructor)buffered_dealloc,     /*tp_dealloc*/
    0,                          /*tp_print*/
    0,                          /*tp_getattr*/
    0,                          /*tp_setattr*/
    0,                          /*tp_compare */
    (reprfunc)buffered_repr,    /*tp_repr*/
    0,                          /*tp_as_number*/
    0,                          /*tp_as_sequence*/
    0,                          /*tp_as_mapping*/
    0,                          /*tp_hash */
    0,                          /*tp_call*/
    0,                          /*tp_str*/
    0,                          /*tp_getattro*/
    0,                          /*tp_setattro*/
    0,                          /*tp_as_buffer*/
    Py_TPFLAGS_DEFAULT | Py_TPFLAGS_BASETYPE
        | Py_TPFLAGS_HAVE_GC | Py_TPFLAGS_HAVE_FINALIZE, /*tp_flags*/
    _io_BufferedReader___init____doc__, /* tp_doc */
    (traverseproc)buffered_traverse, /* tp_traverse */
    (inquiry)buffered_clear,    /* tp_clear */
    0,                          /* tp_richcompare */
    offsetof(buffered, weakreflist), /*tp_weaklistoffset*/
    0,                          /* tp_iter */
    (iternextfunc)buffered_iternext, /* tp_iternext */
    bufferedreader_methods,     /* tp_methods */
    bufferedreader_members,     /* tp_members */
    bufferedreader_getset,      /* tp_getset */
    0,                          /* tp_base */
    0,                          /* tp_dict */
    0,                          /* tp_descr_get */
    0,                          /* tp_descr_set */
    offsetof(buffered, dict), /* tp_dictoffset */
    _io_BufferedReader___init__, /* tp_init */
    0,                          /* tp_alloc */
    PyType_GenericNew,          /* tp_new */
    0,                          /* tp_free */
    0,                          /* tp_is_gc */
    0,                          /* tp_bases */
    0,                          /* tp_mro */
    0,                          /* tp_cache */
    0,                          /* tp_subclasses */
    0,                          /* tp_weaklist */
    0,                          /* tp_del */
    0,                          /* tp_version_tag */
    0,                          /* tp_finalize */
};


static PyMethodDef bufferedwriter_methods[] = {
    /* BufferedIOMixin methods */
    {"close", (PyCFunction)buffered_close, METH_NOARGS},
    {"detach", (PyCFunction)buffered_detach, METH_NOARGS},
    {"seekable", (PyCFunction)buffered_seekable, METH_NOARGS},
    {"writable", (PyCFunction)buffered_writable, METH_NOARGS},
    {"fileno", (PyCFunction)buffered_fileno, METH_NOARGS},
    {"isatty", (PyCFunction)buffered_isatty, METH_NOARGS},
    {"_dealloc_warn", (PyCFunction)buffered_dealloc_warn, METH_O},

    _IO_BUFFEREDWRITER_WRITE_METHODDEF
    _IO__BUFFERED_TRUNCATE_METHODDEF
    {"flush", (PyCFunction)buffered_flush, METH_NOARGS},
    _IO__BUFFERED_SEEK_METHODDEF
    {"tell", (PyCFunction)buffered_tell, METH_NOARGS},
    {"__sizeof__", (PyCFunction)buffered_sizeof, METH_NOARGS},
    {NULL, NULL}
};

static PyMemberDef bufferedwriter_members[] = {
    {"raw", T_OBJECT, offsetof(buffered, raw), READONLY},
    {"_finalizing", T_BOOL, offsetof(buffered, finalizing), 0},
    {NULL}
};

static PyGetSetDef bufferedwriter_getset[] = {
    {"closed", (getter)buffered_closed_get, NULL, NULL},
    {"name", (getter)buffered_name_get, NULL, NULL},
    {"mode", (getter)buffered_mode_get, NULL, NULL},
    {NULL}
};


PyTypeObject PyBufferedWriter_Type = {
    PyVarObject_HEAD_INIT(NULL, 0)
    "_io.BufferedWriter",       /*tp_name*/
    sizeof(buffered),           /*tp_basicsize*/
    0,                          /*tp_itemsize*/
    (destructor)buffered_dealloc,     /*tp_dealloc*/
    0,                          /*tp_print*/
    0,                          /*tp_getattr*/
    0,                          /*tp_setattr*/
    0,                          /*tp_compare */
    (reprfunc)buffered_repr,    /*tp_repr*/
    0,                          /*tp_as_number*/
    0,                          /*tp_as_sequence*/
    0,                          /*tp_as_mapping*/
    0,                          /*tp_hash */
    0,                          /*tp_call*/
    0,                          /*tp_str*/
    0,                          /*tp_getattro*/
    0,                          /*tp_setattro*/
    0,                          /*tp_as_buffer*/
    Py_TPFLAGS_DEFAULT | Py_TPFLAGS_BASETYPE
        | Py_TPFLAGS_HAVE_GC | Py_TPFLAGS_HAVE_FINALIZE,   /*tp_flags*/
    _io_BufferedWriter___init____doc__, /* tp_doc */
    (traverseproc)buffered_traverse, /* tp_traverse */
    (inquiry)buffered_clear,    /* tp_clear */
    0,                          /* tp_richcompare */
    offsetof(buffered, weakreflist), /*tp_weaklistoffset*/
    0,                          /* tp_iter */
    0,                          /* tp_iternext */
    bufferedwriter_methods,     /* tp_methods */
    bufferedwriter_members,     /* tp_members */
    bufferedwriter_getset,      /* tp_getset */
    0,                          /* tp_base */
    0,                          /* tp_dict */
    0,                          /* tp_descr_get */
    0,                          /* tp_descr_set */
    offsetof(buffered, dict),   /* tp_dictoffset */
    _io_BufferedWriter___init__, /* tp_init */
    0,                          /* tp_alloc */
    PyType_GenericNew,          /* tp_new */
    0,                          /* tp_free */
    0,                          /* tp_is_gc */
    0,                          /* tp_bases */
    0,                          /* tp_mro */
    0,                          /* tp_cache */
    0,                          /* tp_subclasses */
    0,                          /* tp_weaklist */
    0,                          /* tp_del */
    0,                          /* tp_version_tag */
    0,                          /* tp_finalize */
};


static PyMethodDef bufferedrwpair_methods[] = {
    {"read", (PyCFunction)bufferedrwpair_read, METH_VARARGS},
    {"peek", (PyCFunction)bufferedrwpair_peek, METH_VARARGS},
    {"read1", (PyCFunction)bufferedrwpair_read1, METH_VARARGS},
    {"readinto", (PyCFunction)bufferedrwpair_readinto, METH_VARARGS},
    {"readinto1", (PyCFunction)bufferedrwpair_readinto1, METH_VARARGS},

    {"write", (PyCFunction)bufferedrwpair_write, METH_VARARGS},
    {"flush", (PyCFunction)bufferedrwpair_flush, METH_NOARGS},

    {"readable", (PyCFunction)bufferedrwpair_readable, METH_NOARGS},
    {"writable", (PyCFunction)bufferedrwpair_writable, METH_NOARGS},

    {"close", (PyCFunction)bufferedrwpair_close, METH_NOARGS},
    {"isatty", (PyCFunction)bufferedrwpair_isatty, METH_NOARGS},

    {NULL, NULL}
};

static PyGetSetDef bufferedrwpair_getset[] = {
    {"closed", (getter)bufferedrwpair_closed_get, NULL, NULL},
    {NULL}
};

PyTypeObject PyBufferedRWPair_Type = {
    PyVarObject_HEAD_INIT(NULL, 0)
    "_io.BufferedRWPair",       /*tp_name*/
    sizeof(rwpair),            /*tp_basicsize*/
    0,                          /*tp_itemsize*/
    (destructor)bufferedrwpair_dealloc,     /*tp_dealloc*/
    0,                          /*tp_print*/
    0,                          /*tp_getattr*/
    0,                          /*tp_setattr*/
    0,                          /*tp_compare */
    0,                          /*tp_repr*/
    0,                          /*tp_as_number*/
    0,                          /*tp_as_sequence*/
    0,                          /*tp_as_mapping*/
    0,                          /*tp_hash */
    0,                          /*tp_call*/
    0,                          /*tp_str*/
    0,                          /*tp_getattro*/
    0,                          /*tp_setattro*/
    0,                          /*tp_as_buffer*/
    Py_TPFLAGS_DEFAULT | Py_TPFLAGS_BASETYPE
        | Py_TPFLAGS_HAVE_GC | Py_TPFLAGS_HAVE_FINALIZE,   /* tp_flags */
    _io_BufferedRWPair___init____doc__, /* tp_doc */
    (traverseproc)bufferedrwpair_traverse, /* tp_traverse */
    (inquiry)bufferedrwpair_clear, /* tp_clear */
    0,                          /* tp_richcompare */
    offsetof(rwpair, weakreflist), /*tp_weaklistoffset*/
    0,                          /* tp_iter */
    0,                          /* tp_iternext */
    bufferedrwpair_methods,     /* tp_methods */
    0,                          /* tp_members */
    bufferedrwpair_getset,      /* tp_getset */
    0,                          /* tp_base */
    0,                          /* tp_dict */
    0,                          /* tp_descr_get */
    0,                          /* tp_descr_set */
    offsetof(rwpair, dict),     /* tp_dictoffset */
    _io_BufferedRWPair___init__, /* tp_init */
    0,                          /* tp_alloc */
    PyType_GenericNew,          /* tp_new */
    0,                          /* tp_free */
    0,                          /* tp_is_gc */
    0,                          /* tp_bases */
    0,                          /* tp_mro */
    0,                          /* tp_cache */
    0,                          /* tp_subclasses */
    0,                          /* tp_weaklist */
    0,                          /* tp_del */
    0,                          /* tp_version_tag */
    0,                          /* tp_finalize */
};


static PyMethodDef bufferedrandom_methods[] = {
    /* BufferedIOMixin methods */
    {"close", (PyCFunction)buffered_close, METH_NOARGS},
    {"detach", (PyCFunction)buffered_detach, METH_NOARGS},
    {"seekable", (PyCFunction)buffered_seekable, METH_NOARGS},
    {"readable", (PyCFunction)buffered_readable, METH_NOARGS},
    {"writable", (PyCFunction)buffered_writable, METH_NOARGS},
    {"fileno", (PyCFunction)buffered_fileno, METH_NOARGS},
    {"isatty", (PyCFunction)buffered_isatty, METH_NOARGS},
    {"_dealloc_warn", (PyCFunction)buffered_dealloc_warn, METH_O},

    {"flush", (PyCFunction)buffered_flush, METH_NOARGS},

    _IO__BUFFERED_SEEK_METHODDEF
    {"tell", (PyCFunction)buffered_tell, METH_NOARGS},
    _IO__BUFFERED_TRUNCATE_METHODDEF
    _IO__BUFFERED_READ_METHODDEF
    _IO__BUFFERED_READ1_METHODDEF
    _IO__BUFFERED_READINTO_METHODDEF
    _IO__BUFFERED_READINTO1_METHODDEF
    _IO__BUFFERED_READLINE_METHODDEF
    _IO__BUFFERED_PEEK_METHODDEF
    _IO_BUFFEREDWRITER_WRITE_METHODDEF
    {"__sizeof__", (PyCFunction)buffered_sizeof, METH_NOARGS},
    {NULL, NULL}
};

static PyMemberDef bufferedrandom_members[] = {
    {"raw", T_OBJECT, offsetof(buffered, raw), READONLY},
    {"_finalizing", T_BOOL, offsetof(buffered, finalizing), 0},
    {NULL}
};

static PyGetSetDef bufferedrandom_getset[] = {
    {"closed", (getter)buffered_closed_get, NULL, NULL},
    {"name", (getter)buffered_name_get, NULL, NULL},
    {"mode", (getter)buffered_mode_get, NULL, NULL},
    {NULL}
};


PyTypeObject PyBufferedRandom_Type = {
    PyVarObject_HEAD_INIT(NULL, 0)
    "_io.BufferedRandom",       /*tp_name*/
    sizeof(buffered),           /*tp_basicsize*/
    0,                          /*tp_itemsize*/
    (destructor)buffered_dealloc,     /*tp_dealloc*/
    0,                          /*tp_print*/
    0,                          /*tp_getattr*/
    0,                          /*tp_setattr*/
    0,                          /*tp_compare */
    (reprfunc)buffered_repr,    /*tp_repr*/
    0,                          /*tp_as_number*/
    0,                          /*tp_as_sequence*/
    0,                          /*tp_as_mapping*/
    0,                          /*tp_hash */
    0,                          /*tp_call*/
    0,                          /*tp_str*/
    0,                          /*tp_getattro*/
    0,                          /*tp_setattro*/
    0,                          /*tp_as_buffer*/
    Py_TPFLAGS_DEFAULT | Py_TPFLAGS_BASETYPE
        | Py_TPFLAGS_HAVE_GC | Py_TPFLAGS_HAVE_FINALIZE,   /*tp_flags*/
    _io_BufferedRandom___init____doc__, /* tp_doc */
    (traverseproc)buffered_traverse, /* tp_traverse */
    (inquiry)buffered_clear,    /* tp_clear */
    0,                          /* tp_richcompare */
    offsetof(buffered, weakreflist), /*tp_weaklistoffset*/
    0,                          /* tp_iter */
    (iternextfunc)buffered_iternext, /* tp_iternext */
    bufferedrandom_methods,     /* tp_methods */
    bufferedrandom_members,     /* tp_members */
    bufferedrandom_getset,      /* tp_getset */
    0,                          /* tp_base */
    0,                          /*tp_dict*/
    0,                          /* tp_descr_get */
    0,                          /* tp_descr_set */
    offsetof(buffered, dict), /*tp_dictoffset*/
    _io_BufferedRandom___init__, /* tp_init */
    0,                          /* tp_alloc */
    PyType_GenericNew,          /* tp_new */
    0,                          /* tp_free */
    0,                          /* tp_is_gc */
    0,                          /* tp_bases */
    0,                          /* tp_mro */
    0,                          /* tp_cache */
    0,                          /* tp_subclasses */
    0,                          /* tp_weaklist */
    0,                          /* tp_del */
    0,                          /* tp_version_tag */
    0,                          /* tp_finalize */
};<|MERGE_RESOLUTION|>--- conflicted
+++ resolved
@@ -610,17 +610,6 @@
 
 /* Serialization */
 
-<<<<<<< HEAD
-=======
-static PyObject *
-buffered_getstate(buffered *self, PyObject *Py_UNUSED(ignored))
-{
-    PyErr_Format(PyExc_TypeError,
-                 "cannot serialize '%s' object", Py_TYPE(self)->tp_name);
-    return NULL;
-}
-
->>>>>>> e0c19ddc
 /* Forward decls */
 static PyObject *
 _bufferedwriter_flush_unlocked(buffered *);
