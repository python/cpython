--- conflicted
+++ resolved
@@ -105,8 +105,6 @@
         return NULL;
     }
     return _io__BufferedIOBase_detach_impl(self, cls);
-<<<<<<< HEAD
-=======
 }
 
 PyDoc_STRVAR(_io__BufferedIOBase_read__doc__,
@@ -266,7 +264,6 @@
 exit:
     Py_XDECREF(__clinic_args);
     return return_value;
->>>>>>> e464ec9f
 }
 
 PyDoc_STRVAR(_io__Buffered_peek__doc__,
@@ -895,8 +892,4 @@
 exit:
     return return_value;
 }
-<<<<<<< HEAD
-/*[clinic end generated code: output=da047f54b16cb309 input=a9049054013a1b77]*/
-=======
-/*[clinic end generated code: output=c4ea041ccc91b5d2 input=a9049054013a1b77]*/
->>>>>>> e464ec9f
+/*[clinic end generated code: output=64b2b3f1414c5285 input=a9049054013a1b77]*/