/*
    An implementation of the I/O abstract base classes hierarchy
    as defined by PEP 3116 - "New I/O"

    Classes defined here: IOBase, RawIOBase.

    Written by Amaury Forgeot d'Arc and Antoine Pitrou
*/


#include "Python.h"
#include "pycore_call.h"          // _PyObject_CallMethod()
#include "pycore_long.h"          // _PyLong_GetOne()
#include "pycore_object.h"        // _PyType_HasFeature()
#include "pycore_pyerrors.h"      // _PyErr_ChainExceptions1()

#include <stddef.h>               // offsetof()
#include "_iomodule.h"

/*[clinic input]
module _io
class _io._IOBase "PyObject *" "clinic_state()->PyIOBase_Type"
class _io._RawIOBase "PyObject *" "clinic_state()->PyRawIOBase_Type"
[clinic start generated code]*/
/*[clinic end generated code: output=da39a3ee5e6b4b0d input=9006b7802ab8ea85]*/

/*
 * IOBase class, an abstract class
 */

typedef struct {
    PyObject_HEAD

    PyObject *dict;
    PyObject *weakreflist;
} iobase;

PyDoc_STRVAR(iobase_doc,
    "The abstract base class for all I/O classes.\n"
    "\n"
    "This class provides dummy implementations for many methods that\n"
    "derived classes can override selectively; the default implementations\n"
    "represent a file that cannot be read, written or seeked.\n"
    "\n"
    "Even though IOBase does not declare read, readinto, or write because\n"
    "their signatures will vary, implementations and clients should\n"
    "consider those methods part of the interface. Also, implementations\n"
    "may raise UnsupportedOperation when operations they do not support are\n"
    "called.\n"
    "\n"
    "The basic type used for binary data read from or written to a file is\n"
    "bytes. Other bytes-like objects are accepted as method arguments too.\n"
    "In some cases (such as readinto), a writable object is required. Text\n"
    "I/O classes work with str data.\n"
    "\n"
    "Note that calling any method (except additional calls to close(),\n"
    "which are ignored) on a closed stream should raise a ValueError.\n"
    "\n"
    "IOBase (and its subclasses) support the iterator protocol, meaning\n"
    "that an IOBase object can be iterated over yielding the lines in a\n"
    "stream.\n"
    "\n"
    "IOBase also supports the :keyword:`with` statement. In this example,\n"
    "fp is closed after the suite of the with statement is complete:\n"
    "\n"
    "with open('spam.txt', 'r') as fp:\n"
    "    fp.write('Spam and eggs!')\n");

/* Use this macro whenever you want to check the internal `closed` status
   of the IOBase object rather than the virtual `closed` attribute as returned
   by whatever subclass. */


/* Internal methods */
static PyObject *
iobase_unsupported(_PyIO_State *state, const char *message)
{
    PyErr_SetString(state->unsupported_operation, message);
    return NULL;
}

/* Positioning */

/*[clinic input]
_io._IOBase.seek
    cls: defining_class
    offset: int(unused=True)
      The stream position, relative to 'whence'.
    whence: int(unused=True, c_default='0') = os.SEEK_SET
      The relative position to seek from.
    /

Change the stream position to the given byte offset.

The offset is interpreted relative to the position indicated by whence.
Values for whence are:

* os.SEEK_SET or 0 -- start of stream (the default); offset should be zero or positive
* os.SEEK_CUR or 1 -- current stream position; offset may be negative
* os.SEEK_END or 2 -- end of stream; offset is usually negative

Return the new absolute position.
[clinic start generated code]*/

static PyObject *
_io__IOBase_seek_impl(PyObject *self, PyTypeObject *cls,
                      int Py_UNUSED(offset), int Py_UNUSED(whence))
/*[clinic end generated code: output=8bd74ea6538ded53 input=74211232b363363e]*/
{
    _PyIO_State *state = get_io_state_by_cls(cls);
    return iobase_unsupported(state, "seek");
}

/*[clinic input]
_io._IOBase.tell

Return current stream position.
[clinic start generated code]*/

static PyObject *
_io__IOBase_tell_impl(PyObject *self)
/*[clinic end generated code: output=89a1c0807935abe2 input=04e615fec128801f]*/
{
    return _PyObject_CallMethod(self, &_Py_ID(seek), "ii", 0, 1);
}

/*[clinic input]
_io._IOBase.truncate
    cls: defining_class
    size: object(unused=True) = None
    /

Truncate file to size bytes.

File pointer is left unchanged. Size defaults to the current IO position
as reported by tell(). Return the new size.
[clinic start generated code]*/

static PyObject *
_io__IOBase_truncate_impl(PyObject *self, PyTypeObject *cls,
                          PyObject *Py_UNUSED(size))
/*[clinic end generated code: output=2013179bff1fe8ef input=660ac20936612c27]*/
{
    _PyIO_State *state = get_io_state_by_cls(cls);
    return iobase_unsupported(state, "truncate");
}

static int
iobase_is_closed(PyObject *self)
{
<<<<<<< HEAD
    PyObject *res;
    int ret;
    /* This gets the IOBase internal attribute. */
    ret = _PyObject_LookupAttr(self, &_Py_ID(__IOBase_closed), &res);
    Py_XDECREF(res);
    return ret;
=======
    /* This gets the derived attribute, which is *not* __IOBase_closed
       in most cases! */
    return PyObject_HasAttrWithError(self, &_Py_ID(__IOBase_closed));
>>>>>>> ac44ec62
}

/* Flush and close methods */

/*[clinic input]
_io._IOBase.flush

Flush write buffers, if applicable.

This is not implemented for read-only and non-blocking streams.
[clinic start generated code]*/

static PyObject *
_io__IOBase_flush_impl(PyObject *self)
/*[clinic end generated code: output=7cef4b4d54656a3b input=773be121abe270aa]*/
{
    /* XXX Should this return the number of bytes written??? */
    int closed = iobase_is_closed(self);

    if (!closed) {
        Py_RETURN_NONE;
    }
    if (closed > 0) {
        PyErr_SetString(PyExc_ValueError, "I/O operation on closed file.");
    }
    return NULL;
}

static PyObject *
iobase_closed_get(PyObject *self, void *context)
{
    int closed = iobase_is_closed(self);
    if (closed < 0) {
        return NULL;
    }
    return PyBool_FromLong(closed);
}

static int
iobase_check_closed(PyObject *self)
{
    PyObject *res;
    int closed;
    /* This gets the derived attribute, which is *not* __IOBase_closed
       in most cases! */
    closed = PyObject_GetOptionalAttr(self, &_Py_ID(closed), &res);
    if (closed > 0) {
        closed = PyObject_IsTrue(res);
        Py_DECREF(res);
        if (closed > 0) {
            PyErr_SetString(PyExc_ValueError, "I/O operation on closed file.");
            return -1;
        }
    }
    return closed;
}

PyObject *
_PyIOBase_check_closed(PyObject *self, PyObject *args)
{
    if (iobase_check_closed(self)) {
        return NULL;
    }
    if (args == Py_True) {
        return Py_None;
    }
    Py_RETURN_NONE;
}

static PyObject *
iobase_check_seekable(PyObject *self, PyObject *args)
{
    _PyIO_State *state = find_io_state_by_def(Py_TYPE(self));
    return _PyIOBase_check_seekable(state, self, args);
}

static PyObject *
iobase_check_readable(PyObject *self, PyObject *args)
{
    _PyIO_State *state = find_io_state_by_def(Py_TYPE(self));
    return _PyIOBase_check_readable(state, self, args);
}

static PyObject *
iobase_check_writable(PyObject *self, PyObject *args)
{
    _PyIO_State *state = find_io_state_by_def(Py_TYPE(self));
    return _PyIOBase_check_writable(state, self, args);
}

PyObject *
_PyIOBase_cannot_pickle(PyObject *self, PyObject *args)
{
    PyErr_Format(PyExc_TypeError,
        "cannot pickle '%.100s' instances", _PyType_Name(Py_TYPE(self)));
    return NULL;
}

/* XXX: IOBase thinks it has to maintain its own internal state in
   `__IOBase_closed` and call flush() by itself, but it is redundant with
   whatever behaviour a non-trivial derived class will implement. */

/*[clinic input]
_io._IOBase.close

Flush and close the IO object.

This method has no effect if the file is already closed.
[clinic start generated code]*/

static PyObject *
_io__IOBase_close_impl(PyObject *self)
/*[clinic end generated code: output=63c6a6f57d783d6d input=f4494d5c31dbc6b7]*/
{
    int rc1, rc2, closed = iobase_is_closed(self);

    if (closed < 0) {
        return NULL;
    }
    if (closed) {
        Py_RETURN_NONE;
    }

    rc1 = _PyFile_Flush(self);
    PyObject *exc = PyErr_GetRaisedException();
    rc2 = PyObject_SetAttr(self, &_Py_ID(__IOBase_closed), Py_True);
    _PyErr_ChainExceptions1(exc);
    if (rc1 < 0 || rc2 < 0) {
        return NULL;
    }

    Py_RETURN_NONE;
}

/* Finalization and garbage collection support */

static void
iobase_finalize(PyObject *self)
{
    PyObject *res;
    int closed;

    /* Save the current exception, if any. */
    PyObject *exc = PyErr_GetRaisedException();

    /* If `closed` doesn't exist or can't be evaluated as bool, then the
       object is probably in an unusable state, so ignore. */
    if (PyObject_GetOptionalAttr(self, &_Py_ID(closed), &res) <= 0) {
        PyErr_Clear();
        closed = -1;
    }
    else {
        closed = PyObject_IsTrue(res);
        Py_DECREF(res);
        if (closed == -1)
            PyErr_Clear();
    }
    if (closed == 0) {
        /* Signal close() that it was called as part of the object
           finalization process. */
        if (PyObject_SetAttr(self, &_Py_ID(_finalizing), Py_True))
            PyErr_Clear();
        res = PyObject_CallMethodNoArgs((PyObject *)self, &_Py_ID(close));
        if (res == NULL) {
            PyErr_WriteUnraisable(self);
        }
        else {
            Py_DECREF(res);
        }
    }

    /* Restore the saved exception. */
    PyErr_SetRaisedException(exc);
}

int
_PyIOBase_finalize(PyObject *self)
{
    int is_zombie;

    /* If _PyIOBase_finalize() is called from a destructor, we need to
       resurrect the object as calling close() can invoke arbitrary code. */
    is_zombie = (Py_REFCNT(self) == 0);
    if (is_zombie)
        return PyObject_CallFinalizerFromDealloc(self);
    else {
        PyObject_CallFinalizer(self);
        return 0;
    }
}

static int
iobase_traverse(iobase *self, visitproc visit, void *arg)
{
    Py_VISIT(Py_TYPE(self));
    Py_VISIT(self->dict);
    return 0;
}

static int
iobase_clear(iobase *self)
{
    Py_CLEAR(self->dict);
    return 0;
}

/* Destructor */

static void
iobase_dealloc(iobase *self)
{
    /* NOTE: since IOBaseObject has its own dict, Python-defined attributes
       are still available here for close() to use.
       However, if the derived class declares a __slots__, those slots are
       already gone.
    */
    if (_PyIOBase_finalize((PyObject *) self) < 0) {
        /* When called from a heap type's dealloc, the type will be
           decref'ed on return (see e.g. subtype_dealloc in typeobject.c). */
        if (_PyType_HasFeature(Py_TYPE(self), Py_TPFLAGS_HEAPTYPE)) {
            Py_INCREF(Py_TYPE(self));
        }
        return;
    }
    PyTypeObject *tp = Py_TYPE(self);
    _PyObject_GC_UNTRACK(self);
    if (self->weakreflist != NULL)
        PyObject_ClearWeakRefs((PyObject *) self);
    Py_CLEAR(self->dict);
    tp->tp_free((PyObject *)self);
    Py_DECREF(tp);
}

/* Inquiry methods */

/*[clinic input]
_io._IOBase.seekable

Return whether object supports random access.

If False, seek(), tell() and truncate() will raise OSError.
This method may need to do a test seek().
[clinic start generated code]*/

static PyObject *
_io__IOBase_seekable_impl(PyObject *self)
/*[clinic end generated code: output=4c24c67f5f32a43d input=b976622f7fdf3063]*/
{
    Py_RETURN_FALSE;
}

PyObject *
_PyIOBase_check_seekable(_PyIO_State *state, PyObject *self, PyObject *args)
{
    PyObject *res  = PyObject_CallMethodNoArgs(self, &_Py_ID(seekable));
    if (res == NULL)
        return NULL;
    if (res != Py_True) {
        Py_CLEAR(res);
        iobase_unsupported(state, "File or stream is not seekable.");
        return NULL;
    }
    if (args == Py_True) {
        Py_DECREF(res);
    }
    return res;
}

/*[clinic input]
_io._IOBase.readable

Return whether object was opened for reading.

If False, read() will raise OSError.
[clinic start generated code]*/

static PyObject *
_io__IOBase_readable_impl(PyObject *self)
/*[clinic end generated code: output=e48089250686388b input=285b3b866a0ec35f]*/
{
    Py_RETURN_FALSE;
}

/* May be called with any object */
PyObject *
_PyIOBase_check_readable(_PyIO_State *state, PyObject *self, PyObject *args)
{
    PyObject *res = PyObject_CallMethodNoArgs(self, &_Py_ID(readable));
    if (res == NULL)
        return NULL;
    if (res != Py_True) {
        Py_CLEAR(res);
        iobase_unsupported(state, "File or stream is not readable.");
        return NULL;
    }
    if (args == Py_True) {
        Py_DECREF(res);
    }
    return res;
}

/*[clinic input]
_io._IOBase.writable

Return whether object was opened for writing.

If False, write() will raise OSError.
[clinic start generated code]*/

static PyObject *
_io__IOBase_writable_impl(PyObject *self)
/*[clinic end generated code: output=406001d0985be14f input=9dcac18a013a05b5]*/
{
    Py_RETURN_FALSE;
}

/* May be called with any object */
PyObject *
_PyIOBase_check_writable(_PyIO_State *state, PyObject *self, PyObject *args)
{
    PyObject *res = PyObject_CallMethodNoArgs(self, &_Py_ID(writable));
    if (res == NULL)
        return NULL;
    if (res != Py_True) {
        Py_CLEAR(res);
        iobase_unsupported(state, "File or stream is not writable.");
        return NULL;
    }
    if (args == Py_True) {
        Py_DECREF(res);
    }
    return res;
}

/* Context manager */

static PyObject *
iobase_enter(PyObject *self, PyObject *args)
{
    if (iobase_check_closed(self))
        return NULL;

    return Py_NewRef(self);
}

static PyObject *
iobase_exit(PyObject *self, PyObject *args)
{
    return PyObject_CallMethodNoArgs(self, &_Py_ID(close));
}

/* Lower-level APIs */

/* XXX Should these be present even if unimplemented? */

/*[clinic input]
_io._IOBase.fileno
    cls: defining_class
    /

Return underlying file descriptor if one exists.

Raise OSError if the IO object does not use a file descriptor.
[clinic start generated code]*/

static PyObject *
_io__IOBase_fileno_impl(PyObject *self, PyTypeObject *cls)
/*[clinic end generated code: output=7caaa32a6f4ada3d input=1927c8bea5c85099]*/
{
    _PyIO_State *state = get_io_state_by_cls(cls);
    return iobase_unsupported(state, "fileno");
}

/*[clinic input]
_io._IOBase.isatty

Return whether this is an 'interactive' stream.

Return False if it can't be determined.
[clinic start generated code]*/

static PyObject *
_io__IOBase_isatty_impl(PyObject *self)
/*[clinic end generated code: output=60cab77cede41cdd input=9ef76530d368458b]*/
{
    if (iobase_check_closed(self))
        return NULL;
    Py_RETURN_FALSE;
}

/* Readline(s) and writelines */

/*[clinic input]
_io._IOBase.readline
    size as limit: Py_ssize_t(accept={int, NoneType}) = -1
    /

Read and return a line from the stream.

If size is specified, at most size bytes will be read.

The line terminator is always b'\n' for binary files; for text
files, the newlines argument to open can be used to select the line
terminator(s) recognized.
[clinic start generated code]*/

static PyObject *
_io__IOBase_readline_impl(PyObject *self, Py_ssize_t limit)
/*[clinic end generated code: output=4479f79b58187840 input=d0c596794e877bff]*/
{
    /* For backwards compatibility, a (slowish) readline(). */

    PyObject *peek, *buffer, *result;
    Py_ssize_t old_size = -1;

    if (PyObject_GetOptionalAttr(self, &_Py_ID(peek), &peek) < 0) {
        return NULL;
    }

    buffer = PyByteArray_FromStringAndSize(NULL, 0);
    if (buffer == NULL) {
        Py_XDECREF(peek);
        return NULL;
    }

    while (limit < 0 || PyByteArray_GET_SIZE(buffer) < limit) {
        Py_ssize_t nreadahead = 1;
        PyObject *b;

        if (peek != NULL) {
            PyObject *readahead = PyObject_CallOneArg(peek, _PyLong_GetOne());
            if (readahead == NULL) {
                /* NOTE: PyErr_SetFromErrno() calls PyErr_CheckSignals()
                   when EINTR occurs so we needn't do it ourselves. */
                if (_PyIO_trap_eintr()) {
                    continue;
                }
                goto fail;
            }
            if (!PyBytes_Check(readahead)) {
                PyErr_Format(PyExc_OSError,
                             "peek() should have returned a bytes object, "
                             "not '%.200s'", Py_TYPE(readahead)->tp_name);
                Py_DECREF(readahead);
                goto fail;
            }
            if (PyBytes_GET_SIZE(readahead) > 0) {
                Py_ssize_t n = 0;
                const char *buf = PyBytes_AS_STRING(readahead);
                if (limit >= 0) {
                    do {
                        if (n >= PyBytes_GET_SIZE(readahead) || n >= limit)
                            break;
                        if (buf[n++] == '\n')
                            break;
                    } while (1);
                }
                else {
                    do {
                        if (n >= PyBytes_GET_SIZE(readahead))
                            break;
                        if (buf[n++] == '\n')
                            break;
                    } while (1);
                }
                nreadahead = n;
            }
            Py_DECREF(readahead);
        }

        b = _PyObject_CallMethod(self, &_Py_ID(read), "n", nreadahead);
        if (b == NULL) {
            /* NOTE: PyErr_SetFromErrno() calls PyErr_CheckSignals()
               when EINTR occurs so we needn't do it ourselves. */
            if (_PyIO_trap_eintr()) {
                continue;
            }
            goto fail;
        }
        if (!PyBytes_Check(b)) {
            PyErr_Format(PyExc_OSError,
                         "read() should have returned a bytes object, "
                         "not '%.200s'", Py_TYPE(b)->tp_name);
            Py_DECREF(b);
            goto fail;
        }
        if (PyBytes_GET_SIZE(b) == 0) {
            Py_DECREF(b);
            break;
        }

        old_size = PyByteArray_GET_SIZE(buffer);
        if (PyByteArray_Resize(buffer, old_size + PyBytes_GET_SIZE(b)) < 0) {
            Py_DECREF(b);
            goto fail;
        }
        memcpy(PyByteArray_AS_STRING(buffer) + old_size,
               PyBytes_AS_STRING(b), PyBytes_GET_SIZE(b));

        Py_DECREF(b);

        if (PyByteArray_AS_STRING(buffer)[PyByteArray_GET_SIZE(buffer) - 1] == '\n')
            break;
    }

    result = PyBytes_FromStringAndSize(PyByteArray_AS_STRING(buffer),
                                       PyByteArray_GET_SIZE(buffer));
    Py_XDECREF(peek);
    Py_DECREF(buffer);
    return result;
  fail:
    Py_XDECREF(peek);
    Py_DECREF(buffer);
    return NULL;
}

static PyObject *
iobase_iter(PyObject *self)
{
    if (iobase_check_closed(self))
        return NULL;

    return Py_NewRef(self);
}

static PyObject *
iobase_iternext(PyObject *self)
{
    PyObject *line = PyObject_CallMethodNoArgs(self, &_Py_ID(readline));

    if (line == NULL)
        return NULL;

    if (PyObject_Size(line) <= 0) {
        /* Error or empty */
        Py_DECREF(line);
        return NULL;
    }

    return line;
}

/*[clinic input]
_io._IOBase.readlines
    hint: Py_ssize_t(accept={int, NoneType}) = -1
    /

Return a list of lines from the stream.

hint can be specified to control the number of lines read: no more
lines will be read if the total size (in bytes/characters) of all
lines so far exceeds hint.
[clinic start generated code]*/

static PyObject *
_io__IOBase_readlines_impl(PyObject *self, Py_ssize_t hint)
/*[clinic end generated code: output=2f50421677fa3dea input=9400c786ea9dc416]*/
{
    Py_ssize_t length = 0;
    PyObject *result, *it = NULL;

    result = PyList_New(0);
    if (result == NULL)
        return NULL;

    if (hint <= 0) {
        /* XXX special-casing this made sense in the Python version in order
           to remove the bytecode interpretation overhead, but it could
           probably be removed here. */
        PyObject *ret = PyObject_CallMethodObjArgs(result, &_Py_ID(extend),
                                                   self, NULL);
        if (ret == NULL) {
            goto error;
        }
        Py_DECREF(ret);
        return result;
    }

    it = PyObject_GetIter(self);
    if (it == NULL) {
        goto error;
    }

    while (1) {
        Py_ssize_t line_length;
        PyObject *line = PyIter_Next(it);
        if (line == NULL) {
            if (PyErr_Occurred()) {
                goto error;
            }
            else
                break; /* StopIteration raised */
        }

        if (PyList_Append(result, line) < 0) {
            Py_DECREF(line);
            goto error;
        }
        line_length = PyObject_Size(line);
        Py_DECREF(line);
        if (line_length < 0) {
            goto error;
        }
        if (line_length > hint - length)
            break;
        length += line_length;
    }

    Py_DECREF(it);
    return result;

 error:
    Py_XDECREF(it);
    Py_DECREF(result);
    return NULL;
}

/*[clinic input]
_io._IOBase.writelines
    lines: object
    /

Write a list of lines to stream.

Line separators are not added, so it is usual for each of the
lines provided to have a line separator at the end.
[clinic start generated code]*/

static PyObject *
_io__IOBase_writelines(PyObject *self, PyObject *lines)
/*[clinic end generated code: output=976eb0a9b60a6628 input=cac3fc8864183359]*/
{
    PyObject *iter, *res;

    if (iobase_check_closed(self))
        return NULL;

    iter = PyObject_GetIter(lines);
    if (iter == NULL)
        return NULL;

    while (1) {
        PyObject *line = PyIter_Next(iter);
        if (line == NULL) {
            if (PyErr_Occurred()) {
                Py_DECREF(iter);
                return NULL;
            }
            else
                break; /* Stop Iteration */
        }

        res = NULL;
        do {
            res = PyObject_CallMethodObjArgs(self, &_Py_ID(write), line, NULL);
        } while (res == NULL && _PyIO_trap_eintr());
        Py_DECREF(line);
        if (res == NULL) {
            Py_DECREF(iter);
            return NULL;
        }
        Py_DECREF(res);
    }
    Py_DECREF(iter);
    Py_RETURN_NONE;
}

#define clinic_state() (find_io_state_by_def(Py_TYPE(self)))
#include "clinic/iobase.c.h"
#undef clinic_state

static PyMethodDef iobase_methods[] = {
    _IO__IOBASE_SEEK_METHODDEF
    _IO__IOBASE_TELL_METHODDEF
    _IO__IOBASE_TRUNCATE_METHODDEF
    _IO__IOBASE_FLUSH_METHODDEF
    _IO__IOBASE_CLOSE_METHODDEF

    _IO__IOBASE_SEEKABLE_METHODDEF
    _IO__IOBASE_READABLE_METHODDEF
    _IO__IOBASE_WRITABLE_METHODDEF

    {"_checkClosed",   _PyIOBase_check_closed, METH_NOARGS},
    {"_checkSeekable", iobase_check_seekable, METH_NOARGS},
    {"_checkReadable", iobase_check_readable, METH_NOARGS},
    {"_checkWritable", iobase_check_writable, METH_NOARGS},

    _IO__IOBASE_FILENO_METHODDEF
    _IO__IOBASE_ISATTY_METHODDEF

    {"__enter__", iobase_enter, METH_NOARGS},
    {"__exit__", iobase_exit, METH_VARARGS},

    _IO__IOBASE_READLINE_METHODDEF
    _IO__IOBASE_READLINES_METHODDEF
    _IO__IOBASE_WRITELINES_METHODDEF

    {NULL, NULL}
};

static PyGetSetDef iobase_getset[] = {
    {"__dict__", PyObject_GenericGetDict, NULL, NULL},
    {"closed", (getter)iobase_closed_get, NULL, NULL},
    {NULL}
};

static struct PyMemberDef iobase_members[] = {
    {"__weaklistoffset__", Py_T_PYSSIZET, offsetof(iobase, weakreflist), Py_READONLY},
    {"__dictoffset__", Py_T_PYSSIZET, offsetof(iobase, dict), Py_READONLY},
    {NULL},
};


static PyType_Slot iobase_slots[] = {
    {Py_tp_dealloc, iobase_dealloc},
    {Py_tp_doc, (void *)iobase_doc},
    {Py_tp_traverse, iobase_traverse},
    {Py_tp_clear, iobase_clear},
    {Py_tp_iter, iobase_iter},
    {Py_tp_iternext, iobase_iternext},
    {Py_tp_methods, iobase_methods},
    {Py_tp_members, iobase_members},
    {Py_tp_getset, iobase_getset},
    {Py_tp_finalize, iobase_finalize},
    {0, NULL},
};

PyType_Spec iobase_spec = {
    .name = "_io._IOBase",
    .basicsize = sizeof(iobase),
    .flags = (Py_TPFLAGS_DEFAULT | Py_TPFLAGS_BASETYPE | Py_TPFLAGS_HAVE_GC |
              Py_TPFLAGS_IMMUTABLETYPE),
    .slots = iobase_slots,
};

/*
 * RawIOBase class, Inherits from IOBase.
 */
PyDoc_STRVAR(rawiobase_doc,
             "Base class for raw binary I/O.");

/*
 * The read() method is implemented by calling readinto(); derived classes
 * that want to support read() only need to implement readinto() as a
 * primitive operation.  In general, readinto() can be more efficient than
 * read().
 *
 * (It would be tempting to also provide an implementation of readinto() in
 * terms of read(), in case the latter is a more suitable primitive operation,
 * but that would lead to nasty recursion in case a subclass doesn't implement
 * either.)
*/

/*[clinic input]
_io._RawIOBase.read
    size as n: Py_ssize_t = -1
    /
[clinic start generated code]*/

static PyObject *
_io__RawIOBase_read_impl(PyObject *self, Py_ssize_t n)
/*[clinic end generated code: output=6cdeb731e3c9f13c input=b6d0dcf6417d1374]*/
{
    PyObject *b, *res;

    if (n < 0) {
        return PyObject_CallMethodNoArgs(self, &_Py_ID(readall));
    }

    /* TODO: allocate a bytes object directly instead and manually construct
       a writable memoryview pointing to it. */
    b = PyByteArray_FromStringAndSize(NULL, n);
    if (b == NULL)
        return NULL;

    res = PyObject_CallMethodObjArgs(self, &_Py_ID(readinto), b, NULL);
    if (res == NULL || res == Py_None) {
        Py_DECREF(b);
        return res;
    }

    n = PyNumber_AsSsize_t(res, PyExc_ValueError);
    Py_DECREF(res);
    if (n == -1 && PyErr_Occurred()) {
        Py_DECREF(b);
        return NULL;
    }

    res = PyBytes_FromStringAndSize(PyByteArray_AsString(b), n);
    Py_DECREF(b);
    return res;
}


/*[clinic input]
_io._RawIOBase.readall

Read until EOF, using multiple read() call.
[clinic start generated code]*/

static PyObject *
_io__RawIOBase_readall_impl(PyObject *self)
/*[clinic end generated code: output=1987b9ce929425a0 input=688874141213622a]*/
{
    int r;
    PyObject *chunks = PyList_New(0);
    PyObject *result;

    if (chunks == NULL)
        return NULL;

    while (1) {
        PyObject *data = _PyObject_CallMethod(self, &_Py_ID(read),
                                              "i", DEFAULT_BUFFER_SIZE);
        if (!data) {
            /* NOTE: PyErr_SetFromErrno() calls PyErr_CheckSignals()
               when EINTR occurs so we needn't do it ourselves. */
            if (_PyIO_trap_eintr()) {
                continue;
            }
            Py_DECREF(chunks);
            return NULL;
        }
        if (data == Py_None) {
            if (PyList_GET_SIZE(chunks) == 0) {
                Py_DECREF(chunks);
                return data;
            }
            Py_DECREF(data);
            break;
        }
        if (!PyBytes_Check(data)) {
            Py_DECREF(chunks);
            Py_DECREF(data);
            PyErr_SetString(PyExc_TypeError, "read() should return bytes");
            return NULL;
        }
        if (PyBytes_GET_SIZE(data) == 0) {
            /* EOF */
            Py_DECREF(data);
            break;
        }
        r = PyList_Append(chunks, data);
        Py_DECREF(data);
        if (r < 0) {
            Py_DECREF(chunks);
            return NULL;
        }
    }
    result = _PyBytes_Join((PyObject *)&_Py_SINGLETON(bytes_empty), chunks);
    Py_DECREF(chunks);
    return result;
}

static PyObject *
rawiobase_readinto(PyObject *self, PyObject *args)
{
    PyErr_SetNone(PyExc_NotImplementedError);
    return NULL;
}

static PyObject *
rawiobase_write(PyObject *self, PyObject *args)
{
    PyErr_SetNone(PyExc_NotImplementedError);
    return NULL;
}

static PyMethodDef rawiobase_methods[] = {
    _IO__RAWIOBASE_READ_METHODDEF
    _IO__RAWIOBASE_READALL_METHODDEF
    {"readinto", rawiobase_readinto, METH_VARARGS},
    {"write", rawiobase_write, METH_VARARGS},
    {NULL, NULL}
};

static PyType_Slot rawiobase_slots[] = {
    {Py_tp_doc, (void *)rawiobase_doc},
    {Py_tp_methods, rawiobase_methods},
    {0, NULL},
};

/* Do not set Py_TPFLAGS_HAVE_GC so that tp_traverse and tp_clear are inherited */
PyType_Spec rawiobase_spec = {
    .name = "_io._RawIOBase",
    .flags = (Py_TPFLAGS_DEFAULT | Py_TPFLAGS_BASETYPE |
              Py_TPFLAGS_IMMUTABLETYPE),
    .slots = rawiobase_slots,
};<|MERGE_RESOLUTION|>--- conflicted
+++ resolved
@@ -148,18 +148,8 @@
 static int
 iobase_is_closed(PyObject *self)
 {
-<<<<<<< HEAD
-    PyObject *res;
-    int ret;
     /* This gets the IOBase internal attribute. */
-    ret = _PyObject_LookupAttr(self, &_Py_ID(__IOBase_closed), &res);
-    Py_XDECREF(res);
-    return ret;
-=======
-    /* This gets the derived attribute, which is *not* __IOBase_closed
-       in most cases! */
     return PyObject_HasAttrWithError(self, &_Py_ID(__IOBase_closed));
->>>>>>> ac44ec62
 }
 
 /* Flush and close methods */
