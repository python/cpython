--- conflicted
+++ resolved
@@ -245,15 +245,10 @@
     int fstat_result;
     int async_err = 0;
 
-<<<<<<< HEAD
-    _PyIO_State *state = find_io_state_by_def(Py_TYPE(self));
-    assert(PyFileIO_Check(state, self));
-=======
 #ifdef Py_DEBUG
     _PyIO_State *state = find_io_state_by_def(Py_TYPE(self));
     assert(PyFileIO_Check(state, self));
 #endif
->>>>>>> c00faf79
     if (self->fd >= 0) {
         if (self->closefd) {
             /* Have to close the existing file first. */
