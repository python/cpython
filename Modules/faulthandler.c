--- conflicted
+++ resolved
@@ -4,11 +4,7 @@
 #include "pycore_pyerrors.h"      // _Py_DumpExtensionModules
 #include "pycore_pystate.h"       // _PyThreadState_GET()
 #include "pycore_signal.h"        // Py_NSIG
-<<<<<<< HEAD
-=======
-#include "pycore_sysmodule.h"     // _PySys_GetAttr()
 #include "pycore_time.h"          // _PyTime_FromSecondsObject()
->>>>>>> 8e57877e
 #include "pycore_traceback.h"     // _Py_DumpTracebackThreads
 
 #ifdef HAVE_UNISTD_H
