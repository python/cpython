--- conflicted
+++ resolved
@@ -402,12 +402,7 @@
     }
     startup_obj = PyUnicode_DecodeFSDefault(startup);
     if (startup_obj == NULL) {
-<<<<<<< HEAD
-        fprintf(stderr, "Fail to decode PYTHONSTARTUP=\"%s\"\n", startup);
-        return pymain_err_print(exitcode);
-=======
-        goto error;
->>>>>>> a7dc7147
+        goto error;
     }
 #endif
     if (PySys_Audit("cpython.run_startup", "O", startup_obj) < 0) {
