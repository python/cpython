--- conflicted
+++ resolved
@@ -102,8 +102,6 @@
 #   define ASYNCIO_STATE_UNLOCK(state) ((void)state)
 #endif
 
-<<<<<<< HEAD
-typedef struct futureiterobject futureiterobject;
 typedef struct _Py_AsyncioModuleDebugOffsets {
   struct _asyncio_task_object {
     uint64_t size;
@@ -135,8 +133,6 @@
            .asyncio_running_task = offsetof(_PyThreadStateImpl, asyncio_running_task),
        }};
 
-=======
->>>>>>> d00878b0
 /* State of the _asyncio module */
 typedef struct {
 #ifdef Py_GIL_DISABLED
