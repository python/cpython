--- conflicted
+++ resolved
@@ -1657,27 +1657,11 @@
 _asyncio_Task_all_tasks_impl(PyTypeObject *type, PyObject *loop)
 /*[clinic end generated code: output=11f9b20749ccca5d input=497f80bc9ce726b5]*/
 {
-<<<<<<< HEAD
     if (PyErr_WarnEx(PyExc_PendingDeprecationWarning,
                      "Task.all_tasks() is deprecated, " \
                      "use asyncio.all_tasks() instead",
                      1) < 0) {
         return NULL;
-=======
-    PyObject *res;
-
-    if (loop == Py_None) {
-        loop = get_event_loop();
-        if (loop == NULL) {
-            return NULL;
-        }
-
-        res = task_all_tasks(loop);
-        Py_DECREF(loop);
-    }
-    else {
-        res = task_all_tasks(loop);
->>>>>>> eadad1b9
     }
     return PyObject_CallFunctionObjArgs(asyncio_all_tasks_func, loop, NULL);
 }
@@ -2586,6 +2570,76 @@
     return loop;
 }
 
+/*[clinic input]
+_asyncio._register_task
+
+    loop: object
+    task: object
+
+Register a new task in asyncio as executed by loop.
+
+Returns None.
+[clinic start generated code]*/
+
+static PyObject *
+_asyncio__register_task_impl(PyObject *module, PyObject *loop,
+                             PyObject *task)
+/*[clinic end generated code: output=54c5cb733dbe0f38 input=9b5fee38fcb2c288]*/
+{
+    if (register_task(loop, task) < 0) {
+        return NULL;
+    }
+    Py_RETURN_NONE;
+}
+
+
+/*[clinic input]
+_asyncio._enter_task
+
+    loop: object
+    task: object
+
+Enter into task execution or resume suspended task.
+
+Task belongs to loop.
+
+Returns None.
+[clinic start generated code]*/
+
+static PyObject *
+_asyncio__enter_task_impl(PyObject *module, PyObject *loop, PyObject *task)
+/*[clinic end generated code: output=a22611c858035b73 input=de1b06dca70d8737]*/
+{
+    if (enter_task(loop, task) < 0) {
+        return NULL;
+    }
+    Py_RETURN_NONE;
+}
+
+
+/*[clinic input]
+_asyncio._leave_task
+
+    loop: object
+    task: object
+
+Leave task execution or suspend a task.
+
+Task belongs to loop.
+
+Returns None.
+[clinic start generated code]*/
+
+static PyObject *
+_asyncio__leave_task_impl(PyObject *module, PyObject *loop, PyObject *task)
+/*[clinic end generated code: output=0ebf6db4b858fb41 input=51296a46313d1ad8]*/
+{
+    if (leave_task(loop, task) < 0) {
+        return NULL;
+    }
+    Py_RETURN_NONE;
+}
+
 
 /*********************** Module **************************/
 
@@ -2667,108 +2721,23 @@
 
 PyDoc_STRVAR(module_doc, "Accelerator module for asyncio");
 
-<<<<<<< HEAD
-
-/*[clinic input]
-_asyncio._register_task
-
-    loop: object
-    task: object
-
-Register a new task in asyncio as executed by loop.
-
-Returns None.
-[clinic start generated code]*/
-
-static PyObject *
-_asyncio__register_task_impl(PyObject *module, PyObject *loop,
-                             PyObject *task)
-/*[clinic end generated code: output=54c5cb733dbe0f38 input=9b5fee38fcb2c288]*/
-{
-    if (register_task(loop, task) < 0) {
-        return NULL;
-    }
-    Py_RETURN_NONE;
-}
-
-
-/*[clinic input]
-_asyncio._enter_task
-
-    loop: object
-    task: object
-
-Enter into task execution or resume suspended task.
-
-Task belongs to loop.
-
-Returns None.
-[clinic start generated code]*/
-
-static PyObject *
-_asyncio__enter_task_impl(PyObject *module, PyObject *loop, PyObject *task)
-/*[clinic end generated code: output=a22611c858035b73 input=de1b06dca70d8737]*/
-{
-    if (enter_task(loop, task) < 0) {
-        return NULL;
-    }
-    Py_RETURN_NONE;
-}
-
-
-/*[clinic input]
-_asyncio._leave_task
-
-    loop: object
-    task: object
-
-Leave task execution or suspend a task.
-
-Task belongs to loop.
-
-Returns None.
-[clinic start generated code]*/
-
-static PyObject *
-_asyncio__leave_task_impl(PyObject *module, PyObject *loop, PyObject *task)
-/*[clinic end generated code: output=0ebf6db4b858fb41 input=51296a46313d1ad8]*/
-{
-    if (leave_task(loop, task) < 0) {
-        return NULL;
-    }
-    Py_RETURN_NONE;
-}
-
-
-static PyMethodDef module_methods[] =
-{
+static PyMethodDef asyncio_methods[] = {
+    _ASYNCIO_GET_EVENT_LOOP_METHODDEF
+    _ASYNCIO_GET_RUNNING_LOOP_METHODDEF
+    _ASYNCIO__GET_RUNNING_LOOP_METHODDEF
+    _ASYNCIO__SET_RUNNING_LOOP_METHODDEF
     _ASYNCIO__REGISTER_TASK_METHODDEF
     _ASYNCIO__ENTER_TASK_METHODDEF
     _ASYNCIO__LEAVE_TASK_METHODDEF
     {NULL, NULL}
 };
 
-
-=======
-static PyMethodDef asyncio_methods[] = {
-    _ASYNCIO_GET_EVENT_LOOP_METHODDEF
-    _ASYNCIO_GET_RUNNING_LOOP_METHODDEF
-    _ASYNCIO__GET_RUNNING_LOOP_METHODDEF
-    _ASYNCIO__SET_RUNNING_LOOP_METHODDEF
-    {NULL, NULL}
-};
-
->>>>>>> eadad1b9
 static struct PyModuleDef _asynciomodule = {
     PyModuleDef_HEAD_INIT,      /* m_base */
     "_asyncio",                 /* m_name */
     module_doc,                 /* m_doc */
     -1,                         /* m_size */
-<<<<<<< HEAD
-    module_methods,             /* m_methods */
-=======
     asyncio_methods,            /* m_methods */
->>>>>>> eadad1b9
     NULL,                       /* m_slots */
     NULL,                       /* m_traverse */
     NULL,                       /* m_clear */
