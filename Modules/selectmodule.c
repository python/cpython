/* select - Module containing unix select(2) call.
   Under Unix, the file descriptors are small integers.
   Under Win32, select only exists for sockets, and sockets may
   have any value except INVALID_SOCKET.
*/

#ifndef Py_BUILD_CORE_BUILTIN
#  define Py_BUILD_CORE_MODULE 1
#endif

#if defined(HAVE_POLL_H) && !defined(_GNU_SOURCE)
#  define _GNU_SOURCE
#endif

#include "Python.h"
#include "pycore_fileutils.h"     // _Py_set_inheritable()
#include "structmember.h"         // PyMemberDef

#ifdef HAVE_SYS_DEVPOLL_H
#include <sys/resource.h>
#include <sys/devpoll.h>
#include <sys/types.h>
#include <sys/stat.h>
#include <fcntl.h>
#endif

#ifdef __APPLE__
    /* Perform runtime testing for a broken poll on OSX to make it easier
     * to use the same binary on multiple releases of the OS.
     */
#undef HAVE_BROKEN_POLL
#endif

/* Windows #defines FD_SETSIZE to 64 if FD_SETSIZE isn't already defined.
   64 is too small (too many people have bumped into that limit).
   Here we boost it.
   Users who want even more than the boosted limit should #define
   FD_SETSIZE higher before this; e.g., via compiler /D switch.
*/
#if defined(MS_WINDOWS) && !defined(FD_SETSIZE)
#define FD_SETSIZE 512
#endif

#if defined(HAVE_POLL_H)
#include <poll.h>
#elif defined(HAVE_SYS_POLL_H)
#include <sys/poll.h>
#endif

#ifdef __sgi
/* This is missing from unistd.h */
extern void bzero(void *, int);
#endif

#ifdef HAVE_SYS_TYPES_H
#include <sys/types.h>
#endif

#ifdef MS_WINDOWS
#  define WIN32_LEAN_AND_MEAN
#  include <winsock.h>
#else
#  define SOCKET int
#endif

<<<<<<< HEAD
#if defined(MS_WINDOWS)

void fd_set_win(SOCKET fd, fd_set *set, size_t setsize) {
    do {
        if (((fd_set FAR *)(set))->fd_count < setsize)
            ((fd_set FAR *)(set))->fd_array[((fd_set FAR *)(set))->fd_count++]=(fd);
    } while(0);
}

#endif /* defined(MS_WINDOWS) */
=======
// WASI SDK 16 does not have POLLPRIO, define as no-op
#if defined(__wasi__) && !defined(POLLPRI)
#  define POLLPRI 0
#endif
>>>>>>> 775f8819

typedef struct {
    PyObject *close;
    PyTypeObject *poll_Type;
    PyTypeObject *devpoll_Type;
    PyTypeObject *pyEpoll_Type;
    PyTypeObject *kqueue_event_Type;
    PyTypeObject *kqueue_queue_Type;
} _selectstate;

static struct PyModuleDef selectmodule;

static inline _selectstate*
get_select_state(PyObject *module)
{
    void *state = PyModule_GetState(module);
    assert(state != NULL);
    return (_selectstate *)state;
}

#define _selectstate_by_type(type) get_select_state(PyType_GetModule(type))


/*[clinic input]
module select
class select.poll "pollObject *" "_selectstate_by_type(type)->poll_Type"
class select.devpoll "devpollObject *" "_selectstate_by_type(type)->devpoll_Type"
class select.epoll "pyEpoll_Object *" "_selectstate_by_type(type)->pyEpoll_Type"
class select.kqueue "kqueue_queue_Object *" "_selectstate_by_type(type)->kqueue_queue_Type"
[clinic start generated code]*/
/*[clinic end generated code: output=da39a3ee5e6b4b0d input=8072de35824aa327]*/

/* list of Python objects and their file descriptor */
typedef struct {
    PyObject *obj;                           /* owned reference */
    SOCKET fd;
    int sentinel;                            /* -1 == sentinel */
} pylist;

static void
reap_obj(pylist *fd2obj, size_t setsize)
{
    size_t i;
    for (i = 0; i < setsize + 1 && fd2obj[i].sentinel >= 0; i++) {
        Py_CLEAR(fd2obj[i].obj);
    }
    fd2obj[0].sentinel = -1;
}

/* returns -1 and sets the Python exception if an error occurred, otherwise
   returns a number >= 0
*/
static int
seq2set(PyObject *seq, fd_set *set, pylist *fd2obj, size_t setsize)
{
    int max = -1;
    size_t index = 0;
    Py_ssize_t i;
    PyObject* fast_seq = NULL;
    PyObject* o = NULL;

    fd2obj[0].obj = (PyObject*)0;            /* set list to zero size */
    FD_ZERO(set);

    fast_seq = PySequence_Fast(seq, "arguments 1-3 must be sequences");
    if (!fast_seq)
        return -1;

    for (i = 0; i < PySequence_Fast_GET_SIZE(fast_seq); i++)  {
        SOCKET v;

        /* any intervening fileno() calls could decr this refcnt */
        if (!(o = PySequence_Fast_GET_ITEM(fast_seq, i)))
            goto finally;

        Py_INCREF(o);
        v = PyObject_AsFileDescriptor( o );
        if (v == -1) goto finally;

#if defined(_MSC_VER)
        max = 0;                             /* not used for Win32 */
#else  /* !_MSC_VER */
        if (!_PyIsSelectable_fd(v)) {
            PyErr_SetString(PyExc_ValueError,
                        "filedescriptor out of range in select()");
            goto finally;
        }
        if (v > max)
            max = v;
#endif /* _MSC_VER */
#if defined(MS_WINDOWS)
        fd_set_win(v, set, setsize);
#else
        FD_SET(v, set);
#endif /* defined(MS_WINDOWS) */

        /* add object and its file descriptor to the list */
        if (index >= setsize) {
            PyErr_SetString(PyExc_ValueError,
                          "too many file descriptors in select()");
            goto finally;
        }
        fd2obj[index].obj = o;
        fd2obj[index].fd = v;
        fd2obj[index].sentinel = 0;
        fd2obj[++index].sentinel = -1;
    }
    Py_DECREF(fast_seq);
    return max+1;

  finally:
    Py_XDECREF(o);
    Py_DECREF(fast_seq);
    return -1;
}

/* returns NULL and sets the Python exception if an error occurred */
static PyObject *
set2list(fd_set *set, pylist *fd2obj, size_t setsize)
{
    size_t i, j, count=0;
    PyObject *list, *o;
    SOCKET fd;

    for (j = 0; j < setsize && fd2obj[j].sentinel >= 0; j++) {
        if (FD_ISSET(fd2obj[j].fd, set))
            count++;
    }
    list = PyList_New(count);
    if (!list)
        return NULL;

    i = 0;
    for (j = 0; j < setsize && fd2obj[j].sentinel >= 0; j++) {
        fd = fd2obj[j].fd;
        if (FD_ISSET(fd, set)) {
            o = fd2obj[j].obj;
            fd2obj[j].obj = NULL;
            /* transfer ownership */
            if (PyList_SetItem(list, i, o) < 0)
                goto finally;

            i++;
        }
    }
    return list;
  finally:
    Py_DECREF(list);
    return NULL;
}

#undef SELECT_USES_HEAP
#if FD_SETSIZE > 1024
#define SELECT_USES_HEAP
#endif /* FD_SETSIZE > 1024 */

/*[clinic input]
select.select

    rlist: object
    wlist: object
    xlist: object
    timeout as timeout_obj: object = None
    /

Wait until one or more file descriptors are ready for some kind of I/O.

The first three arguments are iterables of file descriptors to be waited for:
rlist -- wait until ready for reading
wlist -- wait until ready for writing
xlist -- wait for an "exceptional condition"
If only one kind of condition is required, pass [] for the other lists.

A file descriptor is either a socket or file object, or a small integer
gotten from a fileno() method call on one of those.

The optional 4th argument specifies a timeout in seconds; it may be
a floating point number to specify fractions of seconds.  If it is absent
or None, the call will never time out.

The return value is a tuple of three lists corresponding to the first three
arguments; each contains the subset of the corresponding file descriptors
that are ready.

*** IMPORTANT NOTICE ***
On Windows, only sockets are supported; on Unix, all file
descriptors can be used.
[clinic start generated code]*/

static PyObject *
select_select_impl(PyObject *module, PyObject *rlist, PyObject *wlist,
                   PyObject *xlist, PyObject *timeout_obj)
/*[clinic end generated code: output=2b3cfa824f7ae4cf input=e467f5d68033de00]*/
{
    size_t setsize;
    pylist *rfd2obj, *wfd2obj, *efd2obj;
    PyObject *ret = NULL;
    fd_set *ifdset, *ofdset, *efdset;
#if !defined(MS_WINDOWS)
    fd_set ifdset_stack, ofdset_stack, efdset_stack;
#if !defined(SELECT_USES_HEAP)
    pylist rfd2obj_stack[FD_SETSIZE + 1];
    pylist wfd2obj_stack[FD_SETSIZE + 1];
    pylist efd2obj_stack[FD_SETSIZE + 1];
#endif /* !defined(SELECT_USES_HEAP) */
#else
    Py_ssize_t rsize, wsize, xsize;
#endif /* !defined(MS_WINDOWS) */
    struct timeval tv, *tvp;
    int imax, omax, emax, max;
    int n;
    _PyTime_t timeout, deadline = 0;

    setsize = FD_SETSIZE;
#if defined(MS_WINDOWS)
    /* On windows we allocated the fd sets dynamically
    based on the inputs size */
    rsize = PySequence_Length(rlist);
    wsize = PySequence_Length(wlist);
    xsize = PySequence_Length(xlist);

    if (rsize < 0 || wsize < 0 || xsize < 0) {
        PyErr_SetString(PyExc_ValueError, "arguments 1-3 must be sequences");
        return NULL;
    }

    if ((size_t)rsize > setsize) setsize = (size_t)rsize;
    if ((size_t)wsize > setsize) setsize = (size_t)wsize;
    if ((size_t)xsize > setsize) setsize = (size_t)xsize;
#endif /* defined(MS_WINDOWS) */

    if (timeout_obj == Py_None)
        tvp = (struct timeval *)NULL;
    else {
        if (_PyTime_FromSecondsObject(&timeout, timeout_obj,
                                      _PyTime_ROUND_TIMEOUT) < 0) {
            if (PyErr_ExceptionMatches(PyExc_TypeError)) {
                PyErr_SetString(PyExc_TypeError,
                                "timeout must be a float or None");
            }
            return NULL;
        }

        if (_PyTime_AsTimeval(timeout, &tv, _PyTime_ROUND_TIMEOUT) == -1)
            return NULL;
        if (tv.tv_sec < 0) {
            PyErr_SetString(PyExc_ValueError, "timeout must be non-negative");
            return NULL;
        }
        tvp = &tv;
    }

#if defined(MS_WINDOWS) || defined(SELECT_USES_HEAP)
    /* Allocate memory for the lists */
    rfd2obj = PyMem_NEW(pylist, setsize + 1);
    wfd2obj = PyMem_NEW(pylist, setsize + 1);
    efd2obj = PyMem_NEW(pylist, setsize + 1);
    if (rfd2obj == NULL || wfd2obj == NULL || efd2obj == NULL) {
        if (rfd2obj) PyMem_Free(rfd2obj);
        if (wfd2obj) PyMem_Free(wfd2obj);
        if (efd2obj) PyMem_Free(efd2obj);
        return PyErr_NoMemory();
    }
#else /* !defined(MS_WINDOWS) && !defined(SELECT_USES_HEAP) */
    rfd2obj = (pylist*)&rfd2obj_stack;
    wfd2obj = (pylist*)&wfd2obj_stack;
    efd2obj = (pylist*)&efd2obj_stack;
#endif /* defined(MS_WINDOWS) || defined(SELECT_USES_HEAP) */

#if defined(MS_WINDOWS)
    /* Allocate memory for the sets */
    /* We ought to allocate setsize * sizeof(SOCKET) +
    sizeof(int) bytes. With this approach on 64-bit we
    allocate 4 additional unused bytes but the allocation
    code looks a lot simpler.*/
    ifdset = (fd_set*) PyMem_NEW(SOCKET, setsize + 1);
    ofdset = (fd_set*) PyMem_NEW(SOCKET, setsize + 1);
    efdset = (fd_set*) PyMem_NEW(SOCKET, setsize + 1);
    if (ifdset->fd_array == NULL || ofdset->fd_array == NULL || efdset->fd_array == NULL) {
        if (ifdset->fd_array) PyMem_DEL(ifdset->fd_array);
        if (ofdset->fd_array) PyMem_DEL(ofdset->fd_array);
        if (efdset->fd_array) PyMem_DEL(efdset->fd_array);
        return PyErr_NoMemory();
    }
#else
    ifdset = &ifdset_stack;
    ofdset = &ofdset_stack;
    efdset = &efdset_stack;
#endif /* defined(MS_WINDOWS) */

    /* Convert iterables to fd_sets, and get maximum fd number
     * propagates the Python exception set in seq2set()
     */
    rfd2obj[0].sentinel = -1;
    wfd2obj[0].sentinel = -1;
    efd2obj[0].sentinel = -1;
    if ((imax = seq2set(rlist, ifdset, rfd2obj, setsize)) < 0)
        goto finally;
    if ((omax = seq2set(wlist, ofdset, wfd2obj, setsize)) < 0)
        goto finally;
    if ((emax = seq2set(xlist, efdset, efd2obj, setsize)) < 0)
        goto finally;

    max = imax;
    if (omax > max) max = omax;
    if (emax > max) max = emax;

    if (tvp) {
        deadline = _PyDeadline_Init(timeout);
    }

    do {
        Py_BEGIN_ALLOW_THREADS
        errno = 0;
<<<<<<< HEAD
        n = select(max, ifdset, ofdset, efdset, tvp);
=======
        n = select(
            max,
            imax ? &ifdset : NULL,
            omax ? &ofdset : NULL,
            emax ? &efdset : NULL,
            tvp);
>>>>>>> 775f8819
        Py_END_ALLOW_THREADS

        if (errno != EINTR)
            break;

        /* select() was interrupted by a signal */
        if (PyErr_CheckSignals())
            goto finally;

        if (tvp) {
            timeout = _PyDeadline_Get(deadline);
            if (timeout < 0) {
                /* bpo-35310: lists were unmodified -- clear them explicitly */
                FD_ZERO(ifdset);
                FD_ZERO(ofdset);
                FD_ZERO(efdset);
                n = 0;
                break;
            }
            _PyTime_AsTimeval_clamp(timeout, &tv, _PyTime_ROUND_CEILING);
            /* retry select() with the recomputed timeout */
        }
    } while (1);

#ifdef MS_WINDOWS
    if (n == SOCKET_ERROR) {
        PyErr_SetExcFromWindowsErr(PyExc_OSError, WSAGetLastError());
    }
#else
    if (n < 0) {
        PyErr_SetFromErrno(PyExc_OSError);
    }
#endif
    else {
        /* any of these three calls can raise an exception.  it's more
           convenient to test for this after all three calls... but
           is that acceptable?
        */
        rlist = set2list(ifdset, rfd2obj, setsize);
        wlist = set2list(ofdset, wfd2obj, setsize);
        xlist = set2list(efdset, efd2obj, setsize);
        if (PyErr_Occurred())
            ret = NULL;
        else
            ret = PyTuple_Pack(3, rlist, wlist, xlist);

        Py_XDECREF(rlist);
        Py_XDECREF(wlist);
        Py_XDECREF(xlist);
    }

  finally:
<<<<<<< HEAD
    reap_obj(rfd2obj, setsize);
    reap_obj(wfd2obj, setsize);
    reap_obj(efd2obj, setsize);
#if defined(MS_WINDOWS) || defined(SELECT_USES_HEAP)
    PyMem_DEL(rfd2obj);
    PyMem_DEL(wfd2obj);
    PyMem_DEL(efd2obj);
#endif /* defined(MS_WINDOWS) || defined(SELECT_USES_HEAP) */
#if defined(MS_WINDOWS)
    PyMem_DEL(ifdset);
    PyMem_DEL(ofdset);
    PyMem_DEL(efdset);
#endif /* MS_WINDOWS */
=======
    reap_obj(rfd2obj);
    reap_obj(wfd2obj);
    reap_obj(efd2obj);
#ifdef SELECT_USES_HEAP
    PyMem_Free(rfd2obj);
    PyMem_Free(wfd2obj);
    PyMem_Free(efd2obj);
#endif /* SELECT_USES_HEAP */
>>>>>>> 775f8819
    return ret;
}

#if defined(HAVE_POLL) && !defined(HAVE_BROKEN_POLL)
/*
 * poll() support
 */

typedef struct {
    PyObject_HEAD
    PyObject *dict;
    int ufd_uptodate;
    int ufd_len;
    struct pollfd *ufds;
    int poll_running;
} pollObject;

/* Update the malloc'ed array of pollfds to match the dictionary
   contained within a pollObject.  Return 1 on success, 0 on an error.
*/

static int
update_ufd_array(pollObject *self)
{
    Py_ssize_t i, pos;
    PyObject *key, *value;
    struct pollfd *old_ufds = self->ufds;

    self->ufd_len = PyDict_GET_SIZE(self->dict);
    PyMem_RESIZE(self->ufds, struct pollfd, self->ufd_len);
    if (self->ufds == NULL) {
        self->ufds = old_ufds;
        PyErr_NoMemory();
        return 0;
    }

    i = pos = 0;
    while (PyDict_Next(self->dict, &pos, &key, &value)) {
        assert(i < self->ufd_len);
        /* Never overflow */
        self->ufds[i].fd = (int)PyLong_AsLong(key);
        self->ufds[i].events = (short)(unsigned short)PyLong_AsLong(value);
        i++;
    }
    assert(i == self->ufd_len);
    self->ufd_uptodate = 1;
    return 1;
}

/*[clinic input]
select.poll.register

    fd: fildes
      either an integer, or an object with a fileno() method returning an int
    eventmask: unsigned_short(c_default="POLLIN | POLLPRI | POLLOUT") = select.POLLIN | select.POLLPRI | select.POLLOUT
      an optional bitmask describing the type of events to check for
    /

Register a file descriptor with the polling object.
[clinic start generated code]*/

static PyObject *
select_poll_register_impl(pollObject *self, int fd, unsigned short eventmask)
/*[clinic end generated code: output=0dc7173c800a4a65 input=34e16cfb28d3c900]*/
{
    PyObject *key, *value;
    int err;

    /* Add entry to the internal dictionary: the key is the
       file descriptor, and the value is the event mask. */
    key = PyLong_FromLong(fd);
    if (key == NULL)
        return NULL;
    value = PyLong_FromLong(eventmask);
    if (value == NULL) {
        Py_DECREF(key);
        return NULL;
    }
    err = PyDict_SetItem(self->dict, key, value);
    Py_DECREF(key);
    Py_DECREF(value);
    if (err < 0)
        return NULL;

    self->ufd_uptodate = 0;

    Py_RETURN_NONE;
}


/*[clinic input]
select.poll.modify

    fd: fildes
      either an integer, or an object with a fileno() method returning
      an int
    eventmask: unsigned_short
      a bitmask describing the type of events to check for
    /

Modify an already registered file descriptor.
[clinic start generated code]*/

static PyObject *
select_poll_modify_impl(pollObject *self, int fd, unsigned short eventmask)
/*[clinic end generated code: output=1a7b88bf079eff17 input=a8e383df075c32cf]*/
{
    PyObject *key, *value;
    int err;

    /* Modify registered fd */
    key = PyLong_FromLong(fd);
    if (key == NULL)
        return NULL;
    err = PyDict_Contains(self->dict, key);
    if (err < 0) {
        Py_DECREF(key);
        return NULL;
    }
    if (err == 0) {
        errno = ENOENT;
        PyErr_SetFromErrno(PyExc_OSError);
        Py_DECREF(key);
        return NULL;
    }
    value = PyLong_FromLong(eventmask);
    if (value == NULL) {
        Py_DECREF(key);
        return NULL;
    }
    err = PyDict_SetItem(self->dict, key, value);
    Py_DECREF(key);
    Py_DECREF(value);
    if (err < 0)
        return NULL;

    self->ufd_uptodate = 0;

    Py_RETURN_NONE;
}


/*[clinic input]
select.poll.unregister

    fd: fildes
    /

Remove a file descriptor being tracked by the polling object.
[clinic start generated code]*/

static PyObject *
select_poll_unregister_impl(pollObject *self, int fd)
/*[clinic end generated code: output=8c9f42e75e7d291b input=4b4fccc1040e79cb]*/
{
    PyObject *key;

    /* Check whether the fd is already in the array */
    key = PyLong_FromLong(fd);
    if (key == NULL)
        return NULL;

    if (PyDict_DelItem(self->dict, key) == -1) {
        Py_DECREF(key);
        /* This will simply raise the KeyError set by PyDict_DelItem
           if the file descriptor isn't registered. */
        return NULL;
    }

    Py_DECREF(key);
    self->ufd_uptodate = 0;

    Py_RETURN_NONE;
}

/*[clinic input]
select.poll.poll

    timeout as timeout_obj: object = None
      The maximum time to wait in milliseconds, or else None (or a negative
      value) to wait indefinitely.
    /

Polls the set of registered file descriptors.

Returns a list containing any descriptors that have events or errors to
report, as a list of (fd, event) 2-tuples.
[clinic start generated code]*/

static PyObject *
select_poll_poll_impl(pollObject *self, PyObject *timeout_obj)
/*[clinic end generated code: output=876e837d193ed7e4 input=c2f6953ec45e5622]*/
{
    PyObject *result_list = NULL;
    int poll_result, i, j;
    PyObject *value = NULL, *num = NULL;
    _PyTime_t timeout = -1, ms = -1, deadline = 0;
    int async_err = 0;

    if (timeout_obj != Py_None) {
        if (_PyTime_FromMillisecondsObject(&timeout, timeout_obj,
                                           _PyTime_ROUND_TIMEOUT) < 0) {
            if (PyErr_ExceptionMatches(PyExc_TypeError)) {
                PyErr_SetString(PyExc_TypeError,
                                "timeout must be an integer or None");
            }
            return NULL;
        }

        ms = _PyTime_AsMilliseconds(timeout, _PyTime_ROUND_TIMEOUT);
        if (ms < INT_MIN || ms > INT_MAX) {
            PyErr_SetString(PyExc_OverflowError, "timeout is too large");
            return NULL;
        }

        if (timeout >= 0) {
            deadline = _PyDeadline_Init(timeout);
        }
    }

    /* On some OSes, typically BSD-based ones, the timeout parameter of the
       poll() syscall, when negative, must be exactly INFTIM, where defined,
       or -1. See issue 31334. */
    if (ms < 0) {
#ifdef INFTIM
        ms = INFTIM;
#else
        ms = -1;
#endif
    }

    /* Avoid concurrent poll() invocation, issue 8865 */
    if (self->poll_running) {
        PyErr_SetString(PyExc_RuntimeError,
                        "concurrent poll() invocation");
        return NULL;
    }

    /* Ensure the ufd array is up to date */
    if (!self->ufd_uptodate)
        if (update_ufd_array(self) == 0)
            return NULL;

    self->poll_running = 1;

    /* call poll() */
    async_err = 0;
    do {
        Py_BEGIN_ALLOW_THREADS
        errno = 0;
        poll_result = poll(self->ufds, self->ufd_len, (int)ms);
        Py_END_ALLOW_THREADS

        if (errno != EINTR)
            break;

        /* poll() was interrupted by a signal */
        if (PyErr_CheckSignals()) {
            async_err = 1;
            break;
        }

        if (timeout >= 0) {
            timeout = _PyDeadline_Get(deadline);
            if (timeout < 0) {
                poll_result = 0;
                break;
            }
            ms = _PyTime_AsMilliseconds(timeout, _PyTime_ROUND_CEILING);
            /* retry poll() with the recomputed timeout */
        }
    } while (1);

    self->poll_running = 0;

    if (poll_result < 0) {
        if (!async_err)
            PyErr_SetFromErrno(PyExc_OSError);
        return NULL;
    }

    /* build the result list */

    result_list = PyList_New(poll_result);
    if (!result_list)
        return NULL;

    for (i = 0, j = 0; j < poll_result; j++) {
        /* skip to the next fired descriptor */
        while (!self->ufds[i].revents) {
            i++;
        }
        /* if we hit a NULL return, set value to NULL
           and break out of loop; code at end will
           clean up result_list */
        value = PyTuple_New(2);
        if (value == NULL)
            goto error;
        num = PyLong_FromLong(self->ufds[i].fd);
        if (num == NULL) {
            Py_DECREF(value);
            goto error;
        }
        PyTuple_SET_ITEM(value, 0, num);

        /* The &0xffff is a workaround for AIX.  'revents'
           is a 16-bit short, and IBM assigned POLLNVAL
           to be 0x8000, so the conversion to int results
           in a negative number. See SF bug #923315. */
        num = PyLong_FromLong(self->ufds[i].revents & 0xffff);
        if (num == NULL) {
            Py_DECREF(value);
            goto error;
        }
        PyTuple_SET_ITEM(value, 1, num);
        PyList_SET_ITEM(result_list, j, value);
        i++;
    }
    return result_list;

  error:
    Py_DECREF(result_list);
    return NULL;
}

static pollObject *
newPollObject(PyObject *module)
{
    pollObject *self;
    self = PyObject_New(pollObject, get_select_state(module)->poll_Type);
    if (self == NULL)
        return NULL;
    /* ufd_uptodate is a Boolean, denoting whether the
       array pointed to by ufds matches the contents of the dictionary. */
    self->ufd_uptodate = 0;
    self->ufds = NULL;
    self->poll_running = 0;
    self->dict = PyDict_New();
    if (self->dict == NULL) {
        Py_DECREF(self);
        return NULL;
    }
    return self;
}

static void
poll_dealloc(pollObject *self)
{
    PyObject* type = (PyObject *)Py_TYPE(self);
    if (self->ufds != NULL)
        PyMem_Free(self->ufds);
    Py_XDECREF(self->dict);
    PyObject_Free(self);
    Py_DECREF(type);
}


#ifdef HAVE_SYS_DEVPOLL_H
static PyMethodDef devpoll_methods[];

typedef struct {
    PyObject_HEAD
    int fd_devpoll;
    int max_n_fds;
    int n_fds;
    struct pollfd *fds;
} devpollObject;

static PyObject *
devpoll_err_closed(void)
{
    PyErr_SetString(PyExc_ValueError, "I/O operation on closed devpoll object");
    return NULL;
}

static int devpoll_flush(devpollObject *self)
{
    int size, n;

    if (!self->n_fds) return 0;

    size = sizeof(struct pollfd)*self->n_fds;
    self->n_fds = 0;

    n = _Py_write(self->fd_devpoll, self->fds, size);
    if (n == -1)
        return -1;

    if (n < size) {
        /*
        ** Data writed to /dev/poll is a binary data structure. It is not
        ** clear what to do if a partial write occurred. For now, raise
        ** an exception and see if we actually found this problem in
        ** the wild.
        ** See http://bugs.python.org/issue6397.
        */
        PyErr_Format(PyExc_OSError, "failed to write all pollfds. "
                "Please, report at http://bugs.python.org/. "
                "Data to report: Size tried: %d, actual size written: %d.",
                size, n);
        return -1;
    }
    return 0;
}

static PyObject *
internal_devpoll_register(devpollObject *self, int fd,
                          unsigned short events, int remove)
{
    if (self->fd_devpoll < 0)
        return devpoll_err_closed();

    if (remove) {
        self->fds[self->n_fds].fd = fd;
        self->fds[self->n_fds].events = POLLREMOVE;

        if (++self->n_fds == self->max_n_fds) {
            if (devpoll_flush(self))
                return NULL;
        }
    }

    self->fds[self->n_fds].fd = fd;
    self->fds[self->n_fds].events = (signed short)events;

    if (++self->n_fds == self->max_n_fds) {
        if (devpoll_flush(self))
            return NULL;
    }

    Py_RETURN_NONE;
}

/*[clinic input]
select.devpoll.register

    fd: fildes
        either an integer, or an object with a fileno() method returning
        an int
    eventmask: unsigned_short(c_default="POLLIN | POLLPRI | POLLOUT") = select.POLLIN | select.POLLPRI | select.POLLOUT
        an optional bitmask describing the type of events to check for
    /

Register a file descriptor with the polling object.
[clinic start generated code]*/

static PyObject *
select_devpoll_register_impl(devpollObject *self, int fd,
                             unsigned short eventmask)
/*[clinic end generated code: output=6e07fe8b74abba0c input=22006fabe9567522]*/
{
    return internal_devpoll_register(self, fd, eventmask, 0);
}

/*[clinic input]
select.devpoll.modify

    fd: fildes
        either an integer, or an object with a fileno() method returning
        an int
    eventmask: unsigned_short(c_default="POLLIN | POLLPRI | POLLOUT") = select.POLLIN | select.POLLPRI | select.POLLOUT
        an optional bitmask describing the type of events to check for
    /

Modify a possible already registered file descriptor.
[clinic start generated code]*/

static PyObject *
select_devpoll_modify_impl(devpollObject *self, int fd,
                           unsigned short eventmask)
/*[clinic end generated code: output=bc2e6d23aaff98b4 input=09fa335db7cdc09e]*/
{
    return internal_devpoll_register(self, fd, eventmask, 1);
}

/*[clinic input]
select.devpoll.unregister

    fd: fildes
    /

Remove a file descriptor being tracked by the polling object.
[clinic start generated code]*/

static PyObject *
select_devpoll_unregister_impl(devpollObject *self, int fd)
/*[clinic end generated code: output=95519ffa0c7d43fe input=b4ea42a4442fd467]*/
{
    if (self->fd_devpoll < 0)
        return devpoll_err_closed();

    self->fds[self->n_fds].fd = fd;
    self->fds[self->n_fds].events = POLLREMOVE;

    if (++self->n_fds == self->max_n_fds) {
        if (devpoll_flush(self))
            return NULL;
    }

    Py_RETURN_NONE;
}

/*[clinic input]
select.devpoll.poll
    timeout as timeout_obj: object = None
      The maximum time to wait in milliseconds, or else None (or a negative
      value) to wait indefinitely.
    /

Polls the set of registered file descriptors.

Returns a list containing any descriptors that have events or errors to
report, as a list of (fd, event) 2-tuples.
[clinic start generated code]*/

static PyObject *
select_devpoll_poll_impl(devpollObject *self, PyObject *timeout_obj)
/*[clinic end generated code: output=2654e5457cca0b3c input=3c3f0a355ec2bedb]*/
{
    struct dvpoll dvp;
    PyObject *result_list = NULL;
    int poll_result, i;
    PyObject *value, *num1, *num2;
    _PyTime_t timeout, ms, deadline = 0;

    if (self->fd_devpoll < 0)
        return devpoll_err_closed();

    /* Check values for timeout */
    if (timeout_obj == Py_None) {
        timeout = -1;
        ms = -1;
    }
    else {
        if (_PyTime_FromMillisecondsObject(&timeout, timeout_obj,
                                           _PyTime_ROUND_TIMEOUT) < 0) {
            if (PyErr_ExceptionMatches(PyExc_TypeError)) {
                PyErr_SetString(PyExc_TypeError,
                                "timeout must be an integer or None");
            }
            return NULL;
        }

        ms = _PyTime_AsMilliseconds(timeout, _PyTime_ROUND_TIMEOUT);
        if (ms < -1 || ms > INT_MAX) {
            PyErr_SetString(PyExc_OverflowError, "timeout is too large");
            return NULL;
        }
    }

    if (devpoll_flush(self))
        return NULL;

    dvp.dp_fds = self->fds;
    dvp.dp_nfds = self->max_n_fds;
    dvp.dp_timeout = (int)ms;

    if (timeout >= 0) {
        deadline = _PyDeadline_Init(timeout);
    }

    do {
        /* call devpoll() */
        Py_BEGIN_ALLOW_THREADS
        errno = 0;
        poll_result = ioctl(self->fd_devpoll, DP_POLL, &dvp);
        Py_END_ALLOW_THREADS

        if (errno != EINTR)
            break;

        /* devpoll() was interrupted by a signal */
        if (PyErr_CheckSignals())
            return NULL;

        if (timeout >= 0) {
            timeout = _PyDeadline_Get(deadline);
            if (timeout < 0) {
                poll_result = 0;
                break;
            }
            ms = _PyTime_AsMilliseconds(timeout, _PyTime_ROUND_CEILING);
            dvp.dp_timeout = (int)ms;
            /* retry devpoll() with the recomputed timeout */
        }
    } while (1);

    if (poll_result < 0) {
        PyErr_SetFromErrno(PyExc_OSError);
        return NULL;
    }

    /* build the result list */
    result_list = PyList_New(poll_result);
    if (!result_list)
        return NULL;

    for (i = 0; i < poll_result; i++) {
        num1 = PyLong_FromLong(self->fds[i].fd);
        num2 = PyLong_FromLong(self->fds[i].revents);
        if ((num1 == NULL) || (num2 == NULL)) {
            Py_XDECREF(num1);
            Py_XDECREF(num2);
            goto error;
        }
        value = PyTuple_Pack(2, num1, num2);
        Py_DECREF(num1);
        Py_DECREF(num2);
        if (value == NULL)
            goto error;
        PyList_SET_ITEM(result_list, i, value);
    }

    return result_list;

  error:
    Py_DECREF(result_list);
    return NULL;
}

static int
devpoll_internal_close(devpollObject *self)
{
    int save_errno = 0;
    if (self->fd_devpoll >= 0) {
        int fd = self->fd_devpoll;
        self->fd_devpoll = -1;
        Py_BEGIN_ALLOW_THREADS
        if (close(fd) < 0)
            save_errno = errno;
        Py_END_ALLOW_THREADS
    }
    return save_errno;
}

/*[clinic input]
select.devpoll.close

Close the devpoll file descriptor.

Further operations on the devpoll object will raise an exception.
[clinic start generated code]*/

static PyObject *
select_devpoll_close_impl(devpollObject *self)
/*[clinic end generated code: output=26b355bd6429f21b input=6273c30f5560a99b]*/
{
    errno = devpoll_internal_close(self);
    if (errno < 0) {
        PyErr_SetFromErrno(PyExc_OSError);
        return NULL;
    }
    Py_RETURN_NONE;
}

static PyObject*
devpoll_get_closed(devpollObject *self, void *Py_UNUSED(ignored))
{
    if (self->fd_devpoll < 0)
        Py_RETURN_TRUE;
    else
        Py_RETURN_FALSE;
}

/*[clinic input]
select.devpoll.fileno

Return the file descriptor.
[clinic start generated code]*/

static PyObject *
select_devpoll_fileno_impl(devpollObject *self)
/*[clinic end generated code: output=26920929f8d292f4 input=ef15331ebde6c368]*/
{
    if (self->fd_devpoll < 0)
        return devpoll_err_closed();
    return PyLong_FromLong(self->fd_devpoll);
}

static PyGetSetDef devpoll_getsetlist[] = {
    {"closed", (getter)devpoll_get_closed, NULL,
     "True if the devpoll object is closed"},
    {0},
};

static devpollObject *
newDevPollObject(PyObject *module)
{
    devpollObject *self;
    int fd_devpoll, limit_result;
    struct pollfd *fds;
    struct rlimit limit;

    /*
    ** If we try to process more that getrlimit()
    ** fds, the kernel will give an error, so
    ** we set the limit here. It is a dynamic
    ** value, because we can change rlimit() anytime.
    */
    limit_result = getrlimit(RLIMIT_NOFILE, &limit);
    if (limit_result == -1) {
        PyErr_SetFromErrno(PyExc_OSError);
        return NULL;
    }

    fd_devpoll = _Py_open("/dev/poll", O_RDWR);
    if (fd_devpoll == -1)
        return NULL;

    fds = PyMem_NEW(struct pollfd, limit.rlim_cur);
    if (fds == NULL) {
        close(fd_devpoll);
        PyErr_NoMemory();
        return NULL;
    }

    self = PyObject_New(devpollObject, get_select_state(module)->devpoll_Type);
    if (self == NULL) {
        close(fd_devpoll);
        PyMem_Free(fds);
        return NULL;
    }
    self->fd_devpoll = fd_devpoll;
    self->max_n_fds = limit.rlim_cur;
    self->n_fds = 0;
    self->fds = fds;

    return self;
}

static void
devpoll_dealloc(devpollObject *self)
{
    PyObject *type = (PyObject *)Py_TYPE(self);
    (void)devpoll_internal_close(self);
    PyMem_Free(self->fds);
    PyObject_Free(self);
    Py_DECREF(type);
}

static PyType_Slot devpoll_Type_slots[] = {
    {Py_tp_dealloc, devpoll_dealloc},
    {Py_tp_getset, devpoll_getsetlist},
    {Py_tp_methods, devpoll_methods},
    {0, 0},
};

static PyType_Spec devpoll_Type_spec = {
    "select.devpoll",
    sizeof(devpollObject),
    0,
    Py_TPFLAGS_DEFAULT | Py_TPFLAGS_DISALLOW_INSTANTIATION,
    devpoll_Type_slots
};

#endif  /* HAVE_SYS_DEVPOLL_H */


/*[clinic input]
select.poll

Returns a polling object.

This object supports registering and unregistering file descriptors, and then
polling them for I/O events.
[clinic start generated code]*/

static PyObject *
select_poll_impl(PyObject *module)
/*[clinic end generated code: output=16a665a4e1d228c5 input=3f877909d5696bbf]*/
{
    return (PyObject *)newPollObject(module);
}

#ifdef HAVE_SYS_DEVPOLL_H

/*[clinic input]
select.devpoll

Returns a polling object.

This object supports registering and unregistering file descriptors, and then
polling them for I/O events.
[clinic start generated code]*/

static PyObject *
select_devpoll_impl(PyObject *module)
/*[clinic end generated code: output=ea9213cc87fd9581 input=53a1af94564f00a3]*/
{
    return (PyObject *)newDevPollObject(module);
}
#endif


#ifdef __APPLE__
/*
 * On some systems poll() sets errno on invalid file descriptors. We test
 * for this at runtime because this bug may be fixed or introduced between
 * OS releases.
 */
static int select_have_broken_poll(void)
{
    int poll_test;
    int filedes[2];

    struct pollfd poll_struct = { 0, POLLIN|POLLPRI|POLLOUT, 0 };

    /* Create a file descriptor to make invalid */
    if (pipe(filedes) < 0) {
        return 1;
    }
    poll_struct.fd = filedes[0];
    close(filedes[0]);
    close(filedes[1]);
    poll_test = poll(&poll_struct, 1, 0);
    if (poll_test < 0) {
        return 1;
    } else if (poll_test == 0 && poll_struct.revents != POLLNVAL) {
        return 1;
    }
    return 0;
}
#endif /* __APPLE__ */

#endif /* HAVE_POLL */

#ifdef HAVE_EPOLL
/* **************************************************************************
 *                      epoll interface for Linux 2.6
 *
 * Written by Christian Heimes
 * Inspired by Twisted's _epoll.pyx and select.poll()
 */

#ifdef HAVE_SYS_EPOLL_H
#include <sys/epoll.h>
#endif

typedef struct {
    PyObject_HEAD
    SOCKET epfd;                        /* epoll control file descriptor */
} pyEpoll_Object;

static PyObject *
pyepoll_err_closed(void)
{
    PyErr_SetString(PyExc_ValueError, "I/O operation on closed epoll object");
    return NULL;
}

static int
pyepoll_internal_close(pyEpoll_Object *self)
{
    int save_errno = 0;
    if (self->epfd >= 0) {
        int epfd = self->epfd;
        self->epfd = -1;
        Py_BEGIN_ALLOW_THREADS
        if (close(epfd) < 0)
            save_errno = errno;
        Py_END_ALLOW_THREADS
    }
    return save_errno;
}

static PyObject *
newPyEpoll_Object(PyTypeObject *type, int sizehint, SOCKET fd)
{
    pyEpoll_Object *self;
    assert(type != NULL);
    allocfunc epoll_alloc = PyType_GetSlot(type, Py_tp_alloc);
    assert(epoll_alloc != NULL);
    self = (pyEpoll_Object *) epoll_alloc(type, 0);
    if (self == NULL)
        return NULL;

    if (fd == -1) {
        Py_BEGIN_ALLOW_THREADS
#ifdef HAVE_EPOLL_CREATE1
        self->epfd = epoll_create1(EPOLL_CLOEXEC);
#else
        self->epfd = epoll_create(sizehint);
#endif
        Py_END_ALLOW_THREADS
    }
    else {
        self->epfd = fd;
    }
    if (self->epfd < 0) {
        Py_DECREF(self);
        PyErr_SetFromErrno(PyExc_OSError);
        return NULL;
    }

#ifndef HAVE_EPOLL_CREATE1
    if (fd == -1 && _Py_set_inheritable(self->epfd, 0, NULL) < 0) {
        Py_DECREF(self);
        return NULL;
    }
#endif

    return (PyObject *)self;
}


/*[clinic input]
@classmethod
select.epoll.__new__

    sizehint: int = -1
      The expected number of events to be registered.  It must be positive,
      or -1 to use the default.  It is only used on older systems where
      epoll_create1() is not available; otherwise it has no effect (though its
      value is still checked).
    flags: int = 0
      Deprecated and completely ignored.  However, when supplied, its value
      must be 0 or select.EPOLL_CLOEXEC, otherwise OSError is raised.

Returns an epolling object.
[clinic start generated code]*/

static PyObject *
select_epoll_impl(PyTypeObject *type, int sizehint, int flags)
/*[clinic end generated code: output=c87404e705013bb5 input=303e3295e7975e43]*/
{
    if (sizehint == -1) {
        sizehint = FD_SETSIZE - 1;
    }
    else if (sizehint <= 0) {
        PyErr_SetString(PyExc_ValueError, "negative sizehint");
        return NULL;
    }

#ifdef HAVE_EPOLL_CREATE1
    if (flags && flags != EPOLL_CLOEXEC) {
        PyErr_SetString(PyExc_OSError, "invalid flags");
        return NULL;
    }
#endif

    return newPyEpoll_Object(type, sizehint, -1);
}


static void
pyepoll_dealloc(pyEpoll_Object *self)
{
    PyTypeObject* type = Py_TYPE(self);
    (void)pyepoll_internal_close(self);
    freefunc epoll_free = PyType_GetSlot(type, Py_tp_free);
    epoll_free((PyObject *)self);
    Py_DECREF((PyObject *)type);
}

/*[clinic input]
select.epoll.close

Close the epoll control file descriptor.

Further operations on the epoll object will raise an exception.
[clinic start generated code]*/

static PyObject *
select_epoll_close_impl(pyEpoll_Object *self)
/*[clinic end generated code: output=ee2144c446a1a435 input=ca6c66ba5a736bfd]*/
{
    errno = pyepoll_internal_close(self);
    if (errno < 0) {
        PyErr_SetFromErrno(PyExc_OSError);
        return NULL;
    }
    Py_RETURN_NONE;
}


static PyObject*
pyepoll_get_closed(pyEpoll_Object *self, void *Py_UNUSED(ignored))
{
    if (self->epfd < 0)
        Py_RETURN_TRUE;
    else
        Py_RETURN_FALSE;
}

/*[clinic input]
select.epoll.fileno

Return the epoll control file descriptor.
[clinic start generated code]*/

static PyObject *
select_epoll_fileno_impl(pyEpoll_Object *self)
/*[clinic end generated code: output=e171375fdc619ba3 input=c11091a6aee60b5c]*/
{
    if (self->epfd < 0)
        return pyepoll_err_closed();
    return PyLong_FromLong(self->epfd);
}


/*[clinic input]
@classmethod
select.epoll.fromfd

    fd: int
    /

Create an epoll object from a given control fd.
[clinic start generated code]*/

static PyObject *
select_epoll_fromfd_impl(PyTypeObject *type, int fd)
/*[clinic end generated code: output=c15de2a083524e8e input=faecefdb55e3046e]*/
{
    SOCKET s_fd = (SOCKET)fd;
    return newPyEpoll_Object(type, FD_SETSIZE - 1, s_fd);
}


static PyObject *
pyepoll_internal_ctl(int epfd, int op, int fd, unsigned int events)
{
    struct epoll_event ev;
    int result;

    if (epfd < 0)
        return pyepoll_err_closed();

    switch (op) {
    case EPOLL_CTL_ADD:
    case EPOLL_CTL_MOD:
        ev.events = events;
        ev.data.fd = fd;
        Py_BEGIN_ALLOW_THREADS
        result = epoll_ctl(epfd, op, fd, &ev);
        Py_END_ALLOW_THREADS
        break;
    case EPOLL_CTL_DEL:
        /* In kernel versions before 2.6.9, the EPOLL_CTL_DEL
         * operation required a non-NULL pointer in event, even
         * though this argument is ignored. */
        Py_BEGIN_ALLOW_THREADS
        result = epoll_ctl(epfd, op, fd, &ev);
        Py_END_ALLOW_THREADS
        break;
    default:
        result = -1;
        errno = EINVAL;
    }

    if (result < 0) {
        PyErr_SetFromErrno(PyExc_OSError);
        return NULL;
    }
    Py_RETURN_NONE;
}

/*[clinic input]
select.epoll.register

    fd: fildes
      the target file descriptor of the operation
    eventmask: unsigned_int(c_default="EPOLLIN | EPOLLPRI | EPOLLOUT", bitwise=True) = select.EPOLLIN | select.EPOLLPRI | select.EPOLLOUT
      a bit set composed of the various EPOLL constants

Registers a new fd or raises an OSError if the fd is already registered.

The epoll interface supports all file descriptors that support poll.
[clinic start generated code]*/

static PyObject *
select_epoll_register_impl(pyEpoll_Object *self, int fd,
                           unsigned int eventmask)
/*[clinic end generated code: output=318e5e6386520599 input=a5071b71edfe3578]*/
{
    return pyepoll_internal_ctl(self->epfd, EPOLL_CTL_ADD, fd, eventmask);
}

/*[clinic input]
select.epoll.modify

    fd: fildes
      the target file descriptor of the operation
    eventmask: unsigned_int(bitwise=True)
      a bit set composed of the various EPOLL constants

Modify event mask for a registered file descriptor.
[clinic start generated code]*/

static PyObject *
select_epoll_modify_impl(pyEpoll_Object *self, int fd,
                         unsigned int eventmask)
/*[clinic end generated code: output=7e3447307cff6f65 input=88a83dac53a8c3da]*/
{
    return pyepoll_internal_ctl(self->epfd, EPOLL_CTL_MOD, fd, eventmask);
}

/*[clinic input]
select.epoll.unregister

    fd: fildes
      the target file descriptor of the operation

Remove a registered file descriptor from the epoll object.
[clinic start generated code]*/

static PyObject *
select_epoll_unregister_impl(pyEpoll_Object *self, int fd)
/*[clinic end generated code: output=07c5dbd612a512d4 input=3093f68d3644743d]*/
{
    return pyepoll_internal_ctl(self->epfd, EPOLL_CTL_DEL, fd, 0);
}

/*[clinic input]
select.epoll.poll

    timeout as timeout_obj: object = None
      the maximum time to wait in seconds (as float);
      a timeout of None or -1 makes poll wait indefinitely
    maxevents: int = -1
      the maximum number of events returned; -1 means no limit

Wait for events on the epoll file descriptor.

Returns a list containing any descriptors that have events to report,
as a list of (fd, events) 2-tuples.
[clinic start generated code]*/

static PyObject *
select_epoll_poll_impl(pyEpoll_Object *self, PyObject *timeout_obj,
                       int maxevents)
/*[clinic end generated code: output=e02d121a20246c6c input=33d34a5ea430fd5b]*/
{
    int nfds, i;
    PyObject *elist = NULL, *etuple = NULL;
    struct epoll_event *evs = NULL;
    _PyTime_t timeout = -1, ms = -1, deadline = 0;

    if (self->epfd < 0)
        return pyepoll_err_closed();

    if (timeout_obj != Py_None) {
        /* epoll_wait() has a resolution of 1 millisecond, round towards
           infinity to wait at least timeout seconds. */
        if (_PyTime_FromSecondsObject(&timeout, timeout_obj,
                                      _PyTime_ROUND_TIMEOUT) < 0) {
            if (PyErr_ExceptionMatches(PyExc_TypeError)) {
                PyErr_SetString(PyExc_TypeError,
                                "timeout must be an integer or None");
            }
            return NULL;
        }

        ms = _PyTime_AsMilliseconds(timeout, _PyTime_ROUND_CEILING);
        if (ms < INT_MIN || ms > INT_MAX) {
            PyErr_SetString(PyExc_OverflowError, "timeout is too large");
            return NULL;
        }
        /* epoll_wait(2) treats all arbitrary negative numbers the same
           for the timeout argument, but -1 is the documented way to block
           indefinitely in the epoll_wait(2) documentation, so we set ms
           to -1 if the value of ms is a negative number.

           Note that we didn't use INFTIM here since it's non-standard and
           isn't available under Linux. */
        if (ms < 0) {
            ms = -1;
        }

        if (timeout >= 0) {
            deadline = _PyDeadline_Init(timeout);
        }
    }

    if (maxevents == -1) {
        maxevents = FD_SETSIZE-1;
    }
    else if (maxevents < 1) {
        PyErr_Format(PyExc_ValueError,
                     "maxevents must be greater than 0, got %d",
                     maxevents);
        return NULL;
    }

    evs = PyMem_New(struct epoll_event, maxevents);
    if (evs == NULL) {
        PyErr_NoMemory();
        return NULL;
    }

    do {
        Py_BEGIN_ALLOW_THREADS
        errno = 0;
        nfds = epoll_wait(self->epfd, evs, maxevents, (int)ms);
        Py_END_ALLOW_THREADS

        if (errno != EINTR)
            break;

        /* poll() was interrupted by a signal */
        if (PyErr_CheckSignals())
            goto error;

        if (timeout >= 0) {
            timeout = _PyDeadline_Get(deadline);
            if (timeout < 0) {
                nfds = 0;
                break;
            }
            ms = _PyTime_AsMilliseconds(timeout, _PyTime_ROUND_CEILING);
            /* retry epoll_wait() with the recomputed timeout */
        }
    } while(1);

    if (nfds < 0) {
        PyErr_SetFromErrno(PyExc_OSError);
        goto error;
    }

    elist = PyList_New(nfds);
    if (elist == NULL) {
        goto error;
    }

    for (i = 0; i < nfds; i++) {
        etuple = Py_BuildValue("iI", evs[i].data.fd, evs[i].events);
        if (etuple == NULL) {
            Py_CLEAR(elist);
            goto error;
        }
        PyList_SET_ITEM(elist, i, etuple);
    }

    error:
    PyMem_Free(evs);
    return elist;
}


/*[clinic input]
select.epoll.__enter__

[clinic start generated code]*/

static PyObject *
select_epoll___enter___impl(pyEpoll_Object *self)
/*[clinic end generated code: output=ab45d433504db2a0 input=3c22568587efeadb]*/
{
    if (self->epfd < 0)
        return pyepoll_err_closed();

    return Py_NewRef(self);
}

/*[clinic input]
select.epoll.__exit__

    exc_type:  object = None
    exc_value: object = None
    exc_tb:    object = None
    /

[clinic start generated code]*/

static PyObject *
select_epoll___exit___impl(pyEpoll_Object *self, PyObject *exc_type,
                           PyObject *exc_value, PyObject *exc_tb)
/*[clinic end generated code: output=c480f38ce361748e input=7ae81a5a4c1a98d8]*/
{
    _selectstate *state = _selectstate_by_type(Py_TYPE(self));
    return PyObject_CallMethodObjArgs((PyObject *)self, state->close, NULL);
}

static PyGetSetDef pyepoll_getsetlist[] = {
    {"closed", (getter)pyepoll_get_closed, NULL,
     "True if the epoll handler is closed"},
    {0},
};

PyDoc_STRVAR(pyepoll_doc,
"select.epoll(sizehint=-1, flags=0)\n\
\n\
Returns an epolling object\n\
\n\
sizehint must be a positive integer or -1 for the default size. The\n\
sizehint is used to optimize internal data structures. It doesn't limit\n\
the maximum number of monitored events.");

#endif /* HAVE_EPOLL */

#ifdef HAVE_KQUEUE
/* **************************************************************************
 *                      kqueue interface for BSD
 *
 * Copyright (c) 2000 Doug White, 2006 James Knight, 2007 Christian Heimes
 * All rights reserved.
 *
 * Redistribution and use in source and binary forms, with or without
 * modification, are permitted provided that the following conditions
 * are met:
 * 1. Redistributions of source code must retain the above copyright
 *    notice, this list of conditions and the following disclaimer.
 * 2. Redistributions in binary form must reproduce the above copyright
 *    notice, this list of conditions and the following disclaimer in the
 *    documentation and/or other materials provided with the distribution.
 *
 * THIS SOFTWARE IS PROVIDED BY THE AUTHOR AND CONTRIBUTORS ``AS IS'' AND
 * ANY EXPRESS OR IMPLIED WARRANTIES, INCLUDING, BUT NOT LIMITED TO, THE
 * IMPLIED WARRANTIES OF MERCHANTABILITY AND FITNESS FOR A PARTICULAR PURPOSE
 * ARE DISCLAIMED.  IN NO EVENT SHALL THE AUTHOR OR CONTRIBUTORS BE LIABLE
 * FOR ANY DIRECT, INDIRECT, INCIDENTAL, SPECIAL, EXEMPLARY, OR CONSEQUENTIAL
 * DAMAGES (INCLUDING, BUT NOT LIMITED TO, PROCUREMENT OF SUBSTITUTE GOODS
 * OR SERVICES; LOSS OF USE, DATA, OR PROFITS; OR BUSINESS INTERRUPTION)
 * HOWEVER CAUSED AND ON ANY THEORY OF LIABILITY, WHETHER IN CONTRACT, STRICT
 * LIABILITY, OR TORT (INCLUDING NEGLIGENCE OR OTHERWISE) ARISING IN ANY WAY
 * OUT OF THE USE OF THIS SOFTWARE, EVEN IF ADVISED OF THE POSSIBILITY OF
 * SUCH DAMAGE.
 */

#ifdef HAVE_SYS_EVENT_H
#include <sys/event.h>
#endif

PyDoc_STRVAR(kqueue_event_doc,
"kevent(ident, filter=KQ_FILTER_READ, flags=KQ_EV_ADD, fflags=0, data=0, udata=0)\n\
\n\
This object is the equivalent of the struct kevent for the C API.\n\
\n\
See the kqueue manpage for more detailed information about the meaning\n\
of the arguments.\n\
\n\
One minor note: while you might hope that udata could store a\n\
reference to a python object, it cannot, because it is impossible to\n\
keep a proper reference count of the object once it's passed into the\n\
kernel. Therefore, I have restricted it to only storing an integer.  I\n\
recommend ignoring it and simply using the 'ident' field to key off\n\
of. You could also set up a dictionary on the python side to store a\n\
udata->object mapping.");

typedef struct {
    PyObject_HEAD
    struct kevent e;
} kqueue_event_Object;

#define kqueue_event_Check(op, state) (PyObject_TypeCheck((op), state->kqueue_event_Type))

typedef struct {
    PyObject_HEAD
    SOCKET kqfd;                /* kqueue control fd */
} kqueue_queue_Object;

#if (SIZEOF_UINTPTR_T != SIZEOF_VOID_P)
#   error uintptr_t does not match void *!
#elif (SIZEOF_UINTPTR_T == SIZEOF_LONG_LONG)
#   define T_UINTPTRT         T_ULONGLONG
#   define T_INTPTRT          T_LONGLONG
#   define UINTPTRT_FMT_UNIT  "K"
#   define INTPTRT_FMT_UNIT   "L"
#elif (SIZEOF_UINTPTR_T == SIZEOF_LONG)
#   define T_UINTPTRT         T_ULONG
#   define T_INTPTRT          T_LONG
#   define UINTPTRT_FMT_UNIT  "k"
#   define INTPTRT_FMT_UNIT   "l"
#elif (SIZEOF_UINTPTR_T == SIZEOF_INT)
#   define T_UINTPTRT         T_UINT
#   define T_INTPTRT          T_INT
#   define UINTPTRT_FMT_UNIT  "I"
#   define INTPTRT_FMT_UNIT   "i"
#else
#   error uintptr_t does not match int, long, or long long!
#endif

#if SIZEOF_LONG_LONG == 8
#   define T_INT64          T_LONGLONG
#   define INT64_FMT_UNIT   "L"
#elif SIZEOF_LONG == 8
#   define T_INT64          T_LONG
#   define INT64_FMT_UNIT   "l"
#elif SIZEOF_INT == 8
#   define T_INT64          T_INT
#   define INT64_FMT_UNIT   "i"
#else
#   define INT64_FMT_UNIT   "_"
#endif

#if SIZEOF_LONG_LONG == 4
#   define T_UINT32         T_ULONGLONG
#   define UINT32_FMT_UNIT  "K"
#elif SIZEOF_LONG == 4
#   define T_UINT32         T_ULONG
#   define UINT32_FMT_UNIT  "k"
#elif SIZEOF_INT == 4
#   define T_UINT32         T_UINT
#   define UINT32_FMT_UNIT  "I"
#else
#   define UINT32_FMT_UNIT  "_"
#endif

/*
 * kevent is not standard and its members vary across BSDs.
 */
#ifdef __NetBSD__
#   define FILTER_TYPE      T_UINT32
#   define FILTER_FMT_UNIT  UINT32_FMT_UNIT
#   define FLAGS_TYPE       T_UINT32
#   define FLAGS_FMT_UNIT   UINT32_FMT_UNIT
#   define FFLAGS_TYPE      T_UINT32
#   define FFLAGS_FMT_UNIT  UINT32_FMT_UNIT
#else
#   define FILTER_TYPE      T_SHORT
#   define FILTER_FMT_UNIT  "h"
#   define FLAGS_TYPE       T_USHORT
#   define FLAGS_FMT_UNIT   "H"
#   define FFLAGS_TYPE      T_UINT
#   define FFLAGS_FMT_UNIT  "I"
#endif

#if defined(__NetBSD__) || defined(__OpenBSD__)
#   define DATA_TYPE        T_INT64
#   define DATA_FMT_UNIT    INT64_FMT_UNIT
#else
#   define DATA_TYPE        T_INTPTRT
#   define DATA_FMT_UNIT    INTPTRT_FMT_UNIT
#endif

/* Unfortunately, we can't store python objects in udata, because
 * kevents in the kernel can be removed without warning, which would
 * forever lose the refcount on the object stored with it.
 */

#define KQ_OFF(x) offsetof(kqueue_event_Object, x)
static struct PyMemberDef kqueue_event_members[] = {
    {"ident",           T_UINTPTRT,     KQ_OFF(e.ident)},
    {"filter",          FILTER_TYPE,    KQ_OFF(e.filter)},
    {"flags",           FLAGS_TYPE,     KQ_OFF(e.flags)},
    {"fflags",          T_UINT,         KQ_OFF(e.fflags)},
    {"data",            DATA_TYPE,      KQ_OFF(e.data)},
    {"udata",           T_UINTPTRT,     KQ_OFF(e.udata)},
    {NULL} /* Sentinel */
};
#undef KQ_OFF

static PyObject *

kqueue_event_repr(kqueue_event_Object *s)
{
    char buf[1024];
    PyOS_snprintf(
        buf, sizeof(buf),
        "<select.kevent ident=%zu filter=%d flags=0x%x fflags=0x%x "
        "data=0x%llx udata=%p>",
        (size_t)(s->e.ident), (int)s->e.filter, (unsigned int)s->e.flags,
        (unsigned int)s->e.fflags, (long long)(s->e.data), (void *)s->e.udata);
    return PyUnicode_FromString(buf);
}

static int
kqueue_event_init(kqueue_event_Object *self, PyObject *args, PyObject *kwds)
{
    PyObject *pfd;
    static char *kwlist[] = {"ident", "filter", "flags", "fflags",
                             "data", "udata", NULL};
    static const char fmt[] = "O|"
                FILTER_FMT_UNIT FLAGS_FMT_UNIT FFLAGS_FMT_UNIT DATA_FMT_UNIT
                UINTPTRT_FMT_UNIT ":kevent";

    EV_SET(&(self->e), 0, EVFILT_READ, EV_ADD, 0, 0, 0); /* defaults */

    if (!PyArg_ParseTupleAndKeywords(args, kwds, fmt, kwlist,
        &pfd, &(self->e.filter), &(self->e.flags),
        &(self->e.fflags), &(self->e.data), &(self->e.udata))) {
        return -1;
    }

    if (PyLong_Check(pfd)) {
        self->e.ident = PyLong_AsSize_t(pfd);
    }
    else {
        self->e.ident = PyObject_AsFileDescriptor(pfd);
    }
    if (PyErr_Occurred()) {
        return -1;
    }
    return 0;
}

static PyObject *
kqueue_event_richcompare(kqueue_event_Object *s, kqueue_event_Object *o,
                         int op)
{
    int result;
    _selectstate *state = _selectstate_by_type(Py_TYPE(s));

    if (!kqueue_event_Check(o, state)) {
        Py_RETURN_NOTIMPLEMENTED;
    }

#define CMP(a, b) ((a) != (b)) ? ((a) < (b) ? -1 : 1)
    result = CMP(s->e.ident, o->e.ident)
           : CMP(s->e.filter, o->e.filter)
           : CMP(s->e.flags, o->e.flags)
           : CMP(s->e.fflags, o->e.fflags)
           : CMP(s->e.data, o->e.data)
           : CMP((intptr_t)s->e.udata, (intptr_t)o->e.udata)
           : 0;
#undef CMP

    Py_RETURN_RICHCOMPARE(result, 0, op);
}

static PyType_Slot kqueue_event_Type_slots[] = {
    {Py_tp_doc, (void*)kqueue_event_doc},
    {Py_tp_init, kqueue_event_init},
    {Py_tp_members, kqueue_event_members},
    {Py_tp_new, PyType_GenericNew},
    {Py_tp_repr, kqueue_event_repr},
    {Py_tp_richcompare, kqueue_event_richcompare},
    {0, 0},
};

static PyType_Spec kqueue_event_Type_spec = {
    "select.kevent",
    sizeof(kqueue_event_Object),
    0,
    Py_TPFLAGS_DEFAULT,
    kqueue_event_Type_slots
};

static PyObject *
kqueue_queue_err_closed(void)
{
    PyErr_SetString(PyExc_ValueError, "I/O operation on closed kqueue object");
    return NULL;
}

static int
kqueue_queue_internal_close(kqueue_queue_Object *self)
{
    int save_errno = 0;
    if (self->kqfd >= 0) {
        int kqfd = self->kqfd;
        self->kqfd = -1;
        Py_BEGIN_ALLOW_THREADS
        if (close(kqfd) < 0)
            save_errno = errno;
        Py_END_ALLOW_THREADS
    }
    return save_errno;
}

static PyObject *
newKqueue_Object(PyTypeObject *type, SOCKET fd)
{
    kqueue_queue_Object *self;
    assert(type != NULL);
    allocfunc queue_alloc = PyType_GetSlot(type, Py_tp_alloc);
    assert(queue_alloc != NULL);
    self = (kqueue_queue_Object *) queue_alloc(type, 0);
    if (self == NULL) {
        return NULL;
    }

    if (fd == -1) {
        Py_BEGIN_ALLOW_THREADS
        self->kqfd = kqueue();
        Py_END_ALLOW_THREADS
    }
    else {
        self->kqfd = fd;
    }
    if (self->kqfd < 0) {
        Py_DECREF(self);
        PyErr_SetFromErrno(PyExc_OSError);
        return NULL;
    }

    if (fd == -1) {
        if (_Py_set_inheritable(self->kqfd, 0, NULL) < 0) {
            Py_DECREF(self);
            return NULL;
        }
    }
    return (PyObject *)self;
}

/*[clinic input]
@classmethod
select.kqueue.__new__

Kqueue syscall wrapper.

For example, to start watching a socket for input:
>>> kq = kqueue()
>>> sock = socket()
>>> sock.connect((host, port))
>>> kq.control([kevent(sock, KQ_FILTER_WRITE, KQ_EV_ADD)], 0)

To wait one second for it to become writeable:
>>> kq.control(None, 1, 1000)

To stop listening:
>>> kq.control([kevent(sock, KQ_FILTER_WRITE, KQ_EV_DELETE)], 0)
[clinic start generated code]*/

static PyObject *
select_kqueue_impl(PyTypeObject *type)
/*[clinic end generated code: output=e0ff89f154d56236 input=cf625e49218366e8]*/
{
    return newKqueue_Object(type, -1);
}

static void
kqueue_queue_dealloc(kqueue_queue_Object *self)
{
    PyTypeObject* type = Py_TYPE(self);
    kqueue_queue_internal_close(self);
    freefunc kqueue_free = PyType_GetSlot(type, Py_tp_free);
    kqueue_free((PyObject *)self);
    Py_DECREF((PyObject *)type);
}

/*[clinic input]
select.kqueue.close

Close the kqueue control file descriptor.

Further operations on the kqueue object will raise an exception.
[clinic start generated code]*/

static PyObject *
select_kqueue_close_impl(kqueue_queue_Object *self)
/*[clinic end generated code: output=d1c7df0b407a4bc1 input=0b12d95430e0634c]*/
{
    errno = kqueue_queue_internal_close(self);
    if (errno < 0) {
        PyErr_SetFromErrno(PyExc_OSError);
        return NULL;
    }
    Py_RETURN_NONE;
}

static PyObject*
kqueue_queue_get_closed(kqueue_queue_Object *self, void *Py_UNUSED(ignored))
{
    if (self->kqfd < 0)
        Py_RETURN_TRUE;
    else
        Py_RETURN_FALSE;
}

/*[clinic input]
select.kqueue.fileno

Return the kqueue control file descriptor.
[clinic start generated code]*/

static PyObject *
select_kqueue_fileno_impl(kqueue_queue_Object *self)
/*[clinic end generated code: output=716f46112a4f6e5c input=41911c539ca2b0ca]*/
{
    if (self->kqfd < 0)
        return kqueue_queue_err_closed();
    return PyLong_FromLong(self->kqfd);
}

/*[clinic input]
@classmethod
select.kqueue.fromfd

    fd: int
    /

Create a kqueue object from a given control fd.
[clinic start generated code]*/

static PyObject *
select_kqueue_fromfd_impl(PyTypeObject *type, int fd)
/*[clinic end generated code: output=d02c3c7dc538a653 input=f6172a48ca4ecdd0]*/
{
    SOCKET s_fd = (SOCKET)fd;

    return newKqueue_Object(type, s_fd);
}

/*[clinic input]
select.kqueue.control

    changelist: object
        Must be an iterable of kevent objects describing the changes to be made
        to the kernel's watch list or None.
    maxevents: int
        The maximum number of events that the kernel will return.
    timeout as otimeout: object = None
        The maximum time to wait in seconds, or else None to wait forever.
        This accepts floats for smaller timeouts, too.
    /

Calls the kernel kevent function.
[clinic start generated code]*/

static PyObject *
select_kqueue_control_impl(kqueue_queue_Object *self, PyObject *changelist,
                           int maxevents, PyObject *otimeout)
/*[clinic end generated code: output=81324ff5130db7ae input=59c4e30811209c47]*/
{
    int gotevents = 0;
    int nchanges = 0;
    int i = 0;
    PyObject *seq = NULL, *ei = NULL;
    PyObject *result = NULL;
    struct kevent *evl = NULL;
    struct kevent *chl = NULL;
    struct timespec timeoutspec;
    struct timespec *ptimeoutspec;
    _PyTime_t timeout, deadline = 0;
    _selectstate *state = _selectstate_by_type(Py_TYPE(self));

    if (self->kqfd < 0)
        return kqueue_queue_err_closed();

    if (maxevents < 0) {
        PyErr_Format(PyExc_ValueError,
            "Length of eventlist must be 0 or positive, got %d",
            maxevents);
        return NULL;
    }

    if (otimeout == Py_None) {
        ptimeoutspec = NULL;
    }
    else {
        if (_PyTime_FromSecondsObject(&timeout,
                                      otimeout, _PyTime_ROUND_TIMEOUT) < 0) {
            PyErr_Format(PyExc_TypeError,
                "timeout argument must be a number "
                "or None, got %.200s",
                _PyType_Name(Py_TYPE(otimeout)));
            return NULL;
        }

        if (_PyTime_AsTimespec(timeout, &timeoutspec) == -1)
            return NULL;

        if (timeoutspec.tv_sec < 0) {
            PyErr_SetString(PyExc_ValueError,
                            "timeout must be positive or None");
            return NULL;
        }
        ptimeoutspec = &timeoutspec;
    }

    if (changelist != Py_None) {
        seq = PySequence_Fast(changelist, "changelist is not iterable");
        if (seq == NULL) {
            return NULL;
        }
        if (PySequence_Fast_GET_SIZE(seq) > INT_MAX) {
            PyErr_SetString(PyExc_OverflowError,
                            "changelist is too long");
            goto error;
        }
        nchanges = (int)PySequence_Fast_GET_SIZE(seq);

        chl = PyMem_New(struct kevent, nchanges);
        if (chl == NULL) {
            PyErr_NoMemory();
            goto error;
        }
        _selectstate *state = _selectstate_by_type(Py_TYPE(self));
        for (i = 0; i < nchanges; ++i) {
            ei = PySequence_Fast_GET_ITEM(seq, i);
            if (!kqueue_event_Check(ei, state)) {
                PyErr_SetString(PyExc_TypeError,
                    "changelist must be an iterable of "
                    "select.kevent objects");
                goto error;
            }
            chl[i] = ((kqueue_event_Object *)ei)->e;
        }
        Py_CLEAR(seq);
    }

    /* event list */
    if (maxevents) {
        evl = PyMem_New(struct kevent, maxevents);
        if (evl == NULL) {
            PyErr_NoMemory();
            goto error;
        }
    }

    if (ptimeoutspec) {
        deadline = _PyDeadline_Init(timeout);
    }

    do {
        Py_BEGIN_ALLOW_THREADS
        errno = 0;
        gotevents = kevent(self->kqfd, chl, nchanges,
                           evl, maxevents, ptimeoutspec);
        Py_END_ALLOW_THREADS

        if (errno != EINTR)
            break;

        /* kevent() was interrupted by a signal */
        if (PyErr_CheckSignals())
            goto error;

        if (ptimeoutspec) {
            timeout = _PyDeadline_Get(deadline);
            if (timeout < 0) {
                gotevents = 0;
                break;
            }
            if (_PyTime_AsTimespec(timeout, &timeoutspec) == -1)
                goto error;
            /* retry kevent() with the recomputed timeout */
        }
    } while (1);

    if (gotevents == -1) {
        PyErr_SetFromErrno(PyExc_OSError);
        goto error;
    }

    result = PyList_New(gotevents);
    if (result == NULL) {
        goto error;
    }

    for (i = 0; i < gotevents; i++) {
        kqueue_event_Object *ch;

        ch = PyObject_New(kqueue_event_Object, state->kqueue_event_Type);
        if (ch == NULL) {
            goto error;
        }
        ch->e = evl[i];
        PyList_SET_ITEM(result, i, (PyObject *)ch);
    }
    PyMem_Free(chl);
    PyMem_Free(evl);
    return result;

    error:
    PyMem_Free(chl);
    PyMem_Free(evl);
    Py_XDECREF(result);
    Py_XDECREF(seq);
    return NULL;
}

static PyGetSetDef kqueue_queue_getsetlist[] = {
    {"closed", (getter)kqueue_queue_get_closed, NULL,
     "True if the kqueue handler is closed"},
    {0},
};

#endif /* HAVE_KQUEUE */


/* ************************************************************************ */

#include "clinic/selectmodule.c.h"

#if defined(HAVE_POLL) && !defined(HAVE_BROKEN_POLL)

static PyMethodDef poll_methods[] = {
    SELECT_POLL_REGISTER_METHODDEF
    SELECT_POLL_MODIFY_METHODDEF
    SELECT_POLL_UNREGISTER_METHODDEF
    SELECT_POLL_POLL_METHODDEF
    {NULL, NULL}           /* sentinel */
};


static PyType_Slot poll_Type_slots[] = {
    {Py_tp_dealloc, poll_dealloc},
    {Py_tp_methods, poll_methods},
    {0, 0},
};

static PyType_Spec poll_Type_spec = {
    .name = "select.poll",
    .basicsize = sizeof(pollObject),
    .flags = Py_TPFLAGS_DEFAULT | Py_TPFLAGS_DISALLOW_INSTANTIATION,
    .slots = poll_Type_slots,
};

#ifdef HAVE_SYS_DEVPOLL_H

static PyMethodDef devpoll_methods[] = {
    SELECT_DEVPOLL_REGISTER_METHODDEF
    SELECT_DEVPOLL_MODIFY_METHODDEF
    SELECT_DEVPOLL_UNREGISTER_METHODDEF
    SELECT_DEVPOLL_POLL_METHODDEF
    SELECT_DEVPOLL_CLOSE_METHODDEF
    SELECT_DEVPOLL_FILENO_METHODDEF
    {NULL,              NULL}           /* sentinel */
};

#endif  /* HAVE_SYS_DEVPOLL_H */

#endif /* HAVE_POLL */

#ifdef HAVE_EPOLL

static PyMethodDef pyepoll_methods[] = {
    SELECT_EPOLL_FROMFD_METHODDEF
    SELECT_EPOLL_CLOSE_METHODDEF
    SELECT_EPOLL_FILENO_METHODDEF
    SELECT_EPOLL_MODIFY_METHODDEF
    SELECT_EPOLL_REGISTER_METHODDEF
    SELECT_EPOLL_UNREGISTER_METHODDEF
    SELECT_EPOLL_POLL_METHODDEF
    SELECT_EPOLL___ENTER___METHODDEF
    SELECT_EPOLL___EXIT___METHODDEF
    {NULL,      NULL},
};

static PyType_Slot pyEpoll_Type_slots[] = {
    {Py_tp_dealloc, pyepoll_dealloc},
    {Py_tp_doc, (void*)pyepoll_doc},
    {Py_tp_getattro, PyObject_GenericGetAttr},
    {Py_tp_getset, pyepoll_getsetlist},
    {Py_tp_methods, pyepoll_methods},
    {Py_tp_new, select_epoll},
    {0, 0},
};

static PyType_Spec pyEpoll_Type_spec = {
    "select.epoll",
    sizeof(pyEpoll_Object),
    0,
    Py_TPFLAGS_DEFAULT,
    pyEpoll_Type_slots
};

#endif /* HAVE_EPOLL */

#ifdef HAVE_KQUEUE

static PyMethodDef kqueue_queue_methods[] = {
    SELECT_KQUEUE_FROMFD_METHODDEF
    SELECT_KQUEUE_CLOSE_METHODDEF
    SELECT_KQUEUE_FILENO_METHODDEF
    SELECT_KQUEUE_CONTROL_METHODDEF
    {NULL,      NULL},
};

static PyType_Slot kqueue_queue_Type_slots[] = {
    {Py_tp_dealloc, kqueue_queue_dealloc},
    {Py_tp_doc, (void*)select_kqueue__doc__},
    {Py_tp_getset, kqueue_queue_getsetlist},
    {Py_tp_methods, kqueue_queue_methods},
    {Py_tp_new, select_kqueue},
    {0, 0},
};

static PyType_Spec kqueue_queue_Type_spec = {
    "select.kqueue",
    sizeof(kqueue_queue_Object),
    0,
    Py_TPFLAGS_DEFAULT,
    kqueue_queue_Type_slots
};

#endif /* HAVE_KQUEUE */





/* ************************************************************************ */


static PyMethodDef select_methods[] = {
    SELECT_SELECT_METHODDEF
    SELECT_POLL_METHODDEF
    SELECT_DEVPOLL_METHODDEF
    {0,         0},     /* sentinel */
};

PyDoc_STRVAR(module_doc,
"This module supports asynchronous I/O on multiple file descriptors.\n\
\n\
*** IMPORTANT NOTICE ***\n\
On Windows, only sockets are supported; on Unix, all file descriptors.");



static int
_select_traverse(PyObject *module, visitproc visit, void *arg)
{
    _selectstate *state = get_select_state(module);

    Py_VISIT(state->close);
    Py_VISIT(state->poll_Type);
    Py_VISIT(state->devpoll_Type);
    Py_VISIT(state->pyEpoll_Type);
    Py_VISIT(state->kqueue_event_Type);
    Py_VISIT(state->kqueue_queue_Type);
    return 0;
}

static int
_select_clear(PyObject *module)
{
    _selectstate *state = get_select_state(module);

    Py_CLEAR(state->close);
    Py_CLEAR(state->poll_Type);
    Py_CLEAR(state->devpoll_Type);
    Py_CLEAR(state->pyEpoll_Type);
    Py_CLEAR(state->kqueue_event_Type);
    Py_CLEAR(state->kqueue_queue_Type);
    return 0;
}

static void
_select_free(void *module)
{
    _select_clear((PyObject *)module);
}

int
_select_exec(PyObject *m)
{
    _selectstate *state = get_select_state(m);

    state->close = PyUnicode_InternFromString("close");
    if (state->close == NULL) {
        return -1;
    }
    if (PyModule_AddObjectRef(m, "error", PyExc_OSError) < 0) {
        return -1;
    }

#ifdef PIPE_BUF
#ifdef HAVE_BROKEN_PIPE_BUF
#undef PIPE_BUF
#define PIPE_BUF 512
#endif
    PyModule_AddIntMacro(m, PIPE_BUF);
#endif

#if defined(HAVE_POLL) && !defined(HAVE_BROKEN_POLL)
#ifdef __APPLE__
    if (select_have_broken_poll()) {
        if (PyObject_DelAttrString(m, "poll") == -1) {
            PyErr_Clear();
        }
    } else {
#else
    {
#endif
        state->poll_Type = (PyTypeObject *)PyType_FromModuleAndSpec(
            m, &poll_Type_spec, NULL);
        if (state->poll_Type == NULL) {
            return -1;
        }

        PyModule_AddIntMacro(m, POLLIN);
        PyModule_AddIntMacro(m, POLLPRI);
        PyModule_AddIntMacro(m, POLLOUT);
        PyModule_AddIntMacro(m, POLLERR);
        PyModule_AddIntMacro(m, POLLHUP);
        PyModule_AddIntMacro(m, POLLNVAL);

#ifdef POLLRDNORM
        PyModule_AddIntMacro(m, POLLRDNORM);
#endif
#ifdef POLLRDBAND
        PyModule_AddIntMacro(m, POLLRDBAND);
#endif
#ifdef POLLWRNORM
        PyModule_AddIntMacro(m, POLLWRNORM);
#endif
#ifdef POLLWRBAND
        PyModule_AddIntMacro(m, POLLWRBAND);
#endif
#ifdef POLLMSG
        PyModule_AddIntMacro(m, POLLMSG);
#endif
#ifdef POLLRDHUP
        /* Kernel 2.6.17+ */
        PyModule_AddIntMacro(m, POLLRDHUP);
#endif
    }
#endif /* HAVE_POLL */

#ifdef HAVE_SYS_DEVPOLL_H
    state->devpoll_Type = (PyTypeObject *)PyType_FromModuleAndSpec(
        m, &devpoll_Type_spec, NULL);
    if (state->devpoll_Type == NULL) {
        return -1;
    }
#endif

#ifdef HAVE_EPOLL
    state->pyEpoll_Type = (PyTypeObject *)PyType_FromModuleAndSpec(
        m, &pyEpoll_Type_spec, NULL);
    if (state->pyEpoll_Type == NULL) {
        return -1;
    }
    if (PyModule_AddType(m, state->pyEpoll_Type) < 0) {
        return -1;
    }

    PyModule_AddIntMacro(m, EPOLLIN);
    PyModule_AddIntMacro(m, EPOLLOUT);
    PyModule_AddIntMacro(m, EPOLLPRI);
    PyModule_AddIntMacro(m, EPOLLERR);
    PyModule_AddIntMacro(m, EPOLLHUP);
#ifdef EPOLLRDHUP
    /* Kernel 2.6.17 */
    PyModule_AddIntMacro(m, EPOLLRDHUP);
#endif
    PyModule_AddIntMacro(m, EPOLLET);
#ifdef EPOLLONESHOT
    /* Kernel 2.6.2+ */
    PyModule_AddIntMacro(m, EPOLLONESHOT);
#endif
#ifdef EPOLLEXCLUSIVE
    PyModule_AddIntMacro(m, EPOLLEXCLUSIVE);
#endif

#ifdef EPOLLRDNORM
    PyModule_AddIntMacro(m, EPOLLRDNORM);
#endif
#ifdef EPOLLRDBAND
    PyModule_AddIntMacro(m, EPOLLRDBAND);
#endif
#ifdef EPOLLWRNORM
    PyModule_AddIntMacro(m, EPOLLWRNORM);
#endif
#ifdef EPOLLWRBAND
    PyModule_AddIntMacro(m, EPOLLWRBAND);
#endif
#ifdef EPOLLMSG
    PyModule_AddIntMacro(m, EPOLLMSG);
#endif

#ifdef EPOLL_CLOEXEC
    PyModule_AddIntMacro(m, EPOLL_CLOEXEC);
#endif
#endif /* HAVE_EPOLL */

#ifdef HAVE_KQUEUE
    state->kqueue_event_Type = (PyTypeObject *)PyType_FromModuleAndSpec(
        m, &kqueue_event_Type_spec, NULL);
    if (state->kqueue_event_Type == NULL) {
        return -1;
    }
    if (PyModule_AddType(m, state->kqueue_event_Type) < 0) {
        return -1;
    }

    state->kqueue_queue_Type = (PyTypeObject *)PyType_FromModuleAndSpec(
        m, &kqueue_queue_Type_spec, NULL);
    if (state->kqueue_queue_Type == NULL) {
        return -1;
    }
    if (PyModule_AddType(m, state->kqueue_queue_Type) < 0) {
        return -1;
    }

    /* event filters */
    PyModule_AddIntConstant(m, "KQ_FILTER_READ", EVFILT_READ);
    PyModule_AddIntConstant(m, "KQ_FILTER_WRITE", EVFILT_WRITE);
#ifdef EVFILT_AIO
    PyModule_AddIntConstant(m, "KQ_FILTER_AIO", EVFILT_AIO);
#endif
#ifdef EVFILT_VNODE
    PyModule_AddIntConstant(m, "KQ_FILTER_VNODE", EVFILT_VNODE);
#endif
#ifdef EVFILT_PROC
    PyModule_AddIntConstant(m, "KQ_FILTER_PROC", EVFILT_PROC);
#endif
#ifdef EVFILT_NETDEV
    PyModule_AddIntConstant(m, "KQ_FILTER_NETDEV", EVFILT_NETDEV);
#endif
#ifdef EVFILT_SIGNAL
    PyModule_AddIntConstant(m, "KQ_FILTER_SIGNAL", EVFILT_SIGNAL);
#endif
    PyModule_AddIntConstant(m, "KQ_FILTER_TIMER", EVFILT_TIMER);

    /* event flags */
    PyModule_AddIntConstant(m, "KQ_EV_ADD", EV_ADD);
    PyModule_AddIntConstant(m, "KQ_EV_DELETE", EV_DELETE);
    PyModule_AddIntConstant(m, "KQ_EV_ENABLE", EV_ENABLE);
    PyModule_AddIntConstant(m, "KQ_EV_DISABLE", EV_DISABLE);
    PyModule_AddIntConstant(m, "KQ_EV_ONESHOT", EV_ONESHOT);
    PyModule_AddIntConstant(m, "KQ_EV_CLEAR", EV_CLEAR);

#ifdef EV_SYSFLAGS
    PyModule_AddIntConstant(m, "KQ_EV_SYSFLAGS", EV_SYSFLAGS);
#endif
#ifdef EV_FLAG1
    PyModule_AddIntConstant(m, "KQ_EV_FLAG1", EV_FLAG1);
#endif

    PyModule_AddIntConstant(m, "KQ_EV_EOF", EV_EOF);
    PyModule_AddIntConstant(m, "KQ_EV_ERROR", EV_ERROR);

    /* READ WRITE filter flag */
#ifdef NOTE_LOWAT
    PyModule_AddIntConstant(m, "KQ_NOTE_LOWAT", NOTE_LOWAT);
#endif

    /* VNODE filter flags  */
#ifdef EVFILT_VNODE
    PyModule_AddIntConstant(m, "KQ_NOTE_DELETE", NOTE_DELETE);
    PyModule_AddIntConstant(m, "KQ_NOTE_WRITE", NOTE_WRITE);
    PyModule_AddIntConstant(m, "KQ_NOTE_EXTEND", NOTE_EXTEND);
    PyModule_AddIntConstant(m, "KQ_NOTE_ATTRIB", NOTE_ATTRIB);
    PyModule_AddIntConstant(m, "KQ_NOTE_LINK", NOTE_LINK);
    PyModule_AddIntConstant(m, "KQ_NOTE_RENAME", NOTE_RENAME);
    PyModule_AddIntConstant(m, "KQ_NOTE_REVOKE", NOTE_REVOKE);
#endif

    /* PROC filter flags  */
#ifdef EVFILT_PROC
    PyModule_AddIntConstant(m, "KQ_NOTE_EXIT", NOTE_EXIT);
    PyModule_AddIntConstant(m, "KQ_NOTE_FORK", NOTE_FORK);
    PyModule_AddIntConstant(m, "KQ_NOTE_EXEC", NOTE_EXEC);
    PyModule_AddIntConstant(m, "KQ_NOTE_PCTRLMASK", NOTE_PCTRLMASK);
    PyModule_AddIntConstant(m, "KQ_NOTE_PDATAMASK", NOTE_PDATAMASK);

    PyModule_AddIntConstant(m, "KQ_NOTE_TRACK", NOTE_TRACK);
    PyModule_AddIntConstant(m, "KQ_NOTE_CHILD", NOTE_CHILD);
    PyModule_AddIntConstant(m, "KQ_NOTE_TRACKERR", NOTE_TRACKERR);
#endif

    /* NETDEV filter flags */
#ifdef EVFILT_NETDEV
    PyModule_AddIntConstant(m, "KQ_NOTE_LINKUP", NOTE_LINKUP);
    PyModule_AddIntConstant(m, "KQ_NOTE_LINKDOWN", NOTE_LINKDOWN);
    PyModule_AddIntConstant(m, "KQ_NOTE_LINKINV", NOTE_LINKINV);
#endif

#endif /* HAVE_KQUEUE */
    return 0;
}

static PyModuleDef_Slot _select_slots[] = {
    {Py_mod_exec, _select_exec},
    {0, NULL}
};

static struct PyModuleDef selectmodule = {
    PyModuleDef_HEAD_INIT,
    .m_name = "select",
    .m_doc = module_doc,
    .m_size = sizeof(_selectstate),
    .m_methods = select_methods,
    .m_slots = _select_slots,
    .m_traverse = _select_traverse,
    .m_clear = _select_clear,
    .m_free = _select_free,
};

PyMODINIT_FUNC
PyInit_select(void)
{
    return PyModuleDef_Init(&selectmodule);
}<|MERGE_RESOLUTION|>--- conflicted
+++ resolved
@@ -63,7 +63,6 @@
 #  define SOCKET int
 #endif
 
-<<<<<<< HEAD
 #if defined(MS_WINDOWS)
 
 void fd_set_win(SOCKET fd, fd_set *set, size_t setsize) {
@@ -74,12 +73,11 @@
 }
 
 #endif /* defined(MS_WINDOWS) */
-=======
+
 // WASI SDK 16 does not have POLLPRIO, define as no-op
 #if defined(__wasi__) && !defined(POLLPRI)
 #  define POLLPRI 0
 #endif
->>>>>>> 775f8819
 
 typedef struct {
     PyObject *close;
@@ -394,16 +392,12 @@
     do {
         Py_BEGIN_ALLOW_THREADS
         errno = 0;
-<<<<<<< HEAD
-        n = select(max, ifdset, ofdset, efdset, tvp);
-=======
         n = select(
             max,
-            imax ? &ifdset : NULL,
-            omax ? &ofdset : NULL,
-            emax ? &efdset : NULL,
+            imax ? ifdset : NULL,
+            omax ? ofdset : NULL,
+            emax ? efdset : NULL,
             tvp);
->>>>>>> 775f8819
         Py_END_ALLOW_THREADS
 
         if (errno != EINTR)
@@ -456,30 +450,19 @@
     }
 
   finally:
-<<<<<<< HEAD
     reap_obj(rfd2obj, setsize);
     reap_obj(wfd2obj, setsize);
     reap_obj(efd2obj, setsize);
 #if defined(MS_WINDOWS) || defined(SELECT_USES_HEAP)
-    PyMem_DEL(rfd2obj);
-    PyMem_DEL(wfd2obj);
-    PyMem_DEL(efd2obj);
-#endif /* defined(MS_WINDOWS) || defined(SELECT_USES_HEAP) */
-#if defined(MS_WINDOWS)
-    PyMem_DEL(ifdset);
-    PyMem_DEL(ofdset);
-    PyMem_DEL(efdset);
-#endif /* MS_WINDOWS */
-=======
-    reap_obj(rfd2obj);
-    reap_obj(wfd2obj);
-    reap_obj(efd2obj);
-#ifdef SELECT_USES_HEAP
     PyMem_Free(rfd2obj);
     PyMem_Free(wfd2obj);
     PyMem_Free(efd2obj);
-#endif /* SELECT_USES_HEAP */
->>>>>>> 775f8819
+#endif /* defined(MS_WINDOWS) || defined(SELECT_USES_HEAP) */
+#if defined(MS_WINDOWS)
+    PyMem_Free(ifdset);
+    PyMem_Free(ofdset);
+    PyMem_Free(efdset);
+#endif /* MS_WINDOWS */
     return ret;
 }
 
