--- conflicted
+++ resolved
@@ -1797,32 +1797,8 @@
     SOCKET kqfd;                /* kqueue control fd */
 } kqueue_queue_Object;
 
-<<<<<<< HEAD
-=======
 #define kqueue_queue_Object_CAST(op)    ((kqueue_queue_Object *)(op))
 
-#if (SIZEOF_UINTPTR_T != SIZEOF_VOID_P)
-#   error uintptr_t does not match void *!
-#elif (SIZEOF_UINTPTR_T == SIZEOF_LONG_LONG)
-#   define T_UINTPTRT         Py_T_ULONGLONG
-#   define T_INTPTRT          Py_T_LONGLONG
-#   define UINTPTRT_FMT_UNIT  "K"
-#   define INTPTRT_FMT_UNIT   "L"
-#elif (SIZEOF_UINTPTR_T == SIZEOF_LONG)
-#   define T_UINTPTRT         Py_T_ULONG
-#   define T_INTPTRT          Py_T_LONG
-#   define UINTPTRT_FMT_UNIT  "k"
-#   define INTPTRT_FMT_UNIT   "l"
-#elif (SIZEOF_UINTPTR_T == SIZEOF_INT)
-#   define T_UINTPTRT         Py_T_UINT
-#   define T_INTPTRT          Py_T_INT
-#   define UINTPTRT_FMT_UNIT  "I"
-#   define INTPTRT_FMT_UNIT   "i"
-#else
-#   error uintptr_t does not match int, long, or long long!
-#endif
-
->>>>>>> 61638418
 #if SIZEOF_LONG_LONG == 8
 #   define INT64_FMT_UNIT   "L"
 #elif SIZEOF_LONG == 8
