/*
 * C Extension module to test Python internal C APIs (Include/internal).
 */

#ifndef Py_BUILD_CORE_BUILTIN
#  define Py_BUILD_CORE_MODULE 1
#endif

/* Always enable assertions */
#undef NDEBUG

#include "Python.h"
#include "pycore_backoff.h"       // JUMP_BACKWARD_INITIAL_VALUE
#include "pycore_bitutils.h"      // _Py_bswap32()
#include "pycore_bytesobject.h"   // _PyBytes_Find()
#include "pycore_ceval.h"         // _PyEval_AddPendingCall()
#include "pycore_code.h"          // _PyCode_GetTLBCFast()
#include "pycore_compile.h"       // _PyCompile_CodeGen()
#include "pycore_context.h"       // _PyContext_NewHamtForTests()
#include "pycore_dict.h"          // PyDictValues
#include "pycore_fileutils.h"     // _Py_normpath()
#include "pycore_flowgraph.h"     // _PyCompile_OptimizeCfg()
#include "pycore_frame.h"         // _PyInterpreterFrame
#include "pycore_function.h"      // _PyFunction_GET_BUILTINS
#include "pycore_gc.h"            // PyGC_Head
#include "pycore_hashtable.h"     // _Py_hashtable_new()
#include "pycore_import.h"        // _PyImport_ClearExtension()
#include "pycore_initconfig.h"    // _Py_GetConfigsAsDict()
#include "pycore_instruction_sequence.h"  // _PyInstructionSequence_New()
#include "pycore_interpframe.h"   // _PyFrame_GetFunction()
#include "pycore_object.h"        // _PyObject_IsFreed()
#include "pycore_optimizer.h"     // _Py_Executor_DependsOn
#include "pycore_pathconfig.h"    // _PyPathConfig_ClearGlobal()
#include "pycore_pyerrors.h"      // _PyErr_ChainExceptions1()
#include "pycore_pylifecycle.h"   // _PyInterpreterConfig_InitFromDict()
#include "pycore_pystate.h"       // _PyThreadState_GET()
#include "pycore_runtime_structs.h" // _PY_NSMALLPOSINTS
#include "pycore_stackref.h"      // PyStackRef_FunctionCheck()
#include "pycore_unicodeobject.h" // _PyUnicode_TransformDecimalAndSpaceToASCII()

#include "clinic/_testinternalcapi.c.h"

// Include test definitions from _testinternalcapi/
#include "_testinternalcapi/parts.h"


#define MODULE_NAME "_testinternalcapi"


static PyObject *
_get_current_module(void)
{
    // We ensured it was imported in _run_script().
    PyObject *name = PyUnicode_FromString(MODULE_NAME);
    if (name == NULL) {
        return NULL;
    }
    PyObject *mod = PyImport_GetModule(name);
    Py_DECREF(name);
    if (mod == NULL) {
        return NULL;
    }
    assert(mod != Py_None);
    return mod;
}


/* module state *************************************************************/

typedef struct {
    PyObject *record_list;
} module_state;

static inline module_state *
get_module_state(PyObject *mod)
{
    assert(mod != NULL);
    module_state *state = PyModule_GetState(mod);
    assert(state != NULL);
    return state;
}

static int
traverse_module_state(module_state *state, visitproc visit, void *arg)
{
    Py_VISIT(state->record_list);
    return 0;
}

static int
clear_module_state(module_state *state)
{
    Py_CLEAR(state->record_list);
    return 0;
}


/* module functions *********************************************************/

/*[clinic input]
module _testinternalcapi
[clinic start generated code]*/
/*[clinic end generated code: output=da39a3ee5e6b4b0d input=7bb583d8c9eb9a78]*/
static PyObject *
get_configs(PyObject *self, PyObject *Py_UNUSED(args))
{
    return _Py_GetConfigsAsDict();
}


static PyObject*
get_recursion_depth(PyObject *self, PyObject *Py_UNUSED(args))
{
    PyThreadState *tstate = _PyThreadState_GET();

    return PyLong_FromLong(tstate->py_recursion_limit - tstate->py_recursion_remaining);
}


static PyObject*
get_c_recursion_remaining(PyObject *self, PyObject *Py_UNUSED(args))
{
    PyThreadState *tstate = _PyThreadState_GET();
    uintptr_t here_addr = _Py_get_machine_stack_pointer();
    _PyThreadStateImpl *_tstate = (_PyThreadStateImpl *)tstate;
    int remaining = (int)((here_addr - _tstate->c_stack_soft_limit) / _PyOS_STACK_MARGIN_BYTES * 50);
    return PyLong_FromLong(remaining);
}

static PyObject*
get_stack_pointer(PyObject *self, PyObject *Py_UNUSED(args))
{
    uintptr_t here_addr = _Py_get_machine_stack_pointer();
    return PyLong_FromSize_t(here_addr);
}

static PyObject*
get_stack_margin(PyObject *self, PyObject *Py_UNUSED(args))
{
    return PyLong_FromSize_t(_PyOS_STACK_MARGIN_BYTES);
}

static PyObject*
test_bswap(PyObject *self, PyObject *Py_UNUSED(args))
{
    uint16_t u16 = _Py_bswap16(UINT16_C(0x3412));
    if (u16 != UINT16_C(0x1234)) {
        PyErr_Format(PyExc_AssertionError,
                     "_Py_bswap16(0x3412) returns %u", u16);
        return NULL;
    }

    uint32_t u32 = _Py_bswap32(UINT32_C(0x78563412));
    if (u32 != UINT32_C(0x12345678)) {
        PyErr_Format(PyExc_AssertionError,
                     "_Py_bswap32(0x78563412) returns %lu", u32);
        return NULL;
    }

    uint64_t u64 = _Py_bswap64(UINT64_C(0xEFCDAB9078563412));
    if (u64 != UINT64_C(0x1234567890ABCDEF)) {
        PyErr_Format(PyExc_AssertionError,
                     "_Py_bswap64(0xEFCDAB9078563412) returns %llu", u64);
        return NULL;
    }

    Py_RETURN_NONE;
}


static int
check_popcount(uint32_t x, int expected)
{
    // Use volatile to prevent the compiler to optimize out the whole test
    volatile uint32_t u = x;
    int bits = _Py_popcount32(u);
    if (bits != expected) {
        PyErr_Format(PyExc_AssertionError,
                     "_Py_popcount32(%lu) returns %i, expected %i",
                     (unsigned long)x, bits, expected);
        return -1;
    }
    return 0;
}


static PyObject*
test_popcount(PyObject *self, PyObject *Py_UNUSED(args))
{
#define CHECK(X, RESULT) \
    do { \
        if (check_popcount(X, RESULT) < 0) { \
            return NULL; \
        } \
    } while (0)

    CHECK(0, 0);
    CHECK(1, 1);
    CHECK(0x08080808, 4);
    CHECK(0x10000001, 2);
    CHECK(0x10101010, 4);
    CHECK(0x10204080, 4);
    CHECK(0xDEADCAFE, 22);
    CHECK(0xFFFFFFFF, 32);
    Py_RETURN_NONE;

#undef CHECK
}


static int
check_bit_length(unsigned long x, int expected)
{
    // Use volatile to prevent the compiler to optimize out the whole test
    volatile unsigned long u = x;
    int len = _Py_bit_length(u);
    if (len != expected) {
        PyErr_Format(PyExc_AssertionError,
                     "_Py_bit_length(%lu) returns %i, expected %i",
                     x, len, expected);
        return -1;
    }
    return 0;
}


static PyObject*
test_bit_length(PyObject *self, PyObject *Py_UNUSED(args))
{
#define CHECK(X, RESULT) \
    do { \
        if (check_bit_length(X, RESULT) < 0) { \
            return NULL; \
        } \
    } while (0)

    CHECK(0, 0);
    CHECK(1, 1);
    CHECK(0x1000, 13);
    CHECK(0x1234, 13);
    CHECK(0x54321, 19);
    CHECK(0x7FFFFFFF, 31);
    CHECK(0xFFFFFFFF, 32);
    Py_RETURN_NONE;

#undef CHECK
}


#define TO_PTR(ch) ((void*)(uintptr_t)ch)
#define FROM_PTR(ptr) ((uintptr_t)ptr)
#define VALUE(key) (1 + ((int)(key) - 'a'))

static Py_uhash_t
hash_char(const void *key)
{
    char ch = (char)FROM_PTR(key);
    return ch;
}


static int
hashtable_cb(_Py_hashtable_t *table,
             const void *key_ptr, const void *value_ptr,
             void *user_data)
{
    int *count = (int *)user_data;
    char key = (char)FROM_PTR(key_ptr);
    int value = (int)FROM_PTR(value_ptr);
    assert(value == VALUE(key));
    *count += 1;
    return 0;
}


static PyObject*
test_hashtable(PyObject *self, PyObject *Py_UNUSED(args))
{
    _Py_hashtable_t *table = _Py_hashtable_new(hash_char,
                                               _Py_hashtable_compare_direct);
    if (table == NULL) {
        return PyErr_NoMemory();
    }

    // Using an newly allocated table must not crash
    assert(table->nentries == 0);
    assert(table->nbuckets > 0);
    assert(_Py_hashtable_get(table, TO_PTR('x')) == NULL);

    // Test _Py_hashtable_set()
    char key;
    for (key='a'; key <= 'z'; key++) {
        int value = VALUE(key);
        if (_Py_hashtable_set(table, TO_PTR(key), TO_PTR(value)) < 0) {
            _Py_hashtable_destroy(table);
            return PyErr_NoMemory();
        }
    }
    assert(table->nentries == 26);
    assert(table->nbuckets > table->nentries);

    // Test _Py_hashtable_get_entry()
    for (key='a'; key <= 'z'; key++) {
        _Py_hashtable_entry_t *entry = _Py_hashtable_get_entry(table, TO_PTR(key));
        assert(entry != NULL);
        assert(entry->key == TO_PTR(key));
        assert(entry->value == TO_PTR(VALUE(key)));
    }

    // Test _Py_hashtable_get()
    for (key='a'; key <= 'z'; key++) {
        void *value_ptr = _Py_hashtable_get(table, TO_PTR(key));
        assert((int)FROM_PTR(value_ptr) == VALUE(key));
    }

    // Test _Py_hashtable_steal()
    key = 'p';
    void *value_ptr = _Py_hashtable_steal(table, TO_PTR(key));
    assert((int)FROM_PTR(value_ptr) == VALUE(key));
    assert(table->nentries == 25);
    assert(_Py_hashtable_get_entry(table, TO_PTR(key)) == NULL);

    // Test _Py_hashtable_foreach()
    int count = 0;
    int res = _Py_hashtable_foreach(table, hashtable_cb, &count);
    assert(res == 0);
    assert(count == 25);

    // Test _Py_hashtable_clear()
    _Py_hashtable_clear(table);
    assert(table->nentries == 0);
    assert(table->nbuckets > 0);
    assert(_Py_hashtable_get(table, TO_PTR('x')) == NULL);

    _Py_hashtable_destroy(table);
    Py_RETURN_NONE;
}


static PyObject *
test_reset_path_config(PyObject *Py_UNUSED(self), PyObject *Py_UNUSED(arg))
{
    _PyPathConfig_ClearGlobal();
    Py_RETURN_NONE;
}


static int
check_edit_cost(const char *a, const char *b, Py_ssize_t expected)
{
    int ret = -1;
    PyObject *a_obj = NULL;
    PyObject *b_obj = NULL;

    a_obj = PyUnicode_FromString(a);
    if (a_obj == NULL) {
        goto exit;
    }
    b_obj = PyUnicode_FromString(b);
    if (b_obj == NULL) {
        goto exit;
    }
    Py_ssize_t result = _Py_UTF8_Edit_Cost(a_obj, b_obj, -1);
    if (result != expected) {
        PyErr_Format(PyExc_AssertionError,
                     "Edit cost from '%s' to '%s' returns %zd, expected %zd",
                     a, b, result, expected);
        goto exit;
    }
    // Check that smaller max_edits thresholds are exceeded.
    Py_ssize_t max_edits = result;
    while (max_edits > 0) {
        max_edits /= 2;
        Py_ssize_t result2 = _Py_UTF8_Edit_Cost(a_obj, b_obj, max_edits);
        if (result2 <= max_edits) {
            PyErr_Format(PyExc_AssertionError,
                         "Edit cost from '%s' to '%s' (threshold %zd) "
                         "returns %zd, expected greater than %zd",
                         a, b, max_edits, result2, max_edits);
            goto exit;
        }
    }
    // Check that bigger max_edits thresholds don't change anything
    Py_ssize_t result3 = _Py_UTF8_Edit_Cost(a_obj, b_obj, result * 2 + 1);
    if (result3 != result) {
        PyErr_Format(PyExc_AssertionError,
                     "Edit cost from '%s' to '%s' (threshold %zd) "
                     "returns %zd, expected %zd",
                     a, b, result * 2, result3, result);
        goto exit;
    }
    ret = 0;
exit:
    Py_XDECREF(a_obj);
    Py_XDECREF(b_obj);
    return ret;
}

static PyObject *
test_edit_cost(PyObject *self, PyObject *Py_UNUSED(args))
{
    #define CHECK(a, b, n) do {              \
        if (check_edit_cost(a, b, n) < 0) {  \
            return NULL;                     \
        }                                    \
    } while (0)                              \

    CHECK("", "", 0);
    CHECK("", "a", 2);
    CHECK("a", "A", 1);
    CHECK("Apple", "Aple", 2);
    CHECK("Banana", "B@n@n@", 6);
    CHECK("Cherry", "Cherry!", 2);
    CHECK("---0---", "------", 2);
    CHECK("abc", "y", 6);
    CHECK("aa", "bb", 4);
    CHECK("aaaaa", "AAAAA", 5);
    CHECK("wxyz", "wXyZ", 2);
    CHECK("wxyz", "wXyZ123", 8);
    CHECK("Python", "Java", 12);
    CHECK("Java", "C#", 8);
    CHECK("AbstractFoobarManager", "abstract_foobar_manager", 3+2*2);
    CHECK("CPython", "PyPy", 10);
    CHECK("CPython", "pypy", 11);
    CHECK("AttributeError", "AttributeErrop", 2);
    CHECK("AttributeError", "AttributeErrorTests", 10);

    #undef CHECK
    Py_RETURN_NONE;
}


static int
check_bytes_find(const char *haystack0, const char *needle0,
                 int offset, Py_ssize_t expected)
{
    Py_ssize_t len_haystack = strlen(haystack0);
    Py_ssize_t len_needle = strlen(needle0);
    Py_ssize_t result_1 = _PyBytes_Find(haystack0, len_haystack,
                                        needle0, len_needle, offset);
    if (result_1 != expected) {
        PyErr_Format(PyExc_AssertionError,
                    "Incorrect result_1: '%s' in '%s' (offset=%zd)",
                    needle0, haystack0, offset);
        return -1;
    }
    // Allocate new buffer with no NULL terminator.
    char *haystack = PyMem_Malloc(len_haystack);
    if (haystack == NULL) {
        PyErr_NoMemory();
        return -1;
    }
    char *needle = PyMem_Malloc(len_needle);
    if (needle == NULL) {
        PyMem_Free(haystack);
        PyErr_NoMemory();
        return -1;
    }
    memcpy(haystack, haystack0, len_haystack);
    memcpy(needle, needle0, len_needle);
    Py_ssize_t result_2 = _PyBytes_Find(haystack, len_haystack,
                                        needle, len_needle, offset);
    PyMem_Free(haystack);
    PyMem_Free(needle);
    if (result_2 != expected) {
        PyErr_Format(PyExc_AssertionError,
                    "Incorrect result_2: '%s' in '%s' (offset=%zd)",
                    needle0, haystack0, offset);
        return -1;
    }
    return 0;
}

static int
check_bytes_find_large(Py_ssize_t len_haystack, Py_ssize_t len_needle,
                       const char *needle)
{
    char *zeros = PyMem_RawCalloc(len_haystack, 1);
    if (zeros == NULL) {
        PyErr_NoMemory();
        return -1;
    }
    Py_ssize_t res = _PyBytes_Find(zeros, len_haystack, needle, len_needle, 0);
    PyMem_RawFree(zeros);
    if (res != -1) {
        PyErr_Format(PyExc_AssertionError,
                    "check_bytes_find_large(%zd, %zd) found %zd",
                    len_haystack, len_needle, res);
        return -1;
    }
    return 0;
}

static PyObject *
test_bytes_find(PyObject *self, PyObject *Py_UNUSED(args))
{
    #define CHECK(H, N, O, E) do {               \
        if (check_bytes_find(H, N, O, E) < 0) {  \
            return NULL;                         \
        }                                        \
    } while (0)

    CHECK("", "", 0, 0);
    CHECK("Python", "", 0, 0);
    CHECK("Python", "", 3, 3);
    CHECK("Python", "", 6, 6);
    CHECK("Python", "yth", 0, 1);
    CHECK("ython", "yth", 1, 1);
    CHECK("thon", "yth", 2, -1);
    CHECK("Python", "thon", 0, 2);
    CHECK("ython", "thon", 1, 2);
    CHECK("thon", "thon", 2, 2);
    CHECK("hon", "thon", 3, -1);
    CHECK("Pytho", "zz", 0, -1);
    CHECK("aaaaaaaaaaaaaaaaaaaaaaaaaaaaaaaa", "ab", 0, -1);
    CHECK("aaaaaaaaaaaaaaaaaaaaaaaaaaaaaaaa", "ba", 0, -1);
    CHECK("aaaaaaaaaaaaaaaaaaaaaaaaaaaaaaaa", "bb", 0, -1);
    CHECK("aaaaaaaaaaaaaaaaaaaaaaaaaaaaaaab", "ab", 0, 30);
    CHECK("aaaaaaaaaaaaaaaaaaaaaaaaaaaaaaba", "ba", 0, 30);
    CHECK("aaaaaaaaaaaaaaaaaaaaaaaaaaaaaabb", "bb", 0, 30);
    #undef CHECK

    // Hunt for segfaults
    // n, m chosen here so that (n - m) % (m + 1) == 0
    // This would make default_find in fastsearch.h access haystack[n].
    if (check_bytes_find_large(2048, 2, "ab") < 0) {
        return NULL;
    }
    if (check_bytes_find_large(4096, 16, "0123456789abcdef") < 0) {
        return NULL;
    }
    if (check_bytes_find_large(8192, 2, "ab") < 0) {
        return NULL;
    }
    if (check_bytes_find_large(16384, 4, "abcd") < 0) {
        return NULL;
    }
    if (check_bytes_find_large(32768, 2, "ab") < 0) {
        return NULL;
    }
    Py_RETURN_NONE;
}


static PyObject *
normalize_path(PyObject *self, PyObject *filename)
{
    Py_ssize_t size = -1;
    wchar_t *encoded = PyUnicode_AsWideCharString(filename, &size);
    if (encoded == NULL) {
        return NULL;
    }

    PyObject *result = PyUnicode_FromWideChar(_Py_normpath(encoded, size), -1);
    PyMem_Free(encoded);

    return result;
}

static PyObject *
get_getpath_codeobject(PyObject *self, PyObject *Py_UNUSED(args)) {
    return _Py_Get_Getpath_CodeObject();
}


static PyObject *
encode_locale_ex(PyObject *self, PyObject *args)
{
    PyObject *unicode;
    int current_locale = 0;
    wchar_t *wstr;
    PyObject *res = NULL;
    const char *errors = NULL;

    if (!PyArg_ParseTuple(args, "U|is", &unicode, &current_locale, &errors)) {
        return NULL;
    }
    wstr = PyUnicode_AsWideCharString(unicode, NULL);
    if (wstr == NULL) {
        return NULL;
    }
    _Py_error_handler error_handler = _Py_GetErrorHandler(errors);

    char *str = NULL;
    size_t error_pos;
    const char *reason = NULL;
    int ret = _Py_EncodeLocaleEx(wstr,
                                 &str, &error_pos, &reason,
                                 current_locale, error_handler);
    PyMem_Free(wstr);

    switch(ret) {
    case 0:
        res = PyBytes_FromString(str);
        PyMem_RawFree(str);
        break;
    case -1:
        PyErr_NoMemory();
        break;
    case -2:
        PyErr_Format(PyExc_RuntimeError, "encode error: pos=%zu, reason=%s",
                     error_pos, reason);
        break;
    case -3:
        PyErr_SetString(PyExc_ValueError, "unsupported error handler");
        break;
    default:
        PyErr_SetString(PyExc_ValueError, "unknown error code");
        break;
    }
    return res;
}


static PyObject *
decode_locale_ex(PyObject *self, PyObject *args)
{
    char *str;
    int current_locale = 0;
    PyObject *res = NULL;
    const char *errors = NULL;

    if (!PyArg_ParseTuple(args, "y|is", &str, &current_locale, &errors)) {
        return NULL;
    }
    _Py_error_handler error_handler = _Py_GetErrorHandler(errors);

    wchar_t *wstr = NULL;
    size_t wlen = 0;
    const char *reason = NULL;
    int ret = _Py_DecodeLocaleEx(str,
                                 &wstr, &wlen, &reason,
                                 current_locale, error_handler);

    switch(ret) {
    case 0:
        res = PyUnicode_FromWideChar(wstr, wlen);
        PyMem_RawFree(wstr);
        break;
    case -1:
        PyErr_NoMemory();
        break;
    case -2:
        PyErr_Format(PyExc_RuntimeError, "decode error: pos=%zu, reason=%s",
                     wlen, reason);
        break;
    case -3:
        PyErr_SetString(PyExc_ValueError, "unsupported error handler");
        break;
    default:
        PyErr_SetString(PyExc_ValueError, "unknown error code");
        break;
    }
    return res;
}

static PyObject *
set_eval_frame_default(PyObject *self, PyObject *Py_UNUSED(args))
{
    module_state *state = get_module_state(self);
    _PyInterpreterState_SetEvalFrameFunc(_PyInterpreterState_GET(), _PyEval_EvalFrameDefault);
    Py_CLEAR(state->record_list);
    Py_RETURN_NONE;
}

static PyObject *
record_eval(PyThreadState *tstate, struct _PyInterpreterFrame *f, int exc)
{
    if (PyStackRef_FunctionCheck(f->f_funcobj)) {
        PyFunctionObject *func = _PyFrame_GetFunction(f);
        PyObject *module = _get_current_module();
        assert(module != NULL);
        module_state *state = get_module_state(module);
        Py_DECREF(module);
        int res = PyList_Append(state->record_list, func->func_name);
        if (res < 0) {
            return NULL;
        }
    }
    return _PyEval_EvalFrameDefault(tstate, f, exc);
}


static PyObject *
set_eval_frame_record(PyObject *self, PyObject *list)
{
    module_state *state = get_module_state(self);
    if (!PyList_Check(list)) {
        PyErr_SetString(PyExc_TypeError, "argument must be a list");
        return NULL;
    }
    Py_XSETREF(state->record_list, Py_NewRef(list));
    _PyInterpreterState_SetEvalFrameFunc(_PyInterpreterState_GET(), record_eval);
    Py_RETURN_NONE;
}

/*[clinic input]

_testinternalcapi.compiler_cleandoc -> object

    doc: unicode

C implementation of inspect.cleandoc().
[clinic start generated code]*/

static PyObject *
_testinternalcapi_compiler_cleandoc_impl(PyObject *module, PyObject *doc)
/*[clinic end generated code: output=2dd203a80feff5bc input=2de03fab931d9cdc]*/
{
    return _PyCompile_CleanDoc(doc);
}

/*[clinic input]

_testinternalcapi.new_instruction_sequence -> object

Return a new, empty InstructionSequence.
[clinic start generated code]*/

static PyObject *
_testinternalcapi_new_instruction_sequence_impl(PyObject *module)
/*[clinic end generated code: output=ea4243fddb9057fd input=1dec2591b173be83]*/
{
    return _PyInstructionSequence_New();
}

/*[clinic input]

_testinternalcapi.compiler_codegen -> object

  ast: object
  filename: object
  optimize: int
  compile_mode: int = 0

Apply compiler code generation to an AST.
[clinic start generated code]*/

static PyObject *
_testinternalcapi_compiler_codegen_impl(PyObject *module, PyObject *ast,
                                        PyObject *filename, int optimize,
                                        int compile_mode)
/*[clinic end generated code: output=40a68f6e13951cc8 input=a0e00784f1517cd7]*/
{
    PyCompilerFlags *flags = NULL;
    return _PyCompile_CodeGen(ast, filename, flags, optimize, compile_mode);
}


/*[clinic input]

_testinternalcapi.optimize_cfg -> object

  instructions: object
  consts: object
  nlocals: int

Apply compiler optimizations to an instruction list.
[clinic start generated code]*/

static PyObject *
_testinternalcapi_optimize_cfg_impl(PyObject *module, PyObject *instructions,
                                    PyObject *consts, int nlocals)
/*[clinic end generated code: output=57c53c3a3dfd1df0 input=6a96d1926d58d7e5]*/
{
    return _PyCompile_OptimizeCfg(instructions, consts, nlocals);
}

static int
get_nonnegative_int_from_dict(PyObject *dict, const char *key) {
    PyObject *obj = PyDict_GetItemString(dict, key);
    if (obj == NULL) {
        return -1;
    }
    return PyLong_AsLong(obj);
}

/*[clinic input]

_testinternalcapi.assemble_code_object -> object

  filename: object
  instructions: object
  metadata: object

Create a code object for the given instructions.
[clinic start generated code]*/

static PyObject *
_testinternalcapi_assemble_code_object_impl(PyObject *module,
                                            PyObject *filename,
                                            PyObject *instructions,
                                            PyObject *metadata)
/*[clinic end generated code: output=38003dc16a930f48 input=e713ad77f08fb3a8]*/

{
    assert(PyDict_Check(metadata));
    _PyCompile_CodeUnitMetadata umd;

    umd.u_name = PyDict_GetItemString(metadata, "name");
    umd.u_qualname = PyDict_GetItemString(metadata, "qualname");

    assert(PyUnicode_Check(umd.u_name));
    assert(PyUnicode_Check(umd.u_qualname));

    umd.u_consts = PyDict_GetItemString(metadata, "consts");
    umd.u_names = PyDict_GetItemString(metadata, "names");
    umd.u_varnames = PyDict_GetItemString(metadata, "varnames");
    umd.u_cellvars = PyDict_GetItemString(metadata, "cellvars");
    umd.u_freevars = PyDict_GetItemString(metadata, "freevars");
    umd.u_fasthidden = PyDict_GetItemString(metadata, "fasthidden");

    assert(PyDict_Check(umd.u_consts));
    assert(PyDict_Check(umd.u_names));
    assert(PyDict_Check(umd.u_varnames));
    assert(PyDict_Check(umd.u_cellvars));
    assert(PyDict_Check(umd.u_freevars));
    assert(PyDict_Check(umd.u_fasthidden));

    umd.u_argcount = get_nonnegative_int_from_dict(metadata, "argcount");
    umd.u_posonlyargcount = get_nonnegative_int_from_dict(metadata, "posonlyargcount");
    umd.u_kwonlyargcount = get_nonnegative_int_from_dict(metadata, "kwonlyargcount");
    umd.u_firstlineno = get_nonnegative_int_from_dict(metadata, "firstlineno");

    assert(umd.u_argcount >= 0);
    assert(umd.u_posonlyargcount >= 0);
    assert(umd.u_kwonlyargcount >= 0);
    assert(umd.u_firstlineno >= 0);

    return (PyObject*)_PyCompile_Assemble(&umd, filename, instructions);
}


// Maybe this could be replaced by get_interpreter_config()?
static PyObject *
get_interp_settings(PyObject *self, PyObject *args)
{
    int interpid = -1;
    if (!PyArg_ParseTuple(args, "|i:get_interp_settings", &interpid)) {
        return NULL;
    }

    PyInterpreterState *interp = NULL;
    if (interpid < 0) {
        PyThreadState *tstate = _PyThreadState_GET();
        interp = tstate ? tstate->interp : _PyInterpreterState_Main();
    }
    else if (interpid == 0) {
        interp = _PyInterpreterState_Main();
    }
    else {
        PyErr_Format(PyExc_NotImplementedError,
                     "%zd", interpid);
        return NULL;
    }
    assert(interp != NULL);

    PyObject *settings = PyDict_New();
    if (settings == NULL) {
        return NULL;
    }

    /* Add the feature flags. */
    PyObject *flags = PyLong_FromUnsignedLong(interp->feature_flags);
    if (flags == NULL) {
        Py_DECREF(settings);
        return NULL;
    }
    int res = PyDict_SetItemString(settings, "feature_flags", flags);
    Py_DECREF(flags);
    if (res != 0) {
        Py_DECREF(settings);
        return NULL;
    }

    /* "own GIL" */
    PyObject *own_gil = interp->ceval.own_gil ? Py_True : Py_False;
    if (PyDict_SetItemString(settings, "own_gil", own_gil) != 0) {
        Py_DECREF(settings);
        return NULL;
    }

    return settings;
}


static PyObject *
clear_extension(PyObject *self, PyObject *args)
{
    PyObject *name = NULL, *filename = NULL;
    if (!PyArg_ParseTuple(args, "OO:clear_extension", &name, &filename)) {
        return NULL;
    }
    if (_PyImport_ClearExtension(name, filename) < 0) {
        return NULL;
    }
    Py_RETURN_NONE;
}

static PyObject *
write_perf_map_entry(PyObject *self, PyObject *args)
{
    PyObject *code_addr_v;
    const void *code_addr;
    unsigned int code_size;
    const char *entry_name;

    if (!PyArg_ParseTuple(args, "OIs", &code_addr_v, &code_size, &entry_name))
        return NULL;
    code_addr = PyLong_AsVoidPtr(code_addr_v);
    if (code_addr == NULL) {
        return NULL;
    }

    int ret = PyUnstable_WritePerfMapEntry(code_addr, code_size, entry_name);
    if (ret < 0) {
        PyErr_SetFromErrno(PyExc_OSError);
        return NULL;
    }
    return PyLong_FromLong(ret);
}

static PyObject *
perf_map_state_teardown(PyObject *Py_UNUSED(self), PyObject *Py_UNUSED(ignored))
{
    PyUnstable_PerfMapState_Fini();
    Py_RETURN_NONE;
}

static PyObject *
iframe_getcode(PyObject *self, PyObject *frame)
{
    if (!PyFrame_Check(frame)) {
        PyErr_SetString(PyExc_TypeError, "argument must be a frame");
        return NULL;
    }
    struct _PyInterpreterFrame *f = ((PyFrameObject *)frame)->f_frame;
    return PyUnstable_InterpreterFrame_GetCode(f);
}

static PyObject *
iframe_getline(PyObject *self, PyObject *frame)
{
    if (!PyFrame_Check(frame)) {
        PyErr_SetString(PyExc_TypeError, "argument must be a frame");
        return NULL;
    }
    struct _PyInterpreterFrame *f = ((PyFrameObject *)frame)->f_frame;
    return PyLong_FromLong(PyUnstable_InterpreterFrame_GetLine(f));
}

static PyObject *
iframe_getlasti(PyObject *self, PyObject *frame)
{
    if (!PyFrame_Check(frame)) {
        PyErr_SetString(PyExc_TypeError, "argument must be a frame");
        return NULL;
    }
    struct _PyInterpreterFrame *f = ((PyFrameObject *)frame)->f_frame;
    return PyLong_FromLong(PyUnstable_InterpreterFrame_GetLasti(f));
}

static PyObject *
code_returns_only_none(PyObject *self, PyObject *arg)
{
    if (!PyCode_Check(arg)) {
        PyErr_SetString(PyExc_TypeError, "argument must be a code object");
        return NULL;
    }
    PyCodeObject *code = (PyCodeObject *)arg;
    int res = _PyCode_ReturnsOnlyNone(code);
    return PyBool_FromLong(res);
}

static PyObject *
get_co_framesize(PyObject *self, PyObject *arg)
{
    if (!PyCode_Check(arg)) {
        PyErr_SetString(PyExc_TypeError, "argument must be a code object");
        return NULL;
    }
    PyCodeObject *code = (PyCodeObject *)arg;
    return PyLong_FromLong(code->co_framesize);
}

static PyObject *
get_co_localskinds(PyObject *self, PyObject *arg)
{
    if (!PyCode_Check(arg)) {
        PyErr_SetString(PyExc_TypeError, "argument must be a code object");
        return NULL;
    }
    PyCodeObject *co = (PyCodeObject *)arg;

    PyObject *kinds = PyDict_New();
    if (kinds == NULL) {
        return NULL;
    }
    for (int offset = 0; offset < co->co_nlocalsplus; offset++) {
        PyObject *name = PyTuple_GET_ITEM(co->co_localsplusnames, offset);
        _PyLocals_Kind k = _PyLocals_GetKind(co->co_localspluskinds, offset);
        PyObject *kind = PyLong_FromLong(k);
        if (kind == NULL) {
            Py_DECREF(kinds);
            return NULL;
        }
        int res = PyDict_SetItem(kinds, name, kind);
        Py_DECREF(kind);
        if (res < 0) {
            Py_DECREF(kinds);
            return NULL;
        }
    }
    return kinds;
}

static PyObject *
get_code_var_counts(PyObject *self, PyObject *_args, PyObject *_kwargs)
{
    PyThreadState *tstate = _PyThreadState_GET();
    PyObject *codearg;
    PyObject *globalnames = NULL;
    PyObject *attrnames = NULL;
    PyObject *globalsns = NULL;
    PyObject *builtinsns = NULL;
    static char *kwlist[] = {"code", "globalnames", "attrnames", "globalsns",
                             "builtinsns", NULL};
    if (!PyArg_ParseTupleAndKeywords(_args, _kwargs,
                    "O|OOO!O!:get_code_var_counts", kwlist,
                    &codearg, &globalnames, &attrnames,
                    &PyDict_Type, &globalsns, &PyDict_Type, &builtinsns))
    {
        return NULL;
    }
    if (PyFunction_Check(codearg)) {
        if (globalsns == NULL) {
            globalsns = PyFunction_GET_GLOBALS(codearg);
        }
        if (builtinsns == NULL) {
            builtinsns = _PyFunction_GET_BUILTINS(codearg);
        }
        codearg = PyFunction_GET_CODE(codearg);
    }
    else if (!PyCode_Check(codearg)) {
        PyErr_SetString(PyExc_TypeError,
                        "argument must be a code object or a function");
        return NULL;
    }
    PyCodeObject *code = (PyCodeObject *)codearg;

    _PyCode_var_counts_t counts = {0};
    _PyCode_GetVarCounts(code, &counts);
    if (_PyCode_SetUnboundVarCounts(
            tstate, code, &counts, globalnames, attrnames,
            globalsns, builtinsns) < 0)
    {
        return NULL;
    }

#define SET_COUNT(DICT, STRUCT, NAME) \
    do { \
        PyObject *count = PyLong_FromLong(STRUCT.NAME); \
        if (count == NULL) { \
            goto error; \
        } \
        int res = PyDict_SetItemString(DICT, #NAME, count); \
        Py_DECREF(count); \
        if (res < 0) { \
            goto error; \
        } \
    } while (0)

    PyObject *locals = NULL;
    PyObject *args = NULL;
    PyObject *cells = NULL;
    PyObject *hidden = NULL;
    PyObject *unbound = NULL;
    PyObject *globals = NULL;
    PyObject *countsobj = PyDict_New();
    if (countsobj == NULL) {
        return NULL;
    }
    SET_COUNT(countsobj, counts, total);

    // locals
    locals = PyDict_New();
    if (locals == NULL) {
        goto error;
    }
    if (PyDict_SetItemString(countsobj, "locals", locals) < 0) {
        goto error;
    }
    SET_COUNT(locals, counts.locals, total);

    // locals.args
    args = PyDict_New();
    if (args == NULL) {
        goto error;
    }
    if (PyDict_SetItemString(locals, "args", args) < 0) {
        goto error;
    }
    SET_COUNT(args, counts.locals.args, total);
    SET_COUNT(args, counts.locals.args, numposonly);
    SET_COUNT(args, counts.locals.args, numposorkw);
    SET_COUNT(args, counts.locals.args, numkwonly);
    SET_COUNT(args, counts.locals.args, varargs);
    SET_COUNT(args, counts.locals.args, varkwargs);

    // locals.numpure
    SET_COUNT(locals, counts.locals, numpure);

    // locals.cells
    cells = PyDict_New();
    if (cells == NULL) {
        goto error;
    }
    if (PyDict_SetItemString(locals, "cells", cells) < 0) {
        goto error;
    }
    SET_COUNT(cells, counts.locals.cells, total);
    SET_COUNT(cells, counts.locals.cells, numargs);
    SET_COUNT(cells, counts.locals.cells, numothers);

    // locals.hidden
    hidden = PyDict_New();
    if (hidden == NULL) {
        goto error;
    }
    if (PyDict_SetItemString(locals, "hidden", hidden) < 0) {
        goto error;
    }
    SET_COUNT(hidden, counts.locals.hidden, total);
    SET_COUNT(hidden, counts.locals.hidden, numpure);
    SET_COUNT(hidden, counts.locals.hidden, numcells);

    // numfree
    SET_COUNT(countsobj, counts, numfree);

    // unbound
    unbound = PyDict_New();
    if (unbound == NULL) {
        goto error;
    }
    if (PyDict_SetItemString(countsobj, "unbound", unbound) < 0) {
        goto error;
    }
    SET_COUNT(unbound, counts.unbound, total);
    SET_COUNT(unbound, counts.unbound, numattrs);
    SET_COUNT(unbound, counts.unbound, numunknown);

    // unbound.globals
    globals = PyDict_New();
    if (globals == NULL) {
        goto error;
    }
    if (PyDict_SetItemString(unbound, "globals", globals) < 0) {
        goto error;
    }
    SET_COUNT(globals, counts.unbound.globals, total);
    SET_COUNT(globals, counts.unbound.globals, numglobal);
    SET_COUNT(globals, counts.unbound.globals, numbuiltin);
    SET_COUNT(globals, counts.unbound.globals, numunknown);

#undef SET_COUNT

    Py_DECREF(locals);
    Py_DECREF(args);
    Py_DECREF(cells);
    Py_DECREF(hidden);
    Py_DECREF(unbound);
    Py_DECREF(globals);
    return countsobj;

error:
    Py_DECREF(countsobj);
    Py_XDECREF(locals);
    Py_XDECREF(args);
    Py_XDECREF(cells);
    Py_XDECREF(hidden);
    Py_XDECREF(unbound);
    Py_XDECREF(globals);
    return NULL;
}

static PyObject *
verify_stateless_code(PyObject *self, PyObject *args, PyObject *kwargs)
{
    PyThreadState *tstate = _PyThreadState_GET();
    PyObject *codearg;
    PyObject *globalnames = NULL;
    PyObject *globalsns = NULL;
    PyObject *builtinsns = NULL;
    static char *kwlist[] = {"code", "globalnames",
                             "globalsns", "builtinsns", NULL};
    if (!PyArg_ParseTupleAndKeywords(args, kwargs,
                    "O|O!O!O!:get_code_var_counts", kwlist,
                    &codearg, &PySet_Type, &globalnames,
                    &PyDict_Type, &globalsns, &PyDict_Type, &builtinsns))
    {
        return NULL;
    }
    if (PyFunction_Check(codearg)) {
        if (globalsns == NULL) {
            globalsns = PyFunction_GET_GLOBALS(codearg);
        }
        if (builtinsns == NULL) {
            builtinsns = _PyFunction_GET_BUILTINS(codearg);
        }
        codearg = PyFunction_GET_CODE(codearg);
    }
    else if (!PyCode_Check(codearg)) {
        PyErr_SetString(PyExc_TypeError,
                        "argument must be a code object or a function");
        return NULL;
    }
    PyCodeObject *code = (PyCodeObject *)codearg;

    if (_PyCode_VerifyStateless(
                tstate, code, globalnames, globalsns, builtinsns) < 0)
    {
        return NULL;
    }
    Py_RETURN_NONE;
}

#ifdef _Py_TIER2

static PyObject *
add_executor_dependency(PyObject *self, PyObject *args)
{
    PyObject *exec;
    PyObject *obj;
    if (!PyArg_ParseTuple(args, "OO", &exec, &obj)) {
        return NULL;
    }
    _Py_Executor_DependsOn((_PyExecutorObject *)exec, obj);
    Py_RETURN_NONE;
}

static PyObject *
invalidate_executors(PyObject *self, PyObject *obj)
{
    PyInterpreterState *interp = PyInterpreterState_Get();
    _Py_Executors_InvalidateDependency(interp, obj, 1);
    Py_RETURN_NONE;
}

#endif

static int _pending_callback(void *arg)
{
    /* we assume the argument is callable object to which we own a reference */
    PyObject *callable = (PyObject *)arg;
    PyObject *r = PyObject_CallNoArgs(callable);
    Py_DECREF(callable);
    Py_XDECREF(r);
    return r != NULL ? 0 : -1;
}

/* The following requests n callbacks to _pending_callback.  It can be
 * run from any python thread.
 */
static PyObject *
pending_threadfunc(PyObject *self, PyObject *args, PyObject *kwargs)
{
    PyObject *callable;
    unsigned int num = 1;
    int blocking = 0;
    int ensure_added = 0;
    static char *kwlist[] = {"callback", "num",
                             "blocking", "ensure_added", NULL};
    if (!PyArg_ParseTupleAndKeywords(args, kwargs,
                                     "O|I$pp:pending_threadfunc", kwlist,
                                     &callable, &num, &blocking, &ensure_added))
    {
        return NULL;
    }
    PyInterpreterState *interp = _PyInterpreterState_GET();

    /* create the reference for the callbackwhile we hold the lock */
    for (unsigned int i = 0; i < num; i++) {
        Py_INCREF(callable);
    }

    PyThreadState *save_tstate = NULL;
    if (!blocking) {
        save_tstate = PyEval_SaveThread();
    }

    unsigned int num_added = 0;
    for (; num_added < num; num_added++) {
        if (ensure_added) {
            _Py_add_pending_call_result r;
            do {
                r = _PyEval_AddPendingCall(interp, &_pending_callback, callable, 0);
                assert(r == _Py_ADD_PENDING_SUCCESS
                       || r == _Py_ADD_PENDING_FULL);
            } while (r == _Py_ADD_PENDING_FULL);
        }
        else {
            if (_PyEval_AddPendingCall(interp, &_pending_callback, callable, 0) < 0) {
                break;
            }
        }
    }

    if (!blocking) {
        PyEval_RestoreThread(save_tstate);
    }

    for (unsigned int i = num_added; i < num; i++) {
        Py_DECREF(callable); /* unsuccessful add, destroy the extra reference */
    }

    /* The callable is decref'ed in _pending_callback() above. */
    return PyLong_FromUnsignedLong((unsigned long)num_added);
}


static struct {
    int64_t interpid;
} pending_identify_result;

static int
_pending_identify_callback(void *arg)
{
    PyThread_type_lock mutex = (PyThread_type_lock)arg;
    assert(pending_identify_result.interpid == -1);
    PyThreadState *tstate = PyThreadState_Get();
    pending_identify_result.interpid = PyInterpreterState_GetID(tstate->interp);
    PyThread_release_lock(mutex);
    return 0;
}

static PyObject *
pending_identify(PyObject *self, PyObject *args)
{
    PyObject *interpid;
    if (!PyArg_ParseTuple(args, "O:pending_identify", &interpid)) {
        return NULL;
    }
    PyInterpreterState *interp = _PyInterpreterState_LookUpIDObject(interpid);
    if (interp == NULL) {
        if (!PyErr_Occurred()) {
            PyErr_SetString(PyExc_ValueError, "interpreter not found");
        }
        return NULL;
    }

    pending_identify_result.interpid = -1;

    PyThread_type_lock mutex = PyThread_allocate_lock();
    if (mutex == NULL) {
        return NULL;
    }
    PyThread_acquire_lock(mutex, WAIT_LOCK);
    /* It gets released in _pending_identify_callback(). */

    _Py_add_pending_call_result r;
    do {
        Py_BEGIN_ALLOW_THREADS
        r = _PyEval_AddPendingCall(interp,
                                   &_pending_identify_callback, (void *)mutex,
                                   0);
        Py_END_ALLOW_THREADS
        assert(r == _Py_ADD_PENDING_SUCCESS
               || r == _Py_ADD_PENDING_FULL);
    } while (r == _Py_ADD_PENDING_FULL);

    /* Wait for the pending call to complete. */
    PyThread_acquire_lock(mutex, WAIT_LOCK);
    PyThread_release_lock(mutex);
    PyThread_free_lock(mutex);

    PyObject *res = PyLong_FromLongLong(pending_identify_result.interpid);
    pending_identify_result.interpid = -1;
    if (res == NULL) {
        return NULL;
    }
    return res;
}

static PyObject *
tracemalloc_get_traceback(PyObject *self, PyObject *args)
{
    unsigned int domain;
    PyObject *ptr_obj;

    if (!PyArg_ParseTuple(args, "IO", &domain, &ptr_obj)) {
        return NULL;
    }
    void *ptr = PyLong_AsVoidPtr(ptr_obj);
    if (PyErr_Occurred()) {
        return NULL;
    }

    return _PyTraceMalloc_GetTraceback(domain, (uintptr_t)ptr);
}


// Test PyThreadState C API
static PyObject *
test_tstate_capi(PyObject *self, PyObject *Py_UNUSED(args))
{
    // PyThreadState_Get()
    PyThreadState *tstate = PyThreadState_Get();
    assert(tstate != NULL);

    // test _PyThreadState_GetDict()
    PyObject *dict = PyThreadState_GetDict();
    assert(dict != NULL);
    // dict is a borrowed reference

    PyObject *dict2 = _PyThreadState_GetDict(tstate);
    assert(dict2 == dict);
    // dict2 is a borrowed reference

    Py_RETURN_NONE;
}


/* Test _PyUnicode_TransformDecimalAndSpaceToASCII() */
static PyObject *
unicode_transformdecimalandspacetoascii(PyObject *self, PyObject *arg)
{
    if (arg == Py_None) {
        arg = NULL;
    }
    return _PyUnicode_TransformDecimalAndSpaceToASCII(arg);
}

static PyObject *
test_pyobject_is_freed(const char *test_name, PyObject *op)
{
    if (!_PyObject_IsFreed(op)) {
        PyErr_SetString(PyExc_AssertionError,
                        "object is not seen as freed");
        return NULL;
    }
    Py_RETURN_NONE;
}

static PyObject *
check_pyobject_null_is_freed(PyObject *self, PyObject *Py_UNUSED(args))
{
    PyObject *op = NULL;
    return test_pyobject_is_freed("check_pyobject_null_is_freed", op);
}


static PyObject *
check_pyobject_uninitialized_is_freed(PyObject *self,
                                      PyObject *Py_UNUSED(args))
{
    PyObject *op = (PyObject *)PyObject_Malloc(sizeof(PyObject));
    if (op == NULL) {
        return NULL;
    }
    /* Initialize reference count to avoid early crash in ceval or GC */
    Py_SET_REFCNT(op, 1);
    /* object fields like ob_type are uninitialized! */
    return test_pyobject_is_freed("check_pyobject_uninitialized_is_freed", op);
}


static PyObject *
check_pyobject_forbidden_bytes_is_freed(PyObject *self,
                                        PyObject *Py_UNUSED(args))
{
    /* Allocate an incomplete PyObject structure: truncate 'ob_type' field */
    PyObject *op = (PyObject *)PyObject_Malloc(offsetof(PyObject, ob_type));
    if (op == NULL) {
        return NULL;
    }
    /* Initialize reference count to avoid early crash in ceval or GC */
    Py_SET_REFCNT(op, 1);
    /* ob_type field is after the memory block: part of "forbidden bytes"
       when using debug hooks on memory allocators! */
    return test_pyobject_is_freed("check_pyobject_forbidden_bytes_is_freed", op);
}


static PyObject *
check_pyobject_freed_is_freed(PyObject *self, PyObject *Py_UNUSED(args))
{
    /* ASan or TSan would report an use-after-free error */
#if defined(_Py_ADDRESS_SANITIZER) || defined(_Py_THREAD_SANITIZER)
    Py_RETURN_NONE;
#else
    PyObject *op = PyObject_CallNoArgs((PyObject *)&PyBaseObject_Type);
    if (op == NULL) {
        return NULL;
    }
    Py_TYPE(op)->tp_dealloc(op);
    /* Reset reference count to avoid early crash in ceval or GC */
    Py_SET_REFCNT(op, 1);
    /* object memory is freed! */
    return test_pyobject_is_freed("check_pyobject_freed_is_freed", op);
#endif
}


static PyObject *
test_pymem_getallocatorsname(PyObject *self, PyObject *args)
{
    const char *name = _PyMem_GetCurrentAllocatorName();
    if (name == NULL) {
        PyErr_SetString(PyExc_RuntimeError, "cannot get allocators name");
        return NULL;
    }
    return PyUnicode_FromString(name);
}

static PyObject *
get_object_dict_values(PyObject *self, PyObject *obj)
{
    PyTypeObject *type = Py_TYPE(obj);
    if (!_PyType_HasFeature(type, Py_TPFLAGS_INLINE_VALUES)) {
        Py_RETURN_NONE;
    }
    PyDictValues *values = _PyObject_InlineValues(obj);
    if (!values->valid) {
        Py_RETURN_NONE;
    }
    PyDictKeysObject *keys = ((PyHeapTypeObject *)type)->ht_cached_keys;
    assert(keys != NULL);
    int size = (int)keys->dk_nentries;
    assert(size >= 0);
    PyObject *res = PyTuple_New(size);
    if (res == NULL) {
        return NULL;
    }
    _Py_DECLARE_STR(anon_null, "<NULL>");
    for(int i = 0; i < size; i++) {
        PyObject *item = values->values[i];
        if (item == NULL) {
            item = &_Py_STR(anon_null);
        }
        else {
            Py_INCREF(item);
        }
        PyTuple_SET_ITEM(res, i, item);
    }
    return res;
}


static PyObject*
new_hamt(PyObject *self, PyObject *args)
{
    return _PyContext_NewHamtForTests();
}


static PyObject*
dict_getitem_knownhash(PyObject *self, PyObject *args)
{
    PyObject *mp, *key, *result;
    Py_ssize_t hash;

    if (!PyArg_ParseTuple(args, "OOn:dict_getitem_knownhash",
                          &mp, &key, &hash)) {
        return NULL;
    }

    result = _PyDict_GetItem_KnownHash(mp, key, (Py_hash_t)hash);
    if (result == NULL && !PyErr_Occurred()) {
        _PyErr_SetKeyError(key);
        return NULL;
    }

    return Py_XNewRef(result);
}


static int
_init_interp_config_from_object(PyInterpreterConfig *config, PyObject *obj)
{
    if (obj == NULL) {
        *config = (PyInterpreterConfig)_PyInterpreterConfig_INIT;
        return 0;
    }

    PyObject *dict = PyObject_GetAttrString(obj, "__dict__");
    if (dict == NULL) {
        PyErr_Format(PyExc_TypeError, "bad config %R", obj);
        return -1;
    }
    int res = _PyInterpreterConfig_InitFromDict(config, dict);
    Py_DECREF(dict);
    if (res < 0) {
        return -1;
    }
    return 0;
}

static PyInterpreterState *
_new_interpreter(PyInterpreterConfig *config, long whence)
{
    if (whence == _PyInterpreterState_WHENCE_XI) {
        return _PyXI_NewInterpreter(config, &whence, NULL, NULL);
    }
    PyObject *exc = NULL;
    PyInterpreterState *interp = NULL;
    if (whence == _PyInterpreterState_WHENCE_UNKNOWN) {
        assert(config == NULL);
        interp = PyInterpreterState_New();
    }
    else if (whence == _PyInterpreterState_WHENCE_CAPI
             || whence == _PyInterpreterState_WHENCE_LEGACY_CAPI)
    {
        PyThreadState *tstate = NULL;
        PyThreadState *save_tstate = PyThreadState_Swap(NULL);
        if (whence == _PyInterpreterState_WHENCE_LEGACY_CAPI) {
            assert(config == NULL);
            tstate = Py_NewInterpreter();
            PyThreadState_Swap(save_tstate);
        }
        else {
            PyStatus status = Py_NewInterpreterFromConfig(&tstate, config);
            PyThreadState_Swap(save_tstate);
            if (PyStatus_Exception(status)) {
                assert(tstate == NULL);
                _PyErr_SetFromPyStatus(status);
                exc = PyErr_GetRaisedException();
            }
        }
        if (tstate != NULL) {
            interp = PyThreadState_GetInterpreter(tstate);
            // Throw away the initial tstate.
            PyThreadState_Swap(tstate);
            PyThreadState_Clear(tstate);
            PyThreadState_Swap(save_tstate);
            PyThreadState_Delete(tstate);
        }
    }
    else {
        PyErr_Format(PyExc_ValueError,
                     "unsupported whence %ld", whence);
        return NULL;
    }

    if (interp == NULL) {
        PyErr_SetString(PyExc_InterpreterError,
                        "sub-interpreter creation failed");
        if (exc != NULL) {
            _PyErr_ChainExceptions1(exc);
        }
    }
    return interp;
}

// This exists mostly for testing the _interpreters module, as an
// alternative to _interpreters.create()
static PyObject *
create_interpreter(PyObject *self, PyObject *args, PyObject *kwargs)
{
    static char *kwlist[] = {"config", "whence", NULL};
    PyObject *configobj = NULL;
    long whence = _PyInterpreterState_WHENCE_XI;
    if (!PyArg_ParseTupleAndKeywords(args, kwargs,
                                     "|O$l:create_interpreter", kwlist,
                                     &configobj, &whence))
    {
        return NULL;
    }
    if (configobj == Py_None) {
        configobj = NULL;
    }

    // Resolve the config.
    PyInterpreterConfig *config = NULL;
    PyInterpreterConfig _config;
    if (whence == _PyInterpreterState_WHENCE_UNKNOWN
            || whence == _PyInterpreterState_WHENCE_LEGACY_CAPI)
    {
        if (configobj != NULL) {
            PyErr_SetString(PyExc_ValueError, "got unexpected config");
            return NULL;
        }
    }
    else {
        config = &_config;
        if (_init_interp_config_from_object(config, configobj) < 0) {
            return NULL;
        }
    }

    // Create the interpreter.
    PyInterpreterState *interp = _new_interpreter(config, whence);
    if (interp == NULL) {
        return NULL;
    }

    // Return the ID.
    PyObject *idobj = _PyInterpreterState_GetIDObject(interp);
    if (idobj == NULL) {
        _PyXI_EndInterpreter(interp, NULL, NULL);
        return NULL;
    }

    return idobj;
}

// This exists mostly for testing the _interpreters module, as an
// alternative to _interpreters.destroy()
static PyObject *
destroy_interpreter(PyObject *self, PyObject *args, PyObject *kwargs)
{
    static char *kwlist[] = {"id", "basic", NULL};
    PyObject *idobj = NULL;
    int basic = 0;
    if (!PyArg_ParseTupleAndKeywords(args, kwargs,
                                     "O|p:destroy_interpreter", kwlist,
                                     &idobj, &basic))
    {
        return NULL;
    }

    PyInterpreterState *interp = _PyInterpreterState_LookUpIDObject(idobj);
    if (interp == NULL) {
        return NULL;
    }

    if (basic)
    {
        // Test the basic Py_EndInterpreter with weird out of order thread states
        PyThreadState *t1, *t2;
        PyThreadState *prev;
        t1 = interp->threads.head;
        if (t1 == NULL) {
            t1 = PyThreadState_New(interp);
        }
        t2 = PyThreadState_New(interp);
        prev = PyThreadState_Swap(t2);
        PyThreadState_Clear(t1);
        PyThreadState_Delete(t1);
        Py_EndInterpreter(t2);
        PyThreadState_Swap(prev);
    }
    else
    {
        // use the cross interpreter _PyXI_EndInterpreter normally
        _PyXI_EndInterpreter(interp, NULL, NULL);
    }
    Py_RETURN_NONE;
}

// This exists mostly for testing the _interpreters module, as an
// alternative to _interpreters.destroy()
static PyObject *
exec_interpreter(PyObject *self, PyObject *args, PyObject *kwargs)
{
    static char *kwlist[] = {"id", "code", "main", NULL};
    PyObject *idobj;
    const char *code;
    int runningmain = 0;
    if (!PyArg_ParseTupleAndKeywords(args, kwargs,
                                     "Os|$p:exec_interpreter", kwlist,
                                     &idobj, &code, &runningmain))
    {
        return NULL;
    }

    PyInterpreterState *interp = _PyInterpreterState_LookUpIDObject(idobj);
    if (interp == NULL) {
        return NULL;
    }

    PyObject *res = NULL;
    PyThreadState *tstate =
        _PyThreadState_NewBound(interp, _PyThreadState_WHENCE_EXEC);

    PyThreadState *save_tstate = PyThreadState_Swap(tstate);

    if (runningmain) {
       if (_PyInterpreterState_SetRunningMain(interp) < 0) {
           goto finally;
       }
    }

    /* only initialise 'cflags.cf_flags' to test backwards compatibility */
    PyCompilerFlags cflags = {0};
    int r = PyRun_SimpleStringFlags(code, &cflags);
    if (PyErr_Occurred()) {
        PyErr_PrintEx(0);
    }

    if (runningmain) {
        _PyInterpreterState_SetNotRunningMain(interp);
    }

    res = PyLong_FromLong(r);

finally:
    PyThreadState_Clear(tstate);
    PyThreadState_Swap(save_tstate);
    PyThreadState_Delete(tstate);
    return res;
}


/* To run some code in a sub-interpreter.

Generally you can use the interpreters module,
but we keep this helper as a distinct implementation.
That's especially important for testing the interpreters module.
*/
static PyObject *
run_in_subinterp_with_config(PyObject *self, PyObject *args, PyObject *kwargs)
{
    const char *code;
    PyObject *configobj;
    int xi = 0;
    static char *kwlist[] = {"code", "config", "xi", NULL};
    if (!PyArg_ParseTupleAndKeywords(args, kwargs,
                    "sO|$p:run_in_subinterp_with_config", kwlist,
                    &code, &configobj, &xi))
    {
        return NULL;
    }

    PyInterpreterConfig config;
    if (_init_interp_config_from_object(&config, configobj) < 0) {
        return NULL;
    }

    /* only initialise 'cflags.cf_flags' to test backwards compatibility */
    PyCompilerFlags cflags = {0};

    int r;
    if (xi) {
        PyThreadState *save_tstate;
        PyThreadState *tstate;

        /* Create an interpreter, staying switched to it. */
        PyInterpreterState *interp = \
                _PyXI_NewInterpreter(&config, NULL, &tstate, &save_tstate);
        if (interp == NULL) {
            return NULL;
        }

        /* Exec the code in the new interpreter. */
        r = PyRun_SimpleStringFlags(code, &cflags);

        /* clean up post-exec. */
        _PyXI_EndInterpreter(interp, tstate, &save_tstate);
    }
    else {
        PyThreadState *substate;
        PyThreadState *mainstate = PyThreadState_Swap(NULL);

        /* Create an interpreter, staying switched to it. */
        PyStatus status = Py_NewInterpreterFromConfig(&substate, &config);
        if (PyStatus_Exception(status)) {
            /* Since no new thread state was created, there is no exception to
               propagate; raise a fresh one after swapping in the old thread
               state. */
            PyThreadState_Swap(mainstate);
            _PyErr_SetFromPyStatus(status);
            PyObject *exc = PyErr_GetRaisedException();
            PyErr_SetString(PyExc_InterpreterError,
                            "sub-interpreter creation failed");
            _PyErr_ChainExceptions1(exc);
            return NULL;
        }

        /* Exec the code in the new interpreter. */
        r = PyRun_SimpleStringFlags(code, &cflags);

        /* clean up post-exec. */
        Py_EndInterpreter(substate);
        PyThreadState_Swap(mainstate);
    }

    return PyLong_FromLong(r);
}


static PyObject *
normalize_interp_id(PyObject *self, PyObject *idobj)
{
    int64_t interpid = _PyInterpreterState_ObjectToID(idobj);
    if (interpid < 0) {
        return NULL;
    }
    return PyLong_FromLongLong(interpid);
}

static PyObject *
next_interpreter_id(PyObject *self, PyObject *Py_UNUSED(ignored))
{
    int64_t interpid = _PyRuntime.interpreters.next_id;
    return PyLong_FromLongLong(interpid);
}

static PyObject *
unused_interpreter_id(PyObject *self, PyObject *Py_UNUSED(ignored))
{
    int64_t interpid = INT64_MAX;
    assert(interpid > _PyRuntime.interpreters.next_id);
    return PyLong_FromLongLong(interpid);
}

static PyObject *
interpreter_exists(PyObject *self, PyObject *idobj)
{
    PyInterpreterState *interp = _PyInterpreterState_LookUpIDObject(idobj);
    if (interp == NULL) {
        if (PyErr_ExceptionMatches(PyExc_InterpreterNotFoundError)) {
            PyErr_Clear();
            Py_RETURN_FALSE;
        }
        assert(PyErr_Occurred());
        return NULL;
    }
    Py_RETURN_TRUE;
}

static PyObject *
get_interpreter_refcount(PyObject *self, PyObject *idobj)
{
    PyInterpreterState *interp = _PyInterpreterState_LookUpIDObject(idobj);
    if (interp == NULL) {
        return NULL;
    }
    return PyLong_FromLongLong(interp->id_refcount);
}

static PyObject *
link_interpreter_refcount(PyObject *self, PyObject *idobj)
{
    PyInterpreterState *interp = _PyInterpreterState_LookUpIDObject(idobj);
    if (interp == NULL) {
        assert(PyErr_Occurred());
        return NULL;
    }
    _PyInterpreterState_RequireIDRef(interp, 1);
    Py_RETURN_NONE;
}

static PyObject *
unlink_interpreter_refcount(PyObject *self, PyObject *idobj)
{
    PyInterpreterState *interp = _PyInterpreterState_LookUpIDObject(idobj);
    if (interp == NULL) {
        assert(PyErr_Occurred());
        return NULL;
    }
    _PyInterpreterState_RequireIDRef(interp, 0);
    Py_RETURN_NONE;
}

static PyObject *
interpreter_refcount_linked(PyObject *self, PyObject *idobj)
{
    PyInterpreterState *interp = _PyInterpreterState_LookUpIDObject(idobj);
    if (interp == NULL) {
        return NULL;
    }
    if (_PyInterpreterState_RequiresIDRef(interp)) {
        Py_RETURN_TRUE;
    }
    Py_RETURN_FALSE;
}


static void
_xid_capsule_destructor(PyObject *capsule)
{
    _PyXIData_t *xidata = (_PyXIData_t *)PyCapsule_GetPointer(capsule, NULL);
    if (xidata != NULL) {
        assert(_PyXIData_Release(xidata) == 0);
        _PyXIData_Free(xidata);
    }
}

static PyObject *
get_crossinterp_data(PyObject *self, PyObject *args, PyObject *kwargs)
{
    PyObject *obj = NULL;
    PyObject *modeobj = NULL;
    static char *kwlist[] = {"obj", "mode", NULL};
    if (!PyArg_ParseTupleAndKeywords(args, kwargs,
                    "O|O:get_crossinterp_data", kwlist,
                    &obj, &modeobj))
    {
        return NULL;
    }
    const char *mode = NULL;
    if (modeobj == NULL || modeobj == Py_None) {
        mode = "xidata";
    }
    else if (!PyUnicode_Check(modeobj)) {
        PyErr_Format(PyExc_TypeError, "expected mode str, got %R", modeobj);
        return NULL;
    }
    else {
        mode = PyUnicode_AsUTF8(modeobj);
        if (strlen(mode) == 0) {
            mode = "xidata";
        }
    }

    PyThreadState *tstate = _PyThreadState_GET();
    _PyXIData_t *xidata = _PyXIData_New();
    if (xidata == NULL) {
        return NULL;
    }
    if (strcmp(mode, "xidata") == 0) {
        if (_PyObject_GetXIDataNoFallback(tstate, obj, xidata) != 0) {
            goto error;
        }
    }
    else if (strcmp(mode, "fallback") == 0) {
        xidata_fallback_t fallback = _PyXIDATA_FULL_FALLBACK;
        if (_PyObject_GetXIData(tstate, obj, fallback, xidata) != 0)
        {
            goto error;
        }
    }
    else if (strcmp(mode, "pickle") == 0) {
        if (_PyPickle_GetXIData(tstate, obj, xidata) != 0) {
            goto error;
        }
    }
    else if (strcmp(mode, "marshal") == 0) {
        if (_PyMarshal_GetXIData(tstate, obj, xidata) != 0) {
            goto error;
        }
    }
    else if (strcmp(mode, "code") == 0) {
        if (_PyCode_GetXIData(tstate, obj, xidata) != 0) {
            goto error;
        }
    }
    else if (strcmp(mode, "func") == 0) {
        if (_PyFunction_GetXIData(tstate, obj, xidata) != 0) {
            goto error;
        }
    }
    else if (strcmp(mode, "script") == 0) {
        if (_PyCode_GetScriptXIData(tstate, obj, xidata) != 0) {
            goto error;
        }
    }
    else if (strcmp(mode, "script-pure") == 0) {
        if (_PyCode_GetPureScriptXIData(tstate, obj, xidata) != 0) {
            goto error;
        }
    }
    else {
        PyErr_Format(PyExc_ValueError, "unsupported mode %R", modeobj);
        goto error;
    }
    PyObject *capsule = PyCapsule_New(xidata, NULL, _xid_capsule_destructor);
    if (capsule == NULL) {
        assert(_PyXIData_Release(xidata) == 0);
        goto error;
    }
    return capsule;

error:
    _PyXIData_Free(xidata);
    return NULL;
}

static PyObject *
restore_crossinterp_data(PyObject *self, PyObject *args)
{
    PyObject *capsule = NULL;
    if (!PyArg_ParseTuple(args, "O:restore_crossinterp_data", &capsule)) {
        return NULL;
    }

    _PyXIData_t *xidata = (_PyXIData_t *)PyCapsule_GetPointer(capsule, NULL);
    if (xidata == NULL) {
        return NULL;
    }
    return _PyXIData_NewObject(xidata);
}


static PyObject *
raiseTestError(const char* test_name, const char* msg)
{
    PyErr_Format(PyExc_AssertionError, "%s: %s", test_name, msg);
    return NULL;
}


/*[clinic input]
_testinternalcapi.test_long_numbits
[clinic start generated code]*/

static PyObject *
_testinternalcapi_test_long_numbits_impl(PyObject *module)
/*[clinic end generated code: output=745d62d120359434 input=f14ca6f638e44dad]*/
{
    struct triple {
        long input;
        uint64_t nbits;
        int sign;
    } testcases[] = {{0, 0, 0},
                     {1L, 1, 1},
                     {-1L, 1, -1},
                     {2L, 2, 1},
                     {-2L, 2, -1},
                     {3L, 2, 1},
                     {-3L, 2, -1},
                     {4L, 3, 1},
                     {-4L, 3, -1},
                     {0x7fffL, 15, 1},          /* one Python int digit */
             {-0x7fffL, 15, -1},
             {0xffffL, 16, 1},
             {-0xffffL, 16, -1},
             {0xfffffffL, 28, 1},
             {-0xfffffffL, 28, -1}};
    size_t i;

    for (i = 0; i < Py_ARRAY_LENGTH(testcases); ++i) {
        uint64_t nbits;
        int sign = -7;
        PyObject *plong;

        plong = PyLong_FromLong(testcases[i].input);
        if (plong == NULL)
            return NULL;
        nbits = _PyLong_NumBits(plong);
        (void)PyLong_GetSign(plong, &sign);

        Py_DECREF(plong);
        if (nbits != testcases[i].nbits)
            return raiseTestError("test_long_numbits",
                            "wrong result for _PyLong_NumBits");
        if (sign != testcases[i].sign)
            return raiseTestError("test_long_numbits",
                            "wrong result for PyLong_GetSign()");
    }
    Py_RETURN_NONE;
}

static PyObject *
compile_perf_trampoline_entry(PyObject *self, PyObject *args)
{
    PyObject *co;
    if (!PyArg_ParseTuple(args, "O!", &PyCode_Type, &co)) {
        return NULL;
    }
    int ret = PyUnstable_PerfTrampoline_CompileCode((PyCodeObject *)co);
    if (ret != 0) {
        PyErr_SetString(PyExc_AssertionError, "Failed to compile trampoline");
        return NULL;
    }
    return PyLong_FromLong(ret);
}

static PyObject *
perf_trampoline_set_persist_after_fork(PyObject *self, PyObject *args)
{
    int enable;
    if (!PyArg_ParseTuple(args, "i", &enable)) {
        return NULL;
    }
    int ret = PyUnstable_PerfTrampoline_SetPersistAfterFork(enable);
    if (ret == 0) {
        PyErr_SetString(PyExc_AssertionError, "Failed to set persist_after_fork");
        return NULL;
    }
    return PyLong_FromLong(ret);
}


static PyObject *
get_rare_event_counters(PyObject *self, PyObject *type)
{
    PyInterpreterState *interp = PyInterpreterState_Get();

    return Py_BuildValue(
        "{sksksksksk}",
        "set_class", (unsigned long)interp->rare_events.set_class,
        "set_bases", (unsigned long)interp->rare_events.set_bases,
        "set_eval_frame_func", (unsigned long)interp->rare_events.set_eval_frame_func,
        "builtin_dict", (unsigned long)interp->rare_events.builtin_dict,
        "func_modification", (unsigned long)interp->rare_events.func_modification
    );
}

static PyObject *
reset_rare_event_counters(PyObject *self, PyObject *Py_UNUSED(type))
{
    PyInterpreterState *interp = PyInterpreterState_Get();

    interp->rare_events.set_class = 0;
    interp->rare_events.set_bases = 0;
    interp->rare_events.set_eval_frame_func = 0;
    interp->rare_events.builtin_dict = 0;
    interp->rare_events.func_modification = 0;

    return Py_None;
}


#ifdef Py_GIL_DISABLED
static PyObject *
get_py_thread_id(PyObject *self, PyObject *Py_UNUSED(ignored))
{
    uintptr_t tid = _Py_ThreadId();
    Py_BUILD_ASSERT(sizeof(unsigned long long) >= sizeof(tid));
    return PyLong_FromUnsignedLongLong(tid);
}

static PyCodeObject *
get_code(PyObject *obj)
{
    if (PyCode_Check(obj)) {
        return (PyCodeObject *)obj;
    }
    else if (PyFunction_Check(obj)) {
        return (PyCodeObject *)PyFunction_GetCode(obj);
    }
    return (PyCodeObject *)PyErr_Format(
        PyExc_TypeError, "expected function or code object, got %T", obj);
}

static PyObject *
get_tlbc(PyObject *Py_UNUSED(module), PyObject *obj)
{
    PyCodeObject *code = get_code(obj);
    if (code == NULL) {
        return NULL;
    }
    _Py_CODEUNIT *bc = _PyCode_GetTLBCFast(PyThreadState_GET(), code);
    if (bc == NULL) {
        Py_RETURN_NONE;
    }
    return PyBytes_FromStringAndSize((const char *)bc, _PyCode_NBYTES(code));
}

static PyObject *
get_tlbc_id(PyObject *Py_UNUSED(module), PyObject *obj)
{
    PyCodeObject *code = get_code(obj);
    if (code == NULL) {
        return NULL;
    }
    _Py_CODEUNIT *bc = _PyCode_GetTLBCFast(PyThreadState_GET(), code);
    if (bc == NULL) {
        Py_RETURN_NONE;
    }
    return PyLong_FromVoidPtr(bc);
}
#endif

static PyObject *
has_inline_values(PyObject *self, PyObject *obj)
{
    if ((Py_TYPE(obj)->tp_flags & Py_TPFLAGS_INLINE_VALUES) &&
        _PyObject_InlineValues(obj)->valid) {
        Py_RETURN_TRUE;
    }
    Py_RETURN_FALSE;
}

static PyObject *
has_split_table(PyObject *self, PyObject *obj)
{
    if (PyDict_Check(obj) && _PyDict_HasSplitTable((PyDictObject *)obj)) {
        Py_RETURN_TRUE;
    }
    Py_RETURN_FALSE;
}

// Circumvents standard version assignment machinery - use with caution and only on
// short-lived heap types
static PyObject *
type_assign_specific_version_unsafe(PyObject *self, PyObject *args)
{
    PyTypeObject *type;
    unsigned int version;
    if (!PyArg_ParseTuple(args, "Oi:type_assign_specific_version_unsafe", &type, &version)) {
        return NULL;
    }
    assert(!PyType_HasFeature(type, Py_TPFLAGS_IMMUTABLETYPE));
    _PyType_SetVersion(type, version);
    Py_RETURN_NONE;
}

/*[clinic input]
gh_119213_getargs

    spam: object = None

Test _PyArg_Parser.kwtuple
[clinic start generated code]*/

static PyObject *
gh_119213_getargs_impl(PyObject *module, PyObject *spam)
/*[clinic end generated code: output=d8d9c95d5b446802 input=65ef47511da80fc2]*/
{
    // It must never have been called in the main interprer
    assert(!_Py_IsMainInterpreter(PyInterpreterState_Get()));
    return Py_NewRef(spam);
}

/*[clinic input]
get_next_dict_keys_version
[clinic start generated code]*/

static PyObject *
get_next_dict_keys_version_impl(PyObject *module)
/*[clinic end generated code: output=e5405a509cf9d423 input=bd1cee7c6b9d3a3c]*/
{
    PyInterpreterState *interp = _PyInterpreterState_GET();
    uint32_t keys_version = interp->dict_state.next_keys_version;
    return PyLong_FromLong(keys_version);
}

static PyObject *
get_static_builtin_types(PyObject *self, PyObject *Py_UNUSED(ignored))
{
    return _PyStaticType_GetBuiltins();
}


static PyObject *
identify_type_slot_wrappers(PyObject *self, PyObject *Py_UNUSED(ignored))
{
    return _PyType_GetSlotWrapperNames();
}


static PyObject *
has_deferred_refcount(PyObject *self, PyObject *op)
{
    return PyBool_FromLong(_PyObject_HasDeferredRefcount(op));
}

static PyObject *
get_tracked_heap_size(PyObject *self, PyObject *Py_UNUSED(ignored))
{
    return PyLong_FromInt64(PyInterpreterState_Get()->gc.heap_size);
}

static PyObject *
is_static_immortal(PyObject *self, PyObject *op)
{
    if (_Py_IsStaticImmortal(op)) {
        Py_RETURN_TRUE;
    }
    Py_RETURN_FALSE;
}

static PyObject *
incref_decref_delayed(PyObject *self, PyObject *op)
{
    _PyObject_XDecRefDelayed(Py_NewRef(op));
    Py_RETURN_NONE;
}

#ifdef __EMSCRIPTEN__
#include "emscripten.h"

EM_JS(int, emscripten_set_up_async_input_device_js, (void), {
    let idx = 0;
    const encoder = new TextEncoder();
    const bufs = [
        encoder.encode("ab\n"),
        encoder.encode("fi\n"),
        encoder.encode("xy\n"),
    ];
    function sleep(t) {
        return new Promise(res => setTimeout(res, t));
    }
    FS.createAsyncInputDevice("/dev", "blah", async () => {
        await sleep(5);
        return bufs[(idx ++) % 3];
    });
    return !!WebAssembly.promising;
});

static PyObject *
emscripten_set_up_async_input_device(PyObject *self, PyObject *Py_UNUSED(ignored)) {
    if (emscripten_set_up_async_input_device_js()) {
        Py_RETURN_TRUE;
    } else {
        Py_RETURN_FALSE;
    }
}
#endif

static PyObject *
simple_pending_call(PyObject *self, PyObject *callable)
{
    if (_PyEval_AddPendingCall(_PyInterpreterState_GET(), _pending_callback, Py_NewRef(callable), 0) < 0) {
        return NULL;
    }

    Py_RETURN_NONE;
}

static PyObject *
vectorcall_nop(PyObject *callable, PyObject *const *args,
               size_t nargsf, PyObject *kwnames)
{
    Py_RETURN_NONE;
}

static PyObject *
set_vectorcall_nop(PyObject *self, PyObject *func)
{
    if (!PyFunction_Check(func)) {
        PyErr_SetString(PyExc_TypeError, "expected function");
        return NULL;
    }

    ((PyFunctionObject*)func)->vectorcall = vectorcall_nop;
    Py_RETURN_NONE;
}

static PyObject *
module_get_gc_hooks(PyObject *self, PyObject *arg)
{
    PyModuleObject *mod = (PyModuleObject *)arg;
    PyObject *traverse = NULL;
    PyObject *clear = NULL;
    PyObject *free = NULL;
    PyObject *result = NULL;
    traverse = PyLong_FromVoidPtr(mod->md_state_traverse);
    if (!traverse) {
        goto finally;
    }
    clear = PyLong_FromVoidPtr(mod->md_state_clear);
    if (!clear) {
        goto finally;
    }
    free = PyLong_FromVoidPtr(mod->md_state_free);
    if (!free) {
        goto finally;
    }
    result = PyTuple_FromArray((PyObject*[]){ traverse, clear, free }, 3);
finally:
    Py_XDECREF(traverse);
    Py_XDECREF(clear);
    Py_XDECREF(free);
    return result;
}

<<<<<<< HEAD
static PyObject *
stackref_from_object_new(PyObject *self, PyObject *op)
{
    _PyStackRef ref = PyStackRef_FromPyObjectNew(op);
    PyObject *obj = _PyStackRef_AsTuple(ref, op);
    PyStackRef_CLOSE(ref);
    return obj;
}

static PyObject *
stackref_from_object_steal_with_incref(PyObject *self, PyObject *op)
{
    // The next two lines are equivalent to PyStackRef_FromPyObjectNew.
    Py_INCREF(op);
    _PyStackRef ref = PyStackRef_FromPyObjectSteal(op);
    PyObject *obj = _PyStackRef_AsTuple(ref, op);
    // The next two lines are equivalent to PyStackRef_CLOSE.
    PyObject *op2 = PyStackRef_AsPyObjectSteal(ref);
    Py_DECREF(op2);
    return obj;
}

static PyObject *
stackref_make_heap_safe(PyObject *self, PyObject *op)
{
    _PyStackRef ref = PyStackRef_FromPyObjectNew(op);
    // For no-GIL release build ref2 is equal to ref.
    _PyStackRef ref2 = PyStackRef_MakeHeapSafe(ref);
    PyObject *obj = _PyStackRef_AsTuple(ref2, op);
    PyStackRef_CLOSE(ref2);
    return obj;
}

static PyObject *
stackref_make_heap_safe_with_borrow(PyObject *self, PyObject *op)
{
    _PyStackRef ref = PyStackRef_FromPyObjectNew(op);
    _PyStackRef ref2 = PyStackRef_Borrow(ref);
    _PyStackRef ref3 = PyStackRef_MakeHeapSafe(ref2);
    // We can close ref, since ref3 is heap safe.
    PyStackRef_CLOSE(ref);
    PyObject *obj = _PyStackRef_AsTuple(ref3, op);
    PyStackRef_CLOSE(ref3);
    return obj;
}

static PyObject *
stackref_strong_reference(PyObject *self, PyObject *op)
{
    // The next two lines are equivalent to op2 = Py_NewRef(op).
    _PyStackRef ref = PyStackRef_FromPyObjectBorrow(op);
    PyObject *op2 = PyStackRef_AsPyObjectSteal(ref);
    _PyStackRef ref2 = PyStackRef_FromPyObjectSteal(op2);
    PyObject *obj = _PyStackRef_AsTuple(ref2, op);
    PyStackRef_CLOSE(ref2);
    return obj;
}

static PyObject *
stackref_from_object_borrow(PyObject *self, PyObject *op)
{
    _PyStackRef ref = PyStackRef_FromPyObjectBorrow(op);
    PyObject *obj = _PyStackRef_AsTuple(ref, op);
    PyStackRef_CLOSE(ref);
    return obj;
}

static PyObject *
stackref_dup_borrowed_with_close(PyObject *self, PyObject *op)
{
    _PyStackRef ref = PyStackRef_FromPyObjectBorrow(op);
    // For no-GIL release build ref2 is equal to ref.
    _PyStackRef ref2 = PyStackRef_DUP(ref);
    // For release build closing borrowed ref is no-op.
    PyStackRef_XCLOSE(ref);
    PyObject *obj = _PyStackRef_AsTuple(ref2, op);
    PyStackRef_XCLOSE(ref2);
    return obj;
}

=======

static void
check_threadstate_set_stack_protection(PyThreadState *tstate,
                                       void *start, size_t size)
{
    assert(PyUnstable_ThreadState_SetStackProtection(tstate, start, size) == 0);
    assert(!PyErr_Occurred());

    _PyThreadStateImpl *ts = (_PyThreadStateImpl *)tstate;
    assert(ts->c_stack_top == (uintptr_t)start + size);
    assert(ts->c_stack_hard_limit <= ts->c_stack_soft_limit);
    assert(ts->c_stack_soft_limit < ts->c_stack_top);
}


static PyObject *
test_threadstate_set_stack_protection(PyObject *self, PyObject *Py_UNUSED(args))
{
    PyThreadState *tstate = PyThreadState_GET();
    _PyThreadStateImpl *ts = (_PyThreadStateImpl *)tstate;
    assert(!PyErr_Occurred());

    uintptr_t init_base = ts->c_stack_init_base;
    size_t init_top = ts->c_stack_init_top;

    // Test the minimum stack size
    size_t size = _PyOS_MIN_STACK_SIZE;
    void *start = (void*)(_Py_get_machine_stack_pointer() - size);
    check_threadstate_set_stack_protection(tstate, start, size);

    // Test a larger size
    size = 7654321;
    assert(size > _PyOS_MIN_STACK_SIZE);
    start = (void*)(_Py_get_machine_stack_pointer() - size);
    check_threadstate_set_stack_protection(tstate, start, size);

    // Test invalid size (too small)
    size = 5;
    start = (void*)(_Py_get_machine_stack_pointer() - size);
    assert(PyUnstable_ThreadState_SetStackProtection(tstate, start, size) == -1);
    assert(PyErr_ExceptionMatches(PyExc_ValueError));
    PyErr_Clear();

    // Test PyUnstable_ThreadState_ResetStackProtection()
    PyUnstable_ThreadState_ResetStackProtection(tstate);
    assert(ts->c_stack_init_base == init_base);
    assert(ts->c_stack_init_top == init_top);

    Py_RETURN_NONE;
}


>>>>>>> 196f1519
static PyMethodDef module_functions[] = {
    {"get_configs", get_configs, METH_NOARGS},
    {"get_recursion_depth", get_recursion_depth, METH_NOARGS},
    {"get_c_recursion_remaining", get_c_recursion_remaining, METH_NOARGS},
    {"get_stack_pointer", get_stack_pointer, METH_NOARGS},
    {"get_stack_margin", get_stack_margin, METH_NOARGS},
    {"test_bswap", test_bswap, METH_NOARGS},
    {"test_popcount", test_popcount, METH_NOARGS},
    {"test_bit_length", test_bit_length, METH_NOARGS},
    {"test_hashtable", test_hashtable, METH_NOARGS},
    {"reset_path_config", test_reset_path_config, METH_NOARGS},
    {"test_edit_cost", test_edit_cost, METH_NOARGS},
    {"test_bytes_find", test_bytes_find, METH_NOARGS},
    {"normalize_path", normalize_path, METH_O, NULL},
    {"get_getpath_codeobject", get_getpath_codeobject, METH_NOARGS, NULL},
    {"EncodeLocaleEx", encode_locale_ex, METH_VARARGS},
    {"DecodeLocaleEx", decode_locale_ex, METH_VARARGS},
    {"set_eval_frame_default", set_eval_frame_default, METH_NOARGS, NULL},
    {"set_eval_frame_record", set_eval_frame_record, METH_O, NULL},
    _TESTINTERNALCAPI_COMPILER_CLEANDOC_METHODDEF
    _TESTINTERNALCAPI_NEW_INSTRUCTION_SEQUENCE_METHODDEF
    _TESTINTERNALCAPI_COMPILER_CODEGEN_METHODDEF
    _TESTINTERNALCAPI_OPTIMIZE_CFG_METHODDEF
    _TESTINTERNALCAPI_ASSEMBLE_CODE_OBJECT_METHODDEF
    {"get_interp_settings", get_interp_settings, METH_VARARGS, NULL},
    {"clear_extension", clear_extension, METH_VARARGS, NULL},
    {"write_perf_map_entry", write_perf_map_entry, METH_VARARGS},
    {"perf_map_state_teardown", perf_map_state_teardown, METH_NOARGS},
    {"iframe_getcode", iframe_getcode, METH_O, NULL},
    {"iframe_getline", iframe_getline, METH_O, NULL},
    {"iframe_getlasti", iframe_getlasti, METH_O, NULL},
    {"code_returns_only_none", code_returns_only_none, METH_O, NULL},
    {"get_co_framesize", get_co_framesize, METH_O, NULL},
    {"get_co_localskinds", get_co_localskinds, METH_O, NULL},
    {"get_code_var_counts", _PyCFunction_CAST(get_code_var_counts),
     METH_VARARGS | METH_KEYWORDS, NULL},
    {"verify_stateless_code", _PyCFunction_CAST(verify_stateless_code),
     METH_VARARGS | METH_KEYWORDS, NULL},
#ifdef _Py_TIER2
    {"add_executor_dependency", add_executor_dependency, METH_VARARGS, NULL},
    {"invalidate_executors", invalidate_executors, METH_O, NULL},
#endif
    {"pending_threadfunc", _PyCFunction_CAST(pending_threadfunc),
     METH_VARARGS | METH_KEYWORDS},
    {"pending_identify", pending_identify, METH_VARARGS, NULL},
    {"_PyTraceMalloc_GetTraceback", tracemalloc_get_traceback, METH_VARARGS},
    {"test_tstate_capi", test_tstate_capi, METH_NOARGS, NULL},
    {"_PyUnicode_TransformDecimalAndSpaceToASCII", unicode_transformdecimalandspacetoascii, METH_O},
    {"check_pyobject_forbidden_bytes_is_freed",
                            check_pyobject_forbidden_bytes_is_freed, METH_NOARGS},
    {"check_pyobject_freed_is_freed", check_pyobject_freed_is_freed, METH_NOARGS},
    {"check_pyobject_null_is_freed",  check_pyobject_null_is_freed,  METH_NOARGS},
    {"check_pyobject_uninitialized_is_freed",
                              check_pyobject_uninitialized_is_freed, METH_NOARGS},
    {"pymem_getallocatorsname", test_pymem_getallocatorsname, METH_NOARGS},
    {"get_object_dict_values", get_object_dict_values, METH_O},
    {"hamt", new_hamt, METH_NOARGS},
    {"dict_getitem_knownhash",  dict_getitem_knownhash,          METH_VARARGS},
    {"create_interpreter", _PyCFunction_CAST(create_interpreter),
     METH_VARARGS | METH_KEYWORDS},
    {"destroy_interpreter", _PyCFunction_CAST(destroy_interpreter),
     METH_VARARGS | METH_KEYWORDS},
    {"exec_interpreter", _PyCFunction_CAST(exec_interpreter),
     METH_VARARGS | METH_KEYWORDS},
    {"run_in_subinterp_with_config",
     _PyCFunction_CAST(run_in_subinterp_with_config),
     METH_VARARGS | METH_KEYWORDS},
    {"normalize_interp_id", normalize_interp_id, METH_O},
    {"next_interpreter_id", next_interpreter_id, METH_NOARGS},
    {"unused_interpreter_id", unused_interpreter_id, METH_NOARGS},
    {"interpreter_exists", interpreter_exists, METH_O},
    {"get_interpreter_refcount", get_interpreter_refcount, METH_O},
    {"link_interpreter_refcount", link_interpreter_refcount,     METH_O},
    {"unlink_interpreter_refcount", unlink_interpreter_refcount, METH_O},
    {"interpreter_refcount_linked", interpreter_refcount_linked, METH_O},
    {"compile_perf_trampoline_entry", compile_perf_trampoline_entry, METH_VARARGS},
    {"perf_trampoline_set_persist_after_fork", perf_trampoline_set_persist_after_fork, METH_VARARGS},
    {"get_crossinterp_data",    _PyCFunction_CAST(get_crossinterp_data),
     METH_VARARGS | METH_KEYWORDS},
    {"restore_crossinterp_data", restore_crossinterp_data,       METH_VARARGS},
    _TESTINTERNALCAPI_TEST_LONG_NUMBITS_METHODDEF
    {"get_rare_event_counters", get_rare_event_counters, METH_NOARGS},
    {"reset_rare_event_counters", reset_rare_event_counters, METH_NOARGS},
    {"has_inline_values", has_inline_values, METH_O},
    {"has_split_table", has_split_table, METH_O},
    {"type_assign_specific_version_unsafe", type_assign_specific_version_unsafe, METH_VARARGS,
     PyDoc_STR("forcefully assign type->tp_version_tag")},

#ifdef Py_GIL_DISABLED
    {"py_thread_id", get_py_thread_id, METH_NOARGS},
    {"get_tlbc", get_tlbc, METH_O, NULL},
    {"get_tlbc_id", get_tlbc_id, METH_O, NULL},
#endif
#ifdef _Py_TIER2
    {"uop_symbols_test", _Py_uop_symbols_test, METH_NOARGS},
#endif
    GH_119213_GETARGS_METHODDEF
    {"get_static_builtin_types", get_static_builtin_types, METH_NOARGS},
    {"identify_type_slot_wrappers", identify_type_slot_wrappers, METH_NOARGS},
    {"has_deferred_refcount", has_deferred_refcount, METH_O},
    {"get_tracked_heap_size", get_tracked_heap_size, METH_NOARGS},
    {"is_static_immortal", is_static_immortal, METH_O},
    {"incref_decref_delayed", incref_decref_delayed, METH_O},
    GET_NEXT_DICT_KEYS_VERSION_METHODDEF
#ifdef __EMSCRIPTEN__
    {"emscripten_set_up_async_input_device", emscripten_set_up_async_input_device, METH_NOARGS},
#endif
    {"simple_pending_call", simple_pending_call, METH_O},
    {"set_vectorcall_nop", set_vectorcall_nop, METH_O},
    {"module_get_gc_hooks", module_get_gc_hooks, METH_O},
<<<<<<< HEAD
    {"stackref_from_object_new", stackref_from_object_new, METH_O},
    {"stackref_from_object_steal_with_incref", stackref_from_object_steal_with_incref, METH_O},
    {"stackref_make_heap_safe", stackref_make_heap_safe, METH_O},
    {"stackref_make_heap_safe_with_borrow", stackref_make_heap_safe_with_borrow, METH_O},
    {"stackref_strong_reference", stackref_strong_reference, METH_O},
    {"stackref_from_object_borrow", stackref_from_object_borrow, METH_O},
    {"stackref_dup_borrowed_with_close", stackref_dup_borrowed_with_close, METH_O},
=======
    {"test_threadstate_set_stack_protection",
     test_threadstate_set_stack_protection, METH_NOARGS},
>>>>>>> 196f1519
    {NULL, NULL} /* sentinel */
};


/* initialization function */

static int
module_exec(PyObject *module)
{
    if (_PyTestInternalCapi_Init_Lock(module) < 0) {
        return 1;
    }
    if (_PyTestInternalCapi_Init_PyTime(module) < 0) {
        return 1;
    }
    if (_PyTestInternalCapi_Init_Set(module) < 0) {
        return 1;
    }
    if (_PyTestInternalCapi_Init_Complex(module) < 0) {
        return 1;
    }
    if (_PyTestInternalCapi_Init_CriticalSection(module) < 0) {
        return 1;
    }

    Py_ssize_t sizeof_gc_head = 0;
#ifndef Py_GIL_DISABLED
    sizeof_gc_head = sizeof(PyGC_Head);
#endif

    if (PyModule_Add(module, "SIZEOF_PYGC_HEAD",
                        PyLong_FromSsize_t(sizeof_gc_head)) < 0) {
        return 1;
    }

    if (PyModule_Add(module, "SIZEOF_MANAGED_PRE_HEADER",
                        PyLong_FromSsize_t(2 * sizeof(PyObject*))) < 0) {
        return 1;
    }

    if (PyModule_Add(module, "SIZEOF_PYOBJECT",
                        PyLong_FromSsize_t(sizeof(PyObject))) < 0) {
        return 1;
    }

    if (PyModule_Add(module, "SIZEOF_TIME_T",
                        PyLong_FromSsize_t(sizeof(time_t))) < 0) {
        return 1;
    }

    if (PyModule_Add(module, "TIER2_THRESHOLD",
                        PyLong_FromLong(JUMP_BACKWARD_INITIAL_VALUE + 1)) < 0) {
        return 1;
    }

    if (PyModule_Add(module, "SPECIALIZATION_THRESHOLD",
                        PyLong_FromLong(ADAPTIVE_WARMUP_VALUE + 1)) < 0) {
        return 1;
    }

    if (PyModule_Add(module, "SPECIALIZATION_COOLDOWN",
                        PyLong_FromLong(ADAPTIVE_COOLDOWN_VALUE + 1)) < 0) {
        return 1;
    }

    if (PyModule_Add(module, "SHARED_KEYS_MAX_SIZE",
                        PyLong_FromLong(SHARED_KEYS_MAX_SIZE)) < 0) {
        return 1;
    }

    if (PyModule_AddIntMacro(module, _PY_NSMALLPOSINTS) < 0) {
        return 1;
    }

    return 0;
}

static struct PyModuleDef_Slot module_slots[] = {
    {Py_mod_exec, module_exec},
    {Py_mod_multiple_interpreters, Py_MOD_PER_INTERPRETER_GIL_SUPPORTED},
    {Py_mod_gil, Py_MOD_GIL_NOT_USED},
    {0, NULL},
};

static int
module_traverse(PyObject *module, visitproc visit, void *arg)
{
    module_state *state = get_module_state(module);
    assert(state != NULL);
    traverse_module_state(state, visit, arg);
    return 0;
}

static int
module_clear(PyObject *module)
{
    module_state *state = get_module_state(module);
    assert(state != NULL);
    (void)clear_module_state(state);
    return 0;
}

static void
module_free(void *module)
{
    module_state *state = get_module_state(module);
    assert(state != NULL);
    (void)clear_module_state(state);
}

static struct PyModuleDef _testcapimodule = {
    .m_base = PyModuleDef_HEAD_INIT,
    .m_name = MODULE_NAME,
    .m_doc = NULL,
    .m_size = sizeof(module_state),
    .m_methods = module_functions,
    .m_slots = module_slots,
    .m_traverse = module_traverse,
    .m_clear = module_clear,
    .m_free = module_free,
};


PyMODINIT_FUNC
PyInit__testinternalcapi(void)
{
    return PyModuleDef_Init(&_testcapimodule);
}<|MERGE_RESOLUTION|>--- conflicted
+++ resolved
@@ -2447,7 +2447,56 @@
     return result;
 }
 
-<<<<<<< HEAD
+static void
+check_threadstate_set_stack_protection(PyThreadState *tstate,
+                                       void *start, size_t size)
+{
+    assert(PyUnstable_ThreadState_SetStackProtection(tstate, start, size) == 0);
+    assert(!PyErr_Occurred());
+
+    _PyThreadStateImpl *ts = (_PyThreadStateImpl *)tstate;
+    assert(ts->c_stack_top == (uintptr_t)start + size);
+    assert(ts->c_stack_hard_limit <= ts->c_stack_soft_limit);
+    assert(ts->c_stack_soft_limit < ts->c_stack_top);
+}
+
+
+static PyObject *
+test_threadstate_set_stack_protection(PyObject *self, PyObject *Py_UNUSED(args))
+{
+    PyThreadState *tstate = PyThreadState_GET();
+    _PyThreadStateImpl *ts = (_PyThreadStateImpl *)tstate;
+    assert(!PyErr_Occurred());
+
+    uintptr_t init_base = ts->c_stack_init_base;
+    size_t init_top = ts->c_stack_init_top;
+
+    // Test the minimum stack size
+    size_t size = _PyOS_MIN_STACK_SIZE;
+    void *start = (void*)(_Py_get_machine_stack_pointer() - size);
+    check_threadstate_set_stack_protection(tstate, start, size);
+
+    // Test a larger size
+    size = 7654321;
+    assert(size > _PyOS_MIN_STACK_SIZE);
+    start = (void*)(_Py_get_machine_stack_pointer() - size);
+    check_threadstate_set_stack_protection(tstate, start, size);
+
+    // Test invalid size (too small)
+    size = 5;
+    start = (void*)(_Py_get_machine_stack_pointer() - size);
+    assert(PyUnstable_ThreadState_SetStackProtection(tstate, start, size) == -1);
+    assert(PyErr_ExceptionMatches(PyExc_ValueError));
+    PyErr_Clear();
+
+    // Test PyUnstable_ThreadState_ResetStackProtection()
+    PyUnstable_ThreadState_ResetStackProtection(tstate);
+    assert(ts->c_stack_init_base == init_base);
+    assert(ts->c_stack_init_top == init_top);
+
+    Py_RETURN_NONE;
+}
+
 static PyObject *
 stackref_from_object_new(PyObject *self, PyObject *op)
 {
@@ -2528,60 +2577,7 @@
     return obj;
 }
 
-=======
-
-static void
-check_threadstate_set_stack_protection(PyThreadState *tstate,
-                                       void *start, size_t size)
-{
-    assert(PyUnstable_ThreadState_SetStackProtection(tstate, start, size) == 0);
-    assert(!PyErr_Occurred());
-
-    _PyThreadStateImpl *ts = (_PyThreadStateImpl *)tstate;
-    assert(ts->c_stack_top == (uintptr_t)start + size);
-    assert(ts->c_stack_hard_limit <= ts->c_stack_soft_limit);
-    assert(ts->c_stack_soft_limit < ts->c_stack_top);
-}
-
-
-static PyObject *
-test_threadstate_set_stack_protection(PyObject *self, PyObject *Py_UNUSED(args))
-{
-    PyThreadState *tstate = PyThreadState_GET();
-    _PyThreadStateImpl *ts = (_PyThreadStateImpl *)tstate;
-    assert(!PyErr_Occurred());
-
-    uintptr_t init_base = ts->c_stack_init_base;
-    size_t init_top = ts->c_stack_init_top;
-
-    // Test the minimum stack size
-    size_t size = _PyOS_MIN_STACK_SIZE;
-    void *start = (void*)(_Py_get_machine_stack_pointer() - size);
-    check_threadstate_set_stack_protection(tstate, start, size);
-
-    // Test a larger size
-    size = 7654321;
-    assert(size > _PyOS_MIN_STACK_SIZE);
-    start = (void*)(_Py_get_machine_stack_pointer() - size);
-    check_threadstate_set_stack_protection(tstate, start, size);
-
-    // Test invalid size (too small)
-    size = 5;
-    start = (void*)(_Py_get_machine_stack_pointer() - size);
-    assert(PyUnstable_ThreadState_SetStackProtection(tstate, start, size) == -1);
-    assert(PyErr_ExceptionMatches(PyExc_ValueError));
-    PyErr_Clear();
-
-    // Test PyUnstable_ThreadState_ResetStackProtection()
-    PyUnstable_ThreadState_ResetStackProtection(tstate);
-    assert(ts->c_stack_init_base == init_base);
-    assert(ts->c_stack_init_top == init_top);
-
-    Py_RETURN_NONE;
-}
-
-
->>>>>>> 196f1519
+
 static PyMethodDef module_functions[] = {
     {"get_configs", get_configs, METH_NOARGS},
     {"get_recursion_depth", get_recursion_depth, METH_NOARGS},
@@ -2692,7 +2688,8 @@
     {"simple_pending_call", simple_pending_call, METH_O},
     {"set_vectorcall_nop", set_vectorcall_nop, METH_O},
     {"module_get_gc_hooks", module_get_gc_hooks, METH_O},
-<<<<<<< HEAD
+    {"test_threadstate_set_stack_protection",
+     test_threadstate_set_stack_protection, METH_NOARGS},
     {"stackref_from_object_new", stackref_from_object_new, METH_O},
     {"stackref_from_object_steal_with_incref", stackref_from_object_steal_with_incref, METH_O},
     {"stackref_make_heap_safe", stackref_make_heap_safe, METH_O},
@@ -2700,10 +2697,6 @@
     {"stackref_strong_reference", stackref_strong_reference, METH_O},
     {"stackref_from_object_borrow", stackref_from_object_borrow, METH_O},
     {"stackref_dup_borrowed_with_close", stackref_dup_borrowed_with_close, METH_O},
-=======
-    {"test_threadstate_set_stack_protection",
-     test_threadstate_set_stack_protection, METH_NOARGS},
->>>>>>> 196f1519
     {NULL, NULL} /* sentinel */
 };
 
