/*
 * C Extension module to test Python internal C APIs (Include/internal).
 */

#ifndef Py_BUILD_CORE_BUILTIN
#  define Py_BUILD_CORE_MODULE 1
#endif

/* Always enable assertions */
#undef NDEBUG

#include "Python.h"
#include "pycore_backoff.h"       // JUMP_BACKWARD_INITIAL_VALUE
#include "pycore_bitutils.h"      // _Py_bswap32()
#include "pycore_bytesobject.h"   // _PyBytes_Find()
#include "pycore_ceval.h"         // _PyEval_AddPendingCall()
#include "pycore_code.h"          // _PyCode_GetTLBCFast()
#include "pycore_compile.h"       // _PyCompile_CodeGen()
#include "pycore_context.h"       // _PyContext_NewHamtForTests()
#include "pycore_dict.h"          // PyDictValues
#include "pycore_fileutils.h"     // _Py_normpath()
#include "pycore_flowgraph.h"     // _PyCompile_OptimizeCfg()
#include "pycore_frame.h"         // _PyInterpreterFrame
#include "pycore_function.h"      // _PyFunction_GET_BUILTINS
#include "pycore_gc.h"            // PyGC_Head
#include "pycore_hashtable.h"     // _Py_hashtable_new()
#include "pycore_import.h"        // _PyImport_ClearExtension()
#include "pycore_initconfig.h"    // _Py_GetConfigsAsDict()
#include "pycore_instruction_sequence.h"  // _PyInstructionSequence_New()
#include "pycore_interpframe.h"   // _PyFrame_GetFunction()
#include "pycore_object.h"        // _PyObject_IsFreed()
#include "pycore_optimizer.h"     // _Py_Executor_DependsOn
#include "pycore_pathconfig.h"    // _PyPathConfig_ClearGlobal()
#include "pycore_pyerrors.h"      // _PyErr_ChainExceptions1()
#include "pycore_pylifecycle.h"   // _PyInterpreterConfig_InitFromDict()
#include "pycore_pystate.h"       // _PyThreadState_GET()
#include "pycore_unicodeobject.h" // _PyUnicode_TransformDecimalAndSpaceToASCII()

#include "clinic/_testinternalcapi.c.h"

// Include test definitions from _testinternalcapi/
#include "_testinternalcapi/parts.h"


#define MODULE_NAME "_testinternalcapi"


static PyObject *
_get_current_module(void)
{
    // We ensured it was imported in _run_script().
    PyObject *name = PyUnicode_FromString(MODULE_NAME);
    if (name == NULL) {
        return NULL;
    }
    PyObject *mod = PyImport_GetModule(name);
    Py_DECREF(name);
    if (mod == NULL) {
        return NULL;
    }
    assert(mod != Py_None);
    return mod;
}


/* module state *************************************************************/

typedef struct {
    PyObject *record_list;
} module_state;

static inline module_state *
get_module_state(PyObject *mod)
{
    assert(mod != NULL);
    module_state *state = PyModule_GetState(mod);
    assert(state != NULL);
    return state;
}

static int
traverse_module_state(module_state *state, visitproc visit, void *arg)
{
    Py_VISIT(state->record_list);
    return 0;
}

static int
clear_module_state(module_state *state)
{
    Py_CLEAR(state->record_list);
    return 0;
}


/* module functions *********************************************************/

/*[clinic input]
module _testinternalcapi
[clinic start generated code]*/
/*[clinic end generated code: output=da39a3ee5e6b4b0d input=7bb583d8c9eb9a78]*/
static PyObject *
get_configs(PyObject *self, PyObject *Py_UNUSED(args))
{
    return _Py_GetConfigsAsDict();
}


static PyObject*
get_recursion_depth(PyObject *self, PyObject *Py_UNUSED(args))
{
    PyThreadState *tstate = _PyThreadState_GET();

    return PyLong_FromLong(tstate->py_recursion_limit - tstate->py_recursion_remaining);
}


static PyObject*
get_c_recursion_remaining(PyObject *self, PyObject *Py_UNUSED(args))
{
    PyThreadState *tstate = _PyThreadState_GET();
    uintptr_t here_addr = _Py_get_machine_stack_pointer();
    _PyThreadStateImpl *_tstate = (_PyThreadStateImpl *)tstate;
    int remaining = (int)((here_addr - _tstate->c_stack_soft_limit) / _PyOS_STACK_MARGIN_BYTES * 50);
    return PyLong_FromLong(remaining);
}


static PyObject*
test_bswap(PyObject *self, PyObject *Py_UNUSED(args))
{
    uint16_t u16 = _Py_bswap16(UINT16_C(0x3412));
    if (u16 != UINT16_C(0x1234)) {
        PyErr_Format(PyExc_AssertionError,
                     "_Py_bswap16(0x3412) returns %u", u16);
        return NULL;
    }

    uint32_t u32 = _Py_bswap32(UINT32_C(0x78563412));
    if (u32 != UINT32_C(0x12345678)) {
        PyErr_Format(PyExc_AssertionError,
                     "_Py_bswap32(0x78563412) returns %lu", u32);
        return NULL;
    }

    uint64_t u64 = _Py_bswap64(UINT64_C(0xEFCDAB9078563412));
    if (u64 != UINT64_C(0x1234567890ABCDEF)) {
        PyErr_Format(PyExc_AssertionError,
                     "_Py_bswap64(0xEFCDAB9078563412) returns %llu", u64);
        return NULL;
    }

    Py_RETURN_NONE;
}


static int
check_popcount(uint32_t x, int expected)
{
    // Use volatile to prevent the compiler to optimize out the whole test
    volatile uint32_t u = x;
    int bits = _Py_popcount32(u);
    if (bits != expected) {
        PyErr_Format(PyExc_AssertionError,
                     "_Py_popcount32(%lu) returns %i, expected %i",
                     (unsigned long)x, bits, expected);
        return -1;
    }
    return 0;
}


static PyObject*
test_popcount(PyObject *self, PyObject *Py_UNUSED(args))
{
#define CHECK(X, RESULT) \
    do { \
        if (check_popcount(X, RESULT) < 0) { \
            return NULL; \
        } \
    } while (0)

    CHECK(0, 0);
    CHECK(1, 1);
    CHECK(0x08080808, 4);
    CHECK(0x10000001, 2);
    CHECK(0x10101010, 4);
    CHECK(0x10204080, 4);
    CHECK(0xDEADCAFE, 22);
    CHECK(0xFFFFFFFF, 32);
    Py_RETURN_NONE;

#undef CHECK
}


static int
check_bit_length(unsigned long x, int expected)
{
    // Use volatile to prevent the compiler to optimize out the whole test
    volatile unsigned long u = x;
    int len = _Py_bit_length(u);
    if (len != expected) {
        PyErr_Format(PyExc_AssertionError,
                     "_Py_bit_length(%lu) returns %i, expected %i",
                     x, len, expected);
        return -1;
    }
    return 0;
}


static PyObject*
test_bit_length(PyObject *self, PyObject *Py_UNUSED(args))
{
#define CHECK(X, RESULT) \
    do { \
        if (check_bit_length(X, RESULT) < 0) { \
            return NULL; \
        } \
    } while (0)

    CHECK(0, 0);
    CHECK(1, 1);
    CHECK(0x1000, 13);
    CHECK(0x1234, 13);
    CHECK(0x54321, 19);
    CHECK(0x7FFFFFFF, 31);
    CHECK(0xFFFFFFFF, 32);
    Py_RETURN_NONE;

#undef CHECK
}


#define TO_PTR(ch) ((void*)(uintptr_t)ch)
#define FROM_PTR(ptr) ((uintptr_t)ptr)
#define VALUE(key) (1 + ((int)(key) - 'a'))

static Py_uhash_t
hash_char(const void *key)
{
    char ch = (char)FROM_PTR(key);
    return ch;
}


static int
hashtable_cb(_Py_hashtable_t *table,
             const void *key_ptr, const void *value_ptr,
             void *user_data)
{
    int *count = (int *)user_data;
    char key = (char)FROM_PTR(key_ptr);
    int value = (int)FROM_PTR(value_ptr);
    assert(value == VALUE(key));
    *count += 1;
    return 0;
}


static PyObject*
test_hashtable(PyObject *self, PyObject *Py_UNUSED(args))
{
    _Py_hashtable_t *table = _Py_hashtable_new(hash_char,
                                               _Py_hashtable_compare_direct);
    if (table == NULL) {
        return PyErr_NoMemory();
    }

    // Using an newly allocated table must not crash
    assert(table->nentries == 0);
    assert(table->nbuckets > 0);
    assert(_Py_hashtable_get(table, TO_PTR('x')) == NULL);

    // Test _Py_hashtable_set()
    char key;
    for (key='a'; key <= 'z'; key++) {
        int value = VALUE(key);
        if (_Py_hashtable_set(table, TO_PTR(key), TO_PTR(value)) < 0) {
            _Py_hashtable_destroy(table);
            return PyErr_NoMemory();
        }
    }
    assert(table->nentries == 26);
    assert(table->nbuckets > table->nentries);

    // Test _Py_hashtable_get_entry()
    for (key='a'; key <= 'z'; key++) {
        _Py_hashtable_entry_t *entry = _Py_hashtable_get_entry(table, TO_PTR(key));
        assert(entry != NULL);
        assert(entry->key == TO_PTR(key));
        assert(entry->value == TO_PTR(VALUE(key)));
    }

    // Test _Py_hashtable_get()
    for (key='a'; key <= 'z'; key++) {
        void *value_ptr = _Py_hashtable_get(table, TO_PTR(key));
        assert((int)FROM_PTR(value_ptr) == VALUE(key));
    }

    // Test _Py_hashtable_steal()
    key = 'p';
    void *value_ptr = _Py_hashtable_steal(table, TO_PTR(key));
    assert((int)FROM_PTR(value_ptr) == VALUE(key));
    assert(table->nentries == 25);
    assert(_Py_hashtable_get_entry(table, TO_PTR(key)) == NULL);

    // Test _Py_hashtable_foreach()
    int count = 0;
    int res = _Py_hashtable_foreach(table, hashtable_cb, &count);
    assert(res == 0);
    assert(count == 25);

    // Test _Py_hashtable_clear()
    _Py_hashtable_clear(table);
    assert(table->nentries == 0);
    assert(table->nbuckets > 0);
    assert(_Py_hashtable_get(table, TO_PTR('x')) == NULL);

    _Py_hashtable_destroy(table);
    Py_RETURN_NONE;
}


static PyObject *
test_reset_path_config(PyObject *Py_UNUSED(self), PyObject *Py_UNUSED(arg))
{
    _PyPathConfig_ClearGlobal();
    Py_RETURN_NONE;
}


static int
check_edit_cost(const char *a, const char *b, Py_ssize_t expected)
{
    int ret = -1;
    PyObject *a_obj = NULL;
    PyObject *b_obj = NULL;

    a_obj = PyUnicode_FromString(a);
    if (a_obj == NULL) {
        goto exit;
    }
    b_obj = PyUnicode_FromString(b);
    if (b_obj == NULL) {
        goto exit;
    }
    Py_ssize_t result = _Py_UTF8_Edit_Cost(a_obj, b_obj, -1);
    if (result != expected) {
        PyErr_Format(PyExc_AssertionError,
                     "Edit cost from '%s' to '%s' returns %zd, expected %zd",
                     a, b, result, expected);
        goto exit;
    }
    // Check that smaller max_edits thresholds are exceeded.
    Py_ssize_t max_edits = result;
    while (max_edits > 0) {
        max_edits /= 2;
        Py_ssize_t result2 = _Py_UTF8_Edit_Cost(a_obj, b_obj, max_edits);
        if (result2 <= max_edits) {
            PyErr_Format(PyExc_AssertionError,
                         "Edit cost from '%s' to '%s' (threshold %zd) "
                         "returns %zd, expected greater than %zd",
                         a, b, max_edits, result2, max_edits);
            goto exit;
        }
    }
    // Check that bigger max_edits thresholds don't change anything
    Py_ssize_t result3 = _Py_UTF8_Edit_Cost(a_obj, b_obj, result * 2 + 1);
    if (result3 != result) {
        PyErr_Format(PyExc_AssertionError,
                     "Edit cost from '%s' to '%s' (threshold %zd) "
                     "returns %zd, expected %zd",
                     a, b, result * 2, result3, result);
        goto exit;
    }
    ret = 0;
exit:
    Py_XDECREF(a_obj);
    Py_XDECREF(b_obj);
    return ret;
}

static PyObject *
test_edit_cost(PyObject *self, PyObject *Py_UNUSED(args))
{
    #define CHECK(a, b, n) do {              \
        if (check_edit_cost(a, b, n) < 0) {  \
            return NULL;                     \
        }                                    \
    } while (0)                              \

    CHECK("", "", 0);
    CHECK("", "a", 2);
    CHECK("a", "A", 1);
    CHECK("Apple", "Aple", 2);
    CHECK("Banana", "B@n@n@", 6);
    CHECK("Cherry", "Cherry!", 2);
    CHECK("---0---", "------", 2);
    CHECK("abc", "y", 6);
    CHECK("aa", "bb", 4);
    CHECK("aaaaa", "AAAAA", 5);
    CHECK("wxyz", "wXyZ", 2);
    CHECK("wxyz", "wXyZ123", 8);
    CHECK("Python", "Java", 12);
    CHECK("Java", "C#", 8);
    CHECK("AbstractFoobarManager", "abstract_foobar_manager", 3+2*2);
    CHECK("CPython", "PyPy", 10);
    CHECK("CPython", "pypy", 11);
    CHECK("AttributeError", "AttributeErrop", 2);
    CHECK("AttributeError", "AttributeErrorTests", 10);

    #undef CHECK
    Py_RETURN_NONE;
}


static int
check_bytes_find(const char *haystack0, const char *needle0,
                 int offset, Py_ssize_t expected)
{
    Py_ssize_t len_haystack = strlen(haystack0);
    Py_ssize_t len_needle = strlen(needle0);
    Py_ssize_t result_1 = _PyBytes_Find(haystack0, len_haystack,
                                        needle0, len_needle, offset);
    if (result_1 != expected) {
        PyErr_Format(PyExc_AssertionError,
                    "Incorrect result_1: '%s' in '%s' (offset=%zd)",
                    needle0, haystack0, offset);
        return -1;
    }
    // Allocate new buffer with no NULL terminator.
    char *haystack = PyMem_Malloc(len_haystack);
    if (haystack == NULL) {
        PyErr_NoMemory();
        return -1;
    }
    char *needle = PyMem_Malloc(len_needle);
    if (needle == NULL) {
        PyMem_Free(haystack);
        PyErr_NoMemory();
        return -1;
    }
    memcpy(haystack, haystack0, len_haystack);
    memcpy(needle, needle0, len_needle);
    Py_ssize_t result_2 = _PyBytes_Find(haystack, len_haystack,
                                        needle, len_needle, offset);
    PyMem_Free(haystack);
    PyMem_Free(needle);
    if (result_2 != expected) {
        PyErr_Format(PyExc_AssertionError,
                    "Incorrect result_2: '%s' in '%s' (offset=%zd)",
                    needle0, haystack0, offset);
        return -1;
    }
    return 0;
}

static int
check_bytes_find_large(Py_ssize_t len_haystack, Py_ssize_t len_needle,
                       const char *needle)
{
    char *zeros = PyMem_RawCalloc(len_haystack, 1);
    if (zeros == NULL) {
        PyErr_NoMemory();
        return -1;
    }
    Py_ssize_t res = _PyBytes_Find(zeros, len_haystack, needle, len_needle, 0);
    PyMem_RawFree(zeros);
    if (res != -1) {
        PyErr_Format(PyExc_AssertionError,
                    "check_bytes_find_large(%zd, %zd) found %zd",
                    len_haystack, len_needle, res);
        return -1;
    }
    return 0;
}

static PyObject *
test_bytes_find(PyObject *self, PyObject *Py_UNUSED(args))
{
    #define CHECK(H, N, O, E) do {               \
        if (check_bytes_find(H, N, O, E) < 0) {  \
            return NULL;                         \
        }                                        \
    } while (0)

    CHECK("", "", 0, 0);
    CHECK("Python", "", 0, 0);
    CHECK("Python", "", 3, 3);
    CHECK("Python", "", 6, 6);
    CHECK("Python", "yth", 0, 1);
    CHECK("ython", "yth", 1, 1);
    CHECK("thon", "yth", 2, -1);
    CHECK("Python", "thon", 0, 2);
    CHECK("ython", "thon", 1, 2);
    CHECK("thon", "thon", 2, 2);
    CHECK("hon", "thon", 3, -1);
    CHECK("Pytho", "zz", 0, -1);
    CHECK("aaaaaaaaaaaaaaaaaaaaaaaaaaaaaaaa", "ab", 0, -1);
    CHECK("aaaaaaaaaaaaaaaaaaaaaaaaaaaaaaaa", "ba", 0, -1);
    CHECK("aaaaaaaaaaaaaaaaaaaaaaaaaaaaaaaa", "bb", 0, -1);
    CHECK("aaaaaaaaaaaaaaaaaaaaaaaaaaaaaaab", "ab", 0, 30);
    CHECK("aaaaaaaaaaaaaaaaaaaaaaaaaaaaaaba", "ba", 0, 30);
    CHECK("aaaaaaaaaaaaaaaaaaaaaaaaaaaaaabb", "bb", 0, 30);
    #undef CHECK

    // Hunt for segfaults
    // n, m chosen here so that (n - m) % (m + 1) == 0
    // This would make default_find in fastsearch.h access haystack[n].
    if (check_bytes_find_large(2048, 2, "ab") < 0) {
        return NULL;
    }
    if (check_bytes_find_large(4096, 16, "0123456789abcdef") < 0) {
        return NULL;
    }
    if (check_bytes_find_large(8192, 2, "ab") < 0) {
        return NULL;
    }
    if (check_bytes_find_large(16384, 4, "abcd") < 0) {
        return NULL;
    }
    if (check_bytes_find_large(32768, 2, "ab") < 0) {
        return NULL;
    }
    Py_RETURN_NONE;
}


static PyObject *
normalize_path(PyObject *self, PyObject *filename)
{
    Py_ssize_t size = -1;
    wchar_t *encoded = PyUnicode_AsWideCharString(filename, &size);
    if (encoded == NULL) {
        return NULL;
    }

    PyObject *result = PyUnicode_FromWideChar(_Py_normpath(encoded, size), -1);
    PyMem_Free(encoded);

    return result;
}

static PyObject *
get_getpath_codeobject(PyObject *self, PyObject *Py_UNUSED(args)) {
    return _Py_Get_Getpath_CodeObject();
}


static PyObject *
encode_locale_ex(PyObject *self, PyObject *args)
{
    PyObject *unicode;
    int current_locale = 0;
    wchar_t *wstr;
    PyObject *res = NULL;
    const char *errors = NULL;

    if (!PyArg_ParseTuple(args, "U|is", &unicode, &current_locale, &errors)) {
        return NULL;
    }
    wstr = PyUnicode_AsWideCharString(unicode, NULL);
    if (wstr == NULL) {
        return NULL;
    }
    _Py_error_handler error_handler = _Py_GetErrorHandler(errors);

    char *str = NULL;
    size_t error_pos;
    const char *reason = NULL;
    int ret = _Py_EncodeLocaleEx(wstr,
                                 &str, &error_pos, &reason,
                                 current_locale, error_handler);
    PyMem_Free(wstr);

    switch(ret) {
    case 0:
        res = PyBytes_FromString(str);
        PyMem_RawFree(str);
        break;
    case -1:
        PyErr_NoMemory();
        break;
    case -2:
        PyErr_Format(PyExc_RuntimeError, "encode error: pos=%zu, reason=%s",
                     error_pos, reason);
        break;
    case -3:
        PyErr_SetString(PyExc_ValueError, "unsupported error handler");
        break;
    default:
        PyErr_SetString(PyExc_ValueError, "unknown error code");
        break;
    }
    return res;
}


static PyObject *
decode_locale_ex(PyObject *self, PyObject *args)
{
    char *str;
    int current_locale = 0;
    PyObject *res = NULL;
    const char *errors = NULL;

    if (!PyArg_ParseTuple(args, "y|is", &str, &current_locale, &errors)) {
        return NULL;
    }
    _Py_error_handler error_handler = _Py_GetErrorHandler(errors);

    wchar_t *wstr = NULL;
    size_t wlen = 0;
    const char *reason = NULL;
    int ret = _Py_DecodeLocaleEx(str,
                                 &wstr, &wlen, &reason,
                                 current_locale, error_handler);

    switch(ret) {
    case 0:
        res = PyUnicode_FromWideChar(wstr, wlen);
        PyMem_RawFree(wstr);
        break;
    case -1:
        PyErr_NoMemory();
        break;
    case -2:
        PyErr_Format(PyExc_RuntimeError, "decode error: pos=%zu, reason=%s",
                     wlen, reason);
        break;
    case -3:
        PyErr_SetString(PyExc_ValueError, "unsupported error handler");
        break;
    default:
        PyErr_SetString(PyExc_ValueError, "unknown error code");
        break;
    }
    return res;
}

static PyObject *
set_eval_frame_default(PyObject *self, PyObject *Py_UNUSED(args))
{
    module_state *state = get_module_state(self);
    _PyInterpreterState_SetEvalFrameFunc(_PyInterpreterState_GET(), _PyEval_EvalFrameDefault);
    Py_CLEAR(state->record_list);
    Py_RETURN_NONE;
}

static PyObject *
record_eval(PyThreadState *tstate, struct _PyInterpreterFrame *f, int exc)
{
    if (PyStackRef_FunctionCheck(f->f_funcobj)) {
        PyFunctionObject *func = _PyFrame_GetFunction(f);
        PyObject *module = _get_current_module();
        assert(module != NULL);
        module_state *state = get_module_state(module);
        Py_DECREF(module);
        int res = PyList_Append(state->record_list, func->func_name);
        if (res < 0) {
            return NULL;
        }
    }
    return _PyEval_EvalFrameDefault(tstate, f, exc);
}


static PyObject *
set_eval_frame_record(PyObject *self, PyObject *list)
{
    module_state *state = get_module_state(self);
    if (!PyList_Check(list)) {
        PyErr_SetString(PyExc_TypeError, "argument must be a list");
        return NULL;
    }
    Py_XSETREF(state->record_list, Py_NewRef(list));
    _PyInterpreterState_SetEvalFrameFunc(_PyInterpreterState_GET(), record_eval);
    Py_RETURN_NONE;
}

/*[clinic input]

_testinternalcapi.compiler_cleandoc -> object

    doc: unicode

C implementation of inspect.cleandoc().
[clinic start generated code]*/

static PyObject *
_testinternalcapi_compiler_cleandoc_impl(PyObject *module, PyObject *doc)
/*[clinic end generated code: output=2dd203a80feff5bc input=2de03fab931d9cdc]*/
{
    return _PyCompile_CleanDoc(doc);
}

/*[clinic input]

_testinternalcapi.new_instruction_sequence -> object

Return a new, empty InstructionSequence.
[clinic start generated code]*/

static PyObject *
_testinternalcapi_new_instruction_sequence_impl(PyObject *module)
/*[clinic end generated code: output=ea4243fddb9057fd input=1dec2591b173be83]*/
{
    return _PyInstructionSequence_New();
}

/*[clinic input]

_testinternalcapi.compiler_codegen -> object

  ast: object
  filename: object
  optimize: int
  compile_mode: int = 0

Apply compiler code generation to an AST.
[clinic start generated code]*/

static PyObject *
_testinternalcapi_compiler_codegen_impl(PyObject *module, PyObject *ast,
                                        PyObject *filename, int optimize,
                                        int compile_mode)
/*[clinic end generated code: output=40a68f6e13951cc8 input=a0e00784f1517cd7]*/
{
    PyCompilerFlags *flags = NULL;
    return _PyCompile_CodeGen(ast, filename, flags, optimize, compile_mode);
}


/*[clinic input]

_testinternalcapi.optimize_cfg -> object

  instructions: object
  consts: object
  nlocals: int

Apply compiler optimizations to an instruction list.
[clinic start generated code]*/

static PyObject *
_testinternalcapi_optimize_cfg_impl(PyObject *module, PyObject *instructions,
                                    PyObject *consts, int nlocals)
/*[clinic end generated code: output=57c53c3a3dfd1df0 input=6a96d1926d58d7e5]*/
{
    return _PyCompile_OptimizeCfg(instructions, consts, nlocals);
}

static int
get_nonnegative_int_from_dict(PyObject *dict, const char *key) {
    PyObject *obj = PyDict_GetItemString(dict, key);
    if (obj == NULL) {
        return -1;
    }
    return PyLong_AsLong(obj);
}

/*[clinic input]

_testinternalcapi.assemble_code_object -> object

  filename: object
  instructions: object
  metadata: object

Create a code object for the given instructions.
[clinic start generated code]*/

static PyObject *
_testinternalcapi_assemble_code_object_impl(PyObject *module,
                                            PyObject *filename,
                                            PyObject *instructions,
                                            PyObject *metadata)
/*[clinic end generated code: output=38003dc16a930f48 input=e713ad77f08fb3a8]*/

{
    assert(PyDict_Check(metadata));
    _PyCompile_CodeUnitMetadata umd;

    umd.u_name = PyDict_GetItemString(metadata, "name");
    umd.u_qualname = PyDict_GetItemString(metadata, "qualname");

    assert(PyUnicode_Check(umd.u_name));
    assert(PyUnicode_Check(umd.u_qualname));

    umd.u_consts = PyDict_GetItemString(metadata, "consts");
    umd.u_names = PyDict_GetItemString(metadata, "names");
    umd.u_varnames = PyDict_GetItemString(metadata, "varnames");
    umd.u_cellvars = PyDict_GetItemString(metadata, "cellvars");
    umd.u_freevars = PyDict_GetItemString(metadata, "freevars");
    umd.u_fasthidden = PyDict_GetItemString(metadata, "fasthidden");

    assert(PyDict_Check(umd.u_consts));
    assert(PyDict_Check(umd.u_names));
    assert(PyDict_Check(umd.u_varnames));
    assert(PyDict_Check(umd.u_cellvars));
    assert(PyDict_Check(umd.u_freevars));
    assert(PyDict_Check(umd.u_fasthidden));

    umd.u_argcount = get_nonnegative_int_from_dict(metadata, "argcount");
    umd.u_posonlyargcount = get_nonnegative_int_from_dict(metadata, "posonlyargcount");
    umd.u_kwonlyargcount = get_nonnegative_int_from_dict(metadata, "kwonlyargcount");
    umd.u_firstlineno = get_nonnegative_int_from_dict(metadata, "firstlineno");

    assert(umd.u_argcount >= 0);
    assert(umd.u_posonlyargcount >= 0);
    assert(umd.u_kwonlyargcount >= 0);
    assert(umd.u_firstlineno >= 0);

    return (PyObject*)_PyCompile_Assemble(&umd, filename, instructions);
}


// Maybe this could be replaced by get_interpreter_config()?
static PyObject *
get_interp_settings(PyObject *self, PyObject *args)
{
    int interpid = -1;
    if (!PyArg_ParseTuple(args, "|i:get_interp_settings", &interpid)) {
        return NULL;
    }

    PyInterpreterState *interp = NULL;
    if (interpid < 0) {
        PyThreadState *tstate = _PyThreadState_GET();
        interp = tstate ? tstate->interp : _PyInterpreterState_Main();
    }
    else if (interpid == 0) {
        interp = _PyInterpreterState_Main();
    }
    else {
        PyErr_Format(PyExc_NotImplementedError,
                     "%zd", interpid);
        return NULL;
    }
    assert(interp != NULL);

    PyObject *settings = PyDict_New();
    if (settings == NULL) {
        return NULL;
    }

    /* Add the feature flags. */
    PyObject *flags = PyLong_FromUnsignedLong(interp->feature_flags);
    if (flags == NULL) {
        Py_DECREF(settings);
        return NULL;
    }
    int res = PyDict_SetItemString(settings, "feature_flags", flags);
    Py_DECREF(flags);
    if (res != 0) {
        Py_DECREF(settings);
        return NULL;
    }

    /* "own GIL" */
    PyObject *own_gil = interp->ceval.own_gil ? Py_True : Py_False;
    if (PyDict_SetItemString(settings, "own_gil", own_gil) != 0) {
        Py_DECREF(settings);
        return NULL;
    }

    return settings;
}


static PyObject *
clear_extension(PyObject *self, PyObject *args)
{
    PyObject *name = NULL, *filename = NULL;
    if (!PyArg_ParseTuple(args, "OO:clear_extension", &name, &filename)) {
        return NULL;
    }
    if (_PyImport_ClearExtension(name, filename) < 0) {
        return NULL;
    }
    Py_RETURN_NONE;
}

static PyObject *
write_perf_map_entry(PyObject *self, PyObject *args)
{
    PyObject *code_addr_v;
    const void *code_addr;
    unsigned int code_size;
    const char *entry_name;

    if (!PyArg_ParseTuple(args, "OIs", &code_addr_v, &code_size, &entry_name))
        return NULL;
    code_addr = PyLong_AsVoidPtr(code_addr_v);
    if (code_addr == NULL) {
        return NULL;
    }

    int ret = PyUnstable_WritePerfMapEntry(code_addr, code_size, entry_name);
    if (ret < 0) {
        PyErr_SetFromErrno(PyExc_OSError);
        return NULL;
    }
    return PyLong_FromLong(ret);
}

static PyObject *
perf_map_state_teardown(PyObject *Py_UNUSED(self), PyObject *Py_UNUSED(ignored))
{
    PyUnstable_PerfMapState_Fini();
    Py_RETURN_NONE;
}

static PyObject *
iframe_getcode(PyObject *self, PyObject *frame)
{
    if (!PyFrame_Check(frame)) {
        PyErr_SetString(PyExc_TypeError, "argument must be a frame");
        return NULL;
    }
    struct _PyInterpreterFrame *f = ((PyFrameObject *)frame)->f_frame;
    return PyUnstable_InterpreterFrame_GetCode(f);
}

static PyObject *
iframe_getline(PyObject *self, PyObject *frame)
{
    if (!PyFrame_Check(frame)) {
        PyErr_SetString(PyExc_TypeError, "argument must be a frame");
        return NULL;
    }
    struct _PyInterpreterFrame *f = ((PyFrameObject *)frame)->f_frame;
    return PyLong_FromLong(PyUnstable_InterpreterFrame_GetLine(f));
}

static PyObject *
iframe_getlasti(PyObject *self, PyObject *frame)
{
    if (!PyFrame_Check(frame)) {
        PyErr_SetString(PyExc_TypeError, "argument must be a frame");
        return NULL;
    }
    struct _PyInterpreterFrame *f = ((PyFrameObject *)frame)->f_frame;
    return PyLong_FromLong(PyUnstable_InterpreterFrame_GetLasti(f));
}

static PyObject *
code_returns_only_none(PyObject *self, PyObject *arg)
{
    if (!PyCode_Check(arg)) {
        PyErr_SetString(PyExc_TypeError, "argument must be a code object");
        return NULL;
    }
    PyCodeObject *code = (PyCodeObject *)arg;
    int res = _PyCode_ReturnsOnlyNone(code);
    return PyBool_FromLong(res);
}

static PyObject *
get_co_framesize(PyObject *self, PyObject *arg)
{
    if (!PyCode_Check(arg)) {
        PyErr_SetString(PyExc_TypeError, "argument must be a code object");
        return NULL;
    }
    PyCodeObject *code = (PyCodeObject *)arg;
    return PyLong_FromLong(code->co_framesize);
}

static PyObject *
get_co_localskinds(PyObject *self, PyObject *arg)
{
    if (!PyCode_Check(arg)) {
        PyErr_SetString(PyExc_TypeError, "argument must be a code object");
        return NULL;
    }
    PyCodeObject *co = (PyCodeObject *)arg;

    PyObject *kinds = PyDict_New();
    if (kinds == NULL) {
        return NULL;
    }
    for (int offset = 0; offset < co->co_nlocalsplus; offset++) {
        PyObject *name = PyTuple_GET_ITEM(co->co_localsplusnames, offset);
        _PyLocals_Kind k = _PyLocals_GetKind(co->co_localspluskinds, offset);
        PyObject *kind = PyLong_FromLong(k);
        if (kind == NULL) {
            Py_DECREF(kinds);
            return NULL;
        }
        int res = PyDict_SetItem(kinds, name, kind);
        Py_DECREF(kind);
        if (res < 0) {
            Py_DECREF(kinds);
            return NULL;
        }
    }
    return kinds;
}

static PyObject *
get_code_var_counts(PyObject *self, PyObject *_args, PyObject *_kwargs)
{
    PyThreadState *tstate = _PyThreadState_GET();
    PyObject *codearg;
    PyObject *globalnames = NULL;
    PyObject *attrnames = NULL;
    PyObject *globalsns = NULL;
    PyObject *builtinsns = NULL;
    static char *kwlist[] = {"code", "globalnames", "attrnames", "globalsns",
                             "builtinsns", NULL};
    if (!PyArg_ParseTupleAndKeywords(_args, _kwargs,
                    "O|OOO!O!:get_code_var_counts", kwlist,
                    &codearg, &globalnames, &attrnames,
                    &PyDict_Type, &globalsns, &PyDict_Type, &builtinsns))
    {
        return NULL;
    }
    if (PyFunction_Check(codearg)) {
        if (globalsns == NULL) {
            globalsns = PyFunction_GET_GLOBALS(codearg);
        }
        if (builtinsns == NULL) {
            builtinsns = _PyFunction_GET_BUILTINS(codearg);
        }
        codearg = PyFunction_GET_CODE(codearg);
    }
    else if (!PyCode_Check(codearg)) {
        PyErr_SetString(PyExc_TypeError,
                        "argument must be a code object or a function");
        return NULL;
    }
    PyCodeObject *code = (PyCodeObject *)codearg;

    _PyCode_var_counts_t counts = {0};
    _PyCode_GetVarCounts(code, &counts);
    if (_PyCode_SetUnboundVarCounts(
            tstate, code, &counts, globalnames, attrnames,
            globalsns, builtinsns) < 0)
    {
        return NULL;
    }

#define SET_COUNT(DICT, STRUCT, NAME) \
    do { \
        PyObject *count = PyLong_FromLong(STRUCT.NAME); \
        if (count == NULL) { \
            goto error; \
        } \
        int res = PyDict_SetItemString(DICT, #NAME, count); \
        Py_DECREF(count); \
        if (res < 0) { \
            goto error; \
        } \
    } while (0)

    PyObject *locals = NULL;
    PyObject *args = NULL;
    PyObject *cells = NULL;
    PyObject *hidden = NULL;
    PyObject *unbound = NULL;
    PyObject *globals = NULL;
    PyObject *countsobj = PyDict_New();
    if (countsobj == NULL) {
        return NULL;
    }
    SET_COUNT(countsobj, counts, total);

    // locals
    locals = PyDict_New();
    if (locals == NULL) {
        goto error;
    }
    if (PyDict_SetItemString(countsobj, "locals", locals) < 0) {
        goto error;
    }
    SET_COUNT(locals, counts.locals, total);

    // locals.args
    args = PyDict_New();
    if (args == NULL) {
        goto error;
    }
    if (PyDict_SetItemString(locals, "args", args) < 0) {
        goto error;
    }
    SET_COUNT(args, counts.locals.args, total);
    SET_COUNT(args, counts.locals.args, numposonly);
    SET_COUNT(args, counts.locals.args, numposorkw);
    SET_COUNT(args, counts.locals.args, numkwonly);
    SET_COUNT(args, counts.locals.args, varargs);
    SET_COUNT(args, counts.locals.args, varkwargs);

    // locals.numpure
    SET_COUNT(locals, counts.locals, numpure);

    // locals.cells
    cells = PyDict_New();
    if (cells == NULL) {
        goto error;
    }
    if (PyDict_SetItemString(locals, "cells", cells) < 0) {
        goto error;
    }
    SET_COUNT(cells, counts.locals.cells, total);
    SET_COUNT(cells, counts.locals.cells, numargs);
    SET_COUNT(cells, counts.locals.cells, numothers);

    // locals.hidden
    hidden = PyDict_New();
    if (hidden == NULL) {
        goto error;
    }
    if (PyDict_SetItemString(locals, "hidden", hidden) < 0) {
        goto error;
    }
    SET_COUNT(hidden, counts.locals.hidden, total);
    SET_COUNT(hidden, counts.locals.hidden, numpure);
    SET_COUNT(hidden, counts.locals.hidden, numcells);

    // numfree
    SET_COUNT(countsobj, counts, numfree);

    // unbound
    unbound = PyDict_New();
    if (unbound == NULL) {
        goto error;
    }
    if (PyDict_SetItemString(countsobj, "unbound", unbound) < 0) {
        goto error;
    }
    SET_COUNT(unbound, counts.unbound, total);
    SET_COUNT(unbound, counts.unbound, numattrs);
    SET_COUNT(unbound, counts.unbound, numunknown);

    // unbound.globals
    globals = PyDict_New();
    if (globals == NULL) {
        goto error;
    }
    if (PyDict_SetItemString(unbound, "globals", globals) < 0) {
        goto error;
    }
    SET_COUNT(globals, counts.unbound.globals, total);
    SET_COUNT(globals, counts.unbound.globals, numglobal);
    SET_COUNT(globals, counts.unbound.globals, numbuiltin);
    SET_COUNT(globals, counts.unbound.globals, numunknown);

#undef SET_COUNT

    Py_DECREF(locals);
    Py_DECREF(args);
    Py_DECREF(cells);
    Py_DECREF(hidden);
    Py_DECREF(unbound);
    Py_DECREF(globals);
    return countsobj;

error:
    Py_DECREF(countsobj);
    Py_XDECREF(locals);
    Py_XDECREF(args);
    Py_XDECREF(cells);
    Py_XDECREF(hidden);
    Py_XDECREF(unbound);
    Py_XDECREF(globals);
    return NULL;
}

static PyObject *
verify_stateless_code(PyObject *self, PyObject *args, PyObject *kwargs)
{
    PyThreadState *tstate = _PyThreadState_GET();
    PyObject *codearg;
    PyObject *globalnames = NULL;
    PyObject *globalsns = NULL;
    PyObject *builtinsns = NULL;
    static char *kwlist[] = {"code", "globalnames",
                             "globalsns", "builtinsns", NULL};
    if (!PyArg_ParseTupleAndKeywords(args, kwargs,
                    "O|O!O!O!:get_code_var_counts", kwlist,
                    &codearg, &PySet_Type, &globalnames,
                    &PyDict_Type, &globalsns, &PyDict_Type, &builtinsns))
    {
        return NULL;
    }
    if (PyFunction_Check(codearg)) {
        if (globalsns == NULL) {
            globalsns = PyFunction_GET_GLOBALS(codearg);
        }
        if (builtinsns == NULL) {
            builtinsns = _PyFunction_GET_BUILTINS(codearg);
        }
        codearg = PyFunction_GET_CODE(codearg);
    }
    else if (!PyCode_Check(codearg)) {
        PyErr_SetString(PyExc_TypeError,
                        "argument must be a code object or a function");
        return NULL;
    }
    PyCodeObject *code = (PyCodeObject *)codearg;

    if (_PyCode_VerifyStateless(
                tstate, code, globalnames, globalsns, builtinsns) < 0)
    {
        return NULL;
    }
    Py_RETURN_NONE;
}

#ifdef _Py_TIER2

static PyObject *
add_executor_dependency(PyObject *self, PyObject *args)
{
    PyObject *exec;
    PyObject *obj;
    if (!PyArg_ParseTuple(args, "OO", &exec, &obj)) {
        return NULL;
    }
    _Py_Executor_DependsOn((_PyExecutorObject *)exec, obj);
    Py_RETURN_NONE;
}

static PyObject *
invalidate_executors(PyObject *self, PyObject *obj)
{
    PyInterpreterState *interp = PyInterpreterState_Get();
    _Py_Executors_InvalidateDependency(interp, obj, 1);
    Py_RETURN_NONE;
}

#endif

static int _pending_callback(void *arg)
{
    /* we assume the argument is callable object to which we own a reference */
    PyObject *callable = (PyObject *)arg;
    PyObject *r = PyObject_CallNoArgs(callable);
    Py_DECREF(callable);
    Py_XDECREF(r);
    return r != NULL ? 0 : -1;
}

/* The following requests n callbacks to _pending_callback.  It can be
 * run from any python thread.
 */
static PyObject *
pending_threadfunc(PyObject *self, PyObject *args, PyObject *kwargs)
{
    PyObject *callable;
    unsigned int num = 1;
    int blocking = 0;
    int ensure_added = 0;
    static char *kwlist[] = {"callback", "num",
                             "blocking", "ensure_added", NULL};
    if (!PyArg_ParseTupleAndKeywords(args, kwargs,
                                     "O|I$pp:pending_threadfunc", kwlist,
                                     &callable, &num, &blocking, &ensure_added))
    {
        return NULL;
    }
    PyInterpreterState *interp = _PyInterpreterState_GET();

    /* create the reference for the callbackwhile we hold the lock */
    for (unsigned int i = 0; i < num; i++) {
        Py_INCREF(callable);
    }

    PyThreadState *save_tstate = NULL;
    if (!blocking) {
        save_tstate = PyEval_SaveThread();
    }

    unsigned int num_added = 0;
    for (; num_added < num; num_added++) {
        if (ensure_added) {
            _Py_add_pending_call_result r;
            do {
                r = _PyEval_AddPendingCall(interp, &_pending_callback, callable, 0);
                assert(r == _Py_ADD_PENDING_SUCCESS
                       || r == _Py_ADD_PENDING_FULL);
            } while (r == _Py_ADD_PENDING_FULL);
        }
        else {
            if (_PyEval_AddPendingCall(interp, &_pending_callback, callable, 0) < 0) {
                break;
            }
        }
    }

    if (!blocking) {
        PyEval_RestoreThread(save_tstate);
    }

    for (unsigned int i = num_added; i < num; i++) {
        Py_DECREF(callable); /* unsuccessful add, destroy the extra reference */
    }

    /* The callable is decref'ed in _pending_callback() above. */
    return PyLong_FromUnsignedLong((unsigned long)num_added);
}


static struct {
    int64_t interpid;
} pending_identify_result;

static int
_pending_identify_callback(void *arg)
{
    PyThread_type_lock mutex = (PyThread_type_lock)arg;
    assert(pending_identify_result.interpid == -1);
    PyThreadState *tstate = PyThreadState_Get();
    pending_identify_result.interpid = PyInterpreterState_GetID(tstate->interp);
    PyThread_release_lock(mutex);
    return 0;
}

static PyObject *
pending_identify(PyObject *self, PyObject *args)
{
    PyObject *interpid;
    if (!PyArg_ParseTuple(args, "O:pending_identify", &interpid)) {
        return NULL;
    }
    PyInterpreterState *interp = _PyInterpreterState_LookUpIDObject(interpid);
    if (interp == NULL) {
        if (!PyErr_Occurred()) {
            PyErr_SetString(PyExc_ValueError, "interpreter not found");
        }
        return NULL;
    }

    pending_identify_result.interpid = -1;

    PyThread_type_lock mutex = PyThread_allocate_lock();
    if (mutex == NULL) {
        return NULL;
    }
    PyThread_acquire_lock(mutex, WAIT_LOCK);
    /* It gets released in _pending_identify_callback(). */

    _Py_add_pending_call_result r;
    do {
        Py_BEGIN_ALLOW_THREADS
        r = _PyEval_AddPendingCall(interp,
                                   &_pending_identify_callback, (void *)mutex,
                                   0);
        Py_END_ALLOW_THREADS
        assert(r == _Py_ADD_PENDING_SUCCESS
               || r == _Py_ADD_PENDING_FULL);
    } while (r == _Py_ADD_PENDING_FULL);

    /* Wait for the pending call to complete. */
    PyThread_acquire_lock(mutex, WAIT_LOCK);
    PyThread_release_lock(mutex);
    PyThread_free_lock(mutex);

    PyObject *res = PyLong_FromLongLong(pending_identify_result.interpid);
    pending_identify_result.interpid = -1;
    if (res == NULL) {
        return NULL;
    }
    return res;
}

static PyObject *
tracemalloc_get_traceback(PyObject *self, PyObject *args)
{
    unsigned int domain;
    PyObject *ptr_obj;

    if (!PyArg_ParseTuple(args, "IO", &domain, &ptr_obj)) {
        return NULL;
    }
    void *ptr = PyLong_AsVoidPtr(ptr_obj);
    if (PyErr_Occurred()) {
        return NULL;
    }

    return _PyTraceMalloc_GetTraceback(domain, (uintptr_t)ptr);
}


// Test PyThreadState C API
static PyObject *
test_tstate_capi(PyObject *self, PyObject *Py_UNUSED(args))
{
    // PyThreadState_Get()
    PyThreadState *tstate = PyThreadState_Get();
    assert(tstate != NULL);

    // test _PyThreadState_GetDict()
    PyObject *dict = PyThreadState_GetDict();
    assert(dict != NULL);
    // dict is a borrowed reference

    PyObject *dict2 = _PyThreadState_GetDict(tstate);
    assert(dict2 == dict);
    // dict2 is a borrowed reference

    Py_RETURN_NONE;
}


/* Test _PyUnicode_TransformDecimalAndSpaceToASCII() */
static PyObject *
unicode_transformdecimalandspacetoascii(PyObject *self, PyObject *arg)
{
    if (arg == Py_None) {
        arg = NULL;
    }
    return _PyUnicode_TransformDecimalAndSpaceToASCII(arg);
}

static PyObject *
test_pyobject_is_freed(const char *test_name, PyObject *op)
{
    if (!_PyObject_IsFreed(op)) {
        PyErr_SetString(PyExc_AssertionError,
                        "object is not seen as freed");
        return NULL;
    }
    Py_RETURN_NONE;
}

static PyObject *
check_pyobject_null_is_freed(PyObject *self, PyObject *Py_UNUSED(args))
{
    PyObject *op = NULL;
    return test_pyobject_is_freed("check_pyobject_null_is_freed", op);
}


static PyObject *
check_pyobject_uninitialized_is_freed(PyObject *self,
                                      PyObject *Py_UNUSED(args))
{
    PyObject *op = (PyObject *)PyObject_Malloc(sizeof(PyObject));
    if (op == NULL) {
        return NULL;
    }
    /* Initialize reference count to avoid early crash in ceval or GC */
    Py_SET_REFCNT(op, 1);
    /* object fields like ob_type are uninitialized! */
    return test_pyobject_is_freed("check_pyobject_uninitialized_is_freed", op);
}


static PyObject *
check_pyobject_forbidden_bytes_is_freed(PyObject *self,
                                        PyObject *Py_UNUSED(args))
{
    /* Allocate an incomplete PyObject structure: truncate 'ob_type' field */
    PyObject *op = (PyObject *)PyObject_Malloc(offsetof(PyObject, ob_type));
    if (op == NULL) {
        return NULL;
    }
    /* Initialize reference count to avoid early crash in ceval or GC */
    Py_SET_REFCNT(op, 1);
    /* ob_type field is after the memory block: part of "forbidden bytes"
       when using debug hooks on memory allocators! */
    return test_pyobject_is_freed("check_pyobject_forbidden_bytes_is_freed", op);
}


static PyObject *
check_pyobject_freed_is_freed(PyObject *self, PyObject *Py_UNUSED(args))
{
    /* ASan or TSan would report an use-after-free error */
#if defined(_Py_ADDRESS_SANITIZER) || defined(_Py_THREAD_SANITIZER)
    Py_RETURN_NONE;
#else
    PyObject *op = PyObject_CallNoArgs((PyObject *)&PyBaseObject_Type);
    if (op == NULL) {
        return NULL;
    }
    Py_TYPE(op)->tp_dealloc(op);
    /* Reset reference count to avoid early crash in ceval or GC */
    Py_SET_REFCNT(op, 1);
    /* object memory is freed! */
    return test_pyobject_is_freed("check_pyobject_freed_is_freed", op);
#endif
}


static PyObject *
test_pymem_getallocatorsname(PyObject *self, PyObject *args)
{
    const char *name = _PyMem_GetCurrentAllocatorName();
    if (name == NULL) {
        PyErr_SetString(PyExc_RuntimeError, "cannot get allocators name");
        return NULL;
    }
    return PyUnicode_FromString(name);
}

static PyObject *
get_object_dict_values(PyObject *self, PyObject *obj)
{
    PyTypeObject *type = Py_TYPE(obj);
    if (!_PyType_HasFeature(type, Py_TPFLAGS_INLINE_VALUES)) {
        Py_RETURN_NONE;
    }
    PyDictValues *values = _PyObject_InlineValues(obj);
    if (!values->valid) {
        Py_RETURN_NONE;
    }
    PyDictKeysObject *keys = ((PyHeapTypeObject *)type)->ht_cached_keys;
    assert(keys != NULL);
    int size = (int)keys->dk_nentries;
    assert(size >= 0);
    PyObject *res = PyTuple_New(size);
    if (res == NULL) {
        return NULL;
    }
    _Py_DECLARE_STR(anon_null, "<NULL>");
    for(int i = 0; i < size; i++) {
        PyObject *item = values->values[i];
        if (item == NULL) {
            item = &_Py_STR(anon_null);
        }
        else {
            Py_INCREF(item);
        }
        PyTuple_SET_ITEM(res, i, item);
    }
    return res;
}


static PyObject*
new_hamt(PyObject *self, PyObject *args)
{
    return _PyContext_NewHamtForTests();
}


static PyObject*
dict_getitem_knownhash(PyObject *self, PyObject *args)
{
    PyObject *mp, *key, *result;
    Py_ssize_t hash;

    if (!PyArg_ParseTuple(args, "OOn:dict_getitem_knownhash",
                          &mp, &key, &hash)) {
        return NULL;
    }

    result = _PyDict_GetItem_KnownHash(mp, key, (Py_hash_t)hash);
    if (result == NULL && !PyErr_Occurred()) {
        _PyErr_SetKeyError(key);
        return NULL;
    }

    return Py_XNewRef(result);
}


static int
_init_interp_config_from_object(PyInterpreterConfig *config, PyObject *obj)
{
    if (obj == NULL) {
        *config = (PyInterpreterConfig)_PyInterpreterConfig_INIT;
        return 0;
    }

    PyObject *dict = PyObject_GetAttrString(obj, "__dict__");
    if (dict == NULL) {
        PyErr_Format(PyExc_TypeError, "bad config %R", obj);
        return -1;
    }
    int res = _PyInterpreterConfig_InitFromDict(config, dict);
    Py_DECREF(dict);
    if (res < 0) {
        return -1;
    }
    return 0;
}

static PyInterpreterState *
_new_interpreter(PyInterpreterConfig *config, long whence)
{
    if (whence == _PyInterpreterState_WHENCE_XI) {
        return _PyXI_NewInterpreter(config, &whence, NULL, NULL);
    }
    PyObject *exc = NULL;
    PyInterpreterState *interp = NULL;
    if (whence == _PyInterpreterState_WHENCE_UNKNOWN) {
        assert(config == NULL);
        interp = PyInterpreterState_New();
    }
    else if (whence == _PyInterpreterState_WHENCE_CAPI
             || whence == _PyInterpreterState_WHENCE_LEGACY_CAPI)
    {
        PyThreadState *tstate = NULL;
        PyThreadState *save_tstate = PyThreadState_Swap(NULL);
        if (whence == _PyInterpreterState_WHENCE_LEGACY_CAPI) {
            assert(config == NULL);
            tstate = Py_NewInterpreter();
            PyThreadState_Swap(save_tstate);
        }
        else {
            PyStatus status = Py_NewInterpreterFromConfig(&tstate, config);
            PyThreadState_Swap(save_tstate);
            if (PyStatus_Exception(status)) {
                assert(tstate == NULL);
                _PyErr_SetFromPyStatus(status);
                exc = PyErr_GetRaisedException();
            }
        }
        if (tstate != NULL) {
            interp = PyThreadState_GetInterpreter(tstate);
            // Throw away the initial tstate.
            PyThreadState_Swap(tstate);
            PyThreadState_Clear(tstate);
            PyThreadState_Swap(save_tstate);
            PyThreadState_Delete(tstate);
        }
    }
    else {
        PyErr_Format(PyExc_ValueError,
                     "unsupported whence %ld", whence);
        return NULL;
    }

    if (interp == NULL) {
        PyErr_SetString(PyExc_InterpreterError,
                        "sub-interpreter creation failed");
        if (exc != NULL) {
            _PyErr_ChainExceptions1(exc);
        }
    }
    return interp;
}

// This exists mostly for testing the _interpreters module, as an
// alternative to _interpreters.create()
static PyObject *
create_interpreter(PyObject *self, PyObject *args, PyObject *kwargs)
{
    static char *kwlist[] = {"config", "whence", NULL};
    PyObject *configobj = NULL;
    long whence = _PyInterpreterState_WHENCE_XI;
    if (!PyArg_ParseTupleAndKeywords(args, kwargs,
                                     "|O$l:create_interpreter", kwlist,
                                     &configobj, &whence))
    {
        return NULL;
    }
    if (configobj == Py_None) {
        configobj = NULL;
    }

    // Resolve the config.
    PyInterpreterConfig *config = NULL;
    PyInterpreterConfig _config;
    if (whence == _PyInterpreterState_WHENCE_UNKNOWN
            || whence == _PyInterpreterState_WHENCE_LEGACY_CAPI)
    {
        if (configobj != NULL) {
            PyErr_SetString(PyExc_ValueError, "got unexpected config");
            return NULL;
        }
    }
    else {
        config = &_config;
        if (_init_interp_config_from_object(config, configobj) < 0) {
            return NULL;
        }
    }

    // Create the interpreter.
    PyInterpreterState *interp = _new_interpreter(config, whence);
    if (interp == NULL) {
        return NULL;
    }

    // Return the ID.
    PyObject *idobj = _PyInterpreterState_GetIDObject(interp);
    if (idobj == NULL) {
        _PyXI_EndInterpreter(interp, NULL, NULL);
        return NULL;
    }

    return idobj;
}

// This exists mostly for testing the _interpreters module, as an
// alternative to _interpreters.destroy()
static PyObject *
destroy_interpreter(PyObject *self, PyObject *args, PyObject *kwargs)
{
    static char *kwlist[] = {"id", "basic", NULL};
    PyObject *idobj = NULL;
    int basic = 0;
    if (!PyArg_ParseTupleAndKeywords(args, kwargs,
                                     "O|p:destroy_interpreter", kwlist,
                                     &idobj, &basic))
    {
        return NULL;
    }

    PyInterpreterState *interp = _PyInterpreterState_LookUpIDObject(idobj);
    if (interp == NULL) {
        return NULL;
    }

    if (basic)
    {
        // Test the basic Py_EndInterpreter with weird out of order thread states
        PyThreadState *t1, *t2;
        PyThreadState *prev;
        t1 = interp->threads.head;
        if (t1 == NULL) {
            t1 = PyThreadState_New(interp);
        }
        t2 = PyThreadState_New(interp);
        prev = PyThreadState_Swap(t2);
        PyThreadState_Clear(t1);
        PyThreadState_Delete(t1);
        Py_EndInterpreter(t2);
        PyThreadState_Swap(prev);
    }
    else
    {
        // use the cross interpreter _PyXI_EndInterpreter normally
        _PyXI_EndInterpreter(interp, NULL, NULL);
    }
    Py_RETURN_NONE;
}

// This exists mostly for testing the _interpreters module, as an
// alternative to _interpreters.destroy()
static PyObject *
exec_interpreter(PyObject *self, PyObject *args, PyObject *kwargs)
{
    static char *kwlist[] = {"id", "code", "main", NULL};
    PyObject *idobj;
    const char *code;
    int runningmain = 0;
    if (!PyArg_ParseTupleAndKeywords(args, kwargs,
                                     "Os|$p:exec_interpreter", kwlist,
                                     &idobj, &code, &runningmain))
    {
        return NULL;
    }

    PyInterpreterState *interp = _PyInterpreterState_LookUpIDObject(idobj);
    if (interp == NULL) {
        return NULL;
    }

    PyObject *res = NULL;
    PyThreadState *tstate =
        _PyThreadState_NewBound(interp, _PyThreadState_WHENCE_EXEC);

    PyThreadState *save_tstate = PyThreadState_Swap(tstate);

    if (runningmain) {
       if (_PyInterpreterState_SetRunningMain(interp) < 0) {
           goto finally;
       }
    }

    /* only initialise 'cflags.cf_flags' to test backwards compatibility */
    PyCompilerFlags cflags = {0};
    int r = PyRun_SimpleStringFlags(code, &cflags);
    if (PyErr_Occurred()) {
        PyErr_PrintEx(0);
    }

    if (runningmain) {
        _PyInterpreterState_SetNotRunningMain(interp);
    }

    res = PyLong_FromLong(r);

finally:
    PyThreadState_Clear(tstate);
    PyThreadState_Swap(save_tstate);
    PyThreadState_Delete(tstate);
    return res;
}


/* To run some code in a sub-interpreter.

Generally you can use the interpreters module,
but we keep this helper as a distinct implementation.
That's especially important for testing the interpreters module.
*/
static PyObject *
run_in_subinterp_with_config(PyObject *self, PyObject *args, PyObject *kwargs)
{
    const char *code;
    PyObject *configobj;
    int xi = 0;
    static char *kwlist[] = {"code", "config", "xi", NULL};
    if (!PyArg_ParseTupleAndKeywords(args, kwargs,
                    "sO|$p:run_in_subinterp_with_config", kwlist,
                    &code, &configobj, &xi))
    {
        return NULL;
    }

    PyInterpreterConfig config;
    if (_init_interp_config_from_object(&config, configobj) < 0) {
        return NULL;
    }

    /* only initialise 'cflags.cf_flags' to test backwards compatibility */
    PyCompilerFlags cflags = {0};

    int r;
    if (xi) {
        PyThreadState *save_tstate;
        PyThreadState *tstate;

        /* Create an interpreter, staying switched to it. */
        PyInterpreterState *interp = \
                _PyXI_NewInterpreter(&config, NULL, &tstate, &save_tstate);
        if (interp == NULL) {
            return NULL;
        }

        /* Exec the code in the new interpreter. */
        r = PyRun_SimpleStringFlags(code, &cflags);

        /* clean up post-exec. */
        _PyXI_EndInterpreter(interp, tstate, &save_tstate);
    }
    else {
        PyThreadState *substate;
        PyThreadState *mainstate = PyThreadState_Swap(NULL);

        /* Create an interpreter, staying switched to it. */
        PyStatus status = Py_NewInterpreterFromConfig(&substate, &config);
        if (PyStatus_Exception(status)) {
            /* Since no new thread state was created, there is no exception to
               propagate; raise a fresh one after swapping in the old thread
               state. */
            PyThreadState_Swap(mainstate);
            _PyErr_SetFromPyStatus(status);
            PyObject *exc = PyErr_GetRaisedException();
            PyErr_SetString(PyExc_InterpreterError,
                            "sub-interpreter creation failed");
            _PyErr_ChainExceptions1(exc);
            return NULL;
        }

        /* Exec the code in the new interpreter. */
        r = PyRun_SimpleStringFlags(code, &cflags);

        /* clean up post-exec. */
        Py_EndInterpreter(substate);
        PyThreadState_Swap(mainstate);
    }

    return PyLong_FromLong(r);
}


static PyObject *
normalize_interp_id(PyObject *self, PyObject *idobj)
{
    int64_t interpid = _PyInterpreterState_ObjectToID(idobj);
    if (interpid < 0) {
        return NULL;
    }
    return PyLong_FromLongLong(interpid);
}

static PyObject *
next_interpreter_id(PyObject *self, PyObject *Py_UNUSED(ignored))
{
    int64_t interpid = _PyRuntime.interpreters.next_id;
    return PyLong_FromLongLong(interpid);
}

static PyObject *
unused_interpreter_id(PyObject *self, PyObject *Py_UNUSED(ignored))
{
    int64_t interpid = INT64_MAX;
    assert(interpid > _PyRuntime.interpreters.next_id);
    return PyLong_FromLongLong(interpid);
}

static PyObject *
interpreter_exists(PyObject *self, PyObject *idobj)
{
    PyInterpreterState *interp = _PyInterpreterState_LookUpIDObject(idobj);
    if (interp == NULL) {
        if (PyErr_ExceptionMatches(PyExc_InterpreterNotFoundError)) {
            PyErr_Clear();
            Py_RETURN_FALSE;
        }
        assert(PyErr_Occurred());
        return NULL;
    }
    Py_RETURN_TRUE;
}

static PyObject *
get_interpreter_refcount(PyObject *self, PyObject *idobj)
{
    PyInterpreterState *interp = _PyInterpreterState_LookUpIDObject(idobj);
    if (interp == NULL) {
        return NULL;
    }
    return PyLong_FromLongLong(interp->id_refcount);
}

static PyObject *
link_interpreter_refcount(PyObject *self, PyObject *idobj)
{
    PyInterpreterState *interp = _PyInterpreterState_LookUpIDObject(idobj);
    if (interp == NULL) {
        assert(PyErr_Occurred());
        return NULL;
    }
    _PyInterpreterState_RequireIDRef(interp, 1);
    Py_RETURN_NONE;
}

static PyObject *
unlink_interpreter_refcount(PyObject *self, PyObject *idobj)
{
    PyInterpreterState *interp = _PyInterpreterState_LookUpIDObject(idobj);
    if (interp == NULL) {
        assert(PyErr_Occurred());
        return NULL;
    }
    _PyInterpreterState_RequireIDRef(interp, 0);
    Py_RETURN_NONE;
}

static PyObject *
interpreter_refcount_linked(PyObject *self, PyObject *idobj)
{
    PyInterpreterState *interp = _PyInterpreterState_LookUpIDObject(idobj);
    if (interp == NULL) {
        return NULL;
    }
    if (_PyInterpreterState_RequiresIDRef(interp)) {
        Py_RETURN_TRUE;
    }
    Py_RETURN_FALSE;
}


static void
_xid_capsule_destructor(PyObject *capsule)
{
    _PyXIData_t *xidata = (_PyXIData_t *)PyCapsule_GetPointer(capsule, NULL);
    if (xidata != NULL) {
        assert(_PyXIData_Release(xidata) == 0);
        _PyXIData_Free(xidata);
    }
}

static PyObject *
get_crossinterp_data(PyObject *self, PyObject *args, PyObject *kwargs)
{
    PyObject *obj = NULL;
    PyObject *modeobj = NULL;
    static char *kwlist[] = {"obj", "mode", NULL};
    if (!PyArg_ParseTupleAndKeywords(args, kwargs,
                    "O|O:get_crossinterp_data", kwlist,
                    &obj, &modeobj))
    {
        return NULL;
    }
    const char *mode = NULL;
    if (modeobj == NULL || modeobj == Py_None) {
        mode = "xidata";
    }
    else if (!PyUnicode_Check(modeobj)) {
        PyErr_Format(PyExc_TypeError, "expected mode str, got %R", modeobj);
        return NULL;
    }
    else {
        mode = PyUnicode_AsUTF8(modeobj);
        if (strlen(mode) == 0) {
            mode = "xidata";
        }
    }

    PyThreadState *tstate = _PyThreadState_GET();
    _PyXIData_t *xidata = _PyXIData_New();
    if (xidata == NULL) {
        return NULL;
    }
    if (strcmp(mode, "xidata") == 0) {
        if (_PyObject_GetXIDataNoFallback(tstate, obj, xidata) != 0) {
            goto error;
        }
    }
    else if (strcmp(mode, "fallback") == 0) {
        xidata_fallback_t fallback = _PyXIDATA_FULL_FALLBACK;
        if (_PyObject_GetXIData(tstate, obj, fallback, xidata) != 0)
        {
            goto error;
        }
    }
    else if (strcmp(mode, "pickle") == 0) {
        if (_PyPickle_GetXIData(tstate, obj, xidata) != 0) {
            goto error;
        }
    }
    else if (strcmp(mode, "marshal") == 0) {
        if (_PyMarshal_GetXIData(tstate, obj, xidata) != 0) {
            goto error;
        }
    }
    else if (strcmp(mode, "code") == 0) {
        if (_PyCode_GetXIData(tstate, obj, xidata) != 0) {
            goto error;
        }
    }
    else if (strcmp(mode, "func") == 0) {
        if (_PyFunction_GetXIData(tstate, obj, xidata) != 0) {
            goto error;
        }
    }
    else if (strcmp(mode, "script") == 0) {
        if (_PyCode_GetScriptXIData(tstate, obj, xidata) != 0) {
            goto error;
        }
    }
    else if (strcmp(mode, "script-pure") == 0) {
        if (_PyCode_GetPureScriptXIData(tstate, obj, xidata) != 0) {
            goto error;
        }
    }
    else {
        PyErr_Format(PyExc_ValueError, "unsupported mode %R", modeobj);
        goto error;
    }
    PyObject *capsule = PyCapsule_New(xidata, NULL, _xid_capsule_destructor);
    if (capsule == NULL) {
        assert(_PyXIData_Release(xidata) == 0);
        goto error;
    }
    return capsule;

error:
    _PyXIData_Free(xidata);
    return NULL;
}

static PyObject *
restore_crossinterp_data(PyObject *self, PyObject *args)
{
    PyObject *capsule = NULL;
    if (!PyArg_ParseTuple(args, "O:restore_crossinterp_data", &capsule)) {
        return NULL;
    }

    _PyXIData_t *xidata = (_PyXIData_t *)PyCapsule_GetPointer(capsule, NULL);
    if (xidata == NULL) {
        return NULL;
    }
    return _PyXIData_NewObject(xidata);
}


static PyObject *
raiseTestError(const char* test_name, const char* msg)
{
    PyErr_Format(PyExc_AssertionError, "%s: %s", test_name, msg);
    return NULL;
}


/*[clinic input]
_testinternalcapi.test_long_numbits
[clinic start generated code]*/

static PyObject *
_testinternalcapi_test_long_numbits_impl(PyObject *module)
/*[clinic end generated code: output=745d62d120359434 input=f14ca6f638e44dad]*/
{
    struct triple {
        long input;
        uint64_t nbits;
        int sign;
    } testcases[] = {{0, 0, 0},
                     {1L, 1, 1},
                     {-1L, 1, -1},
                     {2L, 2, 1},
                     {-2L, 2, -1},
                     {3L, 2, 1},
                     {-3L, 2, -1},
                     {4L, 3, 1},
                     {-4L, 3, -1},
                     {0x7fffL, 15, 1},          /* one Python int digit */
             {-0x7fffL, 15, -1},
             {0xffffL, 16, 1},
             {-0xffffL, 16, -1},
             {0xfffffffL, 28, 1},
             {-0xfffffffL, 28, -1}};
    size_t i;

    for (i = 0; i < Py_ARRAY_LENGTH(testcases); ++i) {
        uint64_t nbits;
        int sign = -7;
        PyObject *plong;

        plong = PyLong_FromLong(testcases[i].input);
        if (plong == NULL)
            return NULL;
        nbits = _PyLong_NumBits(plong);
        (void)PyLong_GetSign(plong, &sign);

        Py_DECREF(plong);
        if (nbits != testcases[i].nbits)
            return raiseTestError("test_long_numbits",
                            "wrong result for _PyLong_NumBits");
        if (sign != testcases[i].sign)
            return raiseTestError("test_long_numbits",
                            "wrong result for PyLong_GetSign()");
    }
    Py_RETURN_NONE;
}

static PyObject *
compile_perf_trampoline_entry(PyObject *self, PyObject *args)
{
    PyObject *co;
    if (!PyArg_ParseTuple(args, "O!", &PyCode_Type, &co)) {
        return NULL;
    }
    int ret = PyUnstable_PerfTrampoline_CompileCode((PyCodeObject *)co);
    if (ret != 0) {
        PyErr_SetString(PyExc_AssertionError, "Failed to compile trampoline");
        return NULL;
    }
    return PyLong_FromLong(ret);
}

static PyObject *
perf_trampoline_set_persist_after_fork(PyObject *self, PyObject *args)
{
    int enable;
    if (!PyArg_ParseTuple(args, "i", &enable)) {
        return NULL;
    }
    int ret = PyUnstable_PerfTrampoline_SetPersistAfterFork(enable);
    if (ret == 0) {
        PyErr_SetString(PyExc_AssertionError, "Failed to set persist_after_fork");
        return NULL;
    }
    return PyLong_FromLong(ret);
}


static PyObject *
get_rare_event_counters(PyObject *self, PyObject *type)
{
    PyInterpreterState *interp = PyInterpreterState_Get();

    return Py_BuildValue(
        "{sksksksksk}",
        "set_class", (unsigned long)interp->rare_events.set_class,
        "set_bases", (unsigned long)interp->rare_events.set_bases,
        "set_eval_frame_func", (unsigned long)interp->rare_events.set_eval_frame_func,
        "builtin_dict", (unsigned long)interp->rare_events.builtin_dict,
        "func_modification", (unsigned long)interp->rare_events.func_modification
    );
}

static PyObject *
reset_rare_event_counters(PyObject *self, PyObject *Py_UNUSED(type))
{
    PyInterpreterState *interp = PyInterpreterState_Get();

    interp->rare_events.set_class = 0;
    interp->rare_events.set_bases = 0;
    interp->rare_events.set_eval_frame_func = 0;
    interp->rare_events.builtin_dict = 0;
    interp->rare_events.func_modification = 0;

    return Py_None;
}


#ifdef Py_GIL_DISABLED
static PyObject *
get_py_thread_id(PyObject *self, PyObject *Py_UNUSED(ignored))
{
    uintptr_t tid = _Py_ThreadId();
    Py_BUILD_ASSERT(sizeof(unsigned long long) >= sizeof(tid));
    return PyLong_FromUnsignedLongLong(tid);
}

static PyCodeObject *
get_code(PyObject *obj)
{
    if (PyCode_Check(obj)) {
        return (PyCodeObject *)obj;
    }
    else if (PyFunction_Check(obj)) {
        return (PyCodeObject *)PyFunction_GetCode(obj);
    }
    return (PyCodeObject *)PyErr_Format(
        PyExc_TypeError, "expected function or code object, got %T", obj);
}

static PyObject *
get_tlbc(PyObject *Py_UNUSED(module), PyObject *obj)
{
    PyCodeObject *code = get_code(obj);
    if (code == NULL) {
        return NULL;
    }
    _Py_CODEUNIT *bc = _PyCode_GetTLBCFast(PyThreadState_GET(), code);
    if (bc == NULL) {
        Py_RETURN_NONE;
    }
    return PyBytes_FromStringAndSize((const char *)bc, _PyCode_NBYTES(code));
}

static PyObject *
get_tlbc_id(PyObject *Py_UNUSED(module), PyObject *obj)
{
    PyCodeObject *code = get_code(obj);
    if (code == NULL) {
        return NULL;
    }
    _Py_CODEUNIT *bc = _PyCode_GetTLBCFast(PyThreadState_GET(), code);
    if (bc == NULL) {
        Py_RETURN_NONE;
    }
    return PyLong_FromVoidPtr(bc);
}
#endif

static PyObject *
has_inline_values(PyObject *self, PyObject *obj)
{
    if ((Py_TYPE(obj)->tp_flags & Py_TPFLAGS_INLINE_VALUES) &&
        _PyObject_InlineValues(obj)->valid) {
        Py_RETURN_TRUE;
    }
    Py_RETURN_FALSE;
}

static PyObject *
has_split_table(PyObject *self, PyObject *obj)
{
    if (PyDict_Check(obj) && _PyDict_HasSplitTable((PyDictObject *)obj)) {
        Py_RETURN_TRUE;
    }
    Py_RETURN_FALSE;
}

// Circumvents standard version assignment machinery - use with caution and only on
// short-lived heap types
static PyObject *
type_assign_specific_version_unsafe(PyObject *self, PyObject *args)
{
    PyTypeObject *type;
    unsigned int version;
    if (!PyArg_ParseTuple(args, "Oi:type_assign_specific_version_unsafe", &type, &version)) {
        return NULL;
    }
    assert(!PyType_HasFeature(type, Py_TPFLAGS_IMMUTABLETYPE));
    _PyType_SetVersion(type, version);
    Py_RETURN_NONE;
}

/*[clinic input]
gh_119213_getargs

    spam: object = None

Test _PyArg_Parser.kwtuple
[clinic start generated code]*/

static PyObject *
gh_119213_getargs_impl(PyObject *module, PyObject *spam)
/*[clinic end generated code: output=d8d9c95d5b446802 input=65ef47511da80fc2]*/
{
    // It must never have been called in the main interprer
    assert(!_Py_IsMainInterpreter(PyInterpreterState_Get()));
    return Py_NewRef(spam);
}

/*[clinic input]
get_next_dict_keys_version
[clinic start generated code]*/

static PyObject *
get_next_dict_keys_version_impl(PyObject *module)
/*[clinic end generated code: output=e5405a509cf9d423 input=bd1cee7c6b9d3a3c]*/
{
    PyInterpreterState *interp = _PyInterpreterState_GET();
    uint32_t keys_version = interp->dict_state.next_keys_version;
    return PyLong_FromLong(keys_version);
}

static PyObject *
get_static_builtin_types(PyObject *self, PyObject *Py_UNUSED(ignored))
{
    return _PyStaticType_GetBuiltins();
}


static PyObject *
identify_type_slot_wrappers(PyObject *self, PyObject *Py_UNUSED(ignored))
{
    return _PyType_GetSlotWrapperNames();
}


static PyObject *
has_deferred_refcount(PyObject *self, PyObject *op)
{
    return PyBool_FromLong(_PyObject_HasDeferredRefcount(op));
}

static PyObject *
get_tracked_heap_size(PyObject *self, PyObject *Py_UNUSED(ignored))
{
    return PyLong_FromInt64(PyInterpreterState_Get()->gc.heap_size);
}

static PyObject *
is_static_immortal(PyObject *self, PyObject *op)
{
    if (_Py_IsStaticImmortal(op)) {
        Py_RETURN_TRUE;
    }
    Py_RETURN_FALSE;
}

static PyObject *
incref_decref_delayed(PyObject *self, PyObject *op)
{
    _PyObject_XDecRefDelayed(Py_NewRef(op));
    Py_RETURN_NONE;
}

<<<<<<< HEAD
#define NUM_REFS 100

static PyObject *
test_interp_refcount(PyObject *self, PyObject *unused)
{
    PyInterpreterState *interp = PyInterpreterState_Get();
    assert(_PyInterpreterState_Refcount(interp) == 0);
    PyInterpreterRef refs[NUM_REFS];
    for (int i = 0; i < NUM_REFS; ++i) {
        int res = PyInterpreterRef_Get(&refs[i]);
        (void)res;
        assert(res == 0);
        assert(_PyInterpreterState_Refcount(interp) == i + 1);
    }

    for (int i = 0; i < NUM_REFS; ++i) {
        PyInterpreterRef_Close(refs[i]);
        assert(_PyInterpreterState_Refcount(interp) == (NUM_REFS - i - 1));
    }

    Py_RETURN_NONE;
}

static PyObject *
test_interp_weakref_incref(PyObject *self, PyObject *unused)
{
    PyInterpreterState *interp = PyInterpreterState_Get();
    PyInterpreterWeakRef wref;
    if (PyInterpreterWeakRef_Get(&wref) < 0) {
        return NULL;
    }
    assert(_PyInterpreterState_Refcount(interp) == 0);

    PyInterpreterRef refs[NUM_REFS];

    for (int i = 0; i < NUM_REFS; ++i) {
        int res = PyInterpreterWeakRef_AsStrong(wref, &refs[i]);
        (void)res;
        assert(res == 0);
        assert(PyInterpreterRef_AsInterpreter(refs[i]) == interp);
        assert(_PyInterpreterState_Refcount(interp) == i + 1);
    }

    for (int i = 0; i < NUM_REFS; ++i) {
        PyInterpreterRef_Close(refs[i]);
        assert(_PyInterpreterState_Refcount(interp) == (NUM_REFS - i - 1));
    }

    PyInterpreterWeakRef_Close(wref);
    Py_RETURN_NONE;
}

#undef NUM_REFS

=======
#ifdef __EMSCRIPTEN__
#include "emscripten.h"

EM_JS(int, emscripten_set_up_async_input_device_js, (void), {
    let idx = 0;
    const encoder = new TextEncoder();
    const bufs = [
        encoder.encode("ab\n"),
        encoder.encode("fi\n"),
        encoder.encode("xy\n"),
    ];
    function sleep(t) {
        return new Promise(res => setTimeout(res, t));
    }
    FS.createAsyncInputDevice("/dev", "blah", async () => {
        await sleep(5);
        return bufs[(idx ++) % 3];
    });
    return !!WebAssembly.promising;
});

static PyObject *
emscripten_set_up_async_input_device(PyObject *self, PyObject *Py_UNUSED(ignored)) {
    if (emscripten_set_up_async_input_device_js()) {
        Py_RETURN_TRUE;
    } else {
        Py_RETURN_FALSE;
    }
}
#endif

static PyObject *
simple_pending_call(PyObject *self, PyObject *callable)
{
    if (_PyEval_AddPendingCall(_PyInterpreterState_GET(), _pending_callback, Py_NewRef(callable), 0) < 0) {
        return NULL;
    }

    Py_RETURN_NONE;
}

>>>>>>> 47485c03
static PyMethodDef module_functions[] = {
    {"get_configs", get_configs, METH_NOARGS},
    {"get_recursion_depth", get_recursion_depth, METH_NOARGS},
    {"get_c_recursion_remaining", get_c_recursion_remaining, METH_NOARGS},
    {"test_bswap", test_bswap, METH_NOARGS},
    {"test_popcount", test_popcount, METH_NOARGS},
    {"test_bit_length", test_bit_length, METH_NOARGS},
    {"test_hashtable", test_hashtable, METH_NOARGS},
    {"reset_path_config", test_reset_path_config, METH_NOARGS},
    {"test_edit_cost", test_edit_cost, METH_NOARGS},
    {"test_bytes_find", test_bytes_find, METH_NOARGS},
    {"normalize_path", normalize_path, METH_O, NULL},
    {"get_getpath_codeobject", get_getpath_codeobject, METH_NOARGS, NULL},
    {"EncodeLocaleEx", encode_locale_ex, METH_VARARGS},
    {"DecodeLocaleEx", decode_locale_ex, METH_VARARGS},
    {"set_eval_frame_default", set_eval_frame_default, METH_NOARGS, NULL},
    {"set_eval_frame_record", set_eval_frame_record, METH_O, NULL},
    _TESTINTERNALCAPI_COMPILER_CLEANDOC_METHODDEF
    _TESTINTERNALCAPI_NEW_INSTRUCTION_SEQUENCE_METHODDEF
    _TESTINTERNALCAPI_COMPILER_CODEGEN_METHODDEF
    _TESTINTERNALCAPI_OPTIMIZE_CFG_METHODDEF
    _TESTINTERNALCAPI_ASSEMBLE_CODE_OBJECT_METHODDEF
    {"get_interp_settings", get_interp_settings, METH_VARARGS, NULL},
    {"clear_extension", clear_extension, METH_VARARGS, NULL},
    {"write_perf_map_entry", write_perf_map_entry, METH_VARARGS},
    {"perf_map_state_teardown", perf_map_state_teardown, METH_NOARGS},
    {"iframe_getcode", iframe_getcode, METH_O, NULL},
    {"iframe_getline", iframe_getline, METH_O, NULL},
    {"iframe_getlasti", iframe_getlasti, METH_O, NULL},
    {"code_returns_only_none", code_returns_only_none, METH_O, NULL},
    {"get_co_framesize", get_co_framesize, METH_O, NULL},
    {"get_co_localskinds", get_co_localskinds, METH_O, NULL},
    {"get_code_var_counts", _PyCFunction_CAST(get_code_var_counts),
     METH_VARARGS | METH_KEYWORDS, NULL},
    {"verify_stateless_code", _PyCFunction_CAST(verify_stateless_code),
     METH_VARARGS | METH_KEYWORDS, NULL},
#ifdef _Py_TIER2
    {"add_executor_dependency", add_executor_dependency, METH_VARARGS, NULL},
    {"invalidate_executors", invalidate_executors, METH_O, NULL},
#endif
    {"pending_threadfunc", _PyCFunction_CAST(pending_threadfunc),
     METH_VARARGS | METH_KEYWORDS},
    {"pending_identify", pending_identify, METH_VARARGS, NULL},
    {"_PyTraceMalloc_GetTraceback", tracemalloc_get_traceback, METH_VARARGS},
    {"test_tstate_capi", test_tstate_capi, METH_NOARGS, NULL},
    {"_PyUnicode_TransformDecimalAndSpaceToASCII", unicode_transformdecimalandspacetoascii, METH_O},
    {"check_pyobject_forbidden_bytes_is_freed",
                            check_pyobject_forbidden_bytes_is_freed, METH_NOARGS},
    {"check_pyobject_freed_is_freed", check_pyobject_freed_is_freed, METH_NOARGS},
    {"check_pyobject_null_is_freed",  check_pyobject_null_is_freed,  METH_NOARGS},
    {"check_pyobject_uninitialized_is_freed",
                              check_pyobject_uninitialized_is_freed, METH_NOARGS},
    {"pymem_getallocatorsname", test_pymem_getallocatorsname, METH_NOARGS},
    {"get_object_dict_values", get_object_dict_values, METH_O},
    {"hamt", new_hamt, METH_NOARGS},
    {"dict_getitem_knownhash",  dict_getitem_knownhash,          METH_VARARGS},
    {"create_interpreter", _PyCFunction_CAST(create_interpreter),
     METH_VARARGS | METH_KEYWORDS},
    {"destroy_interpreter", _PyCFunction_CAST(destroy_interpreter),
     METH_VARARGS | METH_KEYWORDS},
    {"exec_interpreter", _PyCFunction_CAST(exec_interpreter),
     METH_VARARGS | METH_KEYWORDS},
    {"run_in_subinterp_with_config",
     _PyCFunction_CAST(run_in_subinterp_with_config),
     METH_VARARGS | METH_KEYWORDS},
    {"normalize_interp_id", normalize_interp_id, METH_O},
    {"next_interpreter_id", next_interpreter_id, METH_NOARGS},
    {"unused_interpreter_id", unused_interpreter_id, METH_NOARGS},
    {"interpreter_exists", interpreter_exists, METH_O},
    {"get_interpreter_refcount", get_interpreter_refcount, METH_O},
    {"link_interpreter_refcount", link_interpreter_refcount,     METH_O},
    {"unlink_interpreter_refcount", unlink_interpreter_refcount, METH_O},
    {"interpreter_refcount_linked", interpreter_refcount_linked, METH_O},
    {"compile_perf_trampoline_entry", compile_perf_trampoline_entry, METH_VARARGS},
    {"perf_trampoline_set_persist_after_fork", perf_trampoline_set_persist_after_fork, METH_VARARGS},
    {"get_crossinterp_data",    _PyCFunction_CAST(get_crossinterp_data),
     METH_VARARGS | METH_KEYWORDS},
    {"restore_crossinterp_data", restore_crossinterp_data,       METH_VARARGS},
    _TESTINTERNALCAPI_TEST_LONG_NUMBITS_METHODDEF
    {"get_rare_event_counters", get_rare_event_counters, METH_NOARGS},
    {"reset_rare_event_counters", reset_rare_event_counters, METH_NOARGS},
    {"has_inline_values", has_inline_values, METH_O},
    {"has_split_table", has_split_table, METH_O},
    {"type_assign_specific_version_unsafe", type_assign_specific_version_unsafe, METH_VARARGS,
     PyDoc_STR("forcefully assign type->tp_version_tag")},

#ifdef Py_GIL_DISABLED
    {"py_thread_id", get_py_thread_id, METH_NOARGS},
    {"get_tlbc", get_tlbc, METH_O, NULL},
    {"get_tlbc_id", get_tlbc_id, METH_O, NULL},
#endif
#ifdef _Py_TIER2
    {"uop_symbols_test", _Py_uop_symbols_test, METH_NOARGS},
#endif
    GH_119213_GETARGS_METHODDEF
    {"get_static_builtin_types", get_static_builtin_types, METH_NOARGS},
    {"identify_type_slot_wrappers", identify_type_slot_wrappers, METH_NOARGS},
    {"has_deferred_refcount", has_deferred_refcount, METH_O},
    {"get_tracked_heap_size", get_tracked_heap_size, METH_NOARGS},
    {"is_static_immortal", is_static_immortal, METH_O},
    {"incref_decref_delayed", incref_decref_delayed, METH_O},
    GET_NEXT_DICT_KEYS_VERSION_METHODDEF
<<<<<<< HEAD
    {"test_interp_refcount", test_interp_refcount, METH_NOARGS},
    {"test_interp_weakref_incref", test_interp_weakref_incref, METH_NOARGS},
=======
#ifdef __EMSCRIPTEN__
    {"emscripten_set_up_async_input_device", emscripten_set_up_async_input_device, METH_NOARGS},
#endif
    {"simple_pending_call", simple_pending_call, METH_O},
>>>>>>> 47485c03
    {NULL, NULL} /* sentinel */
};


/* initialization function */

static int
module_exec(PyObject *module)
{
    if (_PyTestInternalCapi_Init_Lock(module) < 0) {
        return 1;
    }
    if (_PyTestInternalCapi_Init_PyTime(module) < 0) {
        return 1;
    }
    if (_PyTestInternalCapi_Init_Set(module) < 0) {
        return 1;
    }
    if (_PyTestInternalCapi_Init_Complex(module) < 0) {
        return 1;
    }
    if (_PyTestInternalCapi_Init_CriticalSection(module) < 0) {
        return 1;
    }

    Py_ssize_t sizeof_gc_head = 0;
#ifndef Py_GIL_DISABLED
    sizeof_gc_head = sizeof(PyGC_Head);
#endif

    if (PyModule_Add(module, "SIZEOF_PYGC_HEAD",
                        PyLong_FromSsize_t(sizeof_gc_head)) < 0) {
        return 1;
    }

    if (PyModule_Add(module, "SIZEOF_MANAGED_PRE_HEADER",
                        PyLong_FromSsize_t(2 * sizeof(PyObject*))) < 0) {
        return 1;
    }

    if (PyModule_Add(module, "SIZEOF_PYOBJECT",
                        PyLong_FromSsize_t(sizeof(PyObject))) < 0) {
        return 1;
    }

    if (PyModule_Add(module, "SIZEOF_TIME_T",
                        PyLong_FromSsize_t(sizeof(time_t))) < 0) {
        return 1;
    }

    if (PyModule_Add(module, "TIER2_THRESHOLD",
                        PyLong_FromLong(JUMP_BACKWARD_INITIAL_VALUE + 1)) < 0) {
        return 1;
    }

    if (PyModule_Add(module, "SPECIALIZATION_THRESHOLD",
                        PyLong_FromLong(ADAPTIVE_WARMUP_VALUE + 1)) < 0) {
        return 1;
    }

    if (PyModule_Add(module, "SPECIALIZATION_COOLDOWN",
                        PyLong_FromLong(ADAPTIVE_COOLDOWN_VALUE + 1)) < 0) {
        return 1;
    }

    if (PyModule_Add(module, "SHARED_KEYS_MAX_SIZE",
                        PyLong_FromLong(SHARED_KEYS_MAX_SIZE)) < 0) {
        return 1;
    }

    return 0;
}

static struct PyModuleDef_Slot module_slots[] = {
    {Py_mod_exec, module_exec},
    {Py_mod_multiple_interpreters, Py_MOD_PER_INTERPRETER_GIL_SUPPORTED},
    {Py_mod_gil, Py_MOD_GIL_NOT_USED},
    {0, NULL},
};

static int
module_traverse(PyObject *module, visitproc visit, void *arg)
{
    module_state *state = get_module_state(module);
    assert(state != NULL);
    traverse_module_state(state, visit, arg);
    return 0;
}

static int
module_clear(PyObject *module)
{
    module_state *state = get_module_state(module);
    assert(state != NULL);
    (void)clear_module_state(state);
    return 0;
}

static void
module_free(void *module)
{
    module_state *state = get_module_state(module);
    assert(state != NULL);
    (void)clear_module_state(state);
}

static struct PyModuleDef _testcapimodule = {
    .m_base = PyModuleDef_HEAD_INIT,
    .m_name = MODULE_NAME,
    .m_doc = NULL,
    .m_size = sizeof(module_state),
    .m_methods = module_functions,
    .m_slots = module_slots,
    .m_traverse = module_traverse,
    .m_clear = module_clear,
    .m_free = module_free,
};


PyMODINIT_FUNC
PyInit__testinternalcapi(void)
{
    return PyModuleDef_Init(&_testcapimodule);
}<|MERGE_RESOLUTION|>--- conflicted
+++ resolved
@@ -2345,62 +2345,6 @@
     Py_RETURN_NONE;
 }
 
-<<<<<<< HEAD
-#define NUM_REFS 100
-
-static PyObject *
-test_interp_refcount(PyObject *self, PyObject *unused)
-{
-    PyInterpreterState *interp = PyInterpreterState_Get();
-    assert(_PyInterpreterState_Refcount(interp) == 0);
-    PyInterpreterRef refs[NUM_REFS];
-    for (int i = 0; i < NUM_REFS; ++i) {
-        int res = PyInterpreterRef_Get(&refs[i]);
-        (void)res;
-        assert(res == 0);
-        assert(_PyInterpreterState_Refcount(interp) == i + 1);
-    }
-
-    for (int i = 0; i < NUM_REFS; ++i) {
-        PyInterpreterRef_Close(refs[i]);
-        assert(_PyInterpreterState_Refcount(interp) == (NUM_REFS - i - 1));
-    }
-
-    Py_RETURN_NONE;
-}
-
-static PyObject *
-test_interp_weakref_incref(PyObject *self, PyObject *unused)
-{
-    PyInterpreterState *interp = PyInterpreterState_Get();
-    PyInterpreterWeakRef wref;
-    if (PyInterpreterWeakRef_Get(&wref) < 0) {
-        return NULL;
-    }
-    assert(_PyInterpreterState_Refcount(interp) == 0);
-
-    PyInterpreterRef refs[NUM_REFS];
-
-    for (int i = 0; i < NUM_REFS; ++i) {
-        int res = PyInterpreterWeakRef_AsStrong(wref, &refs[i]);
-        (void)res;
-        assert(res == 0);
-        assert(PyInterpreterRef_AsInterpreter(refs[i]) == interp);
-        assert(_PyInterpreterState_Refcount(interp) == i + 1);
-    }
-
-    for (int i = 0; i < NUM_REFS; ++i) {
-        PyInterpreterRef_Close(refs[i]);
-        assert(_PyInterpreterState_Refcount(interp) == (NUM_REFS - i - 1));
-    }
-
-    PyInterpreterWeakRef_Close(wref);
-    Py_RETURN_NONE;
-}
-
-#undef NUM_REFS
-
-=======
 #ifdef __EMSCRIPTEN__
 #include "emscripten.h"
 
@@ -2442,7 +2386,61 @@
     Py_RETURN_NONE;
 }
 
->>>>>>> 47485c03
+#define NUM_REFS 100
+
+static PyObject *
+test_interp_refcount(PyObject *self, PyObject *unused)
+{
+    PyInterpreterState *interp = PyInterpreterState_Get();
+    assert(_PyInterpreterState_Refcount(interp) == 0);
+    PyInterpreterRef refs[NUM_REFS];
+    for (int i = 0; i < NUM_REFS; ++i) {
+        int res = PyInterpreterRef_Get(&refs[i]);
+        (void)res;
+        assert(res == 0);
+        assert(_PyInterpreterState_Refcount(interp) == i + 1);
+    }
+
+    for (int i = 0; i < NUM_REFS; ++i) {
+        PyInterpreterRef_Close(refs[i]);
+        assert(_PyInterpreterState_Refcount(interp) == (NUM_REFS - i - 1));
+    }
+
+    Py_RETURN_NONE;
+}
+
+static PyObject *
+test_interp_weakref_incref(PyObject *self, PyObject *unused)
+{
+    PyInterpreterState *interp = PyInterpreterState_Get();
+    PyInterpreterWeakRef wref;
+    if (PyInterpreterWeakRef_Get(&wref) < 0) {
+        return NULL;
+    }
+    assert(_PyInterpreterState_Refcount(interp) == 0);
+
+    PyInterpreterRef refs[NUM_REFS];
+
+    for (int i = 0; i < NUM_REFS; ++i) {
+        int res = PyInterpreterWeakRef_AsStrong(wref, &refs[i]);
+        (void)res;
+        assert(res == 0);
+        assert(PyInterpreterRef_AsInterpreter(refs[i]) == interp);
+        assert(_PyInterpreterState_Refcount(interp) == i + 1);
+    }
+
+    for (int i = 0; i < NUM_REFS; ++i) {
+        PyInterpreterRef_Close(refs[i]);
+        assert(_PyInterpreterState_Refcount(interp) == (NUM_REFS - i - 1));
+    }
+
+    PyInterpreterWeakRef_Close(wref);
+    Py_RETURN_NONE;
+}
+
+#undef NUM_REFS
+
+
 static PyMethodDef module_functions[] = {
     {"get_configs", get_configs, METH_NOARGS},
     {"get_recursion_depth", get_recursion_depth, METH_NOARGS},
@@ -2545,15 +2543,12 @@
     {"is_static_immortal", is_static_immortal, METH_O},
     {"incref_decref_delayed", incref_decref_delayed, METH_O},
     GET_NEXT_DICT_KEYS_VERSION_METHODDEF
-<<<<<<< HEAD
-    {"test_interp_refcount", test_interp_refcount, METH_NOARGS},
-    {"test_interp_weakref_incref", test_interp_weakref_incref, METH_NOARGS},
-=======
 #ifdef __EMSCRIPTEN__
     {"emscripten_set_up_async_input_device", emscripten_set_up_async_input_device, METH_NOARGS},
 #endif
     {"simple_pending_call", simple_pending_call, METH_O},
->>>>>>> 47485c03
+    {"test_interp_refcount", test_interp_refcount, METH_NOARGS},
+    {"test_interp_weakref_incref", test_interp_weakref_incref, METH_NOARGS},
     {NULL, NULL} /* sentinel */
 };
 
