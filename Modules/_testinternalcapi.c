--- conflicted
+++ resolved
@@ -1379,24 +1379,13 @@
 static int
 module_exec(PyObject *module)
 {
-<<<<<<< HEAD
-    PyObject *module = PyModule_Create(&_testcapimodule);
-    if (module == NULL) {
-        return NULL;
-    }
-
     if (PyModule_Add(module, "SIZEOF_PYGC_HEAD",
                      PyLong_FromSsize_t(sizeof(PyGC_Head))) < 0) {
-        goto error;
-=======
-    if (PyModule_AddObject(module, "SIZEOF_PYGC_HEAD",
-                           PyLong_FromSsize_t(sizeof(PyGC_Head))) < 0) {
         return 1;
->>>>>>> dac1e364
-    }
-
-    if (PyModule_AddObject(module, "SIZEOF_TIME_T",
-                           PyLong_FromSsize_t(sizeof(time_t))) < 0) {
+    }
+
+    if (PyModule_Add(module, "SIZEOF_TIME_T",
+                     PyLong_FromSsize_t(sizeof(time_t))) < 0) {
         return 1;
     }
 
