/*
 * C Extension module to test Python internal C APIs (Include/internal).
 */

#ifndef Py_BUILD_CORE_BUILTIN
#  define Py_BUILD_CORE_MODULE 1
#endif

/* Always enable assertions */
#undef NDEBUG

#include "Python.h"
#include "pycore_backoff.h"       // JUMP_BACKWARD_INITIAL_VALUE
#include "pycore_bitutils.h"      // _Py_bswap32()
#include "pycore_bytesobject.h"   // _PyBytes_Find()
#include "pycore_ceval.h"         // _PyEval_AddPendingCall()
#include "pycore_code.h"          // _PyCode_GetTLBCFast()
#include "pycore_compile.h"       // _PyCompile_CodeGen()
#include "pycore_context.h"       // _PyContext_NewHamtForTests()
#include "pycore_dict.h"          // PyDictValues
#include "pycore_fileutils.h"     // _Py_normpath()
#include "pycore_flowgraph.h"     // _PyCompile_OptimizeCfg()
#include "pycore_frame.h"         // _PyInterpreterFrame
#include "pycore_function.h"      // _PyFunction_GET_BUILTINS
#include "pycore_gc.h"            // PyGC_Head
#include "pycore_hashtable.h"     // _Py_hashtable_new()
#include "pycore_import.h"        // _PyImport_ClearExtension()
#include "pycore_initconfig.h"    // _Py_GetConfigsAsDict()
#include "pycore_instruction_sequence.h"  // _PyInstructionSequence_New()
#include "pycore_interpframe.h"   // _PyFrame_GetFunction()
#include "pycore_object.h"        // _PyObject_IsFreed()
#include "pycore_optimizer.h"     // _Py_Executor_DependsOn
#include "pycore_pathconfig.h"    // _PyPathConfig_ClearGlobal()
#include "pycore_pyerrors.h"      // _PyErr_ChainExceptions1()
#include "pycore_pylifecycle.h"   // _PyInterpreterConfig_InitFromDict()
#include "pycore_pystate.h"       // _PyThreadState_GET()
#include "pycore_runtime_structs.h" // _PY_NSMALLPOSINTS
#include "pycore_unicodeobject.h" // _PyUnicode_TransformDecimalAndSpaceToASCII()

#include "clinic/_testinternalcapi.c.h"

// Include test definitions from _testinternalcapi/
#include "_testinternalcapi/parts.h"


#define MODULE_NAME "_testinternalcapi"


static PyObject *
_get_current_module(void)
{
    // We ensured it was imported in _run_script().
    PyObject *name = PyUnicode_FromString(MODULE_NAME);
    if (name == NULL) {
        return NULL;
    }
    PyObject *mod = PyImport_GetModule(name);
    Py_DECREF(name);
    if (mod == NULL) {
        return NULL;
    }
    assert(mod != Py_None);
    return mod;
}


/* module state *************************************************************/

typedef struct {
    PyObject *record_list;
} module_state;

static inline module_state *
get_module_state(PyObject *mod)
{
    assert(mod != NULL);
    module_state *state = PyModule_GetState(mod);
    assert(state != NULL);
    return state;
}

static int
traverse_module_state(module_state *state, visitproc visit, void *arg)
{
    Py_VISIT(state->record_list);
    return 0;
}

static int
clear_module_state(module_state *state)
{
    Py_CLEAR(state->record_list);
    return 0;
}


/* module functions *********************************************************/

/*[clinic input]
module _testinternalcapi
[clinic start generated code]*/
/*[clinic end generated code: output=da39a3ee5e6b4b0d input=7bb583d8c9eb9a78]*/
static PyObject *
get_configs(PyObject *self, PyObject *Py_UNUSED(args))
{
    return _Py_GetConfigsAsDict();
}


static PyObject*
get_recursion_depth(PyObject *self, PyObject *Py_UNUSED(args))
{
    PyThreadState *tstate = _PyThreadState_GET();

    return PyLong_FromLong(tstate->py_recursion_limit - tstate->py_recursion_remaining);
}


static PyObject*
get_c_recursion_remaining(PyObject *self, PyObject *Py_UNUSED(args))
{
    PyThreadState *tstate = _PyThreadState_GET();
    uintptr_t here_addr = _Py_get_machine_stack_pointer();
    _PyThreadStateImpl *_tstate = (_PyThreadStateImpl *)tstate;
    int remaining = (int)((here_addr - _tstate->c_stack_soft_limit) / _PyOS_STACK_MARGIN_BYTES * 50);
    return PyLong_FromLong(remaining);
}

static PyObject*
get_stack_pointer(PyObject *self, PyObject *Py_UNUSED(args))
{
    uintptr_t here_addr = _Py_get_machine_stack_pointer();
    return PyLong_FromSize_t(here_addr);
}

static PyObject*
get_stack_margin(PyObject *self, PyObject *Py_UNUSED(args))
{
    return PyLong_FromSize_t(_PyOS_STACK_MARGIN_BYTES);
}

static PyObject*
test_bswap(PyObject *self, PyObject *Py_UNUSED(args))
{
    uint16_t u16 = _Py_bswap16(UINT16_C(0x3412));
    if (u16 != UINT16_C(0x1234)) {
        PyErr_Format(PyExc_AssertionError,
                     "_Py_bswap16(0x3412) returns %u", u16);
        return NULL;
    }

    uint32_t u32 = _Py_bswap32(UINT32_C(0x78563412));
    if (u32 != UINT32_C(0x12345678)) {
        PyErr_Format(PyExc_AssertionError,
                     "_Py_bswap32(0x78563412) returns %lu", u32);
        return NULL;
    }

    uint64_t u64 = _Py_bswap64(UINT64_C(0xEFCDAB9078563412));
    if (u64 != UINT64_C(0x1234567890ABCDEF)) {
        PyErr_Format(PyExc_AssertionError,
                     "_Py_bswap64(0xEFCDAB9078563412) returns %llu", u64);
        return NULL;
    }

    Py_RETURN_NONE;
}


static int
check_popcount(uint32_t x, int expected)
{
    // Use volatile to prevent the compiler to optimize out the whole test
    volatile uint32_t u = x;
    int bits = _Py_popcount32(u);
    if (bits != expected) {
        PyErr_Format(PyExc_AssertionError,
                     "_Py_popcount32(%lu) returns %i, expected %i",
                     (unsigned long)x, bits, expected);
        return -1;
    }
    return 0;
}


static PyObject*
test_popcount(PyObject *self, PyObject *Py_UNUSED(args))
{
#define CHECK(X, RESULT) \
    do { \
        if (check_popcount(X, RESULT) < 0) { \
            return NULL; \
        } \
    } while (0)

    CHECK(0, 0);
    CHECK(1, 1);
    CHECK(0x08080808, 4);
    CHECK(0x10000001, 2);
    CHECK(0x10101010, 4);
    CHECK(0x10204080, 4);
    CHECK(0xDEADCAFE, 22);
    CHECK(0xFFFFFFFF, 32);
    Py_RETURN_NONE;

#undef CHECK
}


static int
check_bit_length(unsigned long x, int expected)
{
    // Use volatile to prevent the compiler to optimize out the whole test
    volatile unsigned long u = x;
    int len = _Py_bit_length(u);
    if (len != expected) {
        PyErr_Format(PyExc_AssertionError,
                     "_Py_bit_length(%lu) returns %i, expected %i",
                     x, len, expected);
        return -1;
    }
    return 0;
}


static PyObject*
test_bit_length(PyObject *self, PyObject *Py_UNUSED(args))
{
#define CHECK(X, RESULT) \
    do { \
        if (check_bit_length(X, RESULT) < 0) { \
            return NULL; \
        } \
    } while (0)

    CHECK(0, 0);
    CHECK(1, 1);
    CHECK(0x1000, 13);
    CHECK(0x1234, 13);
    CHECK(0x54321, 19);
    CHECK(0x7FFFFFFF, 31);
    CHECK(0xFFFFFFFF, 32);
    Py_RETURN_NONE;

#undef CHECK
}


#define TO_PTR(ch) ((void*)(uintptr_t)ch)
#define FROM_PTR(ptr) ((uintptr_t)ptr)
#define VALUE(key) (1 + ((int)(key) - 'a'))

static Py_uhash_t
hash_char(const void *key)
{
    char ch = (char)FROM_PTR(key);
    return ch;
}


static int
hashtable_cb(_Py_hashtable_t *table,
             const void *key_ptr, const void *value_ptr,
             void *user_data)
{
    int *count = (int *)user_data;
    char key = (char)FROM_PTR(key_ptr);
    int value = (int)FROM_PTR(value_ptr);
    assert(value == VALUE(key));
    *count += 1;
    return 0;
}


static PyObject*
test_hashtable(PyObject *self, PyObject *Py_UNUSED(args))
{
    _Py_hashtable_t *table = _Py_hashtable_new(hash_char,
                                               _Py_hashtable_compare_direct);
    if (table == NULL) {
        return PyErr_NoMemory();
    }

    // Using an newly allocated table must not crash
    assert(table->nentries == 0);
    assert(table->nbuckets > 0);
    assert(_Py_hashtable_get(table, TO_PTR('x')) == NULL);

    // Test _Py_hashtable_set()
    char key;
    for (key='a'; key <= 'z'; key++) {
        int value = VALUE(key);
        if (_Py_hashtable_set(table, TO_PTR(key), TO_PTR(value)) < 0) {
            _Py_hashtable_destroy(table);
            return PyErr_NoMemory();
        }
    }
    assert(table->nentries == 26);
    assert(table->nbuckets > table->nentries);

    // Test _Py_hashtable_get_entry()
    for (key='a'; key <= 'z'; key++) {
        _Py_hashtable_entry_t *entry = _Py_hashtable_get_entry(table, TO_PTR(key));
        assert(entry != NULL);
        assert(entry->key == TO_PTR(key));
        assert(entry->value == TO_PTR(VALUE(key)));
    }

    // Test _Py_hashtable_get()
    for (key='a'; key <= 'z'; key++) {
        void *value_ptr = _Py_hashtable_get(table, TO_PTR(key));
        assert((int)FROM_PTR(value_ptr) == VALUE(key));
    }

    // Test _Py_hashtable_steal()
    key = 'p';
    void *value_ptr = _Py_hashtable_steal(table, TO_PTR(key));
    assert((int)FROM_PTR(value_ptr) == VALUE(key));
    assert(table->nentries == 25);
    assert(_Py_hashtable_get_entry(table, TO_PTR(key)) == NULL);

    // Test _Py_hashtable_foreach()
    int count = 0;
    int res = _Py_hashtable_foreach(table, hashtable_cb, &count);
    assert(res == 0);
    assert(count == 25);

    // Test _Py_hashtable_clear()
    _Py_hashtable_clear(table);
    assert(table->nentries == 0);
    assert(table->nbuckets > 0);
    assert(_Py_hashtable_get(table, TO_PTR('x')) == NULL);

    _Py_hashtable_destroy(table);
    Py_RETURN_NONE;
}


static PyObject *
test_reset_path_config(PyObject *Py_UNUSED(self), PyObject *Py_UNUSED(arg))
{
    _PyPathConfig_ClearGlobal();
    Py_RETURN_NONE;
}


static int
check_edit_cost(const char *a, const char *b, Py_ssize_t expected)
{
    int ret = -1;
    PyObject *a_obj = NULL;
    PyObject *b_obj = NULL;

    a_obj = PyUnicode_FromString(a);
    if (a_obj == NULL) {
        goto exit;
    }
    b_obj = PyUnicode_FromString(b);
    if (b_obj == NULL) {
        goto exit;
    }
    Py_ssize_t result = _Py_UTF8_Edit_Cost(a_obj, b_obj, -1);
    if (result != expected) {
        PyErr_Format(PyExc_AssertionError,
                     "Edit cost from '%s' to '%s' returns %zd, expected %zd",
                     a, b, result, expected);
        goto exit;
    }
    // Check that smaller max_edits thresholds are exceeded.
    Py_ssize_t max_edits = result;
    while (max_edits > 0) {
        max_edits /= 2;
        Py_ssize_t result2 = _Py_UTF8_Edit_Cost(a_obj, b_obj, max_edits);
        if (result2 <= max_edits) {
            PyErr_Format(PyExc_AssertionError,
                         "Edit cost from '%s' to '%s' (threshold %zd) "
                         "returns %zd, expected greater than %zd",
                         a, b, max_edits, result2, max_edits);
            goto exit;
        }
    }
    // Check that bigger max_edits thresholds don't change anything
    Py_ssize_t result3 = _Py_UTF8_Edit_Cost(a_obj, b_obj, result * 2 + 1);
    if (result3 != result) {
        PyErr_Format(PyExc_AssertionError,
                     "Edit cost from '%s' to '%s' (threshold %zd) "
                     "returns %zd, expected %zd",
                     a, b, result * 2, result3, result);
        goto exit;
    }
    ret = 0;
exit:
    Py_XDECREF(a_obj);
    Py_XDECREF(b_obj);
    return ret;
}

static PyObject *
test_edit_cost(PyObject *self, PyObject *Py_UNUSED(args))
{
    #define CHECK(a, b, n) do {              \
        if (check_edit_cost(a, b, n) < 0) {  \
            return NULL;                     \
        }                                    \
    } while (0)                              \

    CHECK("", "", 0);
    CHECK("", "a", 2);
    CHECK("a", "A", 1);
    CHECK("Apple", "Aple", 2);
    CHECK("Banana", "B@n@n@", 6);
    CHECK("Cherry", "Cherry!", 2);
    CHECK("---0---", "------", 2);
    CHECK("abc", "y", 6);
    CHECK("aa", "bb", 4);
    CHECK("aaaaa", "AAAAA", 5);
    CHECK("wxyz", "wXyZ", 2);
    CHECK("wxyz", "wXyZ123", 8);
    CHECK("Python", "Java", 12);
    CHECK("Java", "C#", 8);
    CHECK("AbstractFoobarManager", "abstract_foobar_manager", 3+2*2);
    CHECK("CPython", "PyPy", 10);
    CHECK("CPython", "pypy", 11);
    CHECK("AttributeError", "AttributeErrop", 2);
    CHECK("AttributeError", "AttributeErrorTests", 10);

    #undef CHECK
    Py_RETURN_NONE;
}


static int
check_bytes_find(const char *haystack0, const char *needle0,
                 int offset, Py_ssize_t expected)
{
    Py_ssize_t len_haystack = strlen(haystack0);
    Py_ssize_t len_needle = strlen(needle0);
    Py_ssize_t result_1 = _PyBytes_Find(haystack0, len_haystack,
                                        needle0, len_needle, offset);
    if (result_1 != expected) {
        PyErr_Format(PyExc_AssertionError,
                    "Incorrect result_1: '%s' in '%s' (offset=%zd)",
                    needle0, haystack0, offset);
        return -1;
    }
    // Allocate new buffer with no NULL terminator.
    char *haystack = PyMem_Malloc(len_haystack);
    if (haystack == NULL) {
        PyErr_NoMemory();
        return -1;
    }
    char *needle = PyMem_Malloc(len_needle);
    if (needle == NULL) {
        PyMem_Free(haystack);
        PyErr_NoMemory();
        return -1;
    }
    memcpy(haystack, haystack0, len_haystack);
    memcpy(needle, needle0, len_needle);
    Py_ssize_t result_2 = _PyBytes_Find(haystack, len_haystack,
                                        needle, len_needle, offset);
    PyMem_Free(haystack);
    PyMem_Free(needle);
    if (result_2 != expected) {
        PyErr_Format(PyExc_AssertionError,
                    "Incorrect result_2: '%s' in '%s' (offset=%zd)",
                    needle0, haystack0, offset);
        return -1;
    }
    return 0;
}

static int
check_bytes_find_large(Py_ssize_t len_haystack, Py_ssize_t len_needle,
                       const char *needle)
{
    char *zeros = PyMem_RawCalloc(len_haystack, 1);
    if (zeros == NULL) {
        PyErr_NoMemory();
        return -1;
    }
    Py_ssize_t res = _PyBytes_Find(zeros, len_haystack, needle, len_needle, 0);
    PyMem_RawFree(zeros);
    if (res != -1) {
        PyErr_Format(PyExc_AssertionError,
                    "check_bytes_find_large(%zd, %zd) found %zd",
                    len_haystack, len_needle, res);
        return -1;
    }
    return 0;
}

static PyObject *
test_bytes_find(PyObject *self, PyObject *Py_UNUSED(args))
{
    #define CHECK(H, N, O, E) do {               \
        if (check_bytes_find(H, N, O, E) < 0) {  \
            return NULL;                         \
        }                                        \
    } while (0)

    CHECK("", "", 0, 0);
    CHECK("Python", "", 0, 0);
    CHECK("Python", "", 3, 3);
    CHECK("Python", "", 6, 6);
    CHECK("Python", "yth", 0, 1);
    CHECK("ython", "yth", 1, 1);
    CHECK("thon", "yth", 2, -1);
    CHECK("Python", "thon", 0, 2);
    CHECK("ython", "thon", 1, 2);
    CHECK("thon", "thon", 2, 2);
    CHECK("hon", "thon", 3, -1);
    CHECK("Pytho", "zz", 0, -1);
    CHECK("aaaaaaaaaaaaaaaaaaaaaaaaaaaaaaaa", "ab", 0, -1);
    CHECK("aaaaaaaaaaaaaaaaaaaaaaaaaaaaaaaa", "ba", 0, -1);
    CHECK("aaaaaaaaaaaaaaaaaaaaaaaaaaaaaaaa", "bb", 0, -1);
    CHECK("aaaaaaaaaaaaaaaaaaaaaaaaaaaaaaab", "ab", 0, 30);
    CHECK("aaaaaaaaaaaaaaaaaaaaaaaaaaaaaaba", "ba", 0, 30);
    CHECK("aaaaaaaaaaaaaaaaaaaaaaaaaaaaaabb", "bb", 0, 30);
    #undef CHECK

    // Hunt for segfaults
    // n, m chosen here so that (n - m) % (m + 1) == 0
    // This would make default_find in fastsearch.h access haystack[n].
    if (check_bytes_find_large(2048, 2, "ab") < 0) {
        return NULL;
    }
    if (check_bytes_find_large(4096, 16, "0123456789abcdef") < 0) {
        return NULL;
    }
    if (check_bytes_find_large(8192, 2, "ab") < 0) {
        return NULL;
    }
    if (check_bytes_find_large(16384, 4, "abcd") < 0) {
        return NULL;
    }
    if (check_bytes_find_large(32768, 2, "ab") < 0) {
        return NULL;
    }
    Py_RETURN_NONE;
}


static PyObject *
normalize_path(PyObject *self, PyObject *filename)
{
    Py_ssize_t size = -1;
    wchar_t *encoded = PyUnicode_AsWideCharString(filename, &size);
    if (encoded == NULL) {
        return NULL;
    }

    PyObject *result = PyUnicode_FromWideChar(_Py_normpath(encoded, size), -1);
    PyMem_Free(encoded);

    return result;
}

static PyObject *
get_getpath_codeobject(PyObject *self, PyObject *Py_UNUSED(args)) {
    return _Py_Get_Getpath_CodeObject();
}


static PyObject *
encode_locale_ex(PyObject *self, PyObject *args)
{
    PyObject *unicode;
    int current_locale = 0;
    wchar_t *wstr;
    PyObject *res = NULL;
    const char *errors = NULL;

    if (!PyArg_ParseTuple(args, "U|is", &unicode, &current_locale, &errors)) {
        return NULL;
    }
    wstr = PyUnicode_AsWideCharString(unicode, NULL);
    if (wstr == NULL) {
        return NULL;
    }
    _Py_error_handler error_handler = _Py_GetErrorHandler(errors);

    char *str = NULL;
    size_t error_pos;
    const char *reason = NULL;
    int ret = _Py_EncodeLocaleEx(wstr,
                                 &str, &error_pos, &reason,
                                 current_locale, error_handler);
    PyMem_Free(wstr);

    switch(ret) {
    case 0:
        res = PyBytes_FromString(str);
        PyMem_RawFree(str);
        break;
    case -1:
        PyErr_NoMemory();
        break;
    case -2:
        PyErr_Format(PyExc_RuntimeError, "encode error: pos=%zu, reason=%s",
                     error_pos, reason);
        break;
    case -3:
        PyErr_SetString(PyExc_ValueError, "unsupported error handler");
        break;
    default:
        PyErr_SetString(PyExc_ValueError, "unknown error code");
        break;
    }
    return res;
}


static PyObject *
decode_locale_ex(PyObject *self, PyObject *args)
{
    char *str;
    int current_locale = 0;
    PyObject *res = NULL;
    const char *errors = NULL;

    if (!PyArg_ParseTuple(args, "y|is", &str, &current_locale, &errors)) {
        return NULL;
    }
    _Py_error_handler error_handler = _Py_GetErrorHandler(errors);

    wchar_t *wstr = NULL;
    size_t wlen = 0;
    const char *reason = NULL;
    int ret = _Py_DecodeLocaleEx(str,
                                 &wstr, &wlen, &reason,
                                 current_locale, error_handler);

    switch(ret) {
    case 0:
        res = PyUnicode_FromWideChar(wstr, wlen);
        PyMem_RawFree(wstr);
        break;
    case -1:
        PyErr_NoMemory();
        break;
    case -2:
        PyErr_Format(PyExc_RuntimeError, "decode error: pos=%zu, reason=%s",
                     wlen, reason);
        break;
    case -3:
        PyErr_SetString(PyExc_ValueError, "unsupported error handler");
        break;
    default:
        PyErr_SetString(PyExc_ValueError, "unknown error code");
        break;
    }
    return res;
}

static PyObject *
set_eval_frame_default(PyObject *self, PyObject *Py_UNUSED(args))
{
    module_state *state = get_module_state(self);
    _PyInterpreterState_SetEvalFrameFunc(_PyInterpreterState_GET(), _PyEval_EvalFrameDefault);
    Py_CLEAR(state->record_list);
    Py_RETURN_NONE;
}

static PyObject *
record_eval(PyThreadState *tstate, struct _PyInterpreterFrame *f, int exc)
{
    if (PyStackRef_FunctionCheck(f->f_funcobj)) {
        PyFunctionObject *func = _PyFrame_GetFunction(f);
        PyObject *module = _get_current_module();
        assert(module != NULL);
        module_state *state = get_module_state(module);
        Py_DECREF(module);
        int res = PyList_Append(state->record_list, func->func_name);
        if (res < 0) {
            return NULL;
        }
    }
    return _PyEval_EvalFrameDefault(tstate, f, exc);
}


static PyObject *
set_eval_frame_record(PyObject *self, PyObject *list)
{
    module_state *state = get_module_state(self);
    if (!PyList_Check(list)) {
        PyErr_SetString(PyExc_TypeError, "argument must be a list");
        return NULL;
    }
    Py_XSETREF(state->record_list, Py_NewRef(list));
    _PyInterpreterState_SetEvalFrameFunc(_PyInterpreterState_GET(), record_eval);
    Py_RETURN_NONE;
}

/*[clinic input]

_testinternalcapi.compiler_cleandoc -> object

    doc: unicode

C implementation of inspect.cleandoc().
[clinic start generated code]*/

static PyObject *
_testinternalcapi_compiler_cleandoc_impl(PyObject *module, PyObject *doc)
/*[clinic end generated code: output=2dd203a80feff5bc input=2de03fab931d9cdc]*/
{
    return _PyCompile_CleanDoc(doc);
}

/*[clinic input]

_testinternalcapi.new_instruction_sequence -> object

Return a new, empty InstructionSequence.
[clinic start generated code]*/

static PyObject *
_testinternalcapi_new_instruction_sequence_impl(PyObject *module)
/*[clinic end generated code: output=ea4243fddb9057fd input=1dec2591b173be83]*/
{
    return _PyInstructionSequence_New();
}

/*[clinic input]

_testinternalcapi.compiler_codegen -> object

  ast: object
  filename: object
  optimize: int
  compile_mode: int = 0

Apply compiler code generation to an AST.
[clinic start generated code]*/

static PyObject *
_testinternalcapi_compiler_codegen_impl(PyObject *module, PyObject *ast,
                                        PyObject *filename, int optimize,
                                        int compile_mode)
/*[clinic end generated code: output=40a68f6e13951cc8 input=a0e00784f1517cd7]*/
{
    PyCompilerFlags *flags = NULL;
    return _PyCompile_CodeGen(ast, filename, flags, optimize, compile_mode);
}


/*[clinic input]

_testinternalcapi.optimize_cfg -> object

  instructions: object
  consts: object
  nlocals: int

Apply compiler optimizations to an instruction list.
[clinic start generated code]*/

static PyObject *
_testinternalcapi_optimize_cfg_impl(PyObject *module, PyObject *instructions,
                                    PyObject *consts, int nlocals)
/*[clinic end generated code: output=57c53c3a3dfd1df0 input=6a96d1926d58d7e5]*/
{
    return _PyCompile_OptimizeCfg(instructions, consts, nlocals);
}

static int
get_nonnegative_int_from_dict(PyObject *dict, const char *key) {
    PyObject *obj = PyDict_GetItemString(dict, key);
    if (obj == NULL) {
        return -1;
    }
    return PyLong_AsLong(obj);
}

/*[clinic input]

_testinternalcapi.assemble_code_object -> object

  filename: object
  instructions: object
  metadata: object

Create a code object for the given instructions.
[clinic start generated code]*/

static PyObject *
_testinternalcapi_assemble_code_object_impl(PyObject *module,
                                            PyObject *filename,
                                            PyObject *instructions,
                                            PyObject *metadata)
/*[clinic end generated code: output=38003dc16a930f48 input=e713ad77f08fb3a8]*/

{
    assert(PyDict_Check(metadata));
    _PyCompile_CodeUnitMetadata umd;

    umd.u_name = PyDict_GetItemString(metadata, "name");
    umd.u_qualname = PyDict_GetItemString(metadata, "qualname");

    assert(PyUnicode_Check(umd.u_name));
    assert(PyUnicode_Check(umd.u_qualname));

    umd.u_consts = PyDict_GetItemString(metadata, "consts");
    umd.u_names = PyDict_GetItemString(metadata, "names");
    umd.u_varnames = PyDict_GetItemString(metadata, "varnames");
    umd.u_cellvars = PyDict_GetItemString(metadata, "cellvars");
    umd.u_freevars = PyDict_GetItemString(metadata, "freevars");
    umd.u_fasthidden = PyDict_GetItemString(metadata, "fasthidden");

    assert(PyDict_Check(umd.u_consts));
    assert(PyDict_Check(umd.u_names));
    assert(PyDict_Check(umd.u_varnames));
    assert(PyDict_Check(umd.u_cellvars));
    assert(PyDict_Check(umd.u_freevars));
    assert(PyDict_Check(umd.u_fasthidden));

    umd.u_argcount = get_nonnegative_int_from_dict(metadata, "argcount");
    umd.u_posonlyargcount = get_nonnegative_int_from_dict(metadata, "posonlyargcount");
    umd.u_kwonlyargcount = get_nonnegative_int_from_dict(metadata, "kwonlyargcount");
    umd.u_firstlineno = get_nonnegative_int_from_dict(metadata, "firstlineno");

    assert(umd.u_argcount >= 0);
    assert(umd.u_posonlyargcount >= 0);
    assert(umd.u_kwonlyargcount >= 0);
    assert(umd.u_firstlineno >= 0);

    return (PyObject*)_PyCompile_Assemble(&umd, filename, instructions);
}


// Maybe this could be replaced by get_interpreter_config()?
static PyObject *
get_interp_settings(PyObject *self, PyObject *args)
{
    int interpid = -1;
    if (!PyArg_ParseTuple(args, "|i:get_interp_settings", &interpid)) {
        return NULL;
    }

    PyInterpreterState *interp = NULL;
    if (interpid < 0) {
        PyThreadState *tstate = _PyThreadState_GET();
        interp = tstate ? tstate->interp : _PyInterpreterState_Main();
    }
    else if (interpid == 0) {
        interp = _PyInterpreterState_Main();
    }
    else {
        PyErr_Format(PyExc_NotImplementedError,
                     "%zd", interpid);
        return NULL;
    }
    assert(interp != NULL);

    PyObject *settings = PyDict_New();
    if (settings == NULL) {
        return NULL;
    }

    /* Add the feature flags. */
    PyObject *flags = PyLong_FromUnsignedLong(interp->feature_flags);
    if (flags == NULL) {
        Py_DECREF(settings);
        return NULL;
    }
    int res = PyDict_SetItemString(settings, "feature_flags", flags);
    Py_DECREF(flags);
    if (res != 0) {
        Py_DECREF(settings);
        return NULL;
    }

    /* "own GIL" */
    PyObject *own_gil = interp->ceval.own_gil ? Py_True : Py_False;
    if (PyDict_SetItemString(settings, "own_gil", own_gil) != 0) {
        Py_DECREF(settings);
        return NULL;
    }

    return settings;
}


static PyObject *
clear_extension(PyObject *self, PyObject *args)
{
    PyObject *name = NULL, *filename = NULL;
    if (!PyArg_ParseTuple(args, "OO:clear_extension", &name, &filename)) {
        return NULL;
    }
    if (_PyImport_ClearExtension(name, filename) < 0) {
        return NULL;
    }
    Py_RETURN_NONE;
}

static PyObject *
write_perf_map_entry(PyObject *self, PyObject *args)
{
    PyObject *code_addr_v;
    const void *code_addr;
    unsigned int code_size;
    const char *entry_name;

    if (!PyArg_ParseTuple(args, "OIs", &code_addr_v, &code_size, &entry_name))
        return NULL;
    code_addr = PyLong_AsVoidPtr(code_addr_v);
    if (code_addr == NULL) {
        return NULL;
    }

    int ret = PyUnstable_WritePerfMapEntry(code_addr, code_size, entry_name);
    if (ret < 0) {
        PyErr_SetFromErrno(PyExc_OSError);
        return NULL;
    }
    return PyLong_FromLong(ret);
}

static PyObject *
perf_map_state_teardown(PyObject *Py_UNUSED(self), PyObject *Py_UNUSED(ignored))
{
    PyUnstable_PerfMapState_Fini();
    Py_RETURN_NONE;
}

static PyObject *
iframe_getcode(PyObject *self, PyObject *frame)
{
    if (!PyFrame_Check(frame)) {
        PyErr_SetString(PyExc_TypeError, "argument must be a frame");
        return NULL;
    }
    struct _PyInterpreterFrame *f = ((PyFrameObject *)frame)->f_frame;
    return PyUnstable_InterpreterFrame_GetCode(f);
}

static PyObject *
iframe_getline(PyObject *self, PyObject *frame)
{
    if (!PyFrame_Check(frame)) {
        PyErr_SetString(PyExc_TypeError, "argument must be a frame");
        return NULL;
    }
    struct _PyInterpreterFrame *f = ((PyFrameObject *)frame)->f_frame;
    return PyLong_FromLong(PyUnstable_InterpreterFrame_GetLine(f));
}

static PyObject *
iframe_getlasti(PyObject *self, PyObject *frame)
{
    if (!PyFrame_Check(frame)) {
        PyErr_SetString(PyExc_TypeError, "argument must be a frame");
        return NULL;
    }
    struct _PyInterpreterFrame *f = ((PyFrameObject *)frame)->f_frame;
    return PyLong_FromLong(PyUnstable_InterpreterFrame_GetLasti(f));
}

static PyObject *
code_returns_only_none(PyObject *self, PyObject *arg)
{
    if (!PyCode_Check(arg)) {
        PyErr_SetString(PyExc_TypeError, "argument must be a code object");
        return NULL;
    }
    PyCodeObject *code = (PyCodeObject *)arg;
    int res = _PyCode_ReturnsOnlyNone(code);
    return PyBool_FromLong(res);
}

static PyObject *
get_co_framesize(PyObject *self, PyObject *arg)
{
    if (!PyCode_Check(arg)) {
        PyErr_SetString(PyExc_TypeError, "argument must be a code object");
        return NULL;
    }
    PyCodeObject *code = (PyCodeObject *)arg;
    return PyLong_FromLong(code->co_framesize);
}

static PyObject *
get_co_localskinds(PyObject *self, PyObject *arg)
{
    if (!PyCode_Check(arg)) {
        PyErr_SetString(PyExc_TypeError, "argument must be a code object");
        return NULL;
    }
    PyCodeObject *co = (PyCodeObject *)arg;

    PyObject *kinds = PyDict_New();
    if (kinds == NULL) {
        return NULL;
    }
    for (int offset = 0; offset < co->co_nlocalsplus; offset++) {
        PyObject *name = PyTuple_GET_ITEM(co->co_localsplusnames, offset);
        _PyLocals_Kind k = _PyLocals_GetKind(co->co_localspluskinds, offset);
        PyObject *kind = PyLong_FromLong(k);
        if (kind == NULL) {
            Py_DECREF(kinds);
            return NULL;
        }
        int res = PyDict_SetItem(kinds, name, kind);
        Py_DECREF(kind);
        if (res < 0) {
            Py_DECREF(kinds);
            return NULL;
        }
    }
    return kinds;
}

static PyObject *
get_code_var_counts(PyObject *self, PyObject *_args, PyObject *_kwargs)
{
    PyThreadState *tstate = _PyThreadState_GET();
    PyObject *codearg;
    PyObject *globalnames = NULL;
    PyObject *attrnames = NULL;
    PyObject *globalsns = NULL;
    PyObject *builtinsns = NULL;
    static char *kwlist[] = {"code", "globalnames", "attrnames", "globalsns",
                             "builtinsns", NULL};
    if (!PyArg_ParseTupleAndKeywords(_args, _kwargs,
                    "O|OOO!O!:get_code_var_counts", kwlist,
                    &codearg, &globalnames, &attrnames,
                    &PyDict_Type, &globalsns, &PyDict_Type, &builtinsns))
    {
        return NULL;
    }
    if (PyFunction_Check(codearg)) {
        if (globalsns == NULL) {
            globalsns = PyFunction_GET_GLOBALS(codearg);
        }
        if (builtinsns == NULL) {
            builtinsns = _PyFunction_GET_BUILTINS(codearg);
        }
        codearg = PyFunction_GET_CODE(codearg);
    }
    else if (!PyCode_Check(codearg)) {
        PyErr_SetString(PyExc_TypeError,
                        "argument must be a code object or a function");
        return NULL;
    }
    PyCodeObject *code = (PyCodeObject *)codearg;

    _PyCode_var_counts_t counts = {0};
    _PyCode_GetVarCounts(code, &counts);
    if (_PyCode_SetUnboundVarCounts(
            tstate, code, &counts, globalnames, attrnames,
            globalsns, builtinsns) < 0)
    {
        return NULL;
    }

#define SET_COUNT(DICT, STRUCT, NAME) \
    do { \
        PyObject *count = PyLong_FromLong(STRUCT.NAME); \
        if (count == NULL) { \
            goto error; \
        } \
        int res = PyDict_SetItemString(DICT, #NAME, count); \
        Py_DECREF(count); \
        if (res < 0) { \
            goto error; \
        } \
    } while (0)

    PyObject *locals = NULL;
    PyObject *args = NULL;
    PyObject *cells = NULL;
    PyObject *hidden = NULL;
    PyObject *unbound = NULL;
    PyObject *globals = NULL;
    PyObject *countsobj = PyDict_New();
    if (countsobj == NULL) {
        return NULL;
    }
    SET_COUNT(countsobj, counts, total);

    // locals
    locals = PyDict_New();
    if (locals == NULL) {
        goto error;
    }
    if (PyDict_SetItemString(countsobj, "locals", locals) < 0) {
        goto error;
    }
    SET_COUNT(locals, counts.locals, total);

    // locals.args
    args = PyDict_New();
    if (args == NULL) {
        goto error;
    }
    if (PyDict_SetItemString(locals, "args", args) < 0) {
        goto error;
    }
    SET_COUNT(args, counts.locals.args, total);
    SET_COUNT(args, counts.locals.args, numposonly);
    SET_COUNT(args, counts.locals.args, numposorkw);
    SET_COUNT(args, counts.locals.args, numkwonly);
    SET_COUNT(args, counts.locals.args, varargs);
    SET_COUNT(args, counts.locals.args, varkwargs);

    // locals.numpure
    SET_COUNT(locals, counts.locals, numpure);

    // locals.cells
    cells = PyDict_New();
    if (cells == NULL) {
        goto error;
    }
    if (PyDict_SetItemString(locals, "cells", cells) < 0) {
        goto error;
    }
    SET_COUNT(cells, counts.locals.cells, total);
    SET_COUNT(cells, counts.locals.cells, numargs);
    SET_COUNT(cells, counts.locals.cells, numothers);

    // locals.hidden
    hidden = PyDict_New();
    if (hidden == NULL) {
        goto error;
    }
    if (PyDict_SetItemString(locals, "hidden", hidden) < 0) {
        goto error;
    }
    SET_COUNT(hidden, counts.locals.hidden, total);
    SET_COUNT(hidden, counts.locals.hidden, numpure);
    SET_COUNT(hidden, counts.locals.hidden, numcells);

    // numfree
    SET_COUNT(countsobj, counts, numfree);

    // unbound
    unbound = PyDict_New();
    if (unbound == NULL) {
        goto error;
    }
    if (PyDict_SetItemString(countsobj, "unbound", unbound) < 0) {
        goto error;
    }
    SET_COUNT(unbound, counts.unbound, total);
    SET_COUNT(unbound, counts.unbound, numattrs);
    SET_COUNT(unbound, counts.unbound, numunknown);

    // unbound.globals
    globals = PyDict_New();
    if (globals == NULL) {
        goto error;
    }
    if (PyDict_SetItemString(unbound, "globals", globals) < 0) {
        goto error;
    }
    SET_COUNT(globals, counts.unbound.globals, total);
    SET_COUNT(globals, counts.unbound.globals, numglobal);
    SET_COUNT(globals, counts.unbound.globals, numbuiltin);
    SET_COUNT(globals, counts.unbound.globals, numunknown);

#undef SET_COUNT

    Py_DECREF(locals);
    Py_DECREF(args);
    Py_DECREF(cells);
    Py_DECREF(hidden);
    Py_DECREF(unbound);
    Py_DECREF(globals);
    return countsobj;

error:
    Py_DECREF(countsobj);
    Py_XDECREF(locals);
    Py_XDECREF(args);
    Py_XDECREF(cells);
    Py_XDECREF(hidden);
    Py_XDECREF(unbound);
    Py_XDECREF(globals);
    return NULL;
}

static PyObject *
verify_stateless_code(PyObject *self, PyObject *args, PyObject *kwargs)
{
    PyThreadState *tstate = _PyThreadState_GET();
    PyObject *codearg;
    PyObject *globalnames = NULL;
    PyObject *globalsns = NULL;
    PyObject *builtinsns = NULL;
    static char *kwlist[] = {"code", "globalnames",
                             "globalsns", "builtinsns", NULL};
    if (!PyArg_ParseTupleAndKeywords(args, kwargs,
                    "O|O!O!O!:get_code_var_counts", kwlist,
                    &codearg, &PySet_Type, &globalnames,
                    &PyDict_Type, &globalsns, &PyDict_Type, &builtinsns))
    {
        return NULL;
    }
    if (PyFunction_Check(codearg)) {
        if (globalsns == NULL) {
            globalsns = PyFunction_GET_GLOBALS(codearg);
        }
        if (builtinsns == NULL) {
            builtinsns = _PyFunction_GET_BUILTINS(codearg);
        }
        codearg = PyFunction_GET_CODE(codearg);
    }
    else if (!PyCode_Check(codearg)) {
        PyErr_SetString(PyExc_TypeError,
                        "argument must be a code object or a function");
        return NULL;
    }
    PyCodeObject *code = (PyCodeObject *)codearg;

    if (_PyCode_VerifyStateless(
                tstate, code, globalnames, globalsns, builtinsns) < 0)
    {
        return NULL;
    }
    Py_RETURN_NONE;
}

#ifdef _Py_TIER2

static PyObject *
add_executor_dependency(PyObject *self, PyObject *args)
{
    PyObject *exec;
    PyObject *obj;
    if (!PyArg_ParseTuple(args, "OO", &exec, &obj)) {
        return NULL;
    }
    _Py_Executor_DependsOn((_PyExecutorObject *)exec, obj);
    Py_RETURN_NONE;
}

static PyObject *
invalidate_executors(PyObject *self, PyObject *obj)
{
    PyInterpreterState *interp = PyInterpreterState_Get();
    _Py_Executors_InvalidateDependency(interp, obj, 1);
    Py_RETURN_NONE;
}

#endif

static int _pending_callback(void *arg)
{
    /* we assume the argument is callable object to which we own a reference */
    PyObject *callable = (PyObject *)arg;
    PyObject *r = PyObject_CallNoArgs(callable);
    Py_DECREF(callable);
    Py_XDECREF(r);
    return r != NULL ? 0 : -1;
}

/* The following requests n callbacks to _pending_callback.  It can be
 * run from any python thread.
 */
static PyObject *
pending_threadfunc(PyObject *self, PyObject *args, PyObject *kwargs)
{
    PyObject *callable;
    unsigned int num = 1;
    int blocking = 0;
    int ensure_added = 0;
    static char *kwlist[] = {"callback", "num",
                             "blocking", "ensure_added", NULL};
    if (!PyArg_ParseTupleAndKeywords(args, kwargs,
                                     "O|I$pp:pending_threadfunc", kwlist,
                                     &callable, &num, &blocking, &ensure_added))
    {
        return NULL;
    }
    PyInterpreterState *interp = _PyInterpreterState_GET();

    /* create the reference for the callbackwhile we hold the lock */
    for (unsigned int i = 0; i < num; i++) {
        Py_INCREF(callable);
    }

    PyThreadState *save_tstate = NULL;
    if (!blocking) {
        save_tstate = PyEval_SaveThread();
    }

    unsigned int num_added = 0;
    for (; num_added < num; num_added++) {
        if (ensure_added) {
            _Py_add_pending_call_result r;
            do {
                r = _PyEval_AddPendingCall(interp, &_pending_callback, callable, 0);
                assert(r == _Py_ADD_PENDING_SUCCESS
                       || r == _Py_ADD_PENDING_FULL);
            } while (r == _Py_ADD_PENDING_FULL);
        }
        else {
            if (_PyEval_AddPendingCall(interp, &_pending_callback, callable, 0) < 0) {
                break;
            }
        }
    }

    if (!blocking) {
        PyEval_RestoreThread(save_tstate);
    }

    for (unsigned int i = num_added; i < num; i++) {
        Py_DECREF(callable); /* unsuccessful add, destroy the extra reference */
    }

    /* The callable is decref'ed in _pending_callback() above. */
    return PyLong_FromUnsignedLong((unsigned long)num_added);
}


static struct {
    int64_t interpid;
} pending_identify_result;

static int
_pending_identify_callback(void *arg)
{
    PyThread_type_lock mutex = (PyThread_type_lock)arg;
    assert(pending_identify_result.interpid == -1);
    PyThreadState *tstate = PyThreadState_Get();
    pending_identify_result.interpid = PyInterpreterState_GetID(tstate->interp);
    PyThread_release_lock(mutex);
    return 0;
}

static PyObject *
pending_identify(PyObject *self, PyObject *args)
{
    PyObject *interpid;
    if (!PyArg_ParseTuple(args, "O:pending_identify", &interpid)) {
        return NULL;
    }
    PyInterpreterState *interp = _PyInterpreterState_LookUpIDObject(interpid);
    if (interp == NULL) {
        if (!PyErr_Occurred()) {
            PyErr_SetString(PyExc_ValueError, "interpreter not found");
        }
        return NULL;
    }

    pending_identify_result.interpid = -1;

    PyThread_type_lock mutex = PyThread_allocate_lock();
    if (mutex == NULL) {
        return NULL;
    }
    PyThread_acquire_lock(mutex, WAIT_LOCK);
    /* It gets released in _pending_identify_callback(). */

    _Py_add_pending_call_result r;
    do {
        Py_BEGIN_ALLOW_THREADS
        r = _PyEval_AddPendingCall(interp,
                                   &_pending_identify_callback, (void *)mutex,
                                   0);
        Py_END_ALLOW_THREADS
        assert(r == _Py_ADD_PENDING_SUCCESS
               || r == _Py_ADD_PENDING_FULL);
    } while (r == _Py_ADD_PENDING_FULL);

    /* Wait for the pending call to complete. */
    PyThread_acquire_lock(mutex, WAIT_LOCK);
    PyThread_release_lock(mutex);
    PyThread_free_lock(mutex);

    PyObject *res = PyLong_FromLongLong(pending_identify_result.interpid);
    pending_identify_result.interpid = -1;
    if (res == NULL) {
        return NULL;
    }
    return res;
}

static PyObject *
tracemalloc_get_traceback(PyObject *self, PyObject *args)
{
    unsigned int domain;
    PyObject *ptr_obj;

    if (!PyArg_ParseTuple(args, "IO", &domain, &ptr_obj)) {
        return NULL;
    }
    void *ptr = PyLong_AsVoidPtr(ptr_obj);
    if (PyErr_Occurred()) {
        return NULL;
    }

    return _PyTraceMalloc_GetTraceback(domain, (uintptr_t)ptr);
}


// Test PyThreadState C API
static PyObject *
test_tstate_capi(PyObject *self, PyObject *Py_UNUSED(args))
{
    // PyThreadState_Get()
    PyThreadState *tstate = PyThreadState_Get();
    assert(tstate != NULL);

    // test _PyThreadState_GetDict()
    PyObject *dict = PyThreadState_GetDict();
    assert(dict != NULL);
    // dict is a borrowed reference

    PyObject *dict2 = _PyThreadState_GetDict(tstate);
    assert(dict2 == dict);
    // dict2 is a borrowed reference

    Py_RETURN_NONE;
}


/* Test _PyUnicode_TransformDecimalAndSpaceToASCII() */
static PyObject *
unicode_transformdecimalandspacetoascii(PyObject *self, PyObject *arg)
{
    if (arg == Py_None) {
        arg = NULL;
    }
    return _PyUnicode_TransformDecimalAndSpaceToASCII(arg);
}

static PyObject *
test_pyobject_is_freed(const char *test_name, PyObject *op)
{
    if (!_PyObject_IsFreed(op)) {
        PyErr_SetString(PyExc_AssertionError,
                        "object is not seen as freed");
        return NULL;
    }
    Py_RETURN_NONE;
}

static PyObject *
check_pyobject_null_is_freed(PyObject *self, PyObject *Py_UNUSED(args))
{
    PyObject *op = NULL;
    return test_pyobject_is_freed("check_pyobject_null_is_freed", op);
}


static PyObject *
check_pyobject_uninitialized_is_freed(PyObject *self,
                                      PyObject *Py_UNUSED(args))
{
    PyObject *op = (PyObject *)PyObject_Malloc(sizeof(PyObject));
    if (op == NULL) {
        return NULL;
    }
    /* Initialize reference count to avoid early crash in ceval or GC */
    Py_SET_REFCNT(op, 1);
    /* object fields like ob_type are uninitialized! */
    return test_pyobject_is_freed("check_pyobject_uninitialized_is_freed", op);
}


static PyObject *
check_pyobject_forbidden_bytes_is_freed(PyObject *self,
                                        PyObject *Py_UNUSED(args))
{
    /* Allocate an incomplete PyObject structure: truncate 'ob_type' field */
    PyObject *op = (PyObject *)PyObject_Malloc(offsetof(PyObject, ob_type));
    if (op == NULL) {
        return NULL;
    }
    /* Initialize reference count to avoid early crash in ceval or GC */
    Py_SET_REFCNT(op, 1);
    /* ob_type field is after the memory block: part of "forbidden bytes"
       when using debug hooks on memory allocators! */
    return test_pyobject_is_freed("check_pyobject_forbidden_bytes_is_freed", op);
}


static PyObject *
check_pyobject_freed_is_freed(PyObject *self, PyObject *Py_UNUSED(args))
{
    /* ASan or TSan would report an use-after-free error */
#if defined(_Py_ADDRESS_SANITIZER) || defined(_Py_THREAD_SANITIZER)
    Py_RETURN_NONE;
#else
    PyObject *op = PyObject_CallNoArgs((PyObject *)&PyBaseObject_Type);
    if (op == NULL) {
        return NULL;
    }
    Py_TYPE(op)->tp_dealloc(op);
    /* Reset reference count to avoid early crash in ceval or GC */
    Py_SET_REFCNT(op, 1);
    /* object memory is freed! */
    return test_pyobject_is_freed("check_pyobject_freed_is_freed", op);
#endif
}


static PyObject *
test_pymem_getallocatorsname(PyObject *self, PyObject *args)
{
    const char *name = _PyMem_GetCurrentAllocatorName();
    if (name == NULL) {
        PyErr_SetString(PyExc_RuntimeError, "cannot get allocators name");
        return NULL;
    }
    return PyUnicode_FromString(name);
}

static PyObject *
get_object_dict_values(PyObject *self, PyObject *obj)
{
    PyTypeObject *type = Py_TYPE(obj);
    if (!_PyType_HasFeature(type, Py_TPFLAGS_INLINE_VALUES)) {
        Py_RETURN_NONE;
    }
    PyDictValues *values = _PyObject_InlineValues(obj);
    if (!values->valid) {
        Py_RETURN_NONE;
    }
    PyDictKeysObject *keys = ((PyHeapTypeObject *)type)->ht_cached_keys;
    assert(keys != NULL);
    int size = (int)keys->dk_nentries;
    assert(size >= 0);
    PyObject *res = PyTuple_New(size);
    if (res == NULL) {
        return NULL;
    }
    _Py_DECLARE_STR(anon_null, "<NULL>");
    for(int i = 0; i < size; i++) {
        PyObject *item = values->values[i];
        if (item == NULL) {
            item = &_Py_STR(anon_null);
        }
        else {
            Py_INCREF(item);
        }
        PyTuple_SET_ITEM(res, i, item);
    }
    return res;
}


static PyObject*
new_hamt(PyObject *self, PyObject *args)
{
    return _PyContext_NewHamtForTests();
}


static PyObject*
dict_getitem_knownhash(PyObject *self, PyObject *args)
{
    PyObject *mp, *key, *result;
    Py_ssize_t hash;

    if (!PyArg_ParseTuple(args, "OOn:dict_getitem_knownhash",
                          &mp, &key, &hash)) {
        return NULL;
    }

    result = _PyDict_GetItem_KnownHash(mp, key, (Py_hash_t)hash);
    if (result == NULL && !PyErr_Occurred()) {
        _PyErr_SetKeyError(key);
        return NULL;
    }

    return Py_XNewRef(result);
}


static int
_init_interp_config_from_object(PyInterpreterConfig *config, PyObject *obj)
{
    if (obj == NULL) {
        *config = (PyInterpreterConfig)_PyInterpreterConfig_INIT;
        return 0;
    }

    PyObject *dict = PyObject_GetAttrString(obj, "__dict__");
    if (dict == NULL) {
        PyErr_Format(PyExc_TypeError, "bad config %R", obj);
        return -1;
    }
    int res = _PyInterpreterConfig_InitFromDict(config, dict);
    Py_DECREF(dict);
    if (res < 0) {
        return -1;
    }
    return 0;
}

static PyInterpreterState *
_new_interpreter(PyInterpreterConfig *config, long whence)
{
    if (whence == _PyInterpreterState_WHENCE_XI) {
        return _PyXI_NewInterpreter(config, &whence, NULL, NULL);
    }
    PyObject *exc = NULL;
    PyInterpreterState *interp = NULL;
    if (whence == _PyInterpreterState_WHENCE_UNKNOWN) {
        assert(config == NULL);
        interp = PyInterpreterState_New();
    }
    else if (whence == _PyInterpreterState_WHENCE_CAPI
             || whence == _PyInterpreterState_WHENCE_LEGACY_CAPI)
    {
        PyThreadState *tstate = NULL;
        PyThreadState *save_tstate = PyThreadState_Swap(NULL);
        if (whence == _PyInterpreterState_WHENCE_LEGACY_CAPI) {
            assert(config == NULL);
            tstate = Py_NewInterpreter();
            PyThreadState_Swap(save_tstate);
        }
        else {
            PyStatus status = Py_NewInterpreterFromConfig(&tstate, config);
            PyThreadState_Swap(save_tstate);
            if (PyStatus_Exception(status)) {
                assert(tstate == NULL);
                _PyErr_SetFromPyStatus(status);
                exc = PyErr_GetRaisedException();
            }
        }
        if (tstate != NULL) {
            interp = PyThreadState_GetInterpreter(tstate);
            // Throw away the initial tstate.
            PyThreadState_Swap(tstate);
            PyThreadState_Clear(tstate);
            PyThreadState_Swap(save_tstate);
            PyThreadState_Delete(tstate);
        }
    }
    else {
        PyErr_Format(PyExc_ValueError,
                     "unsupported whence %ld", whence);
        return NULL;
    }

    if (interp == NULL) {
        PyErr_SetString(PyExc_InterpreterError,
                        "sub-interpreter creation failed");
        if (exc != NULL) {
            _PyErr_ChainExceptions1(exc);
        }
    }
    return interp;
}

// This exists mostly for testing the _interpreters module, as an
// alternative to _interpreters.create()
static PyObject *
create_interpreter(PyObject *self, PyObject *args, PyObject *kwargs)
{
    static char *kwlist[] = {"config", "whence", NULL};
    PyObject *configobj = NULL;
    long whence = _PyInterpreterState_WHENCE_XI;
    if (!PyArg_ParseTupleAndKeywords(args, kwargs,
                                     "|O$l:create_interpreter", kwlist,
                                     &configobj, &whence))
    {
        return NULL;
    }
    if (configobj == Py_None) {
        configobj = NULL;
    }

    // Resolve the config.
    PyInterpreterConfig *config = NULL;
    PyInterpreterConfig _config;
    if (whence == _PyInterpreterState_WHENCE_UNKNOWN
            || whence == _PyInterpreterState_WHENCE_LEGACY_CAPI)
    {
        if (configobj != NULL) {
            PyErr_SetString(PyExc_ValueError, "got unexpected config");
            return NULL;
        }
    }
    else {
        config = &_config;
        if (_init_interp_config_from_object(config, configobj) < 0) {
            return NULL;
        }
    }

    // Create the interpreter.
    PyInterpreterState *interp = _new_interpreter(config, whence);
    if (interp == NULL) {
        return NULL;
    }

    // Return the ID.
    PyObject *idobj = _PyInterpreterState_GetIDObject(interp);
    if (idobj == NULL) {
        _PyXI_EndInterpreter(interp, NULL, NULL);
        return NULL;
    }

    return idobj;
}

// This exists mostly for testing the _interpreters module, as an
// alternative to _interpreters.destroy()
static PyObject *
destroy_interpreter(PyObject *self, PyObject *args, PyObject *kwargs)
{
    static char *kwlist[] = {"id", "basic", NULL};
    PyObject *idobj = NULL;
    int basic = 0;
    if (!PyArg_ParseTupleAndKeywords(args, kwargs,
                                     "O|p:destroy_interpreter", kwlist,
                                     &idobj, &basic))
    {
        return NULL;
    }

    PyInterpreterState *interp = _PyInterpreterState_LookUpIDObject(idobj);
    if (interp == NULL) {
        return NULL;
    }

    if (basic)
    {
        // Test the basic Py_EndInterpreter with weird out of order thread states
        PyThreadState *t1, *t2;
        PyThreadState *prev;
        t1 = interp->threads.head;
        if (t1 == NULL) {
            t1 = PyThreadState_New(interp);
        }
        t2 = PyThreadState_New(interp);
        prev = PyThreadState_Swap(t2);
        PyThreadState_Clear(t1);
        PyThreadState_Delete(t1);
        Py_EndInterpreter(t2);
        PyThreadState_Swap(prev);
    }
    else
    {
        // use the cross interpreter _PyXI_EndInterpreter normally
        _PyXI_EndInterpreter(interp, NULL, NULL);
    }
    Py_RETURN_NONE;
}

// This exists mostly for testing the _interpreters module, as an
// alternative to _interpreters.destroy()
static PyObject *
exec_interpreter(PyObject *self, PyObject *args, PyObject *kwargs)
{
    static char *kwlist[] = {"id", "code", "main", NULL};
    PyObject *idobj;
    const char *code;
    int runningmain = 0;
    if (!PyArg_ParseTupleAndKeywords(args, kwargs,
                                     "Os|$p:exec_interpreter", kwlist,
                                     &idobj, &code, &runningmain))
    {
        return NULL;
    }

    PyInterpreterState *interp = _PyInterpreterState_LookUpIDObject(idobj);
    if (interp == NULL) {
        return NULL;
    }

    PyObject *res = NULL;
    PyThreadState *tstate =
        _PyThreadState_NewBound(interp, _PyThreadState_WHENCE_EXEC);

    PyThreadState *save_tstate = PyThreadState_Swap(tstate);

    if (runningmain) {
       if (_PyInterpreterState_SetRunningMain(interp) < 0) {
           goto finally;
       }
    }

    /* only initialise 'cflags.cf_flags' to test backwards compatibility */
    PyCompilerFlags cflags = {0};
    int r = PyRun_SimpleStringFlags(code, &cflags);
    if (PyErr_Occurred()) {
        PyErr_PrintEx(0);
    }

    if (runningmain) {
        _PyInterpreterState_SetNotRunningMain(interp);
    }

    res = PyLong_FromLong(r);

finally:
    PyThreadState_Clear(tstate);
    PyThreadState_Swap(save_tstate);
    PyThreadState_Delete(tstate);
    return res;
}


/* To run some code in a sub-interpreter.

Generally you can use the interpreters module,
but we keep this helper as a distinct implementation.
That's especially important for testing the interpreters module.
*/
static PyObject *
run_in_subinterp_with_config(PyObject *self, PyObject *args, PyObject *kwargs)
{
    const char *code;
    PyObject *configobj;
    int xi = 0;
    static char *kwlist[] = {"code", "config", "xi", NULL};
    if (!PyArg_ParseTupleAndKeywords(args, kwargs,
                    "sO|$p:run_in_subinterp_with_config", kwlist,
                    &code, &configobj, &xi))
    {
        return NULL;
    }

    PyInterpreterConfig config;
    if (_init_interp_config_from_object(&config, configobj) < 0) {
        return NULL;
    }

    /* only initialise 'cflags.cf_flags' to test backwards compatibility */
    PyCompilerFlags cflags = {0};

    int r;
    if (xi) {
        PyThreadState *save_tstate;
        PyThreadState *tstate;

        /* Create an interpreter, staying switched to it. */
        PyInterpreterState *interp = \
                _PyXI_NewInterpreter(&config, NULL, &tstate, &save_tstate);
        if (interp == NULL) {
            return NULL;
        }

        /* Exec the code in the new interpreter. */
        r = PyRun_SimpleStringFlags(code, &cflags);

        /* clean up post-exec. */
        _PyXI_EndInterpreter(interp, tstate, &save_tstate);
    }
    else {
        PyThreadState *substate;
        PyThreadState *mainstate = PyThreadState_Swap(NULL);

        /* Create an interpreter, staying switched to it. */
        PyStatus status = Py_NewInterpreterFromConfig(&substate, &config);
        if (PyStatus_Exception(status)) {
            /* Since no new thread state was created, there is no exception to
               propagate; raise a fresh one after swapping in the old thread
               state. */
            PyThreadState_Swap(mainstate);
            _PyErr_SetFromPyStatus(status);
            PyObject *exc = PyErr_GetRaisedException();
            PyErr_SetString(PyExc_InterpreterError,
                            "sub-interpreter creation failed");
            _PyErr_ChainExceptions1(exc);
            return NULL;
        }

        /* Exec the code in the new interpreter. */
        r = PyRun_SimpleStringFlags(code, &cflags);

        /* clean up post-exec. */
        Py_EndInterpreter(substate);
        PyThreadState_Swap(mainstate);
    }

    return PyLong_FromLong(r);
}


static PyObject *
normalize_interp_id(PyObject *self, PyObject *idobj)
{
    int64_t interpid = _PyInterpreterState_ObjectToID(idobj);
    if (interpid < 0) {
        return NULL;
    }
    return PyLong_FromLongLong(interpid);
}

static PyObject *
next_interpreter_id(PyObject *self, PyObject *Py_UNUSED(ignored))
{
    int64_t interpid = _PyRuntime.interpreters.next_id;
    return PyLong_FromLongLong(interpid);
}

static PyObject *
unused_interpreter_id(PyObject *self, PyObject *Py_UNUSED(ignored))
{
    int64_t interpid = INT64_MAX;
    assert(interpid > _PyRuntime.interpreters.next_id);
    return PyLong_FromLongLong(interpid);
}

static PyObject *
interpreter_exists(PyObject *self, PyObject *idobj)
{
    PyInterpreterState *interp = _PyInterpreterState_LookUpIDObject(idobj);
    if (interp == NULL) {
        if (PyErr_ExceptionMatches(PyExc_InterpreterNotFoundError)) {
            PyErr_Clear();
            Py_RETURN_FALSE;
        }
        assert(PyErr_Occurred());
        return NULL;
    }
    Py_RETURN_TRUE;
}

static PyObject *
get_interpreter_refcount(PyObject *self, PyObject *idobj)
{
    PyInterpreterState *interp = _PyInterpreterState_LookUpIDObject(idobj);
    if (interp == NULL) {
        return NULL;
    }
    return PyLong_FromLongLong(interp->id_refcount);
}

static PyObject *
link_interpreter_refcount(PyObject *self, PyObject *idobj)
{
    PyInterpreterState *interp = _PyInterpreterState_LookUpIDObject(idobj);
    if (interp == NULL) {
        assert(PyErr_Occurred());
        return NULL;
    }
    _PyInterpreterState_RequireIDRef(interp, 1);
    Py_RETURN_NONE;
}

static PyObject *
unlink_interpreter_refcount(PyObject *self, PyObject *idobj)
{
    PyInterpreterState *interp = _PyInterpreterState_LookUpIDObject(idobj);
    if (interp == NULL) {
        assert(PyErr_Occurred());
        return NULL;
    }
    _PyInterpreterState_RequireIDRef(interp, 0);
    Py_RETURN_NONE;
}

static PyObject *
interpreter_refcount_linked(PyObject *self, PyObject *idobj)
{
    PyInterpreterState *interp = _PyInterpreterState_LookUpIDObject(idobj);
    if (interp == NULL) {
        return NULL;
    }
    if (_PyInterpreterState_RequiresIDRef(interp)) {
        Py_RETURN_TRUE;
    }
    Py_RETURN_FALSE;
}


static void
_xid_capsule_destructor(PyObject *capsule)
{
    _PyXIData_t *xidata = (_PyXIData_t *)PyCapsule_GetPointer(capsule, NULL);
    if (xidata != NULL) {
        assert(_PyXIData_Release(xidata) == 0);
        _PyXIData_Free(xidata);
    }
}

static PyObject *
get_crossinterp_data(PyObject *self, PyObject *args, PyObject *kwargs)
{
    PyObject *obj = NULL;
    PyObject *modeobj = NULL;
    static char *kwlist[] = {"obj", "mode", NULL};
    if (!PyArg_ParseTupleAndKeywords(args, kwargs,
                    "O|O:get_crossinterp_data", kwlist,
                    &obj, &modeobj))
    {
        return NULL;
    }
    const char *mode = NULL;
    if (modeobj == NULL || modeobj == Py_None) {
        mode = "xidata";
    }
    else if (!PyUnicode_Check(modeobj)) {
        PyErr_Format(PyExc_TypeError, "expected mode str, got %R", modeobj);
        return NULL;
    }
    else {
        mode = PyUnicode_AsUTF8(modeobj);
        if (strlen(mode) == 0) {
            mode = "xidata";
        }
    }

    PyThreadState *tstate = _PyThreadState_GET();
    _PyXIData_t *xidata = _PyXIData_New();
    if (xidata == NULL) {
        return NULL;
    }
    if (strcmp(mode, "xidata") == 0) {
        if (_PyObject_GetXIDataNoFallback(tstate, obj, xidata) != 0) {
            goto error;
        }
    }
    else if (strcmp(mode, "fallback") == 0) {
        xidata_fallback_t fallback = _PyXIDATA_FULL_FALLBACK;
        if (_PyObject_GetXIData(tstate, obj, fallback, xidata) != 0)
        {
            goto error;
        }
    }
    else if (strcmp(mode, "pickle") == 0) {
        if (_PyPickle_GetXIData(tstate, obj, xidata) != 0) {
            goto error;
        }
    }
    else if (strcmp(mode, "marshal") == 0) {
        if (_PyMarshal_GetXIData(tstate, obj, xidata) != 0) {
            goto error;
        }
    }
    else if (strcmp(mode, "code") == 0) {
        if (_PyCode_GetXIData(tstate, obj, xidata) != 0) {
            goto error;
        }
    }
    else if (strcmp(mode, "func") == 0) {
        if (_PyFunction_GetXIData(tstate, obj, xidata) != 0) {
            goto error;
        }
    }
    else if (strcmp(mode, "script") == 0) {
        if (_PyCode_GetScriptXIData(tstate, obj, xidata) != 0) {
            goto error;
        }
    }
    else if (strcmp(mode, "script-pure") == 0) {
        if (_PyCode_GetPureScriptXIData(tstate, obj, xidata) != 0) {
            goto error;
        }
    }
    else {
        PyErr_Format(PyExc_ValueError, "unsupported mode %R", modeobj);
        goto error;
    }
    PyObject *capsule = PyCapsule_New(xidata, NULL, _xid_capsule_destructor);
    if (capsule == NULL) {
        assert(_PyXIData_Release(xidata) == 0);
        goto error;
    }
    return capsule;

error:
    _PyXIData_Free(xidata);
    return NULL;
}

static PyObject *
restore_crossinterp_data(PyObject *self, PyObject *args)
{
    PyObject *capsule = NULL;
    if (!PyArg_ParseTuple(args, "O:restore_crossinterp_data", &capsule)) {
        return NULL;
    }

    _PyXIData_t *xidata = (_PyXIData_t *)PyCapsule_GetPointer(capsule, NULL);
    if (xidata == NULL) {
        return NULL;
    }
    return _PyXIData_NewObject(xidata);
}


static PyObject *
raiseTestError(const char* test_name, const char* msg)
{
    PyErr_Format(PyExc_AssertionError, "%s: %s", test_name, msg);
    return NULL;
}


/*[clinic input]
_testinternalcapi.test_long_numbits
[clinic start generated code]*/

static PyObject *
_testinternalcapi_test_long_numbits_impl(PyObject *module)
/*[clinic end generated code: output=745d62d120359434 input=f14ca6f638e44dad]*/
{
    struct triple {
        long input;
        uint64_t nbits;
        int sign;
    } testcases[] = {{0, 0, 0},
                     {1L, 1, 1},
                     {-1L, 1, -1},
                     {2L, 2, 1},
                     {-2L, 2, -1},
                     {3L, 2, 1},
                     {-3L, 2, -1},
                     {4L, 3, 1},
                     {-4L, 3, -1},
                     {0x7fffL, 15, 1},          /* one Python int digit */
             {-0x7fffL, 15, -1},
             {0xffffL, 16, 1},
             {-0xffffL, 16, -1},
             {0xfffffffL, 28, 1},
             {-0xfffffffL, 28, -1}};
    size_t i;

    for (i = 0; i < Py_ARRAY_LENGTH(testcases); ++i) {
        uint64_t nbits;
        int sign = -7;
        PyObject *plong;

        plong = PyLong_FromLong(testcases[i].input);
        if (plong == NULL)
            return NULL;
        nbits = _PyLong_NumBits(plong);
        (void)PyLong_GetSign(plong, &sign);

        Py_DECREF(plong);
        if (nbits != testcases[i].nbits)
            return raiseTestError("test_long_numbits",
                            "wrong result for _PyLong_NumBits");
        if (sign != testcases[i].sign)
            return raiseTestError("test_long_numbits",
                            "wrong result for PyLong_GetSign()");
    }
    Py_RETURN_NONE;
}

static PyObject *
compile_perf_trampoline_entry(PyObject *self, PyObject *args)
{
    PyObject *co;
    if (!PyArg_ParseTuple(args, "O!", &PyCode_Type, &co)) {
        return NULL;
    }
    int ret = PyUnstable_PerfTrampoline_CompileCode((PyCodeObject *)co);
    if (ret != 0) {
        PyErr_SetString(PyExc_AssertionError, "Failed to compile trampoline");
        return NULL;
    }
    return PyLong_FromLong(ret);
}

static PyObject *
perf_trampoline_set_persist_after_fork(PyObject *self, PyObject *args)
{
    int enable;
    if (!PyArg_ParseTuple(args, "i", &enable)) {
        return NULL;
    }
    int ret = PyUnstable_PerfTrampoline_SetPersistAfterFork(enable);
    if (ret == 0) {
        PyErr_SetString(PyExc_AssertionError, "Failed to set persist_after_fork");
        return NULL;
    }
    return PyLong_FromLong(ret);
}


static PyObject *
get_rare_event_counters(PyObject *self, PyObject *type)
{
    PyInterpreterState *interp = PyInterpreterState_Get();

    return Py_BuildValue(
        "{sksksksksk}",
        "set_class", (unsigned long)interp->rare_events.set_class,
        "set_bases", (unsigned long)interp->rare_events.set_bases,
        "set_eval_frame_func", (unsigned long)interp->rare_events.set_eval_frame_func,
        "builtin_dict", (unsigned long)interp->rare_events.builtin_dict,
        "func_modification", (unsigned long)interp->rare_events.func_modification
    );
}

static PyObject *
reset_rare_event_counters(PyObject *self, PyObject *Py_UNUSED(type))
{
    PyInterpreterState *interp = PyInterpreterState_Get();

    interp->rare_events.set_class = 0;
    interp->rare_events.set_bases = 0;
    interp->rare_events.set_eval_frame_func = 0;
    interp->rare_events.builtin_dict = 0;
    interp->rare_events.func_modification = 0;

    return Py_None;
}


#ifdef Py_GIL_DISABLED
static PyObject *
get_py_thread_id(PyObject *self, PyObject *Py_UNUSED(ignored))
{
    uintptr_t tid = _Py_ThreadId();
    Py_BUILD_ASSERT(sizeof(unsigned long long) >= sizeof(tid));
    return PyLong_FromUnsignedLongLong(tid);
}

static PyCodeObject *
get_code(PyObject *obj)
{
    if (PyCode_Check(obj)) {
        return (PyCodeObject *)obj;
    }
    else if (PyFunction_Check(obj)) {
        return (PyCodeObject *)PyFunction_GetCode(obj);
    }
    return (PyCodeObject *)PyErr_Format(
        PyExc_TypeError, "expected function or code object, got %T", obj);
}

static PyObject *
get_tlbc(PyObject *Py_UNUSED(module), PyObject *obj)
{
    PyCodeObject *code = get_code(obj);
    if (code == NULL) {
        return NULL;
    }
    _Py_CODEUNIT *bc = _PyCode_GetTLBCFast(PyThreadState_GET(), code);
    if (bc == NULL) {
        Py_RETURN_NONE;
    }
    return PyBytes_FromStringAndSize((const char *)bc, _PyCode_NBYTES(code));
}

static PyObject *
get_tlbc_id(PyObject *Py_UNUSED(module), PyObject *obj)
{
    PyCodeObject *code = get_code(obj);
    if (code == NULL) {
        return NULL;
    }
    _Py_CODEUNIT *bc = _PyCode_GetTLBCFast(PyThreadState_GET(), code);
    if (bc == NULL) {
        Py_RETURN_NONE;
    }
    return PyLong_FromVoidPtr(bc);
}
#endif

static PyObject *
has_inline_values(PyObject *self, PyObject *obj)
{
    if ((Py_TYPE(obj)->tp_flags & Py_TPFLAGS_INLINE_VALUES) &&
        _PyObject_InlineValues(obj)->valid) {
        Py_RETURN_TRUE;
    }
    Py_RETURN_FALSE;
}

static PyObject *
has_split_table(PyObject *self, PyObject *obj)
{
    if (PyDict_Check(obj) && _PyDict_HasSplitTable((PyDictObject *)obj)) {
        Py_RETURN_TRUE;
    }
    Py_RETURN_FALSE;
}

// Circumvents standard version assignment machinery - use with caution and only on
// short-lived heap types
static PyObject *
type_assign_specific_version_unsafe(PyObject *self, PyObject *args)
{
    PyTypeObject *type;
    unsigned int version;
    if (!PyArg_ParseTuple(args, "Oi:type_assign_specific_version_unsafe", &type, &version)) {
        return NULL;
    }
    assert(!PyType_HasFeature(type, Py_TPFLAGS_IMMUTABLETYPE));
    _PyType_SetVersion(type, version);
    Py_RETURN_NONE;
}

/*[clinic input]
gh_119213_getargs

    spam: object = None

Test _PyArg_Parser.kwtuple
[clinic start generated code]*/

static PyObject *
gh_119213_getargs_impl(PyObject *module, PyObject *spam)
/*[clinic end generated code: output=d8d9c95d5b446802 input=65ef47511da80fc2]*/
{
    // It must never have been called in the main interprer
    assert(!_Py_IsMainInterpreter(PyInterpreterState_Get()));
    return Py_NewRef(spam);
}

/*[clinic input]
get_next_dict_keys_version
[clinic start generated code]*/

static PyObject *
get_next_dict_keys_version_impl(PyObject *module)
/*[clinic end generated code: output=e5405a509cf9d423 input=bd1cee7c6b9d3a3c]*/
{
    PyInterpreterState *interp = _PyInterpreterState_GET();
    uint32_t keys_version = interp->dict_state.next_keys_version;
    return PyLong_FromLong(keys_version);
}

static PyObject *
get_static_builtin_types(PyObject *self, PyObject *Py_UNUSED(ignored))
{
    return _PyStaticType_GetBuiltins();
}


static PyObject *
identify_type_slot_wrappers(PyObject *self, PyObject *Py_UNUSED(ignored))
{
    return _PyType_GetSlotWrapperNames();
}


static PyObject *
has_deferred_refcount(PyObject *self, PyObject *op)
{
    return PyBool_FromLong(_PyObject_HasDeferredRefcount(op));
}

static PyObject *
get_tracked_heap_size(PyObject *self, PyObject *Py_UNUSED(ignored))
{
    return PyLong_FromInt64(PyInterpreterState_Get()->gc.heap_size);
}

static PyObject *
is_static_immortal(PyObject *self, PyObject *op)
{
    if (_Py_IsStaticImmortal(op)) {
        Py_RETURN_TRUE;
    }
    Py_RETURN_FALSE;
}

static PyObject *
incref_decref_delayed(PyObject *self, PyObject *op)
{
    _PyObject_XDecRefDelayed(Py_NewRef(op));
    Py_RETURN_NONE;
}

#ifdef __EMSCRIPTEN__
#include "emscripten.h"

EM_JS(int, emscripten_set_up_async_input_device_js, (void), {
    let idx = 0;
    const encoder = new TextEncoder();
    const bufs = [
        encoder.encode("ab\n"),
        encoder.encode("fi\n"),
        encoder.encode("xy\n"),
    ];
    function sleep(t) {
        return new Promise(res => setTimeout(res, t));
    }
    FS.createAsyncInputDevice("/dev", "blah", async () => {
        await sleep(5);
        return bufs[(idx ++) % 3];
    });
    return !!WebAssembly.promising;
});

static PyObject *
emscripten_set_up_async_input_device(PyObject *self, PyObject *Py_UNUSED(ignored)) {
    if (emscripten_set_up_async_input_device_js()) {
        Py_RETURN_TRUE;
    } else {
        Py_RETURN_FALSE;
    }
}
#endif

static PyObject *
simple_pending_call(PyObject *self, PyObject *callable)
{
    if (_PyEval_AddPendingCall(_PyInterpreterState_GET(), _pending_callback, Py_NewRef(callable), 0) < 0) {
        return NULL;
    }

    Py_RETURN_NONE;
}

<<<<<<< HEAD
#define NUM_REFS 100

static PyObject *
test_interp_refcount(PyObject *self, PyObject *unused)
{
    PyInterpreterState *interp = PyInterpreterState_Get();
    assert(_PyInterpreterState_Refcount(interp) == 0);
    PyInterpreterRef refs[NUM_REFS];
    for (int i = 0; i < NUM_REFS; ++i) {
        int res = PyInterpreterRef_FromCurrent(&refs[i]);
        (void)res;
        assert(res == 0);
        assert(_PyInterpreterState_Refcount(interp) == i + 1);
    }

    for (int i = 0; i < NUM_REFS; ++i) {
        PyInterpreterRef_Close(refs[i]);
        assert(_PyInterpreterState_Refcount(interp) == (NUM_REFS - i - 1));
    }

=======
static PyObject *
vectorcall_nop(PyObject *callable, PyObject *const *args,
               size_t nargsf, PyObject *kwnames)
{
>>>>>>> f191db2e
    Py_RETURN_NONE;
}

static PyObject *
<<<<<<< HEAD
test_interp_weakref_incref(PyObject *self, PyObject *unused)
{
    PyInterpreterState *interp = PyInterpreterState_Get();
    PyInterpreterWeakRef wref;
    if (PyInterpreterWeakRef_FromCurrent(&wref) < 0) {
        return NULL;
    }
    assert(_PyInterpreterState_Refcount(interp) == 0);

    PyInterpreterRef refs[NUM_REFS];

    for (int i = 0; i < NUM_REFS; ++i) {
        int res = PyInterpreterWeakRef_Promote(wref, &refs[i]);
        (void)res;
        assert(res == 0);
        assert(PyInterpreterRef_GetInterpreter(refs[i]) == interp);
        assert(_PyInterpreterState_Refcount(interp) == i + 1);
    }

    for (int i = 0; i < NUM_REFS; ++i) {
        PyInterpreterRef_Close(refs[i]);
        assert(_PyInterpreterState_Refcount(interp) == (NUM_REFS - i - 1));
    }

    PyInterpreterWeakRef_Close(wref);
    Py_RETURN_NONE;
}

#undef NUM_REFS


=======
set_vectorcall_nop(PyObject *self, PyObject *func)
{
    if (!PyFunction_Check(func)) {
        PyErr_SetString(PyExc_TypeError, "expected function");
        return NULL;
    }

    ((PyFunctionObject*)func)->vectorcall = vectorcall_nop;
    Py_RETURN_NONE;
}

>>>>>>> f191db2e
static PyMethodDef module_functions[] = {
    {"get_configs", get_configs, METH_NOARGS},
    {"get_recursion_depth", get_recursion_depth, METH_NOARGS},
    {"get_c_recursion_remaining", get_c_recursion_remaining, METH_NOARGS},
    {"get_stack_pointer", get_stack_pointer, METH_NOARGS},
    {"get_stack_margin", get_stack_margin, METH_NOARGS},
    {"test_bswap", test_bswap, METH_NOARGS},
    {"test_popcount", test_popcount, METH_NOARGS},
    {"test_bit_length", test_bit_length, METH_NOARGS},
    {"test_hashtable", test_hashtable, METH_NOARGS},
    {"reset_path_config", test_reset_path_config, METH_NOARGS},
    {"test_edit_cost", test_edit_cost, METH_NOARGS},
    {"test_bytes_find", test_bytes_find, METH_NOARGS},
    {"normalize_path", normalize_path, METH_O, NULL},
    {"get_getpath_codeobject", get_getpath_codeobject, METH_NOARGS, NULL},
    {"EncodeLocaleEx", encode_locale_ex, METH_VARARGS},
    {"DecodeLocaleEx", decode_locale_ex, METH_VARARGS},
    {"set_eval_frame_default", set_eval_frame_default, METH_NOARGS, NULL},
    {"set_eval_frame_record", set_eval_frame_record, METH_O, NULL},
    _TESTINTERNALCAPI_COMPILER_CLEANDOC_METHODDEF
    _TESTINTERNALCAPI_NEW_INSTRUCTION_SEQUENCE_METHODDEF
    _TESTINTERNALCAPI_COMPILER_CODEGEN_METHODDEF
    _TESTINTERNALCAPI_OPTIMIZE_CFG_METHODDEF
    _TESTINTERNALCAPI_ASSEMBLE_CODE_OBJECT_METHODDEF
    {"get_interp_settings", get_interp_settings, METH_VARARGS, NULL},
    {"clear_extension", clear_extension, METH_VARARGS, NULL},
    {"write_perf_map_entry", write_perf_map_entry, METH_VARARGS},
    {"perf_map_state_teardown", perf_map_state_teardown, METH_NOARGS},
    {"iframe_getcode", iframe_getcode, METH_O, NULL},
    {"iframe_getline", iframe_getline, METH_O, NULL},
    {"iframe_getlasti", iframe_getlasti, METH_O, NULL},
    {"code_returns_only_none", code_returns_only_none, METH_O, NULL},
    {"get_co_framesize", get_co_framesize, METH_O, NULL},
    {"get_co_localskinds", get_co_localskinds, METH_O, NULL},
    {"get_code_var_counts", _PyCFunction_CAST(get_code_var_counts),
     METH_VARARGS | METH_KEYWORDS, NULL},
    {"verify_stateless_code", _PyCFunction_CAST(verify_stateless_code),
     METH_VARARGS | METH_KEYWORDS, NULL},
#ifdef _Py_TIER2
    {"add_executor_dependency", add_executor_dependency, METH_VARARGS, NULL},
    {"invalidate_executors", invalidate_executors, METH_O, NULL},
#endif
    {"pending_threadfunc", _PyCFunction_CAST(pending_threadfunc),
     METH_VARARGS | METH_KEYWORDS},
    {"pending_identify", pending_identify, METH_VARARGS, NULL},
    {"_PyTraceMalloc_GetTraceback", tracemalloc_get_traceback, METH_VARARGS},
    {"test_tstate_capi", test_tstate_capi, METH_NOARGS, NULL},
    {"_PyUnicode_TransformDecimalAndSpaceToASCII", unicode_transformdecimalandspacetoascii, METH_O},
    {"check_pyobject_forbidden_bytes_is_freed",
                            check_pyobject_forbidden_bytes_is_freed, METH_NOARGS},
    {"check_pyobject_freed_is_freed", check_pyobject_freed_is_freed, METH_NOARGS},
    {"check_pyobject_null_is_freed",  check_pyobject_null_is_freed,  METH_NOARGS},
    {"check_pyobject_uninitialized_is_freed",
                              check_pyobject_uninitialized_is_freed, METH_NOARGS},
    {"pymem_getallocatorsname", test_pymem_getallocatorsname, METH_NOARGS},
    {"get_object_dict_values", get_object_dict_values, METH_O},
    {"hamt", new_hamt, METH_NOARGS},
    {"dict_getitem_knownhash",  dict_getitem_knownhash,          METH_VARARGS},
    {"create_interpreter", _PyCFunction_CAST(create_interpreter),
     METH_VARARGS | METH_KEYWORDS},
    {"destroy_interpreter", _PyCFunction_CAST(destroy_interpreter),
     METH_VARARGS | METH_KEYWORDS},
    {"exec_interpreter", _PyCFunction_CAST(exec_interpreter),
     METH_VARARGS | METH_KEYWORDS},
    {"run_in_subinterp_with_config",
     _PyCFunction_CAST(run_in_subinterp_with_config),
     METH_VARARGS | METH_KEYWORDS},
    {"normalize_interp_id", normalize_interp_id, METH_O},
    {"next_interpreter_id", next_interpreter_id, METH_NOARGS},
    {"unused_interpreter_id", unused_interpreter_id, METH_NOARGS},
    {"interpreter_exists", interpreter_exists, METH_O},
    {"get_interpreter_refcount", get_interpreter_refcount, METH_O},
    {"link_interpreter_refcount", link_interpreter_refcount,     METH_O},
    {"unlink_interpreter_refcount", unlink_interpreter_refcount, METH_O},
    {"interpreter_refcount_linked", interpreter_refcount_linked, METH_O},
    {"compile_perf_trampoline_entry", compile_perf_trampoline_entry, METH_VARARGS},
    {"perf_trampoline_set_persist_after_fork", perf_trampoline_set_persist_after_fork, METH_VARARGS},
    {"get_crossinterp_data",    _PyCFunction_CAST(get_crossinterp_data),
     METH_VARARGS | METH_KEYWORDS},
    {"restore_crossinterp_data", restore_crossinterp_data,       METH_VARARGS},
    _TESTINTERNALCAPI_TEST_LONG_NUMBITS_METHODDEF
    {"get_rare_event_counters", get_rare_event_counters, METH_NOARGS},
    {"reset_rare_event_counters", reset_rare_event_counters, METH_NOARGS},
    {"has_inline_values", has_inline_values, METH_O},
    {"has_split_table", has_split_table, METH_O},
    {"type_assign_specific_version_unsafe", type_assign_specific_version_unsafe, METH_VARARGS,
     PyDoc_STR("forcefully assign type->tp_version_tag")},

#ifdef Py_GIL_DISABLED
    {"py_thread_id", get_py_thread_id, METH_NOARGS},
    {"get_tlbc", get_tlbc, METH_O, NULL},
    {"get_tlbc_id", get_tlbc_id, METH_O, NULL},
#endif
#ifdef _Py_TIER2
    {"uop_symbols_test", _Py_uop_symbols_test, METH_NOARGS},
#endif
    GH_119213_GETARGS_METHODDEF
    {"get_static_builtin_types", get_static_builtin_types, METH_NOARGS},
    {"identify_type_slot_wrappers", identify_type_slot_wrappers, METH_NOARGS},
    {"has_deferred_refcount", has_deferred_refcount, METH_O},
    {"get_tracked_heap_size", get_tracked_heap_size, METH_NOARGS},
    {"is_static_immortal", is_static_immortal, METH_O},
    {"incref_decref_delayed", incref_decref_delayed, METH_O},
    GET_NEXT_DICT_KEYS_VERSION_METHODDEF
#ifdef __EMSCRIPTEN__
    {"emscripten_set_up_async_input_device", emscripten_set_up_async_input_device, METH_NOARGS},
#endif
    {"simple_pending_call", simple_pending_call, METH_O},
<<<<<<< HEAD
    {"test_interp_refcount", test_interp_refcount, METH_NOARGS},
    {"test_interp_weakref_incref", test_interp_weakref_incref, METH_NOARGS},
=======
    {"set_vectorcall_nop", set_vectorcall_nop, METH_O},
>>>>>>> f191db2e
    {NULL, NULL} /* sentinel */
};


/* initialization function */

static int
module_exec(PyObject *module)
{
    if (_PyTestInternalCapi_Init_Lock(module) < 0) {
        return 1;
    }
    if (_PyTestInternalCapi_Init_PyTime(module) < 0) {
        return 1;
    }
    if (_PyTestInternalCapi_Init_Set(module) < 0) {
        return 1;
    }
    if (_PyTestInternalCapi_Init_Complex(module) < 0) {
        return 1;
    }
    if (_PyTestInternalCapi_Init_CriticalSection(module) < 0) {
        return 1;
    }

    Py_ssize_t sizeof_gc_head = 0;
#ifndef Py_GIL_DISABLED
    sizeof_gc_head = sizeof(PyGC_Head);
#endif

    if (PyModule_Add(module, "SIZEOF_PYGC_HEAD",
                        PyLong_FromSsize_t(sizeof_gc_head)) < 0) {
        return 1;
    }

    if (PyModule_Add(module, "SIZEOF_MANAGED_PRE_HEADER",
                        PyLong_FromSsize_t(2 * sizeof(PyObject*))) < 0) {
        return 1;
    }

    if (PyModule_Add(module, "SIZEOF_PYOBJECT",
                        PyLong_FromSsize_t(sizeof(PyObject))) < 0) {
        return 1;
    }

    if (PyModule_Add(module, "SIZEOF_TIME_T",
                        PyLong_FromSsize_t(sizeof(time_t))) < 0) {
        return 1;
    }

    if (PyModule_Add(module, "TIER2_THRESHOLD",
                        PyLong_FromLong(JUMP_BACKWARD_INITIAL_VALUE + 1)) < 0) {
        return 1;
    }

    if (PyModule_Add(module, "SPECIALIZATION_THRESHOLD",
                        PyLong_FromLong(ADAPTIVE_WARMUP_VALUE + 1)) < 0) {
        return 1;
    }

    if (PyModule_Add(module, "SPECIALIZATION_COOLDOWN",
                        PyLong_FromLong(ADAPTIVE_COOLDOWN_VALUE + 1)) < 0) {
        return 1;
    }

    if (PyModule_Add(module, "SHARED_KEYS_MAX_SIZE",
                        PyLong_FromLong(SHARED_KEYS_MAX_SIZE)) < 0) {
        return 1;
    }

    if (PyModule_AddIntMacro(module, _PY_NSMALLPOSINTS) < 0) {
        return 1;
    }

    return 0;
}

static struct PyModuleDef_Slot module_slots[] = {
    {Py_mod_exec, module_exec},
    {Py_mod_multiple_interpreters, Py_MOD_PER_INTERPRETER_GIL_SUPPORTED},
    {Py_mod_gil, Py_MOD_GIL_NOT_USED},
    {0, NULL},
};

static int
module_traverse(PyObject *module, visitproc visit, void *arg)
{
    module_state *state = get_module_state(module);
    assert(state != NULL);
    traverse_module_state(state, visit, arg);
    return 0;
}

static int
module_clear(PyObject *module)
{
    module_state *state = get_module_state(module);
    assert(state != NULL);
    (void)clear_module_state(state);
    return 0;
}

static void
module_free(void *module)
{
    module_state *state = get_module_state(module);
    assert(state != NULL);
    (void)clear_module_state(state);
}

static struct PyModuleDef _testcapimodule = {
    .m_base = PyModuleDef_HEAD_INIT,
    .m_name = MODULE_NAME,
    .m_doc = NULL,
    .m_size = sizeof(module_state),
    .m_methods = module_functions,
    .m_slots = module_slots,
    .m_traverse = module_traverse,
    .m_clear = module_clear,
    .m_free = module_free,
};


PyMODINIT_FUNC
PyInit__testinternalcapi(void)
{
    return PyModuleDef_Init(&_testcapimodule);
}<|MERGE_RESOLUTION|>--- conflicted
+++ resolved
@@ -2399,7 +2399,25 @@
     Py_RETURN_NONE;
 }
 
-<<<<<<< HEAD
+static PyObject *
+vectorcall_nop(PyObject *callable, PyObject *const *args,
+               size_t nargsf, PyObject *kwnames)
+{
+    Py_RETURN_NONE;
+}
+
+static PyObject *
+set_vectorcall_nop(PyObject *self, PyObject *func)
+{
+    if (!PyFunction_Check(func)) {
+        PyErr_SetString(PyExc_TypeError, "expected function");
+        return NULL;
+    }
+
+    ((PyFunctionObject*)func)->vectorcall = vectorcall_nop;
+    Py_RETURN_NONE;
+}
+
 #define NUM_REFS 100
 
 static PyObject *
@@ -2420,17 +2438,10 @@
         assert(_PyInterpreterState_Refcount(interp) == (NUM_REFS - i - 1));
     }
 
-=======
-static PyObject *
-vectorcall_nop(PyObject *callable, PyObject *const *args,
-               size_t nargsf, PyObject *kwnames)
-{
->>>>>>> f191db2e
     Py_RETURN_NONE;
 }
 
 static PyObject *
-<<<<<<< HEAD
 test_interp_weakref_incref(PyObject *self, PyObject *unused)
 {
     PyInterpreterState *interp = PyInterpreterState_Get();
@@ -2461,20 +2472,6 @@
 
 #undef NUM_REFS
 
-
-=======
-set_vectorcall_nop(PyObject *self, PyObject *func)
-{
-    if (!PyFunction_Check(func)) {
-        PyErr_SetString(PyExc_TypeError, "expected function");
-        return NULL;
-    }
-
-    ((PyFunctionObject*)func)->vectorcall = vectorcall_nop;
-    Py_RETURN_NONE;
-}
-
->>>>>>> f191db2e
 static PyMethodDef module_functions[] = {
     {"get_configs", get_configs, METH_NOARGS},
     {"get_recursion_depth", get_recursion_depth, METH_NOARGS},
@@ -2582,13 +2579,10 @@
 #ifdef __EMSCRIPTEN__
     {"emscripten_set_up_async_input_device", emscripten_set_up_async_input_device, METH_NOARGS},
 #endif
+    {"set_vectorcall_nop", set_vectorcall_nop, METH_O},
     {"simple_pending_call", simple_pending_call, METH_O},
-<<<<<<< HEAD
     {"test_interp_refcount", test_interp_refcount, METH_NOARGS},
     {"test_interp_weakref_incref", test_interp_weakref_incref, METH_NOARGS},
-=======
-    {"set_vectorcall_nop", set_vectorcall_nop, METH_O},
->>>>>>> f191db2e
     {NULL, NULL} /* sentinel */
 };
 
