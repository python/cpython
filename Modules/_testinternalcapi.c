/*
 * C Extension module to test Python internal C APIs (Include/internal).
 */

#ifndef Py_BUILD_CORE_BUILTIN
#  define Py_BUILD_CORE_MODULE 1
#endif

/* Always enable assertions */
#undef NDEBUG

#include "Python.h"
#include "pycore_backoff.h"       // JUMP_BACKWARD_INITIAL_VALUE
#include "pycore_bitutils.h"      // _Py_bswap32()
#include "pycore_bytesobject.h"   // _PyBytes_Find()
#include "pycore_ceval.h"         // _PyEval_AddPendingCall()
#include "pycore_compile.h"       // _PyCompile_CodeGen()
#include "pycore_context.h"       // _PyContext_NewHamtForTests()
#include "pycore_dict.h"          // _PyManagedDictPointer_GetValues()
#include "pycore_fileutils.h"     // _Py_normpath()
#include "pycore_frame.h"         // _PyInterpreterFrame
#include "pycore_gc.h"            // PyGC_Head
#include "pycore_hashtable.h"     // _Py_hashtable_new()
#include "pycore_initconfig.h"    // _Py_GetConfigsAsDict()
#include "pycore_instruction_sequence.h"  // _PyInstructionSequence_New()
#include "pycore_interp.h"        // _PyInterpreterState_GetConfigCopy()
#include "pycore_long.h"          // _PyLong_Sign()
#include "pycore_object.h"        // _PyObject_IsFreed()
#include "pycore_optimizer.h"     // _Py_UopsSymbol, etc.
#include "pycore_pathconfig.h"    // _PyPathConfig_ClearGlobal()
#include "pycore_pyerrors.h"      // _PyErr_ChainExceptions1()
#include "pycore_pylifecycle.h"   // _PyInterpreterConfig_AsDict()
#include "pycore_pystate.h"       // _PyThreadState_GET()

#include "clinic/_testinternalcapi.c.h"

// Include test definitions from _testinternalcapi/
#include "_testinternalcapi/parts.h"


#define MODULE_NAME "_testinternalcapi"


static PyObject *
_get_current_module(void)
{
    // We ensured it was imported in _run_script().
    PyObject *name = PyUnicode_FromString(MODULE_NAME);
    if (name == NULL) {
        return NULL;
    }
    PyObject *mod = PyImport_GetModule(name);
    Py_DECREF(name);
    if (mod == NULL) {
        return NULL;
    }
    assert(mod != Py_None);
    return mod;
}


/* module state *************************************************************/

typedef struct {
    PyObject *record_list;
} module_state;

static inline module_state *
get_module_state(PyObject *mod)
{
    assert(mod != NULL);
    module_state *state = PyModule_GetState(mod);
    assert(state != NULL);
    return state;
}

static int
traverse_module_state(module_state *state, visitproc visit, void *arg)
{
    Py_VISIT(state->record_list);
    return 0;
}

static int
clear_module_state(module_state *state)
{
    Py_CLEAR(state->record_list);
    return 0;
}


/* module functions *********************************************************/

/*[clinic input]
module _testinternalcapi
[clinic start generated code]*/
/*[clinic end generated code: output=da39a3ee5e6b4b0d input=7bb583d8c9eb9a78]*/
static PyObject *
get_configs(PyObject *self, PyObject *Py_UNUSED(args))
{
    return _Py_GetConfigsAsDict();
}


static PyObject*
get_recursion_depth(PyObject *self, PyObject *Py_UNUSED(args))
{
    PyThreadState *tstate = _PyThreadState_GET();

    return PyLong_FromLong(tstate->py_recursion_limit - tstate->py_recursion_remaining);
}


static PyObject*
get_c_recursion_remaining(PyObject *self, PyObject *Py_UNUSED(args))
{
    PyThreadState *tstate = _PyThreadState_GET();
    return PyLong_FromLong(tstate->c_recursion_remaining);
}


static PyObject*
test_bswap(PyObject *self, PyObject *Py_UNUSED(args))
{
    uint16_t u16 = _Py_bswap16(UINT16_C(0x3412));
    if (u16 != UINT16_C(0x1234)) {
        PyErr_Format(PyExc_AssertionError,
                     "_Py_bswap16(0x3412) returns %u", u16);
        return NULL;
    }

    uint32_t u32 = _Py_bswap32(UINT32_C(0x78563412));
    if (u32 != UINT32_C(0x12345678)) {
        PyErr_Format(PyExc_AssertionError,
                     "_Py_bswap32(0x78563412) returns %lu", u32);
        return NULL;
    }

    uint64_t u64 = _Py_bswap64(UINT64_C(0xEFCDAB9078563412));
    if (u64 != UINT64_C(0x1234567890ABCDEF)) {
        PyErr_Format(PyExc_AssertionError,
                     "_Py_bswap64(0xEFCDAB9078563412) returns %llu", u64);
        return NULL;
    }

    Py_RETURN_NONE;
}


static int
check_popcount(uint32_t x, int expected)
{
    // Use volatile to prevent the compiler to optimize out the whole test
    volatile uint32_t u = x;
    int bits = _Py_popcount32(u);
    if (bits != expected) {
        PyErr_Format(PyExc_AssertionError,
                     "_Py_popcount32(%lu) returns %i, expected %i",
                     (unsigned long)x, bits, expected);
        return -1;
    }
    return 0;
}


static PyObject*
test_popcount(PyObject *self, PyObject *Py_UNUSED(args))
{
#define CHECK(X, RESULT) \
    do { \
        if (check_popcount(X, RESULT) < 0) { \
            return NULL; \
        } \
    } while (0)

    CHECK(0, 0);
    CHECK(1, 1);
    CHECK(0x08080808, 4);
    CHECK(0x10000001, 2);
    CHECK(0x10101010, 4);
    CHECK(0x10204080, 4);
    CHECK(0xDEADCAFE, 22);
    CHECK(0xFFFFFFFF, 32);
    Py_RETURN_NONE;

#undef CHECK
}


static int
check_bit_length(unsigned long x, int expected)
{
    // Use volatile to prevent the compiler to optimize out the whole test
    volatile unsigned long u = x;
    int len = _Py_bit_length(u);
    if (len != expected) {
        PyErr_Format(PyExc_AssertionError,
                     "_Py_bit_length(%lu) returns %i, expected %i",
                     x, len, expected);
        return -1;
    }
    return 0;
}


static PyObject*
test_bit_length(PyObject *self, PyObject *Py_UNUSED(args))
{
#define CHECK(X, RESULT) \
    do { \
        if (check_bit_length(X, RESULT) < 0) { \
            return NULL; \
        } \
    } while (0)

    CHECK(0, 0);
    CHECK(1, 1);
    CHECK(0x1000, 13);
    CHECK(0x1234, 13);
    CHECK(0x54321, 19);
    CHECK(0x7FFFFFFF, 31);
    CHECK(0xFFFFFFFF, 32);
    Py_RETURN_NONE;

#undef CHECK
}


#define TO_PTR(ch) ((void*)(uintptr_t)ch)
#define FROM_PTR(ptr) ((uintptr_t)ptr)
#define VALUE(key) (1 + ((int)(key) - 'a'))

static Py_uhash_t
hash_char(const void *key)
{
    char ch = (char)FROM_PTR(key);
    return ch;
}


static int
hashtable_cb(_Py_hashtable_t *table,
             const void *key_ptr, const void *value_ptr,
             void *user_data)
{
    int *count = (int *)user_data;
    char key = (char)FROM_PTR(key_ptr);
    int value = (int)FROM_PTR(value_ptr);
    assert(value == VALUE(key));
    *count += 1;
    return 0;
}


static PyObject*
test_hashtable(PyObject *self, PyObject *Py_UNUSED(args))
{
    _Py_hashtable_t *table = _Py_hashtable_new(hash_char,
                                               _Py_hashtable_compare_direct);
    if (table == NULL) {
        return PyErr_NoMemory();
    }

    // Using an newly allocated table must not crash
    assert(table->nentries == 0);
    assert(table->nbuckets > 0);
    assert(_Py_hashtable_get(table, TO_PTR('x')) == NULL);

    // Test _Py_hashtable_set()
    char key;
    for (key='a'; key <= 'z'; key++) {
        int value = VALUE(key);
        if (_Py_hashtable_set(table, TO_PTR(key), TO_PTR(value)) < 0) {
            _Py_hashtable_destroy(table);
            return PyErr_NoMemory();
        }
    }
    assert(table->nentries == 26);
    assert(table->nbuckets > table->nentries);

    // Test _Py_hashtable_get_entry()
    for (key='a'; key <= 'z'; key++) {
        _Py_hashtable_entry_t *entry = _Py_hashtable_get_entry(table, TO_PTR(key));
        assert(entry != NULL);
        assert(entry->key == TO_PTR(key));
        assert(entry->value == TO_PTR(VALUE(key)));
    }

    // Test _Py_hashtable_get()
    for (key='a'; key <= 'z'; key++) {
        void *value_ptr = _Py_hashtable_get(table, TO_PTR(key));
        assert((int)FROM_PTR(value_ptr) == VALUE(key));
    }

    // Test _Py_hashtable_steal()
    key = 'p';
    void *value_ptr = _Py_hashtable_steal(table, TO_PTR(key));
    assert((int)FROM_PTR(value_ptr) == VALUE(key));
    assert(table->nentries == 25);
    assert(_Py_hashtable_get_entry(table, TO_PTR(key)) == NULL);

    // Test _Py_hashtable_foreach()
    int count = 0;
    int res = _Py_hashtable_foreach(table, hashtable_cb, &count);
    assert(res == 0);
    assert(count == 25);

    // Test _Py_hashtable_clear()
    _Py_hashtable_clear(table);
    assert(table->nentries == 0);
    assert(table->nbuckets > 0);
    assert(_Py_hashtable_get(table, TO_PTR('x')) == NULL);

    _Py_hashtable_destroy(table);
    Py_RETURN_NONE;
}


static PyObject *
test_get_config(PyObject *Py_UNUSED(self), PyObject *Py_UNUSED(args))
{
    PyConfig config;
    PyConfig_InitIsolatedConfig(&config);
    if (_PyInterpreterState_GetConfigCopy(&config) < 0) {
        PyConfig_Clear(&config);
        return NULL;
    }
    PyObject *dict = _PyConfig_AsDict(&config);
    PyConfig_Clear(&config);
    return dict;
}


static PyObject *
test_set_config(PyObject *Py_UNUSED(self), PyObject *dict)
{
    PyConfig config;
    PyConfig_InitIsolatedConfig(&config);
    if (_PyConfig_FromDict(&config, dict) < 0) {
        goto error;
    }
    if (_PyInterpreterState_SetConfig(&config) < 0) {
        goto error;
    }
    PyConfig_Clear(&config);
    Py_RETURN_NONE;

error:
    PyConfig_Clear(&config);
    return NULL;
}


static PyObject *
test_reset_path_config(PyObject *Py_UNUSED(self), PyObject *Py_UNUSED(arg))
{
    _PyPathConfig_ClearGlobal();
    Py_RETURN_NONE;
}


static int
check_edit_cost(const char *a, const char *b, Py_ssize_t expected)
{
    int ret = -1;
    PyObject *a_obj = NULL;
    PyObject *b_obj = NULL;

    a_obj = PyUnicode_FromString(a);
    if (a_obj == NULL) {
        goto exit;
    }
    b_obj = PyUnicode_FromString(b);
    if (b_obj == NULL) {
        goto exit;
    }
    Py_ssize_t result = _Py_UTF8_Edit_Cost(a_obj, b_obj, -1);
    if (result != expected) {
        PyErr_Format(PyExc_AssertionError,
                     "Edit cost from '%s' to '%s' returns %zd, expected %zd",
                     a, b, result, expected);
        goto exit;
    }
    // Check that smaller max_edits thresholds are exceeded.
    Py_ssize_t max_edits = result;
    while (max_edits > 0) {
        max_edits /= 2;
        Py_ssize_t result2 = _Py_UTF8_Edit_Cost(a_obj, b_obj, max_edits);
        if (result2 <= max_edits) {
            PyErr_Format(PyExc_AssertionError,
                         "Edit cost from '%s' to '%s' (threshold %zd) "
                         "returns %zd, expected greater than %zd",
                         a, b, max_edits, result2, max_edits);
            goto exit;
        }
    }
    // Check that bigger max_edits thresholds don't change anything
    Py_ssize_t result3 = _Py_UTF8_Edit_Cost(a_obj, b_obj, result * 2 + 1);
    if (result3 != result) {
        PyErr_Format(PyExc_AssertionError,
                     "Edit cost from '%s' to '%s' (threshold %zd) "
                     "returns %zd, expected %zd",
                     a, b, result * 2, result3, result);
        goto exit;
    }
    ret = 0;
exit:
    Py_XDECREF(a_obj);
    Py_XDECREF(b_obj);
    return ret;
}

static PyObject *
test_edit_cost(PyObject *self, PyObject *Py_UNUSED(args))
{
    #define CHECK(a, b, n) do {              \
        if (check_edit_cost(a, b, n) < 0) {  \
            return NULL;                     \
        }                                    \
    } while (0)                              \

    CHECK("", "", 0);
    CHECK("", "a", 2);
    CHECK("a", "A", 1);
    CHECK("Apple", "Aple", 2);
    CHECK("Banana", "B@n@n@", 6);
    CHECK("Cherry", "Cherry!", 2);
    CHECK("---0---", "------", 2);
    CHECK("abc", "y", 6);
    CHECK("aa", "bb", 4);
    CHECK("aaaaa", "AAAAA", 5);
    CHECK("wxyz", "wXyZ", 2);
    CHECK("wxyz", "wXyZ123", 8);
    CHECK("Python", "Java", 12);
    CHECK("Java", "C#", 8);
    CHECK("AbstractFoobarManager", "abstract_foobar_manager", 3+2*2);
    CHECK("CPython", "PyPy", 10);
    CHECK("CPython", "pypy", 11);
    CHECK("AttributeError", "AttributeErrop", 2);
    CHECK("AttributeError", "AttributeErrorTests", 10);

    #undef CHECK
    Py_RETURN_NONE;
}


static int
check_bytes_find(const char *haystack0, const char *needle0,
                 int offset, Py_ssize_t expected)
{
    Py_ssize_t len_haystack = strlen(haystack0);
    Py_ssize_t len_needle = strlen(needle0);
    Py_ssize_t result_1 = _PyBytes_Find(haystack0, len_haystack,
                                        needle0, len_needle, offset);
    if (result_1 != expected) {
        PyErr_Format(PyExc_AssertionError,
                    "Incorrect result_1: '%s' in '%s' (offset=%zd)",
                    needle0, haystack0, offset);
        return -1;
    }
    // Allocate new buffer with no NULL terminator.
    char *haystack = PyMem_Malloc(len_haystack);
    if (haystack == NULL) {
        PyErr_NoMemory();
        return -1;
    }
    char *needle = PyMem_Malloc(len_needle);
    if (needle == NULL) {
        PyMem_Free(haystack);
        PyErr_NoMemory();
        return -1;
    }
    memcpy(haystack, haystack0, len_haystack);
    memcpy(needle, needle0, len_needle);
    Py_ssize_t result_2 = _PyBytes_Find(haystack, len_haystack,
                                        needle, len_needle, offset);
    PyMem_Free(haystack);
    PyMem_Free(needle);
    if (result_2 != expected) {
        PyErr_Format(PyExc_AssertionError,
                    "Incorrect result_2: '%s' in '%s' (offset=%zd)",
                    needle0, haystack0, offset);
        return -1;
    }
    return 0;
}

static int
check_bytes_find_large(Py_ssize_t len_haystack, Py_ssize_t len_needle,
                       const char *needle)
{
    char *zeros = PyMem_RawCalloc(len_haystack, 1);
    if (zeros == NULL) {
        PyErr_NoMemory();
        return -1;
    }
    Py_ssize_t res = _PyBytes_Find(zeros, len_haystack, needle, len_needle, 0);
    PyMem_RawFree(zeros);
    if (res != -1) {
        PyErr_Format(PyExc_AssertionError,
                    "check_bytes_find_large(%zd, %zd) found %zd",
                    len_haystack, len_needle, res);
        return -1;
    }
    return 0;
}

static PyObject *
test_bytes_find(PyObject *self, PyObject *Py_UNUSED(args))
{
    #define CHECK(H, N, O, E) do {               \
        if (check_bytes_find(H, N, O, E) < 0) {  \
            return NULL;                         \
        }                                        \
    } while (0)

    CHECK("", "", 0, 0);
    CHECK("Python", "", 0, 0);
    CHECK("Python", "", 3, 3);
    CHECK("Python", "", 6, 6);
    CHECK("Python", "yth", 0, 1);
    CHECK("ython", "yth", 1, 1);
    CHECK("thon", "yth", 2, -1);
    CHECK("Python", "thon", 0, 2);
    CHECK("ython", "thon", 1, 2);
    CHECK("thon", "thon", 2, 2);
    CHECK("hon", "thon", 3, -1);
    CHECK("Pytho", "zz", 0, -1);
    CHECK("aaaaaaaaaaaaaaaaaaaaaaaaaaaaaaaa", "ab", 0, -1);
    CHECK("aaaaaaaaaaaaaaaaaaaaaaaaaaaaaaaa", "ba", 0, -1);
    CHECK("aaaaaaaaaaaaaaaaaaaaaaaaaaaaaaaa", "bb", 0, -1);
    CHECK("aaaaaaaaaaaaaaaaaaaaaaaaaaaaaaab", "ab", 0, 30);
    CHECK("aaaaaaaaaaaaaaaaaaaaaaaaaaaaaaba", "ba", 0, 30);
    CHECK("aaaaaaaaaaaaaaaaaaaaaaaaaaaaaabb", "bb", 0, 30);
    #undef CHECK

    // Hunt for segfaults
    // n, m chosen here so that (n - m) % (m + 1) == 0
    // This would make default_find in fastsearch.h access haystack[n].
    if (check_bytes_find_large(2048, 2, "ab") < 0) {
        return NULL;
    }
    if (check_bytes_find_large(4096, 16, "0123456789abcdef") < 0) {
        return NULL;
    }
    if (check_bytes_find_large(8192, 2, "ab") < 0) {
        return NULL;
    }
    if (check_bytes_find_large(16384, 4, "abcd") < 0) {
        return NULL;
    }
    if (check_bytes_find_large(32768, 2, "ab") < 0) {
        return NULL;
    }
    Py_RETURN_NONE;
}


static PyObject *
normalize_path(PyObject *self, PyObject *filename)
{
    Py_ssize_t size = -1;
    wchar_t *encoded = PyUnicode_AsWideCharString(filename, &size);
    if (encoded == NULL) {
        return NULL;
    }

    PyObject *result = PyUnicode_FromWideChar(_Py_normpath(encoded, size), -1);
    PyMem_Free(encoded);

    return result;
}

static PyObject *
get_getpath_codeobject(PyObject *self, PyObject *Py_UNUSED(args)) {
    return _Py_Get_Getpath_CodeObject();
}


static PyObject *
encode_locale_ex(PyObject *self, PyObject *args)
{
    PyObject *unicode;
    int current_locale = 0;
    wchar_t *wstr;
    PyObject *res = NULL;
    const char *errors = NULL;

    if (!PyArg_ParseTuple(args, "U|is", &unicode, &current_locale, &errors)) {
        return NULL;
    }
    wstr = PyUnicode_AsWideCharString(unicode, NULL);
    if (wstr == NULL) {
        return NULL;
    }
    _Py_error_handler error_handler = _Py_GetErrorHandler(errors);

    char *str = NULL;
    size_t error_pos;
    const char *reason = NULL;
    int ret = _Py_EncodeLocaleEx(wstr,
                                 &str, &error_pos, &reason,
                                 current_locale, error_handler);
    PyMem_Free(wstr);

    switch(ret) {
    case 0:
        res = PyBytes_FromString(str);
        PyMem_RawFree(str);
        break;
    case -1:
        PyErr_NoMemory();
        break;
    case -2:
        PyErr_Format(PyExc_RuntimeError, "encode error: pos=%zu, reason=%s",
                     error_pos, reason);
        break;
    case -3:
        PyErr_SetString(PyExc_ValueError, "unsupported error handler");
        break;
    default:
        PyErr_SetString(PyExc_ValueError, "unknown error code");
        break;
    }
    return res;
}


static PyObject *
decode_locale_ex(PyObject *self, PyObject *args)
{
    char *str;
    int current_locale = 0;
    PyObject *res = NULL;
    const char *errors = NULL;

    if (!PyArg_ParseTuple(args, "y|is", &str, &current_locale, &errors)) {
        return NULL;
    }
    _Py_error_handler error_handler = _Py_GetErrorHandler(errors);

    wchar_t *wstr = NULL;
    size_t wlen = 0;
    const char *reason = NULL;
    int ret = _Py_DecodeLocaleEx(str,
                                 &wstr, &wlen, &reason,
                                 current_locale, error_handler);

    switch(ret) {
    case 0:
        res = PyUnicode_FromWideChar(wstr, wlen);
        PyMem_RawFree(wstr);
        break;
    case -1:
        PyErr_NoMemory();
        break;
    case -2:
        PyErr_Format(PyExc_RuntimeError, "decode error: pos=%zu, reason=%s",
                     wlen, reason);
        break;
    case -3:
        PyErr_SetString(PyExc_ValueError, "unsupported error handler");
        break;
    default:
        PyErr_SetString(PyExc_ValueError, "unknown error code");
        break;
    }
    return res;
}

static PyObject *
set_eval_frame_default(PyObject *self, PyObject *Py_UNUSED(args))
{
    module_state *state = get_module_state(self);
    _PyInterpreterState_SetEvalFrameFunc(_PyInterpreterState_GET(), _PyEval_EvalFrameDefault);
    Py_CLEAR(state->record_list);
    Py_RETURN_NONE;
}

static PyObject *
record_eval(PyThreadState *tstate, struct _PyInterpreterFrame *f, int exc)
{
    if (PyFunction_Check(f->f_funcobj)) {
        PyObject *module = _get_current_module();
        assert(module != NULL);
        module_state *state = get_module_state(module);
        Py_DECREF(module);
        int res = PyList_Append(state->record_list,
                                ((PyFunctionObject *)f->f_funcobj)->func_name);
        if (res < 0) {
            return NULL;
        }
    }
    return _PyEval_EvalFrameDefault(tstate, f, exc);
}


static PyObject *
set_eval_frame_record(PyObject *self, PyObject *list)
{
    module_state *state = get_module_state(self);
    if (!PyList_Check(list)) {
        PyErr_SetString(PyExc_TypeError, "argument must be a list");
        return NULL;
    }
    Py_XSETREF(state->record_list, Py_NewRef(list));
    _PyInterpreterState_SetEvalFrameFunc(_PyInterpreterState_GET(), record_eval);
    Py_RETURN_NONE;
}

/*[clinic input]

_testinternalcapi.compiler_cleandoc -> object

    doc: unicode

C implementation of inspect.cleandoc().
[clinic start generated code]*/

static PyObject *
_testinternalcapi_compiler_cleandoc_impl(PyObject *module, PyObject *doc)
/*[clinic end generated code: output=2dd203a80feff5bc input=2de03fab931d9cdc]*/
{
    return _PyCompile_CleanDoc(doc);
}

/*[clinic input]

_testinternalcapi.new_instruction_sequence -> object

Return a new, empty InstructionSequence.
[clinic start generated code]*/

static PyObject *
_testinternalcapi_new_instruction_sequence_impl(PyObject *module)
/*[clinic end generated code: output=ea4243fddb9057fd input=1dec2591b173be83]*/
{
    return _PyInstructionSequence_New();
}

/*[clinic input]

_testinternalcapi.compiler_codegen -> object

  ast: object
  filename: object
  optimize: int
  compile_mode: int = 0

Apply compiler code generation to an AST.
[clinic start generated code]*/

static PyObject *
_testinternalcapi_compiler_codegen_impl(PyObject *module, PyObject *ast,
                                        PyObject *filename, int optimize,
                                        int compile_mode)
/*[clinic end generated code: output=40a68f6e13951cc8 input=a0e00784f1517cd7]*/
{
    PyCompilerFlags *flags = NULL;
    return _PyCompile_CodeGen(ast, filename, flags, optimize, compile_mode);
}


/*[clinic input]

_testinternalcapi.optimize_cfg -> object

  instructions: object
  consts: object
  nlocals: int

Apply compiler optimizations to an instruction list.
[clinic start generated code]*/

static PyObject *
_testinternalcapi_optimize_cfg_impl(PyObject *module, PyObject *instructions,
                                    PyObject *consts, int nlocals)
/*[clinic end generated code: output=57c53c3a3dfd1df0 input=6a96d1926d58d7e5]*/
{
    return _PyCompile_OptimizeCfg(instructions, consts, nlocals);
}

static int
get_nonnegative_int_from_dict(PyObject *dict, const char *key) {
    PyObject *obj = PyDict_GetItemString(dict, key);
    if (obj == NULL) {
        return -1;
    }
    return PyLong_AsLong(obj);
}

/*[clinic input]

_testinternalcapi.assemble_code_object -> object

  filename: object
  instructions: object
  metadata: object

Create a code object for the given instructions.
[clinic start generated code]*/

static PyObject *
_testinternalcapi_assemble_code_object_impl(PyObject *module,
                                            PyObject *filename,
                                            PyObject *instructions,
                                            PyObject *metadata)
/*[clinic end generated code: output=38003dc16a930f48 input=e713ad77f08fb3a8]*/

{
    assert(PyDict_Check(metadata));
    _PyCompile_CodeUnitMetadata umd;

    umd.u_name = PyDict_GetItemString(metadata, "name");
    umd.u_qualname = PyDict_GetItemString(metadata, "qualname");

    assert(PyUnicode_Check(umd.u_name));
    assert(PyUnicode_Check(umd.u_qualname));

    umd.u_consts = PyDict_GetItemString(metadata, "consts");
    umd.u_names = PyDict_GetItemString(metadata, "names");
    umd.u_varnames = PyDict_GetItemString(metadata, "varnames");
    umd.u_cellvars = PyDict_GetItemString(metadata, "cellvars");
    umd.u_freevars = PyDict_GetItemString(metadata, "freevars");
    umd.u_fasthidden = PyDict_GetItemString(metadata, "fasthidden");

    assert(PyDict_Check(umd.u_consts));
    assert(PyDict_Check(umd.u_names));
    assert(PyDict_Check(umd.u_varnames));
    assert(PyDict_Check(umd.u_cellvars));
    assert(PyDict_Check(umd.u_freevars));
    assert(PyDict_Check(umd.u_fasthidden));

    umd.u_argcount = get_nonnegative_int_from_dict(metadata, "argcount");
    umd.u_posonlyargcount = get_nonnegative_int_from_dict(metadata, "posonlyargcount");
    umd.u_kwonlyargcount = get_nonnegative_int_from_dict(metadata, "kwonlyargcount");
    umd.u_firstlineno = get_nonnegative_int_from_dict(metadata, "firstlineno");

    assert(umd.u_argcount >= 0);
    assert(umd.u_posonlyargcount >= 0);
    assert(umd.u_kwonlyargcount >= 0);
    assert(umd.u_firstlineno >= 0);

    return (PyObject*)_PyCompile_Assemble(&umd, filename, instructions);
}


// Maybe this could be replaced by get_interpreter_config()?
static PyObject *
get_interp_settings(PyObject *self, PyObject *args)
{
    int interpid = -1;
    if (!PyArg_ParseTuple(args, "|i:get_interp_settings", &interpid)) {
        return NULL;
    }

    PyInterpreterState *interp = NULL;
    if (interpid < 0) {
        PyThreadState *tstate = _PyThreadState_GET();
        interp = tstate ? tstate->interp : _PyInterpreterState_Main();
    }
    else if (interpid == 0) {
        interp = _PyInterpreterState_Main();
    }
    else {
        PyErr_Format(PyExc_NotImplementedError,
                     "%zd", interpid);
        return NULL;
    }
    assert(interp != NULL);

    PyObject *settings = PyDict_New();
    if (settings == NULL) {
        return NULL;
    }

    /* Add the feature flags. */
    PyObject *flags = PyLong_FromUnsignedLong(interp->feature_flags);
    if (flags == NULL) {
        Py_DECREF(settings);
        return NULL;
    }
    int res = PyDict_SetItemString(settings, "feature_flags", flags);
    Py_DECREF(flags);
    if (res != 0) {
        Py_DECREF(settings);
        return NULL;
    }

    /* "own GIL" */
    PyObject *own_gil = interp->ceval.own_gil ? Py_True : Py_False;
    if (PyDict_SetItemString(settings, "own_gil", own_gil) != 0) {
        Py_DECREF(settings);
        return NULL;
    }

    return settings;
}


static PyObject *
clear_extension(PyObject *self, PyObject *args)
{
    PyObject *name = NULL, *filename = NULL;
    if (!PyArg_ParseTuple(args, "OO:clear_extension", &name, &filename)) {
        return NULL;
    }
    if (_PyImport_ClearExtension(name, filename) < 0) {
        return NULL;
    }
    Py_RETURN_NONE;
}

static PyObject *
write_perf_map_entry(PyObject *self, PyObject *args)
{
    PyObject *code_addr_v;
    const void *code_addr;
    unsigned int code_size;
    const char *entry_name;

    if (!PyArg_ParseTuple(args, "OIs", &code_addr_v, &code_size, &entry_name))
        return NULL;
    code_addr = PyLong_AsVoidPtr(code_addr_v);
    if (code_addr == NULL) {
        return NULL;
    }

    int ret = PyUnstable_WritePerfMapEntry(code_addr, code_size, entry_name);
    if (ret < 0) {
        PyErr_SetFromErrno(PyExc_OSError);
        return NULL;
    }
    return PyLong_FromLong(ret);
}

static PyObject *
perf_map_state_teardown(PyObject *Py_UNUSED(self), PyObject *Py_UNUSED(ignored))
{
    PyUnstable_PerfMapState_Fini();
    Py_RETURN_NONE;
}

static PyObject *
iframe_getcode(PyObject *self, PyObject *frame)
{
    if (!PyFrame_Check(frame)) {
        PyErr_SetString(PyExc_TypeError, "argument must be a frame");
        return NULL;
    }
    struct _PyInterpreterFrame *f = ((PyFrameObject *)frame)->f_frame;
    return PyUnstable_InterpreterFrame_GetCode(f);
}

static PyObject *
iframe_getline(PyObject *self, PyObject *frame)
{
    if (!PyFrame_Check(frame)) {
        PyErr_SetString(PyExc_TypeError, "argument must be a frame");
        return NULL;
    }
    struct _PyInterpreterFrame *f = ((PyFrameObject *)frame)->f_frame;
    return PyLong_FromLong(PyUnstable_InterpreterFrame_GetLine(f));
}

static PyObject *
iframe_getlasti(PyObject *self, PyObject *frame)
{
    if (!PyFrame_Check(frame)) {
        PyErr_SetString(PyExc_TypeError, "argument must be a frame");
        return NULL;
    }
    struct _PyInterpreterFrame *f = ((PyFrameObject *)frame)->f_frame;
    return PyLong_FromLong(PyUnstable_InterpreterFrame_GetLasti(f));
}

static PyObject *
get_co_framesize(PyObject *self, PyObject *arg)
{
    if (!PyCode_Check(arg)) {
        PyErr_SetString(PyExc_TypeError, "argument must be a code object");
        return NULL;
    }
    PyCodeObject *code = (PyCodeObject *)arg;
    return PyLong_FromLong(code->co_framesize);
}

static PyObject *
new_counter_optimizer(PyObject *self, PyObject *arg)
{
    return PyUnstable_Optimizer_NewCounter();
}

static PyObject *
new_uop_optimizer(PyObject *self, PyObject *arg)
{
    return PyUnstable_Optimizer_NewUOpOptimizer();
}

static PyObject *
set_optimizer(PyObject *self, PyObject *opt)
{
    if (opt == Py_None) {
        opt = NULL;
    }
    if (PyUnstable_SetOptimizer((_PyOptimizerObject*)opt) < 0) {
        return NULL;
    }
    Py_RETURN_NONE;
}

static PyObject *
get_optimizer(PyObject *self, PyObject *Py_UNUSED(ignored))
{
    PyObject *opt = (PyObject *)PyUnstable_GetOptimizer();
    if (opt == NULL) {
        Py_RETURN_NONE;
    }
    return opt;
}

static PyObject *
add_executor_dependency(PyObject *self, PyObject *args)
{
    PyObject *exec;
    PyObject *obj;
    if (!PyArg_ParseTuple(args, "OO", &exec, &obj)) {
        return NULL;
    }
    /* No way to tell in general if exec is an executor, so we only accept
     * counting_executor */
    if (strcmp(Py_TYPE(exec)->tp_name, "counting_executor")) {
        PyErr_SetString(PyExc_TypeError, "argument must be a counting_executor");
        return NULL;
    }
    _Py_Executor_DependsOn((_PyExecutorObject *)exec, obj);
    Py_RETURN_NONE;
}

static PyObject *
invalidate_executors(PyObject *self, PyObject *obj)
{
    PyInterpreterState *interp = PyInterpreterState_Get();
    _Py_Executors_InvalidateDependency(interp, obj, 1);
    Py_RETURN_NONE;
}

static int _pending_callback(void *arg)
{
    /* we assume the argument is callable object to which we own a reference */
    PyObject *callable = (PyObject *)arg;
    PyObject *r = PyObject_CallNoArgs(callable);
    Py_DECREF(callable);
    Py_XDECREF(r);
    return r != NULL ? 0 : -1;
}

/* The following requests n callbacks to _pending_callback.  It can be
 * run from any python thread.
 */
static PyObject *
pending_threadfunc(PyObject *self, PyObject *args, PyObject *kwargs)
{
    PyObject *callable;
    unsigned int num = 1;
    int blocking = 0;
    int ensure_added = 0;
    static char *kwlist[] = {"callback", "num",
                             "blocking", "ensure_added", NULL};
    if (!PyArg_ParseTupleAndKeywords(args, kwargs,
                                     "O|I$pp:pending_threadfunc", kwlist,
                                     &callable, &num, &blocking, &ensure_added))
    {
        return NULL;
    }
    PyInterpreterState *interp = _PyInterpreterState_GET();

    /* create the reference for the callbackwhile we hold the lock */
    for (unsigned int i = 0; i < num; i++) {
        Py_INCREF(callable);
    }

<<<<<<< HEAD
    PyThreadState *save_tstate;
=======
    PyThreadState *save_tstate = NULL;
>>>>>>> 09c29475
    if (!blocking) {
        save_tstate = PyEval_SaveThread();
    }

    unsigned int num_added = 0;
    for (; num_added < num; num_added++) {
        if (ensure_added) {
<<<<<<< HEAD
            int r;
            do {
                r = _PyEval_AddPendingCall(interp, &_pending_callback, callable, 0);
            } while (r < 0);
=======
            _Py_add_pending_call_result r;
            do {
                r = _PyEval_AddPendingCall(interp, &_pending_callback, callable, 0);
                assert(r == _Py_ADD_PENDING_SUCCESS
                       || r == _Py_ADD_PENDING_FULL);
            } while (r == _Py_ADD_PENDING_FULL);
>>>>>>> 09c29475
        }
        else {
            if (_PyEval_AddPendingCall(interp, &_pending_callback, callable, 0) < 0) {
                break;
            }
        }
    }

    if (!blocking) {
        PyEval_RestoreThread(save_tstate);
    }

    for (unsigned int i = num_added; i < num; i++) {
        Py_DECREF(callable); /* unsuccessful add, destroy the extra reference */
    }

    /* The callable is decref'ed in _pending_callback() above. */
    return PyLong_FromUnsignedLong((unsigned long)num_added);
}


static struct {
    int64_t interpid;
} pending_identify_result;

static int
_pending_identify_callback(void *arg)
{
    PyThread_type_lock mutex = (PyThread_type_lock)arg;
    assert(pending_identify_result.interpid == -1);
    PyThreadState *tstate = PyThreadState_Get();
    pending_identify_result.interpid = PyInterpreterState_GetID(tstate->interp);
    PyThread_release_lock(mutex);
    return 0;
}

static PyObject *
pending_identify(PyObject *self, PyObject *args)
{
    PyObject *interpid;
    if (!PyArg_ParseTuple(args, "O:pending_identify", &interpid)) {
        return NULL;
    }
    PyInterpreterState *interp = _PyInterpreterState_LookUpIDObject(interpid);
    if (interp == NULL) {
        if (!PyErr_Occurred()) {
            PyErr_SetString(PyExc_ValueError, "interpreter not found");
        }
        return NULL;
    }

    pending_identify_result.interpid = -1;

    PyThread_type_lock mutex = PyThread_allocate_lock();
    if (mutex == NULL) {
        return NULL;
    }
    PyThread_acquire_lock(mutex, WAIT_LOCK);
    /* It gets released in _pending_identify_callback(). */

    _Py_add_pending_call_result r;
    do {
        Py_BEGIN_ALLOW_THREADS
        r = _PyEval_AddPendingCall(interp,
                                   &_pending_identify_callback, (void *)mutex,
                                   0);
        Py_END_ALLOW_THREADS
        assert(r == _Py_ADD_PENDING_SUCCESS
               || r == _Py_ADD_PENDING_FULL);
    } while (r == _Py_ADD_PENDING_FULL);

    /* Wait for the pending call to complete. */
    PyThread_acquire_lock(mutex, WAIT_LOCK);
    PyThread_release_lock(mutex);
    PyThread_free_lock(mutex);

    PyObject *res = PyLong_FromLongLong(pending_identify_result.interpid);
    pending_identify_result.interpid = -1;
    if (res == NULL) {
        return NULL;
    }
    return res;
}

static PyObject *
tracemalloc_get_traceback(PyObject *self, PyObject *args)
{
    unsigned int domain;
    PyObject *ptr_obj;

    if (!PyArg_ParseTuple(args, "IO", &domain, &ptr_obj)) {
        return NULL;
    }
    void *ptr = PyLong_AsVoidPtr(ptr_obj);
    if (PyErr_Occurred()) {
        return NULL;
    }

    return _PyTraceMalloc_GetTraceback(domain, (uintptr_t)ptr);
}


// Test PyThreadState C API
static PyObject *
test_tstate_capi(PyObject *self, PyObject *Py_UNUSED(args))
{
    // PyThreadState_Get()
    PyThreadState *tstate = PyThreadState_Get();
    assert(tstate != NULL);

    // test _PyThreadState_GetDict()
    PyObject *dict = PyThreadState_GetDict();
    assert(dict != NULL);
    // dict is a borrowed reference

    PyObject *dict2 = _PyThreadState_GetDict(tstate);
    assert(dict2 == dict);
    // dict2 is a borrowed reference

    Py_RETURN_NONE;
}


/* Test _PyUnicode_TransformDecimalAndSpaceToASCII() */
static PyObject *
unicode_transformdecimalandspacetoascii(PyObject *self, PyObject *arg)
{
    if (arg == Py_None) {
        arg = NULL;
    }
    return _PyUnicode_TransformDecimalAndSpaceToASCII(arg);
}


struct atexit_data {
    int called;
};

static void
callback(void *data)
{
    ((struct atexit_data *)data)->called += 1;
}

static PyObject *
test_atexit(PyObject *self, PyObject *Py_UNUSED(args))
{
    PyThreadState *oldts = PyThreadState_Swap(NULL);
    PyThreadState *tstate = Py_NewInterpreter();

    struct atexit_data data = {0};
    int res = PyUnstable_AtExit(tstate->interp, callback, (void *)&data);
    Py_EndInterpreter(tstate);
    PyThreadState_Swap(oldts);
    if (res < 0) {
        return NULL;
    }

    if (data.called == 0) {
        PyErr_SetString(PyExc_RuntimeError, "atexit callback not called");
        return NULL;
    }
    Py_RETURN_NONE;
}


static PyObject *
test_pyobject_is_freed(const char *test_name, PyObject *op)
{
    if (!_PyObject_IsFreed(op)) {
        PyErr_SetString(PyExc_AssertionError,
                        "object is not seen as freed");
        return NULL;
    }
    Py_RETURN_NONE;
}

static PyObject *
check_pyobject_null_is_freed(PyObject *self, PyObject *Py_UNUSED(args))
{
    PyObject *op = NULL;
    return test_pyobject_is_freed("check_pyobject_null_is_freed", op);
}


static PyObject *
check_pyobject_uninitialized_is_freed(PyObject *self,
                                      PyObject *Py_UNUSED(args))
{
    PyObject *op = (PyObject *)PyObject_Malloc(sizeof(PyObject));
    if (op == NULL) {
        return NULL;
    }
    /* Initialize reference count to avoid early crash in ceval or GC */
    Py_SET_REFCNT(op, 1);
    /* object fields like ob_type are uninitialized! */
    return test_pyobject_is_freed("check_pyobject_uninitialized_is_freed", op);
}


static PyObject *
check_pyobject_forbidden_bytes_is_freed(PyObject *self,
                                        PyObject *Py_UNUSED(args))
{
    /* Allocate an incomplete PyObject structure: truncate 'ob_type' field */
    PyObject *op = (PyObject *)PyObject_Malloc(offsetof(PyObject, ob_type));
    if (op == NULL) {
        return NULL;
    }
    /* Initialize reference count to avoid early crash in ceval or GC */
    Py_SET_REFCNT(op, 1);
    /* ob_type field is after the memory block: part of "forbidden bytes"
       when using debug hooks on memory allocators! */
    return test_pyobject_is_freed("check_pyobject_forbidden_bytes_is_freed", op);
}


static PyObject *
check_pyobject_freed_is_freed(PyObject *self, PyObject *Py_UNUSED(args))
{
    /* ASan or TSan would report an use-after-free error */
#if defined(_Py_ADDRESS_SANITIZER) || defined(_Py_THREAD_SANITIZER)
    Py_RETURN_NONE;
#else
    PyObject *op = PyObject_CallNoArgs((PyObject *)&PyBaseObject_Type);
    if (op == NULL) {
        return NULL;
    }
    Py_TYPE(op)->tp_dealloc(op);
    /* Reset reference count to avoid early crash in ceval or GC */
    Py_SET_REFCNT(op, 1);
    /* object memory is freed! */
    return test_pyobject_is_freed("check_pyobject_freed_is_freed", op);
#endif
}


static PyObject *
test_pymem_getallocatorsname(PyObject *self, PyObject *args)
{
    const char *name = _PyMem_GetCurrentAllocatorName();
    if (name == NULL) {
        PyErr_SetString(PyExc_RuntimeError, "cannot get allocators name");
        return NULL;
    }
    return PyUnicode_FromString(name);
}

static PyObject *
get_object_dict_values(PyObject *self, PyObject *obj)
{
    PyTypeObject *type = Py_TYPE(obj);
    if (!_PyType_HasFeature(type, Py_TPFLAGS_INLINE_VALUES)) {
        Py_RETURN_NONE;
    }
    PyDictValues *values = _PyObject_InlineValues(obj);
    if (!values->valid) {
        Py_RETURN_NONE;
    }
    PyDictKeysObject *keys = ((PyHeapTypeObject *)type)->ht_cached_keys;
    assert(keys != NULL);
    int size = (int)keys->dk_nentries;
    assert(size >= 0);
    PyObject *res = PyTuple_New(size);
    if (res == NULL) {
        return NULL;
    }
    _Py_DECLARE_STR(anon_null, "<NULL>");
    for(int i = 0; i < size; i++) {
        PyObject *item = values->values[i];
        if (item == NULL) {
            item = &_Py_STR(anon_null);
        }
        else {
            Py_INCREF(item);
        }
        PyTuple_SET_ITEM(res, i, item);
    }
    return res;
}


static PyObject*
new_hamt(PyObject *self, PyObject *args)
{
    return _PyContext_NewHamtForTests();
}


static PyObject*
dict_getitem_knownhash(PyObject *self, PyObject *args)
{
    PyObject *mp, *key, *result;
    Py_ssize_t hash;

    if (!PyArg_ParseTuple(args, "OOn:dict_getitem_knownhash",
                          &mp, &key, &hash)) {
        return NULL;
    }

    result = _PyDict_GetItem_KnownHash(mp, key, (Py_hash_t)hash);
    if (result == NULL && !PyErr_Occurred()) {
        _PyErr_SetKeyError(key);
        return NULL;
    }

    return Py_XNewRef(result);
}


static int
_init_interp_config_from_object(PyInterpreterConfig *config, PyObject *obj)
{
    if (obj == NULL) {
        *config = (PyInterpreterConfig)_PyInterpreterConfig_INIT;
        return 0;
    }

    PyObject *dict = PyObject_GetAttrString(obj, "__dict__");
    if (dict == NULL) {
        PyErr_Format(PyExc_TypeError, "bad config %R", obj);
        return -1;
    }
    int res = _PyInterpreterConfig_InitFromDict(config, dict);
    Py_DECREF(dict);
    if (res < 0) {
        return -1;
    }
    return 0;
}

static PyInterpreterState *
_new_interpreter(PyInterpreterConfig *config, long whence)
{
    if (whence == _PyInterpreterState_WHENCE_XI) {
        return _PyXI_NewInterpreter(config, &whence, NULL, NULL);
    }
    PyObject *exc = NULL;
    PyInterpreterState *interp = NULL;
    if (whence == _PyInterpreterState_WHENCE_UNKNOWN) {
        assert(config == NULL);
        interp = PyInterpreterState_New();
    }
    else if (whence == _PyInterpreterState_WHENCE_CAPI
             || whence == _PyInterpreterState_WHENCE_LEGACY_CAPI)
    {
        PyThreadState *tstate = NULL;
        PyThreadState *save_tstate = PyThreadState_Swap(NULL);
        if (whence == _PyInterpreterState_WHENCE_LEGACY_CAPI) {
            assert(config == NULL);
            tstate = Py_NewInterpreter();
            PyThreadState_Swap(save_tstate);
        }
        else {
            PyStatus status = Py_NewInterpreterFromConfig(&tstate, config);
            PyThreadState_Swap(save_tstate);
            if (PyStatus_Exception(status)) {
                assert(tstate == NULL);
                _PyErr_SetFromPyStatus(status);
                exc = PyErr_GetRaisedException();
            }
        }
        if (tstate != NULL) {
            interp = PyThreadState_GetInterpreter(tstate);
            // Throw away the initial tstate.
            PyThreadState_Swap(tstate);
            PyThreadState_Clear(tstate);
            PyThreadState_Swap(save_tstate);
            PyThreadState_Delete(tstate);
        }
    }
    else {
        PyErr_Format(PyExc_ValueError,
                     "unsupported whence %ld", whence);
        return NULL;
    }

    if (interp == NULL) {
        PyErr_SetString(PyExc_InterpreterError,
                        "sub-interpreter creation failed");
        if (exc != NULL) {
            _PyErr_ChainExceptions1(exc);
        }
    }
    return interp;
}

// This exists mostly for testing the _interpreters module, as an
// alternative to _interpreters.create()
static PyObject *
create_interpreter(PyObject *self, PyObject *args, PyObject *kwargs)
{
    static char *kwlist[] = {"config", "whence", NULL};
    PyObject *configobj = NULL;
    long whence = _PyInterpreterState_WHENCE_XI;
    if (!PyArg_ParseTupleAndKeywords(args, kwargs,
                                     "|O$l:create_interpreter", kwlist,
                                     &configobj, &whence))
    {
        return NULL;
    }
    if (configobj == Py_None) {
        configobj = NULL;
    }

    // Resolve the config.
    PyInterpreterConfig *config = NULL;
    PyInterpreterConfig _config;
    if (whence == _PyInterpreterState_WHENCE_UNKNOWN
            || whence == _PyInterpreterState_WHENCE_LEGACY_CAPI)
    {
        if (configobj != NULL) {
            PyErr_SetString(PyExc_ValueError, "got unexpected config");
            return NULL;
        }
    }
    else {
        config = &_config;
        if (_init_interp_config_from_object(config, configobj) < 0) {
            return NULL;
        }
    }

    // Create the interpreter.
    PyInterpreterState *interp = _new_interpreter(config, whence);
    if (interp == NULL) {
        return NULL;
    }

    // Return the ID.
    PyObject *idobj = _PyInterpreterState_GetIDObject(interp);
    if (idobj == NULL) {
        _PyXI_EndInterpreter(interp, NULL, NULL);
        return NULL;
    }

    return idobj;
}

// This exists mostly for testing the _interpreters module, as an
// alternative to _interpreters.destroy()
static PyObject *
destroy_interpreter(PyObject *self, PyObject *args, PyObject *kwargs)
{
    static char *kwlist[] = {"id", NULL};
    PyObject *idobj = NULL;
    if (!PyArg_ParseTupleAndKeywords(args, kwargs,
                                     "O:destroy_interpreter", kwlist,
                                     &idobj))
    {
        return NULL;
    }

    PyInterpreterState *interp = _PyInterpreterState_LookUpIDObject(idobj);
    if (interp == NULL) {
        return NULL;
    }

    _PyXI_EndInterpreter(interp, NULL, NULL);
    Py_RETURN_NONE;
}

// This exists mostly for testing the _interpreters module, as an
// alternative to _interpreters.destroy()
static PyObject *
exec_interpreter(PyObject *self, PyObject *args, PyObject *kwargs)
{
    static char *kwlist[] = {"id", "code", "main", NULL};
    PyObject *idobj;
    const char *code;
    int runningmain = 0;
    if (!PyArg_ParseTupleAndKeywords(args, kwargs,
                                     "Os|$p:exec_interpreter", kwlist,
                                     &idobj, &code, &runningmain))
    {
        return NULL;
    }

    PyInterpreterState *interp = _PyInterpreterState_LookUpIDObject(idobj);
    if (interp == NULL) {
        return NULL;
    }

    PyObject *res = NULL;
    PyThreadState *tstate = PyThreadState_New(interp);
    _PyThreadState_SetWhence(tstate, _PyThreadState_WHENCE_EXEC);

    PyThreadState *save_tstate = PyThreadState_Swap(tstate);

    if (runningmain) {
       if (_PyInterpreterState_SetRunningMain(interp) < 0) {
           goto finally;
       }
    }

    /* only initialise 'cflags.cf_flags' to test backwards compatibility */
    PyCompilerFlags cflags = {0};
    int r = PyRun_SimpleStringFlags(code, &cflags);
    if (PyErr_Occurred()) {
        PyErr_PrintEx(0);
    }

    if (runningmain) {
        _PyInterpreterState_SetNotRunningMain(interp);
    }

    res = PyLong_FromLong(r);

finally:
    PyThreadState_Clear(tstate);
    PyThreadState_Swap(save_tstate);
    PyThreadState_Delete(tstate);
    return res;
}


/* To run some code in a sub-interpreter.

Generally you can use test.support.interpreters,
but we keep this helper as a distinct implementation.
That's especially important for testing test.support.interpreters.
*/
static PyObject *
run_in_subinterp_with_config(PyObject *self, PyObject *args, PyObject *kwargs)
{
    const char *code;
    PyObject *configobj;
    int xi = 0;
    static char *kwlist[] = {"code", "config", "xi", NULL};
    if (!PyArg_ParseTupleAndKeywords(args, kwargs,
                    "sO|$p:run_in_subinterp_with_config", kwlist,
                    &code, &configobj, &xi))
    {
        return NULL;
    }

    PyInterpreterConfig config;
    if (_init_interp_config_from_object(&config, configobj) < 0) {
        return NULL;
    }

    /* only initialise 'cflags.cf_flags' to test backwards compatibility */
    PyCompilerFlags cflags = {0};

    int r;
    if (xi) {
        PyThreadState *save_tstate;
        PyThreadState *tstate;

        /* Create an interpreter, staying switched to it. */
        PyInterpreterState *interp = \
                _PyXI_NewInterpreter(&config, NULL, &tstate, &save_tstate);
        if (interp == NULL) {
            return NULL;
        }

        /* Exec the code in the new interpreter. */
        r = PyRun_SimpleStringFlags(code, &cflags);

        /* clean up post-exec. */
        _PyXI_EndInterpreter(interp, tstate, &save_tstate);
    }
    else {
        PyThreadState *substate;
        PyThreadState *mainstate = PyThreadState_Swap(NULL);

        /* Create an interpreter, staying switched to it. */
        PyStatus status = Py_NewInterpreterFromConfig(&substate, &config);
        if (PyStatus_Exception(status)) {
            /* Since no new thread state was created, there is no exception to
               propagate; raise a fresh one after swapping in the old thread
               state. */
            PyThreadState_Swap(mainstate);
            _PyErr_SetFromPyStatus(status);
            PyObject *exc = PyErr_GetRaisedException();
            PyErr_SetString(PyExc_InterpreterError,
                            "sub-interpreter creation failed");
            _PyErr_ChainExceptions1(exc);
            return NULL;
        }

        /* Exec the code in the new interpreter. */
        r = PyRun_SimpleStringFlags(code, &cflags);

        /* clean up post-exec. */
        Py_EndInterpreter(substate);
        PyThreadState_Swap(mainstate);
    }

    return PyLong_FromLong(r);
}


static PyObject *
normalize_interp_id(PyObject *self, PyObject *idobj)
{
    int64_t interpid = _PyInterpreterState_ObjectToID(idobj);
    if (interpid < 0) {
        return NULL;
    }
    return PyLong_FromLongLong(interpid);
}

static PyObject *
next_interpreter_id(PyObject *self, PyObject *Py_UNUSED(ignored))
{
    int64_t interpid = _PyRuntime.interpreters.next_id;
    return PyLong_FromLongLong(interpid);
}

static PyObject *
unused_interpreter_id(PyObject *self, PyObject *Py_UNUSED(ignored))
{
    int64_t interpid = INT64_MAX;
    assert(interpid > _PyRuntime.interpreters.next_id);
    return PyLong_FromLongLong(interpid);
}

static PyObject *
interpreter_exists(PyObject *self, PyObject *idobj)
{
    PyInterpreterState *interp = _PyInterpreterState_LookUpIDObject(idobj);
    if (interp == NULL) {
        if (PyErr_ExceptionMatches(PyExc_InterpreterNotFoundError)) {
            PyErr_Clear();
            Py_RETURN_FALSE;
        }
        assert(PyErr_Occurred());
        return NULL;
    }
    Py_RETURN_TRUE;
}

static PyObject *
get_interpreter_refcount(PyObject *self, PyObject *idobj)
{
    PyInterpreterState *interp = _PyInterpreterState_LookUpIDObject(idobj);
    if (interp == NULL) {
        return NULL;
    }
    return PyLong_FromLongLong(interp->id_refcount);
}

static PyObject *
link_interpreter_refcount(PyObject *self, PyObject *idobj)
{
    PyInterpreterState *interp = _PyInterpreterState_LookUpIDObject(idobj);
    if (interp == NULL) {
        assert(PyErr_Occurred());
        return NULL;
    }
    _PyInterpreterState_RequireIDRef(interp, 1);
    Py_RETURN_NONE;
}

static PyObject *
unlink_interpreter_refcount(PyObject *self, PyObject *idobj)
{
    PyInterpreterState *interp = _PyInterpreterState_LookUpIDObject(idobj);
    if (interp == NULL) {
        assert(PyErr_Occurred());
        return NULL;
    }
    _PyInterpreterState_RequireIDRef(interp, 0);
    Py_RETURN_NONE;
}

static PyObject *
interpreter_refcount_linked(PyObject *self, PyObject *idobj)
{
    PyInterpreterState *interp = _PyInterpreterState_LookUpIDObject(idobj);
    if (interp == NULL) {
        return NULL;
    }
    if (_PyInterpreterState_RequiresIDRef(interp)) {
        Py_RETURN_TRUE;
    }
    Py_RETURN_FALSE;
}


static void
_xid_capsule_destructor(PyObject *capsule)
{
    _PyCrossInterpreterData *data = \
            (_PyCrossInterpreterData *)PyCapsule_GetPointer(capsule, NULL);
    if (data != NULL) {
        assert(_PyCrossInterpreterData_Release(data) == 0);
        _PyCrossInterpreterData_Free(data);
    }
}

static PyObject *
get_crossinterp_data(PyObject *self, PyObject *args)
{
    PyObject *obj = NULL;
    if (!PyArg_ParseTuple(args, "O:get_crossinterp_data", &obj)) {
        return NULL;
    }

    _PyCrossInterpreterData *data = _PyCrossInterpreterData_New();
    if (data == NULL) {
        return NULL;
    }
    if (_PyObject_GetCrossInterpreterData(obj, data) != 0) {
        _PyCrossInterpreterData_Free(data);
        return NULL;
    }
    PyObject *capsule = PyCapsule_New(data, NULL, _xid_capsule_destructor);
    if (capsule == NULL) {
        assert(_PyCrossInterpreterData_Release(data) == 0);
        _PyCrossInterpreterData_Free(data);
    }
    return capsule;
}

static PyObject *
restore_crossinterp_data(PyObject *self, PyObject *args)
{
    PyObject *capsule = NULL;
    if (!PyArg_ParseTuple(args, "O:restore_crossinterp_data", &capsule)) {
        return NULL;
    }

    _PyCrossInterpreterData *data = \
            (_PyCrossInterpreterData *)PyCapsule_GetPointer(capsule, NULL);
    if (data == NULL) {
        return NULL;
    }
    return _PyCrossInterpreterData_NewObject(data);
}


static PyObject *
raiseTestError(const char* test_name, const char* msg)
{
    PyErr_Format(PyExc_AssertionError, "%s: %s", test_name, msg);
    return NULL;
}


/*[clinic input]
_testinternalcapi.test_long_numbits
[clinic start generated code]*/

static PyObject *
_testinternalcapi_test_long_numbits_impl(PyObject *module)
/*[clinic end generated code: output=745d62d120359434 input=f14ca6f638e44dad]*/
{
    struct triple {
        long input;
        size_t nbits;
        int sign;
    } testcases[] = {{0, 0, 0},
                     {1L, 1, 1},
                     {-1L, 1, -1},
                     {2L, 2, 1},
                     {-2L, 2, -1},
                     {3L, 2, 1},
                     {-3L, 2, -1},
                     {4L, 3, 1},
                     {-4L, 3, -1},
                     {0x7fffL, 15, 1},          /* one Python int digit */
             {-0x7fffL, 15, -1},
             {0xffffL, 16, 1},
             {-0xffffL, 16, -1},
             {0xfffffffL, 28, 1},
             {-0xfffffffL, 28, -1}};
    size_t i;

    for (i = 0; i < Py_ARRAY_LENGTH(testcases); ++i) {
        size_t nbits;
        int sign;
        PyObject *plong;

        plong = PyLong_FromLong(testcases[i].input);
        if (plong == NULL)
            return NULL;
        nbits = _PyLong_NumBits(plong);
        sign = _PyLong_Sign(plong);

        Py_DECREF(plong);
        if (nbits != testcases[i].nbits)
            return raiseTestError("test_long_numbits",
                            "wrong result for _PyLong_NumBits");
        if (sign != testcases[i].sign)
            return raiseTestError("test_long_numbits",
                            "wrong result for _PyLong_Sign");
    }
    Py_RETURN_NONE;
}

static PyObject *
compile_perf_trampoline_entry(PyObject *self, PyObject *args)
{
    PyObject *co;
    if (!PyArg_ParseTuple(args, "O!", &PyCode_Type, &co)) {
        return NULL;
    }
    int ret = PyUnstable_PerfTrampoline_CompileCode((PyCodeObject *)co);
    if (ret != 0) {
        PyErr_SetString(PyExc_AssertionError, "Failed to compile trampoline");
        return NULL;
    }
    return PyLong_FromLong(ret);
}

static PyObject *
perf_trampoline_set_persist_after_fork(PyObject *self, PyObject *args)
{
    int enable;
    if (!PyArg_ParseTuple(args, "i", &enable)) {
        return NULL;
    }
    int ret = PyUnstable_PerfTrampoline_SetPersistAfterFork(enable);
    if (ret == 0) {
        PyErr_SetString(PyExc_AssertionError, "Failed to set persist_after_fork");
        return NULL;
    }
    return PyLong_FromLong(ret);
}


static PyObject *
get_rare_event_counters(PyObject *self, PyObject *type)
{
    PyInterpreterState *interp = PyInterpreterState_Get();

    return Py_BuildValue(
        "{sksksksksk}",
        "set_class", (unsigned long)interp->rare_events.set_class,
        "set_bases", (unsigned long)interp->rare_events.set_bases,
        "set_eval_frame_func", (unsigned long)interp->rare_events.set_eval_frame_func,
        "builtin_dict", (unsigned long)interp->rare_events.builtin_dict,
        "func_modification", (unsigned long)interp->rare_events.func_modification
    );
}

static PyObject *
reset_rare_event_counters(PyObject *self, PyObject *Py_UNUSED(type))
{
    PyInterpreterState *interp = PyInterpreterState_Get();

    interp->rare_events.set_class = 0;
    interp->rare_events.set_bases = 0;
    interp->rare_events.set_eval_frame_func = 0;
    interp->rare_events.builtin_dict = 0;
    interp->rare_events.func_modification = 0;

    return Py_None;
}


#ifdef Py_GIL_DISABLED
static PyObject *
get_py_thread_id(PyObject *self, PyObject *Py_UNUSED(ignored))
{
    uintptr_t tid = _Py_ThreadId();
    Py_BUILD_ASSERT(sizeof(unsigned long long) >= sizeof(tid));
    return PyLong_FromUnsignedLongLong(tid);
}
#endif

static PyObject *
has_inline_values(PyObject *self, PyObject *obj)
{
    if ((Py_TYPE(obj)->tp_flags & Py_TPFLAGS_INLINE_VALUES) &&
        _PyObject_InlineValues(obj)->valid) {
        Py_RETURN_TRUE;
    }
    Py_RETURN_FALSE;
}

static PyMethodDef module_functions[] = {
    {"get_configs", get_configs, METH_NOARGS},
    {"get_recursion_depth", get_recursion_depth, METH_NOARGS},
    {"get_c_recursion_remaining", get_c_recursion_remaining, METH_NOARGS},
    {"test_bswap", test_bswap, METH_NOARGS},
    {"test_popcount", test_popcount, METH_NOARGS},
    {"test_bit_length", test_bit_length, METH_NOARGS},
    {"test_hashtable", test_hashtable, METH_NOARGS},
    {"get_config", test_get_config, METH_NOARGS},
    {"set_config", test_set_config, METH_O},
    {"reset_path_config", test_reset_path_config, METH_NOARGS},
    {"test_edit_cost", test_edit_cost, METH_NOARGS},
    {"test_bytes_find", test_bytes_find, METH_NOARGS},
    {"normalize_path", normalize_path, METH_O, NULL},
    {"get_getpath_codeobject", get_getpath_codeobject, METH_NOARGS, NULL},
    {"EncodeLocaleEx", encode_locale_ex, METH_VARARGS},
    {"DecodeLocaleEx", decode_locale_ex, METH_VARARGS},
    {"set_eval_frame_default", set_eval_frame_default, METH_NOARGS, NULL},
    {"set_eval_frame_record", set_eval_frame_record, METH_O, NULL},
    _TESTINTERNALCAPI_COMPILER_CLEANDOC_METHODDEF
    _TESTINTERNALCAPI_NEW_INSTRUCTION_SEQUENCE_METHODDEF
    _TESTINTERNALCAPI_COMPILER_CODEGEN_METHODDEF
    _TESTINTERNALCAPI_OPTIMIZE_CFG_METHODDEF
    _TESTINTERNALCAPI_ASSEMBLE_CODE_OBJECT_METHODDEF
    {"get_interp_settings", get_interp_settings, METH_VARARGS, NULL},
    {"clear_extension", clear_extension, METH_VARARGS, NULL},
    {"write_perf_map_entry", write_perf_map_entry, METH_VARARGS},
    {"perf_map_state_teardown", perf_map_state_teardown, METH_NOARGS},
    {"iframe_getcode", iframe_getcode, METH_O, NULL},
    {"iframe_getline", iframe_getline, METH_O, NULL},
    {"iframe_getlasti", iframe_getlasti, METH_O, NULL},
    {"get_co_framesize", get_co_framesize, METH_O, NULL},
    {"get_optimizer", get_optimizer,  METH_NOARGS, NULL},
    {"set_optimizer", set_optimizer,  METH_O, NULL},
    {"new_counter_optimizer", new_counter_optimizer, METH_NOARGS, NULL},
    {"new_uop_optimizer", new_uop_optimizer, METH_NOARGS, NULL},
    {"add_executor_dependency", add_executor_dependency, METH_VARARGS, NULL},
    {"invalidate_executors", invalidate_executors, METH_O, NULL},
    {"pending_threadfunc", _PyCFunction_CAST(pending_threadfunc),
     METH_VARARGS | METH_KEYWORDS},
    {"pending_identify", pending_identify, METH_VARARGS, NULL},
    {"_PyTraceMalloc_GetTraceback", tracemalloc_get_traceback, METH_VARARGS},
    {"test_tstate_capi", test_tstate_capi, METH_NOARGS, NULL},
    {"_PyUnicode_TransformDecimalAndSpaceToASCII", unicode_transformdecimalandspacetoascii, METH_O},
    {"test_atexit", test_atexit, METH_NOARGS},
    {"check_pyobject_forbidden_bytes_is_freed",
                            check_pyobject_forbidden_bytes_is_freed, METH_NOARGS},
    {"check_pyobject_freed_is_freed", check_pyobject_freed_is_freed, METH_NOARGS},
    {"check_pyobject_null_is_freed",  check_pyobject_null_is_freed,  METH_NOARGS},
    {"check_pyobject_uninitialized_is_freed",
                              check_pyobject_uninitialized_is_freed, METH_NOARGS},
    {"pymem_getallocatorsname", test_pymem_getallocatorsname, METH_NOARGS},
    {"get_object_dict_values", get_object_dict_values, METH_O},
    {"hamt", new_hamt, METH_NOARGS},
    {"dict_getitem_knownhash",  dict_getitem_knownhash,          METH_VARARGS},
    {"create_interpreter", _PyCFunction_CAST(create_interpreter),
     METH_VARARGS | METH_KEYWORDS},
    {"destroy_interpreter", _PyCFunction_CAST(destroy_interpreter),
     METH_VARARGS | METH_KEYWORDS},
    {"exec_interpreter", _PyCFunction_CAST(exec_interpreter),
     METH_VARARGS | METH_KEYWORDS},
    {"run_in_subinterp_with_config",
     _PyCFunction_CAST(run_in_subinterp_with_config),
     METH_VARARGS | METH_KEYWORDS},
    {"normalize_interp_id", normalize_interp_id, METH_O},
    {"next_interpreter_id", next_interpreter_id, METH_NOARGS},
    {"unused_interpreter_id", unused_interpreter_id, METH_NOARGS},
    {"interpreter_exists", interpreter_exists, METH_O},
    {"get_interpreter_refcount", get_interpreter_refcount, METH_O},
    {"link_interpreter_refcount", link_interpreter_refcount,     METH_O},
    {"unlink_interpreter_refcount", unlink_interpreter_refcount, METH_O},
    {"interpreter_refcount_linked", interpreter_refcount_linked, METH_O},
    {"compile_perf_trampoline_entry", compile_perf_trampoline_entry, METH_VARARGS},
    {"perf_trampoline_set_persist_after_fork", perf_trampoline_set_persist_after_fork, METH_VARARGS},
    {"get_crossinterp_data",    get_crossinterp_data,            METH_VARARGS},
    {"restore_crossinterp_data", restore_crossinterp_data,       METH_VARARGS},
    _TESTINTERNALCAPI_TEST_LONG_NUMBITS_METHODDEF
    {"get_rare_event_counters", get_rare_event_counters, METH_NOARGS},
    {"reset_rare_event_counters", reset_rare_event_counters, METH_NOARGS},
    {"has_inline_values", has_inline_values, METH_O},
#ifdef Py_GIL_DISABLED
    {"py_thread_id", get_py_thread_id, METH_NOARGS},
#endif
    {"uop_symbols_test", _Py_uop_symbols_test, METH_NOARGS},
    {NULL, NULL} /* sentinel */
};


/* initialization function */

static int
module_exec(PyObject *module)
{
    if (_PyTestInternalCapi_Init_Lock(module) < 0) {
        return 1;
    }
    if (_PyTestInternalCapi_Init_PyTime(module) < 0) {
        return 1;
    }
    if (_PyTestInternalCapi_Init_Set(module) < 0) {
        return 1;
    }
    if (_PyTestInternalCapi_Init_CriticalSection(module) < 0) {
        return 1;
    }

    Py_ssize_t sizeof_gc_head = 0;
#ifndef Py_GIL_DISABLED
    sizeof_gc_head = sizeof(PyGC_Head);
#endif

    if (PyModule_Add(module, "SIZEOF_PYGC_HEAD",
                        PyLong_FromSsize_t(sizeof_gc_head)) < 0) {
        return 1;
    }

    if (PyModule_Add(module, "SIZEOF_MANAGED_PRE_HEADER",
                        PyLong_FromSsize_t(2 * sizeof(PyObject*))) < 0) {
        return 1;
    }

    if (PyModule_Add(module, "SIZEOF_PYOBJECT",
                        PyLong_FromSsize_t(sizeof(PyObject))) < 0) {
        return 1;
    }

    if (PyModule_Add(module, "SIZEOF_TIME_T",
                        PyLong_FromSsize_t(sizeof(time_t))) < 0) {
        return 1;
    }

    if (PyModule_Add(module, "TIER2_THRESHOLD",
                        PyLong_FromLong(JUMP_BACKWARD_INITIAL_VALUE)) < 0) {
        return 1;
    }

    return 0;
}

static struct PyModuleDef_Slot module_slots[] = {
    {Py_mod_exec, module_exec},
    {Py_mod_multiple_interpreters, Py_MOD_PER_INTERPRETER_GIL_SUPPORTED},
    {0, NULL},
};

static int
module_traverse(PyObject *module, visitproc visit, void *arg)
{
    module_state *state = get_module_state(module);
    assert(state != NULL);
    traverse_module_state(state, visit, arg);
    return 0;
}

static int
module_clear(PyObject *module)
{
    module_state *state = get_module_state(module);
    assert(state != NULL);
    (void)clear_module_state(state);
    return 0;
}

static void
module_free(void *module)
{
    module_state *state = get_module_state(module);
    assert(state != NULL);
    (void)clear_module_state(state);
}

static struct PyModuleDef _testcapimodule = {
    .m_base = PyModuleDef_HEAD_INIT,
    .m_name = MODULE_NAME,
    .m_doc = NULL,
    .m_size = sizeof(module_state),
    .m_methods = module_functions,
    .m_slots = module_slots,
    .m_traverse = module_traverse,
    .m_clear = module_clear,
    .m_free = (freefunc)module_free,
};


PyMODINIT_FUNC
PyInit__testinternalcapi(void)
{
    return PyModuleDef_Init(&_testcapimodule);
}<|MERGE_RESOLUTION|>--- conflicted
+++ resolved
@@ -1080,11 +1080,7 @@
         Py_INCREF(callable);
     }
 
-<<<<<<< HEAD
-    PyThreadState *save_tstate;
-=======
     PyThreadState *save_tstate = NULL;
->>>>>>> 09c29475
     if (!blocking) {
         save_tstate = PyEval_SaveThread();
     }
@@ -1092,19 +1088,12 @@
     unsigned int num_added = 0;
     for (; num_added < num; num_added++) {
         if (ensure_added) {
-<<<<<<< HEAD
-            int r;
-            do {
-                r = _PyEval_AddPendingCall(interp, &_pending_callback, callable, 0);
-            } while (r < 0);
-=======
             _Py_add_pending_call_result r;
             do {
                 r = _PyEval_AddPendingCall(interp, &_pending_callback, callable, 0);
                 assert(r == _Py_ADD_PENDING_SUCCESS
                        || r == _Py_ADD_PENDING_FULL);
             } while (r == _Py_ADD_PENDING_FULL);
->>>>>>> 09c29475
         }
         else {
             if (_PyEval_AddPendingCall(interp, &_pending_callback, callable, 0) < 0) {
