/*
 /  Author: Sam Rushing <rushing@nightmare.com>
 /  Hacked for Unix by AMK
 /  $Id$

 / Modified to support mmap with offset - to map a 'window' of a file
 /   Author:  Yotam Medini  yotamm@mellanox.co.il
 /
 / mmapmodule.cpp -- map a view of a file into memory
 /
 / todo: need permission flags, perhaps a 'chsize' analog
 /   not all functions check range yet!!!
 /
 /
 / This version of mmapmodule.c has been changed significantly
 / from the original mmapfile.c on which it was based.
 / The original version of mmapfile is maintained by Sam at
 / ftp://squirl.nightmare.com/pub/python/python-ext.
*/

#ifndef Py_BUILD_CORE_BUILTIN
#  define Py_BUILD_CORE_MODULE 1
#endif

#include <Python.h>
#include "pycore_abstract.h"      // _Py_convert_optional_to_ssize_t()
#include "pycore_bytesobject.h"   // _PyBytes_Find()
#include "pycore_fileutils.h"     // _Py_stat_struct
#include "pycore_weakref.h"       // FT_CLEAR_WEAKREFS()

/*[clinic input]
module mmap
class mmap.mmap "mmap_object *" "mmap_object_type"
[clinic start generated code]*/
/*[clinic end generated code: output=da39a3ee5e6b4b0d input=4ebde54549b9daa7]*/

#include <stddef.h>               // offsetof()
#ifndef MS_WINDOWS
#  include <unistd.h>             // close()
#endif

#ifndef MS_WINDOWS
#define UNIX
# ifdef HAVE_FCNTL_H
#  include <fcntl.h>
# endif /* HAVE_FCNTL_H */
#endif

#ifdef MS_WINDOWS
#include <windows.h>
#include <ntsecapi.h> // LsaNtStatusToWinError
static int
my_getpagesize(void)
{
    SYSTEM_INFO si;
    GetSystemInfo(&si);
    return si.dwPageSize;
}

static int
my_getallocationgranularity (void)
{

    SYSTEM_INFO si;
    GetSystemInfo(&si);
    return si.dwAllocationGranularity;
}

#endif

#ifdef UNIX
#include <sys/mman.h>
#include <sys/stat.h>

#if defined(HAVE_SYSCONF) && defined(_SC_PAGESIZE)
static int
my_getpagesize(void)
{
    return sysconf(_SC_PAGESIZE);
}

#define my_getallocationgranularity my_getpagesize
#else
#define my_getpagesize getpagesize
#endif

#endif /* UNIX */

#include <string.h>

#ifdef HAVE_SYS_TYPES_H
#include <sys/types.h>
#endif /* HAVE_SYS_TYPES_H */

/* Prefer MAP_ANONYMOUS since MAP_ANON is deprecated according to man page. */
#if !defined(MAP_ANONYMOUS) && defined(MAP_ANON)
#  define MAP_ANONYMOUS MAP_ANON
#endif

typedef enum
{
    ACCESS_DEFAULT,
    ACCESS_READ,
    ACCESS_WRITE,
    ACCESS_COPY
} access_mode;

typedef struct {
    PyObject_HEAD
    char *      data;
    Py_ssize_t  size;
    Py_ssize_t  pos;    /* relative to offset */
#ifdef MS_WINDOWS
    long long offset;
#else
    off_t       offset;
#endif
    Py_ssize_t  exports;

#ifdef MS_WINDOWS
    HANDLE      map_handle;
    HANDLE      file_handle;
    wchar_t *   tagname;
#endif

#ifdef UNIX
    int fd;
    int flags;
#endif

    PyObject *weakreflist;
    access_mode access;
    _Bool trackfd;
} mmap_object;

#define mmap_object_CAST(op)    ((mmap_object *)(op))

<<<<<<< HEAD
#include "clinic/mmapmodule.c.h"

static int
mmap_object_traverse(PyObject *op, visitproc visit, void *arg)
{
    Py_VISIT(Py_TYPE(op));
    return 0;
}

=======
>>>>>>> 4f0c267b
static void
mmap_object_dealloc(PyObject *op)
{
    mmap_object *m_obj = mmap_object_CAST(op);
    PyTypeObject *tp = Py_TYPE(m_obj);
    PyObject_GC_UnTrack(m_obj);

#ifdef MS_WINDOWS
    Py_BEGIN_ALLOW_THREADS
    if (m_obj->data != NULL)
        UnmapViewOfFile (m_obj->data);
    if (m_obj->map_handle != NULL)
        CloseHandle (m_obj->map_handle);
    if (m_obj->file_handle != INVALID_HANDLE_VALUE)
        CloseHandle (m_obj->file_handle);
    Py_END_ALLOW_THREADS
    if (m_obj->tagname)
        PyMem_Free(m_obj->tagname);
#endif /* MS_WINDOWS */

#ifdef UNIX
    Py_BEGIN_ALLOW_THREADS
    if (m_obj->fd >= 0)
        (void) close(m_obj->fd);
    if (m_obj->data!=NULL) {
        munmap(m_obj->data, m_obj->size);
    }
    Py_END_ALLOW_THREADS
#endif /* UNIX */

    FT_CLEAR_WEAKREFS(op, m_obj->weakreflist);

    tp->tp_free(m_obj);
    Py_DECREF(tp);
}

static PyObject *
mmap_close_method(PyObject *op, PyObject *Py_UNUSED(ignored))
{
    mmap_object *self = mmap_object_CAST(op);
    if (self->exports > 0) {
        PyErr_SetString(PyExc_BufferError, "cannot close "\
                        "exported pointers exist");
        return NULL;
    }
#ifdef MS_WINDOWS
    /* For each resource we maintain, we need to check
       the value is valid, and if so, free the resource
       and set the member value to an invalid value so
       the dealloc does not attempt to resource clearing
       again.
       TODO - should we check for errors in the close operations???
    */
    HANDLE map_handle = self->map_handle;
    HANDLE file_handle = self->file_handle;
    char *data = self->data;
    self->map_handle = NULL;
    self->file_handle = INVALID_HANDLE_VALUE;
    self->data = NULL;
    Py_BEGIN_ALLOW_THREADS
    if (data != NULL) {
        UnmapViewOfFile(data);
    }
    if (map_handle != NULL) {
        CloseHandle(map_handle);
    }
    if (file_handle != INVALID_HANDLE_VALUE) {
        CloseHandle(file_handle);
    }
    Py_END_ALLOW_THREADS
#endif /* MS_WINDOWS */

#ifdef UNIX
    int fd = self->fd;
    char *data = self->data;
    self->fd = -1;
    self->data = NULL;
    Py_BEGIN_ALLOW_THREADS
    if (0 <= fd)
        (void) close(fd);
    if (data != NULL) {
        munmap(data, self->size);
    }
    Py_END_ALLOW_THREADS
#endif

    Py_RETURN_NONE;
}

#ifdef MS_WINDOWS
#define CHECK_VALID(err)                                                \
do {                                                                    \
    if (self->map_handle == NULL) {                                     \
    PyErr_SetString(PyExc_ValueError, "mmap closed or invalid");        \
    return err;                                                         \
    }                                                                   \
} while (0)
#define CHECK_VALID_OR_RELEASE(err, buffer)                             \
do {                                                                    \
    if (self->map_handle == NULL) {                                     \
    PyErr_SetString(PyExc_ValueError, "mmap closed or invalid");        \
    PyBuffer_Release(&(buffer));                                        \
    return (err);                                                       \
    }                                                                   \
} while (0)
#endif /* MS_WINDOWS */

#ifdef UNIX
#define CHECK_VALID(err)                                                \
do {                                                                    \
    if (self->data == NULL) {                                           \
    PyErr_SetString(PyExc_ValueError, "mmap closed or invalid");        \
    return err;                                                         \
    }                                                                   \
} while (0)
#define CHECK_VALID_OR_RELEASE(err, buffer)                             \
do {                                                                    \
    if (self->data == NULL) {                                           \
    PyErr_SetString(PyExc_ValueError, "mmap closed or invalid");        \
    PyBuffer_Release(&(buffer));                                        \
    return (err);                                                       \
    }                                                                   \
} while (0)
#endif /* UNIX */

#if defined(MS_WINDOWS) && !defined(DONT_USE_SEH)
static DWORD
filter_page_exception(EXCEPTION_POINTERS *ptrs, EXCEPTION_RECORD *record)
{
    *record = *ptrs->ExceptionRecord;
    if (record->ExceptionCode == EXCEPTION_IN_PAGE_ERROR ||
        record->ExceptionCode == EXCEPTION_ACCESS_VIOLATION)
    {
        return EXCEPTION_EXECUTE_HANDLER;
    }
    return EXCEPTION_CONTINUE_SEARCH;
}

static DWORD
filter_page_exception_method(mmap_object *self, EXCEPTION_POINTERS *ptrs,
                             EXCEPTION_RECORD *record)
{
    *record = *ptrs->ExceptionRecord;
    if (record->ExceptionCode == EXCEPTION_IN_PAGE_ERROR ||
        record->ExceptionCode == EXCEPTION_ACCESS_VIOLATION)
    {

        ULONG_PTR address = record->ExceptionInformation[1];
        if (address >= (ULONG_PTR) self->data &&
            address < (ULONG_PTR) self->data + (ULONG_PTR) self->size)
        {
            return EXCEPTION_EXECUTE_HANDLER;
        }
    }
    return EXCEPTION_CONTINUE_SEARCH;
}

static void
_PyErr_SetFromNTSTATUS(ULONG status)
{
#if defined(MS_WINDOWS_DESKTOP) || defined(MS_WINDOWS_SYSTEM)
    PyErr_SetFromWindowsErr(LsaNtStatusToWinError((NTSTATUS)status));
#else
    if (status & 0x80000000) {
        // HRESULT-shaped codes are supported by PyErr_SetFromWindowsErr
        PyErr_SetFromWindowsErr((int)status);
    }
    else {
        // No mapping for NTSTATUS values, so just return it for diagnostic purposes
        // If we provide it as winerror it could incorrectly change the type of the exception.
        PyErr_Format(PyExc_OSError, "Operating system error NTSTATUS=0x%08lX", status);
    }
#endif
}
#endif

#if defined(MS_WINDOWS) && !defined(DONT_USE_SEH)
#define HANDLE_INVALID_MEM(sourcecode)                                     \
do {                                                                       \
    EXCEPTION_RECORD record;                                               \
    __try {                                                                \
        sourcecode                                                         \
    }                                                                      \
    __except (filter_page_exception(GetExceptionInformation(), &record)) { \
        assert(record.ExceptionCode == EXCEPTION_IN_PAGE_ERROR ||          \
               record.ExceptionCode == EXCEPTION_ACCESS_VIOLATION);        \
        if (record.ExceptionCode == EXCEPTION_IN_PAGE_ERROR) {             \
            _PyErr_SetFromNTSTATUS((ULONG)record.ExceptionInformation[2]); \
        }                                                                  \
        else if (record.ExceptionCode == EXCEPTION_ACCESS_VIOLATION) {     \
            PyErr_SetFromWindowsErr(ERROR_NOACCESS);                       \
        }                                                                  \
        return -1;                                                         \
    }                                                                      \
} while (0)
#else
#define HANDLE_INVALID_MEM(sourcecode)                                     \
do {                                                                       \
    sourcecode                                                             \
} while (0)
#endif

#if defined(MS_WINDOWS) && !defined(DONT_USE_SEH)
#define HANDLE_INVALID_MEM_METHOD(self, sourcecode)                           \
do {                                                                          \
    EXCEPTION_RECORD record;                                                  \
    __try {                                                                   \
        sourcecode                                                            \
    }                                                                         \
    __except (filter_page_exception_method(self, GetExceptionInformation(),   \
                                           &record)) {                        \
        assert(record.ExceptionCode == EXCEPTION_IN_PAGE_ERROR ||             \
               record.ExceptionCode == EXCEPTION_ACCESS_VIOLATION);           \
        if (record.ExceptionCode == EXCEPTION_IN_PAGE_ERROR) {                \
            _PyErr_SetFromNTSTATUS((ULONG)record.ExceptionInformation[2]);    \
        }                                                                     \
        else if (record.ExceptionCode == EXCEPTION_ACCESS_VIOLATION) {        \
            PyErr_SetFromWindowsErr(ERROR_NOACCESS);                          \
        }                                                                     \
        return -1;                                                            \
    }                                                                         \
} while (0)
#else
#define HANDLE_INVALID_MEM_METHOD(self, sourcecode)                           \
do {                                                                          \
    sourcecode                                                                \
} while (0)
#endif

int
safe_memcpy(void *dest, const void *src, size_t count)
{
    HANDLE_INVALID_MEM(
        memcpy(dest, src, count);
    );
    return 0;
}

int
safe_byte_copy(char *dest, const char *src)
{
    HANDLE_INVALID_MEM(
        *dest = *src;
    );
    return 0;
}

int
safe_memchr(char **out, const void *ptr, int ch, size_t count)
{
    HANDLE_INVALID_MEM(
        *out = (char *) memchr(ptr, ch, count);
    );
    return 0;
}

int
safe_memmove(void *dest, const void *src, size_t count)
{
    HANDLE_INVALID_MEM(
        memmove(dest, src, count);
    );
    return 0;
}

int
safe_copy_from_slice(char *dest, const char *src, Py_ssize_t start,
                     Py_ssize_t step, Py_ssize_t slicelen)
{
    HANDLE_INVALID_MEM(
        size_t cur;
        Py_ssize_t i;
        for (cur = start, i = 0; i < slicelen; cur += step, i++) {
            dest[cur] = src[i];
        }
    );
    return 0;
}

int
safe_copy_to_slice(char *dest, const char *src, Py_ssize_t start,
                   Py_ssize_t step, Py_ssize_t slicelen)
{
    HANDLE_INVALID_MEM(
        size_t cur;
        Py_ssize_t i;
        for (cur = start, i = 0; i < slicelen; cur += step, i++) {
            dest[i] = src[cur];
        }
    );
    return 0;
}


int
_safe_PyBytes_Find(Py_ssize_t *out, mmap_object *self, const char *haystack,
                   Py_ssize_t len_haystack, const char *needle,
                   Py_ssize_t len_needle, Py_ssize_t offset)
{
    HANDLE_INVALID_MEM_METHOD(self,
        *out = _PyBytes_Find(haystack, len_haystack, needle, len_needle, offset);
    );
    return 0;
}

int
_safe_PyBytes_ReverseFind(Py_ssize_t *out, mmap_object *self,
                          const char *haystack, Py_ssize_t len_haystack,
                          const char *needle, Py_ssize_t len_needle,
                          Py_ssize_t offset)
{
    HANDLE_INVALID_MEM_METHOD(self,
        *out = _PyBytes_ReverseFind(haystack, len_haystack, needle, len_needle,
                                    offset);
    );
    return 0;
}

PyObject *
_safe_PyBytes_FromStringAndSize(char *start, size_t num_bytes) {
    if (num_bytes == 1) {
        char dest;
        if (safe_byte_copy(&dest, start) < 0) {
            return NULL;
        }
        else {
            return PyBytes_FromStringAndSize(&dest, 1);
        }
    }
    else {
        PyObject *result = PyBytes_FromStringAndSize(NULL, num_bytes);
        if (result == NULL) {
            return NULL;
        }
        if (safe_memcpy(PyBytes_AS_STRING(result), start, num_bytes) < 0) {
            Py_CLEAR(result);
        }
        return result;
    }
}

static PyObject *
mmap_read_byte_method(PyObject *op, PyObject *Py_UNUSED(ignored))
{
    mmap_object *self = mmap_object_CAST(op);
    CHECK_VALID(NULL);
    if (self->pos >= self->size) {
        PyErr_SetString(PyExc_ValueError, "read byte out of range");
        return NULL;
    }
    char dest;
    if (safe_byte_copy(&dest, self->data + self->pos) < 0) {
        return NULL;
    }
    self->pos++;
    return PyLong_FromLong((unsigned char) dest);
}

static PyObject *
mmap_read_line_method(PyObject *op, PyObject *Py_UNUSED(ignored))
{
    Py_ssize_t remaining;
    char *start, *eol;
    mmap_object *self = mmap_object_CAST(op);

    CHECK_VALID(NULL);

    remaining = (self->pos < self->size) ? self->size - self->pos : 0;
    if (!remaining)
        return Py_GetConstant(Py_CONSTANT_EMPTY_BYTES);
    start = self->data + self->pos;

    if (safe_memchr(&eol, start, '\n', remaining) < 0) {
        return NULL;
    }

    if (!eol)
        eol = self->data + self->size;
    else
        ++eol; /* advance past newline */

    PyObject *result = _safe_PyBytes_FromStringAndSize(start, eol - start);
    if (result != NULL) {
        self->pos += (eol - start);
    }
    return result;
}

static PyObject *
mmap_read_method(PyObject *op, PyObject *args)
{
    Py_ssize_t num_bytes = PY_SSIZE_T_MAX, remaining;
    mmap_object *self = mmap_object_CAST(op);

    CHECK_VALID(NULL);
    if (!PyArg_ParseTuple(args, "|O&:read", _Py_convert_optional_to_ssize_t, &num_bytes))
        return NULL;
    CHECK_VALID(NULL);

    /* silently 'adjust' out-of-range requests */
    remaining = (self->pos < self->size) ? self->size - self->pos : 0;
    if (num_bytes < 0 || num_bytes > remaining)
        num_bytes = remaining;

    PyObject *result = _safe_PyBytes_FromStringAndSize(self->data + self->pos,
                                                       num_bytes);
    if (result != NULL) {
        self->pos += num_bytes;
    }
    return result;
}

static PyObject *
mmap_gfind(mmap_object *self,
           PyObject *args,
           int reverse)
{
    Py_ssize_t start = self->pos;
    Py_ssize_t end = self->size;
    Py_buffer view;

    CHECK_VALID(NULL);
    if (!PyArg_ParseTuple(args, reverse ? "y*|nn:rfind" : "y*|nn:find",
                          &view, &start, &end)) {
        return NULL;
    }
    else {
        if (start < 0)
            start += self->size;
        if (start < 0)
            start = 0;
        else if (start > self->size)
            start = self->size;

        if (end < 0)
            end += self->size;
        if (end < 0)
            end = 0;
        else if (end > self->size)
            end = self->size;

        Py_ssize_t index;
        PyObject *result;
        CHECK_VALID_OR_RELEASE(NULL, view);
        if (end < start) {
            result = PyLong_FromSsize_t(-1);
        }
        else if (reverse) {
            assert(0 <= start && start <= end && end <= self->size);
            if (_safe_PyBytes_ReverseFind(&index, self,
                self->data + start, end - start,
                view.buf, view.len, start) < 0)
            {
                result = NULL;
            }
            else {
                result = PyLong_FromSsize_t(index);
            }
        }
        else {
            assert(0 <= start && start <= end && end <= self->size);
            if (_safe_PyBytes_Find(&index, self,
                self->data + start, end - start,
                view.buf, view.len, start) < 0)
            {
                result = NULL;
            }
            else {
                result = PyLong_FromSsize_t(index);
            }
        }
        PyBuffer_Release(&view);
        return result;
    }
}

static PyObject *
mmap_find_method(PyObject *op, PyObject *args)
{
    mmap_object *self = mmap_object_CAST(op);
    return mmap_gfind(self, args, 0);
}

static PyObject *
mmap_rfind_method(PyObject *op, PyObject *args)
{
    mmap_object *self = mmap_object_CAST(op);
    return mmap_gfind(self, args, 1);
}

static int
is_writable(mmap_object *self)
{
    if (self->access != ACCESS_READ)
        return 1;
    PyErr_Format(PyExc_TypeError, "mmap can't modify a readonly memory map.");
    return 0;
}

#if defined(MS_WINDOWS) || defined(HAVE_MREMAP)
static int
is_resizeable(mmap_object *self)
{
    if (self->exports > 0) {
        PyErr_SetString(PyExc_BufferError,
            "mmap can't resize with extant buffers exported.");
        return 0;
    }
    if (!self->trackfd) {
        PyErr_SetString(PyExc_ValueError,
            "mmap can't resize with trackfd=False.");
        return 0;
    }
    if ((self->access == ACCESS_WRITE) || (self->access == ACCESS_DEFAULT))
        return 1;
    PyErr_Format(PyExc_TypeError,
        "mmap can't resize a readonly or copy-on-write memory map.");
    return 0;

}
#endif /* MS_WINDOWS || HAVE_MREMAP */


static PyObject *
mmap_write_method(PyObject *op, PyObject *args)
{
    Py_buffer data;
    mmap_object *self = mmap_object_CAST(op);

    CHECK_VALID(NULL);
    if (!PyArg_ParseTuple(args, "y*:write", &data))
        return NULL;

    if (!is_writable(self)) {
        PyBuffer_Release(&data);
        return NULL;
    }

    if (self->pos > self->size || self->size - self->pos < data.len) {
        PyBuffer_Release(&data);
        PyErr_SetString(PyExc_ValueError, "data out of range");
        return NULL;
    }

    CHECK_VALID_OR_RELEASE(NULL, data);
    PyObject *result;
    if (safe_memcpy(self->data + self->pos, data.buf, data.len) < 0) {
        result = NULL;
    }
    else {
        self->pos += data.len;
        result = PyLong_FromSsize_t(data.len);
    }
    PyBuffer_Release(&data);
    return result;
}

static PyObject *
mmap_write_byte_method(PyObject *op, PyObject *args)
{
    char value;
    mmap_object *self = mmap_object_CAST(op);

    CHECK_VALID(NULL);
    if (!PyArg_ParseTuple(args, "b:write_byte", &value))
        return(NULL);

    if (!is_writable(self))
        return NULL;

    CHECK_VALID(NULL);
    if (self->pos >= self->size) {
        PyErr_SetString(PyExc_ValueError, "write byte out of range");
        return NULL;
    }

    if (safe_byte_copy(self->data + self->pos, &value) < 0) {
        return NULL;
    }
    self->pos++;
    Py_RETURN_NONE;
}

static PyObject *
mmap_size_method(PyObject *op, PyObject *Py_UNUSED(ignored))
{
    mmap_object *self = mmap_object_CAST(op);
    CHECK_VALID(NULL);

#ifdef MS_WINDOWS
    if (self->file_handle != INVALID_HANDLE_VALUE) {
        DWORD low,high;
        long long size;
        low = GetFileSize(self->file_handle, &high);
        if (low == INVALID_FILE_SIZE) {
            /* It might be that the function appears to have failed,
               when indeed its size equals INVALID_FILE_SIZE */
            DWORD error = GetLastError();
            if (error != NO_ERROR)
                return PyErr_SetFromWindowsErr(error);
        }
        if (!high && low < LONG_MAX)
            return PyLong_FromLong((long)low);
        size = (((long long)high)<<32) + low;
        return PyLong_FromLongLong(size);
    }
#endif /* MS_WINDOWS */

#ifdef UNIX
    if (self->fd != -1) {
        struct _Py_stat_struct status;
        if (_Py_fstat(self->fd, &status) == -1)
            return NULL;
#ifdef HAVE_LARGEFILE_SUPPORT
        return PyLong_FromLongLong(status.st_size);
#else
        return PyLong_FromLong(status.st_size);
#endif
    }
#endif /* UNIX */
    else if (self->trackfd) {
        return PyLong_FromSsize_t(self->size);
    }
    else {
        PyErr_SetString(PyExc_ValueError,
            "can't get size with trackfd=False");
        return NULL;
    }
}

/* This assumes that you want the entire file mapped,
 / and when recreating the map will make the new file
 / have the new size
 /
 / Is this really necessary?  This could easily be done
 / from python by just closing and re-opening with the
 / new size?
 */

#if defined(MS_WINDOWS) || defined(HAVE_MREMAP)
static PyObject *
mmap_resize_method(PyObject *op, PyObject *args)
{
    Py_ssize_t new_size;
    mmap_object *self = mmap_object_CAST(op);
    CHECK_VALID(NULL);
    if (!PyArg_ParseTuple(args, "n:resize", &new_size) ||
        !is_resizeable(self)) {
        return NULL;
    }
    if (new_size < 0 || PY_SSIZE_T_MAX - new_size < self->offset) {
        PyErr_SetString(PyExc_ValueError, "new size out of range");
        return NULL;
    }

    {
#ifdef MS_WINDOWS
        DWORD error = 0, file_resize_error = 0;
        char* old_data = self->data;
        LARGE_INTEGER offset, max_size;
        offset.QuadPart = self->offset;
        max_size.QuadPart = self->offset + new_size;
        /* close the file mapping */
        CloseHandle(self->map_handle);
        /* if the file mapping still exists, it cannot be resized. */
        if (self->tagname) {
            self->map_handle = OpenFileMappingW(FILE_MAP_WRITE, FALSE,
                                    self->tagname);
            if (self->map_handle) {
                PyErr_SetFromWindowsErr(ERROR_USER_MAPPED_FILE);
                return NULL;
            }
        } else {
            self->map_handle = NULL;
        }

        /* if it's not the paging file, unmap the view and resize the file */
        if (self->file_handle != INVALID_HANDLE_VALUE) {
            if (!UnmapViewOfFile(self->data)) {
                return PyErr_SetFromWindowsErr(GetLastError());
            };
            self->data = NULL;
            /* resize the file */
            if (!SetFilePointerEx(self->file_handle, max_size, NULL,
                FILE_BEGIN) ||
                !SetEndOfFile(self->file_handle)) {
                /* resizing failed. try to remap the file */
                file_resize_error = GetLastError();
                max_size.QuadPart = self->size;
                new_size = self->size;
            }
        }

        /* create a new file mapping and map a new view */
        /* FIXME: call CreateFileMappingW with wchar_t tagname */
        self->map_handle = CreateFileMappingW(
            self->file_handle,
            NULL,
            PAGE_READWRITE,
            max_size.HighPart,
            max_size.LowPart,
            self->tagname);

        error = GetLastError();
        /* ERROR_ALREADY_EXISTS implies that between our closing the handle above and
        calling CreateFileMapping here, someone's created a different mapping with
        the same name. There's nothing we can usefully do so we invalidate our
        mapping and error out.
        */
        if (error == ERROR_ALREADY_EXISTS) {
            CloseHandle(self->map_handle);
            self->map_handle = NULL;
        }
        else if (self->map_handle != NULL) {
            self->data = MapViewOfFile(self->map_handle,
                FILE_MAP_WRITE,
                offset.HighPart,
                offset.LowPart,
                new_size);
            if (self->data != NULL) {
                /* copy the old view if using the paging file */
                if (self->file_handle == INVALID_HANDLE_VALUE) {
                    memcpy(self->data, old_data,
                           self->size < new_size ? self->size : new_size);
                    if (!UnmapViewOfFile(old_data)) {
                        error = GetLastError();
                    }
                }
                self->size = new_size;
            }
            else {
                error = GetLastError();
                CloseHandle(self->map_handle);
                self->map_handle = NULL;
            }
        }

        if (error) {
            return PyErr_SetFromWindowsErr(error);
            return NULL;
        }
        /* It's possible for a resize to fail, typically because another mapping
        is still held against the same underlying file. Even if nothing has
        failed -- ie we're still returning a valid file mapping -- raise the
        error as an exception as the resize won't have happened
        */
        if (file_resize_error) {
            PyErr_SetFromWindowsErr(file_resize_error);
            return NULL;
        }
        Py_RETURN_NONE;
#endif /* MS_WINDOWS */

#ifdef UNIX
        void *newmap;

#ifdef __linux__
        if (self->fd == -1 && !(self->flags & MAP_PRIVATE) && new_size > self->size) {
            PyErr_Format(PyExc_ValueError,
                "mmap: can't expand a shared anonymous mapping on Linux");
            return NULL;
        }
#endif
        if (self->fd != -1 && ftruncate(self->fd, self->offset + new_size) == -1) {
            PyErr_SetFromErrno(PyExc_OSError);
            return NULL;
        }

#ifdef MREMAP_MAYMOVE
        newmap = mremap(self->data, self->size, new_size, MREMAP_MAYMOVE);
#else
#if defined(__NetBSD__)
        newmap = mremap(self->data, self->size, self->data, new_size, 0);
#else
        newmap = mremap(self->data, self->size, new_size, 0);
#endif /* __NetBSD__ */
#endif
        if (newmap == (void *)-1)
        {
            PyErr_SetFromErrno(PyExc_OSError);
            return NULL;
        }
        self->data = newmap;
        self->size = new_size;
        Py_RETURN_NONE;
#endif /* UNIX */
    }
}
#endif /* MS_WINDOWS || HAVE_MREMAP */

static PyObject *
mmap_tell_method(PyObject *op, PyObject *Py_UNUSED(ignored))
{
    mmap_object *self = mmap_object_CAST(op);
    CHECK_VALID(NULL);
    return PyLong_FromSize_t(self->pos);
}

/*[clinic input]
mmap.mmap.flush

    offset: Py_ssize_t = 0
    size: Py_ssize_t(c_default="-1") = None
    /

Flushes changes made to the in-memory copy of a file back to disk.

If offset and size are specified, only the specified range will
be flushed. If not specified, the entire mapped region will be
flushed.
[clinic start generated code]*/

static PyObject *
mmap_mmap_flush_impl(mmap_object *self, Py_ssize_t offset, Py_ssize_t size)
/*[clinic end generated code: output=956ced67466149cf input=07c2c6d4e69263a4]*/
{
    CHECK_VALID(NULL);

    // If size is -1 (default), calculate size from offset to end.
    if (size == -1) {
        size = self->size - offset;
    }

    if (size < 0 || offset < 0 || self->size - offset < size) {
        PyErr_SetString(PyExc_ValueError, "flush values out of range");
        return NULL;
    }

    if (self->access == ACCESS_READ || self->access == ACCESS_COPY)
        Py_RETURN_NONE;

#if defined(MS_WINDOWS_DESKTOP) || defined(MS_WINDOWS_APP) || defined(MS_WINDOWS_SYSTEM)
    if (!FlushViewOfFile(self->data+offset, size)) {
        PyErr_SetFromWindowsErr(GetLastError());
        return NULL;
    }
    Py_RETURN_NONE;
#elif defined(UNIX)
    /* XXX flags for msync? */
    if (-1 == msync(self->data + offset, size, MS_SYNC)) {
        PyErr_SetFromErrno(PyExc_OSError);
        return NULL;
    }
    Py_RETURN_NONE;
#else
    PyErr_SetString(PyExc_ValueError, "flush not supported on this system");
    return NULL;
#endif
}

static PyObject *
mmap_seek_method(PyObject *op, PyObject *args)
{
    Py_ssize_t dist;
    mmap_object *self = mmap_object_CAST(op);
    int how=0;
    CHECK_VALID(NULL);
    if (!PyArg_ParseTuple(args, "n|i:seek", &dist, &how))
        return NULL;
    else {
        Py_ssize_t where;
        switch (how) {
        case 0: /* relative to start */
            where = dist;
            break;
        case 1: /* relative to current position */
            if (PY_SSIZE_T_MAX - self->pos < dist)
                goto onoutofrange;
            where = self->pos + dist;
            break;
        case 2: /* relative to end */
            if (PY_SSIZE_T_MAX - self->size < dist)
                goto onoutofrange;
            where = self->size + dist;
            break;
        default:
            PyErr_SetString(PyExc_ValueError, "unknown seek type");
            return NULL;
        }
        if (where > self->size || where < 0)
            goto onoutofrange;
        self->pos = where;
        return PyLong_FromSsize_t(self->pos);
    }

  onoutofrange:
    PyErr_SetString(PyExc_ValueError, "seek out of range");
    return NULL;
}

static PyObject *
mmap_seekable_method(PyObject *op, PyObject *Py_UNUSED(ignored))
{
    Py_RETURN_TRUE;
}

static PyObject *
mmap_move_method(PyObject *op, PyObject *args)
{
    Py_ssize_t dest, src, cnt;
    mmap_object *self = mmap_object_CAST(op);
    CHECK_VALID(NULL);
    if (!PyArg_ParseTuple(args, "nnn:move", &dest, &src, &cnt) ||
        !is_writable(self)) {
        return NULL;
    } else {
        /* bounds check the values */
        if (dest < 0 || src < 0 || cnt < 0)
            goto bounds;
        if (self->size - dest < cnt || self->size - src < cnt)
            goto bounds;

        CHECK_VALID(NULL);
        if (safe_memmove(self->data + dest, self->data + src, cnt) < 0) {
            return NULL;
        };
        Py_RETURN_NONE;

      bounds:
        PyErr_SetString(PyExc_ValueError,
                        "source, destination, or count out of range");
        return NULL;
    }
}

static PyObject *
mmap_closed_get(PyObject *op, void *Py_UNUSED(closure))
{
    mmap_object *self = mmap_object_CAST(op);
#ifdef MS_WINDOWS
    return PyBool_FromLong(self->map_handle == NULL ? 1 : 0);
#elif defined(UNIX)
    return PyBool_FromLong(self->data == NULL ? 1 : 0);
#endif
}

static PyObject *
mmap__enter__method(PyObject *op, PyObject *Py_UNUSED(ignored))
{
    mmap_object *self = mmap_object_CAST(op);
    CHECK_VALID(NULL);

    return Py_NewRef(self);
}

static PyObject *
mmap__exit__method(PyObject *op, PyObject *Py_UNUSED(args))
{
    return mmap_close_method(op, NULL);
}

static PyObject *
mmap__repr__method(PyObject *op)
{
    mmap_object *mobj = mmap_object_CAST(op);

#ifdef MS_WINDOWS
#define _Py_FORMAT_OFFSET "lld"
    if (mobj->map_handle == NULL)
#elif defined(UNIX)
# ifdef HAVE_LARGEFILE_SUPPORT
# define _Py_FORMAT_OFFSET "lld"
# else
# define _Py_FORMAT_OFFSET "ld"
# endif
    if (mobj->data == NULL)
#endif
    {
        return PyUnicode_FromFormat("<%s closed=True>", Py_TYPE(op)->tp_name);
    } else {
        const char *access_str;

        switch (mobj->access) {
            case ACCESS_DEFAULT:
                access_str = "ACCESS_DEFAULT";
                break;
            case ACCESS_READ:
                access_str = "ACCESS_READ";
                break;
            case ACCESS_WRITE:
                access_str = "ACCESS_WRITE";
                break;
            case ACCESS_COPY:
                access_str = "ACCESS_COPY";
                break;
            default:
                Py_UNREACHABLE();
        }

        return PyUnicode_FromFormat("<%s closed=False, access=%s, length=%zd, "
                                    "pos=%zd, offset=%" _Py_FORMAT_OFFSET ">",
                                    Py_TYPE(op)->tp_name, access_str,
                                    mobj->size, mobj->pos, mobj->offset);
    }
}

#ifdef MS_WINDOWS
static PyObject *
mmap__sizeof__method(PyObject *op, PyObject *Py_UNUSED(dummy))
{
    mmap_object *self = mmap_object_CAST(op);
    size_t res = _PyObject_SIZE(Py_TYPE(self));
    if (self->tagname) {
        res += (wcslen(self->tagname) + 1) * sizeof(self->tagname[0]);
    }
    return PyLong_FromSize_t(res);
}
#endif

#if defined(MS_WINDOWS) && defined(Py_DEBUG)
static PyObject *
mmap_protect_method(PyObject *op, PyObject *args) {
    DWORD flNewProtect, flOldProtect;
    Py_ssize_t start, length;
    mmap_object *self = mmap_object_CAST(op);

    CHECK_VALID(NULL);

    if (!PyArg_ParseTuple(args, "Inn:protect", &flNewProtect, &start, &length)) {
        return NULL;
    }

    if (!VirtualProtect((void *) (self->data + start), length, flNewProtect,
                        &flOldProtect))
    {
        PyErr_SetFromWindowsErr(GetLastError());
        return NULL;
    }

    Py_RETURN_NONE;
}
#endif

#ifdef HAVE_MADVISE
static PyObject *
mmap_madvise_method(PyObject *op, PyObject *args)
{
    int option;
    Py_ssize_t start = 0, length;
    mmap_object *self = mmap_object_CAST(op);

    CHECK_VALID(NULL);
    length = self->size;

    if (!PyArg_ParseTuple(args, "i|nn:madvise", &option, &start, &length)) {
        return NULL;
    }

    if (start < 0 || start >= self->size) {
        PyErr_SetString(PyExc_ValueError, "madvise start out of bounds");
        return NULL;
    }
    if (length < 0) {
        PyErr_SetString(PyExc_ValueError, "madvise length invalid");
        return NULL;
    }
    if (PY_SSIZE_T_MAX - start < length) {
        PyErr_SetString(PyExc_OverflowError, "madvise length too large");
        return NULL;
    }

    if (start + length > self->size) {
        length = self->size - start;
    }

    CHECK_VALID(NULL);
    if (madvise(self->data + start, length, option) != 0) {
        PyErr_SetFromErrno(PyExc_OSError);
        return NULL;
    }

    Py_RETURN_NONE;
}
#endif // HAVE_MADVISE

static struct PyMemberDef mmap_object_members[] = {
    {"__weaklistoffset__", Py_T_PYSSIZET, offsetof(mmap_object, weakreflist), Py_READONLY},
    {NULL},
};

static struct PyMethodDef mmap_object_methods[] = {
    {"close",           mmap_close_method,        METH_NOARGS},
    {"find",            mmap_find_method,         METH_VARARGS},
    {"rfind",           mmap_rfind_method,        METH_VARARGS},
    MMAP_MMAP_FLUSH_METHODDEF
#ifdef HAVE_MADVISE
    {"madvise",         mmap_madvise_method,      METH_VARARGS},
#endif
    {"move",            mmap_move_method,         METH_VARARGS},
    {"read",            mmap_read_method,         METH_VARARGS},
    {"read_byte",       mmap_read_byte_method,    METH_NOARGS},
    {"readline",        mmap_read_line_method,    METH_NOARGS},
#if defined(MS_WINDOWS) || defined(HAVE_MREMAP)
    {"resize",          mmap_resize_method,       METH_VARARGS},
#endif
    {"seek",            mmap_seek_method,         METH_VARARGS},
    {"seekable",        mmap_seekable_method,     METH_NOARGS},
    {"size",            mmap_size_method,         METH_NOARGS},
    {"tell",            mmap_tell_method,         METH_NOARGS},
    {"write",           mmap_write_method,        METH_VARARGS},
    {"write_byte",      mmap_write_byte_method,   METH_VARARGS},
    {"__enter__",       mmap__enter__method,      METH_NOARGS},
    {"__exit__",        mmap__exit__method,       METH_VARARGS},
#ifdef MS_WINDOWS
    {"__sizeof__",      mmap__sizeof__method,     METH_NOARGS},
#ifdef Py_DEBUG
    {"_protect",        mmap_protect_method,      METH_VARARGS},
#endif // Py_DEBUG
#endif // MS_WINDOWS
    {NULL,         NULL}       /* sentinel */
};

static PyGetSetDef mmap_object_getset[] = {
    {"closed", mmap_closed_get, NULL, NULL},
    {NULL}
};


/* Functions for treating an mmap'ed file as a buffer */

static int
mmap_buffer_getbuf(PyObject *op, Py_buffer *view, int flags)
{
    mmap_object *self = mmap_object_CAST(op);
    CHECK_VALID(-1);
    if (PyBuffer_FillInfo(view, op, self->data, self->size,
                          (self->access == ACCESS_READ), flags) < 0)
        return -1;
    self->exports++;
    return 0;
}

static void
mmap_buffer_releasebuf(PyObject *op, Py_buffer *Py_UNUSED(view))
{
    mmap_object *self = mmap_object_CAST(op);
    self->exports--;
}

static Py_ssize_t
mmap_length(PyObject *op)
{
    mmap_object *self = mmap_object_CAST(op);
    CHECK_VALID(-1);
    return self->size;
}

static PyObject *
mmap_item(PyObject *op, Py_ssize_t i)
{
    mmap_object *self = mmap_object_CAST(op);
    CHECK_VALID(NULL);
    if (i < 0 || i >= self->size) {
        PyErr_SetString(PyExc_IndexError, "mmap index out of range");
        return NULL;
    }

    char dest;
    if (safe_byte_copy(&dest, self->data + i) < 0) {
        return NULL;
    }
    return PyBytes_FromStringAndSize(&dest, 1);
}

static PyObject *
mmap_subscript(PyObject *op, PyObject *item)
{
    mmap_object *self = mmap_object_CAST(op);
    CHECK_VALID(NULL);
    if (PyIndex_Check(item)) {
        Py_ssize_t i = PyNumber_AsSsize_t(item, PyExc_IndexError);
        if (i == -1 && PyErr_Occurred())
            return NULL;
        if (i < 0)
            i += self->size;
        if (i < 0 || i >= self->size) {
            PyErr_SetString(PyExc_IndexError,
                "mmap index out of range");
            return NULL;
        }
        CHECK_VALID(NULL);

        char dest;
        if (safe_byte_copy(&dest, self->data + i) < 0) {
            return NULL;
        }
        return PyLong_FromLong(Py_CHARMASK(dest));
    }
    else if (PySlice_Check(item)) {
        Py_ssize_t start, stop, step, slicelen;

        if (PySlice_Unpack(item, &start, &stop, &step) < 0) {
            return NULL;
        }
        slicelen = PySlice_AdjustIndices(self->size, &start, &stop, step);

        CHECK_VALID(NULL);
        if (slicelen <= 0)
            return Py_GetConstant(Py_CONSTANT_EMPTY_BYTES);
        else if (step == 1)
            return _safe_PyBytes_FromStringAndSize(self->data + start, slicelen);
        else {
            char *result_buf = (char *)PyMem_Malloc(slicelen);
            PyObject *result;

            if (result_buf == NULL)
                return PyErr_NoMemory();

            if (safe_copy_to_slice(result_buf, self->data, start, step,
                                   slicelen) < 0)
            {
                result = NULL;
            }
            else {
                result = PyBytes_FromStringAndSize(result_buf, slicelen);
            }
            PyMem_Free(result_buf);
            return result;
        }
    }
    else {
        PyErr_SetString(PyExc_TypeError,
                        "mmap indices must be integers");
        return NULL;
    }
}

static int
mmap_ass_item(PyObject *op, Py_ssize_t i, PyObject *v)
{
    const char *buf;
    mmap_object *self = mmap_object_CAST(op);

    CHECK_VALID(-1);
    if (i < 0 || i >= self->size) {
        PyErr_SetString(PyExc_IndexError, "mmap index out of range");
        return -1;
    }
    if (v == NULL) {
        PyErr_SetString(PyExc_TypeError,
                        "mmap object doesn't support item deletion");
        return -1;
    }
    if (! (PyBytes_Check(v) && PyBytes_Size(v)==1) ) {
        PyErr_SetString(PyExc_IndexError,
                        "mmap assignment must be length-1 bytes()");
        return -1;
    }
    if (!is_writable(self))
        return -1;
    buf = PyBytes_AsString(v);

    if (safe_byte_copy(self->data + i, buf) < 0) {
        return -1;
    }
    return 0;
}

static int
mmap_ass_subscript(PyObject *op, PyObject *item, PyObject *value)
{
    mmap_object *self = mmap_object_CAST(op);
    CHECK_VALID(-1);

    if (!is_writable(self))
        return -1;

    if (PyIndex_Check(item)) {
        Py_ssize_t i = PyNumber_AsSsize_t(item, PyExc_IndexError);
        Py_ssize_t v;

        if (i == -1 && PyErr_Occurred())
            return -1;
        if (i < 0)
            i += self->size;
        if (i < 0 || i >= self->size) {
            PyErr_SetString(PyExc_IndexError,
                            "mmap index out of range");
            return -1;
        }
        if (value == NULL) {
            PyErr_SetString(PyExc_TypeError,
                            "mmap doesn't support item deletion");
            return -1;
        }
        if (!PyIndex_Check(value)) {
            PyErr_SetString(PyExc_TypeError,
                            "mmap item value must be an int");
            return -1;
        }
        v = PyNumber_AsSsize_t(value, PyExc_TypeError);
        if (v == -1 && PyErr_Occurred())
            return -1;
        if (v < 0 || v > 255) {
            PyErr_SetString(PyExc_ValueError,
                            "mmap item value must be "
                            "in range(0, 256)");
            return -1;
        }
        CHECK_VALID(-1);

        char v_char = (char) v;
        if (safe_byte_copy(self->data + i, &v_char) < 0) {
            return -1;
        }
        return 0;
    }
    else if (PySlice_Check(item)) {
        Py_ssize_t start, stop, step, slicelen;
        Py_buffer vbuf;

        if (PySlice_Unpack(item, &start, &stop, &step) < 0) {
            return -1;
        }
        slicelen = PySlice_AdjustIndices(self->size, &start, &stop, step);
        if (value == NULL) {
            PyErr_SetString(PyExc_TypeError,
                "mmap object doesn't support slice deletion");
            return -1;
        }
        if (PyObject_GetBuffer(value, &vbuf, PyBUF_SIMPLE) < 0)
            return -1;
        if (vbuf.len != slicelen) {
            PyErr_SetString(PyExc_IndexError,
                "mmap slice assignment is wrong size");
            PyBuffer_Release(&vbuf);
            return -1;
        }

        CHECK_VALID_OR_RELEASE(-1, vbuf);
        int result = 0;
        if (slicelen == 0) {
        }
        else if (step == 1) {
            if (safe_memcpy(self->data + start, vbuf.buf, slicelen) < 0) {
                result = -1;
            }
        }
        else {
            if (safe_copy_from_slice(self->data, (char *)vbuf.buf, start, step,
                                     slicelen) < 0)
            {
                result = -1;
            }
        }
        PyBuffer_Release(&vbuf);
        return result;
    }
    else {
        PyErr_SetString(PyExc_TypeError,
                        "mmap indices must be integer");
        return -1;
    }
}

static PyObject *
new_mmap_object(PyTypeObject *type, PyObject *args, PyObject *kwdict);

PyDoc_STRVAR(mmap_doc,
"Windows: mmap(fileno, length[, tagname[, access[, offset[, trackfd]]]])\n\
\n\
Maps length bytes from the file specified by the file handle fileno,\n\
and returns a mmap object.  If length is larger than the current size\n\
of the file, the file is extended to contain length bytes.  If length\n\
is 0, the maximum length of the map is the current size of the file,\n\
except that if the file is empty Windows raises an exception (you cannot\n\
create an empty mapping on Windows).\n\
\n\
Unix: mmap(fileno, length[, flags[, prot[, access[, offset[, trackfd]]]]])\n\
\n\
Maps length bytes from the file specified by the file descriptor fileno,\n\
and returns a mmap object.  If length is 0, the maximum length of the map\n\
will be the current size of the file when mmap is called.\n\
flags specifies the nature of the mapping. MAP_PRIVATE creates a\n\
private copy-on-write mapping, so changes to the contents of the mmap\n\
object will be private to this process, and MAP_SHARED creates a mapping\n\
that's shared with all other processes mapping the same areas of the file.\n\
The default value is MAP_SHARED.\n\
\n\
To map anonymous memory, pass -1 as the fileno (both versions).");


static PyType_Slot mmap_object_slots[] = {
    {Py_tp_new, new_mmap_object},
    {Py_tp_dealloc, mmap_object_dealloc},
    {Py_tp_repr, mmap__repr__method},
    {Py_tp_doc, (void *)mmap_doc},
    {Py_tp_methods, mmap_object_methods},
    {Py_tp_members, mmap_object_members},
    {Py_tp_getset, mmap_object_getset},
    {Py_tp_getattro, PyObject_GenericGetAttr},
    {Py_tp_traverse, _PyObject_VisitType},

    /* as sequence */
    {Py_sq_length, mmap_length},
    {Py_sq_item, mmap_item},
    {Py_sq_ass_item, mmap_ass_item},

    /* as mapping */
    {Py_mp_length, mmap_length},
    {Py_mp_subscript, mmap_subscript},
    {Py_mp_ass_subscript, mmap_ass_subscript},

    /* as buffer */
    {Py_bf_getbuffer, mmap_buffer_getbuf},
    {Py_bf_releasebuffer, mmap_buffer_releasebuf},
    {0, NULL},
};

static PyType_Spec mmap_object_spec = {
    .name = "mmap.mmap",
    .basicsize = sizeof(mmap_object),
    .flags = (Py_TPFLAGS_DEFAULT | Py_TPFLAGS_BASETYPE |
              Py_TPFLAGS_HAVE_GC | Py_TPFLAGS_IMMUTABLETYPE),
    .slots = mmap_object_slots,
};


#ifdef UNIX
#ifdef HAVE_LARGEFILE_SUPPORT
#define _Py_PARSE_OFF_T "L"
#else
#define _Py_PARSE_OFF_T "l"
#endif

static PyObject *
new_mmap_object(PyTypeObject *type, PyObject *args, PyObject *kwdict)
{
    struct _Py_stat_struct status;
    int fstat_result = -1;
    mmap_object *m_obj;
    Py_ssize_t map_size;
    off_t offset = 0;
    int fd, flags = MAP_SHARED, prot = PROT_WRITE | PROT_READ;
    int devzero = -1;
    int access = (int)ACCESS_DEFAULT, trackfd = 1;
    static char *keywords[] = {"fileno", "length",
                               "flags", "prot",
                               "access", "offset", "trackfd", NULL};

    if (!PyArg_ParseTupleAndKeywords(args, kwdict,
                                     "in|iii" _Py_PARSE_OFF_T "$p", keywords,
                                     &fd, &map_size, &flags, &prot,
                                     &access, &offset, &trackfd)) {
        return NULL;
    }
    if (map_size < 0) {
        PyErr_SetString(PyExc_OverflowError,
                        "memory mapped length must be positive");
        return NULL;
    }
    if (offset < 0) {
        PyErr_SetString(PyExc_OverflowError,
            "memory mapped offset must be positive");
        return NULL;
    }

    if ((access != (int)ACCESS_DEFAULT) &&
        ((flags != MAP_SHARED) || (prot != (PROT_WRITE | PROT_READ))))
        return PyErr_Format(PyExc_ValueError,
                            "mmap can't specify both access and flags, prot.");
    switch ((access_mode)access) {
    case ACCESS_READ:
        flags = MAP_SHARED;
        prot = PROT_READ;
        break;
    case ACCESS_WRITE:
        flags = MAP_SHARED;
        prot = PROT_READ | PROT_WRITE;
        break;
    case ACCESS_COPY:
        flags = MAP_PRIVATE;
        prot = PROT_READ | PROT_WRITE;
        break;
    case ACCESS_DEFAULT:
        /* map prot to access type */
        if ((prot & PROT_READ) && (prot & PROT_WRITE)) {
            /* ACCESS_DEFAULT */
        }
        else if (prot & PROT_WRITE) {
            access = ACCESS_WRITE;
        }
        else {
            access = ACCESS_READ;
        }
        break;
    default:
        return PyErr_Format(PyExc_ValueError,
                            "mmap invalid access parameter.");
    }

    if (PySys_Audit("mmap.__new__", "ini" _Py_PARSE_OFF_T,
                    fd, map_size, access, offset) < 0) {
        return NULL;
    }

#ifdef __APPLE__
    /* Issue #11277: fsync(2) is not enough on OS X - a special, OS X specific
       fcntl(2) is necessary to force DISKSYNC and get around mmap(2) bug */
    if (fd != -1)
        (void)fcntl(fd, F_FULLFSYNC);
#endif

    if (fd != -1) {
        Py_BEGIN_ALLOW_THREADS
        fstat_result = _Py_fstat_noraise(fd, &status);
        Py_END_ALLOW_THREADS
    }

    if (fd != -1 && fstat_result == 0 && S_ISREG(status.st_mode)) {
        if (map_size == 0) {
            if (status.st_size == 0) {
                PyErr_SetString(PyExc_ValueError,
                                "cannot mmap an empty file");
                return NULL;
            }
            if (offset >= status.st_size) {
                PyErr_SetString(PyExc_ValueError,
                                "mmap offset is greater than file size");
                return NULL;
            }
            if (status.st_size - offset > PY_SSIZE_T_MAX) {
                PyErr_SetString(PyExc_ValueError,
                                 "mmap length is too large");
                return NULL;
            }
            map_size = (Py_ssize_t) (status.st_size - offset);
        } else if (offset > status.st_size || status.st_size - offset < map_size) {
            PyErr_SetString(PyExc_ValueError,
                            "mmap length is greater than file size");
            return NULL;
        }
    }
    m_obj = (mmap_object *)type->tp_alloc(type, 0);
    if (m_obj == NULL) {return NULL;}
    m_obj->data = NULL;
    m_obj->size = map_size;
    m_obj->pos = 0;
    m_obj->weakreflist = NULL;
    m_obj->exports = 0;
    m_obj->offset = offset;
    m_obj->trackfd = trackfd;
    if (fd == -1) {
        m_obj->fd = -1;
        /* Assume the caller wants to map anonymous memory.
           This is the same behaviour as Windows.  mmap.mmap(-1, size)
           on both Windows and Unix map anonymous memory.
        */
#ifdef MAP_ANONYMOUS
        /* BSD way to map anonymous memory */
        flags |= MAP_ANONYMOUS;

        /* VxWorks only supports MAP_ANONYMOUS with MAP_PRIVATE flag */
#ifdef __VXWORKS__
        flags &= ~MAP_SHARED;
        flags |= MAP_PRIVATE;
#endif

#else
        /* SVR4 method to map anonymous memory is to open /dev/zero */
        fd = devzero = _Py_open("/dev/zero", O_RDWR);
        if (devzero == -1) {
            Py_DECREF(m_obj);
            return NULL;
        }
#endif
    }
    else if (trackfd) {
        m_obj->fd = _Py_dup(fd);
        if (m_obj->fd == -1) {
            Py_DECREF(m_obj);
            return NULL;
        }
    }
    else {
        m_obj->fd = -1;
    }
    m_obj->flags = flags;

    Py_BEGIN_ALLOW_THREADS
    m_obj->data = mmap(NULL, map_size, prot, flags, fd, offset);
    Py_END_ALLOW_THREADS

    int saved_errno = errno;
    if (devzero != -1) {
        close(devzero);
    }

    if (m_obj->data == (char *)-1) {
        m_obj->data = NULL;
        Py_DECREF(m_obj);
        errno = saved_errno;
        PyErr_SetFromErrno(PyExc_OSError);
        return NULL;
    }
    m_obj->access = (access_mode)access;
    return (PyObject *)m_obj;
}
#endif /* UNIX */

#ifdef MS_WINDOWS

/* A note on sizes and offsets: while the actual map size must hold in a
   Py_ssize_t, both the total file size and the start offset can be longer
   than a Py_ssize_t, so we use long long which is always 64-bit.
*/

static PyObject *
new_mmap_object(PyTypeObject *type, PyObject *args, PyObject *kwdict)
{
    mmap_object *m_obj;
    Py_ssize_t map_size;
    long long offset = 0, size;
    DWORD off_hi;       /* upper 32 bits of offset */
    DWORD off_lo;       /* lower 32 bits of offset */
    DWORD size_hi;      /* upper 32 bits of size */
    DWORD size_lo;      /* lower 32 bits of size */
    PyObject *tagname = Py_None;
    DWORD dwErr = 0;
    int fileno;
    HANDLE fh = INVALID_HANDLE_VALUE;
    int access = (access_mode)ACCESS_DEFAULT;
    int trackfd = 1;
    DWORD flProtect, dwDesiredAccess;
    static char *keywords[] = { "fileno", "length",
                                "tagname",
                                "access", "offset", "trackfd", NULL };

    if (!PyArg_ParseTupleAndKeywords(args, kwdict, "in|OiL$p", keywords,
                                     &fileno, &map_size,
                                     &tagname, &access, &offset, &trackfd)) {
        return NULL;
    }

    if (PySys_Audit("mmap.__new__", "iniL",
                    fileno, map_size, access, offset) < 0) {
        return NULL;
    }

    switch((access_mode)access) {
    case ACCESS_READ:
        flProtect = PAGE_READONLY;
        dwDesiredAccess = FILE_MAP_READ;
        break;
    case ACCESS_DEFAULT:  case ACCESS_WRITE:
        flProtect = PAGE_READWRITE;
        dwDesiredAccess = FILE_MAP_WRITE;
        break;
    case ACCESS_COPY:
        flProtect = PAGE_WRITECOPY;
        dwDesiredAccess = FILE_MAP_COPY;
        break;
    default:
        return PyErr_Format(PyExc_ValueError,
                            "mmap invalid access parameter.");
    }

    if (map_size < 0) {
        PyErr_SetString(PyExc_OverflowError,
                        "memory mapped length must be positive");
        return NULL;
    }
    if (offset < 0) {
        PyErr_SetString(PyExc_OverflowError,
            "memory mapped offset must be positive");
        return NULL;
    }

    /* assume -1 and 0 both mean invalid filedescriptor
       to 'anonymously' map memory.
       XXX: fileno == 0 is a valid fd, but was accepted prior to 2.5.
       XXX: Should this code be added?
       if (fileno == 0)
        PyErr_WarnEx(PyExc_DeprecationWarning,
                     "don't use 0 for anonymous memory",
                     1);
     */
    if (fileno != -1 && fileno != 0) {
        /* Ensure that fileno is within the CRT's valid range */
        fh = _Py_get_osfhandle(fileno);
        if (fh == INVALID_HANDLE_VALUE)
            return NULL;

        /* Win9x appears to need us seeked to zero */
        lseek(fileno, 0, SEEK_SET);
    }

    m_obj = (mmap_object *)type->tp_alloc(type, 0);
    if (m_obj == NULL)
        return NULL;
    /* Set every field to an invalid marker, so we can safely
       destruct the object in the face of failure */
    m_obj->data = NULL;
    m_obj->file_handle = INVALID_HANDLE_VALUE;
    m_obj->map_handle = NULL;
    m_obj->tagname = NULL;
    m_obj->offset = offset;
    m_obj->trackfd = trackfd;

    if (fh != INVALID_HANDLE_VALUE) {
        if (trackfd) {
            /* It is necessary to duplicate the handle, so the
               Python code can close it on us */
            if (!DuplicateHandle(
                GetCurrentProcess(), /* source process handle */
                fh, /* handle to be duplicated */
                GetCurrentProcess(), /* target proc handle */
                &fh, /* result */
                0, /* access - ignored due to options value */
                FALSE, /* inherited by child processes? */
                DUPLICATE_SAME_ACCESS)) /* options */
            {
                dwErr = GetLastError();
                Py_DECREF(m_obj);
                PyErr_SetFromWindowsErr(dwErr);
                return NULL;
            }
            m_obj->file_handle = fh;
        }
        if (!map_size) {
            DWORD low,high;
            low = GetFileSize(fh, &high);
            /* low might just happen to have the value INVALID_FILE_SIZE;
               so we need to check the last error also. */
            if (low == INVALID_FILE_SIZE &&
                (dwErr = GetLastError()) != NO_ERROR)
            {
                Py_DECREF(m_obj);
                return PyErr_SetFromWindowsErr(dwErr);
            }

            size = (((long long) high) << 32) + low;
            if (size == 0) {
                PyErr_SetString(PyExc_ValueError,
                                "cannot mmap an empty file");
                Py_DECREF(m_obj);
                return NULL;
            }
            if (offset >= size) {
                PyErr_SetString(PyExc_ValueError,
                                "mmap offset is greater than file size");
                Py_DECREF(m_obj);
                return NULL;
            }
            if (size - offset > PY_SSIZE_T_MAX) {
                PyErr_SetString(PyExc_ValueError,
                                "mmap length is too large");
                Py_DECREF(m_obj);
                return NULL;
            }
            m_obj->size = (Py_ssize_t) (size - offset);
        } else {
            m_obj->size = map_size;
            size = offset + map_size;
        }
    }
    else {
        m_obj->size = map_size;
        size = offset + map_size;
    }

    /* set the initial position */
    m_obj->pos = (size_t) 0;

    m_obj->weakreflist = NULL;
    m_obj->exports = 0;
    /* set the tag name */
    if (!Py_IsNone(tagname)) {
        if (!PyUnicode_Check(tagname)) {
            Py_DECREF(m_obj);
            return PyErr_Format(PyExc_TypeError, "expected str or None for "
                                "'tagname', not %.200s",
                                Py_TYPE(tagname)->tp_name);
        }
        m_obj->tagname = PyUnicode_AsWideCharString(tagname, NULL);
        if (m_obj->tagname == NULL) {
            Py_DECREF(m_obj);
            return NULL;
        }
    }

    m_obj->access = (access_mode)access;
    size_hi = (DWORD)(size >> 32);
    size_lo = (DWORD)(size & 0xFFFFFFFF);
    off_hi = (DWORD)(offset >> 32);
    off_lo = (DWORD)(offset & 0xFFFFFFFF);
    /* For files, it would be sufficient to pass 0 as size.
       For anonymous maps, we have to pass the size explicitly. */
    m_obj->map_handle = CreateFileMappingW(fh,
                                           NULL,
                                           flProtect,
                                           size_hi,
                                           size_lo,
                                           m_obj->tagname);
    if (m_obj->map_handle != NULL) {
        m_obj->data = (char *) MapViewOfFile(m_obj->map_handle,
                                             dwDesiredAccess,
                                             off_hi,
                                             off_lo,
                                             m_obj->size);
        if (m_obj->data != NULL)
            return (PyObject *)m_obj;
        else {
            dwErr = GetLastError();
            CloseHandle(m_obj->map_handle);
            m_obj->map_handle = NULL;
        }
    } else
        dwErr = GetLastError();
    Py_DECREF(m_obj);
    PyErr_SetFromWindowsErr(dwErr);
    return NULL;
}
#endif /* MS_WINDOWS */

static int
mmap_exec(PyObject *module)
{
    if (PyModule_AddObjectRef(module, "error", PyExc_OSError) < 0) {
        return -1;
    }

    PyObject *mmap_object_type = PyType_FromModuleAndSpec(module,
                                                  &mmap_object_spec, NULL);
    if (mmap_object_type == NULL) {
        return -1;
    }
    int rc = PyModule_AddType(module, (PyTypeObject *)mmap_object_type);
    Py_DECREF(mmap_object_type);
    if (rc < 0) {
        return -1;
    }

#define ADD_INT_MACRO(module, constant)                                     \
    do {                                                                    \
        if (PyModule_AddIntConstant(module, #constant, constant) < 0) {     \
            return -1;                                                      \
        }                                                                   \
    } while (0)

#ifdef PROT_EXEC
    ADD_INT_MACRO(module, PROT_EXEC);
#endif
#ifdef PROT_READ
    ADD_INT_MACRO(module, PROT_READ);
#endif
#ifdef PROT_WRITE
    ADD_INT_MACRO(module, PROT_WRITE);
#endif

#ifdef MAP_SHARED
    ADD_INT_MACRO(module, MAP_SHARED);
#endif
#ifdef MAP_PRIVATE
    ADD_INT_MACRO(module, MAP_PRIVATE);
#endif
#ifdef MAP_DENYWRITE
    ADD_INT_MACRO(module, MAP_DENYWRITE);
#endif
#ifdef MAP_EXECUTABLE
    ADD_INT_MACRO(module, MAP_EXECUTABLE);
#endif
#ifdef MAP_ANONYMOUS
    if (PyModule_AddIntConstant(module, "MAP_ANON", MAP_ANONYMOUS) < 0 ) {
        return -1;
    }
    ADD_INT_MACRO(module, MAP_ANONYMOUS);
#endif
#ifdef MAP_POPULATE
    ADD_INT_MACRO(module, MAP_POPULATE);
#endif
#ifdef MAP_STACK
    // Mostly a no-op on Linux and NetBSD, but useful on OpenBSD
    // for stack usage (even on x86 arch)
    ADD_INT_MACRO(module, MAP_STACK);
#endif
#ifdef MAP_ALIGNED_SUPER
    ADD_INT_MACRO(module, MAP_ALIGNED_SUPER);
#endif
#ifdef MAP_CONCEAL
    ADD_INT_MACRO(module, MAP_CONCEAL);
#endif
#ifdef MAP_NORESERVE
    ADD_INT_MACRO(module, MAP_NORESERVE);
#endif
#ifdef MAP_NOEXTEND
    ADD_INT_MACRO(module, MAP_NOEXTEND);
#endif
#ifdef MAP_HASSEMAPHORE
    ADD_INT_MACRO(module, MAP_HASSEMAPHORE);
#endif
#ifdef MAP_NOCACHE
    ADD_INT_MACRO(module, MAP_NOCACHE);
#endif
#ifdef MAP_JIT
    ADD_INT_MACRO(module, MAP_JIT);
#endif
#ifdef MAP_RESILIENT_CODESIGN
    ADD_INT_MACRO(module, MAP_RESILIENT_CODESIGN);
#endif
#ifdef MAP_RESILIENT_MEDIA
    ADD_INT_MACRO(module, MAP_RESILIENT_MEDIA);
#endif
#ifdef MAP_32BIT
    ADD_INT_MACRO(module, MAP_32BIT);
#endif
#ifdef MAP_TRANSLATED_ALLOW_EXECUTE
    ADD_INT_MACRO(module, MAP_TRANSLATED_ALLOW_EXECUTE);
#endif
#ifdef MAP_UNIX03
    ADD_INT_MACRO(module, MAP_UNIX03);
#endif
#ifdef MAP_TPRO
    ADD_INT_MACRO(module, MAP_TPRO);
#endif
    if (PyModule_AddIntConstant(module, "PAGESIZE", (long)my_getpagesize()) < 0 ) {
        return -1;
    }

    if (PyModule_AddIntConstant(module, "ALLOCATIONGRANULARITY", (long)my_getallocationgranularity()) < 0 ) {
        return -1;
    }

    ADD_INT_MACRO(module, ACCESS_DEFAULT);
    ADD_INT_MACRO(module, ACCESS_READ);
    ADD_INT_MACRO(module, ACCESS_WRITE);
    ADD_INT_MACRO(module, ACCESS_COPY);

#ifdef HAVE_MADVISE
    // Conventional advice values
#ifdef MADV_NORMAL
    ADD_INT_MACRO(module, MADV_NORMAL);
#endif
#ifdef MADV_RANDOM
    ADD_INT_MACRO(module, MADV_RANDOM);
#endif
#ifdef MADV_SEQUENTIAL
    ADD_INT_MACRO(module, MADV_SEQUENTIAL);
#endif
#ifdef MADV_WILLNEED
    ADD_INT_MACRO(module, MADV_WILLNEED);
#endif
#ifdef MADV_DONTNEED
    ADD_INT_MACRO(module, MADV_DONTNEED);
#endif

    // Linux-specific advice values
#ifdef MADV_REMOVE
    ADD_INT_MACRO(module, MADV_REMOVE);
#endif
#ifdef MADV_DONTFORK
    ADD_INT_MACRO(module, MADV_DONTFORK);
#endif
#ifdef MADV_DOFORK
    ADD_INT_MACRO(module, MADV_DOFORK);
#endif
#ifdef MADV_HWPOISON
    ADD_INT_MACRO(module, MADV_HWPOISON);
#endif
#ifdef MADV_MERGEABLE
    ADD_INT_MACRO(module, MADV_MERGEABLE);
#endif
#ifdef MADV_UNMERGEABLE
    ADD_INT_MACRO(module, MADV_UNMERGEABLE);
#endif
#ifdef MADV_SOFT_OFFLINE
    ADD_INT_MACRO(module, MADV_SOFT_OFFLINE);
#endif
#ifdef MADV_HUGEPAGE
    ADD_INT_MACRO(module, MADV_HUGEPAGE);
#endif
#ifdef MADV_NOHUGEPAGE
    ADD_INT_MACRO(module, MADV_NOHUGEPAGE);
#endif
#ifdef MADV_DONTDUMP
    ADD_INT_MACRO(module, MADV_DONTDUMP);
#endif
#ifdef MADV_DODUMP
    ADD_INT_MACRO(module, MADV_DODUMP);
#endif
#ifdef MADV_FREE // (Also present on FreeBSD and macOS.)
    ADD_INT_MACRO(module, MADV_FREE);
#endif

    // FreeBSD-specific
#ifdef MADV_NOSYNC
    ADD_INT_MACRO(module, MADV_NOSYNC);
#endif
#ifdef MADV_AUTOSYNC
    ADD_INT_MACRO(module, MADV_AUTOSYNC);
#endif
#ifdef MADV_NOCORE
    ADD_INT_MACRO(module, MADV_NOCORE);
#endif
#ifdef MADV_CORE
    ADD_INT_MACRO(module, MADV_CORE);
#endif
#ifdef MADV_PROTECT
    ADD_INT_MACRO(module, MADV_PROTECT);
#endif

    // Darwin-specific
#ifdef MADV_FREE_REUSABLE // (As MADV_FREE but reclaims more faithful for task_info/Activity Monitor...)
    ADD_INT_MACRO(module, MADV_FREE_REUSABLE);
#endif
#ifdef MADV_FREE_REUSE // (Reuse pages previously tagged as reusable)
    ADD_INT_MACRO(module, MADV_FREE_REUSE);
#endif
#endif // HAVE_MADVISE
    return 0;
}

static PyModuleDef_Slot mmap_slots[] = {
    {Py_mod_exec, mmap_exec},
    {Py_mod_multiple_interpreters, Py_MOD_PER_INTERPRETER_GIL_SUPPORTED},
    {Py_mod_gil, Py_MOD_GIL_NOT_USED},
    {0, NULL}
};

static struct PyModuleDef mmapmodule = {
    .m_base = PyModuleDef_HEAD_INIT,
    .m_name = "mmap",
    .m_size = 0,
    .m_slots = mmap_slots,
};

PyMODINIT_FUNC
PyInit_mmap(void)
{
    return PyModuleDef_Init(&mmapmodule);
}<|MERGE_RESOLUTION|>--- conflicted
+++ resolved
@@ -135,7 +135,6 @@
 
 #define mmap_object_CAST(op)    ((mmap_object *)(op))
 
-<<<<<<< HEAD
 #include "clinic/mmapmodule.c.h"
 
 static int
@@ -145,8 +144,6 @@
     return 0;
 }
 
-=======
->>>>>>> 4f0c267b
 static void
 mmap_object_dealloc(PyObject *op)
 {
