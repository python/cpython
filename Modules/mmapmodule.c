--- conflicted
+++ resolved
@@ -1103,13 +1103,8 @@
     0,                                          /* tp_vectorcall_offset */
     0,                                          /* tp_getattr */
     0,                                          /* tp_setattr */
-<<<<<<< HEAD
-    0,                                          /* tp_reserved */
-    (reprfunc) mmap__repr__method,              /* tp_repr */
-=======
     0,                                          /* tp_as_async */
     0,                                          /* tp_repr */
->>>>>>> 46113e0c
     0,                                          /* tp_as_number */
     &mmap_as_sequence,                          /*tp_as_sequence*/
     &mmap_as_mapping,                           /*tp_as_mapping*/
