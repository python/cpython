--- conflicted
+++ resolved
@@ -1003,38 +1003,20 @@
 @critical_section
 mmap.mmap.flush
 
-    [
-    offset: Py_ssize_t
-    size: Py_ssize_t
-    ]
+    offset: Py_ssize_t = 0
+    size: Py_ssize_t = -1
     /
 
 [clinic start generated code]*/
 
 static PyObject *
-mmap_mmap_flush_impl(mmap_object *self, int group_right_1, Py_ssize_t offset,
-                     Py_ssize_t size)
-/*[clinic end generated code: output=ddf491da85fe48dc input=5d80ec527a2b1137]*/
-{
-<<<<<<< HEAD
+mmap_mmap_flush_impl(mmap_object *self, Py_ssize_t offset, Py_ssize_t size)
+/*[clinic end generated code: output=956ced67466149cf input=c50b893bc69520ec]*/
+{
     CHECK_VALID(NULL);
-    if (group_right_1 == 0) {
-        offset = 0;
-        size = self->size;
-    }
-
-=======
-    Py_ssize_t offset = 0;
-    Py_ssize_t size = -1;
-    mmap_object *self = mmap_object_CAST(op);
-    CHECK_VALID(NULL);
-    if (!PyArg_ParseTuple(args, "|nn:flush", &offset, &size)) {
-        return NULL;
-    }
     if (size == -1) {
         size = self->size - offset;
     }
->>>>>>> 01588900
     if (size < 0 || offset < 0 || self->size - offset < size) {
         PyErr_SetString(PyExc_ValueError, "flush values out of range");
         return NULL;
