/*[clinic input]
preserve
[clinic start generated code]*/

#if defined(Py_BUILD_CORE) && !defined(Py_BUILD_CORE_MODULE)
#  include "pycore_gc.h"          // PyGC_Head
#  include "pycore_runtime.h"     // _Py_ID()
#endif
#include "pycore_modsupport.h"    // _PyArg_BadArgument()

PyDoc_STRVAR(_codecs_register__doc__,
"register($module, search_function, /)\n"
"--\n"
"\n"
"Register a codec search function.\n"
"\n"
"Search functions are expected to take one argument, the encoding name in\n"
"all lower case letters, and either return None, or a tuple of functions\n"
"(encoder, decoder, stream_reader, stream_writer) (or a CodecInfo object).");

#define _CODECS_REGISTER_METHODDEF    \
    {"register", (PyCFunction)_codecs_register, METH_O, _codecs_register__doc__},

PyDoc_STRVAR(_codecs_unregister__doc__,
"unregister($module, search_function, /)\n"
"--\n"
"\n"
"Unregister a codec search function and clear the registry\'s cache.\n"
"\n"
"If the search function is not registered, do nothing.");

#define _CODECS_UNREGISTER_METHODDEF    \
    {"unregister", (PyCFunction)_codecs_unregister, METH_O, _codecs_unregister__doc__},

PyDoc_STRVAR(_codecs_lookup__doc__,
"lookup($module, encoding, /)\n"
"--\n"
"\n"
"Looks up a codec tuple in the Python codec registry and returns a CodecInfo object.");

#define _CODECS_LOOKUP_METHODDEF    \
    {"lookup", (PyCFunction)_codecs_lookup, METH_O, _codecs_lookup__doc__},

static PyObject *
_codecs_lookup_impl(PyObject *module, const char *encoding);

static PyObject *
_codecs_lookup(PyObject *module, PyObject *arg)
{
    PyObject *return_value = NULL;
    const char *encoding;

    if (!PyUnicode_Check(arg)) {
        _PyArg_BadArgument("lookup", "argument", "str", arg);
        goto exit;
    }
    Py_ssize_t encoding_length;
    encoding = PyUnicode_AsUTF8AndSize(arg, &encoding_length);
    if (encoding == NULL) {
        goto exit;
    }
    if (strlen(encoding) != (size_t)encoding_length) {
        PyErr_SetString(PyExc_ValueError, "embedded null character");
        goto exit;
    }
    return_value = _codecs_lookup_impl(module, encoding);

exit:
    return return_value;
}

PyDoc_STRVAR(_codecs_encode__doc__,
"encode($module, /, obj, encoding=\'utf-8\', errors=\'strict\')\n"
"--\n"
"\n"
"Encodes obj using the codec registered for encoding.\n"
"\n"
"The default encoding is \'utf-8\'.  errors may be given to set a\n"
"different error handling scheme.  Default is \'strict\' meaning that encoding\n"
"errors raise a ValueError.  Other possible values are \'ignore\', \'replace\'\n"
"and \'backslashreplace\' as well as any other name registered with\n"
"codecs.register_error that can handle ValueErrors.");

#define _CODECS_ENCODE_METHODDEF    \
    {"encode", _PyCFunction_CAST(_codecs_encode), METH_FASTCALL|METH_KEYWORDS, _codecs_encode__doc__},

static PyObject *
_codecs_encode_impl(PyObject *module, PyObject *obj, const char *encoding,
                    const char *errors);

static PyObject *
_codecs_encode(PyObject *module, PyObject *const *args, Py_ssize_t nargs, PyObject *kwnames)
{
    PyObject *return_value = NULL;
    #if defined(Py_BUILD_CORE) && !defined(Py_BUILD_CORE_MODULE)

    #define NUM_KEYWORDS 3
    static struct {
        PyGC_Head _this_is_not_used;
        PyObject_VAR_HEAD
        Py_hash_t ob_hash;
        PyObject *ob_item[NUM_KEYWORDS];
    } _kwtuple = {
        .ob_base = PyVarObject_HEAD_INIT(&PyTuple_Type, NUM_KEYWORDS)
        .ob_hash = -1,
        .ob_item = { &_Py_ID(obj), &_Py_ID(encoding), &_Py_ID(errors), },
    };
    #undef NUM_KEYWORDS
    #define KWTUPLE (&_kwtuple.ob_base.ob_base)

    #else  // !Py_BUILD_CORE
    #  define KWTUPLE NULL
    #endif  // !Py_BUILD_CORE

    static const char * const _keywords[] = {"obj", "encoding", "errors", NULL};
    static _PyArg_Parser _parser = {
        .keywords = _keywords,
        .fname = "encode",
        .kwtuple = KWTUPLE,
    };
    #undef KWTUPLE
    static _Py_thread_local PyObject *argsbuf[3];
    Py_ssize_t noptargs = nargs + (kwnames ? PyTuple_GET_SIZE(kwnames) : 0) - 1;
    PyObject *obj;
    const char *encoding = NULL;
    const char *errors = NULL;

    args = _PyArg_UnpackKeywords(args, nargs, NULL, kwnames, &_parser,
            /*minpos*/ 1, /*maxpos*/ 3, /*minkw*/ 0, /*varpos*/ 0, argsbuf);
    if (!args) {
        goto exit;
    }
    obj = args[0];
    if (!noptargs) {
        goto skip_optional_pos;
    }
    if (args[1]) {
        if (!PyUnicode_Check(args[1])) {
            _PyArg_BadArgument("encode", "argument 'encoding'", "str", args[1]);
            goto exit;
        }
        Py_ssize_t encoding_length;
        encoding = PyUnicode_AsUTF8AndSize(args[1], &encoding_length);
        if (encoding == NULL) {
            goto exit;
        }
        if (strlen(encoding) != (size_t)encoding_length) {
            PyErr_SetString(PyExc_ValueError, "embedded null character");
            goto exit;
        }
        if (!--noptargs) {
            goto skip_optional_pos;
        }
    }
    if (!PyUnicode_Check(args[2])) {
        _PyArg_BadArgument("encode", "argument 'errors'", "str", args[2]);
        goto exit;
    }
    Py_ssize_t errors_length;
    errors = PyUnicode_AsUTF8AndSize(args[2], &errors_length);
    if (errors == NULL) {
        goto exit;
    }
    if (strlen(errors) != (size_t)errors_length) {
        PyErr_SetString(PyExc_ValueError, "embedded null character");
        goto exit;
    }
skip_optional_pos:
    return_value = _codecs_encode_impl(module, obj, encoding, errors);

exit:
    return return_value;
}

PyDoc_STRVAR(_codecs_decode__doc__,
"decode($module, /, obj, encoding=\'utf-8\', errors=\'strict\')\n"
"--\n"
"\n"
"Decodes obj using the codec registered for encoding.\n"
"\n"
"Default encoding is \'utf-8\'.  errors may be given to set a\n"
"different error handling scheme.  Default is \'strict\' meaning that encoding\n"
"errors raise a ValueError.  Other possible values are \'ignore\', \'replace\'\n"
"and \'backslashreplace\' as well as any other name registered with\n"
"codecs.register_error that can handle ValueErrors.");

#define _CODECS_DECODE_METHODDEF    \
    {"decode", _PyCFunction_CAST(_codecs_decode), METH_FASTCALL|METH_KEYWORDS, _codecs_decode__doc__},

static PyObject *
_codecs_decode_impl(PyObject *module, PyObject *obj, const char *encoding,
                    const char *errors);

static PyObject *
_codecs_decode(PyObject *module, PyObject *const *args, Py_ssize_t nargs, PyObject *kwnames)
{
    PyObject *return_value = NULL;
    #if defined(Py_BUILD_CORE) && !defined(Py_BUILD_CORE_MODULE)

    #define NUM_KEYWORDS 3
    static struct {
        PyGC_Head _this_is_not_used;
        PyObject_VAR_HEAD
        Py_hash_t ob_hash;
        PyObject *ob_item[NUM_KEYWORDS];
    } _kwtuple = {
        .ob_base = PyVarObject_HEAD_INIT(&PyTuple_Type, NUM_KEYWORDS)
        .ob_hash = -1,
        .ob_item = { &_Py_ID(obj), &_Py_ID(encoding), &_Py_ID(errors), },
    };
    #undef NUM_KEYWORDS
    #define KWTUPLE (&_kwtuple.ob_base.ob_base)

    #else  // !Py_BUILD_CORE
    #  define KWTUPLE NULL
    #endif  // !Py_BUILD_CORE

    static const char * const _keywords[] = {"obj", "encoding", "errors", NULL};
    static _PyArg_Parser _parser = {
        .keywords = _keywords,
        .fname = "decode",
        .kwtuple = KWTUPLE,
    };
    #undef KWTUPLE
    static _Py_thread_local PyObject *argsbuf[3];
    Py_ssize_t noptargs = nargs + (kwnames ? PyTuple_GET_SIZE(kwnames) : 0) - 1;
    PyObject *obj;
    const char *encoding = NULL;
    const char *errors = NULL;

    args = _PyArg_UnpackKeywords(args, nargs, NULL, kwnames, &_parser,
            /*minpos*/ 1, /*maxpos*/ 3, /*minkw*/ 0, /*varpos*/ 0, argsbuf);
    if (!args) {
        goto exit;
    }
    obj = args[0];
    if (!noptargs) {
        goto skip_optional_pos;
    }
    if (args[1]) {
        if (!PyUnicode_Check(args[1])) {
            _PyArg_BadArgument("decode", "argument 'encoding'", "str", args[1]);
            goto exit;
        }
        Py_ssize_t encoding_length;
        encoding = PyUnicode_AsUTF8AndSize(args[1], &encoding_length);
        if (encoding == NULL) {
            goto exit;
        }
        if (strlen(encoding) != (size_t)encoding_length) {
            PyErr_SetString(PyExc_ValueError, "embedded null character");
            goto exit;
        }
        if (!--noptargs) {
            goto skip_optional_pos;
        }
    }
    if (!PyUnicode_Check(args[2])) {
        _PyArg_BadArgument("decode", "argument 'errors'", "str", args[2]);
        goto exit;
    }
    Py_ssize_t errors_length;
    errors = PyUnicode_AsUTF8AndSize(args[2], &errors_length);
    if (errors == NULL) {
        goto exit;
    }
    if (strlen(errors) != (size_t)errors_length) {
        PyErr_SetString(PyExc_ValueError, "embedded null character");
        goto exit;
    }
skip_optional_pos:
    return_value = _codecs_decode_impl(module, obj, encoding, errors);

exit:
    return return_value;
}

PyDoc_STRVAR(_codecs_escape_decode__doc__,
"escape_decode($module, data, errors=None, /)\n"
"--\n"
"\n");

#define _CODECS_ESCAPE_DECODE_METHODDEF    \
    {"escape_decode", _PyCFunction_CAST(_codecs_escape_decode), METH_FASTCALL, _codecs_escape_decode__doc__},

static PyObject *
_codecs_escape_decode_impl(PyObject *module, Py_buffer *data,
                           const char *errors);

static PyObject *
_codecs_escape_decode(PyObject *module, PyObject *const *args, Py_ssize_t nargs)
{
    PyObject *return_value = NULL;
    Py_buffer data = {NULL, NULL};
    const char *errors = NULL;

    if (!_PyArg_CheckPositional("escape_decode", nargs, 1, 2)) {
        goto exit;
    }
    if (PyUnicode_Check(args[0])) {
        Py_ssize_t len;
        const char *ptr = PyUnicode_AsUTF8AndSize(args[0], &len);
        if (ptr == NULL) {
            goto exit;
        }
        if (PyBuffer_FillInfo(&data, args[0], (void *)ptr, len, 1, PyBUF_SIMPLE) < 0) {
            goto exit;
        }
    }
    else { /* any bytes-like object */
        if (PyObject_GetBuffer(args[0], &data, PyBUF_SIMPLE) != 0) {
            goto exit;
        }
    }
    if (nargs < 2) {
        goto skip_optional;
    }
    if (args[1] == Py_None) {
        errors = NULL;
    }
    else if (PyUnicode_Check(args[1])) {
        Py_ssize_t errors_length;
        errors = PyUnicode_AsUTF8AndSize(args[1], &errors_length);
        if (errors == NULL) {
            goto exit;
        }
        if (strlen(errors) != (size_t)errors_length) {
            PyErr_SetString(PyExc_ValueError, "embedded null character");
            goto exit;
        }
    }
    else {
        _PyArg_BadArgument("escape_decode", "argument 2", "str or None", args[1]);
        goto exit;
    }
skip_optional:
    return_value = _codecs_escape_decode_impl(module, &data, errors);

exit:
    /* Cleanup for data */
    if (data.obj) {
       PyBuffer_Release(&data);
    }

    return return_value;
}

PyDoc_STRVAR(_codecs_escape_encode__doc__,
"escape_encode($module, data, errors=None, /)\n"
"--\n"
"\n");

#define _CODECS_ESCAPE_ENCODE_METHODDEF    \
    {"escape_encode", _PyCFunction_CAST(_codecs_escape_encode), METH_FASTCALL, _codecs_escape_encode__doc__},

static PyObject *
_codecs_escape_encode_impl(PyObject *module, PyObject *data,
                           const char *errors);

static PyObject *
_codecs_escape_encode(PyObject *module, PyObject *const *args, Py_ssize_t nargs)
{
    PyObject *return_value = NULL;
    PyObject *data;
    const char *errors = NULL;

    if (!_PyArg_CheckPositional("escape_encode", nargs, 1, 2)) {
        goto exit;
    }
    if (!PyBytes_Check(args[0])) {
        _PyArg_BadArgument("escape_encode", "argument 1", "bytes", args[0]);
        goto exit;
    }
    data = args[0];
    if (nargs < 2) {
        goto skip_optional;
    }
    if (args[1] == Py_None) {
        errors = NULL;
    }
    else if (PyUnicode_Check(args[1])) {
        Py_ssize_t errors_length;
        errors = PyUnicode_AsUTF8AndSize(args[1], &errors_length);
        if (errors == NULL) {
            goto exit;
        }
        if (strlen(errors) != (size_t)errors_length) {
            PyErr_SetString(PyExc_ValueError, "embedded null character");
            goto exit;
        }
    }
    else {
        _PyArg_BadArgument("escape_encode", "argument 2", "str or None", args[1]);
        goto exit;
    }
skip_optional:
    return_value = _codecs_escape_encode_impl(module, data, errors);

exit:
    return return_value;
}

PyDoc_STRVAR(_codecs_utf_7_decode__doc__,
"utf_7_decode($module, data, errors=None, final=False, /)\n"
"--\n"
"\n");

#define _CODECS_UTF_7_DECODE_METHODDEF    \
    {"utf_7_decode", _PyCFunction_CAST(_codecs_utf_7_decode), METH_FASTCALL, _codecs_utf_7_decode__doc__},

static PyObject *
_codecs_utf_7_decode_impl(PyObject *module, Py_buffer *data,
                          const char *errors, int final);

static PyObject *
_codecs_utf_7_decode(PyObject *module, PyObject *const *args, Py_ssize_t nargs)
{
    PyObject *return_value = NULL;
    Py_buffer data = {NULL, NULL};
    const char *errors = NULL;
    int final = 0;

    if (!_PyArg_CheckPositional("utf_7_decode", nargs, 1, 3)) {
        goto exit;
    }
    if (PyObject_GetBuffer(args[0], &data, PyBUF_SIMPLE) != 0) {
        goto exit;
    }
    if (nargs < 2) {
        goto skip_optional;
    }
    if (args[1] == Py_None) {
        errors = NULL;
    }
    else if (PyUnicode_Check(args[1])) {
        Py_ssize_t errors_length;
        errors = PyUnicode_AsUTF8AndSize(args[1], &errors_length);
        if (errors == NULL) {
            goto exit;
        }
        if (strlen(errors) != (size_t)errors_length) {
            PyErr_SetString(PyExc_ValueError, "embedded null character");
            goto exit;
        }
    }
    else {
        _PyArg_BadArgument("utf_7_decode", "argument 2", "str or None", args[1]);
        goto exit;
    }
    if (nargs < 3) {
        goto skip_optional;
    }
    final = PyObject_IsTrue(args[2]);
    if (final < 0) {
        goto exit;
    }
skip_optional:
    return_value = _codecs_utf_7_decode_impl(module, &data, errors, final);

exit:
    /* Cleanup for data */
    if (data.obj) {
       PyBuffer_Release(&data);
    }

    return return_value;
}

PyDoc_STRVAR(_codecs_utf_8_decode__doc__,
"utf_8_decode($module, data, errors=None, final=False, /)\n"
"--\n"
"\n");

#define _CODECS_UTF_8_DECODE_METHODDEF    \
    {"utf_8_decode", _PyCFunction_CAST(_codecs_utf_8_decode), METH_FASTCALL, _codecs_utf_8_decode__doc__},

static PyObject *
_codecs_utf_8_decode_impl(PyObject *module, Py_buffer *data,
                          const char *errors, int final);

static PyObject *
_codecs_utf_8_decode(PyObject *module, PyObject *const *args, Py_ssize_t nargs)
{
    PyObject *return_value = NULL;
    Py_buffer data = {NULL, NULL};
    const char *errors = NULL;
    int final = 0;

    if (!_PyArg_CheckPositional("utf_8_decode", nargs, 1, 3)) {
        goto exit;
    }
    if (PyObject_GetBuffer(args[0], &data, PyBUF_SIMPLE) != 0) {
        goto exit;
    }
    if (nargs < 2) {
        goto skip_optional;
    }
    if (args[1] == Py_None) {
        errors = NULL;
    }
    else if (PyUnicode_Check(args[1])) {
        Py_ssize_t errors_length;
        errors = PyUnicode_AsUTF8AndSize(args[1], &errors_length);
        if (errors == NULL) {
            goto exit;
        }
        if (strlen(errors) != (size_t)errors_length) {
            PyErr_SetString(PyExc_ValueError, "embedded null character");
            goto exit;
        }
    }
    else {
        _PyArg_BadArgument("utf_8_decode", "argument 2", "str or None", args[1]);
        goto exit;
    }
    if (nargs < 3) {
        goto skip_optional;
    }
    final = PyObject_IsTrue(args[2]);
    if (final < 0) {
        goto exit;
    }
skip_optional:
    return_value = _codecs_utf_8_decode_impl(module, &data, errors, final);

exit:
    /* Cleanup for data */
    if (data.obj) {
       PyBuffer_Release(&data);
    }

    return return_value;
}

PyDoc_STRVAR(_codecs_utf_16_decode__doc__,
"utf_16_decode($module, data, errors=None, final=False, /)\n"
"--\n"
"\n");

#define _CODECS_UTF_16_DECODE_METHODDEF    \
    {"utf_16_decode", _PyCFunction_CAST(_codecs_utf_16_decode), METH_FASTCALL, _codecs_utf_16_decode__doc__},

static PyObject *
_codecs_utf_16_decode_impl(PyObject *module, Py_buffer *data,
                           const char *errors, int final);

static PyObject *
_codecs_utf_16_decode(PyObject *module, PyObject *const *args, Py_ssize_t nargs)
{
    PyObject *return_value = NULL;
    Py_buffer data = {NULL, NULL};
    const char *errors = NULL;
    int final = 0;

    if (!_PyArg_CheckPositional("utf_16_decode", nargs, 1, 3)) {
        goto exit;
    }
    if (PyObject_GetBuffer(args[0], &data, PyBUF_SIMPLE) != 0) {
        goto exit;
    }
    if (nargs < 2) {
        goto skip_optional;
    }
    if (args[1] == Py_None) {
        errors = NULL;
    }
    else if (PyUnicode_Check(args[1])) {
        Py_ssize_t errors_length;
        errors = PyUnicode_AsUTF8AndSize(args[1], &errors_length);
        if (errors == NULL) {
            goto exit;
        }
        if (strlen(errors) != (size_t)errors_length) {
            PyErr_SetString(PyExc_ValueError, "embedded null character");
            goto exit;
        }
    }
    else {
        _PyArg_BadArgument("utf_16_decode", "argument 2", "str or None", args[1]);
        goto exit;
    }
    if (nargs < 3) {
        goto skip_optional;
    }
    final = PyObject_IsTrue(args[2]);
    if (final < 0) {
        goto exit;
    }
skip_optional:
    return_value = _codecs_utf_16_decode_impl(module, &data, errors, final);

exit:
    /* Cleanup for data */
    if (data.obj) {
       PyBuffer_Release(&data);
    }

    return return_value;
}

PyDoc_STRVAR(_codecs_utf_16_le_decode__doc__,
"utf_16_le_decode($module, data, errors=None, final=False, /)\n"
"--\n"
"\n");

#define _CODECS_UTF_16_LE_DECODE_METHODDEF    \
    {"utf_16_le_decode", _PyCFunction_CAST(_codecs_utf_16_le_decode), METH_FASTCALL, _codecs_utf_16_le_decode__doc__},

static PyObject *
_codecs_utf_16_le_decode_impl(PyObject *module, Py_buffer *data,
                              const char *errors, int final);

static PyObject *
_codecs_utf_16_le_decode(PyObject *module, PyObject *const *args, Py_ssize_t nargs)
{
    PyObject *return_value = NULL;
    Py_buffer data = {NULL, NULL};
    const char *errors = NULL;
    int final = 0;

    if (!_PyArg_CheckPositional("utf_16_le_decode", nargs, 1, 3)) {
        goto exit;
    }
    if (PyObject_GetBuffer(args[0], &data, PyBUF_SIMPLE) != 0) {
        goto exit;
    }
    if (nargs < 2) {
        goto skip_optional;
    }
    if (args[1] == Py_None) {
        errors = NULL;
    }
    else if (PyUnicode_Check(args[1])) {
        Py_ssize_t errors_length;
        errors = PyUnicode_AsUTF8AndSize(args[1], &errors_length);
        if (errors == NULL) {
            goto exit;
        }
        if (strlen(errors) != (size_t)errors_length) {
            PyErr_SetString(PyExc_ValueError, "embedded null character");
            goto exit;
        }
    }
    else {
        _PyArg_BadArgument("utf_16_le_decode", "argument 2", "str or None", args[1]);
        goto exit;
    }
    if (nargs < 3) {
        goto skip_optional;
    }
    final = PyObject_IsTrue(args[2]);
    if (final < 0) {
        goto exit;
    }
skip_optional:
    return_value = _codecs_utf_16_le_decode_impl(module, &data, errors, final);

exit:
    /* Cleanup for data */
    if (data.obj) {
       PyBuffer_Release(&data);
    }

    return return_value;
}

PyDoc_STRVAR(_codecs_utf_16_be_decode__doc__,
"utf_16_be_decode($module, data, errors=None, final=False, /)\n"
"--\n"
"\n");

#define _CODECS_UTF_16_BE_DECODE_METHODDEF    \
    {"utf_16_be_decode", _PyCFunction_CAST(_codecs_utf_16_be_decode), METH_FASTCALL, _codecs_utf_16_be_decode__doc__},

static PyObject *
_codecs_utf_16_be_decode_impl(PyObject *module, Py_buffer *data,
                              const char *errors, int final);

static PyObject *
_codecs_utf_16_be_decode(PyObject *module, PyObject *const *args, Py_ssize_t nargs)
{
    PyObject *return_value = NULL;
    Py_buffer data = {NULL, NULL};
    const char *errors = NULL;
    int final = 0;

    if (!_PyArg_CheckPositional("utf_16_be_decode", nargs, 1, 3)) {
        goto exit;
    }
    if (PyObject_GetBuffer(args[0], &data, PyBUF_SIMPLE) != 0) {
        goto exit;
    }
    if (nargs < 2) {
        goto skip_optional;
    }
    if (args[1] == Py_None) {
        errors = NULL;
    }
    else if (PyUnicode_Check(args[1])) {
        Py_ssize_t errors_length;
        errors = PyUnicode_AsUTF8AndSize(args[1], &errors_length);
        if (errors == NULL) {
            goto exit;
        }
        if (strlen(errors) != (size_t)errors_length) {
            PyErr_SetString(PyExc_ValueError, "embedded null character");
            goto exit;
        }
    }
    else {
        _PyArg_BadArgument("utf_16_be_decode", "argument 2", "str or None", args[1]);
        goto exit;
    }
    if (nargs < 3) {
        goto skip_optional;
    }
    final = PyObject_IsTrue(args[2]);
    if (final < 0) {
        goto exit;
    }
skip_optional:
    return_value = _codecs_utf_16_be_decode_impl(module, &data, errors, final);

exit:
    /* Cleanup for data */
    if (data.obj) {
       PyBuffer_Release(&data);
    }

    return return_value;
}

PyDoc_STRVAR(_codecs_utf_16_ex_decode__doc__,
"utf_16_ex_decode($module, data, errors=None, byteorder=0, final=False,\n"
"                 /)\n"
"--\n"
"\n");

#define _CODECS_UTF_16_EX_DECODE_METHODDEF    \
    {"utf_16_ex_decode", _PyCFunction_CAST(_codecs_utf_16_ex_decode), METH_FASTCALL, _codecs_utf_16_ex_decode__doc__},

static PyObject *
_codecs_utf_16_ex_decode_impl(PyObject *module, Py_buffer *data,
                              const char *errors, int byteorder, int final);

static PyObject *
_codecs_utf_16_ex_decode(PyObject *module, PyObject *const *args, Py_ssize_t nargs)
{
    PyObject *return_value = NULL;
    Py_buffer data = {NULL, NULL};
    const char *errors = NULL;
    int byteorder = 0;
    int final = 0;

    if (!_PyArg_CheckPositional("utf_16_ex_decode", nargs, 1, 4)) {
        goto exit;
    }
    if (PyObject_GetBuffer(args[0], &data, PyBUF_SIMPLE) != 0) {
        goto exit;
    }
    if (nargs < 2) {
        goto skip_optional;
    }
    if (args[1] == Py_None) {
        errors = NULL;
    }
    else if (PyUnicode_Check(args[1])) {
        Py_ssize_t errors_length;
        errors = PyUnicode_AsUTF8AndSize(args[1], &errors_length);
        if (errors == NULL) {
            goto exit;
        }
        if (strlen(errors) != (size_t)errors_length) {
            PyErr_SetString(PyExc_ValueError, "embedded null character");
            goto exit;
        }
    }
    else {
        _PyArg_BadArgument("utf_16_ex_decode", "argument 2", "str or None", args[1]);
        goto exit;
    }
    if (nargs < 3) {
        goto skip_optional;
    }
    byteorder = PyLong_AsInt(args[2]);
    if (byteorder == -1 && PyErr_Occurred()) {
        goto exit;
    }
    if (nargs < 4) {
        goto skip_optional;
    }
    final = PyObject_IsTrue(args[3]);
    if (final < 0) {
        goto exit;
    }
skip_optional:
    return_value = _codecs_utf_16_ex_decode_impl(module, &data, errors, byteorder, final);

exit:
    /* Cleanup for data */
    if (data.obj) {
       PyBuffer_Release(&data);
    }

    return return_value;
}

PyDoc_STRVAR(_codecs_utf_32_decode__doc__,
"utf_32_decode($module, data, errors=None, final=False, /)\n"
"--\n"
"\n");

#define _CODECS_UTF_32_DECODE_METHODDEF    \
    {"utf_32_decode", _PyCFunction_CAST(_codecs_utf_32_decode), METH_FASTCALL, _codecs_utf_32_decode__doc__},

static PyObject *
_codecs_utf_32_decode_impl(PyObject *module, Py_buffer *data,
                           const char *errors, int final);

static PyObject *
_codecs_utf_32_decode(PyObject *module, PyObject *const *args, Py_ssize_t nargs)
{
    PyObject *return_value = NULL;
    Py_buffer data = {NULL, NULL};
    const char *errors = NULL;
    int final = 0;

    if (!_PyArg_CheckPositional("utf_32_decode", nargs, 1, 3)) {
        goto exit;
    }
    if (PyObject_GetBuffer(args[0], &data, PyBUF_SIMPLE) != 0) {
        goto exit;
    }
    if (nargs < 2) {
        goto skip_optional;
    }
    if (args[1] == Py_None) {
        errors = NULL;
    }
    else if (PyUnicode_Check(args[1])) {
        Py_ssize_t errors_length;
        errors = PyUnicode_AsUTF8AndSize(args[1], &errors_length);
        if (errors == NULL) {
            goto exit;
        }
        if (strlen(errors) != (size_t)errors_length) {
            PyErr_SetString(PyExc_ValueError, "embedded null character");
            goto exit;
        }
    }
    else {
        _PyArg_BadArgument("utf_32_decode", "argument 2", "str or None", args[1]);
        goto exit;
    }
    if (nargs < 3) {
        goto skip_optional;
    }
    final = PyObject_IsTrue(args[2]);
    if (final < 0) {
        goto exit;
    }
skip_optional:
    return_value = _codecs_utf_32_decode_impl(module, &data, errors, final);

exit:
    /* Cleanup for data */
    if (data.obj) {
       PyBuffer_Release(&data);
    }

    return return_value;
}

PyDoc_STRVAR(_codecs_utf_32_le_decode__doc__,
"utf_32_le_decode($module, data, errors=None, final=False, /)\n"
"--\n"
"\n");

#define _CODECS_UTF_32_LE_DECODE_METHODDEF    \
    {"utf_32_le_decode", _PyCFunction_CAST(_codecs_utf_32_le_decode), METH_FASTCALL, _codecs_utf_32_le_decode__doc__},

static PyObject *
_codecs_utf_32_le_decode_impl(PyObject *module, Py_buffer *data,
                              const char *errors, int final);

static PyObject *
_codecs_utf_32_le_decode(PyObject *module, PyObject *const *args, Py_ssize_t nargs)
{
    PyObject *return_value = NULL;
    Py_buffer data = {NULL, NULL};
    const char *errors = NULL;
    int final = 0;

    if (!_PyArg_CheckPositional("utf_32_le_decode", nargs, 1, 3)) {
        goto exit;
    }
    if (PyObject_GetBuffer(args[0], &data, PyBUF_SIMPLE) != 0) {
        goto exit;
    }
    if (nargs < 2) {
        goto skip_optional;
    }
    if (args[1] == Py_None) {
        errors = NULL;
    }
    else if (PyUnicode_Check(args[1])) {
        Py_ssize_t errors_length;
        errors = PyUnicode_AsUTF8AndSize(args[1], &errors_length);
        if (errors == NULL) {
            goto exit;
        }
        if (strlen(errors) != (size_t)errors_length) {
            PyErr_SetString(PyExc_ValueError, "embedded null character");
            goto exit;
        }
    }
    else {
        _PyArg_BadArgument("utf_32_le_decode", "argument 2", "str or None", args[1]);
        goto exit;
    }
    if (nargs < 3) {
        goto skip_optional;
    }
    final = PyObject_IsTrue(args[2]);
    if (final < 0) {
        goto exit;
    }
skip_optional:
    return_value = _codecs_utf_32_le_decode_impl(module, &data, errors, final);

exit:
    /* Cleanup for data */
    if (data.obj) {
       PyBuffer_Release(&data);
    }

    return return_value;
}

PyDoc_STRVAR(_codecs_utf_32_be_decode__doc__,
"utf_32_be_decode($module, data, errors=None, final=False, /)\n"
"--\n"
"\n");

#define _CODECS_UTF_32_BE_DECODE_METHODDEF    \
    {"utf_32_be_decode", _PyCFunction_CAST(_codecs_utf_32_be_decode), METH_FASTCALL, _codecs_utf_32_be_decode__doc__},

static PyObject *
_codecs_utf_32_be_decode_impl(PyObject *module, Py_buffer *data,
                              const char *errors, int final);

static PyObject *
_codecs_utf_32_be_decode(PyObject *module, PyObject *const *args, Py_ssize_t nargs)
{
    PyObject *return_value = NULL;
    Py_buffer data = {NULL, NULL};
    const char *errors = NULL;
    int final = 0;

    if (!_PyArg_CheckPositional("utf_32_be_decode", nargs, 1, 3)) {
        goto exit;
    }
    if (PyObject_GetBuffer(args[0], &data, PyBUF_SIMPLE) != 0) {
        goto exit;
    }
    if (nargs < 2) {
        goto skip_optional;
    }
    if (args[1] == Py_None) {
        errors = NULL;
    }
    else if (PyUnicode_Check(args[1])) {
        Py_ssize_t errors_length;
        errors = PyUnicode_AsUTF8AndSize(args[1], &errors_length);
        if (errors == NULL) {
            goto exit;
        }
        if (strlen(errors) != (size_t)errors_length) {
            PyErr_SetString(PyExc_ValueError, "embedded null character");
            goto exit;
        }
    }
    else {
        _PyArg_BadArgument("utf_32_be_decode", "argument 2", "str or None", args[1]);
        goto exit;
    }
    if (nargs < 3) {
        goto skip_optional;
    }
    final = PyObject_IsTrue(args[2]);
    if (final < 0) {
        goto exit;
    }
skip_optional:
    return_value = _codecs_utf_32_be_decode_impl(module, &data, errors, final);

exit:
    /* Cleanup for data */
    if (data.obj) {
       PyBuffer_Release(&data);
    }

    return return_value;
}

PyDoc_STRVAR(_codecs_utf_32_ex_decode__doc__,
"utf_32_ex_decode($module, data, errors=None, byteorder=0, final=False,\n"
"                 /)\n"
"--\n"
"\n");

#define _CODECS_UTF_32_EX_DECODE_METHODDEF    \
    {"utf_32_ex_decode", _PyCFunction_CAST(_codecs_utf_32_ex_decode), METH_FASTCALL, _codecs_utf_32_ex_decode__doc__},

static PyObject *
_codecs_utf_32_ex_decode_impl(PyObject *module, Py_buffer *data,
                              const char *errors, int byteorder, int final);

static PyObject *
_codecs_utf_32_ex_decode(PyObject *module, PyObject *const *args, Py_ssize_t nargs)
{
    PyObject *return_value = NULL;
    Py_buffer data = {NULL, NULL};
    const char *errors = NULL;
    int byteorder = 0;
    int final = 0;

    if (!_PyArg_CheckPositional("utf_32_ex_decode", nargs, 1, 4)) {
        goto exit;
    }
    if (PyObject_GetBuffer(args[0], &data, PyBUF_SIMPLE) != 0) {
        goto exit;
    }
    if (nargs < 2) {
        goto skip_optional;
    }
    if (args[1] == Py_None) {
        errors = NULL;
    }
    else if (PyUnicode_Check(args[1])) {
        Py_ssize_t errors_length;
        errors = PyUnicode_AsUTF8AndSize(args[1], &errors_length);
        if (errors == NULL) {
            goto exit;
        }
        if (strlen(errors) != (size_t)errors_length) {
            PyErr_SetString(PyExc_ValueError, "embedded null character");
            goto exit;
        }
    }
    else {
        _PyArg_BadArgument("utf_32_ex_decode", "argument 2", "str or None", args[1]);
        goto exit;
    }
    if (nargs < 3) {
        goto skip_optional;
    }
    byteorder = PyLong_AsInt(args[2]);
    if (byteorder == -1 && PyErr_Occurred()) {
        goto exit;
    }
    if (nargs < 4) {
        goto skip_optional;
    }
    final = PyObject_IsTrue(args[3]);
    if (final < 0) {
        goto exit;
    }
skip_optional:
    return_value = _codecs_utf_32_ex_decode_impl(module, &data, errors, byteorder, final);

exit:
    /* Cleanup for data */
    if (data.obj) {
       PyBuffer_Release(&data);
    }

    return return_value;
}

PyDoc_STRVAR(_codecs_unicode_escape_decode__doc__,
"unicode_escape_decode($module, data, errors=None, final=True, /)\n"
"--\n"
"\n");

#define _CODECS_UNICODE_ESCAPE_DECODE_METHODDEF    \
    {"unicode_escape_decode", _PyCFunction_CAST(_codecs_unicode_escape_decode), METH_FASTCALL, _codecs_unicode_escape_decode__doc__},

static PyObject *
_codecs_unicode_escape_decode_impl(PyObject *module, Py_buffer *data,
                                   const char *errors, int final);

static PyObject *
_codecs_unicode_escape_decode(PyObject *module, PyObject *const *args, Py_ssize_t nargs)
{
    PyObject *return_value = NULL;
    Py_buffer data = {NULL, NULL};
    const char *errors = NULL;
    int final = 1;

    if (!_PyArg_CheckPositional("unicode_escape_decode", nargs, 1, 3)) {
        goto exit;
    }
    if (PyUnicode_Check(args[0])) {
        Py_ssize_t len;
        const char *ptr = PyUnicode_AsUTF8AndSize(args[0], &len);
        if (ptr == NULL) {
            goto exit;
        }
        if (PyBuffer_FillInfo(&data, args[0], (void *)ptr, len, 1, PyBUF_SIMPLE) < 0) {
            goto exit;
        }
    }
    else { /* any bytes-like object */
        if (PyObject_GetBuffer(args[0], &data, PyBUF_SIMPLE) != 0) {
            goto exit;
        }
    }
    if (nargs < 2) {
        goto skip_optional;
    }
    if (args[1] == Py_None) {
        errors = NULL;
    }
    else if (PyUnicode_Check(args[1])) {
        Py_ssize_t errors_length;
        errors = PyUnicode_AsUTF8AndSize(args[1], &errors_length);
        if (errors == NULL) {
            goto exit;
        }
        if (strlen(errors) != (size_t)errors_length) {
            PyErr_SetString(PyExc_ValueError, "embedded null character");
            goto exit;
        }
    }
    else {
        _PyArg_BadArgument("unicode_escape_decode", "argument 2", "str or None", args[1]);
        goto exit;
    }
    if (nargs < 3) {
        goto skip_optional;
    }
    final = PyObject_IsTrue(args[2]);
    if (final < 0) {
        goto exit;
    }
skip_optional:
    return_value = _codecs_unicode_escape_decode_impl(module, &data, errors, final);

exit:
    /* Cleanup for data */
    if (data.obj) {
       PyBuffer_Release(&data);
    }

    return return_value;
}

PyDoc_STRVAR(_codecs_raw_unicode_escape_decode__doc__,
"raw_unicode_escape_decode($module, data, errors=None, final=True, /)\n"
"--\n"
"\n");

#define _CODECS_RAW_UNICODE_ESCAPE_DECODE_METHODDEF    \
    {"raw_unicode_escape_decode", _PyCFunction_CAST(_codecs_raw_unicode_escape_decode), METH_FASTCALL, _codecs_raw_unicode_escape_decode__doc__},

static PyObject *
_codecs_raw_unicode_escape_decode_impl(PyObject *module, Py_buffer *data,
                                       const char *errors, int final);

static PyObject *
_codecs_raw_unicode_escape_decode(PyObject *module, PyObject *const *args, Py_ssize_t nargs)
{
    PyObject *return_value = NULL;
    Py_buffer data = {NULL, NULL};
    const char *errors = NULL;
    int final = 1;

    if (!_PyArg_CheckPositional("raw_unicode_escape_decode", nargs, 1, 3)) {
        goto exit;
    }
    if (PyUnicode_Check(args[0])) {
        Py_ssize_t len;
        const char *ptr = PyUnicode_AsUTF8AndSize(args[0], &len);
        if (ptr == NULL) {
            goto exit;
        }
        if (PyBuffer_FillInfo(&data, args[0], (void *)ptr, len, 1, PyBUF_SIMPLE) < 0) {
            goto exit;
        }
    }
    else { /* any bytes-like object */
        if (PyObject_GetBuffer(args[0], &data, PyBUF_SIMPLE) != 0) {
            goto exit;
        }
    }
    if (nargs < 2) {
        goto skip_optional;
    }
    if (args[1] == Py_None) {
        errors = NULL;
    }
    else if (PyUnicode_Check(args[1])) {
        Py_ssize_t errors_length;
        errors = PyUnicode_AsUTF8AndSize(args[1], &errors_length);
        if (errors == NULL) {
            goto exit;
        }
        if (strlen(errors) != (size_t)errors_length) {
            PyErr_SetString(PyExc_ValueError, "embedded null character");
            goto exit;
        }
    }
    else {
        _PyArg_BadArgument("raw_unicode_escape_decode", "argument 2", "str or None", args[1]);
        goto exit;
    }
    if (nargs < 3) {
        goto skip_optional;
    }
    final = PyObject_IsTrue(args[2]);
    if (final < 0) {
        goto exit;
    }
skip_optional:
    return_value = _codecs_raw_unicode_escape_decode_impl(module, &data, errors, final);

exit:
    /* Cleanup for data */
    if (data.obj) {
       PyBuffer_Release(&data);
    }

    return return_value;
}

PyDoc_STRVAR(_codecs_latin_1_decode__doc__,
"latin_1_decode($module, data, errors=None, /)\n"
"--\n"
"\n");

#define _CODECS_LATIN_1_DECODE_METHODDEF    \
    {"latin_1_decode", _PyCFunction_CAST(_codecs_latin_1_decode), METH_FASTCALL, _codecs_latin_1_decode__doc__},

static PyObject *
_codecs_latin_1_decode_impl(PyObject *module, Py_buffer *data,
                            const char *errors);

static PyObject *
_codecs_latin_1_decode(PyObject *module, PyObject *const *args, Py_ssize_t nargs)
{
    PyObject *return_value = NULL;
    Py_buffer data = {NULL, NULL};
    const char *errors = NULL;

    if (!_PyArg_CheckPositional("latin_1_decode", nargs, 1, 2)) {
        goto exit;
    }
    if (PyObject_GetBuffer(args[0], &data, PyBUF_SIMPLE) != 0) {
        goto exit;
    }
    if (nargs < 2) {
        goto skip_optional;
    }
    if (args[1] == Py_None) {
        errors = NULL;
    }
    else if (PyUnicode_Check(args[1])) {
        Py_ssize_t errors_length;
        errors = PyUnicode_AsUTF8AndSize(args[1], &errors_length);
        if (errors == NULL) {
            goto exit;
        }
        if (strlen(errors) != (size_t)errors_length) {
            PyErr_SetString(PyExc_ValueError, "embedded null character");
            goto exit;
        }
    }
    else {
        _PyArg_BadArgument("latin_1_decode", "argument 2", "str or None", args[1]);
        goto exit;
    }
skip_optional:
    return_value = _codecs_latin_1_decode_impl(module, &data, errors);

exit:
    /* Cleanup for data */
    if (data.obj) {
       PyBuffer_Release(&data);
    }

    return return_value;
}

PyDoc_STRVAR(_codecs_ascii_decode__doc__,
"ascii_decode($module, data, errors=None, /)\n"
"--\n"
"\n");

#define _CODECS_ASCII_DECODE_METHODDEF    \
    {"ascii_decode", _PyCFunction_CAST(_codecs_ascii_decode), METH_FASTCALL, _codecs_ascii_decode__doc__},

static PyObject *
_codecs_ascii_decode_impl(PyObject *module, Py_buffer *data,
                          const char *errors);

static PyObject *
_codecs_ascii_decode(PyObject *module, PyObject *const *args, Py_ssize_t nargs)
{
    PyObject *return_value = NULL;
    Py_buffer data = {NULL, NULL};
    const char *errors = NULL;

    if (!_PyArg_CheckPositional("ascii_decode", nargs, 1, 2)) {
        goto exit;
    }
    if (PyObject_GetBuffer(args[0], &data, PyBUF_SIMPLE) != 0) {
        goto exit;
    }
    if (nargs < 2) {
        goto skip_optional;
    }
    if (args[1] == Py_None) {
        errors = NULL;
    }
    else if (PyUnicode_Check(args[1])) {
        Py_ssize_t errors_length;
        errors = PyUnicode_AsUTF8AndSize(args[1], &errors_length);
        if (errors == NULL) {
            goto exit;
        }
        if (strlen(errors) != (size_t)errors_length) {
            PyErr_SetString(PyExc_ValueError, "embedded null character");
            goto exit;
        }
    }
    else {
        _PyArg_BadArgument("ascii_decode", "argument 2", "str or None", args[1]);
        goto exit;
    }
skip_optional:
    return_value = _codecs_ascii_decode_impl(module, &data, errors);

exit:
    /* Cleanup for data */
    if (data.obj) {
       PyBuffer_Release(&data);
    }

    return return_value;
}

PyDoc_STRVAR(_codecs_charmap_decode__doc__,
"charmap_decode($module, data, errors=None, mapping=None, /)\n"
"--\n"
"\n");

#define _CODECS_CHARMAP_DECODE_METHODDEF    \
    {"charmap_decode", _PyCFunction_CAST(_codecs_charmap_decode), METH_FASTCALL, _codecs_charmap_decode__doc__},

static PyObject *
_codecs_charmap_decode_impl(PyObject *module, Py_buffer *data,
                            const char *errors, PyObject *mapping);

static PyObject *
_codecs_charmap_decode(PyObject *module, PyObject *const *args, Py_ssize_t nargs)
{
    PyObject *return_value = NULL;
    Py_buffer data = {NULL, NULL};
    const char *errors = NULL;
    PyObject *mapping = Py_None;

    if (!_PyArg_CheckPositional("charmap_decode", nargs, 1, 3)) {
        goto exit;
    }
    if (PyObject_GetBuffer(args[0], &data, PyBUF_SIMPLE) != 0) {
        goto exit;
    }
    if (nargs < 2) {
        goto skip_optional;
    }
    if (args[1] == Py_None) {
        errors = NULL;
    }
    else if (PyUnicode_Check(args[1])) {
        Py_ssize_t errors_length;
        errors = PyUnicode_AsUTF8AndSize(args[1], &errors_length);
        if (errors == NULL) {
            goto exit;
        }
        if (strlen(errors) != (size_t)errors_length) {
            PyErr_SetString(PyExc_ValueError, "embedded null character");
            goto exit;
        }
    }
    else {
        _PyArg_BadArgument("charmap_decode", "argument 2", "str or None", args[1]);
        goto exit;
    }
    if (nargs < 3) {
        goto skip_optional;
    }
    mapping = args[2];
skip_optional:
    return_value = _codecs_charmap_decode_impl(module, &data, errors, mapping);

exit:
    /* Cleanup for data */
    if (data.obj) {
       PyBuffer_Release(&data);
    }

    return return_value;
}

#if defined(MS_WINDOWS)

PyDoc_STRVAR(_codecs_mbcs_decode__doc__,
"mbcs_decode($module, data, errors=None, final=False, /)\n"
"--\n"
"\n");

#define _CODECS_MBCS_DECODE_METHODDEF    \
    {"mbcs_decode", _PyCFunction_CAST(_codecs_mbcs_decode), METH_FASTCALL, _codecs_mbcs_decode__doc__},

static PyObject *
_codecs_mbcs_decode_impl(PyObject *module, Py_buffer *data,
                         const char *errors, int final);

static PyObject *
_codecs_mbcs_decode(PyObject *module, PyObject *const *args, Py_ssize_t nargs)
{
    PyObject *return_value = NULL;
    Py_buffer data = {NULL, NULL};
    const char *errors = NULL;
    int final = 0;

    if (!_PyArg_CheckPositional("mbcs_decode", nargs, 1, 3)) {
        goto exit;
    }
    if (PyObject_GetBuffer(args[0], &data, PyBUF_SIMPLE) != 0) {
        goto exit;
    }
    if (nargs < 2) {
        goto skip_optional;
    }
    if (args[1] == Py_None) {
        errors = NULL;
    }
    else if (PyUnicode_Check(args[1])) {
        Py_ssize_t errors_length;
        errors = PyUnicode_AsUTF8AndSize(args[1], &errors_length);
        if (errors == NULL) {
            goto exit;
        }
        if (strlen(errors) != (size_t)errors_length) {
            PyErr_SetString(PyExc_ValueError, "embedded null character");
            goto exit;
        }
    }
    else {
        _PyArg_BadArgument("mbcs_decode", "argument 2", "str or None", args[1]);
        goto exit;
    }
    if (nargs < 3) {
        goto skip_optional;
    }
    final = PyObject_IsTrue(args[2]);
    if (final < 0) {
        goto exit;
    }
skip_optional:
    return_value = _codecs_mbcs_decode_impl(module, &data, errors, final);

exit:
    /* Cleanup for data */
    if (data.obj) {
       PyBuffer_Release(&data);
    }

    return return_value;
}

#endif /* defined(MS_WINDOWS) */

#if defined(MS_WINDOWS)

PyDoc_STRVAR(_codecs_oem_decode__doc__,
"oem_decode($module, data, errors=None, final=False, /)\n"
"--\n"
"\n");

#define _CODECS_OEM_DECODE_METHODDEF    \
    {"oem_decode", _PyCFunction_CAST(_codecs_oem_decode), METH_FASTCALL, _codecs_oem_decode__doc__},

static PyObject *
_codecs_oem_decode_impl(PyObject *module, Py_buffer *data,
                        const char *errors, int final);

static PyObject *
_codecs_oem_decode(PyObject *module, PyObject *const *args, Py_ssize_t nargs)
{
    PyObject *return_value = NULL;
    Py_buffer data = {NULL, NULL};
    const char *errors = NULL;
    int final = 0;

    if (!_PyArg_CheckPositional("oem_decode", nargs, 1, 3)) {
        goto exit;
    }
    if (PyObject_GetBuffer(args[0], &data, PyBUF_SIMPLE) != 0) {
        goto exit;
    }
    if (nargs < 2) {
        goto skip_optional;
    }
    if (args[1] == Py_None) {
        errors = NULL;
    }
    else if (PyUnicode_Check(args[1])) {
        Py_ssize_t errors_length;
        errors = PyUnicode_AsUTF8AndSize(args[1], &errors_length);
        if (errors == NULL) {
            goto exit;
        }
        if (strlen(errors) != (size_t)errors_length) {
            PyErr_SetString(PyExc_ValueError, "embedded null character");
            goto exit;
        }
    }
    else {
        _PyArg_BadArgument("oem_decode", "argument 2", "str or None", args[1]);
        goto exit;
    }
    if (nargs < 3) {
        goto skip_optional;
    }
    final = PyObject_IsTrue(args[2]);
    if (final < 0) {
        goto exit;
    }
skip_optional:
    return_value = _codecs_oem_decode_impl(module, &data, errors, final);

exit:
    /* Cleanup for data */
    if (data.obj) {
       PyBuffer_Release(&data);
    }

    return return_value;
}

#endif /* defined(MS_WINDOWS) */

#if defined(MS_WINDOWS)

PyDoc_STRVAR(_codecs_code_page_decode__doc__,
"code_page_decode($module, codepage, data, errors=None, final=False, /)\n"
"--\n"
"\n");

#define _CODECS_CODE_PAGE_DECODE_METHODDEF    \
    {"code_page_decode", _PyCFunction_CAST(_codecs_code_page_decode), METH_FASTCALL, _codecs_code_page_decode__doc__},

static PyObject *
_codecs_code_page_decode_impl(PyObject *module, int codepage,
                              Py_buffer *data, const char *errors, int final);

static PyObject *
_codecs_code_page_decode(PyObject *module, PyObject *const *args, Py_ssize_t nargs)
{
    PyObject *return_value = NULL;
    int codepage;
    Py_buffer data = {NULL, NULL};
    const char *errors = NULL;
    int final = 0;

    if (!_PyArg_CheckPositional("code_page_decode", nargs, 2, 4)) {
        goto exit;
    }
    codepage = PyLong_AsInt(args[0]);
    if (codepage == -1 && PyErr_Occurred()) {
        goto exit;
    }
    if (PyObject_GetBuffer(args[1], &data, PyBUF_SIMPLE) != 0) {
        goto exit;
    }
    if (nargs < 3) {
        goto skip_optional;
    }
    if (args[2] == Py_None) {
        errors = NULL;
    }
    else if (PyUnicode_Check(args[2])) {
        Py_ssize_t errors_length;
        errors = PyUnicode_AsUTF8AndSize(args[2], &errors_length);
        if (errors == NULL) {
            goto exit;
        }
        if (strlen(errors) != (size_t)errors_length) {
            PyErr_SetString(PyExc_ValueError, "embedded null character");
            goto exit;
        }
    }
    else {
        _PyArg_BadArgument("code_page_decode", "argument 3", "str or None", args[2]);
        goto exit;
    }
    if (nargs < 4) {
        goto skip_optional;
    }
    final = PyObject_IsTrue(args[3]);
    if (final < 0) {
        goto exit;
    }
skip_optional:
    return_value = _codecs_code_page_decode_impl(module, codepage, &data, errors, final);

exit:
    /* Cleanup for data */
    if (data.obj) {
       PyBuffer_Release(&data);
    }

    return return_value;
}

#endif /* defined(MS_WINDOWS) */

PyDoc_STRVAR(_codecs_readbuffer_encode__doc__,
"readbuffer_encode($module, data, errors=None, /)\n"
"--\n"
"\n");

#define _CODECS_READBUFFER_ENCODE_METHODDEF    \
    {"readbuffer_encode", _PyCFunction_CAST(_codecs_readbuffer_encode), METH_FASTCALL, _codecs_readbuffer_encode__doc__},

static PyObject *
_codecs_readbuffer_encode_impl(PyObject *module, Py_buffer *data,
                               const char *errors);

static PyObject *
_codecs_readbuffer_encode(PyObject *module, PyObject *const *args, Py_ssize_t nargs)
{
    PyObject *return_value = NULL;
    Py_buffer data = {NULL, NULL};
    const char *errors = NULL;

    if (!_PyArg_CheckPositional("readbuffer_encode", nargs, 1, 2)) {
        goto exit;
    }
    if (PyUnicode_Check(args[0])) {
        Py_ssize_t len;
        const char *ptr = PyUnicode_AsUTF8AndSize(args[0], &len);
        if (ptr == NULL) {
            goto exit;
        }
        if (PyBuffer_FillInfo(&data, args[0], (void *)ptr, len, 1, PyBUF_SIMPLE) < 0) {
            goto exit;
        }
    }
    else { /* any bytes-like object */
        if (PyObject_GetBuffer(args[0], &data, PyBUF_SIMPLE) != 0) {
            goto exit;
        }
    }
    if (nargs < 2) {
        goto skip_optional;
    }
    if (args[1] == Py_None) {
        errors = NULL;
    }
    else if (PyUnicode_Check(args[1])) {
        Py_ssize_t errors_length;
        errors = PyUnicode_AsUTF8AndSize(args[1], &errors_length);
        if (errors == NULL) {
            goto exit;
        }
        if (strlen(errors) != (size_t)errors_length) {
            PyErr_SetString(PyExc_ValueError, "embedded null character");
            goto exit;
        }
    }
    else {
        _PyArg_BadArgument("readbuffer_encode", "argument 2", "str or None", args[1]);
        goto exit;
    }
skip_optional:
    return_value = _codecs_readbuffer_encode_impl(module, &data, errors);

exit:
    /* Cleanup for data */
    if (data.obj) {
       PyBuffer_Release(&data);
    }

    return return_value;
}

PyDoc_STRVAR(_codecs_utf_7_encode__doc__,
"utf_7_encode($module, str, errors=None, /)\n"
"--\n"
"\n");

#define _CODECS_UTF_7_ENCODE_METHODDEF    \
    {"utf_7_encode", _PyCFunction_CAST(_codecs_utf_7_encode), METH_FASTCALL, _codecs_utf_7_encode__doc__},

static PyObject *
_codecs_utf_7_encode_impl(PyObject *module, PyObject *str,
                          const char *errors);

static PyObject *
_codecs_utf_7_encode(PyObject *module, PyObject *const *args, Py_ssize_t nargs)
{
    PyObject *return_value = NULL;
    PyObject *str;
    const char *errors = NULL;

    if (!_PyArg_CheckPositional("utf_7_encode", nargs, 1, 2)) {
        goto exit;
    }
    if (!PyUnicode_Check(args[0])) {
        _PyArg_BadArgument("utf_7_encode", "argument 1", "str", args[0]);
        goto exit;
    }
    str = args[0];
    if (nargs < 2) {
        goto skip_optional;
    }
    if (args[1] == Py_None) {
        errors = NULL;
    }
    else if (PyUnicode_Check(args[1])) {
        Py_ssize_t errors_length;
        errors = PyUnicode_AsUTF8AndSize(args[1], &errors_length);
        if (errors == NULL) {
            goto exit;
        }
        if (strlen(errors) != (size_t)errors_length) {
            PyErr_SetString(PyExc_ValueError, "embedded null character");
            goto exit;
        }
    }
    else {
        _PyArg_BadArgument("utf_7_encode", "argument 2", "str or None", args[1]);
        goto exit;
    }
skip_optional:
    return_value = _codecs_utf_7_encode_impl(module, str, errors);

exit:
    return return_value;
}

PyDoc_STRVAR(_codecs_utf_8_encode__doc__,
"utf_8_encode($module, str, errors=None, /)\n"
"--\n"
"\n");

#define _CODECS_UTF_8_ENCODE_METHODDEF    \
    {"utf_8_encode", _PyCFunction_CAST(_codecs_utf_8_encode), METH_FASTCALL, _codecs_utf_8_encode__doc__},

static PyObject *
_codecs_utf_8_encode_impl(PyObject *module, PyObject *str,
                          const char *errors);

static PyObject *
_codecs_utf_8_encode(PyObject *module, PyObject *const *args, Py_ssize_t nargs)
{
    PyObject *return_value = NULL;
    PyObject *str;
    const char *errors = NULL;

    if (!_PyArg_CheckPositional("utf_8_encode", nargs, 1, 2)) {
        goto exit;
    }
    if (!PyUnicode_Check(args[0])) {
        _PyArg_BadArgument("utf_8_encode", "argument 1", "str", args[0]);
        goto exit;
    }
    str = args[0];
    if (nargs < 2) {
        goto skip_optional;
    }
    if (args[1] == Py_None) {
        errors = NULL;
    }
    else if (PyUnicode_Check(args[1])) {
        Py_ssize_t errors_length;
        errors = PyUnicode_AsUTF8AndSize(args[1], &errors_length);
        if (errors == NULL) {
            goto exit;
        }
        if (strlen(errors) != (size_t)errors_length) {
            PyErr_SetString(PyExc_ValueError, "embedded null character");
            goto exit;
        }
    }
    else {
        _PyArg_BadArgument("utf_8_encode", "argument 2", "str or None", args[1]);
        goto exit;
    }
skip_optional:
    return_value = _codecs_utf_8_encode_impl(module, str, errors);

exit:
    return return_value;
}

PyDoc_STRVAR(_codecs_utf_16_encode__doc__,
"utf_16_encode($module, str, errors=None, byteorder=0, /)\n"
"--\n"
"\n");

#define _CODECS_UTF_16_ENCODE_METHODDEF    \
    {"utf_16_encode", _PyCFunction_CAST(_codecs_utf_16_encode), METH_FASTCALL, _codecs_utf_16_encode__doc__},

static PyObject *
_codecs_utf_16_encode_impl(PyObject *module, PyObject *str,
                           const char *errors, int byteorder);

static PyObject *
_codecs_utf_16_encode(PyObject *module, PyObject *const *args, Py_ssize_t nargs)
{
    PyObject *return_value = NULL;
    PyObject *str;
    const char *errors = NULL;
    int byteorder = 0;

    if (!_PyArg_CheckPositional("utf_16_encode", nargs, 1, 3)) {
        goto exit;
    }
    if (!PyUnicode_Check(args[0])) {
        _PyArg_BadArgument("utf_16_encode", "argument 1", "str", args[0]);
        goto exit;
    }
    str = args[0];
    if (nargs < 2) {
        goto skip_optional;
    }
    if (args[1] == Py_None) {
        errors = NULL;
    }
    else if (PyUnicode_Check(args[1])) {
        Py_ssize_t errors_length;
        errors = PyUnicode_AsUTF8AndSize(args[1], &errors_length);
        if (errors == NULL) {
            goto exit;
        }
        if (strlen(errors) != (size_t)errors_length) {
            PyErr_SetString(PyExc_ValueError, "embedded null character");
            goto exit;
        }
    }
    else {
        _PyArg_BadArgument("utf_16_encode", "argument 2", "str or None", args[1]);
        goto exit;
    }
    if (nargs < 3) {
        goto skip_optional;
    }
    byteorder = PyLong_AsInt(args[2]);
    if (byteorder == -1 && PyErr_Occurred()) {
        goto exit;
    }
skip_optional:
    return_value = _codecs_utf_16_encode_impl(module, str, errors, byteorder);

exit:
    return return_value;
}

PyDoc_STRVAR(_codecs_utf_16_le_encode__doc__,
"utf_16_le_encode($module, str, errors=None, /)\n"
"--\n"
"\n");

#define _CODECS_UTF_16_LE_ENCODE_METHODDEF    \
    {"utf_16_le_encode", _PyCFunction_CAST(_codecs_utf_16_le_encode), METH_FASTCALL, _codecs_utf_16_le_encode__doc__},

static PyObject *
_codecs_utf_16_le_encode_impl(PyObject *module, PyObject *str,
                              const char *errors);

static PyObject *
_codecs_utf_16_le_encode(PyObject *module, PyObject *const *args, Py_ssize_t nargs)
{
    PyObject *return_value = NULL;
    PyObject *str;
    const char *errors = NULL;

    if (!_PyArg_CheckPositional("utf_16_le_encode", nargs, 1, 2)) {
        goto exit;
    }
    if (!PyUnicode_Check(args[0])) {
        _PyArg_BadArgument("utf_16_le_encode", "argument 1", "str", args[0]);
        goto exit;
    }
    str = args[0];
    if (nargs < 2) {
        goto skip_optional;
    }
    if (args[1] == Py_None) {
        errors = NULL;
    }
    else if (PyUnicode_Check(args[1])) {
        Py_ssize_t errors_length;
        errors = PyUnicode_AsUTF8AndSize(args[1], &errors_length);
        if (errors == NULL) {
            goto exit;
        }
        if (strlen(errors) != (size_t)errors_length) {
            PyErr_SetString(PyExc_ValueError, "embedded null character");
            goto exit;
        }
    }
    else {
        _PyArg_BadArgument("utf_16_le_encode", "argument 2", "str or None", args[1]);
        goto exit;
    }
skip_optional:
    return_value = _codecs_utf_16_le_encode_impl(module, str, errors);

exit:
    return return_value;
}

PyDoc_STRVAR(_codecs_utf_16_be_encode__doc__,
"utf_16_be_encode($module, str, errors=None, /)\n"
"--\n"
"\n");

#define _CODECS_UTF_16_BE_ENCODE_METHODDEF    \
    {"utf_16_be_encode", _PyCFunction_CAST(_codecs_utf_16_be_encode), METH_FASTCALL, _codecs_utf_16_be_encode__doc__},

static PyObject *
_codecs_utf_16_be_encode_impl(PyObject *module, PyObject *str,
                              const char *errors);

static PyObject *
_codecs_utf_16_be_encode(PyObject *module, PyObject *const *args, Py_ssize_t nargs)
{
    PyObject *return_value = NULL;
    PyObject *str;
    const char *errors = NULL;

    if (!_PyArg_CheckPositional("utf_16_be_encode", nargs, 1, 2)) {
        goto exit;
    }
    if (!PyUnicode_Check(args[0])) {
        _PyArg_BadArgument("utf_16_be_encode", "argument 1", "str", args[0]);
        goto exit;
    }
    str = args[0];
    if (nargs < 2) {
        goto skip_optional;
    }
    if (args[1] == Py_None) {
        errors = NULL;
    }
    else if (PyUnicode_Check(args[1])) {
        Py_ssize_t errors_length;
        errors = PyUnicode_AsUTF8AndSize(args[1], &errors_length);
        if (errors == NULL) {
            goto exit;
        }
        if (strlen(errors) != (size_t)errors_length) {
            PyErr_SetString(PyExc_ValueError, "embedded null character");
            goto exit;
        }
    }
    else {
        _PyArg_BadArgument("utf_16_be_encode", "argument 2", "str or None", args[1]);
        goto exit;
    }
skip_optional:
    return_value = _codecs_utf_16_be_encode_impl(module, str, errors);

exit:
    return return_value;
}

PyDoc_STRVAR(_codecs_utf_32_encode__doc__,
"utf_32_encode($module, str, errors=None, byteorder=0, /)\n"
"--\n"
"\n");

#define _CODECS_UTF_32_ENCODE_METHODDEF    \
    {"utf_32_encode", _PyCFunction_CAST(_codecs_utf_32_encode), METH_FASTCALL, _codecs_utf_32_encode__doc__},

static PyObject *
_codecs_utf_32_encode_impl(PyObject *module, PyObject *str,
                           const char *errors, int byteorder);

static PyObject *
_codecs_utf_32_encode(PyObject *module, PyObject *const *args, Py_ssize_t nargs)
{
    PyObject *return_value = NULL;
    PyObject *str;
    const char *errors = NULL;
    int byteorder = 0;

    if (!_PyArg_CheckPositional("utf_32_encode", nargs, 1, 3)) {
        goto exit;
    }
    if (!PyUnicode_Check(args[0])) {
        _PyArg_BadArgument("utf_32_encode", "argument 1", "str", args[0]);
        goto exit;
    }
    str = args[0];
    if (nargs < 2) {
        goto skip_optional;
    }
    if (args[1] == Py_None) {
        errors = NULL;
    }
    else if (PyUnicode_Check(args[1])) {
        Py_ssize_t errors_length;
        errors = PyUnicode_AsUTF8AndSize(args[1], &errors_length);
        if (errors == NULL) {
            goto exit;
        }
        if (strlen(errors) != (size_t)errors_length) {
            PyErr_SetString(PyExc_ValueError, "embedded null character");
            goto exit;
        }
    }
    else {
        _PyArg_BadArgument("utf_32_encode", "argument 2", "str or None", args[1]);
        goto exit;
    }
    if (nargs < 3) {
        goto skip_optional;
    }
    byteorder = PyLong_AsInt(args[2]);
    if (byteorder == -1 && PyErr_Occurred()) {
        goto exit;
    }
skip_optional:
    return_value = _codecs_utf_32_encode_impl(module, str, errors, byteorder);

exit:
    return return_value;
}

PyDoc_STRVAR(_codecs_utf_32_le_encode__doc__,
"utf_32_le_encode($module, str, errors=None, /)\n"
"--\n"
"\n");

#define _CODECS_UTF_32_LE_ENCODE_METHODDEF    \
    {"utf_32_le_encode", _PyCFunction_CAST(_codecs_utf_32_le_encode), METH_FASTCALL, _codecs_utf_32_le_encode__doc__},

static PyObject *
_codecs_utf_32_le_encode_impl(PyObject *module, PyObject *str,
                              const char *errors);

static PyObject *
_codecs_utf_32_le_encode(PyObject *module, PyObject *const *args, Py_ssize_t nargs)
{
    PyObject *return_value = NULL;
    PyObject *str;
    const char *errors = NULL;

    if (!_PyArg_CheckPositional("utf_32_le_encode", nargs, 1, 2)) {
        goto exit;
    }
    if (!PyUnicode_Check(args[0])) {
        _PyArg_BadArgument("utf_32_le_encode", "argument 1", "str", args[0]);
        goto exit;
    }
    str = args[0];
    if (nargs < 2) {
        goto skip_optional;
    }
    if (args[1] == Py_None) {
        errors = NULL;
    }
    else if (PyUnicode_Check(args[1])) {
        Py_ssize_t errors_length;
        errors = PyUnicode_AsUTF8AndSize(args[1], &errors_length);
        if (errors == NULL) {
            goto exit;
        }
        if (strlen(errors) != (size_t)errors_length) {
            PyErr_SetString(PyExc_ValueError, "embedded null character");
            goto exit;
        }
    }
    else {
        _PyArg_BadArgument("utf_32_le_encode", "argument 2", "str or None", args[1]);
        goto exit;
    }
skip_optional:
    return_value = _codecs_utf_32_le_encode_impl(module, str, errors);

exit:
    return return_value;
}

PyDoc_STRVAR(_codecs_utf_32_be_encode__doc__,
"utf_32_be_encode($module, str, errors=None, /)\n"
"--\n"
"\n");

#define _CODECS_UTF_32_BE_ENCODE_METHODDEF    \
    {"utf_32_be_encode", _PyCFunction_CAST(_codecs_utf_32_be_encode), METH_FASTCALL, _codecs_utf_32_be_encode__doc__},

static PyObject *
_codecs_utf_32_be_encode_impl(PyObject *module, PyObject *str,
                              const char *errors);

static PyObject *
_codecs_utf_32_be_encode(PyObject *module, PyObject *const *args, Py_ssize_t nargs)
{
    PyObject *return_value = NULL;
    PyObject *str;
    const char *errors = NULL;

    if (!_PyArg_CheckPositional("utf_32_be_encode", nargs, 1, 2)) {
        goto exit;
    }
    if (!PyUnicode_Check(args[0])) {
        _PyArg_BadArgument("utf_32_be_encode", "argument 1", "str", args[0]);
        goto exit;
    }
    str = args[0];
    if (nargs < 2) {
        goto skip_optional;
    }
    if (args[1] == Py_None) {
        errors = NULL;
    }
    else if (PyUnicode_Check(args[1])) {
        Py_ssize_t errors_length;
        errors = PyUnicode_AsUTF8AndSize(args[1], &errors_length);
        if (errors == NULL) {
            goto exit;
        }
        if (strlen(errors) != (size_t)errors_length) {
            PyErr_SetString(PyExc_ValueError, "embedded null character");
            goto exit;
        }
    }
    else {
        _PyArg_BadArgument("utf_32_be_encode", "argument 2", "str or None", args[1]);
        goto exit;
    }
skip_optional:
    return_value = _codecs_utf_32_be_encode_impl(module, str, errors);

exit:
    return return_value;
}

PyDoc_STRVAR(_codecs_unicode_escape_encode__doc__,
"unicode_escape_encode($module, str, errors=None, /)\n"
"--\n"
"\n");

#define _CODECS_UNICODE_ESCAPE_ENCODE_METHODDEF    \
    {"unicode_escape_encode", _PyCFunction_CAST(_codecs_unicode_escape_encode), METH_FASTCALL, _codecs_unicode_escape_encode__doc__},

static PyObject *
_codecs_unicode_escape_encode_impl(PyObject *module, PyObject *str,
                                   const char *errors);

static PyObject *
_codecs_unicode_escape_encode(PyObject *module, PyObject *const *args, Py_ssize_t nargs)
{
    PyObject *return_value = NULL;
    PyObject *str;
    const char *errors = NULL;

    if (!_PyArg_CheckPositional("unicode_escape_encode", nargs, 1, 2)) {
        goto exit;
    }
    if (!PyUnicode_Check(args[0])) {
        _PyArg_BadArgument("unicode_escape_encode", "argument 1", "str", args[0]);
        goto exit;
    }
    str = args[0];
    if (nargs < 2) {
        goto skip_optional;
    }
    if (args[1] == Py_None) {
        errors = NULL;
    }
    else if (PyUnicode_Check(args[1])) {
        Py_ssize_t errors_length;
        errors = PyUnicode_AsUTF8AndSize(args[1], &errors_length);
        if (errors == NULL) {
            goto exit;
        }
        if (strlen(errors) != (size_t)errors_length) {
            PyErr_SetString(PyExc_ValueError, "embedded null character");
            goto exit;
        }
    }
    else {
        _PyArg_BadArgument("unicode_escape_encode", "argument 2", "str or None", args[1]);
        goto exit;
    }
skip_optional:
    return_value = _codecs_unicode_escape_encode_impl(module, str, errors);

exit:
    return return_value;
}

PyDoc_STRVAR(_codecs_raw_unicode_escape_encode__doc__,
"raw_unicode_escape_encode($module, str, errors=None, /)\n"
"--\n"
"\n");

#define _CODECS_RAW_UNICODE_ESCAPE_ENCODE_METHODDEF    \
    {"raw_unicode_escape_encode", _PyCFunction_CAST(_codecs_raw_unicode_escape_encode), METH_FASTCALL, _codecs_raw_unicode_escape_encode__doc__},

static PyObject *
_codecs_raw_unicode_escape_encode_impl(PyObject *module, PyObject *str,
                                       const char *errors);

static PyObject *
_codecs_raw_unicode_escape_encode(PyObject *module, PyObject *const *args, Py_ssize_t nargs)
{
    PyObject *return_value = NULL;
    PyObject *str;
    const char *errors = NULL;

    if (!_PyArg_CheckPositional("raw_unicode_escape_encode", nargs, 1, 2)) {
        goto exit;
    }
    if (!PyUnicode_Check(args[0])) {
        _PyArg_BadArgument("raw_unicode_escape_encode", "argument 1", "str", args[0]);
        goto exit;
    }
    str = args[0];
    if (nargs < 2) {
        goto skip_optional;
    }
    if (args[1] == Py_None) {
        errors = NULL;
    }
    else if (PyUnicode_Check(args[1])) {
        Py_ssize_t errors_length;
        errors = PyUnicode_AsUTF8AndSize(args[1], &errors_length);
        if (errors == NULL) {
            goto exit;
        }
        if (strlen(errors) != (size_t)errors_length) {
            PyErr_SetString(PyExc_ValueError, "embedded null character");
            goto exit;
        }
    }
    else {
        _PyArg_BadArgument("raw_unicode_escape_encode", "argument 2", "str or None", args[1]);
        goto exit;
    }
skip_optional:
    return_value = _codecs_raw_unicode_escape_encode_impl(module, str, errors);

exit:
    return return_value;
}

PyDoc_STRVAR(_codecs_latin_1_encode__doc__,
"latin_1_encode($module, str, errors=None, /)\n"
"--\n"
"\n");

#define _CODECS_LATIN_1_ENCODE_METHODDEF    \
    {"latin_1_encode", _PyCFunction_CAST(_codecs_latin_1_encode), METH_FASTCALL, _codecs_latin_1_encode__doc__},

static PyObject *
_codecs_latin_1_encode_impl(PyObject *module, PyObject *str,
                            const char *errors);

static PyObject *
_codecs_latin_1_encode(PyObject *module, PyObject *const *args, Py_ssize_t nargs)
{
    PyObject *return_value = NULL;
    PyObject *str;
    const char *errors = NULL;

    if (!_PyArg_CheckPositional("latin_1_encode", nargs, 1, 2)) {
        goto exit;
    }
    if (!PyUnicode_Check(args[0])) {
        _PyArg_BadArgument("latin_1_encode", "argument 1", "str", args[0]);
        goto exit;
    }
    str = args[0];
    if (nargs < 2) {
        goto skip_optional;
    }
    if (args[1] == Py_None) {
        errors = NULL;
    }
    else if (PyUnicode_Check(args[1])) {
        Py_ssize_t errors_length;
        errors = PyUnicode_AsUTF8AndSize(args[1], &errors_length);
        if (errors == NULL) {
            goto exit;
        }
        if (strlen(errors) != (size_t)errors_length) {
            PyErr_SetString(PyExc_ValueError, "embedded null character");
            goto exit;
        }
    }
    else {
        _PyArg_BadArgument("latin_1_encode", "argument 2", "str or None", args[1]);
        goto exit;
    }
skip_optional:
    return_value = _codecs_latin_1_encode_impl(module, str, errors);

exit:
    return return_value;
}

PyDoc_STRVAR(_codecs_ascii_encode__doc__,
"ascii_encode($module, str, errors=None, /)\n"
"--\n"
"\n");

#define _CODECS_ASCII_ENCODE_METHODDEF    \
    {"ascii_encode", _PyCFunction_CAST(_codecs_ascii_encode), METH_FASTCALL, _codecs_ascii_encode__doc__},

static PyObject *
_codecs_ascii_encode_impl(PyObject *module, PyObject *str,
                          const char *errors);

static PyObject *
_codecs_ascii_encode(PyObject *module, PyObject *const *args, Py_ssize_t nargs)
{
    PyObject *return_value = NULL;
    PyObject *str;
    const char *errors = NULL;

    if (!_PyArg_CheckPositional("ascii_encode", nargs, 1, 2)) {
        goto exit;
    }
    if (!PyUnicode_Check(args[0])) {
        _PyArg_BadArgument("ascii_encode", "argument 1", "str", args[0]);
        goto exit;
    }
    str = args[0];
    if (nargs < 2) {
        goto skip_optional;
    }
    if (args[1] == Py_None) {
        errors = NULL;
    }
    else if (PyUnicode_Check(args[1])) {
        Py_ssize_t errors_length;
        errors = PyUnicode_AsUTF8AndSize(args[1], &errors_length);
        if (errors == NULL) {
            goto exit;
        }
        if (strlen(errors) != (size_t)errors_length) {
            PyErr_SetString(PyExc_ValueError, "embedded null character");
            goto exit;
        }
    }
    else {
        _PyArg_BadArgument("ascii_encode", "argument 2", "str or None", args[1]);
        goto exit;
    }
skip_optional:
    return_value = _codecs_ascii_encode_impl(module, str, errors);

exit:
    return return_value;
}

PyDoc_STRVAR(_codecs_charmap_encode__doc__,
"charmap_encode($module, str, errors=None, mapping=None, /)\n"
"--\n"
"\n");

#define _CODECS_CHARMAP_ENCODE_METHODDEF    \
    {"charmap_encode", _PyCFunction_CAST(_codecs_charmap_encode), METH_FASTCALL, _codecs_charmap_encode__doc__},

static PyObject *
_codecs_charmap_encode_impl(PyObject *module, PyObject *str,
                            const char *errors, PyObject *mapping);

static PyObject *
_codecs_charmap_encode(PyObject *module, PyObject *const *args, Py_ssize_t nargs)
{
    PyObject *return_value = NULL;
    PyObject *str;
    const char *errors = NULL;
    PyObject *mapping = Py_None;

    if (!_PyArg_CheckPositional("charmap_encode", nargs, 1, 3)) {
        goto exit;
    }
    if (!PyUnicode_Check(args[0])) {
        _PyArg_BadArgument("charmap_encode", "argument 1", "str", args[0]);
        goto exit;
    }
    str = args[0];
    if (nargs < 2) {
        goto skip_optional;
    }
    if (args[1] == Py_None) {
        errors = NULL;
    }
    else if (PyUnicode_Check(args[1])) {
        Py_ssize_t errors_length;
        errors = PyUnicode_AsUTF8AndSize(args[1], &errors_length);
        if (errors == NULL) {
            goto exit;
        }
        if (strlen(errors) != (size_t)errors_length) {
            PyErr_SetString(PyExc_ValueError, "embedded null character");
            goto exit;
        }
    }
    else {
        _PyArg_BadArgument("charmap_encode", "argument 2", "str or None", args[1]);
        goto exit;
    }
    if (nargs < 3) {
        goto skip_optional;
    }
    mapping = args[2];
skip_optional:
    return_value = _codecs_charmap_encode_impl(module, str, errors, mapping);

exit:
    return return_value;
}

PyDoc_STRVAR(_codecs_charmap_build__doc__,
"charmap_build($module, map, /)\n"
"--\n"
"\n");

#define _CODECS_CHARMAP_BUILD_METHODDEF    \
    {"charmap_build", (PyCFunction)_codecs_charmap_build, METH_O, _codecs_charmap_build__doc__},

static PyObject *
_codecs_charmap_build_impl(PyObject *module, PyObject *map);

static PyObject *
_codecs_charmap_build(PyObject *module, PyObject *arg)
{
    PyObject *return_value = NULL;
    PyObject *map;

    if (!PyUnicode_Check(arg)) {
        _PyArg_BadArgument("charmap_build", "argument", "str", arg);
        goto exit;
    }
    map = arg;
    return_value = _codecs_charmap_build_impl(module, map);

exit:
    return return_value;
}

#if defined(MS_WINDOWS)

PyDoc_STRVAR(_codecs_mbcs_encode__doc__,
"mbcs_encode($module, str, errors=None, /)\n"
"--\n"
"\n");

#define _CODECS_MBCS_ENCODE_METHODDEF    \
    {"mbcs_encode", _PyCFunction_CAST(_codecs_mbcs_encode), METH_FASTCALL, _codecs_mbcs_encode__doc__},

static PyObject *
_codecs_mbcs_encode_impl(PyObject *module, PyObject *str, const char *errors);

static PyObject *
_codecs_mbcs_encode(PyObject *module, PyObject *const *args, Py_ssize_t nargs)
{
    PyObject *return_value = NULL;
    PyObject *str;
    const char *errors = NULL;

    if (!_PyArg_CheckPositional("mbcs_encode", nargs, 1, 2)) {
        goto exit;
    }
    if (!PyUnicode_Check(args[0])) {
        _PyArg_BadArgument("mbcs_encode", "argument 1", "str", args[0]);
        goto exit;
    }
    str = args[0];
    if (nargs < 2) {
        goto skip_optional;
    }
    if (args[1] == Py_None) {
        errors = NULL;
    }
    else if (PyUnicode_Check(args[1])) {
        Py_ssize_t errors_length;
        errors = PyUnicode_AsUTF8AndSize(args[1], &errors_length);
        if (errors == NULL) {
            goto exit;
        }
        if (strlen(errors) != (size_t)errors_length) {
            PyErr_SetString(PyExc_ValueError, "embedded null character");
            goto exit;
        }
    }
    else {
        _PyArg_BadArgument("mbcs_encode", "argument 2", "str or None", args[1]);
        goto exit;
    }
skip_optional:
    return_value = _codecs_mbcs_encode_impl(module, str, errors);

exit:
    return return_value;
}

#endif /* defined(MS_WINDOWS) */

#if defined(MS_WINDOWS)

PyDoc_STRVAR(_codecs_oem_encode__doc__,
"oem_encode($module, str, errors=None, /)\n"
"--\n"
"\n");

#define _CODECS_OEM_ENCODE_METHODDEF    \
    {"oem_encode", _PyCFunction_CAST(_codecs_oem_encode), METH_FASTCALL, _codecs_oem_encode__doc__},

static PyObject *
_codecs_oem_encode_impl(PyObject *module, PyObject *str, const char *errors);

static PyObject *
_codecs_oem_encode(PyObject *module, PyObject *const *args, Py_ssize_t nargs)
{
    PyObject *return_value = NULL;
    PyObject *str;
    const char *errors = NULL;

    if (!_PyArg_CheckPositional("oem_encode", nargs, 1, 2)) {
        goto exit;
    }
    if (!PyUnicode_Check(args[0])) {
        _PyArg_BadArgument("oem_encode", "argument 1", "str", args[0]);
        goto exit;
    }
    str = args[0];
    if (nargs < 2) {
        goto skip_optional;
    }
    if (args[1] == Py_None) {
        errors = NULL;
    }
    else if (PyUnicode_Check(args[1])) {
        Py_ssize_t errors_length;
        errors = PyUnicode_AsUTF8AndSize(args[1], &errors_length);
        if (errors == NULL) {
            goto exit;
        }
        if (strlen(errors) != (size_t)errors_length) {
            PyErr_SetString(PyExc_ValueError, "embedded null character");
            goto exit;
        }
    }
    else {
        _PyArg_BadArgument("oem_encode", "argument 2", "str or None", args[1]);
        goto exit;
    }
skip_optional:
    return_value = _codecs_oem_encode_impl(module, str, errors);

exit:
    return return_value;
}

#endif /* defined(MS_WINDOWS) */

#if defined(MS_WINDOWS)

PyDoc_STRVAR(_codecs_code_page_encode__doc__,
"code_page_encode($module, code_page, str, errors=None, /)\n"
"--\n"
"\n");

#define _CODECS_CODE_PAGE_ENCODE_METHODDEF    \
    {"code_page_encode", _PyCFunction_CAST(_codecs_code_page_encode), METH_FASTCALL, _codecs_code_page_encode__doc__},

static PyObject *
_codecs_code_page_encode_impl(PyObject *module, int code_page, PyObject *str,
                              const char *errors);

static PyObject *
_codecs_code_page_encode(PyObject *module, PyObject *const *args, Py_ssize_t nargs)
{
    PyObject *return_value = NULL;
    int code_page;
    PyObject *str;
    const char *errors = NULL;

    if (!_PyArg_CheckPositional("code_page_encode", nargs, 2, 3)) {
        goto exit;
    }
    code_page = PyLong_AsInt(args[0]);
    if (code_page == -1 && PyErr_Occurred()) {
        goto exit;
    }
    if (!PyUnicode_Check(args[1])) {
        _PyArg_BadArgument("code_page_encode", "argument 2", "str", args[1]);
        goto exit;
    }
    str = args[1];
    if (nargs < 3) {
        goto skip_optional;
    }
    if (args[2] == Py_None) {
        errors = NULL;
    }
    else if (PyUnicode_Check(args[2])) {
        Py_ssize_t errors_length;
        errors = PyUnicode_AsUTF8AndSize(args[2], &errors_length);
        if (errors == NULL) {
            goto exit;
        }
        if (strlen(errors) != (size_t)errors_length) {
            PyErr_SetString(PyExc_ValueError, "embedded null character");
            goto exit;
        }
    }
    else {
        _PyArg_BadArgument("code_page_encode", "argument 3", "str or None", args[2]);
        goto exit;
    }
skip_optional:
    return_value = _codecs_code_page_encode_impl(module, code_page, str, errors);

exit:
    return return_value;
}

#endif /* defined(MS_WINDOWS) */

PyDoc_STRVAR(_codecs_register_error__doc__,
"register_error($module, errors, handler, /)\n"
"--\n"
"\n"
"Register the specified error handler under the name errors.\n"
"\n"
"handler must be a callable object, that will be called with an exception\n"
"instance containing information about the location of the encoding/decoding\n"
"error and must return a (replacement, new position) tuple.");

#define _CODECS_REGISTER_ERROR_METHODDEF    \
    {"register_error", _PyCFunction_CAST(_codecs_register_error), METH_FASTCALL, _codecs_register_error__doc__},

static PyObject *
_codecs_register_error_impl(PyObject *module, const char *errors,
                            PyObject *handler);

static PyObject *
_codecs_register_error(PyObject *module, PyObject *const *args, Py_ssize_t nargs)
{
    PyObject *return_value = NULL;
    const char *errors;
    PyObject *handler;

    if (!_PyArg_CheckPositional("register_error", nargs, 2, 2)) {
        goto exit;
    }
    if (!PyUnicode_Check(args[0])) {
        _PyArg_BadArgument("register_error", "argument 1", "str", args[0]);
        goto exit;
    }
    Py_ssize_t errors_length;
    errors = PyUnicode_AsUTF8AndSize(args[0], &errors_length);
    if (errors == NULL) {
        goto exit;
    }
    if (strlen(errors) != (size_t)errors_length) {
        PyErr_SetString(PyExc_ValueError, "embedded null character");
        goto exit;
    }
    handler = args[1];
    return_value = _codecs_register_error_impl(module, errors, handler);

exit:
    return return_value;
}

PyDoc_STRVAR(_codecs__unregister_error__doc__,
"_unregister_error($module, errors, /)\n"
"--\n"
"\n"
"Un-register the specified error handler for the error handling `errors\'.\n"
"\n"
"Only custom error handlers can be un-registered. An exception is raised\n"
"if the error handling is a built-in one (e.g., \'strict\'), or if an error\n"
"occurs.\n"
"\n"
"Otherwise, this returns True if a custom handler has been successfully\n"
"un-registered, and False if no custom handler for the specified error\n"
"handling exists.");

#define _CODECS__UNREGISTER_ERROR_METHODDEF    \
    {"_unregister_error", (PyCFunction)_codecs__unregister_error, METH_O, _codecs__unregister_error__doc__},

static int
_codecs__unregister_error_impl(PyObject *module, const char *errors);

static PyObject *
_codecs__unregister_error(PyObject *module, PyObject *arg)
{
    PyObject *return_value = NULL;
    const char *errors;
    int _return_value;

    if (!PyUnicode_Check(arg)) {
        _PyArg_BadArgument("_unregister_error", "argument", "str", arg);
        goto exit;
    }
    Py_ssize_t errors_length;
    errors = PyUnicode_AsUTF8AndSize(arg, &errors_length);
    if (errors == NULL) {
        goto exit;
    }
    if (strlen(errors) != (size_t)errors_length) {
        PyErr_SetString(PyExc_ValueError, "embedded null character");
        goto exit;
    }
    _return_value = _codecs__unregister_error_impl(module, errors);
    if ((_return_value == -1) && PyErr_Occurred()) {
        goto exit;
    }
    return_value = PyBool_FromLong((long)_return_value);

exit:
    return return_value;
}

PyDoc_STRVAR(_codecs_lookup_error__doc__,
"lookup_error($module, name, /)\n"
"--\n"
"\n"
"lookup_error(errors) -> handler\n"
"\n"
"Return the error handler for the specified error handling name or raise a\n"
"LookupError, if no handler exists under this name.");

#define _CODECS_LOOKUP_ERROR_METHODDEF    \
    {"lookup_error", (PyCFunction)_codecs_lookup_error, METH_O, _codecs_lookup_error__doc__},

static PyObject *
_codecs_lookup_error_impl(PyObject *module, const char *name);

static PyObject *
_codecs_lookup_error(PyObject *module, PyObject *arg)
{
    PyObject *return_value = NULL;
    const char *name;

    if (!PyUnicode_Check(arg)) {
        _PyArg_BadArgument("lookup_error", "argument", "str", arg);
        goto exit;
    }
    Py_ssize_t name_length;
    name = PyUnicode_AsUTF8AndSize(arg, &name_length);
    if (name == NULL) {
        goto exit;
    }
    if (strlen(name) != (size_t)name_length) {
        PyErr_SetString(PyExc_ValueError, "embedded null character");
        goto exit;
    }
    return_value = _codecs_lookup_error_impl(module, name);

exit:
    return return_value;
}

PyDoc_STRVAR(_codecs__normalize_encoding__doc__,
"_normalize_encoding($module, /, encoding)\n"
"--\n"
"\n"
"Normalize an encoding name *encoding*.\n"
"\n"
"Used for encodings.normalize_encoding. Does not convert to lower case.");

#define _CODECS__NORMALIZE_ENCODING_METHODDEF    \
    {"_normalize_encoding", _PyCFunction_CAST(_codecs__normalize_encoding), METH_FASTCALL|METH_KEYWORDS, _codecs__normalize_encoding__doc__},

static PyObject *
_codecs__normalize_encoding_impl(PyObject *module, PyObject *encoding);

static PyObject *
_codecs__normalize_encoding(PyObject *module, PyObject *const *args, Py_ssize_t nargs, PyObject *kwnames)
{
    PyObject *return_value = NULL;
    #if defined(Py_BUILD_CORE) && !defined(Py_BUILD_CORE_MODULE)

    #define NUM_KEYWORDS 1
    static struct {
        PyGC_Head _this_is_not_used;
        PyObject_VAR_HEAD
        Py_hash_t ob_hash;
        PyObject *ob_item[NUM_KEYWORDS];
    } _kwtuple = {
        .ob_base = PyVarObject_HEAD_INIT(&PyTuple_Type, NUM_KEYWORDS)
        .ob_hash = -1,
        .ob_item = { &_Py_ID(encoding), },
    };
    #undef NUM_KEYWORDS
    #define KWTUPLE (&_kwtuple.ob_base.ob_base)

    #else  // !Py_BUILD_CORE
    #  define KWTUPLE NULL
    #endif  // !Py_BUILD_CORE

    static const char * const _keywords[] = {"encoding", NULL};
    static _PyArg_Parser _parser = {
        .keywords = _keywords,
        .fname = "_normalize_encoding",
        .kwtuple = KWTUPLE,
    };
    #undef KWTUPLE
    PyObject *argsbuf[1];
    PyObject *encoding;

    args = _PyArg_UnpackKeywords(args, nargs, NULL, kwnames, &_parser,
            /*minpos*/ 1, /*maxpos*/ 1, /*minkw*/ 0, /*varpos*/ 0, argsbuf);
    if (!args) {
        goto exit;
    }
    if (!PyUnicode_Check(args[0])) {
        _PyArg_BadArgument("_normalize_encoding", "argument 'encoding'", "str", args[0]);
        goto exit;
    }
    encoding = args[0];
    return_value = _codecs__normalize_encoding_impl(module, encoding);

exit:
    return return_value;
}

#ifndef _CODECS_MBCS_DECODE_METHODDEF
    #define _CODECS_MBCS_DECODE_METHODDEF
#endif /* !defined(_CODECS_MBCS_DECODE_METHODDEF) */

#ifndef _CODECS_OEM_DECODE_METHODDEF
    #define _CODECS_OEM_DECODE_METHODDEF
#endif /* !defined(_CODECS_OEM_DECODE_METHODDEF) */

#ifndef _CODECS_CODE_PAGE_DECODE_METHODDEF
    #define _CODECS_CODE_PAGE_DECODE_METHODDEF
#endif /* !defined(_CODECS_CODE_PAGE_DECODE_METHODDEF) */

#ifndef _CODECS_MBCS_ENCODE_METHODDEF
    #define _CODECS_MBCS_ENCODE_METHODDEF
#endif /* !defined(_CODECS_MBCS_ENCODE_METHODDEF) */

#ifndef _CODECS_OEM_ENCODE_METHODDEF
    #define _CODECS_OEM_ENCODE_METHODDEF
#endif /* !defined(_CODECS_OEM_ENCODE_METHODDEF) */

#ifndef _CODECS_CODE_PAGE_ENCODE_METHODDEF
    #define _CODECS_CODE_PAGE_ENCODE_METHODDEF
#endif /* !defined(_CODECS_CODE_PAGE_ENCODE_METHODDEF) */
<<<<<<< HEAD
/*[clinic end generated code: output=9e9f34e19747096f input=a9049054013a1b77]*/
=======
/*[clinic end generated code: output=a968c493bb28be3e input=a9049054013a1b77]*/
>>>>>>> 781cc68c
<|MERGE_RESOLUTION|>--- conflicted
+++ resolved
@@ -2824,7 +2824,7 @@
         .kwtuple = KWTUPLE,
     };
     #undef KWTUPLE
-    PyObject *argsbuf[1];
+    static _Py_thread_local PyObject *argsbuf[1];
     PyObject *encoding;
 
     args = _PyArg_UnpackKeywords(args, nargs, NULL, kwnames, &_parser,
@@ -2866,8 +2866,4 @@
 #ifndef _CODECS_CODE_PAGE_ENCODE_METHODDEF
     #define _CODECS_CODE_PAGE_ENCODE_METHODDEF
 #endif /* !defined(_CODECS_CODE_PAGE_ENCODE_METHODDEF) */
-<<<<<<< HEAD
-/*[clinic end generated code: output=9e9f34e19747096f input=a9049054013a1b77]*/
-=======
-/*[clinic end generated code: output=a968c493bb28be3e input=a9049054013a1b77]*/
->>>>>>> 781cc68c
+/*[clinic end generated code: output=37088de376a673d5 input=a9049054013a1b77]*/