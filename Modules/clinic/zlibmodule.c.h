--- conflicted
+++ resolved
@@ -60,13 +60,10 @@
     Py_ssize_t noptargs = nargs + (kwnames ? PyTuple_GET_SIZE(kwnames) : 0) - 1;
     Py_buffer data;
     int level = Z_DEFAULT_COMPRESSION;
-<<<<<<< HEAD
+    int wbits = MAX_WBITS;
     /* initializers for data */
     data.buf = NULL;
     data.obj = NULL;
-=======
-    int wbits = MAX_WBITS;
->>>>>>> 85c7bf5b
 
     args = _PyArg_UnpackKeywords(args, nargs, NULL, kwnames, &_parser, 1, 3, 0, argsbuf);
     if (!args) {
@@ -461,12 +458,6 @@
 zlib_Compress_compress(compobject *self, PyTypeObject *cls, PyObject *const *args, Py_ssize_t nargs, PyObject *kwnames)
 {
     PyObject *return_value = NULL;
-<<<<<<< HEAD
-    Py_buffer data;
-    /* initializers for data */
-    data.buf = NULL;
-    data.obj = NULL;
-=======
     #if defined(Py_BUILD_CORE) && !defined(Py_BUILD_CORE_MODULE)
     #  define KWTUPLE (PyObject *)&_Py_SINGLETON(tuple_empty)
     #else
@@ -481,8 +472,10 @@
     };
     #undef KWTUPLE
     PyObject *argsbuf[1];
-    Py_buffer data = {NULL, NULL};
->>>>>>> 85c7bf5b
+    Py_buffer data;
+    /* initializers for data */
+    data.buf = NULL;
+    data.obj = NULL;
 
     args = _PyArg_UnpackKeywords(args, nargs, NULL, kwnames, &_parser, 1, 1, 0, argsbuf);
     if (!args) {
@@ -976,8 +969,11 @@
     #undef KWTUPLE
     PyObject *argsbuf[2];
     Py_ssize_t noptargs = nargs + (kwnames ? PyTuple_GET_SIZE(kwnames) : 0) - 1;
-    Py_buffer data = {NULL, NULL};
+    Py_buffer data;
     Py_ssize_t max_length = -1;
+    /* initializers for data */
+    data.buf = NULL;
+    data.obj = NULL;
 
     args = _PyArg_UnpackKeywords(args, nargs, NULL, kwnames, &_parser, 1, 2, 0, argsbuf);
     if (!args) {
@@ -1096,13 +1092,10 @@
     PyObject *return_value = NULL;
     Py_buffer data;
     unsigned int value = 0;
-<<<<<<< HEAD
+    unsigned int _return_value;
     /* initializers for data */
     data.buf = NULL;
     data.obj = NULL;
-=======
-    unsigned int _return_value;
->>>>>>> 85c7bf5b
 
     if (!_PyArg_CheckPositional("crc32", nargs, 1, 2)) {
         goto exit;
@@ -1160,8 +1153,4 @@
 #ifndef ZLIB_DECOMPRESS___DEEPCOPY___METHODDEF
     #define ZLIB_DECOMPRESS___DEEPCOPY___METHODDEF
 #endif /* !defined(ZLIB_DECOMPRESS___DEEPCOPY___METHODDEF) */
-<<<<<<< HEAD
-/*[clinic end generated code: output=2da57771b2b8d772 input=a9049054013a1b77]*/
-=======
-/*[clinic end generated code: output=57ff7b511ab23132 input=a9049054013a1b77]*/
->>>>>>> 85c7bf5b
+/*[clinic end generated code: output=47c4d5732c924ec2 input=a9049054013a1b77]*/