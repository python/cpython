/*[clinic input]
preserve
[clinic start generated code]*/

#if defined(Py_BUILD_CORE) && !defined(Py_BUILD_CORE_MODULE)
#  include "pycore_gc.h"          // PyGC_Head
#  include "pycore_runtime.h"     // _Py_ID()
#endif
#include "pycore_abstract.h"      // _PyNumber_Index()
#include "pycore_modsupport.h"    // _PyArg_UnpackKeywords()

PyDoc_STRVAR(zlib_compress__doc__,
"compress($module, data, /, level=Z_DEFAULT_COMPRESSION, wbits=MAX_WBITS)\n"
"--\n"
"\n"
"Returns a bytes object containing compressed data.\n"
"\n"
"  data\n"
"    Binary data to be compressed.\n"
"  level\n"
"    Compression level, in 0-9 or -1.\n"
"  wbits\n"
"    The window buffer size and container format.");

#define ZLIB_COMPRESS_METHODDEF    \
    {"compress", _PyCFunction_CAST(zlib_compress), METH_FASTCALL|METH_KEYWORDS, zlib_compress__doc__},

static PyObject *
zlib_compress_impl(PyObject *module, Py_buffer *data, int level, int wbits);

static PyObject *
zlib_compress(PyObject *module, PyObject *const *args, Py_ssize_t nargs, PyObject *kwnames)
{
    PyObject *return_value = NULL;
    #if defined(Py_BUILD_CORE) && !defined(Py_BUILD_CORE_MODULE)

    #define NUM_KEYWORDS 2
    static struct {
        PyGC_Head _this_is_not_used;
        PyObject_VAR_HEAD
        Py_hash_t ob_hash;
        PyObject *ob_item[NUM_KEYWORDS];
    } _kwtuple = {
        .ob_base = PyVarObject_HEAD_INIT(&PyTuple_Type, NUM_KEYWORDS)
        .ob_hash = -1,
        .ob_item = { &_Py_ID(level), &_Py_ID(wbits), },
    };
    #undef NUM_KEYWORDS
    #define KWTUPLE (&_kwtuple.ob_base.ob_base)

    #else  // !Py_BUILD_CORE
    #  define KWTUPLE NULL
    #endif  // !Py_BUILD_CORE

    static const char * const _keywords[] = {"", "level", "wbits", NULL};
    static _PyArg_Parser _parser = {
        .keywords = _keywords,
        .fname = "compress",
        .kwtuple = KWTUPLE,
    };
    #undef KWTUPLE
    static _Py_thread_local PyObject *argsbuf[3];
    Py_ssize_t noptargs = nargs + (kwnames ? PyTuple_GET_SIZE(kwnames) : 0) - 1;
    Py_buffer data = {NULL, NULL};
    int level = Z_DEFAULT_COMPRESSION;
    int wbits = MAX_WBITS;

    args = _PyArg_UnpackKeywords(args, nargs, NULL, kwnames, &_parser,
            /*minpos*/ 1, /*maxpos*/ 3, /*minkw*/ 0, /*varpos*/ 0, argsbuf);
    if (!args) {
        goto exit;
    }
    if (PyObject_GetBuffer(args[0], &data, PyBUF_SIMPLE) != 0) {
        goto exit;
    }
    if (!noptargs) {
        goto skip_optional_pos;
    }
    if (args[1]) {
        level = PyLong_AsInt(args[1]);
        if (level == -1 && PyErr_Occurred()) {
            goto exit;
        }
        if (!--noptargs) {
            goto skip_optional_pos;
        }
    }
    wbits = PyLong_AsInt(args[2]);
    if (wbits == -1 && PyErr_Occurred()) {
        goto exit;
    }
skip_optional_pos:
    return_value = zlib_compress_impl(module, &data, level, wbits);

exit:
    /* Cleanup for data */
    if (data.obj) {
       PyBuffer_Release(&data);
    }

    return return_value;
}

PyDoc_STRVAR(zlib_decompress__doc__,
"decompress($module, data, /, wbits=MAX_WBITS, bufsize=DEF_BUF_SIZE)\n"
"--\n"
"\n"
"Returns a bytes object containing the uncompressed data.\n"
"\n"
"  data\n"
"    Compressed data.\n"
"  wbits\n"
"    The window buffer size and container format.\n"
"  bufsize\n"
"    The initial output buffer size.");

#define ZLIB_DECOMPRESS_METHODDEF    \
    {"decompress", _PyCFunction_CAST(zlib_decompress), METH_FASTCALL|METH_KEYWORDS, zlib_decompress__doc__},

static PyObject *
zlib_decompress_impl(PyObject *module, Py_buffer *data, int wbits,
                     Py_ssize_t bufsize);

static PyObject *
zlib_decompress(PyObject *module, PyObject *const *args, Py_ssize_t nargs, PyObject *kwnames)
{
    PyObject *return_value = NULL;
    #if defined(Py_BUILD_CORE) && !defined(Py_BUILD_CORE_MODULE)

    #define NUM_KEYWORDS 2
    static struct {
        PyGC_Head _this_is_not_used;
        PyObject_VAR_HEAD
        Py_hash_t ob_hash;
        PyObject *ob_item[NUM_KEYWORDS];
    } _kwtuple = {
        .ob_base = PyVarObject_HEAD_INIT(&PyTuple_Type, NUM_KEYWORDS)
        .ob_hash = -1,
        .ob_item = { &_Py_ID(wbits), &_Py_ID(bufsize), },
    };
    #undef NUM_KEYWORDS
    #define KWTUPLE (&_kwtuple.ob_base.ob_base)

    #else  // !Py_BUILD_CORE
    #  define KWTUPLE NULL
    #endif  // !Py_BUILD_CORE

    static const char * const _keywords[] = {"", "wbits", "bufsize", NULL};
    static _PyArg_Parser _parser = {
        .keywords = _keywords,
        .fname = "decompress",
        .kwtuple = KWTUPLE,
    };
    #undef KWTUPLE
    static _Py_thread_local PyObject *argsbuf[3];
    Py_ssize_t noptargs = nargs + (kwnames ? PyTuple_GET_SIZE(kwnames) : 0) - 1;
    Py_buffer data = {NULL, NULL};
    int wbits = MAX_WBITS;
    Py_ssize_t bufsize = DEF_BUF_SIZE;

    args = _PyArg_UnpackKeywords(args, nargs, NULL, kwnames, &_parser,
            /*minpos*/ 1, /*maxpos*/ 3, /*minkw*/ 0, /*varpos*/ 0, argsbuf);
    if (!args) {
        goto exit;
    }
    if (PyObject_GetBuffer(args[0], &data, PyBUF_SIMPLE) != 0) {
        goto exit;
    }
    if (!noptargs) {
        goto skip_optional_pos;
    }
    if (args[1]) {
        wbits = PyLong_AsInt(args[1]);
        if (wbits == -1 && PyErr_Occurred()) {
            goto exit;
        }
        if (!--noptargs) {
            goto skip_optional_pos;
        }
    }
    {
        Py_ssize_t ival = -1;
        PyObject *iobj = _PyNumber_Index(args[2]);
        if (iobj != NULL) {
            ival = PyLong_AsSsize_t(iobj);
            Py_DECREF(iobj);
        }
        if (ival == -1 && PyErr_Occurred()) {
            goto exit;
        }
        bufsize = ival;
        if (bufsize < 0) {
            PyErr_SetString(PyExc_ValueError,
                            "bufsize cannot be negative");
            goto exit;
        }
    }
skip_optional_pos:
    return_value = zlib_decompress_impl(module, &data, wbits, bufsize);

exit:
    /* Cleanup for data */
    if (data.obj) {
       PyBuffer_Release(&data);
    }

    return return_value;
}

PyDoc_STRVAR(zlib_compressobj__doc__,
"compressobj($module, /, level=Z_DEFAULT_COMPRESSION, method=DEFLATED,\n"
"            wbits=MAX_WBITS, memLevel=DEF_MEM_LEVEL,\n"
"            strategy=Z_DEFAULT_STRATEGY, zdict=None)\n"
"--\n"
"\n"
"Return a compressor object.\n"
"\n"
"  level\n"
"    The compression level (an integer in the range 0-9 or -1; default is\n"
"    currently equivalent to 6).  Higher compression levels are slower,\n"
"    but produce smaller results.\n"
"  method\n"
"    The compression algorithm.  If given, this must be DEFLATED.\n"
"  wbits\n"
"    +9 to +15: The base-two logarithm of the window size.  Include a zlib\n"
"        container.\n"
"    -9 to -15: Generate a raw stream.\n"
"    +25 to +31: Include a gzip container.\n"
"  memLevel\n"
"    Controls the amount of memory used for internal compression state.\n"
"    Valid values range from 1 to 9.  Higher values result in higher memory\n"
"    usage, faster compression, and smaller output.\n"
"  strategy\n"
"    Used to tune the compression algorithm.  Possible values are\n"
"    Z_DEFAULT_STRATEGY, Z_FILTERED, and Z_HUFFMAN_ONLY.\n"
"  zdict\n"
"    The predefined compression dictionary - a sequence of bytes\n"
"    containing subsequences that are likely to occur in the input data.");

#define ZLIB_COMPRESSOBJ_METHODDEF    \
    {"compressobj", _PyCFunction_CAST(zlib_compressobj), METH_FASTCALL|METH_KEYWORDS, zlib_compressobj__doc__},

static PyObject *
zlib_compressobj_impl(PyObject *module, int level, int method, int wbits,
                      int memLevel, int strategy, Py_buffer *zdict);

static PyObject *
zlib_compressobj(PyObject *module, PyObject *const *args, Py_ssize_t nargs, PyObject *kwnames)
{
    PyObject *return_value = NULL;
    #if defined(Py_BUILD_CORE) && !defined(Py_BUILD_CORE_MODULE)

    #define NUM_KEYWORDS 6
    static struct {
        PyGC_Head _this_is_not_used;
        PyObject_VAR_HEAD
        Py_hash_t ob_hash;
        PyObject *ob_item[NUM_KEYWORDS];
    } _kwtuple = {
        .ob_base = PyVarObject_HEAD_INIT(&PyTuple_Type, NUM_KEYWORDS)
        .ob_hash = -1,
        .ob_item = { &_Py_ID(level), &_Py_ID(method), &_Py_ID(wbits), &_Py_ID(memLevel), &_Py_ID(strategy), &_Py_ID(zdict), },
    };
    #undef NUM_KEYWORDS
    #define KWTUPLE (&_kwtuple.ob_base.ob_base)

    #else  // !Py_BUILD_CORE
    #  define KWTUPLE NULL
    #endif  // !Py_BUILD_CORE

    static const char * const _keywords[] = {"level", "method", "wbits", "memLevel", "strategy", "zdict", NULL};
    static _PyArg_Parser _parser = {
        .keywords = _keywords,
        .fname = "compressobj",
        .kwtuple = KWTUPLE,
    };
    #undef KWTUPLE
    static _Py_thread_local PyObject *argsbuf[6];
    Py_ssize_t noptargs = nargs + (kwnames ? PyTuple_GET_SIZE(kwnames) : 0) - 0;
    int level = Z_DEFAULT_COMPRESSION;
    int method = DEFLATED;
    int wbits = MAX_WBITS;
    int memLevel = DEF_MEM_LEVEL;
    int strategy = Z_DEFAULT_STRATEGY;
    Py_buffer zdict = {NULL, NULL};

    args = _PyArg_UnpackKeywords(args, nargs, NULL, kwnames, &_parser,
            /*minpos*/ 0, /*maxpos*/ 6, /*minkw*/ 0, /*varpos*/ 0, argsbuf);
    if (!args) {
        goto exit;
    }
    if (!noptargs) {
        goto skip_optional_pos;
    }
    if (args[0]) {
        level = PyLong_AsInt(args[0]);
        if (level == -1 && PyErr_Occurred()) {
            goto exit;
        }
        if (!--noptargs) {
            goto skip_optional_pos;
        }
    }
    if (args[1]) {
        method = PyLong_AsInt(args[1]);
        if (method == -1 && PyErr_Occurred()) {
            goto exit;
        }
        if (!--noptargs) {
            goto skip_optional_pos;
        }
    }
    if (args[2]) {
        wbits = PyLong_AsInt(args[2]);
        if (wbits == -1 && PyErr_Occurred()) {
            goto exit;
        }
        if (!--noptargs) {
            goto skip_optional_pos;
        }
    }
    if (args[3]) {
        memLevel = PyLong_AsInt(args[3]);
        if (memLevel == -1 && PyErr_Occurred()) {
            goto exit;
        }
        if (!--noptargs) {
            goto skip_optional_pos;
        }
    }
    if (args[4]) {
        strategy = PyLong_AsInt(args[4]);
        if (strategy == -1 && PyErr_Occurred()) {
            goto exit;
        }
        if (!--noptargs) {
            goto skip_optional_pos;
        }
    }
    if (PyObject_GetBuffer(args[5], &zdict, PyBUF_SIMPLE) != 0) {
        goto exit;
    }
skip_optional_pos:
    return_value = zlib_compressobj_impl(module, level, method, wbits, memLevel, strategy, &zdict);

exit:
    /* Cleanup for zdict */
    if (zdict.obj) {
       PyBuffer_Release(&zdict);
    }

    return return_value;
}

PyDoc_STRVAR(zlib_decompressobj__doc__,
"decompressobj($module, /, wbits=MAX_WBITS, zdict=b\'\')\n"
"--\n"
"\n"
"Return a decompressor object.\n"
"\n"
"  wbits\n"
"    The window buffer size and container format.\n"
"  zdict\n"
"    The predefined compression dictionary.  This must be the same\n"
"    dictionary as used by the compressor that produced the input data.");

#define ZLIB_DECOMPRESSOBJ_METHODDEF    \
    {"decompressobj", _PyCFunction_CAST(zlib_decompressobj), METH_FASTCALL|METH_KEYWORDS, zlib_decompressobj__doc__},

static PyObject *
zlib_decompressobj_impl(PyObject *module, int wbits, PyObject *zdict);

static PyObject *
zlib_decompressobj(PyObject *module, PyObject *const *args, Py_ssize_t nargs, PyObject *kwnames)
{
    PyObject *return_value = NULL;
    #if defined(Py_BUILD_CORE) && !defined(Py_BUILD_CORE_MODULE)

    #define NUM_KEYWORDS 2
    static struct {
        PyGC_Head _this_is_not_used;
        PyObject_VAR_HEAD
        Py_hash_t ob_hash;
        PyObject *ob_item[NUM_KEYWORDS];
    } _kwtuple = {
        .ob_base = PyVarObject_HEAD_INIT(&PyTuple_Type, NUM_KEYWORDS)
        .ob_hash = -1,
        .ob_item = { &_Py_ID(wbits), &_Py_ID(zdict), },
    };
    #undef NUM_KEYWORDS
    #define KWTUPLE (&_kwtuple.ob_base.ob_base)

    #else  // !Py_BUILD_CORE
    #  define KWTUPLE NULL
    #endif  // !Py_BUILD_CORE

    static const char * const _keywords[] = {"wbits", "zdict", NULL};
    static _PyArg_Parser _parser = {
        .keywords = _keywords,
        .fname = "decompressobj",
        .kwtuple = KWTUPLE,
    };
    #undef KWTUPLE
    static _Py_thread_local PyObject *argsbuf[2];
    Py_ssize_t noptargs = nargs + (kwnames ? PyTuple_GET_SIZE(kwnames) : 0) - 0;
    int wbits = MAX_WBITS;
    PyObject *zdict = NULL;

    args = _PyArg_UnpackKeywords(args, nargs, NULL, kwnames, &_parser,
            /*minpos*/ 0, /*maxpos*/ 2, /*minkw*/ 0, /*varpos*/ 0, argsbuf);
    if (!args) {
        goto exit;
    }
    if (!noptargs) {
        goto skip_optional_pos;
    }
    if (args[0]) {
        wbits = PyLong_AsInt(args[0]);
        if (wbits == -1 && PyErr_Occurred()) {
            goto exit;
        }
        if (!--noptargs) {
            goto skip_optional_pos;
        }
    }
    zdict = args[1];
skip_optional_pos:
    return_value = zlib_decompressobj_impl(module, wbits, zdict);

exit:
    return return_value;
}

PyDoc_STRVAR(zlib_Compress_compress__doc__,
"compress($self, data, /)\n"
"--\n"
"\n"
"Returns a bytes object containing compressed data.\n"
"\n"
"  data\n"
"    Binary data to be compressed.\n"
"\n"
"After calling this function, some of the input data may still\n"
"be stored in internal buffers for later processing.\n"
"Call the flush() method to clear these buffers.");

#define ZLIB_COMPRESS_COMPRESS_METHODDEF    \
    {"compress", _PyCFunction_CAST(zlib_Compress_compress), METH_METHOD|METH_FASTCALL|METH_KEYWORDS, zlib_Compress_compress__doc__},

static PyObject *
zlib_Compress_compress_impl(compobject *self, PyTypeObject *cls,
                            Py_buffer *data);

static PyObject *
zlib_Compress_compress(PyObject *self, PyTypeObject *cls, PyObject *const *args, Py_ssize_t nargs, PyObject *kwnames)
{
    PyObject *return_value = NULL;
    #if defined(Py_BUILD_CORE) && !defined(Py_BUILD_CORE_MODULE)
    #  define KWTUPLE (PyObject *)&_Py_SINGLETON(tuple_empty)
    #else
    #  define KWTUPLE NULL
    #endif

    static const char * const _keywords[] = {"", NULL};
    static _PyArg_Parser _parser = {
        .keywords = _keywords,
        .fname = "compress",
        .kwtuple = KWTUPLE,
    };
    #undef KWTUPLE
    static _Py_thread_local PyObject *argsbuf[1];
    Py_buffer data = {NULL, NULL};

    args = _PyArg_UnpackKeywords(args, nargs, NULL, kwnames, &_parser,
            /*minpos*/ 1, /*maxpos*/ 1, /*minkw*/ 0, /*varpos*/ 0, argsbuf);
    if (!args) {
        goto exit;
    }
    if (PyObject_GetBuffer(args[0], &data, PyBUF_SIMPLE) != 0) {
        goto exit;
    }
    return_value = zlib_Compress_compress_impl((compobject *)self, cls, &data);

exit:
    /* Cleanup for data */
    if (data.obj) {
       PyBuffer_Release(&data);
    }

    return return_value;
}

PyDoc_STRVAR(zlib_Decompress_decompress__doc__,
"decompress($self, data, /, max_length=0)\n"
"--\n"
"\n"
"Return a bytes object containing the decompressed version of the data.\n"
"\n"
"  data\n"
"    The binary data to decompress.\n"
"  max_length\n"
"    The maximum allowable length of the decompressed data.\n"
"    Unconsumed input data will be stored in\n"
"    the unconsumed_tail attribute.\n"
"\n"
"After calling this function, some of the input data may still be stored in\n"
"internal buffers for later processing.\n"
"Call the flush() method to clear these buffers.");

#define ZLIB_DECOMPRESS_DECOMPRESS_METHODDEF    \
    {"decompress", _PyCFunction_CAST(zlib_Decompress_decompress), METH_METHOD|METH_FASTCALL|METH_KEYWORDS, zlib_Decompress_decompress__doc__},

static PyObject *
zlib_Decompress_decompress_impl(compobject *self, PyTypeObject *cls,
                                Py_buffer *data, Py_ssize_t max_length);

static PyObject *
zlib_Decompress_decompress(PyObject *self, PyTypeObject *cls, PyObject *const *args, Py_ssize_t nargs, PyObject *kwnames)
{
    PyObject *return_value = NULL;
    #if defined(Py_BUILD_CORE) && !defined(Py_BUILD_CORE_MODULE)

    #define NUM_KEYWORDS 1
    static struct {
        PyGC_Head _this_is_not_used;
        PyObject_VAR_HEAD
        Py_hash_t ob_hash;
        PyObject *ob_item[NUM_KEYWORDS];
    } _kwtuple = {
        .ob_base = PyVarObject_HEAD_INIT(&PyTuple_Type, NUM_KEYWORDS)
        .ob_hash = -1,
        .ob_item = { &_Py_ID(max_length), },
    };
    #undef NUM_KEYWORDS
    #define KWTUPLE (&_kwtuple.ob_base.ob_base)

    #else  // !Py_BUILD_CORE
    #  define KWTUPLE NULL
    #endif  // !Py_BUILD_CORE

    static const char * const _keywords[] = {"", "max_length", NULL};
    static _PyArg_Parser _parser = {
        .keywords = _keywords,
        .fname = "decompress",
        .kwtuple = KWTUPLE,
    };
    #undef KWTUPLE
    static _Py_thread_local PyObject *argsbuf[2];
    Py_ssize_t noptargs = nargs + (kwnames ? PyTuple_GET_SIZE(kwnames) : 0) - 1;
    Py_buffer data = {NULL, NULL};
    Py_ssize_t max_length = 0;

    args = _PyArg_UnpackKeywords(args, nargs, NULL, kwnames, &_parser,
            /*minpos*/ 1, /*maxpos*/ 2, /*minkw*/ 0, /*varpos*/ 0, argsbuf);
    if (!args) {
        goto exit;
    }
    if (PyObject_GetBuffer(args[0], &data, PyBUF_SIMPLE) != 0) {
        goto exit;
    }
    if (!noptargs) {
        goto skip_optional_pos;
    }
    {
        Py_ssize_t ival = -1;
        PyObject *iobj = _PyNumber_Index(args[1]);
        if (iobj != NULL) {
            ival = PyLong_AsSsize_t(iobj);
            Py_DECREF(iobj);
        }
        if (ival == -1 && PyErr_Occurred()) {
            goto exit;
        }
        max_length = ival;
        if (max_length < 0) {
            PyErr_SetString(PyExc_ValueError,
                            "max_length cannot be negative");
            goto exit;
        }
    }
skip_optional_pos:
    return_value = zlib_Decompress_decompress_impl((compobject *)self, cls, &data, max_length);

exit:
    /* Cleanup for data */
    if (data.obj) {
       PyBuffer_Release(&data);
    }

    return return_value;
}

PyDoc_STRVAR(zlib_Compress_flush__doc__,
"flush($self, mode=zlib.Z_FINISH, /)\n"
"--\n"
"\n"
"Return a bytes object containing any remaining compressed data.\n"
"\n"
"  mode\n"
"    One of the constants Z_SYNC_FLUSH, Z_FULL_FLUSH, Z_FINISH.\n"
"    If mode == Z_FINISH, the compressor object can no longer be\n"
"    used after calling the flush() method.  Otherwise, more data\n"
"    can still be compressed.");

#define ZLIB_COMPRESS_FLUSH_METHODDEF    \
    {"flush", _PyCFunction_CAST(zlib_Compress_flush), METH_METHOD|METH_FASTCALL|METH_KEYWORDS, zlib_Compress_flush__doc__},

static PyObject *
zlib_Compress_flush_impl(compobject *self, PyTypeObject *cls, int mode);

static PyObject *
zlib_Compress_flush(PyObject *self, PyTypeObject *cls, PyObject *const *args, Py_ssize_t nargs, PyObject *kwnames)
{
    PyObject *return_value = NULL;
    #if defined(Py_BUILD_CORE) && !defined(Py_BUILD_CORE_MODULE)
    #  define KWTUPLE (PyObject *)&_Py_SINGLETON(tuple_empty)
    #else
    #  define KWTUPLE NULL
    #endif

    static const char * const _keywords[] = {"", NULL};
    static _PyArg_Parser _parser = {
        .keywords = _keywords,
        .fname = "flush",
        .kwtuple = KWTUPLE,
    };
    #undef KWTUPLE
    static _Py_thread_local PyObject *argsbuf[1];
    int mode = Z_FINISH;

    args = _PyArg_UnpackKeywords(args, nargs, NULL, kwnames, &_parser,
            /*minpos*/ 0, /*maxpos*/ 1, /*minkw*/ 0, /*varpos*/ 0, argsbuf);
    if (!args) {
        goto exit;
    }
    if (nargs < 1) {
        goto skip_optional_posonly;
    }
    mode = PyLong_AsInt(args[0]);
    if (mode == -1 && PyErr_Occurred()) {
        goto exit;
    }
skip_optional_posonly:
    return_value = zlib_Compress_flush_impl((compobject *)self, cls, mode);

exit:
    return return_value;
}

#if defined(HAVE_ZLIB_COPY)

PyDoc_STRVAR(zlib_Compress_copy__doc__,
"copy($self, /)\n"
"--\n"
"\n"
"Return a copy of the compression object.");

#define ZLIB_COMPRESS_COPY_METHODDEF    \
    {"copy", _PyCFunction_CAST(zlib_Compress_copy), METH_METHOD|METH_FASTCALL|METH_KEYWORDS, zlib_Compress_copy__doc__},

static PyObject *
zlib_Compress_copy_impl(compobject *self, PyTypeObject *cls);

static PyObject *
zlib_Compress_copy(PyObject *self, PyTypeObject *cls, PyObject *const *args, Py_ssize_t nargs, PyObject *kwnames)
{
    if (nargs || (kwnames && PyTuple_GET_SIZE(kwnames))) {
        PyErr_SetString(PyExc_TypeError, "copy() takes no arguments");
        return NULL;
    }
    return zlib_Compress_copy_impl((compobject *)self, cls);
}

#endif /* defined(HAVE_ZLIB_COPY) */

#if defined(HAVE_ZLIB_COPY)

PyDoc_STRVAR(zlib_Compress___copy____doc__,
"__copy__($self, /)\n"
"--\n"
"\n");

#define ZLIB_COMPRESS___COPY___METHODDEF    \
    {"__copy__", _PyCFunction_CAST(zlib_Compress___copy__), METH_METHOD|METH_FASTCALL|METH_KEYWORDS, zlib_Compress___copy____doc__},

static PyObject *
zlib_Compress___copy___impl(compobject *self, PyTypeObject *cls);

static PyObject *
zlib_Compress___copy__(PyObject *self, PyTypeObject *cls, PyObject *const *args, Py_ssize_t nargs, PyObject *kwnames)
{
    if (nargs || (kwnames && PyTuple_GET_SIZE(kwnames))) {
        PyErr_SetString(PyExc_TypeError, "__copy__() takes no arguments");
        return NULL;
    }
    return zlib_Compress___copy___impl((compobject *)self, cls);
}

#endif /* defined(HAVE_ZLIB_COPY) */

#if defined(HAVE_ZLIB_COPY)

PyDoc_STRVAR(zlib_Compress___deepcopy____doc__,
"__deepcopy__($self, memo, /)\n"
"--\n"
"\n");

#define ZLIB_COMPRESS___DEEPCOPY___METHODDEF    \
    {"__deepcopy__", _PyCFunction_CAST(zlib_Compress___deepcopy__), METH_METHOD|METH_FASTCALL|METH_KEYWORDS, zlib_Compress___deepcopy____doc__},

static PyObject *
zlib_Compress___deepcopy___impl(compobject *self, PyTypeObject *cls,
                                PyObject *memo);

static PyObject *
zlib_Compress___deepcopy__(PyObject *self, PyTypeObject *cls, PyObject *const *args, Py_ssize_t nargs, PyObject *kwnames)
{
    PyObject *return_value = NULL;
    #if defined(Py_BUILD_CORE) && !defined(Py_BUILD_CORE_MODULE)
    #  define KWTUPLE (PyObject *)&_Py_SINGLETON(tuple_empty)
    #else
    #  define KWTUPLE NULL
    #endif

    static const char * const _keywords[] = {"", NULL};
    static _PyArg_Parser _parser = {
        .keywords = _keywords,
        .fname = "__deepcopy__",
        .kwtuple = KWTUPLE,
    };
    #undef KWTUPLE
    static _Py_thread_local PyObject *argsbuf[1];
    PyObject *memo;

    args = _PyArg_UnpackKeywords(args, nargs, NULL, kwnames, &_parser,
            /*minpos*/ 1, /*maxpos*/ 1, /*minkw*/ 0, /*varpos*/ 0, argsbuf);
    if (!args) {
        goto exit;
    }
    memo = args[0];
    return_value = zlib_Compress___deepcopy___impl((compobject *)self, cls, memo);

exit:
    return return_value;
}

#endif /* defined(HAVE_ZLIB_COPY) */

#if defined(HAVE_ZLIB_COPY)

PyDoc_STRVAR(zlib_Decompress_copy__doc__,
"copy($self, /)\n"
"--\n"
"\n"
"Return a copy of the decompression object.");

#define ZLIB_DECOMPRESS_COPY_METHODDEF    \
    {"copy", _PyCFunction_CAST(zlib_Decompress_copy), METH_METHOD|METH_FASTCALL|METH_KEYWORDS, zlib_Decompress_copy__doc__},

static PyObject *
zlib_Decompress_copy_impl(compobject *self, PyTypeObject *cls);

static PyObject *
zlib_Decompress_copy(PyObject *self, PyTypeObject *cls, PyObject *const *args, Py_ssize_t nargs, PyObject *kwnames)
{
    if (nargs || (kwnames && PyTuple_GET_SIZE(kwnames))) {
        PyErr_SetString(PyExc_TypeError, "copy() takes no arguments");
        return NULL;
    }
    return zlib_Decompress_copy_impl((compobject *)self, cls);
}

#endif /* defined(HAVE_ZLIB_COPY) */

#if defined(HAVE_ZLIB_COPY)

PyDoc_STRVAR(zlib_Decompress___copy____doc__,
"__copy__($self, /)\n"
"--\n"
"\n");

#define ZLIB_DECOMPRESS___COPY___METHODDEF    \
    {"__copy__", _PyCFunction_CAST(zlib_Decompress___copy__), METH_METHOD|METH_FASTCALL|METH_KEYWORDS, zlib_Decompress___copy____doc__},

static PyObject *
zlib_Decompress___copy___impl(compobject *self, PyTypeObject *cls);

static PyObject *
zlib_Decompress___copy__(PyObject *self, PyTypeObject *cls, PyObject *const *args, Py_ssize_t nargs, PyObject *kwnames)
{
    if (nargs || (kwnames && PyTuple_GET_SIZE(kwnames))) {
        PyErr_SetString(PyExc_TypeError, "__copy__() takes no arguments");
        return NULL;
    }
    return zlib_Decompress___copy___impl((compobject *)self, cls);
}

#endif /* defined(HAVE_ZLIB_COPY) */

#if defined(HAVE_ZLIB_COPY)

PyDoc_STRVAR(zlib_Decompress___deepcopy____doc__,
"__deepcopy__($self, memo, /)\n"
"--\n"
"\n");

#define ZLIB_DECOMPRESS___DEEPCOPY___METHODDEF    \
    {"__deepcopy__", _PyCFunction_CAST(zlib_Decompress___deepcopy__), METH_METHOD|METH_FASTCALL|METH_KEYWORDS, zlib_Decompress___deepcopy____doc__},

static PyObject *
zlib_Decompress___deepcopy___impl(compobject *self, PyTypeObject *cls,
                                  PyObject *memo);

static PyObject *
zlib_Decompress___deepcopy__(PyObject *self, PyTypeObject *cls, PyObject *const *args, Py_ssize_t nargs, PyObject *kwnames)
{
    PyObject *return_value = NULL;
    #if defined(Py_BUILD_CORE) && !defined(Py_BUILD_CORE_MODULE)
    #  define KWTUPLE (PyObject *)&_Py_SINGLETON(tuple_empty)
    #else
    #  define KWTUPLE NULL
    #endif

    static const char * const _keywords[] = {"", NULL};
    static _PyArg_Parser _parser = {
        .keywords = _keywords,
        .fname = "__deepcopy__",
        .kwtuple = KWTUPLE,
    };
    #undef KWTUPLE
    static _Py_thread_local PyObject *argsbuf[1];
    PyObject *memo;

    args = _PyArg_UnpackKeywords(args, nargs, NULL, kwnames, &_parser,
            /*minpos*/ 1, /*maxpos*/ 1, /*minkw*/ 0, /*varpos*/ 0, argsbuf);
    if (!args) {
        goto exit;
    }
    memo = args[0];
    return_value = zlib_Decompress___deepcopy___impl((compobject *)self, cls, memo);

exit:
    return return_value;
}

#endif /* defined(HAVE_ZLIB_COPY) */

PyDoc_STRVAR(zlib_Decompress_flush__doc__,
"flush($self, length=zlib.DEF_BUF_SIZE, /)\n"
"--\n"
"\n"
"Return a bytes object containing any remaining decompressed data.\n"
"\n"
"  length\n"
"    the initial size of the output buffer.");

#define ZLIB_DECOMPRESS_FLUSH_METHODDEF    \
    {"flush", _PyCFunction_CAST(zlib_Decompress_flush), METH_METHOD|METH_FASTCALL|METH_KEYWORDS, zlib_Decompress_flush__doc__},

static PyObject *
zlib_Decompress_flush_impl(compobject *self, PyTypeObject *cls,
                           Py_ssize_t length);

static PyObject *
zlib_Decompress_flush(PyObject *self, PyTypeObject *cls, PyObject *const *args, Py_ssize_t nargs, PyObject *kwnames)
{
    PyObject *return_value = NULL;
    #if defined(Py_BUILD_CORE) && !defined(Py_BUILD_CORE_MODULE)
    #  define KWTUPLE (PyObject *)&_Py_SINGLETON(tuple_empty)
    #else
    #  define KWTUPLE NULL
    #endif

    static const char * const _keywords[] = {"", NULL};
    static _PyArg_Parser _parser = {
        .keywords = _keywords,
        .fname = "flush",
        .kwtuple = KWTUPLE,
    };
    #undef KWTUPLE
    static _Py_thread_local PyObject *argsbuf[1];
    Py_ssize_t length = DEF_BUF_SIZE;

    args = _PyArg_UnpackKeywords(args, nargs, NULL, kwnames, &_parser,
            /*minpos*/ 0, /*maxpos*/ 1, /*minkw*/ 0, /*varpos*/ 0, argsbuf);
    if (!args) {
        goto exit;
    }
    if (nargs < 1) {
        goto skip_optional_posonly;
    }
    {
        Py_ssize_t ival = -1;
        PyObject *iobj = _PyNumber_Index(args[0]);
        if (iobj != NULL) {
            ival = PyLong_AsSsize_t(iobj);
            Py_DECREF(iobj);
        }
        if (ival == -1 && PyErr_Occurred()) {
            goto exit;
        }
        length = ival;
    }
skip_optional_posonly:
    return_value = zlib_Decompress_flush_impl((compobject *)self, cls, length);

exit:
    return return_value;
}

PyDoc_STRVAR(zlib__ZlibDecompressor_decompress__doc__,
"decompress($self, /, data, max_length=-1)\n"
"--\n"
"\n"
"Decompress *data*, returning uncompressed data as bytes.\n"
"\n"
"If *max_length* is nonnegative, returns at most *max_length* bytes of\n"
"decompressed data. If this limit is reached and further output can be\n"
"produced, *self.needs_input* will be set to ``False``. In this case, the next\n"
"call to *decompress()* may provide *data* as b\'\' to obtain more of the output.\n"
"\n"
"If all of the input data was decompressed and returned (either because this\n"
"was less than *max_length* bytes, or because *max_length* was negative),\n"
"*self.needs_input* will be set to True.\n"
"\n"
"Attempting to decompress data after the end of stream is reached raises an\n"
"EOFError.  Any data found after the end of the stream is ignored and saved in\n"
"the unused_data attribute.");

#define ZLIB__ZLIBDECOMPRESSOR_DECOMPRESS_METHODDEF    \
    {"decompress", _PyCFunction_CAST(zlib__ZlibDecompressor_decompress), METH_FASTCALL|METH_KEYWORDS, zlib__ZlibDecompressor_decompress__doc__},

static PyObject *
zlib__ZlibDecompressor_decompress_impl(ZlibDecompressor *self,
                                       Py_buffer *data,
                                       Py_ssize_t max_length);

static PyObject *
zlib__ZlibDecompressor_decompress(PyObject *self, PyObject *const *args, Py_ssize_t nargs, PyObject *kwnames)
{
    PyObject *return_value = NULL;
    #if defined(Py_BUILD_CORE) && !defined(Py_BUILD_CORE_MODULE)

    #define NUM_KEYWORDS 2
    static struct {
        PyGC_Head _this_is_not_used;
        PyObject_VAR_HEAD
        Py_hash_t ob_hash;
        PyObject *ob_item[NUM_KEYWORDS];
    } _kwtuple = {
        .ob_base = PyVarObject_HEAD_INIT(&PyTuple_Type, NUM_KEYWORDS)
        .ob_hash = -1,
        .ob_item = { &_Py_ID(data), &_Py_ID(max_length), },
    };
    #undef NUM_KEYWORDS
    #define KWTUPLE (&_kwtuple.ob_base.ob_base)

    #else  // !Py_BUILD_CORE
    #  define KWTUPLE NULL
    #endif  // !Py_BUILD_CORE

    static const char * const _keywords[] = {"data", "max_length", NULL};
    static _PyArg_Parser _parser = {
        .keywords = _keywords,
        .fname = "decompress",
        .kwtuple = KWTUPLE,
    };
    #undef KWTUPLE
    static _Py_thread_local PyObject *argsbuf[2];
    Py_ssize_t noptargs = nargs + (kwnames ? PyTuple_GET_SIZE(kwnames) : 0) - 1;
    Py_buffer data = {NULL, NULL};
    Py_ssize_t max_length = -1;

    args = _PyArg_UnpackKeywords(args, nargs, NULL, kwnames, &_parser,
            /*minpos*/ 1, /*maxpos*/ 2, /*minkw*/ 0, /*varpos*/ 0, argsbuf);
    if (!args) {
        goto exit;
    }
    if (PyObject_GetBuffer(args[0], &data, PyBUF_SIMPLE) != 0) {
        goto exit;
    }
    if (!noptargs) {
        goto skip_optional_pos;
    }
    {
        Py_ssize_t ival = -1;
        PyObject *iobj = _PyNumber_Index(args[1]);
        if (iobj != NULL) {
            ival = PyLong_AsSsize_t(iobj);
            Py_DECREF(iobj);
        }
        if (ival == -1 && PyErr_Occurred()) {
            goto exit;
        }
        max_length = ival;
    }
skip_optional_pos:
    return_value = zlib__ZlibDecompressor_decompress_impl((ZlibDecompressor *)self, &data, max_length);

exit:
    /* Cleanup for data */
    if (data.obj) {
       PyBuffer_Release(&data);
    }

    return return_value;
}

PyDoc_STRVAR(zlib__ZlibDecompressor__doc__,
"_ZlibDecompressor(wbits=MAX_WBITS, zdict=b\'\')\n"
"--\n"
"\n"
"Create a decompressor object for decompressing data incrementally.\n"
"\n"
"  zdict\n"
"    The predefined compression dictionary. This is a sequence of bytes\n"
"    (such as a bytes object) containing subsequences that are expected\n"
"    to occur frequently in the data that is to be compressed. Those\n"
"    subsequences that are expected to be most common should come at the\n"
"    end of the dictionary. This must be the same dictionary as used by the\n"
"    compressor that produced the input data.");

static PyObject *
zlib__ZlibDecompressor_impl(PyTypeObject *type, int wbits, PyObject *zdict);

static PyObject *
zlib__ZlibDecompressor(PyTypeObject *type, PyObject *args, PyObject *kwargs)
{
    PyObject *return_value = NULL;
    #if defined(Py_BUILD_CORE) && !defined(Py_BUILD_CORE_MODULE)

    #define NUM_KEYWORDS 2
    static struct {
        PyGC_Head _this_is_not_used;
        PyObject_VAR_HEAD
        Py_hash_t ob_hash;
        PyObject *ob_item[NUM_KEYWORDS];
    } _kwtuple = {
        .ob_base = PyVarObject_HEAD_INIT(&PyTuple_Type, NUM_KEYWORDS)
        .ob_hash = -1,
        .ob_item = { &_Py_ID(wbits), &_Py_ID(zdict), },
    };
    #undef NUM_KEYWORDS
    #define KWTUPLE (&_kwtuple.ob_base.ob_base)

    #else  // !Py_BUILD_CORE
    #  define KWTUPLE NULL
    #endif  // !Py_BUILD_CORE

    static const char * const _keywords[] = {"wbits", "zdict", NULL};
    static _PyArg_Parser _parser = {
        .keywords = _keywords,
        .fname = "_ZlibDecompressor",
        .kwtuple = KWTUPLE,
    };
    #undef KWTUPLE
    PyObject *argsbuf[2];
    PyObject * const *fastargs;
    Py_ssize_t nargs = PyTuple_GET_SIZE(args);
    Py_ssize_t noptargs = nargs + (kwargs ? PyDict_GET_SIZE(kwargs) : 0) - 0;
    int wbits = MAX_WBITS;
    PyObject *zdict = NULL;

    fastargs = _PyArg_UnpackKeywords(_PyTuple_CAST(args)->ob_item, nargs, kwargs, NULL, &_parser,
            /*minpos*/ 0, /*maxpos*/ 2, /*minkw*/ 0, /*varpos*/ 0, argsbuf);
    if (!fastargs) {
        goto exit;
    }
    if (!noptargs) {
        goto skip_optional_pos;
    }
    if (fastargs[0]) {
        wbits = PyLong_AsInt(fastargs[0]);
        if (wbits == -1 && PyErr_Occurred()) {
            goto exit;
        }
        if (!--noptargs) {
            goto skip_optional_pos;
        }
    }
    zdict = fastargs[1];
skip_optional_pos:
    return_value = zlib__ZlibDecompressor_impl(type, wbits, zdict);

exit:
    return return_value;
}

PyDoc_STRVAR(zlib_adler32__doc__,
"adler32($module, data, value=1, /)\n"
"--\n"
"\n"
"Compute an Adler-32 checksum of data.\n"
"\n"
"  value\n"
"    Starting value of the checksum.\n"
"\n"
"The returned checksum is an integer.");

#define ZLIB_ADLER32_METHODDEF    \
    {"adler32", _PyCFunction_CAST(zlib_adler32), METH_FASTCALL, zlib_adler32__doc__},

static PyObject *
zlib_adler32_impl(PyObject *module, Py_buffer *data, unsigned int value);

static PyObject *
zlib_adler32(PyObject *module, PyObject *const *args, Py_ssize_t nargs)
{
    PyObject *return_value = NULL;
    Py_buffer data = {NULL, NULL};
    unsigned int value = 1;

    if (!_PyArg_CheckPositional("adler32", nargs, 1, 2)) {
        goto exit;
    }
    if (PyObject_GetBuffer(args[0], &data, PyBUF_SIMPLE) != 0) {
        goto exit;
    }
    if (nargs < 2) {
        goto skip_optional;
    }
    {
        Py_ssize_t _bytes = PyLong_AsNativeBytes(args[1], &value, sizeof(unsigned int),
                Py_ASNATIVEBYTES_NATIVE_ENDIAN |
                Py_ASNATIVEBYTES_ALLOW_INDEX |
                Py_ASNATIVEBYTES_UNSIGNED_BUFFER);
        if (_bytes < 0) {
            goto exit;
        }
        if ((size_t)_bytes > sizeof(unsigned int)) {
            if (PyErr_WarnEx(PyExc_DeprecationWarning,
                "integer value out of range", 1) < 0)
            {
                goto exit;
            }
        }
    }
skip_optional:
    return_value = zlib_adler32_impl(module, &data, value);

exit:
    /* Cleanup for data */
    if (data.obj) {
       PyBuffer_Release(&data);
    }

    return return_value;
}

PyDoc_STRVAR(zlib_adler32_combine__doc__,
"adler32_combine($module, adler1, adler2, len2, /)\n"
"--\n"
"\n"
"Combine two Adler-32 checksums into one.\n"
"\n"
"  adler1\n"
"    Adler-32 checksum for sequence A\n"
"  adler2\n"
"    Adler-32 checksum for sequence B\n"
"  len2\n"
"    Length of sequence B\n"
"\n"
"Given the Adler-32 checksum \'adler1\' of a sequence A and the\n"
"Adler-32 checksum \'adler2\' of a sequence B of length \'len2\',\n"
"return the Adler-32 checksum of A and B concatenated.");

#define ZLIB_ADLER32_COMBINE_METHODDEF    \
    {"adler32_combine", _PyCFunction_CAST(zlib_adler32_combine), METH_FASTCALL, zlib_adler32_combine__doc__},

static unsigned int
zlib_adler32_combine_impl(PyObject *module, unsigned int adler1,
                          unsigned int adler2, PyObject *len2);

static PyObject *
zlib_adler32_combine(PyObject *module, PyObject *const *args, Py_ssize_t nargs)
{
    PyObject *return_value = NULL;
    unsigned int adler1;
    unsigned int adler2;
    PyObject *len2;
    unsigned int _return_value;

    if (!_PyArg_CheckPositional("adler32_combine", nargs, 3, 3)) {
        goto exit;
    }
    {
        Py_ssize_t _bytes = PyLong_AsNativeBytes(args[0], &adler1, sizeof(unsigned int),
                Py_ASNATIVEBYTES_NATIVE_ENDIAN |
                Py_ASNATIVEBYTES_ALLOW_INDEX |
                Py_ASNATIVEBYTES_UNSIGNED_BUFFER);
        if (_bytes < 0) {
            goto exit;
        }
        if ((size_t)_bytes > sizeof(unsigned int)) {
            if (PyErr_WarnEx(PyExc_DeprecationWarning,
                "integer value out of range", 1) < 0)
            {
                goto exit;
            }
        }
    }
    {
        Py_ssize_t _bytes = PyLong_AsNativeBytes(args[1], &adler2, sizeof(unsigned int),
                Py_ASNATIVEBYTES_NATIVE_ENDIAN |
                Py_ASNATIVEBYTES_ALLOW_INDEX |
                Py_ASNATIVEBYTES_UNSIGNED_BUFFER);
        if (_bytes < 0) {
            goto exit;
        }
        if ((size_t)_bytes > sizeof(unsigned int)) {
            if (PyErr_WarnEx(PyExc_DeprecationWarning,
                "integer value out of range", 1) < 0)
            {
                goto exit;
            }
        }
    }
    if (!PyLong_Check(args[2])) {
        _PyArg_BadArgument("adler32_combine", "argument 3", "int", args[2]);
        goto exit;
    }
    len2 = args[2];
    _return_value = zlib_adler32_combine_impl(module, adler1, adler2, len2);
    if ((_return_value == (unsigned int)-1) && PyErr_Occurred()) {
        goto exit;
    }
    return_value = PyLong_FromUnsignedLong((unsigned long)_return_value);

exit:
    return return_value;
}

PyDoc_STRVAR(zlib_crc32__doc__,
"crc32($module, data, value=0, /)\n"
"--\n"
"\n"
"Compute a CRC-32 checksum of data.\n"
"\n"
"  value\n"
"    Starting value of the checksum.\n"
"\n"
"The returned checksum is an integer.");

#define ZLIB_CRC32_METHODDEF    \
    {"crc32", _PyCFunction_CAST(zlib_crc32), METH_FASTCALL, zlib_crc32__doc__},

static unsigned int
zlib_crc32_impl(PyObject *module, Py_buffer *data, unsigned int value);

static PyObject *
zlib_crc32(PyObject *module, PyObject *const *args, Py_ssize_t nargs)
{
    PyObject *return_value = NULL;
    Py_buffer data = {NULL, NULL};
    unsigned int value = 0;
    unsigned int _return_value;

    if (!_PyArg_CheckPositional("crc32", nargs, 1, 2)) {
        goto exit;
    }
    if (PyObject_GetBuffer(args[0], &data, PyBUF_SIMPLE) != 0) {
        goto exit;
    }
    if (nargs < 2) {
        goto skip_optional;
    }
    {
        Py_ssize_t _bytes = PyLong_AsNativeBytes(args[1], &value, sizeof(unsigned int),
                Py_ASNATIVEBYTES_NATIVE_ENDIAN |
                Py_ASNATIVEBYTES_ALLOW_INDEX |
                Py_ASNATIVEBYTES_UNSIGNED_BUFFER);
        if (_bytes < 0) {
            goto exit;
        }
        if ((size_t)_bytes > sizeof(unsigned int)) {
            if (PyErr_WarnEx(PyExc_DeprecationWarning,
                "integer value out of range", 1) < 0)
            {
                goto exit;
            }
        }
    }
skip_optional:
    _return_value = zlib_crc32_impl(module, &data, value);
    if ((_return_value == (unsigned int)-1) && PyErr_Occurred()) {
        goto exit;
    }
    return_value = PyLong_FromUnsignedLong((unsigned long)_return_value);

exit:
    /* Cleanup for data */
    if (data.obj) {
       PyBuffer_Release(&data);
    }

    return return_value;
}

PyDoc_STRVAR(zlib_crc32_combine__doc__,
"crc32_combine($module, crc1, crc2, len2, /)\n"
"--\n"
"\n"
"Combine two CRC-32 checksums into one.\n"
"\n"
"  crc1\n"
"    CRC-32 checksum for sequence A\n"
"  crc2\n"
"    CRC-32 checksum for sequence B\n"
"  len2\n"
"    Length of sequence B\n"
"\n"
"Given the CRC-32 checksum \'crc1\' of a sequence A and the\n"
"CRC-32 checksum \'crc2\' of a sequence B of length \'len2\',\n"
"return the CRC-32 checksum of A and B concatenated.");

#define ZLIB_CRC32_COMBINE_METHODDEF    \
    {"crc32_combine", _PyCFunction_CAST(zlib_crc32_combine), METH_FASTCALL, zlib_crc32_combine__doc__},

static unsigned int
zlib_crc32_combine_impl(PyObject *module, unsigned int crc1,
                        unsigned int crc2, PyObject *len2);

static PyObject *
zlib_crc32_combine(PyObject *module, PyObject *const *args, Py_ssize_t nargs)
{
    PyObject *return_value = NULL;
    unsigned int crc1;
    unsigned int crc2;
    PyObject *len2;
    unsigned int _return_value;

    if (!_PyArg_CheckPositional("crc32_combine", nargs, 3, 3)) {
        goto exit;
    }
    {
        Py_ssize_t _bytes = PyLong_AsNativeBytes(args[0], &crc1, sizeof(unsigned int),
                Py_ASNATIVEBYTES_NATIVE_ENDIAN |
                Py_ASNATIVEBYTES_ALLOW_INDEX |
                Py_ASNATIVEBYTES_UNSIGNED_BUFFER);
        if (_bytes < 0) {
            goto exit;
        }
        if ((size_t)_bytes > sizeof(unsigned int)) {
            if (PyErr_WarnEx(PyExc_DeprecationWarning,
                "integer value out of range", 1) < 0)
            {
                goto exit;
            }
        }
    }
    {
        Py_ssize_t _bytes = PyLong_AsNativeBytes(args[1], &crc2, sizeof(unsigned int),
                Py_ASNATIVEBYTES_NATIVE_ENDIAN |
                Py_ASNATIVEBYTES_ALLOW_INDEX |
                Py_ASNATIVEBYTES_UNSIGNED_BUFFER);
        if (_bytes < 0) {
            goto exit;
        }
        if ((size_t)_bytes > sizeof(unsigned int)) {
            if (PyErr_WarnEx(PyExc_DeprecationWarning,
                "integer value out of range", 1) < 0)
            {
                goto exit;
            }
        }
    }
    if (!PyLong_Check(args[2])) {
        _PyArg_BadArgument("crc32_combine", "argument 3", "int", args[2]);
        goto exit;
    }
    len2 = args[2];
    _return_value = zlib_crc32_combine_impl(module, crc1, crc2, len2);
    if ((_return_value == (unsigned int)-1) && PyErr_Occurred()) {
        goto exit;
    }
    return_value = PyLong_FromUnsignedLong((unsigned long)_return_value);

exit:
    return return_value;
}

#ifndef ZLIB_COMPRESS_COPY_METHODDEF
    #define ZLIB_COMPRESS_COPY_METHODDEF
#endif /* !defined(ZLIB_COMPRESS_COPY_METHODDEF) */

#ifndef ZLIB_COMPRESS___COPY___METHODDEF
    #define ZLIB_COMPRESS___COPY___METHODDEF
#endif /* !defined(ZLIB_COMPRESS___COPY___METHODDEF) */

#ifndef ZLIB_COMPRESS___DEEPCOPY___METHODDEF
    #define ZLIB_COMPRESS___DEEPCOPY___METHODDEF
#endif /* !defined(ZLIB_COMPRESS___DEEPCOPY___METHODDEF) */

#ifndef ZLIB_DECOMPRESS_COPY_METHODDEF
    #define ZLIB_DECOMPRESS_COPY_METHODDEF
#endif /* !defined(ZLIB_DECOMPRESS_COPY_METHODDEF) */

#ifndef ZLIB_DECOMPRESS___COPY___METHODDEF
    #define ZLIB_DECOMPRESS___COPY___METHODDEF
#endif /* !defined(ZLIB_DECOMPRESS___COPY___METHODDEF) */

#ifndef ZLIB_DECOMPRESS___DEEPCOPY___METHODDEF
    #define ZLIB_DECOMPRESS___DEEPCOPY___METHODDEF
#endif /* !defined(ZLIB_DECOMPRESS___DEEPCOPY___METHODDEF) */
<<<<<<< HEAD
/*[clinic end generated code: output=92322e223cb2bd8c input=a9049054013a1b77]*/
=======
/*[clinic end generated code: output=fa5fc356f3090cce input=a9049054013a1b77]*/
>>>>>>> 04c7f362
<|MERGE_RESOLUTION|>--- conflicted
+++ resolved
@@ -1054,7 +1054,7 @@
         .kwtuple = KWTUPLE,
     };
     #undef KWTUPLE
-    PyObject *argsbuf[2];
+    static _Py_thread_local PyObject *argsbuf[2];
     PyObject * const *fastargs;
     Py_ssize_t nargs = PyTuple_GET_SIZE(args);
     Py_ssize_t noptargs = nargs + (kwargs ? PyDict_GET_SIZE(kwargs) : 0) - 0;
@@ -1402,8 +1402,4 @@
 #ifndef ZLIB_DECOMPRESS___DEEPCOPY___METHODDEF
     #define ZLIB_DECOMPRESS___DEEPCOPY___METHODDEF
 #endif /* !defined(ZLIB_DECOMPRESS___DEEPCOPY___METHODDEF) */
-<<<<<<< HEAD
-/*[clinic end generated code: output=92322e223cb2bd8c input=a9049054013a1b77]*/
-=======
-/*[clinic end generated code: output=fa5fc356f3090cce input=a9049054013a1b77]*/
->>>>>>> 04c7f362
+/*[clinic end generated code: output=56ce0195e2275919 input=a9049054013a1b77]*/