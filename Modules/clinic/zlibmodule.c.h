/*[clinic input]
preserve
[clinic start generated code]*/

#if defined(Py_BUILD_CORE) && !defined(Py_BUILD_CORE_MODULE)
#  include "pycore_gc.h"          // PyGC_Head
#  include "pycore_runtime.h"     // _Py_ID()
#endif
#include "pycore_abstract.h"      // _PyNumber_Index()
#include "pycore_modsupport.h"    // _PyArg_UnpackKeywords()

PyDoc_STRVAR(zlib_compress__doc__,
"compress($module, data, /, level=Z_DEFAULT_COMPRESSION, wbits=MAX_WBITS)\n"
"--\n"
"\n"
"Returns a bytes object containing compressed data.\n"
"\n"
"  data\n"
"    Binary data to be compressed.\n"
"  level\n"
"    Compression level, in 0-9 or -1.\n"
"  wbits\n"
"    The window buffer size and container format.");

#define ZLIB_COMPRESS_METHODDEF    \
    {"compress", _PyCFunction_CAST(zlib_compress), METH_FASTCALL|METH_KEYWORDS, zlib_compress__doc__},

static PyObject *
zlib_compress_impl(PyObject *module, Py_buffer *data, int level, int wbits);

static PyObject *
zlib_compress(PyObject *module, PyObject *const *args, Py_ssize_t nargs, PyObject *kwnames)
{
    PyObject *return_value = NULL;
    #if defined(Py_BUILD_CORE) && !defined(Py_BUILD_CORE_MODULE)

    #define NUM_KEYWORDS 2
    static struct {
        PyGC_Head _this_is_not_used;
        PyObject_VAR_HEAD
        Py_hash_t ob_hash;
        PyObject *ob_item[NUM_KEYWORDS];
    } _kwtuple = {
        .ob_base = PyVarObject_HEAD_INIT(&PyTuple_Type, NUM_KEYWORDS)
        .ob_hash = -1,
        .ob_item = { &_Py_ID(level), &_Py_ID(wbits), },
    };
    #undef NUM_KEYWORDS
    #define KWTUPLE (&_kwtuple.ob_base.ob_base)

    #else  // !Py_BUILD_CORE
    #  define KWTUPLE NULL
    #endif  // !Py_BUILD_CORE

    static const char * const _keywords[] = {"", "level", "wbits", NULL};
    static _PyArg_Parser _parser = {
        .keywords = _keywords,
        .fname = "compress",
        .kwtuple = KWTUPLE,
    };
    #undef KWTUPLE
    PyObject *argsbuf[3];
    Py_ssize_t noptargs = nargs + (kwnames ? PyTuple_GET_SIZE(kwnames) : 0) - 1;
    Py_buffer data = {NULL, NULL};
    int level = Z_DEFAULT_COMPRESSION;
    int wbits = MAX_WBITS;

    args = _PyArg_UnpackKeywords(args, nargs, NULL, kwnames, &_parser,
            /*minpos*/ 1, /*maxpos*/ 3, /*minkw*/ 0, /*varpos*/ 0, argsbuf);
    if (!args) {
        goto exit;
    }
    if (PyObject_GetBuffer(args[0], &data, PyBUF_SIMPLE) != 0) {
        goto exit;
    }
    if (!noptargs) {
        goto skip_optional_pos;
    }
    if (args[1]) {
        level = PyLong_AsInt(args[1]);
        if (level == -1 && PyErr_Occurred()) {
            goto exit;
        }
        if (!--noptargs) {
            goto skip_optional_pos;
        }
    }
    wbits = PyLong_AsInt(args[2]);
    if (wbits == -1 && PyErr_Occurred()) {
        goto exit;
    }
skip_optional_pos:
    return_value = zlib_compress_impl(module, &data, level, wbits);

exit:
    /* Cleanup for data */
    if (data.obj) {
       PyBuffer_Release(&data);
    }

    return return_value;
}

PyDoc_STRVAR(zlib_decompress__doc__,
"decompress($module, data, /, wbits=MAX_WBITS, bufsize=DEF_BUF_SIZE)\n"
"--\n"
"\n"
"Returns a bytes object containing the uncompressed data.\n"
"\n"
"  data\n"
"    Compressed data.\n"
"  wbits\n"
"    The window buffer size and container format.\n"
"  bufsize\n"
"    The initial output buffer size.");

#define ZLIB_DECOMPRESS_METHODDEF    \
    {"decompress", _PyCFunction_CAST(zlib_decompress), METH_FASTCALL|METH_KEYWORDS, zlib_decompress__doc__},

static PyObject *
zlib_decompress_impl(PyObject *module, Py_buffer *data, int wbits,
                     Py_ssize_t bufsize);

static PyObject *
zlib_decompress(PyObject *module, PyObject *const *args, Py_ssize_t nargs, PyObject *kwnames)
{
    PyObject *return_value = NULL;
    #if defined(Py_BUILD_CORE) && !defined(Py_BUILD_CORE_MODULE)

    #define NUM_KEYWORDS 2
    static struct {
        PyGC_Head _this_is_not_used;
        PyObject_VAR_HEAD
        Py_hash_t ob_hash;
        PyObject *ob_item[NUM_KEYWORDS];
    } _kwtuple = {
        .ob_base = PyVarObject_HEAD_INIT(&PyTuple_Type, NUM_KEYWORDS)
        .ob_hash = -1,
        .ob_item = { &_Py_ID(wbits), &_Py_ID(bufsize), },
    };
    #undef NUM_KEYWORDS
    #define KWTUPLE (&_kwtuple.ob_base.ob_base)

    #else  // !Py_BUILD_CORE
    #  define KWTUPLE NULL
    #endif  // !Py_BUILD_CORE

    static const char * const _keywords[] = {"", "wbits", "bufsize", NULL};
    static _PyArg_Parser _parser = {
        .keywords = _keywords,
        .fname = "decompress",
        .kwtuple = KWTUPLE,
    };
    #undef KWTUPLE
    PyObject *argsbuf[3];
    Py_ssize_t noptargs = nargs + (kwnames ? PyTuple_GET_SIZE(kwnames) : 0) - 1;
    Py_buffer data = {NULL, NULL};
    int wbits = MAX_WBITS;
    Py_ssize_t bufsize = DEF_BUF_SIZE;

    args = _PyArg_UnpackKeywords(args, nargs, NULL, kwnames, &_parser,
            /*minpos*/ 1, /*maxpos*/ 3, /*minkw*/ 0, /*varpos*/ 0, argsbuf);
    if (!args) {
        goto exit;
    }
    if (PyObject_GetBuffer(args[0], &data, PyBUF_SIMPLE) != 0) {
        goto exit;
    }
    if (!noptargs) {
        goto skip_optional_pos;
    }
    if (args[1]) {
        wbits = PyLong_AsInt(args[1]);
        if (wbits == -1 && PyErr_Occurred()) {
            goto exit;
        }
        if (!--noptargs) {
            goto skip_optional_pos;
        }
    }
    {
        Py_ssize_t ival = -1;
        PyObject *iobj = _PyNumber_Index(args[2]);
        if (iobj != NULL) {
            ival = PyLong_AsSsize_t(iobj);
            Py_DECREF(iobj);
        }
        if (ival == -1 && PyErr_Occurred()) {
            goto exit;
        }
        bufsize = ival;
    }
skip_optional_pos:
    return_value = zlib_decompress_impl(module, &data, wbits, bufsize);

exit:
    /* Cleanup for data */
    if (data.obj) {
       PyBuffer_Release(&data);
    }

    return return_value;
}

PyDoc_STRVAR(zlib_compressobj__doc__,
"compressobj($module, /, level=Z_DEFAULT_COMPRESSION, method=DEFLATED,\n"
"            wbits=MAX_WBITS, memLevel=DEF_MEM_LEVEL,\n"
"            strategy=Z_DEFAULT_STRATEGY, zdict=None)\n"
"--\n"
"\n"
"Return a compressor object.\n"
"\n"
"  level\n"
"    The compression level (an integer in the range 0-9 or -1; default is\n"
"    currently equivalent to 6).  Higher compression levels are slower,\n"
"    but produce smaller results.\n"
"  method\n"
"    The compression algorithm.  If given, this must be DEFLATED.\n"
"  wbits\n"
"    +9 to +15: The base-two logarithm of the window size.  Include a zlib\n"
"        container.\n"
"    -9 to -15: Generate a raw stream.\n"
"    +25 to +31: Include a gzip container.\n"
"  memLevel\n"
"    Controls the amount of memory used for internal compression state.\n"
"    Valid values range from 1 to 9.  Higher values result in higher memory\n"
"    usage, faster compression, and smaller output.\n"
"  strategy\n"
"    Used to tune the compression algorithm.  Possible values are\n"
"    Z_DEFAULT_STRATEGY, Z_FILTERED, and Z_HUFFMAN_ONLY.\n"
"  zdict\n"
"    The predefined compression dictionary - a sequence of bytes\n"
"    containing subsequences that are likely to occur in the input data.");

#define ZLIB_COMPRESSOBJ_METHODDEF    \
    {"compressobj", _PyCFunction_CAST(zlib_compressobj), METH_FASTCALL|METH_KEYWORDS, zlib_compressobj__doc__},

static PyObject *
zlib_compressobj_impl(PyObject *module, int level, int method, int wbits,
                      int memLevel, int strategy, Py_buffer *zdict);

static PyObject *
zlib_compressobj(PyObject *module, PyObject *const *args, Py_ssize_t nargs, PyObject *kwnames)
{
    PyObject *return_value = NULL;
    #if defined(Py_BUILD_CORE) && !defined(Py_BUILD_CORE_MODULE)

    #define NUM_KEYWORDS 6
    static struct {
        PyGC_Head _this_is_not_used;
        PyObject_VAR_HEAD
        Py_hash_t ob_hash;
        PyObject *ob_item[NUM_KEYWORDS];
    } _kwtuple = {
        .ob_base = PyVarObject_HEAD_INIT(&PyTuple_Type, NUM_KEYWORDS)
        .ob_hash = -1,
        .ob_item = { &_Py_ID(level), &_Py_ID(method), &_Py_ID(wbits), &_Py_ID(memLevel), &_Py_ID(strategy), &_Py_ID(zdict), },
    };
    #undef NUM_KEYWORDS
    #define KWTUPLE (&_kwtuple.ob_base.ob_base)

    #else  // !Py_BUILD_CORE
    #  define KWTUPLE NULL
    #endif  // !Py_BUILD_CORE

    static const char * const _keywords[] = {"level", "method", "wbits", "memLevel", "strategy", "zdict", NULL};
    static _PyArg_Parser _parser = {
        .keywords = _keywords,
        .fname = "compressobj",
        .kwtuple = KWTUPLE,
    };
    #undef KWTUPLE
    PyObject *argsbuf[6];
    Py_ssize_t noptargs = nargs + (kwnames ? PyTuple_GET_SIZE(kwnames) : 0) - 0;
    int level = Z_DEFAULT_COMPRESSION;
    int method = DEFLATED;
    int wbits = MAX_WBITS;
    int memLevel = DEF_MEM_LEVEL;
    int strategy = Z_DEFAULT_STRATEGY;
    Py_buffer zdict = {NULL, NULL};

    args = _PyArg_UnpackKeywords(args, nargs, NULL, kwnames, &_parser,
            /*minpos*/ 0, /*maxpos*/ 6, /*minkw*/ 0, /*varpos*/ 0, argsbuf);
    if (!args) {
        goto exit;
    }
    if (!noptargs) {
        goto skip_optional_pos;
    }
    if (args[0]) {
        level = PyLong_AsInt(args[0]);
        if (level == -1 && PyErr_Occurred()) {
            goto exit;
        }
        if (!--noptargs) {
            goto skip_optional_pos;
        }
    }
    if (args[1]) {
        method = PyLong_AsInt(args[1]);
        if (method == -1 && PyErr_Occurred()) {
            goto exit;
        }
        if (!--noptargs) {
            goto skip_optional_pos;
        }
    }
    if (args[2]) {
        wbits = PyLong_AsInt(args[2]);
        if (wbits == -1 && PyErr_Occurred()) {
            goto exit;
        }
        if (!--noptargs) {
            goto skip_optional_pos;
        }
    }
    if (args[3]) {
        memLevel = PyLong_AsInt(args[3]);
        if (memLevel == -1 && PyErr_Occurred()) {
            goto exit;
        }
        if (!--noptargs) {
            goto skip_optional_pos;
        }
    }
    if (args[4]) {
        strategy = PyLong_AsInt(args[4]);
        if (strategy == -1 && PyErr_Occurred()) {
            goto exit;
        }
        if (!--noptargs) {
            goto skip_optional_pos;
        }
    }
    if (PyObject_GetBuffer(args[5], &zdict, PyBUF_SIMPLE) != 0) {
        goto exit;
    }
skip_optional_pos:
    return_value = zlib_compressobj_impl(module, level, method, wbits, memLevel, strategy, &zdict);

exit:
    /* Cleanup for zdict */
    if (zdict.obj) {
       PyBuffer_Release(&zdict);
    }

    return return_value;
}

PyDoc_STRVAR(zlib_decompressobj__doc__,
"decompressobj($module, /, wbits=MAX_WBITS, zdict=b\'\')\n"
"--\n"
"\n"
"Return a decompressor object.\n"
"\n"
"  wbits\n"
"    The window buffer size and container format.\n"
"  zdict\n"
"    The predefined compression dictionary.  This must be the same\n"
"    dictionary as used by the compressor that produced the input data.");

#define ZLIB_DECOMPRESSOBJ_METHODDEF    \
    {"decompressobj", _PyCFunction_CAST(zlib_decompressobj), METH_FASTCALL|METH_KEYWORDS, zlib_decompressobj__doc__},

static PyObject *
zlib_decompressobj_impl(PyObject *module, int wbits, PyObject *zdict);

static PyObject *
zlib_decompressobj(PyObject *module, PyObject *const *args, Py_ssize_t nargs, PyObject *kwnames)
{
    PyObject *return_value = NULL;
    #if defined(Py_BUILD_CORE) && !defined(Py_BUILD_CORE_MODULE)

    #define NUM_KEYWORDS 2
    static struct {
        PyGC_Head _this_is_not_used;
        PyObject_VAR_HEAD
        Py_hash_t ob_hash;
        PyObject *ob_item[NUM_KEYWORDS];
    } _kwtuple = {
        .ob_base = PyVarObject_HEAD_INIT(&PyTuple_Type, NUM_KEYWORDS)
        .ob_hash = -1,
        .ob_item = { &_Py_ID(wbits), &_Py_ID(zdict), },
    };
    #undef NUM_KEYWORDS
    #define KWTUPLE (&_kwtuple.ob_base.ob_base)

    #else  // !Py_BUILD_CORE
    #  define KWTUPLE NULL
    #endif  // !Py_BUILD_CORE

    static const char * const _keywords[] = {"wbits", "zdict", NULL};
    static _PyArg_Parser _parser = {
        .keywords = _keywords,
        .fname = "decompressobj",
        .kwtuple = KWTUPLE,
    };
    #undef KWTUPLE
    PyObject *argsbuf[2];
    Py_ssize_t noptargs = nargs + (kwnames ? PyTuple_GET_SIZE(kwnames) : 0) - 0;
    int wbits = MAX_WBITS;
    PyObject *zdict = NULL;

    args = _PyArg_UnpackKeywords(args, nargs, NULL, kwnames, &_parser,
            /*minpos*/ 0, /*maxpos*/ 2, /*minkw*/ 0, /*varpos*/ 0, argsbuf);
    if (!args) {
        goto exit;
    }
    if (!noptargs) {
        goto skip_optional_pos;
    }
    if (args[0]) {
        wbits = PyLong_AsInt(args[0]);
        if (wbits == -1 && PyErr_Occurred()) {
            goto exit;
        }
        if (!--noptargs) {
            goto skip_optional_pos;
        }
    }
    zdict = args[1];
skip_optional_pos:
    return_value = zlib_decompressobj_impl(module, wbits, zdict);

exit:
    return return_value;
}

PyDoc_STRVAR(zlib_Compress_compress__doc__,
"compress($self, data, /)\n"
"--\n"
"\n"
"Returns a bytes object containing compressed data.\n"
"\n"
"  data\n"
"    Binary data to be compressed.\n"
"\n"
"After calling this function, some of the input data may still\n"
"be stored in internal buffers for later processing.\n"
"Call the flush() method to clear these buffers.");

#define ZLIB_COMPRESS_COMPRESS_METHODDEF    \
    {"compress", _PyCFunction_CAST(zlib_Compress_compress), METH_METHOD|METH_FASTCALL|METH_KEYWORDS, zlib_Compress_compress__doc__},

static PyObject *
zlib_Compress_compress_impl(compobject *self, PyTypeObject *cls,
                            Py_buffer *data);

static PyObject *
zlib_Compress_compress(PyObject *self, PyTypeObject *cls, PyObject *const *args, Py_ssize_t nargs, PyObject *kwnames)
{
    PyObject *return_value = NULL;
    #if defined(Py_BUILD_CORE) && !defined(Py_BUILD_CORE_MODULE)
    #  define KWTUPLE (PyObject *)&_Py_SINGLETON(tuple_empty)
    #else
    #  define KWTUPLE NULL
    #endif

    static const char * const _keywords[] = {"", NULL};
    static _PyArg_Parser _parser = {
        .keywords = _keywords,
        .fname = "compress",
        .kwtuple = KWTUPLE,
    };
    #undef KWTUPLE
    PyObject *argsbuf[1];
    Py_buffer data = {NULL, NULL};

    args = _PyArg_UnpackKeywords(args, nargs, NULL, kwnames, &_parser,
            /*minpos*/ 1, /*maxpos*/ 1, /*minkw*/ 0, /*varpos*/ 0, argsbuf);
    if (!args) {
        goto exit;
    }
    if (PyObject_GetBuffer(args[0], &data, PyBUF_SIMPLE) != 0) {
        goto exit;
    }
    return_value = zlib_Compress_compress_impl((compobject *)self, cls, &data);

exit:
    /* Cleanup for data */
    if (data.obj) {
       PyBuffer_Release(&data);
    }

    return return_value;
}

PyDoc_STRVAR(zlib_Decompress_decompress__doc__,
"decompress($self, data, /, max_length=0)\n"
"--\n"
"\n"
"Return a bytes object containing the decompressed version of the data.\n"
"\n"
"  data\n"
"    The binary data to decompress.\n"
"  max_length\n"
"    The maximum allowable length of the decompressed data.\n"
"    Unconsumed input data will be stored in\n"
"    the unconsumed_tail attribute.\n"
"\n"
"After calling this function, some of the input data may still be stored in\n"
"internal buffers for later processing.\n"
"Call the flush() method to clear these buffers.");

#define ZLIB_DECOMPRESS_DECOMPRESS_METHODDEF    \
    {"decompress", _PyCFunction_CAST(zlib_Decompress_decompress), METH_METHOD|METH_FASTCALL|METH_KEYWORDS, zlib_Decompress_decompress__doc__},

static PyObject *
zlib_Decompress_decompress_impl(compobject *self, PyTypeObject *cls,
                                Py_buffer *data, Py_ssize_t max_length);

static PyObject *
zlib_Decompress_decompress(PyObject *self, PyTypeObject *cls, PyObject *const *args, Py_ssize_t nargs, PyObject *kwnames)
{
    PyObject *return_value = NULL;
    #if defined(Py_BUILD_CORE) && !defined(Py_BUILD_CORE_MODULE)

    #define NUM_KEYWORDS 1
    static struct {
        PyGC_Head _this_is_not_used;
        PyObject_VAR_HEAD
        Py_hash_t ob_hash;
        PyObject *ob_item[NUM_KEYWORDS];
    } _kwtuple = {
        .ob_base = PyVarObject_HEAD_INIT(&PyTuple_Type, NUM_KEYWORDS)
        .ob_hash = -1,
        .ob_item = { &_Py_ID(max_length), },
    };
    #undef NUM_KEYWORDS
    #define KWTUPLE (&_kwtuple.ob_base.ob_base)

    #else  // !Py_BUILD_CORE
    #  define KWTUPLE NULL
    #endif  // !Py_BUILD_CORE

    static const char * const _keywords[] = {"", "max_length", NULL};
    static _PyArg_Parser _parser = {
        .keywords = _keywords,
        .fname = "decompress",
        .kwtuple = KWTUPLE,
    };
    #undef KWTUPLE
    PyObject *argsbuf[2];
    Py_ssize_t noptargs = nargs + (kwnames ? PyTuple_GET_SIZE(kwnames) : 0) - 1;
    Py_buffer data = {NULL, NULL};
    Py_ssize_t max_length = 0;

    args = _PyArg_UnpackKeywords(args, nargs, NULL, kwnames, &_parser,
            /*minpos*/ 1, /*maxpos*/ 2, /*minkw*/ 0, /*varpos*/ 0, argsbuf);
    if (!args) {
        goto exit;
    }
    if (PyObject_GetBuffer(args[0], &data, PyBUF_SIMPLE) != 0) {
        goto exit;
    }
    if (!noptargs) {
        goto skip_optional_pos;
    }
    {
        Py_ssize_t ival = -1;
        PyObject *iobj = _PyNumber_Index(args[1]);
        if (iobj != NULL) {
            ival = PyLong_AsSsize_t(iobj);
            Py_DECREF(iobj);
        }
        if (ival == -1 && PyErr_Occurred()) {
            goto exit;
        }
        max_length = ival;
    }
skip_optional_pos:
    return_value = zlib_Decompress_decompress_impl((compobject *)self, cls, &data, max_length);

exit:
    /* Cleanup for data */
    if (data.obj) {
       PyBuffer_Release(&data);
    }

    return return_value;
}

PyDoc_STRVAR(zlib_Compress_flush__doc__,
"flush($self, mode=zlib.Z_FINISH, /)\n"
"--\n"
"\n"
"Return a bytes object containing any remaining compressed data.\n"
"\n"
"  mode\n"
"    One of the constants Z_SYNC_FLUSH, Z_FULL_FLUSH, Z_FINISH.\n"
"    If mode == Z_FINISH, the compressor object can no longer be\n"
"    used after calling the flush() method.  Otherwise, more data\n"
"    can still be compressed.");

#define ZLIB_COMPRESS_FLUSH_METHODDEF    \
    {"flush", _PyCFunction_CAST(zlib_Compress_flush), METH_METHOD|METH_FASTCALL|METH_KEYWORDS, zlib_Compress_flush__doc__},

static PyObject *
zlib_Compress_flush_impl(compobject *self, PyTypeObject *cls, int mode);

static PyObject *
zlib_Compress_flush(PyObject *self, PyTypeObject *cls, PyObject *const *args, Py_ssize_t nargs, PyObject *kwnames)
{
    PyObject *return_value = NULL;
    #if defined(Py_BUILD_CORE) && !defined(Py_BUILD_CORE_MODULE)
    #  define KWTUPLE (PyObject *)&_Py_SINGLETON(tuple_empty)
    #else
    #  define KWTUPLE NULL
    #endif

    static const char * const _keywords[] = {"", NULL};
    static _PyArg_Parser _parser = {
        .keywords = _keywords,
        .fname = "flush",
        .kwtuple = KWTUPLE,
    };
    #undef KWTUPLE
    PyObject *argsbuf[1];
    int mode = Z_FINISH;

    args = _PyArg_UnpackKeywords(args, nargs, NULL, kwnames, &_parser,
            /*minpos*/ 0, /*maxpos*/ 1, /*minkw*/ 0, /*varpos*/ 0, argsbuf);
    if (!args) {
        goto exit;
    }
    if (nargs < 1) {
        goto skip_optional_posonly;
    }
    mode = PyLong_AsInt(args[0]);
    if (mode == -1 && PyErr_Occurred()) {
        goto exit;
    }
skip_optional_posonly:
    return_value = zlib_Compress_flush_impl((compobject *)self, cls, mode);

exit:
    return return_value;
}

#if defined(HAVE_ZLIB_COPY)

PyDoc_STRVAR(zlib_Compress_copy__doc__,
"copy($self, /)\n"
"--\n"
"\n"
"Return a copy of the compression object.");

#define ZLIB_COMPRESS_COPY_METHODDEF    \
    {"copy", _PyCFunction_CAST(zlib_Compress_copy), METH_METHOD|METH_FASTCALL|METH_KEYWORDS, zlib_Compress_copy__doc__},

static PyObject *
zlib_Compress_copy_impl(compobject *self, PyTypeObject *cls);

static PyObject *
zlib_Compress_copy(PyObject *self, PyTypeObject *cls, PyObject *const *args, Py_ssize_t nargs, PyObject *kwnames)
{
    if (nargs || (kwnames && PyTuple_GET_SIZE(kwnames))) {
        PyErr_SetString(PyExc_TypeError, "copy() takes no arguments");
        return NULL;
    }
    return zlib_Compress_copy_impl((compobject *)self, cls);
}

#endif /* defined(HAVE_ZLIB_COPY) */

#if defined(HAVE_ZLIB_COPY)

PyDoc_STRVAR(zlib_Compress___copy____doc__,
"__copy__($self, /)\n"
"--\n"
"\n");

#define ZLIB_COMPRESS___COPY___METHODDEF    \
    {"__copy__", _PyCFunction_CAST(zlib_Compress___copy__), METH_METHOD|METH_FASTCALL|METH_KEYWORDS, zlib_Compress___copy____doc__},

static PyObject *
zlib_Compress___copy___impl(compobject *self, PyTypeObject *cls);

static PyObject *
zlib_Compress___copy__(PyObject *self, PyTypeObject *cls, PyObject *const *args, Py_ssize_t nargs, PyObject *kwnames)
{
    if (nargs || (kwnames && PyTuple_GET_SIZE(kwnames))) {
        PyErr_SetString(PyExc_TypeError, "__copy__() takes no arguments");
        return NULL;
    }
    return zlib_Compress___copy___impl((compobject *)self, cls);
}

#endif /* defined(HAVE_ZLIB_COPY) */

#if defined(HAVE_ZLIB_COPY)

PyDoc_STRVAR(zlib_Compress___deepcopy____doc__,
"__deepcopy__($self, memo, /)\n"
"--\n"
"\n");

#define ZLIB_COMPRESS___DEEPCOPY___METHODDEF    \
    {"__deepcopy__", _PyCFunction_CAST(zlib_Compress___deepcopy__), METH_METHOD|METH_FASTCALL|METH_KEYWORDS, zlib_Compress___deepcopy____doc__},

static PyObject *
zlib_Compress___deepcopy___impl(compobject *self, PyTypeObject *cls,
                                PyObject *memo);

static PyObject *
zlib_Compress___deepcopy__(PyObject *self, PyTypeObject *cls, PyObject *const *args, Py_ssize_t nargs, PyObject *kwnames)
{
    PyObject *return_value = NULL;
    #if defined(Py_BUILD_CORE) && !defined(Py_BUILD_CORE_MODULE)
    #  define KWTUPLE (PyObject *)&_Py_SINGLETON(tuple_empty)
    #else
    #  define KWTUPLE NULL
    #endif

    static const char * const _keywords[] = {"", NULL};
    static _PyArg_Parser _parser = {
        .keywords = _keywords,
        .fname = "__deepcopy__",
        .kwtuple = KWTUPLE,
    };
    #undef KWTUPLE
    PyObject *argsbuf[1];
    PyObject *memo;

    args = _PyArg_UnpackKeywords(args, nargs, NULL, kwnames, &_parser,
            /*minpos*/ 1, /*maxpos*/ 1, /*minkw*/ 0, /*varpos*/ 0, argsbuf);
    if (!args) {
        goto exit;
    }
    memo = args[0];
    return_value = zlib_Compress___deepcopy___impl((compobject *)self, cls, memo);

exit:
    return return_value;
}

#endif /* defined(HAVE_ZLIB_COPY) */

#if defined(HAVE_ZLIB_COPY)

PyDoc_STRVAR(zlib_Decompress_copy__doc__,
"copy($self, /)\n"
"--\n"
"\n"
"Return a copy of the decompression object.");

#define ZLIB_DECOMPRESS_COPY_METHODDEF    \
    {"copy", _PyCFunction_CAST(zlib_Decompress_copy), METH_METHOD|METH_FASTCALL|METH_KEYWORDS, zlib_Decompress_copy__doc__},

static PyObject *
zlib_Decompress_copy_impl(compobject *self, PyTypeObject *cls);

static PyObject *
zlib_Decompress_copy(PyObject *self, PyTypeObject *cls, PyObject *const *args, Py_ssize_t nargs, PyObject *kwnames)
{
    if (nargs || (kwnames && PyTuple_GET_SIZE(kwnames))) {
        PyErr_SetString(PyExc_TypeError, "copy() takes no arguments");
        return NULL;
    }
    return zlib_Decompress_copy_impl((compobject *)self, cls);
}

#endif /* defined(HAVE_ZLIB_COPY) */

#if defined(HAVE_ZLIB_COPY)

PyDoc_STRVAR(zlib_Decompress___copy____doc__,
"__copy__($self, /)\n"
"--\n"
"\n");

#define ZLIB_DECOMPRESS___COPY___METHODDEF    \
    {"__copy__", _PyCFunction_CAST(zlib_Decompress___copy__), METH_METHOD|METH_FASTCALL|METH_KEYWORDS, zlib_Decompress___copy____doc__},

static PyObject *
zlib_Decompress___copy___impl(compobject *self, PyTypeObject *cls);

static PyObject *
zlib_Decompress___copy__(PyObject *self, PyTypeObject *cls, PyObject *const *args, Py_ssize_t nargs, PyObject *kwnames)
{
    if (nargs || (kwnames && PyTuple_GET_SIZE(kwnames))) {
        PyErr_SetString(PyExc_TypeError, "__copy__() takes no arguments");
        return NULL;
    }
    return zlib_Decompress___copy___impl((compobject *)self, cls);
}

#endif /* defined(HAVE_ZLIB_COPY) */

#if defined(HAVE_ZLIB_COPY)

PyDoc_STRVAR(zlib_Decompress___deepcopy____doc__,
"__deepcopy__($self, memo, /)\n"
"--\n"
"\n");

#define ZLIB_DECOMPRESS___DEEPCOPY___METHODDEF    \
    {"__deepcopy__", _PyCFunction_CAST(zlib_Decompress___deepcopy__), METH_METHOD|METH_FASTCALL|METH_KEYWORDS, zlib_Decompress___deepcopy____doc__},

static PyObject *
zlib_Decompress___deepcopy___impl(compobject *self, PyTypeObject *cls,
                                  PyObject *memo);

static PyObject *
zlib_Decompress___deepcopy__(PyObject *self, PyTypeObject *cls, PyObject *const *args, Py_ssize_t nargs, PyObject *kwnames)
{
    PyObject *return_value = NULL;
    #if defined(Py_BUILD_CORE) && !defined(Py_BUILD_CORE_MODULE)
    #  define KWTUPLE (PyObject *)&_Py_SINGLETON(tuple_empty)
    #else
    #  define KWTUPLE NULL
    #endif

    static const char * const _keywords[] = {"", NULL};
    static _PyArg_Parser _parser = {
        .keywords = _keywords,
        .fname = "__deepcopy__",
        .kwtuple = KWTUPLE,
    };
    #undef KWTUPLE
    PyObject *argsbuf[1];
    PyObject *memo;

    args = _PyArg_UnpackKeywords(args, nargs, NULL, kwnames, &_parser,
            /*minpos*/ 1, /*maxpos*/ 1, /*minkw*/ 0, /*varpos*/ 0, argsbuf);
    if (!args) {
        goto exit;
    }
    memo = args[0];
    return_value = zlib_Decompress___deepcopy___impl((compobject *)self, cls, memo);

exit:
    return return_value;
}

#endif /* defined(HAVE_ZLIB_COPY) */

PyDoc_STRVAR(zlib_Decompress_flush__doc__,
"flush($self, length=zlib.DEF_BUF_SIZE, /)\n"
"--\n"
"\n"
"Return a bytes object containing any remaining decompressed data.\n"
"\n"
"  length\n"
"    the initial size of the output buffer.");

#define ZLIB_DECOMPRESS_FLUSH_METHODDEF    \
    {"flush", _PyCFunction_CAST(zlib_Decompress_flush), METH_METHOD|METH_FASTCALL|METH_KEYWORDS, zlib_Decompress_flush__doc__},

static PyObject *
zlib_Decompress_flush_impl(compobject *self, PyTypeObject *cls,
                           Py_ssize_t length);

static PyObject *
zlib_Decompress_flush(PyObject *self, PyTypeObject *cls, PyObject *const *args, Py_ssize_t nargs, PyObject *kwnames)
{
    PyObject *return_value = NULL;
    #if defined(Py_BUILD_CORE) && !defined(Py_BUILD_CORE_MODULE)
    #  define KWTUPLE (PyObject *)&_Py_SINGLETON(tuple_empty)
    #else
    #  define KWTUPLE NULL
    #endif

    static const char * const _keywords[] = {"", NULL};
    static _PyArg_Parser _parser = {
        .keywords = _keywords,
        .fname = "flush",
        .kwtuple = KWTUPLE,
    };
    #undef KWTUPLE
    PyObject *argsbuf[1];
    Py_ssize_t length = DEF_BUF_SIZE;

    args = _PyArg_UnpackKeywords(args, nargs, NULL, kwnames, &_parser,
            /*minpos*/ 0, /*maxpos*/ 1, /*minkw*/ 0, /*varpos*/ 0, argsbuf);
    if (!args) {
        goto exit;
    }
    if (nargs < 1) {
        goto skip_optional_posonly;
    }
    {
        Py_ssize_t ival = -1;
        PyObject *iobj = _PyNumber_Index(args[0]);
        if (iobj != NULL) {
            ival = PyLong_AsSsize_t(iobj);
            Py_DECREF(iobj);
        }
        if (ival == -1 && PyErr_Occurred()) {
            goto exit;
        }
        length = ival;
    }
skip_optional_posonly:
    return_value = zlib_Decompress_flush_impl((compobject *)self, cls, length);

exit:
    return return_value;
}

PyDoc_STRVAR(zlib_ZlibDecompressor_decompress__doc__,
"decompress($self, /, data, max_length=-1)\n"
"--\n"
"\n"
"Decompress *data*, returning uncompressed data as bytes.\n"
"\n"
"If *max_length* is nonnegative, returns at most *max_length* bytes of\n"
"decompressed data. If this limit is reached and further output can be\n"
"produced, *self.needs_input* will be set to ``False``. In this case, the next\n"
"call to *decompress()* may provide *data* as b\'\' to obtain more of the output.\n"
"\n"
"If all of the input data was decompressed and returned (either because this\n"
"was less than *max_length* bytes, or because *max_length* was negative),\n"
"*self.needs_input* will be set to True.\n"
"\n"
"Attempting to decompress data after the end of stream is reached raises an\n"
"EOFError.  Any data found after the end of the stream is ignored and saved in\n"
"the unused_data attribute.");

#define ZLIB_ZLIBDECOMPRESSOR_DECOMPRESS_METHODDEF    \
    {"decompress", _PyCFunction_CAST(zlib_ZlibDecompressor_decompress), METH_FASTCALL|METH_KEYWORDS, zlib_ZlibDecompressor_decompress__doc__},

static PyObject *
zlib_ZlibDecompressor_decompress_impl(ZlibDecompressor *self,
                                      Py_buffer *data, Py_ssize_t max_length);

static PyObject *
zlib_ZlibDecompressor_decompress(PyObject *self, PyObject *const *args, Py_ssize_t nargs, PyObject *kwnames)
{
    PyObject *return_value = NULL;
    #if defined(Py_BUILD_CORE) && !defined(Py_BUILD_CORE_MODULE)

    #define NUM_KEYWORDS 2
    static struct {
        PyGC_Head _this_is_not_used;
        PyObject_VAR_HEAD
        Py_hash_t ob_hash;
        PyObject *ob_item[NUM_KEYWORDS];
    } _kwtuple = {
        .ob_base = PyVarObject_HEAD_INIT(&PyTuple_Type, NUM_KEYWORDS)
        .ob_hash = -1,
        .ob_item = { &_Py_ID(data), &_Py_ID(max_length), },
    };
    #undef NUM_KEYWORDS
    #define KWTUPLE (&_kwtuple.ob_base.ob_base)

    #else  // !Py_BUILD_CORE
    #  define KWTUPLE NULL
    #endif  // !Py_BUILD_CORE

    static const char * const _keywords[] = {"data", "max_length", NULL};
    static _PyArg_Parser _parser = {
        .keywords = _keywords,
        .fname = "decompress",
        .kwtuple = KWTUPLE,
    };
    #undef KWTUPLE
    PyObject *argsbuf[2];
    Py_ssize_t noptargs = nargs + (kwnames ? PyTuple_GET_SIZE(kwnames) : 0) - 1;
    Py_buffer data = {NULL, NULL};
    Py_ssize_t max_length = -1;

    args = _PyArg_UnpackKeywords(args, nargs, NULL, kwnames, &_parser,
            /*minpos*/ 1, /*maxpos*/ 2, /*minkw*/ 0, /*varpos*/ 0, argsbuf);
    if (!args) {
        goto exit;
    }
    if (PyObject_GetBuffer(args[0], &data, PyBUF_SIMPLE) != 0) {
        goto exit;
    }
    if (!noptargs) {
        goto skip_optional_pos;
    }
    {
        Py_ssize_t ival = -1;
        PyObject *iobj = _PyNumber_Index(args[1]);
        if (iobj != NULL) {
            ival = PyLong_AsSsize_t(iobj);
            Py_DECREF(iobj);
        }
        if (ival == -1 && PyErr_Occurred()) {
            goto exit;
        }
        max_length = ival;
    }
skip_optional_pos:
    return_value = zlib_ZlibDecompressor_decompress_impl((ZlibDecompressor *)self, &data, max_length);

exit:
    /* Cleanup for data */
    if (data.obj) {
       PyBuffer_Release(&data);
    }

    return return_value;
}

PyDoc_STRVAR(zlib_adler32__doc__,
"adler32($module, data, value=1, /)\n"
"--\n"
"\n"
"Compute an Adler-32 checksum of data.\n"
"\n"
"  value\n"
"    Starting value of the checksum.\n"
"\n"
"The returned checksum is an integer.");

#define ZLIB_ADLER32_METHODDEF    \
    {"adler32", _PyCFunction_CAST(zlib_adler32), METH_FASTCALL, zlib_adler32__doc__},

static PyObject *
zlib_adler32_impl(PyObject *module, Py_buffer *data, unsigned int value);

static PyObject *
zlib_adler32(PyObject *module, PyObject *const *args, Py_ssize_t nargs)
{
    PyObject *return_value = NULL;
    Py_buffer data = {NULL, NULL};
    unsigned int value = 1;

    if (!_PyArg_CheckPositional("adler32", nargs, 1, 2)) {
        goto exit;
    }
    if (PyObject_GetBuffer(args[0], &data, PyBUF_SIMPLE) != 0) {
        goto exit;
    }
    if (nargs < 2) {
        goto skip_optional;
    }
    {
        Py_ssize_t _bytes = PyLong_AsNativeBytes(args[1], &value, sizeof(unsigned int),
                Py_ASNATIVEBYTES_NATIVE_ENDIAN |
                Py_ASNATIVEBYTES_ALLOW_INDEX |
                Py_ASNATIVEBYTES_UNSIGNED_BUFFER);
        if (_bytes < 0) {
            goto exit;
        }
        if ((size_t)_bytes > sizeof(unsigned int)) {
            if (PyErr_WarnEx(PyExc_DeprecationWarning,
                "integer value out of range", 1) < 0)
            {
                goto exit;
            }
        }
    }
skip_optional:
    return_value = zlib_adler32_impl(module, &data, value);

exit:
    /* Cleanup for data */
    if (data.obj) {
       PyBuffer_Release(&data);
    }

    return return_value;
}

PyDoc_STRVAR(zlib_adler32_combine__doc__,
"adler32_combine($module, adler1, adler2, len2, /)\n"
"--\n"
"\n"
"Combine two Adler-32 checksums into one.\n"
"\n"
"  adler1\n"
"    Adler-32 checksum for sequence A\n"
"  adler2\n"
"    Adler-32 checksum for sequence B\n"
"  len2\n"
"    Length of sequence B\n"
"\n"
"Given the Adler-32 checksum \'adler1\' of a sequence A and the\n"
"Adler-32 checksum \'adler2\' of a sequence B of length \'len2\',\n"
"return the Adler-32 checksum of A and B concatenated.");

#define ZLIB_ADLER32_COMBINE_METHODDEF    \
    {"adler32_combine", _PyCFunction_CAST(zlib_adler32_combine), METH_FASTCALL, zlib_adler32_combine__doc__},

static unsigned int
zlib_adler32_combine_impl(PyObject *module, unsigned int adler1,
                          unsigned int adler2, PyObject *len2);

static PyObject *
zlib_adler32_combine(PyObject *module, PyObject *const *args, Py_ssize_t nargs)
{
    PyObject *return_value = NULL;
    unsigned int adler1;
    unsigned int adler2;
    PyObject *len2;
    unsigned int _return_value;

    if (!_PyArg_CheckPositional("adler32_combine", nargs, 3, 3)) {
        goto exit;
    }
    adler1 = (unsigned int)PyLong_AsUnsignedLongMask(args[0]);
    if (adler1 == (unsigned int)-1 && PyErr_Occurred()) {
        goto exit;
    }
    adler2 = (unsigned int)PyLong_AsUnsignedLongMask(args[1]);
    if (adler2 == (unsigned int)-1 && PyErr_Occurred()) {
        goto exit;
    }
    if (!PyLong_Check(args[2])) {
        _PyArg_BadArgument("adler32_combine", "argument 3", "int", args[2]);
        goto exit;
    }
    len2 = args[2];
    _return_value = zlib_adler32_combine_impl(module, adler1, adler2, len2);
    if ((_return_value == (unsigned int)-1) && PyErr_Occurred()) {
        goto exit;
    }
    return_value = PyLong_FromUnsignedLong((unsigned long)_return_value);

exit:
    return return_value;
}

PyDoc_STRVAR(zlib_crc32__doc__,
"crc32($module, data, value=0, /)\n"
"--\n"
"\n"
"Compute a CRC-32 checksum of data.\n"
"\n"
"  value\n"
"    Starting value of the checksum.\n"
"\n"
"The returned checksum is an integer.");

#define ZLIB_CRC32_METHODDEF    \
    {"crc32", _PyCFunction_CAST(zlib_crc32), METH_FASTCALL, zlib_crc32__doc__},

static unsigned int
zlib_crc32_impl(PyObject *module, Py_buffer *data, unsigned int value);

static PyObject *
zlib_crc32(PyObject *module, PyObject *const *args, Py_ssize_t nargs)
{
    PyObject *return_value = NULL;
    Py_buffer data = {NULL, NULL};
    unsigned int value = 0;
    unsigned int _return_value;

    if (!_PyArg_CheckPositional("crc32", nargs, 1, 2)) {
        goto exit;
    }
    if (PyObject_GetBuffer(args[0], &data, PyBUF_SIMPLE) != 0) {
        goto exit;
    }
    if (nargs < 2) {
        goto skip_optional;
    }
    {
        Py_ssize_t _bytes = PyLong_AsNativeBytes(args[1], &value, sizeof(unsigned int),
                Py_ASNATIVEBYTES_NATIVE_ENDIAN |
                Py_ASNATIVEBYTES_ALLOW_INDEX |
                Py_ASNATIVEBYTES_UNSIGNED_BUFFER);
        if (_bytes < 0) {
            goto exit;
        }
        if ((size_t)_bytes > sizeof(unsigned int)) {
            if (PyErr_WarnEx(PyExc_DeprecationWarning,
                "integer value out of range", 1) < 0)
            {
                goto exit;
            }
        }
    }
skip_optional:
    _return_value = zlib_crc32_impl(module, &data, value);
    if ((_return_value == (unsigned int)-1) && PyErr_Occurred()) {
        goto exit;
    }
    return_value = PyLong_FromUnsignedLong((unsigned long)_return_value);

exit:
    /* Cleanup for data */
    if (data.obj) {
       PyBuffer_Release(&data);
    }

    return return_value;
}

PyDoc_STRVAR(zlib_crc32_combine__doc__,
"crc32_combine($module, crc1, crc2, len2, /)\n"
"--\n"
"\n"
"Combine two CRC-32 checksums into one.\n"
"\n"
"  crc1\n"
"    CRC-32 checksum for sequence A\n"
"  crc2\n"
"    CRC-32 checksum for sequence B\n"
"  len2\n"
"    Length of sequence B\n"
"\n"
"Given the CRC-32 checksum \'crc1\' of a sequence A and the\n"
"CRC-32 checksum \'crc2\' of a sequence B of length \'len2\',\n"
"return the CRC-32 checksum of A and B concatenated.");

#define ZLIB_CRC32_COMBINE_METHODDEF    \
    {"crc32_combine", _PyCFunction_CAST(zlib_crc32_combine), METH_FASTCALL, zlib_crc32_combine__doc__},

static unsigned int
zlib_crc32_combine_impl(PyObject *module, unsigned int crc1,
                        unsigned int crc2, PyObject *len2);

static PyObject *
zlib_crc32_combine(PyObject *module, PyObject *const *args, Py_ssize_t nargs)
{
    PyObject *return_value = NULL;
    unsigned int crc1;
    unsigned int crc2;
    PyObject *len2;
    unsigned int _return_value;

    if (!_PyArg_CheckPositional("crc32_combine", nargs, 3, 3)) {
        goto exit;
    }
    crc1 = (unsigned int)PyLong_AsUnsignedLongMask(args[0]);
    if (crc1 == (unsigned int)-1 && PyErr_Occurred()) {
        goto exit;
    }
    crc2 = (unsigned int)PyLong_AsUnsignedLongMask(args[1]);
    if (crc2 == (unsigned int)-1 && PyErr_Occurred()) {
        goto exit;
    }
    if (!PyLong_Check(args[2])) {
        _PyArg_BadArgument("crc32_combine", "argument 3", "int", args[2]);
        goto exit;
    }
    len2 = args[2];
    _return_value = zlib_crc32_combine_impl(module, crc1, crc2, len2);
    if ((_return_value == (unsigned int)-1) && PyErr_Occurred()) {
        goto exit;
    }
    return_value = PyLong_FromUnsignedLong((unsigned long)_return_value);

exit:
    return return_value;
}

#ifndef ZLIB_COMPRESS_COPY_METHODDEF
    #define ZLIB_COMPRESS_COPY_METHODDEF
#endif /* !defined(ZLIB_COMPRESS_COPY_METHODDEF) */

#ifndef ZLIB_COMPRESS___COPY___METHODDEF
    #define ZLIB_COMPRESS___COPY___METHODDEF
#endif /* !defined(ZLIB_COMPRESS___COPY___METHODDEF) */

#ifndef ZLIB_COMPRESS___DEEPCOPY___METHODDEF
    #define ZLIB_COMPRESS___DEEPCOPY___METHODDEF
#endif /* !defined(ZLIB_COMPRESS___DEEPCOPY___METHODDEF) */

#ifndef ZLIB_DECOMPRESS_COPY_METHODDEF
    #define ZLIB_DECOMPRESS_COPY_METHODDEF
#endif /* !defined(ZLIB_DECOMPRESS_COPY_METHODDEF) */

#ifndef ZLIB_DECOMPRESS___COPY___METHODDEF
    #define ZLIB_DECOMPRESS___COPY___METHODDEF
#endif /* !defined(ZLIB_DECOMPRESS___COPY___METHODDEF) */

#ifndef ZLIB_DECOMPRESS___DEEPCOPY___METHODDEF
    #define ZLIB_DECOMPRESS___DEEPCOPY___METHODDEF
#endif /* !defined(ZLIB_DECOMPRESS___DEEPCOPY___METHODDEF) */
<<<<<<< HEAD
/*[clinic end generated code: output=8d7226784a8b2379 input=a9049054013a1b77]*/
=======
/*[clinic end generated code: output=3f7692eb3b5d5a0c input=a9049054013a1b77]*/
>>>>>>> ec12559e
<|MERGE_RESOLUTION|>--- conflicted
+++ resolved
@@ -1092,13 +1092,37 @@
     if (!_PyArg_CheckPositional("adler32_combine", nargs, 3, 3)) {
         goto exit;
     }
-    adler1 = (unsigned int)PyLong_AsUnsignedLongMask(args[0]);
-    if (adler1 == (unsigned int)-1 && PyErr_Occurred()) {
-        goto exit;
-    }
-    adler2 = (unsigned int)PyLong_AsUnsignedLongMask(args[1]);
-    if (adler2 == (unsigned int)-1 && PyErr_Occurred()) {
-        goto exit;
+    {
+        Py_ssize_t _bytes = PyLong_AsNativeBytes(args[0], &adler1, sizeof(unsigned int),
+                Py_ASNATIVEBYTES_NATIVE_ENDIAN |
+                Py_ASNATIVEBYTES_ALLOW_INDEX |
+                Py_ASNATIVEBYTES_UNSIGNED_BUFFER);
+        if (_bytes < 0) {
+            goto exit;
+        }
+        if ((size_t)_bytes > sizeof(unsigned int)) {
+            if (PyErr_WarnEx(PyExc_DeprecationWarning,
+                "integer value out of range", 1) < 0)
+            {
+                goto exit;
+            }
+        }
+    }
+    {
+        Py_ssize_t _bytes = PyLong_AsNativeBytes(args[1], &adler2, sizeof(unsigned int),
+                Py_ASNATIVEBYTES_NATIVE_ENDIAN |
+                Py_ASNATIVEBYTES_ALLOW_INDEX |
+                Py_ASNATIVEBYTES_UNSIGNED_BUFFER);
+        if (_bytes < 0) {
+            goto exit;
+        }
+        if ((size_t)_bytes > sizeof(unsigned int)) {
+            if (PyErr_WarnEx(PyExc_DeprecationWarning,
+                "integer value out of range", 1) < 0)
+            {
+                goto exit;
+            }
+        }
     }
     if (!PyLong_Check(args[2])) {
         _PyArg_BadArgument("adler32_combine", "argument 3", "int", args[2]);
@@ -1217,13 +1241,37 @@
     if (!_PyArg_CheckPositional("crc32_combine", nargs, 3, 3)) {
         goto exit;
     }
-    crc1 = (unsigned int)PyLong_AsUnsignedLongMask(args[0]);
-    if (crc1 == (unsigned int)-1 && PyErr_Occurred()) {
-        goto exit;
-    }
-    crc2 = (unsigned int)PyLong_AsUnsignedLongMask(args[1]);
-    if (crc2 == (unsigned int)-1 && PyErr_Occurred()) {
-        goto exit;
+    {
+        Py_ssize_t _bytes = PyLong_AsNativeBytes(args[0], &crc1, sizeof(unsigned int),
+                Py_ASNATIVEBYTES_NATIVE_ENDIAN |
+                Py_ASNATIVEBYTES_ALLOW_INDEX |
+                Py_ASNATIVEBYTES_UNSIGNED_BUFFER);
+        if (_bytes < 0) {
+            goto exit;
+        }
+        if ((size_t)_bytes > sizeof(unsigned int)) {
+            if (PyErr_WarnEx(PyExc_DeprecationWarning,
+                "integer value out of range", 1) < 0)
+            {
+                goto exit;
+            }
+        }
+    }
+    {
+        Py_ssize_t _bytes = PyLong_AsNativeBytes(args[1], &crc2, sizeof(unsigned int),
+                Py_ASNATIVEBYTES_NATIVE_ENDIAN |
+                Py_ASNATIVEBYTES_ALLOW_INDEX |
+                Py_ASNATIVEBYTES_UNSIGNED_BUFFER);
+        if (_bytes < 0) {
+            goto exit;
+        }
+        if ((size_t)_bytes > sizeof(unsigned int)) {
+            if (PyErr_WarnEx(PyExc_DeprecationWarning,
+                "integer value out of range", 1) < 0)
+            {
+                goto exit;
+            }
+        }
     }
     if (!PyLong_Check(args[2])) {
         _PyArg_BadArgument("crc32_combine", "argument 3", "int", args[2]);
@@ -1263,8 +1311,4 @@
 #ifndef ZLIB_DECOMPRESS___DEEPCOPY___METHODDEF
     #define ZLIB_DECOMPRESS___DEEPCOPY___METHODDEF
 #endif /* !defined(ZLIB_DECOMPRESS___DEEPCOPY___METHODDEF) */
-<<<<<<< HEAD
-/*[clinic end generated code: output=8d7226784a8b2379 input=a9049054013a1b77]*/
-=======
-/*[clinic end generated code: output=3f7692eb3b5d5a0c input=a9049054013a1b77]*/
->>>>>>> ec12559e
+/*[clinic end generated code: output=3054c8894aa44568 input=a9049054013a1b77]*/