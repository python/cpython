--- conflicted
+++ resolved
@@ -190,9 +190,6 @@
     if (!fastargs) {
         goto exit;
     }
-<<<<<<< HEAD
-    return_value = _lzma_LZMADecompressor_impl(type, format, memlimit, filters);
-=======
     if (!noptargs) {
         goto skip_optional_pos;
     }
@@ -218,8 +215,7 @@
     }
     filters = fastargs[2];
 skip_optional_pos:
-    return_value = _lzma_LZMADecompressor___init___impl((Decompressor *)self, format, memlimit, filters);
->>>>>>> f665b96e
+    return_value = _lzma_LZMADecompressor_impl(type, format, memlimit, filters);
 
 exit:
     return return_value;
@@ -338,8 +334,4 @@
 
     return return_value;
 }
-<<<<<<< HEAD
-/*[clinic end generated code: output=4df2398e6a198f8e input=a9049054013a1b77]*/
-=======
-/*[clinic end generated code: output=1a290aa478603107 input=a9049054013a1b77]*/
->>>>>>> f665b96e
+/*[clinic end generated code: output=b4e70e01d96cba6a input=a9049054013a1b77]*/