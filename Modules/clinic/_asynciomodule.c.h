/*[clinic input]
preserve
[clinic start generated code]*/

PyDoc_STRVAR(_asyncio_Future___init____doc__,
"Future(*, loop=None)\n"
"--\n"
"\n"
"This class is *almost* compatible with concurrent.futures.Future.\n"
"\n"
"    Differences:\n"
"\n"
"    - result() and exception() do not take a timeout argument and\n"
"      raise an exception when the future isn\'t done yet.\n"
"\n"
"    - Callbacks registered with add_done_callback() are always called\n"
"      via the event loop\'s call_soon_threadsafe().\n"
"\n"
"    - This class is not compatible with the wait() and as_completed()\n"
"      methods in the concurrent.futures package.");

static int
_asyncio_Future___init___impl(FutureObj *self, PyObject *loop);

static int
_asyncio_Future___init__(PyObject *self, PyObject *args, PyObject *kwargs)
{
    int return_value = -1;
    static const char * const _keywords[] = {"loop", NULL};
    static _PyArg_Parser _parser = {"|$O:Future", _keywords, 0};
    PyObject *loop = Py_None;

    if (!_PyArg_ParseTupleAndKeywordsFast(args, kwargs, &_parser,
        &loop)) {
        goto exit;
    }
    return_value = _asyncio_Future___init___impl((FutureObj *)self, loop);

exit:
    return return_value;
}

PyDoc_STRVAR(_asyncio_Future_result__doc__,
"result($self, /)\n"
"--\n"
"\n"
"Return the result this future represents.\n"
"\n"
"If the future has been cancelled, raises CancelledError.  If the\n"
"future\'s result isn\'t yet available, raises InvalidStateError.  If\n"
"the future is done and has an exception set, this exception is raised.");

#define _ASYNCIO_FUTURE_RESULT_METHODDEF    \
    {"result", (PyCFunction)_asyncio_Future_result, METH_NOARGS, _asyncio_Future_result__doc__},

static PyObject *
_asyncio_Future_result_impl(FutureObj *self);

static PyObject *
_asyncio_Future_result(FutureObj *self, PyObject *Py_UNUSED(ignored))
{
    return _asyncio_Future_result_impl(self);
}

PyDoc_STRVAR(_asyncio_Future_exception__doc__,
"exception($self, /)\n"
"--\n"
"\n"
"Return the exception that was set on this future.\n"
"\n"
"The exception (or None if no exception was set) is returned only if\n"
"the future is done.  If the future has been cancelled, raises\n"
"CancelledError.  If the future isn\'t done yet, raises\n"
"InvalidStateError.");

#define _ASYNCIO_FUTURE_EXCEPTION_METHODDEF    \
    {"exception", (PyCFunction)_asyncio_Future_exception, METH_NOARGS, _asyncio_Future_exception__doc__},

static PyObject *
_asyncio_Future_exception_impl(FutureObj *self);

static PyObject *
_asyncio_Future_exception(FutureObj *self, PyObject *Py_UNUSED(ignored))
{
    return _asyncio_Future_exception_impl(self);
}

PyDoc_STRVAR(_asyncio_Future_set_result__doc__,
"set_result($self, res, /)\n"
"--\n"
"\n"
"Mark the future done and set its result.\n"
"\n"
"If the future is already done when this method is called, raises\n"
"InvalidStateError.");

#define _ASYNCIO_FUTURE_SET_RESULT_METHODDEF    \
    {"set_result", (PyCFunction)_asyncio_Future_set_result, METH_O, _asyncio_Future_set_result__doc__},

PyDoc_STRVAR(_asyncio_Future_set_exception__doc__,
"set_exception($self, exception, /)\n"
"--\n"
"\n"
"Mark the future done and set an exception.\n"
"\n"
"If the future is already done when this method is called, raises\n"
"InvalidStateError.");

#define _ASYNCIO_FUTURE_SET_EXCEPTION_METHODDEF    \
    {"set_exception", (PyCFunction)_asyncio_Future_set_exception, METH_O, _asyncio_Future_set_exception__doc__},

PyDoc_STRVAR(_asyncio_Future_add_done_callback__doc__,
"add_done_callback($self, fn, /)\n"
"--\n"
"\n"
"Add a callback to be run when the future becomes done.\n"
"\n"
"The callback is called with a single argument - the future object. If\n"
"the future is already done when this is called, the callback is\n"
"scheduled with call_soon.");

#define _ASYNCIO_FUTURE_ADD_DONE_CALLBACK_METHODDEF    \
    {"add_done_callback", (PyCFunction)_asyncio_Future_add_done_callback, METH_O, _asyncio_Future_add_done_callback__doc__},

PyDoc_STRVAR(_asyncio_Future_remove_done_callback__doc__,
"remove_done_callback($self, fn, /)\n"
"--\n"
"\n"
"Remove all instances of a callback from the \"call when done\" list.\n"
"\n"
"Returns the number of callbacks removed.");

#define _ASYNCIO_FUTURE_REMOVE_DONE_CALLBACK_METHODDEF    \
    {"remove_done_callback", (PyCFunction)_asyncio_Future_remove_done_callback, METH_O, _asyncio_Future_remove_done_callback__doc__},

PyDoc_STRVAR(_asyncio_Future_cancel__doc__,
"cancel($self, /)\n"
"--\n"
"\n"
"Cancel the future and schedule callbacks.\n"
"\n"
"If the future is already done or cancelled, return False.  Otherwise,\n"
"change the future\'s state to cancelled, schedule the callbacks and\n"
"return True.");

#define _ASYNCIO_FUTURE_CANCEL_METHODDEF    \
    {"cancel", (PyCFunction)_asyncio_Future_cancel, METH_NOARGS, _asyncio_Future_cancel__doc__},

static PyObject *
_asyncio_Future_cancel_impl(FutureObj *self);

static PyObject *
_asyncio_Future_cancel(FutureObj *self, PyObject *Py_UNUSED(ignored))
{
    return _asyncio_Future_cancel_impl(self);
}

PyDoc_STRVAR(_asyncio_Future_cancelled__doc__,
"cancelled($self, /)\n"
"--\n"
"\n"
"Return True if the future was cancelled.");

#define _ASYNCIO_FUTURE_CANCELLED_METHODDEF    \
    {"cancelled", (PyCFunction)_asyncio_Future_cancelled, METH_NOARGS, _asyncio_Future_cancelled__doc__},

static PyObject *
_asyncio_Future_cancelled_impl(FutureObj *self);

static PyObject *
_asyncio_Future_cancelled(FutureObj *self, PyObject *Py_UNUSED(ignored))
{
    return _asyncio_Future_cancelled_impl(self);
}

PyDoc_STRVAR(_asyncio_Future_done__doc__,
"done($self, /)\n"
"--\n"
"\n"
"Return True if the future is done.\n"
"\n"
"Done means either that a result / exception are available, or that the\n"
"future was cancelled.");

#define _ASYNCIO_FUTURE_DONE_METHODDEF    \
    {"done", (PyCFunction)_asyncio_Future_done, METH_NOARGS, _asyncio_Future_done__doc__},

static PyObject *
_asyncio_Future_done_impl(FutureObj *self);

static PyObject *
_asyncio_Future_done(FutureObj *self, PyObject *Py_UNUSED(ignored))
{
    return _asyncio_Future_done_impl(self);
}

PyDoc_STRVAR(_asyncio_Future__repr_info__doc__,
"_repr_info($self, /)\n"
"--\n"
"\n");

#define _ASYNCIO_FUTURE__REPR_INFO_METHODDEF    \
    {"_repr_info", (PyCFunction)_asyncio_Future__repr_info, METH_NOARGS, _asyncio_Future__repr_info__doc__},

static PyObject *
_asyncio_Future__repr_info_impl(FutureObj *self);

static PyObject *
_asyncio_Future__repr_info(FutureObj *self, PyObject *Py_UNUSED(ignored))
{
    return _asyncio_Future__repr_info_impl(self);
}

PyDoc_STRVAR(_asyncio_Future__schedule_callbacks__doc__,
"_schedule_callbacks($self, /)\n"
"--\n"
"\n");

#define _ASYNCIO_FUTURE__SCHEDULE_CALLBACKS_METHODDEF    \
    {"_schedule_callbacks", (PyCFunction)_asyncio_Future__schedule_callbacks, METH_NOARGS, _asyncio_Future__schedule_callbacks__doc__},

static PyObject *
_asyncio_Future__schedule_callbacks_impl(FutureObj *self);

static PyObject *
_asyncio_Future__schedule_callbacks(FutureObj *self, PyObject *Py_UNUSED(ignored))
{
    return _asyncio_Future__schedule_callbacks_impl(self);
}

PyDoc_STRVAR(_asyncio_Task___init____doc__,
"Task(coro, *, loop=None)\n"
"--\n"
"\n"
"A coroutine wrapped in a Future.");

static int
_asyncio_Task___init___impl(TaskObj *self, PyObject *coro, PyObject *loop);

static int
_asyncio_Task___init__(PyObject *self, PyObject *args, PyObject *kwargs)
{
    int return_value = -1;
    static const char * const _keywords[] = {"coro", "loop", NULL};
    static _PyArg_Parser _parser = {"O|$O:Task", _keywords, 0};
    PyObject *coro;
    PyObject *loop = Py_None;

    if (!_PyArg_ParseTupleAndKeywordsFast(args, kwargs, &_parser,
        &coro, &loop)) {
        goto exit;
    }
    return_value = _asyncio_Task___init___impl((TaskObj *)self, coro, loop);

exit:
    return return_value;
}

PyDoc_STRVAR(_asyncio_Task_current_task__doc__,
"current_task($type, /, loop=None)\n"
"--\n"
"\n"
"Return the currently running task in an event loop or None.\n"
"\n"
"By default the current task for the current event loop is returned.\n"
"\n"
"None is returned when called not in the context of a Task.");

#define _ASYNCIO_TASK_CURRENT_TASK_METHODDEF    \
    {"current_task", (PyCFunction)_asyncio_Task_current_task, METH_FASTCALL|METH_KEYWORDS|METH_CLASS, _asyncio_Task_current_task__doc__},

static PyObject *
_asyncio_Task_current_task_impl(PyTypeObject *type, PyObject *loop);

static PyObject *
_asyncio_Task_current_task(PyTypeObject *type, PyObject *const *args, Py_ssize_t nargs, PyObject *kwnames)
{
    PyObject *return_value = NULL;
    static const char * const _keywords[] = {"loop", NULL};
    static _PyArg_Parser _parser = {"|O:current_task", _keywords, 0};
    PyObject *loop = Py_None;

    if (!_PyArg_ParseStackAndKeywords(args, nargs, kwnames, &_parser,
        &loop)) {
        goto exit;
    }
    return_value = _asyncio_Task_current_task_impl(type, loop);

exit:
    return return_value;
}

PyDoc_STRVAR(_asyncio_Task_all_tasks__doc__,
"all_tasks($type, /, loop=None)\n"
"--\n"
"\n"
"Return a set of all tasks for an event loop.\n"
"\n"
"By default all tasks for the current event loop are returned.");

#define _ASYNCIO_TASK_ALL_TASKS_METHODDEF    \
    {"all_tasks", (PyCFunction)_asyncio_Task_all_tasks, METH_FASTCALL|METH_KEYWORDS|METH_CLASS, _asyncio_Task_all_tasks__doc__},

static PyObject *
_asyncio_Task_all_tasks_impl(PyTypeObject *type, PyObject *loop);

static PyObject *
_asyncio_Task_all_tasks(PyTypeObject *type, PyObject *const *args, Py_ssize_t nargs, PyObject *kwnames)
{
    PyObject *return_value = NULL;
    static const char * const _keywords[] = {"loop", NULL};
    static _PyArg_Parser _parser = {"|O:all_tasks", _keywords, 0};
    PyObject *loop = Py_None;

    if (!_PyArg_ParseStackAndKeywords(args, nargs, kwnames, &_parser,
        &loop)) {
        goto exit;
    }
    return_value = _asyncio_Task_all_tasks_impl(type, loop);

exit:
    return return_value;
}

PyDoc_STRVAR(_asyncio_Task__repr_info__doc__,
"_repr_info($self, /)\n"
"--\n"
"\n");

#define _ASYNCIO_TASK__REPR_INFO_METHODDEF    \
    {"_repr_info", (PyCFunction)_asyncio_Task__repr_info, METH_NOARGS, _asyncio_Task__repr_info__doc__},

static PyObject *
_asyncio_Task__repr_info_impl(TaskObj *self);

static PyObject *
_asyncio_Task__repr_info(TaskObj *self, PyObject *Py_UNUSED(ignored))
{
    return _asyncio_Task__repr_info_impl(self);
}

PyDoc_STRVAR(_asyncio_Task_cancel__doc__,
"cancel($self, /)\n"
"--\n"
"\n"
"Request that this task cancel itself.\n"
"\n"
"This arranges for a CancelledError to be thrown into the\n"
"wrapped coroutine on the next cycle through the event loop.\n"
"The coroutine then has a chance to clean up or even deny\n"
"the request using try/except/finally.\n"
"\n"
"Unlike Future.cancel, this does not guarantee that the\n"
"task will be cancelled: the exception might be caught and\n"
"acted upon, delaying cancellation of the task or preventing\n"
"cancellation completely.  The task may also return a value or\n"
"raise a different exception.\n"
"\n"
"Immediately after this method is called, Task.cancelled() will\n"
"not return True (unless the task was already cancelled).  A\n"
"task will be marked as cancelled when the wrapped coroutine\n"
"terminates with a CancelledError exception (even if cancel()\n"
"was not called).");

#define _ASYNCIO_TASK_CANCEL_METHODDEF    \
    {"cancel", (PyCFunction)_asyncio_Task_cancel, METH_NOARGS, _asyncio_Task_cancel__doc__},

static PyObject *
_asyncio_Task_cancel_impl(TaskObj *self);

static PyObject *
_asyncio_Task_cancel(TaskObj *self, PyObject *Py_UNUSED(ignored))
{
    return _asyncio_Task_cancel_impl(self);
}

PyDoc_STRVAR(_asyncio_Task_get_stack__doc__,
"get_stack($self, /, *, limit=None)\n"
"--\n"
"\n"
"Return the list of stack frames for this task\'s coroutine.\n"
"\n"
"If the coroutine is not done, this returns the stack where it is\n"
"suspended.  If the coroutine has completed successfully or was\n"
"cancelled, this returns an empty list.  If the coroutine was\n"
"terminated by an exception, this returns the list of traceback\n"
"frames.\n"
"\n"
"The frames are always ordered from oldest to newest.\n"
"\n"
"The optional limit gives the maximum number of frames to\n"
"return; by default all available frames are returned.  Its\n"
"meaning differs depending on whether a stack or a traceback is\n"
"returned: the newest frames of a stack are returned, but the\n"
"oldest frames of a traceback are returned.  (This matches the\n"
"behavior of the traceback module.)\n"
"\n"
"For reasons beyond our control, only one stack frame is\n"
"returned for a suspended coroutine.");

#define _ASYNCIO_TASK_GET_STACK_METHODDEF    \
    {"get_stack", (PyCFunction)_asyncio_Task_get_stack, METH_FASTCALL|METH_KEYWORDS, _asyncio_Task_get_stack__doc__},

static PyObject *
_asyncio_Task_get_stack_impl(TaskObj *self, PyObject *limit);

static PyObject *
_asyncio_Task_get_stack(TaskObj *self, PyObject *const *args, Py_ssize_t nargs, PyObject *kwnames)
{
    PyObject *return_value = NULL;
    static const char * const _keywords[] = {"limit", NULL};
    static _PyArg_Parser _parser = {"|$O:get_stack", _keywords, 0};
    PyObject *limit = Py_None;

    if (!_PyArg_ParseStackAndKeywords(args, nargs, kwnames, &_parser,
        &limit)) {
        goto exit;
    }
    return_value = _asyncio_Task_get_stack_impl(self, limit);

exit:
    return return_value;
}

PyDoc_STRVAR(_asyncio_Task_print_stack__doc__,
"print_stack($self, /, *, limit=None, file=None)\n"
"--\n"
"\n"
"Print the stack or traceback for this task\'s coroutine.\n"
"\n"
"This produces output similar to that of the traceback module,\n"
"for the frames retrieved by get_stack().  The limit argument\n"
"is passed to get_stack().  The file argument is an I/O stream\n"
"to which the output is written; by default output is written\n"
"to sys.stderr.");

#define _ASYNCIO_TASK_PRINT_STACK_METHODDEF    \
    {"print_stack", (PyCFunction)_asyncio_Task_print_stack, METH_FASTCALL|METH_KEYWORDS, _asyncio_Task_print_stack__doc__},

static PyObject *
_asyncio_Task_print_stack_impl(TaskObj *self, PyObject *limit,
                               PyObject *file);

static PyObject *
_asyncio_Task_print_stack(TaskObj *self, PyObject *const *args, Py_ssize_t nargs, PyObject *kwnames)
{
    PyObject *return_value = NULL;
    static const char * const _keywords[] = {"limit", "file", NULL};
    static _PyArg_Parser _parser = {"|$OO:print_stack", _keywords, 0};
    PyObject *limit = Py_None;
    PyObject *file = Py_None;

    if (!_PyArg_ParseStackAndKeywords(args, nargs, kwnames, &_parser,
        &limit, &file)) {
        goto exit;
    }
    return_value = _asyncio_Task_print_stack_impl(self, limit, file);

exit:
    return return_value;
}

PyDoc_STRVAR(_asyncio_Task__step__doc__,
"_step($self, /, exc=None)\n"
"--\n"
"\n");

#define _ASYNCIO_TASK__STEP_METHODDEF    \
    {"_step", (PyCFunction)_asyncio_Task__step, METH_FASTCALL|METH_KEYWORDS, _asyncio_Task__step__doc__},

static PyObject *
_asyncio_Task__step_impl(TaskObj *self, PyObject *exc);

static PyObject *
_asyncio_Task__step(TaskObj *self, PyObject *const *args, Py_ssize_t nargs, PyObject *kwnames)
{
    PyObject *return_value = NULL;
    static const char * const _keywords[] = {"exc", NULL};
    static _PyArg_Parser _parser = {"|O:_step", _keywords, 0};
    PyObject *exc = Py_None;

    if (!_PyArg_ParseStackAndKeywords(args, nargs, kwnames, &_parser,
        &exc)) {
        goto exit;
    }
    return_value = _asyncio_Task__step_impl(self, exc);

exit:
    return return_value;
}

PyDoc_STRVAR(_asyncio_Task__wakeup__doc__,
"_wakeup($self, /, fut)\n"
"--\n"
"\n");

#define _ASYNCIO_TASK__WAKEUP_METHODDEF    \
    {"_wakeup", (PyCFunction)_asyncio_Task__wakeup, METH_FASTCALL|METH_KEYWORDS, _asyncio_Task__wakeup__doc__},

static PyObject *
_asyncio_Task__wakeup_impl(TaskObj *self, PyObject *fut);

static PyObject *
_asyncio_Task__wakeup(TaskObj *self, PyObject *const *args, Py_ssize_t nargs, PyObject *kwnames)
{
    PyObject *return_value = NULL;
    static const char * const _keywords[] = {"fut", NULL};
    static _PyArg_Parser _parser = {"O:_wakeup", _keywords, 0};
    PyObject *fut;

    if (!_PyArg_ParseStackAndKeywords(args, nargs, kwnames, &_parser,
        &fut)) {
        goto exit;
    }
    return_value = _asyncio_Task__wakeup_impl(self, fut);

exit:
    return return_value;
}

PyDoc_STRVAR(_asyncio__get_running_loop__doc__,
"_get_running_loop($module, /)\n"
"--\n"
"\n"
"Return the running event loop or None.\n"
"\n"
"This is a low-level function intended to be used by event loops.\n"
"This function is thread-specific.");

#define _ASYNCIO__GET_RUNNING_LOOP_METHODDEF    \
    {"_get_running_loop", (PyCFunction)_asyncio__get_running_loop, METH_NOARGS, _asyncio__get_running_loop__doc__},

static PyObject *
_asyncio__get_running_loop_impl(PyObject *module);

static PyObject *
_asyncio__get_running_loop(PyObject *module, PyObject *Py_UNUSED(ignored))
{
    return _asyncio__get_running_loop_impl(module);
}

PyDoc_STRVAR(_asyncio__set_running_loop__doc__,
"_set_running_loop($module, loop, /)\n"
"--\n"
"\n"
"Set the running event loop.\n"
"\n"
"This is a low-level function intended to be used by event loops.\n"
"This function is thread-specific.");

#define _ASYNCIO__SET_RUNNING_LOOP_METHODDEF    \
    {"_set_running_loop", (PyCFunction)_asyncio__set_running_loop, METH_O, _asyncio__set_running_loop__doc__},

PyDoc_STRVAR(_asyncio_get_event_loop__doc__,
"get_event_loop($module, /)\n"
"--\n"
"\n"
"Return an asyncio event loop.\n"
"\n"
"When called from a coroutine or a callback (e.g. scheduled with\n"
"call_soon or similar API), this function will always return the\n"
"running event loop.\n"
"\n"
"If there is no running event loop set, the function will return\n"
"the result of `get_event_loop_policy().get_event_loop()` call.");

#define _ASYNCIO_GET_EVENT_LOOP_METHODDEF    \
    {"get_event_loop", (PyCFunction)_asyncio_get_event_loop, METH_NOARGS, _asyncio_get_event_loop__doc__},

static PyObject *
_asyncio_get_event_loop_impl(PyObject *module);

static PyObject *
_asyncio_get_event_loop(PyObject *module, PyObject *Py_UNUSED(ignored))
{
    return _asyncio_get_event_loop_impl(module);
}

PyDoc_STRVAR(_asyncio_get_running_loop__doc__,
"get_running_loop($module, /)\n"
"--\n"
"\n"
"Return the running event loop.  Raise a RuntimeError if there is none.\n"
"\n"
"This function is thread-specific.");

#define _ASYNCIO_GET_RUNNING_LOOP_METHODDEF    \
    {"get_running_loop", (PyCFunction)_asyncio_get_running_loop, METH_NOARGS, _asyncio_get_running_loop__doc__},

static PyObject *
_asyncio_get_running_loop_impl(PyObject *module);

static PyObject *
_asyncio_get_running_loop(PyObject *module, PyObject *Py_UNUSED(ignored))
{
    return _asyncio_get_running_loop_impl(module);
}
<<<<<<< HEAD

PyDoc_STRVAR(_asyncio__register_task__doc__,
"_register_task($module, /, loop, task)\n"
"--\n"
"\n"
"Register a new task in asyncio as executed by loop.\n"
"\n"
"Returns None.");

#define _ASYNCIO__REGISTER_TASK_METHODDEF    \
    {"_register_task", (PyCFunction)_asyncio__register_task, METH_FASTCALL|METH_KEYWORDS, _asyncio__register_task__doc__},

static PyObject *
_asyncio__register_task_impl(PyObject *module, PyObject *loop,
                             PyObject *task);

static PyObject *
_asyncio__register_task(PyObject *module, PyObject **args, Py_ssize_t nargs, PyObject *kwnames)
{
    PyObject *return_value = NULL;
    static const char * const _keywords[] = {"loop", "task", NULL};
    static _PyArg_Parser _parser = {"OO:_register_task", _keywords, 0};
    PyObject *loop;
    PyObject *task;

    if (!_PyArg_ParseStackAndKeywords(args, nargs, kwnames, &_parser,
        &loop, &task)) {
        goto exit;
    }
    return_value = _asyncio__register_task_impl(module, loop, task);

exit:
    return return_value;
}

PyDoc_STRVAR(_asyncio__unregister_task__doc__,
"_unregister_task($module, /, loop, task)\n"
"--\n"
"\n"
"Unregister a task.\n"
"\n"
"Returns None.");

#define _ASYNCIO__UNREGISTER_TASK_METHODDEF    \
    {"_unregister_task", (PyCFunction)_asyncio__unregister_task, METH_FASTCALL|METH_KEYWORDS, _asyncio__unregister_task__doc__},

static PyObject *
_asyncio__unregister_task_impl(PyObject *module, PyObject *loop,
                               PyObject *task);

static PyObject *
_asyncio__unregister_task(PyObject *module, PyObject **args, Py_ssize_t nargs, PyObject *kwnames)
{
    PyObject *return_value = NULL;
    static const char * const _keywords[] = {"loop", "task", NULL};
    static _PyArg_Parser _parser = {"OO:_unregister_task", _keywords, 0};
    PyObject *loop;
    PyObject *task;

    if (!_PyArg_ParseStackAndKeywords(args, nargs, kwnames, &_parser,
        &loop, &task)) {
        goto exit;
    }
    return_value = _asyncio__unregister_task_impl(module, loop, task);

exit:
    return return_value;
}

PyDoc_STRVAR(_asyncio__enter_task__doc__,
"_enter_task($module, /, loop, task)\n"
"--\n"
"\n"
"Enter into task execution or resume suspended task.\n"
"\n"
"Task belongs to loop.\n"
"\n"
"Returns None.");

#define _ASYNCIO__ENTER_TASK_METHODDEF    \
    {"_enter_task", (PyCFunction)_asyncio__enter_task, METH_FASTCALL|METH_KEYWORDS, _asyncio__enter_task__doc__},

static PyObject *
_asyncio__enter_task_impl(PyObject *module, PyObject *loop, PyObject *task);

static PyObject *
_asyncio__enter_task(PyObject *module, PyObject **args, Py_ssize_t nargs, PyObject *kwnames)
{
    PyObject *return_value = NULL;
    static const char * const _keywords[] = {"loop", "task", NULL};
    static _PyArg_Parser _parser = {"OO:_enter_task", _keywords, 0};
    PyObject *loop;
    PyObject *task;

    if (!_PyArg_ParseStackAndKeywords(args, nargs, kwnames, &_parser,
        &loop, &task)) {
        goto exit;
    }
    return_value = _asyncio__enter_task_impl(module, loop, task);

exit:
    return return_value;
}

PyDoc_STRVAR(_asyncio__leave_task__doc__,
"_leave_task($module, /, loop, task)\n"
"--\n"
"\n"
"Leave task execution or suspend a task.\n"
"\n"
"Task belongs to loop.\n"
"\n"
"Returns None.");

#define _ASYNCIO__LEAVE_TASK_METHODDEF    \
    {"_leave_task", (PyCFunction)_asyncio__leave_task, METH_FASTCALL|METH_KEYWORDS, _asyncio__leave_task__doc__},

static PyObject *
_asyncio__leave_task_impl(PyObject *module, PyObject *loop, PyObject *task);

static PyObject *
_asyncio__leave_task(PyObject *module, PyObject **args, Py_ssize_t nargs, PyObject *kwnames)
{
    PyObject *return_value = NULL;
    static const char * const _keywords[] = {"loop", "task", NULL};
    static _PyArg_Parser _parser = {"OO:_leave_task", _keywords, 0};
    PyObject *loop;
    PyObject *task;

    if (!_PyArg_ParseStackAndKeywords(args, nargs, kwnames, &_parser,
        &loop, &task)) {
        goto exit;
    }
    return_value = _asyncio__leave_task_impl(module, loop, task);

exit:
    return return_value;
}
/*[clinic end generated code: output=862e6aa65f0f9ffe input=a9049054013a1b77]*/
=======
/*[clinic end generated code: output=21e5424c3a5572b0 input=a9049054013a1b77]*/
>>>>>>> 9402c836
<|MERGE_RESOLUTION|>--- conflicted
+++ resolved
@@ -595,7 +595,6 @@
 {
     return _asyncio_get_running_loop_impl(module);
 }
-<<<<<<< HEAD
 
 PyDoc_STRVAR(_asyncio__register_task__doc__,
 "_register_task($module, /, loop, task)\n"
@@ -613,7 +612,7 @@
                              PyObject *task);
 
 static PyObject *
-_asyncio__register_task(PyObject *module, PyObject **args, Py_ssize_t nargs, PyObject *kwnames)
+_asyncio__register_task(PyObject *module, PyObject *const *args, Py_ssize_t nargs, PyObject *kwnames)
 {
     PyObject *return_value = NULL;
     static const char * const _keywords[] = {"loop", "task", NULL};
@@ -647,7 +646,7 @@
                                PyObject *task);
 
 static PyObject *
-_asyncio__unregister_task(PyObject *module, PyObject **args, Py_ssize_t nargs, PyObject *kwnames)
+_asyncio__unregister_task(PyObject *module, PyObject *const *args, Py_ssize_t nargs, PyObject *kwnames)
 {
     PyObject *return_value = NULL;
     static const char * const _keywords[] = {"loop", "task", NULL};
@@ -682,7 +681,7 @@
 _asyncio__enter_task_impl(PyObject *module, PyObject *loop, PyObject *task);
 
 static PyObject *
-_asyncio__enter_task(PyObject *module, PyObject **args, Py_ssize_t nargs, PyObject *kwnames)
+_asyncio__enter_task(PyObject *module, PyObject *const *args, Py_ssize_t nargs, PyObject *kwnames)
 {
     PyObject *return_value = NULL;
     static const char * const _keywords[] = {"loop", "task", NULL};
@@ -717,7 +716,7 @@
 _asyncio__leave_task_impl(PyObject *module, PyObject *loop, PyObject *task);
 
 static PyObject *
-_asyncio__leave_task(PyObject *module, PyObject **args, Py_ssize_t nargs, PyObject *kwnames)
+_asyncio__leave_task(PyObject *module, PyObject *const *args, Py_ssize_t nargs, PyObject *kwnames)
 {
     PyObject *return_value = NULL;
     static const char * const _keywords[] = {"loop", "task", NULL};
@@ -734,7 +733,4 @@
 exit:
     return return_value;
 }
-/*[clinic end generated code: output=862e6aa65f0f9ffe input=a9049054013a1b77]*/
-=======
-/*[clinic end generated code: output=21e5424c3a5572b0 input=a9049054013a1b77]*/
->>>>>>> 9402c836
+/*[clinic end generated code: output=0033af17965b51b4 input=a9049054013a1b77]*/