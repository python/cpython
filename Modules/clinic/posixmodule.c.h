/*[clinic input]
preserve
[clinic start generated code]*/

#if defined(Py_BUILD_CORE) && !defined(Py_BUILD_CORE_MODULE)
#  include "pycore_gc.h"          // PyGC_Head
#  include "pycore_runtime.h"     // _Py_ID()
#endif
#include "pycore_abstract.h"      // _PyNumber_Index()
#include "pycore_fileutils.h"     // _PyLong_FileDescriptor_Converter()
#include "pycore_long.h"          // _PyLong_UnsignedInt_Converter()
#include "pycore_modsupport.h"    // _PyArg_UnpackKeywords()

PyDoc_STRVAR(os_stat__doc__,
"stat($module, /, path, *, dir_fd=None, follow_symlinks=True)\n"
"--\n"
"\n"
"Perform a stat system call on the given path.\n"
"\n"
"  path\n"
"    Path to be examined; can be string, bytes, a path-like object or\n"
"    open-file-descriptor int.\n"
"  dir_fd\n"
"    If not None, it should be a file descriptor open to a directory,\n"
"    and path should be a relative string; path will then be relative to\n"
"    that directory.\n"
"  follow_symlinks\n"
"    If False, and the last element of the path is a symbolic link,\n"
"    stat will examine the symbolic link itself instead of the file\n"
"    the link points to.\n"
"\n"
"dir_fd and follow_symlinks may not be implemented\n"
"  on your platform.  If they are unavailable, using them will raise a\n"
"  NotImplementedError.\n"
"\n"
"It\'s an error to use dir_fd or follow_symlinks when specifying path as\n"
"  an open file descriptor.");

#define OS_STAT_METHODDEF    \
    {"stat", _PyCFunction_CAST(os_stat), METH_FASTCALL|METH_KEYWORDS, os_stat__doc__},

static PyObject *
os_stat_impl(PyObject *module, path_t *path, int dir_fd, int follow_symlinks);

static PyObject *
os_stat(PyObject *module, PyObject *const *args, Py_ssize_t nargs, PyObject *kwnames)
{
    PyObject *return_value = NULL;
    #if defined(Py_BUILD_CORE) && !defined(Py_BUILD_CORE_MODULE)

    #define NUM_KEYWORDS 3
    static struct {
        PyGC_Head _this_is_not_used;
        PyObject_VAR_HEAD
        PyObject *ob_item[NUM_KEYWORDS];
    } _kwtuple = {
        .ob_base = PyVarObject_HEAD_INIT(&PyTuple_Type, NUM_KEYWORDS)
        .ob_item = { &_Py_ID(path), &_Py_ID(dir_fd), &_Py_ID(follow_symlinks), },
    };
    #undef NUM_KEYWORDS
    #define KWTUPLE (&_kwtuple.ob_base.ob_base)

    #else  // !Py_BUILD_CORE
    #  define KWTUPLE NULL
    #endif  // !Py_BUILD_CORE

    static const char * const _keywords[] = {"path", "dir_fd", "follow_symlinks", NULL};
    static _PyArg_Parser _parser = {
        .keywords = _keywords,
        .fname = "stat",
        .kwtuple = KWTUPLE,
    };
    #undef KWTUPLE
    PyObject *argsbuf[3];
    Py_ssize_t noptargs = nargs + (kwnames ? PyTuple_GET_SIZE(kwnames) : 0) - 1;
    path_t path = PATH_T_INITIALIZE("stat", "path", 0, 1);
    int dir_fd = DEFAULT_DIR_FD;
    int follow_symlinks = 1;

    args = _PyArg_UnpackKeywords(args, nargs, NULL, kwnames, &_parser, 1, 1, 0, argsbuf);
    if (!args) {
        goto exit;
    }
    if (!path_converter(args[0], &path)) {
        goto exit;
    }
    if (!noptargs) {
        goto skip_optional_kwonly;
    }
    if (args[1]) {
        if (!FSTATAT_DIR_FD_CONVERTER(args[1], &dir_fd)) {
            goto exit;
        }
        if (!--noptargs) {
            goto skip_optional_kwonly;
        }
    }
    follow_symlinks = PyObject_IsTrue(args[2]);
    if (follow_symlinks < 0) {
        goto exit;
    }
skip_optional_kwonly:
    return_value = os_stat_impl(module, &path, dir_fd, follow_symlinks);

exit:
    /* Cleanup for path */
    path_cleanup(&path);

    return return_value;
}

PyDoc_STRVAR(os_lstat__doc__,
"lstat($module, /, path, *, dir_fd=None)\n"
"--\n"
"\n"
"Perform a stat system call on the given path, without following symbolic links.\n"
"\n"
"Like stat(), but do not follow symbolic links.\n"
"Equivalent to stat(path, follow_symlinks=False).");

#define OS_LSTAT_METHODDEF    \
    {"lstat", _PyCFunction_CAST(os_lstat), METH_FASTCALL|METH_KEYWORDS, os_lstat__doc__},

static PyObject *
os_lstat_impl(PyObject *module, path_t *path, int dir_fd);

static PyObject *
os_lstat(PyObject *module, PyObject *const *args, Py_ssize_t nargs, PyObject *kwnames)
{
    PyObject *return_value = NULL;
    #if defined(Py_BUILD_CORE) && !defined(Py_BUILD_CORE_MODULE)

    #define NUM_KEYWORDS 2
    static struct {
        PyGC_Head _this_is_not_used;
        PyObject_VAR_HEAD
        PyObject *ob_item[NUM_KEYWORDS];
    } _kwtuple = {
        .ob_base = PyVarObject_HEAD_INIT(&PyTuple_Type, NUM_KEYWORDS)
        .ob_item = { &_Py_ID(path), &_Py_ID(dir_fd), },
    };
    #undef NUM_KEYWORDS
    #define KWTUPLE (&_kwtuple.ob_base.ob_base)

    #else  // !Py_BUILD_CORE
    #  define KWTUPLE NULL
    #endif  // !Py_BUILD_CORE

    static const char * const _keywords[] = {"path", "dir_fd", NULL};
    static _PyArg_Parser _parser = {
        .keywords = _keywords,
        .fname = "lstat",
        .kwtuple = KWTUPLE,
    };
    #undef KWTUPLE
    PyObject *argsbuf[2];
    Py_ssize_t noptargs = nargs + (kwnames ? PyTuple_GET_SIZE(kwnames) : 0) - 1;
    path_t path = PATH_T_INITIALIZE("lstat", "path", 0, 0);
    int dir_fd = DEFAULT_DIR_FD;

    args = _PyArg_UnpackKeywords(args, nargs, NULL, kwnames, &_parser, 1, 1, 0, argsbuf);
    if (!args) {
        goto exit;
    }
    if (!path_converter(args[0], &path)) {
        goto exit;
    }
    if (!noptargs) {
        goto skip_optional_kwonly;
    }
    if (!FSTATAT_DIR_FD_CONVERTER(args[1], &dir_fd)) {
        goto exit;
    }
skip_optional_kwonly:
    return_value = os_lstat_impl(module, &path, dir_fd);

exit:
    /* Cleanup for path */
    path_cleanup(&path);

    return return_value;
}

PyDoc_STRVAR(os_access__doc__,
"access($module, /, path, mode, *, dir_fd=None, effective_ids=False,\n"
"       follow_symlinks=True)\n"
"--\n"
"\n"
"Use the real uid/gid to test for access to a path.\n"
"\n"
"  path\n"
"    Path to be tested; can be string, bytes, or a path-like object.\n"
"  mode\n"
"    Operating-system mode bitfield.  Can be F_OK to test existence,\n"
"    or the inclusive-OR of R_OK, W_OK, and X_OK.\n"
"  dir_fd\n"
"    If not None, it should be a file descriptor open to a directory,\n"
"    and path should be relative; path will then be relative to that\n"
"    directory.\n"
"  effective_ids\n"
"    If True, access will use the effective uid/gid instead of\n"
"    the real uid/gid.\n"
"  follow_symlinks\n"
"    If False, and the last element of the path is a symbolic link,\n"
"    access will examine the symbolic link itself instead of the file\n"
"    the link points to.\n"
"\n"
"dir_fd, effective_ids, and follow_symlinks may not be implemented\n"
"  on your platform.  If they are unavailable, using them will raise a\n"
"  NotImplementedError.\n"
"\n"
"Note that most operations will use the effective uid/gid, therefore this\n"
"  routine can be used in a suid/sgid environment to test if the invoking user\n"
"  has the specified access to the path.");

#define OS_ACCESS_METHODDEF    \
    {"access", _PyCFunction_CAST(os_access), METH_FASTCALL|METH_KEYWORDS, os_access__doc__},

static int
os_access_impl(PyObject *module, path_t *path, int mode, int dir_fd,
               int effective_ids, int follow_symlinks);

static PyObject *
os_access(PyObject *module, PyObject *const *args, Py_ssize_t nargs, PyObject *kwnames)
{
    PyObject *return_value = NULL;
    #if defined(Py_BUILD_CORE) && !defined(Py_BUILD_CORE_MODULE)

    #define NUM_KEYWORDS 5
    static struct {
        PyGC_Head _this_is_not_used;
        PyObject_VAR_HEAD
        PyObject *ob_item[NUM_KEYWORDS];
    } _kwtuple = {
        .ob_base = PyVarObject_HEAD_INIT(&PyTuple_Type, NUM_KEYWORDS)
        .ob_item = { &_Py_ID(path), &_Py_ID(mode), &_Py_ID(dir_fd), &_Py_ID(effective_ids), &_Py_ID(follow_symlinks), },
    };
    #undef NUM_KEYWORDS
    #define KWTUPLE (&_kwtuple.ob_base.ob_base)

    #else  // !Py_BUILD_CORE
    #  define KWTUPLE NULL
    #endif  // !Py_BUILD_CORE

    static const char * const _keywords[] = {"path", "mode", "dir_fd", "effective_ids", "follow_symlinks", NULL};
    static _PyArg_Parser _parser = {
        .keywords = _keywords,
        .fname = "access",
        .kwtuple = KWTUPLE,
    };
    #undef KWTUPLE
    PyObject *argsbuf[5];
    Py_ssize_t noptargs = nargs + (kwnames ? PyTuple_GET_SIZE(kwnames) : 0) - 2;
    path_t path = PATH_T_INITIALIZE("access", "path", 0, 0);
    int mode;
    int dir_fd = DEFAULT_DIR_FD;
    int effective_ids = 0;
    int follow_symlinks = 1;
    int _return_value;

    args = _PyArg_UnpackKeywords(args, nargs, NULL, kwnames, &_parser, 2, 2, 0, argsbuf);
    if (!args) {
        goto exit;
    }
    if (!path_converter(args[0], &path)) {
        goto exit;
    }
    mode = PyLong_AsInt(args[1]);
    if (mode == -1 && PyErr_Occurred()) {
        goto exit;
    }
    if (!noptargs) {
        goto skip_optional_kwonly;
    }
    if (args[2]) {
        if (!FACCESSAT_DIR_FD_CONVERTER(args[2], &dir_fd)) {
            goto exit;
        }
        if (!--noptargs) {
            goto skip_optional_kwonly;
        }
    }
    if (args[3]) {
        effective_ids = PyObject_IsTrue(args[3]);
        if (effective_ids < 0) {
            goto exit;
        }
        if (!--noptargs) {
            goto skip_optional_kwonly;
        }
    }
    follow_symlinks = PyObject_IsTrue(args[4]);
    if (follow_symlinks < 0) {
        goto exit;
    }
skip_optional_kwonly:
    _return_value = os_access_impl(module, &path, mode, dir_fd, effective_ids, follow_symlinks);
    if ((_return_value == -1) && PyErr_Occurred()) {
        goto exit;
    }
    return_value = PyBool_FromLong((long)_return_value);

exit:
    /* Cleanup for path */
    path_cleanup(&path);

    return return_value;
}

#if defined(HAVE_TTYNAME)

PyDoc_STRVAR(os_ttyname__doc__,
"ttyname($module, fd, /)\n"
"--\n"
"\n"
"Return the name of the terminal device connected to \'fd\'.\n"
"\n"
"  fd\n"
"    Integer file descriptor handle.");

#define OS_TTYNAME_METHODDEF    \
    {"ttyname", (PyCFunction)os_ttyname, METH_O, os_ttyname__doc__},

static PyObject *
os_ttyname_impl(PyObject *module, int fd);

static PyObject *
os_ttyname(PyObject *module, PyObject *arg)
{
    PyObject *return_value = NULL;
    int fd;

    fd = PyLong_AsInt(arg);
    if (fd == -1 && PyErr_Occurred()) {
        goto exit;
    }
    return_value = os_ttyname_impl(module, fd);

exit:
    return return_value;
}

#endif /* defined(HAVE_TTYNAME) */

#if defined(HAVE_CTERMID)

PyDoc_STRVAR(os_ctermid__doc__,
"ctermid($module, /)\n"
"--\n"
"\n"
"Return the name of the controlling terminal for this process.");

#define OS_CTERMID_METHODDEF    \
    {"ctermid", (PyCFunction)os_ctermid, METH_NOARGS, os_ctermid__doc__},

static PyObject *
os_ctermid_impl(PyObject *module);

static PyObject *
os_ctermid(PyObject *module, PyObject *Py_UNUSED(ignored))
{
    return os_ctermid_impl(module);
}

#endif /* defined(HAVE_CTERMID) */

PyDoc_STRVAR(os_chdir__doc__,
"chdir($module, /, path)\n"
"--\n"
"\n"
"Change the current working directory to the specified path.\n"
"\n"
"path may always be specified as a string.\n"
"On some platforms, path may also be specified as an open file descriptor.\n"
"  If this functionality is unavailable, using it raises an exception.");

#define OS_CHDIR_METHODDEF    \
    {"chdir", _PyCFunction_CAST(os_chdir), METH_FASTCALL|METH_KEYWORDS, os_chdir__doc__},

static PyObject *
os_chdir_impl(PyObject *module, path_t *path);

static PyObject *
os_chdir(PyObject *module, PyObject *const *args, Py_ssize_t nargs, PyObject *kwnames)
{
    PyObject *return_value = NULL;
    #if defined(Py_BUILD_CORE) && !defined(Py_BUILD_CORE_MODULE)

    #define NUM_KEYWORDS 1
    static struct {
        PyGC_Head _this_is_not_used;
        PyObject_VAR_HEAD
        PyObject *ob_item[NUM_KEYWORDS];
    } _kwtuple = {
        .ob_base = PyVarObject_HEAD_INIT(&PyTuple_Type, NUM_KEYWORDS)
        .ob_item = { &_Py_ID(path), },
    };
    #undef NUM_KEYWORDS
    #define KWTUPLE (&_kwtuple.ob_base.ob_base)

    #else  // !Py_BUILD_CORE
    #  define KWTUPLE NULL
    #endif  // !Py_BUILD_CORE

    static const char * const _keywords[] = {"path", NULL};
    static _PyArg_Parser _parser = {
        .keywords = _keywords,
        .fname = "chdir",
        .kwtuple = KWTUPLE,
    };
    #undef KWTUPLE
    PyObject *argsbuf[1];
    path_t path = PATH_T_INITIALIZE("chdir", "path", 0, PATH_HAVE_FCHDIR);

    args = _PyArg_UnpackKeywords(args, nargs, NULL, kwnames, &_parser, 1, 1, 0, argsbuf);
    if (!args) {
        goto exit;
    }
    if (!path_converter(args[0], &path)) {
        goto exit;
    }
    return_value = os_chdir_impl(module, &path);

exit:
    /* Cleanup for path */
    path_cleanup(&path);

    return return_value;
}

#if defined(HAVE_FCHDIR)

PyDoc_STRVAR(os_fchdir__doc__,
"fchdir($module, /, fd)\n"
"--\n"
"\n"
"Change to the directory of the given file descriptor.\n"
"\n"
"fd must be opened on a directory, not a file.\n"
"Equivalent to os.chdir(fd).");

#define OS_FCHDIR_METHODDEF    \
    {"fchdir", _PyCFunction_CAST(os_fchdir), METH_FASTCALL|METH_KEYWORDS, os_fchdir__doc__},

static PyObject *
os_fchdir_impl(PyObject *module, int fd);

static PyObject *
os_fchdir(PyObject *module, PyObject *const *args, Py_ssize_t nargs, PyObject *kwnames)
{
    PyObject *return_value = NULL;
    #if defined(Py_BUILD_CORE) && !defined(Py_BUILD_CORE_MODULE)

    #define NUM_KEYWORDS 1
    static struct {
        PyGC_Head _this_is_not_used;
        PyObject_VAR_HEAD
        PyObject *ob_item[NUM_KEYWORDS];
    } _kwtuple = {
        .ob_base = PyVarObject_HEAD_INIT(&PyTuple_Type, NUM_KEYWORDS)
        .ob_item = { &_Py_ID(fd), },
    };
    #undef NUM_KEYWORDS
    #define KWTUPLE (&_kwtuple.ob_base.ob_base)

    #else  // !Py_BUILD_CORE
    #  define KWTUPLE NULL
    #endif  // !Py_BUILD_CORE

    static const char * const _keywords[] = {"fd", NULL};
    static _PyArg_Parser _parser = {
        .keywords = _keywords,
        .fname = "fchdir",
        .kwtuple = KWTUPLE,
    };
    #undef KWTUPLE
    PyObject *argsbuf[1];
    int fd;

    args = _PyArg_UnpackKeywords(args, nargs, NULL, kwnames, &_parser, 1, 1, 0, argsbuf);
    if (!args) {
        goto exit;
    }
    if (!_PyLong_FileDescriptor_Converter(args[0], &fd)) {
        goto exit;
    }
    return_value = os_fchdir_impl(module, fd);

exit:
    return return_value;
}

#endif /* defined(HAVE_FCHDIR) */

PyDoc_STRVAR(os_chmod__doc__,
"chmod($module, /, path, mode, *, dir_fd=None, follow_symlinks=True)\n"
"--\n"
"\n"
"Change the access permissions of a file.\n"
"\n"
"  path\n"
"    Path to be modified.  May always be specified as a str, bytes, or a path-like object.\n"
"    On some platforms, path may also be specified as an open file descriptor.\n"
"    If this functionality is unavailable, using it raises an exception.\n"
"  mode\n"
"    Operating-system mode bitfield.\n"
"    Be careful when using number literals for *mode*. The conventional UNIX notation for\n"
"    numeric modes uses an octal base, which needs to be indicated with a ``0o`` prefix in\n"
"    Python.\n"
"  dir_fd\n"
"    If not None, it should be a file descriptor open to a directory,\n"
"    and path should be relative; path will then be relative to that\n"
"    directory.\n"
"  follow_symlinks\n"
"    If False, and the last element of the path is a symbolic link,\n"
"    chmod will modify the symbolic link itself instead of the file\n"
"    the link points to.\n"
"\n"
"It is an error to use dir_fd or follow_symlinks when specifying path as\n"
"  an open file descriptor.\n"
"dir_fd and follow_symlinks may not be implemented on your platform.\n"
"  If they are unavailable, using them will raise a NotImplementedError.");

#define OS_CHMOD_METHODDEF    \
    {"chmod", _PyCFunction_CAST(os_chmod), METH_FASTCALL|METH_KEYWORDS, os_chmod__doc__},

static PyObject *
os_chmod_impl(PyObject *module, path_t *path, int mode, int dir_fd,
              int follow_symlinks);

static PyObject *
os_chmod(PyObject *module, PyObject *const *args, Py_ssize_t nargs, PyObject *kwnames)
{
    PyObject *return_value = NULL;
    #if defined(Py_BUILD_CORE) && !defined(Py_BUILD_CORE_MODULE)

    #define NUM_KEYWORDS 4
    static struct {
        PyGC_Head _this_is_not_used;
        PyObject_VAR_HEAD
        PyObject *ob_item[NUM_KEYWORDS];
    } _kwtuple = {
        .ob_base = PyVarObject_HEAD_INIT(&PyTuple_Type, NUM_KEYWORDS)
        .ob_item = { &_Py_ID(path), &_Py_ID(mode), &_Py_ID(dir_fd), &_Py_ID(follow_symlinks), },
    };
    #undef NUM_KEYWORDS
    #define KWTUPLE (&_kwtuple.ob_base.ob_base)

    #else  // !Py_BUILD_CORE
    #  define KWTUPLE NULL
    #endif  // !Py_BUILD_CORE

    static const char * const _keywords[] = {"path", "mode", "dir_fd", "follow_symlinks", NULL};
    static _PyArg_Parser _parser = {
        .keywords = _keywords,
        .fname = "chmod",
        .kwtuple = KWTUPLE,
    };
    #undef KWTUPLE
    PyObject *argsbuf[4];
    Py_ssize_t noptargs = nargs + (kwnames ? PyTuple_GET_SIZE(kwnames) : 0) - 2;
    path_t path = PATH_T_INITIALIZE("chmod", "path", 0, PATH_HAVE_FCHMOD);
    int mode;
    int dir_fd = DEFAULT_DIR_FD;
    int follow_symlinks = 1;

    args = _PyArg_UnpackKeywords(args, nargs, NULL, kwnames, &_parser, 2, 2, 0, argsbuf);
    if (!args) {
        goto exit;
    }
    if (!path_converter(args[0], &path)) {
        goto exit;
    }
    mode = PyLong_AsInt(args[1]);
    if (mode == -1 && PyErr_Occurred()) {
        goto exit;
    }
    if (!noptargs) {
        goto skip_optional_kwonly;
    }
    if (args[2]) {
        if (!FCHMODAT_DIR_FD_CONVERTER(args[2], &dir_fd)) {
            goto exit;
        }
        if (!--noptargs) {
            goto skip_optional_kwonly;
        }
    }
    follow_symlinks = PyObject_IsTrue(args[3]);
    if (follow_symlinks < 0) {
        goto exit;
    }
skip_optional_kwonly:
    return_value = os_chmod_impl(module, &path, mode, dir_fd, follow_symlinks);

exit:
    /* Cleanup for path */
    path_cleanup(&path);

    return return_value;
}

#if defined(HAVE_FCHMOD)

PyDoc_STRVAR(os_fchmod__doc__,
"fchmod($module, /, fd, mode)\n"
"--\n"
"\n"
"Change the access permissions of the file given by file descriptor fd.\n"
"\n"
"  fd\n"
"    The file descriptor of the file to be modified.\n"
"  mode\n"
"    Operating-system mode bitfield.\n"
"    Be careful when using number literals for *mode*. The conventional UNIX notation for\n"
"    numeric modes uses an octal base, which needs to be indicated with a ``0o`` prefix in\n"
"    Python.\n"
"\n"
"Equivalent to os.chmod(fd, mode).");

#define OS_FCHMOD_METHODDEF    \
    {"fchmod", _PyCFunction_CAST(os_fchmod), METH_FASTCALL|METH_KEYWORDS, os_fchmod__doc__},

static PyObject *
os_fchmod_impl(PyObject *module, int fd, int mode);

static PyObject *
os_fchmod(PyObject *module, PyObject *const *args, Py_ssize_t nargs, PyObject *kwnames)
{
    PyObject *return_value = NULL;
    #if defined(Py_BUILD_CORE) && !defined(Py_BUILD_CORE_MODULE)

    #define NUM_KEYWORDS 2
    static struct {
        PyGC_Head _this_is_not_used;
        PyObject_VAR_HEAD
        PyObject *ob_item[NUM_KEYWORDS];
    } _kwtuple = {
        .ob_base = PyVarObject_HEAD_INIT(&PyTuple_Type, NUM_KEYWORDS)
        .ob_item = { &_Py_ID(fd), &_Py_ID(mode), },
    };
    #undef NUM_KEYWORDS
    #define KWTUPLE (&_kwtuple.ob_base.ob_base)

    #else  // !Py_BUILD_CORE
    #  define KWTUPLE NULL
    #endif  // !Py_BUILD_CORE

    static const char * const _keywords[] = {"fd", "mode", NULL};
    static _PyArg_Parser _parser = {
        .keywords = _keywords,
        .fname = "fchmod",
        .kwtuple = KWTUPLE,
    };
    #undef KWTUPLE
    PyObject *argsbuf[2];
    int fd;
    int mode;

    args = _PyArg_UnpackKeywords(args, nargs, NULL, kwnames, &_parser, 2, 2, 0, argsbuf);
    if (!args) {
        goto exit;
    }
    fd = PyLong_AsInt(args[0]);
    if (fd == -1 && PyErr_Occurred()) {
        goto exit;
    }
    mode = PyLong_AsInt(args[1]);
    if (mode == -1 && PyErr_Occurred()) {
        goto exit;
    }
    return_value = os_fchmod_impl(module, fd, mode);

exit:
    return return_value;
}

#endif /* defined(HAVE_FCHMOD) */

#if defined(HAVE_LCHMOD)

PyDoc_STRVAR(os_lchmod__doc__,
"lchmod($module, /, path, mode)\n"
"--\n"
"\n"
"Change the access permissions of a file, without following symbolic links.\n"
"\n"
"If path is a symlink, this affects the link itself rather than the target.\n"
"Equivalent to chmod(path, mode, follow_symlinks=False).\"");

#define OS_LCHMOD_METHODDEF    \
    {"lchmod", _PyCFunction_CAST(os_lchmod), METH_FASTCALL|METH_KEYWORDS, os_lchmod__doc__},

static PyObject *
os_lchmod_impl(PyObject *module, path_t *path, int mode);

static PyObject *
os_lchmod(PyObject *module, PyObject *const *args, Py_ssize_t nargs, PyObject *kwnames)
{
    PyObject *return_value = NULL;
    #if defined(Py_BUILD_CORE) && !defined(Py_BUILD_CORE_MODULE)

    #define NUM_KEYWORDS 2
    static struct {
        PyGC_Head _this_is_not_used;
        PyObject_VAR_HEAD
        PyObject *ob_item[NUM_KEYWORDS];
    } _kwtuple = {
        .ob_base = PyVarObject_HEAD_INIT(&PyTuple_Type, NUM_KEYWORDS)
        .ob_item = { &_Py_ID(path), &_Py_ID(mode), },
    };
    #undef NUM_KEYWORDS
    #define KWTUPLE (&_kwtuple.ob_base.ob_base)

    #else  // !Py_BUILD_CORE
    #  define KWTUPLE NULL
    #endif  // !Py_BUILD_CORE

    static const char * const _keywords[] = {"path", "mode", NULL};
    static _PyArg_Parser _parser = {
        .keywords = _keywords,
        .fname = "lchmod",
        .kwtuple = KWTUPLE,
    };
    #undef KWTUPLE
    PyObject *argsbuf[2];
    path_t path = PATH_T_INITIALIZE("lchmod", "path", 0, 0);
    int mode;

    args = _PyArg_UnpackKeywords(args, nargs, NULL, kwnames, &_parser, 2, 2, 0, argsbuf);
    if (!args) {
        goto exit;
    }
    if (!path_converter(args[0], &path)) {
        goto exit;
    }
    mode = PyLong_AsInt(args[1]);
    if (mode == -1 && PyErr_Occurred()) {
        goto exit;
    }
    return_value = os_lchmod_impl(module, &path, mode);

exit:
    /* Cleanup for path */
    path_cleanup(&path);

    return return_value;
}

#endif /* defined(HAVE_LCHMOD) */

#if defined(HAVE_CHFLAGS)

PyDoc_STRVAR(os_chflags__doc__,
"chflags($module, /, path, flags, follow_symlinks=True)\n"
"--\n"
"\n"
"Set file flags.\n"
"\n"
"If follow_symlinks is False, and the last element of the path is a symbolic\n"
"  link, chflags will change flags on the symbolic link itself instead of the\n"
"  file the link points to.\n"
"follow_symlinks may not be implemented on your platform.  If it is\n"
"unavailable, using it will raise a NotImplementedError.");

#define OS_CHFLAGS_METHODDEF    \
    {"chflags", _PyCFunction_CAST(os_chflags), METH_FASTCALL|METH_KEYWORDS, os_chflags__doc__},

static PyObject *
os_chflags_impl(PyObject *module, path_t *path, unsigned long flags,
                int follow_symlinks);

static PyObject *
os_chflags(PyObject *module, PyObject *const *args, Py_ssize_t nargs, PyObject *kwnames)
{
    PyObject *return_value = NULL;
    #if defined(Py_BUILD_CORE) && !defined(Py_BUILD_CORE_MODULE)

    #define NUM_KEYWORDS 3
    static struct {
        PyGC_Head _this_is_not_used;
        PyObject_VAR_HEAD
        PyObject *ob_item[NUM_KEYWORDS];
    } _kwtuple = {
        .ob_base = PyVarObject_HEAD_INIT(&PyTuple_Type, NUM_KEYWORDS)
        .ob_item = { &_Py_ID(path), &_Py_ID(flags), &_Py_ID(follow_symlinks), },
    };
    #undef NUM_KEYWORDS
    #define KWTUPLE (&_kwtuple.ob_base.ob_base)

    #else  // !Py_BUILD_CORE
    #  define KWTUPLE NULL
    #endif  // !Py_BUILD_CORE

    static const char * const _keywords[] = {"path", "flags", "follow_symlinks", NULL};
    static _PyArg_Parser _parser = {
        .keywords = _keywords,
        .fname = "chflags",
        .kwtuple = KWTUPLE,
    };
    #undef KWTUPLE
    PyObject *argsbuf[3];
    Py_ssize_t noptargs = nargs + (kwnames ? PyTuple_GET_SIZE(kwnames) : 0) - 2;
    path_t path = PATH_T_INITIALIZE("chflags", "path", 0, 0);
    unsigned long flags;
    int follow_symlinks = 1;

    args = _PyArg_UnpackKeywords(args, nargs, NULL, kwnames, &_parser, 2, 3, 0, argsbuf);
    if (!args) {
        goto exit;
    }
    if (!path_converter(args[0], &path)) {
        goto exit;
    }
    if (!PyLong_Check(args[1])) {
        _PyArg_BadArgument("chflags", "argument 'flags'", "int", args[1]);
        goto exit;
    }
    flags = PyLong_AsUnsignedLongMask(args[1]);
    if (!noptargs) {
        goto skip_optional_pos;
    }
    follow_symlinks = PyObject_IsTrue(args[2]);
    if (follow_symlinks < 0) {
        goto exit;
    }
skip_optional_pos:
    return_value = os_chflags_impl(module, &path, flags, follow_symlinks);

exit:
    /* Cleanup for path */
    path_cleanup(&path);

    return return_value;
}

#endif /* defined(HAVE_CHFLAGS) */

#if defined(HAVE_LCHFLAGS)

PyDoc_STRVAR(os_lchflags__doc__,
"lchflags($module, /, path, flags)\n"
"--\n"
"\n"
"Set file flags.\n"
"\n"
"This function will not follow symbolic links.\n"
"Equivalent to chflags(path, flags, follow_symlinks=False).");

#define OS_LCHFLAGS_METHODDEF    \
    {"lchflags", _PyCFunction_CAST(os_lchflags), METH_FASTCALL|METH_KEYWORDS, os_lchflags__doc__},

static PyObject *
os_lchflags_impl(PyObject *module, path_t *path, unsigned long flags);

static PyObject *
os_lchflags(PyObject *module, PyObject *const *args, Py_ssize_t nargs, PyObject *kwnames)
{
    PyObject *return_value = NULL;
    #if defined(Py_BUILD_CORE) && !defined(Py_BUILD_CORE_MODULE)

    #define NUM_KEYWORDS 2
    static struct {
        PyGC_Head _this_is_not_used;
        PyObject_VAR_HEAD
        PyObject *ob_item[NUM_KEYWORDS];
    } _kwtuple = {
        .ob_base = PyVarObject_HEAD_INIT(&PyTuple_Type, NUM_KEYWORDS)
        .ob_item = { &_Py_ID(path), &_Py_ID(flags), },
    };
    #undef NUM_KEYWORDS
    #define KWTUPLE (&_kwtuple.ob_base.ob_base)

    #else  // !Py_BUILD_CORE
    #  define KWTUPLE NULL
    #endif  // !Py_BUILD_CORE

    static const char * const _keywords[] = {"path", "flags", NULL};
    static _PyArg_Parser _parser = {
        .keywords = _keywords,
        .fname = "lchflags",
        .kwtuple = KWTUPLE,
    };
    #undef KWTUPLE
    PyObject *argsbuf[2];
    path_t path = PATH_T_INITIALIZE("lchflags", "path", 0, 0);
    unsigned long flags;

    args = _PyArg_UnpackKeywords(args, nargs, NULL, kwnames, &_parser, 2, 2, 0, argsbuf);
    if (!args) {
        goto exit;
    }
    if (!path_converter(args[0], &path)) {
        goto exit;
    }
    if (!PyLong_Check(args[1])) {
        _PyArg_BadArgument("lchflags", "argument 'flags'", "int", args[1]);
        goto exit;
    }
    flags = PyLong_AsUnsignedLongMask(args[1]);
    return_value = os_lchflags_impl(module, &path, flags);

exit:
    /* Cleanup for path */
    path_cleanup(&path);

    return return_value;
}

#endif /* defined(HAVE_LCHFLAGS) */

#if defined(HAVE_CHROOT)

PyDoc_STRVAR(os_chroot__doc__,
"chroot($module, /, path)\n"
"--\n"
"\n"
"Change root directory to path.");

#define OS_CHROOT_METHODDEF    \
    {"chroot", _PyCFunction_CAST(os_chroot), METH_FASTCALL|METH_KEYWORDS, os_chroot__doc__},

static PyObject *
os_chroot_impl(PyObject *module, path_t *path);

static PyObject *
os_chroot(PyObject *module, PyObject *const *args, Py_ssize_t nargs, PyObject *kwnames)
{
    PyObject *return_value = NULL;
    #if defined(Py_BUILD_CORE) && !defined(Py_BUILD_CORE_MODULE)

    #define NUM_KEYWORDS 1
    static struct {
        PyGC_Head _this_is_not_used;
        PyObject_VAR_HEAD
        PyObject *ob_item[NUM_KEYWORDS];
    } _kwtuple = {
        .ob_base = PyVarObject_HEAD_INIT(&PyTuple_Type, NUM_KEYWORDS)
        .ob_item = { &_Py_ID(path), },
    };
    #undef NUM_KEYWORDS
    #define KWTUPLE (&_kwtuple.ob_base.ob_base)

    #else  // !Py_BUILD_CORE
    #  define KWTUPLE NULL
    #endif  // !Py_BUILD_CORE

    static const char * const _keywords[] = {"path", NULL};
    static _PyArg_Parser _parser = {
        .keywords = _keywords,
        .fname = "chroot",
        .kwtuple = KWTUPLE,
    };
    #undef KWTUPLE
    PyObject *argsbuf[1];
    path_t path = PATH_T_INITIALIZE("chroot", "path", 0, 0);

    args = _PyArg_UnpackKeywords(args, nargs, NULL, kwnames, &_parser, 1, 1, 0, argsbuf);
    if (!args) {
        goto exit;
    }
    if (!path_converter(args[0], &path)) {
        goto exit;
    }
    return_value = os_chroot_impl(module, &path);

exit:
    /* Cleanup for path */
    path_cleanup(&path);

    return return_value;
}

#endif /* defined(HAVE_CHROOT) */

#if defined(HAVE_FSYNC)

PyDoc_STRVAR(os_fsync__doc__,
"fsync($module, /, fd)\n"
"--\n"
"\n"
"Force write of fd to disk.");

#define OS_FSYNC_METHODDEF    \
    {"fsync", _PyCFunction_CAST(os_fsync), METH_FASTCALL|METH_KEYWORDS, os_fsync__doc__},

static PyObject *
os_fsync_impl(PyObject *module, int fd);

static PyObject *
os_fsync(PyObject *module, PyObject *const *args, Py_ssize_t nargs, PyObject *kwnames)
{
    PyObject *return_value = NULL;
    #if defined(Py_BUILD_CORE) && !defined(Py_BUILD_CORE_MODULE)

    #define NUM_KEYWORDS 1
    static struct {
        PyGC_Head _this_is_not_used;
        PyObject_VAR_HEAD
        PyObject *ob_item[NUM_KEYWORDS];
    } _kwtuple = {
        .ob_base = PyVarObject_HEAD_INIT(&PyTuple_Type, NUM_KEYWORDS)
        .ob_item = { &_Py_ID(fd), },
    };
    #undef NUM_KEYWORDS
    #define KWTUPLE (&_kwtuple.ob_base.ob_base)

    #else  // !Py_BUILD_CORE
    #  define KWTUPLE NULL
    #endif  // !Py_BUILD_CORE

    static const char * const _keywords[] = {"fd", NULL};
    static _PyArg_Parser _parser = {
        .keywords = _keywords,
        .fname = "fsync",
        .kwtuple = KWTUPLE,
    };
    #undef KWTUPLE
    PyObject *argsbuf[1];
    int fd;

    args = _PyArg_UnpackKeywords(args, nargs, NULL, kwnames, &_parser, 1, 1, 0, argsbuf);
    if (!args) {
        goto exit;
    }
    if (!_PyLong_FileDescriptor_Converter(args[0], &fd)) {
        goto exit;
    }
    return_value = os_fsync_impl(module, fd);

exit:
    return return_value;
}

#endif /* defined(HAVE_FSYNC) */

#if defined(HAVE_SYNC)

PyDoc_STRVAR(os_sync__doc__,
"sync($module, /)\n"
"--\n"
"\n"
"Force write of everything to disk.");

#define OS_SYNC_METHODDEF    \
    {"sync", (PyCFunction)os_sync, METH_NOARGS, os_sync__doc__},

static PyObject *
os_sync_impl(PyObject *module);

static PyObject *
os_sync(PyObject *module, PyObject *Py_UNUSED(ignored))
{
    return os_sync_impl(module);
}

#endif /* defined(HAVE_SYNC) */

#if defined(HAVE_FDATASYNC)

PyDoc_STRVAR(os_fdatasync__doc__,
"fdatasync($module, /, fd)\n"
"--\n"
"\n"
"Force write of fd to disk without forcing update of metadata.");

#define OS_FDATASYNC_METHODDEF    \
    {"fdatasync", _PyCFunction_CAST(os_fdatasync), METH_FASTCALL|METH_KEYWORDS, os_fdatasync__doc__},

static PyObject *
os_fdatasync_impl(PyObject *module, int fd);

static PyObject *
os_fdatasync(PyObject *module, PyObject *const *args, Py_ssize_t nargs, PyObject *kwnames)
{
    PyObject *return_value = NULL;
    #if defined(Py_BUILD_CORE) && !defined(Py_BUILD_CORE_MODULE)

    #define NUM_KEYWORDS 1
    static struct {
        PyGC_Head _this_is_not_used;
        PyObject_VAR_HEAD
        PyObject *ob_item[NUM_KEYWORDS];
    } _kwtuple = {
        .ob_base = PyVarObject_HEAD_INIT(&PyTuple_Type, NUM_KEYWORDS)
        .ob_item = { &_Py_ID(fd), },
    };
    #undef NUM_KEYWORDS
    #define KWTUPLE (&_kwtuple.ob_base.ob_base)

    #else  // !Py_BUILD_CORE
    #  define KWTUPLE NULL
    #endif  // !Py_BUILD_CORE

    static const char * const _keywords[] = {"fd", NULL};
    static _PyArg_Parser _parser = {
        .keywords = _keywords,
        .fname = "fdatasync",
        .kwtuple = KWTUPLE,
    };
    #undef KWTUPLE
    PyObject *argsbuf[1];
    int fd;

    args = _PyArg_UnpackKeywords(args, nargs, NULL, kwnames, &_parser, 1, 1, 0, argsbuf);
    if (!args) {
        goto exit;
    }
    if (!_PyLong_FileDescriptor_Converter(args[0], &fd)) {
        goto exit;
    }
    return_value = os_fdatasync_impl(module, fd);

exit:
    return return_value;
}

#endif /* defined(HAVE_FDATASYNC) */

#if defined(HAVE_CHOWN)

PyDoc_STRVAR(os_chown__doc__,
"chown($module, /, path, uid, gid, *, dir_fd=None, follow_symlinks=True)\n"
"--\n"
"\n"
"Change the owner and group id of path to the numeric uid and gid.\\\n"
"\n"
"  path\n"
"    Path to be examined; can be string, bytes, a path-like object, or open-file-descriptor int.\n"
"  dir_fd\n"
"    If not None, it should be a file descriptor open to a directory,\n"
"    and path should be relative; path will then be relative to that\n"
"    directory.\n"
"  follow_symlinks\n"
"    If False, and the last element of the path is a symbolic link,\n"
"    stat will examine the symbolic link itself instead of the file\n"
"    the link points to.\n"
"\n"
"path may always be specified as a string.\n"
"On some platforms, path may also be specified as an open file descriptor.\n"
"  If this functionality is unavailable, using it raises an exception.\n"
"If dir_fd is not None, it should be a file descriptor open to a directory,\n"
"  and path should be relative; path will then be relative to that directory.\n"
"If follow_symlinks is False, and the last element of the path is a symbolic\n"
"  link, chown will modify the symbolic link itself instead of the file the\n"
"  link points to.\n"
"It is an error to use dir_fd or follow_symlinks when specifying path as\n"
"  an open file descriptor.\n"
"dir_fd and follow_symlinks may not be implemented on your platform.\n"
"  If they are unavailable, using them will raise a NotImplementedError.");

#define OS_CHOWN_METHODDEF    \
    {"chown", _PyCFunction_CAST(os_chown), METH_FASTCALL|METH_KEYWORDS, os_chown__doc__},

static PyObject *
os_chown_impl(PyObject *module, path_t *path, uid_t uid, gid_t gid,
              int dir_fd, int follow_symlinks);

static PyObject *
os_chown(PyObject *module, PyObject *const *args, Py_ssize_t nargs, PyObject *kwnames)
{
    PyObject *return_value = NULL;
    #if defined(Py_BUILD_CORE) && !defined(Py_BUILD_CORE_MODULE)

    #define NUM_KEYWORDS 5
    static struct {
        PyGC_Head _this_is_not_used;
        PyObject_VAR_HEAD
        PyObject *ob_item[NUM_KEYWORDS];
    } _kwtuple = {
        .ob_base = PyVarObject_HEAD_INIT(&PyTuple_Type, NUM_KEYWORDS)
        .ob_item = { &_Py_ID(path), &_Py_ID(uid), &_Py_ID(gid), &_Py_ID(dir_fd), &_Py_ID(follow_symlinks), },
    };
    #undef NUM_KEYWORDS
    #define KWTUPLE (&_kwtuple.ob_base.ob_base)

    #else  // !Py_BUILD_CORE
    #  define KWTUPLE NULL
    #endif  // !Py_BUILD_CORE

    static const char * const _keywords[] = {"path", "uid", "gid", "dir_fd", "follow_symlinks", NULL};
    static _PyArg_Parser _parser = {
        .keywords = _keywords,
        .fname = "chown",
        .kwtuple = KWTUPLE,
    };
    #undef KWTUPLE
    PyObject *argsbuf[5];
    Py_ssize_t noptargs = nargs + (kwnames ? PyTuple_GET_SIZE(kwnames) : 0) - 3;
    path_t path = PATH_T_INITIALIZE("chown", "path", 0, PATH_HAVE_FCHOWN);
    uid_t uid;
    gid_t gid;
    int dir_fd = DEFAULT_DIR_FD;
    int follow_symlinks = 1;

    args = _PyArg_UnpackKeywords(args, nargs, NULL, kwnames, &_parser, 3, 3, 0, argsbuf);
    if (!args) {
        goto exit;
    }
    if (!path_converter(args[0], &path)) {
        goto exit;
    }
    if (!_Py_Uid_Converter(args[1], &uid)) {
        goto exit;
    }
    if (!_Py_Gid_Converter(args[2], &gid)) {
        goto exit;
    }
    if (!noptargs) {
        goto skip_optional_kwonly;
    }
    if (args[3]) {
        if (!FCHOWNAT_DIR_FD_CONVERTER(args[3], &dir_fd)) {
            goto exit;
        }
        if (!--noptargs) {
            goto skip_optional_kwonly;
        }
    }
    follow_symlinks = PyObject_IsTrue(args[4]);
    if (follow_symlinks < 0) {
        goto exit;
    }
skip_optional_kwonly:
    return_value = os_chown_impl(module, &path, uid, gid, dir_fd, follow_symlinks);

exit:
    /* Cleanup for path */
    path_cleanup(&path);

    return return_value;
}

#endif /* defined(HAVE_CHOWN) */

#if defined(HAVE_FCHOWN)

PyDoc_STRVAR(os_fchown__doc__,
"fchown($module, /, fd, uid, gid)\n"
"--\n"
"\n"
"Change the owner and group id of the file specified by file descriptor.\n"
"\n"
"Equivalent to os.chown(fd, uid, gid).");

#define OS_FCHOWN_METHODDEF    \
    {"fchown", _PyCFunction_CAST(os_fchown), METH_FASTCALL|METH_KEYWORDS, os_fchown__doc__},

static PyObject *
os_fchown_impl(PyObject *module, int fd, uid_t uid, gid_t gid);

static PyObject *
os_fchown(PyObject *module, PyObject *const *args, Py_ssize_t nargs, PyObject *kwnames)
{
    PyObject *return_value = NULL;
    #if defined(Py_BUILD_CORE) && !defined(Py_BUILD_CORE_MODULE)

    #define NUM_KEYWORDS 3
    static struct {
        PyGC_Head _this_is_not_used;
        PyObject_VAR_HEAD
        PyObject *ob_item[NUM_KEYWORDS];
    } _kwtuple = {
        .ob_base = PyVarObject_HEAD_INIT(&PyTuple_Type, NUM_KEYWORDS)
        .ob_item = { &_Py_ID(fd), &_Py_ID(uid), &_Py_ID(gid), },
    };
    #undef NUM_KEYWORDS
    #define KWTUPLE (&_kwtuple.ob_base.ob_base)

    #else  // !Py_BUILD_CORE
    #  define KWTUPLE NULL
    #endif  // !Py_BUILD_CORE

    static const char * const _keywords[] = {"fd", "uid", "gid", NULL};
    static _PyArg_Parser _parser = {
        .keywords = _keywords,
        .fname = "fchown",
        .kwtuple = KWTUPLE,
    };
    #undef KWTUPLE
    PyObject *argsbuf[3];
    int fd;
    uid_t uid;
    gid_t gid;

    args = _PyArg_UnpackKeywords(args, nargs, NULL, kwnames, &_parser, 3, 3, 0, argsbuf);
    if (!args) {
        goto exit;
    }
    fd = PyLong_AsInt(args[0]);
    if (fd == -1 && PyErr_Occurred()) {
        goto exit;
    }
    if (!_Py_Uid_Converter(args[1], &uid)) {
        goto exit;
    }
    if (!_Py_Gid_Converter(args[2], &gid)) {
        goto exit;
    }
    return_value = os_fchown_impl(module, fd, uid, gid);

exit:
    return return_value;
}

#endif /* defined(HAVE_FCHOWN) */

#if defined(HAVE_LCHOWN)

PyDoc_STRVAR(os_lchown__doc__,
"lchown($module, /, path, uid, gid)\n"
"--\n"
"\n"
"Change the owner and group id of path to the numeric uid and gid.\n"
"\n"
"This function will not follow symbolic links.\n"
"Equivalent to os.chown(path, uid, gid, follow_symlinks=False).");

#define OS_LCHOWN_METHODDEF    \
    {"lchown", _PyCFunction_CAST(os_lchown), METH_FASTCALL|METH_KEYWORDS, os_lchown__doc__},

static PyObject *
os_lchown_impl(PyObject *module, path_t *path, uid_t uid, gid_t gid);

static PyObject *
os_lchown(PyObject *module, PyObject *const *args, Py_ssize_t nargs, PyObject *kwnames)
{
    PyObject *return_value = NULL;
    #if defined(Py_BUILD_CORE) && !defined(Py_BUILD_CORE_MODULE)

    #define NUM_KEYWORDS 3
    static struct {
        PyGC_Head _this_is_not_used;
        PyObject_VAR_HEAD
        PyObject *ob_item[NUM_KEYWORDS];
    } _kwtuple = {
        .ob_base = PyVarObject_HEAD_INIT(&PyTuple_Type, NUM_KEYWORDS)
        .ob_item = { &_Py_ID(path), &_Py_ID(uid), &_Py_ID(gid), },
    };
    #undef NUM_KEYWORDS
    #define KWTUPLE (&_kwtuple.ob_base.ob_base)

    #else  // !Py_BUILD_CORE
    #  define KWTUPLE NULL
    #endif  // !Py_BUILD_CORE

    static const char * const _keywords[] = {"path", "uid", "gid", NULL};
    static _PyArg_Parser _parser = {
        .keywords = _keywords,
        .fname = "lchown",
        .kwtuple = KWTUPLE,
    };
    #undef KWTUPLE
    PyObject *argsbuf[3];
    path_t path = PATH_T_INITIALIZE("lchown", "path", 0, 0);
    uid_t uid;
    gid_t gid;

    args = _PyArg_UnpackKeywords(args, nargs, NULL, kwnames, &_parser, 3, 3, 0, argsbuf);
    if (!args) {
        goto exit;
    }
    if (!path_converter(args[0], &path)) {
        goto exit;
    }
    if (!_Py_Uid_Converter(args[1], &uid)) {
        goto exit;
    }
    if (!_Py_Gid_Converter(args[2], &gid)) {
        goto exit;
    }
    return_value = os_lchown_impl(module, &path, uid, gid);

exit:
    /* Cleanup for path */
    path_cleanup(&path);

    return return_value;
}

#endif /* defined(HAVE_LCHOWN) */

PyDoc_STRVAR(os_getcwd__doc__,
"getcwd($module, /)\n"
"--\n"
"\n"
"Return a unicode string representing the current working directory.");

#define OS_GETCWD_METHODDEF    \
    {"getcwd", (PyCFunction)os_getcwd, METH_NOARGS, os_getcwd__doc__},

static PyObject *
os_getcwd_impl(PyObject *module);

static PyObject *
os_getcwd(PyObject *module, PyObject *Py_UNUSED(ignored))
{
    return os_getcwd_impl(module);
}

PyDoc_STRVAR(os_getcwdb__doc__,
"getcwdb($module, /)\n"
"--\n"
"\n"
"Return a bytes string representing the current working directory.");

#define OS_GETCWDB_METHODDEF    \
    {"getcwdb", (PyCFunction)os_getcwdb, METH_NOARGS, os_getcwdb__doc__},

static PyObject *
os_getcwdb_impl(PyObject *module);

static PyObject *
os_getcwdb(PyObject *module, PyObject *Py_UNUSED(ignored))
{
    return os_getcwdb_impl(module);
}

#if defined(HAVE_LINK)

PyDoc_STRVAR(os_link__doc__,
"link($module, /, src, dst, *, src_dir_fd=None, dst_dir_fd=None,\n"
"     follow_symlinks=True)\n"
"--\n"
"\n"
"Create a hard link to a file.\n"
"\n"
"If either src_dir_fd or dst_dir_fd is not None, it should be a file\n"
"  descriptor open to a directory, and the respective path string (src or dst)\n"
"  should be relative; the path will then be relative to that directory.\n"
"If follow_symlinks is False, and the last element of src is a symbolic\n"
"  link, link will create a link to the symbolic link itself instead of the\n"
"  file the link points to.\n"
"src_dir_fd, dst_dir_fd, and follow_symlinks may not be implemented on your\n"
"  platform.  If they are unavailable, using them will raise a\n"
"  NotImplementedError.");

#define OS_LINK_METHODDEF    \
    {"link", _PyCFunction_CAST(os_link), METH_FASTCALL|METH_KEYWORDS, os_link__doc__},

static PyObject *
os_link_impl(PyObject *module, path_t *src, path_t *dst, int src_dir_fd,
             int dst_dir_fd, int follow_symlinks);

static PyObject *
os_link(PyObject *module, PyObject *const *args, Py_ssize_t nargs, PyObject *kwnames)
{
    PyObject *return_value = NULL;
    #if defined(Py_BUILD_CORE) && !defined(Py_BUILD_CORE_MODULE)

    #define NUM_KEYWORDS 5
    static struct {
        PyGC_Head _this_is_not_used;
        PyObject_VAR_HEAD
        PyObject *ob_item[NUM_KEYWORDS];
    } _kwtuple = {
        .ob_base = PyVarObject_HEAD_INIT(&PyTuple_Type, NUM_KEYWORDS)
        .ob_item = { &_Py_ID(src), &_Py_ID(dst), &_Py_ID(src_dir_fd), &_Py_ID(dst_dir_fd), &_Py_ID(follow_symlinks), },
    };
    #undef NUM_KEYWORDS
    #define KWTUPLE (&_kwtuple.ob_base.ob_base)

    #else  // !Py_BUILD_CORE
    #  define KWTUPLE NULL
    #endif  // !Py_BUILD_CORE

    static const char * const _keywords[] = {"src", "dst", "src_dir_fd", "dst_dir_fd", "follow_symlinks", NULL};
    static _PyArg_Parser _parser = {
        .keywords = _keywords,
        .fname = "link",
        .kwtuple = KWTUPLE,
    };
    #undef KWTUPLE
    PyObject *argsbuf[5];
    Py_ssize_t noptargs = nargs + (kwnames ? PyTuple_GET_SIZE(kwnames) : 0) - 2;
    path_t src = PATH_T_INITIALIZE("link", "src", 0, 0);
    path_t dst = PATH_T_INITIALIZE("link", "dst", 0, 0);
    int src_dir_fd = DEFAULT_DIR_FD;
    int dst_dir_fd = DEFAULT_DIR_FD;
    int follow_symlinks = 1;

    args = _PyArg_UnpackKeywords(args, nargs, NULL, kwnames, &_parser, 2, 2, 0, argsbuf);
    if (!args) {
        goto exit;
    }
    if (!path_converter(args[0], &src)) {
        goto exit;
    }
    if (!path_converter(args[1], &dst)) {
        goto exit;
    }
    if (!noptargs) {
        goto skip_optional_kwonly;
    }
    if (args[2]) {
        if (!dir_fd_converter(args[2], &src_dir_fd)) {
            goto exit;
        }
        if (!--noptargs) {
            goto skip_optional_kwonly;
        }
    }
    if (args[3]) {
        if (!dir_fd_converter(args[3], &dst_dir_fd)) {
            goto exit;
        }
        if (!--noptargs) {
            goto skip_optional_kwonly;
        }
    }
    follow_symlinks = PyObject_IsTrue(args[4]);
    if (follow_symlinks < 0) {
        goto exit;
    }
skip_optional_kwonly:
    return_value = os_link_impl(module, &src, &dst, src_dir_fd, dst_dir_fd, follow_symlinks);

exit:
    /* Cleanup for src */
    path_cleanup(&src);
    /* Cleanup for dst */
    path_cleanup(&dst);

    return return_value;
}

#endif /* defined(HAVE_LINK) */

PyDoc_STRVAR(os_listdir__doc__,
"listdir($module, /, path=None)\n"
"--\n"
"\n"
"Return a list containing the names of the files in the directory.\n"
"\n"
"path can be specified as either str, bytes, or a path-like object.  If path is bytes,\n"
"  the filenames returned will also be bytes; in all other circumstances\n"
"  the filenames returned will be str.\n"
"If path is None, uses the path=\'.\'.\n"
"On some platforms, path may also be specified as an open file descriptor;\\\n"
"  the file descriptor must refer to a directory.\n"
"  If this functionality is unavailable, using it raises NotImplementedError.\n"
"\n"
"The list is in arbitrary order.  It does not include the special\n"
"entries \'.\' and \'..\' even if they are present in the directory.");

#define OS_LISTDIR_METHODDEF    \
    {"listdir", _PyCFunction_CAST(os_listdir), METH_FASTCALL|METH_KEYWORDS, os_listdir__doc__},

static PyObject *
os_listdir_impl(PyObject *module, path_t *path);

static PyObject *
os_listdir(PyObject *module, PyObject *const *args, Py_ssize_t nargs, PyObject *kwnames)
{
    PyObject *return_value = NULL;
    #if defined(Py_BUILD_CORE) && !defined(Py_BUILD_CORE_MODULE)

    #define NUM_KEYWORDS 1
    static struct {
        PyGC_Head _this_is_not_used;
        PyObject_VAR_HEAD
        PyObject *ob_item[NUM_KEYWORDS];
    } _kwtuple = {
        .ob_base = PyVarObject_HEAD_INIT(&PyTuple_Type, NUM_KEYWORDS)
        .ob_item = { &_Py_ID(path), },
    };
    #undef NUM_KEYWORDS
    #define KWTUPLE (&_kwtuple.ob_base.ob_base)

    #else  // !Py_BUILD_CORE
    #  define KWTUPLE NULL
    #endif  // !Py_BUILD_CORE

    static const char * const _keywords[] = {"path", NULL};
    static _PyArg_Parser _parser = {
        .keywords = _keywords,
        .fname = "listdir",
        .kwtuple = KWTUPLE,
    };
    #undef KWTUPLE
    PyObject *argsbuf[1];
    Py_ssize_t noptargs = nargs + (kwnames ? PyTuple_GET_SIZE(kwnames) : 0) - 0;
    path_t path = PATH_T_INITIALIZE("listdir", "path", 1, PATH_HAVE_FDOPENDIR);

    args = _PyArg_UnpackKeywords(args, nargs, NULL, kwnames, &_parser, 0, 1, 0, argsbuf);
    if (!args) {
        goto exit;
    }
    if (!noptargs) {
        goto skip_optional_pos;
    }
    if (!path_converter(args[0], &path)) {
        goto exit;
    }
skip_optional_pos:
    return_value = os_listdir_impl(module, &path);

exit:
    /* Cleanup for path */
    path_cleanup(&path);

    return return_value;
}

#if defined(MS_WINDOWS)

PyDoc_STRVAR(os_listdrives__doc__,
"listdrives($module, /)\n"
"--\n"
"\n"
"Return a list containing the names of drives in the system.\n"
"\n"
"A drive name typically looks like \'C:\\\\\'.");

#define OS_LISTDRIVES_METHODDEF    \
    {"listdrives", (PyCFunction)os_listdrives, METH_NOARGS, os_listdrives__doc__},

static PyObject *
os_listdrives_impl(PyObject *module);

static PyObject *
os_listdrives(PyObject *module, PyObject *Py_UNUSED(ignored))
{
    return os_listdrives_impl(module);
}

#endif /* defined(MS_WINDOWS) */

#if defined(MS_WINDOWS)

PyDoc_STRVAR(os_listvolumes__doc__,
"listvolumes($module, /)\n"
"--\n"
"\n"
"Return a list containing the volumes in the system.\n"
"\n"
"Volumes are typically represented as a GUID path.");

#define OS_LISTVOLUMES_METHODDEF    \
    {"listvolumes", (PyCFunction)os_listvolumes, METH_NOARGS, os_listvolumes__doc__},

static PyObject *
os_listvolumes_impl(PyObject *module);

static PyObject *
os_listvolumes(PyObject *module, PyObject *Py_UNUSED(ignored))
{
    return os_listvolumes_impl(module);
}

#endif /* defined(MS_WINDOWS) */

#if defined(MS_WINDOWS)

PyDoc_STRVAR(os_listmounts__doc__,
"listmounts($module, /, volume)\n"
"--\n"
"\n"
"Return a list containing mount points for a particular volume.\n"
"\n"
"\'volume\' should be a GUID path as returned from os.listvolumes.");

#define OS_LISTMOUNTS_METHODDEF    \
    {"listmounts", _PyCFunction_CAST(os_listmounts), METH_FASTCALL|METH_KEYWORDS, os_listmounts__doc__},

static PyObject *
os_listmounts_impl(PyObject *module, path_t *volume);

static PyObject *
os_listmounts(PyObject *module, PyObject *const *args, Py_ssize_t nargs, PyObject *kwnames)
{
    PyObject *return_value = NULL;
    #if defined(Py_BUILD_CORE) && !defined(Py_BUILD_CORE_MODULE)

    #define NUM_KEYWORDS 1
    static struct {
        PyGC_Head _this_is_not_used;
        PyObject_VAR_HEAD
        PyObject *ob_item[NUM_KEYWORDS];
    } _kwtuple = {
        .ob_base = PyVarObject_HEAD_INIT(&PyTuple_Type, NUM_KEYWORDS)
        .ob_item = { &_Py_ID(volume), },
    };
    #undef NUM_KEYWORDS
    #define KWTUPLE (&_kwtuple.ob_base.ob_base)

    #else  // !Py_BUILD_CORE
    #  define KWTUPLE NULL
    #endif  // !Py_BUILD_CORE

    static const char * const _keywords[] = {"volume", NULL};
    static _PyArg_Parser _parser = {
        .keywords = _keywords,
        .fname = "listmounts",
        .kwtuple = KWTUPLE,
    };
    #undef KWTUPLE
    PyObject *argsbuf[1];
    path_t volume = PATH_T_INITIALIZE("listmounts", "volume", 0, 0);

    args = _PyArg_UnpackKeywords(args, nargs, NULL, kwnames, &_parser, 1, 1, 0, argsbuf);
    if (!args) {
        goto exit;
    }
    if (!path_converter(args[0], &volume)) {
        goto exit;
    }
    return_value = os_listmounts_impl(module, &volume);

exit:
    /* Cleanup for volume */
    path_cleanup(&volume);

    return return_value;
}

#endif /* defined(MS_WINDOWS) */

#if defined(MS_WINDOWS)

PyDoc_STRVAR(os__path_isdevdrive__doc__,
"_path_isdevdrive($module, /, path)\n"
"--\n"
"\n"
"Determines whether the specified path is on a Windows Dev Drive.");

#define OS__PATH_ISDEVDRIVE_METHODDEF    \
    {"_path_isdevdrive", _PyCFunction_CAST(os__path_isdevdrive), METH_FASTCALL|METH_KEYWORDS, os__path_isdevdrive__doc__},

static PyObject *
os__path_isdevdrive_impl(PyObject *module, path_t *path);

static PyObject *
os__path_isdevdrive(PyObject *module, PyObject *const *args, Py_ssize_t nargs, PyObject *kwnames)
{
    PyObject *return_value = NULL;
    #if defined(Py_BUILD_CORE) && !defined(Py_BUILD_CORE_MODULE)

    #define NUM_KEYWORDS 1
    static struct {
        PyGC_Head _this_is_not_used;
        PyObject_VAR_HEAD
        PyObject *ob_item[NUM_KEYWORDS];
    } _kwtuple = {
        .ob_base = PyVarObject_HEAD_INIT(&PyTuple_Type, NUM_KEYWORDS)
        .ob_item = { &_Py_ID(path), },
    };
    #undef NUM_KEYWORDS
    #define KWTUPLE (&_kwtuple.ob_base.ob_base)

    #else  // !Py_BUILD_CORE
    #  define KWTUPLE NULL
    #endif  // !Py_BUILD_CORE

    static const char * const _keywords[] = {"path", NULL};
    static _PyArg_Parser _parser = {
        .keywords = _keywords,
        .fname = "_path_isdevdrive",
        .kwtuple = KWTUPLE,
    };
    #undef KWTUPLE
    PyObject *argsbuf[1];
    path_t path = PATH_T_INITIALIZE("_path_isdevdrive", "path", 0, 0);

    args = _PyArg_UnpackKeywords(args, nargs, NULL, kwnames, &_parser, 1, 1, 0, argsbuf);
    if (!args) {
        goto exit;
    }
    if (!path_converter(args[0], &path)) {
        goto exit;
    }
    return_value = os__path_isdevdrive_impl(module, &path);

exit:
    /* Cleanup for path */
    path_cleanup(&path);

    return return_value;
}

#endif /* defined(MS_WINDOWS) */

#if defined(MS_WINDOWS)

PyDoc_STRVAR(os__getfullpathname__doc__,
"_getfullpathname($module, path, /)\n"
"--\n"
"\n");

#define OS__GETFULLPATHNAME_METHODDEF    \
    {"_getfullpathname", (PyCFunction)os__getfullpathname, METH_O, os__getfullpathname__doc__},

static PyObject *
os__getfullpathname_impl(PyObject *module, path_t *path);

static PyObject *
os__getfullpathname(PyObject *module, PyObject *arg)
{
    PyObject *return_value = NULL;
    path_t path = PATH_T_INITIALIZE("_getfullpathname", "path", 0, 0);

    if (!path_converter(arg, &path)) {
        goto exit;
    }
    return_value = os__getfullpathname_impl(module, &path);

exit:
    /* Cleanup for path */
    path_cleanup(&path);

    return return_value;
}

#endif /* defined(MS_WINDOWS) */

#if defined(MS_WINDOWS)

PyDoc_STRVAR(os__getfinalpathname__doc__,
"_getfinalpathname($module, path, /)\n"
"--\n"
"\n"
"A helper function for samepath on windows.");

#define OS__GETFINALPATHNAME_METHODDEF    \
    {"_getfinalpathname", (PyCFunction)os__getfinalpathname, METH_O, os__getfinalpathname__doc__},

static PyObject *
os__getfinalpathname_impl(PyObject *module, path_t *path);

static PyObject *
os__getfinalpathname(PyObject *module, PyObject *arg)
{
    PyObject *return_value = NULL;
    path_t path = PATH_T_INITIALIZE("_getfinalpathname", "path", 0, 0);

    if (!path_converter(arg, &path)) {
        goto exit;
    }
    return_value = os__getfinalpathname_impl(module, &path);

exit:
    /* Cleanup for path */
    path_cleanup(&path);

    return return_value;
}

#endif /* defined(MS_WINDOWS) */

#if defined(MS_WINDOWS)

PyDoc_STRVAR(os__findfirstfile__doc__,
"_findfirstfile($module, path, /)\n"
"--\n"
"\n"
"A function to get the real file name without accessing the file in Windows.");

#define OS__FINDFIRSTFILE_METHODDEF    \
    {"_findfirstfile", (PyCFunction)os__findfirstfile, METH_O, os__findfirstfile__doc__},

static PyObject *
os__findfirstfile_impl(PyObject *module, path_t *path);

static PyObject *
os__findfirstfile(PyObject *module, PyObject *arg)
{
    PyObject *return_value = NULL;
    path_t path = PATH_T_INITIALIZE("_findfirstfile", "path", 0, 0);

    if (!path_converter(arg, &path)) {
        goto exit;
    }
    return_value = os__findfirstfile_impl(module, &path);

exit:
    /* Cleanup for path */
    path_cleanup(&path);

    return return_value;
}

#endif /* defined(MS_WINDOWS) */

#if defined(MS_WINDOWS)

PyDoc_STRVAR(os__getvolumepathname__doc__,
"_getvolumepathname($module, /, path)\n"
"--\n"
"\n"
"A helper function for ismount on Win32.");

#define OS__GETVOLUMEPATHNAME_METHODDEF    \
    {"_getvolumepathname", _PyCFunction_CAST(os__getvolumepathname), METH_FASTCALL|METH_KEYWORDS, os__getvolumepathname__doc__},

static PyObject *
os__getvolumepathname_impl(PyObject *module, path_t *path);

static PyObject *
os__getvolumepathname(PyObject *module, PyObject *const *args, Py_ssize_t nargs, PyObject *kwnames)
{
    PyObject *return_value = NULL;
    #if defined(Py_BUILD_CORE) && !defined(Py_BUILD_CORE_MODULE)

    #define NUM_KEYWORDS 1
    static struct {
        PyGC_Head _this_is_not_used;
        PyObject_VAR_HEAD
        PyObject *ob_item[NUM_KEYWORDS];
    } _kwtuple = {
        .ob_base = PyVarObject_HEAD_INIT(&PyTuple_Type, NUM_KEYWORDS)
        .ob_item = { &_Py_ID(path), },
    };
    #undef NUM_KEYWORDS
    #define KWTUPLE (&_kwtuple.ob_base.ob_base)

    #else  // !Py_BUILD_CORE
    #  define KWTUPLE NULL
    #endif  // !Py_BUILD_CORE

    static const char * const _keywords[] = {"path", NULL};
    static _PyArg_Parser _parser = {
        .keywords = _keywords,
        .fname = "_getvolumepathname",
        .kwtuple = KWTUPLE,
    };
    #undef KWTUPLE
    PyObject *argsbuf[1];
    path_t path = PATH_T_INITIALIZE("_getvolumepathname", "path", 0, 0);

    args = _PyArg_UnpackKeywords(args, nargs, NULL, kwnames, &_parser, 1, 1, 0, argsbuf);
    if (!args) {
        goto exit;
    }
    if (!path_converter(args[0], &path)) {
        goto exit;
    }
    return_value = os__getvolumepathname_impl(module, &path);

exit:
    /* Cleanup for path */
    path_cleanup(&path);

    return return_value;
}

#endif /* defined(MS_WINDOWS) */

#if defined(MS_WINDOWS)

PyDoc_STRVAR(os__path_splitroot__doc__,
"_path_splitroot($module, /, path)\n"
"--\n"
"\n"
"Removes everything after the root on Win32.");

#define OS__PATH_SPLITROOT_METHODDEF    \
    {"_path_splitroot", _PyCFunction_CAST(os__path_splitroot), METH_FASTCALL|METH_KEYWORDS, os__path_splitroot__doc__},

static PyObject *
os__path_splitroot_impl(PyObject *module, path_t *path);

static PyObject *
os__path_splitroot(PyObject *module, PyObject *const *args, Py_ssize_t nargs, PyObject *kwnames)
{
    PyObject *return_value = NULL;
    #if defined(Py_BUILD_CORE) && !defined(Py_BUILD_CORE_MODULE)

    #define NUM_KEYWORDS 1
    static struct {
        PyGC_Head _this_is_not_used;
        PyObject_VAR_HEAD
        PyObject *ob_item[NUM_KEYWORDS];
    } _kwtuple = {
        .ob_base = PyVarObject_HEAD_INIT(&PyTuple_Type, NUM_KEYWORDS)
        .ob_item = { &_Py_ID(path), },
    };
    #undef NUM_KEYWORDS
    #define KWTUPLE (&_kwtuple.ob_base.ob_base)

    #else  // !Py_BUILD_CORE
    #  define KWTUPLE NULL
    #endif  // !Py_BUILD_CORE

    static const char * const _keywords[] = {"path", NULL};
    static _PyArg_Parser _parser = {
        .keywords = _keywords,
        .fname = "_path_splitroot",
        .kwtuple = KWTUPLE,
    };
    #undef KWTUPLE
    PyObject *argsbuf[1];
    path_t path = PATH_T_INITIALIZE("_path_splitroot", "path", 0, 0);

    args = _PyArg_UnpackKeywords(args, nargs, NULL, kwnames, &_parser, 1, 1, 0, argsbuf);
    if (!args) {
        goto exit;
    }
    if (!path_converter(args[0], &path)) {
        goto exit;
    }
    return_value = os__path_splitroot_impl(module, &path);

exit:
    /* Cleanup for path */
    path_cleanup(&path);

    return return_value;
}

#endif /* defined(MS_WINDOWS) */

#if defined(MS_WINDOWS)

PyDoc_STRVAR(os__path_isdir__doc__,
"_path_isdir($module, /, s)\n"
"--\n"
"\n"
"Return true if the pathname refers to an existing directory.");

#define OS__PATH_ISDIR_METHODDEF    \
    {"_path_isdir", _PyCFunction_CAST(os__path_isdir), METH_FASTCALL|METH_KEYWORDS, os__path_isdir__doc__},

static PyObject *
os__path_isdir_impl(PyObject *module, PyObject *s);

static PyObject *
os__path_isdir(PyObject *module, PyObject *const *args, Py_ssize_t nargs, PyObject *kwnames)
{
    PyObject *return_value = NULL;
    #if defined(Py_BUILD_CORE) && !defined(Py_BUILD_CORE_MODULE)

    #define NUM_KEYWORDS 1
    static struct {
        PyGC_Head _this_is_not_used;
        PyObject_VAR_HEAD
        PyObject *ob_item[NUM_KEYWORDS];
    } _kwtuple = {
        .ob_base = PyVarObject_HEAD_INIT(&PyTuple_Type, NUM_KEYWORDS)
        .ob_item = { &_Py_ID(s), },
    };
    #undef NUM_KEYWORDS
    #define KWTUPLE (&_kwtuple.ob_base.ob_base)

    #else  // !Py_BUILD_CORE
    #  define KWTUPLE NULL
    #endif  // !Py_BUILD_CORE

    static const char * const _keywords[] = {"s", NULL};
    static _PyArg_Parser _parser = {
        .keywords = _keywords,
        .fname = "_path_isdir",
        .kwtuple = KWTUPLE,
    };
    #undef KWTUPLE
    PyObject *argsbuf[1];
    PyObject *s;

    args = _PyArg_UnpackKeywords(args, nargs, NULL, kwnames, &_parser, 1, 1, 0, argsbuf);
    if (!args) {
        goto exit;
    }
    s = args[0];
    return_value = os__path_isdir_impl(module, s);

exit:
    return return_value;
}

#endif /* defined(MS_WINDOWS) */

#if defined(MS_WINDOWS)

PyDoc_STRVAR(os__path_isfile__doc__,
"_path_isfile($module, /, path)\n"
"--\n"
"\n"
"Test whether a path is a regular file");

#define OS__PATH_ISFILE_METHODDEF    \
    {"_path_isfile", _PyCFunction_CAST(os__path_isfile), METH_FASTCALL|METH_KEYWORDS, os__path_isfile__doc__},

static PyObject *
os__path_isfile_impl(PyObject *module, PyObject *path);

static PyObject *
os__path_isfile(PyObject *module, PyObject *const *args, Py_ssize_t nargs, PyObject *kwnames)
{
    PyObject *return_value = NULL;
    #if defined(Py_BUILD_CORE) && !defined(Py_BUILD_CORE_MODULE)

    #define NUM_KEYWORDS 1
    static struct {
        PyGC_Head _this_is_not_used;
        PyObject_VAR_HEAD
        PyObject *ob_item[NUM_KEYWORDS];
    } _kwtuple = {
        .ob_base = PyVarObject_HEAD_INIT(&PyTuple_Type, NUM_KEYWORDS)
        .ob_item = { &_Py_ID(path), },
    };
    #undef NUM_KEYWORDS
    #define KWTUPLE (&_kwtuple.ob_base.ob_base)

    #else  // !Py_BUILD_CORE
    #  define KWTUPLE NULL
    #endif  // !Py_BUILD_CORE

    static const char * const _keywords[] = {"path", NULL};
    static _PyArg_Parser _parser = {
        .keywords = _keywords,
        .fname = "_path_isfile",
        .kwtuple = KWTUPLE,
    };
    #undef KWTUPLE
    PyObject *argsbuf[1];
    PyObject *path;

    args = _PyArg_UnpackKeywords(args, nargs, NULL, kwnames, &_parser, 1, 1, 0, argsbuf);
    if (!args) {
        goto exit;
    }
    path = args[0];
    return_value = os__path_isfile_impl(module, path);

exit:
    return return_value;
}

#endif /* defined(MS_WINDOWS) */

#if defined(MS_WINDOWS)

PyDoc_STRVAR(os__path_exists__doc__,
"_path_exists($module, /, path)\n"
"--\n"
"\n"
"Test whether a path exists.  Returns False for broken symbolic links");

#define OS__PATH_EXISTS_METHODDEF    \
    {"_path_exists", _PyCFunction_CAST(os__path_exists), METH_FASTCALL|METH_KEYWORDS, os__path_exists__doc__},

static PyObject *
os__path_exists_impl(PyObject *module, PyObject *path);

static PyObject *
os__path_exists(PyObject *module, PyObject *const *args, Py_ssize_t nargs, PyObject *kwnames)
{
    PyObject *return_value = NULL;
    #if defined(Py_BUILD_CORE) && !defined(Py_BUILD_CORE_MODULE)

    #define NUM_KEYWORDS 1
    static struct {
        PyGC_Head _this_is_not_used;
        PyObject_VAR_HEAD
        PyObject *ob_item[NUM_KEYWORDS];
    } _kwtuple = {
        .ob_base = PyVarObject_HEAD_INIT(&PyTuple_Type, NUM_KEYWORDS)
        .ob_item = { &_Py_ID(path), },
    };
    #undef NUM_KEYWORDS
    #define KWTUPLE (&_kwtuple.ob_base.ob_base)

    #else  // !Py_BUILD_CORE
    #  define KWTUPLE NULL
    #endif  // !Py_BUILD_CORE

    static const char * const _keywords[] = {"path", NULL};
    static _PyArg_Parser _parser = {
        .keywords = _keywords,
        .fname = "_path_exists",
        .kwtuple = KWTUPLE,
    };
    #undef KWTUPLE
    PyObject *argsbuf[1];
    PyObject *path;

    args = _PyArg_UnpackKeywords(args, nargs, NULL, kwnames, &_parser, 1, 1, 0, argsbuf);
    if (!args) {
        goto exit;
    }
    path = args[0];
    return_value = os__path_exists_impl(module, path);

exit:
    return return_value;
}

#endif /* defined(MS_WINDOWS) */

#if defined(MS_WINDOWS)

PyDoc_STRVAR(os__path_islink__doc__,
"_path_islink($module, /, path)\n"
"--\n"
"\n"
"Test whether a path is a symbolic link");

#define OS__PATH_ISLINK_METHODDEF    \
    {"_path_islink", _PyCFunction_CAST(os__path_islink), METH_FASTCALL|METH_KEYWORDS, os__path_islink__doc__},

static PyObject *
os__path_islink_impl(PyObject *module, PyObject *path);

static PyObject *
os__path_islink(PyObject *module, PyObject *const *args, Py_ssize_t nargs, PyObject *kwnames)
{
    PyObject *return_value = NULL;
    #if defined(Py_BUILD_CORE) && !defined(Py_BUILD_CORE_MODULE)

    #define NUM_KEYWORDS 1
    static struct {
        PyGC_Head _this_is_not_used;
        PyObject_VAR_HEAD
        PyObject *ob_item[NUM_KEYWORDS];
    } _kwtuple = {
        .ob_base = PyVarObject_HEAD_INIT(&PyTuple_Type, NUM_KEYWORDS)
        .ob_item = { &_Py_ID(path), },
    };
    #undef NUM_KEYWORDS
    #define KWTUPLE (&_kwtuple.ob_base.ob_base)

    #else  // !Py_BUILD_CORE
    #  define KWTUPLE NULL
    #endif  // !Py_BUILD_CORE

    static const char * const _keywords[] = {"path", NULL};
    static _PyArg_Parser _parser = {
        .keywords = _keywords,
        .fname = "_path_islink",
        .kwtuple = KWTUPLE,
    };
    #undef KWTUPLE
    PyObject *argsbuf[1];
    PyObject *path;

    args = _PyArg_UnpackKeywords(args, nargs, NULL, kwnames, &_parser, 1, 1, 0, argsbuf);
    if (!args) {
        goto exit;
    }
    path = args[0];
    return_value = os__path_islink_impl(module, path);

exit:
    return return_value;
}

#endif /* defined(MS_WINDOWS) */

PyDoc_STRVAR(os__path_normpath__doc__,
"_path_normpath($module, /, path)\n"
"--\n"
"\n"
"Basic path normalization.");

#define OS__PATH_NORMPATH_METHODDEF    \
    {"_path_normpath", _PyCFunction_CAST(os__path_normpath), METH_FASTCALL|METH_KEYWORDS, os__path_normpath__doc__},

static PyObject *
os__path_normpath_impl(PyObject *module, PyObject *path);

static PyObject *
os__path_normpath(PyObject *module, PyObject *const *args, Py_ssize_t nargs, PyObject *kwnames)
{
    PyObject *return_value = NULL;
    #if defined(Py_BUILD_CORE) && !defined(Py_BUILD_CORE_MODULE)

    #define NUM_KEYWORDS 1
    static struct {
        PyGC_Head _this_is_not_used;
        PyObject_VAR_HEAD
        PyObject *ob_item[NUM_KEYWORDS];
    } _kwtuple = {
        .ob_base = PyVarObject_HEAD_INIT(&PyTuple_Type, NUM_KEYWORDS)
        .ob_item = { &_Py_ID(path), },
    };
    #undef NUM_KEYWORDS
    #define KWTUPLE (&_kwtuple.ob_base.ob_base)

    #else  // !Py_BUILD_CORE
    #  define KWTUPLE NULL
    #endif  // !Py_BUILD_CORE

    static const char * const _keywords[] = {"path", NULL};
    static _PyArg_Parser _parser = {
        .keywords = _keywords,
        .fname = "_path_normpath",
        .kwtuple = KWTUPLE,
    };
    #undef KWTUPLE
    PyObject *argsbuf[1];
    PyObject *path;

    args = _PyArg_UnpackKeywords(args, nargs, NULL, kwnames, &_parser, 1, 1, 0, argsbuf);
    if (!args) {
        goto exit;
    }
    path = args[0];
    return_value = os__path_normpath_impl(module, path);

exit:
    return return_value;
}

PyDoc_STRVAR(os_mkdir__doc__,
"mkdir($module, /, path, mode=511, *, dir_fd=None)\n"
"--\n"
"\n"
"Create a directory.\n"
"\n"
"If dir_fd is not None, it should be a file descriptor open to a directory,\n"
"  and path should be relative; path will then be relative to that directory.\n"
"dir_fd may not be implemented on your platform.\n"
"  If it is unavailable, using it will raise a NotImplementedError.\n"
"\n"
"The mode argument is ignored on Windows. Where it is used, the current umask\n"
"value is first masked out.");

#define OS_MKDIR_METHODDEF    \
    {"mkdir", _PyCFunction_CAST(os_mkdir), METH_FASTCALL|METH_KEYWORDS, os_mkdir__doc__},

static PyObject *
os_mkdir_impl(PyObject *module, path_t *path, int mode, int dir_fd);

static PyObject *
os_mkdir(PyObject *module, PyObject *const *args, Py_ssize_t nargs, PyObject *kwnames)
{
    PyObject *return_value = NULL;
    #if defined(Py_BUILD_CORE) && !defined(Py_BUILD_CORE_MODULE)

    #define NUM_KEYWORDS 3
    static struct {
        PyGC_Head _this_is_not_used;
        PyObject_VAR_HEAD
        PyObject *ob_item[NUM_KEYWORDS];
    } _kwtuple = {
        .ob_base = PyVarObject_HEAD_INIT(&PyTuple_Type, NUM_KEYWORDS)
        .ob_item = { &_Py_ID(path), &_Py_ID(mode), &_Py_ID(dir_fd), },
    };
    #undef NUM_KEYWORDS
    #define KWTUPLE (&_kwtuple.ob_base.ob_base)

    #else  // !Py_BUILD_CORE
    #  define KWTUPLE NULL
    #endif  // !Py_BUILD_CORE

    static const char * const _keywords[] = {"path", "mode", "dir_fd", NULL};
    static _PyArg_Parser _parser = {
        .keywords = _keywords,
        .fname = "mkdir",
        .kwtuple = KWTUPLE,
    };
    #undef KWTUPLE
    PyObject *argsbuf[3];
    Py_ssize_t noptargs = nargs + (kwnames ? PyTuple_GET_SIZE(kwnames) : 0) - 1;
    path_t path = PATH_T_INITIALIZE("mkdir", "path", 0, 0);
    int mode = 511;
    int dir_fd = DEFAULT_DIR_FD;

    args = _PyArg_UnpackKeywords(args, nargs, NULL, kwnames, &_parser, 1, 2, 0, argsbuf);
    if (!args) {
        goto exit;
    }
    if (!path_converter(args[0], &path)) {
        goto exit;
    }
    if (!noptargs) {
        goto skip_optional_pos;
    }
    if (args[1]) {
        mode = PyLong_AsInt(args[1]);
        if (mode == -1 && PyErr_Occurred()) {
            goto exit;
        }
        if (!--noptargs) {
            goto skip_optional_pos;
        }
    }
skip_optional_pos:
    if (!noptargs) {
        goto skip_optional_kwonly;
    }
    if (!MKDIRAT_DIR_FD_CONVERTER(args[2], &dir_fd)) {
        goto exit;
    }
skip_optional_kwonly:
    return_value = os_mkdir_impl(module, &path, mode, dir_fd);

exit:
    /* Cleanup for path */
    path_cleanup(&path);

    return return_value;
}

#if defined(HAVE_NICE)

PyDoc_STRVAR(os_nice__doc__,
"nice($module, increment, /)\n"
"--\n"
"\n"
"Add increment to the priority of process and return the new priority.");

#define OS_NICE_METHODDEF    \
    {"nice", (PyCFunction)os_nice, METH_O, os_nice__doc__},

static PyObject *
os_nice_impl(PyObject *module, int increment);

static PyObject *
os_nice(PyObject *module, PyObject *arg)
{
    PyObject *return_value = NULL;
    int increment;

    increment = PyLong_AsInt(arg);
    if (increment == -1 && PyErr_Occurred()) {
        goto exit;
    }
    return_value = os_nice_impl(module, increment);

exit:
    return return_value;
}

#endif /* defined(HAVE_NICE) */

#if defined(HAVE_GETPRIORITY)

PyDoc_STRVAR(os_getpriority__doc__,
"getpriority($module, /, which, who)\n"
"--\n"
"\n"
"Return program scheduling priority.");

#define OS_GETPRIORITY_METHODDEF    \
    {"getpriority", _PyCFunction_CAST(os_getpriority), METH_FASTCALL|METH_KEYWORDS, os_getpriority__doc__},

static PyObject *
os_getpriority_impl(PyObject *module, int which, int who);

static PyObject *
os_getpriority(PyObject *module, PyObject *const *args, Py_ssize_t nargs, PyObject *kwnames)
{
    PyObject *return_value = NULL;
    #if defined(Py_BUILD_CORE) && !defined(Py_BUILD_CORE_MODULE)

    #define NUM_KEYWORDS 2
    static struct {
        PyGC_Head _this_is_not_used;
        PyObject_VAR_HEAD
        PyObject *ob_item[NUM_KEYWORDS];
    } _kwtuple = {
        .ob_base = PyVarObject_HEAD_INIT(&PyTuple_Type, NUM_KEYWORDS)
        .ob_item = { &_Py_ID(which), &_Py_ID(who), },
    };
    #undef NUM_KEYWORDS
    #define KWTUPLE (&_kwtuple.ob_base.ob_base)

    #else  // !Py_BUILD_CORE
    #  define KWTUPLE NULL
    #endif  // !Py_BUILD_CORE

    static const char * const _keywords[] = {"which", "who", NULL};
    static _PyArg_Parser _parser = {
        .keywords = _keywords,
        .fname = "getpriority",
        .kwtuple = KWTUPLE,
    };
    #undef KWTUPLE
    PyObject *argsbuf[2];
    int which;
    int who;

    args = _PyArg_UnpackKeywords(args, nargs, NULL, kwnames, &_parser, 2, 2, 0, argsbuf);
    if (!args) {
        goto exit;
    }
    which = PyLong_AsInt(args[0]);
    if (which == -1 && PyErr_Occurred()) {
        goto exit;
    }
    who = PyLong_AsInt(args[1]);
    if (who == -1 && PyErr_Occurred()) {
        goto exit;
    }
    return_value = os_getpriority_impl(module, which, who);

exit:
    return return_value;
}

#endif /* defined(HAVE_GETPRIORITY) */

#if defined(HAVE_SETPRIORITY)

PyDoc_STRVAR(os_setpriority__doc__,
"setpriority($module, /, which, who, priority)\n"
"--\n"
"\n"
"Set program scheduling priority.");

#define OS_SETPRIORITY_METHODDEF    \
    {"setpriority", _PyCFunction_CAST(os_setpriority), METH_FASTCALL|METH_KEYWORDS, os_setpriority__doc__},

static PyObject *
os_setpriority_impl(PyObject *module, int which, int who, int priority);

static PyObject *
os_setpriority(PyObject *module, PyObject *const *args, Py_ssize_t nargs, PyObject *kwnames)
{
    PyObject *return_value = NULL;
    #if defined(Py_BUILD_CORE) && !defined(Py_BUILD_CORE_MODULE)

    #define NUM_KEYWORDS 3
    static struct {
        PyGC_Head _this_is_not_used;
        PyObject_VAR_HEAD
        PyObject *ob_item[NUM_KEYWORDS];
    } _kwtuple = {
        .ob_base = PyVarObject_HEAD_INIT(&PyTuple_Type, NUM_KEYWORDS)
        .ob_item = { &_Py_ID(which), &_Py_ID(who), &_Py_ID(priority), },
    };
    #undef NUM_KEYWORDS
    #define KWTUPLE (&_kwtuple.ob_base.ob_base)

    #else  // !Py_BUILD_CORE
    #  define KWTUPLE NULL
    #endif  // !Py_BUILD_CORE

    static const char * const _keywords[] = {"which", "who", "priority", NULL};
    static _PyArg_Parser _parser = {
        .keywords = _keywords,
        .fname = "setpriority",
        .kwtuple = KWTUPLE,
    };
    #undef KWTUPLE
    PyObject *argsbuf[3];
    int which;
    int who;
    int priority;

    args = _PyArg_UnpackKeywords(args, nargs, NULL, kwnames, &_parser, 3, 3, 0, argsbuf);
    if (!args) {
        goto exit;
    }
    which = PyLong_AsInt(args[0]);
    if (which == -1 && PyErr_Occurred()) {
        goto exit;
    }
    who = PyLong_AsInt(args[1]);
    if (who == -1 && PyErr_Occurred()) {
        goto exit;
    }
    priority = PyLong_AsInt(args[2]);
    if (priority == -1 && PyErr_Occurred()) {
        goto exit;
    }
    return_value = os_setpriority_impl(module, which, who, priority);

exit:
    return return_value;
}

#endif /* defined(HAVE_SETPRIORITY) */

PyDoc_STRVAR(os_rename__doc__,
"rename($module, /, src, dst, *, src_dir_fd=None, dst_dir_fd=None)\n"
"--\n"
"\n"
"Rename a file or directory.\n"
"\n"
"If either src_dir_fd or dst_dir_fd is not None, it should be a file\n"
"  descriptor open to a directory, and the respective path string (src or dst)\n"
"  should be relative; the path will then be relative to that directory.\n"
"src_dir_fd and dst_dir_fd, may not be implemented on your platform.\n"
"  If they are unavailable, using them will raise a NotImplementedError.");

#define OS_RENAME_METHODDEF    \
    {"rename", _PyCFunction_CAST(os_rename), METH_FASTCALL|METH_KEYWORDS, os_rename__doc__},

static PyObject *
os_rename_impl(PyObject *module, path_t *src, path_t *dst, int src_dir_fd,
               int dst_dir_fd);

static PyObject *
os_rename(PyObject *module, PyObject *const *args, Py_ssize_t nargs, PyObject *kwnames)
{
    PyObject *return_value = NULL;
    #if defined(Py_BUILD_CORE) && !defined(Py_BUILD_CORE_MODULE)

    #define NUM_KEYWORDS 4
    static struct {
        PyGC_Head _this_is_not_used;
        PyObject_VAR_HEAD
        PyObject *ob_item[NUM_KEYWORDS];
    } _kwtuple = {
        .ob_base = PyVarObject_HEAD_INIT(&PyTuple_Type, NUM_KEYWORDS)
        .ob_item = { &_Py_ID(src), &_Py_ID(dst), &_Py_ID(src_dir_fd), &_Py_ID(dst_dir_fd), },
    };
    #undef NUM_KEYWORDS
    #define KWTUPLE (&_kwtuple.ob_base.ob_base)

    #else  // !Py_BUILD_CORE
    #  define KWTUPLE NULL
    #endif  // !Py_BUILD_CORE

    static const char * const _keywords[] = {"src", "dst", "src_dir_fd", "dst_dir_fd", NULL};
    static _PyArg_Parser _parser = {
        .keywords = _keywords,
        .fname = "rename",
        .kwtuple = KWTUPLE,
    };
    #undef KWTUPLE
    PyObject *argsbuf[4];
    Py_ssize_t noptargs = nargs + (kwnames ? PyTuple_GET_SIZE(kwnames) : 0) - 2;
    path_t src = PATH_T_INITIALIZE("rename", "src", 0, 0);
    path_t dst = PATH_T_INITIALIZE("rename", "dst", 0, 0);
    int src_dir_fd = DEFAULT_DIR_FD;
    int dst_dir_fd = DEFAULT_DIR_FD;

    args = _PyArg_UnpackKeywords(args, nargs, NULL, kwnames, &_parser, 2, 2, 0, argsbuf);
    if (!args) {
        goto exit;
    }
    if (!path_converter(args[0], &src)) {
        goto exit;
    }
    if (!path_converter(args[1], &dst)) {
        goto exit;
    }
    if (!noptargs) {
        goto skip_optional_kwonly;
    }
    if (args[2]) {
        if (!dir_fd_converter(args[2], &src_dir_fd)) {
            goto exit;
        }
        if (!--noptargs) {
            goto skip_optional_kwonly;
        }
    }
    if (!dir_fd_converter(args[3], &dst_dir_fd)) {
        goto exit;
    }
skip_optional_kwonly:
    return_value = os_rename_impl(module, &src, &dst, src_dir_fd, dst_dir_fd);

exit:
    /* Cleanup for src */
    path_cleanup(&src);
    /* Cleanup for dst */
    path_cleanup(&dst);

    return return_value;
}

PyDoc_STRVAR(os_replace__doc__,
"replace($module, /, src, dst, *, src_dir_fd=None, dst_dir_fd=None)\n"
"--\n"
"\n"
"Rename a file or directory, overwriting the destination.\n"
"\n"
"If either src_dir_fd or dst_dir_fd is not None, it should be a file\n"
"  descriptor open to a directory, and the respective path string (src or dst)\n"
"  should be relative; the path will then be relative to that directory.\n"
"src_dir_fd and dst_dir_fd, may not be implemented on your platform.\n"
"  If they are unavailable, using them will raise a NotImplementedError.");

#define OS_REPLACE_METHODDEF    \
    {"replace", _PyCFunction_CAST(os_replace), METH_FASTCALL|METH_KEYWORDS, os_replace__doc__},

static PyObject *
os_replace_impl(PyObject *module, path_t *src, path_t *dst, int src_dir_fd,
                int dst_dir_fd);

static PyObject *
os_replace(PyObject *module, PyObject *const *args, Py_ssize_t nargs, PyObject *kwnames)
{
    PyObject *return_value = NULL;
    #if defined(Py_BUILD_CORE) && !defined(Py_BUILD_CORE_MODULE)

    #define NUM_KEYWORDS 4
    static struct {
        PyGC_Head _this_is_not_used;
        PyObject_VAR_HEAD
        PyObject *ob_item[NUM_KEYWORDS];
    } _kwtuple = {
        .ob_base = PyVarObject_HEAD_INIT(&PyTuple_Type, NUM_KEYWORDS)
        .ob_item = { &_Py_ID(src), &_Py_ID(dst), &_Py_ID(src_dir_fd), &_Py_ID(dst_dir_fd), },
    };
    #undef NUM_KEYWORDS
    #define KWTUPLE (&_kwtuple.ob_base.ob_base)

    #else  // !Py_BUILD_CORE
    #  define KWTUPLE NULL
    #endif  // !Py_BUILD_CORE

    static const char * const _keywords[] = {"src", "dst", "src_dir_fd", "dst_dir_fd", NULL};
    static _PyArg_Parser _parser = {
        .keywords = _keywords,
        .fname = "replace",
        .kwtuple = KWTUPLE,
    };
    #undef KWTUPLE
    PyObject *argsbuf[4];
    Py_ssize_t noptargs = nargs + (kwnames ? PyTuple_GET_SIZE(kwnames) : 0) - 2;
    path_t src = PATH_T_INITIALIZE("replace", "src", 0, 0);
    path_t dst = PATH_T_INITIALIZE("replace", "dst", 0, 0);
    int src_dir_fd = DEFAULT_DIR_FD;
    int dst_dir_fd = DEFAULT_DIR_FD;

    args = _PyArg_UnpackKeywords(args, nargs, NULL, kwnames, &_parser, 2, 2, 0, argsbuf);
    if (!args) {
        goto exit;
    }
    if (!path_converter(args[0], &src)) {
        goto exit;
    }
    if (!path_converter(args[1], &dst)) {
        goto exit;
    }
    if (!noptargs) {
        goto skip_optional_kwonly;
    }
    if (args[2]) {
        if (!dir_fd_converter(args[2], &src_dir_fd)) {
            goto exit;
        }
        if (!--noptargs) {
            goto skip_optional_kwonly;
        }
    }
    if (!dir_fd_converter(args[3], &dst_dir_fd)) {
        goto exit;
    }
skip_optional_kwonly:
    return_value = os_replace_impl(module, &src, &dst, src_dir_fd, dst_dir_fd);

exit:
    /* Cleanup for src */
    path_cleanup(&src);
    /* Cleanup for dst */
    path_cleanup(&dst);

    return return_value;
}

PyDoc_STRVAR(os_rmdir__doc__,
"rmdir($module, /, path, *, dir_fd=None)\n"
"--\n"
"\n"
"Remove a directory.\n"
"\n"
"If dir_fd is not None, it should be a file descriptor open to a directory,\n"
"  and path should be relative; path will then be relative to that directory.\n"
"dir_fd may not be implemented on your platform.\n"
"  If it is unavailable, using it will raise a NotImplementedError.");

#define OS_RMDIR_METHODDEF    \
    {"rmdir", _PyCFunction_CAST(os_rmdir), METH_FASTCALL|METH_KEYWORDS, os_rmdir__doc__},

static PyObject *
os_rmdir_impl(PyObject *module, path_t *path, int dir_fd);

static PyObject *
os_rmdir(PyObject *module, PyObject *const *args, Py_ssize_t nargs, PyObject *kwnames)
{
    PyObject *return_value = NULL;
    #if defined(Py_BUILD_CORE) && !defined(Py_BUILD_CORE_MODULE)

    #define NUM_KEYWORDS 2
    static struct {
        PyGC_Head _this_is_not_used;
        PyObject_VAR_HEAD
        PyObject *ob_item[NUM_KEYWORDS];
    } _kwtuple = {
        .ob_base = PyVarObject_HEAD_INIT(&PyTuple_Type, NUM_KEYWORDS)
        .ob_item = { &_Py_ID(path), &_Py_ID(dir_fd), },
    };
    #undef NUM_KEYWORDS
    #define KWTUPLE (&_kwtuple.ob_base.ob_base)

    #else  // !Py_BUILD_CORE
    #  define KWTUPLE NULL
    #endif  // !Py_BUILD_CORE

    static const char * const _keywords[] = {"path", "dir_fd", NULL};
    static _PyArg_Parser _parser = {
        .keywords = _keywords,
        .fname = "rmdir",
        .kwtuple = KWTUPLE,
    };
    #undef KWTUPLE
    PyObject *argsbuf[2];
    Py_ssize_t noptargs = nargs + (kwnames ? PyTuple_GET_SIZE(kwnames) : 0) - 1;
    path_t path = PATH_T_INITIALIZE("rmdir", "path", 0, 0);
    int dir_fd = DEFAULT_DIR_FD;

    args = _PyArg_UnpackKeywords(args, nargs, NULL, kwnames, &_parser, 1, 1, 0, argsbuf);
    if (!args) {
        goto exit;
    }
    if (!path_converter(args[0], &path)) {
        goto exit;
    }
    if (!noptargs) {
        goto skip_optional_kwonly;
    }
    if (!UNLINKAT_DIR_FD_CONVERTER(args[1], &dir_fd)) {
        goto exit;
    }
skip_optional_kwonly:
    return_value = os_rmdir_impl(module, &path, dir_fd);

exit:
    /* Cleanup for path */
    path_cleanup(&path);

    return return_value;
}

#if defined(HAVE_SYSTEM) && defined(MS_WINDOWS)

PyDoc_STRVAR(os_system__doc__,
"system($module, /, command)\n"
"--\n"
"\n"
"Execute the command in a subshell.");

#define OS_SYSTEM_METHODDEF    \
    {"system", _PyCFunction_CAST(os_system), METH_FASTCALL|METH_KEYWORDS, os_system__doc__},

static long
os_system_impl(PyObject *module, const wchar_t *command);

static PyObject *
os_system(PyObject *module, PyObject *const *args, Py_ssize_t nargs, PyObject *kwnames)
{
    PyObject *return_value = NULL;
    #if defined(Py_BUILD_CORE) && !defined(Py_BUILD_CORE_MODULE)

    #define NUM_KEYWORDS 1
    static struct {
        PyGC_Head _this_is_not_used;
        PyObject_VAR_HEAD
        PyObject *ob_item[NUM_KEYWORDS];
    } _kwtuple = {
        .ob_base = PyVarObject_HEAD_INIT(&PyTuple_Type, NUM_KEYWORDS)
        .ob_item = { &_Py_ID(command), },
    };
    #undef NUM_KEYWORDS
    #define KWTUPLE (&_kwtuple.ob_base.ob_base)

    #else  // !Py_BUILD_CORE
    #  define KWTUPLE NULL
    #endif  // !Py_BUILD_CORE

    static const char * const _keywords[] = {"command", NULL};
    static _PyArg_Parser _parser = {
        .keywords = _keywords,
        .fname = "system",
        .kwtuple = KWTUPLE,
    };
    #undef KWTUPLE
    PyObject *argsbuf[1];
    const wchar_t *command = NULL;
    long _return_value;

    args = _PyArg_UnpackKeywords(args, nargs, NULL, kwnames, &_parser, 1, 1, 0, argsbuf);
    if (!args) {
        goto exit;
    }
    if (!PyUnicode_Check(args[0])) {
        _PyArg_BadArgument("system", "argument 'command'", "str", args[0]);
        goto exit;
    }
    command = PyUnicode_AsWideCharString(args[0], NULL);
    if (command == NULL) {
        goto exit;
    }
    _return_value = os_system_impl(module, command);
    if ((_return_value == -1) && PyErr_Occurred()) {
        goto exit;
    }
    return_value = PyLong_FromLong(_return_value);

exit:
    /* Cleanup for command */
    PyMem_Free((void *)command);

    return return_value;
}

#endif /* defined(HAVE_SYSTEM) && defined(MS_WINDOWS) */

#if defined(HAVE_SYSTEM) && !defined(MS_WINDOWS)

PyDoc_STRVAR(os_system__doc__,
"system($module, /, command)\n"
"--\n"
"\n"
"Execute the command in a subshell.");

#define OS_SYSTEM_METHODDEF    \
    {"system", _PyCFunction_CAST(os_system), METH_FASTCALL|METH_KEYWORDS, os_system__doc__},

static long
os_system_impl(PyObject *module, PyObject *command);

static PyObject *
os_system(PyObject *module, PyObject *const *args, Py_ssize_t nargs, PyObject *kwnames)
{
    PyObject *return_value = NULL;
    #if defined(Py_BUILD_CORE) && !defined(Py_BUILD_CORE_MODULE)

    #define NUM_KEYWORDS 1
    static struct {
        PyGC_Head _this_is_not_used;
        PyObject_VAR_HEAD
        PyObject *ob_item[NUM_KEYWORDS];
    } _kwtuple = {
        .ob_base = PyVarObject_HEAD_INIT(&PyTuple_Type, NUM_KEYWORDS)
        .ob_item = { &_Py_ID(command), },
    };
    #undef NUM_KEYWORDS
    #define KWTUPLE (&_kwtuple.ob_base.ob_base)

    #else  // !Py_BUILD_CORE
    #  define KWTUPLE NULL
    #endif  // !Py_BUILD_CORE

    static const char * const _keywords[] = {"command", NULL};
    static _PyArg_Parser _parser = {
        .keywords = _keywords,
        .fname = "system",
        .kwtuple = KWTUPLE,
    };
    #undef KWTUPLE
    PyObject *argsbuf[1];
    PyObject *command = NULL;
    long _return_value;

    args = _PyArg_UnpackKeywords(args, nargs, NULL, kwnames, &_parser, 1, 1, 0, argsbuf);
    if (!args) {
        goto exit;
    }
    if (!PyUnicode_FSConverter(args[0], &command)) {
        goto exit;
    }
    _return_value = os_system_impl(module, command);
    if ((_return_value == -1) && PyErr_Occurred()) {
        goto exit;
    }
    return_value = PyLong_FromLong(_return_value);

exit:
    /* Cleanup for command */
    Py_XDECREF(command);

    return return_value;
}

#endif /* defined(HAVE_SYSTEM) && !defined(MS_WINDOWS) */

#if defined(HAVE_UMASK)

PyDoc_STRVAR(os_umask__doc__,
"umask($module, mask, /)\n"
"--\n"
"\n"
"Set the current numeric umask and return the previous umask.");

#define OS_UMASK_METHODDEF    \
    {"umask", (PyCFunction)os_umask, METH_O, os_umask__doc__},

static PyObject *
os_umask_impl(PyObject *module, int mask);

static PyObject *
os_umask(PyObject *module, PyObject *arg)
{
    PyObject *return_value = NULL;
    int mask;

    mask = PyLong_AsInt(arg);
    if (mask == -1 && PyErr_Occurred()) {
        goto exit;
    }
    return_value = os_umask_impl(module, mask);

exit:
    return return_value;
}

#endif /* defined(HAVE_UMASK) */

PyDoc_STRVAR(os_unlink__doc__,
"unlink($module, /, path, *, dir_fd=None)\n"
"--\n"
"\n"
"Remove a file (same as remove()).\n"
"\n"
"If dir_fd is not None, it should be a file descriptor open to a directory,\n"
"  and path should be relative; path will then be relative to that directory.\n"
"dir_fd may not be implemented on your platform.\n"
"  If it is unavailable, using it will raise a NotImplementedError.");

#define OS_UNLINK_METHODDEF    \
    {"unlink", _PyCFunction_CAST(os_unlink), METH_FASTCALL|METH_KEYWORDS, os_unlink__doc__},

static PyObject *
os_unlink_impl(PyObject *module, path_t *path, int dir_fd);

static PyObject *
os_unlink(PyObject *module, PyObject *const *args, Py_ssize_t nargs, PyObject *kwnames)
{
    PyObject *return_value = NULL;
    #if defined(Py_BUILD_CORE) && !defined(Py_BUILD_CORE_MODULE)

    #define NUM_KEYWORDS 2
    static struct {
        PyGC_Head _this_is_not_used;
        PyObject_VAR_HEAD
        PyObject *ob_item[NUM_KEYWORDS];
    } _kwtuple = {
        .ob_base = PyVarObject_HEAD_INIT(&PyTuple_Type, NUM_KEYWORDS)
        .ob_item = { &_Py_ID(path), &_Py_ID(dir_fd), },
    };
    #undef NUM_KEYWORDS
    #define KWTUPLE (&_kwtuple.ob_base.ob_base)

    #else  // !Py_BUILD_CORE
    #  define KWTUPLE NULL
    #endif  // !Py_BUILD_CORE

    static const char * const _keywords[] = {"path", "dir_fd", NULL};
    static _PyArg_Parser _parser = {
        .keywords = _keywords,
        .fname = "unlink",
        .kwtuple = KWTUPLE,
    };
    #undef KWTUPLE
    PyObject *argsbuf[2];
    Py_ssize_t noptargs = nargs + (kwnames ? PyTuple_GET_SIZE(kwnames) : 0) - 1;
    path_t path = PATH_T_INITIALIZE("unlink", "path", 0, 0);
    int dir_fd = DEFAULT_DIR_FD;

    args = _PyArg_UnpackKeywords(args, nargs, NULL, kwnames, &_parser, 1, 1, 0, argsbuf);
    if (!args) {
        goto exit;
    }
    if (!path_converter(args[0], &path)) {
        goto exit;
    }
    if (!noptargs) {
        goto skip_optional_kwonly;
    }
    if (!UNLINKAT_DIR_FD_CONVERTER(args[1], &dir_fd)) {
        goto exit;
    }
skip_optional_kwonly:
    return_value = os_unlink_impl(module, &path, dir_fd);

exit:
    /* Cleanup for path */
    path_cleanup(&path);

    return return_value;
}

PyDoc_STRVAR(os_remove__doc__,
"remove($module, /, path, *, dir_fd=None)\n"
"--\n"
"\n"
"Remove a file (same as unlink()).\n"
"\n"
"If dir_fd is not None, it should be a file descriptor open to a directory,\n"
"  and path should be relative; path will then be relative to that directory.\n"
"dir_fd may not be implemented on your platform.\n"
"  If it is unavailable, using it will raise a NotImplementedError.");

#define OS_REMOVE_METHODDEF    \
    {"remove", _PyCFunction_CAST(os_remove), METH_FASTCALL|METH_KEYWORDS, os_remove__doc__},

static PyObject *
os_remove_impl(PyObject *module, path_t *path, int dir_fd);

static PyObject *
os_remove(PyObject *module, PyObject *const *args, Py_ssize_t nargs, PyObject *kwnames)
{
    PyObject *return_value = NULL;
    #if defined(Py_BUILD_CORE) && !defined(Py_BUILD_CORE_MODULE)

    #define NUM_KEYWORDS 2
    static struct {
        PyGC_Head _this_is_not_used;
        PyObject_VAR_HEAD
        PyObject *ob_item[NUM_KEYWORDS];
    } _kwtuple = {
        .ob_base = PyVarObject_HEAD_INIT(&PyTuple_Type, NUM_KEYWORDS)
        .ob_item = { &_Py_ID(path), &_Py_ID(dir_fd), },
    };
    #undef NUM_KEYWORDS
    #define KWTUPLE (&_kwtuple.ob_base.ob_base)

    #else  // !Py_BUILD_CORE
    #  define KWTUPLE NULL
    #endif  // !Py_BUILD_CORE

    static const char * const _keywords[] = {"path", "dir_fd", NULL};
    static _PyArg_Parser _parser = {
        .keywords = _keywords,
        .fname = "remove",
        .kwtuple = KWTUPLE,
    };
    #undef KWTUPLE
    PyObject *argsbuf[2];
    Py_ssize_t noptargs = nargs + (kwnames ? PyTuple_GET_SIZE(kwnames) : 0) - 1;
    path_t path = PATH_T_INITIALIZE("remove", "path", 0, 0);
    int dir_fd = DEFAULT_DIR_FD;

    args = _PyArg_UnpackKeywords(args, nargs, NULL, kwnames, &_parser, 1, 1, 0, argsbuf);
    if (!args) {
        goto exit;
    }
    if (!path_converter(args[0], &path)) {
        goto exit;
    }
    if (!noptargs) {
        goto skip_optional_kwonly;
    }
    if (!UNLINKAT_DIR_FD_CONVERTER(args[1], &dir_fd)) {
        goto exit;
    }
skip_optional_kwonly:
    return_value = os_remove_impl(module, &path, dir_fd);

exit:
    /* Cleanup for path */
    path_cleanup(&path);

    return return_value;
}

#if defined(HAVE_UNAME)

PyDoc_STRVAR(os_uname__doc__,
"uname($module, /)\n"
"--\n"
"\n"
"Return an object identifying the current operating system.\n"
"\n"
"The object behaves like a named tuple with the following fields:\n"
"  (sysname, nodename, release, version, machine)");

#define OS_UNAME_METHODDEF    \
    {"uname", (PyCFunction)os_uname, METH_NOARGS, os_uname__doc__},

static PyObject *
os_uname_impl(PyObject *module);

static PyObject *
os_uname(PyObject *module, PyObject *Py_UNUSED(ignored))
{
    return os_uname_impl(module);
}

#endif /* defined(HAVE_UNAME) */

PyDoc_STRVAR(os_utime__doc__,
"utime($module, /, path, times=None, *, ns=<unrepresentable>,\n"
"      dir_fd=None, follow_symlinks=True)\n"
"--\n"
"\n"
"Set the access and modified time of path.\n"
"\n"
"path may always be specified as a string.\n"
"On some platforms, path may also be specified as an open file descriptor.\n"
"  If this functionality is unavailable, using it raises an exception.\n"
"\n"
"If times is not None, it must be a tuple (atime, mtime);\n"
"    atime and mtime should be expressed as float seconds since the epoch.\n"
"If ns is specified, it must be a tuple (atime_ns, mtime_ns);\n"
"    atime_ns and mtime_ns should be expressed as integer nanoseconds\n"
"    since the epoch.\n"
"If times is None and ns is unspecified, utime uses the current time.\n"
"Specifying tuples for both times and ns is an error.\n"
"\n"
"If dir_fd is not None, it should be a file descriptor open to a directory,\n"
"  and path should be relative; path will then be relative to that directory.\n"
"If follow_symlinks is False, and the last element of the path is a symbolic\n"
"  link, utime will modify the symbolic link itself instead of the file the\n"
"  link points to.\n"
"It is an error to use dir_fd or follow_symlinks when specifying path\n"
"  as an open file descriptor.\n"
"dir_fd and follow_symlinks may not be available on your platform.\n"
"  If they are unavailable, using them will raise a NotImplementedError.");

#define OS_UTIME_METHODDEF    \
    {"utime", _PyCFunction_CAST(os_utime), METH_FASTCALL|METH_KEYWORDS, os_utime__doc__},

static PyObject *
os_utime_impl(PyObject *module, path_t *path, PyObject *times, PyObject *ns,
              int dir_fd, int follow_symlinks);

static PyObject *
os_utime(PyObject *module, PyObject *const *args, Py_ssize_t nargs, PyObject *kwnames)
{
    PyObject *return_value = NULL;
    #if defined(Py_BUILD_CORE) && !defined(Py_BUILD_CORE_MODULE)

    #define NUM_KEYWORDS 5
    static struct {
        PyGC_Head _this_is_not_used;
        PyObject_VAR_HEAD
        PyObject *ob_item[NUM_KEYWORDS];
    } _kwtuple = {
        .ob_base = PyVarObject_HEAD_INIT(&PyTuple_Type, NUM_KEYWORDS)
        .ob_item = { &_Py_ID(path), &_Py_ID(times), &_Py_ID(ns), &_Py_ID(dir_fd), &_Py_ID(follow_symlinks), },
    };
    #undef NUM_KEYWORDS
    #define KWTUPLE (&_kwtuple.ob_base.ob_base)

    #else  // !Py_BUILD_CORE
    #  define KWTUPLE NULL
    #endif  // !Py_BUILD_CORE

    static const char * const _keywords[] = {"path", "times", "ns", "dir_fd", "follow_symlinks", NULL};
    static _PyArg_Parser _parser = {
        .keywords = _keywords,
        .fname = "utime",
        .kwtuple = KWTUPLE,
    };
    #undef KWTUPLE
    PyObject *argsbuf[5];
    Py_ssize_t noptargs = nargs + (kwnames ? PyTuple_GET_SIZE(kwnames) : 0) - 1;
    path_t path = PATH_T_INITIALIZE("utime", "path", 0, PATH_UTIME_HAVE_FD);
    PyObject *times = Py_None;
    PyObject *ns = NULL;
    int dir_fd = DEFAULT_DIR_FD;
    int follow_symlinks = 1;

    args = _PyArg_UnpackKeywords(args, nargs, NULL, kwnames, &_parser, 1, 2, 0, argsbuf);
    if (!args) {
        goto exit;
    }
    if (!path_converter(args[0], &path)) {
        goto exit;
    }
    if (!noptargs) {
        goto skip_optional_pos;
    }
    if (args[1]) {
        times = args[1];
        if (!--noptargs) {
            goto skip_optional_pos;
        }
    }
skip_optional_pos:
    if (!noptargs) {
        goto skip_optional_kwonly;
    }
    if (args[2]) {
        ns = args[2];
        if (!--noptargs) {
            goto skip_optional_kwonly;
        }
    }
    if (args[3]) {
        if (!FUTIMENSAT_DIR_FD_CONVERTER(args[3], &dir_fd)) {
            goto exit;
        }
        if (!--noptargs) {
            goto skip_optional_kwonly;
        }
    }
    follow_symlinks = PyObject_IsTrue(args[4]);
    if (follow_symlinks < 0) {
        goto exit;
    }
skip_optional_kwonly:
    return_value = os_utime_impl(module, &path, times, ns, dir_fd, follow_symlinks);

exit:
    /* Cleanup for path */
    path_cleanup(&path);

    return return_value;
}

PyDoc_STRVAR(os__exit__doc__,
"_exit($module, /, status)\n"
"--\n"
"\n"
"Exit to the system with specified status, without normal exit processing.");

#define OS__EXIT_METHODDEF    \
    {"_exit", _PyCFunction_CAST(os__exit), METH_FASTCALL|METH_KEYWORDS, os__exit__doc__},

static PyObject *
os__exit_impl(PyObject *module, int status);

static PyObject *
os__exit(PyObject *module, PyObject *const *args, Py_ssize_t nargs, PyObject *kwnames)
{
    PyObject *return_value = NULL;
    #if defined(Py_BUILD_CORE) && !defined(Py_BUILD_CORE_MODULE)

    #define NUM_KEYWORDS 1
    static struct {
        PyGC_Head _this_is_not_used;
        PyObject_VAR_HEAD
        PyObject *ob_item[NUM_KEYWORDS];
    } _kwtuple = {
        .ob_base = PyVarObject_HEAD_INIT(&PyTuple_Type, NUM_KEYWORDS)
        .ob_item = { &_Py_ID(status), },
    };
    #undef NUM_KEYWORDS
    #define KWTUPLE (&_kwtuple.ob_base.ob_base)

    #else  // !Py_BUILD_CORE
    #  define KWTUPLE NULL
    #endif  // !Py_BUILD_CORE

    static const char * const _keywords[] = {"status", NULL};
    static _PyArg_Parser _parser = {
        .keywords = _keywords,
        .fname = "_exit",
        .kwtuple = KWTUPLE,
    };
    #undef KWTUPLE
    PyObject *argsbuf[1];
    int status;

    args = _PyArg_UnpackKeywords(args, nargs, NULL, kwnames, &_parser, 1, 1, 0, argsbuf);
    if (!args) {
        goto exit;
    }
    status = PyLong_AsInt(args[0]);
    if (status == -1 && PyErr_Occurred()) {
        goto exit;
    }
    return_value = os__exit_impl(module, status);

exit:
    return return_value;
}

#if defined(HAVE_EXECV)

PyDoc_STRVAR(os_execv__doc__,
"execv($module, path, argv, /)\n"
"--\n"
"\n"
"Execute an executable path with arguments, replacing current process.\n"
"\n"
"  path\n"
"    Path of executable file.\n"
"  argv\n"
"    Tuple or list of strings.");

#define OS_EXECV_METHODDEF    \
    {"execv", _PyCFunction_CAST(os_execv), METH_FASTCALL, os_execv__doc__},

static PyObject *
os_execv_impl(PyObject *module, path_t *path, PyObject *argv);

static PyObject *
os_execv(PyObject *module, PyObject *const *args, Py_ssize_t nargs)
{
    PyObject *return_value = NULL;
    path_t path = PATH_T_INITIALIZE("execv", "path", 0, 0);
    PyObject *argv;

    if (!_PyArg_CheckPositional("execv", nargs, 2, 2)) {
        goto exit;
    }
    if (!path_converter(args[0], &path)) {
        goto exit;
    }
    argv = args[1];
    return_value = os_execv_impl(module, &path, argv);

exit:
    /* Cleanup for path */
    path_cleanup(&path);

    return return_value;
}

#endif /* defined(HAVE_EXECV) */

#if defined(HAVE_EXECV)

PyDoc_STRVAR(os_execve__doc__,
"execve($module, /, path, argv, env)\n"
"--\n"
"\n"
"Execute an executable path with arguments, replacing current process.\n"
"\n"
"  path\n"
"    Path of executable file.\n"
"  argv\n"
"    Tuple or list of strings.\n"
"  env\n"
"    Dictionary of strings mapping to strings.");

#define OS_EXECVE_METHODDEF    \
    {"execve", _PyCFunction_CAST(os_execve), METH_FASTCALL|METH_KEYWORDS, os_execve__doc__},

static PyObject *
os_execve_impl(PyObject *module, path_t *path, PyObject *argv, PyObject *env);

static PyObject *
os_execve(PyObject *module, PyObject *const *args, Py_ssize_t nargs, PyObject *kwnames)
{
    PyObject *return_value = NULL;
    #if defined(Py_BUILD_CORE) && !defined(Py_BUILD_CORE_MODULE)

    #define NUM_KEYWORDS 3
    static struct {
        PyGC_Head _this_is_not_used;
        PyObject_VAR_HEAD
        PyObject *ob_item[NUM_KEYWORDS];
    } _kwtuple = {
        .ob_base = PyVarObject_HEAD_INIT(&PyTuple_Type, NUM_KEYWORDS)
        .ob_item = { &_Py_ID(path), &_Py_ID(argv), &_Py_ID(env), },
    };
    #undef NUM_KEYWORDS
    #define KWTUPLE (&_kwtuple.ob_base.ob_base)

    #else  // !Py_BUILD_CORE
    #  define KWTUPLE NULL
    #endif  // !Py_BUILD_CORE

    static const char * const _keywords[] = {"path", "argv", "env", NULL};
    static _PyArg_Parser _parser = {
        .keywords = _keywords,
        .fname = "execve",
        .kwtuple = KWTUPLE,
    };
    #undef KWTUPLE
    PyObject *argsbuf[3];
    path_t path = PATH_T_INITIALIZE("execve", "path", 0, PATH_HAVE_FEXECVE);
    PyObject *argv;
    PyObject *env;

    args = _PyArg_UnpackKeywords(args, nargs, NULL, kwnames, &_parser, 3, 3, 0, argsbuf);
    if (!args) {
        goto exit;
    }
    if (!path_converter(args[0], &path)) {
        goto exit;
    }
    argv = args[1];
    env = args[2];
    return_value = os_execve_impl(module, &path, argv, env);

exit:
    /* Cleanup for path */
    path_cleanup(&path);

    return return_value;
}

#endif /* defined(HAVE_EXECV) */

#if defined(HAVE_POSIX_SPAWN)

PyDoc_STRVAR(os_posix_spawn__doc__,
"posix_spawn($module, path, argv, env, /, *, file_actions=(),\n"
"            setpgroup=<unrepresentable>, resetids=False, setsid=False,\n"
"            setsigmask=(), setsigdef=(), scheduler=<unrepresentable>)\n"
"--\n"
"\n"
"Execute the program specified by path in a new process.\n"
"\n"
"  path\n"
"    Path of executable file.\n"
"  argv\n"
"    Tuple or list of strings.\n"
"  env\n"
"    Dictionary of strings mapping to strings.\n"
"  file_actions\n"
"    A sequence of file action tuples.\n"
"  setpgroup\n"
"    The pgroup to use with the POSIX_SPAWN_SETPGROUP flag.\n"
"  resetids\n"
"    If the value is `true` the POSIX_SPAWN_RESETIDS will be activated.\n"
"  setsid\n"
"    If the value is `true` the POSIX_SPAWN_SETSID or POSIX_SPAWN_SETSID_NP will be activated.\n"
"  setsigmask\n"
"    The sigmask to use with the POSIX_SPAWN_SETSIGMASK flag.\n"
"  setsigdef\n"
"    The sigmask to use with the POSIX_SPAWN_SETSIGDEF flag.\n"
"  scheduler\n"
"    A tuple with the scheduler policy (optional) and parameters.");

#define OS_POSIX_SPAWN_METHODDEF    \
    {"posix_spawn", _PyCFunction_CAST(os_posix_spawn), METH_FASTCALL|METH_KEYWORDS, os_posix_spawn__doc__},

static PyObject *
os_posix_spawn_impl(PyObject *module, path_t *path, PyObject *argv,
                    PyObject *env, PyObject *file_actions,
                    PyObject *setpgroup, int resetids, int setsid,
                    PyObject *setsigmask, PyObject *setsigdef,
                    PyObject *scheduler);

static PyObject *
os_posix_spawn(PyObject *module, PyObject *const *args, Py_ssize_t nargs, PyObject *kwnames)
{
    PyObject *return_value = NULL;
    #if defined(Py_BUILD_CORE) && !defined(Py_BUILD_CORE_MODULE)

    #define NUM_KEYWORDS 7
    static struct {
        PyGC_Head _this_is_not_used;
        PyObject_VAR_HEAD
        PyObject *ob_item[NUM_KEYWORDS];
    } _kwtuple = {
        .ob_base = PyVarObject_HEAD_INIT(&PyTuple_Type, NUM_KEYWORDS)
        .ob_item = { &_Py_ID(file_actions), &_Py_ID(setpgroup), &_Py_ID(resetids), &_Py_ID(setsid), &_Py_ID(setsigmask), &_Py_ID(setsigdef), &_Py_ID(scheduler), },
    };
    #undef NUM_KEYWORDS
    #define KWTUPLE (&_kwtuple.ob_base.ob_base)

    #else  // !Py_BUILD_CORE
    #  define KWTUPLE NULL
    #endif  // !Py_BUILD_CORE

    static const char * const _keywords[] = {"", "", "", "file_actions", "setpgroup", "resetids", "setsid", "setsigmask", "setsigdef", "scheduler", NULL};
    static _PyArg_Parser _parser = {
        .keywords = _keywords,
        .fname = "posix_spawn",
        .kwtuple = KWTUPLE,
    };
    #undef KWTUPLE
    PyObject *argsbuf[10];
    Py_ssize_t noptargs = nargs + (kwnames ? PyTuple_GET_SIZE(kwnames) : 0) - 3;
    path_t path = PATH_T_INITIALIZE("posix_spawn", "path", 0, 0);
    PyObject *argv;
    PyObject *env;
    PyObject *file_actions = NULL;
    PyObject *setpgroup = NULL;
    int resetids = 0;
    int setsid = 0;
    PyObject *setsigmask = NULL;
    PyObject *setsigdef = NULL;
    PyObject *scheduler = NULL;

    args = _PyArg_UnpackKeywords(args, nargs, NULL, kwnames, &_parser, 3, 3, 0, argsbuf);
    if (!args) {
        goto exit;
    }
    if (!path_converter(args[0], &path)) {
        goto exit;
    }
    argv = args[1];
    env = args[2];
    if (!noptargs) {
        goto skip_optional_kwonly;
    }
    if (args[3]) {
        file_actions = args[3];
        if (!--noptargs) {
            goto skip_optional_kwonly;
        }
    }
    if (args[4]) {
        setpgroup = args[4];
        if (!--noptargs) {
            goto skip_optional_kwonly;
        }
    }
    if (args[5]) {
        resetids = PyObject_IsTrue(args[5]);
        if (resetids < 0) {
            goto exit;
        }
        if (!--noptargs) {
            goto skip_optional_kwonly;
        }
    }
    if (args[6]) {
        setsid = PyObject_IsTrue(args[6]);
        if (setsid < 0) {
            goto exit;
        }
        if (!--noptargs) {
            goto skip_optional_kwonly;
        }
    }
    if (args[7]) {
        setsigmask = args[7];
        if (!--noptargs) {
            goto skip_optional_kwonly;
        }
    }
    if (args[8]) {
        setsigdef = args[8];
        if (!--noptargs) {
            goto skip_optional_kwonly;
        }
    }
    scheduler = args[9];
skip_optional_kwonly:
    return_value = os_posix_spawn_impl(module, &path, argv, env, file_actions, setpgroup, resetids, setsid, setsigmask, setsigdef, scheduler);

exit:
    /* Cleanup for path */
    path_cleanup(&path);

    return return_value;
}

#endif /* defined(HAVE_POSIX_SPAWN) */

#if defined(HAVE_POSIX_SPAWNP)

PyDoc_STRVAR(os_posix_spawnp__doc__,
"posix_spawnp($module, path, argv, env, /, *, file_actions=(),\n"
"             setpgroup=<unrepresentable>, resetids=False, setsid=False,\n"
"             setsigmask=(), setsigdef=(), scheduler=<unrepresentable>)\n"
"--\n"
"\n"
"Execute the program specified by path in a new process.\n"
"\n"
"  path\n"
"    Path of executable file.\n"
"  argv\n"
"    Tuple or list of strings.\n"
"  env\n"
"    Dictionary of strings mapping to strings.\n"
"  file_actions\n"
"    A sequence of file action tuples.\n"
"  setpgroup\n"
"    The pgroup to use with the POSIX_SPAWN_SETPGROUP flag.\n"
"  resetids\n"
"    If the value is `True` the POSIX_SPAWN_RESETIDS will be activated.\n"
"  setsid\n"
"    If the value is `True` the POSIX_SPAWN_SETSID or POSIX_SPAWN_SETSID_NP will be activated.\n"
"  setsigmask\n"
"    The sigmask to use with the POSIX_SPAWN_SETSIGMASK flag.\n"
"  setsigdef\n"
"    The sigmask to use with the POSIX_SPAWN_SETSIGDEF flag.\n"
"  scheduler\n"
"    A tuple with the scheduler policy (optional) and parameters.");

#define OS_POSIX_SPAWNP_METHODDEF    \
    {"posix_spawnp", _PyCFunction_CAST(os_posix_spawnp), METH_FASTCALL|METH_KEYWORDS, os_posix_spawnp__doc__},

static PyObject *
os_posix_spawnp_impl(PyObject *module, path_t *path, PyObject *argv,
                     PyObject *env, PyObject *file_actions,
                     PyObject *setpgroup, int resetids, int setsid,
                     PyObject *setsigmask, PyObject *setsigdef,
                     PyObject *scheduler);

static PyObject *
os_posix_spawnp(PyObject *module, PyObject *const *args, Py_ssize_t nargs, PyObject *kwnames)
{
    PyObject *return_value = NULL;
    #if defined(Py_BUILD_CORE) && !defined(Py_BUILD_CORE_MODULE)

    #define NUM_KEYWORDS 7
    static struct {
        PyGC_Head _this_is_not_used;
        PyObject_VAR_HEAD
        PyObject *ob_item[NUM_KEYWORDS];
    } _kwtuple = {
        .ob_base = PyVarObject_HEAD_INIT(&PyTuple_Type, NUM_KEYWORDS)
        .ob_item = { &_Py_ID(file_actions), &_Py_ID(setpgroup), &_Py_ID(resetids), &_Py_ID(setsid), &_Py_ID(setsigmask), &_Py_ID(setsigdef), &_Py_ID(scheduler), },
    };
    #undef NUM_KEYWORDS
    #define KWTUPLE (&_kwtuple.ob_base.ob_base)

    #else  // !Py_BUILD_CORE
    #  define KWTUPLE NULL
    #endif  // !Py_BUILD_CORE

    static const char * const _keywords[] = {"", "", "", "file_actions", "setpgroup", "resetids", "setsid", "setsigmask", "setsigdef", "scheduler", NULL};
    static _PyArg_Parser _parser = {
        .keywords = _keywords,
        .fname = "posix_spawnp",
        .kwtuple = KWTUPLE,
    };
    #undef KWTUPLE
    PyObject *argsbuf[10];
    Py_ssize_t noptargs = nargs + (kwnames ? PyTuple_GET_SIZE(kwnames) : 0) - 3;
    path_t path = PATH_T_INITIALIZE("posix_spawnp", "path", 0, 0);
    PyObject *argv;
    PyObject *env;
    PyObject *file_actions = NULL;
    PyObject *setpgroup = NULL;
    int resetids = 0;
    int setsid = 0;
    PyObject *setsigmask = NULL;
    PyObject *setsigdef = NULL;
    PyObject *scheduler = NULL;

    args = _PyArg_UnpackKeywords(args, nargs, NULL, kwnames, &_parser, 3, 3, 0, argsbuf);
    if (!args) {
        goto exit;
    }
    if (!path_converter(args[0], &path)) {
        goto exit;
    }
    argv = args[1];
    env = args[2];
    if (!noptargs) {
        goto skip_optional_kwonly;
    }
    if (args[3]) {
        file_actions = args[3];
        if (!--noptargs) {
            goto skip_optional_kwonly;
        }
    }
    if (args[4]) {
        setpgroup = args[4];
        if (!--noptargs) {
            goto skip_optional_kwonly;
        }
    }
    if (args[5]) {
        resetids = PyObject_IsTrue(args[5]);
        if (resetids < 0) {
            goto exit;
        }
        if (!--noptargs) {
            goto skip_optional_kwonly;
        }
    }
    if (args[6]) {
        setsid = PyObject_IsTrue(args[6]);
        if (setsid < 0) {
            goto exit;
        }
        if (!--noptargs) {
            goto skip_optional_kwonly;
        }
    }
    if (args[7]) {
        setsigmask = args[7];
        if (!--noptargs) {
            goto skip_optional_kwonly;
        }
    }
    if (args[8]) {
        setsigdef = args[8];
        if (!--noptargs) {
            goto skip_optional_kwonly;
        }
    }
    scheduler = args[9];
skip_optional_kwonly:
    return_value = os_posix_spawnp_impl(module, &path, argv, env, file_actions, setpgroup, resetids, setsid, setsigmask, setsigdef, scheduler);

exit:
    /* Cleanup for path */
    path_cleanup(&path);

    return return_value;
}

#endif /* defined(HAVE_POSIX_SPAWNP) */

#if (defined(HAVE_SPAWNV) || defined(HAVE_WSPAWNV) || defined(HAVE_RTPSPAWN))

PyDoc_STRVAR(os_spawnv__doc__,
"spawnv($module, mode, path, argv, /)\n"
"--\n"
"\n"
"Execute the program specified by path in a new process.\n"
"\n"
"  mode\n"
"    Mode of process creation.\n"
"  path\n"
"    Path of executable file.\n"
"  argv\n"
"    Tuple or list of strings.");

#define OS_SPAWNV_METHODDEF    \
    {"spawnv", _PyCFunction_CAST(os_spawnv), METH_FASTCALL, os_spawnv__doc__},

static PyObject *
os_spawnv_impl(PyObject *module, int mode, path_t *path, PyObject *argv);

static PyObject *
os_spawnv(PyObject *module, PyObject *const *args, Py_ssize_t nargs)
{
    PyObject *return_value = NULL;
    int mode;
    path_t path = PATH_T_INITIALIZE("spawnv", "path", 0, 0);
    PyObject *argv;

    if (!_PyArg_CheckPositional("spawnv", nargs, 3, 3)) {
        goto exit;
    }
    mode = PyLong_AsInt(args[0]);
    if (mode == -1 && PyErr_Occurred()) {
        goto exit;
    }
    if (!path_converter(args[1], &path)) {
        goto exit;
    }
    argv = args[2];
    return_value = os_spawnv_impl(module, mode, &path, argv);

exit:
    /* Cleanup for path */
    path_cleanup(&path);

    return return_value;
}

#endif /* (defined(HAVE_SPAWNV) || defined(HAVE_WSPAWNV) || defined(HAVE_RTPSPAWN)) */

#if (defined(HAVE_SPAWNV) || defined(HAVE_WSPAWNV) || defined(HAVE_RTPSPAWN))

PyDoc_STRVAR(os_spawnve__doc__,
"spawnve($module, mode, path, argv, env, /)\n"
"--\n"
"\n"
"Execute the program specified by path in a new process.\n"
"\n"
"  mode\n"
"    Mode of process creation.\n"
"  path\n"
"    Path of executable file.\n"
"  argv\n"
"    Tuple or list of strings.\n"
"  env\n"
"    Dictionary of strings mapping to strings.");

#define OS_SPAWNVE_METHODDEF    \
    {"spawnve", _PyCFunction_CAST(os_spawnve), METH_FASTCALL, os_spawnve__doc__},

static PyObject *
os_spawnve_impl(PyObject *module, int mode, path_t *path, PyObject *argv,
                PyObject *env);

static PyObject *
os_spawnve(PyObject *module, PyObject *const *args, Py_ssize_t nargs)
{
    PyObject *return_value = NULL;
    int mode;
    path_t path = PATH_T_INITIALIZE("spawnve", "path", 0, 0);
    PyObject *argv;
    PyObject *env;

    if (!_PyArg_CheckPositional("spawnve", nargs, 4, 4)) {
        goto exit;
    }
    mode = PyLong_AsInt(args[0]);
    if (mode == -1 && PyErr_Occurred()) {
        goto exit;
    }
    if (!path_converter(args[1], &path)) {
        goto exit;
    }
    argv = args[2];
    env = args[3];
    return_value = os_spawnve_impl(module, mode, &path, argv, env);

exit:
    /* Cleanup for path */
    path_cleanup(&path);

    return return_value;
}

#endif /* (defined(HAVE_SPAWNV) || defined(HAVE_WSPAWNV) || defined(HAVE_RTPSPAWN)) */

#if defined(HAVE_FORK)

PyDoc_STRVAR(os_register_at_fork__doc__,
"register_at_fork($module, /, *, before=<unrepresentable>,\n"
"                 after_in_child=<unrepresentable>,\n"
"                 after_in_parent=<unrepresentable>)\n"
"--\n"
"\n"
"Register callables to be called when forking a new process.\n"
"\n"
"  before\n"
"    A callable to be called in the parent before the fork() syscall.\n"
"  after_in_child\n"
"    A callable to be called in the child after fork().\n"
"  after_in_parent\n"
"    A callable to be called in the parent after fork().\n"
"\n"
"\'before\' callbacks are called in reverse order.\n"
"\'after_in_child\' and \'after_in_parent\' callbacks are called in order.");

#define OS_REGISTER_AT_FORK_METHODDEF    \
    {"register_at_fork", _PyCFunction_CAST(os_register_at_fork), METH_FASTCALL|METH_KEYWORDS, os_register_at_fork__doc__},

static PyObject *
os_register_at_fork_impl(PyObject *module, PyObject *before,
                         PyObject *after_in_child, PyObject *after_in_parent);

static PyObject *
os_register_at_fork(PyObject *module, PyObject *const *args, Py_ssize_t nargs, PyObject *kwnames)
{
    PyObject *return_value = NULL;
    #if defined(Py_BUILD_CORE) && !defined(Py_BUILD_CORE_MODULE)

    #define NUM_KEYWORDS 3
    static struct {
        PyGC_Head _this_is_not_used;
        PyObject_VAR_HEAD
        PyObject *ob_item[NUM_KEYWORDS];
    } _kwtuple = {
        .ob_base = PyVarObject_HEAD_INIT(&PyTuple_Type, NUM_KEYWORDS)
        .ob_item = { &_Py_ID(before), &_Py_ID(after_in_child), &_Py_ID(after_in_parent), },
    };
    #undef NUM_KEYWORDS
    #define KWTUPLE (&_kwtuple.ob_base.ob_base)

    #else  // !Py_BUILD_CORE
    #  define KWTUPLE NULL
    #endif  // !Py_BUILD_CORE

    static const char * const _keywords[] = {"before", "after_in_child", "after_in_parent", NULL};
    static _PyArg_Parser _parser = {
        .keywords = _keywords,
        .fname = "register_at_fork",
        .kwtuple = KWTUPLE,
    };
    #undef KWTUPLE
    PyObject *argsbuf[3];
    Py_ssize_t noptargs = nargs + (kwnames ? PyTuple_GET_SIZE(kwnames) : 0) - 0;
    PyObject *before = NULL;
    PyObject *after_in_child = NULL;
    PyObject *after_in_parent = NULL;

    args = _PyArg_UnpackKeywords(args, nargs, NULL, kwnames, &_parser, 0, 0, 0, argsbuf);
    if (!args) {
        goto exit;
    }
    if (!noptargs) {
        goto skip_optional_kwonly;
    }
    if (args[0]) {
        before = args[0];
        if (!--noptargs) {
            goto skip_optional_kwonly;
        }
    }
    if (args[1]) {
        after_in_child = args[1];
        if (!--noptargs) {
            goto skip_optional_kwonly;
        }
    }
    after_in_parent = args[2];
skip_optional_kwonly:
    return_value = os_register_at_fork_impl(module, before, after_in_child, after_in_parent);

exit:
    return return_value;
}

#endif /* defined(HAVE_FORK) */

#if defined(HAVE_FORK1)

PyDoc_STRVAR(os_fork1__doc__,
"fork1($module, /)\n"
"--\n"
"\n"
"Fork a child process with a single multiplexed (i.e., not bound) thread.\n"
"\n"
"Return 0 to child process and PID of child to parent process.");

#define OS_FORK1_METHODDEF    \
    {"fork1", (PyCFunction)os_fork1, METH_NOARGS, os_fork1__doc__},

static PyObject *
os_fork1_impl(PyObject *module);

static PyObject *
os_fork1(PyObject *module, PyObject *Py_UNUSED(ignored))
{
    return os_fork1_impl(module);
}

#endif /* defined(HAVE_FORK1) */

#if defined(HAVE_FORK)

PyDoc_STRVAR(os_fork__doc__,
"fork($module, /)\n"
"--\n"
"\n"
"Fork a child process.\n"
"\n"
"Return 0 to child process and PID of child to parent process.");

#define OS_FORK_METHODDEF    \
    {"fork", (PyCFunction)os_fork, METH_NOARGS, os_fork__doc__},

static PyObject *
os_fork_impl(PyObject *module);

static PyObject *
os_fork(PyObject *module, PyObject *Py_UNUSED(ignored))
{
    return os_fork_impl(module);
}

#endif /* defined(HAVE_FORK) */

#if defined(HAVE_SCHED_H) && defined(HAVE_SCHED_GET_PRIORITY_MAX)

PyDoc_STRVAR(os_sched_get_priority_max__doc__,
"sched_get_priority_max($module, /, policy)\n"
"--\n"
"\n"
"Get the maximum scheduling priority for policy.");

#define OS_SCHED_GET_PRIORITY_MAX_METHODDEF    \
    {"sched_get_priority_max", _PyCFunction_CAST(os_sched_get_priority_max), METH_FASTCALL|METH_KEYWORDS, os_sched_get_priority_max__doc__},

static PyObject *
os_sched_get_priority_max_impl(PyObject *module, int policy);

static PyObject *
os_sched_get_priority_max(PyObject *module, PyObject *const *args, Py_ssize_t nargs, PyObject *kwnames)
{
    PyObject *return_value = NULL;
    #if defined(Py_BUILD_CORE) && !defined(Py_BUILD_CORE_MODULE)

    #define NUM_KEYWORDS 1
    static struct {
        PyGC_Head _this_is_not_used;
        PyObject_VAR_HEAD
        PyObject *ob_item[NUM_KEYWORDS];
    } _kwtuple = {
        .ob_base = PyVarObject_HEAD_INIT(&PyTuple_Type, NUM_KEYWORDS)
        .ob_item = { &_Py_ID(policy), },
    };
    #undef NUM_KEYWORDS
    #define KWTUPLE (&_kwtuple.ob_base.ob_base)

    #else  // !Py_BUILD_CORE
    #  define KWTUPLE NULL
    #endif  // !Py_BUILD_CORE

    static const char * const _keywords[] = {"policy", NULL};
    static _PyArg_Parser _parser = {
        .keywords = _keywords,
        .fname = "sched_get_priority_max",
        .kwtuple = KWTUPLE,
    };
    #undef KWTUPLE
    PyObject *argsbuf[1];
    int policy;

    args = _PyArg_UnpackKeywords(args, nargs, NULL, kwnames, &_parser, 1, 1, 0, argsbuf);
    if (!args) {
        goto exit;
    }
    policy = PyLong_AsInt(args[0]);
    if (policy == -1 && PyErr_Occurred()) {
        goto exit;
    }
    return_value = os_sched_get_priority_max_impl(module, policy);

exit:
    return return_value;
}

#endif /* defined(HAVE_SCHED_H) && defined(HAVE_SCHED_GET_PRIORITY_MAX) */

#if defined(HAVE_SCHED_H) && defined(HAVE_SCHED_GET_PRIORITY_MAX)

PyDoc_STRVAR(os_sched_get_priority_min__doc__,
"sched_get_priority_min($module, /, policy)\n"
"--\n"
"\n"
"Get the minimum scheduling priority for policy.");

#define OS_SCHED_GET_PRIORITY_MIN_METHODDEF    \
    {"sched_get_priority_min", _PyCFunction_CAST(os_sched_get_priority_min), METH_FASTCALL|METH_KEYWORDS, os_sched_get_priority_min__doc__},

static PyObject *
os_sched_get_priority_min_impl(PyObject *module, int policy);

static PyObject *
os_sched_get_priority_min(PyObject *module, PyObject *const *args, Py_ssize_t nargs, PyObject *kwnames)
{
    PyObject *return_value = NULL;
    #if defined(Py_BUILD_CORE) && !defined(Py_BUILD_CORE_MODULE)

    #define NUM_KEYWORDS 1
    static struct {
        PyGC_Head _this_is_not_used;
        PyObject_VAR_HEAD
        PyObject *ob_item[NUM_KEYWORDS];
    } _kwtuple = {
        .ob_base = PyVarObject_HEAD_INIT(&PyTuple_Type, NUM_KEYWORDS)
        .ob_item = { &_Py_ID(policy), },
    };
    #undef NUM_KEYWORDS
    #define KWTUPLE (&_kwtuple.ob_base.ob_base)

    #else  // !Py_BUILD_CORE
    #  define KWTUPLE NULL
    #endif  // !Py_BUILD_CORE

    static const char * const _keywords[] = {"policy", NULL};
    static _PyArg_Parser _parser = {
        .keywords = _keywords,
        .fname = "sched_get_priority_min",
        .kwtuple = KWTUPLE,
    };
    #undef KWTUPLE
    PyObject *argsbuf[1];
    int policy;

    args = _PyArg_UnpackKeywords(args, nargs, NULL, kwnames, &_parser, 1, 1, 0, argsbuf);
    if (!args) {
        goto exit;
    }
    policy = PyLong_AsInt(args[0]);
    if (policy == -1 && PyErr_Occurred()) {
        goto exit;
    }
    return_value = os_sched_get_priority_min_impl(module, policy);

exit:
    return return_value;
}

#endif /* defined(HAVE_SCHED_H) && defined(HAVE_SCHED_GET_PRIORITY_MAX) */

#if defined(HAVE_SCHED_H) && defined(HAVE_SCHED_SETSCHEDULER)

PyDoc_STRVAR(os_sched_getscheduler__doc__,
"sched_getscheduler($module, pid, /)\n"
"--\n"
"\n"
"Get the scheduling policy for the process identified by pid.\n"
"\n"
"Passing 0 for pid returns the scheduling policy for the calling process.");

#define OS_SCHED_GETSCHEDULER_METHODDEF    \
    {"sched_getscheduler", (PyCFunction)os_sched_getscheduler, METH_O, os_sched_getscheduler__doc__},

static PyObject *
os_sched_getscheduler_impl(PyObject *module, pid_t pid);

static PyObject *
os_sched_getscheduler(PyObject *module, PyObject *arg)
{
    PyObject *return_value = NULL;
    pid_t pid;

    if (!PyArg_Parse(arg, "" _Py_PARSE_PID ":sched_getscheduler", &pid)) {
        goto exit;
    }
    return_value = os_sched_getscheduler_impl(module, pid);

exit:
    return return_value;
}

#endif /* defined(HAVE_SCHED_H) && defined(HAVE_SCHED_SETSCHEDULER) */

#if defined(HAVE_SCHED_H) && (defined(HAVE_SCHED_SETPARAM) || defined(HAVE_SCHED_SETSCHEDULER) || defined(POSIX_SPAWN_SETSCHEDULER) || defined(POSIX_SPAWN_SETSCHEDPARAM))

PyDoc_STRVAR(os_sched_param__doc__,
"sched_param(sched_priority)\n"
"--\n"
"\n"
"Currently has only one field: sched_priority\n"
"\n"
"  sched_priority\n"
"    A scheduling parameter.");

static PyObject *
os_sched_param_impl(PyTypeObject *type, PyObject *sched_priority);

static PyObject *
os_sched_param(PyTypeObject *type, PyObject *args, PyObject *kwargs)
{
    PyObject *return_value = NULL;
    #if defined(Py_BUILD_CORE) && !defined(Py_BUILD_CORE_MODULE)

    #define NUM_KEYWORDS 1
    static struct {
        PyGC_Head _this_is_not_used;
        PyObject_VAR_HEAD
        PyObject *ob_item[NUM_KEYWORDS];
    } _kwtuple = {
        .ob_base = PyVarObject_HEAD_INIT(&PyTuple_Type, NUM_KEYWORDS)
        .ob_item = { &_Py_ID(sched_priority), },
    };
    #undef NUM_KEYWORDS
    #define KWTUPLE (&_kwtuple.ob_base.ob_base)

    #else  // !Py_BUILD_CORE
    #  define KWTUPLE NULL
    #endif  // !Py_BUILD_CORE

    static const char * const _keywords[] = {"sched_priority", NULL};
    static _PyArg_Parser _parser = {
        .keywords = _keywords,
        .fname = "sched_param",
        .kwtuple = KWTUPLE,
    };
    #undef KWTUPLE
    PyObject *argsbuf[1];
    PyObject * const *fastargs;
    Py_ssize_t nargs = PyTuple_GET_SIZE(args);
    PyObject *sched_priority;

    fastargs = _PyArg_UnpackKeywords(_PyTuple_CAST(args)->ob_item, nargs, kwargs, NULL, &_parser, 1, 1, 0, argsbuf);
    if (!fastargs) {
        goto exit;
    }
    sched_priority = fastargs[0];
    return_value = os_sched_param_impl(type, sched_priority);

exit:
    return return_value;
}

#endif /* defined(HAVE_SCHED_H) && (defined(HAVE_SCHED_SETPARAM) || defined(HAVE_SCHED_SETSCHEDULER) || defined(POSIX_SPAWN_SETSCHEDULER) || defined(POSIX_SPAWN_SETSCHEDPARAM)) */

#if defined(HAVE_SCHED_H) && defined(HAVE_SCHED_SETSCHEDULER)

PyDoc_STRVAR(os_sched_setscheduler__doc__,
"sched_setscheduler($module, pid, policy, param, /)\n"
"--\n"
"\n"
"Set the scheduling policy for the process identified by pid.\n"
"\n"
"If pid is 0, the calling process is changed.\n"
"param is an instance of sched_param.");

#define OS_SCHED_SETSCHEDULER_METHODDEF    \
    {"sched_setscheduler", _PyCFunction_CAST(os_sched_setscheduler), METH_FASTCALL, os_sched_setscheduler__doc__},

static PyObject *
os_sched_setscheduler_impl(PyObject *module, pid_t pid, int policy,
                           PyObject *param_obj);

static PyObject *
os_sched_setscheduler(PyObject *module, PyObject *const *args, Py_ssize_t nargs)
{
    PyObject *return_value = NULL;
    pid_t pid;
    int policy;
    PyObject *param_obj;

    if (!_PyArg_ParseStack(args, nargs, "" _Py_PARSE_PID "iO:sched_setscheduler",
        &pid, &policy, &param_obj)) {
        goto exit;
    }
    return_value = os_sched_setscheduler_impl(module, pid, policy, param_obj);

exit:
    return return_value;
}

#endif /* defined(HAVE_SCHED_H) && defined(HAVE_SCHED_SETSCHEDULER) */

#if defined(HAVE_SCHED_H) && defined(HAVE_SCHED_SETPARAM)

PyDoc_STRVAR(os_sched_getparam__doc__,
"sched_getparam($module, pid, /)\n"
"--\n"
"\n"
"Returns scheduling parameters for the process identified by pid.\n"
"\n"
"If pid is 0, returns parameters for the calling process.\n"
"Return value is an instance of sched_param.");

#define OS_SCHED_GETPARAM_METHODDEF    \
    {"sched_getparam", (PyCFunction)os_sched_getparam, METH_O, os_sched_getparam__doc__},

static PyObject *
os_sched_getparam_impl(PyObject *module, pid_t pid);

static PyObject *
os_sched_getparam(PyObject *module, PyObject *arg)
{
    PyObject *return_value = NULL;
    pid_t pid;

    if (!PyArg_Parse(arg, "" _Py_PARSE_PID ":sched_getparam", &pid)) {
        goto exit;
    }
    return_value = os_sched_getparam_impl(module, pid);

exit:
    return return_value;
}

#endif /* defined(HAVE_SCHED_H) && defined(HAVE_SCHED_SETPARAM) */

#if defined(HAVE_SCHED_H) && defined(HAVE_SCHED_SETPARAM)

PyDoc_STRVAR(os_sched_setparam__doc__,
"sched_setparam($module, pid, param, /)\n"
"--\n"
"\n"
"Set scheduling parameters for the process identified by pid.\n"
"\n"
"If pid is 0, sets parameters for the calling process.\n"
"param should be an instance of sched_param.");

#define OS_SCHED_SETPARAM_METHODDEF    \
    {"sched_setparam", _PyCFunction_CAST(os_sched_setparam), METH_FASTCALL, os_sched_setparam__doc__},

static PyObject *
os_sched_setparam_impl(PyObject *module, pid_t pid, PyObject *param_obj);

static PyObject *
os_sched_setparam(PyObject *module, PyObject *const *args, Py_ssize_t nargs)
{
    PyObject *return_value = NULL;
    pid_t pid;
    PyObject *param_obj;

    if (!_PyArg_ParseStack(args, nargs, "" _Py_PARSE_PID "O:sched_setparam",
        &pid, &param_obj)) {
        goto exit;
    }
    return_value = os_sched_setparam_impl(module, pid, param_obj);

exit:
    return return_value;
}

#endif /* defined(HAVE_SCHED_H) && defined(HAVE_SCHED_SETPARAM) */

#if defined(HAVE_SCHED_H) && defined(HAVE_SCHED_RR_GET_INTERVAL)

PyDoc_STRVAR(os_sched_rr_get_interval__doc__,
"sched_rr_get_interval($module, pid, /)\n"
"--\n"
"\n"
"Return the round-robin quantum for the process identified by pid, in seconds.\n"
"\n"
"Value returned is a float.");

#define OS_SCHED_RR_GET_INTERVAL_METHODDEF    \
    {"sched_rr_get_interval", (PyCFunction)os_sched_rr_get_interval, METH_O, os_sched_rr_get_interval__doc__},

static double
os_sched_rr_get_interval_impl(PyObject *module, pid_t pid);

static PyObject *
os_sched_rr_get_interval(PyObject *module, PyObject *arg)
{
    PyObject *return_value = NULL;
    pid_t pid;
    double _return_value;

    if (!PyArg_Parse(arg, "" _Py_PARSE_PID ":sched_rr_get_interval", &pid)) {
        goto exit;
    }
    _return_value = os_sched_rr_get_interval_impl(module, pid);
    if ((_return_value == -1.0) && PyErr_Occurred()) {
        goto exit;
    }
    return_value = PyFloat_FromDouble(_return_value);

exit:
    return return_value;
}

#endif /* defined(HAVE_SCHED_H) && defined(HAVE_SCHED_RR_GET_INTERVAL) */

#if defined(HAVE_SCHED_H)

PyDoc_STRVAR(os_sched_yield__doc__,
"sched_yield($module, /)\n"
"--\n"
"\n"
"Voluntarily relinquish the CPU.");

#define OS_SCHED_YIELD_METHODDEF    \
    {"sched_yield", (PyCFunction)os_sched_yield, METH_NOARGS, os_sched_yield__doc__},

static PyObject *
os_sched_yield_impl(PyObject *module);

static PyObject *
os_sched_yield(PyObject *module, PyObject *Py_UNUSED(ignored))
{
    return os_sched_yield_impl(module);
}

#endif /* defined(HAVE_SCHED_H) */

#if defined(HAVE_SCHED_H) && defined(HAVE_SCHED_SETAFFINITY)

PyDoc_STRVAR(os_sched_setaffinity__doc__,
"sched_setaffinity($module, pid, mask, /)\n"
"--\n"
"\n"
"Set the CPU affinity of the process identified by pid to mask.\n"
"\n"
"mask should be an iterable of integers identifying CPUs.");

#define OS_SCHED_SETAFFINITY_METHODDEF    \
    {"sched_setaffinity", _PyCFunction_CAST(os_sched_setaffinity), METH_FASTCALL, os_sched_setaffinity__doc__},

static PyObject *
os_sched_setaffinity_impl(PyObject *module, pid_t pid, PyObject *mask);

static PyObject *
os_sched_setaffinity(PyObject *module, PyObject *const *args, Py_ssize_t nargs)
{
    PyObject *return_value = NULL;
    pid_t pid;
    PyObject *mask;

    if (!_PyArg_ParseStack(args, nargs, "" _Py_PARSE_PID "O:sched_setaffinity",
        &pid, &mask)) {
        goto exit;
    }
    return_value = os_sched_setaffinity_impl(module, pid, mask);

exit:
    return return_value;
}

#endif /* defined(HAVE_SCHED_H) && defined(HAVE_SCHED_SETAFFINITY) */

#if defined(HAVE_SCHED_H) && defined(HAVE_SCHED_SETAFFINITY)

PyDoc_STRVAR(os_sched_getaffinity__doc__,
"sched_getaffinity($module, pid, /)\n"
"--\n"
"\n"
"Return the affinity of the process identified by pid (or the current process if zero).\n"
"\n"
"The affinity is returned as a set of CPU identifiers.");

#define OS_SCHED_GETAFFINITY_METHODDEF    \
    {"sched_getaffinity", (PyCFunction)os_sched_getaffinity, METH_O, os_sched_getaffinity__doc__},

static PyObject *
os_sched_getaffinity_impl(PyObject *module, pid_t pid);

static PyObject *
os_sched_getaffinity(PyObject *module, PyObject *arg)
{
    PyObject *return_value = NULL;
    pid_t pid;

    if (!PyArg_Parse(arg, "" _Py_PARSE_PID ":sched_getaffinity", &pid)) {
        goto exit;
    }
    return_value = os_sched_getaffinity_impl(module, pid);

exit:
    return return_value;
}

#endif /* defined(HAVE_SCHED_H) && defined(HAVE_SCHED_SETAFFINITY) */

#if (defined(HAVE_OPENPTY) || defined(HAVE__GETPTY) || defined(HAVE_DEV_PTMX))

PyDoc_STRVAR(os_openpty__doc__,
"openpty($module, /)\n"
"--\n"
"\n"
"Open a pseudo-terminal.\n"
"\n"
"Return a tuple of (master_fd, slave_fd) containing open file descriptors\n"
"for both the master and slave ends.");

#define OS_OPENPTY_METHODDEF    \
    {"openpty", (PyCFunction)os_openpty, METH_NOARGS, os_openpty__doc__},

static PyObject *
os_openpty_impl(PyObject *module);

static PyObject *
os_openpty(PyObject *module, PyObject *Py_UNUSED(ignored))
{
    return os_openpty_impl(module);
}

#endif /* (defined(HAVE_OPENPTY) || defined(HAVE__GETPTY) || defined(HAVE_DEV_PTMX)) */

#if (defined(HAVE_LOGIN_TTY) || defined(HAVE_FALLBACK_LOGIN_TTY))

PyDoc_STRVAR(os_login_tty__doc__,
"login_tty($module, fd, /)\n"
"--\n"
"\n"
"Prepare the tty of which fd is a file descriptor for a new login session.\n"
"\n"
"Make the calling process a session leader; make the tty the\n"
"controlling tty, the stdin, the stdout, and the stderr of the\n"
"calling process; close fd.");

#define OS_LOGIN_TTY_METHODDEF    \
    {"login_tty", (PyCFunction)os_login_tty, METH_O, os_login_tty__doc__},

static PyObject *
os_login_tty_impl(PyObject *module, int fd);

static PyObject *
os_login_tty(PyObject *module, PyObject *arg)
{
    PyObject *return_value = NULL;
    int fd;

    if (!_PyLong_FileDescriptor_Converter(arg, &fd)) {
        goto exit;
    }
    return_value = os_login_tty_impl(module, fd);

exit:
    return return_value;
}

#endif /* (defined(HAVE_LOGIN_TTY) || defined(HAVE_FALLBACK_LOGIN_TTY)) */

#if defined(HAVE_FORKPTY)

PyDoc_STRVAR(os_forkpty__doc__,
"forkpty($module, /)\n"
"--\n"
"\n"
"Fork a new process with a new pseudo-terminal as controlling tty.\n"
"\n"
"Returns a tuple of (pid, master_fd).\n"
"Like fork(), return pid of 0 to the child process,\n"
"and pid of child to the parent process.\n"
"To both, return fd of newly opened pseudo-terminal.");

#define OS_FORKPTY_METHODDEF    \
    {"forkpty", (PyCFunction)os_forkpty, METH_NOARGS, os_forkpty__doc__},

static PyObject *
os_forkpty_impl(PyObject *module);

static PyObject *
os_forkpty(PyObject *module, PyObject *Py_UNUSED(ignored))
{
    return os_forkpty_impl(module);
}

#endif /* defined(HAVE_FORKPTY) */

#if defined(HAVE_GETEGID)

PyDoc_STRVAR(os_getegid__doc__,
"getegid($module, /)\n"
"--\n"
"\n"
"Return the current process\'s effective group id.");

#define OS_GETEGID_METHODDEF    \
    {"getegid", (PyCFunction)os_getegid, METH_NOARGS, os_getegid__doc__},

static PyObject *
os_getegid_impl(PyObject *module);

static PyObject *
os_getegid(PyObject *module, PyObject *Py_UNUSED(ignored))
{
    return os_getegid_impl(module);
}

#endif /* defined(HAVE_GETEGID) */

#if defined(HAVE_GETEUID)

PyDoc_STRVAR(os_geteuid__doc__,
"geteuid($module, /)\n"
"--\n"
"\n"
"Return the current process\'s effective user id.");

#define OS_GETEUID_METHODDEF    \
    {"geteuid", (PyCFunction)os_geteuid, METH_NOARGS, os_geteuid__doc__},

static PyObject *
os_geteuid_impl(PyObject *module);

static PyObject *
os_geteuid(PyObject *module, PyObject *Py_UNUSED(ignored))
{
    return os_geteuid_impl(module);
}

#endif /* defined(HAVE_GETEUID) */

#if defined(HAVE_GETGID)

PyDoc_STRVAR(os_getgid__doc__,
"getgid($module, /)\n"
"--\n"
"\n"
"Return the current process\'s group id.");

#define OS_GETGID_METHODDEF    \
    {"getgid", (PyCFunction)os_getgid, METH_NOARGS, os_getgid__doc__},

static PyObject *
os_getgid_impl(PyObject *module);

static PyObject *
os_getgid(PyObject *module, PyObject *Py_UNUSED(ignored))
{
    return os_getgid_impl(module);
}

#endif /* defined(HAVE_GETGID) */

#if defined(HAVE_GETPID)

PyDoc_STRVAR(os_getpid__doc__,
"getpid($module, /)\n"
"--\n"
"\n"
"Return the current process id.");

#define OS_GETPID_METHODDEF    \
    {"getpid", (PyCFunction)os_getpid, METH_NOARGS, os_getpid__doc__},

static PyObject *
os_getpid_impl(PyObject *module);

static PyObject *
os_getpid(PyObject *module, PyObject *Py_UNUSED(ignored))
{
    return os_getpid_impl(module);
}

#endif /* defined(HAVE_GETPID) */

#if defined(HAVE_GETGROUPLIST) && defined(__APPLE__)

PyDoc_STRVAR(os_getgrouplist__doc__,
"getgrouplist($module, user, group, /)\n"
"--\n"
"\n"
"Returns a list of groups to which a user belongs.\n"
"\n"
"  user\n"
"    username to lookup\n"
"  group\n"
"    base group id of the user");

#define OS_GETGROUPLIST_METHODDEF    \
    {"getgrouplist", _PyCFunction_CAST(os_getgrouplist), METH_FASTCALL, os_getgrouplist__doc__},

static PyObject *
os_getgrouplist_impl(PyObject *module, const char *user, int basegid);

static PyObject *
os_getgrouplist(PyObject *module, PyObject *const *args, Py_ssize_t nargs)
{
    PyObject *return_value = NULL;
    const char *user;
    int basegid;

    if (!_PyArg_CheckPositional("getgrouplist", nargs, 2, 2)) {
        goto exit;
    }
    if (!PyUnicode_Check(args[0])) {
        _PyArg_BadArgument("getgrouplist", "argument 1", "str", args[0]);
        goto exit;
    }
    Py_ssize_t user_length;
    user = PyUnicode_AsUTF8AndSize(args[0], &user_length);
    if (user == NULL) {
        goto exit;
    }
    if (strlen(user) != (size_t)user_length) {
        PyErr_SetString(PyExc_ValueError, "embedded null character");
        goto exit;
    }
    basegid = PyLong_AsInt(args[1]);
    if (basegid == -1 && PyErr_Occurred()) {
        goto exit;
    }
    return_value = os_getgrouplist_impl(module, user, basegid);

exit:
    return return_value;
}

#endif /* defined(HAVE_GETGROUPLIST) && defined(__APPLE__) */

#if defined(HAVE_GETGROUPLIST) && !defined(__APPLE__)

PyDoc_STRVAR(os_getgrouplist__doc__,
"getgrouplist($module, user, group, /)\n"
"--\n"
"\n"
"Returns a list of groups to which a user belongs.\n"
"\n"
"  user\n"
"    username to lookup\n"
"  group\n"
"    base group id of the user");

#define OS_GETGROUPLIST_METHODDEF    \
    {"getgrouplist", _PyCFunction_CAST(os_getgrouplist), METH_FASTCALL, os_getgrouplist__doc__},

static PyObject *
os_getgrouplist_impl(PyObject *module, const char *user, gid_t basegid);

static PyObject *
os_getgrouplist(PyObject *module, PyObject *const *args, Py_ssize_t nargs)
{
    PyObject *return_value = NULL;
    const char *user;
    gid_t basegid;

    if (!_PyArg_CheckPositional("getgrouplist", nargs, 2, 2)) {
        goto exit;
    }
    if (!PyUnicode_Check(args[0])) {
        _PyArg_BadArgument("getgrouplist", "argument 1", "str", args[0]);
        goto exit;
    }
    Py_ssize_t user_length;
    user = PyUnicode_AsUTF8AndSize(args[0], &user_length);
    if (user == NULL) {
        goto exit;
    }
    if (strlen(user) != (size_t)user_length) {
        PyErr_SetString(PyExc_ValueError, "embedded null character");
        goto exit;
    }
    if (!_Py_Gid_Converter(args[1], &basegid)) {
        goto exit;
    }
    return_value = os_getgrouplist_impl(module, user, basegid);

exit:
    return return_value;
}

#endif /* defined(HAVE_GETGROUPLIST) && !defined(__APPLE__) */

#if defined(HAVE_GETGROUPS)

PyDoc_STRVAR(os_getgroups__doc__,
"getgroups($module, /)\n"
"--\n"
"\n"
"Return list of supplemental group IDs for the process.");

#define OS_GETGROUPS_METHODDEF    \
    {"getgroups", (PyCFunction)os_getgroups, METH_NOARGS, os_getgroups__doc__},

static PyObject *
os_getgroups_impl(PyObject *module);

static PyObject *
os_getgroups(PyObject *module, PyObject *Py_UNUSED(ignored))
{
    return os_getgroups_impl(module);
}

#endif /* defined(HAVE_GETGROUPS) */

#if defined(HAVE_INITGROUPS) && defined(__APPLE__)

PyDoc_STRVAR(os_initgroups__doc__,
"initgroups($module, username, gid, /)\n"
"--\n"
"\n"
"Initialize the group access list.\n"
"\n"
"Call the system initgroups() to initialize the group access list with all of\n"
"the groups of which the specified username is a member, plus the specified\n"
"group id.");

#define OS_INITGROUPS_METHODDEF    \
    {"initgroups", _PyCFunction_CAST(os_initgroups), METH_FASTCALL, os_initgroups__doc__},

static PyObject *
os_initgroups_impl(PyObject *module, PyObject *oname, int gid);

static PyObject *
os_initgroups(PyObject *module, PyObject *const *args, Py_ssize_t nargs)
{
    PyObject *return_value = NULL;
    PyObject *oname = NULL;
    int gid;

    if (!_PyArg_CheckPositional("initgroups", nargs, 2, 2)) {
        goto exit;
    }
    if (!PyUnicode_FSConverter(args[0], &oname)) {
        goto exit;
    }
    gid = PyLong_AsInt(args[1]);
    if (gid == -1 && PyErr_Occurred()) {
        goto exit;
    }
    return_value = os_initgroups_impl(module, oname, gid);

exit:
    /* Cleanup for oname */
    Py_XDECREF(oname);

    return return_value;
}

#endif /* defined(HAVE_INITGROUPS) && defined(__APPLE__) */

#if defined(HAVE_INITGROUPS) && !defined(__APPLE__)

PyDoc_STRVAR(os_initgroups__doc__,
"initgroups($module, username, gid, /)\n"
"--\n"
"\n"
"Initialize the group access list.\n"
"\n"
"Call the system initgroups() to initialize the group access list with all of\n"
"the groups of which the specified username is a member, plus the specified\n"
"group id.");

#define OS_INITGROUPS_METHODDEF    \
    {"initgroups", _PyCFunction_CAST(os_initgroups), METH_FASTCALL, os_initgroups__doc__},

static PyObject *
os_initgroups_impl(PyObject *module, PyObject *oname, gid_t gid);

static PyObject *
os_initgroups(PyObject *module, PyObject *const *args, Py_ssize_t nargs)
{
    PyObject *return_value = NULL;
    PyObject *oname = NULL;
    gid_t gid;

    if (!_PyArg_CheckPositional("initgroups", nargs, 2, 2)) {
        goto exit;
    }
    if (!PyUnicode_FSConverter(args[0], &oname)) {
        goto exit;
    }
    if (!_Py_Gid_Converter(args[1], &gid)) {
        goto exit;
    }
    return_value = os_initgroups_impl(module, oname, gid);

exit:
    /* Cleanup for oname */
    Py_XDECREF(oname);

    return return_value;
}

#endif /* defined(HAVE_INITGROUPS) && !defined(__APPLE__) */

#if defined(HAVE_GETPGID)

PyDoc_STRVAR(os_getpgid__doc__,
"getpgid($module, /, pid)\n"
"--\n"
"\n"
"Call the system call getpgid(), and return the result.");

#define OS_GETPGID_METHODDEF    \
    {"getpgid", _PyCFunction_CAST(os_getpgid), METH_FASTCALL|METH_KEYWORDS, os_getpgid__doc__},

static PyObject *
os_getpgid_impl(PyObject *module, pid_t pid);

static PyObject *
os_getpgid(PyObject *module, PyObject *const *args, Py_ssize_t nargs, PyObject *kwnames)
{
    PyObject *return_value = NULL;
    #if defined(Py_BUILD_CORE) && !defined(Py_BUILD_CORE_MODULE)

    #define NUM_KEYWORDS 1
    static struct {
        PyGC_Head _this_is_not_used;
        PyObject_VAR_HEAD
        PyObject *ob_item[NUM_KEYWORDS];
    } _kwtuple = {
        .ob_base = PyVarObject_HEAD_INIT(&PyTuple_Type, NUM_KEYWORDS)
        .ob_item = { &_Py_ID(pid), },
    };
    #undef NUM_KEYWORDS
    #define KWTUPLE (&_kwtuple.ob_base.ob_base)

    #else  // !Py_BUILD_CORE
    #  define KWTUPLE NULL
    #endif  // !Py_BUILD_CORE

    static const char * const _keywords[] = {"pid", NULL};
    static _PyArg_Parser _parser = {
        .keywords = _keywords,
        .format = "" _Py_PARSE_PID ":getpgid",
        .kwtuple = KWTUPLE,
    };
    #undef KWTUPLE
    pid_t pid;

    if (!_PyArg_ParseStackAndKeywords(args, nargs, kwnames, &_parser,
        &pid)) {
        goto exit;
    }
    return_value = os_getpgid_impl(module, pid);

exit:
    return return_value;
}

#endif /* defined(HAVE_GETPGID) */

#if defined(HAVE_GETPGRP)

PyDoc_STRVAR(os_getpgrp__doc__,
"getpgrp($module, /)\n"
"--\n"
"\n"
"Return the current process group id.");

#define OS_GETPGRP_METHODDEF    \
    {"getpgrp", (PyCFunction)os_getpgrp, METH_NOARGS, os_getpgrp__doc__},

static PyObject *
os_getpgrp_impl(PyObject *module);

static PyObject *
os_getpgrp(PyObject *module, PyObject *Py_UNUSED(ignored))
{
    return os_getpgrp_impl(module);
}

#endif /* defined(HAVE_GETPGRP) */

#if defined(HAVE_SETPGRP)

PyDoc_STRVAR(os_setpgrp__doc__,
"setpgrp($module, /)\n"
"--\n"
"\n"
"Make the current process the leader of its process group.");

#define OS_SETPGRP_METHODDEF    \
    {"setpgrp", (PyCFunction)os_setpgrp, METH_NOARGS, os_setpgrp__doc__},

static PyObject *
os_setpgrp_impl(PyObject *module);

static PyObject *
os_setpgrp(PyObject *module, PyObject *Py_UNUSED(ignored))
{
    return os_setpgrp_impl(module);
}

#endif /* defined(HAVE_SETPGRP) */

#if defined(HAVE_GETPPID)

PyDoc_STRVAR(os_getppid__doc__,
"getppid($module, /)\n"
"--\n"
"\n"
"Return the parent\'s process id.\n"
"\n"
"If the parent process has already exited, Windows machines will still\n"
"return its id; others systems will return the id of the \'init\' process (1).");

#define OS_GETPPID_METHODDEF    \
    {"getppid", (PyCFunction)os_getppid, METH_NOARGS, os_getppid__doc__},

static PyObject *
os_getppid_impl(PyObject *module);

static PyObject *
os_getppid(PyObject *module, PyObject *Py_UNUSED(ignored))
{
    return os_getppid_impl(module);
}

#endif /* defined(HAVE_GETPPID) */

#if defined(HAVE_GETLOGIN)

PyDoc_STRVAR(os_getlogin__doc__,
"getlogin($module, /)\n"
"--\n"
"\n"
"Return the actual login name.");

#define OS_GETLOGIN_METHODDEF    \
    {"getlogin", (PyCFunction)os_getlogin, METH_NOARGS, os_getlogin__doc__},

static PyObject *
os_getlogin_impl(PyObject *module);

static PyObject *
os_getlogin(PyObject *module, PyObject *Py_UNUSED(ignored))
{
    return os_getlogin_impl(module);
}

#endif /* defined(HAVE_GETLOGIN) */

#if defined(HAVE_GETUID)

PyDoc_STRVAR(os_getuid__doc__,
"getuid($module, /)\n"
"--\n"
"\n"
"Return the current process\'s user id.");

#define OS_GETUID_METHODDEF    \
    {"getuid", (PyCFunction)os_getuid, METH_NOARGS, os_getuid__doc__},

static PyObject *
os_getuid_impl(PyObject *module);

static PyObject *
os_getuid(PyObject *module, PyObject *Py_UNUSED(ignored))
{
    return os_getuid_impl(module);
}

#endif /* defined(HAVE_GETUID) */

#if defined(HAVE_KILL)

PyDoc_STRVAR(os_kill__doc__,
"kill($module, pid, signal, /)\n"
"--\n"
"\n"
"Kill a process with a signal.");

#define OS_KILL_METHODDEF    \
    {"kill", _PyCFunction_CAST(os_kill), METH_FASTCALL, os_kill__doc__},

static PyObject *
os_kill_impl(PyObject *module, pid_t pid, Py_ssize_t signal);

static PyObject *
os_kill(PyObject *module, PyObject *const *args, Py_ssize_t nargs)
{
    PyObject *return_value = NULL;
    pid_t pid;
    Py_ssize_t signal;

    if (!_PyArg_ParseStack(args, nargs, "" _Py_PARSE_PID "n:kill",
        &pid, &signal)) {
        goto exit;
    }
    return_value = os_kill_impl(module, pid, signal);

exit:
    return return_value;
}

#endif /* defined(HAVE_KILL) */

#if defined(HAVE_KILLPG)

PyDoc_STRVAR(os_killpg__doc__,
"killpg($module, pgid, signal, /)\n"
"--\n"
"\n"
"Kill a process group with a signal.");

#define OS_KILLPG_METHODDEF    \
    {"killpg", _PyCFunction_CAST(os_killpg), METH_FASTCALL, os_killpg__doc__},

static PyObject *
os_killpg_impl(PyObject *module, pid_t pgid, int signal);

static PyObject *
os_killpg(PyObject *module, PyObject *const *args, Py_ssize_t nargs)
{
    PyObject *return_value = NULL;
    pid_t pgid;
    int signal;

    if (!_PyArg_ParseStack(args, nargs, "" _Py_PARSE_PID "i:killpg",
        &pgid, &signal)) {
        goto exit;
    }
    return_value = os_killpg_impl(module, pgid, signal);

exit:
    return return_value;
}

#endif /* defined(HAVE_KILLPG) */

#if defined(HAVE_PLOCK)

PyDoc_STRVAR(os_plock__doc__,
"plock($module, op, /)\n"
"--\n"
"\n"
"Lock program segments into memory.\");");

#define OS_PLOCK_METHODDEF    \
    {"plock", (PyCFunction)os_plock, METH_O, os_plock__doc__},

static PyObject *
os_plock_impl(PyObject *module, int op);

static PyObject *
os_plock(PyObject *module, PyObject *arg)
{
    PyObject *return_value = NULL;
    int op;

    op = PyLong_AsInt(arg);
    if (op == -1 && PyErr_Occurred()) {
        goto exit;
    }
    return_value = os_plock_impl(module, op);

exit:
    return return_value;
}

#endif /* defined(HAVE_PLOCK) */

#if defined(HAVE_SETUID)

PyDoc_STRVAR(os_setuid__doc__,
"setuid($module, uid, /)\n"
"--\n"
"\n"
"Set the current process\'s user id.");

#define OS_SETUID_METHODDEF    \
    {"setuid", (PyCFunction)os_setuid, METH_O, os_setuid__doc__},

static PyObject *
os_setuid_impl(PyObject *module, uid_t uid);

static PyObject *
os_setuid(PyObject *module, PyObject *arg)
{
    PyObject *return_value = NULL;
    uid_t uid;

    if (!_Py_Uid_Converter(arg, &uid)) {
        goto exit;
    }
    return_value = os_setuid_impl(module, uid);

exit:
    return return_value;
}

#endif /* defined(HAVE_SETUID) */

#if defined(HAVE_SETEUID)

PyDoc_STRVAR(os_seteuid__doc__,
"seteuid($module, euid, /)\n"
"--\n"
"\n"
"Set the current process\'s effective user id.");

#define OS_SETEUID_METHODDEF    \
    {"seteuid", (PyCFunction)os_seteuid, METH_O, os_seteuid__doc__},

static PyObject *
os_seteuid_impl(PyObject *module, uid_t euid);

static PyObject *
os_seteuid(PyObject *module, PyObject *arg)
{
    PyObject *return_value = NULL;
    uid_t euid;

    if (!_Py_Uid_Converter(arg, &euid)) {
        goto exit;
    }
    return_value = os_seteuid_impl(module, euid);

exit:
    return return_value;
}

#endif /* defined(HAVE_SETEUID) */

#if defined(HAVE_SETEGID)

PyDoc_STRVAR(os_setegid__doc__,
"setegid($module, egid, /)\n"
"--\n"
"\n"
"Set the current process\'s effective group id.");

#define OS_SETEGID_METHODDEF    \
    {"setegid", (PyCFunction)os_setegid, METH_O, os_setegid__doc__},

static PyObject *
os_setegid_impl(PyObject *module, gid_t egid);

static PyObject *
os_setegid(PyObject *module, PyObject *arg)
{
    PyObject *return_value = NULL;
    gid_t egid;

    if (!_Py_Gid_Converter(arg, &egid)) {
        goto exit;
    }
    return_value = os_setegid_impl(module, egid);

exit:
    return return_value;
}

#endif /* defined(HAVE_SETEGID) */

#if defined(HAVE_SETREUID)

PyDoc_STRVAR(os_setreuid__doc__,
"setreuid($module, ruid, euid, /)\n"
"--\n"
"\n"
"Set the current process\'s real and effective user ids.");

#define OS_SETREUID_METHODDEF    \
    {"setreuid", _PyCFunction_CAST(os_setreuid), METH_FASTCALL, os_setreuid__doc__},

static PyObject *
os_setreuid_impl(PyObject *module, uid_t ruid, uid_t euid);

static PyObject *
os_setreuid(PyObject *module, PyObject *const *args, Py_ssize_t nargs)
{
    PyObject *return_value = NULL;
    uid_t ruid;
    uid_t euid;

    if (!_PyArg_CheckPositional("setreuid", nargs, 2, 2)) {
        goto exit;
    }
    if (!_Py_Uid_Converter(args[0], &ruid)) {
        goto exit;
    }
    if (!_Py_Uid_Converter(args[1], &euid)) {
        goto exit;
    }
    return_value = os_setreuid_impl(module, ruid, euid);

exit:
    return return_value;
}

#endif /* defined(HAVE_SETREUID) */

#if defined(HAVE_SETREGID)

PyDoc_STRVAR(os_setregid__doc__,
"setregid($module, rgid, egid, /)\n"
"--\n"
"\n"
"Set the current process\'s real and effective group ids.");

#define OS_SETREGID_METHODDEF    \
    {"setregid", _PyCFunction_CAST(os_setregid), METH_FASTCALL, os_setregid__doc__},

static PyObject *
os_setregid_impl(PyObject *module, gid_t rgid, gid_t egid);

static PyObject *
os_setregid(PyObject *module, PyObject *const *args, Py_ssize_t nargs)
{
    PyObject *return_value = NULL;
    gid_t rgid;
    gid_t egid;

    if (!_PyArg_CheckPositional("setregid", nargs, 2, 2)) {
        goto exit;
    }
    if (!_Py_Gid_Converter(args[0], &rgid)) {
        goto exit;
    }
    if (!_Py_Gid_Converter(args[1], &egid)) {
        goto exit;
    }
    return_value = os_setregid_impl(module, rgid, egid);

exit:
    return return_value;
}

#endif /* defined(HAVE_SETREGID) */

#if defined(HAVE_SETGID)

PyDoc_STRVAR(os_setgid__doc__,
"setgid($module, gid, /)\n"
"--\n"
"\n"
"Set the current process\'s group id.");

#define OS_SETGID_METHODDEF    \
    {"setgid", (PyCFunction)os_setgid, METH_O, os_setgid__doc__},

static PyObject *
os_setgid_impl(PyObject *module, gid_t gid);

static PyObject *
os_setgid(PyObject *module, PyObject *arg)
{
    PyObject *return_value = NULL;
    gid_t gid;

    if (!_Py_Gid_Converter(arg, &gid)) {
        goto exit;
    }
    return_value = os_setgid_impl(module, gid);

exit:
    return return_value;
}

#endif /* defined(HAVE_SETGID) */

#if defined(HAVE_SETGROUPS)

PyDoc_STRVAR(os_setgroups__doc__,
"setgroups($module, groups, /)\n"
"--\n"
"\n"
"Set the groups of the current process to list.");

#define OS_SETGROUPS_METHODDEF    \
    {"setgroups", (PyCFunction)os_setgroups, METH_O, os_setgroups__doc__},

#endif /* defined(HAVE_SETGROUPS) */

#if defined(HAVE_WAIT3)

PyDoc_STRVAR(os_wait3__doc__,
"wait3($module, /, options)\n"
"--\n"
"\n"
"Wait for completion of a child process.\n"
"\n"
"Returns a tuple of information about the child process:\n"
"  (pid, status, rusage)");

#define OS_WAIT3_METHODDEF    \
    {"wait3", _PyCFunction_CAST(os_wait3), METH_FASTCALL|METH_KEYWORDS, os_wait3__doc__},

static PyObject *
os_wait3_impl(PyObject *module, int options);

static PyObject *
os_wait3(PyObject *module, PyObject *const *args, Py_ssize_t nargs, PyObject *kwnames)
{
    PyObject *return_value = NULL;
    #if defined(Py_BUILD_CORE) && !defined(Py_BUILD_CORE_MODULE)

    #define NUM_KEYWORDS 1
    static struct {
        PyGC_Head _this_is_not_used;
        PyObject_VAR_HEAD
        PyObject *ob_item[NUM_KEYWORDS];
    } _kwtuple = {
        .ob_base = PyVarObject_HEAD_INIT(&PyTuple_Type, NUM_KEYWORDS)
        .ob_item = { &_Py_ID(options), },
    };
    #undef NUM_KEYWORDS
    #define KWTUPLE (&_kwtuple.ob_base.ob_base)

    #else  // !Py_BUILD_CORE
    #  define KWTUPLE NULL
    #endif  // !Py_BUILD_CORE

    static const char * const _keywords[] = {"options", NULL};
    static _PyArg_Parser _parser = {
        .keywords = _keywords,
        .fname = "wait3",
        .kwtuple = KWTUPLE,
    };
    #undef KWTUPLE
    PyObject *argsbuf[1];
    int options;

    args = _PyArg_UnpackKeywords(args, nargs, NULL, kwnames, &_parser, 1, 1, 0, argsbuf);
    if (!args) {
        goto exit;
    }
    options = PyLong_AsInt(args[0]);
    if (options == -1 && PyErr_Occurred()) {
        goto exit;
    }
    return_value = os_wait3_impl(module, options);

exit:
    return return_value;
}

#endif /* defined(HAVE_WAIT3) */

#if defined(HAVE_WAIT4)

PyDoc_STRVAR(os_wait4__doc__,
"wait4($module, /, pid, options)\n"
"--\n"
"\n"
"Wait for completion of a specific child process.\n"
"\n"
"Returns a tuple of information about the child process:\n"
"  (pid, status, rusage)");

#define OS_WAIT4_METHODDEF    \
    {"wait4", _PyCFunction_CAST(os_wait4), METH_FASTCALL|METH_KEYWORDS, os_wait4__doc__},

static PyObject *
os_wait4_impl(PyObject *module, pid_t pid, int options);

static PyObject *
os_wait4(PyObject *module, PyObject *const *args, Py_ssize_t nargs, PyObject *kwnames)
{
    PyObject *return_value = NULL;
    #if defined(Py_BUILD_CORE) && !defined(Py_BUILD_CORE_MODULE)

    #define NUM_KEYWORDS 2
    static struct {
        PyGC_Head _this_is_not_used;
        PyObject_VAR_HEAD
        PyObject *ob_item[NUM_KEYWORDS];
    } _kwtuple = {
        .ob_base = PyVarObject_HEAD_INIT(&PyTuple_Type, NUM_KEYWORDS)
        .ob_item = { &_Py_ID(pid), &_Py_ID(options), },
    };
    #undef NUM_KEYWORDS
    #define KWTUPLE (&_kwtuple.ob_base.ob_base)

    #else  // !Py_BUILD_CORE
    #  define KWTUPLE NULL
    #endif  // !Py_BUILD_CORE

    static const char * const _keywords[] = {"pid", "options", NULL};
    static _PyArg_Parser _parser = {
        .keywords = _keywords,
        .format = "" _Py_PARSE_PID "i:wait4",
        .kwtuple = KWTUPLE,
    };
    #undef KWTUPLE
    pid_t pid;
    int options;

    if (!_PyArg_ParseStackAndKeywords(args, nargs, kwnames, &_parser,
        &pid, &options)) {
        goto exit;
    }
    return_value = os_wait4_impl(module, pid, options);

exit:
    return return_value;
}

#endif /* defined(HAVE_WAIT4) */

#if (defined(HAVE_WAITID) && !defined(__APPLE__))

PyDoc_STRVAR(os_waitid__doc__,
"waitid($module, idtype, id, options, /)\n"
"--\n"
"\n"
"Returns the result of waiting for a process or processes.\n"
"\n"
"  idtype\n"
"    Must be one of be P_PID, P_PGID or P_ALL.\n"
"  id\n"
"    The id to wait on.\n"
"  options\n"
"    Constructed from the ORing of one or more of WEXITED, WSTOPPED\n"
"    or WCONTINUED and additionally may be ORed with WNOHANG or WNOWAIT.\n"
"\n"
"Returns either waitid_result or None if WNOHANG is specified and there are\n"
"no children in a waitable state.");

#define OS_WAITID_METHODDEF    \
    {"waitid", _PyCFunction_CAST(os_waitid), METH_FASTCALL, os_waitid__doc__},

static PyObject *
os_waitid_impl(PyObject *module, idtype_t idtype, id_t id, int options);

static PyObject *
os_waitid(PyObject *module, PyObject *const *args, Py_ssize_t nargs)
{
    PyObject *return_value = NULL;
    idtype_t idtype;
    id_t id;
    int options;

    if (!_PyArg_ParseStack(args, nargs, "i" _Py_PARSE_PID "i:waitid",
        &idtype, &id, &options)) {
        goto exit;
    }
    return_value = os_waitid_impl(module, idtype, id, options);

exit:
    return return_value;
}

#endif /* (defined(HAVE_WAITID) && !defined(__APPLE__)) */

#if defined(HAVE_WAITPID)

PyDoc_STRVAR(os_waitpid__doc__,
"waitpid($module, pid, options, /)\n"
"--\n"
"\n"
"Wait for completion of a given child process.\n"
"\n"
"Returns a tuple of information regarding the child process:\n"
"    (pid, status)\n"
"\n"
"The options argument is ignored on Windows.");

#define OS_WAITPID_METHODDEF    \
    {"waitpid", _PyCFunction_CAST(os_waitpid), METH_FASTCALL, os_waitpid__doc__},

static PyObject *
os_waitpid_impl(PyObject *module, pid_t pid, int options);

static PyObject *
os_waitpid(PyObject *module, PyObject *const *args, Py_ssize_t nargs)
{
    PyObject *return_value = NULL;
    pid_t pid;
    int options;

    if (!_PyArg_ParseStack(args, nargs, "" _Py_PARSE_PID "i:waitpid",
        &pid, &options)) {
        goto exit;
    }
    return_value = os_waitpid_impl(module, pid, options);

exit:
    return return_value;
}

#endif /* defined(HAVE_WAITPID) */

#if !defined(HAVE_WAITPID) && defined(HAVE_CWAIT)

PyDoc_STRVAR(os_waitpid__doc__,
"waitpid($module, pid, options, /)\n"
"--\n"
"\n"
"Wait for completion of a given process.\n"
"\n"
"Returns a tuple of information regarding the process:\n"
"    (pid, status << 8)\n"
"\n"
"The options argument is ignored on Windows.");

#define OS_WAITPID_METHODDEF    \
    {"waitpid", _PyCFunction_CAST(os_waitpid), METH_FASTCALL, os_waitpid__doc__},

static PyObject *
os_waitpid_impl(PyObject *module, intptr_t pid, int options);

static PyObject *
os_waitpid(PyObject *module, PyObject *const *args, Py_ssize_t nargs)
{
    PyObject *return_value = NULL;
    intptr_t pid;
    int options;

    if (!_PyArg_ParseStack(args, nargs, "" _Py_PARSE_INTPTR "i:waitpid",
        &pid, &options)) {
        goto exit;
    }
    return_value = os_waitpid_impl(module, pid, options);

exit:
    return return_value;
}

#endif /* !defined(HAVE_WAITPID) && defined(HAVE_CWAIT) */

#if defined(HAVE_WAIT)

PyDoc_STRVAR(os_wait__doc__,
"wait($module, /)\n"
"--\n"
"\n"
"Wait for completion of a child process.\n"
"\n"
"Returns a tuple of information about the child process:\n"
"    (pid, status)");

#define OS_WAIT_METHODDEF    \
    {"wait", (PyCFunction)os_wait, METH_NOARGS, os_wait__doc__},

static PyObject *
os_wait_impl(PyObject *module);

static PyObject *
os_wait(PyObject *module, PyObject *Py_UNUSED(ignored))
{
    return os_wait_impl(module);
}

#endif /* defined(HAVE_WAIT) */

#if (defined(__linux__) && defined(__NR_pidfd_open))

PyDoc_STRVAR(os_pidfd_open__doc__,
"pidfd_open($module, /, pid, flags=0)\n"
"--\n"
"\n"
"Return a file descriptor referring to the process *pid*.\n"
"\n"
"The descriptor can be used to perform process management without races and\n"
"signals.");

#define OS_PIDFD_OPEN_METHODDEF    \
    {"pidfd_open", _PyCFunction_CAST(os_pidfd_open), METH_FASTCALL|METH_KEYWORDS, os_pidfd_open__doc__},

static PyObject *
os_pidfd_open_impl(PyObject *module, pid_t pid, unsigned int flags);

static PyObject *
os_pidfd_open(PyObject *module, PyObject *const *args, Py_ssize_t nargs, PyObject *kwnames)
{
    PyObject *return_value = NULL;
    #if defined(Py_BUILD_CORE) && !defined(Py_BUILD_CORE_MODULE)

    #define NUM_KEYWORDS 2
    static struct {
        PyGC_Head _this_is_not_used;
        PyObject_VAR_HEAD
        PyObject *ob_item[NUM_KEYWORDS];
    } _kwtuple = {
        .ob_base = PyVarObject_HEAD_INIT(&PyTuple_Type, NUM_KEYWORDS)
        .ob_item = { &_Py_ID(pid), &_Py_ID(flags), },
    };
    #undef NUM_KEYWORDS
    #define KWTUPLE (&_kwtuple.ob_base.ob_base)

    #else  // !Py_BUILD_CORE
    #  define KWTUPLE NULL
    #endif  // !Py_BUILD_CORE

    static const char * const _keywords[] = {"pid", "flags", NULL};
    static _PyArg_Parser _parser = {
        .keywords = _keywords,
        .format = "" _Py_PARSE_PID "|O&:pidfd_open",
        .kwtuple = KWTUPLE,
    };
    #undef KWTUPLE
    pid_t pid;
    unsigned int flags = 0;

    if (!_PyArg_ParseStackAndKeywords(args, nargs, kwnames, &_parser,
        &pid, _PyLong_UnsignedInt_Converter, &flags)) {
        goto exit;
    }
    return_value = os_pidfd_open_impl(module, pid, flags);

exit:
    return return_value;
}

#endif /* (defined(__linux__) && defined(__NR_pidfd_open)) */

#if defined(HAVE_SETNS)

PyDoc_STRVAR(os_setns__doc__,
"setns($module, /, fd, nstype=0)\n"
"--\n"
"\n"
"Move the calling thread into different namespaces.\n"
"\n"
"  fd\n"
"    A file descriptor to a namespace.\n"
"  nstype\n"
"    Type of namespace.");

#define OS_SETNS_METHODDEF    \
    {"setns", _PyCFunction_CAST(os_setns), METH_FASTCALL|METH_KEYWORDS, os_setns__doc__},

static PyObject *
os_setns_impl(PyObject *module, int fd, int nstype);

static PyObject *
os_setns(PyObject *module, PyObject *const *args, Py_ssize_t nargs, PyObject *kwnames)
{
    PyObject *return_value = NULL;
    #if defined(Py_BUILD_CORE) && !defined(Py_BUILD_CORE_MODULE)

    #define NUM_KEYWORDS 2
    static struct {
        PyGC_Head _this_is_not_used;
        PyObject_VAR_HEAD
        PyObject *ob_item[NUM_KEYWORDS];
    } _kwtuple = {
        .ob_base = PyVarObject_HEAD_INIT(&PyTuple_Type, NUM_KEYWORDS)
        .ob_item = { &_Py_ID(fd), &_Py_ID(nstype), },
    };
    #undef NUM_KEYWORDS
    #define KWTUPLE (&_kwtuple.ob_base.ob_base)

    #else  // !Py_BUILD_CORE
    #  define KWTUPLE NULL
    #endif  // !Py_BUILD_CORE

    static const char * const _keywords[] = {"fd", "nstype", NULL};
    static _PyArg_Parser _parser = {
        .keywords = _keywords,
        .fname = "setns",
        .kwtuple = KWTUPLE,
    };
    #undef KWTUPLE
    PyObject *argsbuf[2];
    Py_ssize_t noptargs = nargs + (kwnames ? PyTuple_GET_SIZE(kwnames) : 0) - 1;
    int fd;
    int nstype = 0;

    args = _PyArg_UnpackKeywords(args, nargs, NULL, kwnames, &_parser, 1, 2, 0, argsbuf);
    if (!args) {
        goto exit;
    }
    if (!_PyLong_FileDescriptor_Converter(args[0], &fd)) {
        goto exit;
    }
    if (!noptargs) {
        goto skip_optional_pos;
    }
    nstype = PyLong_AsInt(args[1]);
    if (nstype == -1 && PyErr_Occurred()) {
        goto exit;
    }
skip_optional_pos:
    return_value = os_setns_impl(module, fd, nstype);

exit:
    return return_value;
}

#endif /* defined(HAVE_SETNS) */

#if defined(HAVE_UNSHARE)

PyDoc_STRVAR(os_unshare__doc__,
"unshare($module, /, flags)\n"
"--\n"
"\n"
"Disassociate parts of a process (or thread) execution context.\n"
"\n"
"  flags\n"
"    Namespaces to be unshared.");

#define OS_UNSHARE_METHODDEF    \
    {"unshare", _PyCFunction_CAST(os_unshare), METH_FASTCALL|METH_KEYWORDS, os_unshare__doc__},

static PyObject *
os_unshare_impl(PyObject *module, int flags);

static PyObject *
os_unshare(PyObject *module, PyObject *const *args, Py_ssize_t nargs, PyObject *kwnames)
{
    PyObject *return_value = NULL;
    #if defined(Py_BUILD_CORE) && !defined(Py_BUILD_CORE_MODULE)

    #define NUM_KEYWORDS 1
    static struct {
        PyGC_Head _this_is_not_used;
        PyObject_VAR_HEAD
        PyObject *ob_item[NUM_KEYWORDS];
    } _kwtuple = {
        .ob_base = PyVarObject_HEAD_INIT(&PyTuple_Type, NUM_KEYWORDS)
        .ob_item = { &_Py_ID(flags), },
    };
    #undef NUM_KEYWORDS
    #define KWTUPLE (&_kwtuple.ob_base.ob_base)

    #else  // !Py_BUILD_CORE
    #  define KWTUPLE NULL
    #endif  // !Py_BUILD_CORE

    static const char * const _keywords[] = {"flags", NULL};
    static _PyArg_Parser _parser = {
        .keywords = _keywords,
        .fname = "unshare",
        .kwtuple = KWTUPLE,
    };
    #undef KWTUPLE
    PyObject *argsbuf[1];
    int flags;

    args = _PyArg_UnpackKeywords(args, nargs, NULL, kwnames, &_parser, 1, 1, 0, argsbuf);
    if (!args) {
        goto exit;
    }
    flags = PyLong_AsInt(args[0]);
    if (flags == -1 && PyErr_Occurred()) {
        goto exit;
    }
    return_value = os_unshare_impl(module, flags);

exit:
    return return_value;
}

#endif /* defined(HAVE_UNSHARE) */

#if (defined(HAVE_READLINK) || defined(MS_WINDOWS))

PyDoc_STRVAR(os_readlink__doc__,
"readlink($module, /, path, *, dir_fd=None)\n"
"--\n"
"\n"
"Return a string representing the path to which the symbolic link points.\n"
"\n"
"If dir_fd is not None, it should be a file descriptor open to a directory,\n"
"and path should be relative; path will then be relative to that directory.\n"
"\n"
"dir_fd may not be implemented on your platform.  If it is unavailable,\n"
"using it will raise a NotImplementedError.");

#define OS_READLINK_METHODDEF    \
    {"readlink", _PyCFunction_CAST(os_readlink), METH_FASTCALL|METH_KEYWORDS, os_readlink__doc__},

static PyObject *
os_readlink_impl(PyObject *module, path_t *path, int dir_fd);

static PyObject *
os_readlink(PyObject *module, PyObject *const *args, Py_ssize_t nargs, PyObject *kwnames)
{
    PyObject *return_value = NULL;
    #if defined(Py_BUILD_CORE) && !defined(Py_BUILD_CORE_MODULE)

    #define NUM_KEYWORDS 2
    static struct {
        PyGC_Head _this_is_not_used;
        PyObject_VAR_HEAD
        PyObject *ob_item[NUM_KEYWORDS];
    } _kwtuple = {
        .ob_base = PyVarObject_HEAD_INIT(&PyTuple_Type, NUM_KEYWORDS)
        .ob_item = { &_Py_ID(path), &_Py_ID(dir_fd), },
    };
    #undef NUM_KEYWORDS
    #define KWTUPLE (&_kwtuple.ob_base.ob_base)

    #else  // !Py_BUILD_CORE
    #  define KWTUPLE NULL
    #endif  // !Py_BUILD_CORE

    static const char * const _keywords[] = {"path", "dir_fd", NULL};
    static _PyArg_Parser _parser = {
        .keywords = _keywords,
        .fname = "readlink",
        .kwtuple = KWTUPLE,
    };
    #undef KWTUPLE
    PyObject *argsbuf[2];
    Py_ssize_t noptargs = nargs + (kwnames ? PyTuple_GET_SIZE(kwnames) : 0) - 1;
    path_t path = PATH_T_INITIALIZE("readlink", "path", 0, 0);
    int dir_fd = DEFAULT_DIR_FD;

    args = _PyArg_UnpackKeywords(args, nargs, NULL, kwnames, &_parser, 1, 1, 0, argsbuf);
    if (!args) {
        goto exit;
    }
    if (!path_converter(args[0], &path)) {
        goto exit;
    }
    if (!noptargs) {
        goto skip_optional_kwonly;
    }
    if (!READLINKAT_DIR_FD_CONVERTER(args[1], &dir_fd)) {
        goto exit;
    }
skip_optional_kwonly:
    return_value = os_readlink_impl(module, &path, dir_fd);

exit:
    /* Cleanup for path */
    path_cleanup(&path);

    return return_value;
}

#endif /* (defined(HAVE_READLINK) || defined(MS_WINDOWS)) */

#if defined(HAVE_SYMLINK)

PyDoc_STRVAR(os_symlink__doc__,
"symlink($module, /, src, dst, target_is_directory=False, *, dir_fd=None)\n"
"--\n"
"\n"
"Create a symbolic link pointing to src named dst.\n"
"\n"
"target_is_directory is required on Windows if the target is to be\n"
"  interpreted as a directory.  (On Windows, symlink requires\n"
"  Windows 6.0 or greater, and raises a NotImplementedError otherwise.)\n"
"  target_is_directory is ignored on non-Windows platforms.\n"
"\n"
"If dir_fd is not None, it should be a file descriptor open to a directory,\n"
"  and path should be relative; path will then be relative to that directory.\n"
"dir_fd may not be implemented on your platform.\n"
"  If it is unavailable, using it will raise a NotImplementedError.");

#define OS_SYMLINK_METHODDEF    \
    {"symlink", _PyCFunction_CAST(os_symlink), METH_FASTCALL|METH_KEYWORDS, os_symlink__doc__},

static PyObject *
os_symlink_impl(PyObject *module, path_t *src, path_t *dst,
                int target_is_directory, int dir_fd);

static PyObject *
os_symlink(PyObject *module, PyObject *const *args, Py_ssize_t nargs, PyObject *kwnames)
{
    PyObject *return_value = NULL;
    #if defined(Py_BUILD_CORE) && !defined(Py_BUILD_CORE_MODULE)

    #define NUM_KEYWORDS 4
    static struct {
        PyGC_Head _this_is_not_used;
        PyObject_VAR_HEAD
        PyObject *ob_item[NUM_KEYWORDS];
    } _kwtuple = {
        .ob_base = PyVarObject_HEAD_INIT(&PyTuple_Type, NUM_KEYWORDS)
        .ob_item = { &_Py_ID(src), &_Py_ID(dst), &_Py_ID(target_is_directory), &_Py_ID(dir_fd), },
    };
    #undef NUM_KEYWORDS
    #define KWTUPLE (&_kwtuple.ob_base.ob_base)

    #else  // !Py_BUILD_CORE
    #  define KWTUPLE NULL
    #endif  // !Py_BUILD_CORE

    static const char * const _keywords[] = {"src", "dst", "target_is_directory", "dir_fd", NULL};
    static _PyArg_Parser _parser = {
        .keywords = _keywords,
        .fname = "symlink",
        .kwtuple = KWTUPLE,
    };
    #undef KWTUPLE
    PyObject *argsbuf[4];
    Py_ssize_t noptargs = nargs + (kwnames ? PyTuple_GET_SIZE(kwnames) : 0) - 2;
    path_t src = PATH_T_INITIALIZE("symlink", "src", 0, 0);
    path_t dst = PATH_T_INITIALIZE("symlink", "dst", 0, 0);
    int target_is_directory = 0;
    int dir_fd = DEFAULT_DIR_FD;

    args = _PyArg_UnpackKeywords(args, nargs, NULL, kwnames, &_parser, 2, 3, 0, argsbuf);
    if (!args) {
        goto exit;
    }
    if (!path_converter(args[0], &src)) {
        goto exit;
    }
    if (!path_converter(args[1], &dst)) {
        goto exit;
    }
    if (!noptargs) {
        goto skip_optional_pos;
    }
    if (args[2]) {
        target_is_directory = PyObject_IsTrue(args[2]);
        if (target_is_directory < 0) {
            goto exit;
        }
        if (!--noptargs) {
            goto skip_optional_pos;
        }
    }
skip_optional_pos:
    if (!noptargs) {
        goto skip_optional_kwonly;
    }
    if (!SYMLINKAT_DIR_FD_CONVERTER(args[3], &dir_fd)) {
        goto exit;
    }
skip_optional_kwonly:
    return_value = os_symlink_impl(module, &src, &dst, target_is_directory, dir_fd);

exit:
    /* Cleanup for src */
    path_cleanup(&src);
    /* Cleanup for dst */
    path_cleanup(&dst);

    return return_value;
}

#endif /* defined(HAVE_SYMLINK) */

PyDoc_STRVAR(os_times__doc__,
"times($module, /)\n"
"--\n"
"\n"
"Return a collection containing process timing information.\n"
"\n"
"The object returned behaves like a named tuple with these fields:\n"
"  (utime, stime, cutime, cstime, elapsed_time)\n"
"All fields are floating point numbers.");

#define OS_TIMES_METHODDEF    \
    {"times", (PyCFunction)os_times, METH_NOARGS, os_times__doc__},

static PyObject *
os_times_impl(PyObject *module);

static PyObject *
os_times(PyObject *module, PyObject *Py_UNUSED(ignored))
{
    return os_times_impl(module);
}

#if defined(HAVE_TIMERFD_CREATE)

PyDoc_STRVAR(os_timerfd_create__doc__,
"timerfd_create($module, clockid, /, *, flags=0)\n"
"--\n"
"\n"
"Create and return a timer file descriptor.\n"
"\n"
"  clockid\n"
"    A valid clock ID constant as timer file descriptor.\n"
"\n"
"    time.CLOCK_REALTIME\n"
"    time.CLOCK_MONOTONIC\n"
"    time.CLOCK_BOOTTIME\n"
"  flags\n"
"    0 or a bit mask of os.TFD_NONBLOCK or os.TFD_CLOEXEC.\n"
"\n"
"    os.TFD_NONBLOCK\n"
"        If *TFD_NONBLOCK* is set as a flag, read doesn\'t blocks.\n"
"        If *TFD_NONBLOCK* is not set as a flag, read block until the timer fires.\n"
"\n"
"    os.TFD_CLOEXEC\n"
"        If *TFD_CLOEXEC* is set as a flag, enable the close-on-exec flag");

#define OS_TIMERFD_CREATE_METHODDEF    \
    {"timerfd_create", _PyCFunction_CAST(os_timerfd_create), METH_FASTCALL|METH_KEYWORDS, os_timerfd_create__doc__},

static PyObject *
os_timerfd_create_impl(PyObject *module, int clockid, int flags);

static PyObject *
os_timerfd_create(PyObject *module, PyObject *const *args, Py_ssize_t nargs, PyObject *kwnames)
{
    PyObject *return_value = NULL;
    #if defined(Py_BUILD_CORE) && !defined(Py_BUILD_CORE_MODULE)

    #define NUM_KEYWORDS 1
    static struct {
        PyGC_Head _this_is_not_used;
        PyObject_VAR_HEAD
        PyObject *ob_item[NUM_KEYWORDS];
    } _kwtuple = {
        .ob_base = PyVarObject_HEAD_INIT(&PyTuple_Type, NUM_KEYWORDS)
        .ob_item = { &_Py_ID(flags), },
    };
    #undef NUM_KEYWORDS
    #define KWTUPLE (&_kwtuple.ob_base.ob_base)

    #else  // !Py_BUILD_CORE
    #  define KWTUPLE NULL
    #endif  // !Py_BUILD_CORE

    static const char * const _keywords[] = {"", "flags", NULL};
    static _PyArg_Parser _parser = {
        .keywords = _keywords,
        .fname = "timerfd_create",
        .kwtuple = KWTUPLE,
    };
    #undef KWTUPLE
    PyObject *argsbuf[2];
    Py_ssize_t noptargs = nargs + (kwnames ? PyTuple_GET_SIZE(kwnames) : 0) - 1;
    int clockid;
    int flags = 0;

    args = _PyArg_UnpackKeywords(args, nargs, NULL, kwnames, &_parser, 1, 1, 0, argsbuf);
    if (!args) {
        goto exit;
    }
    clockid = PyLong_AsInt(args[0]);
    if (clockid == -1 && PyErr_Occurred()) {
        goto exit;
    }
    if (!noptargs) {
        goto skip_optional_kwonly;
    }
    flags = PyLong_AsInt(args[1]);
    if (flags == -1 && PyErr_Occurred()) {
        goto exit;
    }
skip_optional_kwonly:
    return_value = os_timerfd_create_impl(module, clockid, flags);

exit:
    return return_value;
}

#endif /* defined(HAVE_TIMERFD_CREATE) */

#if defined(HAVE_TIMERFD_CREATE)

PyDoc_STRVAR(os_timerfd_settime__doc__,
"timerfd_settime($module, fd, /, *, flags=0, initial=0.0, interval=0.0)\n"
"--\n"
"\n"
"Alter a timer file descriptor\'s internal timer in seconds.\n"
"\n"
"  fd\n"
"    A timer file descriptor.\n"
"  flags\n"
"    0 or a bit mask of TFD_TIMER_ABSTIME or TFD_TIMER_CANCEL_ON_SET.\n"
"  initial\n"
"    The initial expiration time, in seconds.\n"
"  interval\n"
"    The timer\'s interval, in seconds.");

#define OS_TIMERFD_SETTIME_METHODDEF    \
    {"timerfd_settime", _PyCFunction_CAST(os_timerfd_settime), METH_FASTCALL|METH_KEYWORDS, os_timerfd_settime__doc__},

static PyObject *
os_timerfd_settime_impl(PyObject *module, int fd, int flags, double initial,
                        double interval);

static PyObject *
os_timerfd_settime(PyObject *module, PyObject *const *args, Py_ssize_t nargs, PyObject *kwnames)
{
    PyObject *return_value = NULL;
    #if defined(Py_BUILD_CORE) && !defined(Py_BUILD_CORE_MODULE)

    #define NUM_KEYWORDS 3
    static struct {
        PyGC_Head _this_is_not_used;
        PyObject_VAR_HEAD
        PyObject *ob_item[NUM_KEYWORDS];
    } _kwtuple = {
        .ob_base = PyVarObject_HEAD_INIT(&PyTuple_Type, NUM_KEYWORDS)
        .ob_item = { &_Py_ID(flags), &_Py_ID(initial), &_Py_ID(interval), },
    };
    #undef NUM_KEYWORDS
    #define KWTUPLE (&_kwtuple.ob_base.ob_base)

    #else  // !Py_BUILD_CORE
    #  define KWTUPLE NULL
    #endif  // !Py_BUILD_CORE

    static const char * const _keywords[] = {"", "flags", "initial", "interval", NULL};
    static _PyArg_Parser _parser = {
        .keywords = _keywords,
        .fname = "timerfd_settime",
        .kwtuple = KWTUPLE,
    };
    #undef KWTUPLE
    PyObject *argsbuf[4];
    Py_ssize_t noptargs = nargs + (kwnames ? PyTuple_GET_SIZE(kwnames) : 0) - 1;
    int fd;
    int flags = 0;
    double initial = 0.0;
    double interval = 0.0;

    args = _PyArg_UnpackKeywords(args, nargs, NULL, kwnames, &_parser, 1, 1, 0, argsbuf);
    if (!args) {
        goto exit;
    }
    if (!_PyLong_FileDescriptor_Converter(args[0], &fd)) {
        goto exit;
    }
    if (!noptargs) {
        goto skip_optional_kwonly;
    }
    if (args[1]) {
        flags = PyLong_AsInt(args[1]);
        if (flags == -1 && PyErr_Occurred()) {
            goto exit;
        }
        if (!--noptargs) {
            goto skip_optional_kwonly;
        }
    }
    if (args[2]) {
        if (PyFloat_CheckExact(args[2])) {
            initial = PyFloat_AS_DOUBLE(args[2]);
        }
        else
        {
            initial = PyFloat_AsDouble(args[2]);
            if (initial == -1.0 && PyErr_Occurred()) {
                goto exit;
            }
        }
        if (!--noptargs) {
            goto skip_optional_kwonly;
        }
    }
    if (PyFloat_CheckExact(args[3])) {
        interval = PyFloat_AS_DOUBLE(args[3]);
    }
    else
    {
        interval = PyFloat_AsDouble(args[3]);
        if (interval == -1.0 && PyErr_Occurred()) {
            goto exit;
        }
    }
skip_optional_kwonly:
    return_value = os_timerfd_settime_impl(module, fd, flags, initial, interval);

exit:
    return return_value;
}

#endif /* defined(HAVE_TIMERFD_CREATE) */

#if defined(HAVE_TIMERFD_CREATE)

PyDoc_STRVAR(os_timerfd_settime_ns__doc__,
"timerfd_settime_ns($module, fd, /, *, flags=0, initial=0, interval=0)\n"
"--\n"
"\n"
"Alter a timer file descriptor\'s internal timer in nanoseconds.\n"
"\n"
"  fd\n"
"    A timer file descriptor.\n"
"  flags\n"
"    0 or a bit mask of TFD_TIMER_ABSTIME or TFD_TIMER_CANCEL_ON_SET.\n"
"  initial\n"
"    initial expiration timing in seconds.\n"
"  interval\n"
"    interval for the timer in seconds.");

#define OS_TIMERFD_SETTIME_NS_METHODDEF    \
    {"timerfd_settime_ns", _PyCFunction_CAST(os_timerfd_settime_ns), METH_FASTCALL|METH_KEYWORDS, os_timerfd_settime_ns__doc__},

static PyObject *
os_timerfd_settime_ns_impl(PyObject *module, int fd, int flags,
                           long long initial, long long interval);

static PyObject *
os_timerfd_settime_ns(PyObject *module, PyObject *const *args, Py_ssize_t nargs, PyObject *kwnames)
{
    PyObject *return_value = NULL;
    #if defined(Py_BUILD_CORE) && !defined(Py_BUILD_CORE_MODULE)

    #define NUM_KEYWORDS 3
    static struct {
        PyGC_Head _this_is_not_used;
        PyObject_VAR_HEAD
        PyObject *ob_item[NUM_KEYWORDS];
    } _kwtuple = {
        .ob_base = PyVarObject_HEAD_INIT(&PyTuple_Type, NUM_KEYWORDS)
        .ob_item = { &_Py_ID(flags), &_Py_ID(initial), &_Py_ID(interval), },
    };
    #undef NUM_KEYWORDS
    #define KWTUPLE (&_kwtuple.ob_base.ob_base)

    #else  // !Py_BUILD_CORE
    #  define KWTUPLE NULL
    #endif  // !Py_BUILD_CORE

    static const char * const _keywords[] = {"", "flags", "initial", "interval", NULL};
    static _PyArg_Parser _parser = {
        .keywords = _keywords,
        .fname = "timerfd_settime_ns",
        .kwtuple = KWTUPLE,
    };
    #undef KWTUPLE
    PyObject *argsbuf[4];
    Py_ssize_t noptargs = nargs + (kwnames ? PyTuple_GET_SIZE(kwnames) : 0) - 1;
    int fd;
    int flags = 0;
    long long initial = 0;
    long long interval = 0;

    args = _PyArg_UnpackKeywords(args, nargs, NULL, kwnames, &_parser, 1, 1, 0, argsbuf);
    if (!args) {
        goto exit;
    }
    if (!_PyLong_FileDescriptor_Converter(args[0], &fd)) {
        goto exit;
    }
    if (!noptargs) {
        goto skip_optional_kwonly;
    }
    if (args[1]) {
        flags = PyLong_AsInt(args[1]);
        if (flags == -1 && PyErr_Occurred()) {
            goto exit;
        }
        if (!--noptargs) {
            goto skip_optional_kwonly;
        }
    }
    if (args[2]) {
        initial = PyLong_AsLongLong(args[2]);
        if (initial == -1 && PyErr_Occurred()) {
            goto exit;
        }
        if (!--noptargs) {
            goto skip_optional_kwonly;
        }
    }
    interval = PyLong_AsLongLong(args[3]);
    if (interval == -1 && PyErr_Occurred()) {
        goto exit;
    }
skip_optional_kwonly:
    return_value = os_timerfd_settime_ns_impl(module, fd, flags, initial, interval);

exit:
    return return_value;
}

#endif /* defined(HAVE_TIMERFD_CREATE) */

#if defined(HAVE_TIMERFD_CREATE)

PyDoc_STRVAR(os_timerfd_gettime__doc__,
"timerfd_gettime($module, fd, /)\n"
"--\n"
"\n"
"Return a tuple of a timer file descriptor\'s (interval, next expiration) in float seconds.\n"
"\n"
"  fd\n"
"    A timer file descriptor.");

#define OS_TIMERFD_GETTIME_METHODDEF    \
    {"timerfd_gettime", (PyCFunction)os_timerfd_gettime, METH_O, os_timerfd_gettime__doc__},

static PyObject *
os_timerfd_gettime_impl(PyObject *module, int fd);

static PyObject *
os_timerfd_gettime(PyObject *module, PyObject *arg)
{
    PyObject *return_value = NULL;
    int fd;

    if (!_PyLong_FileDescriptor_Converter(arg, &fd)) {
        goto exit;
    }
    return_value = os_timerfd_gettime_impl(module, fd);

exit:
    return return_value;
}

#endif /* defined(HAVE_TIMERFD_CREATE) */

#if defined(HAVE_TIMERFD_CREATE)

PyDoc_STRVAR(os_timerfd_gettime_ns__doc__,
"timerfd_gettime_ns($module, fd, /)\n"
"--\n"
"\n"
"Return a tuple of a timer file descriptor\'s (interval, next expiration) in nanoseconds.\n"
"\n"
"  fd\n"
"    A timer file descriptor.");

#define OS_TIMERFD_GETTIME_NS_METHODDEF    \
    {"timerfd_gettime_ns", (PyCFunction)os_timerfd_gettime_ns, METH_O, os_timerfd_gettime_ns__doc__},

static PyObject *
os_timerfd_gettime_ns_impl(PyObject *module, int fd);

static PyObject *
os_timerfd_gettime_ns(PyObject *module, PyObject *arg)
{
    PyObject *return_value = NULL;
    int fd;

    if (!_PyLong_FileDescriptor_Converter(arg, &fd)) {
        goto exit;
    }
    return_value = os_timerfd_gettime_ns_impl(module, fd);

exit:
    return return_value;
}

#endif /* defined(HAVE_TIMERFD_CREATE) */

#if defined(HAVE_GETSID)

PyDoc_STRVAR(os_getsid__doc__,
"getsid($module, pid, /)\n"
"--\n"
"\n"
"Call the system call getsid(pid) and return the result.");

#define OS_GETSID_METHODDEF    \
    {"getsid", (PyCFunction)os_getsid, METH_O, os_getsid__doc__},

static PyObject *
os_getsid_impl(PyObject *module, pid_t pid);

static PyObject *
os_getsid(PyObject *module, PyObject *arg)
{
    PyObject *return_value = NULL;
    pid_t pid;

    if (!PyArg_Parse(arg, "" _Py_PARSE_PID ":getsid", &pid)) {
        goto exit;
    }
    return_value = os_getsid_impl(module, pid);

exit:
    return return_value;
}

#endif /* defined(HAVE_GETSID) */

#if defined(HAVE_SETSID)

PyDoc_STRVAR(os_setsid__doc__,
"setsid($module, /)\n"
"--\n"
"\n"
"Call the system call setsid().");

#define OS_SETSID_METHODDEF    \
    {"setsid", (PyCFunction)os_setsid, METH_NOARGS, os_setsid__doc__},

static PyObject *
os_setsid_impl(PyObject *module);

static PyObject *
os_setsid(PyObject *module, PyObject *Py_UNUSED(ignored))
{
    return os_setsid_impl(module);
}

#endif /* defined(HAVE_SETSID) */

#if defined(HAVE_SETPGID)

PyDoc_STRVAR(os_setpgid__doc__,
"setpgid($module, pid, pgrp, /)\n"
"--\n"
"\n"
"Call the system call setpgid(pid, pgrp).");

#define OS_SETPGID_METHODDEF    \
    {"setpgid", _PyCFunction_CAST(os_setpgid), METH_FASTCALL, os_setpgid__doc__},

static PyObject *
os_setpgid_impl(PyObject *module, pid_t pid, pid_t pgrp);

static PyObject *
os_setpgid(PyObject *module, PyObject *const *args, Py_ssize_t nargs)
{
    PyObject *return_value = NULL;
    pid_t pid;
    pid_t pgrp;

    if (!_PyArg_ParseStack(args, nargs, "" _Py_PARSE_PID "" _Py_PARSE_PID ":setpgid",
        &pid, &pgrp)) {
        goto exit;
    }
    return_value = os_setpgid_impl(module, pid, pgrp);

exit:
    return return_value;
}

#endif /* defined(HAVE_SETPGID) */

#if defined(HAVE_TCGETPGRP)

PyDoc_STRVAR(os_tcgetpgrp__doc__,
"tcgetpgrp($module, fd, /)\n"
"--\n"
"\n"
"Return the process group associated with the terminal specified by fd.");

#define OS_TCGETPGRP_METHODDEF    \
    {"tcgetpgrp", (PyCFunction)os_tcgetpgrp, METH_O, os_tcgetpgrp__doc__},

static PyObject *
os_tcgetpgrp_impl(PyObject *module, int fd);

static PyObject *
os_tcgetpgrp(PyObject *module, PyObject *arg)
{
    PyObject *return_value = NULL;
    int fd;

    fd = PyLong_AsInt(arg);
    if (fd == -1 && PyErr_Occurred()) {
        goto exit;
    }
    return_value = os_tcgetpgrp_impl(module, fd);

exit:
    return return_value;
}

#endif /* defined(HAVE_TCGETPGRP) */

#if defined(HAVE_TCSETPGRP)

PyDoc_STRVAR(os_tcsetpgrp__doc__,
"tcsetpgrp($module, fd, pgid, /)\n"
"--\n"
"\n"
"Set the process group associated with the terminal specified by fd.");

#define OS_TCSETPGRP_METHODDEF    \
    {"tcsetpgrp", _PyCFunction_CAST(os_tcsetpgrp), METH_FASTCALL, os_tcsetpgrp__doc__},

static PyObject *
os_tcsetpgrp_impl(PyObject *module, int fd, pid_t pgid);

static PyObject *
os_tcsetpgrp(PyObject *module, PyObject *const *args, Py_ssize_t nargs)
{
    PyObject *return_value = NULL;
    int fd;
    pid_t pgid;

    if (!_PyArg_ParseStack(args, nargs, "i" _Py_PARSE_PID ":tcsetpgrp",
        &fd, &pgid)) {
        goto exit;
    }
    return_value = os_tcsetpgrp_impl(module, fd, pgid);

exit:
    return return_value;
}

#endif /* defined(HAVE_TCSETPGRP) */

PyDoc_STRVAR(os_open__doc__,
"open($module, /, path, flags, mode=511, *, dir_fd=None)\n"
"--\n"
"\n"
"Open a file for low level IO.  Returns a file descriptor (integer).\n"
"\n"
"If dir_fd is not None, it should be a file descriptor open to a directory,\n"
"  and path should be relative; path will then be relative to that directory.\n"
"dir_fd may not be implemented on your platform.\n"
"  If it is unavailable, using it will raise a NotImplementedError.");

#define OS_OPEN_METHODDEF    \
    {"open", _PyCFunction_CAST(os_open), METH_FASTCALL|METH_KEYWORDS, os_open__doc__},

static int
os_open_impl(PyObject *module, path_t *path, int flags, int mode, int dir_fd);

static PyObject *
os_open(PyObject *module, PyObject *const *args, Py_ssize_t nargs, PyObject *kwnames)
{
    PyObject *return_value = NULL;
    #if defined(Py_BUILD_CORE) && !defined(Py_BUILD_CORE_MODULE)

    #define NUM_KEYWORDS 4
    static struct {
        PyGC_Head _this_is_not_used;
        PyObject_VAR_HEAD
        PyObject *ob_item[NUM_KEYWORDS];
    } _kwtuple = {
        .ob_base = PyVarObject_HEAD_INIT(&PyTuple_Type, NUM_KEYWORDS)
        .ob_item = { &_Py_ID(path), &_Py_ID(flags), &_Py_ID(mode), &_Py_ID(dir_fd), },
    };
    #undef NUM_KEYWORDS
    #define KWTUPLE (&_kwtuple.ob_base.ob_base)

    #else  // !Py_BUILD_CORE
    #  define KWTUPLE NULL
    #endif  // !Py_BUILD_CORE

    static const char * const _keywords[] = {"path", "flags", "mode", "dir_fd", NULL};
    static _PyArg_Parser _parser = {
        .keywords = _keywords,
        .fname = "open",
        .kwtuple = KWTUPLE,
    };
    #undef KWTUPLE
    PyObject *argsbuf[4];
    Py_ssize_t noptargs = nargs + (kwnames ? PyTuple_GET_SIZE(kwnames) : 0) - 2;
    path_t path = PATH_T_INITIALIZE("open", "path", 0, 0);
    int flags;
    int mode = 511;
    int dir_fd = DEFAULT_DIR_FD;
    int _return_value;

    args = _PyArg_UnpackKeywords(args, nargs, NULL, kwnames, &_parser, 2, 3, 0, argsbuf);
    if (!args) {
        goto exit;
    }
    if (!path_converter(args[0], &path)) {
        goto exit;
    }
    flags = PyLong_AsInt(args[1]);
    if (flags == -1 && PyErr_Occurred()) {
        goto exit;
    }
    if (!noptargs) {
        goto skip_optional_pos;
    }
    if (args[2]) {
        mode = PyLong_AsInt(args[2]);
        if (mode == -1 && PyErr_Occurred()) {
            goto exit;
        }
        if (!--noptargs) {
            goto skip_optional_pos;
        }
    }
skip_optional_pos:
    if (!noptargs) {
        goto skip_optional_kwonly;
    }
    if (!OPENAT_DIR_FD_CONVERTER(args[3], &dir_fd)) {
        goto exit;
    }
skip_optional_kwonly:
    _return_value = os_open_impl(module, &path, flags, mode, dir_fd);
    if ((_return_value == -1) && PyErr_Occurred()) {
        goto exit;
    }
    return_value = PyLong_FromLong((long)_return_value);

exit:
    /* Cleanup for path */
    path_cleanup(&path);

    return return_value;
}

PyDoc_STRVAR(os_close__doc__,
"close($module, /, fd)\n"
"--\n"
"\n"
"Close a file descriptor.");

#define OS_CLOSE_METHODDEF    \
    {"close", _PyCFunction_CAST(os_close), METH_FASTCALL|METH_KEYWORDS, os_close__doc__},

static PyObject *
os_close_impl(PyObject *module, int fd);

static PyObject *
os_close(PyObject *module, PyObject *const *args, Py_ssize_t nargs, PyObject *kwnames)
{
    PyObject *return_value = NULL;
    #if defined(Py_BUILD_CORE) && !defined(Py_BUILD_CORE_MODULE)

    #define NUM_KEYWORDS 1
    static struct {
        PyGC_Head _this_is_not_used;
        PyObject_VAR_HEAD
        PyObject *ob_item[NUM_KEYWORDS];
    } _kwtuple = {
        .ob_base = PyVarObject_HEAD_INIT(&PyTuple_Type, NUM_KEYWORDS)
        .ob_item = { &_Py_ID(fd), },
    };
    #undef NUM_KEYWORDS
    #define KWTUPLE (&_kwtuple.ob_base.ob_base)

    #else  // !Py_BUILD_CORE
    #  define KWTUPLE NULL
    #endif  // !Py_BUILD_CORE

    static const char * const _keywords[] = {"fd", NULL};
    static _PyArg_Parser _parser = {
        .keywords = _keywords,
        .fname = "close",
        .kwtuple = KWTUPLE,
    };
    #undef KWTUPLE
    PyObject *argsbuf[1];
    int fd;

    args = _PyArg_UnpackKeywords(args, nargs, NULL, kwnames, &_parser, 1, 1, 0, argsbuf);
    if (!args) {
        goto exit;
    }
    fd = PyLong_AsInt(args[0]);
    if (fd == -1 && PyErr_Occurred()) {
        goto exit;
    }
    return_value = os_close_impl(module, fd);

exit:
    return return_value;
}

PyDoc_STRVAR(os_closerange__doc__,
"closerange($module, fd_low, fd_high, /)\n"
"--\n"
"\n"
"Closes all file descriptors in [fd_low, fd_high), ignoring errors.");

#define OS_CLOSERANGE_METHODDEF    \
    {"closerange", _PyCFunction_CAST(os_closerange), METH_FASTCALL, os_closerange__doc__},

static PyObject *
os_closerange_impl(PyObject *module, int fd_low, int fd_high);

static PyObject *
os_closerange(PyObject *module, PyObject *const *args, Py_ssize_t nargs)
{
    PyObject *return_value = NULL;
    int fd_low;
    int fd_high;

    if (!_PyArg_CheckPositional("closerange", nargs, 2, 2)) {
        goto exit;
    }
    fd_low = PyLong_AsInt(args[0]);
    if (fd_low == -1 && PyErr_Occurred()) {
        goto exit;
    }
    fd_high = PyLong_AsInt(args[1]);
    if (fd_high == -1 && PyErr_Occurred()) {
        goto exit;
    }
    return_value = os_closerange_impl(module, fd_low, fd_high);

exit:
    return return_value;
}

PyDoc_STRVAR(os_dup__doc__,
"dup($module, fd, /)\n"
"--\n"
"\n"
"Return a duplicate of a file descriptor.");

#define OS_DUP_METHODDEF    \
    {"dup", (PyCFunction)os_dup, METH_O, os_dup__doc__},

static int
os_dup_impl(PyObject *module, int fd);

static PyObject *
os_dup(PyObject *module, PyObject *arg)
{
    PyObject *return_value = NULL;
    int fd;
    int _return_value;

    fd = PyLong_AsInt(arg);
    if (fd == -1 && PyErr_Occurred()) {
        goto exit;
    }
    _return_value = os_dup_impl(module, fd);
    if ((_return_value == -1) && PyErr_Occurred()) {
        goto exit;
    }
    return_value = PyLong_FromLong((long)_return_value);

exit:
    return return_value;
}

#if ((defined(HAVE_DUP3) || defined(F_DUPFD) || defined(MS_WINDOWS)))

PyDoc_STRVAR(os_dup2__doc__,
"dup2($module, /, fd, fd2, inheritable=True)\n"
"--\n"
"\n"
"Duplicate file descriptor.");

#define OS_DUP2_METHODDEF    \
    {"dup2", _PyCFunction_CAST(os_dup2), METH_FASTCALL|METH_KEYWORDS, os_dup2__doc__},

static int
os_dup2_impl(PyObject *module, int fd, int fd2, int inheritable);

static PyObject *
os_dup2(PyObject *module, PyObject *const *args, Py_ssize_t nargs, PyObject *kwnames)
{
    PyObject *return_value = NULL;
    #if defined(Py_BUILD_CORE) && !defined(Py_BUILD_CORE_MODULE)

    #define NUM_KEYWORDS 3
    static struct {
        PyGC_Head _this_is_not_used;
        PyObject_VAR_HEAD
        PyObject *ob_item[NUM_KEYWORDS];
    } _kwtuple = {
        .ob_base = PyVarObject_HEAD_INIT(&PyTuple_Type, NUM_KEYWORDS)
        .ob_item = { &_Py_ID(fd), &_Py_ID(fd2), &_Py_ID(inheritable), },
    };
    #undef NUM_KEYWORDS
    #define KWTUPLE (&_kwtuple.ob_base.ob_base)

    #else  // !Py_BUILD_CORE
    #  define KWTUPLE NULL
    #endif  // !Py_BUILD_CORE

    static const char * const _keywords[] = {"fd", "fd2", "inheritable", NULL};
    static _PyArg_Parser _parser = {
        .keywords = _keywords,
        .fname = "dup2",
        .kwtuple = KWTUPLE,
    };
    #undef KWTUPLE
    PyObject *argsbuf[3];
    Py_ssize_t noptargs = nargs + (kwnames ? PyTuple_GET_SIZE(kwnames) : 0) - 2;
    int fd;
    int fd2;
    int inheritable = 1;
    int _return_value;

    args = _PyArg_UnpackKeywords(args, nargs, NULL, kwnames, &_parser, 2, 3, 0, argsbuf);
    if (!args) {
        goto exit;
    }
    fd = PyLong_AsInt(args[0]);
    if (fd == -1 && PyErr_Occurred()) {
        goto exit;
    }
    fd2 = PyLong_AsInt(args[1]);
    if (fd2 == -1 && PyErr_Occurred()) {
        goto exit;
    }
    if (!noptargs) {
        goto skip_optional_pos;
    }
    inheritable = PyObject_IsTrue(args[2]);
    if (inheritable < 0) {
        goto exit;
    }
skip_optional_pos:
    _return_value = os_dup2_impl(module, fd, fd2, inheritable);
    if ((_return_value == -1) && PyErr_Occurred()) {
        goto exit;
    }
    return_value = PyLong_FromLong((long)_return_value);

exit:
    return return_value;
}

#endif /* ((defined(HAVE_DUP3) || defined(F_DUPFD) || defined(MS_WINDOWS))) */

#if defined(HAVE_LOCKF)

PyDoc_STRVAR(os_lockf__doc__,
"lockf($module, fd, command, length, /)\n"
"--\n"
"\n"
"Apply, test or remove a POSIX lock on an open file descriptor.\n"
"\n"
"  fd\n"
"    An open file descriptor.\n"
"  command\n"
"    One of F_LOCK, F_TLOCK, F_ULOCK or F_TEST.\n"
"  length\n"
"    The number of bytes to lock, starting at the current position.");

#define OS_LOCKF_METHODDEF    \
    {"lockf", _PyCFunction_CAST(os_lockf), METH_FASTCALL, os_lockf__doc__},

static PyObject *
os_lockf_impl(PyObject *module, int fd, int command, Py_off_t length);

static PyObject *
os_lockf(PyObject *module, PyObject *const *args, Py_ssize_t nargs)
{
    PyObject *return_value = NULL;
    int fd;
    int command;
    Py_off_t length;

    if (!_PyArg_CheckPositional("lockf", nargs, 3, 3)) {
        goto exit;
    }
    fd = PyLong_AsInt(args[0]);
    if (fd == -1 && PyErr_Occurred()) {
        goto exit;
    }
    command = PyLong_AsInt(args[1]);
    if (command == -1 && PyErr_Occurred()) {
        goto exit;
    }
    if (!Py_off_t_converter(args[2], &length)) {
        goto exit;
    }
    return_value = os_lockf_impl(module, fd, command, length);

exit:
    return return_value;
}

#endif /* defined(HAVE_LOCKF) */

PyDoc_STRVAR(os_lseek__doc__,
"lseek($module, fd, position, whence, /)\n"
"--\n"
"\n"
"Set the position of a file descriptor.  Return the new position.\n"
"\n"
"  fd\n"
"    An open file descriptor, as returned by os.open().\n"
"  position\n"
"    Position, interpreted relative to \'whence\'.\n"
"  whence\n"
"    The relative position to seek from. Valid values are:\n"
"    - SEEK_SET: seek from the start of the file.\n"
"    - SEEK_CUR: seek from the current file position.\n"
"    - SEEK_END: seek from the end of the file.\n"
"\n"
"The return value is the number of bytes relative to the beginning of the file.");

#define OS_LSEEK_METHODDEF    \
    {"lseek", _PyCFunction_CAST(os_lseek), METH_FASTCALL, os_lseek__doc__},

static Py_off_t
os_lseek_impl(PyObject *module, int fd, Py_off_t position, int how);

static PyObject *
os_lseek(PyObject *module, PyObject *const *args, Py_ssize_t nargs)
{
    PyObject *return_value = NULL;
    int fd;
    Py_off_t position;
    int how;
    Py_off_t _return_value;

    if (!_PyArg_CheckPositional("lseek", nargs, 3, 3)) {
        goto exit;
    }
    fd = PyLong_AsInt(args[0]);
    if (fd == -1 && PyErr_Occurred()) {
        goto exit;
    }
    if (!Py_off_t_converter(args[1], &position)) {
        goto exit;
    }
    how = PyLong_AsInt(args[2]);
    if (how == -1 && PyErr_Occurred()) {
        goto exit;
    }
    _return_value = os_lseek_impl(module, fd, position, how);
    if ((_return_value == -1) && PyErr_Occurred()) {
        goto exit;
    }
    return_value = PyLong_FromPy_off_t(_return_value);

exit:
    return return_value;
}

PyDoc_STRVAR(os_read__doc__,
"read($module, fd, length, /)\n"
"--\n"
"\n"
"Read from a file descriptor.  Returns a bytes object.");

#define OS_READ_METHODDEF    \
    {"read", _PyCFunction_CAST(os_read), METH_FASTCALL, os_read__doc__},

static PyObject *
os_read_impl(PyObject *module, int fd, Py_ssize_t length);

static PyObject *
os_read(PyObject *module, PyObject *const *args, Py_ssize_t nargs)
{
    PyObject *return_value = NULL;
    int fd;
    Py_ssize_t length;

    if (!_PyArg_CheckPositional("read", nargs, 2, 2)) {
        goto exit;
    }
    fd = PyLong_AsInt(args[0]);
    if (fd == -1 && PyErr_Occurred()) {
        goto exit;
    }
    {
        Py_ssize_t ival = -1;
        PyObject *iobj = _PyNumber_Index(args[1]);
        if (iobj != NULL) {
            ival = PyLong_AsSsize_t(iobj);
            Py_DECREF(iobj);
        }
        if (ival == -1 && PyErr_Occurred()) {
            goto exit;
        }
        length = ival;
    }
    return_value = os_read_impl(module, fd, length);

exit:
    return return_value;
}

#if defined(HAVE_READV)

PyDoc_STRVAR(os_readv__doc__,
"readv($module, fd, buffers, /)\n"
"--\n"
"\n"
"Read from a file descriptor fd into an iterable of buffers.\n"
"\n"
"The buffers should be mutable buffers accepting bytes.\n"
"readv will transfer data into each buffer until it is full\n"
"and then move on to the next buffer in the sequence to hold\n"
"the rest of the data.\n"
"\n"
"readv returns the total number of bytes read,\n"
"which may be less than the total capacity of all the buffers.");

#define OS_READV_METHODDEF    \
    {"readv", _PyCFunction_CAST(os_readv), METH_FASTCALL, os_readv__doc__},

static Py_ssize_t
os_readv_impl(PyObject *module, int fd, PyObject *buffers);

static PyObject *
os_readv(PyObject *module, PyObject *const *args, Py_ssize_t nargs)
{
    PyObject *return_value = NULL;
    int fd;
    PyObject *buffers;
    Py_ssize_t _return_value;

    if (!_PyArg_CheckPositional("readv", nargs, 2, 2)) {
        goto exit;
    }
    fd = PyLong_AsInt(args[0]);
    if (fd == -1 && PyErr_Occurred()) {
        goto exit;
    }
    buffers = args[1];
    _return_value = os_readv_impl(module, fd, buffers);
    if ((_return_value == -1) && PyErr_Occurred()) {
        goto exit;
    }
    return_value = PyLong_FromSsize_t(_return_value);

exit:
    return return_value;
}

#endif /* defined(HAVE_READV) */

#if defined(HAVE_PREAD)

PyDoc_STRVAR(os_pread__doc__,
"pread($module, fd, length, offset, /)\n"
"--\n"
"\n"
"Read a number of bytes from a file descriptor starting at a particular offset.\n"
"\n"
"Read length bytes from file descriptor fd, starting at offset bytes from\n"
"the beginning of the file.  The file offset remains unchanged.");

#define OS_PREAD_METHODDEF    \
    {"pread", _PyCFunction_CAST(os_pread), METH_FASTCALL, os_pread__doc__},

static PyObject *
os_pread_impl(PyObject *module, int fd, Py_ssize_t length, Py_off_t offset);

static PyObject *
os_pread(PyObject *module, PyObject *const *args, Py_ssize_t nargs)
{
    PyObject *return_value = NULL;
    int fd;
    Py_ssize_t length;
    Py_off_t offset;

    if (!_PyArg_CheckPositional("pread", nargs, 3, 3)) {
        goto exit;
    }
    fd = PyLong_AsInt(args[0]);
    if (fd == -1 && PyErr_Occurred()) {
        goto exit;
    }
    {
        Py_ssize_t ival = -1;
        PyObject *iobj = _PyNumber_Index(args[1]);
        if (iobj != NULL) {
            ival = PyLong_AsSsize_t(iobj);
            Py_DECREF(iobj);
        }
        if (ival == -1 && PyErr_Occurred()) {
            goto exit;
        }
        length = ival;
    }
    if (!Py_off_t_converter(args[2], &offset)) {
        goto exit;
    }
    return_value = os_pread_impl(module, fd, length, offset);

exit:
    return return_value;
}

#endif /* defined(HAVE_PREAD) */

#if (defined(HAVE_PREADV) || defined (HAVE_PREADV2))

PyDoc_STRVAR(os_preadv__doc__,
"preadv($module, fd, buffers, offset, flags=0, /)\n"
"--\n"
"\n"
"Reads from a file descriptor into a number of mutable bytes-like objects.\n"
"\n"
"Combines the functionality of readv() and pread(). As readv(), it will\n"
"transfer data into each buffer until it is full and then move on to the next\n"
"buffer in the sequence to hold the rest of the data. Its fourth argument,\n"
"specifies the file offset at which the input operation is to be performed. It\n"
"will return the total number of bytes read (which can be less than the total\n"
"capacity of all the objects).\n"
"\n"
"The flags argument contains a bitwise OR of zero or more of the following flags:\n"
"\n"
"- RWF_HIPRI\n"
"- RWF_NOWAIT\n"
"\n"
"Using non-zero flags requires Linux 4.6 or newer.");

#define OS_PREADV_METHODDEF    \
    {"preadv", _PyCFunction_CAST(os_preadv), METH_FASTCALL, os_preadv__doc__},

static Py_ssize_t
os_preadv_impl(PyObject *module, int fd, PyObject *buffers, Py_off_t offset,
               int flags);

static PyObject *
os_preadv(PyObject *module, PyObject *const *args, Py_ssize_t nargs)
{
    PyObject *return_value = NULL;
    int fd;
    PyObject *buffers;
    Py_off_t offset;
    int flags = 0;
    Py_ssize_t _return_value;

    if (!_PyArg_CheckPositional("preadv", nargs, 3, 4)) {
        goto exit;
    }
    fd = PyLong_AsInt(args[0]);
    if (fd == -1 && PyErr_Occurred()) {
        goto exit;
    }
    buffers = args[1];
    if (!Py_off_t_converter(args[2], &offset)) {
        goto exit;
    }
    if (nargs < 4) {
        goto skip_optional;
    }
    flags = PyLong_AsInt(args[3]);
    if (flags == -1 && PyErr_Occurred()) {
        goto exit;
    }
skip_optional:
    _return_value = os_preadv_impl(module, fd, buffers, offset, flags);
    if ((_return_value == -1) && PyErr_Occurred()) {
        goto exit;
    }
    return_value = PyLong_FromSsize_t(_return_value);

exit:
    return return_value;
}

#endif /* (defined(HAVE_PREADV) || defined (HAVE_PREADV2)) */

PyDoc_STRVAR(os_write__doc__,
"write($module, fd, data, /)\n"
"--\n"
"\n"
"Write a bytes object to a file descriptor.");

#define OS_WRITE_METHODDEF    \
    {"write", _PyCFunction_CAST(os_write), METH_FASTCALL, os_write__doc__},

static Py_ssize_t
os_write_impl(PyObject *module, int fd, Py_buffer *data);

static PyObject *
os_write(PyObject *module, PyObject *const *args, Py_ssize_t nargs)
{
    PyObject *return_value = NULL;
    int fd;
    Py_buffer data = {NULL, NULL};
    Py_ssize_t _return_value;

    if (!_PyArg_CheckPositional("write", nargs, 2, 2)) {
        goto exit;
    }
    fd = PyLong_AsInt(args[0]);
    if (fd == -1 && PyErr_Occurred()) {
        goto exit;
    }
    if (PyObject_GetBuffer(args[1], &data, PyBUF_SIMPLE) != 0) {
        goto exit;
    }
    _return_value = os_write_impl(module, fd, &data);
    if ((_return_value == -1) && PyErr_Occurred()) {
        goto exit;
    }
    return_value = PyLong_FromSsize_t(_return_value);

exit:
    /* Cleanup for data */
    if (data.obj) {
       PyBuffer_Release(&data);
    }

    return return_value;
}

#if defined(HAVE_SENDFILE) && defined(__APPLE__)

PyDoc_STRVAR(os_sendfile__doc__,
"sendfile($module, /, out_fd, in_fd, offset, count, headers=(),\n"
"         trailers=(), flags=0)\n"
"--\n"
"\n"
"Copy count bytes from file descriptor in_fd to file descriptor out_fd.");

#define OS_SENDFILE_METHODDEF    \
    {"sendfile", _PyCFunction_CAST(os_sendfile), METH_FASTCALL|METH_KEYWORDS, os_sendfile__doc__},

static PyObject *
os_sendfile_impl(PyObject *module, int out_fd, int in_fd, Py_off_t offset,
                 Py_off_t sbytes, PyObject *headers, PyObject *trailers,
                 int flags);

static PyObject *
os_sendfile(PyObject *module, PyObject *const *args, Py_ssize_t nargs, PyObject *kwnames)
{
    PyObject *return_value = NULL;
    #if defined(Py_BUILD_CORE) && !defined(Py_BUILD_CORE_MODULE)

    #define NUM_KEYWORDS 7
    static struct {
        PyGC_Head _this_is_not_used;
        PyObject_VAR_HEAD
        PyObject *ob_item[NUM_KEYWORDS];
    } _kwtuple = {
        .ob_base = PyVarObject_HEAD_INIT(&PyTuple_Type, NUM_KEYWORDS)
        .ob_item = { &_Py_ID(out_fd), &_Py_ID(in_fd), &_Py_ID(offset), &_Py_ID(count), &_Py_ID(headers), &_Py_ID(trailers), &_Py_ID(flags), },
    };
    #undef NUM_KEYWORDS
    #define KWTUPLE (&_kwtuple.ob_base.ob_base)

    #else  // !Py_BUILD_CORE
    #  define KWTUPLE NULL
    #endif  // !Py_BUILD_CORE

    static const char * const _keywords[] = {"out_fd", "in_fd", "offset", "count", "headers", "trailers", "flags", NULL};
    static _PyArg_Parser _parser = {
        .keywords = _keywords,
        .fname = "sendfile",
        .kwtuple = KWTUPLE,
    };
    #undef KWTUPLE
    PyObject *argsbuf[7];
    Py_ssize_t noptargs = nargs + (kwnames ? PyTuple_GET_SIZE(kwnames) : 0) - 4;
    int out_fd;
    int in_fd;
    Py_off_t offset;
    Py_off_t sbytes;
    PyObject *headers = NULL;
    PyObject *trailers = NULL;
    int flags = 0;

    args = _PyArg_UnpackKeywords(args, nargs, NULL, kwnames, &_parser, 4, 7, 0, argsbuf);
    if (!args) {
        goto exit;
    }
    out_fd = PyLong_AsInt(args[0]);
    if (out_fd == -1 && PyErr_Occurred()) {
        goto exit;
    }
    in_fd = PyLong_AsInt(args[1]);
    if (in_fd == -1 && PyErr_Occurred()) {
        goto exit;
    }
    if (!Py_off_t_converter(args[2], &offset)) {
        goto exit;
    }
    if (!Py_off_t_converter(args[3], &sbytes)) {
        goto exit;
    }
    if (!noptargs) {
        goto skip_optional_pos;
    }
    if (args[4]) {
        headers = args[4];
        if (!--noptargs) {
            goto skip_optional_pos;
        }
    }
    if (args[5]) {
        trailers = args[5];
        if (!--noptargs) {
            goto skip_optional_pos;
        }
    }
    flags = PyLong_AsInt(args[6]);
    if (flags == -1 && PyErr_Occurred()) {
        goto exit;
    }
skip_optional_pos:
    return_value = os_sendfile_impl(module, out_fd, in_fd, offset, sbytes, headers, trailers, flags);

exit:
    return return_value;
}

#endif /* defined(HAVE_SENDFILE) && defined(__APPLE__) */

#if defined(HAVE_SENDFILE) && !defined(__APPLE__) && (defined(__FreeBSD__) || defined(__DragonFly__))

PyDoc_STRVAR(os_sendfile__doc__,
"sendfile($module, /, out_fd, in_fd, offset, count, headers=(),\n"
"         trailers=(), flags=0)\n"
"--\n"
"\n"
"Copy count bytes from file descriptor in_fd to file descriptor out_fd.");

#define OS_SENDFILE_METHODDEF    \
    {"sendfile", _PyCFunction_CAST(os_sendfile), METH_FASTCALL|METH_KEYWORDS, os_sendfile__doc__},

static PyObject *
os_sendfile_impl(PyObject *module, int out_fd, int in_fd, Py_off_t offset,
                 Py_ssize_t count, PyObject *headers, PyObject *trailers,
                 int flags);

static PyObject *
os_sendfile(PyObject *module, PyObject *const *args, Py_ssize_t nargs, PyObject *kwnames)
{
    PyObject *return_value = NULL;
    #if defined(Py_BUILD_CORE) && !defined(Py_BUILD_CORE_MODULE)

    #define NUM_KEYWORDS 7
    static struct {
        PyGC_Head _this_is_not_used;
        PyObject_VAR_HEAD
        PyObject *ob_item[NUM_KEYWORDS];
    } _kwtuple = {
        .ob_base = PyVarObject_HEAD_INIT(&PyTuple_Type, NUM_KEYWORDS)
        .ob_item = { &_Py_ID(out_fd), &_Py_ID(in_fd), &_Py_ID(offset), &_Py_ID(count), &_Py_ID(headers), &_Py_ID(trailers), &_Py_ID(flags), },
    };
    #undef NUM_KEYWORDS
    #define KWTUPLE (&_kwtuple.ob_base.ob_base)

    #else  // !Py_BUILD_CORE
    #  define KWTUPLE NULL
    #endif  // !Py_BUILD_CORE

    static const char * const _keywords[] = {"out_fd", "in_fd", "offset", "count", "headers", "trailers", "flags", NULL};
    static _PyArg_Parser _parser = {
        .keywords = _keywords,
        .fname = "sendfile",
        .kwtuple = KWTUPLE,
    };
    #undef KWTUPLE
    PyObject *argsbuf[7];
    Py_ssize_t noptargs = nargs + (kwnames ? PyTuple_GET_SIZE(kwnames) : 0) - 4;
    int out_fd;
    int in_fd;
    Py_off_t offset;
    Py_ssize_t count;
    PyObject *headers = NULL;
    PyObject *trailers = NULL;
    int flags = 0;

    args = _PyArg_UnpackKeywords(args, nargs, NULL, kwnames, &_parser, 4, 7, 0, argsbuf);
    if (!args) {
        goto exit;
    }
    out_fd = PyLong_AsInt(args[0]);
    if (out_fd == -1 && PyErr_Occurred()) {
        goto exit;
    }
    in_fd = PyLong_AsInt(args[1]);
    if (in_fd == -1 && PyErr_Occurred()) {
        goto exit;
    }
    if (!Py_off_t_converter(args[2], &offset)) {
        goto exit;
    }
    {
        Py_ssize_t ival = -1;
        PyObject *iobj = _PyNumber_Index(args[3]);
        if (iobj != NULL) {
            ival = PyLong_AsSsize_t(iobj);
            Py_DECREF(iobj);
        }
        if (ival == -1 && PyErr_Occurred()) {
            goto exit;
        }
        count = ival;
    }
    if (!noptargs) {
        goto skip_optional_pos;
    }
    if (args[4]) {
        headers = args[4];
        if (!--noptargs) {
            goto skip_optional_pos;
        }
    }
    if (args[5]) {
        trailers = args[5];
        if (!--noptargs) {
            goto skip_optional_pos;
        }
    }
    flags = PyLong_AsInt(args[6]);
    if (flags == -1 && PyErr_Occurred()) {
        goto exit;
    }
skip_optional_pos:
    return_value = os_sendfile_impl(module, out_fd, in_fd, offset, count, headers, trailers, flags);

exit:
    return return_value;
}

#endif /* defined(HAVE_SENDFILE) && !defined(__APPLE__) && (defined(__FreeBSD__) || defined(__DragonFly__)) */

#if defined(HAVE_SENDFILE) && !defined(__APPLE__) && !(defined(__FreeBSD__) || defined(__DragonFly__))

PyDoc_STRVAR(os_sendfile__doc__,
"sendfile($module, /, out_fd, in_fd, offset, count)\n"
"--\n"
"\n"
"Copy count bytes from file descriptor in_fd to file descriptor out_fd.");

#define OS_SENDFILE_METHODDEF    \
    {"sendfile", _PyCFunction_CAST(os_sendfile), METH_FASTCALL|METH_KEYWORDS, os_sendfile__doc__},

static PyObject *
os_sendfile_impl(PyObject *module, int out_fd, int in_fd, PyObject *offobj,
                 Py_ssize_t count);

static PyObject *
os_sendfile(PyObject *module, PyObject *const *args, Py_ssize_t nargs, PyObject *kwnames)
{
    PyObject *return_value = NULL;
    #if defined(Py_BUILD_CORE) && !defined(Py_BUILD_CORE_MODULE)

    #define NUM_KEYWORDS 4
    static struct {
        PyGC_Head _this_is_not_used;
        PyObject_VAR_HEAD
        PyObject *ob_item[NUM_KEYWORDS];
    } _kwtuple = {
        .ob_base = PyVarObject_HEAD_INIT(&PyTuple_Type, NUM_KEYWORDS)
        .ob_item = { &_Py_ID(out_fd), &_Py_ID(in_fd), &_Py_ID(offset), &_Py_ID(count), },
    };
    #undef NUM_KEYWORDS
    #define KWTUPLE (&_kwtuple.ob_base.ob_base)

    #else  // !Py_BUILD_CORE
    #  define KWTUPLE NULL
    #endif  // !Py_BUILD_CORE

    static const char * const _keywords[] = {"out_fd", "in_fd", "offset", "count", NULL};
    static _PyArg_Parser _parser = {
        .keywords = _keywords,
        .fname = "sendfile",
        .kwtuple = KWTUPLE,
    };
    #undef KWTUPLE
    PyObject *argsbuf[4];
    int out_fd;
    int in_fd;
    PyObject *offobj;
    Py_ssize_t count;

    args = _PyArg_UnpackKeywords(args, nargs, NULL, kwnames, &_parser, 4, 4, 0, argsbuf);
    if (!args) {
        goto exit;
    }
    out_fd = PyLong_AsInt(args[0]);
    if (out_fd == -1 && PyErr_Occurred()) {
        goto exit;
    }
    in_fd = PyLong_AsInt(args[1]);
    if (in_fd == -1 && PyErr_Occurred()) {
        goto exit;
    }
    offobj = args[2];
    {
        Py_ssize_t ival = -1;
        PyObject *iobj = _PyNumber_Index(args[3]);
        if (iobj != NULL) {
            ival = PyLong_AsSsize_t(iobj);
            Py_DECREF(iobj);
        }
        if (ival == -1 && PyErr_Occurred()) {
            goto exit;
        }
        count = ival;
    }
    return_value = os_sendfile_impl(module, out_fd, in_fd, offobj, count);

exit:
    return return_value;
}

#endif /* defined(HAVE_SENDFILE) && !defined(__APPLE__) && !(defined(__FreeBSD__) || defined(__DragonFly__)) */

#if defined(__APPLE__)

PyDoc_STRVAR(os__fcopyfile__doc__,
"_fcopyfile($module, in_fd, out_fd, flags, /)\n"
"--\n"
"\n"
"Efficiently copy content or metadata of 2 regular file descriptors (macOS).");

#define OS__FCOPYFILE_METHODDEF    \
    {"_fcopyfile", _PyCFunction_CAST(os__fcopyfile), METH_FASTCALL, os__fcopyfile__doc__},

static PyObject *
os__fcopyfile_impl(PyObject *module, int in_fd, int out_fd, int flags);

static PyObject *
os__fcopyfile(PyObject *module, PyObject *const *args, Py_ssize_t nargs)
{
    PyObject *return_value = NULL;
    int in_fd;
    int out_fd;
    int flags;

    if (!_PyArg_CheckPositional("_fcopyfile", nargs, 3, 3)) {
        goto exit;
    }
    in_fd = PyLong_AsInt(args[0]);
    if (in_fd == -1 && PyErr_Occurred()) {
        goto exit;
    }
    out_fd = PyLong_AsInt(args[1]);
    if (out_fd == -1 && PyErr_Occurred()) {
        goto exit;
    }
    flags = PyLong_AsInt(args[2]);
    if (flags == -1 && PyErr_Occurred()) {
        goto exit;
    }
    return_value = os__fcopyfile_impl(module, in_fd, out_fd, flags);

exit:
    return return_value;
}

#endif /* defined(__APPLE__) */

PyDoc_STRVAR(os_fstat__doc__,
"fstat($module, /, fd)\n"
"--\n"
"\n"
"Perform a stat system call on the given file descriptor.\n"
"\n"
"Like stat(), but for an open file descriptor.\n"
"Equivalent to os.stat(fd).");

#define OS_FSTAT_METHODDEF    \
    {"fstat", _PyCFunction_CAST(os_fstat), METH_FASTCALL|METH_KEYWORDS, os_fstat__doc__},

static PyObject *
os_fstat_impl(PyObject *module, int fd);

static PyObject *
os_fstat(PyObject *module, PyObject *const *args, Py_ssize_t nargs, PyObject *kwnames)
{
    PyObject *return_value = NULL;
    #if defined(Py_BUILD_CORE) && !defined(Py_BUILD_CORE_MODULE)

    #define NUM_KEYWORDS 1
    static struct {
        PyGC_Head _this_is_not_used;
        PyObject_VAR_HEAD
        PyObject *ob_item[NUM_KEYWORDS];
    } _kwtuple = {
        .ob_base = PyVarObject_HEAD_INIT(&PyTuple_Type, NUM_KEYWORDS)
        .ob_item = { &_Py_ID(fd), },
    };
    #undef NUM_KEYWORDS
    #define KWTUPLE (&_kwtuple.ob_base.ob_base)

    #else  // !Py_BUILD_CORE
    #  define KWTUPLE NULL
    #endif  // !Py_BUILD_CORE

    static const char * const _keywords[] = {"fd", NULL};
    static _PyArg_Parser _parser = {
        .keywords = _keywords,
        .fname = "fstat",
        .kwtuple = KWTUPLE,
    };
    #undef KWTUPLE
    PyObject *argsbuf[1];
    int fd;

    args = _PyArg_UnpackKeywords(args, nargs, NULL, kwnames, &_parser, 1, 1, 0, argsbuf);
    if (!args) {
        goto exit;
    }
    fd = PyLong_AsInt(args[0]);
    if (fd == -1 && PyErr_Occurred()) {
        goto exit;
    }
    return_value = os_fstat_impl(module, fd);

exit:
    return return_value;
}

PyDoc_STRVAR(os_isatty__doc__,
"isatty($module, fd, /)\n"
"--\n"
"\n"
"Return True if the fd is connected to a terminal.\n"
"\n"
"Return True if the file descriptor is an open file descriptor\n"
"connected to the slave end of a terminal.");

#define OS_ISATTY_METHODDEF    \
    {"isatty", (PyCFunction)os_isatty, METH_O, os_isatty__doc__},

static int
os_isatty_impl(PyObject *module, int fd);

static PyObject *
os_isatty(PyObject *module, PyObject *arg)
{
    PyObject *return_value = NULL;
    int fd;
    int _return_value;

    fd = PyLong_AsInt(arg);
    if (fd == -1 && PyErr_Occurred()) {
        goto exit;
    }
    _return_value = os_isatty_impl(module, fd);
    if ((_return_value == -1) && PyErr_Occurred()) {
        goto exit;
    }
    return_value = PyBool_FromLong((long)_return_value);

exit:
    return return_value;
}

#if defined(HAVE_PIPE)

PyDoc_STRVAR(os_pipe__doc__,
"pipe($module, /)\n"
"--\n"
"\n"
"Create a pipe.\n"
"\n"
"Returns a tuple of two file descriptors:\n"
"  (read_fd, write_fd)");

#define OS_PIPE_METHODDEF    \
    {"pipe", (PyCFunction)os_pipe, METH_NOARGS, os_pipe__doc__},

static PyObject *
os_pipe_impl(PyObject *module);

static PyObject *
os_pipe(PyObject *module, PyObject *Py_UNUSED(ignored))
{
    return os_pipe_impl(module);
}

#endif /* defined(HAVE_PIPE) */

#if defined(HAVE_PIPE2)

PyDoc_STRVAR(os_pipe2__doc__,
"pipe2($module, flags, /)\n"
"--\n"
"\n"
"Create a pipe with flags set atomically.\n"
"\n"
"Returns a tuple of two file descriptors:\n"
"  (read_fd, write_fd)\n"
"\n"
"flags can be constructed by ORing together one or more of these values:\n"
"O_NONBLOCK, O_CLOEXEC.");

#define OS_PIPE2_METHODDEF    \
    {"pipe2", (PyCFunction)os_pipe2, METH_O, os_pipe2__doc__},

static PyObject *
os_pipe2_impl(PyObject *module, int flags);

static PyObject *
os_pipe2(PyObject *module, PyObject *arg)
{
    PyObject *return_value = NULL;
    int flags;

    flags = PyLong_AsInt(arg);
    if (flags == -1 && PyErr_Occurred()) {
        goto exit;
    }
    return_value = os_pipe2_impl(module, flags);

exit:
    return return_value;
}

#endif /* defined(HAVE_PIPE2) */

#if defined(HAVE_WRITEV)

PyDoc_STRVAR(os_writev__doc__,
"writev($module, fd, buffers, /)\n"
"--\n"
"\n"
"Iterate over buffers, and write the contents of each to a file descriptor.\n"
"\n"
"Returns the total number of bytes written.\n"
"buffers must be a sequence of bytes-like objects.");

#define OS_WRITEV_METHODDEF    \
    {"writev", _PyCFunction_CAST(os_writev), METH_FASTCALL, os_writev__doc__},

static Py_ssize_t
os_writev_impl(PyObject *module, int fd, PyObject *buffers);

static PyObject *
os_writev(PyObject *module, PyObject *const *args, Py_ssize_t nargs)
{
    PyObject *return_value = NULL;
    int fd;
    PyObject *buffers;
    Py_ssize_t _return_value;

    if (!_PyArg_CheckPositional("writev", nargs, 2, 2)) {
        goto exit;
    }
    fd = PyLong_AsInt(args[0]);
    if (fd == -1 && PyErr_Occurred()) {
        goto exit;
    }
    buffers = args[1];
    _return_value = os_writev_impl(module, fd, buffers);
    if ((_return_value == -1) && PyErr_Occurred()) {
        goto exit;
    }
    return_value = PyLong_FromSsize_t(_return_value);

exit:
    return return_value;
}

#endif /* defined(HAVE_WRITEV) */

#if defined(HAVE_PWRITE)

PyDoc_STRVAR(os_pwrite__doc__,
"pwrite($module, fd, buffer, offset, /)\n"
"--\n"
"\n"
"Write bytes to a file descriptor starting at a particular offset.\n"
"\n"
"Write buffer to fd, starting at offset bytes from the beginning of\n"
"the file.  Returns the number of bytes written.  Does not change the\n"
"current file offset.");

#define OS_PWRITE_METHODDEF    \
    {"pwrite", _PyCFunction_CAST(os_pwrite), METH_FASTCALL, os_pwrite__doc__},

static Py_ssize_t
os_pwrite_impl(PyObject *module, int fd, Py_buffer *buffer, Py_off_t offset);

static PyObject *
os_pwrite(PyObject *module, PyObject *const *args, Py_ssize_t nargs)
{
    PyObject *return_value = NULL;
    int fd;
    Py_buffer buffer = {NULL, NULL};
    Py_off_t offset;
    Py_ssize_t _return_value;

    if (!_PyArg_CheckPositional("pwrite", nargs, 3, 3)) {
        goto exit;
    }
    fd = PyLong_AsInt(args[0]);
    if (fd == -1 && PyErr_Occurred()) {
        goto exit;
    }
    if (PyObject_GetBuffer(args[1], &buffer, PyBUF_SIMPLE) != 0) {
        goto exit;
    }
    if (!Py_off_t_converter(args[2], &offset)) {
        goto exit;
    }
    _return_value = os_pwrite_impl(module, fd, &buffer, offset);
    if ((_return_value == -1) && PyErr_Occurred()) {
        goto exit;
    }
    return_value = PyLong_FromSsize_t(_return_value);

exit:
    /* Cleanup for buffer */
    if (buffer.obj) {
       PyBuffer_Release(&buffer);
    }

    return return_value;
}

#endif /* defined(HAVE_PWRITE) */

#if (defined(HAVE_PWRITEV) || defined (HAVE_PWRITEV2))

PyDoc_STRVAR(os_pwritev__doc__,
"pwritev($module, fd, buffers, offset, flags=0, /)\n"
"--\n"
"\n"
"Writes the contents of bytes-like objects to a file descriptor at a given offset.\n"
"\n"
"Combines the functionality of writev() and pwrite(). All buffers must be a sequence\n"
"of bytes-like objects. Buffers are processed in array order. Entire contents of first\n"
"buffer is written before proceeding to second, and so on. The operating system may\n"
"set a limit (sysconf() value SC_IOV_MAX) on the number of buffers that can be used.\n"
"This function writes the contents of each object to the file descriptor and returns\n"
"the total number of bytes written.\n"
"\n"
"The flags argument contains a bitwise OR of zero or more of the following flags:\n"
"\n"
"- RWF_DSYNC\n"
"- RWF_SYNC\n"
"- RWF_APPEND\n"
"\n"
"Using non-zero flags requires Linux 4.7 or newer.");

#define OS_PWRITEV_METHODDEF    \
    {"pwritev", _PyCFunction_CAST(os_pwritev), METH_FASTCALL, os_pwritev__doc__},

static Py_ssize_t
os_pwritev_impl(PyObject *module, int fd, PyObject *buffers, Py_off_t offset,
                int flags);

static PyObject *
os_pwritev(PyObject *module, PyObject *const *args, Py_ssize_t nargs)
{
    PyObject *return_value = NULL;
    int fd;
    PyObject *buffers;
    Py_off_t offset;
    int flags = 0;
    Py_ssize_t _return_value;

    if (!_PyArg_CheckPositional("pwritev", nargs, 3, 4)) {
        goto exit;
    }
    fd = PyLong_AsInt(args[0]);
    if (fd == -1 && PyErr_Occurred()) {
        goto exit;
    }
    buffers = args[1];
    if (!Py_off_t_converter(args[2], &offset)) {
        goto exit;
    }
    if (nargs < 4) {
        goto skip_optional;
    }
    flags = PyLong_AsInt(args[3]);
    if (flags == -1 && PyErr_Occurred()) {
        goto exit;
    }
skip_optional:
    _return_value = os_pwritev_impl(module, fd, buffers, offset, flags);
    if ((_return_value == -1) && PyErr_Occurred()) {
        goto exit;
    }
    return_value = PyLong_FromSsize_t(_return_value);

exit:
    return return_value;
}

#endif /* (defined(HAVE_PWRITEV) || defined (HAVE_PWRITEV2)) */

#if defined(HAVE_COPY_FILE_RANGE)

PyDoc_STRVAR(os_copy_file_range__doc__,
"copy_file_range($module, /, src, dst, count, offset_src=None,\n"
"                offset_dst=None)\n"
"--\n"
"\n"
"Copy count bytes from one file descriptor to another.\n"
"\n"
"  src\n"
"    Source file descriptor.\n"
"  dst\n"
"    Destination file descriptor.\n"
"  count\n"
"    Number of bytes to copy.\n"
"  offset_src\n"
"    Starting offset in src.\n"
"  offset_dst\n"
"    Starting offset in dst.\n"
"\n"
"If offset_src is None, then src is read from the current position;\n"
"respectively for offset_dst.");

#define OS_COPY_FILE_RANGE_METHODDEF    \
    {"copy_file_range", _PyCFunction_CAST(os_copy_file_range), METH_FASTCALL|METH_KEYWORDS, os_copy_file_range__doc__},

static PyObject *
os_copy_file_range_impl(PyObject *module, int src, int dst, Py_ssize_t count,
                        PyObject *offset_src, PyObject *offset_dst);

static PyObject *
os_copy_file_range(PyObject *module, PyObject *const *args, Py_ssize_t nargs, PyObject *kwnames)
{
    PyObject *return_value = NULL;
    #if defined(Py_BUILD_CORE) && !defined(Py_BUILD_CORE_MODULE)

    #define NUM_KEYWORDS 5
    static struct {
        PyGC_Head _this_is_not_used;
        PyObject_VAR_HEAD
        PyObject *ob_item[NUM_KEYWORDS];
    } _kwtuple = {
        .ob_base = PyVarObject_HEAD_INIT(&PyTuple_Type, NUM_KEYWORDS)
        .ob_item = { &_Py_ID(src), &_Py_ID(dst), &_Py_ID(count), &_Py_ID(offset_src), &_Py_ID(offset_dst), },
    };
    #undef NUM_KEYWORDS
    #define KWTUPLE (&_kwtuple.ob_base.ob_base)

    #else  // !Py_BUILD_CORE
    #  define KWTUPLE NULL
    #endif  // !Py_BUILD_CORE

    static const char * const _keywords[] = {"src", "dst", "count", "offset_src", "offset_dst", NULL};
    static _PyArg_Parser _parser = {
        .keywords = _keywords,
        .fname = "copy_file_range",
        .kwtuple = KWTUPLE,
    };
    #undef KWTUPLE
    PyObject *argsbuf[5];
    Py_ssize_t noptargs = nargs + (kwnames ? PyTuple_GET_SIZE(kwnames) : 0) - 3;
    int src;
    int dst;
    Py_ssize_t count;
    PyObject *offset_src = Py_None;
    PyObject *offset_dst = Py_None;

    args = _PyArg_UnpackKeywords(args, nargs, NULL, kwnames, &_parser, 3, 5, 0, argsbuf);
    if (!args) {
        goto exit;
    }
    src = PyLong_AsInt(args[0]);
    if (src == -1 && PyErr_Occurred()) {
        goto exit;
    }
    dst = PyLong_AsInt(args[1]);
    if (dst == -1 && PyErr_Occurred()) {
        goto exit;
    }
    {
        Py_ssize_t ival = -1;
        PyObject *iobj = _PyNumber_Index(args[2]);
        if (iobj != NULL) {
            ival = PyLong_AsSsize_t(iobj);
            Py_DECREF(iobj);
        }
        if (ival == -1 && PyErr_Occurred()) {
            goto exit;
        }
        count = ival;
    }
    if (!noptargs) {
        goto skip_optional_pos;
    }
    if (args[3]) {
        offset_src = args[3];
        if (!--noptargs) {
            goto skip_optional_pos;
        }
    }
    offset_dst = args[4];
skip_optional_pos:
    return_value = os_copy_file_range_impl(module, src, dst, count, offset_src, offset_dst);

exit:
    return return_value;
}

#endif /* defined(HAVE_COPY_FILE_RANGE) */

#if ((defined(HAVE_SPLICE) && !defined(_AIX)))

PyDoc_STRVAR(os_splice__doc__,
"splice($module, /, src, dst, count, offset_src=None, offset_dst=None,\n"
"       flags=0)\n"
"--\n"
"\n"
"Transfer count bytes from one pipe to a descriptor or vice versa.\n"
"\n"
"  src\n"
"    Source file descriptor.\n"
"  dst\n"
"    Destination file descriptor.\n"
"  count\n"
"    Number of bytes to copy.\n"
"  offset_src\n"
"    Starting offset in src.\n"
"  offset_dst\n"
"    Starting offset in dst.\n"
"  flags\n"
"    Flags to modify the semantics of the call.\n"
"\n"
"If offset_src is None, then src is read from the current position;\n"
"respectively for offset_dst. The offset associated to the file\n"
"descriptor that refers to a pipe must be None.");

#define OS_SPLICE_METHODDEF    \
    {"splice", _PyCFunction_CAST(os_splice), METH_FASTCALL|METH_KEYWORDS, os_splice__doc__},

static PyObject *
os_splice_impl(PyObject *module, int src, int dst, Py_ssize_t count,
               PyObject *offset_src, PyObject *offset_dst,
               unsigned int flags);

static PyObject *
os_splice(PyObject *module, PyObject *const *args, Py_ssize_t nargs, PyObject *kwnames)
{
    PyObject *return_value = NULL;
    #if defined(Py_BUILD_CORE) && !defined(Py_BUILD_CORE_MODULE)

    #define NUM_KEYWORDS 6
    static struct {
        PyGC_Head _this_is_not_used;
        PyObject_VAR_HEAD
        PyObject *ob_item[NUM_KEYWORDS];
    } _kwtuple = {
        .ob_base = PyVarObject_HEAD_INIT(&PyTuple_Type, NUM_KEYWORDS)
        .ob_item = { &_Py_ID(src), &_Py_ID(dst), &_Py_ID(count), &_Py_ID(offset_src), &_Py_ID(offset_dst), &_Py_ID(flags), },
    };
    #undef NUM_KEYWORDS
    #define KWTUPLE (&_kwtuple.ob_base.ob_base)

    #else  // !Py_BUILD_CORE
    #  define KWTUPLE NULL
    #endif  // !Py_BUILD_CORE

    static const char * const _keywords[] = {"src", "dst", "count", "offset_src", "offset_dst", "flags", NULL};
    static _PyArg_Parser _parser = {
        .keywords = _keywords,
        .fname = "splice",
        .kwtuple = KWTUPLE,
    };
    #undef KWTUPLE
    PyObject *argsbuf[6];
    Py_ssize_t noptargs = nargs + (kwnames ? PyTuple_GET_SIZE(kwnames) : 0) - 3;
    int src;
    int dst;
    Py_ssize_t count;
    PyObject *offset_src = Py_None;
    PyObject *offset_dst = Py_None;
    unsigned int flags = 0;

    args = _PyArg_UnpackKeywords(args, nargs, NULL, kwnames, &_parser, 3, 6, 0, argsbuf);
    if (!args) {
        goto exit;
    }
    src = PyLong_AsInt(args[0]);
    if (src == -1 && PyErr_Occurred()) {
        goto exit;
    }
    dst = PyLong_AsInt(args[1]);
    if (dst == -1 && PyErr_Occurred()) {
        goto exit;
    }
    {
        Py_ssize_t ival = -1;
        PyObject *iobj = _PyNumber_Index(args[2]);
        if (iobj != NULL) {
            ival = PyLong_AsSsize_t(iobj);
            Py_DECREF(iobj);
        }
        if (ival == -1 && PyErr_Occurred()) {
            goto exit;
        }
        count = ival;
    }
    if (!noptargs) {
        goto skip_optional_pos;
    }
    if (args[3]) {
        offset_src = args[3];
        if (!--noptargs) {
            goto skip_optional_pos;
        }
    }
    if (args[4]) {
        offset_dst = args[4];
        if (!--noptargs) {
            goto skip_optional_pos;
        }
    }
    if (!_PyLong_UnsignedInt_Converter(args[5], &flags)) {
        goto exit;
    }
skip_optional_pos:
    return_value = os_splice_impl(module, src, dst, count, offset_src, offset_dst, flags);

exit:
    return return_value;
}

#endif /* ((defined(HAVE_SPLICE) && !defined(_AIX))) */

#if defined(HAVE_MKFIFO)

PyDoc_STRVAR(os_mkfifo__doc__,
"mkfifo($module, /, path, mode=438, *, dir_fd=None)\n"
"--\n"
"\n"
"Create a \"fifo\" (a POSIX named pipe).\n"
"\n"
"If dir_fd is not None, it should be a file descriptor open to a directory,\n"
"  and path should be relative; path will then be relative to that directory.\n"
"dir_fd may not be implemented on your platform.\n"
"  If it is unavailable, using it will raise a NotImplementedError.");

#define OS_MKFIFO_METHODDEF    \
    {"mkfifo", _PyCFunction_CAST(os_mkfifo), METH_FASTCALL|METH_KEYWORDS, os_mkfifo__doc__},

static PyObject *
os_mkfifo_impl(PyObject *module, path_t *path, int mode, int dir_fd);

static PyObject *
os_mkfifo(PyObject *module, PyObject *const *args, Py_ssize_t nargs, PyObject *kwnames)
{
    PyObject *return_value = NULL;
    #if defined(Py_BUILD_CORE) && !defined(Py_BUILD_CORE_MODULE)

    #define NUM_KEYWORDS 3
    static struct {
        PyGC_Head _this_is_not_used;
        PyObject_VAR_HEAD
        PyObject *ob_item[NUM_KEYWORDS];
    } _kwtuple = {
        .ob_base = PyVarObject_HEAD_INIT(&PyTuple_Type, NUM_KEYWORDS)
        .ob_item = { &_Py_ID(path), &_Py_ID(mode), &_Py_ID(dir_fd), },
    };
    #undef NUM_KEYWORDS
    #define KWTUPLE (&_kwtuple.ob_base.ob_base)

    #else  // !Py_BUILD_CORE
    #  define KWTUPLE NULL
    #endif  // !Py_BUILD_CORE

    static const char * const _keywords[] = {"path", "mode", "dir_fd", NULL};
    static _PyArg_Parser _parser = {
        .keywords = _keywords,
        .fname = "mkfifo",
        .kwtuple = KWTUPLE,
    };
    #undef KWTUPLE
    PyObject *argsbuf[3];
    Py_ssize_t noptargs = nargs + (kwnames ? PyTuple_GET_SIZE(kwnames) : 0) - 1;
    path_t path = PATH_T_INITIALIZE("mkfifo", "path", 0, 0);
    int mode = 438;
    int dir_fd = DEFAULT_DIR_FD;

    args = _PyArg_UnpackKeywords(args, nargs, NULL, kwnames, &_parser, 1, 2, 0, argsbuf);
    if (!args) {
        goto exit;
    }
    if (!path_converter(args[0], &path)) {
        goto exit;
    }
    if (!noptargs) {
        goto skip_optional_pos;
    }
    if (args[1]) {
        mode = PyLong_AsInt(args[1]);
        if (mode == -1 && PyErr_Occurred()) {
            goto exit;
        }
        if (!--noptargs) {
            goto skip_optional_pos;
        }
    }
skip_optional_pos:
    if (!noptargs) {
        goto skip_optional_kwonly;
    }
    if (!MKFIFOAT_DIR_FD_CONVERTER(args[2], &dir_fd)) {
        goto exit;
    }
skip_optional_kwonly:
    return_value = os_mkfifo_impl(module, &path, mode, dir_fd);

exit:
    /* Cleanup for path */
    path_cleanup(&path);

    return return_value;
}

#endif /* defined(HAVE_MKFIFO) */

#if (defined(HAVE_MKNOD) && defined(HAVE_MAKEDEV))

PyDoc_STRVAR(os_mknod__doc__,
"mknod($module, /, path, mode=384, device=0, *, dir_fd=None)\n"
"--\n"
"\n"
"Create a node in the file system.\n"
"\n"
"Create a node in the file system (file, device special file or named pipe)\n"
"at path.  mode specifies both the permissions to use and the\n"
"type of node to be created, being combined (bitwise OR) with one of\n"
"S_IFREG, S_IFCHR, S_IFBLK, and S_IFIFO.  If S_IFCHR or S_IFBLK is set on mode,\n"
"device defines the newly created device special file (probably using\n"
"os.makedev()).  Otherwise device is ignored.\n"
"\n"
"If dir_fd is not None, it should be a file descriptor open to a directory,\n"
"  and path should be relative; path will then be relative to that directory.\n"
"dir_fd may not be implemented on your platform.\n"
"  If it is unavailable, using it will raise a NotImplementedError.");

#define OS_MKNOD_METHODDEF    \
    {"mknod", _PyCFunction_CAST(os_mknod), METH_FASTCALL|METH_KEYWORDS, os_mknod__doc__},

static PyObject *
os_mknod_impl(PyObject *module, path_t *path, int mode, dev_t device,
              int dir_fd);

static PyObject *
os_mknod(PyObject *module, PyObject *const *args, Py_ssize_t nargs, PyObject *kwnames)
{
    PyObject *return_value = NULL;
    #if defined(Py_BUILD_CORE) && !defined(Py_BUILD_CORE_MODULE)

    #define NUM_KEYWORDS 4
    static struct {
        PyGC_Head _this_is_not_used;
        PyObject_VAR_HEAD
        PyObject *ob_item[NUM_KEYWORDS];
    } _kwtuple = {
        .ob_base = PyVarObject_HEAD_INIT(&PyTuple_Type, NUM_KEYWORDS)
        .ob_item = { &_Py_ID(path), &_Py_ID(mode), &_Py_ID(device), &_Py_ID(dir_fd), },
    };
    #undef NUM_KEYWORDS
    #define KWTUPLE (&_kwtuple.ob_base.ob_base)

    #else  // !Py_BUILD_CORE
    #  define KWTUPLE NULL
    #endif  // !Py_BUILD_CORE

    static const char * const _keywords[] = {"path", "mode", "device", "dir_fd", NULL};
    static _PyArg_Parser _parser = {
        .keywords = _keywords,
        .fname = "mknod",
        .kwtuple = KWTUPLE,
    };
    #undef KWTUPLE
    PyObject *argsbuf[4];
    Py_ssize_t noptargs = nargs + (kwnames ? PyTuple_GET_SIZE(kwnames) : 0) - 1;
    path_t path = PATH_T_INITIALIZE("mknod", "path", 0, 0);
    int mode = 384;
    dev_t device = 0;
    int dir_fd = DEFAULT_DIR_FD;

    args = _PyArg_UnpackKeywords(args, nargs, NULL, kwnames, &_parser, 1, 3, 0, argsbuf);
    if (!args) {
        goto exit;
    }
    if (!path_converter(args[0], &path)) {
        goto exit;
    }
    if (!noptargs) {
        goto skip_optional_pos;
    }
    if (args[1]) {
        mode = PyLong_AsInt(args[1]);
        if (mode == -1 && PyErr_Occurred()) {
            goto exit;
        }
        if (!--noptargs) {
            goto skip_optional_pos;
        }
    }
    if (args[2]) {
        if (!_Py_Dev_Converter(args[2], &device)) {
            goto exit;
        }
        if (!--noptargs) {
            goto skip_optional_pos;
        }
    }
skip_optional_pos:
    if (!noptargs) {
        goto skip_optional_kwonly;
    }
    if (!MKNODAT_DIR_FD_CONVERTER(args[3], &dir_fd)) {
        goto exit;
    }
skip_optional_kwonly:
    return_value = os_mknod_impl(module, &path, mode, device, dir_fd);

exit:
    /* Cleanup for path */
    path_cleanup(&path);

    return return_value;
}

#endif /* (defined(HAVE_MKNOD) && defined(HAVE_MAKEDEV)) */

#if defined(HAVE_DEVICE_MACROS)

PyDoc_STRVAR(os_major__doc__,
"major($module, device, /)\n"
"--\n"
"\n"
"Extracts a device major number from a raw device number.");

#define OS_MAJOR_METHODDEF    \
    {"major", (PyCFunction)os_major, METH_O, os_major__doc__},

static PyObject *
os_major_impl(PyObject *module, dev_t device);

static PyObject *
os_major(PyObject *module, PyObject *arg)
{
    PyObject *return_value = NULL;
    dev_t device;

    if (!_Py_Dev_Converter(arg, &device)) {
        goto exit;
    }
    return_value = os_major_impl(module, device);

exit:
    return return_value;
}

#endif /* defined(HAVE_DEVICE_MACROS) */

#if defined(HAVE_DEVICE_MACROS)

PyDoc_STRVAR(os_minor__doc__,
"minor($module, device, /)\n"
"--\n"
"\n"
"Extracts a device minor number from a raw device number.");

#define OS_MINOR_METHODDEF    \
    {"minor", (PyCFunction)os_minor, METH_O, os_minor__doc__},

static PyObject *
os_minor_impl(PyObject *module, dev_t device);

static PyObject *
os_minor(PyObject *module, PyObject *arg)
{
    PyObject *return_value = NULL;
    dev_t device;

    if (!_Py_Dev_Converter(arg, &device)) {
        goto exit;
    }
    return_value = os_minor_impl(module, device);

exit:
    return return_value;
}

#endif /* defined(HAVE_DEVICE_MACROS) */

#if defined(HAVE_DEVICE_MACROS)

PyDoc_STRVAR(os_makedev__doc__,
"makedev($module, major, minor, /)\n"
"--\n"
"\n"
"Composes a raw device number from the major and minor device numbers.");

#define OS_MAKEDEV_METHODDEF    \
    {"makedev", _PyCFunction_CAST(os_makedev), METH_FASTCALL, os_makedev__doc__},

static dev_t
os_makedev_impl(PyObject *module, dev_t major, dev_t minor);

static PyObject *
os_makedev(PyObject *module, PyObject *const *args, Py_ssize_t nargs)
{
    PyObject *return_value = NULL;
    dev_t major;
    dev_t minor;
    dev_t _return_value;

    if (!_PyArg_CheckPositional("makedev", nargs, 2, 2)) {
        goto exit;
    }
<<<<<<< HEAD
    if (!_Py_Dev_Converter(args[0], &major)) {
        goto exit;
    }
    if (!_Py_Dev_Converter(args[1], &minor)) {
=======
    major = PyLong_AsInt(args[0]);
    if (major == -1 && PyErr_Occurred()) {
        goto exit;
    }
    minor = PyLong_AsInt(args[1]);
    if (minor == -1 && PyErr_Occurred()) {
>>>>>>> fddc8292
        goto exit;
    }
    _return_value = os_makedev_impl(module, major, minor);
    if ((_return_value == (dev_t)-1) && PyErr_Occurred()) {
        goto exit;
    }
    return_value = _PyLong_FromDev(_return_value);

exit:
    return return_value;
}

#endif /* defined(HAVE_DEVICE_MACROS) */

#if (defined HAVE_FTRUNCATE || defined MS_WINDOWS)

PyDoc_STRVAR(os_ftruncate__doc__,
"ftruncate($module, fd, length, /)\n"
"--\n"
"\n"
"Truncate a file, specified by file descriptor, to a specific length.");

#define OS_FTRUNCATE_METHODDEF    \
    {"ftruncate", _PyCFunction_CAST(os_ftruncate), METH_FASTCALL, os_ftruncate__doc__},

static PyObject *
os_ftruncate_impl(PyObject *module, int fd, Py_off_t length);

static PyObject *
os_ftruncate(PyObject *module, PyObject *const *args, Py_ssize_t nargs)
{
    PyObject *return_value = NULL;
    int fd;
    Py_off_t length;

    if (!_PyArg_CheckPositional("ftruncate", nargs, 2, 2)) {
        goto exit;
    }
    fd = PyLong_AsInt(args[0]);
    if (fd == -1 && PyErr_Occurred()) {
        goto exit;
    }
    if (!Py_off_t_converter(args[1], &length)) {
        goto exit;
    }
    return_value = os_ftruncate_impl(module, fd, length);

exit:
    return return_value;
}

#endif /* (defined HAVE_FTRUNCATE || defined MS_WINDOWS) */

#if (defined HAVE_TRUNCATE || defined MS_WINDOWS)

PyDoc_STRVAR(os_truncate__doc__,
"truncate($module, /, path, length)\n"
"--\n"
"\n"
"Truncate a file, specified by path, to a specific length.\n"
"\n"
"On some platforms, path may also be specified as an open file descriptor.\n"
"  If this functionality is unavailable, using it raises an exception.");

#define OS_TRUNCATE_METHODDEF    \
    {"truncate", _PyCFunction_CAST(os_truncate), METH_FASTCALL|METH_KEYWORDS, os_truncate__doc__},

static PyObject *
os_truncate_impl(PyObject *module, path_t *path, Py_off_t length);

static PyObject *
os_truncate(PyObject *module, PyObject *const *args, Py_ssize_t nargs, PyObject *kwnames)
{
    PyObject *return_value = NULL;
    #if defined(Py_BUILD_CORE) && !defined(Py_BUILD_CORE_MODULE)

    #define NUM_KEYWORDS 2
    static struct {
        PyGC_Head _this_is_not_used;
        PyObject_VAR_HEAD
        PyObject *ob_item[NUM_KEYWORDS];
    } _kwtuple = {
        .ob_base = PyVarObject_HEAD_INIT(&PyTuple_Type, NUM_KEYWORDS)
        .ob_item = { &_Py_ID(path), &_Py_ID(length), },
    };
    #undef NUM_KEYWORDS
    #define KWTUPLE (&_kwtuple.ob_base.ob_base)

    #else  // !Py_BUILD_CORE
    #  define KWTUPLE NULL
    #endif  // !Py_BUILD_CORE

    static const char * const _keywords[] = {"path", "length", NULL};
    static _PyArg_Parser _parser = {
        .keywords = _keywords,
        .fname = "truncate",
        .kwtuple = KWTUPLE,
    };
    #undef KWTUPLE
    PyObject *argsbuf[2];
    path_t path = PATH_T_INITIALIZE("truncate", "path", 0, PATH_HAVE_FTRUNCATE);
    Py_off_t length;

    args = _PyArg_UnpackKeywords(args, nargs, NULL, kwnames, &_parser, 2, 2, 0, argsbuf);
    if (!args) {
        goto exit;
    }
    if (!path_converter(args[0], &path)) {
        goto exit;
    }
    if (!Py_off_t_converter(args[1], &length)) {
        goto exit;
    }
    return_value = os_truncate_impl(module, &path, length);

exit:
    /* Cleanup for path */
    path_cleanup(&path);

    return return_value;
}

#endif /* (defined HAVE_TRUNCATE || defined MS_WINDOWS) */

#if (defined(HAVE_POSIX_FALLOCATE) && !defined(POSIX_FADVISE_AIX_BUG) && !defined(__wasi__))

PyDoc_STRVAR(os_posix_fallocate__doc__,
"posix_fallocate($module, fd, offset, length, /)\n"
"--\n"
"\n"
"Ensure a file has allocated at least a particular number of bytes on disk.\n"
"\n"
"Ensure that the file specified by fd encompasses a range of bytes\n"
"starting at offset bytes from the beginning and continuing for length bytes.");

#define OS_POSIX_FALLOCATE_METHODDEF    \
    {"posix_fallocate", _PyCFunction_CAST(os_posix_fallocate), METH_FASTCALL, os_posix_fallocate__doc__},

static PyObject *
os_posix_fallocate_impl(PyObject *module, int fd, Py_off_t offset,
                        Py_off_t length);

static PyObject *
os_posix_fallocate(PyObject *module, PyObject *const *args, Py_ssize_t nargs)
{
    PyObject *return_value = NULL;
    int fd;
    Py_off_t offset;
    Py_off_t length;

    if (!_PyArg_CheckPositional("posix_fallocate", nargs, 3, 3)) {
        goto exit;
    }
    fd = PyLong_AsInt(args[0]);
    if (fd == -1 && PyErr_Occurred()) {
        goto exit;
    }
    if (!Py_off_t_converter(args[1], &offset)) {
        goto exit;
    }
    if (!Py_off_t_converter(args[2], &length)) {
        goto exit;
    }
    return_value = os_posix_fallocate_impl(module, fd, offset, length);

exit:
    return return_value;
}

#endif /* (defined(HAVE_POSIX_FALLOCATE) && !defined(POSIX_FADVISE_AIX_BUG) && !defined(__wasi__)) */

#if (defined(HAVE_POSIX_FADVISE) && !defined(POSIX_FADVISE_AIX_BUG))

PyDoc_STRVAR(os_posix_fadvise__doc__,
"posix_fadvise($module, fd, offset, length, advice, /)\n"
"--\n"
"\n"
"Announce an intention to access data in a specific pattern.\n"
"\n"
"Announce an intention to access data in a specific pattern, thus allowing\n"
"the kernel to make optimizations.\n"
"The advice applies to the region of the file specified by fd starting at\n"
"offset and continuing for length bytes.\n"
"advice is one of POSIX_FADV_NORMAL, POSIX_FADV_SEQUENTIAL,\n"
"POSIX_FADV_RANDOM, POSIX_FADV_NOREUSE, POSIX_FADV_WILLNEED, or\n"
"POSIX_FADV_DONTNEED.");

#define OS_POSIX_FADVISE_METHODDEF    \
    {"posix_fadvise", _PyCFunction_CAST(os_posix_fadvise), METH_FASTCALL, os_posix_fadvise__doc__},

static PyObject *
os_posix_fadvise_impl(PyObject *module, int fd, Py_off_t offset,
                      Py_off_t length, int advice);

static PyObject *
os_posix_fadvise(PyObject *module, PyObject *const *args, Py_ssize_t nargs)
{
    PyObject *return_value = NULL;
    int fd;
    Py_off_t offset;
    Py_off_t length;
    int advice;

    if (!_PyArg_CheckPositional("posix_fadvise", nargs, 4, 4)) {
        goto exit;
    }
    fd = PyLong_AsInt(args[0]);
    if (fd == -1 && PyErr_Occurred()) {
        goto exit;
    }
    if (!Py_off_t_converter(args[1], &offset)) {
        goto exit;
    }
    if (!Py_off_t_converter(args[2], &length)) {
        goto exit;
    }
    advice = PyLong_AsInt(args[3]);
    if (advice == -1 && PyErr_Occurred()) {
        goto exit;
    }
    return_value = os_posix_fadvise_impl(module, fd, offset, length, advice);

exit:
    return return_value;
}

#endif /* (defined(HAVE_POSIX_FADVISE) && !defined(POSIX_FADVISE_AIX_BUG)) */

#if defined(MS_WINDOWS)

PyDoc_STRVAR(os_putenv__doc__,
"putenv($module, name, value, /)\n"
"--\n"
"\n"
"Change or add an environment variable.");

#define OS_PUTENV_METHODDEF    \
    {"putenv", _PyCFunction_CAST(os_putenv), METH_FASTCALL, os_putenv__doc__},

static PyObject *
os_putenv_impl(PyObject *module, PyObject *name, PyObject *value);

static PyObject *
os_putenv(PyObject *module, PyObject *const *args, Py_ssize_t nargs)
{
    PyObject *return_value = NULL;
    PyObject *name;
    PyObject *value;

    if (!_PyArg_CheckPositional("putenv", nargs, 2, 2)) {
        goto exit;
    }
    if (!PyUnicode_Check(args[0])) {
        _PyArg_BadArgument("putenv", "argument 1", "str", args[0]);
        goto exit;
    }
    name = args[0];
    if (!PyUnicode_Check(args[1])) {
        _PyArg_BadArgument("putenv", "argument 2", "str", args[1]);
        goto exit;
    }
    value = args[1];
    return_value = os_putenv_impl(module, name, value);

exit:
    return return_value;
}

#endif /* defined(MS_WINDOWS) */

#if !defined(MS_WINDOWS)

PyDoc_STRVAR(os_putenv__doc__,
"putenv($module, name, value, /)\n"
"--\n"
"\n"
"Change or add an environment variable.");

#define OS_PUTENV_METHODDEF    \
    {"putenv", _PyCFunction_CAST(os_putenv), METH_FASTCALL, os_putenv__doc__},

static PyObject *
os_putenv_impl(PyObject *module, PyObject *name, PyObject *value);

static PyObject *
os_putenv(PyObject *module, PyObject *const *args, Py_ssize_t nargs)
{
    PyObject *return_value = NULL;
    PyObject *name = NULL;
    PyObject *value = NULL;

    if (!_PyArg_CheckPositional("putenv", nargs, 2, 2)) {
        goto exit;
    }
    if (!PyUnicode_FSConverter(args[0], &name)) {
        goto exit;
    }
    if (!PyUnicode_FSConverter(args[1], &value)) {
        goto exit;
    }
    return_value = os_putenv_impl(module, name, value);

exit:
    /* Cleanup for name */
    Py_XDECREF(name);
    /* Cleanup for value */
    Py_XDECREF(value);

    return return_value;
}

#endif /* !defined(MS_WINDOWS) */

#if defined(MS_WINDOWS)

PyDoc_STRVAR(os_unsetenv__doc__,
"unsetenv($module, name, /)\n"
"--\n"
"\n"
"Delete an environment variable.");

#define OS_UNSETENV_METHODDEF    \
    {"unsetenv", (PyCFunction)os_unsetenv, METH_O, os_unsetenv__doc__},

static PyObject *
os_unsetenv_impl(PyObject *module, PyObject *name);

static PyObject *
os_unsetenv(PyObject *module, PyObject *arg)
{
    PyObject *return_value = NULL;
    PyObject *name;

    if (!PyUnicode_Check(arg)) {
        _PyArg_BadArgument("unsetenv", "argument", "str", arg);
        goto exit;
    }
    name = arg;
    return_value = os_unsetenv_impl(module, name);

exit:
    return return_value;
}

#endif /* defined(MS_WINDOWS) */

#if !defined(MS_WINDOWS)

PyDoc_STRVAR(os_unsetenv__doc__,
"unsetenv($module, name, /)\n"
"--\n"
"\n"
"Delete an environment variable.");

#define OS_UNSETENV_METHODDEF    \
    {"unsetenv", (PyCFunction)os_unsetenv, METH_O, os_unsetenv__doc__},

static PyObject *
os_unsetenv_impl(PyObject *module, PyObject *name);

static PyObject *
os_unsetenv(PyObject *module, PyObject *arg)
{
    PyObject *return_value = NULL;
    PyObject *name = NULL;

    if (!PyUnicode_FSConverter(arg, &name)) {
        goto exit;
    }
    return_value = os_unsetenv_impl(module, name);

exit:
    /* Cleanup for name */
    Py_XDECREF(name);

    return return_value;
}

#endif /* !defined(MS_WINDOWS) */

PyDoc_STRVAR(os_strerror__doc__,
"strerror($module, code, /)\n"
"--\n"
"\n"
"Translate an error code to a message string.");

#define OS_STRERROR_METHODDEF    \
    {"strerror", (PyCFunction)os_strerror, METH_O, os_strerror__doc__},

static PyObject *
os_strerror_impl(PyObject *module, int code);

static PyObject *
os_strerror(PyObject *module, PyObject *arg)
{
    PyObject *return_value = NULL;
    int code;

    code = PyLong_AsInt(arg);
    if (code == -1 && PyErr_Occurred()) {
        goto exit;
    }
    return_value = os_strerror_impl(module, code);

exit:
    return return_value;
}

#if defined(HAVE_SYS_WAIT_H) && defined(WCOREDUMP)

PyDoc_STRVAR(os_WCOREDUMP__doc__,
"WCOREDUMP($module, status, /)\n"
"--\n"
"\n"
"Return True if the process returning status was dumped to a core file.");

#define OS_WCOREDUMP_METHODDEF    \
    {"WCOREDUMP", (PyCFunction)os_WCOREDUMP, METH_O, os_WCOREDUMP__doc__},

static int
os_WCOREDUMP_impl(PyObject *module, int status);

static PyObject *
os_WCOREDUMP(PyObject *module, PyObject *arg)
{
    PyObject *return_value = NULL;
    int status;
    int _return_value;

    status = PyLong_AsInt(arg);
    if (status == -1 && PyErr_Occurred()) {
        goto exit;
    }
    _return_value = os_WCOREDUMP_impl(module, status);
    if ((_return_value == -1) && PyErr_Occurred()) {
        goto exit;
    }
    return_value = PyBool_FromLong((long)_return_value);

exit:
    return return_value;
}

#endif /* defined(HAVE_SYS_WAIT_H) && defined(WCOREDUMP) */

#if defined(HAVE_SYS_WAIT_H) && defined(WIFCONTINUED)

PyDoc_STRVAR(os_WIFCONTINUED__doc__,
"WIFCONTINUED($module, /, status)\n"
"--\n"
"\n"
"Return True if a particular process was continued from a job control stop.\n"
"\n"
"Return True if the process returning status was continued from a\n"
"job control stop.");

#define OS_WIFCONTINUED_METHODDEF    \
    {"WIFCONTINUED", _PyCFunction_CAST(os_WIFCONTINUED), METH_FASTCALL|METH_KEYWORDS, os_WIFCONTINUED__doc__},

static int
os_WIFCONTINUED_impl(PyObject *module, int status);

static PyObject *
os_WIFCONTINUED(PyObject *module, PyObject *const *args, Py_ssize_t nargs, PyObject *kwnames)
{
    PyObject *return_value = NULL;
    #if defined(Py_BUILD_CORE) && !defined(Py_BUILD_CORE_MODULE)

    #define NUM_KEYWORDS 1
    static struct {
        PyGC_Head _this_is_not_used;
        PyObject_VAR_HEAD
        PyObject *ob_item[NUM_KEYWORDS];
    } _kwtuple = {
        .ob_base = PyVarObject_HEAD_INIT(&PyTuple_Type, NUM_KEYWORDS)
        .ob_item = { &_Py_ID(status), },
    };
    #undef NUM_KEYWORDS
    #define KWTUPLE (&_kwtuple.ob_base.ob_base)

    #else  // !Py_BUILD_CORE
    #  define KWTUPLE NULL
    #endif  // !Py_BUILD_CORE

    static const char * const _keywords[] = {"status", NULL};
    static _PyArg_Parser _parser = {
        .keywords = _keywords,
        .fname = "WIFCONTINUED",
        .kwtuple = KWTUPLE,
    };
    #undef KWTUPLE
    PyObject *argsbuf[1];
    int status;
    int _return_value;

    args = _PyArg_UnpackKeywords(args, nargs, NULL, kwnames, &_parser, 1, 1, 0, argsbuf);
    if (!args) {
        goto exit;
    }
    status = PyLong_AsInt(args[0]);
    if (status == -1 && PyErr_Occurred()) {
        goto exit;
    }
    _return_value = os_WIFCONTINUED_impl(module, status);
    if ((_return_value == -1) && PyErr_Occurred()) {
        goto exit;
    }
    return_value = PyBool_FromLong((long)_return_value);

exit:
    return return_value;
}

#endif /* defined(HAVE_SYS_WAIT_H) && defined(WIFCONTINUED) */

#if defined(HAVE_SYS_WAIT_H) && defined(WIFSTOPPED)

PyDoc_STRVAR(os_WIFSTOPPED__doc__,
"WIFSTOPPED($module, /, status)\n"
"--\n"
"\n"
"Return True if the process returning status was stopped.");

#define OS_WIFSTOPPED_METHODDEF    \
    {"WIFSTOPPED", _PyCFunction_CAST(os_WIFSTOPPED), METH_FASTCALL|METH_KEYWORDS, os_WIFSTOPPED__doc__},

static int
os_WIFSTOPPED_impl(PyObject *module, int status);

static PyObject *
os_WIFSTOPPED(PyObject *module, PyObject *const *args, Py_ssize_t nargs, PyObject *kwnames)
{
    PyObject *return_value = NULL;
    #if defined(Py_BUILD_CORE) && !defined(Py_BUILD_CORE_MODULE)

    #define NUM_KEYWORDS 1
    static struct {
        PyGC_Head _this_is_not_used;
        PyObject_VAR_HEAD
        PyObject *ob_item[NUM_KEYWORDS];
    } _kwtuple = {
        .ob_base = PyVarObject_HEAD_INIT(&PyTuple_Type, NUM_KEYWORDS)
        .ob_item = { &_Py_ID(status), },
    };
    #undef NUM_KEYWORDS
    #define KWTUPLE (&_kwtuple.ob_base.ob_base)

    #else  // !Py_BUILD_CORE
    #  define KWTUPLE NULL
    #endif  // !Py_BUILD_CORE

    static const char * const _keywords[] = {"status", NULL};
    static _PyArg_Parser _parser = {
        .keywords = _keywords,
        .fname = "WIFSTOPPED",
        .kwtuple = KWTUPLE,
    };
    #undef KWTUPLE
    PyObject *argsbuf[1];
    int status;
    int _return_value;

    args = _PyArg_UnpackKeywords(args, nargs, NULL, kwnames, &_parser, 1, 1, 0, argsbuf);
    if (!args) {
        goto exit;
    }
    status = PyLong_AsInt(args[0]);
    if (status == -1 && PyErr_Occurred()) {
        goto exit;
    }
    _return_value = os_WIFSTOPPED_impl(module, status);
    if ((_return_value == -1) && PyErr_Occurred()) {
        goto exit;
    }
    return_value = PyBool_FromLong((long)_return_value);

exit:
    return return_value;
}

#endif /* defined(HAVE_SYS_WAIT_H) && defined(WIFSTOPPED) */

#if defined(HAVE_SYS_WAIT_H) && defined(WIFSIGNALED)

PyDoc_STRVAR(os_WIFSIGNALED__doc__,
"WIFSIGNALED($module, /, status)\n"
"--\n"
"\n"
"Return True if the process returning status was terminated by a signal.");

#define OS_WIFSIGNALED_METHODDEF    \
    {"WIFSIGNALED", _PyCFunction_CAST(os_WIFSIGNALED), METH_FASTCALL|METH_KEYWORDS, os_WIFSIGNALED__doc__},

static int
os_WIFSIGNALED_impl(PyObject *module, int status);

static PyObject *
os_WIFSIGNALED(PyObject *module, PyObject *const *args, Py_ssize_t nargs, PyObject *kwnames)
{
    PyObject *return_value = NULL;
    #if defined(Py_BUILD_CORE) && !defined(Py_BUILD_CORE_MODULE)

    #define NUM_KEYWORDS 1
    static struct {
        PyGC_Head _this_is_not_used;
        PyObject_VAR_HEAD
        PyObject *ob_item[NUM_KEYWORDS];
    } _kwtuple = {
        .ob_base = PyVarObject_HEAD_INIT(&PyTuple_Type, NUM_KEYWORDS)
        .ob_item = { &_Py_ID(status), },
    };
    #undef NUM_KEYWORDS
    #define KWTUPLE (&_kwtuple.ob_base.ob_base)

    #else  // !Py_BUILD_CORE
    #  define KWTUPLE NULL
    #endif  // !Py_BUILD_CORE

    static const char * const _keywords[] = {"status", NULL};
    static _PyArg_Parser _parser = {
        .keywords = _keywords,
        .fname = "WIFSIGNALED",
        .kwtuple = KWTUPLE,
    };
    #undef KWTUPLE
    PyObject *argsbuf[1];
    int status;
    int _return_value;

    args = _PyArg_UnpackKeywords(args, nargs, NULL, kwnames, &_parser, 1, 1, 0, argsbuf);
    if (!args) {
        goto exit;
    }
    status = PyLong_AsInt(args[0]);
    if (status == -1 && PyErr_Occurred()) {
        goto exit;
    }
    _return_value = os_WIFSIGNALED_impl(module, status);
    if ((_return_value == -1) && PyErr_Occurred()) {
        goto exit;
    }
    return_value = PyBool_FromLong((long)_return_value);

exit:
    return return_value;
}

#endif /* defined(HAVE_SYS_WAIT_H) && defined(WIFSIGNALED) */

#if defined(HAVE_SYS_WAIT_H) && defined(WIFEXITED)

PyDoc_STRVAR(os_WIFEXITED__doc__,
"WIFEXITED($module, /, status)\n"
"--\n"
"\n"
"Return True if the process returning status exited via the exit() system call.");

#define OS_WIFEXITED_METHODDEF    \
    {"WIFEXITED", _PyCFunction_CAST(os_WIFEXITED), METH_FASTCALL|METH_KEYWORDS, os_WIFEXITED__doc__},

static int
os_WIFEXITED_impl(PyObject *module, int status);

static PyObject *
os_WIFEXITED(PyObject *module, PyObject *const *args, Py_ssize_t nargs, PyObject *kwnames)
{
    PyObject *return_value = NULL;
    #if defined(Py_BUILD_CORE) && !defined(Py_BUILD_CORE_MODULE)

    #define NUM_KEYWORDS 1
    static struct {
        PyGC_Head _this_is_not_used;
        PyObject_VAR_HEAD
        PyObject *ob_item[NUM_KEYWORDS];
    } _kwtuple = {
        .ob_base = PyVarObject_HEAD_INIT(&PyTuple_Type, NUM_KEYWORDS)
        .ob_item = { &_Py_ID(status), },
    };
    #undef NUM_KEYWORDS
    #define KWTUPLE (&_kwtuple.ob_base.ob_base)

    #else  // !Py_BUILD_CORE
    #  define KWTUPLE NULL
    #endif  // !Py_BUILD_CORE

    static const char * const _keywords[] = {"status", NULL};
    static _PyArg_Parser _parser = {
        .keywords = _keywords,
        .fname = "WIFEXITED",
        .kwtuple = KWTUPLE,
    };
    #undef KWTUPLE
    PyObject *argsbuf[1];
    int status;
    int _return_value;

    args = _PyArg_UnpackKeywords(args, nargs, NULL, kwnames, &_parser, 1, 1, 0, argsbuf);
    if (!args) {
        goto exit;
    }
    status = PyLong_AsInt(args[0]);
    if (status == -1 && PyErr_Occurred()) {
        goto exit;
    }
    _return_value = os_WIFEXITED_impl(module, status);
    if ((_return_value == -1) && PyErr_Occurred()) {
        goto exit;
    }
    return_value = PyBool_FromLong((long)_return_value);

exit:
    return return_value;
}

#endif /* defined(HAVE_SYS_WAIT_H) && defined(WIFEXITED) */

#if defined(HAVE_SYS_WAIT_H) && defined(WEXITSTATUS)

PyDoc_STRVAR(os_WEXITSTATUS__doc__,
"WEXITSTATUS($module, /, status)\n"
"--\n"
"\n"
"Return the process return code from status.");

#define OS_WEXITSTATUS_METHODDEF    \
    {"WEXITSTATUS", _PyCFunction_CAST(os_WEXITSTATUS), METH_FASTCALL|METH_KEYWORDS, os_WEXITSTATUS__doc__},

static int
os_WEXITSTATUS_impl(PyObject *module, int status);

static PyObject *
os_WEXITSTATUS(PyObject *module, PyObject *const *args, Py_ssize_t nargs, PyObject *kwnames)
{
    PyObject *return_value = NULL;
    #if defined(Py_BUILD_CORE) && !defined(Py_BUILD_CORE_MODULE)

    #define NUM_KEYWORDS 1
    static struct {
        PyGC_Head _this_is_not_used;
        PyObject_VAR_HEAD
        PyObject *ob_item[NUM_KEYWORDS];
    } _kwtuple = {
        .ob_base = PyVarObject_HEAD_INIT(&PyTuple_Type, NUM_KEYWORDS)
        .ob_item = { &_Py_ID(status), },
    };
    #undef NUM_KEYWORDS
    #define KWTUPLE (&_kwtuple.ob_base.ob_base)

    #else  // !Py_BUILD_CORE
    #  define KWTUPLE NULL
    #endif  // !Py_BUILD_CORE

    static const char * const _keywords[] = {"status", NULL};
    static _PyArg_Parser _parser = {
        .keywords = _keywords,
        .fname = "WEXITSTATUS",
        .kwtuple = KWTUPLE,
    };
    #undef KWTUPLE
    PyObject *argsbuf[1];
    int status;
    int _return_value;

    args = _PyArg_UnpackKeywords(args, nargs, NULL, kwnames, &_parser, 1, 1, 0, argsbuf);
    if (!args) {
        goto exit;
    }
    status = PyLong_AsInt(args[0]);
    if (status == -1 && PyErr_Occurred()) {
        goto exit;
    }
    _return_value = os_WEXITSTATUS_impl(module, status);
    if ((_return_value == -1) && PyErr_Occurred()) {
        goto exit;
    }
    return_value = PyLong_FromLong((long)_return_value);

exit:
    return return_value;
}

#endif /* defined(HAVE_SYS_WAIT_H) && defined(WEXITSTATUS) */

#if defined(HAVE_SYS_WAIT_H) && defined(WTERMSIG)

PyDoc_STRVAR(os_WTERMSIG__doc__,
"WTERMSIG($module, /, status)\n"
"--\n"
"\n"
"Return the signal that terminated the process that provided the status value.");

#define OS_WTERMSIG_METHODDEF    \
    {"WTERMSIG", _PyCFunction_CAST(os_WTERMSIG), METH_FASTCALL|METH_KEYWORDS, os_WTERMSIG__doc__},

static int
os_WTERMSIG_impl(PyObject *module, int status);

static PyObject *
os_WTERMSIG(PyObject *module, PyObject *const *args, Py_ssize_t nargs, PyObject *kwnames)
{
    PyObject *return_value = NULL;
    #if defined(Py_BUILD_CORE) && !defined(Py_BUILD_CORE_MODULE)

    #define NUM_KEYWORDS 1
    static struct {
        PyGC_Head _this_is_not_used;
        PyObject_VAR_HEAD
        PyObject *ob_item[NUM_KEYWORDS];
    } _kwtuple = {
        .ob_base = PyVarObject_HEAD_INIT(&PyTuple_Type, NUM_KEYWORDS)
        .ob_item = { &_Py_ID(status), },
    };
    #undef NUM_KEYWORDS
    #define KWTUPLE (&_kwtuple.ob_base.ob_base)

    #else  // !Py_BUILD_CORE
    #  define KWTUPLE NULL
    #endif  // !Py_BUILD_CORE

    static const char * const _keywords[] = {"status", NULL};
    static _PyArg_Parser _parser = {
        .keywords = _keywords,
        .fname = "WTERMSIG",
        .kwtuple = KWTUPLE,
    };
    #undef KWTUPLE
    PyObject *argsbuf[1];
    int status;
    int _return_value;

    args = _PyArg_UnpackKeywords(args, nargs, NULL, kwnames, &_parser, 1, 1, 0, argsbuf);
    if (!args) {
        goto exit;
    }
    status = PyLong_AsInt(args[0]);
    if (status == -1 && PyErr_Occurred()) {
        goto exit;
    }
    _return_value = os_WTERMSIG_impl(module, status);
    if ((_return_value == -1) && PyErr_Occurred()) {
        goto exit;
    }
    return_value = PyLong_FromLong((long)_return_value);

exit:
    return return_value;
}

#endif /* defined(HAVE_SYS_WAIT_H) && defined(WTERMSIG) */

#if defined(HAVE_SYS_WAIT_H) && defined(WSTOPSIG)

PyDoc_STRVAR(os_WSTOPSIG__doc__,
"WSTOPSIG($module, /, status)\n"
"--\n"
"\n"
"Return the signal that stopped the process that provided the status value.");

#define OS_WSTOPSIG_METHODDEF    \
    {"WSTOPSIG", _PyCFunction_CAST(os_WSTOPSIG), METH_FASTCALL|METH_KEYWORDS, os_WSTOPSIG__doc__},

static int
os_WSTOPSIG_impl(PyObject *module, int status);

static PyObject *
os_WSTOPSIG(PyObject *module, PyObject *const *args, Py_ssize_t nargs, PyObject *kwnames)
{
    PyObject *return_value = NULL;
    #if defined(Py_BUILD_CORE) && !defined(Py_BUILD_CORE_MODULE)

    #define NUM_KEYWORDS 1
    static struct {
        PyGC_Head _this_is_not_used;
        PyObject_VAR_HEAD
        PyObject *ob_item[NUM_KEYWORDS];
    } _kwtuple = {
        .ob_base = PyVarObject_HEAD_INIT(&PyTuple_Type, NUM_KEYWORDS)
        .ob_item = { &_Py_ID(status), },
    };
    #undef NUM_KEYWORDS
    #define KWTUPLE (&_kwtuple.ob_base.ob_base)

    #else  // !Py_BUILD_CORE
    #  define KWTUPLE NULL
    #endif  // !Py_BUILD_CORE

    static const char * const _keywords[] = {"status", NULL};
    static _PyArg_Parser _parser = {
        .keywords = _keywords,
        .fname = "WSTOPSIG",
        .kwtuple = KWTUPLE,
    };
    #undef KWTUPLE
    PyObject *argsbuf[1];
    int status;
    int _return_value;

    args = _PyArg_UnpackKeywords(args, nargs, NULL, kwnames, &_parser, 1, 1, 0, argsbuf);
    if (!args) {
        goto exit;
    }
    status = PyLong_AsInt(args[0]);
    if (status == -1 && PyErr_Occurred()) {
        goto exit;
    }
    _return_value = os_WSTOPSIG_impl(module, status);
    if ((_return_value == -1) && PyErr_Occurred()) {
        goto exit;
    }
    return_value = PyLong_FromLong((long)_return_value);

exit:
    return return_value;
}

#endif /* defined(HAVE_SYS_WAIT_H) && defined(WSTOPSIG) */

#if (defined(HAVE_FSTATVFS) && defined(HAVE_SYS_STATVFS_H))

PyDoc_STRVAR(os_fstatvfs__doc__,
"fstatvfs($module, fd, /)\n"
"--\n"
"\n"
"Perform an fstatvfs system call on the given fd.\n"
"\n"
"Equivalent to statvfs(fd).");

#define OS_FSTATVFS_METHODDEF    \
    {"fstatvfs", (PyCFunction)os_fstatvfs, METH_O, os_fstatvfs__doc__},

static PyObject *
os_fstatvfs_impl(PyObject *module, int fd);

static PyObject *
os_fstatvfs(PyObject *module, PyObject *arg)
{
    PyObject *return_value = NULL;
    int fd;

    fd = PyLong_AsInt(arg);
    if (fd == -1 && PyErr_Occurred()) {
        goto exit;
    }
    return_value = os_fstatvfs_impl(module, fd);

exit:
    return return_value;
}

#endif /* (defined(HAVE_FSTATVFS) && defined(HAVE_SYS_STATVFS_H)) */

#if (defined(HAVE_STATVFS) && defined(HAVE_SYS_STATVFS_H))

PyDoc_STRVAR(os_statvfs__doc__,
"statvfs($module, /, path)\n"
"--\n"
"\n"
"Perform a statvfs system call on the given path.\n"
"\n"
"path may always be specified as a string.\n"
"On some platforms, path may also be specified as an open file descriptor.\n"
"  If this functionality is unavailable, using it raises an exception.");

#define OS_STATVFS_METHODDEF    \
    {"statvfs", _PyCFunction_CAST(os_statvfs), METH_FASTCALL|METH_KEYWORDS, os_statvfs__doc__},

static PyObject *
os_statvfs_impl(PyObject *module, path_t *path);

static PyObject *
os_statvfs(PyObject *module, PyObject *const *args, Py_ssize_t nargs, PyObject *kwnames)
{
    PyObject *return_value = NULL;
    #if defined(Py_BUILD_CORE) && !defined(Py_BUILD_CORE_MODULE)

    #define NUM_KEYWORDS 1
    static struct {
        PyGC_Head _this_is_not_used;
        PyObject_VAR_HEAD
        PyObject *ob_item[NUM_KEYWORDS];
    } _kwtuple = {
        .ob_base = PyVarObject_HEAD_INIT(&PyTuple_Type, NUM_KEYWORDS)
        .ob_item = { &_Py_ID(path), },
    };
    #undef NUM_KEYWORDS
    #define KWTUPLE (&_kwtuple.ob_base.ob_base)

    #else  // !Py_BUILD_CORE
    #  define KWTUPLE NULL
    #endif  // !Py_BUILD_CORE

    static const char * const _keywords[] = {"path", NULL};
    static _PyArg_Parser _parser = {
        .keywords = _keywords,
        .fname = "statvfs",
        .kwtuple = KWTUPLE,
    };
    #undef KWTUPLE
    PyObject *argsbuf[1];
    path_t path = PATH_T_INITIALIZE("statvfs", "path", 0, PATH_HAVE_FSTATVFS);

    args = _PyArg_UnpackKeywords(args, nargs, NULL, kwnames, &_parser, 1, 1, 0, argsbuf);
    if (!args) {
        goto exit;
    }
    if (!path_converter(args[0], &path)) {
        goto exit;
    }
    return_value = os_statvfs_impl(module, &path);

exit:
    /* Cleanup for path */
    path_cleanup(&path);

    return return_value;
}

#endif /* (defined(HAVE_STATVFS) && defined(HAVE_SYS_STATVFS_H)) */

#if defined(MS_WINDOWS)

PyDoc_STRVAR(os__getdiskusage__doc__,
"_getdiskusage($module, /, path)\n"
"--\n"
"\n"
"Return disk usage statistics about the given path as a (total, free) tuple.");

#define OS__GETDISKUSAGE_METHODDEF    \
    {"_getdiskusage", _PyCFunction_CAST(os__getdiskusage), METH_FASTCALL|METH_KEYWORDS, os__getdiskusage__doc__},

static PyObject *
os__getdiskusage_impl(PyObject *module, path_t *path);

static PyObject *
os__getdiskusage(PyObject *module, PyObject *const *args, Py_ssize_t nargs, PyObject *kwnames)
{
    PyObject *return_value = NULL;
    #if defined(Py_BUILD_CORE) && !defined(Py_BUILD_CORE_MODULE)

    #define NUM_KEYWORDS 1
    static struct {
        PyGC_Head _this_is_not_used;
        PyObject_VAR_HEAD
        PyObject *ob_item[NUM_KEYWORDS];
    } _kwtuple = {
        .ob_base = PyVarObject_HEAD_INIT(&PyTuple_Type, NUM_KEYWORDS)
        .ob_item = { &_Py_ID(path), },
    };
    #undef NUM_KEYWORDS
    #define KWTUPLE (&_kwtuple.ob_base.ob_base)

    #else  // !Py_BUILD_CORE
    #  define KWTUPLE NULL
    #endif  // !Py_BUILD_CORE

    static const char * const _keywords[] = {"path", NULL};
    static _PyArg_Parser _parser = {
        .keywords = _keywords,
        .fname = "_getdiskusage",
        .kwtuple = KWTUPLE,
    };
    #undef KWTUPLE
    PyObject *argsbuf[1];
    path_t path = PATH_T_INITIALIZE("_getdiskusage", "path", 0, 0);

    args = _PyArg_UnpackKeywords(args, nargs, NULL, kwnames, &_parser, 1, 1, 0, argsbuf);
    if (!args) {
        goto exit;
    }
    if (!path_converter(args[0], &path)) {
        goto exit;
    }
    return_value = os__getdiskusage_impl(module, &path);

exit:
    /* Cleanup for path */
    path_cleanup(&path);

    return return_value;
}

#endif /* defined(MS_WINDOWS) */

#if defined(HAVE_FPATHCONF)

PyDoc_STRVAR(os_fpathconf__doc__,
"fpathconf($module, fd, name, /)\n"
"--\n"
"\n"
"Return the configuration limit name for the file descriptor fd.\n"
"\n"
"If there is no limit, return -1.");

#define OS_FPATHCONF_METHODDEF    \
    {"fpathconf", _PyCFunction_CAST(os_fpathconf), METH_FASTCALL, os_fpathconf__doc__},

static long
os_fpathconf_impl(PyObject *module, int fd, int name);

static PyObject *
os_fpathconf(PyObject *module, PyObject *const *args, Py_ssize_t nargs)
{
    PyObject *return_value = NULL;
    int fd;
    int name;
    long _return_value;

    if (!_PyArg_CheckPositional("fpathconf", nargs, 2, 2)) {
        goto exit;
    }
    if (!_PyLong_FileDescriptor_Converter(args[0], &fd)) {
        goto exit;
    }
    if (!conv_path_confname(args[1], &name)) {
        goto exit;
    }
    _return_value = os_fpathconf_impl(module, fd, name);
    if ((_return_value == -1) && PyErr_Occurred()) {
        goto exit;
    }
    return_value = PyLong_FromLong(_return_value);

exit:
    return return_value;
}

#endif /* defined(HAVE_FPATHCONF) */

#if defined(HAVE_PATHCONF)

PyDoc_STRVAR(os_pathconf__doc__,
"pathconf($module, /, path, name)\n"
"--\n"
"\n"
"Return the configuration limit name for the file or directory path.\n"
"\n"
"If there is no limit, return -1.\n"
"On some platforms, path may also be specified as an open file descriptor.\n"
"  If this functionality is unavailable, using it raises an exception.");

#define OS_PATHCONF_METHODDEF    \
    {"pathconf", _PyCFunction_CAST(os_pathconf), METH_FASTCALL|METH_KEYWORDS, os_pathconf__doc__},

static long
os_pathconf_impl(PyObject *module, path_t *path, int name);

static PyObject *
os_pathconf(PyObject *module, PyObject *const *args, Py_ssize_t nargs, PyObject *kwnames)
{
    PyObject *return_value = NULL;
    #if defined(Py_BUILD_CORE) && !defined(Py_BUILD_CORE_MODULE)

    #define NUM_KEYWORDS 2
    static struct {
        PyGC_Head _this_is_not_used;
        PyObject_VAR_HEAD
        PyObject *ob_item[NUM_KEYWORDS];
    } _kwtuple = {
        .ob_base = PyVarObject_HEAD_INIT(&PyTuple_Type, NUM_KEYWORDS)
        .ob_item = { &_Py_ID(path), &_Py_ID(name), },
    };
    #undef NUM_KEYWORDS
    #define KWTUPLE (&_kwtuple.ob_base.ob_base)

    #else  // !Py_BUILD_CORE
    #  define KWTUPLE NULL
    #endif  // !Py_BUILD_CORE

    static const char * const _keywords[] = {"path", "name", NULL};
    static _PyArg_Parser _parser = {
        .keywords = _keywords,
        .fname = "pathconf",
        .kwtuple = KWTUPLE,
    };
    #undef KWTUPLE
    PyObject *argsbuf[2];
    path_t path = PATH_T_INITIALIZE("pathconf", "path", 0, PATH_HAVE_FPATHCONF);
    int name;
    long _return_value;

    args = _PyArg_UnpackKeywords(args, nargs, NULL, kwnames, &_parser, 2, 2, 0, argsbuf);
    if (!args) {
        goto exit;
    }
    if (!path_converter(args[0], &path)) {
        goto exit;
    }
    if (!conv_path_confname(args[1], &name)) {
        goto exit;
    }
    _return_value = os_pathconf_impl(module, &path, name);
    if ((_return_value == -1) && PyErr_Occurred()) {
        goto exit;
    }
    return_value = PyLong_FromLong(_return_value);

exit:
    /* Cleanup for path */
    path_cleanup(&path);

    return return_value;
}

#endif /* defined(HAVE_PATHCONF) */

#if defined(HAVE_CONFSTR)

PyDoc_STRVAR(os_confstr__doc__,
"confstr($module, name, /)\n"
"--\n"
"\n"
"Return a string-valued system configuration variable.");

#define OS_CONFSTR_METHODDEF    \
    {"confstr", (PyCFunction)os_confstr, METH_O, os_confstr__doc__},

static PyObject *
os_confstr_impl(PyObject *module, int name);

static PyObject *
os_confstr(PyObject *module, PyObject *arg)
{
    PyObject *return_value = NULL;
    int name;

    if (!conv_confstr_confname(arg, &name)) {
        goto exit;
    }
    return_value = os_confstr_impl(module, name);

exit:
    return return_value;
}

#endif /* defined(HAVE_CONFSTR) */

#if defined(HAVE_SYSCONF)

PyDoc_STRVAR(os_sysconf__doc__,
"sysconf($module, name, /)\n"
"--\n"
"\n"
"Return an integer-valued system configuration variable.");

#define OS_SYSCONF_METHODDEF    \
    {"sysconf", (PyCFunction)os_sysconf, METH_O, os_sysconf__doc__},

static long
os_sysconf_impl(PyObject *module, int name);

static PyObject *
os_sysconf(PyObject *module, PyObject *arg)
{
    PyObject *return_value = NULL;
    int name;
    long _return_value;

    if (!conv_sysconf_confname(arg, &name)) {
        goto exit;
    }
    _return_value = os_sysconf_impl(module, name);
    if ((_return_value == -1) && PyErr_Occurred()) {
        goto exit;
    }
    return_value = PyLong_FromLong(_return_value);

exit:
    return return_value;
}

#endif /* defined(HAVE_SYSCONF) */

PyDoc_STRVAR(os_abort__doc__,
"abort($module, /)\n"
"--\n"
"\n"
"Abort the interpreter immediately.\n"
"\n"
"This function \'dumps core\' or otherwise fails in the hardest way possible\n"
"on the hosting operating system.  This function never returns.");

#define OS_ABORT_METHODDEF    \
    {"abort", (PyCFunction)os_abort, METH_NOARGS, os_abort__doc__},

static PyObject *
os_abort_impl(PyObject *module);

static PyObject *
os_abort(PyObject *module, PyObject *Py_UNUSED(ignored))
{
    return os_abort_impl(module);
}

#if defined(MS_WINDOWS)

PyDoc_STRVAR(os_startfile__doc__,
"startfile($module, /, filepath, operation=<unrepresentable>,\n"
"          arguments=<unrepresentable>, cwd=None, show_cmd=1)\n"
"--\n"
"\n"
"Start a file with its associated application.\n"
"\n"
"When \"operation\" is not specified or \"open\", this acts like\n"
"double-clicking the file in Explorer, or giving the file name as an\n"
"argument to the DOS \"start\" command: the file is opened with whatever\n"
"application (if any) its extension is associated.\n"
"When another \"operation\" is given, it specifies what should be done with\n"
"the file.  A typical operation is \"print\".\n"
"\n"
"\"arguments\" is passed to the application, but should be omitted if the\n"
"file is a document.\n"
"\n"
"\"cwd\" is the working directory for the operation. If \"filepath\" is\n"
"relative, it will be resolved against this directory. This argument\n"
"should usually be an absolute path.\n"
"\n"
"\"show_cmd\" can be used to override the recommended visibility option.\n"
"See the Windows ShellExecute documentation for values.\n"
"\n"
"startfile returns as soon as the associated application is launched.\n"
"There is no option to wait for the application to close, and no way\n"
"to retrieve the application\'s exit status.\n"
"\n"
"The filepath is relative to the current directory.  If you want to use\n"
"an absolute path, make sure the first character is not a slash (\"/\");\n"
"the underlying Win32 ShellExecute function doesn\'t work if it is.");

#define OS_STARTFILE_METHODDEF    \
    {"startfile", _PyCFunction_CAST(os_startfile), METH_FASTCALL|METH_KEYWORDS, os_startfile__doc__},

static PyObject *
os_startfile_impl(PyObject *module, path_t *filepath,
                  const wchar_t *operation, const wchar_t *arguments,
                  path_t *cwd, int show_cmd);

static PyObject *
os_startfile(PyObject *module, PyObject *const *args, Py_ssize_t nargs, PyObject *kwnames)
{
    PyObject *return_value = NULL;
    #if defined(Py_BUILD_CORE) && !defined(Py_BUILD_CORE_MODULE)

    #define NUM_KEYWORDS 5
    static struct {
        PyGC_Head _this_is_not_used;
        PyObject_VAR_HEAD
        PyObject *ob_item[NUM_KEYWORDS];
    } _kwtuple = {
        .ob_base = PyVarObject_HEAD_INIT(&PyTuple_Type, NUM_KEYWORDS)
        .ob_item = { &_Py_ID(filepath), &_Py_ID(operation), &_Py_ID(arguments), &_Py_ID(cwd), &_Py_ID(show_cmd), },
    };
    #undef NUM_KEYWORDS
    #define KWTUPLE (&_kwtuple.ob_base.ob_base)

    #else  // !Py_BUILD_CORE
    #  define KWTUPLE NULL
    #endif  // !Py_BUILD_CORE

    static const char * const _keywords[] = {"filepath", "operation", "arguments", "cwd", "show_cmd", NULL};
    static _PyArg_Parser _parser = {
        .keywords = _keywords,
        .fname = "startfile",
        .kwtuple = KWTUPLE,
    };
    #undef KWTUPLE
    PyObject *argsbuf[5];
    Py_ssize_t noptargs = nargs + (kwnames ? PyTuple_GET_SIZE(kwnames) : 0) - 1;
    path_t filepath = PATH_T_INITIALIZE("startfile", "filepath", 0, 0);
    const wchar_t *operation = NULL;
    const wchar_t *arguments = NULL;
    path_t cwd = PATH_T_INITIALIZE("startfile", "cwd", 1, 0);
    int show_cmd = 1;

    args = _PyArg_UnpackKeywords(args, nargs, NULL, kwnames, &_parser, 1, 5, 0, argsbuf);
    if (!args) {
        goto exit;
    }
    if (!path_converter(args[0], &filepath)) {
        goto exit;
    }
    if (!noptargs) {
        goto skip_optional_pos;
    }
    if (args[1]) {
        if (!PyUnicode_Check(args[1])) {
            _PyArg_BadArgument("startfile", "argument 'operation'", "str", args[1]);
            goto exit;
        }
        operation = PyUnicode_AsWideCharString(args[1], NULL);
        if (operation == NULL) {
            goto exit;
        }
        if (!--noptargs) {
            goto skip_optional_pos;
        }
    }
    if (args[2]) {
        if (!PyUnicode_Check(args[2])) {
            _PyArg_BadArgument("startfile", "argument 'arguments'", "str", args[2]);
            goto exit;
        }
        arguments = PyUnicode_AsWideCharString(args[2], NULL);
        if (arguments == NULL) {
            goto exit;
        }
        if (!--noptargs) {
            goto skip_optional_pos;
        }
    }
    if (args[3]) {
        if (!path_converter(args[3], &cwd)) {
            goto exit;
        }
        if (!--noptargs) {
            goto skip_optional_pos;
        }
    }
    show_cmd = PyLong_AsInt(args[4]);
    if (show_cmd == -1 && PyErr_Occurred()) {
        goto exit;
    }
skip_optional_pos:
    return_value = os_startfile_impl(module, &filepath, operation, arguments, &cwd, show_cmd);

exit:
    /* Cleanup for filepath */
    path_cleanup(&filepath);
    /* Cleanup for operation */
    PyMem_Free((void *)operation);
    /* Cleanup for arguments */
    PyMem_Free((void *)arguments);
    /* Cleanup for cwd */
    path_cleanup(&cwd);

    return return_value;
}

#endif /* defined(MS_WINDOWS) */

#if defined(HAVE_GETLOADAVG)

PyDoc_STRVAR(os_getloadavg__doc__,
"getloadavg($module, /)\n"
"--\n"
"\n"
"Return average recent system load information.\n"
"\n"
"Return the number of processes in the system run queue averaged over\n"
"the last 1, 5, and 15 minutes as a tuple of three floats.\n"
"Raises OSError if the load average was unobtainable.");

#define OS_GETLOADAVG_METHODDEF    \
    {"getloadavg", (PyCFunction)os_getloadavg, METH_NOARGS, os_getloadavg__doc__},

static PyObject *
os_getloadavg_impl(PyObject *module);

static PyObject *
os_getloadavg(PyObject *module, PyObject *Py_UNUSED(ignored))
{
    return os_getloadavg_impl(module);
}

#endif /* defined(HAVE_GETLOADAVG) */

PyDoc_STRVAR(os_device_encoding__doc__,
"device_encoding($module, /, fd)\n"
"--\n"
"\n"
"Return a string describing the encoding of a terminal\'s file descriptor.\n"
"\n"
"The file descriptor must be attached to a terminal.\n"
"If the device is not a terminal, return None.");

#define OS_DEVICE_ENCODING_METHODDEF    \
    {"device_encoding", _PyCFunction_CAST(os_device_encoding), METH_FASTCALL|METH_KEYWORDS, os_device_encoding__doc__},

static PyObject *
os_device_encoding_impl(PyObject *module, int fd);

static PyObject *
os_device_encoding(PyObject *module, PyObject *const *args, Py_ssize_t nargs, PyObject *kwnames)
{
    PyObject *return_value = NULL;
    #if defined(Py_BUILD_CORE) && !defined(Py_BUILD_CORE_MODULE)

    #define NUM_KEYWORDS 1
    static struct {
        PyGC_Head _this_is_not_used;
        PyObject_VAR_HEAD
        PyObject *ob_item[NUM_KEYWORDS];
    } _kwtuple = {
        .ob_base = PyVarObject_HEAD_INIT(&PyTuple_Type, NUM_KEYWORDS)
        .ob_item = { &_Py_ID(fd), },
    };
    #undef NUM_KEYWORDS
    #define KWTUPLE (&_kwtuple.ob_base.ob_base)

    #else  // !Py_BUILD_CORE
    #  define KWTUPLE NULL
    #endif  // !Py_BUILD_CORE

    static const char * const _keywords[] = {"fd", NULL};
    static _PyArg_Parser _parser = {
        .keywords = _keywords,
        .fname = "device_encoding",
        .kwtuple = KWTUPLE,
    };
    #undef KWTUPLE
    PyObject *argsbuf[1];
    int fd;

    args = _PyArg_UnpackKeywords(args, nargs, NULL, kwnames, &_parser, 1, 1, 0, argsbuf);
    if (!args) {
        goto exit;
    }
    fd = PyLong_AsInt(args[0]);
    if (fd == -1 && PyErr_Occurred()) {
        goto exit;
    }
    return_value = os_device_encoding_impl(module, fd);

exit:
    return return_value;
}

#if defined(HAVE_SETRESUID)

PyDoc_STRVAR(os_setresuid__doc__,
"setresuid($module, ruid, euid, suid, /)\n"
"--\n"
"\n"
"Set the current process\'s real, effective, and saved user ids.");

#define OS_SETRESUID_METHODDEF    \
    {"setresuid", _PyCFunction_CAST(os_setresuid), METH_FASTCALL, os_setresuid__doc__},

static PyObject *
os_setresuid_impl(PyObject *module, uid_t ruid, uid_t euid, uid_t suid);

static PyObject *
os_setresuid(PyObject *module, PyObject *const *args, Py_ssize_t nargs)
{
    PyObject *return_value = NULL;
    uid_t ruid;
    uid_t euid;
    uid_t suid;

    if (!_PyArg_CheckPositional("setresuid", nargs, 3, 3)) {
        goto exit;
    }
    if (!_Py_Uid_Converter(args[0], &ruid)) {
        goto exit;
    }
    if (!_Py_Uid_Converter(args[1], &euid)) {
        goto exit;
    }
    if (!_Py_Uid_Converter(args[2], &suid)) {
        goto exit;
    }
    return_value = os_setresuid_impl(module, ruid, euid, suid);

exit:
    return return_value;
}

#endif /* defined(HAVE_SETRESUID) */

#if defined(HAVE_SETRESGID)

PyDoc_STRVAR(os_setresgid__doc__,
"setresgid($module, rgid, egid, sgid, /)\n"
"--\n"
"\n"
"Set the current process\'s real, effective, and saved group ids.");

#define OS_SETRESGID_METHODDEF    \
    {"setresgid", _PyCFunction_CAST(os_setresgid), METH_FASTCALL, os_setresgid__doc__},

static PyObject *
os_setresgid_impl(PyObject *module, gid_t rgid, gid_t egid, gid_t sgid);

static PyObject *
os_setresgid(PyObject *module, PyObject *const *args, Py_ssize_t nargs)
{
    PyObject *return_value = NULL;
    gid_t rgid;
    gid_t egid;
    gid_t sgid;

    if (!_PyArg_CheckPositional("setresgid", nargs, 3, 3)) {
        goto exit;
    }
    if (!_Py_Gid_Converter(args[0], &rgid)) {
        goto exit;
    }
    if (!_Py_Gid_Converter(args[1], &egid)) {
        goto exit;
    }
    if (!_Py_Gid_Converter(args[2], &sgid)) {
        goto exit;
    }
    return_value = os_setresgid_impl(module, rgid, egid, sgid);

exit:
    return return_value;
}

#endif /* defined(HAVE_SETRESGID) */

#if defined(HAVE_GETRESUID)

PyDoc_STRVAR(os_getresuid__doc__,
"getresuid($module, /)\n"
"--\n"
"\n"
"Return a tuple of the current process\'s real, effective, and saved user ids.");

#define OS_GETRESUID_METHODDEF    \
    {"getresuid", (PyCFunction)os_getresuid, METH_NOARGS, os_getresuid__doc__},

static PyObject *
os_getresuid_impl(PyObject *module);

static PyObject *
os_getresuid(PyObject *module, PyObject *Py_UNUSED(ignored))
{
    return os_getresuid_impl(module);
}

#endif /* defined(HAVE_GETRESUID) */

#if defined(HAVE_GETRESGID)

PyDoc_STRVAR(os_getresgid__doc__,
"getresgid($module, /)\n"
"--\n"
"\n"
"Return a tuple of the current process\'s real, effective, and saved group ids.");

#define OS_GETRESGID_METHODDEF    \
    {"getresgid", (PyCFunction)os_getresgid, METH_NOARGS, os_getresgid__doc__},

static PyObject *
os_getresgid_impl(PyObject *module);

static PyObject *
os_getresgid(PyObject *module, PyObject *Py_UNUSED(ignored))
{
    return os_getresgid_impl(module);
}

#endif /* defined(HAVE_GETRESGID) */

#if defined(USE_XATTRS)

PyDoc_STRVAR(os_getxattr__doc__,
"getxattr($module, /, path, attribute, *, follow_symlinks=True)\n"
"--\n"
"\n"
"Return the value of extended attribute attribute on path.\n"
"\n"
"path may be either a string, a path-like object, or an open file descriptor.\n"
"If follow_symlinks is False, and the last element of the path is a symbolic\n"
"  link, getxattr will examine the symbolic link itself instead of the file\n"
"  the link points to.");

#define OS_GETXATTR_METHODDEF    \
    {"getxattr", _PyCFunction_CAST(os_getxattr), METH_FASTCALL|METH_KEYWORDS, os_getxattr__doc__},

static PyObject *
os_getxattr_impl(PyObject *module, path_t *path, path_t *attribute,
                 int follow_symlinks);

static PyObject *
os_getxattr(PyObject *module, PyObject *const *args, Py_ssize_t nargs, PyObject *kwnames)
{
    PyObject *return_value = NULL;
    #if defined(Py_BUILD_CORE) && !defined(Py_BUILD_CORE_MODULE)

    #define NUM_KEYWORDS 3
    static struct {
        PyGC_Head _this_is_not_used;
        PyObject_VAR_HEAD
        PyObject *ob_item[NUM_KEYWORDS];
    } _kwtuple = {
        .ob_base = PyVarObject_HEAD_INIT(&PyTuple_Type, NUM_KEYWORDS)
        .ob_item = { &_Py_ID(path), &_Py_ID(attribute), &_Py_ID(follow_symlinks), },
    };
    #undef NUM_KEYWORDS
    #define KWTUPLE (&_kwtuple.ob_base.ob_base)

    #else  // !Py_BUILD_CORE
    #  define KWTUPLE NULL
    #endif  // !Py_BUILD_CORE

    static const char * const _keywords[] = {"path", "attribute", "follow_symlinks", NULL};
    static _PyArg_Parser _parser = {
        .keywords = _keywords,
        .fname = "getxattr",
        .kwtuple = KWTUPLE,
    };
    #undef KWTUPLE
    PyObject *argsbuf[3];
    Py_ssize_t noptargs = nargs + (kwnames ? PyTuple_GET_SIZE(kwnames) : 0) - 2;
    path_t path = PATH_T_INITIALIZE("getxattr", "path", 0, 1);
    path_t attribute = PATH_T_INITIALIZE("getxattr", "attribute", 0, 0);
    int follow_symlinks = 1;

    args = _PyArg_UnpackKeywords(args, nargs, NULL, kwnames, &_parser, 2, 2, 0, argsbuf);
    if (!args) {
        goto exit;
    }
    if (!path_converter(args[0], &path)) {
        goto exit;
    }
    if (!path_converter(args[1], &attribute)) {
        goto exit;
    }
    if (!noptargs) {
        goto skip_optional_kwonly;
    }
    follow_symlinks = PyObject_IsTrue(args[2]);
    if (follow_symlinks < 0) {
        goto exit;
    }
skip_optional_kwonly:
    return_value = os_getxattr_impl(module, &path, &attribute, follow_symlinks);

exit:
    /* Cleanup for path */
    path_cleanup(&path);
    /* Cleanup for attribute */
    path_cleanup(&attribute);

    return return_value;
}

#endif /* defined(USE_XATTRS) */

#if defined(USE_XATTRS)

PyDoc_STRVAR(os_setxattr__doc__,
"setxattr($module, /, path, attribute, value, flags=0, *,\n"
"         follow_symlinks=True)\n"
"--\n"
"\n"
"Set extended attribute attribute on path to value.\n"
"\n"
"path may be either a string, a path-like object,  or an open file descriptor.\n"
"If follow_symlinks is False, and the last element of the path is a symbolic\n"
"  link, setxattr will modify the symbolic link itself instead of the file\n"
"  the link points to.");

#define OS_SETXATTR_METHODDEF    \
    {"setxattr", _PyCFunction_CAST(os_setxattr), METH_FASTCALL|METH_KEYWORDS, os_setxattr__doc__},

static PyObject *
os_setxattr_impl(PyObject *module, path_t *path, path_t *attribute,
                 Py_buffer *value, int flags, int follow_symlinks);

static PyObject *
os_setxattr(PyObject *module, PyObject *const *args, Py_ssize_t nargs, PyObject *kwnames)
{
    PyObject *return_value = NULL;
    #if defined(Py_BUILD_CORE) && !defined(Py_BUILD_CORE_MODULE)

    #define NUM_KEYWORDS 5
    static struct {
        PyGC_Head _this_is_not_used;
        PyObject_VAR_HEAD
        PyObject *ob_item[NUM_KEYWORDS];
    } _kwtuple = {
        .ob_base = PyVarObject_HEAD_INIT(&PyTuple_Type, NUM_KEYWORDS)
        .ob_item = { &_Py_ID(path), &_Py_ID(attribute), &_Py_ID(value), &_Py_ID(flags), &_Py_ID(follow_symlinks), },
    };
    #undef NUM_KEYWORDS
    #define KWTUPLE (&_kwtuple.ob_base.ob_base)

    #else  // !Py_BUILD_CORE
    #  define KWTUPLE NULL
    #endif  // !Py_BUILD_CORE

    static const char * const _keywords[] = {"path", "attribute", "value", "flags", "follow_symlinks", NULL};
    static _PyArg_Parser _parser = {
        .keywords = _keywords,
        .fname = "setxattr",
        .kwtuple = KWTUPLE,
    };
    #undef KWTUPLE
    PyObject *argsbuf[5];
    Py_ssize_t noptargs = nargs + (kwnames ? PyTuple_GET_SIZE(kwnames) : 0) - 3;
    path_t path = PATH_T_INITIALIZE("setxattr", "path", 0, 1);
    path_t attribute = PATH_T_INITIALIZE("setxattr", "attribute", 0, 0);
    Py_buffer value = {NULL, NULL};
    int flags = 0;
    int follow_symlinks = 1;

    args = _PyArg_UnpackKeywords(args, nargs, NULL, kwnames, &_parser, 3, 4, 0, argsbuf);
    if (!args) {
        goto exit;
    }
    if (!path_converter(args[0], &path)) {
        goto exit;
    }
    if (!path_converter(args[1], &attribute)) {
        goto exit;
    }
    if (PyObject_GetBuffer(args[2], &value, PyBUF_SIMPLE) != 0) {
        goto exit;
    }
    if (!noptargs) {
        goto skip_optional_pos;
    }
    if (args[3]) {
        flags = PyLong_AsInt(args[3]);
        if (flags == -1 && PyErr_Occurred()) {
            goto exit;
        }
        if (!--noptargs) {
            goto skip_optional_pos;
        }
    }
skip_optional_pos:
    if (!noptargs) {
        goto skip_optional_kwonly;
    }
    follow_symlinks = PyObject_IsTrue(args[4]);
    if (follow_symlinks < 0) {
        goto exit;
    }
skip_optional_kwonly:
    return_value = os_setxattr_impl(module, &path, &attribute, &value, flags, follow_symlinks);

exit:
    /* Cleanup for path */
    path_cleanup(&path);
    /* Cleanup for attribute */
    path_cleanup(&attribute);
    /* Cleanup for value */
    if (value.obj) {
       PyBuffer_Release(&value);
    }

    return return_value;
}

#endif /* defined(USE_XATTRS) */

#if defined(USE_XATTRS)

PyDoc_STRVAR(os_removexattr__doc__,
"removexattr($module, /, path, attribute, *, follow_symlinks=True)\n"
"--\n"
"\n"
"Remove extended attribute attribute on path.\n"
"\n"
"path may be either a string, a path-like object, or an open file descriptor.\n"
"If follow_symlinks is False, and the last element of the path is a symbolic\n"
"  link, removexattr will modify the symbolic link itself instead of the file\n"
"  the link points to.");

#define OS_REMOVEXATTR_METHODDEF    \
    {"removexattr", _PyCFunction_CAST(os_removexattr), METH_FASTCALL|METH_KEYWORDS, os_removexattr__doc__},

static PyObject *
os_removexattr_impl(PyObject *module, path_t *path, path_t *attribute,
                    int follow_symlinks);

static PyObject *
os_removexattr(PyObject *module, PyObject *const *args, Py_ssize_t nargs, PyObject *kwnames)
{
    PyObject *return_value = NULL;
    #if defined(Py_BUILD_CORE) && !defined(Py_BUILD_CORE_MODULE)

    #define NUM_KEYWORDS 3
    static struct {
        PyGC_Head _this_is_not_used;
        PyObject_VAR_HEAD
        PyObject *ob_item[NUM_KEYWORDS];
    } _kwtuple = {
        .ob_base = PyVarObject_HEAD_INIT(&PyTuple_Type, NUM_KEYWORDS)
        .ob_item = { &_Py_ID(path), &_Py_ID(attribute), &_Py_ID(follow_symlinks), },
    };
    #undef NUM_KEYWORDS
    #define KWTUPLE (&_kwtuple.ob_base.ob_base)

    #else  // !Py_BUILD_CORE
    #  define KWTUPLE NULL
    #endif  // !Py_BUILD_CORE

    static const char * const _keywords[] = {"path", "attribute", "follow_symlinks", NULL};
    static _PyArg_Parser _parser = {
        .keywords = _keywords,
        .fname = "removexattr",
        .kwtuple = KWTUPLE,
    };
    #undef KWTUPLE
    PyObject *argsbuf[3];
    Py_ssize_t noptargs = nargs + (kwnames ? PyTuple_GET_SIZE(kwnames) : 0) - 2;
    path_t path = PATH_T_INITIALIZE("removexattr", "path", 0, 1);
    path_t attribute = PATH_T_INITIALIZE("removexattr", "attribute", 0, 0);
    int follow_symlinks = 1;

    args = _PyArg_UnpackKeywords(args, nargs, NULL, kwnames, &_parser, 2, 2, 0, argsbuf);
    if (!args) {
        goto exit;
    }
    if (!path_converter(args[0], &path)) {
        goto exit;
    }
    if (!path_converter(args[1], &attribute)) {
        goto exit;
    }
    if (!noptargs) {
        goto skip_optional_kwonly;
    }
    follow_symlinks = PyObject_IsTrue(args[2]);
    if (follow_symlinks < 0) {
        goto exit;
    }
skip_optional_kwonly:
    return_value = os_removexattr_impl(module, &path, &attribute, follow_symlinks);

exit:
    /* Cleanup for path */
    path_cleanup(&path);
    /* Cleanup for attribute */
    path_cleanup(&attribute);

    return return_value;
}

#endif /* defined(USE_XATTRS) */

#if defined(USE_XATTRS)

PyDoc_STRVAR(os_listxattr__doc__,
"listxattr($module, /, path=None, *, follow_symlinks=True)\n"
"--\n"
"\n"
"Return a list of extended attributes on path.\n"
"\n"
"path may be either None, a string, a path-like object, or an open file descriptor.\n"
"if path is None, listxattr will examine the current directory.\n"
"If follow_symlinks is False, and the last element of the path is a symbolic\n"
"  link, listxattr will examine the symbolic link itself instead of the file\n"
"  the link points to.");

#define OS_LISTXATTR_METHODDEF    \
    {"listxattr", _PyCFunction_CAST(os_listxattr), METH_FASTCALL|METH_KEYWORDS, os_listxattr__doc__},

static PyObject *
os_listxattr_impl(PyObject *module, path_t *path, int follow_symlinks);

static PyObject *
os_listxattr(PyObject *module, PyObject *const *args, Py_ssize_t nargs, PyObject *kwnames)
{
    PyObject *return_value = NULL;
    #if defined(Py_BUILD_CORE) && !defined(Py_BUILD_CORE_MODULE)

    #define NUM_KEYWORDS 2
    static struct {
        PyGC_Head _this_is_not_used;
        PyObject_VAR_HEAD
        PyObject *ob_item[NUM_KEYWORDS];
    } _kwtuple = {
        .ob_base = PyVarObject_HEAD_INIT(&PyTuple_Type, NUM_KEYWORDS)
        .ob_item = { &_Py_ID(path), &_Py_ID(follow_symlinks), },
    };
    #undef NUM_KEYWORDS
    #define KWTUPLE (&_kwtuple.ob_base.ob_base)

    #else  // !Py_BUILD_CORE
    #  define KWTUPLE NULL
    #endif  // !Py_BUILD_CORE

    static const char * const _keywords[] = {"path", "follow_symlinks", NULL};
    static _PyArg_Parser _parser = {
        .keywords = _keywords,
        .fname = "listxattr",
        .kwtuple = KWTUPLE,
    };
    #undef KWTUPLE
    PyObject *argsbuf[2];
    Py_ssize_t noptargs = nargs + (kwnames ? PyTuple_GET_SIZE(kwnames) : 0) - 0;
    path_t path = PATH_T_INITIALIZE("listxattr", "path", 1, 1);
    int follow_symlinks = 1;

    args = _PyArg_UnpackKeywords(args, nargs, NULL, kwnames, &_parser, 0, 1, 0, argsbuf);
    if (!args) {
        goto exit;
    }
    if (!noptargs) {
        goto skip_optional_pos;
    }
    if (args[0]) {
        if (!path_converter(args[0], &path)) {
            goto exit;
        }
        if (!--noptargs) {
            goto skip_optional_pos;
        }
    }
skip_optional_pos:
    if (!noptargs) {
        goto skip_optional_kwonly;
    }
    follow_symlinks = PyObject_IsTrue(args[1]);
    if (follow_symlinks < 0) {
        goto exit;
    }
skip_optional_kwonly:
    return_value = os_listxattr_impl(module, &path, follow_symlinks);

exit:
    /* Cleanup for path */
    path_cleanup(&path);

    return return_value;
}

#endif /* defined(USE_XATTRS) */

PyDoc_STRVAR(os_urandom__doc__,
"urandom($module, size, /)\n"
"--\n"
"\n"
"Return a bytes object containing random bytes suitable for cryptographic use.");

#define OS_URANDOM_METHODDEF    \
    {"urandom", (PyCFunction)os_urandom, METH_O, os_urandom__doc__},

static PyObject *
os_urandom_impl(PyObject *module, Py_ssize_t size);

static PyObject *
os_urandom(PyObject *module, PyObject *arg)
{
    PyObject *return_value = NULL;
    Py_ssize_t size;

    {
        Py_ssize_t ival = -1;
        PyObject *iobj = _PyNumber_Index(arg);
        if (iobj != NULL) {
            ival = PyLong_AsSsize_t(iobj);
            Py_DECREF(iobj);
        }
        if (ival == -1 && PyErr_Occurred()) {
            goto exit;
        }
        size = ival;
    }
    return_value = os_urandom_impl(module, size);

exit:
    return return_value;
}

#if defined(HAVE_MEMFD_CREATE)

PyDoc_STRVAR(os_memfd_create__doc__,
"memfd_create($module, /, name, flags=MFD_CLOEXEC)\n"
"--\n"
"\n");

#define OS_MEMFD_CREATE_METHODDEF    \
    {"memfd_create", _PyCFunction_CAST(os_memfd_create), METH_FASTCALL|METH_KEYWORDS, os_memfd_create__doc__},

static PyObject *
os_memfd_create_impl(PyObject *module, PyObject *name, unsigned int flags);

static PyObject *
os_memfd_create(PyObject *module, PyObject *const *args, Py_ssize_t nargs, PyObject *kwnames)
{
    PyObject *return_value = NULL;
    #if defined(Py_BUILD_CORE) && !defined(Py_BUILD_CORE_MODULE)

    #define NUM_KEYWORDS 2
    static struct {
        PyGC_Head _this_is_not_used;
        PyObject_VAR_HEAD
        PyObject *ob_item[NUM_KEYWORDS];
    } _kwtuple = {
        .ob_base = PyVarObject_HEAD_INIT(&PyTuple_Type, NUM_KEYWORDS)
        .ob_item = { &_Py_ID(name), &_Py_ID(flags), },
    };
    #undef NUM_KEYWORDS
    #define KWTUPLE (&_kwtuple.ob_base.ob_base)

    #else  // !Py_BUILD_CORE
    #  define KWTUPLE NULL
    #endif  // !Py_BUILD_CORE

    static const char * const _keywords[] = {"name", "flags", NULL};
    static _PyArg_Parser _parser = {
        .keywords = _keywords,
        .fname = "memfd_create",
        .kwtuple = KWTUPLE,
    };
    #undef KWTUPLE
    PyObject *argsbuf[2];
    Py_ssize_t noptargs = nargs + (kwnames ? PyTuple_GET_SIZE(kwnames) : 0) - 1;
    PyObject *name = NULL;
    unsigned int flags = MFD_CLOEXEC;

    args = _PyArg_UnpackKeywords(args, nargs, NULL, kwnames, &_parser, 1, 2, 0, argsbuf);
    if (!args) {
        goto exit;
    }
    if (!PyUnicode_FSConverter(args[0], &name)) {
        goto exit;
    }
    if (!noptargs) {
        goto skip_optional_pos;
    }
    flags = (unsigned int)PyLong_AsUnsignedLongMask(args[1]);
    if (flags == (unsigned int)-1 && PyErr_Occurred()) {
        goto exit;
    }
skip_optional_pos:
    return_value = os_memfd_create_impl(module, name, flags);

exit:
    /* Cleanup for name */
    Py_XDECREF(name);

    return return_value;
}

#endif /* defined(HAVE_MEMFD_CREATE) */

#if (defined(HAVE_EVENTFD) && defined(EFD_CLOEXEC))

PyDoc_STRVAR(os_eventfd__doc__,
"eventfd($module, /, initval, flags=EFD_CLOEXEC)\n"
"--\n"
"\n"
"Creates and returns an event notification file descriptor.");

#define OS_EVENTFD_METHODDEF    \
    {"eventfd", _PyCFunction_CAST(os_eventfd), METH_FASTCALL|METH_KEYWORDS, os_eventfd__doc__},

static PyObject *
os_eventfd_impl(PyObject *module, unsigned int initval, int flags);

static PyObject *
os_eventfd(PyObject *module, PyObject *const *args, Py_ssize_t nargs, PyObject *kwnames)
{
    PyObject *return_value = NULL;
    #if defined(Py_BUILD_CORE) && !defined(Py_BUILD_CORE_MODULE)

    #define NUM_KEYWORDS 2
    static struct {
        PyGC_Head _this_is_not_used;
        PyObject_VAR_HEAD
        PyObject *ob_item[NUM_KEYWORDS];
    } _kwtuple = {
        .ob_base = PyVarObject_HEAD_INIT(&PyTuple_Type, NUM_KEYWORDS)
        .ob_item = { &_Py_ID(initval), &_Py_ID(flags), },
    };
    #undef NUM_KEYWORDS
    #define KWTUPLE (&_kwtuple.ob_base.ob_base)

    #else  // !Py_BUILD_CORE
    #  define KWTUPLE NULL
    #endif  // !Py_BUILD_CORE

    static const char * const _keywords[] = {"initval", "flags", NULL};
    static _PyArg_Parser _parser = {
        .keywords = _keywords,
        .fname = "eventfd",
        .kwtuple = KWTUPLE,
    };
    #undef KWTUPLE
    PyObject *argsbuf[2];
    Py_ssize_t noptargs = nargs + (kwnames ? PyTuple_GET_SIZE(kwnames) : 0) - 1;
    unsigned int initval;
    int flags = EFD_CLOEXEC;

    args = _PyArg_UnpackKeywords(args, nargs, NULL, kwnames, &_parser, 1, 2, 0, argsbuf);
    if (!args) {
        goto exit;
    }
    if (!_PyLong_UnsignedInt_Converter(args[0], &initval)) {
        goto exit;
    }
    if (!noptargs) {
        goto skip_optional_pos;
    }
    flags = PyLong_AsInt(args[1]);
    if (flags == -1 && PyErr_Occurred()) {
        goto exit;
    }
skip_optional_pos:
    return_value = os_eventfd_impl(module, initval, flags);

exit:
    return return_value;
}

#endif /* (defined(HAVE_EVENTFD) && defined(EFD_CLOEXEC)) */

#if (defined(HAVE_EVENTFD) && defined(EFD_CLOEXEC))

PyDoc_STRVAR(os_eventfd_read__doc__,
"eventfd_read($module, /, fd)\n"
"--\n"
"\n"
"Read eventfd value");

#define OS_EVENTFD_READ_METHODDEF    \
    {"eventfd_read", _PyCFunction_CAST(os_eventfd_read), METH_FASTCALL|METH_KEYWORDS, os_eventfd_read__doc__},

static PyObject *
os_eventfd_read_impl(PyObject *module, int fd);

static PyObject *
os_eventfd_read(PyObject *module, PyObject *const *args, Py_ssize_t nargs, PyObject *kwnames)
{
    PyObject *return_value = NULL;
    #if defined(Py_BUILD_CORE) && !defined(Py_BUILD_CORE_MODULE)

    #define NUM_KEYWORDS 1
    static struct {
        PyGC_Head _this_is_not_used;
        PyObject_VAR_HEAD
        PyObject *ob_item[NUM_KEYWORDS];
    } _kwtuple = {
        .ob_base = PyVarObject_HEAD_INIT(&PyTuple_Type, NUM_KEYWORDS)
        .ob_item = { &_Py_ID(fd), },
    };
    #undef NUM_KEYWORDS
    #define KWTUPLE (&_kwtuple.ob_base.ob_base)

    #else  // !Py_BUILD_CORE
    #  define KWTUPLE NULL
    #endif  // !Py_BUILD_CORE

    static const char * const _keywords[] = {"fd", NULL};
    static _PyArg_Parser _parser = {
        .keywords = _keywords,
        .fname = "eventfd_read",
        .kwtuple = KWTUPLE,
    };
    #undef KWTUPLE
    PyObject *argsbuf[1];
    int fd;

    args = _PyArg_UnpackKeywords(args, nargs, NULL, kwnames, &_parser, 1, 1, 0, argsbuf);
    if (!args) {
        goto exit;
    }
    if (!_PyLong_FileDescriptor_Converter(args[0], &fd)) {
        goto exit;
    }
    return_value = os_eventfd_read_impl(module, fd);

exit:
    return return_value;
}

#endif /* (defined(HAVE_EVENTFD) && defined(EFD_CLOEXEC)) */

#if (defined(HAVE_EVENTFD) && defined(EFD_CLOEXEC))

PyDoc_STRVAR(os_eventfd_write__doc__,
"eventfd_write($module, /, fd, value)\n"
"--\n"
"\n"
"Write eventfd value.");

#define OS_EVENTFD_WRITE_METHODDEF    \
    {"eventfd_write", _PyCFunction_CAST(os_eventfd_write), METH_FASTCALL|METH_KEYWORDS, os_eventfd_write__doc__},

static PyObject *
os_eventfd_write_impl(PyObject *module, int fd, unsigned long long value);

static PyObject *
os_eventfd_write(PyObject *module, PyObject *const *args, Py_ssize_t nargs, PyObject *kwnames)
{
    PyObject *return_value = NULL;
    #if defined(Py_BUILD_CORE) && !defined(Py_BUILD_CORE_MODULE)

    #define NUM_KEYWORDS 2
    static struct {
        PyGC_Head _this_is_not_used;
        PyObject_VAR_HEAD
        PyObject *ob_item[NUM_KEYWORDS];
    } _kwtuple = {
        .ob_base = PyVarObject_HEAD_INIT(&PyTuple_Type, NUM_KEYWORDS)
        .ob_item = { &_Py_ID(fd), &_Py_ID(value), },
    };
    #undef NUM_KEYWORDS
    #define KWTUPLE (&_kwtuple.ob_base.ob_base)

    #else  // !Py_BUILD_CORE
    #  define KWTUPLE NULL
    #endif  // !Py_BUILD_CORE

    static const char * const _keywords[] = {"fd", "value", NULL};
    static _PyArg_Parser _parser = {
        .keywords = _keywords,
        .fname = "eventfd_write",
        .kwtuple = KWTUPLE,
    };
    #undef KWTUPLE
    PyObject *argsbuf[2];
    int fd;
    unsigned long long value;

    args = _PyArg_UnpackKeywords(args, nargs, NULL, kwnames, &_parser, 2, 2, 0, argsbuf);
    if (!args) {
        goto exit;
    }
    if (!_PyLong_FileDescriptor_Converter(args[0], &fd)) {
        goto exit;
    }
    if (!_PyLong_UnsignedLongLong_Converter(args[1], &value)) {
        goto exit;
    }
    return_value = os_eventfd_write_impl(module, fd, value);

exit:
    return return_value;
}

#endif /* (defined(HAVE_EVENTFD) && defined(EFD_CLOEXEC)) */

#if (defined(TERMSIZE_USE_CONIO) || defined(TERMSIZE_USE_IOCTL))

PyDoc_STRVAR(os_get_terminal_size__doc__,
"get_terminal_size($module, fd=<unrepresentable>, /)\n"
"--\n"
"\n"
"Return the size of the terminal window as (columns, lines).\n"
"\n"
"The optional argument fd (default standard output) specifies\n"
"which file descriptor should be queried.\n"
"\n"
"If the file descriptor is not connected to a terminal, an OSError\n"
"is thrown.\n"
"\n"
"This function will only be defined if an implementation is\n"
"available for this system.\n"
"\n"
"shutil.get_terminal_size is the high-level function which should\n"
"normally be used, os.get_terminal_size is the low-level implementation.");

#define OS_GET_TERMINAL_SIZE_METHODDEF    \
    {"get_terminal_size", _PyCFunction_CAST(os_get_terminal_size), METH_FASTCALL, os_get_terminal_size__doc__},

static PyObject *
os_get_terminal_size_impl(PyObject *module, int fd);

static PyObject *
os_get_terminal_size(PyObject *module, PyObject *const *args, Py_ssize_t nargs)
{
    PyObject *return_value = NULL;
    int fd = fileno(stdout);

    if (!_PyArg_CheckPositional("get_terminal_size", nargs, 0, 1)) {
        goto exit;
    }
    if (nargs < 1) {
        goto skip_optional;
    }
    fd = PyLong_AsInt(args[0]);
    if (fd == -1 && PyErr_Occurred()) {
        goto exit;
    }
skip_optional:
    return_value = os_get_terminal_size_impl(module, fd);

exit:
    return return_value;
}

#endif /* (defined(TERMSIZE_USE_CONIO) || defined(TERMSIZE_USE_IOCTL)) */

PyDoc_STRVAR(os_cpu_count__doc__,
"cpu_count($module, /)\n"
"--\n"
"\n"
"Return the number of logical CPUs in the system.\n"
"\n"
"Return None if indeterminable.");

#define OS_CPU_COUNT_METHODDEF    \
    {"cpu_count", (PyCFunction)os_cpu_count, METH_NOARGS, os_cpu_count__doc__},

static PyObject *
os_cpu_count_impl(PyObject *module);

static PyObject *
os_cpu_count(PyObject *module, PyObject *Py_UNUSED(ignored))
{
    return os_cpu_count_impl(module);
}

PyDoc_STRVAR(os_get_inheritable__doc__,
"get_inheritable($module, fd, /)\n"
"--\n"
"\n"
"Get the close-on-exe flag of the specified file descriptor.");

#define OS_GET_INHERITABLE_METHODDEF    \
    {"get_inheritable", (PyCFunction)os_get_inheritable, METH_O, os_get_inheritable__doc__},

static int
os_get_inheritable_impl(PyObject *module, int fd);

static PyObject *
os_get_inheritable(PyObject *module, PyObject *arg)
{
    PyObject *return_value = NULL;
    int fd;
    int _return_value;

    fd = PyLong_AsInt(arg);
    if (fd == -1 && PyErr_Occurred()) {
        goto exit;
    }
    _return_value = os_get_inheritable_impl(module, fd);
    if ((_return_value == -1) && PyErr_Occurred()) {
        goto exit;
    }
    return_value = PyBool_FromLong((long)_return_value);

exit:
    return return_value;
}

PyDoc_STRVAR(os_set_inheritable__doc__,
"set_inheritable($module, fd, inheritable, /)\n"
"--\n"
"\n"
"Set the inheritable flag of the specified file descriptor.");

#define OS_SET_INHERITABLE_METHODDEF    \
    {"set_inheritable", _PyCFunction_CAST(os_set_inheritable), METH_FASTCALL, os_set_inheritable__doc__},

static PyObject *
os_set_inheritable_impl(PyObject *module, int fd, int inheritable);

static PyObject *
os_set_inheritable(PyObject *module, PyObject *const *args, Py_ssize_t nargs)
{
    PyObject *return_value = NULL;
    int fd;
    int inheritable;

    if (!_PyArg_CheckPositional("set_inheritable", nargs, 2, 2)) {
        goto exit;
    }
    fd = PyLong_AsInt(args[0]);
    if (fd == -1 && PyErr_Occurred()) {
        goto exit;
    }
    inheritable = PyLong_AsInt(args[1]);
    if (inheritable == -1 && PyErr_Occurred()) {
        goto exit;
    }
    return_value = os_set_inheritable_impl(module, fd, inheritable);

exit:
    return return_value;
}

#if defined(MS_WINDOWS)

PyDoc_STRVAR(os_get_handle_inheritable__doc__,
"get_handle_inheritable($module, handle, /)\n"
"--\n"
"\n"
"Get the close-on-exe flag of the specified file descriptor.");

#define OS_GET_HANDLE_INHERITABLE_METHODDEF    \
    {"get_handle_inheritable", (PyCFunction)os_get_handle_inheritable, METH_O, os_get_handle_inheritable__doc__},

static int
os_get_handle_inheritable_impl(PyObject *module, intptr_t handle);

static PyObject *
os_get_handle_inheritable(PyObject *module, PyObject *arg)
{
    PyObject *return_value = NULL;
    intptr_t handle;
    int _return_value;

    if (!PyArg_Parse(arg, "" _Py_PARSE_INTPTR ":get_handle_inheritable", &handle)) {
        goto exit;
    }
    _return_value = os_get_handle_inheritable_impl(module, handle);
    if ((_return_value == -1) && PyErr_Occurred()) {
        goto exit;
    }
    return_value = PyBool_FromLong((long)_return_value);

exit:
    return return_value;
}

#endif /* defined(MS_WINDOWS) */

#if defined(MS_WINDOWS)

PyDoc_STRVAR(os_set_handle_inheritable__doc__,
"set_handle_inheritable($module, handle, inheritable, /)\n"
"--\n"
"\n"
"Set the inheritable flag of the specified handle.");

#define OS_SET_HANDLE_INHERITABLE_METHODDEF    \
    {"set_handle_inheritable", _PyCFunction_CAST(os_set_handle_inheritable), METH_FASTCALL, os_set_handle_inheritable__doc__},

static PyObject *
os_set_handle_inheritable_impl(PyObject *module, intptr_t handle,
                               int inheritable);

static PyObject *
os_set_handle_inheritable(PyObject *module, PyObject *const *args, Py_ssize_t nargs)
{
    PyObject *return_value = NULL;
    intptr_t handle;
    int inheritable;

    if (!_PyArg_ParseStack(args, nargs, "" _Py_PARSE_INTPTR "p:set_handle_inheritable",
        &handle, &inheritable)) {
        goto exit;
    }
    return_value = os_set_handle_inheritable_impl(module, handle, inheritable);

exit:
    return return_value;
}

#endif /* defined(MS_WINDOWS) */

PyDoc_STRVAR(os_get_blocking__doc__,
"get_blocking($module, fd, /)\n"
"--\n"
"\n"
"Get the blocking mode of the file descriptor.\n"
"\n"
"Return False if the O_NONBLOCK flag is set, True if the flag is cleared.");

#define OS_GET_BLOCKING_METHODDEF    \
    {"get_blocking", (PyCFunction)os_get_blocking, METH_O, os_get_blocking__doc__},

static int
os_get_blocking_impl(PyObject *module, int fd);

static PyObject *
os_get_blocking(PyObject *module, PyObject *arg)
{
    PyObject *return_value = NULL;
    int fd;
    int _return_value;

    fd = PyLong_AsInt(arg);
    if (fd == -1 && PyErr_Occurred()) {
        goto exit;
    }
    _return_value = os_get_blocking_impl(module, fd);
    if ((_return_value == -1) && PyErr_Occurred()) {
        goto exit;
    }
    return_value = PyBool_FromLong((long)_return_value);

exit:
    return return_value;
}

PyDoc_STRVAR(os_set_blocking__doc__,
"set_blocking($module, fd, blocking, /)\n"
"--\n"
"\n"
"Set the blocking mode of the specified file descriptor.\n"
"\n"
"Set the O_NONBLOCK flag if blocking is False,\n"
"clear the O_NONBLOCK flag otherwise.");

#define OS_SET_BLOCKING_METHODDEF    \
    {"set_blocking", _PyCFunction_CAST(os_set_blocking), METH_FASTCALL, os_set_blocking__doc__},

static PyObject *
os_set_blocking_impl(PyObject *module, int fd, int blocking);

static PyObject *
os_set_blocking(PyObject *module, PyObject *const *args, Py_ssize_t nargs)
{
    PyObject *return_value = NULL;
    int fd;
    int blocking;

    if (!_PyArg_CheckPositional("set_blocking", nargs, 2, 2)) {
        goto exit;
    }
    fd = PyLong_AsInt(args[0]);
    if (fd == -1 && PyErr_Occurred()) {
        goto exit;
    }
    blocking = PyObject_IsTrue(args[1]);
    if (blocking < 0) {
        goto exit;
    }
    return_value = os_set_blocking_impl(module, fd, blocking);

exit:
    return return_value;
}

PyDoc_STRVAR(os_DirEntry_is_symlink__doc__,
"is_symlink($self, /)\n"
"--\n"
"\n"
"Return True if the entry is a symbolic link; cached per entry.");

#define OS_DIRENTRY_IS_SYMLINK_METHODDEF    \
    {"is_symlink", _PyCFunction_CAST(os_DirEntry_is_symlink), METH_METHOD|METH_FASTCALL|METH_KEYWORDS, os_DirEntry_is_symlink__doc__},

static int
os_DirEntry_is_symlink_impl(DirEntry *self, PyTypeObject *defining_class);

static PyObject *
os_DirEntry_is_symlink(DirEntry *self, PyTypeObject *defining_class, PyObject *const *args, Py_ssize_t nargs, PyObject *kwnames)
{
    PyObject *return_value = NULL;
    int _return_value;

    if (nargs) {
        PyErr_SetString(PyExc_TypeError, "is_symlink() takes no arguments");
        goto exit;
    }
    _return_value = os_DirEntry_is_symlink_impl(self, defining_class);
    if ((_return_value == -1) && PyErr_Occurred()) {
        goto exit;
    }
    return_value = PyBool_FromLong((long)_return_value);

exit:
    return return_value;
}

PyDoc_STRVAR(os_DirEntry_is_junction__doc__,
"is_junction($self, /)\n"
"--\n"
"\n"
"Return True if the entry is a junction; cached per entry.");

#define OS_DIRENTRY_IS_JUNCTION_METHODDEF    \
    {"is_junction", (PyCFunction)os_DirEntry_is_junction, METH_NOARGS, os_DirEntry_is_junction__doc__},

static int
os_DirEntry_is_junction_impl(DirEntry *self);

static PyObject *
os_DirEntry_is_junction(DirEntry *self, PyObject *Py_UNUSED(ignored))
{
    PyObject *return_value = NULL;
    int _return_value;

    _return_value = os_DirEntry_is_junction_impl(self);
    if ((_return_value == -1) && PyErr_Occurred()) {
        goto exit;
    }
    return_value = PyBool_FromLong((long)_return_value);

exit:
    return return_value;
}

PyDoc_STRVAR(os_DirEntry_stat__doc__,
"stat($self, /, *, follow_symlinks=True)\n"
"--\n"
"\n"
"Return stat_result object for the entry; cached per entry.");

#define OS_DIRENTRY_STAT_METHODDEF    \
    {"stat", _PyCFunction_CAST(os_DirEntry_stat), METH_METHOD|METH_FASTCALL|METH_KEYWORDS, os_DirEntry_stat__doc__},

static PyObject *
os_DirEntry_stat_impl(DirEntry *self, PyTypeObject *defining_class,
                      int follow_symlinks);

static PyObject *
os_DirEntry_stat(DirEntry *self, PyTypeObject *defining_class, PyObject *const *args, Py_ssize_t nargs, PyObject *kwnames)
{
    PyObject *return_value = NULL;
    #if defined(Py_BUILD_CORE) && !defined(Py_BUILD_CORE_MODULE)

    #define NUM_KEYWORDS 1
    static struct {
        PyGC_Head _this_is_not_used;
        PyObject_VAR_HEAD
        PyObject *ob_item[NUM_KEYWORDS];
    } _kwtuple = {
        .ob_base = PyVarObject_HEAD_INIT(&PyTuple_Type, NUM_KEYWORDS)
        .ob_item = { &_Py_ID(follow_symlinks), },
    };
    #undef NUM_KEYWORDS
    #define KWTUPLE (&_kwtuple.ob_base.ob_base)

    #else  // !Py_BUILD_CORE
    #  define KWTUPLE NULL
    #endif  // !Py_BUILD_CORE

    static const char * const _keywords[] = {"follow_symlinks", NULL};
    static _PyArg_Parser _parser = {
        .keywords = _keywords,
        .fname = "stat",
        .kwtuple = KWTUPLE,
    };
    #undef KWTUPLE
    PyObject *argsbuf[1];
    Py_ssize_t noptargs = nargs + (kwnames ? PyTuple_GET_SIZE(kwnames) : 0) - 0;
    int follow_symlinks = 1;

    args = _PyArg_UnpackKeywords(args, nargs, NULL, kwnames, &_parser, 0, 0, 0, argsbuf);
    if (!args) {
        goto exit;
    }
    if (!noptargs) {
        goto skip_optional_kwonly;
    }
    follow_symlinks = PyObject_IsTrue(args[0]);
    if (follow_symlinks < 0) {
        goto exit;
    }
skip_optional_kwonly:
    return_value = os_DirEntry_stat_impl(self, defining_class, follow_symlinks);

exit:
    return return_value;
}

PyDoc_STRVAR(os_DirEntry_is_dir__doc__,
"is_dir($self, /, *, follow_symlinks=True)\n"
"--\n"
"\n"
"Return True if the entry is a directory; cached per entry.");

#define OS_DIRENTRY_IS_DIR_METHODDEF    \
    {"is_dir", _PyCFunction_CAST(os_DirEntry_is_dir), METH_METHOD|METH_FASTCALL|METH_KEYWORDS, os_DirEntry_is_dir__doc__},

static int
os_DirEntry_is_dir_impl(DirEntry *self, PyTypeObject *defining_class,
                        int follow_symlinks);

static PyObject *
os_DirEntry_is_dir(DirEntry *self, PyTypeObject *defining_class, PyObject *const *args, Py_ssize_t nargs, PyObject *kwnames)
{
    PyObject *return_value = NULL;
    #if defined(Py_BUILD_CORE) && !defined(Py_BUILD_CORE_MODULE)

    #define NUM_KEYWORDS 1
    static struct {
        PyGC_Head _this_is_not_used;
        PyObject_VAR_HEAD
        PyObject *ob_item[NUM_KEYWORDS];
    } _kwtuple = {
        .ob_base = PyVarObject_HEAD_INIT(&PyTuple_Type, NUM_KEYWORDS)
        .ob_item = { &_Py_ID(follow_symlinks), },
    };
    #undef NUM_KEYWORDS
    #define KWTUPLE (&_kwtuple.ob_base.ob_base)

    #else  // !Py_BUILD_CORE
    #  define KWTUPLE NULL
    #endif  // !Py_BUILD_CORE

    static const char * const _keywords[] = {"follow_symlinks", NULL};
    static _PyArg_Parser _parser = {
        .keywords = _keywords,
        .fname = "is_dir",
        .kwtuple = KWTUPLE,
    };
    #undef KWTUPLE
    PyObject *argsbuf[1];
    Py_ssize_t noptargs = nargs + (kwnames ? PyTuple_GET_SIZE(kwnames) : 0) - 0;
    int follow_symlinks = 1;
    int _return_value;

    args = _PyArg_UnpackKeywords(args, nargs, NULL, kwnames, &_parser, 0, 0, 0, argsbuf);
    if (!args) {
        goto exit;
    }
    if (!noptargs) {
        goto skip_optional_kwonly;
    }
    follow_symlinks = PyObject_IsTrue(args[0]);
    if (follow_symlinks < 0) {
        goto exit;
    }
skip_optional_kwonly:
    _return_value = os_DirEntry_is_dir_impl(self, defining_class, follow_symlinks);
    if ((_return_value == -1) && PyErr_Occurred()) {
        goto exit;
    }
    return_value = PyBool_FromLong((long)_return_value);

exit:
    return return_value;
}

PyDoc_STRVAR(os_DirEntry_is_file__doc__,
"is_file($self, /, *, follow_symlinks=True)\n"
"--\n"
"\n"
"Return True if the entry is a file; cached per entry.");

#define OS_DIRENTRY_IS_FILE_METHODDEF    \
    {"is_file", _PyCFunction_CAST(os_DirEntry_is_file), METH_METHOD|METH_FASTCALL|METH_KEYWORDS, os_DirEntry_is_file__doc__},

static int
os_DirEntry_is_file_impl(DirEntry *self, PyTypeObject *defining_class,
                         int follow_symlinks);

static PyObject *
os_DirEntry_is_file(DirEntry *self, PyTypeObject *defining_class, PyObject *const *args, Py_ssize_t nargs, PyObject *kwnames)
{
    PyObject *return_value = NULL;
    #if defined(Py_BUILD_CORE) && !defined(Py_BUILD_CORE_MODULE)

    #define NUM_KEYWORDS 1
    static struct {
        PyGC_Head _this_is_not_used;
        PyObject_VAR_HEAD
        PyObject *ob_item[NUM_KEYWORDS];
    } _kwtuple = {
        .ob_base = PyVarObject_HEAD_INIT(&PyTuple_Type, NUM_KEYWORDS)
        .ob_item = { &_Py_ID(follow_symlinks), },
    };
    #undef NUM_KEYWORDS
    #define KWTUPLE (&_kwtuple.ob_base.ob_base)

    #else  // !Py_BUILD_CORE
    #  define KWTUPLE NULL
    #endif  // !Py_BUILD_CORE

    static const char * const _keywords[] = {"follow_symlinks", NULL};
    static _PyArg_Parser _parser = {
        .keywords = _keywords,
        .fname = "is_file",
        .kwtuple = KWTUPLE,
    };
    #undef KWTUPLE
    PyObject *argsbuf[1];
    Py_ssize_t noptargs = nargs + (kwnames ? PyTuple_GET_SIZE(kwnames) : 0) - 0;
    int follow_symlinks = 1;
    int _return_value;

    args = _PyArg_UnpackKeywords(args, nargs, NULL, kwnames, &_parser, 0, 0, 0, argsbuf);
    if (!args) {
        goto exit;
    }
    if (!noptargs) {
        goto skip_optional_kwonly;
    }
    follow_symlinks = PyObject_IsTrue(args[0]);
    if (follow_symlinks < 0) {
        goto exit;
    }
skip_optional_kwonly:
    _return_value = os_DirEntry_is_file_impl(self, defining_class, follow_symlinks);
    if ((_return_value == -1) && PyErr_Occurred()) {
        goto exit;
    }
    return_value = PyBool_FromLong((long)_return_value);

exit:
    return return_value;
}

PyDoc_STRVAR(os_DirEntry_inode__doc__,
"inode($self, /)\n"
"--\n"
"\n"
"Return inode of the entry; cached per entry.");

#define OS_DIRENTRY_INODE_METHODDEF    \
    {"inode", (PyCFunction)os_DirEntry_inode, METH_NOARGS, os_DirEntry_inode__doc__},

static PyObject *
os_DirEntry_inode_impl(DirEntry *self);

static PyObject *
os_DirEntry_inode(DirEntry *self, PyObject *Py_UNUSED(ignored))
{
    return os_DirEntry_inode_impl(self);
}

PyDoc_STRVAR(os_DirEntry___fspath____doc__,
"__fspath__($self, /)\n"
"--\n"
"\n"
"Returns the path for the entry.");

#define OS_DIRENTRY___FSPATH___METHODDEF    \
    {"__fspath__", (PyCFunction)os_DirEntry___fspath__, METH_NOARGS, os_DirEntry___fspath____doc__},

static PyObject *
os_DirEntry___fspath___impl(DirEntry *self);

static PyObject *
os_DirEntry___fspath__(DirEntry *self, PyObject *Py_UNUSED(ignored))
{
    return os_DirEntry___fspath___impl(self);
}

PyDoc_STRVAR(os_scandir__doc__,
"scandir($module, /, path=None)\n"
"--\n"
"\n"
"Return an iterator of DirEntry objects for given path.\n"
"\n"
"path can be specified as either str, bytes, or a path-like object.  If path\n"
"is bytes, the names of yielded DirEntry objects will also be bytes; in\n"
"all other circumstances they will be str.\n"
"\n"
"If path is None, uses the path=\'.\'.");

#define OS_SCANDIR_METHODDEF    \
    {"scandir", _PyCFunction_CAST(os_scandir), METH_FASTCALL|METH_KEYWORDS, os_scandir__doc__},

static PyObject *
os_scandir_impl(PyObject *module, path_t *path);

static PyObject *
os_scandir(PyObject *module, PyObject *const *args, Py_ssize_t nargs, PyObject *kwnames)
{
    PyObject *return_value = NULL;
    #if defined(Py_BUILD_CORE) && !defined(Py_BUILD_CORE_MODULE)

    #define NUM_KEYWORDS 1
    static struct {
        PyGC_Head _this_is_not_used;
        PyObject_VAR_HEAD
        PyObject *ob_item[NUM_KEYWORDS];
    } _kwtuple = {
        .ob_base = PyVarObject_HEAD_INIT(&PyTuple_Type, NUM_KEYWORDS)
        .ob_item = { &_Py_ID(path), },
    };
    #undef NUM_KEYWORDS
    #define KWTUPLE (&_kwtuple.ob_base.ob_base)

    #else  // !Py_BUILD_CORE
    #  define KWTUPLE NULL
    #endif  // !Py_BUILD_CORE

    static const char * const _keywords[] = {"path", NULL};
    static _PyArg_Parser _parser = {
        .keywords = _keywords,
        .fname = "scandir",
        .kwtuple = KWTUPLE,
    };
    #undef KWTUPLE
    PyObject *argsbuf[1];
    Py_ssize_t noptargs = nargs + (kwnames ? PyTuple_GET_SIZE(kwnames) : 0) - 0;
    path_t path = PATH_T_INITIALIZE("scandir", "path", 1, PATH_HAVE_FDOPENDIR);

    args = _PyArg_UnpackKeywords(args, nargs, NULL, kwnames, &_parser, 0, 1, 0, argsbuf);
    if (!args) {
        goto exit;
    }
    if (!noptargs) {
        goto skip_optional_pos;
    }
    if (!path_converter(args[0], &path)) {
        goto exit;
    }
skip_optional_pos:
    return_value = os_scandir_impl(module, &path);

exit:
    /* Cleanup for path */
    path_cleanup(&path);

    return return_value;
}

PyDoc_STRVAR(os_fspath__doc__,
"fspath($module, /, path)\n"
"--\n"
"\n"
"Return the file system path representation of the object.\n"
"\n"
"If the object is str or bytes, then allow it to pass through as-is. If the\n"
"object defines __fspath__(), then return the result of that method. All other\n"
"types raise a TypeError.");

#define OS_FSPATH_METHODDEF    \
    {"fspath", _PyCFunction_CAST(os_fspath), METH_FASTCALL|METH_KEYWORDS, os_fspath__doc__},

static PyObject *
os_fspath_impl(PyObject *module, PyObject *path);

static PyObject *
os_fspath(PyObject *module, PyObject *const *args, Py_ssize_t nargs, PyObject *kwnames)
{
    PyObject *return_value = NULL;
    #if defined(Py_BUILD_CORE) && !defined(Py_BUILD_CORE_MODULE)

    #define NUM_KEYWORDS 1
    static struct {
        PyGC_Head _this_is_not_used;
        PyObject_VAR_HEAD
        PyObject *ob_item[NUM_KEYWORDS];
    } _kwtuple = {
        .ob_base = PyVarObject_HEAD_INIT(&PyTuple_Type, NUM_KEYWORDS)
        .ob_item = { &_Py_ID(path), },
    };
    #undef NUM_KEYWORDS
    #define KWTUPLE (&_kwtuple.ob_base.ob_base)

    #else  // !Py_BUILD_CORE
    #  define KWTUPLE NULL
    #endif  // !Py_BUILD_CORE

    static const char * const _keywords[] = {"path", NULL};
    static _PyArg_Parser _parser = {
        .keywords = _keywords,
        .fname = "fspath",
        .kwtuple = KWTUPLE,
    };
    #undef KWTUPLE
    PyObject *argsbuf[1];
    PyObject *path;

    args = _PyArg_UnpackKeywords(args, nargs, NULL, kwnames, &_parser, 1, 1, 0, argsbuf);
    if (!args) {
        goto exit;
    }
    path = args[0];
    return_value = os_fspath_impl(module, path);

exit:
    return return_value;
}

#if defined(HAVE_GETRANDOM_SYSCALL)

PyDoc_STRVAR(os_getrandom__doc__,
"getrandom($module, /, size, flags=0)\n"
"--\n"
"\n"
"Obtain a series of random bytes.");

#define OS_GETRANDOM_METHODDEF    \
    {"getrandom", _PyCFunction_CAST(os_getrandom), METH_FASTCALL|METH_KEYWORDS, os_getrandom__doc__},

static PyObject *
os_getrandom_impl(PyObject *module, Py_ssize_t size, int flags);

static PyObject *
os_getrandom(PyObject *module, PyObject *const *args, Py_ssize_t nargs, PyObject *kwnames)
{
    PyObject *return_value = NULL;
    #if defined(Py_BUILD_CORE) && !defined(Py_BUILD_CORE_MODULE)

    #define NUM_KEYWORDS 2
    static struct {
        PyGC_Head _this_is_not_used;
        PyObject_VAR_HEAD
        PyObject *ob_item[NUM_KEYWORDS];
    } _kwtuple = {
        .ob_base = PyVarObject_HEAD_INIT(&PyTuple_Type, NUM_KEYWORDS)
        .ob_item = { &_Py_ID(size), &_Py_ID(flags), },
    };
    #undef NUM_KEYWORDS
    #define KWTUPLE (&_kwtuple.ob_base.ob_base)

    #else  // !Py_BUILD_CORE
    #  define KWTUPLE NULL
    #endif  // !Py_BUILD_CORE

    static const char * const _keywords[] = {"size", "flags", NULL};
    static _PyArg_Parser _parser = {
        .keywords = _keywords,
        .fname = "getrandom",
        .kwtuple = KWTUPLE,
    };
    #undef KWTUPLE
    PyObject *argsbuf[2];
    Py_ssize_t noptargs = nargs + (kwnames ? PyTuple_GET_SIZE(kwnames) : 0) - 1;
    Py_ssize_t size;
    int flags = 0;

    args = _PyArg_UnpackKeywords(args, nargs, NULL, kwnames, &_parser, 1, 2, 0, argsbuf);
    if (!args) {
        goto exit;
    }
    {
        Py_ssize_t ival = -1;
        PyObject *iobj = _PyNumber_Index(args[0]);
        if (iobj != NULL) {
            ival = PyLong_AsSsize_t(iobj);
            Py_DECREF(iobj);
        }
        if (ival == -1 && PyErr_Occurred()) {
            goto exit;
        }
        size = ival;
    }
    if (!noptargs) {
        goto skip_optional_pos;
    }
    flags = PyLong_AsInt(args[1]);
    if (flags == -1 && PyErr_Occurred()) {
        goto exit;
    }
skip_optional_pos:
    return_value = os_getrandom_impl(module, size, flags);

exit:
    return return_value;
}

#endif /* defined(HAVE_GETRANDOM_SYSCALL) */

#if (defined(MS_WINDOWS_DESKTOP) || defined(MS_WINDOWS_APP) || defined(MS_WINDOWS_SYSTEM))

PyDoc_STRVAR(os__add_dll_directory__doc__,
"_add_dll_directory($module, /, path)\n"
"--\n"
"\n"
"Add a path to the DLL search path.\n"
"\n"
"This search path is used when resolving dependencies for imported\n"
"extension modules (the module itself is resolved through sys.path),\n"
"and also by ctypes.\n"
"\n"
"Returns an opaque value that may be passed to os.remove_dll_directory\n"
"to remove this directory from the search path.");

#define OS__ADD_DLL_DIRECTORY_METHODDEF    \
    {"_add_dll_directory", _PyCFunction_CAST(os__add_dll_directory), METH_FASTCALL|METH_KEYWORDS, os__add_dll_directory__doc__},

static PyObject *
os__add_dll_directory_impl(PyObject *module, path_t *path);

static PyObject *
os__add_dll_directory(PyObject *module, PyObject *const *args, Py_ssize_t nargs, PyObject *kwnames)
{
    PyObject *return_value = NULL;
    #if defined(Py_BUILD_CORE) && !defined(Py_BUILD_CORE_MODULE)

    #define NUM_KEYWORDS 1
    static struct {
        PyGC_Head _this_is_not_used;
        PyObject_VAR_HEAD
        PyObject *ob_item[NUM_KEYWORDS];
    } _kwtuple = {
        .ob_base = PyVarObject_HEAD_INIT(&PyTuple_Type, NUM_KEYWORDS)
        .ob_item = { &_Py_ID(path), },
    };
    #undef NUM_KEYWORDS
    #define KWTUPLE (&_kwtuple.ob_base.ob_base)

    #else  // !Py_BUILD_CORE
    #  define KWTUPLE NULL
    #endif  // !Py_BUILD_CORE

    static const char * const _keywords[] = {"path", NULL};
    static _PyArg_Parser _parser = {
        .keywords = _keywords,
        .fname = "_add_dll_directory",
        .kwtuple = KWTUPLE,
    };
    #undef KWTUPLE
    PyObject *argsbuf[1];
    path_t path = PATH_T_INITIALIZE("_add_dll_directory", "path", 0, 0);

    args = _PyArg_UnpackKeywords(args, nargs, NULL, kwnames, &_parser, 1, 1, 0, argsbuf);
    if (!args) {
        goto exit;
    }
    if (!path_converter(args[0], &path)) {
        goto exit;
    }
    return_value = os__add_dll_directory_impl(module, &path);

exit:
    /* Cleanup for path */
    path_cleanup(&path);

    return return_value;
}

#endif /* (defined(MS_WINDOWS_DESKTOP) || defined(MS_WINDOWS_APP) || defined(MS_WINDOWS_SYSTEM)) */

#if (defined(MS_WINDOWS_DESKTOP) || defined(MS_WINDOWS_APP) || defined(MS_WINDOWS_SYSTEM))

PyDoc_STRVAR(os__remove_dll_directory__doc__,
"_remove_dll_directory($module, /, cookie)\n"
"--\n"
"\n"
"Removes a path from the DLL search path.\n"
"\n"
"The parameter is an opaque value that was returned from\n"
"os.add_dll_directory. You can only remove directories that you added\n"
"yourself.");

#define OS__REMOVE_DLL_DIRECTORY_METHODDEF    \
    {"_remove_dll_directory", _PyCFunction_CAST(os__remove_dll_directory), METH_FASTCALL|METH_KEYWORDS, os__remove_dll_directory__doc__},

static PyObject *
os__remove_dll_directory_impl(PyObject *module, PyObject *cookie);

static PyObject *
os__remove_dll_directory(PyObject *module, PyObject *const *args, Py_ssize_t nargs, PyObject *kwnames)
{
    PyObject *return_value = NULL;
    #if defined(Py_BUILD_CORE) && !defined(Py_BUILD_CORE_MODULE)

    #define NUM_KEYWORDS 1
    static struct {
        PyGC_Head _this_is_not_used;
        PyObject_VAR_HEAD
        PyObject *ob_item[NUM_KEYWORDS];
    } _kwtuple = {
        .ob_base = PyVarObject_HEAD_INIT(&PyTuple_Type, NUM_KEYWORDS)
        .ob_item = { &_Py_ID(cookie), },
    };
    #undef NUM_KEYWORDS
    #define KWTUPLE (&_kwtuple.ob_base.ob_base)

    #else  // !Py_BUILD_CORE
    #  define KWTUPLE NULL
    #endif  // !Py_BUILD_CORE

    static const char * const _keywords[] = {"cookie", NULL};
    static _PyArg_Parser _parser = {
        .keywords = _keywords,
        .fname = "_remove_dll_directory",
        .kwtuple = KWTUPLE,
    };
    #undef KWTUPLE
    PyObject *argsbuf[1];
    PyObject *cookie;

    args = _PyArg_UnpackKeywords(args, nargs, NULL, kwnames, &_parser, 1, 1, 0, argsbuf);
    if (!args) {
        goto exit;
    }
    cookie = args[0];
    return_value = os__remove_dll_directory_impl(module, cookie);

exit:
    return return_value;
}

#endif /* (defined(MS_WINDOWS_DESKTOP) || defined(MS_WINDOWS_APP) || defined(MS_WINDOWS_SYSTEM)) */

#if (defined(WIFEXITED) || defined(MS_WINDOWS))

PyDoc_STRVAR(os_waitstatus_to_exitcode__doc__,
"waitstatus_to_exitcode($module, /, status)\n"
"--\n"
"\n"
"Convert a wait status to an exit code.\n"
"\n"
"On Unix:\n"
"\n"
"* If WIFEXITED(status) is true, return WEXITSTATUS(status).\n"
"* If WIFSIGNALED(status) is true, return -WTERMSIG(status).\n"
"* Otherwise, raise a ValueError.\n"
"\n"
"On Windows, return status shifted right by 8 bits.\n"
"\n"
"On Unix, if the process is being traced or if waitpid() was called with\n"
"WUNTRACED option, the caller must first check if WIFSTOPPED(status) is true.\n"
"This function must not be called if WIFSTOPPED(status) is true.");

#define OS_WAITSTATUS_TO_EXITCODE_METHODDEF    \
    {"waitstatus_to_exitcode", _PyCFunction_CAST(os_waitstatus_to_exitcode), METH_FASTCALL|METH_KEYWORDS, os_waitstatus_to_exitcode__doc__},

static PyObject *
os_waitstatus_to_exitcode_impl(PyObject *module, PyObject *status_obj);

static PyObject *
os_waitstatus_to_exitcode(PyObject *module, PyObject *const *args, Py_ssize_t nargs, PyObject *kwnames)
{
    PyObject *return_value = NULL;
    #if defined(Py_BUILD_CORE) && !defined(Py_BUILD_CORE_MODULE)

    #define NUM_KEYWORDS 1
    static struct {
        PyGC_Head _this_is_not_used;
        PyObject_VAR_HEAD
        PyObject *ob_item[NUM_KEYWORDS];
    } _kwtuple = {
        .ob_base = PyVarObject_HEAD_INIT(&PyTuple_Type, NUM_KEYWORDS)
        .ob_item = { &_Py_ID(status), },
    };
    #undef NUM_KEYWORDS
    #define KWTUPLE (&_kwtuple.ob_base.ob_base)

    #else  // !Py_BUILD_CORE
    #  define KWTUPLE NULL
    #endif  // !Py_BUILD_CORE

    static const char * const _keywords[] = {"status", NULL};
    static _PyArg_Parser _parser = {
        .keywords = _keywords,
        .fname = "waitstatus_to_exitcode",
        .kwtuple = KWTUPLE,
    };
    #undef KWTUPLE
    PyObject *argsbuf[1];
    PyObject *status_obj;

    args = _PyArg_UnpackKeywords(args, nargs, NULL, kwnames, &_parser, 1, 1, 0, argsbuf);
    if (!args) {
        goto exit;
    }
    status_obj = args[0];
    return_value = os_waitstatus_to_exitcode_impl(module, status_obj);

exit:
    return return_value;
}

#endif /* (defined(WIFEXITED) || defined(MS_WINDOWS)) */

#if defined(MS_WINDOWS)

PyDoc_STRVAR(os__supports_virtual_terminal__doc__,
"_supports_virtual_terminal($module, /)\n"
"--\n"
"\n"
"Checks if virtual terminal is supported in windows");

#define OS__SUPPORTS_VIRTUAL_TERMINAL_METHODDEF    \
    {"_supports_virtual_terminal", (PyCFunction)os__supports_virtual_terminal, METH_NOARGS, os__supports_virtual_terminal__doc__},

static PyObject *
os__supports_virtual_terminal_impl(PyObject *module);

static PyObject *
os__supports_virtual_terminal(PyObject *module, PyObject *Py_UNUSED(ignored))
{
    return os__supports_virtual_terminal_impl(module);
}

#endif /* defined(MS_WINDOWS) */

#ifndef OS_TTYNAME_METHODDEF
    #define OS_TTYNAME_METHODDEF
#endif /* !defined(OS_TTYNAME_METHODDEF) */

#ifndef OS_CTERMID_METHODDEF
    #define OS_CTERMID_METHODDEF
#endif /* !defined(OS_CTERMID_METHODDEF) */

#ifndef OS_FCHDIR_METHODDEF
    #define OS_FCHDIR_METHODDEF
#endif /* !defined(OS_FCHDIR_METHODDEF) */

#ifndef OS_FCHMOD_METHODDEF
    #define OS_FCHMOD_METHODDEF
#endif /* !defined(OS_FCHMOD_METHODDEF) */

#ifndef OS_LCHMOD_METHODDEF
    #define OS_LCHMOD_METHODDEF
#endif /* !defined(OS_LCHMOD_METHODDEF) */

#ifndef OS_CHFLAGS_METHODDEF
    #define OS_CHFLAGS_METHODDEF
#endif /* !defined(OS_CHFLAGS_METHODDEF) */

#ifndef OS_LCHFLAGS_METHODDEF
    #define OS_LCHFLAGS_METHODDEF
#endif /* !defined(OS_LCHFLAGS_METHODDEF) */

#ifndef OS_CHROOT_METHODDEF
    #define OS_CHROOT_METHODDEF
#endif /* !defined(OS_CHROOT_METHODDEF) */

#ifndef OS_FSYNC_METHODDEF
    #define OS_FSYNC_METHODDEF
#endif /* !defined(OS_FSYNC_METHODDEF) */

#ifndef OS_SYNC_METHODDEF
    #define OS_SYNC_METHODDEF
#endif /* !defined(OS_SYNC_METHODDEF) */

#ifndef OS_FDATASYNC_METHODDEF
    #define OS_FDATASYNC_METHODDEF
#endif /* !defined(OS_FDATASYNC_METHODDEF) */

#ifndef OS_CHOWN_METHODDEF
    #define OS_CHOWN_METHODDEF
#endif /* !defined(OS_CHOWN_METHODDEF) */

#ifndef OS_FCHOWN_METHODDEF
    #define OS_FCHOWN_METHODDEF
#endif /* !defined(OS_FCHOWN_METHODDEF) */

#ifndef OS_LCHOWN_METHODDEF
    #define OS_LCHOWN_METHODDEF
#endif /* !defined(OS_LCHOWN_METHODDEF) */

#ifndef OS_LINK_METHODDEF
    #define OS_LINK_METHODDEF
#endif /* !defined(OS_LINK_METHODDEF) */

#ifndef OS_LISTDRIVES_METHODDEF
    #define OS_LISTDRIVES_METHODDEF
#endif /* !defined(OS_LISTDRIVES_METHODDEF) */

#ifndef OS_LISTVOLUMES_METHODDEF
    #define OS_LISTVOLUMES_METHODDEF
#endif /* !defined(OS_LISTVOLUMES_METHODDEF) */

#ifndef OS_LISTMOUNTS_METHODDEF
    #define OS_LISTMOUNTS_METHODDEF
#endif /* !defined(OS_LISTMOUNTS_METHODDEF) */

#ifndef OS__PATH_ISDEVDRIVE_METHODDEF
    #define OS__PATH_ISDEVDRIVE_METHODDEF
#endif /* !defined(OS__PATH_ISDEVDRIVE_METHODDEF) */

#ifndef OS__GETFULLPATHNAME_METHODDEF
    #define OS__GETFULLPATHNAME_METHODDEF
#endif /* !defined(OS__GETFULLPATHNAME_METHODDEF) */

#ifndef OS__GETFINALPATHNAME_METHODDEF
    #define OS__GETFINALPATHNAME_METHODDEF
#endif /* !defined(OS__GETFINALPATHNAME_METHODDEF) */

#ifndef OS__FINDFIRSTFILE_METHODDEF
    #define OS__FINDFIRSTFILE_METHODDEF
#endif /* !defined(OS__FINDFIRSTFILE_METHODDEF) */

#ifndef OS__GETVOLUMEPATHNAME_METHODDEF
    #define OS__GETVOLUMEPATHNAME_METHODDEF
#endif /* !defined(OS__GETVOLUMEPATHNAME_METHODDEF) */

#ifndef OS__PATH_SPLITROOT_METHODDEF
    #define OS__PATH_SPLITROOT_METHODDEF
#endif /* !defined(OS__PATH_SPLITROOT_METHODDEF) */

#ifndef OS__PATH_ISDIR_METHODDEF
    #define OS__PATH_ISDIR_METHODDEF
#endif /* !defined(OS__PATH_ISDIR_METHODDEF) */

#ifndef OS__PATH_ISFILE_METHODDEF
    #define OS__PATH_ISFILE_METHODDEF
#endif /* !defined(OS__PATH_ISFILE_METHODDEF) */

#ifndef OS__PATH_EXISTS_METHODDEF
    #define OS__PATH_EXISTS_METHODDEF
#endif /* !defined(OS__PATH_EXISTS_METHODDEF) */

#ifndef OS__PATH_ISLINK_METHODDEF
    #define OS__PATH_ISLINK_METHODDEF
#endif /* !defined(OS__PATH_ISLINK_METHODDEF) */

#ifndef OS_NICE_METHODDEF
    #define OS_NICE_METHODDEF
#endif /* !defined(OS_NICE_METHODDEF) */

#ifndef OS_GETPRIORITY_METHODDEF
    #define OS_GETPRIORITY_METHODDEF
#endif /* !defined(OS_GETPRIORITY_METHODDEF) */

#ifndef OS_SETPRIORITY_METHODDEF
    #define OS_SETPRIORITY_METHODDEF
#endif /* !defined(OS_SETPRIORITY_METHODDEF) */

#ifndef OS_SYSTEM_METHODDEF
    #define OS_SYSTEM_METHODDEF
#endif /* !defined(OS_SYSTEM_METHODDEF) */

#ifndef OS_UMASK_METHODDEF
    #define OS_UMASK_METHODDEF
#endif /* !defined(OS_UMASK_METHODDEF) */

#ifndef OS_UNAME_METHODDEF
    #define OS_UNAME_METHODDEF
#endif /* !defined(OS_UNAME_METHODDEF) */

#ifndef OS_EXECV_METHODDEF
    #define OS_EXECV_METHODDEF
#endif /* !defined(OS_EXECV_METHODDEF) */

#ifndef OS_EXECVE_METHODDEF
    #define OS_EXECVE_METHODDEF
#endif /* !defined(OS_EXECVE_METHODDEF) */

#ifndef OS_POSIX_SPAWN_METHODDEF
    #define OS_POSIX_SPAWN_METHODDEF
#endif /* !defined(OS_POSIX_SPAWN_METHODDEF) */

#ifndef OS_POSIX_SPAWNP_METHODDEF
    #define OS_POSIX_SPAWNP_METHODDEF
#endif /* !defined(OS_POSIX_SPAWNP_METHODDEF) */

#ifndef OS_SPAWNV_METHODDEF
    #define OS_SPAWNV_METHODDEF
#endif /* !defined(OS_SPAWNV_METHODDEF) */

#ifndef OS_SPAWNVE_METHODDEF
    #define OS_SPAWNVE_METHODDEF
#endif /* !defined(OS_SPAWNVE_METHODDEF) */

#ifndef OS_REGISTER_AT_FORK_METHODDEF
    #define OS_REGISTER_AT_FORK_METHODDEF
#endif /* !defined(OS_REGISTER_AT_FORK_METHODDEF) */

#ifndef OS_FORK1_METHODDEF
    #define OS_FORK1_METHODDEF
#endif /* !defined(OS_FORK1_METHODDEF) */

#ifndef OS_FORK_METHODDEF
    #define OS_FORK_METHODDEF
#endif /* !defined(OS_FORK_METHODDEF) */

#ifndef OS_SCHED_GET_PRIORITY_MAX_METHODDEF
    #define OS_SCHED_GET_PRIORITY_MAX_METHODDEF
#endif /* !defined(OS_SCHED_GET_PRIORITY_MAX_METHODDEF) */

#ifndef OS_SCHED_GET_PRIORITY_MIN_METHODDEF
    #define OS_SCHED_GET_PRIORITY_MIN_METHODDEF
#endif /* !defined(OS_SCHED_GET_PRIORITY_MIN_METHODDEF) */

#ifndef OS_SCHED_GETSCHEDULER_METHODDEF
    #define OS_SCHED_GETSCHEDULER_METHODDEF
#endif /* !defined(OS_SCHED_GETSCHEDULER_METHODDEF) */

#ifndef OS_SCHED_SETSCHEDULER_METHODDEF
    #define OS_SCHED_SETSCHEDULER_METHODDEF
#endif /* !defined(OS_SCHED_SETSCHEDULER_METHODDEF) */

#ifndef OS_SCHED_GETPARAM_METHODDEF
    #define OS_SCHED_GETPARAM_METHODDEF
#endif /* !defined(OS_SCHED_GETPARAM_METHODDEF) */

#ifndef OS_SCHED_SETPARAM_METHODDEF
    #define OS_SCHED_SETPARAM_METHODDEF
#endif /* !defined(OS_SCHED_SETPARAM_METHODDEF) */

#ifndef OS_SCHED_RR_GET_INTERVAL_METHODDEF
    #define OS_SCHED_RR_GET_INTERVAL_METHODDEF
#endif /* !defined(OS_SCHED_RR_GET_INTERVAL_METHODDEF) */

#ifndef OS_SCHED_YIELD_METHODDEF
    #define OS_SCHED_YIELD_METHODDEF
#endif /* !defined(OS_SCHED_YIELD_METHODDEF) */

#ifndef OS_SCHED_SETAFFINITY_METHODDEF
    #define OS_SCHED_SETAFFINITY_METHODDEF
#endif /* !defined(OS_SCHED_SETAFFINITY_METHODDEF) */

#ifndef OS_SCHED_GETAFFINITY_METHODDEF
    #define OS_SCHED_GETAFFINITY_METHODDEF
#endif /* !defined(OS_SCHED_GETAFFINITY_METHODDEF) */

#ifndef OS_OPENPTY_METHODDEF
    #define OS_OPENPTY_METHODDEF
#endif /* !defined(OS_OPENPTY_METHODDEF) */

#ifndef OS_LOGIN_TTY_METHODDEF
    #define OS_LOGIN_TTY_METHODDEF
#endif /* !defined(OS_LOGIN_TTY_METHODDEF) */

#ifndef OS_FORKPTY_METHODDEF
    #define OS_FORKPTY_METHODDEF
#endif /* !defined(OS_FORKPTY_METHODDEF) */

#ifndef OS_GETEGID_METHODDEF
    #define OS_GETEGID_METHODDEF
#endif /* !defined(OS_GETEGID_METHODDEF) */

#ifndef OS_GETEUID_METHODDEF
    #define OS_GETEUID_METHODDEF
#endif /* !defined(OS_GETEUID_METHODDEF) */

#ifndef OS_GETGID_METHODDEF
    #define OS_GETGID_METHODDEF
#endif /* !defined(OS_GETGID_METHODDEF) */

#ifndef OS_GETPID_METHODDEF
    #define OS_GETPID_METHODDEF
#endif /* !defined(OS_GETPID_METHODDEF) */

#ifndef OS_GETGROUPLIST_METHODDEF
    #define OS_GETGROUPLIST_METHODDEF
#endif /* !defined(OS_GETGROUPLIST_METHODDEF) */

#ifndef OS_GETGROUPS_METHODDEF
    #define OS_GETGROUPS_METHODDEF
#endif /* !defined(OS_GETGROUPS_METHODDEF) */

#ifndef OS_INITGROUPS_METHODDEF
    #define OS_INITGROUPS_METHODDEF
#endif /* !defined(OS_INITGROUPS_METHODDEF) */

#ifndef OS_GETPGID_METHODDEF
    #define OS_GETPGID_METHODDEF
#endif /* !defined(OS_GETPGID_METHODDEF) */

#ifndef OS_GETPGRP_METHODDEF
    #define OS_GETPGRP_METHODDEF
#endif /* !defined(OS_GETPGRP_METHODDEF) */

#ifndef OS_SETPGRP_METHODDEF
    #define OS_SETPGRP_METHODDEF
#endif /* !defined(OS_SETPGRP_METHODDEF) */

#ifndef OS_GETPPID_METHODDEF
    #define OS_GETPPID_METHODDEF
#endif /* !defined(OS_GETPPID_METHODDEF) */

#ifndef OS_GETLOGIN_METHODDEF
    #define OS_GETLOGIN_METHODDEF
#endif /* !defined(OS_GETLOGIN_METHODDEF) */

#ifndef OS_GETUID_METHODDEF
    #define OS_GETUID_METHODDEF
#endif /* !defined(OS_GETUID_METHODDEF) */

#ifndef OS_KILL_METHODDEF
    #define OS_KILL_METHODDEF
#endif /* !defined(OS_KILL_METHODDEF) */

#ifndef OS_KILLPG_METHODDEF
    #define OS_KILLPG_METHODDEF
#endif /* !defined(OS_KILLPG_METHODDEF) */

#ifndef OS_PLOCK_METHODDEF
    #define OS_PLOCK_METHODDEF
#endif /* !defined(OS_PLOCK_METHODDEF) */

#ifndef OS_SETUID_METHODDEF
    #define OS_SETUID_METHODDEF
#endif /* !defined(OS_SETUID_METHODDEF) */

#ifndef OS_SETEUID_METHODDEF
    #define OS_SETEUID_METHODDEF
#endif /* !defined(OS_SETEUID_METHODDEF) */

#ifndef OS_SETEGID_METHODDEF
    #define OS_SETEGID_METHODDEF
#endif /* !defined(OS_SETEGID_METHODDEF) */

#ifndef OS_SETREUID_METHODDEF
    #define OS_SETREUID_METHODDEF
#endif /* !defined(OS_SETREUID_METHODDEF) */

#ifndef OS_SETREGID_METHODDEF
    #define OS_SETREGID_METHODDEF
#endif /* !defined(OS_SETREGID_METHODDEF) */

#ifndef OS_SETGID_METHODDEF
    #define OS_SETGID_METHODDEF
#endif /* !defined(OS_SETGID_METHODDEF) */

#ifndef OS_SETGROUPS_METHODDEF
    #define OS_SETGROUPS_METHODDEF
#endif /* !defined(OS_SETGROUPS_METHODDEF) */

#ifndef OS_WAIT3_METHODDEF
    #define OS_WAIT3_METHODDEF
#endif /* !defined(OS_WAIT3_METHODDEF) */

#ifndef OS_WAIT4_METHODDEF
    #define OS_WAIT4_METHODDEF
#endif /* !defined(OS_WAIT4_METHODDEF) */

#ifndef OS_WAITID_METHODDEF
    #define OS_WAITID_METHODDEF
#endif /* !defined(OS_WAITID_METHODDEF) */

#ifndef OS_WAITPID_METHODDEF
    #define OS_WAITPID_METHODDEF
#endif /* !defined(OS_WAITPID_METHODDEF) */

#ifndef OS_WAIT_METHODDEF
    #define OS_WAIT_METHODDEF
#endif /* !defined(OS_WAIT_METHODDEF) */

#ifndef OS_PIDFD_OPEN_METHODDEF
    #define OS_PIDFD_OPEN_METHODDEF
#endif /* !defined(OS_PIDFD_OPEN_METHODDEF) */

#ifndef OS_SETNS_METHODDEF
    #define OS_SETNS_METHODDEF
#endif /* !defined(OS_SETNS_METHODDEF) */

#ifndef OS_UNSHARE_METHODDEF
    #define OS_UNSHARE_METHODDEF
#endif /* !defined(OS_UNSHARE_METHODDEF) */

#ifndef OS_READLINK_METHODDEF
    #define OS_READLINK_METHODDEF
#endif /* !defined(OS_READLINK_METHODDEF) */

#ifndef OS_SYMLINK_METHODDEF
    #define OS_SYMLINK_METHODDEF
#endif /* !defined(OS_SYMLINK_METHODDEF) */

#ifndef OS_TIMERFD_CREATE_METHODDEF
    #define OS_TIMERFD_CREATE_METHODDEF
#endif /* !defined(OS_TIMERFD_CREATE_METHODDEF) */

#ifndef OS_TIMERFD_SETTIME_METHODDEF
    #define OS_TIMERFD_SETTIME_METHODDEF
#endif /* !defined(OS_TIMERFD_SETTIME_METHODDEF) */

#ifndef OS_TIMERFD_SETTIME_NS_METHODDEF
    #define OS_TIMERFD_SETTIME_NS_METHODDEF
#endif /* !defined(OS_TIMERFD_SETTIME_NS_METHODDEF) */

#ifndef OS_TIMERFD_GETTIME_METHODDEF
    #define OS_TIMERFD_GETTIME_METHODDEF
#endif /* !defined(OS_TIMERFD_GETTIME_METHODDEF) */

#ifndef OS_TIMERFD_GETTIME_NS_METHODDEF
    #define OS_TIMERFD_GETTIME_NS_METHODDEF
#endif /* !defined(OS_TIMERFD_GETTIME_NS_METHODDEF) */

#ifndef OS_GETSID_METHODDEF
    #define OS_GETSID_METHODDEF
#endif /* !defined(OS_GETSID_METHODDEF) */

#ifndef OS_SETSID_METHODDEF
    #define OS_SETSID_METHODDEF
#endif /* !defined(OS_SETSID_METHODDEF) */

#ifndef OS_SETPGID_METHODDEF
    #define OS_SETPGID_METHODDEF
#endif /* !defined(OS_SETPGID_METHODDEF) */

#ifndef OS_TCGETPGRP_METHODDEF
    #define OS_TCGETPGRP_METHODDEF
#endif /* !defined(OS_TCGETPGRP_METHODDEF) */

#ifndef OS_TCSETPGRP_METHODDEF
    #define OS_TCSETPGRP_METHODDEF
#endif /* !defined(OS_TCSETPGRP_METHODDEF) */

#ifndef OS_DUP2_METHODDEF
    #define OS_DUP2_METHODDEF
#endif /* !defined(OS_DUP2_METHODDEF) */

#ifndef OS_LOCKF_METHODDEF
    #define OS_LOCKF_METHODDEF
#endif /* !defined(OS_LOCKF_METHODDEF) */

#ifndef OS_READV_METHODDEF
    #define OS_READV_METHODDEF
#endif /* !defined(OS_READV_METHODDEF) */

#ifndef OS_PREAD_METHODDEF
    #define OS_PREAD_METHODDEF
#endif /* !defined(OS_PREAD_METHODDEF) */

#ifndef OS_PREADV_METHODDEF
    #define OS_PREADV_METHODDEF
#endif /* !defined(OS_PREADV_METHODDEF) */

#ifndef OS_SENDFILE_METHODDEF
    #define OS_SENDFILE_METHODDEF
#endif /* !defined(OS_SENDFILE_METHODDEF) */

#ifndef OS__FCOPYFILE_METHODDEF
    #define OS__FCOPYFILE_METHODDEF
#endif /* !defined(OS__FCOPYFILE_METHODDEF) */

#ifndef OS_PIPE_METHODDEF
    #define OS_PIPE_METHODDEF
#endif /* !defined(OS_PIPE_METHODDEF) */

#ifndef OS_PIPE2_METHODDEF
    #define OS_PIPE2_METHODDEF
#endif /* !defined(OS_PIPE2_METHODDEF) */

#ifndef OS_WRITEV_METHODDEF
    #define OS_WRITEV_METHODDEF
#endif /* !defined(OS_WRITEV_METHODDEF) */

#ifndef OS_PWRITE_METHODDEF
    #define OS_PWRITE_METHODDEF
#endif /* !defined(OS_PWRITE_METHODDEF) */

#ifndef OS_PWRITEV_METHODDEF
    #define OS_PWRITEV_METHODDEF
#endif /* !defined(OS_PWRITEV_METHODDEF) */

#ifndef OS_COPY_FILE_RANGE_METHODDEF
    #define OS_COPY_FILE_RANGE_METHODDEF
#endif /* !defined(OS_COPY_FILE_RANGE_METHODDEF) */

#ifndef OS_SPLICE_METHODDEF
    #define OS_SPLICE_METHODDEF
#endif /* !defined(OS_SPLICE_METHODDEF) */

#ifndef OS_MKFIFO_METHODDEF
    #define OS_MKFIFO_METHODDEF
#endif /* !defined(OS_MKFIFO_METHODDEF) */

#ifndef OS_MKNOD_METHODDEF
    #define OS_MKNOD_METHODDEF
#endif /* !defined(OS_MKNOD_METHODDEF) */

#ifndef OS_MAJOR_METHODDEF
    #define OS_MAJOR_METHODDEF
#endif /* !defined(OS_MAJOR_METHODDEF) */

#ifndef OS_MINOR_METHODDEF
    #define OS_MINOR_METHODDEF
#endif /* !defined(OS_MINOR_METHODDEF) */

#ifndef OS_MAKEDEV_METHODDEF
    #define OS_MAKEDEV_METHODDEF
#endif /* !defined(OS_MAKEDEV_METHODDEF) */

#ifndef OS_FTRUNCATE_METHODDEF
    #define OS_FTRUNCATE_METHODDEF
#endif /* !defined(OS_FTRUNCATE_METHODDEF) */

#ifndef OS_TRUNCATE_METHODDEF
    #define OS_TRUNCATE_METHODDEF
#endif /* !defined(OS_TRUNCATE_METHODDEF) */

#ifndef OS_POSIX_FALLOCATE_METHODDEF
    #define OS_POSIX_FALLOCATE_METHODDEF
#endif /* !defined(OS_POSIX_FALLOCATE_METHODDEF) */

#ifndef OS_POSIX_FADVISE_METHODDEF
    #define OS_POSIX_FADVISE_METHODDEF
#endif /* !defined(OS_POSIX_FADVISE_METHODDEF) */

#ifndef OS_PUTENV_METHODDEF
    #define OS_PUTENV_METHODDEF
#endif /* !defined(OS_PUTENV_METHODDEF) */

#ifndef OS_UNSETENV_METHODDEF
    #define OS_UNSETENV_METHODDEF
#endif /* !defined(OS_UNSETENV_METHODDEF) */

#ifndef OS_WCOREDUMP_METHODDEF
    #define OS_WCOREDUMP_METHODDEF
#endif /* !defined(OS_WCOREDUMP_METHODDEF) */

#ifndef OS_WIFCONTINUED_METHODDEF
    #define OS_WIFCONTINUED_METHODDEF
#endif /* !defined(OS_WIFCONTINUED_METHODDEF) */

#ifndef OS_WIFSTOPPED_METHODDEF
    #define OS_WIFSTOPPED_METHODDEF
#endif /* !defined(OS_WIFSTOPPED_METHODDEF) */

#ifndef OS_WIFSIGNALED_METHODDEF
    #define OS_WIFSIGNALED_METHODDEF
#endif /* !defined(OS_WIFSIGNALED_METHODDEF) */

#ifndef OS_WIFEXITED_METHODDEF
    #define OS_WIFEXITED_METHODDEF
#endif /* !defined(OS_WIFEXITED_METHODDEF) */

#ifndef OS_WEXITSTATUS_METHODDEF
    #define OS_WEXITSTATUS_METHODDEF
#endif /* !defined(OS_WEXITSTATUS_METHODDEF) */

#ifndef OS_WTERMSIG_METHODDEF
    #define OS_WTERMSIG_METHODDEF
#endif /* !defined(OS_WTERMSIG_METHODDEF) */

#ifndef OS_WSTOPSIG_METHODDEF
    #define OS_WSTOPSIG_METHODDEF
#endif /* !defined(OS_WSTOPSIG_METHODDEF) */

#ifndef OS_FSTATVFS_METHODDEF
    #define OS_FSTATVFS_METHODDEF
#endif /* !defined(OS_FSTATVFS_METHODDEF) */

#ifndef OS_STATVFS_METHODDEF
    #define OS_STATVFS_METHODDEF
#endif /* !defined(OS_STATVFS_METHODDEF) */

#ifndef OS__GETDISKUSAGE_METHODDEF
    #define OS__GETDISKUSAGE_METHODDEF
#endif /* !defined(OS__GETDISKUSAGE_METHODDEF) */

#ifndef OS_FPATHCONF_METHODDEF
    #define OS_FPATHCONF_METHODDEF
#endif /* !defined(OS_FPATHCONF_METHODDEF) */

#ifndef OS_PATHCONF_METHODDEF
    #define OS_PATHCONF_METHODDEF
#endif /* !defined(OS_PATHCONF_METHODDEF) */

#ifndef OS_CONFSTR_METHODDEF
    #define OS_CONFSTR_METHODDEF
#endif /* !defined(OS_CONFSTR_METHODDEF) */

#ifndef OS_SYSCONF_METHODDEF
    #define OS_SYSCONF_METHODDEF
#endif /* !defined(OS_SYSCONF_METHODDEF) */

#ifndef OS_STARTFILE_METHODDEF
    #define OS_STARTFILE_METHODDEF
#endif /* !defined(OS_STARTFILE_METHODDEF) */

#ifndef OS_GETLOADAVG_METHODDEF
    #define OS_GETLOADAVG_METHODDEF
#endif /* !defined(OS_GETLOADAVG_METHODDEF) */

#ifndef OS_SETRESUID_METHODDEF
    #define OS_SETRESUID_METHODDEF
#endif /* !defined(OS_SETRESUID_METHODDEF) */

#ifndef OS_SETRESGID_METHODDEF
    #define OS_SETRESGID_METHODDEF
#endif /* !defined(OS_SETRESGID_METHODDEF) */

#ifndef OS_GETRESUID_METHODDEF
    #define OS_GETRESUID_METHODDEF
#endif /* !defined(OS_GETRESUID_METHODDEF) */

#ifndef OS_GETRESGID_METHODDEF
    #define OS_GETRESGID_METHODDEF
#endif /* !defined(OS_GETRESGID_METHODDEF) */

#ifndef OS_GETXATTR_METHODDEF
    #define OS_GETXATTR_METHODDEF
#endif /* !defined(OS_GETXATTR_METHODDEF) */

#ifndef OS_SETXATTR_METHODDEF
    #define OS_SETXATTR_METHODDEF
#endif /* !defined(OS_SETXATTR_METHODDEF) */

#ifndef OS_REMOVEXATTR_METHODDEF
    #define OS_REMOVEXATTR_METHODDEF
#endif /* !defined(OS_REMOVEXATTR_METHODDEF) */

#ifndef OS_LISTXATTR_METHODDEF
    #define OS_LISTXATTR_METHODDEF
#endif /* !defined(OS_LISTXATTR_METHODDEF) */

#ifndef OS_MEMFD_CREATE_METHODDEF
    #define OS_MEMFD_CREATE_METHODDEF
#endif /* !defined(OS_MEMFD_CREATE_METHODDEF) */

#ifndef OS_EVENTFD_METHODDEF
    #define OS_EVENTFD_METHODDEF
#endif /* !defined(OS_EVENTFD_METHODDEF) */

#ifndef OS_EVENTFD_READ_METHODDEF
    #define OS_EVENTFD_READ_METHODDEF
#endif /* !defined(OS_EVENTFD_READ_METHODDEF) */

#ifndef OS_EVENTFD_WRITE_METHODDEF
    #define OS_EVENTFD_WRITE_METHODDEF
#endif /* !defined(OS_EVENTFD_WRITE_METHODDEF) */

#ifndef OS_GET_TERMINAL_SIZE_METHODDEF
    #define OS_GET_TERMINAL_SIZE_METHODDEF
#endif /* !defined(OS_GET_TERMINAL_SIZE_METHODDEF) */

#ifndef OS_GET_HANDLE_INHERITABLE_METHODDEF
    #define OS_GET_HANDLE_INHERITABLE_METHODDEF
#endif /* !defined(OS_GET_HANDLE_INHERITABLE_METHODDEF) */

#ifndef OS_SET_HANDLE_INHERITABLE_METHODDEF
    #define OS_SET_HANDLE_INHERITABLE_METHODDEF
#endif /* !defined(OS_SET_HANDLE_INHERITABLE_METHODDEF) */

#ifndef OS_GETRANDOM_METHODDEF
    #define OS_GETRANDOM_METHODDEF
#endif /* !defined(OS_GETRANDOM_METHODDEF) */

#ifndef OS__ADD_DLL_DIRECTORY_METHODDEF
    #define OS__ADD_DLL_DIRECTORY_METHODDEF
#endif /* !defined(OS__ADD_DLL_DIRECTORY_METHODDEF) */

#ifndef OS__REMOVE_DLL_DIRECTORY_METHODDEF
    #define OS__REMOVE_DLL_DIRECTORY_METHODDEF
#endif /* !defined(OS__REMOVE_DLL_DIRECTORY_METHODDEF) */

#ifndef OS_WAITSTATUS_TO_EXITCODE_METHODDEF
    #define OS_WAITSTATUS_TO_EXITCODE_METHODDEF
#endif /* !defined(OS_WAITSTATUS_TO_EXITCODE_METHODDEF) */
<<<<<<< HEAD
/*[clinic end generated code: output=4044746a008beb44 input=a9049054013a1b77]*/
=======

#ifndef OS__SUPPORTS_VIRTUAL_TERMINAL_METHODDEF
    #define OS__SUPPORTS_VIRTUAL_TERMINAL_METHODDEF
#endif /* !defined(OS__SUPPORTS_VIRTUAL_TERMINAL_METHODDEF) */
/*[clinic end generated code: output=ff0ec3371de19904 input=a9049054013a1b77]*/
>>>>>>> fddc8292
<|MERGE_RESOLUTION|>--- conflicted
+++ resolved
@@ -8414,19 +8414,10 @@
     if (!_PyArg_CheckPositional("makedev", nargs, 2, 2)) {
         goto exit;
     }
-<<<<<<< HEAD
     if (!_Py_Dev_Converter(args[0], &major)) {
         goto exit;
     }
     if (!_Py_Dev_Converter(args[1], &minor)) {
-=======
-    major = PyLong_AsInt(args[0]);
-    if (major == -1 && PyErr_Occurred()) {
-        goto exit;
-    }
-    minor = PyLong_AsInt(args[1]);
-    if (minor == -1 && PyErr_Occurred()) {
->>>>>>> fddc8292
         goto exit;
     }
     _return_value = os_makedev_impl(module, major, minor);
@@ -12414,12 +12405,8 @@
 #ifndef OS_WAITSTATUS_TO_EXITCODE_METHODDEF
     #define OS_WAITSTATUS_TO_EXITCODE_METHODDEF
 #endif /* !defined(OS_WAITSTATUS_TO_EXITCODE_METHODDEF) */
-<<<<<<< HEAD
-/*[clinic end generated code: output=4044746a008beb44 input=a9049054013a1b77]*/
-=======
 
 #ifndef OS__SUPPORTS_VIRTUAL_TERMINAL_METHODDEF
     #define OS__SUPPORTS_VIRTUAL_TERMINAL_METHODDEF
 #endif /* !defined(OS__SUPPORTS_VIRTUAL_TERMINAL_METHODDEF) */
-/*[clinic end generated code: output=ff0ec3371de19904 input=a9049054013a1b77]*/
->>>>>>> fddc8292
+/*[clinic end generated code: output=d579a92ac4359a08 input=a9049054013a1b77]*/