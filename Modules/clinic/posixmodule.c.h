--- conflicted
+++ resolved
@@ -1688,14 +1688,10 @@
         goto exit;
     }
     #if USE_UNICODE_WCHAR_CACHE
-<<<<<<< HEAD
-    command = _PyUnicode_AsUnicode(args[0]);
-=======
     _Py_COMP_DIAG_PUSH
     _Py_COMP_DIAG_IGNORE_DEPR_DECLS
     command = _PyUnicode_AsUnicode(args[0]);
     _Py_COMP_DIAG_POP
->>>>>>> 349f76c6
     #else /* USE_UNICODE_WCHAR_CACHE */
     command = PyUnicode_AsWideCharString(args[0], NULL);
     #endif /* USE_UNICODE_WCHAR_CACHE */
@@ -7044,14 +7040,10 @@
         goto exit;
     }
     #if USE_UNICODE_WCHAR_CACHE
-<<<<<<< HEAD
-    operation = _PyUnicode_AsUnicode(args[1]);
-=======
     _Py_COMP_DIAG_PUSH
     _Py_COMP_DIAG_IGNORE_DEPR_DECLS
     operation = _PyUnicode_AsUnicode(args[1]);
     _Py_COMP_DIAG_POP
->>>>>>> 349f76c6
     #else /* USE_UNICODE_WCHAR_CACHE */
     operation = PyUnicode_AsWideCharString(args[1], NULL);
     #endif /* USE_UNICODE_WCHAR_CACHE */
@@ -8933,8 +8925,4 @@
 #ifndef OS_WAITSTATUS_TO_EXITCODE_METHODDEF
     #define OS_WAITSTATUS_TO_EXITCODE_METHODDEF
 #endif /* !defined(OS_WAITSTATUS_TO_EXITCODE_METHODDEF) */
-<<<<<<< HEAD
-/*[clinic end generated code: output=a0fbdea47249ee0c input=a9049054013a1b77]*/
-=======
-/*[clinic end generated code: output=ba3d4b35fda2c208 input=a9049054013a1b77]*/
->>>>>>> 349f76c6
+/*[clinic end generated code: output=ba3d4b35fda2c208 input=a9049054013a1b77]*/