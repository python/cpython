/*[clinic input]
preserve
[clinic start generated code]*/

#if defined(Py_BUILD_CORE) && !defined(Py_BUILD_CORE_MODULE)
#  include "pycore_gc.h"          // PyGC_Head
#  include "pycore_runtime.h"     // _Py_ID()
#endif
#include "pycore_abstract.h"      // _PyNumber_Index()
#include "pycore_long.h"          // _PyLong_UnsignedInt_Converter()
#include "pycore_modsupport.h"    // _PyArg_UnpackKeywords()

PyDoc_STRVAR(os_stat__doc__,
"stat($module, /, path, *, dir_fd=None, follow_symlinks=True)\n"
"--\n"
"\n"
"Perform a stat system call on the given path.\n"
"\n"
"  path\n"
"    Path to be examined; can be string, bytes, a path-like object or\n"
"    open-file-descriptor int.\n"
"  dir_fd\n"
"    If not None, it should be a file descriptor open to a directory,\n"
"    and path should be a relative string; path will then be relative to\n"
"    that directory.\n"
"  follow_symlinks\n"
"    If False, and the last element of the path is a symbolic link,\n"
"    stat will examine the symbolic link itself instead of the file\n"
"    the link points to.\n"
"\n"
"dir_fd and follow_symlinks may not be implemented\n"
"  on your platform.  If they are unavailable, using them will raise a\n"
"  NotImplementedError.\n"
"\n"
"It\'s an error to use dir_fd or follow_symlinks when specifying path as\n"
"  an open file descriptor.");

#define OS_STAT_METHODDEF    \
    {"stat", _PyCFunction_CAST(os_stat), METH_FASTCALL|METH_KEYWORDS, os_stat__doc__},

static PyObject *
os_stat_impl(PyObject *module, path_t *path, int dir_fd, int follow_symlinks);

static PyObject *
os_stat(PyObject *module, PyObject *const *args, Py_ssize_t nargs, PyObject *kwnames)
{
    PyObject *return_value = NULL;
    #if defined(Py_BUILD_CORE) && !defined(Py_BUILD_CORE_MODULE)

    #define NUM_KEYWORDS 3
    static struct {
        PyGC_Head _this_is_not_used;
        PyObject_VAR_HEAD
        PyObject *ob_item[NUM_KEYWORDS];
    } _kwtuple = {
        .ob_base = PyVarObject_HEAD_INIT(&PyTuple_Type, NUM_KEYWORDS)
        .ob_item = { &_Py_ID(path), &_Py_ID(dir_fd), &_Py_ID(follow_symlinks), },
    };
    #undef NUM_KEYWORDS
    #define KWTUPLE (&_kwtuple.ob_base.ob_base)

    #else  // !Py_BUILD_CORE
    #  define KWTUPLE NULL
    #endif  // !Py_BUILD_CORE

    static const char * const _keywords[] = {"path", "dir_fd", "follow_symlinks", NULL};
    static _PyArg_Parser _parser = {
        .keywords = _keywords,
        .fname = "stat",
        .kwtuple = KWTUPLE,
    };
    #undef KWTUPLE
    PyObject *argsbuf[3];
    Py_ssize_t noptargs = nargs + (kwnames ? PyTuple_GET_SIZE(kwnames) : 0) - 1;
    path_t path = PATH_T_INITIALIZE_P("stat", "path", 0, 0, 0, 1);
    int dir_fd = DEFAULT_DIR_FD;
    int follow_symlinks = 1;

    args = _PyArg_UnpackKeywords(args, nargs, NULL, kwnames, &_parser,
            /*minpos*/ 1, /*maxpos*/ 1, /*minkw*/ 0, /*varpos*/ 0, argsbuf);
    if (!args) {
        goto exit;
    }
    if (!path_converter(args[0], &path)) {
        goto exit;
    }
    if (!noptargs) {
        goto skip_optional_kwonly;
    }
    if (args[1]) {
        if (!FSTATAT_DIR_FD_CONVERTER(args[1], &dir_fd)) {
            goto exit;
        }
        if (!--noptargs) {
            goto skip_optional_kwonly;
        }
    }
    follow_symlinks = PyObject_IsTrue(args[2]);
    if (follow_symlinks < 0) {
        goto exit;
    }
skip_optional_kwonly:
    return_value = os_stat_impl(module, &path, dir_fd, follow_symlinks);

exit:
    /* Cleanup for path */
    path_cleanup(&path);

    return return_value;
}

PyDoc_STRVAR(os_lstat__doc__,
"lstat($module, /, path, *, dir_fd=None)\n"
"--\n"
"\n"
"Perform a stat system call on the given path, without following symbolic links.\n"
"\n"
"Like stat(), but do not follow symbolic links.\n"
"Equivalent to stat(path, follow_symlinks=False).");

#define OS_LSTAT_METHODDEF    \
    {"lstat", _PyCFunction_CAST(os_lstat), METH_FASTCALL|METH_KEYWORDS, os_lstat__doc__},

static PyObject *
os_lstat_impl(PyObject *module, path_t *path, int dir_fd);

static PyObject *
os_lstat(PyObject *module, PyObject *const *args, Py_ssize_t nargs, PyObject *kwnames)
{
    PyObject *return_value = NULL;
    #if defined(Py_BUILD_CORE) && !defined(Py_BUILD_CORE_MODULE)

    #define NUM_KEYWORDS 2
    static struct {
        PyGC_Head _this_is_not_used;
        PyObject_VAR_HEAD
        PyObject *ob_item[NUM_KEYWORDS];
    } _kwtuple = {
        .ob_base = PyVarObject_HEAD_INIT(&PyTuple_Type, NUM_KEYWORDS)
        .ob_item = { &_Py_ID(path), &_Py_ID(dir_fd), },
    };
    #undef NUM_KEYWORDS
    #define KWTUPLE (&_kwtuple.ob_base.ob_base)

    #else  // !Py_BUILD_CORE
    #  define KWTUPLE NULL
    #endif  // !Py_BUILD_CORE

    static const char * const _keywords[] = {"path", "dir_fd", NULL};
    static _PyArg_Parser _parser = {
        .keywords = _keywords,
        .fname = "lstat",
        .kwtuple = KWTUPLE,
    };
    #undef KWTUPLE
    PyObject *argsbuf[2];
    Py_ssize_t noptargs = nargs + (kwnames ? PyTuple_GET_SIZE(kwnames) : 0) - 1;
    path_t path = PATH_T_INITIALIZE_P("lstat", "path", 0, 0, 0, 0);
    int dir_fd = DEFAULT_DIR_FD;

    args = _PyArg_UnpackKeywords(args, nargs, NULL, kwnames, &_parser,
            /*minpos*/ 1, /*maxpos*/ 1, /*minkw*/ 0, /*varpos*/ 0, argsbuf);
    if (!args) {
        goto exit;
    }
    if (!path_converter(args[0], &path)) {
        goto exit;
    }
    if (!noptargs) {
        goto skip_optional_kwonly;
    }
    if (!FSTATAT_DIR_FD_CONVERTER(args[1], &dir_fd)) {
        goto exit;
    }
skip_optional_kwonly:
    return_value = os_lstat_impl(module, &path, dir_fd);

exit:
    /* Cleanup for path */
    path_cleanup(&path);

    return return_value;
}

PyDoc_STRVAR(os_access__doc__,
"access($module, /, path, mode, *, dir_fd=None, effective_ids=False,\n"
"       follow_symlinks=True)\n"
"--\n"
"\n"
"Use the real uid/gid to test for access to a path.\n"
"\n"
"  path\n"
"    Path to be tested; can be string, bytes, or a path-like object.\n"
"  mode\n"
"    Operating-system mode bitfield.  Can be F_OK to test existence,\n"
"    or the inclusive-OR of R_OK, W_OK, and X_OK.\n"
"  dir_fd\n"
"    If not None, it should be a file descriptor open to a directory,\n"
"    and path should be relative; path will then be relative to that\n"
"    directory.\n"
"  effective_ids\n"
"    If True, access will use the effective uid/gid instead of\n"
"    the real uid/gid.\n"
"  follow_symlinks\n"
"    If False, and the last element of the path is a symbolic link,\n"
"    access will examine the symbolic link itself instead of the file\n"
"    the link points to.\n"
"\n"
"dir_fd, effective_ids, and follow_symlinks may not be implemented\n"
"  on your platform.  If they are unavailable, using them will raise a\n"
"  NotImplementedError.\n"
"\n"
"Note that most operations will use the effective uid/gid, therefore this\n"
"  routine can be used in a suid/sgid environment to test if the invoking user\n"
"  has the specified access to the path.");

#define OS_ACCESS_METHODDEF    \
    {"access", _PyCFunction_CAST(os_access), METH_FASTCALL|METH_KEYWORDS, os_access__doc__},

static int
os_access_impl(PyObject *module, path_t *path, int mode, int dir_fd,
               int effective_ids, int follow_symlinks);

static PyObject *
os_access(PyObject *module, PyObject *const *args, Py_ssize_t nargs, PyObject *kwnames)
{
    PyObject *return_value = NULL;
    #if defined(Py_BUILD_CORE) && !defined(Py_BUILD_CORE_MODULE)

    #define NUM_KEYWORDS 5
    static struct {
        PyGC_Head _this_is_not_used;
        PyObject_VAR_HEAD
        PyObject *ob_item[NUM_KEYWORDS];
    } _kwtuple = {
        .ob_base = PyVarObject_HEAD_INIT(&PyTuple_Type, NUM_KEYWORDS)
        .ob_item = { &_Py_ID(path), &_Py_ID(mode), &_Py_ID(dir_fd), &_Py_ID(effective_ids), &_Py_ID(follow_symlinks), },
    };
    #undef NUM_KEYWORDS
    #define KWTUPLE (&_kwtuple.ob_base.ob_base)

    #else  // !Py_BUILD_CORE
    #  define KWTUPLE NULL
    #endif  // !Py_BUILD_CORE

    static const char * const _keywords[] = {"path", "mode", "dir_fd", "effective_ids", "follow_symlinks", NULL};
    static _PyArg_Parser _parser = {
        .keywords = _keywords,
        .fname = "access",
        .kwtuple = KWTUPLE,
    };
    #undef KWTUPLE
    PyObject *argsbuf[5];
    Py_ssize_t noptargs = nargs + (kwnames ? PyTuple_GET_SIZE(kwnames) : 0) - 2;
    path_t path = PATH_T_INITIALIZE_P("access", "path", 0, 0, 0, 0);
    int mode;
    int dir_fd = DEFAULT_DIR_FD;
    int effective_ids = 0;
    int follow_symlinks = 1;
    int _return_value;

    args = _PyArg_UnpackKeywords(args, nargs, NULL, kwnames, &_parser,
            /*minpos*/ 2, /*maxpos*/ 2, /*minkw*/ 0, /*varpos*/ 0, argsbuf);
    if (!args) {
        goto exit;
    }
    if (!path_converter(args[0], &path)) {
        goto exit;
    }
    mode = PyLong_AsInt(args[1]);
    if (mode == -1 && PyErr_Occurred()) {
        goto exit;
    }
    if (!noptargs) {
        goto skip_optional_kwonly;
    }
    if (args[2]) {
        if (!FACCESSAT_DIR_FD_CONVERTER(args[2], &dir_fd)) {
            goto exit;
        }
        if (!--noptargs) {
            goto skip_optional_kwonly;
        }
    }
    if (args[3]) {
        effective_ids = PyObject_IsTrue(args[3]);
        if (effective_ids < 0) {
            goto exit;
        }
        if (!--noptargs) {
            goto skip_optional_kwonly;
        }
    }
    follow_symlinks = PyObject_IsTrue(args[4]);
    if (follow_symlinks < 0) {
        goto exit;
    }
skip_optional_kwonly:
    _return_value = os_access_impl(module, &path, mode, dir_fd, effective_ids, follow_symlinks);
    if ((_return_value == -1) && PyErr_Occurred()) {
        goto exit;
    }
    return_value = PyBool_FromLong((long)_return_value);

exit:
    /* Cleanup for path */
    path_cleanup(&path);

    return return_value;
}

#if defined(HAVE_TTYNAME)

PyDoc_STRVAR(os_ttyname__doc__,
"ttyname($module, fd, /)\n"
"--\n"
"\n"
"Return the name of the terminal device connected to \'fd\'.\n"
"\n"
"  fd\n"
"    Integer file descriptor handle.");

#define OS_TTYNAME_METHODDEF    \
    {"ttyname", (PyCFunction)os_ttyname, METH_O, os_ttyname__doc__},

static PyObject *
os_ttyname_impl(PyObject *module, int fd);

static PyObject *
os_ttyname(PyObject *module, PyObject *arg)
{
    PyObject *return_value = NULL;
    int fd;

    fd = PyLong_AsInt(arg);
    if (fd == -1 && PyErr_Occurred()) {
        goto exit;
    }
    return_value = os_ttyname_impl(module, fd);

exit:
    return return_value;
}

#endif /* defined(HAVE_TTYNAME) */

#if defined(HAVE_CTERMID)

PyDoc_STRVAR(os_ctermid__doc__,
"ctermid($module, /)\n"
"--\n"
"\n"
"Return the name of the controlling terminal for this process.");

#define OS_CTERMID_METHODDEF    \
    {"ctermid", (PyCFunction)os_ctermid, METH_NOARGS, os_ctermid__doc__},

static PyObject *
os_ctermid_impl(PyObject *module);

static PyObject *
os_ctermid(PyObject *module, PyObject *Py_UNUSED(ignored))
{
    return os_ctermid_impl(module);
}

#endif /* defined(HAVE_CTERMID) */

PyDoc_STRVAR(os_chdir__doc__,
"chdir($module, /, path)\n"
"--\n"
"\n"
"Change the current working directory to the specified path.\n"
"\n"
"path may always be specified as a string.\n"
"On some platforms, path may also be specified as an open file descriptor.\n"
"  If this functionality is unavailable, using it raises an exception.");

#define OS_CHDIR_METHODDEF    \
    {"chdir", _PyCFunction_CAST(os_chdir), METH_FASTCALL|METH_KEYWORDS, os_chdir__doc__},

static PyObject *
os_chdir_impl(PyObject *module, path_t *path);

static PyObject *
os_chdir(PyObject *module, PyObject *const *args, Py_ssize_t nargs, PyObject *kwnames)
{
    PyObject *return_value = NULL;
    #if defined(Py_BUILD_CORE) && !defined(Py_BUILD_CORE_MODULE)

    #define NUM_KEYWORDS 1
    static struct {
        PyGC_Head _this_is_not_used;
        PyObject_VAR_HEAD
        PyObject *ob_item[NUM_KEYWORDS];
    } _kwtuple = {
        .ob_base = PyVarObject_HEAD_INIT(&PyTuple_Type, NUM_KEYWORDS)
        .ob_item = { &_Py_ID(path), },
    };
    #undef NUM_KEYWORDS
    #define KWTUPLE (&_kwtuple.ob_base.ob_base)

    #else  // !Py_BUILD_CORE
    #  define KWTUPLE NULL
    #endif  // !Py_BUILD_CORE

    static const char * const _keywords[] = {"path", NULL};
    static _PyArg_Parser _parser = {
        .keywords = _keywords,
        .fname = "chdir",
        .kwtuple = KWTUPLE,
    };
    #undef KWTUPLE
    PyObject *argsbuf[1];
    path_t path = PATH_T_INITIALIZE_P("chdir", "path", 0, 0, 0, PATH_HAVE_FCHDIR);

    args = _PyArg_UnpackKeywords(args, nargs, NULL, kwnames, &_parser,
            /*minpos*/ 1, /*maxpos*/ 1, /*minkw*/ 0, /*varpos*/ 0, argsbuf);
    if (!args) {
        goto exit;
    }
    if (!path_converter(args[0], &path)) {
        goto exit;
    }
    return_value = os_chdir_impl(module, &path);

exit:
    /* Cleanup for path */
    path_cleanup(&path);

    return return_value;
}

#if defined(HAVE_FCHDIR)

PyDoc_STRVAR(os_fchdir__doc__,
"fchdir($module, /, fd)\n"
"--\n"
"\n"
"Change to the directory of the given file descriptor.\n"
"\n"
"fd must be opened on a directory, not a file.\n"
"Equivalent to os.chdir(fd).");

#define OS_FCHDIR_METHODDEF    \
    {"fchdir", _PyCFunction_CAST(os_fchdir), METH_FASTCALL|METH_KEYWORDS, os_fchdir__doc__},

static PyObject *
os_fchdir_impl(PyObject *module, int fd);

static PyObject *
os_fchdir(PyObject *module, PyObject *const *args, Py_ssize_t nargs, PyObject *kwnames)
{
    PyObject *return_value = NULL;
    #if defined(Py_BUILD_CORE) && !defined(Py_BUILD_CORE_MODULE)

    #define NUM_KEYWORDS 1
    static struct {
        PyGC_Head _this_is_not_used;
        PyObject_VAR_HEAD
        PyObject *ob_item[NUM_KEYWORDS];
    } _kwtuple = {
        .ob_base = PyVarObject_HEAD_INIT(&PyTuple_Type, NUM_KEYWORDS)
        .ob_item = { &_Py_ID(fd), },
    };
    #undef NUM_KEYWORDS
    #define KWTUPLE (&_kwtuple.ob_base.ob_base)

    #else  // !Py_BUILD_CORE
    #  define KWTUPLE NULL
    #endif  // !Py_BUILD_CORE

    static const char * const _keywords[] = {"fd", NULL};
    static _PyArg_Parser _parser = {
        .keywords = _keywords,
        .fname = "fchdir",
        .kwtuple = KWTUPLE,
    };
    #undef KWTUPLE
    PyObject *argsbuf[1];
    int fd;

    args = _PyArg_UnpackKeywords(args, nargs, NULL, kwnames, &_parser,
            /*minpos*/ 1, /*maxpos*/ 1, /*minkw*/ 0, /*varpos*/ 0, argsbuf);
    if (!args) {
        goto exit;
    }
    fd = PyObject_AsFileDescriptor(args[0]);
    if (fd < 0) {
        goto exit;
    }
    return_value = os_fchdir_impl(module, fd);

exit:
    return return_value;
}

#endif /* defined(HAVE_FCHDIR) */

PyDoc_STRVAR(os_chmod__doc__,
"chmod($module, /, path, mode, *, dir_fd=None,\n"
"      follow_symlinks=(os.name != \'nt\'))\n"
"--\n"
"\n"
"Change the access permissions of a file.\n"
"\n"
"  path\n"
"    Path to be modified.  May always be specified as a str, bytes, or a path-like object.\n"
"    On some platforms, path may also be specified as an open file descriptor.\n"
"    If this functionality is unavailable, using it raises an exception.\n"
"  mode\n"
"    Operating-system mode bitfield.\n"
"    Be careful when using number literals for *mode*. The conventional UNIX notation for\n"
"    numeric modes uses an octal base, which needs to be indicated with a ``0o`` prefix in\n"
"    Python.\n"
"  dir_fd\n"
"    If not None, it should be a file descriptor open to a directory,\n"
"    and path should be relative; path will then be relative to that\n"
"    directory.\n"
"  follow_symlinks\n"
"    If False, and the last element of the path is a symbolic link,\n"
"    chmod will modify the symbolic link itself instead of the file\n"
"    the link points to.\n"
"\n"
"It is an error to use dir_fd or follow_symlinks when specifying path as\n"
"  an open file descriptor.\n"
"dir_fd and follow_symlinks may not be implemented on your platform.\n"
"  If they are unavailable, using them will raise a NotImplementedError.");

#define OS_CHMOD_METHODDEF    \
    {"chmod", _PyCFunction_CAST(os_chmod), METH_FASTCALL|METH_KEYWORDS, os_chmod__doc__},

static PyObject *
os_chmod_impl(PyObject *module, path_t *path, int mode, int dir_fd,
              int follow_symlinks);

static PyObject *
os_chmod(PyObject *module, PyObject *const *args, Py_ssize_t nargs, PyObject *kwnames)
{
    PyObject *return_value = NULL;
    #if defined(Py_BUILD_CORE) && !defined(Py_BUILD_CORE_MODULE)

    #define NUM_KEYWORDS 4
    static struct {
        PyGC_Head _this_is_not_used;
        PyObject_VAR_HEAD
        PyObject *ob_item[NUM_KEYWORDS];
    } _kwtuple = {
        .ob_base = PyVarObject_HEAD_INIT(&PyTuple_Type, NUM_KEYWORDS)
        .ob_item = { &_Py_ID(path), &_Py_ID(mode), &_Py_ID(dir_fd), &_Py_ID(follow_symlinks), },
    };
    #undef NUM_KEYWORDS
    #define KWTUPLE (&_kwtuple.ob_base.ob_base)

    #else  // !Py_BUILD_CORE
    #  define KWTUPLE NULL
    #endif  // !Py_BUILD_CORE

    static const char * const _keywords[] = {"path", "mode", "dir_fd", "follow_symlinks", NULL};
    static _PyArg_Parser _parser = {
        .keywords = _keywords,
        .fname = "chmod",
        .kwtuple = KWTUPLE,
    };
    #undef KWTUPLE
    PyObject *argsbuf[4];
    Py_ssize_t noptargs = nargs + (kwnames ? PyTuple_GET_SIZE(kwnames) : 0) - 2;
    path_t path = PATH_T_INITIALIZE_P("chmod", "path", 0, 0, 0, PATH_HAVE_FCHMOD);
    int mode;
    int dir_fd = DEFAULT_DIR_FD;
    int follow_symlinks = CHMOD_DEFAULT_FOLLOW_SYMLINKS;

    args = _PyArg_UnpackKeywords(args, nargs, NULL, kwnames, &_parser,
            /*minpos*/ 2, /*maxpos*/ 2, /*minkw*/ 0, /*varpos*/ 0, argsbuf);
    if (!args) {
        goto exit;
    }
    if (!path_converter(args[0], &path)) {
        goto exit;
    }
    mode = PyLong_AsInt(args[1]);
    if (mode == -1 && PyErr_Occurred()) {
        goto exit;
    }
    if (!noptargs) {
        goto skip_optional_kwonly;
    }
    if (args[2]) {
        if (!FCHMODAT_DIR_FD_CONVERTER(args[2], &dir_fd)) {
            goto exit;
        }
        if (!--noptargs) {
            goto skip_optional_kwonly;
        }
    }
    follow_symlinks = PyObject_IsTrue(args[3]);
    if (follow_symlinks < 0) {
        goto exit;
    }
skip_optional_kwonly:
    return_value = os_chmod_impl(module, &path, mode, dir_fd, follow_symlinks);

exit:
    /* Cleanup for path */
    path_cleanup(&path);

    return return_value;
}

#if (defined(HAVE_FCHMOD) || defined(MS_WINDOWS))

PyDoc_STRVAR(os_fchmod__doc__,
"fchmod($module, /, fd, mode)\n"
"--\n"
"\n"
"Change the access permissions of the file given by file descriptor fd.\n"
"\n"
"  fd\n"
"    The file descriptor of the file to be modified.\n"
"  mode\n"
"    Operating-system mode bitfield.\n"
"    Be careful when using number literals for *mode*. The conventional UNIX notation for\n"
"    numeric modes uses an octal base, which needs to be indicated with a ``0o`` prefix in\n"
"    Python.\n"
"\n"
"Equivalent to os.chmod(fd, mode).");

#define OS_FCHMOD_METHODDEF    \
    {"fchmod", _PyCFunction_CAST(os_fchmod), METH_FASTCALL|METH_KEYWORDS, os_fchmod__doc__},

static PyObject *
os_fchmod_impl(PyObject *module, int fd, int mode);

static PyObject *
os_fchmod(PyObject *module, PyObject *const *args, Py_ssize_t nargs, PyObject *kwnames)
{
    PyObject *return_value = NULL;
    #if defined(Py_BUILD_CORE) && !defined(Py_BUILD_CORE_MODULE)

    #define NUM_KEYWORDS 2
    static struct {
        PyGC_Head _this_is_not_used;
        PyObject_VAR_HEAD
        PyObject *ob_item[NUM_KEYWORDS];
    } _kwtuple = {
        .ob_base = PyVarObject_HEAD_INIT(&PyTuple_Type, NUM_KEYWORDS)
        .ob_item = { &_Py_ID(fd), &_Py_ID(mode), },
    };
    #undef NUM_KEYWORDS
    #define KWTUPLE (&_kwtuple.ob_base.ob_base)

    #else  // !Py_BUILD_CORE
    #  define KWTUPLE NULL
    #endif  // !Py_BUILD_CORE

    static const char * const _keywords[] = {"fd", "mode", NULL};
    static _PyArg_Parser _parser = {
        .keywords = _keywords,
        .fname = "fchmod",
        .kwtuple = KWTUPLE,
    };
    #undef KWTUPLE
    PyObject *argsbuf[2];
    int fd;
    int mode;

    args = _PyArg_UnpackKeywords(args, nargs, NULL, kwnames, &_parser,
            /*minpos*/ 2, /*maxpos*/ 2, /*minkw*/ 0, /*varpos*/ 0, argsbuf);
    if (!args) {
        goto exit;
    }
    fd = PyLong_AsInt(args[0]);
    if (fd == -1 && PyErr_Occurred()) {
        goto exit;
    }
    mode = PyLong_AsInt(args[1]);
    if (mode == -1 && PyErr_Occurred()) {
        goto exit;
    }
    return_value = os_fchmod_impl(module, fd, mode);

exit:
    return return_value;
}

#endif /* (defined(HAVE_FCHMOD) || defined(MS_WINDOWS)) */

#if (defined(HAVE_LCHMOD) || defined(MS_WINDOWS))

PyDoc_STRVAR(os_lchmod__doc__,
"lchmod($module, /, path, mode)\n"
"--\n"
"\n"
"Change the access permissions of a file, without following symbolic links.\n"
"\n"
"If path is a symlink, this affects the link itself rather than the target.\n"
"Equivalent to chmod(path, mode, follow_symlinks=False).\"");

#define OS_LCHMOD_METHODDEF    \
    {"lchmod", _PyCFunction_CAST(os_lchmod), METH_FASTCALL|METH_KEYWORDS, os_lchmod__doc__},

static PyObject *
os_lchmod_impl(PyObject *module, path_t *path, int mode);

static PyObject *
os_lchmod(PyObject *module, PyObject *const *args, Py_ssize_t nargs, PyObject *kwnames)
{
    PyObject *return_value = NULL;
    #if defined(Py_BUILD_CORE) && !defined(Py_BUILD_CORE_MODULE)

    #define NUM_KEYWORDS 2
    static struct {
        PyGC_Head _this_is_not_used;
        PyObject_VAR_HEAD
        PyObject *ob_item[NUM_KEYWORDS];
    } _kwtuple = {
        .ob_base = PyVarObject_HEAD_INIT(&PyTuple_Type, NUM_KEYWORDS)
        .ob_item = { &_Py_ID(path), &_Py_ID(mode), },
    };
    #undef NUM_KEYWORDS
    #define KWTUPLE (&_kwtuple.ob_base.ob_base)

    #else  // !Py_BUILD_CORE
    #  define KWTUPLE NULL
    #endif  // !Py_BUILD_CORE

    static const char * const _keywords[] = {"path", "mode", NULL};
    static _PyArg_Parser _parser = {
        .keywords = _keywords,
        .fname = "lchmod",
        .kwtuple = KWTUPLE,
    };
    #undef KWTUPLE
    PyObject *argsbuf[2];
    path_t path = PATH_T_INITIALIZE_P("lchmod", "path", 0, 0, 0, 0);
    int mode;

    args = _PyArg_UnpackKeywords(args, nargs, NULL, kwnames, &_parser,
            /*minpos*/ 2, /*maxpos*/ 2, /*minkw*/ 0, /*varpos*/ 0, argsbuf);
    if (!args) {
        goto exit;
    }
    if (!path_converter(args[0], &path)) {
        goto exit;
    }
    mode = PyLong_AsInt(args[1]);
    if (mode == -1 && PyErr_Occurred()) {
        goto exit;
    }
    return_value = os_lchmod_impl(module, &path, mode);

exit:
    /* Cleanup for path */
    path_cleanup(&path);

    return return_value;
}

#endif /* (defined(HAVE_LCHMOD) || defined(MS_WINDOWS)) */

#if defined(HAVE_CHFLAGS)

PyDoc_STRVAR(os_chflags__doc__,
"chflags($module, /, path, flags, follow_symlinks=True)\n"
"--\n"
"\n"
"Set file flags.\n"
"\n"
"If follow_symlinks is False, and the last element of the path is a symbolic\n"
"  link, chflags will change flags on the symbolic link itself instead of the\n"
"  file the link points to.\n"
"follow_symlinks may not be implemented on your platform.  If it is\n"
"unavailable, using it will raise a NotImplementedError.");

#define OS_CHFLAGS_METHODDEF    \
    {"chflags", _PyCFunction_CAST(os_chflags), METH_FASTCALL|METH_KEYWORDS, os_chflags__doc__},

static PyObject *
os_chflags_impl(PyObject *module, path_t *path, unsigned long flags,
                int follow_symlinks);

static PyObject *
os_chflags(PyObject *module, PyObject *const *args, Py_ssize_t nargs, PyObject *kwnames)
{
    PyObject *return_value = NULL;
    #if defined(Py_BUILD_CORE) && !defined(Py_BUILD_CORE_MODULE)

    #define NUM_KEYWORDS 3
    static struct {
        PyGC_Head _this_is_not_used;
        PyObject_VAR_HEAD
        PyObject *ob_item[NUM_KEYWORDS];
    } _kwtuple = {
        .ob_base = PyVarObject_HEAD_INIT(&PyTuple_Type, NUM_KEYWORDS)
        .ob_item = { &_Py_ID(path), &_Py_ID(flags), &_Py_ID(follow_symlinks), },
    };
    #undef NUM_KEYWORDS
    #define KWTUPLE (&_kwtuple.ob_base.ob_base)

    #else  // !Py_BUILD_CORE
    #  define KWTUPLE NULL
    #endif  // !Py_BUILD_CORE

    static const char * const _keywords[] = {"path", "flags", "follow_symlinks", NULL};
    static _PyArg_Parser _parser = {
        .keywords = _keywords,
        .fname = "chflags",
        .kwtuple = KWTUPLE,
    };
    #undef KWTUPLE
    PyObject *argsbuf[3];
    Py_ssize_t noptargs = nargs + (kwnames ? PyTuple_GET_SIZE(kwnames) : 0) - 2;
    path_t path = PATH_T_INITIALIZE_P("chflags", "path", 0, 0, 0, 0);
    unsigned long flags;
    int follow_symlinks = 1;

    args = _PyArg_UnpackKeywords(args, nargs, NULL, kwnames, &_parser,
            /*minpos*/ 2, /*maxpos*/ 3, /*minkw*/ 0, /*varpos*/ 0, argsbuf);
    if (!args) {
        goto exit;
    }
    if (!path_converter(args[0], &path)) {
        goto exit;
    }
    if (!PyLong_Check(args[1])) {
        _PyArg_BadArgument("chflags", "argument 'flags'", "int", args[1]);
        goto exit;
    }
    flags = PyLong_AsUnsignedLongMask(args[1]);
    if (!noptargs) {
        goto skip_optional_pos;
    }
    follow_symlinks = PyObject_IsTrue(args[2]);
    if (follow_symlinks < 0) {
        goto exit;
    }
skip_optional_pos:
    return_value = os_chflags_impl(module, &path, flags, follow_symlinks);

exit:
    /* Cleanup for path */
    path_cleanup(&path);

    return return_value;
}

#endif /* defined(HAVE_CHFLAGS) */

#if defined(HAVE_LCHFLAGS)

PyDoc_STRVAR(os_lchflags__doc__,
"lchflags($module, /, path, flags)\n"
"--\n"
"\n"
"Set file flags.\n"
"\n"
"This function will not follow symbolic links.\n"
"Equivalent to chflags(path, flags, follow_symlinks=False).");

#define OS_LCHFLAGS_METHODDEF    \
    {"lchflags", _PyCFunction_CAST(os_lchflags), METH_FASTCALL|METH_KEYWORDS, os_lchflags__doc__},

static PyObject *
os_lchflags_impl(PyObject *module, path_t *path, unsigned long flags);

static PyObject *
os_lchflags(PyObject *module, PyObject *const *args, Py_ssize_t nargs, PyObject *kwnames)
{
    PyObject *return_value = NULL;
    #if defined(Py_BUILD_CORE) && !defined(Py_BUILD_CORE_MODULE)

    #define NUM_KEYWORDS 2
    static struct {
        PyGC_Head _this_is_not_used;
        PyObject_VAR_HEAD
        PyObject *ob_item[NUM_KEYWORDS];
    } _kwtuple = {
        .ob_base = PyVarObject_HEAD_INIT(&PyTuple_Type, NUM_KEYWORDS)
        .ob_item = { &_Py_ID(path), &_Py_ID(flags), },
    };
    #undef NUM_KEYWORDS
    #define KWTUPLE (&_kwtuple.ob_base.ob_base)

    #else  // !Py_BUILD_CORE
    #  define KWTUPLE NULL
    #endif  // !Py_BUILD_CORE

    static const char * const _keywords[] = {"path", "flags", NULL};
    static _PyArg_Parser _parser = {
        .keywords = _keywords,
        .fname = "lchflags",
        .kwtuple = KWTUPLE,
    };
    #undef KWTUPLE
    PyObject *argsbuf[2];
    path_t path = PATH_T_INITIALIZE_P("lchflags", "path", 0, 0, 0, 0);
    unsigned long flags;

    args = _PyArg_UnpackKeywords(args, nargs, NULL, kwnames, &_parser,
            /*minpos*/ 2, /*maxpos*/ 2, /*minkw*/ 0, /*varpos*/ 0, argsbuf);
    if (!args) {
        goto exit;
    }
    if (!path_converter(args[0], &path)) {
        goto exit;
    }
    if (!PyLong_Check(args[1])) {
        _PyArg_BadArgument("lchflags", "argument 'flags'", "int", args[1]);
        goto exit;
    }
    flags = PyLong_AsUnsignedLongMask(args[1]);
    return_value = os_lchflags_impl(module, &path, flags);

exit:
    /* Cleanup for path */
    path_cleanup(&path);

    return return_value;
}

#endif /* defined(HAVE_LCHFLAGS) */

#if defined(HAVE_CHROOT)

PyDoc_STRVAR(os_chroot__doc__,
"chroot($module, /, path)\n"
"--\n"
"\n"
"Change root directory to path.");

#define OS_CHROOT_METHODDEF    \
    {"chroot", _PyCFunction_CAST(os_chroot), METH_FASTCALL|METH_KEYWORDS, os_chroot__doc__},

static PyObject *
os_chroot_impl(PyObject *module, path_t *path);

static PyObject *
os_chroot(PyObject *module, PyObject *const *args, Py_ssize_t nargs, PyObject *kwnames)
{
    PyObject *return_value = NULL;
    #if defined(Py_BUILD_CORE) && !defined(Py_BUILD_CORE_MODULE)

    #define NUM_KEYWORDS 1
    static struct {
        PyGC_Head _this_is_not_used;
        PyObject_VAR_HEAD
        PyObject *ob_item[NUM_KEYWORDS];
    } _kwtuple = {
        .ob_base = PyVarObject_HEAD_INIT(&PyTuple_Type, NUM_KEYWORDS)
        .ob_item = { &_Py_ID(path), },
    };
    #undef NUM_KEYWORDS
    #define KWTUPLE (&_kwtuple.ob_base.ob_base)

    #else  // !Py_BUILD_CORE
    #  define KWTUPLE NULL
    #endif  // !Py_BUILD_CORE

    static const char * const _keywords[] = {"path", NULL};
    static _PyArg_Parser _parser = {
        .keywords = _keywords,
        .fname = "chroot",
        .kwtuple = KWTUPLE,
    };
    #undef KWTUPLE
    PyObject *argsbuf[1];
    path_t path = PATH_T_INITIALIZE_P("chroot", "path", 0, 0, 0, 0);

    args = _PyArg_UnpackKeywords(args, nargs, NULL, kwnames, &_parser,
            /*minpos*/ 1, /*maxpos*/ 1, /*minkw*/ 0, /*varpos*/ 0, argsbuf);
    if (!args) {
        goto exit;
    }
    if (!path_converter(args[0], &path)) {
        goto exit;
    }
    return_value = os_chroot_impl(module, &path);

exit:
    /* Cleanup for path */
    path_cleanup(&path);

    return return_value;
}

#endif /* defined(HAVE_CHROOT) */

#if defined(HAVE_FSYNC)

PyDoc_STRVAR(os_fsync__doc__,
"fsync($module, /, fd)\n"
"--\n"
"\n"
"Force write of fd to disk.");

#define OS_FSYNC_METHODDEF    \
    {"fsync", _PyCFunction_CAST(os_fsync), METH_FASTCALL|METH_KEYWORDS, os_fsync__doc__},

static PyObject *
os_fsync_impl(PyObject *module, int fd);

static PyObject *
os_fsync(PyObject *module, PyObject *const *args, Py_ssize_t nargs, PyObject *kwnames)
{
    PyObject *return_value = NULL;
    #if defined(Py_BUILD_CORE) && !defined(Py_BUILD_CORE_MODULE)

    #define NUM_KEYWORDS 1
    static struct {
        PyGC_Head _this_is_not_used;
        PyObject_VAR_HEAD
        PyObject *ob_item[NUM_KEYWORDS];
    } _kwtuple = {
        .ob_base = PyVarObject_HEAD_INIT(&PyTuple_Type, NUM_KEYWORDS)
        .ob_item = { &_Py_ID(fd), },
    };
    #undef NUM_KEYWORDS
    #define KWTUPLE (&_kwtuple.ob_base.ob_base)

    #else  // !Py_BUILD_CORE
    #  define KWTUPLE NULL
    #endif  // !Py_BUILD_CORE

    static const char * const _keywords[] = {"fd", NULL};
    static _PyArg_Parser _parser = {
        .keywords = _keywords,
        .fname = "fsync",
        .kwtuple = KWTUPLE,
    };
    #undef KWTUPLE
    PyObject *argsbuf[1];
    int fd;

    args = _PyArg_UnpackKeywords(args, nargs, NULL, kwnames, &_parser,
            /*minpos*/ 1, /*maxpos*/ 1, /*minkw*/ 0, /*varpos*/ 0, argsbuf);
    if (!args) {
        goto exit;
    }
    fd = PyObject_AsFileDescriptor(args[0]);
    if (fd < 0) {
        goto exit;
    }
    return_value = os_fsync_impl(module, fd);

exit:
    return return_value;
}

#endif /* defined(HAVE_FSYNC) */

#if defined(HAVE_SYNC)

PyDoc_STRVAR(os_sync__doc__,
"sync($module, /)\n"
"--\n"
"\n"
"Force write of everything to disk.");

#define OS_SYNC_METHODDEF    \
    {"sync", (PyCFunction)os_sync, METH_NOARGS, os_sync__doc__},

static PyObject *
os_sync_impl(PyObject *module);

static PyObject *
os_sync(PyObject *module, PyObject *Py_UNUSED(ignored))
{
    return os_sync_impl(module);
}

#endif /* defined(HAVE_SYNC) */

#if defined(HAVE_FDATASYNC)

PyDoc_STRVAR(os_fdatasync__doc__,
"fdatasync($module, /, fd)\n"
"--\n"
"\n"
"Force write of fd to disk without forcing update of metadata.");

#define OS_FDATASYNC_METHODDEF    \
    {"fdatasync", _PyCFunction_CAST(os_fdatasync), METH_FASTCALL|METH_KEYWORDS, os_fdatasync__doc__},

static PyObject *
os_fdatasync_impl(PyObject *module, int fd);

static PyObject *
os_fdatasync(PyObject *module, PyObject *const *args, Py_ssize_t nargs, PyObject *kwnames)
{
    PyObject *return_value = NULL;
    #if defined(Py_BUILD_CORE) && !defined(Py_BUILD_CORE_MODULE)

    #define NUM_KEYWORDS 1
    static struct {
        PyGC_Head _this_is_not_used;
        PyObject_VAR_HEAD
        PyObject *ob_item[NUM_KEYWORDS];
    } _kwtuple = {
        .ob_base = PyVarObject_HEAD_INIT(&PyTuple_Type, NUM_KEYWORDS)
        .ob_item = { &_Py_ID(fd), },
    };
    #undef NUM_KEYWORDS
    #define KWTUPLE (&_kwtuple.ob_base.ob_base)

    #else  // !Py_BUILD_CORE
    #  define KWTUPLE NULL
    #endif  // !Py_BUILD_CORE

    static const char * const _keywords[] = {"fd", NULL};
    static _PyArg_Parser _parser = {
        .keywords = _keywords,
        .fname = "fdatasync",
        .kwtuple = KWTUPLE,
    };
    #undef KWTUPLE
    PyObject *argsbuf[1];
    int fd;

    args = _PyArg_UnpackKeywords(args, nargs, NULL, kwnames, &_parser,
            /*minpos*/ 1, /*maxpos*/ 1, /*minkw*/ 0, /*varpos*/ 0, argsbuf);
    if (!args) {
        goto exit;
    }
    fd = PyObject_AsFileDescriptor(args[0]);
    if (fd < 0) {
        goto exit;
    }
    return_value = os_fdatasync_impl(module, fd);

exit:
    return return_value;
}

#endif /* defined(HAVE_FDATASYNC) */

#if defined(HAVE_CHOWN)

PyDoc_STRVAR(os_chown__doc__,
"chown($module, /, path, uid, gid, *, dir_fd=None, follow_symlinks=True)\n"
"--\n"
"\n"
"Change the owner and group id of path to the numeric uid and gid.\\\n"
"\n"
"  path\n"
"    Path to be examined; can be string, bytes, a path-like object, or open-file-descriptor int.\n"
"  dir_fd\n"
"    If not None, it should be a file descriptor open to a directory,\n"
"    and path should be relative; path will then be relative to that\n"
"    directory.\n"
"  follow_symlinks\n"
"    If False, and the last element of the path is a symbolic link,\n"
"    stat will examine the symbolic link itself instead of the file\n"
"    the link points to.\n"
"\n"
"path may always be specified as a string.\n"
"On some platforms, path may also be specified as an open file descriptor.\n"
"  If this functionality is unavailable, using it raises an exception.\n"
"If dir_fd is not None, it should be a file descriptor open to a directory,\n"
"  and path should be relative; path will then be relative to that directory.\n"
"If follow_symlinks is False, and the last element of the path is a symbolic\n"
"  link, chown will modify the symbolic link itself instead of the file the\n"
"  link points to.\n"
"It is an error to use dir_fd or follow_symlinks when specifying path as\n"
"  an open file descriptor.\n"
"dir_fd and follow_symlinks may not be implemented on your platform.\n"
"  If they are unavailable, using them will raise a NotImplementedError.");

#define OS_CHOWN_METHODDEF    \
    {"chown", _PyCFunction_CAST(os_chown), METH_FASTCALL|METH_KEYWORDS, os_chown__doc__},

static PyObject *
os_chown_impl(PyObject *module, path_t *path, uid_t uid, gid_t gid,
              int dir_fd, int follow_symlinks);

static PyObject *
os_chown(PyObject *module, PyObject *const *args, Py_ssize_t nargs, PyObject *kwnames)
{
    PyObject *return_value = NULL;
    #if defined(Py_BUILD_CORE) && !defined(Py_BUILD_CORE_MODULE)

    #define NUM_KEYWORDS 5
    static struct {
        PyGC_Head _this_is_not_used;
        PyObject_VAR_HEAD
        PyObject *ob_item[NUM_KEYWORDS];
    } _kwtuple = {
        .ob_base = PyVarObject_HEAD_INIT(&PyTuple_Type, NUM_KEYWORDS)
        .ob_item = { &_Py_ID(path), &_Py_ID(uid), &_Py_ID(gid), &_Py_ID(dir_fd), &_Py_ID(follow_symlinks), },
    };
    #undef NUM_KEYWORDS
    #define KWTUPLE (&_kwtuple.ob_base.ob_base)

    #else  // !Py_BUILD_CORE
    #  define KWTUPLE NULL
    #endif  // !Py_BUILD_CORE

    static const char * const _keywords[] = {"path", "uid", "gid", "dir_fd", "follow_symlinks", NULL};
    static _PyArg_Parser _parser = {
        .keywords = _keywords,
        .fname = "chown",
        .kwtuple = KWTUPLE,
    };
    #undef KWTUPLE
    PyObject *argsbuf[5];
    Py_ssize_t noptargs = nargs + (kwnames ? PyTuple_GET_SIZE(kwnames) : 0) - 3;
    path_t path = PATH_T_INITIALIZE_P("chown", "path", 0, 0, 0, PATH_HAVE_FCHOWN);
    uid_t uid;
    gid_t gid;
    int dir_fd = DEFAULT_DIR_FD;
    int follow_symlinks = 1;

    args = _PyArg_UnpackKeywords(args, nargs, NULL, kwnames, &_parser,
            /*minpos*/ 3, /*maxpos*/ 3, /*minkw*/ 0, /*varpos*/ 0, argsbuf);
    if (!args) {
        goto exit;
    }
    if (!path_converter(args[0], &path)) {
        goto exit;
    }
    if (!_Py_Uid_Converter(args[1], &uid)) {
        goto exit;
    }
    if (!_Py_Gid_Converter(args[2], &gid)) {
        goto exit;
    }
    if (!noptargs) {
        goto skip_optional_kwonly;
    }
    if (args[3]) {
        if (!FCHOWNAT_DIR_FD_CONVERTER(args[3], &dir_fd)) {
            goto exit;
        }
        if (!--noptargs) {
            goto skip_optional_kwonly;
        }
    }
    follow_symlinks = PyObject_IsTrue(args[4]);
    if (follow_symlinks < 0) {
        goto exit;
    }
skip_optional_kwonly:
    return_value = os_chown_impl(module, &path, uid, gid, dir_fd, follow_symlinks);

exit:
    /* Cleanup for path */
    path_cleanup(&path);

    return return_value;
}

#endif /* defined(HAVE_CHOWN) */

#if defined(HAVE_FCHOWN)

PyDoc_STRVAR(os_fchown__doc__,
"fchown($module, /, fd, uid, gid)\n"
"--\n"
"\n"
"Change the owner and group id of the file specified by file descriptor.\n"
"\n"
"Equivalent to os.chown(fd, uid, gid).");

#define OS_FCHOWN_METHODDEF    \
    {"fchown", _PyCFunction_CAST(os_fchown), METH_FASTCALL|METH_KEYWORDS, os_fchown__doc__},

static PyObject *
os_fchown_impl(PyObject *module, int fd, uid_t uid, gid_t gid);

static PyObject *
os_fchown(PyObject *module, PyObject *const *args, Py_ssize_t nargs, PyObject *kwnames)
{
    PyObject *return_value = NULL;
    #if defined(Py_BUILD_CORE) && !defined(Py_BUILD_CORE_MODULE)

    #define NUM_KEYWORDS 3
    static struct {
        PyGC_Head _this_is_not_used;
        PyObject_VAR_HEAD
        PyObject *ob_item[NUM_KEYWORDS];
    } _kwtuple = {
        .ob_base = PyVarObject_HEAD_INIT(&PyTuple_Type, NUM_KEYWORDS)
        .ob_item = { &_Py_ID(fd), &_Py_ID(uid), &_Py_ID(gid), },
    };
    #undef NUM_KEYWORDS
    #define KWTUPLE (&_kwtuple.ob_base.ob_base)

    #else  // !Py_BUILD_CORE
    #  define KWTUPLE NULL
    #endif  // !Py_BUILD_CORE

    static const char * const _keywords[] = {"fd", "uid", "gid", NULL};
    static _PyArg_Parser _parser = {
        .keywords = _keywords,
        .fname = "fchown",
        .kwtuple = KWTUPLE,
    };
    #undef KWTUPLE
    PyObject *argsbuf[3];
    int fd;
    uid_t uid;
    gid_t gid;

    args = _PyArg_UnpackKeywords(args, nargs, NULL, kwnames, &_parser,
            /*minpos*/ 3, /*maxpos*/ 3, /*minkw*/ 0, /*varpos*/ 0, argsbuf);
    if (!args) {
        goto exit;
    }
    fd = PyLong_AsInt(args[0]);
    if (fd == -1 && PyErr_Occurred()) {
        goto exit;
    }
    if (!_Py_Uid_Converter(args[1], &uid)) {
        goto exit;
    }
    if (!_Py_Gid_Converter(args[2], &gid)) {
        goto exit;
    }
    return_value = os_fchown_impl(module, fd, uid, gid);

exit:
    return return_value;
}

#endif /* defined(HAVE_FCHOWN) */

#if defined(HAVE_LCHOWN)

PyDoc_STRVAR(os_lchown__doc__,
"lchown($module, /, path, uid, gid)\n"
"--\n"
"\n"
"Change the owner and group id of path to the numeric uid and gid.\n"
"\n"
"This function will not follow symbolic links.\n"
"Equivalent to os.chown(path, uid, gid, follow_symlinks=False).");

#define OS_LCHOWN_METHODDEF    \
    {"lchown", _PyCFunction_CAST(os_lchown), METH_FASTCALL|METH_KEYWORDS, os_lchown__doc__},

static PyObject *
os_lchown_impl(PyObject *module, path_t *path, uid_t uid, gid_t gid);

static PyObject *
os_lchown(PyObject *module, PyObject *const *args, Py_ssize_t nargs, PyObject *kwnames)
{
    PyObject *return_value = NULL;
    #if defined(Py_BUILD_CORE) && !defined(Py_BUILD_CORE_MODULE)

    #define NUM_KEYWORDS 3
    static struct {
        PyGC_Head _this_is_not_used;
        PyObject_VAR_HEAD
        PyObject *ob_item[NUM_KEYWORDS];
    } _kwtuple = {
        .ob_base = PyVarObject_HEAD_INIT(&PyTuple_Type, NUM_KEYWORDS)
        .ob_item = { &_Py_ID(path), &_Py_ID(uid), &_Py_ID(gid), },
    };
    #undef NUM_KEYWORDS
    #define KWTUPLE (&_kwtuple.ob_base.ob_base)

    #else  // !Py_BUILD_CORE
    #  define KWTUPLE NULL
    #endif  // !Py_BUILD_CORE

    static const char * const _keywords[] = {"path", "uid", "gid", NULL};
    static _PyArg_Parser _parser = {
        .keywords = _keywords,
        .fname = "lchown",
        .kwtuple = KWTUPLE,
    };
    #undef KWTUPLE
    PyObject *argsbuf[3];
    path_t path = PATH_T_INITIALIZE_P("lchown", "path", 0, 0, 0, 0);
    uid_t uid;
    gid_t gid;

    args = _PyArg_UnpackKeywords(args, nargs, NULL, kwnames, &_parser,
            /*minpos*/ 3, /*maxpos*/ 3, /*minkw*/ 0, /*varpos*/ 0, argsbuf);
    if (!args) {
        goto exit;
    }
    if (!path_converter(args[0], &path)) {
        goto exit;
    }
    if (!_Py_Uid_Converter(args[1], &uid)) {
        goto exit;
    }
    if (!_Py_Gid_Converter(args[2], &gid)) {
        goto exit;
    }
    return_value = os_lchown_impl(module, &path, uid, gid);

exit:
    /* Cleanup for path */
    path_cleanup(&path);

    return return_value;
}

#endif /* defined(HAVE_LCHOWN) */

PyDoc_STRVAR(os_getcwd__doc__,
"getcwd($module, /)\n"
"--\n"
"\n"
"Return a unicode string representing the current working directory.");

#define OS_GETCWD_METHODDEF    \
    {"getcwd", (PyCFunction)os_getcwd, METH_NOARGS, os_getcwd__doc__},

static PyObject *
os_getcwd_impl(PyObject *module);

static PyObject *
os_getcwd(PyObject *module, PyObject *Py_UNUSED(ignored))
{
    return os_getcwd_impl(module);
}

PyDoc_STRVAR(os_getcwdb__doc__,
"getcwdb($module, /)\n"
"--\n"
"\n"
"Return a bytes string representing the current working directory.");

#define OS_GETCWDB_METHODDEF    \
    {"getcwdb", (PyCFunction)os_getcwdb, METH_NOARGS, os_getcwdb__doc__},

static PyObject *
os_getcwdb_impl(PyObject *module);

static PyObject *
os_getcwdb(PyObject *module, PyObject *Py_UNUSED(ignored))
{
    return os_getcwdb_impl(module);
}

#if defined(HAVE_LINK)

PyDoc_STRVAR(os_link__doc__,
"link($module, /, src, dst, *, src_dir_fd=None, dst_dir_fd=None,\n"
"     follow_symlinks=True)\n"
"--\n"
"\n"
"Create a hard link to a file.\n"
"\n"
"If either src_dir_fd or dst_dir_fd is not None, it should be a file\n"
"  descriptor open to a directory, and the respective path string (src or dst)\n"
"  should be relative; the path will then be relative to that directory.\n"
"If follow_symlinks is False, and the last element of src is a symbolic\n"
"  link, link will create a link to the symbolic link itself instead of the\n"
"  file the link points to.\n"
"src_dir_fd, dst_dir_fd, and follow_symlinks may not be implemented on your\n"
"  platform.  If they are unavailable, using them will raise a\n"
"  NotImplementedError.");

#define OS_LINK_METHODDEF    \
    {"link", _PyCFunction_CAST(os_link), METH_FASTCALL|METH_KEYWORDS, os_link__doc__},

static PyObject *
os_link_impl(PyObject *module, path_t *src, path_t *dst, int src_dir_fd,
             int dst_dir_fd, int follow_symlinks);

static PyObject *
os_link(PyObject *module, PyObject *const *args, Py_ssize_t nargs, PyObject *kwnames)
{
    PyObject *return_value = NULL;
    #if defined(Py_BUILD_CORE) && !defined(Py_BUILD_CORE_MODULE)

    #define NUM_KEYWORDS 5
    static struct {
        PyGC_Head _this_is_not_used;
        PyObject_VAR_HEAD
        PyObject *ob_item[NUM_KEYWORDS];
    } _kwtuple = {
        .ob_base = PyVarObject_HEAD_INIT(&PyTuple_Type, NUM_KEYWORDS)
        .ob_item = { &_Py_ID(src), &_Py_ID(dst), &_Py_ID(src_dir_fd), &_Py_ID(dst_dir_fd), &_Py_ID(follow_symlinks), },
    };
    #undef NUM_KEYWORDS
    #define KWTUPLE (&_kwtuple.ob_base.ob_base)

    #else  // !Py_BUILD_CORE
    #  define KWTUPLE NULL
    #endif  // !Py_BUILD_CORE

    static const char * const _keywords[] = {"src", "dst", "src_dir_fd", "dst_dir_fd", "follow_symlinks", NULL};
    static _PyArg_Parser _parser = {
        .keywords = _keywords,
        .fname = "link",
        .kwtuple = KWTUPLE,
    };
    #undef KWTUPLE
    PyObject *argsbuf[5];
    Py_ssize_t noptargs = nargs + (kwnames ? PyTuple_GET_SIZE(kwnames) : 0) - 2;
    path_t src = PATH_T_INITIALIZE_P("link", "src", 0, 0, 0, 0);
    path_t dst = PATH_T_INITIALIZE_P("link", "dst", 0, 0, 0, 0);
    int src_dir_fd = DEFAULT_DIR_FD;
    int dst_dir_fd = DEFAULT_DIR_FD;
    int follow_symlinks = 1;

    args = _PyArg_UnpackKeywords(args, nargs, NULL, kwnames, &_parser,
            /*minpos*/ 2, /*maxpos*/ 2, /*minkw*/ 0, /*varpos*/ 0, argsbuf);
    if (!args) {
        goto exit;
    }
    if (!path_converter(args[0], &src)) {
        goto exit;
    }
    if (!path_converter(args[1], &dst)) {
        goto exit;
    }
    if (!noptargs) {
        goto skip_optional_kwonly;
    }
    if (args[2]) {
        if (!dir_fd_converter(args[2], &src_dir_fd)) {
            goto exit;
        }
        if (!--noptargs) {
            goto skip_optional_kwonly;
        }
    }
    if (args[3]) {
        if (!dir_fd_converter(args[3], &dst_dir_fd)) {
            goto exit;
        }
        if (!--noptargs) {
            goto skip_optional_kwonly;
        }
    }
    follow_symlinks = PyObject_IsTrue(args[4]);
    if (follow_symlinks < 0) {
        goto exit;
    }
skip_optional_kwonly:
    return_value = os_link_impl(module, &src, &dst, src_dir_fd, dst_dir_fd, follow_symlinks);

exit:
    /* Cleanup for src */
    path_cleanup(&src);
    /* Cleanup for dst */
    path_cleanup(&dst);

    return return_value;
}

#endif /* defined(HAVE_LINK) */

PyDoc_STRVAR(os_listdir__doc__,
"listdir($module, /, path=None)\n"
"--\n"
"\n"
"Return a list containing the names of the files in the directory.\n"
"\n"
"path can be specified as either str, bytes, or a path-like object.  If path is bytes,\n"
"  the filenames returned will also be bytes; in all other circumstances\n"
"  the filenames returned will be str.\n"
"If path is None, uses the path=\'.\'.\n"
"On some platforms, path may also be specified as an open file descriptor;\\\n"
"  the file descriptor must refer to a directory.\n"
"  If this functionality is unavailable, using it raises NotImplementedError.\n"
"\n"
"The list is in arbitrary order.  It does not include the special\n"
"entries \'.\' and \'..\' even if they are present in the directory.");

#define OS_LISTDIR_METHODDEF    \
    {"listdir", _PyCFunction_CAST(os_listdir), METH_FASTCALL|METH_KEYWORDS, os_listdir__doc__},

static PyObject *
os_listdir_impl(PyObject *module, path_t *path);

static PyObject *
os_listdir(PyObject *module, PyObject *const *args, Py_ssize_t nargs, PyObject *kwnames)
{
    PyObject *return_value = NULL;
    #if defined(Py_BUILD_CORE) && !defined(Py_BUILD_CORE_MODULE)

    #define NUM_KEYWORDS 1
    static struct {
        PyGC_Head _this_is_not_used;
        PyObject_VAR_HEAD
        PyObject *ob_item[NUM_KEYWORDS];
    } _kwtuple = {
        .ob_base = PyVarObject_HEAD_INIT(&PyTuple_Type, NUM_KEYWORDS)
        .ob_item = { &_Py_ID(path), },
    };
    #undef NUM_KEYWORDS
    #define KWTUPLE (&_kwtuple.ob_base.ob_base)

    #else  // !Py_BUILD_CORE
    #  define KWTUPLE NULL
    #endif  // !Py_BUILD_CORE

    static const char * const _keywords[] = {"path", NULL};
    static _PyArg_Parser _parser = {
        .keywords = _keywords,
        .fname = "listdir",
        .kwtuple = KWTUPLE,
    };
    #undef KWTUPLE
    PyObject *argsbuf[1];
    Py_ssize_t noptargs = nargs + (kwnames ? PyTuple_GET_SIZE(kwnames) : 0) - 0;
    path_t path = PATH_T_INITIALIZE_P("listdir", "path", 1, 0, 0, PATH_HAVE_FDOPENDIR);

    args = _PyArg_UnpackKeywords(args, nargs, NULL, kwnames, &_parser,
            /*minpos*/ 0, /*maxpos*/ 1, /*minkw*/ 0, /*varpos*/ 0, argsbuf);
    if (!args) {
        goto exit;
    }
    if (!noptargs) {
        goto skip_optional_pos;
    }
    if (!path_converter(args[0], &path)) {
        goto exit;
    }
skip_optional_pos:
    return_value = os_listdir_impl(module, &path);

exit:
    /* Cleanup for path */
    path_cleanup(&path);

    return return_value;
}

#if defined(MS_WINDOWS)

PyDoc_STRVAR(os_listdrives__doc__,
"listdrives($module, /)\n"
"--\n"
"\n"
"Return a list containing the names of drives in the system.\n"
"\n"
"A drive name typically looks like \'C:\\\\\'.");

#define OS_LISTDRIVES_METHODDEF    \
    {"listdrives", (PyCFunction)os_listdrives, METH_NOARGS, os_listdrives__doc__},

static PyObject *
os_listdrives_impl(PyObject *module);

static PyObject *
os_listdrives(PyObject *module, PyObject *Py_UNUSED(ignored))
{
    return os_listdrives_impl(module);
}

#endif /* defined(MS_WINDOWS) */

#if defined(MS_WINDOWS)

PyDoc_STRVAR(os_listvolumes__doc__,
"listvolumes($module, /)\n"
"--\n"
"\n"
"Return a list containing the volumes in the system.\n"
"\n"
"Volumes are typically represented as a GUID path.");

#define OS_LISTVOLUMES_METHODDEF    \
    {"listvolumes", (PyCFunction)os_listvolumes, METH_NOARGS, os_listvolumes__doc__},

static PyObject *
os_listvolumes_impl(PyObject *module);

static PyObject *
os_listvolumes(PyObject *module, PyObject *Py_UNUSED(ignored))
{
    return os_listvolumes_impl(module);
}

#endif /* defined(MS_WINDOWS) */

#if defined(MS_WINDOWS)

PyDoc_STRVAR(os_listmounts__doc__,
"listmounts($module, /, volume)\n"
"--\n"
"\n"
"Return a list containing mount points for a particular volume.\n"
"\n"
"\'volume\' should be a GUID path as returned from os.listvolumes.");

#define OS_LISTMOUNTS_METHODDEF    \
    {"listmounts", _PyCFunction_CAST(os_listmounts), METH_FASTCALL|METH_KEYWORDS, os_listmounts__doc__},

static PyObject *
os_listmounts_impl(PyObject *module, path_t *volume);

static PyObject *
os_listmounts(PyObject *module, PyObject *const *args, Py_ssize_t nargs, PyObject *kwnames)
{
    PyObject *return_value = NULL;
    #if defined(Py_BUILD_CORE) && !defined(Py_BUILD_CORE_MODULE)

    #define NUM_KEYWORDS 1
    static struct {
        PyGC_Head _this_is_not_used;
        PyObject_VAR_HEAD
        PyObject *ob_item[NUM_KEYWORDS];
    } _kwtuple = {
        .ob_base = PyVarObject_HEAD_INIT(&PyTuple_Type, NUM_KEYWORDS)
        .ob_item = { &_Py_ID(volume), },
    };
    #undef NUM_KEYWORDS
    #define KWTUPLE (&_kwtuple.ob_base.ob_base)

    #else  // !Py_BUILD_CORE
    #  define KWTUPLE NULL
    #endif  // !Py_BUILD_CORE

    static const char * const _keywords[] = {"volume", NULL};
    static _PyArg_Parser _parser = {
        .keywords = _keywords,
        .fname = "listmounts",
        .kwtuple = KWTUPLE,
    };
    #undef KWTUPLE
    PyObject *argsbuf[1];
    path_t volume = PATH_T_INITIALIZE_P("listmounts", "volume", 0, 0, 0, 0);

    args = _PyArg_UnpackKeywords(args, nargs, NULL, kwnames, &_parser,
            /*minpos*/ 1, /*maxpos*/ 1, /*minkw*/ 0, /*varpos*/ 0, argsbuf);
    if (!args) {
        goto exit;
    }
    if (!path_converter(args[0], &volume)) {
        goto exit;
    }
    return_value = os_listmounts_impl(module, &volume);

exit:
    /* Cleanup for volume */
    path_cleanup(&volume);

    return return_value;
}

#endif /* defined(MS_WINDOWS) */

#if defined(MS_WINDOWS)

PyDoc_STRVAR(os__path_isdevdrive__doc__,
"_path_isdevdrive($module, /, path)\n"
"--\n"
"\n"
"Determines whether the specified path is on a Windows Dev Drive.");

#define OS__PATH_ISDEVDRIVE_METHODDEF    \
    {"_path_isdevdrive", _PyCFunction_CAST(os__path_isdevdrive), METH_FASTCALL|METH_KEYWORDS, os__path_isdevdrive__doc__},

static PyObject *
os__path_isdevdrive_impl(PyObject *module, path_t *path);

static PyObject *
os__path_isdevdrive(PyObject *module, PyObject *const *args, Py_ssize_t nargs, PyObject *kwnames)
{
    PyObject *return_value = NULL;
    #if defined(Py_BUILD_CORE) && !defined(Py_BUILD_CORE_MODULE)

    #define NUM_KEYWORDS 1
    static struct {
        PyGC_Head _this_is_not_used;
        PyObject_VAR_HEAD
        PyObject *ob_item[NUM_KEYWORDS];
    } _kwtuple = {
        .ob_base = PyVarObject_HEAD_INIT(&PyTuple_Type, NUM_KEYWORDS)
        .ob_item = { &_Py_ID(path), },
    };
    #undef NUM_KEYWORDS
    #define KWTUPLE (&_kwtuple.ob_base.ob_base)

    #else  // !Py_BUILD_CORE
    #  define KWTUPLE NULL
    #endif  // !Py_BUILD_CORE

    static const char * const _keywords[] = {"path", NULL};
    static _PyArg_Parser _parser = {
        .keywords = _keywords,
        .fname = "_path_isdevdrive",
        .kwtuple = KWTUPLE,
    };
    #undef KWTUPLE
    PyObject *argsbuf[1];
    path_t path = PATH_T_INITIALIZE_P("_path_isdevdrive", "path", 0, 0, 0, 0);

    args = _PyArg_UnpackKeywords(args, nargs, NULL, kwnames, &_parser,
            /*minpos*/ 1, /*maxpos*/ 1, /*minkw*/ 0, /*varpos*/ 0, argsbuf);
    if (!args) {
        goto exit;
    }
    if (!path_converter(args[0], &path)) {
        goto exit;
    }
    return_value = os__path_isdevdrive_impl(module, &path);

exit:
    /* Cleanup for path */
    path_cleanup(&path);

    return return_value;
}

#endif /* defined(MS_WINDOWS) */

#if defined(MS_WINDOWS)

PyDoc_STRVAR(os__getfullpathname__doc__,
"_getfullpathname($module, path, /)\n"
"--\n"
"\n");

#define OS__GETFULLPATHNAME_METHODDEF    \
    {"_getfullpathname", (PyCFunction)os__getfullpathname, METH_O, os__getfullpathname__doc__},

static PyObject *
os__getfullpathname_impl(PyObject *module, path_t *path);

static PyObject *
os__getfullpathname(PyObject *module, PyObject *arg)
{
    PyObject *return_value = NULL;
    path_t path = PATH_T_INITIALIZE_P("_getfullpathname", "path", 0, 0, 0, 0);

    if (!path_converter(arg, &path)) {
        goto exit;
    }
    return_value = os__getfullpathname_impl(module, &path);

exit:
    /* Cleanup for path */
    path_cleanup(&path);

    return return_value;
}

#endif /* defined(MS_WINDOWS) */

#if defined(MS_WINDOWS)

PyDoc_STRVAR(os__getfinalpathname__doc__,
"_getfinalpathname($module, path, /)\n"
"--\n"
"\n"
"A helper function for samepath on windows.");

#define OS__GETFINALPATHNAME_METHODDEF    \
    {"_getfinalpathname", (PyCFunction)os__getfinalpathname, METH_O, os__getfinalpathname__doc__},

static PyObject *
os__getfinalpathname_impl(PyObject *module, path_t *path);

static PyObject *
os__getfinalpathname(PyObject *module, PyObject *arg)
{
    PyObject *return_value = NULL;
    path_t path = PATH_T_INITIALIZE_P("_getfinalpathname", "path", 0, 0, 0, 0);

    if (!path_converter(arg, &path)) {
        goto exit;
    }
    return_value = os__getfinalpathname_impl(module, &path);

exit:
    /* Cleanup for path */
    path_cleanup(&path);

    return return_value;
}

#endif /* defined(MS_WINDOWS) */

#if defined(MS_WINDOWS)

PyDoc_STRVAR(os__findfirstfile__doc__,
"_findfirstfile($module, path, /)\n"
"--\n"
"\n"
"A function to get the real file name without accessing the file in Windows.");

#define OS__FINDFIRSTFILE_METHODDEF    \
    {"_findfirstfile", (PyCFunction)os__findfirstfile, METH_O, os__findfirstfile__doc__},

static PyObject *
os__findfirstfile_impl(PyObject *module, path_t *path);

static PyObject *
os__findfirstfile(PyObject *module, PyObject *arg)
{
    PyObject *return_value = NULL;
    path_t path = PATH_T_INITIALIZE_P("_findfirstfile", "path", 0, 0, 0, 0);

    if (!path_converter(arg, &path)) {
        goto exit;
    }
    return_value = os__findfirstfile_impl(module, &path);

exit:
    /* Cleanup for path */
    path_cleanup(&path);

    return return_value;
}

#endif /* defined(MS_WINDOWS) */

#if defined(MS_WINDOWS)

PyDoc_STRVAR(os__getvolumepathname__doc__,
"_getvolumepathname($module, /, path)\n"
"--\n"
"\n"
"A helper function for ismount on Win32.");

#define OS__GETVOLUMEPATHNAME_METHODDEF    \
    {"_getvolumepathname", _PyCFunction_CAST(os__getvolumepathname), METH_FASTCALL|METH_KEYWORDS, os__getvolumepathname__doc__},

static PyObject *
os__getvolumepathname_impl(PyObject *module, path_t *path);

static PyObject *
os__getvolumepathname(PyObject *module, PyObject *const *args, Py_ssize_t nargs, PyObject *kwnames)
{
    PyObject *return_value = NULL;
    #if defined(Py_BUILD_CORE) && !defined(Py_BUILD_CORE_MODULE)

    #define NUM_KEYWORDS 1
    static struct {
        PyGC_Head _this_is_not_used;
        PyObject_VAR_HEAD
        PyObject *ob_item[NUM_KEYWORDS];
    } _kwtuple = {
        .ob_base = PyVarObject_HEAD_INIT(&PyTuple_Type, NUM_KEYWORDS)
        .ob_item = { &_Py_ID(path), },
    };
    #undef NUM_KEYWORDS
    #define KWTUPLE (&_kwtuple.ob_base.ob_base)

    #else  // !Py_BUILD_CORE
    #  define KWTUPLE NULL
    #endif  // !Py_BUILD_CORE

    static const char * const _keywords[] = {"path", NULL};
    static _PyArg_Parser _parser = {
        .keywords = _keywords,
        .fname = "_getvolumepathname",
        .kwtuple = KWTUPLE,
    };
    #undef KWTUPLE
    PyObject *argsbuf[1];
    path_t path = PATH_T_INITIALIZE_P("_getvolumepathname", "path", 0, 0, 0, 0);

    args = _PyArg_UnpackKeywords(args, nargs, NULL, kwnames, &_parser,
            /*minpos*/ 1, /*maxpos*/ 1, /*minkw*/ 0, /*varpos*/ 0, argsbuf);
    if (!args) {
        goto exit;
    }
    if (!path_converter(args[0], &path)) {
        goto exit;
    }
    return_value = os__getvolumepathname_impl(module, &path);

exit:
    /* Cleanup for path */
    path_cleanup(&path);

    return return_value;
}

#endif /* defined(MS_WINDOWS) */

#if defined(MS_WINDOWS)

PyDoc_STRVAR(os__path_splitroot__doc__,
"_path_splitroot($module, /, path)\n"
"--\n"
"\n"
"Removes everything after the root on Win32.");

#define OS__PATH_SPLITROOT_METHODDEF    \
    {"_path_splitroot", _PyCFunction_CAST(os__path_splitroot), METH_FASTCALL|METH_KEYWORDS, os__path_splitroot__doc__},

static PyObject *
os__path_splitroot_impl(PyObject *module, path_t *path);

static PyObject *
os__path_splitroot(PyObject *module, PyObject *const *args, Py_ssize_t nargs, PyObject *kwnames)
{
    PyObject *return_value = NULL;
    #if defined(Py_BUILD_CORE) && !defined(Py_BUILD_CORE_MODULE)

    #define NUM_KEYWORDS 1
    static struct {
        PyGC_Head _this_is_not_used;
        PyObject_VAR_HEAD
        PyObject *ob_item[NUM_KEYWORDS];
    } _kwtuple = {
        .ob_base = PyVarObject_HEAD_INIT(&PyTuple_Type, NUM_KEYWORDS)
        .ob_item = { &_Py_ID(path), },
    };
    #undef NUM_KEYWORDS
    #define KWTUPLE (&_kwtuple.ob_base.ob_base)

    #else  // !Py_BUILD_CORE
    #  define KWTUPLE NULL
    #endif  // !Py_BUILD_CORE

    static const char * const _keywords[] = {"path", NULL};
    static _PyArg_Parser _parser = {
        .keywords = _keywords,
        .fname = "_path_splitroot",
        .kwtuple = KWTUPLE,
    };
    #undef KWTUPLE
    PyObject *argsbuf[1];
    path_t path = PATH_T_INITIALIZE_P("_path_splitroot", "path", 0, 0, 0, 0);

    args = _PyArg_UnpackKeywords(args, nargs, NULL, kwnames, &_parser,
            /*minpos*/ 1, /*maxpos*/ 1, /*minkw*/ 0, /*varpos*/ 0, argsbuf);
    if (!args) {
        goto exit;
    }
    if (!path_converter(args[0], &path)) {
        goto exit;
    }
    return_value = os__path_splitroot_impl(module, &path);

exit:
    /* Cleanup for path */
    path_cleanup(&path);

    return return_value;
}

#endif /* defined(MS_WINDOWS) */

#if defined(MS_WINDOWS)

PyDoc_STRVAR(os__path_exists__doc__,
"_path_exists($module, /, path)\n"
"--\n"
"\n"
"Test whether a path exists.  Returns False for broken symbolic links.");

#define OS__PATH_EXISTS_METHODDEF    \
    {"_path_exists", _PyCFunction_CAST(os__path_exists), METH_FASTCALL|METH_KEYWORDS, os__path_exists__doc__},

static int
os__path_exists_impl(PyObject *module, path_t *path);

static PyObject *
os__path_exists(PyObject *module, PyObject *const *args, Py_ssize_t nargs, PyObject *kwnames)
{
    PyObject *return_value = NULL;
    #if defined(Py_BUILD_CORE) && !defined(Py_BUILD_CORE_MODULE)

    #define NUM_KEYWORDS 1
    static struct {
        PyGC_Head _this_is_not_used;
        PyObject_VAR_HEAD
        PyObject *ob_item[NUM_KEYWORDS];
    } _kwtuple = {
        .ob_base = PyVarObject_HEAD_INIT(&PyTuple_Type, NUM_KEYWORDS)
        .ob_item = { &_Py_ID(path), },
    };
    #undef NUM_KEYWORDS
    #define KWTUPLE (&_kwtuple.ob_base.ob_base)

    #else  // !Py_BUILD_CORE
    #  define KWTUPLE NULL
    #endif  // !Py_BUILD_CORE

    static const char * const _keywords[] = {"path", NULL};
    static _PyArg_Parser _parser = {
        .keywords = _keywords,
        .fname = "_path_exists",
        .kwtuple = KWTUPLE,
    };
    #undef KWTUPLE
    PyObject *argsbuf[1];
    path_t path = PATH_T_INITIALIZE_P("_path_exists", "path", 0, 0, 1, 1);
    int _return_value;

    args = _PyArg_UnpackKeywords(args, nargs, NULL, kwnames, &_parser,
            /*minpos*/ 1, /*maxpos*/ 1, /*minkw*/ 0, /*varpos*/ 0, argsbuf);
    if (!args) {
        goto exit;
    }
    if (!path_converter(args[0], &path)) {
        goto exit;
    }
    _return_value = os__path_exists_impl(module, &path);
    if ((_return_value == -1) && PyErr_Occurred()) {
        goto exit;
    }
    return_value = PyBool_FromLong((long)_return_value);

exit:
    /* Cleanup for path */
    path_cleanup(&path);

    return return_value;
}

#endif /* defined(MS_WINDOWS) */

#if defined(MS_WINDOWS)

PyDoc_STRVAR(os__path_lexists__doc__,
"_path_lexists($module, /, path)\n"
"--\n"
"\n"
"Test whether a path exists.  Returns True for broken symbolic links.");

#define OS__PATH_LEXISTS_METHODDEF    \
    {"_path_lexists", _PyCFunction_CAST(os__path_lexists), METH_FASTCALL|METH_KEYWORDS, os__path_lexists__doc__},

static int
os__path_lexists_impl(PyObject *module, path_t *path);

static PyObject *
os__path_lexists(PyObject *module, PyObject *const *args, Py_ssize_t nargs, PyObject *kwnames)
{
    PyObject *return_value = NULL;
    #if defined(Py_BUILD_CORE) && !defined(Py_BUILD_CORE_MODULE)

    #define NUM_KEYWORDS 1
    static struct {
        PyGC_Head _this_is_not_used;
        PyObject_VAR_HEAD
        PyObject *ob_item[NUM_KEYWORDS];
    } _kwtuple = {
        .ob_base = PyVarObject_HEAD_INIT(&PyTuple_Type, NUM_KEYWORDS)
        .ob_item = { &_Py_ID(path), },
    };
    #undef NUM_KEYWORDS
    #define KWTUPLE (&_kwtuple.ob_base.ob_base)

    #else  // !Py_BUILD_CORE
    #  define KWTUPLE NULL
    #endif  // !Py_BUILD_CORE

    static const char * const _keywords[] = {"path", NULL};
    static _PyArg_Parser _parser = {
        .keywords = _keywords,
        .fname = "_path_lexists",
        .kwtuple = KWTUPLE,
    };
    #undef KWTUPLE
    PyObject *argsbuf[1];
    path_t path = PATH_T_INITIALIZE_P("_path_lexists", "path", 0, 0, 1, 1);
    int _return_value;

    args = _PyArg_UnpackKeywords(args, nargs, NULL, kwnames, &_parser,
            /*minpos*/ 1, /*maxpos*/ 1, /*minkw*/ 0, /*varpos*/ 0, argsbuf);
    if (!args) {
        goto exit;
    }
    if (!path_converter(args[0], &path)) {
        goto exit;
    }
    _return_value = os__path_lexists_impl(module, &path);
    if ((_return_value == -1) && PyErr_Occurred()) {
        goto exit;
    }
    return_value = PyBool_FromLong((long)_return_value);

exit:
    /* Cleanup for path */
    path_cleanup(&path);

    return return_value;
}

#endif /* defined(MS_WINDOWS) */

#if defined(MS_WINDOWS)

PyDoc_STRVAR(os__path_isdir__doc__,
"_path_isdir($module, /, s)\n"
"--\n"
"\n"
"Return true if the pathname refers to an existing directory.");

#define OS__PATH_ISDIR_METHODDEF    \
    {"_path_isdir", _PyCFunction_CAST(os__path_isdir), METH_FASTCALL|METH_KEYWORDS, os__path_isdir__doc__},

static int
os__path_isdir_impl(PyObject *module, path_t *path);

static PyObject *
os__path_isdir(PyObject *module, PyObject *const *args, Py_ssize_t nargs, PyObject *kwnames)
{
    PyObject *return_value = NULL;
    #if defined(Py_BUILD_CORE) && !defined(Py_BUILD_CORE_MODULE)

    #define NUM_KEYWORDS 1
    static struct {
        PyGC_Head _this_is_not_used;
        PyObject_VAR_HEAD
        PyObject *ob_item[NUM_KEYWORDS];
    } _kwtuple = {
        .ob_base = PyVarObject_HEAD_INIT(&PyTuple_Type, NUM_KEYWORDS)
        .ob_item = { _Py_LATIN1_CHR('s'), },
    };
    #undef NUM_KEYWORDS
    #define KWTUPLE (&_kwtuple.ob_base.ob_base)

    #else  // !Py_BUILD_CORE
    #  define KWTUPLE NULL
    #endif  // !Py_BUILD_CORE

    static const char * const _keywords[] = {"s", NULL};
    static _PyArg_Parser _parser = {
        .keywords = _keywords,
        .fname = "_path_isdir",
        .kwtuple = KWTUPLE,
    };
    #undef KWTUPLE
    PyObject *argsbuf[1];
    path_t path = PATH_T_INITIALIZE_P("_path_isdir", "path", 0, 0, 1, 1);
    int _return_value;

    args = _PyArg_UnpackKeywords(args, nargs, NULL, kwnames, &_parser,
            /*minpos*/ 1, /*maxpos*/ 1, /*minkw*/ 0, /*varpos*/ 0, argsbuf);
    if (!args) {
        goto exit;
    }
    if (!path_converter(args[0], &path)) {
        goto exit;
    }
    _return_value = os__path_isdir_impl(module, &path);
    if ((_return_value == -1) && PyErr_Occurred()) {
        goto exit;
    }
    return_value = PyBool_FromLong((long)_return_value);

exit:
    /* Cleanup for path */
    path_cleanup(&path);

    return return_value;
}

#endif /* defined(MS_WINDOWS) */

#if defined(MS_WINDOWS)

PyDoc_STRVAR(os__path_isfile__doc__,
"_path_isfile($module, /, path)\n"
"--\n"
"\n"
"Test whether a path is a regular file");

#define OS__PATH_ISFILE_METHODDEF    \
    {"_path_isfile", _PyCFunction_CAST(os__path_isfile), METH_FASTCALL|METH_KEYWORDS, os__path_isfile__doc__},

static int
os__path_isfile_impl(PyObject *module, path_t *path);

static PyObject *
os__path_isfile(PyObject *module, PyObject *const *args, Py_ssize_t nargs, PyObject *kwnames)
{
    PyObject *return_value = NULL;
    #if defined(Py_BUILD_CORE) && !defined(Py_BUILD_CORE_MODULE)

    #define NUM_KEYWORDS 1
    static struct {
        PyGC_Head _this_is_not_used;
        PyObject_VAR_HEAD
        PyObject *ob_item[NUM_KEYWORDS];
    } _kwtuple = {
        .ob_base = PyVarObject_HEAD_INIT(&PyTuple_Type, NUM_KEYWORDS)
        .ob_item = { &_Py_ID(path), },
    };
    #undef NUM_KEYWORDS
    #define KWTUPLE (&_kwtuple.ob_base.ob_base)

    #else  // !Py_BUILD_CORE
    #  define KWTUPLE NULL
    #endif  // !Py_BUILD_CORE

    static const char * const _keywords[] = {"path", NULL};
    static _PyArg_Parser _parser = {
        .keywords = _keywords,
        .fname = "_path_isfile",
        .kwtuple = KWTUPLE,
    };
    #undef KWTUPLE
    PyObject *argsbuf[1];
    path_t path = PATH_T_INITIALIZE_P("_path_isfile", "path", 0, 0, 1, 1);
    int _return_value;

    args = _PyArg_UnpackKeywords(args, nargs, NULL, kwnames, &_parser,
            /*minpos*/ 1, /*maxpos*/ 1, /*minkw*/ 0, /*varpos*/ 0, argsbuf);
    if (!args) {
        goto exit;
    }
    if (!path_converter(args[0], &path)) {
        goto exit;
    }
    _return_value = os__path_isfile_impl(module, &path);
    if ((_return_value == -1) && PyErr_Occurred()) {
        goto exit;
    }
    return_value = PyBool_FromLong((long)_return_value);

exit:
    /* Cleanup for path */
    path_cleanup(&path);

    return return_value;
}

#endif /* defined(MS_WINDOWS) */

#if defined(MS_WINDOWS)

PyDoc_STRVAR(os__path_islink__doc__,
"_path_islink($module, /, path)\n"
"--\n"
"\n"
"Test whether a path is a symbolic link");

#define OS__PATH_ISLINK_METHODDEF    \
    {"_path_islink", _PyCFunction_CAST(os__path_islink), METH_FASTCALL|METH_KEYWORDS, os__path_islink__doc__},

static int
os__path_islink_impl(PyObject *module, path_t *path);

static PyObject *
os__path_islink(PyObject *module, PyObject *const *args, Py_ssize_t nargs, PyObject *kwnames)
{
    PyObject *return_value = NULL;
    #if defined(Py_BUILD_CORE) && !defined(Py_BUILD_CORE_MODULE)

    #define NUM_KEYWORDS 1
    static struct {
        PyGC_Head _this_is_not_used;
        PyObject_VAR_HEAD
        PyObject *ob_item[NUM_KEYWORDS];
    } _kwtuple = {
        .ob_base = PyVarObject_HEAD_INIT(&PyTuple_Type, NUM_KEYWORDS)
        .ob_item = { &_Py_ID(path), },
    };
    #undef NUM_KEYWORDS
    #define KWTUPLE (&_kwtuple.ob_base.ob_base)

    #else  // !Py_BUILD_CORE
    #  define KWTUPLE NULL
    #endif  // !Py_BUILD_CORE

    static const char * const _keywords[] = {"path", NULL};
    static _PyArg_Parser _parser = {
        .keywords = _keywords,
        .fname = "_path_islink",
        .kwtuple = KWTUPLE,
    };
    #undef KWTUPLE
    PyObject *argsbuf[1];
    path_t path = PATH_T_INITIALIZE_P("_path_islink", "path", 0, 0, 1, 1);
    int _return_value;

    args = _PyArg_UnpackKeywords(args, nargs, NULL, kwnames, &_parser,
            /*minpos*/ 1, /*maxpos*/ 1, /*minkw*/ 0, /*varpos*/ 0, argsbuf);
    if (!args) {
        goto exit;
    }
    if (!path_converter(args[0], &path)) {
        goto exit;
    }
    _return_value = os__path_islink_impl(module, &path);
    if ((_return_value == -1) && PyErr_Occurred()) {
        goto exit;
    }
    return_value = PyBool_FromLong((long)_return_value);

exit:
    /* Cleanup for path */
    path_cleanup(&path);

    return return_value;
}

#endif /* defined(MS_WINDOWS) */

#if defined(MS_WINDOWS)

PyDoc_STRVAR(os__path_isjunction__doc__,
"_path_isjunction($module, /, path)\n"
"--\n"
"\n"
"Test whether a path is a junction");

#define OS__PATH_ISJUNCTION_METHODDEF    \
    {"_path_isjunction", _PyCFunction_CAST(os__path_isjunction), METH_FASTCALL|METH_KEYWORDS, os__path_isjunction__doc__},

static int
os__path_isjunction_impl(PyObject *module, path_t *path);

static PyObject *
os__path_isjunction(PyObject *module, PyObject *const *args, Py_ssize_t nargs, PyObject *kwnames)
{
    PyObject *return_value = NULL;
    #if defined(Py_BUILD_CORE) && !defined(Py_BUILD_CORE_MODULE)

    #define NUM_KEYWORDS 1
    static struct {
        PyGC_Head _this_is_not_used;
        PyObject_VAR_HEAD
        PyObject *ob_item[NUM_KEYWORDS];
    } _kwtuple = {
        .ob_base = PyVarObject_HEAD_INIT(&PyTuple_Type, NUM_KEYWORDS)
        .ob_item = { &_Py_ID(path), },
    };
    #undef NUM_KEYWORDS
    #define KWTUPLE (&_kwtuple.ob_base.ob_base)

    #else  // !Py_BUILD_CORE
    #  define KWTUPLE NULL
    #endif  // !Py_BUILD_CORE

    static const char * const _keywords[] = {"path", NULL};
    static _PyArg_Parser _parser = {
        .keywords = _keywords,
        .fname = "_path_isjunction",
        .kwtuple = KWTUPLE,
    };
    #undef KWTUPLE
    PyObject *argsbuf[1];
    path_t path = PATH_T_INITIALIZE_P("_path_isjunction", "path", 0, 0, 1, 1);
    int _return_value;

    args = _PyArg_UnpackKeywords(args, nargs, NULL, kwnames, &_parser,
            /*minpos*/ 1, /*maxpos*/ 1, /*minkw*/ 0, /*varpos*/ 0, argsbuf);
    if (!args) {
        goto exit;
    }
    if (!path_converter(args[0], &path)) {
        goto exit;
    }
    _return_value = os__path_isjunction_impl(module, &path);
    if ((_return_value == -1) && PyErr_Occurred()) {
        goto exit;
    }
    return_value = PyBool_FromLong((long)_return_value);

exit:
    /* Cleanup for path */
    path_cleanup(&path);

    return return_value;
}

#endif /* defined(MS_WINDOWS) */

PyDoc_STRVAR(os__path_splitroot_ex__doc__,
"_path_splitroot_ex($module, /, p)\n"
"--\n"
"\n"
"Split a pathname into drive, root and tail.\n"
"\n"
"The tail contains anything after the root.");

#define OS__PATH_SPLITROOT_EX_METHODDEF    \
    {"_path_splitroot_ex", _PyCFunction_CAST(os__path_splitroot_ex), METH_FASTCALL|METH_KEYWORDS, os__path_splitroot_ex__doc__},

static PyObject *
os__path_splitroot_ex_impl(PyObject *module, path_t *path);

static PyObject *
os__path_splitroot_ex(PyObject *module, PyObject *const *args, Py_ssize_t nargs, PyObject *kwnames)
{
    PyObject *return_value = NULL;
    #if defined(Py_BUILD_CORE) && !defined(Py_BUILD_CORE_MODULE)

    #define NUM_KEYWORDS 1
    static struct {
        PyGC_Head _this_is_not_used;
        PyObject_VAR_HEAD
        PyObject *ob_item[NUM_KEYWORDS];
    } _kwtuple = {
        .ob_base = PyVarObject_HEAD_INIT(&PyTuple_Type, NUM_KEYWORDS)
        .ob_item = { _Py_LATIN1_CHR('p'), },
    };
    #undef NUM_KEYWORDS
    #define KWTUPLE (&_kwtuple.ob_base.ob_base)

    #else  // !Py_BUILD_CORE
    #  define KWTUPLE NULL
    #endif  // !Py_BUILD_CORE

    static const char * const _keywords[] = {"p", NULL};
    static _PyArg_Parser _parser = {
        .keywords = _keywords,
        .fname = "_path_splitroot_ex",
        .kwtuple = KWTUPLE,
    };
    #undef KWTUPLE
    PyObject *argsbuf[1];
    path_t path = PATH_T_INITIALIZE("_path_splitroot_ex", "path", 0, 1, 1, 0, 0);

    args = _PyArg_UnpackKeywords(args, nargs, NULL, kwnames, &_parser,
            /*minpos*/ 1, /*maxpos*/ 1, /*minkw*/ 0, /*varpos*/ 0, argsbuf);
    if (!args) {
        goto exit;
    }
    if (!path_converter(args[0], &path)) {
        goto exit;
    }
    return_value = os__path_splitroot_ex_impl(module, &path);

exit:
    /* Cleanup for path */
    path_cleanup(&path);

    return return_value;
}

PyDoc_STRVAR(os__path_normpath_ex__doc__,
"_path_normpath_ex($module, /, path, *, explicit_curdir=False)\n"
"--\n"
"\n"
"Normalize path, eliminating double slashes, etc.");

#define OS__PATH_NORMPATH_EX_METHODDEF    \
    {"_path_normpath_ex", _PyCFunction_CAST(os__path_normpath_ex), METH_FASTCALL|METH_KEYWORDS, os__path_normpath_ex__doc__},

static PyObject *
os__path_normpath_ex_impl(PyObject *module, path_t *path,
                          int explicit_curdir);

static PyObject *
os__path_normpath_ex(PyObject *module, PyObject *const *args, Py_ssize_t nargs, PyObject *kwnames)
{
    PyObject *return_value = NULL;
    #if defined(Py_BUILD_CORE) && !defined(Py_BUILD_CORE_MODULE)

    #define NUM_KEYWORDS 2
    static struct {
        PyGC_Head _this_is_not_used;
        PyObject_VAR_HEAD
        PyObject *ob_item[NUM_KEYWORDS];
    } _kwtuple = {
        .ob_base = PyVarObject_HEAD_INIT(&PyTuple_Type, NUM_KEYWORDS)
        .ob_item = { &_Py_ID(path), &_Py_ID(explicit_curdir), },
    };
    #undef NUM_KEYWORDS
    #define KWTUPLE (&_kwtuple.ob_base.ob_base)

    #else  // !Py_BUILD_CORE
    #  define KWTUPLE NULL
    #endif  // !Py_BUILD_CORE

    static const char * const _keywords[] = {"path", "explicit_curdir", NULL};
    static _PyArg_Parser _parser = {
        .keywords = _keywords,
        .fname = "_path_normpath_ex",
        .kwtuple = KWTUPLE,
    };
    #undef KWTUPLE
    PyObject *argsbuf[2];
    Py_ssize_t noptargs = nargs + (kwnames ? PyTuple_GET_SIZE(kwnames) : 0) - 1;
    path_t path = PATH_T_INITIALIZE("_path_normpath_ex", "path", 0, 1, 1, 0, 0);
    int explicit_curdir = 0;

    args = _PyArg_UnpackKeywords(args, nargs, NULL, kwnames, &_parser, 1, 1, 0, argsbuf);
    if (!args) {
        goto exit;
    }
    if (!path_converter(args[0], &path)) {
        goto exit;
    }
    if (!noptargs) {
        goto skip_optional_kwonly;
    }
    explicit_curdir = PyObject_IsTrue(args[1]);
    if (explicit_curdir < 0) {
        goto exit;
    }
skip_optional_kwonly:
    return_value = os__path_normpath_ex_impl(module, &path, explicit_curdir);

exit:
    /* Cleanup for path */
    path_cleanup(&path);

    return return_value;
}

PyDoc_STRVAR(os__path_normpath__doc__,
"_path_normpath($module, /, path)\n"
"--\n"
"\n"
"Normalize path, eliminating double slashes, etc.");

#define OS__PATH_NORMPATH_METHODDEF    \
    {"_path_normpath", _PyCFunction_CAST(os__path_normpath), METH_FASTCALL|METH_KEYWORDS, os__path_normpath__doc__},

static PyObject *
os__path_normpath_impl(PyObject *module, path_t *path);

static PyObject *
os__path_normpath(PyObject *module, PyObject *const *args, Py_ssize_t nargs, PyObject *kwnames)
{
    PyObject *return_value = NULL;
    #if defined(Py_BUILD_CORE) && !defined(Py_BUILD_CORE_MODULE)

    #define NUM_KEYWORDS 1
    static struct {
        PyGC_Head _this_is_not_used;
        PyObject_VAR_HEAD
        PyObject *ob_item[NUM_KEYWORDS];
    } _kwtuple = {
        .ob_base = PyVarObject_HEAD_INIT(&PyTuple_Type, NUM_KEYWORDS)
        .ob_item = { &_Py_ID(path), },
    };
    #undef NUM_KEYWORDS
    #define KWTUPLE (&_kwtuple.ob_base.ob_base)

    #else  // !Py_BUILD_CORE
    #  define KWTUPLE NULL
    #endif  // !Py_BUILD_CORE

    static const char * const _keywords[] = {"path", NULL};
    static _PyArg_Parser _parser = {
        .keywords = _keywords,
        .fname = "_path_normpath",
        .kwtuple = KWTUPLE,
    };
    #undef KWTUPLE
    PyObject *argsbuf[1];
    path_t path = PATH_T_INITIALIZE("_path_normpath", "path", 0, 1, 1, 0, 0);

    args = _PyArg_UnpackKeywords(args, nargs, NULL, kwnames, &_parser,
            /*minpos*/ 1, /*maxpos*/ 1, /*minkw*/ 0, /*varpos*/ 0, argsbuf);
    if (!args) {
        goto exit;
    }
    if (!path_converter(args[0], &path)) {
        goto exit;
    }
    return_value = os__path_normpath_impl(module, &path);

exit:
    /* Cleanup for path */
    path_cleanup(&path);

    return return_value;
}

PyDoc_STRVAR(os_mkdir__doc__,
"mkdir($module, /, path, mode=511, *, dir_fd=None)\n"
"--\n"
"\n"
"Create a directory.\n"
"\n"
"If dir_fd is not None, it should be a file descriptor open to a directory,\n"
"  and path should be relative; path will then be relative to that directory.\n"
"dir_fd may not be implemented on your platform.\n"
"  If it is unavailable, using it will raise a NotImplementedError.\n"
"\n"
"The mode argument is ignored on Windows. Where it is used, the current umask\n"
"value is first masked out.");

#define OS_MKDIR_METHODDEF    \
    {"mkdir", _PyCFunction_CAST(os_mkdir), METH_FASTCALL|METH_KEYWORDS, os_mkdir__doc__},

static PyObject *
os_mkdir_impl(PyObject *module, path_t *path, int mode, int dir_fd);

static PyObject *
os_mkdir(PyObject *module, PyObject *const *args, Py_ssize_t nargs, PyObject *kwnames)
{
    PyObject *return_value = NULL;
    #if defined(Py_BUILD_CORE) && !defined(Py_BUILD_CORE_MODULE)

    #define NUM_KEYWORDS 3
    static struct {
        PyGC_Head _this_is_not_used;
        PyObject_VAR_HEAD
        PyObject *ob_item[NUM_KEYWORDS];
    } _kwtuple = {
        .ob_base = PyVarObject_HEAD_INIT(&PyTuple_Type, NUM_KEYWORDS)
        .ob_item = { &_Py_ID(path), &_Py_ID(mode), &_Py_ID(dir_fd), },
    };
    #undef NUM_KEYWORDS
    #define KWTUPLE (&_kwtuple.ob_base.ob_base)

    #else  // !Py_BUILD_CORE
    #  define KWTUPLE NULL
    #endif  // !Py_BUILD_CORE

    static const char * const _keywords[] = {"path", "mode", "dir_fd", NULL};
    static _PyArg_Parser _parser = {
        .keywords = _keywords,
        .fname = "mkdir",
        .kwtuple = KWTUPLE,
    };
    #undef KWTUPLE
    PyObject *argsbuf[3];
    Py_ssize_t noptargs = nargs + (kwnames ? PyTuple_GET_SIZE(kwnames) : 0) - 1;
    path_t path = PATH_T_INITIALIZE_P("mkdir", "path", 0, 0, 0, 0);
    int mode = 511;
    int dir_fd = DEFAULT_DIR_FD;

    args = _PyArg_UnpackKeywords(args, nargs, NULL, kwnames, &_parser,
            /*minpos*/ 1, /*maxpos*/ 2, /*minkw*/ 0, /*varpos*/ 0, argsbuf);
    if (!args) {
        goto exit;
    }
    if (!path_converter(args[0], &path)) {
        goto exit;
    }
    if (!noptargs) {
        goto skip_optional_pos;
    }
    if (args[1]) {
        mode = PyLong_AsInt(args[1]);
        if (mode == -1 && PyErr_Occurred()) {
            goto exit;
        }
        if (!--noptargs) {
            goto skip_optional_pos;
        }
    }
skip_optional_pos:
    if (!noptargs) {
        goto skip_optional_kwonly;
    }
    if (!MKDIRAT_DIR_FD_CONVERTER(args[2], &dir_fd)) {
        goto exit;
    }
skip_optional_kwonly:
    return_value = os_mkdir_impl(module, &path, mode, dir_fd);

exit:
    /* Cleanup for path */
    path_cleanup(&path);

    return return_value;
}

#if defined(HAVE_NICE)

PyDoc_STRVAR(os_nice__doc__,
"nice($module, increment, /)\n"
"--\n"
"\n"
"Add increment to the priority of process and return the new priority.");

#define OS_NICE_METHODDEF    \
    {"nice", (PyCFunction)os_nice, METH_O, os_nice__doc__},

static PyObject *
os_nice_impl(PyObject *module, int increment);

static PyObject *
os_nice(PyObject *module, PyObject *arg)
{
    PyObject *return_value = NULL;
    int increment;

    increment = PyLong_AsInt(arg);
    if (increment == -1 && PyErr_Occurred()) {
        goto exit;
    }
    return_value = os_nice_impl(module, increment);

exit:
    return return_value;
}

#endif /* defined(HAVE_NICE) */

#if defined(HAVE_GETPRIORITY)

PyDoc_STRVAR(os_getpriority__doc__,
"getpriority($module, /, which, who)\n"
"--\n"
"\n"
"Return program scheduling priority.");

#define OS_GETPRIORITY_METHODDEF    \
    {"getpriority", _PyCFunction_CAST(os_getpriority), METH_FASTCALL|METH_KEYWORDS, os_getpriority__doc__},

static PyObject *
os_getpriority_impl(PyObject *module, int which, int who);

static PyObject *
os_getpriority(PyObject *module, PyObject *const *args, Py_ssize_t nargs, PyObject *kwnames)
{
    PyObject *return_value = NULL;
    #if defined(Py_BUILD_CORE) && !defined(Py_BUILD_CORE_MODULE)

    #define NUM_KEYWORDS 2
    static struct {
        PyGC_Head _this_is_not_used;
        PyObject_VAR_HEAD
        PyObject *ob_item[NUM_KEYWORDS];
    } _kwtuple = {
        .ob_base = PyVarObject_HEAD_INIT(&PyTuple_Type, NUM_KEYWORDS)
        .ob_item = { &_Py_ID(which), &_Py_ID(who), },
    };
    #undef NUM_KEYWORDS
    #define KWTUPLE (&_kwtuple.ob_base.ob_base)

    #else  // !Py_BUILD_CORE
    #  define KWTUPLE NULL
    #endif  // !Py_BUILD_CORE

    static const char * const _keywords[] = {"which", "who", NULL};
    static _PyArg_Parser _parser = {
        .keywords = _keywords,
        .fname = "getpriority",
        .kwtuple = KWTUPLE,
    };
    #undef KWTUPLE
    PyObject *argsbuf[2];
    int which;
    int who;

    args = _PyArg_UnpackKeywords(args, nargs, NULL, kwnames, &_parser,
            /*minpos*/ 2, /*maxpos*/ 2, /*minkw*/ 0, /*varpos*/ 0, argsbuf);
    if (!args) {
        goto exit;
    }
    which = PyLong_AsInt(args[0]);
    if (which == -1 && PyErr_Occurred()) {
        goto exit;
    }
    who = PyLong_AsInt(args[1]);
    if (who == -1 && PyErr_Occurred()) {
        goto exit;
    }
    return_value = os_getpriority_impl(module, which, who);

exit:
    return return_value;
}

#endif /* defined(HAVE_GETPRIORITY) */

#if defined(HAVE_SETPRIORITY)

PyDoc_STRVAR(os_setpriority__doc__,
"setpriority($module, /, which, who, priority)\n"
"--\n"
"\n"
"Set program scheduling priority.");

#define OS_SETPRIORITY_METHODDEF    \
    {"setpriority", _PyCFunction_CAST(os_setpriority), METH_FASTCALL|METH_KEYWORDS, os_setpriority__doc__},

static PyObject *
os_setpriority_impl(PyObject *module, int which, int who, int priority);

static PyObject *
os_setpriority(PyObject *module, PyObject *const *args, Py_ssize_t nargs, PyObject *kwnames)
{
    PyObject *return_value = NULL;
    #if defined(Py_BUILD_CORE) && !defined(Py_BUILD_CORE_MODULE)

    #define NUM_KEYWORDS 3
    static struct {
        PyGC_Head _this_is_not_used;
        PyObject_VAR_HEAD
        PyObject *ob_item[NUM_KEYWORDS];
    } _kwtuple = {
        .ob_base = PyVarObject_HEAD_INIT(&PyTuple_Type, NUM_KEYWORDS)
        .ob_item = { &_Py_ID(which), &_Py_ID(who), &_Py_ID(priority), },
    };
    #undef NUM_KEYWORDS
    #define KWTUPLE (&_kwtuple.ob_base.ob_base)

    #else  // !Py_BUILD_CORE
    #  define KWTUPLE NULL
    #endif  // !Py_BUILD_CORE

    static const char * const _keywords[] = {"which", "who", "priority", NULL};
    static _PyArg_Parser _parser = {
        .keywords = _keywords,
        .fname = "setpriority",
        .kwtuple = KWTUPLE,
    };
    #undef KWTUPLE
    PyObject *argsbuf[3];
    int which;
    int who;
    int priority;

    args = _PyArg_UnpackKeywords(args, nargs, NULL, kwnames, &_parser,
            /*minpos*/ 3, /*maxpos*/ 3, /*minkw*/ 0, /*varpos*/ 0, argsbuf);
    if (!args) {
        goto exit;
    }
    which = PyLong_AsInt(args[0]);
    if (which == -1 && PyErr_Occurred()) {
        goto exit;
    }
    who = PyLong_AsInt(args[1]);
    if (who == -1 && PyErr_Occurred()) {
        goto exit;
    }
    priority = PyLong_AsInt(args[2]);
    if (priority == -1 && PyErr_Occurred()) {
        goto exit;
    }
    return_value = os_setpriority_impl(module, which, who, priority);

exit:
    return return_value;
}

#endif /* defined(HAVE_SETPRIORITY) */

PyDoc_STRVAR(os_rename__doc__,
"rename($module, /, src, dst, *, src_dir_fd=None, dst_dir_fd=None)\n"
"--\n"
"\n"
"Rename a file or directory.\n"
"\n"
"If either src_dir_fd or dst_dir_fd is not None, it should be a file\n"
"  descriptor open to a directory, and the respective path string (src or dst)\n"
"  should be relative; the path will then be relative to that directory.\n"
"src_dir_fd and dst_dir_fd, may not be implemented on your platform.\n"
"  If they are unavailable, using them will raise a NotImplementedError.");

#define OS_RENAME_METHODDEF    \
    {"rename", _PyCFunction_CAST(os_rename), METH_FASTCALL|METH_KEYWORDS, os_rename__doc__},

static PyObject *
os_rename_impl(PyObject *module, path_t *src, path_t *dst, int src_dir_fd,
               int dst_dir_fd);

static PyObject *
os_rename(PyObject *module, PyObject *const *args, Py_ssize_t nargs, PyObject *kwnames)
{
    PyObject *return_value = NULL;
    #if defined(Py_BUILD_CORE) && !defined(Py_BUILD_CORE_MODULE)

    #define NUM_KEYWORDS 4
    static struct {
        PyGC_Head _this_is_not_used;
        PyObject_VAR_HEAD
        PyObject *ob_item[NUM_KEYWORDS];
    } _kwtuple = {
        .ob_base = PyVarObject_HEAD_INIT(&PyTuple_Type, NUM_KEYWORDS)
        .ob_item = { &_Py_ID(src), &_Py_ID(dst), &_Py_ID(src_dir_fd), &_Py_ID(dst_dir_fd), },
    };
    #undef NUM_KEYWORDS
    #define KWTUPLE (&_kwtuple.ob_base.ob_base)

    #else  // !Py_BUILD_CORE
    #  define KWTUPLE NULL
    #endif  // !Py_BUILD_CORE

    static const char * const _keywords[] = {"src", "dst", "src_dir_fd", "dst_dir_fd", NULL};
    static _PyArg_Parser _parser = {
        .keywords = _keywords,
        .fname = "rename",
        .kwtuple = KWTUPLE,
    };
    #undef KWTUPLE
    PyObject *argsbuf[4];
    Py_ssize_t noptargs = nargs + (kwnames ? PyTuple_GET_SIZE(kwnames) : 0) - 2;
    path_t src = PATH_T_INITIALIZE_P("rename", "src", 0, 0, 0, 0);
    path_t dst = PATH_T_INITIALIZE_P("rename", "dst", 0, 0, 0, 0);
    int src_dir_fd = DEFAULT_DIR_FD;
    int dst_dir_fd = DEFAULT_DIR_FD;

    args = _PyArg_UnpackKeywords(args, nargs, NULL, kwnames, &_parser,
            /*minpos*/ 2, /*maxpos*/ 2, /*minkw*/ 0, /*varpos*/ 0, argsbuf);
    if (!args) {
        goto exit;
    }
    if (!path_converter(args[0], &src)) {
        goto exit;
    }
    if (!path_converter(args[1], &dst)) {
        goto exit;
    }
    if (!noptargs) {
        goto skip_optional_kwonly;
    }
    if (args[2]) {
        if (!dir_fd_converter(args[2], &src_dir_fd)) {
            goto exit;
        }
        if (!--noptargs) {
            goto skip_optional_kwonly;
        }
    }
    if (!dir_fd_converter(args[3], &dst_dir_fd)) {
        goto exit;
    }
skip_optional_kwonly:
    return_value = os_rename_impl(module, &src, &dst, src_dir_fd, dst_dir_fd);

exit:
    /* Cleanup for src */
    path_cleanup(&src);
    /* Cleanup for dst */
    path_cleanup(&dst);

    return return_value;
}

PyDoc_STRVAR(os_replace__doc__,
"replace($module, /, src, dst, *, src_dir_fd=None, dst_dir_fd=None)\n"
"--\n"
"\n"
"Rename a file or directory, overwriting the destination.\n"
"\n"
"If either src_dir_fd or dst_dir_fd is not None, it should be a file\n"
"  descriptor open to a directory, and the respective path string (src or dst)\n"
"  should be relative; the path will then be relative to that directory.\n"
"src_dir_fd and dst_dir_fd, may not be implemented on your platform.\n"
"  If they are unavailable, using them will raise a NotImplementedError.");

#define OS_REPLACE_METHODDEF    \
    {"replace", _PyCFunction_CAST(os_replace), METH_FASTCALL|METH_KEYWORDS, os_replace__doc__},

static PyObject *
os_replace_impl(PyObject *module, path_t *src, path_t *dst, int src_dir_fd,
                int dst_dir_fd);

static PyObject *
os_replace(PyObject *module, PyObject *const *args, Py_ssize_t nargs, PyObject *kwnames)
{
    PyObject *return_value = NULL;
    #if defined(Py_BUILD_CORE) && !defined(Py_BUILD_CORE_MODULE)

    #define NUM_KEYWORDS 4
    static struct {
        PyGC_Head _this_is_not_used;
        PyObject_VAR_HEAD
        PyObject *ob_item[NUM_KEYWORDS];
    } _kwtuple = {
        .ob_base = PyVarObject_HEAD_INIT(&PyTuple_Type, NUM_KEYWORDS)
        .ob_item = { &_Py_ID(src), &_Py_ID(dst), &_Py_ID(src_dir_fd), &_Py_ID(dst_dir_fd), },
    };
    #undef NUM_KEYWORDS
    #define KWTUPLE (&_kwtuple.ob_base.ob_base)

    #else  // !Py_BUILD_CORE
    #  define KWTUPLE NULL
    #endif  // !Py_BUILD_CORE

    static const char * const _keywords[] = {"src", "dst", "src_dir_fd", "dst_dir_fd", NULL};
    static _PyArg_Parser _parser = {
        .keywords = _keywords,
        .fname = "replace",
        .kwtuple = KWTUPLE,
    };
    #undef KWTUPLE
    PyObject *argsbuf[4];
    Py_ssize_t noptargs = nargs + (kwnames ? PyTuple_GET_SIZE(kwnames) : 0) - 2;
    path_t src = PATH_T_INITIALIZE_P("replace", "src", 0, 0, 0, 0);
    path_t dst = PATH_T_INITIALIZE_P("replace", "dst", 0, 0, 0, 0);
    int src_dir_fd = DEFAULT_DIR_FD;
    int dst_dir_fd = DEFAULT_DIR_FD;

    args = _PyArg_UnpackKeywords(args, nargs, NULL, kwnames, &_parser,
            /*minpos*/ 2, /*maxpos*/ 2, /*minkw*/ 0, /*varpos*/ 0, argsbuf);
    if (!args) {
        goto exit;
    }
    if (!path_converter(args[0], &src)) {
        goto exit;
    }
    if (!path_converter(args[1], &dst)) {
        goto exit;
    }
    if (!noptargs) {
        goto skip_optional_kwonly;
    }
    if (args[2]) {
        if (!dir_fd_converter(args[2], &src_dir_fd)) {
            goto exit;
        }
        if (!--noptargs) {
            goto skip_optional_kwonly;
        }
    }
    if (!dir_fd_converter(args[3], &dst_dir_fd)) {
        goto exit;
    }
skip_optional_kwonly:
    return_value = os_replace_impl(module, &src, &dst, src_dir_fd, dst_dir_fd);

exit:
    /* Cleanup for src */
    path_cleanup(&src);
    /* Cleanup for dst */
    path_cleanup(&dst);

    return return_value;
}

PyDoc_STRVAR(os_rmdir__doc__,
"rmdir($module, /, path, *, dir_fd=None)\n"
"--\n"
"\n"
"Remove a directory.\n"
"\n"
"If dir_fd is not None, it should be a file descriptor open to a directory,\n"
"  and path should be relative; path will then be relative to that directory.\n"
"dir_fd may not be implemented on your platform.\n"
"  If it is unavailable, using it will raise a NotImplementedError.");

#define OS_RMDIR_METHODDEF    \
    {"rmdir", _PyCFunction_CAST(os_rmdir), METH_FASTCALL|METH_KEYWORDS, os_rmdir__doc__},

static PyObject *
os_rmdir_impl(PyObject *module, path_t *path, int dir_fd);

static PyObject *
os_rmdir(PyObject *module, PyObject *const *args, Py_ssize_t nargs, PyObject *kwnames)
{
    PyObject *return_value = NULL;
    #if defined(Py_BUILD_CORE) && !defined(Py_BUILD_CORE_MODULE)

    #define NUM_KEYWORDS 2
    static struct {
        PyGC_Head _this_is_not_used;
        PyObject_VAR_HEAD
        PyObject *ob_item[NUM_KEYWORDS];
    } _kwtuple = {
        .ob_base = PyVarObject_HEAD_INIT(&PyTuple_Type, NUM_KEYWORDS)
        .ob_item = { &_Py_ID(path), &_Py_ID(dir_fd), },
    };
    #undef NUM_KEYWORDS
    #define KWTUPLE (&_kwtuple.ob_base.ob_base)

    #else  // !Py_BUILD_CORE
    #  define KWTUPLE NULL
    #endif  // !Py_BUILD_CORE

    static const char * const _keywords[] = {"path", "dir_fd", NULL};
    static _PyArg_Parser _parser = {
        .keywords = _keywords,
        .fname = "rmdir",
        .kwtuple = KWTUPLE,
    };
    #undef KWTUPLE
    PyObject *argsbuf[2];
    Py_ssize_t noptargs = nargs + (kwnames ? PyTuple_GET_SIZE(kwnames) : 0) - 1;
    path_t path = PATH_T_INITIALIZE_P("rmdir", "path", 0, 0, 0, 0);
    int dir_fd = DEFAULT_DIR_FD;

    args = _PyArg_UnpackKeywords(args, nargs, NULL, kwnames, &_parser,
            /*minpos*/ 1, /*maxpos*/ 1, /*minkw*/ 0, /*varpos*/ 0, argsbuf);
    if (!args) {
        goto exit;
    }
    if (!path_converter(args[0], &path)) {
        goto exit;
    }
    if (!noptargs) {
        goto skip_optional_kwonly;
    }
    if (!UNLINKAT_DIR_FD_CONVERTER(args[1], &dir_fd)) {
        goto exit;
    }
skip_optional_kwonly:
    return_value = os_rmdir_impl(module, &path, dir_fd);

exit:
    /* Cleanup for path */
    path_cleanup(&path);

    return return_value;
}

#if defined(HAVE_SYSTEM) && defined(MS_WINDOWS)

PyDoc_STRVAR(os_system__doc__,
"system($module, /, command)\n"
"--\n"
"\n"
"Execute the command in a subshell.");

#define OS_SYSTEM_METHODDEF    \
    {"system", _PyCFunction_CAST(os_system), METH_FASTCALL|METH_KEYWORDS, os_system__doc__},

static long
os_system_impl(PyObject *module, const wchar_t *command);

static PyObject *
os_system(PyObject *module, PyObject *const *args, Py_ssize_t nargs, PyObject *kwnames)
{
    PyObject *return_value = NULL;
    #if defined(Py_BUILD_CORE) && !defined(Py_BUILD_CORE_MODULE)

    #define NUM_KEYWORDS 1
    static struct {
        PyGC_Head _this_is_not_used;
        PyObject_VAR_HEAD
        PyObject *ob_item[NUM_KEYWORDS];
    } _kwtuple = {
        .ob_base = PyVarObject_HEAD_INIT(&PyTuple_Type, NUM_KEYWORDS)
        .ob_item = { &_Py_ID(command), },
    };
    #undef NUM_KEYWORDS
    #define KWTUPLE (&_kwtuple.ob_base.ob_base)

    #else  // !Py_BUILD_CORE
    #  define KWTUPLE NULL
    #endif  // !Py_BUILD_CORE

    static const char * const _keywords[] = {"command", NULL};
    static _PyArg_Parser _parser = {
        .keywords = _keywords,
        .fname = "system",
        .kwtuple = KWTUPLE,
    };
    #undef KWTUPLE
    PyObject *argsbuf[1];
    const wchar_t *command = NULL;
    long _return_value;

    args = _PyArg_UnpackKeywords(args, nargs, NULL, kwnames, &_parser,
            /*minpos*/ 1, /*maxpos*/ 1, /*minkw*/ 0, /*varpos*/ 0, argsbuf);
    if (!args) {
        goto exit;
    }
    if (!PyUnicode_Check(args[0])) {
        _PyArg_BadArgument("system", "argument 'command'", "str", args[0]);
        goto exit;
    }
    command = PyUnicode_AsWideCharString(args[0], NULL);
    if (command == NULL) {
        goto exit;
    }
    _return_value = os_system_impl(module, command);
    if ((_return_value == -1) && PyErr_Occurred()) {
        goto exit;
    }
    return_value = PyLong_FromLong(_return_value);

exit:
    /* Cleanup for command */
    PyMem_Free((void *)command);

    return return_value;
}

#endif /* defined(HAVE_SYSTEM) && defined(MS_WINDOWS) */

#if defined(HAVE_SYSTEM) && !defined(MS_WINDOWS)

PyDoc_STRVAR(os_system__doc__,
"system($module, /, command)\n"
"--\n"
"\n"
"Execute the command in a subshell.");

#define OS_SYSTEM_METHODDEF    \
    {"system", _PyCFunction_CAST(os_system), METH_FASTCALL|METH_KEYWORDS, os_system__doc__},

static long
os_system_impl(PyObject *module, PyObject *command);

static PyObject *
os_system(PyObject *module, PyObject *const *args, Py_ssize_t nargs, PyObject *kwnames)
{
    PyObject *return_value = NULL;
    #if defined(Py_BUILD_CORE) && !defined(Py_BUILD_CORE_MODULE)

    #define NUM_KEYWORDS 1
    static struct {
        PyGC_Head _this_is_not_used;
        PyObject_VAR_HEAD
        PyObject *ob_item[NUM_KEYWORDS];
    } _kwtuple = {
        .ob_base = PyVarObject_HEAD_INIT(&PyTuple_Type, NUM_KEYWORDS)
        .ob_item = { &_Py_ID(command), },
    };
    #undef NUM_KEYWORDS
    #define KWTUPLE (&_kwtuple.ob_base.ob_base)

    #else  // !Py_BUILD_CORE
    #  define KWTUPLE NULL
    #endif  // !Py_BUILD_CORE

    static const char * const _keywords[] = {"command", NULL};
    static _PyArg_Parser _parser = {
        .keywords = _keywords,
        .fname = "system",
        .kwtuple = KWTUPLE,
    };
    #undef KWTUPLE
    PyObject *argsbuf[1];
    PyObject *command = NULL;
    long _return_value;

    args = _PyArg_UnpackKeywords(args, nargs, NULL, kwnames, &_parser,
            /*minpos*/ 1, /*maxpos*/ 1, /*minkw*/ 0, /*varpos*/ 0, argsbuf);
    if (!args) {
        goto exit;
    }
    if (!PyUnicode_FSConverter(args[0], &command)) {
        goto exit;
    }
    _return_value = os_system_impl(module, command);
    if ((_return_value == -1) && PyErr_Occurred()) {
        goto exit;
    }
    return_value = PyLong_FromLong(_return_value);

exit:
    /* Cleanup for command */
    Py_XDECREF(command);

    return return_value;
}

#endif /* defined(HAVE_SYSTEM) && !defined(MS_WINDOWS) */

#if defined(HAVE_UMASK)

PyDoc_STRVAR(os_umask__doc__,
"umask($module, mask, /)\n"
"--\n"
"\n"
"Set the current numeric umask and return the previous umask.");

#define OS_UMASK_METHODDEF    \
    {"umask", (PyCFunction)os_umask, METH_O, os_umask__doc__},

static PyObject *
os_umask_impl(PyObject *module, int mask);

static PyObject *
os_umask(PyObject *module, PyObject *arg)
{
    PyObject *return_value = NULL;
    int mask;

    mask = PyLong_AsInt(arg);
    if (mask == -1 && PyErr_Occurred()) {
        goto exit;
    }
    return_value = os_umask_impl(module, mask);

exit:
    return return_value;
}

#endif /* defined(HAVE_UMASK) */

PyDoc_STRVAR(os_unlink__doc__,
"unlink($module, /, path, *, dir_fd=None)\n"
"--\n"
"\n"
"Remove a file (same as remove()).\n"
"\n"
"If dir_fd is not None, it should be a file descriptor open to a directory,\n"
"  and path should be relative; path will then be relative to that directory.\n"
"dir_fd may not be implemented on your platform.\n"
"  If it is unavailable, using it will raise a NotImplementedError.");

#define OS_UNLINK_METHODDEF    \
    {"unlink", _PyCFunction_CAST(os_unlink), METH_FASTCALL|METH_KEYWORDS, os_unlink__doc__},

static PyObject *
os_unlink_impl(PyObject *module, path_t *path, int dir_fd);

static PyObject *
os_unlink(PyObject *module, PyObject *const *args, Py_ssize_t nargs, PyObject *kwnames)
{
    PyObject *return_value = NULL;
    #if defined(Py_BUILD_CORE) && !defined(Py_BUILD_CORE_MODULE)

    #define NUM_KEYWORDS 2
    static struct {
        PyGC_Head _this_is_not_used;
        PyObject_VAR_HEAD
        PyObject *ob_item[NUM_KEYWORDS];
    } _kwtuple = {
        .ob_base = PyVarObject_HEAD_INIT(&PyTuple_Type, NUM_KEYWORDS)
        .ob_item = { &_Py_ID(path), &_Py_ID(dir_fd), },
    };
    #undef NUM_KEYWORDS
    #define KWTUPLE (&_kwtuple.ob_base.ob_base)

    #else  // !Py_BUILD_CORE
    #  define KWTUPLE NULL
    #endif  // !Py_BUILD_CORE

    static const char * const _keywords[] = {"path", "dir_fd", NULL};
    static _PyArg_Parser _parser = {
        .keywords = _keywords,
        .fname = "unlink",
        .kwtuple = KWTUPLE,
    };
    #undef KWTUPLE
    PyObject *argsbuf[2];
    Py_ssize_t noptargs = nargs + (kwnames ? PyTuple_GET_SIZE(kwnames) : 0) - 1;
    path_t path = PATH_T_INITIALIZE_P("unlink", "path", 0, 0, 0, 0);
    int dir_fd = DEFAULT_DIR_FD;

    args = _PyArg_UnpackKeywords(args, nargs, NULL, kwnames, &_parser,
            /*minpos*/ 1, /*maxpos*/ 1, /*minkw*/ 0, /*varpos*/ 0, argsbuf);
    if (!args) {
        goto exit;
    }
    if (!path_converter(args[0], &path)) {
        goto exit;
    }
    if (!noptargs) {
        goto skip_optional_kwonly;
    }
    if (!UNLINKAT_DIR_FD_CONVERTER(args[1], &dir_fd)) {
        goto exit;
    }
skip_optional_kwonly:
    return_value = os_unlink_impl(module, &path, dir_fd);

exit:
    /* Cleanup for path */
    path_cleanup(&path);

    return return_value;
}

PyDoc_STRVAR(os_remove__doc__,
"remove($module, /, path, *, dir_fd=None)\n"
"--\n"
"\n"
"Remove a file (same as unlink()).\n"
"\n"
"If dir_fd is not None, it should be a file descriptor open to a directory,\n"
"  and path should be relative; path will then be relative to that directory.\n"
"dir_fd may not be implemented on your platform.\n"
"  If it is unavailable, using it will raise a NotImplementedError.");

#define OS_REMOVE_METHODDEF    \
    {"remove", _PyCFunction_CAST(os_remove), METH_FASTCALL|METH_KEYWORDS, os_remove__doc__},

static PyObject *
os_remove_impl(PyObject *module, path_t *path, int dir_fd);

static PyObject *
os_remove(PyObject *module, PyObject *const *args, Py_ssize_t nargs, PyObject *kwnames)
{
    PyObject *return_value = NULL;
    #if defined(Py_BUILD_CORE) && !defined(Py_BUILD_CORE_MODULE)

    #define NUM_KEYWORDS 2
    static struct {
        PyGC_Head _this_is_not_used;
        PyObject_VAR_HEAD
        PyObject *ob_item[NUM_KEYWORDS];
    } _kwtuple = {
        .ob_base = PyVarObject_HEAD_INIT(&PyTuple_Type, NUM_KEYWORDS)
        .ob_item = { &_Py_ID(path), &_Py_ID(dir_fd), },
    };
    #undef NUM_KEYWORDS
    #define KWTUPLE (&_kwtuple.ob_base.ob_base)

    #else  // !Py_BUILD_CORE
    #  define KWTUPLE NULL
    #endif  // !Py_BUILD_CORE

    static const char * const _keywords[] = {"path", "dir_fd", NULL};
    static _PyArg_Parser _parser = {
        .keywords = _keywords,
        .fname = "remove",
        .kwtuple = KWTUPLE,
    };
    #undef KWTUPLE
    PyObject *argsbuf[2];
    Py_ssize_t noptargs = nargs + (kwnames ? PyTuple_GET_SIZE(kwnames) : 0) - 1;
    path_t path = PATH_T_INITIALIZE_P("remove", "path", 0, 0, 0, 0);
    int dir_fd = DEFAULT_DIR_FD;

    args = _PyArg_UnpackKeywords(args, nargs, NULL, kwnames, &_parser,
            /*minpos*/ 1, /*maxpos*/ 1, /*minkw*/ 0, /*varpos*/ 0, argsbuf);
    if (!args) {
        goto exit;
    }
    if (!path_converter(args[0], &path)) {
        goto exit;
    }
    if (!noptargs) {
        goto skip_optional_kwonly;
    }
    if (!UNLINKAT_DIR_FD_CONVERTER(args[1], &dir_fd)) {
        goto exit;
    }
skip_optional_kwonly:
    return_value = os_remove_impl(module, &path, dir_fd);

exit:
    /* Cleanup for path */
    path_cleanup(&path);

    return return_value;
}

#if defined(HAVE_UNAME)

PyDoc_STRVAR(os_uname__doc__,
"uname($module, /)\n"
"--\n"
"\n"
"Return an object identifying the current operating system.\n"
"\n"
"The object behaves like a named tuple with the following fields:\n"
"  (sysname, nodename, release, version, machine)");

#define OS_UNAME_METHODDEF    \
    {"uname", (PyCFunction)os_uname, METH_NOARGS, os_uname__doc__},

static PyObject *
os_uname_impl(PyObject *module);

static PyObject *
os_uname(PyObject *module, PyObject *Py_UNUSED(ignored))
{
    return os_uname_impl(module);
}

#endif /* defined(HAVE_UNAME) */

PyDoc_STRVAR(os_utime__doc__,
"utime($module, /, path, times=None, *, ns=<unrepresentable>,\n"
"      dir_fd=None, follow_symlinks=True)\n"
"--\n"
"\n"
"Set the access and modified time of path.\n"
"\n"
"path may always be specified as a string.\n"
"On some platforms, path may also be specified as an open file descriptor.\n"
"  If this functionality is unavailable, using it raises an exception.\n"
"\n"
"If times is not None, it must be a tuple (atime, mtime);\n"
"    atime and mtime should be expressed as float seconds since the epoch.\n"
"If ns is specified, it must be a tuple (atime_ns, mtime_ns);\n"
"    atime_ns and mtime_ns should be expressed as integer nanoseconds\n"
"    since the epoch.\n"
"If times is None and ns is unspecified, utime uses the current time.\n"
"Specifying tuples for both times and ns is an error.\n"
"\n"
"If dir_fd is not None, it should be a file descriptor open to a directory,\n"
"  and path should be relative; path will then be relative to that directory.\n"
"If follow_symlinks is False, and the last element of the path is a symbolic\n"
"  link, utime will modify the symbolic link itself instead of the file the\n"
"  link points to.\n"
"It is an error to use dir_fd or follow_symlinks when specifying path\n"
"  as an open file descriptor.\n"
"dir_fd and follow_symlinks may not be available on your platform.\n"
"  If they are unavailable, using them will raise a NotImplementedError.");

#define OS_UTIME_METHODDEF    \
    {"utime", _PyCFunction_CAST(os_utime), METH_FASTCALL|METH_KEYWORDS, os_utime__doc__},

static PyObject *
os_utime_impl(PyObject *module, path_t *path, PyObject *times, PyObject *ns,
              int dir_fd, int follow_symlinks);

static PyObject *
os_utime(PyObject *module, PyObject *const *args, Py_ssize_t nargs, PyObject *kwnames)
{
    PyObject *return_value = NULL;
    #if defined(Py_BUILD_CORE) && !defined(Py_BUILD_CORE_MODULE)

    #define NUM_KEYWORDS 5
    static struct {
        PyGC_Head _this_is_not_used;
        PyObject_VAR_HEAD
        PyObject *ob_item[NUM_KEYWORDS];
    } _kwtuple = {
        .ob_base = PyVarObject_HEAD_INIT(&PyTuple_Type, NUM_KEYWORDS)
        .ob_item = { &_Py_ID(path), &_Py_ID(times), &_Py_ID(ns), &_Py_ID(dir_fd), &_Py_ID(follow_symlinks), },
    };
    #undef NUM_KEYWORDS
    #define KWTUPLE (&_kwtuple.ob_base.ob_base)

    #else  // !Py_BUILD_CORE
    #  define KWTUPLE NULL
    #endif  // !Py_BUILD_CORE

    static const char * const _keywords[] = {"path", "times", "ns", "dir_fd", "follow_symlinks", NULL};
    static _PyArg_Parser _parser = {
        .keywords = _keywords,
        .fname = "utime",
        .kwtuple = KWTUPLE,
    };
    #undef KWTUPLE
    PyObject *argsbuf[5];
    Py_ssize_t noptargs = nargs + (kwnames ? PyTuple_GET_SIZE(kwnames) : 0) - 1;
    path_t path = PATH_T_INITIALIZE_P("utime", "path", 0, 0, 0, PATH_UTIME_HAVE_FD);
    PyObject *times = Py_None;
    PyObject *ns = NULL;
    int dir_fd = DEFAULT_DIR_FD;
    int follow_symlinks = 1;

    args = _PyArg_UnpackKeywords(args, nargs, NULL, kwnames, &_parser,
            /*minpos*/ 1, /*maxpos*/ 2, /*minkw*/ 0, /*varpos*/ 0, argsbuf);
    if (!args) {
        goto exit;
    }
    if (!path_converter(args[0], &path)) {
        goto exit;
    }
    if (!noptargs) {
        goto skip_optional_pos;
    }
    if (args[1]) {
        times = args[1];
        if (!--noptargs) {
            goto skip_optional_pos;
        }
    }
skip_optional_pos:
    if (!noptargs) {
        goto skip_optional_kwonly;
    }
    if (args[2]) {
        ns = args[2];
        if (!--noptargs) {
            goto skip_optional_kwonly;
        }
    }
    if (args[3]) {
        if (!FUTIMENSAT_DIR_FD_CONVERTER(args[3], &dir_fd)) {
            goto exit;
        }
        if (!--noptargs) {
            goto skip_optional_kwonly;
        }
    }
    follow_symlinks = PyObject_IsTrue(args[4]);
    if (follow_symlinks < 0) {
        goto exit;
    }
skip_optional_kwonly:
    return_value = os_utime_impl(module, &path, times, ns, dir_fd, follow_symlinks);

exit:
    /* Cleanup for path */
    path_cleanup(&path);

    return return_value;
}

PyDoc_STRVAR(os__exit__doc__,
"_exit($module, /, status)\n"
"--\n"
"\n"
"Exit to the system with specified status, without normal exit processing.");

#define OS__EXIT_METHODDEF    \
    {"_exit", _PyCFunction_CAST(os__exit), METH_FASTCALL|METH_KEYWORDS, os__exit__doc__},

static PyObject *
os__exit_impl(PyObject *module, int status);

static PyObject *
os__exit(PyObject *module, PyObject *const *args, Py_ssize_t nargs, PyObject *kwnames)
{
    PyObject *return_value = NULL;
    #if defined(Py_BUILD_CORE) && !defined(Py_BUILD_CORE_MODULE)

    #define NUM_KEYWORDS 1
    static struct {
        PyGC_Head _this_is_not_used;
        PyObject_VAR_HEAD
        PyObject *ob_item[NUM_KEYWORDS];
    } _kwtuple = {
        .ob_base = PyVarObject_HEAD_INIT(&PyTuple_Type, NUM_KEYWORDS)
        .ob_item = { &_Py_ID(status), },
    };
    #undef NUM_KEYWORDS
    #define KWTUPLE (&_kwtuple.ob_base.ob_base)

    #else  // !Py_BUILD_CORE
    #  define KWTUPLE NULL
    #endif  // !Py_BUILD_CORE

    static const char * const _keywords[] = {"status", NULL};
    static _PyArg_Parser _parser = {
        .keywords = _keywords,
        .fname = "_exit",
        .kwtuple = KWTUPLE,
    };
    #undef KWTUPLE
    PyObject *argsbuf[1];
    int status;

    args = _PyArg_UnpackKeywords(args, nargs, NULL, kwnames, &_parser,
            /*minpos*/ 1, /*maxpos*/ 1, /*minkw*/ 0, /*varpos*/ 0, argsbuf);
    if (!args) {
        goto exit;
    }
    status = PyLong_AsInt(args[0]);
    if (status == -1 && PyErr_Occurred()) {
        goto exit;
    }
    return_value = os__exit_impl(module, status);

exit:
    return return_value;
}

#if defined(HAVE_EXECV)

PyDoc_STRVAR(os_execv__doc__,
"execv($module, path, argv, /)\n"
"--\n"
"\n"
"Execute an executable path with arguments, replacing current process.\n"
"\n"
"  path\n"
"    Path of executable file.\n"
"  argv\n"
"    Tuple or list of strings.");

#define OS_EXECV_METHODDEF    \
    {"execv", _PyCFunction_CAST(os_execv), METH_FASTCALL, os_execv__doc__},

static PyObject *
os_execv_impl(PyObject *module, path_t *path, PyObject *argv);

static PyObject *
os_execv(PyObject *module, PyObject *const *args, Py_ssize_t nargs)
{
    PyObject *return_value = NULL;
    path_t path = PATH_T_INITIALIZE_P("execv", "path", 0, 0, 0, 0);
    PyObject *argv;

    if (!_PyArg_CheckPositional("execv", nargs, 2, 2)) {
        goto exit;
    }
    if (!path_converter(args[0], &path)) {
        goto exit;
    }
    argv = args[1];
    return_value = os_execv_impl(module, &path, argv);

exit:
    /* Cleanup for path */
    path_cleanup(&path);

    return return_value;
}

#endif /* defined(HAVE_EXECV) */

#if defined(HAVE_EXECV)

PyDoc_STRVAR(os_execve__doc__,
"execve($module, /, path, argv, env)\n"
"--\n"
"\n"
"Execute an executable path with arguments, replacing current process.\n"
"\n"
"  path\n"
"    Path of executable file.\n"
"  argv\n"
"    Tuple or list of strings.\n"
"  env\n"
"    Dictionary of strings mapping to strings.");

#define OS_EXECVE_METHODDEF    \
    {"execve", _PyCFunction_CAST(os_execve), METH_FASTCALL|METH_KEYWORDS, os_execve__doc__},

static PyObject *
os_execve_impl(PyObject *module, path_t *path, PyObject *argv, PyObject *env);

static PyObject *
os_execve(PyObject *module, PyObject *const *args, Py_ssize_t nargs, PyObject *kwnames)
{
    PyObject *return_value = NULL;
    #if defined(Py_BUILD_CORE) && !defined(Py_BUILD_CORE_MODULE)

    #define NUM_KEYWORDS 3
    static struct {
        PyGC_Head _this_is_not_used;
        PyObject_VAR_HEAD
        PyObject *ob_item[NUM_KEYWORDS];
    } _kwtuple = {
        .ob_base = PyVarObject_HEAD_INIT(&PyTuple_Type, NUM_KEYWORDS)
        .ob_item = { &_Py_ID(path), &_Py_ID(argv), &_Py_ID(env), },
    };
    #undef NUM_KEYWORDS
    #define KWTUPLE (&_kwtuple.ob_base.ob_base)

    #else  // !Py_BUILD_CORE
    #  define KWTUPLE NULL
    #endif  // !Py_BUILD_CORE

    static const char * const _keywords[] = {"path", "argv", "env", NULL};
    static _PyArg_Parser _parser = {
        .keywords = _keywords,
        .fname = "execve",
        .kwtuple = KWTUPLE,
    };
    #undef KWTUPLE
    PyObject *argsbuf[3];
    path_t path = PATH_T_INITIALIZE_P("execve", "path", 0, 0, 0, PATH_HAVE_FEXECVE);
    PyObject *argv;
    PyObject *env;

    args = _PyArg_UnpackKeywords(args, nargs, NULL, kwnames, &_parser,
            /*minpos*/ 3, /*maxpos*/ 3, /*minkw*/ 0, /*varpos*/ 0, argsbuf);
    if (!args) {
        goto exit;
    }
    if (!path_converter(args[0], &path)) {
        goto exit;
    }
    argv = args[1];
    env = args[2];
    return_value = os_execve_impl(module, &path, argv, env);

exit:
    /* Cleanup for path */
    path_cleanup(&path);

    return return_value;
}

#endif /* defined(HAVE_EXECV) */

#if defined(HAVE_POSIX_SPAWN)

PyDoc_STRVAR(os_posix_spawn__doc__,
"posix_spawn($module, path, argv, env, /, *, file_actions=(),\n"
"            setpgroup=<unrepresentable>, resetids=False, setsid=False,\n"
"            setsigmask=(), setsigdef=(), scheduler=<unrepresentable>)\n"
"--\n"
"\n"
"Execute the program specified by path in a new process.\n"
"\n"
"  path\n"
"    Path of executable file.\n"
"  argv\n"
"    Tuple or list of strings.\n"
"  env\n"
"    Dictionary of strings mapping to strings.\n"
"  file_actions\n"
"    A sequence of file action tuples.\n"
"  setpgroup\n"
"    The pgroup to use with the POSIX_SPAWN_SETPGROUP flag.\n"
"  resetids\n"
"    If the value is `true` the POSIX_SPAWN_RESETIDS will be activated.\n"
"  setsid\n"
"    If the value is `true` the POSIX_SPAWN_SETSID or POSIX_SPAWN_SETSID_NP will be activated.\n"
"  setsigmask\n"
"    The sigmask to use with the POSIX_SPAWN_SETSIGMASK flag.\n"
"  setsigdef\n"
"    The sigmask to use with the POSIX_SPAWN_SETSIGDEF flag.\n"
"  scheduler\n"
"    A tuple with the scheduler policy (optional) and parameters.");

#define OS_POSIX_SPAWN_METHODDEF    \
    {"posix_spawn", _PyCFunction_CAST(os_posix_spawn), METH_FASTCALL|METH_KEYWORDS, os_posix_spawn__doc__},

static PyObject *
os_posix_spawn_impl(PyObject *module, path_t *path, PyObject *argv,
                    PyObject *env, PyObject *file_actions,
                    PyObject *setpgroup, int resetids, int setsid,
                    PyObject *setsigmask, PyObject *setsigdef,
                    PyObject *scheduler);

static PyObject *
os_posix_spawn(PyObject *module, PyObject *const *args, Py_ssize_t nargs, PyObject *kwnames)
{
    PyObject *return_value = NULL;
    #if defined(Py_BUILD_CORE) && !defined(Py_BUILD_CORE_MODULE)

    #define NUM_KEYWORDS 7
    static struct {
        PyGC_Head _this_is_not_used;
        PyObject_VAR_HEAD
        PyObject *ob_item[NUM_KEYWORDS];
    } _kwtuple = {
        .ob_base = PyVarObject_HEAD_INIT(&PyTuple_Type, NUM_KEYWORDS)
        .ob_item = { &_Py_ID(file_actions), &_Py_ID(setpgroup), &_Py_ID(resetids), &_Py_ID(setsid), &_Py_ID(setsigmask), &_Py_ID(setsigdef), &_Py_ID(scheduler), },
    };
    #undef NUM_KEYWORDS
    #define KWTUPLE (&_kwtuple.ob_base.ob_base)

    #else  // !Py_BUILD_CORE
    #  define KWTUPLE NULL
    #endif  // !Py_BUILD_CORE

    static const char * const _keywords[] = {"", "", "", "file_actions", "setpgroup", "resetids", "setsid", "setsigmask", "setsigdef", "scheduler", NULL};
    static _PyArg_Parser _parser = {
        .keywords = _keywords,
        .fname = "posix_spawn",
        .kwtuple = KWTUPLE,
    };
    #undef KWTUPLE
    PyObject *argsbuf[10];
    Py_ssize_t noptargs = nargs + (kwnames ? PyTuple_GET_SIZE(kwnames) : 0) - 3;
    path_t path = PATH_T_INITIALIZE_P("posix_spawn", "path", 0, 0, 0, 0);
    PyObject *argv;
    PyObject *env;
    PyObject *file_actions = NULL;
    PyObject *setpgroup = NULL;
    int resetids = 0;
    int setsid = 0;
    PyObject *setsigmask = NULL;
    PyObject *setsigdef = NULL;
    PyObject *scheduler = NULL;

    args = _PyArg_UnpackKeywords(args, nargs, NULL, kwnames, &_parser,
            /*minpos*/ 3, /*maxpos*/ 3, /*minkw*/ 0, /*varpos*/ 0, argsbuf);
    if (!args) {
        goto exit;
    }
    if (!path_converter(args[0], &path)) {
        goto exit;
    }
    argv = args[1];
    env = args[2];
    if (!noptargs) {
        goto skip_optional_kwonly;
    }
    if (args[3]) {
        file_actions = args[3];
        if (!--noptargs) {
            goto skip_optional_kwonly;
        }
    }
    if (args[4]) {
        setpgroup = args[4];
        if (!--noptargs) {
            goto skip_optional_kwonly;
        }
    }
    if (args[5]) {
        resetids = PyObject_IsTrue(args[5]);
        if (resetids < 0) {
            goto exit;
        }
        if (!--noptargs) {
            goto skip_optional_kwonly;
        }
    }
    if (args[6]) {
        setsid = PyObject_IsTrue(args[6]);
        if (setsid < 0) {
            goto exit;
        }
        if (!--noptargs) {
            goto skip_optional_kwonly;
        }
    }
    if (args[7]) {
        setsigmask = args[7];
        if (!--noptargs) {
            goto skip_optional_kwonly;
        }
    }
    if (args[8]) {
        setsigdef = args[8];
        if (!--noptargs) {
            goto skip_optional_kwonly;
        }
    }
    scheduler = args[9];
skip_optional_kwonly:
    return_value = os_posix_spawn_impl(module, &path, argv, env, file_actions, setpgroup, resetids, setsid, setsigmask, setsigdef, scheduler);

exit:
    /* Cleanup for path */
    path_cleanup(&path);

    return return_value;
}

#endif /* defined(HAVE_POSIX_SPAWN) */

#if defined(HAVE_POSIX_SPAWNP)

PyDoc_STRVAR(os_posix_spawnp__doc__,
"posix_spawnp($module, path, argv, env, /, *, file_actions=(),\n"
"             setpgroup=<unrepresentable>, resetids=False, setsid=False,\n"
"             setsigmask=(), setsigdef=(), scheduler=<unrepresentable>)\n"
"--\n"
"\n"
"Execute the program specified by path in a new process.\n"
"\n"
"  path\n"
"    Path of executable file.\n"
"  argv\n"
"    Tuple or list of strings.\n"
"  env\n"
"    Dictionary of strings mapping to strings.\n"
"  file_actions\n"
"    A sequence of file action tuples.\n"
"  setpgroup\n"
"    The pgroup to use with the POSIX_SPAWN_SETPGROUP flag.\n"
"  resetids\n"
"    If the value is `True` the POSIX_SPAWN_RESETIDS will be activated.\n"
"  setsid\n"
"    If the value is `True` the POSIX_SPAWN_SETSID or POSIX_SPAWN_SETSID_NP will be activated.\n"
"  setsigmask\n"
"    The sigmask to use with the POSIX_SPAWN_SETSIGMASK flag.\n"
"  setsigdef\n"
"    The sigmask to use with the POSIX_SPAWN_SETSIGDEF flag.\n"
"  scheduler\n"
"    A tuple with the scheduler policy (optional) and parameters.");

#define OS_POSIX_SPAWNP_METHODDEF    \
    {"posix_spawnp", _PyCFunction_CAST(os_posix_spawnp), METH_FASTCALL|METH_KEYWORDS, os_posix_spawnp__doc__},

static PyObject *
os_posix_spawnp_impl(PyObject *module, path_t *path, PyObject *argv,
                     PyObject *env, PyObject *file_actions,
                     PyObject *setpgroup, int resetids, int setsid,
                     PyObject *setsigmask, PyObject *setsigdef,
                     PyObject *scheduler);

static PyObject *
os_posix_spawnp(PyObject *module, PyObject *const *args, Py_ssize_t nargs, PyObject *kwnames)
{
    PyObject *return_value = NULL;
    #if defined(Py_BUILD_CORE) && !defined(Py_BUILD_CORE_MODULE)

    #define NUM_KEYWORDS 7
    static struct {
        PyGC_Head _this_is_not_used;
        PyObject_VAR_HEAD
        PyObject *ob_item[NUM_KEYWORDS];
    } _kwtuple = {
        .ob_base = PyVarObject_HEAD_INIT(&PyTuple_Type, NUM_KEYWORDS)
        .ob_item = { &_Py_ID(file_actions), &_Py_ID(setpgroup), &_Py_ID(resetids), &_Py_ID(setsid), &_Py_ID(setsigmask), &_Py_ID(setsigdef), &_Py_ID(scheduler), },
    };
    #undef NUM_KEYWORDS
    #define KWTUPLE (&_kwtuple.ob_base.ob_base)

    #else  // !Py_BUILD_CORE
    #  define KWTUPLE NULL
    #endif  // !Py_BUILD_CORE

    static const char * const _keywords[] = {"", "", "", "file_actions", "setpgroup", "resetids", "setsid", "setsigmask", "setsigdef", "scheduler", NULL};
    static _PyArg_Parser _parser = {
        .keywords = _keywords,
        .fname = "posix_spawnp",
        .kwtuple = KWTUPLE,
    };
    #undef KWTUPLE
    PyObject *argsbuf[10];
    Py_ssize_t noptargs = nargs + (kwnames ? PyTuple_GET_SIZE(kwnames) : 0) - 3;
    path_t path = PATH_T_INITIALIZE_P("posix_spawnp", "path", 0, 0, 0, 0);
    PyObject *argv;
    PyObject *env;
    PyObject *file_actions = NULL;
    PyObject *setpgroup = NULL;
    int resetids = 0;
    int setsid = 0;
    PyObject *setsigmask = NULL;
    PyObject *setsigdef = NULL;
    PyObject *scheduler = NULL;

    args = _PyArg_UnpackKeywords(args, nargs, NULL, kwnames, &_parser,
            /*minpos*/ 3, /*maxpos*/ 3, /*minkw*/ 0, /*varpos*/ 0, argsbuf);
    if (!args) {
        goto exit;
    }
    if (!path_converter(args[0], &path)) {
        goto exit;
    }
    argv = args[1];
    env = args[2];
    if (!noptargs) {
        goto skip_optional_kwonly;
    }
    if (args[3]) {
        file_actions = args[3];
        if (!--noptargs) {
            goto skip_optional_kwonly;
        }
    }
    if (args[4]) {
        setpgroup = args[4];
        if (!--noptargs) {
            goto skip_optional_kwonly;
        }
    }
    if (args[5]) {
        resetids = PyObject_IsTrue(args[5]);
        if (resetids < 0) {
            goto exit;
        }
        if (!--noptargs) {
            goto skip_optional_kwonly;
        }
    }
    if (args[6]) {
        setsid = PyObject_IsTrue(args[6]);
        if (setsid < 0) {
            goto exit;
        }
        if (!--noptargs) {
            goto skip_optional_kwonly;
        }
    }
    if (args[7]) {
        setsigmask = args[7];
        if (!--noptargs) {
            goto skip_optional_kwonly;
        }
    }
    if (args[8]) {
        setsigdef = args[8];
        if (!--noptargs) {
            goto skip_optional_kwonly;
        }
    }
    scheduler = args[9];
skip_optional_kwonly:
    return_value = os_posix_spawnp_impl(module, &path, argv, env, file_actions, setpgroup, resetids, setsid, setsigmask, setsigdef, scheduler);

exit:
    /* Cleanup for path */
    path_cleanup(&path);

    return return_value;
}

#endif /* defined(HAVE_POSIX_SPAWNP) */

#if (defined(HAVE_SPAWNV) || defined(HAVE_WSPAWNV) || defined(HAVE_RTPSPAWN))

PyDoc_STRVAR(os_spawnv__doc__,
"spawnv($module, mode, path, argv, /)\n"
"--\n"
"\n"
"Execute the program specified by path in a new process.\n"
"\n"
"  mode\n"
"    Mode of process creation.\n"
"  path\n"
"    Path of executable file.\n"
"  argv\n"
"    Tuple or list of strings.");

#define OS_SPAWNV_METHODDEF    \
    {"spawnv", _PyCFunction_CAST(os_spawnv), METH_FASTCALL, os_spawnv__doc__},

static PyObject *
os_spawnv_impl(PyObject *module, int mode, path_t *path, PyObject *argv);

static PyObject *
os_spawnv(PyObject *module, PyObject *const *args, Py_ssize_t nargs)
{
    PyObject *return_value = NULL;
    int mode;
    path_t path = PATH_T_INITIALIZE_P("spawnv", "path", 0, 0, 0, 0);
    PyObject *argv;

    if (!_PyArg_CheckPositional("spawnv", nargs, 3, 3)) {
        goto exit;
    }
    mode = PyLong_AsInt(args[0]);
    if (mode == -1 && PyErr_Occurred()) {
        goto exit;
    }
    if (!path_converter(args[1], &path)) {
        goto exit;
    }
    argv = args[2];
    return_value = os_spawnv_impl(module, mode, &path, argv);

exit:
    /* Cleanup for path */
    path_cleanup(&path);

    return return_value;
}

#endif /* (defined(HAVE_SPAWNV) || defined(HAVE_WSPAWNV) || defined(HAVE_RTPSPAWN)) */

#if (defined(HAVE_SPAWNV) || defined(HAVE_WSPAWNV) || defined(HAVE_RTPSPAWN))

PyDoc_STRVAR(os_spawnve__doc__,
"spawnve($module, mode, path, argv, env, /)\n"
"--\n"
"\n"
"Execute the program specified by path in a new process.\n"
"\n"
"  mode\n"
"    Mode of process creation.\n"
"  path\n"
"    Path of executable file.\n"
"  argv\n"
"    Tuple or list of strings.\n"
"  env\n"
"    Dictionary of strings mapping to strings.");

#define OS_SPAWNVE_METHODDEF    \
    {"spawnve", _PyCFunction_CAST(os_spawnve), METH_FASTCALL, os_spawnve__doc__},

static PyObject *
os_spawnve_impl(PyObject *module, int mode, path_t *path, PyObject *argv,
                PyObject *env);

static PyObject *
os_spawnve(PyObject *module, PyObject *const *args, Py_ssize_t nargs)
{
    PyObject *return_value = NULL;
    int mode;
    path_t path = PATH_T_INITIALIZE_P("spawnve", "path", 0, 0, 0, 0);
    PyObject *argv;
    PyObject *env;

    if (!_PyArg_CheckPositional("spawnve", nargs, 4, 4)) {
        goto exit;
    }
    mode = PyLong_AsInt(args[0]);
    if (mode == -1 && PyErr_Occurred()) {
        goto exit;
    }
    if (!path_converter(args[1], &path)) {
        goto exit;
    }
    argv = args[2];
    env = args[3];
    return_value = os_spawnve_impl(module, mode, &path, argv, env);

exit:
    /* Cleanup for path */
    path_cleanup(&path);

    return return_value;
}

#endif /* (defined(HAVE_SPAWNV) || defined(HAVE_WSPAWNV) || defined(HAVE_RTPSPAWN)) */

#if defined(HAVE_FORK)

PyDoc_STRVAR(os_register_at_fork__doc__,
"register_at_fork($module, /, *, before=<unrepresentable>,\n"
"                 after_in_child=<unrepresentable>,\n"
"                 after_in_parent=<unrepresentable>)\n"
"--\n"
"\n"
"Register callables to be called when forking a new process.\n"
"\n"
"  before\n"
"    A callable to be called in the parent before the fork() syscall.\n"
"  after_in_child\n"
"    A callable to be called in the child after fork().\n"
"  after_in_parent\n"
"    A callable to be called in the parent after fork().\n"
"\n"
"\'before\' callbacks are called in reverse order.\n"
"\'after_in_child\' and \'after_in_parent\' callbacks are called in order.");

#define OS_REGISTER_AT_FORK_METHODDEF    \
    {"register_at_fork", _PyCFunction_CAST(os_register_at_fork), METH_FASTCALL|METH_KEYWORDS, os_register_at_fork__doc__},

static PyObject *
os_register_at_fork_impl(PyObject *module, PyObject *before,
                         PyObject *after_in_child, PyObject *after_in_parent);

static PyObject *
os_register_at_fork(PyObject *module, PyObject *const *args, Py_ssize_t nargs, PyObject *kwnames)
{
    PyObject *return_value = NULL;
    #if defined(Py_BUILD_CORE) && !defined(Py_BUILD_CORE_MODULE)

    #define NUM_KEYWORDS 3
    static struct {
        PyGC_Head _this_is_not_used;
        PyObject_VAR_HEAD
        PyObject *ob_item[NUM_KEYWORDS];
    } _kwtuple = {
        .ob_base = PyVarObject_HEAD_INIT(&PyTuple_Type, NUM_KEYWORDS)
        .ob_item = { &_Py_ID(before), &_Py_ID(after_in_child), &_Py_ID(after_in_parent), },
    };
    #undef NUM_KEYWORDS
    #define KWTUPLE (&_kwtuple.ob_base.ob_base)

    #else  // !Py_BUILD_CORE
    #  define KWTUPLE NULL
    #endif  // !Py_BUILD_CORE

    static const char * const _keywords[] = {"before", "after_in_child", "after_in_parent", NULL};
    static _PyArg_Parser _parser = {
        .keywords = _keywords,
        .fname = "register_at_fork",
        .kwtuple = KWTUPLE,
    };
    #undef KWTUPLE
    PyObject *argsbuf[3];
    Py_ssize_t noptargs = nargs + (kwnames ? PyTuple_GET_SIZE(kwnames) : 0) - 0;
    PyObject *before = NULL;
    PyObject *after_in_child = NULL;
    PyObject *after_in_parent = NULL;

    args = _PyArg_UnpackKeywords(args, nargs, NULL, kwnames, &_parser,
            /*minpos*/ 0, /*maxpos*/ 0, /*minkw*/ 0, /*varpos*/ 0, argsbuf);
    if (!args) {
        goto exit;
    }
    if (!noptargs) {
        goto skip_optional_kwonly;
    }
    if (args[0]) {
        before = args[0];
        if (!--noptargs) {
            goto skip_optional_kwonly;
        }
    }
    if (args[1]) {
        after_in_child = args[1];
        if (!--noptargs) {
            goto skip_optional_kwonly;
        }
    }
    after_in_parent = args[2];
skip_optional_kwonly:
    return_value = os_register_at_fork_impl(module, before, after_in_child, after_in_parent);

exit:
    return return_value;
}

#endif /* defined(HAVE_FORK) */

#if defined(HAVE_FORK1)

PyDoc_STRVAR(os_fork1__doc__,
"fork1($module, /)\n"
"--\n"
"\n"
"Fork a child process with a single multiplexed (i.e., not bound) thread.\n"
"\n"
"Return 0 to child process and PID of child to parent process.");

#define OS_FORK1_METHODDEF    \
    {"fork1", (PyCFunction)os_fork1, METH_NOARGS, os_fork1__doc__},

static PyObject *
os_fork1_impl(PyObject *module);

static PyObject *
os_fork1(PyObject *module, PyObject *Py_UNUSED(ignored))
{
    return os_fork1_impl(module);
}

#endif /* defined(HAVE_FORK1) */

#if defined(HAVE_FORK)

PyDoc_STRVAR(os_fork__doc__,
"fork($module, /)\n"
"--\n"
"\n"
"Fork a child process.\n"
"\n"
"Return 0 to child process and PID of child to parent process.");

#define OS_FORK_METHODDEF    \
    {"fork", (PyCFunction)os_fork, METH_NOARGS, os_fork__doc__},

static PyObject *
os_fork_impl(PyObject *module);

static PyObject *
os_fork(PyObject *module, PyObject *Py_UNUSED(ignored))
{
    return os_fork_impl(module);
}

#endif /* defined(HAVE_FORK) */

#if defined(HAVE_SCHED_H) && defined(HAVE_SCHED_GET_PRIORITY_MAX)

PyDoc_STRVAR(os_sched_get_priority_max__doc__,
"sched_get_priority_max($module, /, policy)\n"
"--\n"
"\n"
"Get the maximum scheduling priority for policy.");

#define OS_SCHED_GET_PRIORITY_MAX_METHODDEF    \
    {"sched_get_priority_max", _PyCFunction_CAST(os_sched_get_priority_max), METH_FASTCALL|METH_KEYWORDS, os_sched_get_priority_max__doc__},

static PyObject *
os_sched_get_priority_max_impl(PyObject *module, int policy);

static PyObject *
os_sched_get_priority_max(PyObject *module, PyObject *const *args, Py_ssize_t nargs, PyObject *kwnames)
{
    PyObject *return_value = NULL;
    #if defined(Py_BUILD_CORE) && !defined(Py_BUILD_CORE_MODULE)

    #define NUM_KEYWORDS 1
    static struct {
        PyGC_Head _this_is_not_used;
        PyObject_VAR_HEAD
        PyObject *ob_item[NUM_KEYWORDS];
    } _kwtuple = {
        .ob_base = PyVarObject_HEAD_INIT(&PyTuple_Type, NUM_KEYWORDS)
        .ob_item = { &_Py_ID(policy), },
    };
    #undef NUM_KEYWORDS
    #define KWTUPLE (&_kwtuple.ob_base.ob_base)

    #else  // !Py_BUILD_CORE
    #  define KWTUPLE NULL
    #endif  // !Py_BUILD_CORE

    static const char * const _keywords[] = {"policy", NULL};
    static _PyArg_Parser _parser = {
        .keywords = _keywords,
        .fname = "sched_get_priority_max",
        .kwtuple = KWTUPLE,
    };
    #undef KWTUPLE
    PyObject *argsbuf[1];
    int policy;

    args = _PyArg_UnpackKeywords(args, nargs, NULL, kwnames, &_parser,
            /*minpos*/ 1, /*maxpos*/ 1, /*minkw*/ 0, /*varpos*/ 0, argsbuf);
    if (!args) {
        goto exit;
    }
    policy = PyLong_AsInt(args[0]);
    if (policy == -1 && PyErr_Occurred()) {
        goto exit;
    }
    return_value = os_sched_get_priority_max_impl(module, policy);

exit:
    return return_value;
}

#endif /* defined(HAVE_SCHED_H) && defined(HAVE_SCHED_GET_PRIORITY_MAX) */

#if defined(HAVE_SCHED_H) && defined(HAVE_SCHED_GET_PRIORITY_MAX)

PyDoc_STRVAR(os_sched_get_priority_min__doc__,
"sched_get_priority_min($module, /, policy)\n"
"--\n"
"\n"
"Get the minimum scheduling priority for policy.");

#define OS_SCHED_GET_PRIORITY_MIN_METHODDEF    \
    {"sched_get_priority_min", _PyCFunction_CAST(os_sched_get_priority_min), METH_FASTCALL|METH_KEYWORDS, os_sched_get_priority_min__doc__},

static PyObject *
os_sched_get_priority_min_impl(PyObject *module, int policy);

static PyObject *
os_sched_get_priority_min(PyObject *module, PyObject *const *args, Py_ssize_t nargs, PyObject *kwnames)
{
    PyObject *return_value = NULL;
    #if defined(Py_BUILD_CORE) && !defined(Py_BUILD_CORE_MODULE)

    #define NUM_KEYWORDS 1
    static struct {
        PyGC_Head _this_is_not_used;
        PyObject_VAR_HEAD
        PyObject *ob_item[NUM_KEYWORDS];
    } _kwtuple = {
        .ob_base = PyVarObject_HEAD_INIT(&PyTuple_Type, NUM_KEYWORDS)
        .ob_item = { &_Py_ID(policy), },
    };
    #undef NUM_KEYWORDS
    #define KWTUPLE (&_kwtuple.ob_base.ob_base)

    #else  // !Py_BUILD_CORE
    #  define KWTUPLE NULL
    #endif  // !Py_BUILD_CORE

    static const char * const _keywords[] = {"policy", NULL};
    static _PyArg_Parser _parser = {
        .keywords = _keywords,
        .fname = "sched_get_priority_min",
        .kwtuple = KWTUPLE,
    };
    #undef KWTUPLE
    PyObject *argsbuf[1];
    int policy;

    args = _PyArg_UnpackKeywords(args, nargs, NULL, kwnames, &_parser,
            /*minpos*/ 1, /*maxpos*/ 1, /*minkw*/ 0, /*varpos*/ 0, argsbuf);
    if (!args) {
        goto exit;
    }
    policy = PyLong_AsInt(args[0]);
    if (policy == -1 && PyErr_Occurred()) {
        goto exit;
    }
    return_value = os_sched_get_priority_min_impl(module, policy);

exit:
    return return_value;
}

#endif /* defined(HAVE_SCHED_H) && defined(HAVE_SCHED_GET_PRIORITY_MAX) */

#if defined(HAVE_SCHED_H) && defined(HAVE_SCHED_SETSCHEDULER)

PyDoc_STRVAR(os_sched_getscheduler__doc__,
"sched_getscheduler($module, pid, /)\n"
"--\n"
"\n"
"Get the scheduling policy for the process identified by pid.\n"
"\n"
"Passing 0 for pid returns the scheduling policy for the calling process.");

#define OS_SCHED_GETSCHEDULER_METHODDEF    \
    {"sched_getscheduler", (PyCFunction)os_sched_getscheduler, METH_O, os_sched_getscheduler__doc__},

static PyObject *
os_sched_getscheduler_impl(PyObject *module, pid_t pid);

static PyObject *
os_sched_getscheduler(PyObject *module, PyObject *arg)
{
    PyObject *return_value = NULL;
    pid_t pid;

    pid = PyLong_AsPid(arg);
    if (pid == (pid_t)(-1) && PyErr_Occurred()) {
        goto exit;
    }
    return_value = os_sched_getscheduler_impl(module, pid);

exit:
    return return_value;
}

#endif /* defined(HAVE_SCHED_H) && defined(HAVE_SCHED_SETSCHEDULER) */

#if defined(HAVE_SCHED_H) && (defined(HAVE_SCHED_SETPARAM) || defined(HAVE_SCHED_SETSCHEDULER) || defined(POSIX_SPAWN_SETSCHEDULER) || defined(POSIX_SPAWN_SETSCHEDPARAM))

PyDoc_STRVAR(os_sched_param__doc__,
"sched_param(sched_priority)\n"
"--\n"
"\n"
"Currently has only one field: sched_priority\n"
"\n"
"  sched_priority\n"
"    A scheduling parameter.");

static PyObject *
os_sched_param_impl(PyTypeObject *type, PyObject *sched_priority);

static PyObject *
os_sched_param(PyTypeObject *type, PyObject *args, PyObject *kwargs)
{
    PyObject *return_value = NULL;
    #if defined(Py_BUILD_CORE) && !defined(Py_BUILD_CORE_MODULE)

    #define NUM_KEYWORDS 1
    static struct {
        PyGC_Head _this_is_not_used;
        PyObject_VAR_HEAD
        PyObject *ob_item[NUM_KEYWORDS];
    } _kwtuple = {
        .ob_base = PyVarObject_HEAD_INIT(&PyTuple_Type, NUM_KEYWORDS)
        .ob_item = { &_Py_ID(sched_priority), },
    };
    #undef NUM_KEYWORDS
    #define KWTUPLE (&_kwtuple.ob_base.ob_base)

    #else  // !Py_BUILD_CORE
    #  define KWTUPLE NULL
    #endif  // !Py_BUILD_CORE

    static const char * const _keywords[] = {"sched_priority", NULL};
    static _PyArg_Parser _parser = {
        .keywords = _keywords,
        .fname = "sched_param",
        .kwtuple = KWTUPLE,
    };
    #undef KWTUPLE
    PyObject *argsbuf[1];
    PyObject * const *fastargs;
    Py_ssize_t nargs = PyTuple_GET_SIZE(args);
    PyObject *sched_priority;

    fastargs = _PyArg_UnpackKeywords(_PyTuple_CAST(args)->ob_item, nargs, kwargs, NULL, &_parser,
            /*minpos*/ 1, /*maxpos*/ 1, /*minkw*/ 0, /*varpos*/ 0, argsbuf);
    if (!fastargs) {
        goto exit;
    }
    sched_priority = fastargs[0];
    return_value = os_sched_param_impl(type, sched_priority);

exit:
    return return_value;
}

#endif /* defined(HAVE_SCHED_H) && (defined(HAVE_SCHED_SETPARAM) || defined(HAVE_SCHED_SETSCHEDULER) || defined(POSIX_SPAWN_SETSCHEDULER) || defined(POSIX_SPAWN_SETSCHEDPARAM)) */

#if defined(HAVE_SCHED_H) && defined(HAVE_SCHED_SETSCHEDULER)

PyDoc_STRVAR(os_sched_setscheduler__doc__,
"sched_setscheduler($module, pid, policy, param, /)\n"
"--\n"
"\n"
"Set the scheduling policy for the process identified by pid.\n"
"\n"
"If pid is 0, the calling process is changed.\n"
"param is an instance of sched_param.");

#define OS_SCHED_SETSCHEDULER_METHODDEF    \
    {"sched_setscheduler", _PyCFunction_CAST(os_sched_setscheduler), METH_FASTCALL, os_sched_setscheduler__doc__},

static PyObject *
os_sched_setscheduler_impl(PyObject *module, pid_t pid, int policy,
                           PyObject *param_obj);

static PyObject *
os_sched_setscheduler(PyObject *module, PyObject *const *args, Py_ssize_t nargs)
{
    PyObject *return_value = NULL;
    pid_t pid;
    int policy;
    PyObject *param_obj;

    if (!_PyArg_CheckPositional("sched_setscheduler", nargs, 3, 3)) {
        goto exit;
    }
    pid = PyLong_AsPid(args[0]);
    if (pid == (pid_t)(-1) && PyErr_Occurred()) {
        goto exit;
    }
    policy = PyLong_AsInt(args[1]);
    if (policy == -1 && PyErr_Occurred()) {
        goto exit;
    }
    param_obj = args[2];
    return_value = os_sched_setscheduler_impl(module, pid, policy, param_obj);

exit:
    return return_value;
}

#endif /* defined(HAVE_SCHED_H) && defined(HAVE_SCHED_SETSCHEDULER) */

#if defined(HAVE_SCHED_H) && defined(HAVE_SCHED_SETPARAM)

PyDoc_STRVAR(os_sched_getparam__doc__,
"sched_getparam($module, pid, /)\n"
"--\n"
"\n"
"Returns scheduling parameters for the process identified by pid.\n"
"\n"
"If pid is 0, returns parameters for the calling process.\n"
"Return value is an instance of sched_param.");

#define OS_SCHED_GETPARAM_METHODDEF    \
    {"sched_getparam", (PyCFunction)os_sched_getparam, METH_O, os_sched_getparam__doc__},

static PyObject *
os_sched_getparam_impl(PyObject *module, pid_t pid);

static PyObject *
os_sched_getparam(PyObject *module, PyObject *arg)
{
    PyObject *return_value = NULL;
    pid_t pid;

    pid = PyLong_AsPid(arg);
    if (pid == (pid_t)(-1) && PyErr_Occurred()) {
        goto exit;
    }
    return_value = os_sched_getparam_impl(module, pid);

exit:
    return return_value;
}

#endif /* defined(HAVE_SCHED_H) && defined(HAVE_SCHED_SETPARAM) */

#if defined(HAVE_SCHED_H) && defined(HAVE_SCHED_SETPARAM)

PyDoc_STRVAR(os_sched_setparam__doc__,
"sched_setparam($module, pid, param, /)\n"
"--\n"
"\n"
"Set scheduling parameters for the process identified by pid.\n"
"\n"
"If pid is 0, sets parameters for the calling process.\n"
"param should be an instance of sched_param.");

#define OS_SCHED_SETPARAM_METHODDEF    \
    {"sched_setparam", _PyCFunction_CAST(os_sched_setparam), METH_FASTCALL, os_sched_setparam__doc__},

static PyObject *
os_sched_setparam_impl(PyObject *module, pid_t pid, PyObject *param_obj);

static PyObject *
os_sched_setparam(PyObject *module, PyObject *const *args, Py_ssize_t nargs)
{
    PyObject *return_value = NULL;
    pid_t pid;
    PyObject *param_obj;

    if (!_PyArg_CheckPositional("sched_setparam", nargs, 2, 2)) {
        goto exit;
    }
    pid = PyLong_AsPid(args[0]);
    if (pid == (pid_t)(-1) && PyErr_Occurred()) {
        goto exit;
    }
    param_obj = args[1];
    return_value = os_sched_setparam_impl(module, pid, param_obj);

exit:
    return return_value;
}

#endif /* defined(HAVE_SCHED_H) && defined(HAVE_SCHED_SETPARAM) */

#if defined(HAVE_SCHED_H) && defined(HAVE_SCHED_RR_GET_INTERVAL)

PyDoc_STRVAR(os_sched_rr_get_interval__doc__,
"sched_rr_get_interval($module, pid, /)\n"
"--\n"
"\n"
"Return the round-robin quantum for the process identified by pid, in seconds.\n"
"\n"
"Value returned is a float.");

#define OS_SCHED_RR_GET_INTERVAL_METHODDEF    \
    {"sched_rr_get_interval", (PyCFunction)os_sched_rr_get_interval, METH_O, os_sched_rr_get_interval__doc__},

static double
os_sched_rr_get_interval_impl(PyObject *module, pid_t pid);

static PyObject *
os_sched_rr_get_interval(PyObject *module, PyObject *arg)
{
    PyObject *return_value = NULL;
    pid_t pid;
    double _return_value;

    pid = PyLong_AsPid(arg);
    if (pid == (pid_t)(-1) && PyErr_Occurred()) {
        goto exit;
    }
    _return_value = os_sched_rr_get_interval_impl(module, pid);
    if ((_return_value == -1.0) && PyErr_Occurred()) {
        goto exit;
    }
    return_value = PyFloat_FromDouble(_return_value);

exit:
    return return_value;
}

#endif /* defined(HAVE_SCHED_H) && defined(HAVE_SCHED_RR_GET_INTERVAL) */

#if defined(HAVE_SCHED_H)

PyDoc_STRVAR(os_sched_yield__doc__,
"sched_yield($module, /)\n"
"--\n"
"\n"
"Voluntarily relinquish the CPU.");

#define OS_SCHED_YIELD_METHODDEF    \
    {"sched_yield", (PyCFunction)os_sched_yield, METH_NOARGS, os_sched_yield__doc__},

static PyObject *
os_sched_yield_impl(PyObject *module);

static PyObject *
os_sched_yield(PyObject *module, PyObject *Py_UNUSED(ignored))
{
    return os_sched_yield_impl(module);
}

#endif /* defined(HAVE_SCHED_H) */

#if defined(HAVE_SCHED_H) && defined(HAVE_SCHED_SETAFFINITY)

PyDoc_STRVAR(os_sched_setaffinity__doc__,
"sched_setaffinity($module, pid, mask, /)\n"
"--\n"
"\n"
"Set the CPU affinity of the process identified by pid to mask.\n"
"\n"
"mask should be an iterable of integers identifying CPUs.");

#define OS_SCHED_SETAFFINITY_METHODDEF    \
    {"sched_setaffinity", _PyCFunction_CAST(os_sched_setaffinity), METH_FASTCALL, os_sched_setaffinity__doc__},

static PyObject *
os_sched_setaffinity_impl(PyObject *module, pid_t pid, PyObject *mask);

static PyObject *
os_sched_setaffinity(PyObject *module, PyObject *const *args, Py_ssize_t nargs)
{
    PyObject *return_value = NULL;
    pid_t pid;
    PyObject *mask;

    if (!_PyArg_CheckPositional("sched_setaffinity", nargs, 2, 2)) {
        goto exit;
    }
    pid = PyLong_AsPid(args[0]);
    if (pid == (pid_t)(-1) && PyErr_Occurred()) {
        goto exit;
    }
    mask = args[1];
    return_value = os_sched_setaffinity_impl(module, pid, mask);

exit:
    return return_value;
}

#endif /* defined(HAVE_SCHED_H) && defined(HAVE_SCHED_SETAFFINITY) */

#if defined(HAVE_SCHED_H) && defined(HAVE_SCHED_SETAFFINITY)

PyDoc_STRVAR(os_sched_getaffinity__doc__,
"sched_getaffinity($module, pid, /)\n"
"--\n"
"\n"
"Return the affinity of the process identified by pid (or the current process if zero).\n"
"\n"
"The affinity is returned as a set of CPU identifiers.");

#define OS_SCHED_GETAFFINITY_METHODDEF    \
    {"sched_getaffinity", (PyCFunction)os_sched_getaffinity, METH_O, os_sched_getaffinity__doc__},

static PyObject *
os_sched_getaffinity_impl(PyObject *module, pid_t pid);

static PyObject *
os_sched_getaffinity(PyObject *module, PyObject *arg)
{
    PyObject *return_value = NULL;
    pid_t pid;

    pid = PyLong_AsPid(arg);
    if (pid == (pid_t)(-1) && PyErr_Occurred()) {
        goto exit;
    }
    return_value = os_sched_getaffinity_impl(module, pid);

exit:
    return return_value;
}

#endif /* defined(HAVE_SCHED_H) && defined(HAVE_SCHED_SETAFFINITY) */

#if defined(HAVE_POSIX_OPENPT)

PyDoc_STRVAR(os_posix_openpt__doc__,
"posix_openpt($module, oflag, /)\n"
"--\n"
"\n"
"Open and return a file descriptor for a master pseudo-terminal device.\n"
"\n"
"Performs a posix_openpt() C function call. The oflag argument is used to\n"
"set file status flags and file access modes as specified in the manual page\n"
"of posix_openpt() of your system.");

#define OS_POSIX_OPENPT_METHODDEF    \
    {"posix_openpt", (PyCFunction)os_posix_openpt, METH_O, os_posix_openpt__doc__},

static int
os_posix_openpt_impl(PyObject *module, int oflag);

static PyObject *
os_posix_openpt(PyObject *module, PyObject *arg)
{
    PyObject *return_value = NULL;
    int oflag;
    int _return_value;

    oflag = PyLong_AsInt(arg);
    if (oflag == -1 && PyErr_Occurred()) {
        goto exit;
    }
    _return_value = os_posix_openpt_impl(module, oflag);
    if ((_return_value == -1) && PyErr_Occurred()) {
        goto exit;
    }
    return_value = PyLong_FromLong((long)_return_value);

exit:
    return return_value;
}

#endif /* defined(HAVE_POSIX_OPENPT) */

#if defined(HAVE_GRANTPT)

PyDoc_STRVAR(os_grantpt__doc__,
"grantpt($module, fd, /)\n"
"--\n"
"\n"
"Grant access to the slave pseudo-terminal device.\n"
"\n"
"  fd\n"
"    File descriptor of a master pseudo-terminal device.\n"
"\n"
"Performs a grantpt() C function call.");

#define OS_GRANTPT_METHODDEF    \
    {"grantpt", (PyCFunction)os_grantpt, METH_O, os_grantpt__doc__},

static PyObject *
os_grantpt_impl(PyObject *module, int fd);

static PyObject *
os_grantpt(PyObject *module, PyObject *arg)
{
    PyObject *return_value = NULL;
    int fd;

    fd = PyObject_AsFileDescriptor(arg);
    if (fd < 0) {
        goto exit;
    }
    return_value = os_grantpt_impl(module, fd);

exit:
    return return_value;
}

#endif /* defined(HAVE_GRANTPT) */

#if defined(HAVE_UNLOCKPT)

PyDoc_STRVAR(os_unlockpt__doc__,
"unlockpt($module, fd, /)\n"
"--\n"
"\n"
"Unlock a pseudo-terminal master/slave pair.\n"
"\n"
"  fd\n"
"    File descriptor of a master pseudo-terminal device.\n"
"\n"
"Performs an unlockpt() C function call.");

#define OS_UNLOCKPT_METHODDEF    \
    {"unlockpt", (PyCFunction)os_unlockpt, METH_O, os_unlockpt__doc__},

static PyObject *
os_unlockpt_impl(PyObject *module, int fd);

static PyObject *
os_unlockpt(PyObject *module, PyObject *arg)
{
    PyObject *return_value = NULL;
    int fd;

    fd = PyObject_AsFileDescriptor(arg);
    if (fd < 0) {
        goto exit;
    }
    return_value = os_unlockpt_impl(module, fd);

exit:
    return return_value;
}

#endif /* defined(HAVE_UNLOCKPT) */

#if (defined(HAVE_PTSNAME) || defined(HAVE_PTSNAME_R))

PyDoc_STRVAR(os_ptsname__doc__,
"ptsname($module, fd, /)\n"
"--\n"
"\n"
"Return the name of the slave pseudo-terminal device.\n"
"\n"
"  fd\n"
"    File descriptor of a master pseudo-terminal device.\n"
"\n"
"If the ptsname_r() C function is available, it is called;\n"
"otherwise, performs a ptsname() C function call.");

#define OS_PTSNAME_METHODDEF    \
    {"ptsname", (PyCFunction)os_ptsname, METH_O, os_ptsname__doc__},

static PyObject *
os_ptsname_impl(PyObject *module, int fd);

static PyObject *
os_ptsname(PyObject *module, PyObject *arg)
{
    PyObject *return_value = NULL;
    int fd;

    fd = PyObject_AsFileDescriptor(arg);
    if (fd < 0) {
        goto exit;
    }
    return_value = os_ptsname_impl(module, fd);

exit:
    return return_value;
}

#endif /* (defined(HAVE_PTSNAME) || defined(HAVE_PTSNAME_R)) */

#if (defined(HAVE_OPENPTY) || defined(HAVE__GETPTY) || defined(HAVE_DEV_PTMX))

PyDoc_STRVAR(os_openpty__doc__,
"openpty($module, /)\n"
"--\n"
"\n"
"Open a pseudo-terminal.\n"
"\n"
"Return a tuple of (master_fd, slave_fd) containing open file descriptors\n"
"for both the master and slave ends.");

#define OS_OPENPTY_METHODDEF    \
    {"openpty", (PyCFunction)os_openpty, METH_NOARGS, os_openpty__doc__},

static PyObject *
os_openpty_impl(PyObject *module);

static PyObject *
os_openpty(PyObject *module, PyObject *Py_UNUSED(ignored))
{
    return os_openpty_impl(module);
}

#endif /* (defined(HAVE_OPENPTY) || defined(HAVE__GETPTY) || defined(HAVE_DEV_PTMX)) */

#if (defined(HAVE_LOGIN_TTY) || defined(HAVE_FALLBACK_LOGIN_TTY))

PyDoc_STRVAR(os_login_tty__doc__,
"login_tty($module, fd, /)\n"
"--\n"
"\n"
"Prepare the tty of which fd is a file descriptor for a new login session.\n"
"\n"
"Make the calling process a session leader; make the tty the\n"
"controlling tty, the stdin, the stdout, and the stderr of the\n"
"calling process; close fd.");

#define OS_LOGIN_TTY_METHODDEF    \
    {"login_tty", (PyCFunction)os_login_tty, METH_O, os_login_tty__doc__},

static PyObject *
os_login_tty_impl(PyObject *module, int fd);

static PyObject *
os_login_tty(PyObject *module, PyObject *arg)
{
    PyObject *return_value = NULL;
    int fd;

    fd = PyObject_AsFileDescriptor(arg);
    if (fd < 0) {
        goto exit;
    }
    return_value = os_login_tty_impl(module, fd);

exit:
    return return_value;
}

#endif /* (defined(HAVE_LOGIN_TTY) || defined(HAVE_FALLBACK_LOGIN_TTY)) */

#if defined(HAVE_FORKPTY)

PyDoc_STRVAR(os_forkpty__doc__,
"forkpty($module, /)\n"
"--\n"
"\n"
"Fork a new process with a new pseudo-terminal as controlling tty.\n"
"\n"
"Returns a tuple of (pid, master_fd).\n"
"Like fork(), return pid of 0 to the child process,\n"
"and pid of child to the parent process.\n"
"To both, return fd of newly opened pseudo-terminal.");

#define OS_FORKPTY_METHODDEF    \
    {"forkpty", (PyCFunction)os_forkpty, METH_NOARGS, os_forkpty__doc__},

static PyObject *
os_forkpty_impl(PyObject *module);

static PyObject *
os_forkpty(PyObject *module, PyObject *Py_UNUSED(ignored))
{
    return os_forkpty_impl(module);
}

#endif /* defined(HAVE_FORKPTY) */

#if defined(HAVE_GETEGID)

PyDoc_STRVAR(os_getegid__doc__,
"getegid($module, /)\n"
"--\n"
"\n"
"Return the current process\'s effective group id.");

#define OS_GETEGID_METHODDEF    \
    {"getegid", (PyCFunction)os_getegid, METH_NOARGS, os_getegid__doc__},

static PyObject *
os_getegid_impl(PyObject *module);

static PyObject *
os_getegid(PyObject *module, PyObject *Py_UNUSED(ignored))
{
    return os_getegid_impl(module);
}

#endif /* defined(HAVE_GETEGID) */

#if defined(HAVE_GETEUID)

PyDoc_STRVAR(os_geteuid__doc__,
"geteuid($module, /)\n"
"--\n"
"\n"
"Return the current process\'s effective user id.");

#define OS_GETEUID_METHODDEF    \
    {"geteuid", (PyCFunction)os_geteuid, METH_NOARGS, os_geteuid__doc__},

static PyObject *
os_geteuid_impl(PyObject *module);

static PyObject *
os_geteuid(PyObject *module, PyObject *Py_UNUSED(ignored))
{
    return os_geteuid_impl(module);
}

#endif /* defined(HAVE_GETEUID) */

#if defined(HAVE_GETGID)

PyDoc_STRVAR(os_getgid__doc__,
"getgid($module, /)\n"
"--\n"
"\n"
"Return the current process\'s group id.");

#define OS_GETGID_METHODDEF    \
    {"getgid", (PyCFunction)os_getgid, METH_NOARGS, os_getgid__doc__},

static PyObject *
os_getgid_impl(PyObject *module);

static PyObject *
os_getgid(PyObject *module, PyObject *Py_UNUSED(ignored))
{
    return os_getgid_impl(module);
}

#endif /* defined(HAVE_GETGID) */

#if defined(HAVE_GETPID)

PyDoc_STRVAR(os_getpid__doc__,
"getpid($module, /)\n"
"--\n"
"\n"
"Return the current process id.");

#define OS_GETPID_METHODDEF    \
    {"getpid", (PyCFunction)os_getpid, METH_NOARGS, os_getpid__doc__},

static PyObject *
os_getpid_impl(PyObject *module);

static PyObject *
os_getpid(PyObject *module, PyObject *Py_UNUSED(ignored))
{
    return os_getpid_impl(module);
}

#endif /* defined(HAVE_GETPID) */

#if defined(HAVE_GETGROUPLIST) && defined(__APPLE__)

PyDoc_STRVAR(os_getgrouplist__doc__,
"getgrouplist($module, user, group, /)\n"
"--\n"
"\n"
"Returns a list of groups to which a user belongs.\n"
"\n"
"  user\n"
"    username to lookup\n"
"  group\n"
"    base group id of the user");

#define OS_GETGROUPLIST_METHODDEF    \
    {"getgrouplist", _PyCFunction_CAST(os_getgrouplist), METH_FASTCALL, os_getgrouplist__doc__},

static PyObject *
os_getgrouplist_impl(PyObject *module, const char *user, int basegid);

static PyObject *
os_getgrouplist(PyObject *module, PyObject *const *args, Py_ssize_t nargs)
{
    PyObject *return_value = NULL;
    const char *user;
    int basegid;

    if (!_PyArg_CheckPositional("getgrouplist", nargs, 2, 2)) {
        goto exit;
    }
    if (!PyUnicode_Check(args[0])) {
        _PyArg_BadArgument("getgrouplist", "argument 1", "str", args[0]);
        goto exit;
    }
    Py_ssize_t user_length;
    user = PyUnicode_AsUTF8AndSize(args[0], &user_length);
    if (user == NULL) {
        goto exit;
    }
    if (strlen(user) != (size_t)user_length) {
        PyErr_SetString(PyExc_ValueError, "embedded null character");
        goto exit;
    }
    basegid = PyLong_AsInt(args[1]);
    if (basegid == -1 && PyErr_Occurred()) {
        goto exit;
    }
    return_value = os_getgrouplist_impl(module, user, basegid);

exit:
    return return_value;
}

#endif /* defined(HAVE_GETGROUPLIST) && defined(__APPLE__) */

#if defined(HAVE_GETGROUPLIST) && !defined(__APPLE__)

PyDoc_STRVAR(os_getgrouplist__doc__,
"getgrouplist($module, user, group, /)\n"
"--\n"
"\n"
"Returns a list of groups to which a user belongs.\n"
"\n"
"  user\n"
"    username to lookup\n"
"  group\n"
"    base group id of the user");

#define OS_GETGROUPLIST_METHODDEF    \
    {"getgrouplist", _PyCFunction_CAST(os_getgrouplist), METH_FASTCALL, os_getgrouplist__doc__},

static PyObject *
os_getgrouplist_impl(PyObject *module, const char *user, gid_t basegid);

static PyObject *
os_getgrouplist(PyObject *module, PyObject *const *args, Py_ssize_t nargs)
{
    PyObject *return_value = NULL;
    const char *user;
    gid_t basegid;

    if (!_PyArg_CheckPositional("getgrouplist", nargs, 2, 2)) {
        goto exit;
    }
    if (!PyUnicode_Check(args[0])) {
        _PyArg_BadArgument("getgrouplist", "argument 1", "str", args[0]);
        goto exit;
    }
    Py_ssize_t user_length;
    user = PyUnicode_AsUTF8AndSize(args[0], &user_length);
    if (user == NULL) {
        goto exit;
    }
    if (strlen(user) != (size_t)user_length) {
        PyErr_SetString(PyExc_ValueError, "embedded null character");
        goto exit;
    }
    if (!_Py_Gid_Converter(args[1], &basegid)) {
        goto exit;
    }
    return_value = os_getgrouplist_impl(module, user, basegid);

exit:
    return return_value;
}

#endif /* defined(HAVE_GETGROUPLIST) && !defined(__APPLE__) */

#if defined(HAVE_GETGROUPS)

PyDoc_STRVAR(os_getgroups__doc__,
"getgroups($module, /)\n"
"--\n"
"\n"
"Return list of supplemental group IDs for the process.");

#define OS_GETGROUPS_METHODDEF    \
    {"getgroups", (PyCFunction)os_getgroups, METH_NOARGS, os_getgroups__doc__},

static PyObject *
os_getgroups_impl(PyObject *module);

static PyObject *
os_getgroups(PyObject *module, PyObject *Py_UNUSED(ignored))
{
    return os_getgroups_impl(module);
}

#endif /* defined(HAVE_GETGROUPS) */

#if defined(HAVE_INITGROUPS) && defined(__APPLE__)

PyDoc_STRVAR(os_initgroups__doc__,
"initgroups($module, username, gid, /)\n"
"--\n"
"\n"
"Initialize the group access list.\n"
"\n"
"Call the system initgroups() to initialize the group access list with all of\n"
"the groups of which the specified username is a member, plus the specified\n"
"group id.");

#define OS_INITGROUPS_METHODDEF    \
    {"initgroups", _PyCFunction_CAST(os_initgroups), METH_FASTCALL, os_initgroups__doc__},

static PyObject *
os_initgroups_impl(PyObject *module, PyObject *oname, int gid);

static PyObject *
os_initgroups(PyObject *module, PyObject *const *args, Py_ssize_t nargs)
{
    PyObject *return_value = NULL;
    PyObject *oname = NULL;
    int gid;

    if (!_PyArg_CheckPositional("initgroups", nargs, 2, 2)) {
        goto exit;
    }
    if (!PyUnicode_FSConverter(args[0], &oname)) {
        goto exit;
    }
    gid = PyLong_AsInt(args[1]);
    if (gid == -1 && PyErr_Occurred()) {
        goto exit;
    }
    return_value = os_initgroups_impl(module, oname, gid);

exit:
    /* Cleanup for oname */
    Py_XDECREF(oname);

    return return_value;
}

#endif /* defined(HAVE_INITGROUPS) && defined(__APPLE__) */

#if defined(HAVE_INITGROUPS) && !defined(__APPLE__)

PyDoc_STRVAR(os_initgroups__doc__,
"initgroups($module, username, gid, /)\n"
"--\n"
"\n"
"Initialize the group access list.\n"
"\n"
"Call the system initgroups() to initialize the group access list with all of\n"
"the groups of which the specified username is a member, plus the specified\n"
"group id.");

#define OS_INITGROUPS_METHODDEF    \
    {"initgroups", _PyCFunction_CAST(os_initgroups), METH_FASTCALL, os_initgroups__doc__},

static PyObject *
os_initgroups_impl(PyObject *module, PyObject *oname, gid_t gid);

static PyObject *
os_initgroups(PyObject *module, PyObject *const *args, Py_ssize_t nargs)
{
    PyObject *return_value = NULL;
    PyObject *oname = NULL;
    gid_t gid;

    if (!_PyArg_CheckPositional("initgroups", nargs, 2, 2)) {
        goto exit;
    }
    if (!PyUnicode_FSConverter(args[0], &oname)) {
        goto exit;
    }
    if (!_Py_Gid_Converter(args[1], &gid)) {
        goto exit;
    }
    return_value = os_initgroups_impl(module, oname, gid);

exit:
    /* Cleanup for oname */
    Py_XDECREF(oname);

    return return_value;
}

#endif /* defined(HAVE_INITGROUPS) && !defined(__APPLE__) */

#if defined(HAVE_GETPGID)

PyDoc_STRVAR(os_getpgid__doc__,
"getpgid($module, /, pid)\n"
"--\n"
"\n"
"Call the system call getpgid(), and return the result.");

#define OS_GETPGID_METHODDEF    \
    {"getpgid", _PyCFunction_CAST(os_getpgid), METH_FASTCALL|METH_KEYWORDS, os_getpgid__doc__},

static PyObject *
os_getpgid_impl(PyObject *module, pid_t pid);

static PyObject *
os_getpgid(PyObject *module, PyObject *const *args, Py_ssize_t nargs, PyObject *kwnames)
{
    PyObject *return_value = NULL;
    #if defined(Py_BUILD_CORE) && !defined(Py_BUILD_CORE_MODULE)

    #define NUM_KEYWORDS 1
    static struct {
        PyGC_Head _this_is_not_used;
        PyObject_VAR_HEAD
        PyObject *ob_item[NUM_KEYWORDS];
    } _kwtuple = {
        .ob_base = PyVarObject_HEAD_INIT(&PyTuple_Type, NUM_KEYWORDS)
        .ob_item = { &_Py_ID(pid), },
    };
    #undef NUM_KEYWORDS
    #define KWTUPLE (&_kwtuple.ob_base.ob_base)

    #else  // !Py_BUILD_CORE
    #  define KWTUPLE NULL
    #endif  // !Py_BUILD_CORE

    static const char * const _keywords[] = {"pid", NULL};
    static _PyArg_Parser _parser = {
        .keywords = _keywords,
        .fname = "getpgid",
        .kwtuple = KWTUPLE,
    };
    #undef KWTUPLE
    PyObject *argsbuf[1];
    pid_t pid;

    args = _PyArg_UnpackKeywords(args, nargs, NULL, kwnames, &_parser,
            /*minpos*/ 1, /*maxpos*/ 1, /*minkw*/ 0, /*varpos*/ 0, argsbuf);
    if (!args) {
        goto exit;
    }
    pid = PyLong_AsPid(args[0]);
    if (pid == (pid_t)(-1) && PyErr_Occurred()) {
        goto exit;
    }
    return_value = os_getpgid_impl(module, pid);

exit:
    return return_value;
}

#endif /* defined(HAVE_GETPGID) */

#if defined(HAVE_GETPGRP)

PyDoc_STRVAR(os_getpgrp__doc__,
"getpgrp($module, /)\n"
"--\n"
"\n"
"Return the current process group id.");

#define OS_GETPGRP_METHODDEF    \
    {"getpgrp", (PyCFunction)os_getpgrp, METH_NOARGS, os_getpgrp__doc__},

static PyObject *
os_getpgrp_impl(PyObject *module);

static PyObject *
os_getpgrp(PyObject *module, PyObject *Py_UNUSED(ignored))
{
    return os_getpgrp_impl(module);
}

#endif /* defined(HAVE_GETPGRP) */

#if defined(HAVE_SETPGRP)

PyDoc_STRVAR(os_setpgrp__doc__,
"setpgrp($module, /)\n"
"--\n"
"\n"
"Make the current process the leader of its process group.");

#define OS_SETPGRP_METHODDEF    \
    {"setpgrp", (PyCFunction)os_setpgrp, METH_NOARGS, os_setpgrp__doc__},

static PyObject *
os_setpgrp_impl(PyObject *module);

static PyObject *
os_setpgrp(PyObject *module, PyObject *Py_UNUSED(ignored))
{
    return os_setpgrp_impl(module);
}

#endif /* defined(HAVE_SETPGRP) */

#if defined(HAVE_GETPPID)

PyDoc_STRVAR(os_getppid__doc__,
"getppid($module, /)\n"
"--\n"
"\n"
"Return the parent\'s process id.\n"
"\n"
"If the parent process has already exited, Windows machines will still\n"
"return its id; others systems will return the id of the \'init\' process (1).");

#define OS_GETPPID_METHODDEF    \
    {"getppid", (PyCFunction)os_getppid, METH_NOARGS, os_getppid__doc__},

static PyObject *
os_getppid_impl(PyObject *module);

static PyObject *
os_getppid(PyObject *module, PyObject *Py_UNUSED(ignored))
{
    return os_getppid_impl(module);
}

#endif /* defined(HAVE_GETPPID) */

#if defined(HAVE_GETLOGIN)

PyDoc_STRVAR(os_getlogin__doc__,
"getlogin($module, /)\n"
"--\n"
"\n"
"Return the actual login name.");

#define OS_GETLOGIN_METHODDEF    \
    {"getlogin", (PyCFunction)os_getlogin, METH_NOARGS, os_getlogin__doc__},

static PyObject *
os_getlogin_impl(PyObject *module);

static PyObject *
os_getlogin(PyObject *module, PyObject *Py_UNUSED(ignored))
{
    return os_getlogin_impl(module);
}

#endif /* defined(HAVE_GETLOGIN) */

#if defined(HAVE_GETUID)

PyDoc_STRVAR(os_getuid__doc__,
"getuid($module, /)\n"
"--\n"
"\n"
"Return the current process\'s user id.");

#define OS_GETUID_METHODDEF    \
    {"getuid", (PyCFunction)os_getuid, METH_NOARGS, os_getuid__doc__},

static PyObject *
os_getuid_impl(PyObject *module);

static PyObject *
os_getuid(PyObject *module, PyObject *Py_UNUSED(ignored))
{
    return os_getuid_impl(module);
}

#endif /* defined(HAVE_GETUID) */

#if defined(HAVE_KILL)

PyDoc_STRVAR(os_kill__doc__,
"kill($module, pid, signal, /)\n"
"--\n"
"\n"
"Kill a process with a signal.");

#define OS_KILL_METHODDEF    \
    {"kill", _PyCFunction_CAST(os_kill), METH_FASTCALL, os_kill__doc__},

static PyObject *
os_kill_impl(PyObject *module, pid_t pid, Py_ssize_t signal);

static PyObject *
os_kill(PyObject *module, PyObject *const *args, Py_ssize_t nargs)
{
    PyObject *return_value = NULL;
    pid_t pid;
    Py_ssize_t signal;

    if (!_PyArg_CheckPositional("kill", nargs, 2, 2)) {
        goto exit;
    }
    pid = PyLong_AsPid(args[0]);
    if (pid == (pid_t)(-1) && PyErr_Occurred()) {
        goto exit;
    }
    {
        Py_ssize_t ival = -1;
        PyObject *iobj = _PyNumber_Index(args[1]);
        if (iobj != NULL) {
            ival = PyLong_AsSsize_t(iobj);
            Py_DECREF(iobj);
        }
        if (ival == -1 && PyErr_Occurred()) {
            goto exit;
        }
        signal = ival;
    }
    return_value = os_kill_impl(module, pid, signal);

exit:
    return return_value;
}

#endif /* defined(HAVE_KILL) */

#if defined(HAVE_KILLPG)

PyDoc_STRVAR(os_killpg__doc__,
"killpg($module, pgid, signal, /)\n"
"--\n"
"\n"
"Kill a process group with a signal.");

#define OS_KILLPG_METHODDEF    \
    {"killpg", _PyCFunction_CAST(os_killpg), METH_FASTCALL, os_killpg__doc__},

static PyObject *
os_killpg_impl(PyObject *module, pid_t pgid, int signal);

static PyObject *
os_killpg(PyObject *module, PyObject *const *args, Py_ssize_t nargs)
{
    PyObject *return_value = NULL;
    pid_t pgid;
    int signal;

    if (!_PyArg_CheckPositional("killpg", nargs, 2, 2)) {
        goto exit;
    }
    pgid = PyLong_AsPid(args[0]);
    if (pgid == (pid_t)(-1) && PyErr_Occurred()) {
        goto exit;
    }
    signal = PyLong_AsInt(args[1]);
    if (signal == -1 && PyErr_Occurred()) {
        goto exit;
    }
    return_value = os_killpg_impl(module, pgid, signal);

exit:
    return return_value;
}

#endif /* defined(HAVE_KILLPG) */

#if defined(HAVE_PLOCK)

PyDoc_STRVAR(os_plock__doc__,
"plock($module, op, /)\n"
"--\n"
"\n"
"Lock program segments into memory.\");");

#define OS_PLOCK_METHODDEF    \
    {"plock", (PyCFunction)os_plock, METH_O, os_plock__doc__},

static PyObject *
os_plock_impl(PyObject *module, int op);

static PyObject *
os_plock(PyObject *module, PyObject *arg)
{
    PyObject *return_value = NULL;
    int op;

    op = PyLong_AsInt(arg);
    if (op == -1 && PyErr_Occurred()) {
        goto exit;
    }
    return_value = os_plock_impl(module, op);

exit:
    return return_value;
}

#endif /* defined(HAVE_PLOCK) */

#if defined(HAVE_SETUID)

PyDoc_STRVAR(os_setuid__doc__,
"setuid($module, uid, /)\n"
"--\n"
"\n"
"Set the current process\'s user id.");

#define OS_SETUID_METHODDEF    \
    {"setuid", (PyCFunction)os_setuid, METH_O, os_setuid__doc__},

static PyObject *
os_setuid_impl(PyObject *module, uid_t uid);

static PyObject *
os_setuid(PyObject *module, PyObject *arg)
{
    PyObject *return_value = NULL;
    uid_t uid;

    if (!_Py_Uid_Converter(arg, &uid)) {
        goto exit;
    }
    return_value = os_setuid_impl(module, uid);

exit:
    return return_value;
}

#endif /* defined(HAVE_SETUID) */

#if defined(HAVE_SETEUID)

PyDoc_STRVAR(os_seteuid__doc__,
"seteuid($module, euid, /)\n"
"--\n"
"\n"
"Set the current process\'s effective user id.");

#define OS_SETEUID_METHODDEF    \
    {"seteuid", (PyCFunction)os_seteuid, METH_O, os_seteuid__doc__},

static PyObject *
os_seteuid_impl(PyObject *module, uid_t euid);

static PyObject *
os_seteuid(PyObject *module, PyObject *arg)
{
    PyObject *return_value = NULL;
    uid_t euid;

    if (!_Py_Uid_Converter(arg, &euid)) {
        goto exit;
    }
    return_value = os_seteuid_impl(module, euid);

exit:
    return return_value;
}

#endif /* defined(HAVE_SETEUID) */

#if defined(HAVE_SETEGID)

PyDoc_STRVAR(os_setegid__doc__,
"setegid($module, egid, /)\n"
"--\n"
"\n"
"Set the current process\'s effective group id.");

#define OS_SETEGID_METHODDEF    \
    {"setegid", (PyCFunction)os_setegid, METH_O, os_setegid__doc__},

static PyObject *
os_setegid_impl(PyObject *module, gid_t egid);

static PyObject *
os_setegid(PyObject *module, PyObject *arg)
{
    PyObject *return_value = NULL;
    gid_t egid;

    if (!_Py_Gid_Converter(arg, &egid)) {
        goto exit;
    }
    return_value = os_setegid_impl(module, egid);

exit:
    return return_value;
}

#endif /* defined(HAVE_SETEGID) */

#if defined(HAVE_SETREUID)

PyDoc_STRVAR(os_setreuid__doc__,
"setreuid($module, ruid, euid, /)\n"
"--\n"
"\n"
"Set the current process\'s real and effective user ids.");

#define OS_SETREUID_METHODDEF    \
    {"setreuid", _PyCFunction_CAST(os_setreuid), METH_FASTCALL, os_setreuid__doc__},

static PyObject *
os_setreuid_impl(PyObject *module, uid_t ruid, uid_t euid);

static PyObject *
os_setreuid(PyObject *module, PyObject *const *args, Py_ssize_t nargs)
{
    PyObject *return_value = NULL;
    uid_t ruid;
    uid_t euid;

    if (!_PyArg_CheckPositional("setreuid", nargs, 2, 2)) {
        goto exit;
    }
    if (!_Py_Uid_Converter(args[0], &ruid)) {
        goto exit;
    }
    if (!_Py_Uid_Converter(args[1], &euid)) {
        goto exit;
    }
    return_value = os_setreuid_impl(module, ruid, euid);

exit:
    return return_value;
}

#endif /* defined(HAVE_SETREUID) */

#if defined(HAVE_SETREGID)

PyDoc_STRVAR(os_setregid__doc__,
"setregid($module, rgid, egid, /)\n"
"--\n"
"\n"
"Set the current process\'s real and effective group ids.");

#define OS_SETREGID_METHODDEF    \
    {"setregid", _PyCFunction_CAST(os_setregid), METH_FASTCALL, os_setregid__doc__},

static PyObject *
os_setregid_impl(PyObject *module, gid_t rgid, gid_t egid);

static PyObject *
os_setregid(PyObject *module, PyObject *const *args, Py_ssize_t nargs)
{
    PyObject *return_value = NULL;
    gid_t rgid;
    gid_t egid;

    if (!_PyArg_CheckPositional("setregid", nargs, 2, 2)) {
        goto exit;
    }
    if (!_Py_Gid_Converter(args[0], &rgid)) {
        goto exit;
    }
    if (!_Py_Gid_Converter(args[1], &egid)) {
        goto exit;
    }
    return_value = os_setregid_impl(module, rgid, egid);

exit:
    return return_value;
}

#endif /* defined(HAVE_SETREGID) */

#if defined(HAVE_SETGID)

PyDoc_STRVAR(os_setgid__doc__,
"setgid($module, gid, /)\n"
"--\n"
"\n"
"Set the current process\'s group id.");

#define OS_SETGID_METHODDEF    \
    {"setgid", (PyCFunction)os_setgid, METH_O, os_setgid__doc__},

static PyObject *
os_setgid_impl(PyObject *module, gid_t gid);

static PyObject *
os_setgid(PyObject *module, PyObject *arg)
{
    PyObject *return_value = NULL;
    gid_t gid;

    if (!_Py_Gid_Converter(arg, &gid)) {
        goto exit;
    }
    return_value = os_setgid_impl(module, gid);

exit:
    return return_value;
}

#endif /* defined(HAVE_SETGID) */

#if defined(HAVE_SETGROUPS)

PyDoc_STRVAR(os_setgroups__doc__,
"setgroups($module, groups, /)\n"
"--\n"
"\n"
"Set the groups of the current process to list.");

#define OS_SETGROUPS_METHODDEF    \
    {"setgroups", (PyCFunction)os_setgroups, METH_O, os_setgroups__doc__},

#endif /* defined(HAVE_SETGROUPS) */

#if defined(HAVE_WAIT3)

PyDoc_STRVAR(os_wait3__doc__,
"wait3($module, /, options)\n"
"--\n"
"\n"
"Wait for completion of a child process.\n"
"\n"
"Returns a tuple of information about the child process:\n"
"  (pid, status, rusage)");

#define OS_WAIT3_METHODDEF    \
    {"wait3", _PyCFunction_CAST(os_wait3), METH_FASTCALL|METH_KEYWORDS, os_wait3__doc__},

static PyObject *
os_wait3_impl(PyObject *module, int options);

static PyObject *
os_wait3(PyObject *module, PyObject *const *args, Py_ssize_t nargs, PyObject *kwnames)
{
    PyObject *return_value = NULL;
    #if defined(Py_BUILD_CORE) && !defined(Py_BUILD_CORE_MODULE)

    #define NUM_KEYWORDS 1
    static struct {
        PyGC_Head _this_is_not_used;
        PyObject_VAR_HEAD
        PyObject *ob_item[NUM_KEYWORDS];
    } _kwtuple = {
        .ob_base = PyVarObject_HEAD_INIT(&PyTuple_Type, NUM_KEYWORDS)
        .ob_item = { &_Py_ID(options), },
    };
    #undef NUM_KEYWORDS
    #define KWTUPLE (&_kwtuple.ob_base.ob_base)

    #else  // !Py_BUILD_CORE
    #  define KWTUPLE NULL
    #endif  // !Py_BUILD_CORE

    static const char * const _keywords[] = {"options", NULL};
    static _PyArg_Parser _parser = {
        .keywords = _keywords,
        .fname = "wait3",
        .kwtuple = KWTUPLE,
    };
    #undef KWTUPLE
    PyObject *argsbuf[1];
    int options;

    args = _PyArg_UnpackKeywords(args, nargs, NULL, kwnames, &_parser,
            /*minpos*/ 1, /*maxpos*/ 1, /*minkw*/ 0, /*varpos*/ 0, argsbuf);
    if (!args) {
        goto exit;
    }
    options = PyLong_AsInt(args[0]);
    if (options == -1 && PyErr_Occurred()) {
        goto exit;
    }
    return_value = os_wait3_impl(module, options);

exit:
    return return_value;
}

#endif /* defined(HAVE_WAIT3) */

#if defined(HAVE_WAIT4)

PyDoc_STRVAR(os_wait4__doc__,
"wait4($module, /, pid, options)\n"
"--\n"
"\n"
"Wait for completion of a specific child process.\n"
"\n"
"Returns a tuple of information about the child process:\n"
"  (pid, status, rusage)");

#define OS_WAIT4_METHODDEF    \
    {"wait4", _PyCFunction_CAST(os_wait4), METH_FASTCALL|METH_KEYWORDS, os_wait4__doc__},

static PyObject *
os_wait4_impl(PyObject *module, pid_t pid, int options);

static PyObject *
os_wait4(PyObject *module, PyObject *const *args, Py_ssize_t nargs, PyObject *kwnames)
{
    PyObject *return_value = NULL;
    #if defined(Py_BUILD_CORE) && !defined(Py_BUILD_CORE_MODULE)

    #define NUM_KEYWORDS 2
    static struct {
        PyGC_Head _this_is_not_used;
        PyObject_VAR_HEAD
        PyObject *ob_item[NUM_KEYWORDS];
    } _kwtuple = {
        .ob_base = PyVarObject_HEAD_INIT(&PyTuple_Type, NUM_KEYWORDS)
        .ob_item = { &_Py_ID(pid), &_Py_ID(options), },
    };
    #undef NUM_KEYWORDS
    #define KWTUPLE (&_kwtuple.ob_base.ob_base)

    #else  // !Py_BUILD_CORE
    #  define KWTUPLE NULL
    #endif  // !Py_BUILD_CORE

    static const char * const _keywords[] = {"pid", "options", NULL};
    static _PyArg_Parser _parser = {
        .keywords = _keywords,
        .fname = "wait4",
        .kwtuple = KWTUPLE,
    };
    #undef KWTUPLE
    PyObject *argsbuf[2];
    pid_t pid;
    int options;

    args = _PyArg_UnpackKeywords(args, nargs, NULL, kwnames, &_parser,
            /*minpos*/ 2, /*maxpos*/ 2, /*minkw*/ 0, /*varpos*/ 0, argsbuf);
    if (!args) {
        goto exit;
    }
    pid = PyLong_AsPid(args[0]);
    if (pid == (pid_t)(-1) && PyErr_Occurred()) {
        goto exit;
    }
    options = PyLong_AsInt(args[1]);
    if (options == -1 && PyErr_Occurred()) {
        goto exit;
    }
    return_value = os_wait4_impl(module, pid, options);

exit:
    return return_value;
}

#endif /* defined(HAVE_WAIT4) */

#if defined(HAVE_WAITID)

PyDoc_STRVAR(os_waitid__doc__,
"waitid($module, idtype, id, options, /)\n"
"--\n"
"\n"
"Returns the result of waiting for a process or processes.\n"
"\n"
"  idtype\n"
"    Must be one of be P_PID, P_PGID or P_ALL.\n"
"  id\n"
"    The id to wait on.\n"
"  options\n"
"    Constructed from the ORing of one or more of WEXITED, WSTOPPED\n"
"    or WCONTINUED and additionally may be ORed with WNOHANG or WNOWAIT.\n"
"\n"
"Returns either waitid_result or None if WNOHANG is specified and there are\n"
"no children in a waitable state.");

#define OS_WAITID_METHODDEF    \
    {"waitid", _PyCFunction_CAST(os_waitid), METH_FASTCALL, os_waitid__doc__},

static PyObject *
os_waitid_impl(PyObject *module, idtype_t idtype, id_t id, int options);

static PyObject *
os_waitid(PyObject *module, PyObject *const *args, Py_ssize_t nargs)
{
    PyObject *return_value = NULL;
    idtype_t idtype;
    id_t id;
    int options;

    if (!_PyArg_CheckPositional("waitid", nargs, 3, 3)) {
        goto exit;
    }
    if (!idtype_t_converter(args[0], &idtype)) {
        goto exit;
    }
    id = (id_t)PyLong_AsPid(args[1]);
    if (id == (id_t)(-1) && PyErr_Occurred()) {
        goto exit;
    }
    options = PyLong_AsInt(args[2]);
    if (options == -1 && PyErr_Occurred()) {
        goto exit;
    }
    return_value = os_waitid_impl(module, idtype, id, options);

exit:
    return return_value;
}

#endif /* defined(HAVE_WAITID) */

#if defined(HAVE_WAITPID)

PyDoc_STRVAR(os_waitpid__doc__,
"waitpid($module, pid, options, /)\n"
"--\n"
"\n"
"Wait for completion of a given child process.\n"
"\n"
"Returns a tuple of information regarding the child process:\n"
"    (pid, status)\n"
"\n"
"The options argument is ignored on Windows.");

#define OS_WAITPID_METHODDEF    \
    {"waitpid", _PyCFunction_CAST(os_waitpid), METH_FASTCALL, os_waitpid__doc__},

static PyObject *
os_waitpid_impl(PyObject *module, pid_t pid, int options);

static PyObject *
os_waitpid(PyObject *module, PyObject *const *args, Py_ssize_t nargs)
{
    PyObject *return_value = NULL;
    pid_t pid;
    int options;

    if (!_PyArg_CheckPositional("waitpid", nargs, 2, 2)) {
        goto exit;
    }
    pid = PyLong_AsPid(args[0]);
    if (pid == (pid_t)(-1) && PyErr_Occurred()) {
        goto exit;
    }
    options = PyLong_AsInt(args[1]);
    if (options == -1 && PyErr_Occurred()) {
        goto exit;
    }
    return_value = os_waitpid_impl(module, pid, options);

exit:
    return return_value;
}

#endif /* defined(HAVE_WAITPID) */

#if !defined(HAVE_WAITPID) && defined(HAVE_CWAIT)

PyDoc_STRVAR(os_waitpid__doc__,
"waitpid($module, pid, options, /)\n"
"--\n"
"\n"
"Wait for completion of a given process.\n"
"\n"
"Returns a tuple of information regarding the process:\n"
"    (pid, status << 8)\n"
"\n"
"The options argument is ignored on Windows.");

#define OS_WAITPID_METHODDEF    \
    {"waitpid", _PyCFunction_CAST(os_waitpid), METH_FASTCALL, os_waitpid__doc__},

static PyObject *
os_waitpid_impl(PyObject *module, intptr_t pid, int options);

static PyObject *
os_waitpid(PyObject *module, PyObject *const *args, Py_ssize_t nargs)
{
    PyObject *return_value = NULL;
    intptr_t pid;
    int options;

    if (!_PyArg_CheckPositional("waitpid", nargs, 2, 2)) {
        goto exit;
    }
    pid = (intptr_t)PyLong_AsVoidPtr(args[0]);
    if (!pid && PyErr_Occurred()) {
        goto exit;
    }
    options = PyLong_AsInt(args[1]);
    if (options == -1 && PyErr_Occurred()) {
        goto exit;
    }
    return_value = os_waitpid_impl(module, pid, options);

exit:
    return return_value;
}

#endif /* !defined(HAVE_WAITPID) && defined(HAVE_CWAIT) */

#if defined(HAVE_WAIT)

PyDoc_STRVAR(os_wait__doc__,
"wait($module, /)\n"
"--\n"
"\n"
"Wait for completion of a child process.\n"
"\n"
"Returns a tuple of information about the child process:\n"
"    (pid, status)");

#define OS_WAIT_METHODDEF    \
    {"wait", (PyCFunction)os_wait, METH_NOARGS, os_wait__doc__},

static PyObject *
os_wait_impl(PyObject *module);

static PyObject *
os_wait(PyObject *module, PyObject *Py_UNUSED(ignored))
{
    return os_wait_impl(module);
}

#endif /* defined(HAVE_WAIT) */

#if (defined(__linux__) && defined(__NR_pidfd_open) && !(defined(__ANDROID__) && __ANDROID_API__ < 31))

PyDoc_STRVAR(os_pidfd_open__doc__,
"pidfd_open($module, /, pid, flags=0)\n"
"--\n"
"\n"
"Return a file descriptor referring to the process *pid*.\n"
"\n"
"The descriptor can be used to perform process management without races and\n"
"signals.");

#define OS_PIDFD_OPEN_METHODDEF    \
    {"pidfd_open", _PyCFunction_CAST(os_pidfd_open), METH_FASTCALL|METH_KEYWORDS, os_pidfd_open__doc__},

static PyObject *
os_pidfd_open_impl(PyObject *module, pid_t pid, unsigned int flags);

static PyObject *
os_pidfd_open(PyObject *module, PyObject *const *args, Py_ssize_t nargs, PyObject *kwnames)
{
    PyObject *return_value = NULL;
    #if defined(Py_BUILD_CORE) && !defined(Py_BUILD_CORE_MODULE)

    #define NUM_KEYWORDS 2
    static struct {
        PyGC_Head _this_is_not_used;
        PyObject_VAR_HEAD
        PyObject *ob_item[NUM_KEYWORDS];
    } _kwtuple = {
        .ob_base = PyVarObject_HEAD_INIT(&PyTuple_Type, NUM_KEYWORDS)
        .ob_item = { &_Py_ID(pid), &_Py_ID(flags), },
    };
    #undef NUM_KEYWORDS
    #define KWTUPLE (&_kwtuple.ob_base.ob_base)

    #else  // !Py_BUILD_CORE
    #  define KWTUPLE NULL
    #endif  // !Py_BUILD_CORE

    static const char * const _keywords[] = {"pid", "flags", NULL};
    static _PyArg_Parser _parser = {
        .keywords = _keywords,
        .fname = "pidfd_open",
        .kwtuple = KWTUPLE,
    };
    #undef KWTUPLE
    PyObject *argsbuf[2];
    Py_ssize_t noptargs = nargs + (kwnames ? PyTuple_GET_SIZE(kwnames) : 0) - 1;
    pid_t pid;
    unsigned int flags = 0;

    args = _PyArg_UnpackKeywords(args, nargs, NULL, kwnames, &_parser,
            /*minpos*/ 1, /*maxpos*/ 2, /*minkw*/ 0, /*varpos*/ 0, argsbuf);
    if (!args) {
        goto exit;
    }
    pid = PyLong_AsPid(args[0]);
    if (pid == (pid_t)(-1) && PyErr_Occurred()) {
        goto exit;
    }
    if (!noptargs) {
        goto skip_optional_pos;
    }
    if (!_PyLong_UnsignedInt_Converter(args[1], &flags)) {
        goto exit;
    }
skip_optional_pos:
    return_value = os_pidfd_open_impl(module, pid, flags);

exit:
    return return_value;
}

#endif /* (defined(__linux__) && defined(__NR_pidfd_open) && !(defined(__ANDROID__) && __ANDROID_API__ < 31)) */

#if defined(HAVE_SETNS)

PyDoc_STRVAR(os_setns__doc__,
"setns($module, /, fd, nstype=0)\n"
"--\n"
"\n"
"Move the calling thread into different namespaces.\n"
"\n"
"  fd\n"
"    A file descriptor to a namespace.\n"
"  nstype\n"
"    Type of namespace.");

#define OS_SETNS_METHODDEF    \
    {"setns", _PyCFunction_CAST(os_setns), METH_FASTCALL|METH_KEYWORDS, os_setns__doc__},

static PyObject *
os_setns_impl(PyObject *module, int fd, int nstype);

static PyObject *
os_setns(PyObject *module, PyObject *const *args, Py_ssize_t nargs, PyObject *kwnames)
{
    PyObject *return_value = NULL;
    #if defined(Py_BUILD_CORE) && !defined(Py_BUILD_CORE_MODULE)

    #define NUM_KEYWORDS 2
    static struct {
        PyGC_Head _this_is_not_used;
        PyObject_VAR_HEAD
        PyObject *ob_item[NUM_KEYWORDS];
    } _kwtuple = {
        .ob_base = PyVarObject_HEAD_INIT(&PyTuple_Type, NUM_KEYWORDS)
        .ob_item = { &_Py_ID(fd), &_Py_ID(nstype), },
    };
    #undef NUM_KEYWORDS
    #define KWTUPLE (&_kwtuple.ob_base.ob_base)

    #else  // !Py_BUILD_CORE
    #  define KWTUPLE NULL
    #endif  // !Py_BUILD_CORE

    static const char * const _keywords[] = {"fd", "nstype", NULL};
    static _PyArg_Parser _parser = {
        .keywords = _keywords,
        .fname = "setns",
        .kwtuple = KWTUPLE,
    };
    #undef KWTUPLE
    PyObject *argsbuf[2];
    Py_ssize_t noptargs = nargs + (kwnames ? PyTuple_GET_SIZE(kwnames) : 0) - 1;
    int fd;
    int nstype = 0;

    args = _PyArg_UnpackKeywords(args, nargs, NULL, kwnames, &_parser,
            /*minpos*/ 1, /*maxpos*/ 2, /*minkw*/ 0, /*varpos*/ 0, argsbuf);
    if (!args) {
        goto exit;
    }
    fd = PyObject_AsFileDescriptor(args[0]);
    if (fd < 0) {
        goto exit;
    }
    if (!noptargs) {
        goto skip_optional_pos;
    }
    nstype = PyLong_AsInt(args[1]);
    if (nstype == -1 && PyErr_Occurred()) {
        goto exit;
    }
skip_optional_pos:
    return_value = os_setns_impl(module, fd, nstype);

exit:
    return return_value;
}

#endif /* defined(HAVE_SETNS) */

#if defined(HAVE_UNSHARE)

PyDoc_STRVAR(os_unshare__doc__,
"unshare($module, /, flags)\n"
"--\n"
"\n"
"Disassociate parts of a process (or thread) execution context.\n"
"\n"
"  flags\n"
"    Namespaces to be unshared.");

#define OS_UNSHARE_METHODDEF    \
    {"unshare", _PyCFunction_CAST(os_unshare), METH_FASTCALL|METH_KEYWORDS, os_unshare__doc__},

static PyObject *
os_unshare_impl(PyObject *module, int flags);

static PyObject *
os_unshare(PyObject *module, PyObject *const *args, Py_ssize_t nargs, PyObject *kwnames)
{
    PyObject *return_value = NULL;
    #if defined(Py_BUILD_CORE) && !defined(Py_BUILD_CORE_MODULE)

    #define NUM_KEYWORDS 1
    static struct {
        PyGC_Head _this_is_not_used;
        PyObject_VAR_HEAD
        PyObject *ob_item[NUM_KEYWORDS];
    } _kwtuple = {
        .ob_base = PyVarObject_HEAD_INIT(&PyTuple_Type, NUM_KEYWORDS)
        .ob_item = { &_Py_ID(flags), },
    };
    #undef NUM_KEYWORDS
    #define KWTUPLE (&_kwtuple.ob_base.ob_base)

    #else  // !Py_BUILD_CORE
    #  define KWTUPLE NULL
    #endif  // !Py_BUILD_CORE

    static const char * const _keywords[] = {"flags", NULL};
    static _PyArg_Parser _parser = {
        .keywords = _keywords,
        .fname = "unshare",
        .kwtuple = KWTUPLE,
    };
    #undef KWTUPLE
    PyObject *argsbuf[1];
    int flags;

    args = _PyArg_UnpackKeywords(args, nargs, NULL, kwnames, &_parser,
            /*minpos*/ 1, /*maxpos*/ 1, /*minkw*/ 0, /*varpos*/ 0, argsbuf);
    if (!args) {
        goto exit;
    }
    flags = PyLong_AsInt(args[0]);
    if (flags == -1 && PyErr_Occurred()) {
        goto exit;
    }
    return_value = os_unshare_impl(module, flags);

exit:
    return return_value;
}

#endif /* defined(HAVE_UNSHARE) */

#if (defined(HAVE_READLINK) || defined(MS_WINDOWS))

PyDoc_STRVAR(os_readlink__doc__,
"readlink($module, /, path, *, dir_fd=None)\n"
"--\n"
"\n"
"Return a string representing the path to which the symbolic link points.\n"
"\n"
"If dir_fd is not None, it should be a file descriptor open to a directory,\n"
"and path should be relative; path will then be relative to that directory.\n"
"\n"
"dir_fd may not be implemented on your platform.  If it is unavailable,\n"
"using it will raise a NotImplementedError.");

#define OS_READLINK_METHODDEF    \
    {"readlink", _PyCFunction_CAST(os_readlink), METH_FASTCALL|METH_KEYWORDS, os_readlink__doc__},

static PyObject *
os_readlink_impl(PyObject *module, path_t *path, int dir_fd);

static PyObject *
os_readlink(PyObject *module, PyObject *const *args, Py_ssize_t nargs, PyObject *kwnames)
{
    PyObject *return_value = NULL;
    #if defined(Py_BUILD_CORE) && !defined(Py_BUILD_CORE_MODULE)

    #define NUM_KEYWORDS 2
    static struct {
        PyGC_Head _this_is_not_used;
        PyObject_VAR_HEAD
        PyObject *ob_item[NUM_KEYWORDS];
    } _kwtuple = {
        .ob_base = PyVarObject_HEAD_INIT(&PyTuple_Type, NUM_KEYWORDS)
        .ob_item = { &_Py_ID(path), &_Py_ID(dir_fd), },
    };
    #undef NUM_KEYWORDS
    #define KWTUPLE (&_kwtuple.ob_base.ob_base)

    #else  // !Py_BUILD_CORE
    #  define KWTUPLE NULL
    #endif  // !Py_BUILD_CORE

    static const char * const _keywords[] = {"path", "dir_fd", NULL};
    static _PyArg_Parser _parser = {
        .keywords = _keywords,
        .fname = "readlink",
        .kwtuple = KWTUPLE,
    };
    #undef KWTUPLE
    PyObject *argsbuf[2];
    Py_ssize_t noptargs = nargs + (kwnames ? PyTuple_GET_SIZE(kwnames) : 0) - 1;
    path_t path = PATH_T_INITIALIZE_P("readlink", "path", 0, 0, 0, 0);
    int dir_fd = DEFAULT_DIR_FD;

    args = _PyArg_UnpackKeywords(args, nargs, NULL, kwnames, &_parser,
            /*minpos*/ 1, /*maxpos*/ 1, /*minkw*/ 0, /*varpos*/ 0, argsbuf);
    if (!args) {
        goto exit;
    }
    if (!path_converter(args[0], &path)) {
        goto exit;
    }
    if (!noptargs) {
        goto skip_optional_kwonly;
    }
    if (!READLINKAT_DIR_FD_CONVERTER(args[1], &dir_fd)) {
        goto exit;
    }
skip_optional_kwonly:
    return_value = os_readlink_impl(module, &path, dir_fd);

exit:
    /* Cleanup for path */
    path_cleanup(&path);

    return return_value;
}

#endif /* (defined(HAVE_READLINK) || defined(MS_WINDOWS)) */

#if defined(HAVE_SYMLINK)

PyDoc_STRVAR(os_symlink__doc__,
"symlink($module, /, src, dst, target_is_directory=False, *, dir_fd=None)\n"
"--\n"
"\n"
"Create a symbolic link pointing to src named dst.\n"
"\n"
"target_is_directory is required on Windows if the target is to be\n"
"  interpreted as a directory.  (On Windows, symlink requires\n"
"  Windows 6.0 or greater, and raises a NotImplementedError otherwise.)\n"
"  target_is_directory is ignored on non-Windows platforms.\n"
"\n"
"If dir_fd is not None, it should be a file descriptor open to a directory,\n"
"  and path should be relative; path will then be relative to that directory.\n"
"dir_fd may not be implemented on your platform.\n"
"  If it is unavailable, using it will raise a NotImplementedError.");

#define OS_SYMLINK_METHODDEF    \
    {"symlink", _PyCFunction_CAST(os_symlink), METH_FASTCALL|METH_KEYWORDS, os_symlink__doc__},

static PyObject *
os_symlink_impl(PyObject *module, path_t *src, path_t *dst,
                int target_is_directory, int dir_fd);

static PyObject *
os_symlink(PyObject *module, PyObject *const *args, Py_ssize_t nargs, PyObject *kwnames)
{
    PyObject *return_value = NULL;
    #if defined(Py_BUILD_CORE) && !defined(Py_BUILD_CORE_MODULE)

    #define NUM_KEYWORDS 4
    static struct {
        PyGC_Head _this_is_not_used;
        PyObject_VAR_HEAD
        PyObject *ob_item[NUM_KEYWORDS];
    } _kwtuple = {
        .ob_base = PyVarObject_HEAD_INIT(&PyTuple_Type, NUM_KEYWORDS)
        .ob_item = { &_Py_ID(src), &_Py_ID(dst), &_Py_ID(target_is_directory), &_Py_ID(dir_fd), },
    };
    #undef NUM_KEYWORDS
    #define KWTUPLE (&_kwtuple.ob_base.ob_base)

    #else  // !Py_BUILD_CORE
    #  define KWTUPLE NULL
    #endif  // !Py_BUILD_CORE

    static const char * const _keywords[] = {"src", "dst", "target_is_directory", "dir_fd", NULL};
    static _PyArg_Parser _parser = {
        .keywords = _keywords,
        .fname = "symlink",
        .kwtuple = KWTUPLE,
    };
    #undef KWTUPLE
    PyObject *argsbuf[4];
    Py_ssize_t noptargs = nargs + (kwnames ? PyTuple_GET_SIZE(kwnames) : 0) - 2;
    path_t src = PATH_T_INITIALIZE_P("symlink", "src", 0, 0, 0, 0);
    path_t dst = PATH_T_INITIALIZE_P("symlink", "dst", 0, 0, 0, 0);
    int target_is_directory = 0;
    int dir_fd = DEFAULT_DIR_FD;

    args = _PyArg_UnpackKeywords(args, nargs, NULL, kwnames, &_parser,
            /*minpos*/ 2, /*maxpos*/ 3, /*minkw*/ 0, /*varpos*/ 0, argsbuf);
    if (!args) {
        goto exit;
    }
    if (!path_converter(args[0], &src)) {
        goto exit;
    }
    if (!path_converter(args[1], &dst)) {
        goto exit;
    }
    if (!noptargs) {
        goto skip_optional_pos;
    }
    if (args[2]) {
        target_is_directory = PyObject_IsTrue(args[2]);
        if (target_is_directory < 0) {
            goto exit;
        }
        if (!--noptargs) {
            goto skip_optional_pos;
        }
    }
skip_optional_pos:
    if (!noptargs) {
        goto skip_optional_kwonly;
    }
    if (!SYMLINKAT_DIR_FD_CONVERTER(args[3], &dir_fd)) {
        goto exit;
    }
skip_optional_kwonly:
    return_value = os_symlink_impl(module, &src, &dst, target_is_directory, dir_fd);

exit:
    /* Cleanup for src */
    path_cleanup(&src);
    /* Cleanup for dst */
    path_cleanup(&dst);

    return return_value;
}

#endif /* defined(HAVE_SYMLINK) */

PyDoc_STRVAR(os_times__doc__,
"times($module, /)\n"
"--\n"
"\n"
"Return a collection containing process timing information.\n"
"\n"
"The object returned behaves like a named tuple with these fields:\n"
"  (utime, stime, cutime, cstime, elapsed_time)\n"
"All fields are floating-point numbers.");

#define OS_TIMES_METHODDEF    \
    {"times", (PyCFunction)os_times, METH_NOARGS, os_times__doc__},

static PyObject *
os_times_impl(PyObject *module);

static PyObject *
os_times(PyObject *module, PyObject *Py_UNUSED(ignored))
{
    return os_times_impl(module);
}

#if defined(HAVE_TIMERFD_CREATE)

PyDoc_STRVAR(os_timerfd_create__doc__,
"timerfd_create($module, clockid, /, *, flags=0)\n"
"--\n"
"\n"
"Create and return a timer file descriptor.\n"
"\n"
"  clockid\n"
"    A valid clock ID constant as timer file descriptor.\n"
"\n"
"    time.CLOCK_REALTIME\n"
"    time.CLOCK_MONOTONIC\n"
"    time.CLOCK_BOOTTIME\n"
"  flags\n"
"    0 or a bit mask of os.TFD_NONBLOCK or os.TFD_CLOEXEC.\n"
"\n"
"    os.TFD_NONBLOCK\n"
"        If *TFD_NONBLOCK* is set as a flag, read doesn\'t blocks.\n"
"        If *TFD_NONBLOCK* is not set as a flag, read block until the timer fires.\n"
"\n"
"    os.TFD_CLOEXEC\n"
"        If *TFD_CLOEXEC* is set as a flag, enable the close-on-exec flag");

#define OS_TIMERFD_CREATE_METHODDEF    \
    {"timerfd_create", _PyCFunction_CAST(os_timerfd_create), METH_FASTCALL|METH_KEYWORDS, os_timerfd_create__doc__},

static PyObject *
os_timerfd_create_impl(PyObject *module, int clockid, int flags);

static PyObject *
os_timerfd_create(PyObject *module, PyObject *const *args, Py_ssize_t nargs, PyObject *kwnames)
{
    PyObject *return_value = NULL;
    #if defined(Py_BUILD_CORE) && !defined(Py_BUILD_CORE_MODULE)

    #define NUM_KEYWORDS 1
    static struct {
        PyGC_Head _this_is_not_used;
        PyObject_VAR_HEAD
        PyObject *ob_item[NUM_KEYWORDS];
    } _kwtuple = {
        .ob_base = PyVarObject_HEAD_INIT(&PyTuple_Type, NUM_KEYWORDS)
        .ob_item = { &_Py_ID(flags), },
    };
    #undef NUM_KEYWORDS
    #define KWTUPLE (&_kwtuple.ob_base.ob_base)

    #else  // !Py_BUILD_CORE
    #  define KWTUPLE NULL
    #endif  // !Py_BUILD_CORE

    static const char * const _keywords[] = {"", "flags", NULL};
    static _PyArg_Parser _parser = {
        .keywords = _keywords,
        .fname = "timerfd_create",
        .kwtuple = KWTUPLE,
    };
    #undef KWTUPLE
    PyObject *argsbuf[2];
    Py_ssize_t noptargs = nargs + (kwnames ? PyTuple_GET_SIZE(kwnames) : 0) - 1;
    int clockid;
    int flags = 0;

    args = _PyArg_UnpackKeywords(args, nargs, NULL, kwnames, &_parser,
            /*minpos*/ 1, /*maxpos*/ 1, /*minkw*/ 0, /*varpos*/ 0, argsbuf);
    if (!args) {
        goto exit;
    }
    clockid = PyLong_AsInt(args[0]);
    if (clockid == -1 && PyErr_Occurred()) {
        goto exit;
    }
    if (!noptargs) {
        goto skip_optional_kwonly;
    }
    flags = PyLong_AsInt(args[1]);
    if (flags == -1 && PyErr_Occurred()) {
        goto exit;
    }
skip_optional_kwonly:
    return_value = os_timerfd_create_impl(module, clockid, flags);

exit:
    return return_value;
}

#endif /* defined(HAVE_TIMERFD_CREATE) */

#if defined(HAVE_TIMERFD_CREATE)

PyDoc_STRVAR(os_timerfd_settime__doc__,
"timerfd_settime($module, fd, /, *, flags=0, initial=0.0, interval=0.0)\n"
"--\n"
"\n"
"Alter a timer file descriptor\'s internal timer in seconds.\n"
"\n"
"  fd\n"
"    A timer file descriptor.\n"
"  flags\n"
"    0 or a bit mask of TFD_TIMER_ABSTIME or TFD_TIMER_CANCEL_ON_SET.\n"
"  initial\n"
"    The initial expiration time, in seconds.\n"
"  interval\n"
"    The timer\'s interval, in seconds.");

#define OS_TIMERFD_SETTIME_METHODDEF    \
    {"timerfd_settime", _PyCFunction_CAST(os_timerfd_settime), METH_FASTCALL|METH_KEYWORDS, os_timerfd_settime__doc__},

static PyObject *
os_timerfd_settime_impl(PyObject *module, int fd, int flags,
                        double initial_double, double interval_double);

static PyObject *
os_timerfd_settime(PyObject *module, PyObject *const *args, Py_ssize_t nargs, PyObject *kwnames)
{
    PyObject *return_value = NULL;
    #if defined(Py_BUILD_CORE) && !defined(Py_BUILD_CORE_MODULE)

    #define NUM_KEYWORDS 3
    static struct {
        PyGC_Head _this_is_not_used;
        PyObject_VAR_HEAD
        PyObject *ob_item[NUM_KEYWORDS];
    } _kwtuple = {
        .ob_base = PyVarObject_HEAD_INIT(&PyTuple_Type, NUM_KEYWORDS)
        .ob_item = { &_Py_ID(flags), &_Py_ID(initial), &_Py_ID(interval), },
    };
    #undef NUM_KEYWORDS
    #define KWTUPLE (&_kwtuple.ob_base.ob_base)

    #else  // !Py_BUILD_CORE
    #  define KWTUPLE NULL
    #endif  // !Py_BUILD_CORE

    static const char * const _keywords[] = {"", "flags", "initial", "interval", NULL};
    static _PyArg_Parser _parser = {
        .keywords = _keywords,
        .fname = "timerfd_settime",
        .kwtuple = KWTUPLE,
    };
    #undef KWTUPLE
    PyObject *argsbuf[4];
    Py_ssize_t noptargs = nargs + (kwnames ? PyTuple_GET_SIZE(kwnames) : 0) - 1;
    int fd;
    int flags = 0;
    double initial_double = 0.0;
    double interval_double = 0.0;

    args = _PyArg_UnpackKeywords(args, nargs, NULL, kwnames, &_parser,
            /*minpos*/ 1, /*maxpos*/ 1, /*minkw*/ 0, /*varpos*/ 0, argsbuf);
    if (!args) {
        goto exit;
    }
    fd = PyObject_AsFileDescriptor(args[0]);
    if (fd < 0) {
        goto exit;
    }
    if (!noptargs) {
        goto skip_optional_kwonly;
    }
    if (args[1]) {
        flags = PyLong_AsInt(args[1]);
        if (flags == -1 && PyErr_Occurred()) {
            goto exit;
        }
        if (!--noptargs) {
            goto skip_optional_kwonly;
        }
    }
    if (args[2]) {
        if (PyFloat_CheckExact(args[2])) {
            initial_double = PyFloat_AS_DOUBLE(args[2]);
        }
        else
        {
            initial_double = PyFloat_AsDouble(args[2]);
            if (initial_double == -1.0 && PyErr_Occurred()) {
                goto exit;
            }
        }
        if (!--noptargs) {
            goto skip_optional_kwonly;
        }
    }
    if (PyFloat_CheckExact(args[3])) {
        interval_double = PyFloat_AS_DOUBLE(args[3]);
    }
    else
    {
        interval_double = PyFloat_AsDouble(args[3]);
        if (interval_double == -1.0 && PyErr_Occurred()) {
            goto exit;
        }
    }
skip_optional_kwonly:
    return_value = os_timerfd_settime_impl(module, fd, flags, initial_double, interval_double);

exit:
    return return_value;
}

#endif /* defined(HAVE_TIMERFD_CREATE) */

#if defined(HAVE_TIMERFD_CREATE)

PyDoc_STRVAR(os_timerfd_settime_ns__doc__,
"timerfd_settime_ns($module, fd, /, *, flags=0, initial=0, interval=0)\n"
"--\n"
"\n"
"Alter a timer file descriptor\'s internal timer in nanoseconds.\n"
"\n"
"  fd\n"
"    A timer file descriptor.\n"
"  flags\n"
"    0 or a bit mask of TFD_TIMER_ABSTIME or TFD_TIMER_CANCEL_ON_SET.\n"
"  initial\n"
"    initial expiration timing in seconds.\n"
"  interval\n"
"    interval for the timer in seconds.");

#define OS_TIMERFD_SETTIME_NS_METHODDEF    \
    {"timerfd_settime_ns", _PyCFunction_CAST(os_timerfd_settime_ns), METH_FASTCALL|METH_KEYWORDS, os_timerfd_settime_ns__doc__},

static PyObject *
os_timerfd_settime_ns_impl(PyObject *module, int fd, int flags,
                           long long initial, long long interval);

static PyObject *
os_timerfd_settime_ns(PyObject *module, PyObject *const *args, Py_ssize_t nargs, PyObject *kwnames)
{
    PyObject *return_value = NULL;
    #if defined(Py_BUILD_CORE) && !defined(Py_BUILD_CORE_MODULE)

    #define NUM_KEYWORDS 3
    static struct {
        PyGC_Head _this_is_not_used;
        PyObject_VAR_HEAD
        PyObject *ob_item[NUM_KEYWORDS];
    } _kwtuple = {
        .ob_base = PyVarObject_HEAD_INIT(&PyTuple_Type, NUM_KEYWORDS)
        .ob_item = { &_Py_ID(flags), &_Py_ID(initial), &_Py_ID(interval), },
    };
    #undef NUM_KEYWORDS
    #define KWTUPLE (&_kwtuple.ob_base.ob_base)

    #else  // !Py_BUILD_CORE
    #  define KWTUPLE NULL
    #endif  // !Py_BUILD_CORE

    static const char * const _keywords[] = {"", "flags", "initial", "interval", NULL};
    static _PyArg_Parser _parser = {
        .keywords = _keywords,
        .fname = "timerfd_settime_ns",
        .kwtuple = KWTUPLE,
    };
    #undef KWTUPLE
    PyObject *argsbuf[4];
    Py_ssize_t noptargs = nargs + (kwnames ? PyTuple_GET_SIZE(kwnames) : 0) - 1;
    int fd;
    int flags = 0;
    long long initial = 0;
    long long interval = 0;

    args = _PyArg_UnpackKeywords(args, nargs, NULL, kwnames, &_parser,
            /*minpos*/ 1, /*maxpos*/ 1, /*minkw*/ 0, /*varpos*/ 0, argsbuf);
    if (!args) {
        goto exit;
    }
    fd = PyObject_AsFileDescriptor(args[0]);
    if (fd < 0) {
        goto exit;
    }
    if (!noptargs) {
        goto skip_optional_kwonly;
    }
    if (args[1]) {
        flags = PyLong_AsInt(args[1]);
        if (flags == -1 && PyErr_Occurred()) {
            goto exit;
        }
        if (!--noptargs) {
            goto skip_optional_kwonly;
        }
    }
    if (args[2]) {
        initial = PyLong_AsLongLong(args[2]);
        if (initial == -1 && PyErr_Occurred()) {
            goto exit;
        }
        if (!--noptargs) {
            goto skip_optional_kwonly;
        }
    }
    interval = PyLong_AsLongLong(args[3]);
    if (interval == -1 && PyErr_Occurred()) {
        goto exit;
    }
skip_optional_kwonly:
    return_value = os_timerfd_settime_ns_impl(module, fd, flags, initial, interval);

exit:
    return return_value;
}

#endif /* defined(HAVE_TIMERFD_CREATE) */

#if defined(HAVE_TIMERFD_CREATE)

PyDoc_STRVAR(os_timerfd_gettime__doc__,
"timerfd_gettime($module, fd, /)\n"
"--\n"
"\n"
"Return a tuple of a timer file descriptor\'s (interval, next expiration) in float seconds.\n"
"\n"
"  fd\n"
"    A timer file descriptor.");

#define OS_TIMERFD_GETTIME_METHODDEF    \
    {"timerfd_gettime", (PyCFunction)os_timerfd_gettime, METH_O, os_timerfd_gettime__doc__},

static PyObject *
os_timerfd_gettime_impl(PyObject *module, int fd);

static PyObject *
os_timerfd_gettime(PyObject *module, PyObject *arg)
{
    PyObject *return_value = NULL;
    int fd;

    fd = PyObject_AsFileDescriptor(arg);
    if (fd < 0) {
        goto exit;
    }
    return_value = os_timerfd_gettime_impl(module, fd);

exit:
    return return_value;
}

#endif /* defined(HAVE_TIMERFD_CREATE) */

#if defined(HAVE_TIMERFD_CREATE)

PyDoc_STRVAR(os_timerfd_gettime_ns__doc__,
"timerfd_gettime_ns($module, fd, /)\n"
"--\n"
"\n"
"Return a tuple of a timer file descriptor\'s (interval, next expiration) in nanoseconds.\n"
"\n"
"  fd\n"
"    A timer file descriptor.");

#define OS_TIMERFD_GETTIME_NS_METHODDEF    \
    {"timerfd_gettime_ns", (PyCFunction)os_timerfd_gettime_ns, METH_O, os_timerfd_gettime_ns__doc__},

static PyObject *
os_timerfd_gettime_ns_impl(PyObject *module, int fd);

static PyObject *
os_timerfd_gettime_ns(PyObject *module, PyObject *arg)
{
    PyObject *return_value = NULL;
    int fd;

    fd = PyObject_AsFileDescriptor(arg);
    if (fd < 0) {
        goto exit;
    }
    return_value = os_timerfd_gettime_ns_impl(module, fd);

exit:
    return return_value;
}

#endif /* defined(HAVE_TIMERFD_CREATE) */

#if defined(HAVE_GETSID)

PyDoc_STRVAR(os_getsid__doc__,
"getsid($module, pid, /)\n"
"--\n"
"\n"
"Call the system call getsid(pid) and return the result.");

#define OS_GETSID_METHODDEF    \
    {"getsid", (PyCFunction)os_getsid, METH_O, os_getsid__doc__},

static PyObject *
os_getsid_impl(PyObject *module, pid_t pid);

static PyObject *
os_getsid(PyObject *module, PyObject *arg)
{
    PyObject *return_value = NULL;
    pid_t pid;

    pid = PyLong_AsPid(arg);
    if (pid == (pid_t)(-1) && PyErr_Occurred()) {
        goto exit;
    }
    return_value = os_getsid_impl(module, pid);

exit:
    return return_value;
}

#endif /* defined(HAVE_GETSID) */

#if defined(HAVE_SETSID)

PyDoc_STRVAR(os_setsid__doc__,
"setsid($module, /)\n"
"--\n"
"\n"
"Call the system call setsid().");

#define OS_SETSID_METHODDEF    \
    {"setsid", (PyCFunction)os_setsid, METH_NOARGS, os_setsid__doc__},

static PyObject *
os_setsid_impl(PyObject *module);

static PyObject *
os_setsid(PyObject *module, PyObject *Py_UNUSED(ignored))
{
    return os_setsid_impl(module);
}

#endif /* defined(HAVE_SETSID) */

#if defined(HAVE_SETPGID)

PyDoc_STRVAR(os_setpgid__doc__,
"setpgid($module, pid, pgrp, /)\n"
"--\n"
"\n"
"Call the system call setpgid(pid, pgrp).");

#define OS_SETPGID_METHODDEF    \
    {"setpgid", _PyCFunction_CAST(os_setpgid), METH_FASTCALL, os_setpgid__doc__},

static PyObject *
os_setpgid_impl(PyObject *module, pid_t pid, pid_t pgrp);

static PyObject *
os_setpgid(PyObject *module, PyObject *const *args, Py_ssize_t nargs)
{
    PyObject *return_value = NULL;
    pid_t pid;
    pid_t pgrp;

    if (!_PyArg_CheckPositional("setpgid", nargs, 2, 2)) {
        goto exit;
    }
    pid = PyLong_AsPid(args[0]);
    if (pid == (pid_t)(-1) && PyErr_Occurred()) {
        goto exit;
    }
    pgrp = PyLong_AsPid(args[1]);
    if (pgrp == (pid_t)(-1) && PyErr_Occurred()) {
        goto exit;
    }
    return_value = os_setpgid_impl(module, pid, pgrp);

exit:
    return return_value;
}

#endif /* defined(HAVE_SETPGID) */

#if defined(HAVE_TCGETPGRP)

PyDoc_STRVAR(os_tcgetpgrp__doc__,
"tcgetpgrp($module, fd, /)\n"
"--\n"
"\n"
"Return the process group associated with the terminal specified by fd.");

#define OS_TCGETPGRP_METHODDEF    \
    {"tcgetpgrp", (PyCFunction)os_tcgetpgrp, METH_O, os_tcgetpgrp__doc__},

static PyObject *
os_tcgetpgrp_impl(PyObject *module, int fd);

static PyObject *
os_tcgetpgrp(PyObject *module, PyObject *arg)
{
    PyObject *return_value = NULL;
    int fd;

    fd = PyLong_AsInt(arg);
    if (fd == -1 && PyErr_Occurred()) {
        goto exit;
    }
    return_value = os_tcgetpgrp_impl(module, fd);

exit:
    return return_value;
}

#endif /* defined(HAVE_TCGETPGRP) */

#if defined(HAVE_TCSETPGRP)

PyDoc_STRVAR(os_tcsetpgrp__doc__,
"tcsetpgrp($module, fd, pgid, /)\n"
"--\n"
"\n"
"Set the process group associated with the terminal specified by fd.");

#define OS_TCSETPGRP_METHODDEF    \
    {"tcsetpgrp", _PyCFunction_CAST(os_tcsetpgrp), METH_FASTCALL, os_tcsetpgrp__doc__},

static PyObject *
os_tcsetpgrp_impl(PyObject *module, int fd, pid_t pgid);

static PyObject *
os_tcsetpgrp(PyObject *module, PyObject *const *args, Py_ssize_t nargs)
{
    PyObject *return_value = NULL;
    int fd;
    pid_t pgid;

    if (!_PyArg_CheckPositional("tcsetpgrp", nargs, 2, 2)) {
        goto exit;
    }
    fd = PyLong_AsInt(args[0]);
    if (fd == -1 && PyErr_Occurred()) {
        goto exit;
    }
    pgid = PyLong_AsPid(args[1]);
    if (pgid == (pid_t)(-1) && PyErr_Occurred()) {
        goto exit;
    }
    return_value = os_tcsetpgrp_impl(module, fd, pgid);

exit:
    return return_value;
}

#endif /* defined(HAVE_TCSETPGRP) */

PyDoc_STRVAR(os_open__doc__,
"open($module, /, path, flags, mode=511, *, dir_fd=None)\n"
"--\n"
"\n"
"Open a file for low level IO.  Returns a file descriptor (integer).\n"
"\n"
"If dir_fd is not None, it should be a file descriptor open to a directory,\n"
"  and path should be relative; path will then be relative to that directory.\n"
"dir_fd may not be implemented on your platform.\n"
"  If it is unavailable, using it will raise a NotImplementedError.");

#define OS_OPEN_METHODDEF    \
    {"open", _PyCFunction_CAST(os_open), METH_FASTCALL|METH_KEYWORDS, os_open__doc__},

static int
os_open_impl(PyObject *module, path_t *path, int flags, int mode, int dir_fd);

static PyObject *
os_open(PyObject *module, PyObject *const *args, Py_ssize_t nargs, PyObject *kwnames)
{
    PyObject *return_value = NULL;
    #if defined(Py_BUILD_CORE) && !defined(Py_BUILD_CORE_MODULE)

    #define NUM_KEYWORDS 4
    static struct {
        PyGC_Head _this_is_not_used;
        PyObject_VAR_HEAD
        PyObject *ob_item[NUM_KEYWORDS];
    } _kwtuple = {
        .ob_base = PyVarObject_HEAD_INIT(&PyTuple_Type, NUM_KEYWORDS)
        .ob_item = { &_Py_ID(path), &_Py_ID(flags), &_Py_ID(mode), &_Py_ID(dir_fd), },
    };
    #undef NUM_KEYWORDS
    #define KWTUPLE (&_kwtuple.ob_base.ob_base)

    #else  // !Py_BUILD_CORE
    #  define KWTUPLE NULL
    #endif  // !Py_BUILD_CORE

    static const char * const _keywords[] = {"path", "flags", "mode", "dir_fd", NULL};
    static _PyArg_Parser _parser = {
        .keywords = _keywords,
        .fname = "open",
        .kwtuple = KWTUPLE,
    };
    #undef KWTUPLE
    PyObject *argsbuf[4];
    Py_ssize_t noptargs = nargs + (kwnames ? PyTuple_GET_SIZE(kwnames) : 0) - 2;
    path_t path = PATH_T_INITIALIZE_P("open", "path", 0, 0, 0, 0);
    int flags;
    int mode = 511;
    int dir_fd = DEFAULT_DIR_FD;
    int _return_value;

    args = _PyArg_UnpackKeywords(args, nargs, NULL, kwnames, &_parser,
            /*minpos*/ 2, /*maxpos*/ 3, /*minkw*/ 0, /*varpos*/ 0, argsbuf);
    if (!args) {
        goto exit;
    }
    if (!path_converter(args[0], &path)) {
        goto exit;
    }
    flags = PyLong_AsInt(args[1]);
    if (flags == -1 && PyErr_Occurred()) {
        goto exit;
    }
    if (!noptargs) {
        goto skip_optional_pos;
    }
    if (args[2]) {
        mode = PyLong_AsInt(args[2]);
        if (mode == -1 && PyErr_Occurred()) {
            goto exit;
        }
        if (!--noptargs) {
            goto skip_optional_pos;
        }
    }
skip_optional_pos:
    if (!noptargs) {
        goto skip_optional_kwonly;
    }
    if (!OPENAT_DIR_FD_CONVERTER(args[3], &dir_fd)) {
        goto exit;
    }
skip_optional_kwonly:
    _return_value = os_open_impl(module, &path, flags, mode, dir_fd);
    if ((_return_value == -1) && PyErr_Occurred()) {
        goto exit;
    }
    return_value = PyLong_FromLong((long)_return_value);

exit:
    /* Cleanup for path */
    path_cleanup(&path);

    return return_value;
}

PyDoc_STRVAR(os_close__doc__,
"close($module, /, fd)\n"
"--\n"
"\n"
"Close a file descriptor.");

#define OS_CLOSE_METHODDEF    \
    {"close", _PyCFunction_CAST(os_close), METH_FASTCALL|METH_KEYWORDS, os_close__doc__},

static PyObject *
os_close_impl(PyObject *module, int fd);

static PyObject *
os_close(PyObject *module, PyObject *const *args, Py_ssize_t nargs, PyObject *kwnames)
{
    PyObject *return_value = NULL;
    #if defined(Py_BUILD_CORE) && !defined(Py_BUILD_CORE_MODULE)

    #define NUM_KEYWORDS 1
    static struct {
        PyGC_Head _this_is_not_used;
        PyObject_VAR_HEAD
        PyObject *ob_item[NUM_KEYWORDS];
    } _kwtuple = {
        .ob_base = PyVarObject_HEAD_INIT(&PyTuple_Type, NUM_KEYWORDS)
        .ob_item = { &_Py_ID(fd), },
    };
    #undef NUM_KEYWORDS
    #define KWTUPLE (&_kwtuple.ob_base.ob_base)

    #else  // !Py_BUILD_CORE
    #  define KWTUPLE NULL
    #endif  // !Py_BUILD_CORE

    static const char * const _keywords[] = {"fd", NULL};
    static _PyArg_Parser _parser = {
        .keywords = _keywords,
        .fname = "close",
        .kwtuple = KWTUPLE,
    };
    #undef KWTUPLE
    PyObject *argsbuf[1];
    int fd;

    args = _PyArg_UnpackKeywords(args, nargs, NULL, kwnames, &_parser,
            /*minpos*/ 1, /*maxpos*/ 1, /*minkw*/ 0, /*varpos*/ 0, argsbuf);
    if (!args) {
        goto exit;
    }
    fd = PyLong_AsInt(args[0]);
    if (fd == -1 && PyErr_Occurred()) {
        goto exit;
    }
    return_value = os_close_impl(module, fd);

exit:
    return return_value;
}

PyDoc_STRVAR(os_closerange__doc__,
"closerange($module, fd_low, fd_high, /)\n"
"--\n"
"\n"
"Closes all file descriptors in [fd_low, fd_high), ignoring errors.");

#define OS_CLOSERANGE_METHODDEF    \
    {"closerange", _PyCFunction_CAST(os_closerange), METH_FASTCALL, os_closerange__doc__},

static PyObject *
os_closerange_impl(PyObject *module, int fd_low, int fd_high);

static PyObject *
os_closerange(PyObject *module, PyObject *const *args, Py_ssize_t nargs)
{
    PyObject *return_value = NULL;
    int fd_low;
    int fd_high;

    if (!_PyArg_CheckPositional("closerange", nargs, 2, 2)) {
        goto exit;
    }
    fd_low = PyLong_AsInt(args[0]);
    if (fd_low == -1 && PyErr_Occurred()) {
        goto exit;
    }
    fd_high = PyLong_AsInt(args[1]);
    if (fd_high == -1 && PyErr_Occurred()) {
        goto exit;
    }
    return_value = os_closerange_impl(module, fd_low, fd_high);

exit:
    return return_value;
}

PyDoc_STRVAR(os_dup__doc__,
"dup($module, fd, /)\n"
"--\n"
"\n"
"Return a duplicate of a file descriptor.");

#define OS_DUP_METHODDEF    \
    {"dup", (PyCFunction)os_dup, METH_O, os_dup__doc__},

static int
os_dup_impl(PyObject *module, int fd);

static PyObject *
os_dup(PyObject *module, PyObject *arg)
{
    PyObject *return_value = NULL;
    int fd;
    int _return_value;

    fd = PyLong_AsInt(arg);
    if (fd == -1 && PyErr_Occurred()) {
        goto exit;
    }
    _return_value = os_dup_impl(module, fd);
    if ((_return_value == -1) && PyErr_Occurred()) {
        goto exit;
    }
    return_value = PyLong_FromLong((long)_return_value);

exit:
    return return_value;
}

#if ((defined(HAVE_DUP3) || defined(F_DUPFD) || defined(MS_WINDOWS)))

PyDoc_STRVAR(os_dup2__doc__,
"dup2($module, /, fd, fd2, inheritable=True)\n"
"--\n"
"\n"
"Duplicate file descriptor.");

#define OS_DUP2_METHODDEF    \
    {"dup2", _PyCFunction_CAST(os_dup2), METH_FASTCALL|METH_KEYWORDS, os_dup2__doc__},

static int
os_dup2_impl(PyObject *module, int fd, int fd2, int inheritable);

static PyObject *
os_dup2(PyObject *module, PyObject *const *args, Py_ssize_t nargs, PyObject *kwnames)
{
    PyObject *return_value = NULL;
    #if defined(Py_BUILD_CORE) && !defined(Py_BUILD_CORE_MODULE)

    #define NUM_KEYWORDS 3
    static struct {
        PyGC_Head _this_is_not_used;
        PyObject_VAR_HEAD
        PyObject *ob_item[NUM_KEYWORDS];
    } _kwtuple = {
        .ob_base = PyVarObject_HEAD_INIT(&PyTuple_Type, NUM_KEYWORDS)
        .ob_item = { &_Py_ID(fd), &_Py_ID(fd2), &_Py_ID(inheritable), },
    };
    #undef NUM_KEYWORDS
    #define KWTUPLE (&_kwtuple.ob_base.ob_base)

    #else  // !Py_BUILD_CORE
    #  define KWTUPLE NULL
    #endif  // !Py_BUILD_CORE

    static const char * const _keywords[] = {"fd", "fd2", "inheritable", NULL};
    static _PyArg_Parser _parser = {
        .keywords = _keywords,
        .fname = "dup2",
        .kwtuple = KWTUPLE,
    };
    #undef KWTUPLE
    PyObject *argsbuf[3];
    Py_ssize_t noptargs = nargs + (kwnames ? PyTuple_GET_SIZE(kwnames) : 0) - 2;
    int fd;
    int fd2;
    int inheritable = 1;
    int _return_value;

    args = _PyArg_UnpackKeywords(args, nargs, NULL, kwnames, &_parser,
            /*minpos*/ 2, /*maxpos*/ 3, /*minkw*/ 0, /*varpos*/ 0, argsbuf);
    if (!args) {
        goto exit;
    }
    fd = PyLong_AsInt(args[0]);
    if (fd == -1 && PyErr_Occurred()) {
        goto exit;
    }
    fd2 = PyLong_AsInt(args[1]);
    if (fd2 == -1 && PyErr_Occurred()) {
        goto exit;
    }
    if (!noptargs) {
        goto skip_optional_pos;
    }
    inheritable = PyObject_IsTrue(args[2]);
    if (inheritable < 0) {
        goto exit;
    }
skip_optional_pos:
    _return_value = os_dup2_impl(module, fd, fd2, inheritable);
    if ((_return_value == -1) && PyErr_Occurred()) {
        goto exit;
    }
    return_value = PyLong_FromLong((long)_return_value);

exit:
    return return_value;
}

#endif /* ((defined(HAVE_DUP3) || defined(F_DUPFD) || defined(MS_WINDOWS))) */

#if defined(HAVE_LOCKF)

PyDoc_STRVAR(os_lockf__doc__,
"lockf($module, fd, command, length, /)\n"
"--\n"
"\n"
"Apply, test or remove a POSIX lock on an open file descriptor.\n"
"\n"
"  fd\n"
"    An open file descriptor.\n"
"  command\n"
"    One of F_LOCK, F_TLOCK, F_ULOCK or F_TEST.\n"
"  length\n"
"    The number of bytes to lock, starting at the current position.");

#define OS_LOCKF_METHODDEF    \
    {"lockf", _PyCFunction_CAST(os_lockf), METH_FASTCALL, os_lockf__doc__},

static PyObject *
os_lockf_impl(PyObject *module, int fd, int command, Py_off_t length);

static PyObject *
os_lockf(PyObject *module, PyObject *const *args, Py_ssize_t nargs)
{
    PyObject *return_value = NULL;
    int fd;
    int command;
    Py_off_t length;

    if (!_PyArg_CheckPositional("lockf", nargs, 3, 3)) {
        goto exit;
    }
    fd = PyLong_AsInt(args[0]);
    if (fd == -1 && PyErr_Occurred()) {
        goto exit;
    }
    command = PyLong_AsInt(args[1]);
    if (command == -1 && PyErr_Occurred()) {
        goto exit;
    }
    if (!Py_off_t_converter(args[2], &length)) {
        goto exit;
    }
    return_value = os_lockf_impl(module, fd, command, length);

exit:
    return return_value;
}

#endif /* defined(HAVE_LOCKF) */

PyDoc_STRVAR(os_lseek__doc__,
"lseek($module, fd, position, whence, /)\n"
"--\n"
"\n"
"Set the position of a file descriptor.  Return the new position.\n"
"\n"
"  fd\n"
"    An open file descriptor, as returned by os.open().\n"
"  position\n"
"    Position, interpreted relative to \'whence\'.\n"
"  whence\n"
"    The relative position to seek from. Valid values are:\n"
"    - SEEK_SET: seek from the start of the file.\n"
"    - SEEK_CUR: seek from the current file position.\n"
"    - SEEK_END: seek from the end of the file.\n"
"\n"
"The return value is the number of bytes relative to the beginning of the file.");

#define OS_LSEEK_METHODDEF    \
    {"lseek", _PyCFunction_CAST(os_lseek), METH_FASTCALL, os_lseek__doc__},

static Py_off_t
os_lseek_impl(PyObject *module, int fd, Py_off_t position, int how);

static PyObject *
os_lseek(PyObject *module, PyObject *const *args, Py_ssize_t nargs)
{
    PyObject *return_value = NULL;
    int fd;
    Py_off_t position;
    int how;
    Py_off_t _return_value;

    if (!_PyArg_CheckPositional("lseek", nargs, 3, 3)) {
        goto exit;
    }
    fd = PyLong_AsInt(args[0]);
    if (fd == -1 && PyErr_Occurred()) {
        goto exit;
    }
    if (!Py_off_t_converter(args[1], &position)) {
        goto exit;
    }
    how = PyLong_AsInt(args[2]);
    if (how == -1 && PyErr_Occurred()) {
        goto exit;
    }
    _return_value = os_lseek_impl(module, fd, position, how);
    if ((_return_value == -1) && PyErr_Occurred()) {
        goto exit;
    }
    return_value = PyLong_FromPy_off_t(_return_value);

exit:
    return return_value;
}

PyDoc_STRVAR(os_read__doc__,
"read($module, fd, length, /)\n"
"--\n"
"\n"
"Read from a file descriptor.  Returns a bytes object.");

#define OS_READ_METHODDEF    \
    {"read", _PyCFunction_CAST(os_read), METH_FASTCALL, os_read__doc__},

static PyObject *
os_read_impl(PyObject *module, int fd, Py_ssize_t length);

static PyObject *
os_read(PyObject *module, PyObject *const *args, Py_ssize_t nargs)
{
    PyObject *return_value = NULL;
    int fd;
    Py_ssize_t length;

    if (!_PyArg_CheckPositional("read", nargs, 2, 2)) {
        goto exit;
    }
    fd = PyLong_AsInt(args[0]);
    if (fd == -1 && PyErr_Occurred()) {
        goto exit;
    }
    {
        Py_ssize_t ival = -1;
        PyObject *iobj = _PyNumber_Index(args[1]);
        if (iobj != NULL) {
            ival = PyLong_AsSsize_t(iobj);
            Py_DECREF(iobj);
        }
        if (ival == -1 && PyErr_Occurred()) {
            goto exit;
        }
        length = ival;
    }
    return_value = os_read_impl(module, fd, length);

exit:
    return return_value;
}

#if defined(HAVE_READV)

PyDoc_STRVAR(os_readv__doc__,
"readv($module, fd, buffers, /)\n"
"--\n"
"\n"
"Read from a file descriptor fd into an iterable of buffers.\n"
"\n"
"The buffers should be mutable buffers accepting bytes.\n"
"readv will transfer data into each buffer until it is full\n"
"and then move on to the next buffer in the sequence to hold\n"
"the rest of the data.\n"
"\n"
"readv returns the total number of bytes read,\n"
"which may be less than the total capacity of all the buffers.");

#define OS_READV_METHODDEF    \
    {"readv", _PyCFunction_CAST(os_readv), METH_FASTCALL, os_readv__doc__},

static Py_ssize_t
os_readv_impl(PyObject *module, int fd, PyObject *buffers);

static PyObject *
os_readv(PyObject *module, PyObject *const *args, Py_ssize_t nargs)
{
    PyObject *return_value = NULL;
    int fd;
    PyObject *buffers;
    Py_ssize_t _return_value;

    if (!_PyArg_CheckPositional("readv", nargs, 2, 2)) {
        goto exit;
    }
    fd = PyLong_AsInt(args[0]);
    if (fd == -1 && PyErr_Occurred()) {
        goto exit;
    }
    buffers = args[1];
    _return_value = os_readv_impl(module, fd, buffers);
    if ((_return_value == -1) && PyErr_Occurred()) {
        goto exit;
    }
    return_value = PyLong_FromSsize_t(_return_value);

exit:
    return return_value;
}

#endif /* defined(HAVE_READV) */

#if defined(HAVE_PREAD)

PyDoc_STRVAR(os_pread__doc__,
"pread($module, fd, length, offset, /)\n"
"--\n"
"\n"
"Read a number of bytes from a file descriptor starting at a particular offset.\n"
"\n"
"Read length bytes from file descriptor fd, starting at offset bytes from\n"
"the beginning of the file.  The file offset remains unchanged.");

#define OS_PREAD_METHODDEF    \
    {"pread", _PyCFunction_CAST(os_pread), METH_FASTCALL, os_pread__doc__},

static PyObject *
os_pread_impl(PyObject *module, int fd, Py_ssize_t length, Py_off_t offset);

static PyObject *
os_pread(PyObject *module, PyObject *const *args, Py_ssize_t nargs)
{
    PyObject *return_value = NULL;
    int fd;
    Py_ssize_t length;
    Py_off_t offset;

    if (!_PyArg_CheckPositional("pread", nargs, 3, 3)) {
        goto exit;
    }
    fd = PyLong_AsInt(args[0]);
    if (fd == -1 && PyErr_Occurred()) {
        goto exit;
    }
    {
        Py_ssize_t ival = -1;
        PyObject *iobj = _PyNumber_Index(args[1]);
        if (iobj != NULL) {
            ival = PyLong_AsSsize_t(iobj);
            Py_DECREF(iobj);
        }
        if (ival == -1 && PyErr_Occurred()) {
            goto exit;
        }
        length = ival;
    }
    if (!Py_off_t_converter(args[2], &offset)) {
        goto exit;
    }
    return_value = os_pread_impl(module, fd, length, offset);

exit:
    return return_value;
}

#endif /* defined(HAVE_PREAD) */

#if (defined(HAVE_PREADV) || defined (HAVE_PREADV2))

PyDoc_STRVAR(os_preadv__doc__,
"preadv($module, fd, buffers, offset, flags=0, /)\n"
"--\n"
"\n"
"Reads from a file descriptor into a number of mutable bytes-like objects.\n"
"\n"
"Combines the functionality of readv() and pread(). As readv(), it will\n"
"transfer data into each buffer until it is full and then move on to the next\n"
"buffer in the sequence to hold the rest of the data. Its fourth argument,\n"
"specifies the file offset at which the input operation is to be performed. It\n"
"will return the total number of bytes read (which can be less than the total\n"
"capacity of all the objects).\n"
"\n"
"The flags argument contains a bitwise OR of zero or more of the following flags:\n"
"\n"
"- RWF_HIPRI\n"
"- RWF_NOWAIT\n"
"\n"
"Using non-zero flags requires Linux 4.6 or newer.");

#define OS_PREADV_METHODDEF    \
    {"preadv", _PyCFunction_CAST(os_preadv), METH_FASTCALL, os_preadv__doc__},

static Py_ssize_t
os_preadv_impl(PyObject *module, int fd, PyObject *buffers, Py_off_t offset,
               int flags);

static PyObject *
os_preadv(PyObject *module, PyObject *const *args, Py_ssize_t nargs)
{
    PyObject *return_value = NULL;
    int fd;
    PyObject *buffers;
    Py_off_t offset;
    int flags = 0;
    Py_ssize_t _return_value;

    if (!_PyArg_CheckPositional("preadv", nargs, 3, 4)) {
        goto exit;
    }
    fd = PyLong_AsInt(args[0]);
    if (fd == -1 && PyErr_Occurred()) {
        goto exit;
    }
    buffers = args[1];
    if (!Py_off_t_converter(args[2], &offset)) {
        goto exit;
    }
    if (nargs < 4) {
        goto skip_optional;
    }
    flags = PyLong_AsInt(args[3]);
    if (flags == -1 && PyErr_Occurred()) {
        goto exit;
    }
skip_optional:
    _return_value = os_preadv_impl(module, fd, buffers, offset, flags);
    if ((_return_value == -1) && PyErr_Occurred()) {
        goto exit;
    }
    return_value = PyLong_FromSsize_t(_return_value);

exit:
    return return_value;
}

#endif /* (defined(HAVE_PREADV) || defined (HAVE_PREADV2)) */

PyDoc_STRVAR(os_write__doc__,
"write($module, fd, data, /)\n"
"--\n"
"\n"
"Write a bytes object to a file descriptor.");

#define OS_WRITE_METHODDEF    \
    {"write", _PyCFunction_CAST(os_write), METH_FASTCALL, os_write__doc__},

static Py_ssize_t
os_write_impl(PyObject *module, int fd, Py_buffer *data);

static PyObject *
os_write(PyObject *module, PyObject *const *args, Py_ssize_t nargs)
{
    PyObject *return_value = NULL;
    int fd;
    Py_buffer data = {NULL, NULL};
    Py_ssize_t _return_value;

    if (!_PyArg_CheckPositional("write", nargs, 2, 2)) {
        goto exit;
    }
    fd = PyLong_AsInt(args[0]);
    if (fd == -1 && PyErr_Occurred()) {
        goto exit;
    }
    if (PyObject_GetBuffer(args[1], &data, PyBUF_SIMPLE) != 0) {
        goto exit;
    }
    _return_value = os_write_impl(module, fd, &data);
    if ((_return_value == -1) && PyErr_Occurred()) {
        goto exit;
    }
    return_value = PyLong_FromSsize_t(_return_value);

exit:
    /* Cleanup for data */
    if (data.obj) {
       PyBuffer_Release(&data);
    }

    return return_value;
}

#if defined(HAVE_SENDFILE) && defined(__APPLE__)

PyDoc_STRVAR(os_sendfile__doc__,
"sendfile($module, /, out_fd, in_fd, offset, count, headers=(),\n"
"         trailers=(), flags=0)\n"
"--\n"
"\n"
"Copy count bytes from file descriptor in_fd to file descriptor out_fd.");

#define OS_SENDFILE_METHODDEF    \
    {"sendfile", _PyCFunction_CAST(os_sendfile), METH_FASTCALL|METH_KEYWORDS, os_sendfile__doc__},

static PyObject *
os_sendfile_impl(PyObject *module, int out_fd, int in_fd, Py_off_t offset,
                 Py_off_t sbytes, PyObject *headers, PyObject *trailers,
                 int flags);

static PyObject *
os_sendfile(PyObject *module, PyObject *const *args, Py_ssize_t nargs, PyObject *kwnames)
{
    PyObject *return_value = NULL;
    #if defined(Py_BUILD_CORE) && !defined(Py_BUILD_CORE_MODULE)

    #define NUM_KEYWORDS 7
    static struct {
        PyGC_Head _this_is_not_used;
        PyObject_VAR_HEAD
        PyObject *ob_item[NUM_KEYWORDS];
    } _kwtuple = {
        .ob_base = PyVarObject_HEAD_INIT(&PyTuple_Type, NUM_KEYWORDS)
        .ob_item = { &_Py_ID(out_fd), &_Py_ID(in_fd), &_Py_ID(offset), &_Py_ID(count), &_Py_ID(headers), &_Py_ID(trailers), &_Py_ID(flags), },
    };
    #undef NUM_KEYWORDS
    #define KWTUPLE (&_kwtuple.ob_base.ob_base)

    #else  // !Py_BUILD_CORE
    #  define KWTUPLE NULL
    #endif  // !Py_BUILD_CORE

    static const char * const _keywords[] = {"out_fd", "in_fd", "offset", "count", "headers", "trailers", "flags", NULL};
    static _PyArg_Parser _parser = {
        .keywords = _keywords,
        .fname = "sendfile",
        .kwtuple = KWTUPLE,
    };
    #undef KWTUPLE
    PyObject *argsbuf[7];
    Py_ssize_t noptargs = nargs + (kwnames ? PyTuple_GET_SIZE(kwnames) : 0) - 4;
    int out_fd;
    int in_fd;
    Py_off_t offset;
    Py_off_t sbytes;
    PyObject *headers = NULL;
    PyObject *trailers = NULL;
    int flags = 0;

    args = _PyArg_UnpackKeywords(args, nargs, NULL, kwnames, &_parser,
            /*minpos*/ 4, /*maxpos*/ 7, /*minkw*/ 0, /*varpos*/ 0, argsbuf);
    if (!args) {
        goto exit;
    }
    out_fd = PyLong_AsInt(args[0]);
    if (out_fd == -1 && PyErr_Occurred()) {
        goto exit;
    }
    in_fd = PyLong_AsInt(args[1]);
    if (in_fd == -1 && PyErr_Occurred()) {
        goto exit;
    }
    if (!Py_off_t_converter(args[2], &offset)) {
        goto exit;
    }
    if (!Py_off_t_converter(args[3], &sbytes)) {
        goto exit;
    }
    if (!noptargs) {
        goto skip_optional_pos;
    }
    if (args[4]) {
        headers = args[4];
        if (!--noptargs) {
            goto skip_optional_pos;
        }
    }
    if (args[5]) {
        trailers = args[5];
        if (!--noptargs) {
            goto skip_optional_pos;
        }
    }
    flags = PyLong_AsInt(args[6]);
    if (flags == -1 && PyErr_Occurred()) {
        goto exit;
    }
skip_optional_pos:
    return_value = os_sendfile_impl(module, out_fd, in_fd, offset, sbytes, headers, trailers, flags);

exit:
    return return_value;
}

#endif /* defined(HAVE_SENDFILE) && defined(__APPLE__) */

#if defined(HAVE_SENDFILE) && !defined(__APPLE__) && (defined(__FreeBSD__) || defined(__DragonFly__))

PyDoc_STRVAR(os_sendfile__doc__,
"sendfile($module, /, out_fd, in_fd, offset, count, headers=(),\n"
"         trailers=(), flags=0)\n"
"--\n"
"\n"
"Copy count bytes from file descriptor in_fd to file descriptor out_fd.");

#define OS_SENDFILE_METHODDEF    \
    {"sendfile", _PyCFunction_CAST(os_sendfile), METH_FASTCALL|METH_KEYWORDS, os_sendfile__doc__},

static PyObject *
os_sendfile_impl(PyObject *module, int out_fd, int in_fd, Py_off_t offset,
                 Py_ssize_t count, PyObject *headers, PyObject *trailers,
                 int flags);

static PyObject *
os_sendfile(PyObject *module, PyObject *const *args, Py_ssize_t nargs, PyObject *kwnames)
{
    PyObject *return_value = NULL;
    #if defined(Py_BUILD_CORE) && !defined(Py_BUILD_CORE_MODULE)

    #define NUM_KEYWORDS 7
    static struct {
        PyGC_Head _this_is_not_used;
        PyObject_VAR_HEAD
        PyObject *ob_item[NUM_KEYWORDS];
    } _kwtuple = {
        .ob_base = PyVarObject_HEAD_INIT(&PyTuple_Type, NUM_KEYWORDS)
        .ob_item = { &_Py_ID(out_fd), &_Py_ID(in_fd), &_Py_ID(offset), &_Py_ID(count), &_Py_ID(headers), &_Py_ID(trailers), &_Py_ID(flags), },
    };
    #undef NUM_KEYWORDS
    #define KWTUPLE (&_kwtuple.ob_base.ob_base)

    #else  // !Py_BUILD_CORE
    #  define KWTUPLE NULL
    #endif  // !Py_BUILD_CORE

    static const char * const _keywords[] = {"out_fd", "in_fd", "offset", "count", "headers", "trailers", "flags", NULL};
    static _PyArg_Parser _parser = {
        .keywords = _keywords,
        .fname = "sendfile",
        .kwtuple = KWTUPLE,
    };
    #undef KWTUPLE
    PyObject *argsbuf[7];
    Py_ssize_t noptargs = nargs + (kwnames ? PyTuple_GET_SIZE(kwnames) : 0) - 4;
    int out_fd;
    int in_fd;
    Py_off_t offset;
    Py_ssize_t count;
    PyObject *headers = NULL;
    PyObject *trailers = NULL;
    int flags = 0;

    args = _PyArg_UnpackKeywords(args, nargs, NULL, kwnames, &_parser,
            /*minpos*/ 4, /*maxpos*/ 7, /*minkw*/ 0, /*varpos*/ 0, argsbuf);
    if (!args) {
        goto exit;
    }
    out_fd = PyLong_AsInt(args[0]);
    if (out_fd == -1 && PyErr_Occurred()) {
        goto exit;
    }
    in_fd = PyLong_AsInt(args[1]);
    if (in_fd == -1 && PyErr_Occurred()) {
        goto exit;
    }
    if (!Py_off_t_converter(args[2], &offset)) {
        goto exit;
    }
    {
        Py_ssize_t ival = -1;
        PyObject *iobj = _PyNumber_Index(args[3]);
        if (iobj != NULL) {
            ival = PyLong_AsSsize_t(iobj);
            Py_DECREF(iobj);
        }
        if (ival == -1 && PyErr_Occurred()) {
            goto exit;
        }
        count = ival;
    }
    if (!noptargs) {
        goto skip_optional_pos;
    }
    if (args[4]) {
        headers = args[4];
        if (!--noptargs) {
            goto skip_optional_pos;
        }
    }
    if (args[5]) {
        trailers = args[5];
        if (!--noptargs) {
            goto skip_optional_pos;
        }
    }
    flags = PyLong_AsInt(args[6]);
    if (flags == -1 && PyErr_Occurred()) {
        goto exit;
    }
skip_optional_pos:
    return_value = os_sendfile_impl(module, out_fd, in_fd, offset, count, headers, trailers, flags);

exit:
    return return_value;
}

#endif /* defined(HAVE_SENDFILE) && !defined(__APPLE__) && (defined(__FreeBSD__) || defined(__DragonFly__)) */

#if defined(HAVE_SENDFILE) && !defined(__APPLE__) && !(defined(__FreeBSD__) || defined(__DragonFly__))

PyDoc_STRVAR(os_sendfile__doc__,
"sendfile($module, /, out_fd, in_fd, offset, count)\n"
"--\n"
"\n"
"Copy count bytes from file descriptor in_fd to file descriptor out_fd.");

#define OS_SENDFILE_METHODDEF    \
    {"sendfile", _PyCFunction_CAST(os_sendfile), METH_FASTCALL|METH_KEYWORDS, os_sendfile__doc__},

static PyObject *
os_sendfile_impl(PyObject *module, int out_fd, int in_fd, PyObject *offobj,
                 Py_ssize_t count);

static PyObject *
os_sendfile(PyObject *module, PyObject *const *args, Py_ssize_t nargs, PyObject *kwnames)
{
    PyObject *return_value = NULL;
    #if defined(Py_BUILD_CORE) && !defined(Py_BUILD_CORE_MODULE)

    #define NUM_KEYWORDS 4
    static struct {
        PyGC_Head _this_is_not_used;
        PyObject_VAR_HEAD
        PyObject *ob_item[NUM_KEYWORDS];
    } _kwtuple = {
        .ob_base = PyVarObject_HEAD_INIT(&PyTuple_Type, NUM_KEYWORDS)
        .ob_item = { &_Py_ID(out_fd), &_Py_ID(in_fd), &_Py_ID(offset), &_Py_ID(count), },
    };
    #undef NUM_KEYWORDS
    #define KWTUPLE (&_kwtuple.ob_base.ob_base)

    #else  // !Py_BUILD_CORE
    #  define KWTUPLE NULL
    #endif  // !Py_BUILD_CORE

    static const char * const _keywords[] = {"out_fd", "in_fd", "offset", "count", NULL};
    static _PyArg_Parser _parser = {
        .keywords = _keywords,
        .fname = "sendfile",
        .kwtuple = KWTUPLE,
    };
    #undef KWTUPLE
    PyObject *argsbuf[4];
    int out_fd;
    int in_fd;
    PyObject *offobj;
    Py_ssize_t count;

    args = _PyArg_UnpackKeywords(args, nargs, NULL, kwnames, &_parser,
            /*minpos*/ 4, /*maxpos*/ 4, /*minkw*/ 0, /*varpos*/ 0, argsbuf);
    if (!args) {
        goto exit;
    }
    out_fd = PyLong_AsInt(args[0]);
    if (out_fd == -1 && PyErr_Occurred()) {
        goto exit;
    }
    in_fd = PyLong_AsInt(args[1]);
    if (in_fd == -1 && PyErr_Occurred()) {
        goto exit;
    }
    offobj = args[2];
    {
        Py_ssize_t ival = -1;
        PyObject *iobj = _PyNumber_Index(args[3]);
        if (iobj != NULL) {
            ival = PyLong_AsSsize_t(iobj);
            Py_DECREF(iobj);
        }
        if (ival == -1 && PyErr_Occurred()) {
            goto exit;
        }
        count = ival;
    }
    return_value = os_sendfile_impl(module, out_fd, in_fd, offobj, count);

exit:
    return return_value;
}

#endif /* defined(HAVE_SENDFILE) && !defined(__APPLE__) && !(defined(__FreeBSD__) || defined(__DragonFly__)) */

#if defined(__APPLE__)

PyDoc_STRVAR(os__fcopyfile__doc__,
"_fcopyfile($module, in_fd, out_fd, flags, /)\n"
"--\n"
"\n"
"Efficiently copy content or metadata of 2 regular file descriptors (macOS).");

#define OS__FCOPYFILE_METHODDEF    \
    {"_fcopyfile", _PyCFunction_CAST(os__fcopyfile), METH_FASTCALL, os__fcopyfile__doc__},

static PyObject *
os__fcopyfile_impl(PyObject *module, int in_fd, int out_fd, int flags);

static PyObject *
os__fcopyfile(PyObject *module, PyObject *const *args, Py_ssize_t nargs)
{
    PyObject *return_value = NULL;
    int in_fd;
    int out_fd;
    int flags;

    if (!_PyArg_CheckPositional("_fcopyfile", nargs, 3, 3)) {
        goto exit;
    }
    in_fd = PyLong_AsInt(args[0]);
    if (in_fd == -1 && PyErr_Occurred()) {
        goto exit;
    }
    out_fd = PyLong_AsInt(args[1]);
    if (out_fd == -1 && PyErr_Occurred()) {
        goto exit;
    }
    flags = PyLong_AsInt(args[2]);
    if (flags == -1 && PyErr_Occurred()) {
        goto exit;
    }
    return_value = os__fcopyfile_impl(module, in_fd, out_fd, flags);

exit:
    return return_value;
}

#endif /* defined(__APPLE__) */

PyDoc_STRVAR(os_fstat__doc__,
"fstat($module, /, fd)\n"
"--\n"
"\n"
"Perform a stat system call on the given file descriptor.\n"
"\n"
"Like stat(), but for an open file descriptor.\n"
"Equivalent to os.stat(fd).");

#define OS_FSTAT_METHODDEF    \
    {"fstat", _PyCFunction_CAST(os_fstat), METH_FASTCALL|METH_KEYWORDS, os_fstat__doc__},

static PyObject *
os_fstat_impl(PyObject *module, int fd);

static PyObject *
os_fstat(PyObject *module, PyObject *const *args, Py_ssize_t nargs, PyObject *kwnames)
{
    PyObject *return_value = NULL;
    #if defined(Py_BUILD_CORE) && !defined(Py_BUILD_CORE_MODULE)

    #define NUM_KEYWORDS 1
    static struct {
        PyGC_Head _this_is_not_used;
        PyObject_VAR_HEAD
        PyObject *ob_item[NUM_KEYWORDS];
    } _kwtuple = {
        .ob_base = PyVarObject_HEAD_INIT(&PyTuple_Type, NUM_KEYWORDS)
        .ob_item = { &_Py_ID(fd), },
    };
    #undef NUM_KEYWORDS
    #define KWTUPLE (&_kwtuple.ob_base.ob_base)

    #else  // !Py_BUILD_CORE
    #  define KWTUPLE NULL
    #endif  // !Py_BUILD_CORE

    static const char * const _keywords[] = {"fd", NULL};
    static _PyArg_Parser _parser = {
        .keywords = _keywords,
        .fname = "fstat",
        .kwtuple = KWTUPLE,
    };
    #undef KWTUPLE
    PyObject *argsbuf[1];
    int fd;

    args = _PyArg_UnpackKeywords(args, nargs, NULL, kwnames, &_parser,
            /*minpos*/ 1, /*maxpos*/ 1, /*minkw*/ 0, /*varpos*/ 0, argsbuf);
    if (!args) {
        goto exit;
    }
    fd = PyLong_AsInt(args[0]);
    if (fd == -1 && PyErr_Occurred()) {
        goto exit;
    }
    return_value = os_fstat_impl(module, fd);

exit:
    return return_value;
}

PyDoc_STRVAR(os_isatty__doc__,
"isatty($module, fd, /)\n"
"--\n"
"\n"
"Return True if the fd is connected to a terminal.\n"
"\n"
"Return True if the file descriptor is an open file descriptor\n"
"connected to the slave end of a terminal.");

#define OS_ISATTY_METHODDEF    \
    {"isatty", (PyCFunction)os_isatty, METH_O, os_isatty__doc__},

static int
os_isatty_impl(PyObject *module, int fd);

static PyObject *
os_isatty(PyObject *module, PyObject *arg)
{
    PyObject *return_value = NULL;
    int fd;
    int _return_value;

    fd = PyLong_AsInt(arg);
    if (fd == -1 && PyErr_Occurred()) {
        goto exit;
    }
    _return_value = os_isatty_impl(module, fd);
    if ((_return_value == -1) && PyErr_Occurred()) {
        goto exit;
    }
    return_value = PyBool_FromLong((long)_return_value);

exit:
    return return_value;
}

#if defined(HAVE_PIPE)

PyDoc_STRVAR(os_pipe__doc__,
"pipe($module, /)\n"
"--\n"
"\n"
"Create a pipe.\n"
"\n"
"Returns a tuple of two file descriptors:\n"
"  (read_fd, write_fd)");

#define OS_PIPE_METHODDEF    \
    {"pipe", (PyCFunction)os_pipe, METH_NOARGS, os_pipe__doc__},

static PyObject *
os_pipe_impl(PyObject *module);

static PyObject *
os_pipe(PyObject *module, PyObject *Py_UNUSED(ignored))
{
    return os_pipe_impl(module);
}

#endif /* defined(HAVE_PIPE) */

#if defined(HAVE_PIPE2)

PyDoc_STRVAR(os_pipe2__doc__,
"pipe2($module, flags, /)\n"
"--\n"
"\n"
"Create a pipe with flags set atomically.\n"
"\n"
"Returns a tuple of two file descriptors:\n"
"  (read_fd, write_fd)\n"
"\n"
"flags can be constructed by ORing together one or more of these values:\n"
"O_NONBLOCK, O_CLOEXEC.");

#define OS_PIPE2_METHODDEF    \
    {"pipe2", (PyCFunction)os_pipe2, METH_O, os_pipe2__doc__},

static PyObject *
os_pipe2_impl(PyObject *module, int flags);

static PyObject *
os_pipe2(PyObject *module, PyObject *arg)
{
    PyObject *return_value = NULL;
    int flags;

    flags = PyLong_AsInt(arg);
    if (flags == -1 && PyErr_Occurred()) {
        goto exit;
    }
    return_value = os_pipe2_impl(module, flags);

exit:
    return return_value;
}

#endif /* defined(HAVE_PIPE2) */

#if defined(HAVE_WRITEV)

PyDoc_STRVAR(os_writev__doc__,
"writev($module, fd, buffers, /)\n"
"--\n"
"\n"
"Iterate over buffers, and write the contents of each to a file descriptor.\n"
"\n"
"Returns the total number of bytes written.\n"
"buffers must be a sequence of bytes-like objects.");

#define OS_WRITEV_METHODDEF    \
    {"writev", _PyCFunction_CAST(os_writev), METH_FASTCALL, os_writev__doc__},

static Py_ssize_t
os_writev_impl(PyObject *module, int fd, PyObject *buffers);

static PyObject *
os_writev(PyObject *module, PyObject *const *args, Py_ssize_t nargs)
{
    PyObject *return_value = NULL;
    int fd;
    PyObject *buffers;
    Py_ssize_t _return_value;

    if (!_PyArg_CheckPositional("writev", nargs, 2, 2)) {
        goto exit;
    }
    fd = PyLong_AsInt(args[0]);
    if (fd == -1 && PyErr_Occurred()) {
        goto exit;
    }
    buffers = args[1];
    _return_value = os_writev_impl(module, fd, buffers);
    if ((_return_value == -1) && PyErr_Occurred()) {
        goto exit;
    }
    return_value = PyLong_FromSsize_t(_return_value);

exit:
    return return_value;
}

#endif /* defined(HAVE_WRITEV) */

#if defined(HAVE_PWRITE)

PyDoc_STRVAR(os_pwrite__doc__,
"pwrite($module, fd, buffer, offset, /)\n"
"--\n"
"\n"
"Write bytes to a file descriptor starting at a particular offset.\n"
"\n"
"Write buffer to fd, starting at offset bytes from the beginning of\n"
"the file.  Returns the number of bytes written.  Does not change the\n"
"current file offset.");

#define OS_PWRITE_METHODDEF    \
    {"pwrite", _PyCFunction_CAST(os_pwrite), METH_FASTCALL, os_pwrite__doc__},

static Py_ssize_t
os_pwrite_impl(PyObject *module, int fd, Py_buffer *buffer, Py_off_t offset);

static PyObject *
os_pwrite(PyObject *module, PyObject *const *args, Py_ssize_t nargs)
{
    PyObject *return_value = NULL;
    int fd;
    Py_buffer buffer = {NULL, NULL};
    Py_off_t offset;
    Py_ssize_t _return_value;

    if (!_PyArg_CheckPositional("pwrite", nargs, 3, 3)) {
        goto exit;
    }
    fd = PyLong_AsInt(args[0]);
    if (fd == -1 && PyErr_Occurred()) {
        goto exit;
    }
    if (PyObject_GetBuffer(args[1], &buffer, PyBUF_SIMPLE) != 0) {
        goto exit;
    }
    if (!Py_off_t_converter(args[2], &offset)) {
        goto exit;
    }
    _return_value = os_pwrite_impl(module, fd, &buffer, offset);
    if ((_return_value == -1) && PyErr_Occurred()) {
        goto exit;
    }
    return_value = PyLong_FromSsize_t(_return_value);

exit:
    /* Cleanup for buffer */
    if (buffer.obj) {
       PyBuffer_Release(&buffer);
    }

    return return_value;
}

#endif /* defined(HAVE_PWRITE) */

#if (defined(HAVE_PWRITEV) || defined (HAVE_PWRITEV2))

PyDoc_STRVAR(os_pwritev__doc__,
"pwritev($module, fd, buffers, offset, flags=0, /)\n"
"--\n"
"\n"
"Writes the contents of bytes-like objects to a file descriptor at a given offset.\n"
"\n"
"Combines the functionality of writev() and pwrite(). All buffers must be a sequence\n"
"of bytes-like objects. Buffers are processed in array order. Entire contents of first\n"
"buffer is written before proceeding to second, and so on. The operating system may\n"
"set a limit (sysconf() value SC_IOV_MAX) on the number of buffers that can be used.\n"
"This function writes the contents of each object to the file descriptor and returns\n"
"the total number of bytes written.\n"
"\n"
"The flags argument contains a bitwise OR of zero or more of the following flags:\n"
"\n"
"- RWF_DSYNC\n"
"- RWF_SYNC\n"
"- RWF_APPEND\n"
"\n"
"Using non-zero flags requires Linux 4.7 or newer.");

#define OS_PWRITEV_METHODDEF    \
    {"pwritev", _PyCFunction_CAST(os_pwritev), METH_FASTCALL, os_pwritev__doc__},

static Py_ssize_t
os_pwritev_impl(PyObject *module, int fd, PyObject *buffers, Py_off_t offset,
                int flags);

static PyObject *
os_pwritev(PyObject *module, PyObject *const *args, Py_ssize_t nargs)
{
    PyObject *return_value = NULL;
    int fd;
    PyObject *buffers;
    Py_off_t offset;
    int flags = 0;
    Py_ssize_t _return_value;

    if (!_PyArg_CheckPositional("pwritev", nargs, 3, 4)) {
        goto exit;
    }
    fd = PyLong_AsInt(args[0]);
    if (fd == -1 && PyErr_Occurred()) {
        goto exit;
    }
    buffers = args[1];
    if (!Py_off_t_converter(args[2], &offset)) {
        goto exit;
    }
    if (nargs < 4) {
        goto skip_optional;
    }
    flags = PyLong_AsInt(args[3]);
    if (flags == -1 && PyErr_Occurred()) {
        goto exit;
    }
skip_optional:
    _return_value = os_pwritev_impl(module, fd, buffers, offset, flags);
    if ((_return_value == -1) && PyErr_Occurred()) {
        goto exit;
    }
    return_value = PyLong_FromSsize_t(_return_value);

exit:
    return return_value;
}

#endif /* (defined(HAVE_PWRITEV) || defined (HAVE_PWRITEV2)) */

#if defined(HAVE_COPY_FILE_RANGE)

PyDoc_STRVAR(os_copy_file_range__doc__,
"copy_file_range($module, /, src, dst, count, offset_src=None,\n"
"                offset_dst=None)\n"
"--\n"
"\n"
"Copy count bytes from one file descriptor to another.\n"
"\n"
"  src\n"
"    Source file descriptor.\n"
"  dst\n"
"    Destination file descriptor.\n"
"  count\n"
"    Number of bytes to copy.\n"
"  offset_src\n"
"    Starting offset in src.\n"
"  offset_dst\n"
"    Starting offset in dst.\n"
"\n"
"If offset_src is None, then src is read from the current position;\n"
"respectively for offset_dst.");

#define OS_COPY_FILE_RANGE_METHODDEF    \
    {"copy_file_range", _PyCFunction_CAST(os_copy_file_range), METH_FASTCALL|METH_KEYWORDS, os_copy_file_range__doc__},

static PyObject *
os_copy_file_range_impl(PyObject *module, int src, int dst, Py_ssize_t count,
                        PyObject *offset_src, PyObject *offset_dst);

static PyObject *
os_copy_file_range(PyObject *module, PyObject *const *args, Py_ssize_t nargs, PyObject *kwnames)
{
    PyObject *return_value = NULL;
    #if defined(Py_BUILD_CORE) && !defined(Py_BUILD_CORE_MODULE)

    #define NUM_KEYWORDS 5
    static struct {
        PyGC_Head _this_is_not_used;
        PyObject_VAR_HEAD
        PyObject *ob_item[NUM_KEYWORDS];
    } _kwtuple = {
        .ob_base = PyVarObject_HEAD_INIT(&PyTuple_Type, NUM_KEYWORDS)
        .ob_item = { &_Py_ID(src), &_Py_ID(dst), &_Py_ID(count), &_Py_ID(offset_src), &_Py_ID(offset_dst), },
    };
    #undef NUM_KEYWORDS
    #define KWTUPLE (&_kwtuple.ob_base.ob_base)

    #else  // !Py_BUILD_CORE
    #  define KWTUPLE NULL
    #endif  // !Py_BUILD_CORE

    static const char * const _keywords[] = {"src", "dst", "count", "offset_src", "offset_dst", NULL};
    static _PyArg_Parser _parser = {
        .keywords = _keywords,
        .fname = "copy_file_range",
        .kwtuple = KWTUPLE,
    };
    #undef KWTUPLE
    PyObject *argsbuf[5];
    Py_ssize_t noptargs = nargs + (kwnames ? PyTuple_GET_SIZE(kwnames) : 0) - 3;
    int src;
    int dst;
    Py_ssize_t count;
    PyObject *offset_src = Py_None;
    PyObject *offset_dst = Py_None;

    args = _PyArg_UnpackKeywords(args, nargs, NULL, kwnames, &_parser,
            /*minpos*/ 3, /*maxpos*/ 5, /*minkw*/ 0, /*varpos*/ 0, argsbuf);
    if (!args) {
        goto exit;
    }
    src = PyLong_AsInt(args[0]);
    if (src == -1 && PyErr_Occurred()) {
        goto exit;
    }
    dst = PyLong_AsInt(args[1]);
    if (dst == -1 && PyErr_Occurred()) {
        goto exit;
    }
    {
        Py_ssize_t ival = -1;
        PyObject *iobj = _PyNumber_Index(args[2]);
        if (iobj != NULL) {
            ival = PyLong_AsSsize_t(iobj);
            Py_DECREF(iobj);
        }
        if (ival == -1 && PyErr_Occurred()) {
            goto exit;
        }
        count = ival;
    }
    if (!noptargs) {
        goto skip_optional_pos;
    }
    if (args[3]) {
        offset_src = args[3];
        if (!--noptargs) {
            goto skip_optional_pos;
        }
    }
    offset_dst = args[4];
skip_optional_pos:
    return_value = os_copy_file_range_impl(module, src, dst, count, offset_src, offset_dst);

exit:
    return return_value;
}

#endif /* defined(HAVE_COPY_FILE_RANGE) */

#if ((defined(HAVE_SPLICE) && !defined(_AIX)))

PyDoc_STRVAR(os_splice__doc__,
"splice($module, /, src, dst, count, offset_src=None, offset_dst=None,\n"
"       flags=0)\n"
"--\n"
"\n"
"Transfer count bytes from one pipe to a descriptor or vice versa.\n"
"\n"
"  src\n"
"    Source file descriptor.\n"
"  dst\n"
"    Destination file descriptor.\n"
"  count\n"
"    Number of bytes to copy.\n"
"  offset_src\n"
"    Starting offset in src.\n"
"  offset_dst\n"
"    Starting offset in dst.\n"
"  flags\n"
"    Flags to modify the semantics of the call.\n"
"\n"
"If offset_src is None, then src is read from the current position;\n"
"respectively for offset_dst. The offset associated to the file\n"
"descriptor that refers to a pipe must be None.");

#define OS_SPLICE_METHODDEF    \
    {"splice", _PyCFunction_CAST(os_splice), METH_FASTCALL|METH_KEYWORDS, os_splice__doc__},

static PyObject *
os_splice_impl(PyObject *module, int src, int dst, Py_ssize_t count,
               PyObject *offset_src, PyObject *offset_dst,
               unsigned int flags);

static PyObject *
os_splice(PyObject *module, PyObject *const *args, Py_ssize_t nargs, PyObject *kwnames)
{
    PyObject *return_value = NULL;
    #if defined(Py_BUILD_CORE) && !defined(Py_BUILD_CORE_MODULE)

    #define NUM_KEYWORDS 6
    static struct {
        PyGC_Head _this_is_not_used;
        PyObject_VAR_HEAD
        PyObject *ob_item[NUM_KEYWORDS];
    } _kwtuple = {
        .ob_base = PyVarObject_HEAD_INIT(&PyTuple_Type, NUM_KEYWORDS)
        .ob_item = { &_Py_ID(src), &_Py_ID(dst), &_Py_ID(count), &_Py_ID(offset_src), &_Py_ID(offset_dst), &_Py_ID(flags), },
    };
    #undef NUM_KEYWORDS
    #define KWTUPLE (&_kwtuple.ob_base.ob_base)

    #else  // !Py_BUILD_CORE
    #  define KWTUPLE NULL
    #endif  // !Py_BUILD_CORE

    static const char * const _keywords[] = {"src", "dst", "count", "offset_src", "offset_dst", "flags", NULL};
    static _PyArg_Parser _parser = {
        .keywords = _keywords,
        .fname = "splice",
        .kwtuple = KWTUPLE,
    };
    #undef KWTUPLE
    PyObject *argsbuf[6];
    Py_ssize_t noptargs = nargs + (kwnames ? PyTuple_GET_SIZE(kwnames) : 0) - 3;
    int src;
    int dst;
    Py_ssize_t count;
    PyObject *offset_src = Py_None;
    PyObject *offset_dst = Py_None;
    unsigned int flags = 0;

    args = _PyArg_UnpackKeywords(args, nargs, NULL, kwnames, &_parser,
            /*minpos*/ 3, /*maxpos*/ 6, /*minkw*/ 0, /*varpos*/ 0, argsbuf);
    if (!args) {
        goto exit;
    }
    src = PyLong_AsInt(args[0]);
    if (src == -1 && PyErr_Occurred()) {
        goto exit;
    }
    dst = PyLong_AsInt(args[1]);
    if (dst == -1 && PyErr_Occurred()) {
        goto exit;
    }
    {
        Py_ssize_t ival = -1;
        PyObject *iobj = _PyNumber_Index(args[2]);
        if (iobj != NULL) {
            ival = PyLong_AsSsize_t(iobj);
            Py_DECREF(iobj);
        }
        if (ival == -1 && PyErr_Occurred()) {
            goto exit;
        }
        count = ival;
    }
    if (!noptargs) {
        goto skip_optional_pos;
    }
    if (args[3]) {
        offset_src = args[3];
        if (!--noptargs) {
            goto skip_optional_pos;
        }
    }
    if (args[4]) {
        offset_dst = args[4];
        if (!--noptargs) {
            goto skip_optional_pos;
        }
    }
    if (!_PyLong_UnsignedInt_Converter(args[5], &flags)) {
        goto exit;
    }
skip_optional_pos:
    return_value = os_splice_impl(module, src, dst, count, offset_src, offset_dst, flags);

exit:
    return return_value;
}

#endif /* ((defined(HAVE_SPLICE) && !defined(_AIX))) */

#if defined(HAVE_MKFIFO)

PyDoc_STRVAR(os_mkfifo__doc__,
"mkfifo($module, /, path, mode=438, *, dir_fd=None)\n"
"--\n"
"\n"
"Create a \"fifo\" (a POSIX named pipe).\n"
"\n"
"If dir_fd is not None, it should be a file descriptor open to a directory,\n"
"  and path should be relative; path will then be relative to that directory.\n"
"dir_fd may not be implemented on your platform.\n"
"  If it is unavailable, using it will raise a NotImplementedError.");

#define OS_MKFIFO_METHODDEF    \
    {"mkfifo", _PyCFunction_CAST(os_mkfifo), METH_FASTCALL|METH_KEYWORDS, os_mkfifo__doc__},

static PyObject *
os_mkfifo_impl(PyObject *module, path_t *path, int mode, int dir_fd);

static PyObject *
os_mkfifo(PyObject *module, PyObject *const *args, Py_ssize_t nargs, PyObject *kwnames)
{
    PyObject *return_value = NULL;
    #if defined(Py_BUILD_CORE) && !defined(Py_BUILD_CORE_MODULE)

    #define NUM_KEYWORDS 3
    static struct {
        PyGC_Head _this_is_not_used;
        PyObject_VAR_HEAD
        PyObject *ob_item[NUM_KEYWORDS];
    } _kwtuple = {
        .ob_base = PyVarObject_HEAD_INIT(&PyTuple_Type, NUM_KEYWORDS)
        .ob_item = { &_Py_ID(path), &_Py_ID(mode), &_Py_ID(dir_fd), },
    };
    #undef NUM_KEYWORDS
    #define KWTUPLE (&_kwtuple.ob_base.ob_base)

    #else  // !Py_BUILD_CORE
    #  define KWTUPLE NULL
    #endif  // !Py_BUILD_CORE

    static const char * const _keywords[] = {"path", "mode", "dir_fd", NULL};
    static _PyArg_Parser _parser = {
        .keywords = _keywords,
        .fname = "mkfifo",
        .kwtuple = KWTUPLE,
    };
    #undef KWTUPLE
    PyObject *argsbuf[3];
    Py_ssize_t noptargs = nargs + (kwnames ? PyTuple_GET_SIZE(kwnames) : 0) - 1;
    path_t path = PATH_T_INITIALIZE_P("mkfifo", "path", 0, 0, 0, 0);
    int mode = 438;
    int dir_fd = DEFAULT_DIR_FD;

    args = _PyArg_UnpackKeywords(args, nargs, NULL, kwnames, &_parser,
            /*minpos*/ 1, /*maxpos*/ 2, /*minkw*/ 0, /*varpos*/ 0, argsbuf);
    if (!args) {
        goto exit;
    }
    if (!path_converter(args[0], &path)) {
        goto exit;
    }
    if (!noptargs) {
        goto skip_optional_pos;
    }
    if (args[1]) {
        mode = PyLong_AsInt(args[1]);
        if (mode == -1 && PyErr_Occurred()) {
            goto exit;
        }
        if (!--noptargs) {
            goto skip_optional_pos;
        }
    }
skip_optional_pos:
    if (!noptargs) {
        goto skip_optional_kwonly;
    }
    if (!MKFIFOAT_DIR_FD_CONVERTER(args[2], &dir_fd)) {
        goto exit;
    }
skip_optional_kwonly:
    return_value = os_mkfifo_impl(module, &path, mode, dir_fd);

exit:
    /* Cleanup for path */
    path_cleanup(&path);

    return return_value;
}

#endif /* defined(HAVE_MKFIFO) */

#if (defined(HAVE_MKNOD) && defined(HAVE_MAKEDEV))

PyDoc_STRVAR(os_mknod__doc__,
"mknod($module, /, path, mode=384, device=0, *, dir_fd=None)\n"
"--\n"
"\n"
"Create a node in the file system.\n"
"\n"
"Create a node in the file system (file, device special file or named pipe)\n"
"at path.  mode specifies both the permissions to use and the\n"
"type of node to be created, being combined (bitwise OR) with one of\n"
"S_IFREG, S_IFCHR, S_IFBLK, and S_IFIFO.  If S_IFCHR or S_IFBLK is set on mode,\n"
"device defines the newly created device special file (probably using\n"
"os.makedev()).  Otherwise device is ignored.\n"
"\n"
"If dir_fd is not None, it should be a file descriptor open to a directory,\n"
"  and path should be relative; path will then be relative to that directory.\n"
"dir_fd may not be implemented on your platform.\n"
"  If it is unavailable, using it will raise a NotImplementedError.");

#define OS_MKNOD_METHODDEF    \
    {"mknod", _PyCFunction_CAST(os_mknod), METH_FASTCALL|METH_KEYWORDS, os_mknod__doc__},

static PyObject *
os_mknod_impl(PyObject *module, path_t *path, int mode, dev_t device,
              int dir_fd);

static PyObject *
os_mknod(PyObject *module, PyObject *const *args, Py_ssize_t nargs, PyObject *kwnames)
{
    PyObject *return_value = NULL;
    #if defined(Py_BUILD_CORE) && !defined(Py_BUILD_CORE_MODULE)

    #define NUM_KEYWORDS 4
    static struct {
        PyGC_Head _this_is_not_used;
        PyObject_VAR_HEAD
        PyObject *ob_item[NUM_KEYWORDS];
    } _kwtuple = {
        .ob_base = PyVarObject_HEAD_INIT(&PyTuple_Type, NUM_KEYWORDS)
        .ob_item = { &_Py_ID(path), &_Py_ID(mode), &_Py_ID(device), &_Py_ID(dir_fd), },
    };
    #undef NUM_KEYWORDS
    #define KWTUPLE (&_kwtuple.ob_base.ob_base)

    #else  // !Py_BUILD_CORE
    #  define KWTUPLE NULL
    #endif  // !Py_BUILD_CORE

    static const char * const _keywords[] = {"path", "mode", "device", "dir_fd", NULL};
    static _PyArg_Parser _parser = {
        .keywords = _keywords,
        .fname = "mknod",
        .kwtuple = KWTUPLE,
    };
    #undef KWTUPLE
    PyObject *argsbuf[4];
    Py_ssize_t noptargs = nargs + (kwnames ? PyTuple_GET_SIZE(kwnames) : 0) - 1;
    path_t path = PATH_T_INITIALIZE_P("mknod", "path", 0, 0, 0, 0);
    int mode = 384;
    dev_t device = 0;
    int dir_fd = DEFAULT_DIR_FD;

    args = _PyArg_UnpackKeywords(args, nargs, NULL, kwnames, &_parser,
            /*minpos*/ 1, /*maxpos*/ 3, /*minkw*/ 0, /*varpos*/ 0, argsbuf);
    if (!args) {
        goto exit;
    }
    if (!path_converter(args[0], &path)) {
        goto exit;
    }
    if (!noptargs) {
        goto skip_optional_pos;
    }
    if (args[1]) {
        mode = PyLong_AsInt(args[1]);
        if (mode == -1 && PyErr_Occurred()) {
            goto exit;
        }
        if (!--noptargs) {
            goto skip_optional_pos;
        }
    }
    if (args[2]) {
        if (!_Py_Dev_Converter(args[2], &device)) {
            goto exit;
        }
        if (!--noptargs) {
            goto skip_optional_pos;
        }
    }
skip_optional_pos:
    if (!noptargs) {
        goto skip_optional_kwonly;
    }
    if (!MKNODAT_DIR_FD_CONVERTER(args[3], &dir_fd)) {
        goto exit;
    }
skip_optional_kwonly:
    return_value = os_mknod_impl(module, &path, mode, device, dir_fd);

exit:
    /* Cleanup for path */
    path_cleanup(&path);

    return return_value;
}

#endif /* (defined(HAVE_MKNOD) && defined(HAVE_MAKEDEV)) */

#if defined(HAVE_DEVICE_MACROS)

PyDoc_STRVAR(os_major__doc__,
"major($module, device, /)\n"
"--\n"
"\n"
"Extracts a device major number from a raw device number.");

#define OS_MAJOR_METHODDEF    \
    {"major", (PyCFunction)os_major, METH_O, os_major__doc__},

static PyObject *
os_major_impl(PyObject *module, dev_t device);

static PyObject *
os_major(PyObject *module, PyObject *arg)
{
    PyObject *return_value = NULL;
    dev_t device;

    if (!_Py_Dev_Converter(arg, &device)) {
        goto exit;
    }
    return_value = os_major_impl(module, device);

exit:
    return return_value;
}

#endif /* defined(HAVE_DEVICE_MACROS) */

#if defined(HAVE_DEVICE_MACROS)

PyDoc_STRVAR(os_minor__doc__,
"minor($module, device, /)\n"
"--\n"
"\n"
"Extracts a device minor number from a raw device number.");

#define OS_MINOR_METHODDEF    \
    {"minor", (PyCFunction)os_minor, METH_O, os_minor__doc__},

static PyObject *
os_minor_impl(PyObject *module, dev_t device);

static PyObject *
os_minor(PyObject *module, PyObject *arg)
{
    PyObject *return_value = NULL;
    dev_t device;

    if (!_Py_Dev_Converter(arg, &device)) {
        goto exit;
    }
    return_value = os_minor_impl(module, device);

exit:
    return return_value;
}

#endif /* defined(HAVE_DEVICE_MACROS) */

#if defined(HAVE_DEVICE_MACROS)

PyDoc_STRVAR(os_makedev__doc__,
"makedev($module, major, minor, /)\n"
"--\n"
"\n"
"Composes a raw device number from the major and minor device numbers.");

#define OS_MAKEDEV_METHODDEF    \
    {"makedev", _PyCFunction_CAST(os_makedev), METH_FASTCALL, os_makedev__doc__},

static dev_t
os_makedev_impl(PyObject *module, dev_t major, dev_t minor);

static PyObject *
os_makedev(PyObject *module, PyObject *const *args, Py_ssize_t nargs)
{
    PyObject *return_value = NULL;
    dev_t major;
    dev_t minor;
    dev_t _return_value;

    if (!_PyArg_CheckPositional("makedev", nargs, 2, 2)) {
        goto exit;
    }
    if (!_Py_Dev_Converter(args[0], &major)) {
        goto exit;
    }
    if (!_Py_Dev_Converter(args[1], &minor)) {
        goto exit;
    }
    _return_value = os_makedev_impl(module, major, minor);
    if ((_return_value == (dev_t)-1) && PyErr_Occurred()) {
        goto exit;
    }
    return_value = _PyLong_FromDev(_return_value);

exit:
    return return_value;
}

#endif /* defined(HAVE_DEVICE_MACROS) */

#if (defined HAVE_FTRUNCATE || defined MS_WINDOWS)

PyDoc_STRVAR(os_ftruncate__doc__,
"ftruncate($module, fd, length, /)\n"
"--\n"
"\n"
"Truncate a file, specified by file descriptor, to a specific length.");

#define OS_FTRUNCATE_METHODDEF    \
    {"ftruncate", _PyCFunction_CAST(os_ftruncate), METH_FASTCALL, os_ftruncate__doc__},

static PyObject *
os_ftruncate_impl(PyObject *module, int fd, Py_off_t length);

static PyObject *
os_ftruncate(PyObject *module, PyObject *const *args, Py_ssize_t nargs)
{
    PyObject *return_value = NULL;
    int fd;
    Py_off_t length;

    if (!_PyArg_CheckPositional("ftruncate", nargs, 2, 2)) {
        goto exit;
    }
    fd = PyLong_AsInt(args[0]);
    if (fd == -1 && PyErr_Occurred()) {
        goto exit;
    }
    if (!Py_off_t_converter(args[1], &length)) {
        goto exit;
    }
    return_value = os_ftruncate_impl(module, fd, length);

exit:
    return return_value;
}

#endif /* (defined HAVE_FTRUNCATE || defined MS_WINDOWS) */

#if (defined HAVE_TRUNCATE || defined MS_WINDOWS)

PyDoc_STRVAR(os_truncate__doc__,
"truncate($module, /, path, length)\n"
"--\n"
"\n"
"Truncate a file, specified by path, to a specific length.\n"
"\n"
"On some platforms, path may also be specified as an open file descriptor.\n"
"  If this functionality is unavailable, using it raises an exception.");

#define OS_TRUNCATE_METHODDEF    \
    {"truncate", _PyCFunction_CAST(os_truncate), METH_FASTCALL|METH_KEYWORDS, os_truncate__doc__},

static PyObject *
os_truncate_impl(PyObject *module, path_t *path, Py_off_t length);

static PyObject *
os_truncate(PyObject *module, PyObject *const *args, Py_ssize_t nargs, PyObject *kwnames)
{
    PyObject *return_value = NULL;
    #if defined(Py_BUILD_CORE) && !defined(Py_BUILD_CORE_MODULE)

    #define NUM_KEYWORDS 2
    static struct {
        PyGC_Head _this_is_not_used;
        PyObject_VAR_HEAD
        PyObject *ob_item[NUM_KEYWORDS];
    } _kwtuple = {
        .ob_base = PyVarObject_HEAD_INIT(&PyTuple_Type, NUM_KEYWORDS)
        .ob_item = { &_Py_ID(path), &_Py_ID(length), },
    };
    #undef NUM_KEYWORDS
    #define KWTUPLE (&_kwtuple.ob_base.ob_base)

    #else  // !Py_BUILD_CORE
    #  define KWTUPLE NULL
    #endif  // !Py_BUILD_CORE

    static const char * const _keywords[] = {"path", "length", NULL};
    static _PyArg_Parser _parser = {
        .keywords = _keywords,
        .fname = "truncate",
        .kwtuple = KWTUPLE,
    };
    #undef KWTUPLE
    PyObject *argsbuf[2];
    path_t path = PATH_T_INITIALIZE_P("truncate", "path", 0, 0, 0, PATH_HAVE_FTRUNCATE);
    Py_off_t length;

    args = _PyArg_UnpackKeywords(args, nargs, NULL, kwnames, &_parser,
            /*minpos*/ 2, /*maxpos*/ 2, /*minkw*/ 0, /*varpos*/ 0, argsbuf);
    if (!args) {
        goto exit;
    }
    if (!path_converter(args[0], &path)) {
        goto exit;
    }
    if (!Py_off_t_converter(args[1], &length)) {
        goto exit;
    }
    return_value = os_truncate_impl(module, &path, length);

exit:
    /* Cleanup for path */
    path_cleanup(&path);

    return return_value;
}

#endif /* (defined HAVE_TRUNCATE || defined MS_WINDOWS) */

#if (defined(HAVE_POSIX_FALLOCATE) && !defined(POSIX_FADVISE_AIX_BUG) && !defined(__wasi__))

PyDoc_STRVAR(os_posix_fallocate__doc__,
"posix_fallocate($module, fd, offset, length, /)\n"
"--\n"
"\n"
"Ensure a file has allocated at least a particular number of bytes on disk.\n"
"\n"
"Ensure that the file specified by fd encompasses a range of bytes\n"
"starting at offset bytes from the beginning and continuing for length bytes.");

#define OS_POSIX_FALLOCATE_METHODDEF    \
    {"posix_fallocate", _PyCFunction_CAST(os_posix_fallocate), METH_FASTCALL, os_posix_fallocate__doc__},

static PyObject *
os_posix_fallocate_impl(PyObject *module, int fd, Py_off_t offset,
                        Py_off_t length);

static PyObject *
os_posix_fallocate(PyObject *module, PyObject *const *args, Py_ssize_t nargs)
{
    PyObject *return_value = NULL;
    int fd;
    Py_off_t offset;
    Py_off_t length;

    if (!_PyArg_CheckPositional("posix_fallocate", nargs, 3, 3)) {
        goto exit;
    }
    fd = PyLong_AsInt(args[0]);
    if (fd == -1 && PyErr_Occurred()) {
        goto exit;
    }
    if (!Py_off_t_converter(args[1], &offset)) {
        goto exit;
    }
    if (!Py_off_t_converter(args[2], &length)) {
        goto exit;
    }
    return_value = os_posix_fallocate_impl(module, fd, offset, length);

exit:
    return return_value;
}

#endif /* (defined(HAVE_POSIX_FALLOCATE) && !defined(POSIX_FADVISE_AIX_BUG) && !defined(__wasi__)) */

#if (defined(HAVE_POSIX_FADVISE) && !defined(POSIX_FADVISE_AIX_BUG))

PyDoc_STRVAR(os_posix_fadvise__doc__,
"posix_fadvise($module, fd, offset, length, advice, /)\n"
"--\n"
"\n"
"Announce an intention to access data in a specific pattern.\n"
"\n"
"Announce an intention to access data in a specific pattern, thus allowing\n"
"the kernel to make optimizations.\n"
"The advice applies to the region of the file specified by fd starting at\n"
"offset and continuing for length bytes.\n"
"advice is one of POSIX_FADV_NORMAL, POSIX_FADV_SEQUENTIAL,\n"
"POSIX_FADV_RANDOM, POSIX_FADV_NOREUSE, POSIX_FADV_WILLNEED, or\n"
"POSIX_FADV_DONTNEED.");

#define OS_POSIX_FADVISE_METHODDEF    \
    {"posix_fadvise", _PyCFunction_CAST(os_posix_fadvise), METH_FASTCALL, os_posix_fadvise__doc__},

static PyObject *
os_posix_fadvise_impl(PyObject *module, int fd, Py_off_t offset,
                      Py_off_t length, int advice);

static PyObject *
os_posix_fadvise(PyObject *module, PyObject *const *args, Py_ssize_t nargs)
{
    PyObject *return_value = NULL;
    int fd;
    Py_off_t offset;
    Py_off_t length;
    int advice;

    if (!_PyArg_CheckPositional("posix_fadvise", nargs, 4, 4)) {
        goto exit;
    }
    fd = PyLong_AsInt(args[0]);
    if (fd == -1 && PyErr_Occurred()) {
        goto exit;
    }
    if (!Py_off_t_converter(args[1], &offset)) {
        goto exit;
    }
    if (!Py_off_t_converter(args[2], &length)) {
        goto exit;
    }
    advice = PyLong_AsInt(args[3]);
    if (advice == -1 && PyErr_Occurred()) {
        goto exit;
    }
    return_value = os_posix_fadvise_impl(module, fd, offset, length, advice);

exit:
    return return_value;
}

#endif /* (defined(HAVE_POSIX_FADVISE) && !defined(POSIX_FADVISE_AIX_BUG)) */

#if defined(MS_WINDOWS)

PyDoc_STRVAR(os_putenv__doc__,
"putenv($module, name, value, /)\n"
"--\n"
"\n"
"Change or add an environment variable.");

#define OS_PUTENV_METHODDEF    \
    {"putenv", _PyCFunction_CAST(os_putenv), METH_FASTCALL, os_putenv__doc__},

static PyObject *
os_putenv_impl(PyObject *module, PyObject *name, PyObject *value);

static PyObject *
os_putenv(PyObject *module, PyObject *const *args, Py_ssize_t nargs)
{
    PyObject *return_value = NULL;
    PyObject *name;
    PyObject *value;

    if (!_PyArg_CheckPositional("putenv", nargs, 2, 2)) {
        goto exit;
    }
    if (!PyUnicode_Check(args[0])) {
        _PyArg_BadArgument("putenv", "argument 1", "str", args[0]);
        goto exit;
    }
    name = args[0];
    if (!PyUnicode_Check(args[1])) {
        _PyArg_BadArgument("putenv", "argument 2", "str", args[1]);
        goto exit;
    }
    value = args[1];
    return_value = os_putenv_impl(module, name, value);

exit:
    return return_value;
}

#endif /* defined(MS_WINDOWS) */

#if !defined(MS_WINDOWS)

PyDoc_STRVAR(os_putenv__doc__,
"putenv($module, name, value, /)\n"
"--\n"
"\n"
"Change or add an environment variable.");

#define OS_PUTENV_METHODDEF    \
    {"putenv", _PyCFunction_CAST(os_putenv), METH_FASTCALL, os_putenv__doc__},

static PyObject *
os_putenv_impl(PyObject *module, PyObject *name, PyObject *value);

static PyObject *
os_putenv(PyObject *module, PyObject *const *args, Py_ssize_t nargs)
{
    PyObject *return_value = NULL;
    PyObject *name = NULL;
    PyObject *value = NULL;

    if (!_PyArg_CheckPositional("putenv", nargs, 2, 2)) {
        goto exit;
    }
    if (!PyUnicode_FSConverter(args[0], &name)) {
        goto exit;
    }
    if (!PyUnicode_FSConverter(args[1], &value)) {
        goto exit;
    }
    return_value = os_putenv_impl(module, name, value);

exit:
    /* Cleanup for name */
    Py_XDECREF(name);
    /* Cleanup for value */
    Py_XDECREF(value);

    return return_value;
}

#endif /* !defined(MS_WINDOWS) */

#if defined(MS_WINDOWS)

PyDoc_STRVAR(os_unsetenv__doc__,
"unsetenv($module, name, /)\n"
"--\n"
"\n"
"Delete an environment variable.");

#define OS_UNSETENV_METHODDEF    \
    {"unsetenv", (PyCFunction)os_unsetenv, METH_O, os_unsetenv__doc__},

static PyObject *
os_unsetenv_impl(PyObject *module, PyObject *name);

static PyObject *
os_unsetenv(PyObject *module, PyObject *arg)
{
    PyObject *return_value = NULL;
    PyObject *name;

    if (!PyUnicode_Check(arg)) {
        _PyArg_BadArgument("unsetenv", "argument", "str", arg);
        goto exit;
    }
    name = arg;
    return_value = os_unsetenv_impl(module, name);

exit:
    return return_value;
}

#endif /* defined(MS_WINDOWS) */

#if !defined(MS_WINDOWS)

PyDoc_STRVAR(os_unsetenv__doc__,
"unsetenv($module, name, /)\n"
"--\n"
"\n"
"Delete an environment variable.");

#define OS_UNSETENV_METHODDEF    \
    {"unsetenv", (PyCFunction)os_unsetenv, METH_O, os_unsetenv__doc__},

static PyObject *
os_unsetenv_impl(PyObject *module, PyObject *name);

static PyObject *
os_unsetenv(PyObject *module, PyObject *arg)
{
    PyObject *return_value = NULL;
    PyObject *name = NULL;

    if (!PyUnicode_FSConverter(arg, &name)) {
        goto exit;
    }
    return_value = os_unsetenv_impl(module, name);

exit:
    /* Cleanup for name */
    Py_XDECREF(name);

    return return_value;
}

#endif /* !defined(MS_WINDOWS) */

PyDoc_STRVAR(os_strerror__doc__,
"strerror($module, code, /)\n"
"--\n"
"\n"
"Translate an error code to a message string.");

#define OS_STRERROR_METHODDEF    \
    {"strerror", (PyCFunction)os_strerror, METH_O, os_strerror__doc__},

static PyObject *
os_strerror_impl(PyObject *module, int code);

static PyObject *
os_strerror(PyObject *module, PyObject *arg)
{
    PyObject *return_value = NULL;
    int code;

    code = PyLong_AsInt(arg);
    if (code == -1 && PyErr_Occurred()) {
        goto exit;
    }
    return_value = os_strerror_impl(module, code);

exit:
    return return_value;
}

#if defined(HAVE_SYS_WAIT_H) && defined(WCOREDUMP)

PyDoc_STRVAR(os_WCOREDUMP__doc__,
"WCOREDUMP($module, status, /)\n"
"--\n"
"\n"
"Return True if the process returning status was dumped to a core file.");

#define OS_WCOREDUMP_METHODDEF    \
    {"WCOREDUMP", (PyCFunction)os_WCOREDUMP, METH_O, os_WCOREDUMP__doc__},

static int
os_WCOREDUMP_impl(PyObject *module, int status);

static PyObject *
os_WCOREDUMP(PyObject *module, PyObject *arg)
{
    PyObject *return_value = NULL;
    int status;
    int _return_value;

    status = PyLong_AsInt(arg);
    if (status == -1 && PyErr_Occurred()) {
        goto exit;
    }
    _return_value = os_WCOREDUMP_impl(module, status);
    if ((_return_value == -1) && PyErr_Occurred()) {
        goto exit;
    }
    return_value = PyBool_FromLong((long)_return_value);

exit:
    return return_value;
}

#endif /* defined(HAVE_SYS_WAIT_H) && defined(WCOREDUMP) */

#if defined(HAVE_SYS_WAIT_H) && defined(WIFCONTINUED)

PyDoc_STRVAR(os_WIFCONTINUED__doc__,
"WIFCONTINUED($module, /, status)\n"
"--\n"
"\n"
"Return True if a particular process was continued from a job control stop.\n"
"\n"
"Return True if the process returning status was continued from a\n"
"job control stop.");

#define OS_WIFCONTINUED_METHODDEF    \
    {"WIFCONTINUED", _PyCFunction_CAST(os_WIFCONTINUED), METH_FASTCALL|METH_KEYWORDS, os_WIFCONTINUED__doc__},

static int
os_WIFCONTINUED_impl(PyObject *module, int status);

static PyObject *
os_WIFCONTINUED(PyObject *module, PyObject *const *args, Py_ssize_t nargs, PyObject *kwnames)
{
    PyObject *return_value = NULL;
    #if defined(Py_BUILD_CORE) && !defined(Py_BUILD_CORE_MODULE)

    #define NUM_KEYWORDS 1
    static struct {
        PyGC_Head _this_is_not_used;
        PyObject_VAR_HEAD
        PyObject *ob_item[NUM_KEYWORDS];
    } _kwtuple = {
        .ob_base = PyVarObject_HEAD_INIT(&PyTuple_Type, NUM_KEYWORDS)
        .ob_item = { &_Py_ID(status), },
    };
    #undef NUM_KEYWORDS
    #define KWTUPLE (&_kwtuple.ob_base.ob_base)

    #else  // !Py_BUILD_CORE
    #  define KWTUPLE NULL
    #endif  // !Py_BUILD_CORE

    static const char * const _keywords[] = {"status", NULL};
    static _PyArg_Parser _parser = {
        .keywords = _keywords,
        .fname = "WIFCONTINUED",
        .kwtuple = KWTUPLE,
    };
    #undef KWTUPLE
    PyObject *argsbuf[1];
    int status;
    int _return_value;

    args = _PyArg_UnpackKeywords(args, nargs, NULL, kwnames, &_parser,
            /*minpos*/ 1, /*maxpos*/ 1, /*minkw*/ 0, /*varpos*/ 0, argsbuf);
    if (!args) {
        goto exit;
    }
    status = PyLong_AsInt(args[0]);
    if (status == -1 && PyErr_Occurred()) {
        goto exit;
    }
    _return_value = os_WIFCONTINUED_impl(module, status);
    if ((_return_value == -1) && PyErr_Occurred()) {
        goto exit;
    }
    return_value = PyBool_FromLong((long)_return_value);

exit:
    return return_value;
}

#endif /* defined(HAVE_SYS_WAIT_H) && defined(WIFCONTINUED) */

#if defined(HAVE_SYS_WAIT_H) && defined(WIFSTOPPED)

PyDoc_STRVAR(os_WIFSTOPPED__doc__,
"WIFSTOPPED($module, /, status)\n"
"--\n"
"\n"
"Return True if the process returning status was stopped.");

#define OS_WIFSTOPPED_METHODDEF    \
    {"WIFSTOPPED", _PyCFunction_CAST(os_WIFSTOPPED), METH_FASTCALL|METH_KEYWORDS, os_WIFSTOPPED__doc__},

static int
os_WIFSTOPPED_impl(PyObject *module, int status);

static PyObject *
os_WIFSTOPPED(PyObject *module, PyObject *const *args, Py_ssize_t nargs, PyObject *kwnames)
{
    PyObject *return_value = NULL;
    #if defined(Py_BUILD_CORE) && !defined(Py_BUILD_CORE_MODULE)

    #define NUM_KEYWORDS 1
    static struct {
        PyGC_Head _this_is_not_used;
        PyObject_VAR_HEAD
        PyObject *ob_item[NUM_KEYWORDS];
    } _kwtuple = {
        .ob_base = PyVarObject_HEAD_INIT(&PyTuple_Type, NUM_KEYWORDS)
        .ob_item = { &_Py_ID(status), },
    };
    #undef NUM_KEYWORDS
    #define KWTUPLE (&_kwtuple.ob_base.ob_base)

    #else  // !Py_BUILD_CORE
    #  define KWTUPLE NULL
    #endif  // !Py_BUILD_CORE

    static const char * const _keywords[] = {"status", NULL};
    static _PyArg_Parser _parser = {
        .keywords = _keywords,
        .fname = "WIFSTOPPED",
        .kwtuple = KWTUPLE,
    };
    #undef KWTUPLE
    PyObject *argsbuf[1];
    int status;
    int _return_value;

    args = _PyArg_UnpackKeywords(args, nargs, NULL, kwnames, &_parser,
            /*minpos*/ 1, /*maxpos*/ 1, /*minkw*/ 0, /*varpos*/ 0, argsbuf);
    if (!args) {
        goto exit;
    }
    status = PyLong_AsInt(args[0]);
    if (status == -1 && PyErr_Occurred()) {
        goto exit;
    }
    _return_value = os_WIFSTOPPED_impl(module, status);
    if ((_return_value == -1) && PyErr_Occurred()) {
        goto exit;
    }
    return_value = PyBool_FromLong((long)_return_value);

exit:
    return return_value;
}

#endif /* defined(HAVE_SYS_WAIT_H) && defined(WIFSTOPPED) */

#if defined(HAVE_SYS_WAIT_H) && defined(WIFSIGNALED)

PyDoc_STRVAR(os_WIFSIGNALED__doc__,
"WIFSIGNALED($module, /, status)\n"
"--\n"
"\n"
"Return True if the process returning status was terminated by a signal.");

#define OS_WIFSIGNALED_METHODDEF    \
    {"WIFSIGNALED", _PyCFunction_CAST(os_WIFSIGNALED), METH_FASTCALL|METH_KEYWORDS, os_WIFSIGNALED__doc__},

static int
os_WIFSIGNALED_impl(PyObject *module, int status);

static PyObject *
os_WIFSIGNALED(PyObject *module, PyObject *const *args, Py_ssize_t nargs, PyObject *kwnames)
{
    PyObject *return_value = NULL;
    #if defined(Py_BUILD_CORE) && !defined(Py_BUILD_CORE_MODULE)

    #define NUM_KEYWORDS 1
    static struct {
        PyGC_Head _this_is_not_used;
        PyObject_VAR_HEAD
        PyObject *ob_item[NUM_KEYWORDS];
    } _kwtuple = {
        .ob_base = PyVarObject_HEAD_INIT(&PyTuple_Type, NUM_KEYWORDS)
        .ob_item = { &_Py_ID(status), },
    };
    #undef NUM_KEYWORDS
    #define KWTUPLE (&_kwtuple.ob_base.ob_base)

    #else  // !Py_BUILD_CORE
    #  define KWTUPLE NULL
    #endif  // !Py_BUILD_CORE

    static const char * const _keywords[] = {"status", NULL};
    static _PyArg_Parser _parser = {
        .keywords = _keywords,
        .fname = "WIFSIGNALED",
        .kwtuple = KWTUPLE,
    };
    #undef KWTUPLE
    PyObject *argsbuf[1];
    int status;
    int _return_value;

    args = _PyArg_UnpackKeywords(args, nargs, NULL, kwnames, &_parser,
            /*minpos*/ 1, /*maxpos*/ 1, /*minkw*/ 0, /*varpos*/ 0, argsbuf);
    if (!args) {
        goto exit;
    }
    status = PyLong_AsInt(args[0]);
    if (status == -1 && PyErr_Occurred()) {
        goto exit;
    }
    _return_value = os_WIFSIGNALED_impl(module, status);
    if ((_return_value == -1) && PyErr_Occurred()) {
        goto exit;
    }
    return_value = PyBool_FromLong((long)_return_value);

exit:
    return return_value;
}

#endif /* defined(HAVE_SYS_WAIT_H) && defined(WIFSIGNALED) */

#if defined(HAVE_SYS_WAIT_H) && defined(WIFEXITED)

PyDoc_STRVAR(os_WIFEXITED__doc__,
"WIFEXITED($module, /, status)\n"
"--\n"
"\n"
"Return True if the process returning status exited via the exit() system call.");

#define OS_WIFEXITED_METHODDEF    \
    {"WIFEXITED", _PyCFunction_CAST(os_WIFEXITED), METH_FASTCALL|METH_KEYWORDS, os_WIFEXITED__doc__},

static int
os_WIFEXITED_impl(PyObject *module, int status);

static PyObject *
os_WIFEXITED(PyObject *module, PyObject *const *args, Py_ssize_t nargs, PyObject *kwnames)
{
    PyObject *return_value = NULL;
    #if defined(Py_BUILD_CORE) && !defined(Py_BUILD_CORE_MODULE)

    #define NUM_KEYWORDS 1
    static struct {
        PyGC_Head _this_is_not_used;
        PyObject_VAR_HEAD
        PyObject *ob_item[NUM_KEYWORDS];
    } _kwtuple = {
        .ob_base = PyVarObject_HEAD_INIT(&PyTuple_Type, NUM_KEYWORDS)
        .ob_item = { &_Py_ID(status), },
    };
    #undef NUM_KEYWORDS
    #define KWTUPLE (&_kwtuple.ob_base.ob_base)

    #else  // !Py_BUILD_CORE
    #  define KWTUPLE NULL
    #endif  // !Py_BUILD_CORE

    static const char * const _keywords[] = {"status", NULL};
    static _PyArg_Parser _parser = {
        .keywords = _keywords,
        .fname = "WIFEXITED",
        .kwtuple = KWTUPLE,
    };
    #undef KWTUPLE
    PyObject *argsbuf[1];
    int status;
    int _return_value;

    args = _PyArg_UnpackKeywords(args, nargs, NULL, kwnames, &_parser,
            /*minpos*/ 1, /*maxpos*/ 1, /*minkw*/ 0, /*varpos*/ 0, argsbuf);
    if (!args) {
        goto exit;
    }
    status = PyLong_AsInt(args[0]);
    if (status == -1 && PyErr_Occurred()) {
        goto exit;
    }
    _return_value = os_WIFEXITED_impl(module, status);
    if ((_return_value == -1) && PyErr_Occurred()) {
        goto exit;
    }
    return_value = PyBool_FromLong((long)_return_value);

exit:
    return return_value;
}

#endif /* defined(HAVE_SYS_WAIT_H) && defined(WIFEXITED) */

#if defined(HAVE_SYS_WAIT_H) && defined(WEXITSTATUS)

PyDoc_STRVAR(os_WEXITSTATUS__doc__,
"WEXITSTATUS($module, /, status)\n"
"--\n"
"\n"
"Return the process return code from status.");

#define OS_WEXITSTATUS_METHODDEF    \
    {"WEXITSTATUS", _PyCFunction_CAST(os_WEXITSTATUS), METH_FASTCALL|METH_KEYWORDS, os_WEXITSTATUS__doc__},

static int
os_WEXITSTATUS_impl(PyObject *module, int status);

static PyObject *
os_WEXITSTATUS(PyObject *module, PyObject *const *args, Py_ssize_t nargs, PyObject *kwnames)
{
    PyObject *return_value = NULL;
    #if defined(Py_BUILD_CORE) && !defined(Py_BUILD_CORE_MODULE)

    #define NUM_KEYWORDS 1
    static struct {
        PyGC_Head _this_is_not_used;
        PyObject_VAR_HEAD
        PyObject *ob_item[NUM_KEYWORDS];
    } _kwtuple = {
        .ob_base = PyVarObject_HEAD_INIT(&PyTuple_Type, NUM_KEYWORDS)
        .ob_item = { &_Py_ID(status), },
    };
    #undef NUM_KEYWORDS
    #define KWTUPLE (&_kwtuple.ob_base.ob_base)

    #else  // !Py_BUILD_CORE
    #  define KWTUPLE NULL
    #endif  // !Py_BUILD_CORE

    static const char * const _keywords[] = {"status", NULL};
    static _PyArg_Parser _parser = {
        .keywords = _keywords,
        .fname = "WEXITSTATUS",
        .kwtuple = KWTUPLE,
    };
    #undef KWTUPLE
    PyObject *argsbuf[1];
    int status;
    int _return_value;

    args = _PyArg_UnpackKeywords(args, nargs, NULL, kwnames, &_parser,
            /*minpos*/ 1, /*maxpos*/ 1, /*minkw*/ 0, /*varpos*/ 0, argsbuf);
    if (!args) {
        goto exit;
    }
    status = PyLong_AsInt(args[0]);
    if (status == -1 && PyErr_Occurred()) {
        goto exit;
    }
    _return_value = os_WEXITSTATUS_impl(module, status);
    if ((_return_value == -1) && PyErr_Occurred()) {
        goto exit;
    }
    return_value = PyLong_FromLong((long)_return_value);

exit:
    return return_value;
}

#endif /* defined(HAVE_SYS_WAIT_H) && defined(WEXITSTATUS) */

#if defined(HAVE_SYS_WAIT_H) && defined(WTERMSIG)

PyDoc_STRVAR(os_WTERMSIG__doc__,
"WTERMSIG($module, /, status)\n"
"--\n"
"\n"
"Return the signal that terminated the process that provided the status value.");

#define OS_WTERMSIG_METHODDEF    \
    {"WTERMSIG", _PyCFunction_CAST(os_WTERMSIG), METH_FASTCALL|METH_KEYWORDS, os_WTERMSIG__doc__},

static int
os_WTERMSIG_impl(PyObject *module, int status);

static PyObject *
os_WTERMSIG(PyObject *module, PyObject *const *args, Py_ssize_t nargs, PyObject *kwnames)
{
    PyObject *return_value = NULL;
    #if defined(Py_BUILD_CORE) && !defined(Py_BUILD_CORE_MODULE)

    #define NUM_KEYWORDS 1
    static struct {
        PyGC_Head _this_is_not_used;
        PyObject_VAR_HEAD
        PyObject *ob_item[NUM_KEYWORDS];
    } _kwtuple = {
        .ob_base = PyVarObject_HEAD_INIT(&PyTuple_Type, NUM_KEYWORDS)
        .ob_item = { &_Py_ID(status), },
    };
    #undef NUM_KEYWORDS
    #define KWTUPLE (&_kwtuple.ob_base.ob_base)

    #else  // !Py_BUILD_CORE
    #  define KWTUPLE NULL
    #endif  // !Py_BUILD_CORE

    static const char * const _keywords[] = {"status", NULL};
    static _PyArg_Parser _parser = {
        .keywords = _keywords,
        .fname = "WTERMSIG",
        .kwtuple = KWTUPLE,
    };
    #undef KWTUPLE
    PyObject *argsbuf[1];
    int status;
    int _return_value;

    args = _PyArg_UnpackKeywords(args, nargs, NULL, kwnames, &_parser,
            /*minpos*/ 1, /*maxpos*/ 1, /*minkw*/ 0, /*varpos*/ 0, argsbuf);
    if (!args) {
        goto exit;
    }
    status = PyLong_AsInt(args[0]);
    if (status == -1 && PyErr_Occurred()) {
        goto exit;
    }
    _return_value = os_WTERMSIG_impl(module, status);
    if ((_return_value == -1) && PyErr_Occurred()) {
        goto exit;
    }
    return_value = PyLong_FromLong((long)_return_value);

exit:
    return return_value;
}

#endif /* defined(HAVE_SYS_WAIT_H) && defined(WTERMSIG) */

#if defined(HAVE_SYS_WAIT_H) && defined(WSTOPSIG)

PyDoc_STRVAR(os_WSTOPSIG__doc__,
"WSTOPSIG($module, /, status)\n"
"--\n"
"\n"
"Return the signal that stopped the process that provided the status value.");

#define OS_WSTOPSIG_METHODDEF    \
    {"WSTOPSIG", _PyCFunction_CAST(os_WSTOPSIG), METH_FASTCALL|METH_KEYWORDS, os_WSTOPSIG__doc__},

static int
os_WSTOPSIG_impl(PyObject *module, int status);

static PyObject *
os_WSTOPSIG(PyObject *module, PyObject *const *args, Py_ssize_t nargs, PyObject *kwnames)
{
    PyObject *return_value = NULL;
    #if defined(Py_BUILD_CORE) && !defined(Py_BUILD_CORE_MODULE)

    #define NUM_KEYWORDS 1
    static struct {
        PyGC_Head _this_is_not_used;
        PyObject_VAR_HEAD
        PyObject *ob_item[NUM_KEYWORDS];
    } _kwtuple = {
        .ob_base = PyVarObject_HEAD_INIT(&PyTuple_Type, NUM_KEYWORDS)
        .ob_item = { &_Py_ID(status), },
    };
    #undef NUM_KEYWORDS
    #define KWTUPLE (&_kwtuple.ob_base.ob_base)

    #else  // !Py_BUILD_CORE
    #  define KWTUPLE NULL
    #endif  // !Py_BUILD_CORE

    static const char * const _keywords[] = {"status", NULL};
    static _PyArg_Parser _parser = {
        .keywords = _keywords,
        .fname = "WSTOPSIG",
        .kwtuple = KWTUPLE,
    };
    #undef KWTUPLE
    PyObject *argsbuf[1];
    int status;
    int _return_value;

    args = _PyArg_UnpackKeywords(args, nargs, NULL, kwnames, &_parser,
            /*minpos*/ 1, /*maxpos*/ 1, /*minkw*/ 0, /*varpos*/ 0, argsbuf);
    if (!args) {
        goto exit;
    }
    status = PyLong_AsInt(args[0]);
    if (status == -1 && PyErr_Occurred()) {
        goto exit;
    }
    _return_value = os_WSTOPSIG_impl(module, status);
    if ((_return_value == -1) && PyErr_Occurred()) {
        goto exit;
    }
    return_value = PyLong_FromLong((long)_return_value);

exit:
    return return_value;
}

#endif /* defined(HAVE_SYS_WAIT_H) && defined(WSTOPSIG) */

#if (defined(HAVE_FSTATVFS) && defined(HAVE_SYS_STATVFS_H))

PyDoc_STRVAR(os_fstatvfs__doc__,
"fstatvfs($module, fd, /)\n"
"--\n"
"\n"
"Perform an fstatvfs system call on the given fd.\n"
"\n"
"Equivalent to statvfs(fd).");

#define OS_FSTATVFS_METHODDEF    \
    {"fstatvfs", (PyCFunction)os_fstatvfs, METH_O, os_fstatvfs__doc__},

static PyObject *
os_fstatvfs_impl(PyObject *module, int fd);

static PyObject *
os_fstatvfs(PyObject *module, PyObject *arg)
{
    PyObject *return_value = NULL;
    int fd;

    fd = PyLong_AsInt(arg);
    if (fd == -1 && PyErr_Occurred()) {
        goto exit;
    }
    return_value = os_fstatvfs_impl(module, fd);

exit:
    return return_value;
}

#endif /* (defined(HAVE_FSTATVFS) && defined(HAVE_SYS_STATVFS_H)) */

#if (defined(HAVE_STATVFS) && defined(HAVE_SYS_STATVFS_H))

PyDoc_STRVAR(os_statvfs__doc__,
"statvfs($module, /, path)\n"
"--\n"
"\n"
"Perform a statvfs system call on the given path.\n"
"\n"
"path may always be specified as a string.\n"
"On some platforms, path may also be specified as an open file descriptor.\n"
"  If this functionality is unavailable, using it raises an exception.");

#define OS_STATVFS_METHODDEF    \
    {"statvfs", _PyCFunction_CAST(os_statvfs), METH_FASTCALL|METH_KEYWORDS, os_statvfs__doc__},

static PyObject *
os_statvfs_impl(PyObject *module, path_t *path);

static PyObject *
os_statvfs(PyObject *module, PyObject *const *args, Py_ssize_t nargs, PyObject *kwnames)
{
    PyObject *return_value = NULL;
    #if defined(Py_BUILD_CORE) && !defined(Py_BUILD_CORE_MODULE)

    #define NUM_KEYWORDS 1
    static struct {
        PyGC_Head _this_is_not_used;
        PyObject_VAR_HEAD
        PyObject *ob_item[NUM_KEYWORDS];
    } _kwtuple = {
        .ob_base = PyVarObject_HEAD_INIT(&PyTuple_Type, NUM_KEYWORDS)
        .ob_item = { &_Py_ID(path), },
    };
    #undef NUM_KEYWORDS
    #define KWTUPLE (&_kwtuple.ob_base.ob_base)

    #else  // !Py_BUILD_CORE
    #  define KWTUPLE NULL
    #endif  // !Py_BUILD_CORE

    static const char * const _keywords[] = {"path", NULL};
    static _PyArg_Parser _parser = {
        .keywords = _keywords,
        .fname = "statvfs",
        .kwtuple = KWTUPLE,
    };
    #undef KWTUPLE
    PyObject *argsbuf[1];
    path_t path = PATH_T_INITIALIZE_P("statvfs", "path", 0, 0, 0, PATH_HAVE_FSTATVFS);

    args = _PyArg_UnpackKeywords(args, nargs, NULL, kwnames, &_parser,
            /*minpos*/ 1, /*maxpos*/ 1, /*minkw*/ 0, /*varpos*/ 0, argsbuf);
    if (!args) {
        goto exit;
    }
    if (!path_converter(args[0], &path)) {
        goto exit;
    }
    return_value = os_statvfs_impl(module, &path);

exit:
    /* Cleanup for path */
    path_cleanup(&path);

    return return_value;
}

#endif /* (defined(HAVE_STATVFS) && defined(HAVE_SYS_STATVFS_H)) */

#if defined(MS_WINDOWS)

PyDoc_STRVAR(os__getdiskusage__doc__,
"_getdiskusage($module, /, path)\n"
"--\n"
"\n"
"Return disk usage statistics about the given path as a (total, free) tuple.");

#define OS__GETDISKUSAGE_METHODDEF    \
    {"_getdiskusage", _PyCFunction_CAST(os__getdiskusage), METH_FASTCALL|METH_KEYWORDS, os__getdiskusage__doc__},

static PyObject *
os__getdiskusage_impl(PyObject *module, path_t *path);

static PyObject *
os__getdiskusage(PyObject *module, PyObject *const *args, Py_ssize_t nargs, PyObject *kwnames)
{
    PyObject *return_value = NULL;
    #if defined(Py_BUILD_CORE) && !defined(Py_BUILD_CORE_MODULE)

    #define NUM_KEYWORDS 1
    static struct {
        PyGC_Head _this_is_not_used;
        PyObject_VAR_HEAD
        PyObject *ob_item[NUM_KEYWORDS];
    } _kwtuple = {
        .ob_base = PyVarObject_HEAD_INIT(&PyTuple_Type, NUM_KEYWORDS)
        .ob_item = { &_Py_ID(path), },
    };
    #undef NUM_KEYWORDS
    #define KWTUPLE (&_kwtuple.ob_base.ob_base)

    #else  // !Py_BUILD_CORE
    #  define KWTUPLE NULL
    #endif  // !Py_BUILD_CORE

    static const char * const _keywords[] = {"path", NULL};
    static _PyArg_Parser _parser = {
        .keywords = _keywords,
        .fname = "_getdiskusage",
        .kwtuple = KWTUPLE,
    };
    #undef KWTUPLE
    PyObject *argsbuf[1];
    path_t path = PATH_T_INITIALIZE_P("_getdiskusage", "path", 0, 0, 0, 0);

    args = _PyArg_UnpackKeywords(args, nargs, NULL, kwnames, &_parser,
            /*minpos*/ 1, /*maxpos*/ 1, /*minkw*/ 0, /*varpos*/ 0, argsbuf);
    if (!args) {
        goto exit;
    }
    if (!path_converter(args[0], &path)) {
        goto exit;
    }
    return_value = os__getdiskusage_impl(module, &path);

exit:
    /* Cleanup for path */
    path_cleanup(&path);

    return return_value;
}

#endif /* defined(MS_WINDOWS) */

#if defined(HAVE_FPATHCONF)

PyDoc_STRVAR(os_fpathconf__doc__,
"fpathconf($module, fd, name, /)\n"
"--\n"
"\n"
"Return the configuration limit name for the file descriptor fd.\n"
"\n"
"If there is no limit, return -1.");

#define OS_FPATHCONF_METHODDEF    \
    {"fpathconf", _PyCFunction_CAST(os_fpathconf), METH_FASTCALL, os_fpathconf__doc__},

static long
os_fpathconf_impl(PyObject *module, int fd, int name);

static PyObject *
os_fpathconf(PyObject *module, PyObject *const *args, Py_ssize_t nargs)
{
    PyObject *return_value = NULL;
    int fd;
    int name;
    long _return_value;

    if (!_PyArg_CheckPositional("fpathconf", nargs, 2, 2)) {
        goto exit;
    }
    fd = PyObject_AsFileDescriptor(args[0]);
    if (fd < 0) {
        goto exit;
    }
    if (!conv_path_confname(args[1], &name)) {
        goto exit;
    }
    _return_value = os_fpathconf_impl(module, fd, name);
    if ((_return_value == -1) && PyErr_Occurred()) {
        goto exit;
    }
    return_value = PyLong_FromLong(_return_value);

exit:
    return return_value;
}

#endif /* defined(HAVE_FPATHCONF) */

#if defined(HAVE_PATHCONF)

PyDoc_STRVAR(os_pathconf__doc__,
"pathconf($module, /, path, name)\n"
"--\n"
"\n"
"Return the configuration limit name for the file or directory path.\n"
"\n"
"If there is no limit, return -1.\n"
"On some platforms, path may also be specified as an open file descriptor.\n"
"  If this functionality is unavailable, using it raises an exception.");

#define OS_PATHCONF_METHODDEF    \
    {"pathconf", _PyCFunction_CAST(os_pathconf), METH_FASTCALL|METH_KEYWORDS, os_pathconf__doc__},

static long
os_pathconf_impl(PyObject *module, path_t *path, int name);

static PyObject *
os_pathconf(PyObject *module, PyObject *const *args, Py_ssize_t nargs, PyObject *kwnames)
{
    PyObject *return_value = NULL;
    #if defined(Py_BUILD_CORE) && !defined(Py_BUILD_CORE_MODULE)

    #define NUM_KEYWORDS 2
    static struct {
        PyGC_Head _this_is_not_used;
        PyObject_VAR_HEAD
        PyObject *ob_item[NUM_KEYWORDS];
    } _kwtuple = {
        .ob_base = PyVarObject_HEAD_INIT(&PyTuple_Type, NUM_KEYWORDS)
        .ob_item = { &_Py_ID(path), &_Py_ID(name), },
    };
    #undef NUM_KEYWORDS
    #define KWTUPLE (&_kwtuple.ob_base.ob_base)

    #else  // !Py_BUILD_CORE
    #  define KWTUPLE NULL
    #endif  // !Py_BUILD_CORE

    static const char * const _keywords[] = {"path", "name", NULL};
    static _PyArg_Parser _parser = {
        .keywords = _keywords,
        .fname = "pathconf",
        .kwtuple = KWTUPLE,
    };
    #undef KWTUPLE
    PyObject *argsbuf[2];
    path_t path = PATH_T_INITIALIZE_P("pathconf", "path", 0, 0, 0, PATH_HAVE_FPATHCONF);
    int name;
    long _return_value;

    args = _PyArg_UnpackKeywords(args, nargs, NULL, kwnames, &_parser,
            /*minpos*/ 2, /*maxpos*/ 2, /*minkw*/ 0, /*varpos*/ 0, argsbuf);
    if (!args) {
        goto exit;
    }
    if (!path_converter(args[0], &path)) {
        goto exit;
    }
    if (!conv_path_confname(args[1], &name)) {
        goto exit;
    }
    _return_value = os_pathconf_impl(module, &path, name);
    if ((_return_value == -1) && PyErr_Occurred()) {
        goto exit;
    }
    return_value = PyLong_FromLong(_return_value);

exit:
    /* Cleanup for path */
    path_cleanup(&path);

    return return_value;
}

#endif /* defined(HAVE_PATHCONF) */

#if defined(HAVE_CONFSTR)

PyDoc_STRVAR(os_confstr__doc__,
"confstr($module, name, /)\n"
"--\n"
"\n"
"Return a string-valued system configuration variable.");

#define OS_CONFSTR_METHODDEF    \
    {"confstr", (PyCFunction)os_confstr, METH_O, os_confstr__doc__},

static PyObject *
os_confstr_impl(PyObject *module, int name);

static PyObject *
os_confstr(PyObject *module, PyObject *arg)
{
    PyObject *return_value = NULL;
    int name;

    if (!conv_confstr_confname(arg, &name)) {
        goto exit;
    }
    return_value = os_confstr_impl(module, name);

exit:
    return return_value;
}

#endif /* defined(HAVE_CONFSTR) */

#if defined(HAVE_SYSCONF)

PyDoc_STRVAR(os_sysconf__doc__,
"sysconf($module, name, /)\n"
"--\n"
"\n"
"Return an integer-valued system configuration variable.");

#define OS_SYSCONF_METHODDEF    \
    {"sysconf", (PyCFunction)os_sysconf, METH_O, os_sysconf__doc__},

static long
os_sysconf_impl(PyObject *module, int name);

static PyObject *
os_sysconf(PyObject *module, PyObject *arg)
{
    PyObject *return_value = NULL;
    int name;
    long _return_value;

    if (!conv_sysconf_confname(arg, &name)) {
        goto exit;
    }
    _return_value = os_sysconf_impl(module, name);
    if ((_return_value == -1) && PyErr_Occurred()) {
        goto exit;
    }
    return_value = PyLong_FromLong(_return_value);

exit:
    return return_value;
}

#endif /* defined(HAVE_SYSCONF) */

PyDoc_STRVAR(os_abort__doc__,
"abort($module, /)\n"
"--\n"
"\n"
"Abort the interpreter immediately.\n"
"\n"
"This function \'dumps core\' or otherwise fails in the hardest way possible\n"
"on the hosting operating system.  This function never returns.");

#define OS_ABORT_METHODDEF    \
    {"abort", (PyCFunction)os_abort, METH_NOARGS, os_abort__doc__},

static PyObject *
os_abort_impl(PyObject *module);

static PyObject *
os_abort(PyObject *module, PyObject *Py_UNUSED(ignored))
{
    return os_abort_impl(module);
}

#if defined(MS_WINDOWS)

PyDoc_STRVAR(os_startfile__doc__,
"startfile($module, /, filepath, operation=<unrepresentable>,\n"
"          arguments=<unrepresentable>, cwd=None, show_cmd=1)\n"
"--\n"
"\n"
"Start a file with its associated application.\n"
"\n"
"When \"operation\" is not specified or \"open\", this acts like\n"
"double-clicking the file in Explorer, or giving the file name as an\n"
"argument to the DOS \"start\" command: the file is opened with whatever\n"
"application (if any) its extension is associated.\n"
"When another \"operation\" is given, it specifies what should be done with\n"
"the file.  A typical operation is \"print\".\n"
"\n"
"\"arguments\" is passed to the application, but should be omitted if the\n"
"file is a document.\n"
"\n"
"\"cwd\" is the working directory for the operation. If \"filepath\" is\n"
"relative, it will be resolved against this directory. This argument\n"
"should usually be an absolute path.\n"
"\n"
"\"show_cmd\" can be used to override the recommended visibility option.\n"
"See the Windows ShellExecute documentation for values.\n"
"\n"
"startfile returns as soon as the associated application is launched.\n"
"There is no option to wait for the application to close, and no way\n"
"to retrieve the application\'s exit status.\n"
"\n"
"The filepath is relative to the current directory.  If you want to use\n"
"an absolute path, make sure the first character is not a slash (\"/\");\n"
"the underlying Win32 ShellExecute function doesn\'t work if it is.");

#define OS_STARTFILE_METHODDEF    \
    {"startfile", _PyCFunction_CAST(os_startfile), METH_FASTCALL|METH_KEYWORDS, os_startfile__doc__},

static PyObject *
os_startfile_impl(PyObject *module, path_t *filepath,
                  const wchar_t *operation, const wchar_t *arguments,
                  path_t *cwd, int show_cmd);

static PyObject *
os_startfile(PyObject *module, PyObject *const *args, Py_ssize_t nargs, PyObject *kwnames)
{
    PyObject *return_value = NULL;
    #if defined(Py_BUILD_CORE) && !defined(Py_BUILD_CORE_MODULE)

    #define NUM_KEYWORDS 5
    static struct {
        PyGC_Head _this_is_not_used;
        PyObject_VAR_HEAD
        PyObject *ob_item[NUM_KEYWORDS];
    } _kwtuple = {
        .ob_base = PyVarObject_HEAD_INIT(&PyTuple_Type, NUM_KEYWORDS)
        .ob_item = { &_Py_ID(filepath), &_Py_ID(operation), &_Py_ID(arguments), &_Py_ID(cwd), &_Py_ID(show_cmd), },
    };
    #undef NUM_KEYWORDS
    #define KWTUPLE (&_kwtuple.ob_base.ob_base)

    #else  // !Py_BUILD_CORE
    #  define KWTUPLE NULL
    #endif  // !Py_BUILD_CORE

    static const char * const _keywords[] = {"filepath", "operation", "arguments", "cwd", "show_cmd", NULL};
    static _PyArg_Parser _parser = {
        .keywords = _keywords,
        .fname = "startfile",
        .kwtuple = KWTUPLE,
    };
    #undef KWTUPLE
    PyObject *argsbuf[5];
    Py_ssize_t noptargs = nargs + (kwnames ? PyTuple_GET_SIZE(kwnames) : 0) - 1;
    path_t filepath = PATH_T_INITIALIZE_P("startfile", "filepath", 0, 0, 0, 0);
    const wchar_t *operation = NULL;
    const wchar_t *arguments = NULL;
    path_t cwd = PATH_T_INITIALIZE_P("startfile", "cwd", 1, 0, 0, 0);
    int show_cmd = 1;

    args = _PyArg_UnpackKeywords(args, nargs, NULL, kwnames, &_parser,
            /*minpos*/ 1, /*maxpos*/ 5, /*minkw*/ 0, /*varpos*/ 0, argsbuf);
    if (!args) {
        goto exit;
    }
    if (!path_converter(args[0], &filepath)) {
        goto exit;
    }
    if (!noptargs) {
        goto skip_optional_pos;
    }
    if (args[1]) {
        if (!PyUnicode_Check(args[1])) {
            _PyArg_BadArgument("startfile", "argument 'operation'", "str", args[1]);
            goto exit;
        }
        operation = PyUnicode_AsWideCharString(args[1], NULL);
        if (operation == NULL) {
            goto exit;
        }
        if (!--noptargs) {
            goto skip_optional_pos;
        }
    }
    if (args[2]) {
        if (!PyUnicode_Check(args[2])) {
            _PyArg_BadArgument("startfile", "argument 'arguments'", "str", args[2]);
            goto exit;
        }
        arguments = PyUnicode_AsWideCharString(args[2], NULL);
        if (arguments == NULL) {
            goto exit;
        }
        if (!--noptargs) {
            goto skip_optional_pos;
        }
    }
    if (args[3]) {
        if (!path_converter(args[3], &cwd)) {
            goto exit;
        }
        if (!--noptargs) {
            goto skip_optional_pos;
        }
    }
    show_cmd = PyLong_AsInt(args[4]);
    if (show_cmd == -1 && PyErr_Occurred()) {
        goto exit;
    }
skip_optional_pos:
    return_value = os_startfile_impl(module, &filepath, operation, arguments, &cwd, show_cmd);

exit:
    /* Cleanup for filepath */
    path_cleanup(&filepath);
    /* Cleanup for operation */
    PyMem_Free((void *)operation);
    /* Cleanup for arguments */
    PyMem_Free((void *)arguments);
    /* Cleanup for cwd */
    path_cleanup(&cwd);

    return return_value;
}

#endif /* defined(MS_WINDOWS) */

#if defined(HAVE_GETLOADAVG)

PyDoc_STRVAR(os_getloadavg__doc__,
"getloadavg($module, /)\n"
"--\n"
"\n"
"Return average recent system load information.\n"
"\n"
"Return the number of processes in the system run queue averaged over\n"
"the last 1, 5, and 15 minutes as a tuple of three floats.\n"
"Raises OSError if the load average was unobtainable.");

#define OS_GETLOADAVG_METHODDEF    \
    {"getloadavg", (PyCFunction)os_getloadavg, METH_NOARGS, os_getloadavg__doc__},

static PyObject *
os_getloadavg_impl(PyObject *module);

static PyObject *
os_getloadavg(PyObject *module, PyObject *Py_UNUSED(ignored))
{
    return os_getloadavg_impl(module);
}

#endif /* defined(HAVE_GETLOADAVG) */

PyDoc_STRVAR(os_device_encoding__doc__,
"device_encoding($module, /, fd)\n"
"--\n"
"\n"
"Return a string describing the encoding of a terminal\'s file descriptor.\n"
"\n"
"The file descriptor must be attached to a terminal.\n"
"If the device is not a terminal, return None.");

#define OS_DEVICE_ENCODING_METHODDEF    \
    {"device_encoding", _PyCFunction_CAST(os_device_encoding), METH_FASTCALL|METH_KEYWORDS, os_device_encoding__doc__},

static PyObject *
os_device_encoding_impl(PyObject *module, int fd);

static PyObject *
os_device_encoding(PyObject *module, PyObject *const *args, Py_ssize_t nargs, PyObject *kwnames)
{
    PyObject *return_value = NULL;
    #if defined(Py_BUILD_CORE) && !defined(Py_BUILD_CORE_MODULE)

    #define NUM_KEYWORDS 1
    static struct {
        PyGC_Head _this_is_not_used;
        PyObject_VAR_HEAD
        PyObject *ob_item[NUM_KEYWORDS];
    } _kwtuple = {
        .ob_base = PyVarObject_HEAD_INIT(&PyTuple_Type, NUM_KEYWORDS)
        .ob_item = { &_Py_ID(fd), },
    };
    #undef NUM_KEYWORDS
    #define KWTUPLE (&_kwtuple.ob_base.ob_base)

    #else  // !Py_BUILD_CORE
    #  define KWTUPLE NULL
    #endif  // !Py_BUILD_CORE

    static const char * const _keywords[] = {"fd", NULL};
    static _PyArg_Parser _parser = {
        .keywords = _keywords,
        .fname = "device_encoding",
        .kwtuple = KWTUPLE,
    };
    #undef KWTUPLE
    PyObject *argsbuf[1];
    int fd;

    args = _PyArg_UnpackKeywords(args, nargs, NULL, kwnames, &_parser,
            /*minpos*/ 1, /*maxpos*/ 1, /*minkw*/ 0, /*varpos*/ 0, argsbuf);
    if (!args) {
        goto exit;
    }
    fd = PyLong_AsInt(args[0]);
    if (fd == -1 && PyErr_Occurred()) {
        goto exit;
    }
    return_value = os_device_encoding_impl(module, fd);

exit:
    return return_value;
}

#if defined(HAVE_SETRESUID)

PyDoc_STRVAR(os_setresuid__doc__,
"setresuid($module, ruid, euid, suid, /)\n"
"--\n"
"\n"
"Set the current process\'s real, effective, and saved user ids.");

#define OS_SETRESUID_METHODDEF    \
    {"setresuid", _PyCFunction_CAST(os_setresuid), METH_FASTCALL, os_setresuid__doc__},

static PyObject *
os_setresuid_impl(PyObject *module, uid_t ruid, uid_t euid, uid_t suid);

static PyObject *
os_setresuid(PyObject *module, PyObject *const *args, Py_ssize_t nargs)
{
    PyObject *return_value = NULL;
    uid_t ruid;
    uid_t euid;
    uid_t suid;

    if (!_PyArg_CheckPositional("setresuid", nargs, 3, 3)) {
        goto exit;
    }
    if (!_Py_Uid_Converter(args[0], &ruid)) {
        goto exit;
    }
    if (!_Py_Uid_Converter(args[1], &euid)) {
        goto exit;
    }
    if (!_Py_Uid_Converter(args[2], &suid)) {
        goto exit;
    }
    return_value = os_setresuid_impl(module, ruid, euid, suid);

exit:
    return return_value;
}

#endif /* defined(HAVE_SETRESUID) */

#if defined(HAVE_SETRESGID)

PyDoc_STRVAR(os_setresgid__doc__,
"setresgid($module, rgid, egid, sgid, /)\n"
"--\n"
"\n"
"Set the current process\'s real, effective, and saved group ids.");

#define OS_SETRESGID_METHODDEF    \
    {"setresgid", _PyCFunction_CAST(os_setresgid), METH_FASTCALL, os_setresgid__doc__},

static PyObject *
os_setresgid_impl(PyObject *module, gid_t rgid, gid_t egid, gid_t sgid);

static PyObject *
os_setresgid(PyObject *module, PyObject *const *args, Py_ssize_t nargs)
{
    PyObject *return_value = NULL;
    gid_t rgid;
    gid_t egid;
    gid_t sgid;

    if (!_PyArg_CheckPositional("setresgid", nargs, 3, 3)) {
        goto exit;
    }
    if (!_Py_Gid_Converter(args[0], &rgid)) {
        goto exit;
    }
    if (!_Py_Gid_Converter(args[1], &egid)) {
        goto exit;
    }
    if (!_Py_Gid_Converter(args[2], &sgid)) {
        goto exit;
    }
    return_value = os_setresgid_impl(module, rgid, egid, sgid);

exit:
    return return_value;
}

#endif /* defined(HAVE_SETRESGID) */

#if defined(HAVE_GETRESUID)

PyDoc_STRVAR(os_getresuid__doc__,
"getresuid($module, /)\n"
"--\n"
"\n"
"Return a tuple of the current process\'s real, effective, and saved user ids.");

#define OS_GETRESUID_METHODDEF    \
    {"getresuid", (PyCFunction)os_getresuid, METH_NOARGS, os_getresuid__doc__},

static PyObject *
os_getresuid_impl(PyObject *module);

static PyObject *
os_getresuid(PyObject *module, PyObject *Py_UNUSED(ignored))
{
    return os_getresuid_impl(module);
}

#endif /* defined(HAVE_GETRESUID) */

#if defined(HAVE_GETRESGID)

PyDoc_STRVAR(os_getresgid__doc__,
"getresgid($module, /)\n"
"--\n"
"\n"
"Return a tuple of the current process\'s real, effective, and saved group ids.");

#define OS_GETRESGID_METHODDEF    \
    {"getresgid", (PyCFunction)os_getresgid, METH_NOARGS, os_getresgid__doc__},

static PyObject *
os_getresgid_impl(PyObject *module);

static PyObject *
os_getresgid(PyObject *module, PyObject *Py_UNUSED(ignored))
{
    return os_getresgid_impl(module);
}

#endif /* defined(HAVE_GETRESGID) */

#if defined(USE_XATTRS)

PyDoc_STRVAR(os_getxattr__doc__,
"getxattr($module, /, path, attribute, *, follow_symlinks=True)\n"
"--\n"
"\n"
"Return the value of extended attribute attribute on path.\n"
"\n"
"path may be either a string, a path-like object, or an open file descriptor.\n"
"If follow_symlinks is False, and the last element of the path is a symbolic\n"
"  link, getxattr will examine the symbolic link itself instead of the file\n"
"  the link points to.");

#define OS_GETXATTR_METHODDEF    \
    {"getxattr", _PyCFunction_CAST(os_getxattr), METH_FASTCALL|METH_KEYWORDS, os_getxattr__doc__},

static PyObject *
os_getxattr_impl(PyObject *module, path_t *path, path_t *attribute,
                 int follow_symlinks);

static PyObject *
os_getxattr(PyObject *module, PyObject *const *args, Py_ssize_t nargs, PyObject *kwnames)
{
    PyObject *return_value = NULL;
    #if defined(Py_BUILD_CORE) && !defined(Py_BUILD_CORE_MODULE)

    #define NUM_KEYWORDS 3
    static struct {
        PyGC_Head _this_is_not_used;
        PyObject_VAR_HEAD
        PyObject *ob_item[NUM_KEYWORDS];
    } _kwtuple = {
        .ob_base = PyVarObject_HEAD_INIT(&PyTuple_Type, NUM_KEYWORDS)
        .ob_item = { &_Py_ID(path), &_Py_ID(attribute), &_Py_ID(follow_symlinks), },
    };
    #undef NUM_KEYWORDS
    #define KWTUPLE (&_kwtuple.ob_base.ob_base)

    #else  // !Py_BUILD_CORE
    #  define KWTUPLE NULL
    #endif  // !Py_BUILD_CORE

    static const char * const _keywords[] = {"path", "attribute", "follow_symlinks", NULL};
    static _PyArg_Parser _parser = {
        .keywords = _keywords,
        .fname = "getxattr",
        .kwtuple = KWTUPLE,
    };
    #undef KWTUPLE
    PyObject *argsbuf[3];
    Py_ssize_t noptargs = nargs + (kwnames ? PyTuple_GET_SIZE(kwnames) : 0) - 2;
    path_t path = PATH_T_INITIALIZE_P("getxattr", "path", 0, 0, 0, 1);
    path_t attribute = PATH_T_INITIALIZE_P("getxattr", "attribute", 0, 0, 0, 0);
    int follow_symlinks = 1;

    args = _PyArg_UnpackKeywords(args, nargs, NULL, kwnames, &_parser,
            /*minpos*/ 2, /*maxpos*/ 2, /*minkw*/ 0, /*varpos*/ 0, argsbuf);
    if (!args) {
        goto exit;
    }
    if (!path_converter(args[0], &path)) {
        goto exit;
    }
    if (!path_converter(args[1], &attribute)) {
        goto exit;
    }
    if (!noptargs) {
        goto skip_optional_kwonly;
    }
    follow_symlinks = PyObject_IsTrue(args[2]);
    if (follow_symlinks < 0) {
        goto exit;
    }
skip_optional_kwonly:
    return_value = os_getxattr_impl(module, &path, &attribute, follow_symlinks);

exit:
    /* Cleanup for path */
    path_cleanup(&path);
    /* Cleanup for attribute */
    path_cleanup(&attribute);

    return return_value;
}

#endif /* defined(USE_XATTRS) */

#if defined(USE_XATTRS)

PyDoc_STRVAR(os_setxattr__doc__,
"setxattr($module, /, path, attribute, value, flags=0, *,\n"
"         follow_symlinks=True)\n"
"--\n"
"\n"
"Set extended attribute attribute on path to value.\n"
"\n"
"path may be either a string, a path-like object,  or an open file descriptor.\n"
"If follow_symlinks is False, and the last element of the path is a symbolic\n"
"  link, setxattr will modify the symbolic link itself instead of the file\n"
"  the link points to.");

#define OS_SETXATTR_METHODDEF    \
    {"setxattr", _PyCFunction_CAST(os_setxattr), METH_FASTCALL|METH_KEYWORDS, os_setxattr__doc__},

static PyObject *
os_setxattr_impl(PyObject *module, path_t *path, path_t *attribute,
                 Py_buffer *value, int flags, int follow_symlinks);

static PyObject *
os_setxattr(PyObject *module, PyObject *const *args, Py_ssize_t nargs, PyObject *kwnames)
{
    PyObject *return_value = NULL;
    #if defined(Py_BUILD_CORE) && !defined(Py_BUILD_CORE_MODULE)

    #define NUM_KEYWORDS 5
    static struct {
        PyGC_Head _this_is_not_used;
        PyObject_VAR_HEAD
        PyObject *ob_item[NUM_KEYWORDS];
    } _kwtuple = {
        .ob_base = PyVarObject_HEAD_INIT(&PyTuple_Type, NUM_KEYWORDS)
        .ob_item = { &_Py_ID(path), &_Py_ID(attribute), &_Py_ID(value), &_Py_ID(flags), &_Py_ID(follow_symlinks), },
    };
    #undef NUM_KEYWORDS
    #define KWTUPLE (&_kwtuple.ob_base.ob_base)

    #else  // !Py_BUILD_CORE
    #  define KWTUPLE NULL
    #endif  // !Py_BUILD_CORE

    static const char * const _keywords[] = {"path", "attribute", "value", "flags", "follow_symlinks", NULL};
    static _PyArg_Parser _parser = {
        .keywords = _keywords,
        .fname = "setxattr",
        .kwtuple = KWTUPLE,
    };
    #undef KWTUPLE
    PyObject *argsbuf[5];
    Py_ssize_t noptargs = nargs + (kwnames ? PyTuple_GET_SIZE(kwnames) : 0) - 3;
    path_t path = PATH_T_INITIALIZE_P("setxattr", "path", 0, 0, 0, 1);
    path_t attribute = PATH_T_INITIALIZE_P("setxattr", "attribute", 0, 0, 0, 0);
    Py_buffer value = {NULL, NULL};
    int flags = 0;
    int follow_symlinks = 1;

    args = _PyArg_UnpackKeywords(args, nargs, NULL, kwnames, &_parser,
            /*minpos*/ 3, /*maxpos*/ 4, /*minkw*/ 0, /*varpos*/ 0, argsbuf);
    if (!args) {
        goto exit;
    }
    if (!path_converter(args[0], &path)) {
        goto exit;
    }
    if (!path_converter(args[1], &attribute)) {
        goto exit;
    }
    if (PyObject_GetBuffer(args[2], &value, PyBUF_SIMPLE) != 0) {
        goto exit;
    }
    if (!noptargs) {
        goto skip_optional_pos;
    }
    if (args[3]) {
        flags = PyLong_AsInt(args[3]);
        if (flags == -1 && PyErr_Occurred()) {
            goto exit;
        }
        if (!--noptargs) {
            goto skip_optional_pos;
        }
    }
skip_optional_pos:
    if (!noptargs) {
        goto skip_optional_kwonly;
    }
    follow_symlinks = PyObject_IsTrue(args[4]);
    if (follow_symlinks < 0) {
        goto exit;
    }
skip_optional_kwonly:
    return_value = os_setxattr_impl(module, &path, &attribute, &value, flags, follow_symlinks);

exit:
    /* Cleanup for path */
    path_cleanup(&path);
    /* Cleanup for attribute */
    path_cleanup(&attribute);
    /* Cleanup for value */
    if (value.obj) {
       PyBuffer_Release(&value);
    }

    return return_value;
}

#endif /* defined(USE_XATTRS) */

#if defined(USE_XATTRS)

PyDoc_STRVAR(os_removexattr__doc__,
"removexattr($module, /, path, attribute, *, follow_symlinks=True)\n"
"--\n"
"\n"
"Remove extended attribute attribute on path.\n"
"\n"
"path may be either a string, a path-like object, or an open file descriptor.\n"
"If follow_symlinks is False, and the last element of the path is a symbolic\n"
"  link, removexattr will modify the symbolic link itself instead of the file\n"
"  the link points to.");

#define OS_REMOVEXATTR_METHODDEF    \
    {"removexattr", _PyCFunction_CAST(os_removexattr), METH_FASTCALL|METH_KEYWORDS, os_removexattr__doc__},

static PyObject *
os_removexattr_impl(PyObject *module, path_t *path, path_t *attribute,
                    int follow_symlinks);

static PyObject *
os_removexattr(PyObject *module, PyObject *const *args, Py_ssize_t nargs, PyObject *kwnames)
{
    PyObject *return_value = NULL;
    #if defined(Py_BUILD_CORE) && !defined(Py_BUILD_CORE_MODULE)

    #define NUM_KEYWORDS 3
    static struct {
        PyGC_Head _this_is_not_used;
        PyObject_VAR_HEAD
        PyObject *ob_item[NUM_KEYWORDS];
    } _kwtuple = {
        .ob_base = PyVarObject_HEAD_INIT(&PyTuple_Type, NUM_KEYWORDS)
        .ob_item = { &_Py_ID(path), &_Py_ID(attribute), &_Py_ID(follow_symlinks), },
    };
    #undef NUM_KEYWORDS
    #define KWTUPLE (&_kwtuple.ob_base.ob_base)

    #else  // !Py_BUILD_CORE
    #  define KWTUPLE NULL
    #endif  // !Py_BUILD_CORE

    static const char * const _keywords[] = {"path", "attribute", "follow_symlinks", NULL};
    static _PyArg_Parser _parser = {
        .keywords = _keywords,
        .fname = "removexattr",
        .kwtuple = KWTUPLE,
    };
    #undef KWTUPLE
    PyObject *argsbuf[3];
    Py_ssize_t noptargs = nargs + (kwnames ? PyTuple_GET_SIZE(kwnames) : 0) - 2;
    path_t path = PATH_T_INITIALIZE_P("removexattr", "path", 0, 0, 0, 1);
    path_t attribute = PATH_T_INITIALIZE_P("removexattr", "attribute", 0, 0, 0, 0);
    int follow_symlinks = 1;

    args = _PyArg_UnpackKeywords(args, nargs, NULL, kwnames, &_parser,
            /*minpos*/ 2, /*maxpos*/ 2, /*minkw*/ 0, /*varpos*/ 0, argsbuf);
    if (!args) {
        goto exit;
    }
    if (!path_converter(args[0], &path)) {
        goto exit;
    }
    if (!path_converter(args[1], &attribute)) {
        goto exit;
    }
    if (!noptargs) {
        goto skip_optional_kwonly;
    }
    follow_symlinks = PyObject_IsTrue(args[2]);
    if (follow_symlinks < 0) {
        goto exit;
    }
skip_optional_kwonly:
    return_value = os_removexattr_impl(module, &path, &attribute, follow_symlinks);

exit:
    /* Cleanup for path */
    path_cleanup(&path);
    /* Cleanup for attribute */
    path_cleanup(&attribute);

    return return_value;
}

#endif /* defined(USE_XATTRS) */

#if defined(USE_XATTRS)

PyDoc_STRVAR(os_listxattr__doc__,
"listxattr($module, /, path=None, *, follow_symlinks=True)\n"
"--\n"
"\n"
"Return a list of extended attributes on path.\n"
"\n"
"path may be either None, a string, a path-like object, or an open file descriptor.\n"
"if path is None, listxattr will examine the current directory.\n"
"If follow_symlinks is False, and the last element of the path is a symbolic\n"
"  link, listxattr will examine the symbolic link itself instead of the file\n"
"  the link points to.");

#define OS_LISTXATTR_METHODDEF    \
    {"listxattr", _PyCFunction_CAST(os_listxattr), METH_FASTCALL|METH_KEYWORDS, os_listxattr__doc__},

static PyObject *
os_listxattr_impl(PyObject *module, path_t *path, int follow_symlinks);

static PyObject *
os_listxattr(PyObject *module, PyObject *const *args, Py_ssize_t nargs, PyObject *kwnames)
{
    PyObject *return_value = NULL;
    #if defined(Py_BUILD_CORE) && !defined(Py_BUILD_CORE_MODULE)

    #define NUM_KEYWORDS 2
    static struct {
        PyGC_Head _this_is_not_used;
        PyObject_VAR_HEAD
        PyObject *ob_item[NUM_KEYWORDS];
    } _kwtuple = {
        .ob_base = PyVarObject_HEAD_INIT(&PyTuple_Type, NUM_KEYWORDS)
        .ob_item = { &_Py_ID(path), &_Py_ID(follow_symlinks), },
    };
    #undef NUM_KEYWORDS
    #define KWTUPLE (&_kwtuple.ob_base.ob_base)

    #else  // !Py_BUILD_CORE
    #  define KWTUPLE NULL
    #endif  // !Py_BUILD_CORE

    static const char * const _keywords[] = {"path", "follow_symlinks", NULL};
    static _PyArg_Parser _parser = {
        .keywords = _keywords,
        .fname = "listxattr",
        .kwtuple = KWTUPLE,
    };
    #undef KWTUPLE
    PyObject *argsbuf[2];
    Py_ssize_t noptargs = nargs + (kwnames ? PyTuple_GET_SIZE(kwnames) : 0) - 0;
    path_t path = PATH_T_INITIALIZE_P("listxattr", "path", 1, 0, 0, 1);
    int follow_symlinks = 1;

    args = _PyArg_UnpackKeywords(args, nargs, NULL, kwnames, &_parser,
            /*minpos*/ 0, /*maxpos*/ 1, /*minkw*/ 0, /*varpos*/ 0, argsbuf);
    if (!args) {
        goto exit;
    }
    if (!noptargs) {
        goto skip_optional_pos;
    }
    if (args[0]) {
        if (!path_converter(args[0], &path)) {
            goto exit;
        }
        if (!--noptargs) {
            goto skip_optional_pos;
        }
    }
skip_optional_pos:
    if (!noptargs) {
        goto skip_optional_kwonly;
    }
    follow_symlinks = PyObject_IsTrue(args[1]);
    if (follow_symlinks < 0) {
        goto exit;
    }
skip_optional_kwonly:
    return_value = os_listxattr_impl(module, &path, follow_symlinks);

exit:
    /* Cleanup for path */
    path_cleanup(&path);

    return return_value;
}

#endif /* defined(USE_XATTRS) */

PyDoc_STRVAR(os_urandom__doc__,
"urandom($module, size, /)\n"
"--\n"
"\n"
"Return a bytes object containing random bytes suitable for cryptographic use.");

#define OS_URANDOM_METHODDEF    \
    {"urandom", (PyCFunction)os_urandom, METH_O, os_urandom__doc__},

static PyObject *
os_urandom_impl(PyObject *module, Py_ssize_t size);

static PyObject *
os_urandom(PyObject *module, PyObject *arg)
{
    PyObject *return_value = NULL;
    Py_ssize_t size;

    {
        Py_ssize_t ival = -1;
        PyObject *iobj = _PyNumber_Index(arg);
        if (iobj != NULL) {
            ival = PyLong_AsSsize_t(iobj);
            Py_DECREF(iobj);
        }
        if (ival == -1 && PyErr_Occurred()) {
            goto exit;
        }
        size = ival;
    }
    return_value = os_urandom_impl(module, size);

exit:
    return return_value;
}

#if defined(HAVE_MEMFD_CREATE)

PyDoc_STRVAR(os_memfd_create__doc__,
"memfd_create($module, /, name, flags=MFD_CLOEXEC)\n"
"--\n"
"\n");

#define OS_MEMFD_CREATE_METHODDEF    \
    {"memfd_create", _PyCFunction_CAST(os_memfd_create), METH_FASTCALL|METH_KEYWORDS, os_memfd_create__doc__},

static PyObject *
os_memfd_create_impl(PyObject *module, PyObject *name, unsigned int flags);

static PyObject *
os_memfd_create(PyObject *module, PyObject *const *args, Py_ssize_t nargs, PyObject *kwnames)
{
    PyObject *return_value = NULL;
    #if defined(Py_BUILD_CORE) && !defined(Py_BUILD_CORE_MODULE)

    #define NUM_KEYWORDS 2
    static struct {
        PyGC_Head _this_is_not_used;
        PyObject_VAR_HEAD
        PyObject *ob_item[NUM_KEYWORDS];
    } _kwtuple = {
        .ob_base = PyVarObject_HEAD_INIT(&PyTuple_Type, NUM_KEYWORDS)
        .ob_item = { &_Py_ID(name), &_Py_ID(flags), },
    };
    #undef NUM_KEYWORDS
    #define KWTUPLE (&_kwtuple.ob_base.ob_base)

    #else  // !Py_BUILD_CORE
    #  define KWTUPLE NULL
    #endif  // !Py_BUILD_CORE

    static const char * const _keywords[] = {"name", "flags", NULL};
    static _PyArg_Parser _parser = {
        .keywords = _keywords,
        .fname = "memfd_create",
        .kwtuple = KWTUPLE,
    };
    #undef KWTUPLE
    PyObject *argsbuf[2];
    Py_ssize_t noptargs = nargs + (kwnames ? PyTuple_GET_SIZE(kwnames) : 0) - 1;
    PyObject *name = NULL;
    unsigned int flags = MFD_CLOEXEC;

    args = _PyArg_UnpackKeywords(args, nargs, NULL, kwnames, &_parser,
            /*minpos*/ 1, /*maxpos*/ 2, /*minkw*/ 0, /*varpos*/ 0, argsbuf);
    if (!args) {
        goto exit;
    }
    if (!PyUnicode_FSConverter(args[0], &name)) {
        goto exit;
    }
    if (!noptargs) {
        goto skip_optional_pos;
    }
    flags = (unsigned int)PyLong_AsUnsignedLongMask(args[1]);
    if (flags == (unsigned int)-1 && PyErr_Occurred()) {
        goto exit;
    }
skip_optional_pos:
    return_value = os_memfd_create_impl(module, name, flags);

exit:
    /* Cleanup for name */
    Py_XDECREF(name);

    return return_value;
}

#endif /* defined(HAVE_MEMFD_CREATE) */

#if (defined(HAVE_EVENTFD) && defined(EFD_CLOEXEC))

PyDoc_STRVAR(os_eventfd__doc__,
"eventfd($module, /, initval, flags=EFD_CLOEXEC)\n"
"--\n"
"\n"
"Creates and returns an event notification file descriptor.");

#define OS_EVENTFD_METHODDEF    \
    {"eventfd", _PyCFunction_CAST(os_eventfd), METH_FASTCALL|METH_KEYWORDS, os_eventfd__doc__},

static PyObject *
os_eventfd_impl(PyObject *module, unsigned int initval, int flags);

static PyObject *
os_eventfd(PyObject *module, PyObject *const *args, Py_ssize_t nargs, PyObject *kwnames)
{
    PyObject *return_value = NULL;
    #if defined(Py_BUILD_CORE) && !defined(Py_BUILD_CORE_MODULE)

    #define NUM_KEYWORDS 2
    static struct {
        PyGC_Head _this_is_not_used;
        PyObject_VAR_HEAD
        PyObject *ob_item[NUM_KEYWORDS];
    } _kwtuple = {
        .ob_base = PyVarObject_HEAD_INIT(&PyTuple_Type, NUM_KEYWORDS)
        .ob_item = { &_Py_ID(initval), &_Py_ID(flags), },
    };
    #undef NUM_KEYWORDS
    #define KWTUPLE (&_kwtuple.ob_base.ob_base)

    #else  // !Py_BUILD_CORE
    #  define KWTUPLE NULL
    #endif  // !Py_BUILD_CORE

    static const char * const _keywords[] = {"initval", "flags", NULL};
    static _PyArg_Parser _parser = {
        .keywords = _keywords,
        .fname = "eventfd",
        .kwtuple = KWTUPLE,
    };
    #undef KWTUPLE
    PyObject *argsbuf[2];
    Py_ssize_t noptargs = nargs + (kwnames ? PyTuple_GET_SIZE(kwnames) : 0) - 1;
    unsigned int initval;
    int flags = EFD_CLOEXEC;

    args = _PyArg_UnpackKeywords(args, nargs, NULL, kwnames, &_parser,
            /*minpos*/ 1, /*maxpos*/ 2, /*minkw*/ 0, /*varpos*/ 0, argsbuf);
    if (!args) {
        goto exit;
    }
    if (!_PyLong_UnsignedInt_Converter(args[0], &initval)) {
        goto exit;
    }
    if (!noptargs) {
        goto skip_optional_pos;
    }
    flags = PyLong_AsInt(args[1]);
    if (flags == -1 && PyErr_Occurred()) {
        goto exit;
    }
skip_optional_pos:
    return_value = os_eventfd_impl(module, initval, flags);

exit:
    return return_value;
}

#endif /* (defined(HAVE_EVENTFD) && defined(EFD_CLOEXEC)) */

#if (defined(HAVE_EVENTFD) && defined(EFD_CLOEXEC))

PyDoc_STRVAR(os_eventfd_read__doc__,
"eventfd_read($module, /, fd)\n"
"--\n"
"\n"
"Read eventfd value");

#define OS_EVENTFD_READ_METHODDEF    \
    {"eventfd_read", _PyCFunction_CAST(os_eventfd_read), METH_FASTCALL|METH_KEYWORDS, os_eventfd_read__doc__},

static PyObject *
os_eventfd_read_impl(PyObject *module, int fd);

static PyObject *
os_eventfd_read(PyObject *module, PyObject *const *args, Py_ssize_t nargs, PyObject *kwnames)
{
    PyObject *return_value = NULL;
    #if defined(Py_BUILD_CORE) && !defined(Py_BUILD_CORE_MODULE)

    #define NUM_KEYWORDS 1
    static struct {
        PyGC_Head _this_is_not_used;
        PyObject_VAR_HEAD
        PyObject *ob_item[NUM_KEYWORDS];
    } _kwtuple = {
        .ob_base = PyVarObject_HEAD_INIT(&PyTuple_Type, NUM_KEYWORDS)
        .ob_item = { &_Py_ID(fd), },
    };
    #undef NUM_KEYWORDS
    #define KWTUPLE (&_kwtuple.ob_base.ob_base)

    #else  // !Py_BUILD_CORE
    #  define KWTUPLE NULL
    #endif  // !Py_BUILD_CORE

    static const char * const _keywords[] = {"fd", NULL};
    static _PyArg_Parser _parser = {
        .keywords = _keywords,
        .fname = "eventfd_read",
        .kwtuple = KWTUPLE,
    };
    #undef KWTUPLE
    PyObject *argsbuf[1];
    int fd;

    args = _PyArg_UnpackKeywords(args, nargs, NULL, kwnames, &_parser,
            /*minpos*/ 1, /*maxpos*/ 1, /*minkw*/ 0, /*varpos*/ 0, argsbuf);
    if (!args) {
        goto exit;
    }
    fd = PyObject_AsFileDescriptor(args[0]);
    if (fd < 0) {
        goto exit;
    }
    return_value = os_eventfd_read_impl(module, fd);

exit:
    return return_value;
}

#endif /* (defined(HAVE_EVENTFD) && defined(EFD_CLOEXEC)) */

#if (defined(HAVE_EVENTFD) && defined(EFD_CLOEXEC))

PyDoc_STRVAR(os_eventfd_write__doc__,
"eventfd_write($module, /, fd, value)\n"
"--\n"
"\n"
"Write eventfd value.");

#define OS_EVENTFD_WRITE_METHODDEF    \
    {"eventfd_write", _PyCFunction_CAST(os_eventfd_write), METH_FASTCALL|METH_KEYWORDS, os_eventfd_write__doc__},

static PyObject *
os_eventfd_write_impl(PyObject *module, int fd, unsigned long long value);

static PyObject *
os_eventfd_write(PyObject *module, PyObject *const *args, Py_ssize_t nargs, PyObject *kwnames)
{
    PyObject *return_value = NULL;
    #if defined(Py_BUILD_CORE) && !defined(Py_BUILD_CORE_MODULE)

    #define NUM_KEYWORDS 2
    static struct {
        PyGC_Head _this_is_not_used;
        PyObject_VAR_HEAD
        PyObject *ob_item[NUM_KEYWORDS];
    } _kwtuple = {
        .ob_base = PyVarObject_HEAD_INIT(&PyTuple_Type, NUM_KEYWORDS)
        .ob_item = { &_Py_ID(fd), &_Py_ID(value), },
    };
    #undef NUM_KEYWORDS
    #define KWTUPLE (&_kwtuple.ob_base.ob_base)

    #else  // !Py_BUILD_CORE
    #  define KWTUPLE NULL
    #endif  // !Py_BUILD_CORE

    static const char * const _keywords[] = {"fd", "value", NULL};
    static _PyArg_Parser _parser = {
        .keywords = _keywords,
        .fname = "eventfd_write",
        .kwtuple = KWTUPLE,
    };
    #undef KWTUPLE
    PyObject *argsbuf[2];
    int fd;
    unsigned long long value;

    args = _PyArg_UnpackKeywords(args, nargs, NULL, kwnames, &_parser,
            /*minpos*/ 2, /*maxpos*/ 2, /*minkw*/ 0, /*varpos*/ 0, argsbuf);
    if (!args) {
        goto exit;
    }
    fd = PyObject_AsFileDescriptor(args[0]);
    if (fd < 0) {
        goto exit;
    }
    if (!_PyLong_UnsignedLongLong_Converter(args[1], &value)) {
        goto exit;
    }
    return_value = os_eventfd_write_impl(module, fd, value);

exit:
    return return_value;
}

#endif /* (defined(HAVE_EVENTFD) && defined(EFD_CLOEXEC)) */

#if (defined(TERMSIZE_USE_CONIO) || defined(TERMSIZE_USE_IOCTL))

PyDoc_STRVAR(os_get_terminal_size__doc__,
"get_terminal_size($module, fd=<unrepresentable>, /)\n"
"--\n"
"\n"
"Return the size of the terminal window as (columns, lines).\n"
"\n"
"The optional argument fd (default standard output) specifies\n"
"which file descriptor should be queried.\n"
"\n"
"If the file descriptor is not connected to a terminal, an OSError\n"
"is thrown.\n"
"\n"
"This function will only be defined if an implementation is\n"
"available for this system.\n"
"\n"
"shutil.get_terminal_size is the high-level function which should\n"
"normally be used, os.get_terminal_size is the low-level implementation.");

#define OS_GET_TERMINAL_SIZE_METHODDEF    \
    {"get_terminal_size", _PyCFunction_CAST(os_get_terminal_size), METH_FASTCALL, os_get_terminal_size__doc__},

static PyObject *
os_get_terminal_size_impl(PyObject *module, int fd);

static PyObject *
os_get_terminal_size(PyObject *module, PyObject *const *args, Py_ssize_t nargs)
{
    PyObject *return_value = NULL;
    int fd = fileno(stdout);

    if (!_PyArg_CheckPositional("get_terminal_size", nargs, 0, 1)) {
        goto exit;
    }
    if (nargs < 1) {
        goto skip_optional;
    }
    fd = PyLong_AsInt(args[0]);
    if (fd == -1 && PyErr_Occurred()) {
        goto exit;
    }
skip_optional:
    return_value = os_get_terminal_size_impl(module, fd);

exit:
    return return_value;
}

#endif /* (defined(TERMSIZE_USE_CONIO) || defined(TERMSIZE_USE_IOCTL)) */

PyDoc_STRVAR(os_cpu_count__doc__,
"cpu_count($module, /)\n"
"--\n"
"\n"
"Return the number of logical CPUs in the system.\n"
"\n"
"Return None if indeterminable.");

#define OS_CPU_COUNT_METHODDEF    \
    {"cpu_count", (PyCFunction)os_cpu_count, METH_NOARGS, os_cpu_count__doc__},

static PyObject *
os_cpu_count_impl(PyObject *module);

static PyObject *
os_cpu_count(PyObject *module, PyObject *Py_UNUSED(ignored))
{
    return os_cpu_count_impl(module);
}

PyDoc_STRVAR(os_get_inheritable__doc__,
"get_inheritable($module, fd, /)\n"
"--\n"
"\n"
"Get the close-on-exe flag of the specified file descriptor.");

#define OS_GET_INHERITABLE_METHODDEF    \
    {"get_inheritable", (PyCFunction)os_get_inheritable, METH_O, os_get_inheritable__doc__},

static int
os_get_inheritable_impl(PyObject *module, int fd);

static PyObject *
os_get_inheritable(PyObject *module, PyObject *arg)
{
    PyObject *return_value = NULL;
    int fd;
    int _return_value;

    fd = PyLong_AsInt(arg);
    if (fd == -1 && PyErr_Occurred()) {
        goto exit;
    }
    _return_value = os_get_inheritable_impl(module, fd);
    if ((_return_value == -1) && PyErr_Occurred()) {
        goto exit;
    }
    return_value = PyBool_FromLong((long)_return_value);

exit:
    return return_value;
}

PyDoc_STRVAR(os_set_inheritable__doc__,
"set_inheritable($module, fd, inheritable, /)\n"
"--\n"
"\n"
"Set the inheritable flag of the specified file descriptor.");

#define OS_SET_INHERITABLE_METHODDEF    \
    {"set_inheritable", _PyCFunction_CAST(os_set_inheritable), METH_FASTCALL, os_set_inheritable__doc__},

static PyObject *
os_set_inheritable_impl(PyObject *module, int fd, int inheritable);

static PyObject *
os_set_inheritable(PyObject *module, PyObject *const *args, Py_ssize_t nargs)
{
    PyObject *return_value = NULL;
    int fd;
    int inheritable;

    if (!_PyArg_CheckPositional("set_inheritable", nargs, 2, 2)) {
        goto exit;
    }
    fd = PyLong_AsInt(args[0]);
    if (fd == -1 && PyErr_Occurred()) {
        goto exit;
    }
    inheritable = PyLong_AsInt(args[1]);
    if (inheritable == -1 && PyErr_Occurred()) {
        goto exit;
    }
    return_value = os_set_inheritable_impl(module, fd, inheritable);

exit:
    return return_value;
}

#if defined(MS_WINDOWS)

PyDoc_STRVAR(os_get_handle_inheritable__doc__,
"get_handle_inheritable($module, handle, /)\n"
"--\n"
"\n"
"Get the close-on-exe flag of the specified file descriptor.");

#define OS_GET_HANDLE_INHERITABLE_METHODDEF    \
    {"get_handle_inheritable", (PyCFunction)os_get_handle_inheritable, METH_O, os_get_handle_inheritable__doc__},

static int
os_get_handle_inheritable_impl(PyObject *module, intptr_t handle);

static PyObject *
os_get_handle_inheritable(PyObject *module, PyObject *arg)
{
    PyObject *return_value = NULL;
    intptr_t handle;
    int _return_value;

    handle = (intptr_t)PyLong_AsVoidPtr(arg);
    if (!handle && PyErr_Occurred()) {
        goto exit;
    }
    _return_value = os_get_handle_inheritable_impl(module, handle);
    if ((_return_value == -1) && PyErr_Occurred()) {
        goto exit;
    }
    return_value = PyBool_FromLong((long)_return_value);

exit:
    return return_value;
}

#endif /* defined(MS_WINDOWS) */

#if defined(MS_WINDOWS)

PyDoc_STRVAR(os_set_handle_inheritable__doc__,
"set_handle_inheritable($module, handle, inheritable, /)\n"
"--\n"
"\n"
"Set the inheritable flag of the specified handle.");

#define OS_SET_HANDLE_INHERITABLE_METHODDEF    \
    {"set_handle_inheritable", _PyCFunction_CAST(os_set_handle_inheritable), METH_FASTCALL, os_set_handle_inheritable__doc__},

static PyObject *
os_set_handle_inheritable_impl(PyObject *module, intptr_t handle,
                               int inheritable);

static PyObject *
os_set_handle_inheritable(PyObject *module, PyObject *const *args, Py_ssize_t nargs)
{
    PyObject *return_value = NULL;
    intptr_t handle;
    int inheritable;

    if (!_PyArg_CheckPositional("set_handle_inheritable", nargs, 2, 2)) {
        goto exit;
    }
    handle = (intptr_t)PyLong_AsVoidPtr(args[0]);
    if (!handle && PyErr_Occurred()) {
        goto exit;
    }
    inheritable = PyObject_IsTrue(args[1]);
    if (inheritable < 0) {
        goto exit;
    }
    return_value = os_set_handle_inheritable_impl(module, handle, inheritable);

exit:
    return return_value;
}

#endif /* defined(MS_WINDOWS) */

PyDoc_STRVAR(os_get_blocking__doc__,
"get_blocking($module, fd, /)\n"
"--\n"
"\n"
"Get the blocking mode of the file descriptor.\n"
"\n"
"Return False if the O_NONBLOCK flag is set, True if the flag is cleared.");

#define OS_GET_BLOCKING_METHODDEF    \
    {"get_blocking", (PyCFunction)os_get_blocking, METH_O, os_get_blocking__doc__},

static int
os_get_blocking_impl(PyObject *module, int fd);

static PyObject *
os_get_blocking(PyObject *module, PyObject *arg)
{
    PyObject *return_value = NULL;
    int fd;
    int _return_value;

    fd = PyLong_AsInt(arg);
    if (fd == -1 && PyErr_Occurred()) {
        goto exit;
    }
    _return_value = os_get_blocking_impl(module, fd);
    if ((_return_value == -1) && PyErr_Occurred()) {
        goto exit;
    }
    return_value = PyBool_FromLong((long)_return_value);

exit:
    return return_value;
}

PyDoc_STRVAR(os_set_blocking__doc__,
"set_blocking($module, fd, blocking, /)\n"
"--\n"
"\n"
"Set the blocking mode of the specified file descriptor.\n"
"\n"
"Set the O_NONBLOCK flag if blocking is False,\n"
"clear the O_NONBLOCK flag otherwise.");

#define OS_SET_BLOCKING_METHODDEF    \
    {"set_blocking", _PyCFunction_CAST(os_set_blocking), METH_FASTCALL, os_set_blocking__doc__},

static PyObject *
os_set_blocking_impl(PyObject *module, int fd, int blocking);

static PyObject *
os_set_blocking(PyObject *module, PyObject *const *args, Py_ssize_t nargs)
{
    PyObject *return_value = NULL;
    int fd;
    int blocking;

    if (!_PyArg_CheckPositional("set_blocking", nargs, 2, 2)) {
        goto exit;
    }
    fd = PyLong_AsInt(args[0]);
    if (fd == -1 && PyErr_Occurred()) {
        goto exit;
    }
    blocking = PyObject_IsTrue(args[1]);
    if (blocking < 0) {
        goto exit;
    }
    return_value = os_set_blocking_impl(module, fd, blocking);

exit:
    return return_value;
}

PyDoc_STRVAR(os_DirEntry_is_symlink__doc__,
"is_symlink($self, /)\n"
"--\n"
"\n"
"Return True if the entry is a symbolic link; cached per entry.");

#define OS_DIRENTRY_IS_SYMLINK_METHODDEF    \
    {"is_symlink", _PyCFunction_CAST(os_DirEntry_is_symlink), METH_METHOD|METH_FASTCALL|METH_KEYWORDS, os_DirEntry_is_symlink__doc__},

static int
os_DirEntry_is_symlink_impl(DirEntry *self, PyTypeObject *defining_class);

static PyObject *
os_DirEntry_is_symlink(DirEntry *self, PyTypeObject *defining_class, PyObject *const *args, Py_ssize_t nargs, PyObject *kwnames)
{
    PyObject *return_value = NULL;
    int _return_value;

    if (nargs || (kwnames && PyTuple_GET_SIZE(kwnames))) {
        PyErr_SetString(PyExc_TypeError, "is_symlink() takes no arguments");
        goto exit;
    }
    _return_value = os_DirEntry_is_symlink_impl(self, defining_class);
    if ((_return_value == -1) && PyErr_Occurred()) {
        goto exit;
    }
    return_value = PyBool_FromLong((long)_return_value);

exit:
    return return_value;
}

PyDoc_STRVAR(os_DirEntry_is_junction__doc__,
"is_junction($self, /)\n"
"--\n"
"\n"
"Return True if the entry is a junction; cached per entry.");

#define OS_DIRENTRY_IS_JUNCTION_METHODDEF    \
    {"is_junction", (PyCFunction)os_DirEntry_is_junction, METH_NOARGS, os_DirEntry_is_junction__doc__},

static int
os_DirEntry_is_junction_impl(DirEntry *self);

static PyObject *
os_DirEntry_is_junction(DirEntry *self, PyObject *Py_UNUSED(ignored))
{
    PyObject *return_value = NULL;
    int _return_value;

    _return_value = os_DirEntry_is_junction_impl(self);
    if ((_return_value == -1) && PyErr_Occurred()) {
        goto exit;
    }
    return_value = PyBool_FromLong((long)_return_value);

exit:
    return return_value;
}

PyDoc_STRVAR(os_DirEntry_stat__doc__,
"stat($self, /, *, follow_symlinks=True)\n"
"--\n"
"\n"
"Return stat_result object for the entry; cached per entry.");

#define OS_DIRENTRY_STAT_METHODDEF    \
    {"stat", _PyCFunction_CAST(os_DirEntry_stat), METH_METHOD|METH_FASTCALL|METH_KEYWORDS, os_DirEntry_stat__doc__},

static PyObject *
os_DirEntry_stat_impl(DirEntry *self, PyTypeObject *defining_class,
                      int follow_symlinks);

static PyObject *
os_DirEntry_stat(DirEntry *self, PyTypeObject *defining_class, PyObject *const *args, Py_ssize_t nargs, PyObject *kwnames)
{
    PyObject *return_value = NULL;
    #if defined(Py_BUILD_CORE) && !defined(Py_BUILD_CORE_MODULE)

    #define NUM_KEYWORDS 1
    static struct {
        PyGC_Head _this_is_not_used;
        PyObject_VAR_HEAD
        PyObject *ob_item[NUM_KEYWORDS];
    } _kwtuple = {
        .ob_base = PyVarObject_HEAD_INIT(&PyTuple_Type, NUM_KEYWORDS)
        .ob_item = { &_Py_ID(follow_symlinks), },
    };
    #undef NUM_KEYWORDS
    #define KWTUPLE (&_kwtuple.ob_base.ob_base)

    #else  // !Py_BUILD_CORE
    #  define KWTUPLE NULL
    #endif  // !Py_BUILD_CORE

    static const char * const _keywords[] = {"follow_symlinks", NULL};
    static _PyArg_Parser _parser = {
        .keywords = _keywords,
        .fname = "stat",
        .kwtuple = KWTUPLE,
    };
    #undef KWTUPLE
    PyObject *argsbuf[1];
    Py_ssize_t noptargs = nargs + (kwnames ? PyTuple_GET_SIZE(kwnames) : 0) - 0;
    int follow_symlinks = 1;

    args = _PyArg_UnpackKeywords(args, nargs, NULL, kwnames, &_parser,
            /*minpos*/ 0, /*maxpos*/ 0, /*minkw*/ 0, /*varpos*/ 0, argsbuf);
    if (!args) {
        goto exit;
    }
    if (!noptargs) {
        goto skip_optional_kwonly;
    }
    follow_symlinks = PyObject_IsTrue(args[0]);
    if (follow_symlinks < 0) {
        goto exit;
    }
skip_optional_kwonly:
    return_value = os_DirEntry_stat_impl(self, defining_class, follow_symlinks);

exit:
    return return_value;
}

PyDoc_STRVAR(os_DirEntry_is_dir__doc__,
"is_dir($self, /, *, follow_symlinks=True)\n"
"--\n"
"\n"
"Return True if the entry is a directory; cached per entry.");

#define OS_DIRENTRY_IS_DIR_METHODDEF    \
    {"is_dir", _PyCFunction_CAST(os_DirEntry_is_dir), METH_METHOD|METH_FASTCALL|METH_KEYWORDS, os_DirEntry_is_dir__doc__},

static int
os_DirEntry_is_dir_impl(DirEntry *self, PyTypeObject *defining_class,
                        int follow_symlinks);

static PyObject *
os_DirEntry_is_dir(DirEntry *self, PyTypeObject *defining_class, PyObject *const *args, Py_ssize_t nargs, PyObject *kwnames)
{
    PyObject *return_value = NULL;
    #if defined(Py_BUILD_CORE) && !defined(Py_BUILD_CORE_MODULE)

    #define NUM_KEYWORDS 1
    static struct {
        PyGC_Head _this_is_not_used;
        PyObject_VAR_HEAD
        PyObject *ob_item[NUM_KEYWORDS];
    } _kwtuple = {
        .ob_base = PyVarObject_HEAD_INIT(&PyTuple_Type, NUM_KEYWORDS)
        .ob_item = { &_Py_ID(follow_symlinks), },
    };
    #undef NUM_KEYWORDS
    #define KWTUPLE (&_kwtuple.ob_base.ob_base)

    #else  // !Py_BUILD_CORE
    #  define KWTUPLE NULL
    #endif  // !Py_BUILD_CORE

    static const char * const _keywords[] = {"follow_symlinks", NULL};
    static _PyArg_Parser _parser = {
        .keywords = _keywords,
        .fname = "is_dir",
        .kwtuple = KWTUPLE,
    };
    #undef KWTUPLE
    PyObject *argsbuf[1];
    Py_ssize_t noptargs = nargs + (kwnames ? PyTuple_GET_SIZE(kwnames) : 0) - 0;
    int follow_symlinks = 1;
    int _return_value;

    args = _PyArg_UnpackKeywords(args, nargs, NULL, kwnames, &_parser,
            /*minpos*/ 0, /*maxpos*/ 0, /*minkw*/ 0, /*varpos*/ 0, argsbuf);
    if (!args) {
        goto exit;
    }
    if (!noptargs) {
        goto skip_optional_kwonly;
    }
    follow_symlinks = PyObject_IsTrue(args[0]);
    if (follow_symlinks < 0) {
        goto exit;
    }
skip_optional_kwonly:
    _return_value = os_DirEntry_is_dir_impl(self, defining_class, follow_symlinks);
    if ((_return_value == -1) && PyErr_Occurred()) {
        goto exit;
    }
    return_value = PyBool_FromLong((long)_return_value);

exit:
    return return_value;
}

PyDoc_STRVAR(os_DirEntry_is_file__doc__,
"is_file($self, /, *, follow_symlinks=True)\n"
"--\n"
"\n"
"Return True if the entry is a file; cached per entry.");

#define OS_DIRENTRY_IS_FILE_METHODDEF    \
    {"is_file", _PyCFunction_CAST(os_DirEntry_is_file), METH_METHOD|METH_FASTCALL|METH_KEYWORDS, os_DirEntry_is_file__doc__},

static int
os_DirEntry_is_file_impl(DirEntry *self, PyTypeObject *defining_class,
                         int follow_symlinks);

static PyObject *
os_DirEntry_is_file(DirEntry *self, PyTypeObject *defining_class, PyObject *const *args, Py_ssize_t nargs, PyObject *kwnames)
{
    PyObject *return_value = NULL;
    #if defined(Py_BUILD_CORE) && !defined(Py_BUILD_CORE_MODULE)

    #define NUM_KEYWORDS 1
    static struct {
        PyGC_Head _this_is_not_used;
        PyObject_VAR_HEAD
        PyObject *ob_item[NUM_KEYWORDS];
    } _kwtuple = {
        .ob_base = PyVarObject_HEAD_INIT(&PyTuple_Type, NUM_KEYWORDS)
        .ob_item = { &_Py_ID(follow_symlinks), },
    };
    #undef NUM_KEYWORDS
    #define KWTUPLE (&_kwtuple.ob_base.ob_base)

    #else  // !Py_BUILD_CORE
    #  define KWTUPLE NULL
    #endif  // !Py_BUILD_CORE

    static const char * const _keywords[] = {"follow_symlinks", NULL};
    static _PyArg_Parser _parser = {
        .keywords = _keywords,
        .fname = "is_file",
        .kwtuple = KWTUPLE,
    };
    #undef KWTUPLE
    PyObject *argsbuf[1];
    Py_ssize_t noptargs = nargs + (kwnames ? PyTuple_GET_SIZE(kwnames) : 0) - 0;
    int follow_symlinks = 1;
    int _return_value;

    args = _PyArg_UnpackKeywords(args, nargs, NULL, kwnames, &_parser,
            /*minpos*/ 0, /*maxpos*/ 0, /*minkw*/ 0, /*varpos*/ 0, argsbuf);
    if (!args) {
        goto exit;
    }
    if (!noptargs) {
        goto skip_optional_kwonly;
    }
    follow_symlinks = PyObject_IsTrue(args[0]);
    if (follow_symlinks < 0) {
        goto exit;
    }
skip_optional_kwonly:
    _return_value = os_DirEntry_is_file_impl(self, defining_class, follow_symlinks);
    if ((_return_value == -1) && PyErr_Occurred()) {
        goto exit;
    }
    return_value = PyBool_FromLong((long)_return_value);

exit:
    return return_value;
}

PyDoc_STRVAR(os_DirEntry_inode__doc__,
"inode($self, /)\n"
"--\n"
"\n"
"Return inode of the entry; cached per entry.");

#define OS_DIRENTRY_INODE_METHODDEF    \
    {"inode", (PyCFunction)os_DirEntry_inode, METH_NOARGS, os_DirEntry_inode__doc__},

static PyObject *
os_DirEntry_inode_impl(DirEntry *self);

static PyObject *
os_DirEntry_inode(DirEntry *self, PyObject *Py_UNUSED(ignored))
{
    return os_DirEntry_inode_impl(self);
}

PyDoc_STRVAR(os_DirEntry___fspath____doc__,
"__fspath__($self, /)\n"
"--\n"
"\n"
"Returns the path for the entry.");

#define OS_DIRENTRY___FSPATH___METHODDEF    \
    {"__fspath__", (PyCFunction)os_DirEntry___fspath__, METH_NOARGS, os_DirEntry___fspath____doc__},

static PyObject *
os_DirEntry___fspath___impl(DirEntry *self);

static PyObject *
os_DirEntry___fspath__(DirEntry *self, PyObject *Py_UNUSED(ignored))
{
    return os_DirEntry___fspath___impl(self);
}

PyDoc_STRVAR(os_scandir__doc__,
"scandir($module, /, path=None)\n"
"--\n"
"\n"
"Return an iterator of DirEntry objects for given path.\n"
"\n"
"path can be specified as either str, bytes, or a path-like object.  If path\n"
"is bytes, the names of yielded DirEntry objects will also be bytes; in\n"
"all other circumstances they will be str.\n"
"\n"
"If path is None, uses the path=\'.\'.");

#define OS_SCANDIR_METHODDEF    \
    {"scandir", _PyCFunction_CAST(os_scandir), METH_FASTCALL|METH_KEYWORDS, os_scandir__doc__},

static PyObject *
os_scandir_impl(PyObject *module, path_t *path);

static PyObject *
os_scandir(PyObject *module, PyObject *const *args, Py_ssize_t nargs, PyObject *kwnames)
{
    PyObject *return_value = NULL;
    #if defined(Py_BUILD_CORE) && !defined(Py_BUILD_CORE_MODULE)

    #define NUM_KEYWORDS 1
    static struct {
        PyGC_Head _this_is_not_used;
        PyObject_VAR_HEAD
        PyObject *ob_item[NUM_KEYWORDS];
    } _kwtuple = {
        .ob_base = PyVarObject_HEAD_INIT(&PyTuple_Type, NUM_KEYWORDS)
        .ob_item = { &_Py_ID(path), },
    };
    #undef NUM_KEYWORDS
    #define KWTUPLE (&_kwtuple.ob_base.ob_base)

    #else  // !Py_BUILD_CORE
    #  define KWTUPLE NULL
    #endif  // !Py_BUILD_CORE

    static const char * const _keywords[] = {"path", NULL};
    static _PyArg_Parser _parser = {
        .keywords = _keywords,
        .fname = "scandir",
        .kwtuple = KWTUPLE,
    };
    #undef KWTUPLE
    PyObject *argsbuf[1];
    Py_ssize_t noptargs = nargs + (kwnames ? PyTuple_GET_SIZE(kwnames) : 0) - 0;
    path_t path = PATH_T_INITIALIZE_P("scandir", "path", 1, 0, 0, PATH_HAVE_FDOPENDIR);

    args = _PyArg_UnpackKeywords(args, nargs, NULL, kwnames, &_parser,
            /*minpos*/ 0, /*maxpos*/ 1, /*minkw*/ 0, /*varpos*/ 0, argsbuf);
    if (!args) {
        goto exit;
    }
    if (!noptargs) {
        goto skip_optional_pos;
    }
    if (!path_converter(args[0], &path)) {
        goto exit;
    }
skip_optional_pos:
    return_value = os_scandir_impl(module, &path);

exit:
    /* Cleanup for path */
    path_cleanup(&path);

    return return_value;
}

PyDoc_STRVAR(os_fspath__doc__,
"fspath($module, /, path)\n"
"--\n"
"\n"
"Return the file system path representation of the object.\n"
"\n"
"If the object is str or bytes, then allow it to pass through as-is. If the\n"
"object defines __fspath__(), then return the result of that method. All other\n"
"types raise a TypeError.");

#define OS_FSPATH_METHODDEF    \
    {"fspath", _PyCFunction_CAST(os_fspath), METH_FASTCALL|METH_KEYWORDS, os_fspath__doc__},

static PyObject *
os_fspath_impl(PyObject *module, PyObject *path);

static PyObject *
os_fspath(PyObject *module, PyObject *const *args, Py_ssize_t nargs, PyObject *kwnames)
{
    PyObject *return_value = NULL;
    #if defined(Py_BUILD_CORE) && !defined(Py_BUILD_CORE_MODULE)

    #define NUM_KEYWORDS 1
    static struct {
        PyGC_Head _this_is_not_used;
        PyObject_VAR_HEAD
        PyObject *ob_item[NUM_KEYWORDS];
    } _kwtuple = {
        .ob_base = PyVarObject_HEAD_INIT(&PyTuple_Type, NUM_KEYWORDS)
        .ob_item = { &_Py_ID(path), },
    };
    #undef NUM_KEYWORDS
    #define KWTUPLE (&_kwtuple.ob_base.ob_base)

    #else  // !Py_BUILD_CORE
    #  define KWTUPLE NULL
    #endif  // !Py_BUILD_CORE

    static const char * const _keywords[] = {"path", NULL};
    static _PyArg_Parser _parser = {
        .keywords = _keywords,
        .fname = "fspath",
        .kwtuple = KWTUPLE,
    };
    #undef KWTUPLE
    PyObject *argsbuf[1];
    PyObject *path;

    args = _PyArg_UnpackKeywords(args, nargs, NULL, kwnames, &_parser,
            /*minpos*/ 1, /*maxpos*/ 1, /*minkw*/ 0, /*varpos*/ 0, argsbuf);
    if (!args) {
        goto exit;
    }
    path = args[0];
    return_value = os_fspath_impl(module, path);

exit:
    return return_value;
}

#if defined(HAVE_GETRANDOM_SYSCALL)

PyDoc_STRVAR(os_getrandom__doc__,
"getrandom($module, /, size, flags=0)\n"
"--\n"
"\n"
"Obtain a series of random bytes.");

#define OS_GETRANDOM_METHODDEF    \
    {"getrandom", _PyCFunction_CAST(os_getrandom), METH_FASTCALL|METH_KEYWORDS, os_getrandom__doc__},

static PyObject *
os_getrandom_impl(PyObject *module, Py_ssize_t size, int flags);

static PyObject *
os_getrandom(PyObject *module, PyObject *const *args, Py_ssize_t nargs, PyObject *kwnames)
{
    PyObject *return_value = NULL;
    #if defined(Py_BUILD_CORE) && !defined(Py_BUILD_CORE_MODULE)

    #define NUM_KEYWORDS 2
    static struct {
        PyGC_Head _this_is_not_used;
        PyObject_VAR_HEAD
        PyObject *ob_item[NUM_KEYWORDS];
    } _kwtuple = {
        .ob_base = PyVarObject_HEAD_INIT(&PyTuple_Type, NUM_KEYWORDS)
        .ob_item = { &_Py_ID(size), &_Py_ID(flags), },
    };
    #undef NUM_KEYWORDS
    #define KWTUPLE (&_kwtuple.ob_base.ob_base)

    #else  // !Py_BUILD_CORE
    #  define KWTUPLE NULL
    #endif  // !Py_BUILD_CORE

    static const char * const _keywords[] = {"size", "flags", NULL};
    static _PyArg_Parser _parser = {
        .keywords = _keywords,
        .fname = "getrandom",
        .kwtuple = KWTUPLE,
    };
    #undef KWTUPLE
    PyObject *argsbuf[2];
    Py_ssize_t noptargs = nargs + (kwnames ? PyTuple_GET_SIZE(kwnames) : 0) - 1;
    Py_ssize_t size;
    int flags = 0;

    args = _PyArg_UnpackKeywords(args, nargs, NULL, kwnames, &_parser,
            /*minpos*/ 1, /*maxpos*/ 2, /*minkw*/ 0, /*varpos*/ 0, argsbuf);
    if (!args) {
        goto exit;
    }
    {
        Py_ssize_t ival = -1;
        PyObject *iobj = _PyNumber_Index(args[0]);
        if (iobj != NULL) {
            ival = PyLong_AsSsize_t(iobj);
            Py_DECREF(iobj);
        }
        if (ival == -1 && PyErr_Occurred()) {
            goto exit;
        }
        size = ival;
    }
    if (!noptargs) {
        goto skip_optional_pos;
    }
    flags = PyLong_AsInt(args[1]);
    if (flags == -1 && PyErr_Occurred()) {
        goto exit;
    }
skip_optional_pos:
    return_value = os_getrandom_impl(module, size, flags);

exit:
    return return_value;
}

#endif /* defined(HAVE_GETRANDOM_SYSCALL) */

#if (defined(MS_WINDOWS_DESKTOP) || defined(MS_WINDOWS_APP) || defined(MS_WINDOWS_SYSTEM))

PyDoc_STRVAR(os__add_dll_directory__doc__,
"_add_dll_directory($module, /, path)\n"
"--\n"
"\n"
"Add a path to the DLL search path.\n"
"\n"
"This search path is used when resolving dependencies for imported\n"
"extension modules (the module itself is resolved through sys.path),\n"
"and also by ctypes.\n"
"\n"
"Returns an opaque value that may be passed to os.remove_dll_directory\n"
"to remove this directory from the search path.");

#define OS__ADD_DLL_DIRECTORY_METHODDEF    \
    {"_add_dll_directory", _PyCFunction_CAST(os__add_dll_directory), METH_FASTCALL|METH_KEYWORDS, os__add_dll_directory__doc__},

static PyObject *
os__add_dll_directory_impl(PyObject *module, path_t *path);

static PyObject *
os__add_dll_directory(PyObject *module, PyObject *const *args, Py_ssize_t nargs, PyObject *kwnames)
{
    PyObject *return_value = NULL;
    #if defined(Py_BUILD_CORE) && !defined(Py_BUILD_CORE_MODULE)

    #define NUM_KEYWORDS 1
    static struct {
        PyGC_Head _this_is_not_used;
        PyObject_VAR_HEAD
        PyObject *ob_item[NUM_KEYWORDS];
    } _kwtuple = {
        .ob_base = PyVarObject_HEAD_INIT(&PyTuple_Type, NUM_KEYWORDS)
        .ob_item = { &_Py_ID(path), },
    };
    #undef NUM_KEYWORDS
    #define KWTUPLE (&_kwtuple.ob_base.ob_base)

    #else  // !Py_BUILD_CORE
    #  define KWTUPLE NULL
    #endif  // !Py_BUILD_CORE

    static const char * const _keywords[] = {"path", NULL};
    static _PyArg_Parser _parser = {
        .keywords = _keywords,
        .fname = "_add_dll_directory",
        .kwtuple = KWTUPLE,
    };
    #undef KWTUPLE
    PyObject *argsbuf[1];
    path_t path = PATH_T_INITIALIZE_P("_add_dll_directory", "path", 0, 0, 0, 0);

    args = _PyArg_UnpackKeywords(args, nargs, NULL, kwnames, &_parser,
            /*minpos*/ 1, /*maxpos*/ 1, /*minkw*/ 0, /*varpos*/ 0, argsbuf);
    if (!args) {
        goto exit;
    }
    if (!path_converter(args[0], &path)) {
        goto exit;
    }
    return_value = os__add_dll_directory_impl(module, &path);

exit:
    /* Cleanup for path */
    path_cleanup(&path);

    return return_value;
}

#endif /* (defined(MS_WINDOWS_DESKTOP) || defined(MS_WINDOWS_APP) || defined(MS_WINDOWS_SYSTEM)) */

#if (defined(MS_WINDOWS_DESKTOP) || defined(MS_WINDOWS_APP) || defined(MS_WINDOWS_SYSTEM))

PyDoc_STRVAR(os__remove_dll_directory__doc__,
"_remove_dll_directory($module, /, cookie)\n"
"--\n"
"\n"
"Removes a path from the DLL search path.\n"
"\n"
"The parameter is an opaque value that was returned from\n"
"os.add_dll_directory. You can only remove directories that you added\n"
"yourself.");

#define OS__REMOVE_DLL_DIRECTORY_METHODDEF    \
    {"_remove_dll_directory", _PyCFunction_CAST(os__remove_dll_directory), METH_FASTCALL|METH_KEYWORDS, os__remove_dll_directory__doc__},

static PyObject *
os__remove_dll_directory_impl(PyObject *module, PyObject *cookie);

static PyObject *
os__remove_dll_directory(PyObject *module, PyObject *const *args, Py_ssize_t nargs, PyObject *kwnames)
{
    PyObject *return_value = NULL;
    #if defined(Py_BUILD_CORE) && !defined(Py_BUILD_CORE_MODULE)

    #define NUM_KEYWORDS 1
    static struct {
        PyGC_Head _this_is_not_used;
        PyObject_VAR_HEAD
        PyObject *ob_item[NUM_KEYWORDS];
    } _kwtuple = {
        .ob_base = PyVarObject_HEAD_INIT(&PyTuple_Type, NUM_KEYWORDS)
        .ob_item = { &_Py_ID(cookie), },
    };
    #undef NUM_KEYWORDS
    #define KWTUPLE (&_kwtuple.ob_base.ob_base)

    #else  // !Py_BUILD_CORE
    #  define KWTUPLE NULL
    #endif  // !Py_BUILD_CORE

    static const char * const _keywords[] = {"cookie", NULL};
    static _PyArg_Parser _parser = {
        .keywords = _keywords,
        .fname = "_remove_dll_directory",
        .kwtuple = KWTUPLE,
    };
    #undef KWTUPLE
    PyObject *argsbuf[1];
    PyObject *cookie;

    args = _PyArg_UnpackKeywords(args, nargs, NULL, kwnames, &_parser,
            /*minpos*/ 1, /*maxpos*/ 1, /*minkw*/ 0, /*varpos*/ 0, argsbuf);
    if (!args) {
        goto exit;
    }
    cookie = args[0];
    return_value = os__remove_dll_directory_impl(module, cookie);

exit:
    return return_value;
}

#endif /* (defined(MS_WINDOWS_DESKTOP) || defined(MS_WINDOWS_APP) || defined(MS_WINDOWS_SYSTEM)) */

#if (defined(WIFEXITED) || defined(MS_WINDOWS))

PyDoc_STRVAR(os_waitstatus_to_exitcode__doc__,
"waitstatus_to_exitcode($module, /, status)\n"
"--\n"
"\n"
"Convert a wait status to an exit code.\n"
"\n"
"On Unix:\n"
"\n"
"* If WIFEXITED(status) is true, return WEXITSTATUS(status).\n"
"* If WIFSIGNALED(status) is true, return -WTERMSIG(status).\n"
"* Otherwise, raise a ValueError.\n"
"\n"
"On Windows, return status shifted right by 8 bits.\n"
"\n"
"On Unix, if the process is being traced or if waitpid() was called with\n"
"WUNTRACED option, the caller must first check if WIFSTOPPED(status) is true.\n"
"This function must not be called if WIFSTOPPED(status) is true.");

#define OS_WAITSTATUS_TO_EXITCODE_METHODDEF    \
    {"waitstatus_to_exitcode", _PyCFunction_CAST(os_waitstatus_to_exitcode), METH_FASTCALL|METH_KEYWORDS, os_waitstatus_to_exitcode__doc__},

static PyObject *
os_waitstatus_to_exitcode_impl(PyObject *module, PyObject *status_obj);

static PyObject *
os_waitstatus_to_exitcode(PyObject *module, PyObject *const *args, Py_ssize_t nargs, PyObject *kwnames)
{
    PyObject *return_value = NULL;
    #if defined(Py_BUILD_CORE) && !defined(Py_BUILD_CORE_MODULE)

    #define NUM_KEYWORDS 1
    static struct {
        PyGC_Head _this_is_not_used;
        PyObject_VAR_HEAD
        PyObject *ob_item[NUM_KEYWORDS];
    } _kwtuple = {
        .ob_base = PyVarObject_HEAD_INIT(&PyTuple_Type, NUM_KEYWORDS)
        .ob_item = { &_Py_ID(status), },
    };
    #undef NUM_KEYWORDS
    #define KWTUPLE (&_kwtuple.ob_base.ob_base)

    #else  // !Py_BUILD_CORE
    #  define KWTUPLE NULL
    #endif  // !Py_BUILD_CORE

    static const char * const _keywords[] = {"status", NULL};
    static _PyArg_Parser _parser = {
        .keywords = _keywords,
        .fname = "waitstatus_to_exitcode",
        .kwtuple = KWTUPLE,
    };
    #undef KWTUPLE
    PyObject *argsbuf[1];
    PyObject *status_obj;

    args = _PyArg_UnpackKeywords(args, nargs, NULL, kwnames, &_parser,
            /*minpos*/ 1, /*maxpos*/ 1, /*minkw*/ 0, /*varpos*/ 0, argsbuf);
    if (!args) {
        goto exit;
    }
    status_obj = args[0];
    return_value = os_waitstatus_to_exitcode_impl(module, status_obj);

exit:
    return return_value;
}

#endif /* (defined(WIFEXITED) || defined(MS_WINDOWS)) */

#if defined(MS_WINDOWS)

PyDoc_STRVAR(os__supports_virtual_terminal__doc__,
"_supports_virtual_terminal($module, /)\n"
"--\n"
"\n"
"Checks if virtual terminal is supported in windows");

#define OS__SUPPORTS_VIRTUAL_TERMINAL_METHODDEF    \
    {"_supports_virtual_terminal", (PyCFunction)os__supports_virtual_terminal, METH_NOARGS, os__supports_virtual_terminal__doc__},

static PyObject *
os__supports_virtual_terminal_impl(PyObject *module);

static PyObject *
os__supports_virtual_terminal(PyObject *module, PyObject *Py_UNUSED(ignored))
{
    return os__supports_virtual_terminal_impl(module);
}

#endif /* defined(MS_WINDOWS) */

PyDoc_STRVAR(os__inputhook__doc__,
"_inputhook($module, /)\n"
"--\n"
"\n"
"Calls PyOS_CallInputHook droppong the GIL first");

#define OS__INPUTHOOK_METHODDEF    \
    {"_inputhook", (PyCFunction)os__inputhook, METH_NOARGS, os__inputhook__doc__},

static PyObject *
os__inputhook_impl(PyObject *module);

static PyObject *
os__inputhook(PyObject *module, PyObject *Py_UNUSED(ignored))
{
    return os__inputhook_impl(module);
}

PyDoc_STRVAR(os__is_inputhook_installed__doc__,
"_is_inputhook_installed($module, /)\n"
"--\n"
"\n"
"Checks if PyOS_CallInputHook is set");

#define OS__IS_INPUTHOOK_INSTALLED_METHODDEF    \
    {"_is_inputhook_installed", (PyCFunction)os__is_inputhook_installed, METH_NOARGS, os__is_inputhook_installed__doc__},

static PyObject *
os__is_inputhook_installed_impl(PyObject *module);

static PyObject *
os__is_inputhook_installed(PyObject *module, PyObject *Py_UNUSED(ignored))
{
    return os__is_inputhook_installed_impl(module);
}

PyDoc_STRVAR(os__create_environ__doc__,
"_create_environ($module, /)\n"
"--\n"
"\n"
"Create the environment dictionary.");

#define OS__CREATE_ENVIRON_METHODDEF    \
    {"_create_environ", (PyCFunction)os__create_environ, METH_NOARGS, os__create_environ__doc__},

static PyObject *
os__create_environ_impl(PyObject *module);

static PyObject *
os__create_environ(PyObject *module, PyObject *Py_UNUSED(ignored))
{
    return os__create_environ_impl(module);
}

#ifndef OS_TTYNAME_METHODDEF
    #define OS_TTYNAME_METHODDEF
#endif /* !defined(OS_TTYNAME_METHODDEF) */

#ifndef OS_CTERMID_METHODDEF
    #define OS_CTERMID_METHODDEF
#endif /* !defined(OS_CTERMID_METHODDEF) */

#ifndef OS_FCHDIR_METHODDEF
    #define OS_FCHDIR_METHODDEF
#endif /* !defined(OS_FCHDIR_METHODDEF) */

#ifndef OS_FCHMOD_METHODDEF
    #define OS_FCHMOD_METHODDEF
#endif /* !defined(OS_FCHMOD_METHODDEF) */

#ifndef OS_LCHMOD_METHODDEF
    #define OS_LCHMOD_METHODDEF
#endif /* !defined(OS_LCHMOD_METHODDEF) */

#ifndef OS_CHFLAGS_METHODDEF
    #define OS_CHFLAGS_METHODDEF
#endif /* !defined(OS_CHFLAGS_METHODDEF) */

#ifndef OS_LCHFLAGS_METHODDEF
    #define OS_LCHFLAGS_METHODDEF
#endif /* !defined(OS_LCHFLAGS_METHODDEF) */

#ifndef OS_CHROOT_METHODDEF
    #define OS_CHROOT_METHODDEF
#endif /* !defined(OS_CHROOT_METHODDEF) */

#ifndef OS_FSYNC_METHODDEF
    #define OS_FSYNC_METHODDEF
#endif /* !defined(OS_FSYNC_METHODDEF) */

#ifndef OS_SYNC_METHODDEF
    #define OS_SYNC_METHODDEF
#endif /* !defined(OS_SYNC_METHODDEF) */

#ifndef OS_FDATASYNC_METHODDEF
    #define OS_FDATASYNC_METHODDEF
#endif /* !defined(OS_FDATASYNC_METHODDEF) */

#ifndef OS_CHOWN_METHODDEF
    #define OS_CHOWN_METHODDEF
#endif /* !defined(OS_CHOWN_METHODDEF) */

#ifndef OS_FCHOWN_METHODDEF
    #define OS_FCHOWN_METHODDEF
#endif /* !defined(OS_FCHOWN_METHODDEF) */

#ifndef OS_LCHOWN_METHODDEF
    #define OS_LCHOWN_METHODDEF
#endif /* !defined(OS_LCHOWN_METHODDEF) */

#ifndef OS_LINK_METHODDEF
    #define OS_LINK_METHODDEF
#endif /* !defined(OS_LINK_METHODDEF) */

#ifndef OS_LISTDRIVES_METHODDEF
    #define OS_LISTDRIVES_METHODDEF
#endif /* !defined(OS_LISTDRIVES_METHODDEF) */

#ifndef OS_LISTVOLUMES_METHODDEF
    #define OS_LISTVOLUMES_METHODDEF
#endif /* !defined(OS_LISTVOLUMES_METHODDEF) */

#ifndef OS_LISTMOUNTS_METHODDEF
    #define OS_LISTMOUNTS_METHODDEF
#endif /* !defined(OS_LISTMOUNTS_METHODDEF) */

#ifndef OS__PATH_ISDEVDRIVE_METHODDEF
    #define OS__PATH_ISDEVDRIVE_METHODDEF
#endif /* !defined(OS__PATH_ISDEVDRIVE_METHODDEF) */

#ifndef OS__GETFULLPATHNAME_METHODDEF
    #define OS__GETFULLPATHNAME_METHODDEF
#endif /* !defined(OS__GETFULLPATHNAME_METHODDEF) */

#ifndef OS__GETFINALPATHNAME_METHODDEF
    #define OS__GETFINALPATHNAME_METHODDEF
#endif /* !defined(OS__GETFINALPATHNAME_METHODDEF) */

#ifndef OS__FINDFIRSTFILE_METHODDEF
    #define OS__FINDFIRSTFILE_METHODDEF
#endif /* !defined(OS__FINDFIRSTFILE_METHODDEF) */

#ifndef OS__GETVOLUMEPATHNAME_METHODDEF
    #define OS__GETVOLUMEPATHNAME_METHODDEF
#endif /* !defined(OS__GETVOLUMEPATHNAME_METHODDEF) */

#ifndef OS__PATH_SPLITROOT_METHODDEF
    #define OS__PATH_SPLITROOT_METHODDEF
#endif /* !defined(OS__PATH_SPLITROOT_METHODDEF) */

#ifndef OS__PATH_EXISTS_METHODDEF
    #define OS__PATH_EXISTS_METHODDEF
#endif /* !defined(OS__PATH_EXISTS_METHODDEF) */

#ifndef OS__PATH_LEXISTS_METHODDEF
    #define OS__PATH_LEXISTS_METHODDEF
#endif /* !defined(OS__PATH_LEXISTS_METHODDEF) */

#ifndef OS__PATH_ISDIR_METHODDEF
    #define OS__PATH_ISDIR_METHODDEF
#endif /* !defined(OS__PATH_ISDIR_METHODDEF) */

#ifndef OS__PATH_ISFILE_METHODDEF
    #define OS__PATH_ISFILE_METHODDEF
#endif /* !defined(OS__PATH_ISFILE_METHODDEF) */

#ifndef OS__PATH_ISLINK_METHODDEF
    #define OS__PATH_ISLINK_METHODDEF
#endif /* !defined(OS__PATH_ISLINK_METHODDEF) */

#ifndef OS__PATH_ISJUNCTION_METHODDEF
    #define OS__PATH_ISJUNCTION_METHODDEF
#endif /* !defined(OS__PATH_ISJUNCTION_METHODDEF) */

#ifndef OS_NICE_METHODDEF
    #define OS_NICE_METHODDEF
#endif /* !defined(OS_NICE_METHODDEF) */

#ifndef OS_GETPRIORITY_METHODDEF
    #define OS_GETPRIORITY_METHODDEF
#endif /* !defined(OS_GETPRIORITY_METHODDEF) */

#ifndef OS_SETPRIORITY_METHODDEF
    #define OS_SETPRIORITY_METHODDEF
#endif /* !defined(OS_SETPRIORITY_METHODDEF) */

#ifndef OS_SYSTEM_METHODDEF
    #define OS_SYSTEM_METHODDEF
#endif /* !defined(OS_SYSTEM_METHODDEF) */

#ifndef OS_UMASK_METHODDEF
    #define OS_UMASK_METHODDEF
#endif /* !defined(OS_UMASK_METHODDEF) */

#ifndef OS_UNAME_METHODDEF
    #define OS_UNAME_METHODDEF
#endif /* !defined(OS_UNAME_METHODDEF) */

#ifndef OS_EXECV_METHODDEF
    #define OS_EXECV_METHODDEF
#endif /* !defined(OS_EXECV_METHODDEF) */

#ifndef OS_EXECVE_METHODDEF
    #define OS_EXECVE_METHODDEF
#endif /* !defined(OS_EXECVE_METHODDEF) */

#ifndef OS_POSIX_SPAWN_METHODDEF
    #define OS_POSIX_SPAWN_METHODDEF
#endif /* !defined(OS_POSIX_SPAWN_METHODDEF) */

#ifndef OS_POSIX_SPAWNP_METHODDEF
    #define OS_POSIX_SPAWNP_METHODDEF
#endif /* !defined(OS_POSIX_SPAWNP_METHODDEF) */

#ifndef OS_SPAWNV_METHODDEF
    #define OS_SPAWNV_METHODDEF
#endif /* !defined(OS_SPAWNV_METHODDEF) */

#ifndef OS_SPAWNVE_METHODDEF
    #define OS_SPAWNVE_METHODDEF
#endif /* !defined(OS_SPAWNVE_METHODDEF) */

#ifndef OS_REGISTER_AT_FORK_METHODDEF
    #define OS_REGISTER_AT_FORK_METHODDEF
#endif /* !defined(OS_REGISTER_AT_FORK_METHODDEF) */

#ifndef OS_FORK1_METHODDEF
    #define OS_FORK1_METHODDEF
#endif /* !defined(OS_FORK1_METHODDEF) */

#ifndef OS_FORK_METHODDEF
    #define OS_FORK_METHODDEF
#endif /* !defined(OS_FORK_METHODDEF) */

#ifndef OS_SCHED_GET_PRIORITY_MAX_METHODDEF
    #define OS_SCHED_GET_PRIORITY_MAX_METHODDEF
#endif /* !defined(OS_SCHED_GET_PRIORITY_MAX_METHODDEF) */

#ifndef OS_SCHED_GET_PRIORITY_MIN_METHODDEF
    #define OS_SCHED_GET_PRIORITY_MIN_METHODDEF
#endif /* !defined(OS_SCHED_GET_PRIORITY_MIN_METHODDEF) */

#ifndef OS_SCHED_GETSCHEDULER_METHODDEF
    #define OS_SCHED_GETSCHEDULER_METHODDEF
#endif /* !defined(OS_SCHED_GETSCHEDULER_METHODDEF) */

#ifndef OS_SCHED_SETSCHEDULER_METHODDEF
    #define OS_SCHED_SETSCHEDULER_METHODDEF
#endif /* !defined(OS_SCHED_SETSCHEDULER_METHODDEF) */

#ifndef OS_SCHED_GETPARAM_METHODDEF
    #define OS_SCHED_GETPARAM_METHODDEF
#endif /* !defined(OS_SCHED_GETPARAM_METHODDEF) */

#ifndef OS_SCHED_SETPARAM_METHODDEF
    #define OS_SCHED_SETPARAM_METHODDEF
#endif /* !defined(OS_SCHED_SETPARAM_METHODDEF) */

#ifndef OS_SCHED_RR_GET_INTERVAL_METHODDEF
    #define OS_SCHED_RR_GET_INTERVAL_METHODDEF
#endif /* !defined(OS_SCHED_RR_GET_INTERVAL_METHODDEF) */

#ifndef OS_SCHED_YIELD_METHODDEF
    #define OS_SCHED_YIELD_METHODDEF
#endif /* !defined(OS_SCHED_YIELD_METHODDEF) */

#ifndef OS_SCHED_SETAFFINITY_METHODDEF
    #define OS_SCHED_SETAFFINITY_METHODDEF
#endif /* !defined(OS_SCHED_SETAFFINITY_METHODDEF) */

#ifndef OS_SCHED_GETAFFINITY_METHODDEF
    #define OS_SCHED_GETAFFINITY_METHODDEF
#endif /* !defined(OS_SCHED_GETAFFINITY_METHODDEF) */

#ifndef OS_POSIX_OPENPT_METHODDEF
    #define OS_POSIX_OPENPT_METHODDEF
#endif /* !defined(OS_POSIX_OPENPT_METHODDEF) */

#ifndef OS_GRANTPT_METHODDEF
    #define OS_GRANTPT_METHODDEF
#endif /* !defined(OS_GRANTPT_METHODDEF) */

#ifndef OS_UNLOCKPT_METHODDEF
    #define OS_UNLOCKPT_METHODDEF
#endif /* !defined(OS_UNLOCKPT_METHODDEF) */

#ifndef OS_PTSNAME_METHODDEF
    #define OS_PTSNAME_METHODDEF
#endif /* !defined(OS_PTSNAME_METHODDEF) */

#ifndef OS_OPENPTY_METHODDEF
    #define OS_OPENPTY_METHODDEF
#endif /* !defined(OS_OPENPTY_METHODDEF) */

#ifndef OS_LOGIN_TTY_METHODDEF
    #define OS_LOGIN_TTY_METHODDEF
#endif /* !defined(OS_LOGIN_TTY_METHODDEF) */

#ifndef OS_FORKPTY_METHODDEF
    #define OS_FORKPTY_METHODDEF
#endif /* !defined(OS_FORKPTY_METHODDEF) */

#ifndef OS_GETEGID_METHODDEF
    #define OS_GETEGID_METHODDEF
#endif /* !defined(OS_GETEGID_METHODDEF) */

#ifndef OS_GETEUID_METHODDEF
    #define OS_GETEUID_METHODDEF
#endif /* !defined(OS_GETEUID_METHODDEF) */

#ifndef OS_GETGID_METHODDEF
    #define OS_GETGID_METHODDEF
#endif /* !defined(OS_GETGID_METHODDEF) */

#ifndef OS_GETPID_METHODDEF
    #define OS_GETPID_METHODDEF
#endif /* !defined(OS_GETPID_METHODDEF) */

#ifndef OS_GETGROUPLIST_METHODDEF
    #define OS_GETGROUPLIST_METHODDEF
#endif /* !defined(OS_GETGROUPLIST_METHODDEF) */

#ifndef OS_GETGROUPS_METHODDEF
    #define OS_GETGROUPS_METHODDEF
#endif /* !defined(OS_GETGROUPS_METHODDEF) */

#ifndef OS_INITGROUPS_METHODDEF
    #define OS_INITGROUPS_METHODDEF
#endif /* !defined(OS_INITGROUPS_METHODDEF) */

#ifndef OS_GETPGID_METHODDEF
    #define OS_GETPGID_METHODDEF
#endif /* !defined(OS_GETPGID_METHODDEF) */

#ifndef OS_GETPGRP_METHODDEF
    #define OS_GETPGRP_METHODDEF
#endif /* !defined(OS_GETPGRP_METHODDEF) */

#ifndef OS_SETPGRP_METHODDEF
    #define OS_SETPGRP_METHODDEF
#endif /* !defined(OS_SETPGRP_METHODDEF) */

#ifndef OS_GETPPID_METHODDEF
    #define OS_GETPPID_METHODDEF
#endif /* !defined(OS_GETPPID_METHODDEF) */

#ifndef OS_GETLOGIN_METHODDEF
    #define OS_GETLOGIN_METHODDEF
#endif /* !defined(OS_GETLOGIN_METHODDEF) */

#ifndef OS_GETUID_METHODDEF
    #define OS_GETUID_METHODDEF
#endif /* !defined(OS_GETUID_METHODDEF) */

#ifndef OS_KILL_METHODDEF
    #define OS_KILL_METHODDEF
#endif /* !defined(OS_KILL_METHODDEF) */

#ifndef OS_KILLPG_METHODDEF
    #define OS_KILLPG_METHODDEF
#endif /* !defined(OS_KILLPG_METHODDEF) */

#ifndef OS_PLOCK_METHODDEF
    #define OS_PLOCK_METHODDEF
#endif /* !defined(OS_PLOCK_METHODDEF) */

#ifndef OS_SETUID_METHODDEF
    #define OS_SETUID_METHODDEF
#endif /* !defined(OS_SETUID_METHODDEF) */

#ifndef OS_SETEUID_METHODDEF
    #define OS_SETEUID_METHODDEF
#endif /* !defined(OS_SETEUID_METHODDEF) */

#ifndef OS_SETEGID_METHODDEF
    #define OS_SETEGID_METHODDEF
#endif /* !defined(OS_SETEGID_METHODDEF) */

#ifndef OS_SETREUID_METHODDEF
    #define OS_SETREUID_METHODDEF
#endif /* !defined(OS_SETREUID_METHODDEF) */

#ifndef OS_SETREGID_METHODDEF
    #define OS_SETREGID_METHODDEF
#endif /* !defined(OS_SETREGID_METHODDEF) */

#ifndef OS_SETGID_METHODDEF
    #define OS_SETGID_METHODDEF
#endif /* !defined(OS_SETGID_METHODDEF) */

#ifndef OS_SETGROUPS_METHODDEF
    #define OS_SETGROUPS_METHODDEF
#endif /* !defined(OS_SETGROUPS_METHODDEF) */

#ifndef OS_WAIT3_METHODDEF
    #define OS_WAIT3_METHODDEF
#endif /* !defined(OS_WAIT3_METHODDEF) */

#ifndef OS_WAIT4_METHODDEF
    #define OS_WAIT4_METHODDEF
#endif /* !defined(OS_WAIT4_METHODDEF) */

#ifndef OS_WAITID_METHODDEF
    #define OS_WAITID_METHODDEF
#endif /* !defined(OS_WAITID_METHODDEF) */

#ifndef OS_WAITPID_METHODDEF
    #define OS_WAITPID_METHODDEF
#endif /* !defined(OS_WAITPID_METHODDEF) */

#ifndef OS_WAIT_METHODDEF
    #define OS_WAIT_METHODDEF
#endif /* !defined(OS_WAIT_METHODDEF) */

#ifndef OS_PIDFD_OPEN_METHODDEF
    #define OS_PIDFD_OPEN_METHODDEF
#endif /* !defined(OS_PIDFD_OPEN_METHODDEF) */

#ifndef OS_SETNS_METHODDEF
    #define OS_SETNS_METHODDEF
#endif /* !defined(OS_SETNS_METHODDEF) */

#ifndef OS_UNSHARE_METHODDEF
    #define OS_UNSHARE_METHODDEF
#endif /* !defined(OS_UNSHARE_METHODDEF) */

#ifndef OS_READLINK_METHODDEF
    #define OS_READLINK_METHODDEF
#endif /* !defined(OS_READLINK_METHODDEF) */

#ifndef OS_SYMLINK_METHODDEF
    #define OS_SYMLINK_METHODDEF
#endif /* !defined(OS_SYMLINK_METHODDEF) */

#ifndef OS_TIMERFD_CREATE_METHODDEF
    #define OS_TIMERFD_CREATE_METHODDEF
#endif /* !defined(OS_TIMERFD_CREATE_METHODDEF) */

#ifndef OS_TIMERFD_SETTIME_METHODDEF
    #define OS_TIMERFD_SETTIME_METHODDEF
#endif /* !defined(OS_TIMERFD_SETTIME_METHODDEF) */

#ifndef OS_TIMERFD_SETTIME_NS_METHODDEF
    #define OS_TIMERFD_SETTIME_NS_METHODDEF
#endif /* !defined(OS_TIMERFD_SETTIME_NS_METHODDEF) */

#ifndef OS_TIMERFD_GETTIME_METHODDEF
    #define OS_TIMERFD_GETTIME_METHODDEF
#endif /* !defined(OS_TIMERFD_GETTIME_METHODDEF) */

#ifndef OS_TIMERFD_GETTIME_NS_METHODDEF
    #define OS_TIMERFD_GETTIME_NS_METHODDEF
#endif /* !defined(OS_TIMERFD_GETTIME_NS_METHODDEF) */

#ifndef OS_GETSID_METHODDEF
    #define OS_GETSID_METHODDEF
#endif /* !defined(OS_GETSID_METHODDEF) */

#ifndef OS_SETSID_METHODDEF
    #define OS_SETSID_METHODDEF
#endif /* !defined(OS_SETSID_METHODDEF) */

#ifndef OS_SETPGID_METHODDEF
    #define OS_SETPGID_METHODDEF
#endif /* !defined(OS_SETPGID_METHODDEF) */

#ifndef OS_TCGETPGRP_METHODDEF
    #define OS_TCGETPGRP_METHODDEF
#endif /* !defined(OS_TCGETPGRP_METHODDEF) */

#ifndef OS_TCSETPGRP_METHODDEF
    #define OS_TCSETPGRP_METHODDEF
#endif /* !defined(OS_TCSETPGRP_METHODDEF) */

#ifndef OS_DUP2_METHODDEF
    #define OS_DUP2_METHODDEF
#endif /* !defined(OS_DUP2_METHODDEF) */

#ifndef OS_LOCKF_METHODDEF
    #define OS_LOCKF_METHODDEF
#endif /* !defined(OS_LOCKF_METHODDEF) */

#ifndef OS_READV_METHODDEF
    #define OS_READV_METHODDEF
#endif /* !defined(OS_READV_METHODDEF) */

#ifndef OS_PREAD_METHODDEF
    #define OS_PREAD_METHODDEF
#endif /* !defined(OS_PREAD_METHODDEF) */

#ifndef OS_PREADV_METHODDEF
    #define OS_PREADV_METHODDEF
#endif /* !defined(OS_PREADV_METHODDEF) */

#ifndef OS_SENDFILE_METHODDEF
    #define OS_SENDFILE_METHODDEF
#endif /* !defined(OS_SENDFILE_METHODDEF) */

#ifndef OS__FCOPYFILE_METHODDEF
    #define OS__FCOPYFILE_METHODDEF
#endif /* !defined(OS__FCOPYFILE_METHODDEF) */

#ifndef OS_PIPE_METHODDEF
    #define OS_PIPE_METHODDEF
#endif /* !defined(OS_PIPE_METHODDEF) */

#ifndef OS_PIPE2_METHODDEF
    #define OS_PIPE2_METHODDEF
#endif /* !defined(OS_PIPE2_METHODDEF) */

#ifndef OS_WRITEV_METHODDEF
    #define OS_WRITEV_METHODDEF
#endif /* !defined(OS_WRITEV_METHODDEF) */

#ifndef OS_PWRITE_METHODDEF
    #define OS_PWRITE_METHODDEF
#endif /* !defined(OS_PWRITE_METHODDEF) */

#ifndef OS_PWRITEV_METHODDEF
    #define OS_PWRITEV_METHODDEF
#endif /* !defined(OS_PWRITEV_METHODDEF) */

#ifndef OS_COPY_FILE_RANGE_METHODDEF
    #define OS_COPY_FILE_RANGE_METHODDEF
#endif /* !defined(OS_COPY_FILE_RANGE_METHODDEF) */

#ifndef OS_SPLICE_METHODDEF
    #define OS_SPLICE_METHODDEF
#endif /* !defined(OS_SPLICE_METHODDEF) */

#ifndef OS_MKFIFO_METHODDEF
    #define OS_MKFIFO_METHODDEF
#endif /* !defined(OS_MKFIFO_METHODDEF) */

#ifndef OS_MKNOD_METHODDEF
    #define OS_MKNOD_METHODDEF
#endif /* !defined(OS_MKNOD_METHODDEF) */

#ifndef OS_MAJOR_METHODDEF
    #define OS_MAJOR_METHODDEF
#endif /* !defined(OS_MAJOR_METHODDEF) */

#ifndef OS_MINOR_METHODDEF
    #define OS_MINOR_METHODDEF
#endif /* !defined(OS_MINOR_METHODDEF) */

#ifndef OS_MAKEDEV_METHODDEF
    #define OS_MAKEDEV_METHODDEF
#endif /* !defined(OS_MAKEDEV_METHODDEF) */

#ifndef OS_FTRUNCATE_METHODDEF
    #define OS_FTRUNCATE_METHODDEF
#endif /* !defined(OS_FTRUNCATE_METHODDEF) */

#ifndef OS_TRUNCATE_METHODDEF
    #define OS_TRUNCATE_METHODDEF
#endif /* !defined(OS_TRUNCATE_METHODDEF) */

#ifndef OS_POSIX_FALLOCATE_METHODDEF
    #define OS_POSIX_FALLOCATE_METHODDEF
#endif /* !defined(OS_POSIX_FALLOCATE_METHODDEF) */

#ifndef OS_POSIX_FADVISE_METHODDEF
    #define OS_POSIX_FADVISE_METHODDEF
#endif /* !defined(OS_POSIX_FADVISE_METHODDEF) */

#ifndef OS_PUTENV_METHODDEF
    #define OS_PUTENV_METHODDEF
#endif /* !defined(OS_PUTENV_METHODDEF) */

#ifndef OS_UNSETENV_METHODDEF
    #define OS_UNSETENV_METHODDEF
#endif /* !defined(OS_UNSETENV_METHODDEF) */

#ifndef OS_WCOREDUMP_METHODDEF
    #define OS_WCOREDUMP_METHODDEF
#endif /* !defined(OS_WCOREDUMP_METHODDEF) */

#ifndef OS_WIFCONTINUED_METHODDEF
    #define OS_WIFCONTINUED_METHODDEF
#endif /* !defined(OS_WIFCONTINUED_METHODDEF) */

#ifndef OS_WIFSTOPPED_METHODDEF
    #define OS_WIFSTOPPED_METHODDEF
#endif /* !defined(OS_WIFSTOPPED_METHODDEF) */

#ifndef OS_WIFSIGNALED_METHODDEF
    #define OS_WIFSIGNALED_METHODDEF
#endif /* !defined(OS_WIFSIGNALED_METHODDEF) */

#ifndef OS_WIFEXITED_METHODDEF
    #define OS_WIFEXITED_METHODDEF
#endif /* !defined(OS_WIFEXITED_METHODDEF) */

#ifndef OS_WEXITSTATUS_METHODDEF
    #define OS_WEXITSTATUS_METHODDEF
#endif /* !defined(OS_WEXITSTATUS_METHODDEF) */

#ifndef OS_WTERMSIG_METHODDEF
    #define OS_WTERMSIG_METHODDEF
#endif /* !defined(OS_WTERMSIG_METHODDEF) */

#ifndef OS_WSTOPSIG_METHODDEF
    #define OS_WSTOPSIG_METHODDEF
#endif /* !defined(OS_WSTOPSIG_METHODDEF) */

#ifndef OS_FSTATVFS_METHODDEF
    #define OS_FSTATVFS_METHODDEF
#endif /* !defined(OS_FSTATVFS_METHODDEF) */

#ifndef OS_STATVFS_METHODDEF
    #define OS_STATVFS_METHODDEF
#endif /* !defined(OS_STATVFS_METHODDEF) */

#ifndef OS__GETDISKUSAGE_METHODDEF
    #define OS__GETDISKUSAGE_METHODDEF
#endif /* !defined(OS__GETDISKUSAGE_METHODDEF) */

#ifndef OS_FPATHCONF_METHODDEF
    #define OS_FPATHCONF_METHODDEF
#endif /* !defined(OS_FPATHCONF_METHODDEF) */

#ifndef OS_PATHCONF_METHODDEF
    #define OS_PATHCONF_METHODDEF
#endif /* !defined(OS_PATHCONF_METHODDEF) */

#ifndef OS_CONFSTR_METHODDEF
    #define OS_CONFSTR_METHODDEF
#endif /* !defined(OS_CONFSTR_METHODDEF) */

#ifndef OS_SYSCONF_METHODDEF
    #define OS_SYSCONF_METHODDEF
#endif /* !defined(OS_SYSCONF_METHODDEF) */

#ifndef OS_STARTFILE_METHODDEF
    #define OS_STARTFILE_METHODDEF
#endif /* !defined(OS_STARTFILE_METHODDEF) */

#ifndef OS_GETLOADAVG_METHODDEF
    #define OS_GETLOADAVG_METHODDEF
#endif /* !defined(OS_GETLOADAVG_METHODDEF) */

#ifndef OS_SETRESUID_METHODDEF
    #define OS_SETRESUID_METHODDEF
#endif /* !defined(OS_SETRESUID_METHODDEF) */

#ifndef OS_SETRESGID_METHODDEF
    #define OS_SETRESGID_METHODDEF
#endif /* !defined(OS_SETRESGID_METHODDEF) */

#ifndef OS_GETRESUID_METHODDEF
    #define OS_GETRESUID_METHODDEF
#endif /* !defined(OS_GETRESUID_METHODDEF) */

#ifndef OS_GETRESGID_METHODDEF
    #define OS_GETRESGID_METHODDEF
#endif /* !defined(OS_GETRESGID_METHODDEF) */

#ifndef OS_GETXATTR_METHODDEF
    #define OS_GETXATTR_METHODDEF
#endif /* !defined(OS_GETXATTR_METHODDEF) */

#ifndef OS_SETXATTR_METHODDEF
    #define OS_SETXATTR_METHODDEF
#endif /* !defined(OS_SETXATTR_METHODDEF) */

#ifndef OS_REMOVEXATTR_METHODDEF
    #define OS_REMOVEXATTR_METHODDEF
#endif /* !defined(OS_REMOVEXATTR_METHODDEF) */

#ifndef OS_LISTXATTR_METHODDEF
    #define OS_LISTXATTR_METHODDEF
#endif /* !defined(OS_LISTXATTR_METHODDEF) */

#ifndef OS_MEMFD_CREATE_METHODDEF
    #define OS_MEMFD_CREATE_METHODDEF
#endif /* !defined(OS_MEMFD_CREATE_METHODDEF) */

#ifndef OS_EVENTFD_METHODDEF
    #define OS_EVENTFD_METHODDEF
#endif /* !defined(OS_EVENTFD_METHODDEF) */

#ifndef OS_EVENTFD_READ_METHODDEF
    #define OS_EVENTFD_READ_METHODDEF
#endif /* !defined(OS_EVENTFD_READ_METHODDEF) */

#ifndef OS_EVENTFD_WRITE_METHODDEF
    #define OS_EVENTFD_WRITE_METHODDEF
#endif /* !defined(OS_EVENTFD_WRITE_METHODDEF) */

#ifndef OS_GET_TERMINAL_SIZE_METHODDEF
    #define OS_GET_TERMINAL_SIZE_METHODDEF
#endif /* !defined(OS_GET_TERMINAL_SIZE_METHODDEF) */

#ifndef OS_GET_HANDLE_INHERITABLE_METHODDEF
    #define OS_GET_HANDLE_INHERITABLE_METHODDEF
#endif /* !defined(OS_GET_HANDLE_INHERITABLE_METHODDEF) */

#ifndef OS_SET_HANDLE_INHERITABLE_METHODDEF
    #define OS_SET_HANDLE_INHERITABLE_METHODDEF
#endif /* !defined(OS_SET_HANDLE_INHERITABLE_METHODDEF) */

#ifndef OS_GETRANDOM_METHODDEF
    #define OS_GETRANDOM_METHODDEF
#endif /* !defined(OS_GETRANDOM_METHODDEF) */

#ifndef OS__ADD_DLL_DIRECTORY_METHODDEF
    #define OS__ADD_DLL_DIRECTORY_METHODDEF
#endif /* !defined(OS__ADD_DLL_DIRECTORY_METHODDEF) */

#ifndef OS__REMOVE_DLL_DIRECTORY_METHODDEF
    #define OS__REMOVE_DLL_DIRECTORY_METHODDEF
#endif /* !defined(OS__REMOVE_DLL_DIRECTORY_METHODDEF) */

#ifndef OS_WAITSTATUS_TO_EXITCODE_METHODDEF
    #define OS_WAITSTATUS_TO_EXITCODE_METHODDEF
#endif /* !defined(OS_WAITSTATUS_TO_EXITCODE_METHODDEF) */

#ifndef OS__SUPPORTS_VIRTUAL_TERMINAL_METHODDEF
    #define OS__SUPPORTS_VIRTUAL_TERMINAL_METHODDEF
#endif /* !defined(OS__SUPPORTS_VIRTUAL_TERMINAL_METHODDEF) */
<<<<<<< HEAD
/*[clinic end generated code: output=1da32369b7d9fd4b input=a9049054013a1b77]*/
=======
/*[clinic end generated code: output=5358a13b4ce6148b input=a9049054013a1b77]*/
>>>>>>> 2e39d77d
<|MERGE_RESOLUTION|>--- conflicted
+++ resolved
@@ -2564,7 +2564,8 @@
     path_t path = PATH_T_INITIALIZE("_path_normpath_ex", "path", 0, 1, 1, 0, 0);
     int explicit_curdir = 0;
 
-    args = _PyArg_UnpackKeywords(args, nargs, NULL, kwnames, &_parser, 1, 1, 0, argsbuf);
+    args = _PyArg_UnpackKeywords(args, nargs, NULL, kwnames, &_parser,
+            /*minpos*/ 1, /*maxpos*/ 1, /*minkw*/ 0, /*varpos*/ 0, argsbuf);
     if (!args) {
         goto exit;
     }
@@ -13185,8 +13186,4 @@
 #ifndef OS__SUPPORTS_VIRTUAL_TERMINAL_METHODDEF
     #define OS__SUPPORTS_VIRTUAL_TERMINAL_METHODDEF
 #endif /* !defined(OS__SUPPORTS_VIRTUAL_TERMINAL_METHODDEF) */
-<<<<<<< HEAD
-/*[clinic end generated code: output=1da32369b7d9fd4b input=a9049054013a1b77]*/
-=======
-/*[clinic end generated code: output=5358a13b4ce6148b input=a9049054013a1b77]*/
->>>>>>> 2e39d77d
+/*[clinic end generated code: output=455d5808247079f4 input=a9049054013a1b77]*/