/*[clinic input]
preserve
[clinic start generated code]*/

#if defined(Py_BUILD_CORE) && !defined(Py_BUILD_CORE_MODULE)
#  include "pycore_gc.h"          // PyGC_Head
#  include "pycore_runtime.h"     // _Py_ID()
#endif
#include "pycore_abstract.h"      // _PyNumber_Index()
#include "pycore_long.h"          // _PyLong_UnsignedInt_Converter()
#include "pycore_modsupport.h"    // _PyArg_UnpackKeywords()

PyDoc_STRVAR(os_stat__doc__,
"stat($module, /, path, *, dir_fd=None, follow_symlinks=True)\n"
"--\n"
"\n"
"Perform a stat system call on the given path.\n"
"\n"
"  path\n"
"    Path to be examined; can be string, bytes, a path-like object or\n"
"    open-file-descriptor int.\n"
"  dir_fd\n"
"    If not None, it should be a file descriptor open to a directory,\n"
"    and path should be a relative string; path will then be relative to\n"
"    that directory.\n"
"  follow_symlinks\n"
"    If False, and the last element of the path is a symbolic link,\n"
"    stat will examine the symbolic link itself instead of the file\n"
"    the link points to.\n"
"\n"
"dir_fd and follow_symlinks may not be implemented\n"
"  on your platform.  If they are unavailable, using them will raise a\n"
"  NotImplementedError.\n"
"\n"
"It\'s an error to use dir_fd or follow_symlinks when specifying path as\n"
"  an open file descriptor.");

#define OS_STAT_METHODDEF    \
    {"stat", _PyCFunction_CAST(os_stat), METH_FASTCALL|METH_KEYWORDS, os_stat__doc__},

static PyObject *
os_stat_impl(PyObject *module, path_t *path, int dir_fd, int follow_symlinks);

static PyObject *
os_stat(PyObject *module, PyObject *const *args, Py_ssize_t nargs, PyObject *kwnames)
{
    PyObject *return_value = NULL;
    #if defined(Py_BUILD_CORE) && !defined(Py_BUILD_CORE_MODULE)

    #define NUM_KEYWORDS 3
    static struct {
        PyGC_Head _this_is_not_used;
        PyObject_VAR_HEAD
        Py_hash_t ob_hash;
        PyObject *ob_item[NUM_KEYWORDS];
    } _kwtuple = {
        .ob_base = PyVarObject_HEAD_INIT(&PyTuple_Type, NUM_KEYWORDS)
        .ob_hash = -1,
        .ob_item = { &_Py_ID(path), &_Py_ID(dir_fd), &_Py_ID(follow_symlinks), },
    };
    #undef NUM_KEYWORDS
    #define KWTUPLE (&_kwtuple.ob_base.ob_base)

    #else  // !Py_BUILD_CORE
    #  define KWTUPLE NULL
    #endif  // !Py_BUILD_CORE

    static const char * const _keywords[] = {"path", "dir_fd", "follow_symlinks", NULL};
    static _PyArg_Parser _parser = {
        .keywords = _keywords,
        .fname = "stat",
        .kwtuple = KWTUPLE,
    };
    #undef KWTUPLE
    PyObject *argsbuf[3];
    Py_ssize_t noptargs = nargs + (kwnames ? PyTuple_GET_SIZE(kwnames) : 0) - 1;
    path_t path = PATH_T_INITIALIZE_P("stat", "path", 0, 0, 0, 1);
    int dir_fd = DEFAULT_DIR_FD;
    int follow_symlinks = 1;

    args = _PyArg_UnpackKeywords(args, nargs, NULL, kwnames, &_parser,
            /*minpos*/ 1, /*maxpos*/ 1, /*minkw*/ 0, /*varpos*/ 0, argsbuf);
    if (!args) {
        goto exit;
    }
    if (!path_converter(args[0], &path)) {
        goto exit;
    }
    if (!noptargs) {
        goto skip_optional_kwonly;
    }
    if (args[1]) {
        if (!FSTATAT_DIR_FD_CONVERTER(args[1], &dir_fd)) {
            goto exit;
        }
        if (!--noptargs) {
            goto skip_optional_kwonly;
        }
    }
    follow_symlinks = PyObject_IsTrue(args[2]);
    if (follow_symlinks < 0) {
        goto exit;
    }
skip_optional_kwonly:
    return_value = os_stat_impl(module, &path, dir_fd, follow_symlinks);

exit:
    /* Cleanup for path */
    path_cleanup(&path);

    return return_value;
}

PyDoc_STRVAR(os_lstat__doc__,
"lstat($module, /, path, *, dir_fd=None)\n"
"--\n"
"\n"
"Perform a stat system call on the given path, without following symbolic links.\n"
"\n"
"Like stat(), but do not follow symbolic links.\n"
"Equivalent to stat(path, follow_symlinks=False).");

#define OS_LSTAT_METHODDEF    \
    {"lstat", _PyCFunction_CAST(os_lstat), METH_FASTCALL|METH_KEYWORDS, os_lstat__doc__},

static PyObject *
os_lstat_impl(PyObject *module, path_t *path, int dir_fd);

static PyObject *
os_lstat(PyObject *module, PyObject *const *args, Py_ssize_t nargs, PyObject *kwnames)
{
    PyObject *return_value = NULL;
    #if defined(Py_BUILD_CORE) && !defined(Py_BUILD_CORE_MODULE)

    #define NUM_KEYWORDS 2
    static struct {
        PyGC_Head _this_is_not_used;
        PyObject_VAR_HEAD
        Py_hash_t ob_hash;
        PyObject *ob_item[NUM_KEYWORDS];
    } _kwtuple = {
        .ob_base = PyVarObject_HEAD_INIT(&PyTuple_Type, NUM_KEYWORDS)
        .ob_hash = -1,
        .ob_item = { &_Py_ID(path), &_Py_ID(dir_fd), },
    };
    #undef NUM_KEYWORDS
    #define KWTUPLE (&_kwtuple.ob_base.ob_base)

    #else  // !Py_BUILD_CORE
    #  define KWTUPLE NULL
    #endif  // !Py_BUILD_CORE

    static const char * const _keywords[] = {"path", "dir_fd", NULL};
    static _PyArg_Parser _parser = {
        .keywords = _keywords,
        .fname = "lstat",
        .kwtuple = KWTUPLE,
    };
    #undef KWTUPLE
    PyObject *argsbuf[2];
    Py_ssize_t noptargs = nargs + (kwnames ? PyTuple_GET_SIZE(kwnames) : 0) - 1;
    path_t path = PATH_T_INITIALIZE_P("lstat", "path", 0, 0, 0, 0);
    int dir_fd = DEFAULT_DIR_FD;

    args = _PyArg_UnpackKeywords(args, nargs, NULL, kwnames, &_parser,
            /*minpos*/ 1, /*maxpos*/ 1, /*minkw*/ 0, /*varpos*/ 0, argsbuf);
    if (!args) {
        goto exit;
    }
    if (!path_converter(args[0], &path)) {
        goto exit;
    }
    if (!noptargs) {
        goto skip_optional_kwonly;
    }
    if (!FSTATAT_DIR_FD_CONVERTER(args[1], &dir_fd)) {
        goto exit;
    }
skip_optional_kwonly:
    return_value = os_lstat_impl(module, &path, dir_fd);

exit:
    /* Cleanup for path */
    path_cleanup(&path);

    return return_value;
}

#if defined(HAVE_LINUX_STATX)

PyDoc_STRVAR(os_statx__doc__,
"statx($module, /, path, mask, *, dir_fd=None, follow_symlinks=True,\n"
"      sync=None, raw=False)\n"
"--\n"
"\n"
"Perform a statx system call on the given path.\n"
"\n"
"  path\n"
"    Path to be examined; can be string, bytes, a path-like object or\n"
"    open-file-descriptor int.\n"
"  mask\n"
"    A bitmask of STATX_* constants defining the requested information.\n"
"  dir_fd\n"
"    If not None, it should be a file descriptor open to a directory,\n"
"    and path should be a relative string; path will then be relative to\n"
"    that directory.\n"
"  follow_symlinks\n"
"    If False, and the last element of the path is a symbolic link,\n"
"    statx will examine the symbolic link itself instead of the file\n"
"    the link points to.\n"
"  sync\n"
"    If True, statx will return up-to-date values, even if doing so is\n"
"    expensive.  If False, statx will return cached values if possible.\n"
"    If None, statx lets the operating system decide.\n"
"  raw\n"
"    If False, fields that were not requested or that are not valid will be\n"
"    None.  If True, all fields will be initialized with the (possibly fake)\n"
"    kernel-provided value; use stx_mask to check validity.\n"
"\n"
"It\'s an error to use dir_fd or follow_symlinks when specifying path as\n"
"  an open file descriptor.");

#define OS_STATX_METHODDEF    \
    {"statx", _PyCFunction_CAST(os_statx), METH_FASTCALL|METH_KEYWORDS, os_statx__doc__},

static PyObject *
os_statx_impl(PyObject *module, path_t *path, unsigned int mask, int dir_fd,
              int follow_symlinks, int sync, int raw);

static PyObject *
os_statx(PyObject *module, PyObject *const *args, Py_ssize_t nargs, PyObject *kwnames)
{
    PyObject *return_value = NULL;
    #if defined(Py_BUILD_CORE) && !defined(Py_BUILD_CORE_MODULE)

    #define NUM_KEYWORDS 6
    static struct {
        PyGC_Head _this_is_not_used;
        PyObject_VAR_HEAD
        Py_hash_t ob_hash;
        PyObject *ob_item[NUM_KEYWORDS];
    } _kwtuple = {
        .ob_base = PyVarObject_HEAD_INIT(&PyTuple_Type, NUM_KEYWORDS)
        .ob_hash = -1,
        .ob_item = { &_Py_ID(path), &_Py_ID(mask), &_Py_ID(dir_fd), &_Py_ID(follow_symlinks), &_Py_ID(sync), &_Py_ID(raw), },
    };
    #undef NUM_KEYWORDS
    #define KWTUPLE (&_kwtuple.ob_base.ob_base)

    #else  // !Py_BUILD_CORE
    #  define KWTUPLE NULL
    #endif  // !Py_BUILD_CORE

    static const char * const _keywords[] = {"path", "mask", "dir_fd", "follow_symlinks", "sync", "raw", NULL};
    static _PyArg_Parser _parser = {
        .keywords = _keywords,
        .fname = "statx",
        .kwtuple = KWTUPLE,
    };
    #undef KWTUPLE
    PyObject *argsbuf[6];
    Py_ssize_t noptargs = nargs + (kwnames ? PyTuple_GET_SIZE(kwnames) : 0) - 2;
    path_t path = PATH_T_INITIALIZE_P("statx", "path", 0, 0, 0, 1);
    unsigned int mask;
    int dir_fd = DEFAULT_DIR_FD;
    int follow_symlinks = 1;
    int sync = -1;
    int raw = 0;

    args = _PyArg_UnpackKeywords(args, nargs, NULL, kwnames, &_parser,
            /*minpos*/ 2, /*maxpos*/ 2, /*minkw*/ 0, /*varpos*/ 0, argsbuf);
    if (!args) {
        goto exit;
    }
    if (!path_converter(args[0], &path)) {
        goto exit;
    }
    mask = (unsigned int)PyLong_AsUnsignedLongMask(args[1]);
    if (mask == (unsigned int)-1 && PyErr_Occurred()) {
        goto exit;
    }
    if (!noptargs) {
        goto skip_optional_kwonly;
    }
    if (args[2]) {
        if (!dir_fd_converter(args[2], &dir_fd)) {
            goto exit;
        }
        if (!--noptargs) {
            goto skip_optional_kwonly;
        }
    }
    if (args[3]) {
        follow_symlinks = PyObject_IsTrue(args[3]);
        if (follow_symlinks < 0) {
            goto exit;
        }
        if (!--noptargs) {
            goto skip_optional_kwonly;
        }
    }
    if (args[4]) {
        if (!optional_bool_converter(args[4], &sync)) {
            goto exit;
        }
        if (!--noptargs) {
            goto skip_optional_kwonly;
        }
    }
    raw = PyObject_IsTrue(args[5]);
    if (raw < 0) {
        goto exit;
    }
skip_optional_kwonly:
    return_value = os_statx_impl(module, &path, mask, dir_fd, follow_symlinks, sync, raw);

exit:
    /* Cleanup for path */
    path_cleanup(&path);

    return return_value;
}

#endif /* defined(HAVE_LINUX_STATX) */

PyDoc_STRVAR(os_access__doc__,
"access($module, /, path, mode, *, dir_fd=None, effective_ids=False,\n"
"       follow_symlinks=True)\n"
"--\n"
"\n"
"Use the real uid/gid to test for access to a path.\n"
"\n"
"  path\n"
"    Path to be tested; can be string, bytes, or a path-like object.\n"
"  mode\n"
"    Operating-system mode bitfield.  Can be F_OK to test existence,\n"
"    or the inclusive-OR of R_OK, W_OK, and X_OK.\n"
"  dir_fd\n"
"    If not None, it should be a file descriptor open to a directory,\n"
"    and path should be relative; path will then be relative to that\n"
"    directory.\n"
"  effective_ids\n"
"    If True, access will use the effective uid/gid instead of\n"
"    the real uid/gid.\n"
"  follow_symlinks\n"
"    If False, and the last element of the path is a symbolic link,\n"
"    access will examine the symbolic link itself instead of the file\n"
"    the link points to.\n"
"\n"
"dir_fd, effective_ids, and follow_symlinks may not be implemented\n"
"  on your platform.  If they are unavailable, using them will raise a\n"
"  NotImplementedError.\n"
"\n"
"Note that most operations will use the effective uid/gid, therefore this\n"
"  routine can be used in a suid/sgid environment to test if the invoking\n"
"  user has the specified access to the path.");

#define OS_ACCESS_METHODDEF    \
    {"access", _PyCFunction_CAST(os_access), METH_FASTCALL|METH_KEYWORDS, os_access__doc__},

static int
os_access_impl(PyObject *module, path_t *path, int mode, int dir_fd,
               int effective_ids, int follow_symlinks);

static PyObject *
os_access(PyObject *module, PyObject *const *args, Py_ssize_t nargs, PyObject *kwnames)
{
    PyObject *return_value = NULL;
    #if defined(Py_BUILD_CORE) && !defined(Py_BUILD_CORE_MODULE)

    #define NUM_KEYWORDS 5
    static struct {
        PyGC_Head _this_is_not_used;
        PyObject_VAR_HEAD
        Py_hash_t ob_hash;
        PyObject *ob_item[NUM_KEYWORDS];
    } _kwtuple = {
        .ob_base = PyVarObject_HEAD_INIT(&PyTuple_Type, NUM_KEYWORDS)
        .ob_hash = -1,
        .ob_item = { &_Py_ID(path), &_Py_ID(mode), &_Py_ID(dir_fd), &_Py_ID(effective_ids), &_Py_ID(follow_symlinks), },
    };
    #undef NUM_KEYWORDS
    #define KWTUPLE (&_kwtuple.ob_base.ob_base)

    #else  // !Py_BUILD_CORE
    #  define KWTUPLE NULL
    #endif  // !Py_BUILD_CORE

    static const char * const _keywords[] = {"path", "mode", "dir_fd", "effective_ids", "follow_symlinks", NULL};
    static _PyArg_Parser _parser = {
        .keywords = _keywords,
        .fname = "access",
        .kwtuple = KWTUPLE,
    };
    #undef KWTUPLE
    PyObject *argsbuf[5];
    Py_ssize_t noptargs = nargs + (kwnames ? PyTuple_GET_SIZE(kwnames) : 0) - 2;
    path_t path = PATH_T_INITIALIZE_P("access", "path", 0, 0, 0, 0);
    int mode;
    int dir_fd = DEFAULT_DIR_FD;
    int effective_ids = 0;
    int follow_symlinks = 1;
    int _return_value;

    args = _PyArg_UnpackKeywords(args, nargs, NULL, kwnames, &_parser,
            /*minpos*/ 2, /*maxpos*/ 2, /*minkw*/ 0, /*varpos*/ 0, argsbuf);
    if (!args) {
        goto exit;
    }
    if (!path_converter(args[0], &path)) {
        goto exit;
    }
    mode = PyLong_AsInt(args[1]);
    if (mode == -1 && PyErr_Occurred()) {
        goto exit;
    }
    if (!noptargs) {
        goto skip_optional_kwonly;
    }
    if (args[2]) {
        if (!FACCESSAT_DIR_FD_CONVERTER(args[2], &dir_fd)) {
            goto exit;
        }
        if (!--noptargs) {
            goto skip_optional_kwonly;
        }
    }
    if (args[3]) {
        effective_ids = PyObject_IsTrue(args[3]);
        if (effective_ids < 0) {
            goto exit;
        }
        if (!--noptargs) {
            goto skip_optional_kwonly;
        }
    }
    follow_symlinks = PyObject_IsTrue(args[4]);
    if (follow_symlinks < 0) {
        goto exit;
    }
skip_optional_kwonly:
    _return_value = os_access_impl(module, &path, mode, dir_fd, effective_ids, follow_symlinks);
    if ((_return_value == -1) && PyErr_Occurred()) {
        goto exit;
    }
    return_value = PyBool_FromLong((long)_return_value);

exit:
    /* Cleanup for path */
    path_cleanup(&path);

    return return_value;
}

#if defined(HAVE_TTYNAME_R)

PyDoc_STRVAR(os_ttyname__doc__,
"ttyname($module, fd, /)\n"
"--\n"
"\n"
"Return the name of the terminal device connected to \'fd\'.\n"
"\n"
"  fd\n"
"    Integer file descriptor handle.");

#define OS_TTYNAME_METHODDEF    \
    {"ttyname", (PyCFunction)os_ttyname, METH_O, os_ttyname__doc__},

static PyObject *
os_ttyname_impl(PyObject *module, int fd);

static PyObject *
os_ttyname(PyObject *module, PyObject *arg)
{
    PyObject *return_value = NULL;
    int fd;

    fd = PyLong_AsInt(arg);
    if (fd == -1 && PyErr_Occurred()) {
        goto exit;
    }
    return_value = os_ttyname_impl(module, fd);

exit:
    return return_value;
}

#endif /* defined(HAVE_TTYNAME_R) */

#if defined(HAVE_CTERMID)

PyDoc_STRVAR(os_ctermid__doc__,
"ctermid($module, /)\n"
"--\n"
"\n"
"Return the name of the controlling terminal for this process.");

#define OS_CTERMID_METHODDEF    \
    {"ctermid", (PyCFunction)os_ctermid, METH_NOARGS, os_ctermid__doc__},

static PyObject *
os_ctermid_impl(PyObject *module);

static PyObject *
os_ctermid(PyObject *module, PyObject *Py_UNUSED(ignored))
{
    return os_ctermid_impl(module);
}

#endif /* defined(HAVE_CTERMID) */

PyDoc_STRVAR(os_chdir__doc__,
"chdir($module, /, path)\n"
"--\n"
"\n"
"Change the current working directory to the specified path.\n"
"\n"
"path may always be specified as a string.\n"
"On some platforms, path may also be specified as an open file descriptor.\n"
"If this functionality is unavailable, using it raises an exception.");

#define OS_CHDIR_METHODDEF    \
    {"chdir", _PyCFunction_CAST(os_chdir), METH_FASTCALL|METH_KEYWORDS, os_chdir__doc__},

static PyObject *
os_chdir_impl(PyObject *module, path_t *path);

static PyObject *
os_chdir(PyObject *module, PyObject *const *args, Py_ssize_t nargs, PyObject *kwnames)
{
    PyObject *return_value = NULL;
    #if defined(Py_BUILD_CORE) && !defined(Py_BUILD_CORE_MODULE)

    #define NUM_KEYWORDS 1
    static struct {
        PyGC_Head _this_is_not_used;
        PyObject_VAR_HEAD
        Py_hash_t ob_hash;
        PyObject *ob_item[NUM_KEYWORDS];
    } _kwtuple = {
        .ob_base = PyVarObject_HEAD_INIT(&PyTuple_Type, NUM_KEYWORDS)
        .ob_hash = -1,
        .ob_item = { &_Py_ID(path), },
    };
    #undef NUM_KEYWORDS
    #define KWTUPLE (&_kwtuple.ob_base.ob_base)

    #else  // !Py_BUILD_CORE
    #  define KWTUPLE NULL
    #endif  // !Py_BUILD_CORE

    static const char * const _keywords[] = {"path", NULL};
    static _PyArg_Parser _parser = {
        .keywords = _keywords,
        .fname = "chdir",
        .kwtuple = KWTUPLE,
    };
    #undef KWTUPLE
    PyObject *argsbuf[1];
    path_t path = PATH_T_INITIALIZE_P("chdir", "path", 0, 0, 0, PATH_HAVE_FCHDIR);

    args = _PyArg_UnpackKeywords(args, nargs, NULL, kwnames, &_parser,
            /*minpos*/ 1, /*maxpos*/ 1, /*minkw*/ 0, /*varpos*/ 0, argsbuf);
    if (!args) {
        goto exit;
    }
    if (!path_converter(args[0], &path)) {
        goto exit;
    }
    return_value = os_chdir_impl(module, &path);

exit:
    /* Cleanup for path */
    path_cleanup(&path);

    return return_value;
}

#if defined(HAVE_FCHDIR)

PyDoc_STRVAR(os_fchdir__doc__,
"fchdir($module, /, fd)\n"
"--\n"
"\n"
"Change to the directory of the given file descriptor.\n"
"\n"
"fd must be opened on a directory, not a file.\n"
"Equivalent to os.chdir(fd).");

#define OS_FCHDIR_METHODDEF    \
    {"fchdir", _PyCFunction_CAST(os_fchdir), METH_FASTCALL|METH_KEYWORDS, os_fchdir__doc__},

static PyObject *
os_fchdir_impl(PyObject *module, int fd);

static PyObject *
os_fchdir(PyObject *module, PyObject *const *args, Py_ssize_t nargs, PyObject *kwnames)
{
    PyObject *return_value = NULL;
    #if defined(Py_BUILD_CORE) && !defined(Py_BUILD_CORE_MODULE)

    #define NUM_KEYWORDS 1
    static struct {
        PyGC_Head _this_is_not_used;
        PyObject_VAR_HEAD
        Py_hash_t ob_hash;
        PyObject *ob_item[NUM_KEYWORDS];
    } _kwtuple = {
        .ob_base = PyVarObject_HEAD_INIT(&PyTuple_Type, NUM_KEYWORDS)
        .ob_hash = -1,
        .ob_item = { &_Py_ID(fd), },
    };
    #undef NUM_KEYWORDS
    #define KWTUPLE (&_kwtuple.ob_base.ob_base)

    #else  // !Py_BUILD_CORE
    #  define KWTUPLE NULL
    #endif  // !Py_BUILD_CORE

    static const char * const _keywords[] = {"fd", NULL};
    static _PyArg_Parser _parser = {
        .keywords = _keywords,
        .fname = "fchdir",
        .kwtuple = KWTUPLE,
    };
    #undef KWTUPLE
    PyObject *argsbuf[1];
    int fd;

    args = _PyArg_UnpackKeywords(args, nargs, NULL, kwnames, &_parser,
            /*minpos*/ 1, /*maxpos*/ 1, /*minkw*/ 0, /*varpos*/ 0, argsbuf);
    if (!args) {
        goto exit;
    }
    fd = PyObject_AsFileDescriptor(args[0]);
    if (fd < 0) {
        goto exit;
    }
    return_value = os_fchdir_impl(module, fd);

exit:
    return return_value;
}

#endif /* defined(HAVE_FCHDIR) */

PyDoc_STRVAR(os_chmod__doc__,
"chmod($module, /, path, mode, *, dir_fd=None,\n"
"      follow_symlinks=(os.name != \'nt\'))\n"
"--\n"
"\n"
"Change the access permissions of a file.\n"
"\n"
"  path\n"
"    Path to be modified.  May always be specified as a str, bytes, or a path-like object.\n"
"    On some platforms, path may also be specified as an open file descriptor.\n"
"    If this functionality is unavailable, using it raises an exception.\n"
"  mode\n"
"    Operating-system mode bitfield.\n"
"    Be careful when using number literals for *mode*. The conventional UNIX notation for\n"
"    numeric modes uses an octal base, which needs to be indicated with a ``0o`` prefix in\n"
"    Python.\n"
"  dir_fd\n"
"    If not None, it should be a file descriptor open to a directory,\n"
"    and path should be relative; path will then be relative to that\n"
"    directory.\n"
"  follow_symlinks\n"
"    If False, and the last element of the path is a symbolic link,\n"
"    chmod will modify the symbolic link itself instead of the file\n"
"    the link points to.\n"
"\n"
"It is an error to use dir_fd or follow_symlinks when specifying path as\n"
"  an open file descriptor.\n"
"dir_fd and follow_symlinks may not be implemented on your platform.\n"
"  If they are unavailable, using them will raise a NotImplementedError.");

#define OS_CHMOD_METHODDEF    \
    {"chmod", _PyCFunction_CAST(os_chmod), METH_FASTCALL|METH_KEYWORDS, os_chmod__doc__},

static PyObject *
os_chmod_impl(PyObject *module, path_t *path, int mode, int dir_fd,
              int follow_symlinks);

static PyObject *
os_chmod(PyObject *module, PyObject *const *args, Py_ssize_t nargs, PyObject *kwnames)
{
    PyObject *return_value = NULL;
    #if defined(Py_BUILD_CORE) && !defined(Py_BUILD_CORE_MODULE)

    #define NUM_KEYWORDS 4
    static struct {
        PyGC_Head _this_is_not_used;
        PyObject_VAR_HEAD
        Py_hash_t ob_hash;
        PyObject *ob_item[NUM_KEYWORDS];
    } _kwtuple = {
        .ob_base = PyVarObject_HEAD_INIT(&PyTuple_Type, NUM_KEYWORDS)
        .ob_hash = -1,
        .ob_item = { &_Py_ID(path), &_Py_ID(mode), &_Py_ID(dir_fd), &_Py_ID(follow_symlinks), },
    };
    #undef NUM_KEYWORDS
    #define KWTUPLE (&_kwtuple.ob_base.ob_base)

    #else  // !Py_BUILD_CORE
    #  define KWTUPLE NULL
    #endif  // !Py_BUILD_CORE

    static const char * const _keywords[] = {"path", "mode", "dir_fd", "follow_symlinks", NULL};
    static _PyArg_Parser _parser = {
        .keywords = _keywords,
        .fname = "chmod",
        .kwtuple = KWTUPLE,
    };
    #undef KWTUPLE
    PyObject *argsbuf[4];
    Py_ssize_t noptargs = nargs + (kwnames ? PyTuple_GET_SIZE(kwnames) : 0) - 2;
    path_t path = PATH_T_INITIALIZE_P("chmod", "path", 0, 0, 0, PATH_HAVE_FCHMOD);
    int mode;
    int dir_fd = DEFAULT_DIR_FD;
    int follow_symlinks = CHMOD_DEFAULT_FOLLOW_SYMLINKS;

    args = _PyArg_UnpackKeywords(args, nargs, NULL, kwnames, &_parser,
            /*minpos*/ 2, /*maxpos*/ 2, /*minkw*/ 0, /*varpos*/ 0, argsbuf);
    if (!args) {
        goto exit;
    }
    if (!path_converter(args[0], &path)) {
        goto exit;
    }
    mode = PyLong_AsInt(args[1]);
    if (mode == -1 && PyErr_Occurred()) {
        goto exit;
    }
    if (!noptargs) {
        goto skip_optional_kwonly;
    }
    if (args[2]) {
        if (!FCHMODAT_DIR_FD_CONVERTER(args[2], &dir_fd)) {
            goto exit;
        }
        if (!--noptargs) {
            goto skip_optional_kwonly;
        }
    }
    follow_symlinks = PyObject_IsTrue(args[3]);
    if (follow_symlinks < 0) {
        goto exit;
    }
skip_optional_kwonly:
    return_value = os_chmod_impl(module, &path, mode, dir_fd, follow_symlinks);

exit:
    /* Cleanup for path */
    path_cleanup(&path);

    return return_value;
}

#if (defined(HAVE_FCHMOD) || defined(MS_WINDOWS))

PyDoc_STRVAR(os_fchmod__doc__,
"fchmod($module, /, fd, mode)\n"
"--\n"
"\n"
"Change the access permissions of the file given by file descriptor fd.\n"
"\n"
"  fd\n"
"    The file descriptor of the file to be modified.\n"
"  mode\n"
"    Operating-system mode bitfield.\n"
"    Be careful when using number literals for *mode*. The conventional UNIX notation for\n"
"    numeric modes uses an octal base, which needs to be indicated with a ``0o`` prefix in\n"
"    Python.\n"
"\n"
"Equivalent to os.chmod(fd, mode).");

#define OS_FCHMOD_METHODDEF    \
    {"fchmod", _PyCFunction_CAST(os_fchmod), METH_FASTCALL|METH_KEYWORDS, os_fchmod__doc__},

static PyObject *
os_fchmod_impl(PyObject *module, int fd, int mode);

static PyObject *
os_fchmod(PyObject *module, PyObject *const *args, Py_ssize_t nargs, PyObject *kwnames)
{
    PyObject *return_value = NULL;
    #if defined(Py_BUILD_CORE) && !defined(Py_BUILD_CORE_MODULE)

    #define NUM_KEYWORDS 2
    static struct {
        PyGC_Head _this_is_not_used;
        PyObject_VAR_HEAD
        Py_hash_t ob_hash;
        PyObject *ob_item[NUM_KEYWORDS];
    } _kwtuple = {
        .ob_base = PyVarObject_HEAD_INIT(&PyTuple_Type, NUM_KEYWORDS)
        .ob_hash = -1,
        .ob_item = { &_Py_ID(fd), &_Py_ID(mode), },
    };
    #undef NUM_KEYWORDS
    #define KWTUPLE (&_kwtuple.ob_base.ob_base)

    #else  // !Py_BUILD_CORE
    #  define KWTUPLE NULL
    #endif  // !Py_BUILD_CORE

    static const char * const _keywords[] = {"fd", "mode", NULL};
    static _PyArg_Parser _parser = {
        .keywords = _keywords,
        .fname = "fchmod",
        .kwtuple = KWTUPLE,
    };
    #undef KWTUPLE
    PyObject *argsbuf[2];
    int fd;
    int mode;

    args = _PyArg_UnpackKeywords(args, nargs, NULL, kwnames, &_parser,
            /*minpos*/ 2, /*maxpos*/ 2, /*minkw*/ 0, /*varpos*/ 0, argsbuf);
    if (!args) {
        goto exit;
    }
    fd = PyLong_AsInt(args[0]);
    if (fd == -1 && PyErr_Occurred()) {
        goto exit;
    }
    mode = PyLong_AsInt(args[1]);
    if (mode == -1 && PyErr_Occurred()) {
        goto exit;
    }
    return_value = os_fchmod_impl(module, fd, mode);

exit:
    return return_value;
}

#endif /* (defined(HAVE_FCHMOD) || defined(MS_WINDOWS)) */

#if (defined(HAVE_LCHMOD) || defined(MS_WINDOWS))

PyDoc_STRVAR(os_lchmod__doc__,
"lchmod($module, /, path, mode)\n"
"--\n"
"\n"
"Change the access permissions of a file, without following symbolic links.\n"
"\n"
"If path is a symlink, this affects the link itself rather than the target.\n"
"Equivalent to chmod(path, mode, follow_symlinks=False).\"");

#define OS_LCHMOD_METHODDEF    \
    {"lchmod", _PyCFunction_CAST(os_lchmod), METH_FASTCALL|METH_KEYWORDS, os_lchmod__doc__},

static PyObject *
os_lchmod_impl(PyObject *module, path_t *path, int mode);

static PyObject *
os_lchmod(PyObject *module, PyObject *const *args, Py_ssize_t nargs, PyObject *kwnames)
{
    PyObject *return_value = NULL;
    #if defined(Py_BUILD_CORE) && !defined(Py_BUILD_CORE_MODULE)

    #define NUM_KEYWORDS 2
    static struct {
        PyGC_Head _this_is_not_used;
        PyObject_VAR_HEAD
        Py_hash_t ob_hash;
        PyObject *ob_item[NUM_KEYWORDS];
    } _kwtuple = {
        .ob_base = PyVarObject_HEAD_INIT(&PyTuple_Type, NUM_KEYWORDS)
        .ob_hash = -1,
        .ob_item = { &_Py_ID(path), &_Py_ID(mode), },
    };
    #undef NUM_KEYWORDS
    #define KWTUPLE (&_kwtuple.ob_base.ob_base)

    #else  // !Py_BUILD_CORE
    #  define KWTUPLE NULL
    #endif  // !Py_BUILD_CORE

    static const char * const _keywords[] = {"path", "mode", NULL};
    static _PyArg_Parser _parser = {
        .keywords = _keywords,
        .fname = "lchmod",
        .kwtuple = KWTUPLE,
    };
    #undef KWTUPLE
    PyObject *argsbuf[2];
    path_t path = PATH_T_INITIALIZE_P("lchmod", "path", 0, 0, 0, 0);
    int mode;

    args = _PyArg_UnpackKeywords(args, nargs, NULL, kwnames, &_parser,
            /*minpos*/ 2, /*maxpos*/ 2, /*minkw*/ 0, /*varpos*/ 0, argsbuf);
    if (!args) {
        goto exit;
    }
    if (!path_converter(args[0], &path)) {
        goto exit;
    }
    mode = PyLong_AsInt(args[1]);
    if (mode == -1 && PyErr_Occurred()) {
        goto exit;
    }
    return_value = os_lchmod_impl(module, &path, mode);

exit:
    /* Cleanup for path */
    path_cleanup(&path);

    return return_value;
}

#endif /* (defined(HAVE_LCHMOD) || defined(MS_WINDOWS)) */

#if defined(HAVE_CHFLAGS)

PyDoc_STRVAR(os_chflags__doc__,
"chflags($module, /, path, flags, follow_symlinks=True)\n"
"--\n"
"\n"
"Set file flags.\n"
"\n"
"If follow_symlinks is False, and the last element of the path is a symbolic\n"
"  link, chflags will change flags on the symbolic link itself instead of the\n"
"  file the link points to.\n"
"follow_symlinks may not be implemented on your platform.  If it is\n"
"unavailable, using it will raise a NotImplementedError.");

#define OS_CHFLAGS_METHODDEF    \
    {"chflags", _PyCFunction_CAST(os_chflags), METH_FASTCALL|METH_KEYWORDS, os_chflags__doc__},

static PyObject *
os_chflags_impl(PyObject *module, path_t *path, unsigned long flags,
                int follow_symlinks);

static PyObject *
os_chflags(PyObject *module, PyObject *const *args, Py_ssize_t nargs, PyObject *kwnames)
{
    PyObject *return_value = NULL;
    #if defined(Py_BUILD_CORE) && !defined(Py_BUILD_CORE_MODULE)

    #define NUM_KEYWORDS 3
    static struct {
        PyGC_Head _this_is_not_used;
        PyObject_VAR_HEAD
        Py_hash_t ob_hash;
        PyObject *ob_item[NUM_KEYWORDS];
    } _kwtuple = {
        .ob_base = PyVarObject_HEAD_INIT(&PyTuple_Type, NUM_KEYWORDS)
        .ob_hash = -1,
        .ob_item = { &_Py_ID(path), &_Py_ID(flags), &_Py_ID(follow_symlinks), },
    };
    #undef NUM_KEYWORDS
    #define KWTUPLE (&_kwtuple.ob_base.ob_base)

    #else  // !Py_BUILD_CORE
    #  define KWTUPLE NULL
    #endif  // !Py_BUILD_CORE

    static const char * const _keywords[] = {"path", "flags", "follow_symlinks", NULL};
    static _PyArg_Parser _parser = {
        .keywords = _keywords,
        .fname = "chflags",
        .kwtuple = KWTUPLE,
    };
    #undef KWTUPLE
    PyObject *argsbuf[3];
    Py_ssize_t noptargs = nargs + (kwnames ? PyTuple_GET_SIZE(kwnames) : 0) - 2;
    path_t path = PATH_T_INITIALIZE_P("chflags", "path", 0, 0, 0, 0);
    unsigned long flags;
    int follow_symlinks = 1;

    args = _PyArg_UnpackKeywords(args, nargs, NULL, kwnames, &_parser,
            /*minpos*/ 2, /*maxpos*/ 3, /*minkw*/ 0, /*varpos*/ 0, argsbuf);
    if (!args) {
        goto exit;
    }
    if (!path_converter(args[0], &path)) {
        goto exit;
    }
    if (!PyIndex_Check(args[1])) {
        _PyArg_BadArgument("chflags", "argument 'flags'", "int", args[1]);
        goto exit;
    }
    {
        Py_ssize_t _bytes = PyLong_AsNativeBytes(args[1], &flags, sizeof(unsigned long),
                Py_ASNATIVEBYTES_NATIVE_ENDIAN |
                Py_ASNATIVEBYTES_ALLOW_INDEX |
                Py_ASNATIVEBYTES_UNSIGNED_BUFFER);
        if (_bytes < 0) {
            goto exit;
        }
        if ((size_t)_bytes > sizeof(unsigned long)) {
            if (PyErr_WarnEx(PyExc_DeprecationWarning,
                "integer value out of range", 1) < 0)
            {
                goto exit;
            }
        }
    }
    if (!noptargs) {
        goto skip_optional_pos;
    }
    follow_symlinks = PyObject_IsTrue(args[2]);
    if (follow_symlinks < 0) {
        goto exit;
    }
skip_optional_pos:
    return_value = os_chflags_impl(module, &path, flags, follow_symlinks);

exit:
    /* Cleanup for path */
    path_cleanup(&path);

    return return_value;
}

#endif /* defined(HAVE_CHFLAGS) */

#if defined(HAVE_LCHFLAGS)

PyDoc_STRVAR(os_lchflags__doc__,
"lchflags($module, /, path, flags)\n"
"--\n"
"\n"
"Set file flags.\n"
"\n"
"This function will not follow symbolic links.\n"
"Equivalent to chflags(path, flags, follow_symlinks=False).");

#define OS_LCHFLAGS_METHODDEF    \
    {"lchflags", _PyCFunction_CAST(os_lchflags), METH_FASTCALL|METH_KEYWORDS, os_lchflags__doc__},

static PyObject *
os_lchflags_impl(PyObject *module, path_t *path, unsigned long flags);

static PyObject *
os_lchflags(PyObject *module, PyObject *const *args, Py_ssize_t nargs, PyObject *kwnames)
{
    PyObject *return_value = NULL;
    #if defined(Py_BUILD_CORE) && !defined(Py_BUILD_CORE_MODULE)

    #define NUM_KEYWORDS 2
    static struct {
        PyGC_Head _this_is_not_used;
        PyObject_VAR_HEAD
        Py_hash_t ob_hash;
        PyObject *ob_item[NUM_KEYWORDS];
    } _kwtuple = {
        .ob_base = PyVarObject_HEAD_INIT(&PyTuple_Type, NUM_KEYWORDS)
        .ob_hash = -1,
        .ob_item = { &_Py_ID(path), &_Py_ID(flags), },
    };
    #undef NUM_KEYWORDS
    #define KWTUPLE (&_kwtuple.ob_base.ob_base)

    #else  // !Py_BUILD_CORE
    #  define KWTUPLE NULL
    #endif  // !Py_BUILD_CORE

    static const char * const _keywords[] = {"path", "flags", NULL};
    static _PyArg_Parser _parser = {
        .keywords = _keywords,
        .fname = "lchflags",
        .kwtuple = KWTUPLE,
    };
    #undef KWTUPLE
    PyObject *argsbuf[2];
    path_t path = PATH_T_INITIALIZE_P("lchflags", "path", 0, 0, 0, 0);
    unsigned long flags;

    args = _PyArg_UnpackKeywords(args, nargs, NULL, kwnames, &_parser,
            /*minpos*/ 2, /*maxpos*/ 2, /*minkw*/ 0, /*varpos*/ 0, argsbuf);
    if (!args) {
        goto exit;
    }
    if (!path_converter(args[0], &path)) {
        goto exit;
    }
    if (!PyIndex_Check(args[1])) {
        _PyArg_BadArgument("lchflags", "argument 'flags'", "int", args[1]);
        goto exit;
    }
    {
        Py_ssize_t _bytes = PyLong_AsNativeBytes(args[1], &flags, sizeof(unsigned long),
                Py_ASNATIVEBYTES_NATIVE_ENDIAN |
                Py_ASNATIVEBYTES_ALLOW_INDEX |
                Py_ASNATIVEBYTES_UNSIGNED_BUFFER);
        if (_bytes < 0) {
            goto exit;
        }
        if ((size_t)_bytes > sizeof(unsigned long)) {
            if (PyErr_WarnEx(PyExc_DeprecationWarning,
                "integer value out of range", 1) < 0)
            {
                goto exit;
            }
        }
    }
    return_value = os_lchflags_impl(module, &path, flags);

exit:
    /* Cleanup for path */
    path_cleanup(&path);

    return return_value;
}

#endif /* defined(HAVE_LCHFLAGS) */

#if defined(HAVE_CHROOT)

PyDoc_STRVAR(os_chroot__doc__,
"chroot($module, /, path)\n"
"--\n"
"\n"
"Change root directory to path.");

#define OS_CHROOT_METHODDEF    \
    {"chroot", _PyCFunction_CAST(os_chroot), METH_FASTCALL|METH_KEYWORDS, os_chroot__doc__},

static PyObject *
os_chroot_impl(PyObject *module, path_t *path);

static PyObject *
os_chroot(PyObject *module, PyObject *const *args, Py_ssize_t nargs, PyObject *kwnames)
{
    PyObject *return_value = NULL;
    #if defined(Py_BUILD_CORE) && !defined(Py_BUILD_CORE_MODULE)

    #define NUM_KEYWORDS 1
    static struct {
        PyGC_Head _this_is_not_used;
        PyObject_VAR_HEAD
        Py_hash_t ob_hash;
        PyObject *ob_item[NUM_KEYWORDS];
    } _kwtuple = {
        .ob_base = PyVarObject_HEAD_INIT(&PyTuple_Type, NUM_KEYWORDS)
        .ob_hash = -1,
        .ob_item = { &_Py_ID(path), },
    };
    #undef NUM_KEYWORDS
    #define KWTUPLE (&_kwtuple.ob_base.ob_base)

    #else  // !Py_BUILD_CORE
    #  define KWTUPLE NULL
    #endif  // !Py_BUILD_CORE

    static const char * const _keywords[] = {"path", NULL};
    static _PyArg_Parser _parser = {
        .keywords = _keywords,
        .fname = "chroot",
        .kwtuple = KWTUPLE,
    };
    #undef KWTUPLE
    PyObject *argsbuf[1];
    path_t path = PATH_T_INITIALIZE_P("chroot", "path", 0, 0, 0, 0);

    args = _PyArg_UnpackKeywords(args, nargs, NULL, kwnames, &_parser,
            /*minpos*/ 1, /*maxpos*/ 1, /*minkw*/ 0, /*varpos*/ 0, argsbuf);
    if (!args) {
        goto exit;
    }
    if (!path_converter(args[0], &path)) {
        goto exit;
    }
    return_value = os_chroot_impl(module, &path);

exit:
    /* Cleanup for path */
    path_cleanup(&path);

    return return_value;
}

#endif /* defined(HAVE_CHROOT) */

#if defined(HAVE_FSYNC)

PyDoc_STRVAR(os_fsync__doc__,
"fsync($module, /, fd)\n"
"--\n"
"\n"
"Force write of fd to disk.");

#define OS_FSYNC_METHODDEF    \
    {"fsync", _PyCFunction_CAST(os_fsync), METH_FASTCALL|METH_KEYWORDS, os_fsync__doc__},

static PyObject *
os_fsync_impl(PyObject *module, int fd);

static PyObject *
os_fsync(PyObject *module, PyObject *const *args, Py_ssize_t nargs, PyObject *kwnames)
{
    PyObject *return_value = NULL;
    #if defined(Py_BUILD_CORE) && !defined(Py_BUILD_CORE_MODULE)

    #define NUM_KEYWORDS 1
    static struct {
        PyGC_Head _this_is_not_used;
        PyObject_VAR_HEAD
        Py_hash_t ob_hash;
        PyObject *ob_item[NUM_KEYWORDS];
    } _kwtuple = {
        .ob_base = PyVarObject_HEAD_INIT(&PyTuple_Type, NUM_KEYWORDS)
        .ob_hash = -1,
        .ob_item = { &_Py_ID(fd), },
    };
    #undef NUM_KEYWORDS
    #define KWTUPLE (&_kwtuple.ob_base.ob_base)

    #else  // !Py_BUILD_CORE
    #  define KWTUPLE NULL
    #endif  // !Py_BUILD_CORE

    static const char * const _keywords[] = {"fd", NULL};
    static _PyArg_Parser _parser = {
        .keywords = _keywords,
        .fname = "fsync",
        .kwtuple = KWTUPLE,
    };
    #undef KWTUPLE
    PyObject *argsbuf[1];
    int fd;

    args = _PyArg_UnpackKeywords(args, nargs, NULL, kwnames, &_parser,
            /*minpos*/ 1, /*maxpos*/ 1, /*minkw*/ 0, /*varpos*/ 0, argsbuf);
    if (!args) {
        goto exit;
    }
    fd = PyObject_AsFileDescriptor(args[0]);
    if (fd < 0) {
        goto exit;
    }
    return_value = os_fsync_impl(module, fd);

exit:
    return return_value;
}

#endif /* defined(HAVE_FSYNC) */

#if defined(HAVE_SYNC)

PyDoc_STRVAR(os_sync__doc__,
"sync($module, /)\n"
"--\n"
"\n"
"Force write of everything to disk.");

#define OS_SYNC_METHODDEF    \
    {"sync", (PyCFunction)os_sync, METH_NOARGS, os_sync__doc__},

static PyObject *
os_sync_impl(PyObject *module);

static PyObject *
os_sync(PyObject *module, PyObject *Py_UNUSED(ignored))
{
    return os_sync_impl(module);
}

#endif /* defined(HAVE_SYNC) */

#if defined(HAVE_FDATASYNC)

PyDoc_STRVAR(os_fdatasync__doc__,
"fdatasync($module, /, fd)\n"
"--\n"
"\n"
"Force write of fd to disk without forcing update of metadata.");

#define OS_FDATASYNC_METHODDEF    \
    {"fdatasync", _PyCFunction_CAST(os_fdatasync), METH_FASTCALL|METH_KEYWORDS, os_fdatasync__doc__},

static PyObject *
os_fdatasync_impl(PyObject *module, int fd);

static PyObject *
os_fdatasync(PyObject *module, PyObject *const *args, Py_ssize_t nargs, PyObject *kwnames)
{
    PyObject *return_value = NULL;
    #if defined(Py_BUILD_CORE) && !defined(Py_BUILD_CORE_MODULE)

    #define NUM_KEYWORDS 1
    static struct {
        PyGC_Head _this_is_not_used;
        PyObject_VAR_HEAD
        Py_hash_t ob_hash;
        PyObject *ob_item[NUM_KEYWORDS];
    } _kwtuple = {
        .ob_base = PyVarObject_HEAD_INIT(&PyTuple_Type, NUM_KEYWORDS)
        .ob_hash = -1,
        .ob_item = { &_Py_ID(fd), },
    };
    #undef NUM_KEYWORDS
    #define KWTUPLE (&_kwtuple.ob_base.ob_base)

    #else  // !Py_BUILD_CORE
    #  define KWTUPLE NULL
    #endif  // !Py_BUILD_CORE

    static const char * const _keywords[] = {"fd", NULL};
    static _PyArg_Parser _parser = {
        .keywords = _keywords,
        .fname = "fdatasync",
        .kwtuple = KWTUPLE,
    };
    #undef KWTUPLE
    PyObject *argsbuf[1];
    int fd;

    args = _PyArg_UnpackKeywords(args, nargs, NULL, kwnames, &_parser,
            /*minpos*/ 1, /*maxpos*/ 1, /*minkw*/ 0, /*varpos*/ 0, argsbuf);
    if (!args) {
        goto exit;
    }
    fd = PyObject_AsFileDescriptor(args[0]);
    if (fd < 0) {
        goto exit;
    }
    return_value = os_fdatasync_impl(module, fd);

exit:
    return return_value;
}

#endif /* defined(HAVE_FDATASYNC) */

#if defined(HAVE_CHOWN)

PyDoc_STRVAR(os_chown__doc__,
"chown($module, /, path, uid, gid, *, dir_fd=None, follow_symlinks=True)\n"
"--\n"
"\n"
"Change the owner and group id of path to the numeric uid and gid.\\\n"
"\n"
"  path\n"
"    Path to be examined; can be string, bytes, a path-like object, or open-file-descriptor int.\n"
"  dir_fd\n"
"    If not None, it should be a file descriptor open to a directory,\n"
"    and path should be relative; path will then be relative to that\n"
"    directory.\n"
"  follow_symlinks\n"
"    If False, and the last element of the path is a symbolic link,\n"
"    stat will examine the symbolic link itself instead of the file\n"
"    the link points to.\n"
"\n"
"path may always be specified as a string.\n"
"On some platforms, path may also be specified as an open file descriptor.\n"
"  If this functionality is unavailable, using it raises an exception.\n"
"If dir_fd is not None, it should be a file descriptor open to a directory,\n"
"  and path should be relative; path will then be relative to that directory.\n"
"If follow_symlinks is False, and the last element of the path is a symbolic\n"
"  link, chown will modify the symbolic link itself instead of the file the\n"
"  link points to.\n"
"It is an error to use dir_fd or follow_symlinks when specifying path as\n"
"  an open file descriptor.\n"
"dir_fd and follow_symlinks may not be implemented on your platform.\n"
"  If they are unavailable, using them will raise a NotImplementedError.");

#define OS_CHOWN_METHODDEF    \
    {"chown", _PyCFunction_CAST(os_chown), METH_FASTCALL|METH_KEYWORDS, os_chown__doc__},

static PyObject *
os_chown_impl(PyObject *module, path_t *path, uid_t uid, gid_t gid,
              int dir_fd, int follow_symlinks);

static PyObject *
os_chown(PyObject *module, PyObject *const *args, Py_ssize_t nargs, PyObject *kwnames)
{
    PyObject *return_value = NULL;
    #if defined(Py_BUILD_CORE) && !defined(Py_BUILD_CORE_MODULE)

    #define NUM_KEYWORDS 5
    static struct {
        PyGC_Head _this_is_not_used;
        PyObject_VAR_HEAD
        Py_hash_t ob_hash;
        PyObject *ob_item[NUM_KEYWORDS];
    } _kwtuple = {
        .ob_base = PyVarObject_HEAD_INIT(&PyTuple_Type, NUM_KEYWORDS)
        .ob_hash = -1,
        .ob_item = { &_Py_ID(path), &_Py_ID(uid), &_Py_ID(gid), &_Py_ID(dir_fd), &_Py_ID(follow_symlinks), },
    };
    #undef NUM_KEYWORDS
    #define KWTUPLE (&_kwtuple.ob_base.ob_base)

    #else  // !Py_BUILD_CORE
    #  define KWTUPLE NULL
    #endif  // !Py_BUILD_CORE

    static const char * const _keywords[] = {"path", "uid", "gid", "dir_fd", "follow_symlinks", NULL};
    static _PyArg_Parser _parser = {
        .keywords = _keywords,
        .fname = "chown",
        .kwtuple = KWTUPLE,
    };
    #undef KWTUPLE
    PyObject *argsbuf[5];
    Py_ssize_t noptargs = nargs + (kwnames ? PyTuple_GET_SIZE(kwnames) : 0) - 3;
    path_t path = PATH_T_INITIALIZE_P("chown", "path", 0, 0, 0, PATH_HAVE_FCHOWN);
    uid_t uid;
    gid_t gid;
    int dir_fd = DEFAULT_DIR_FD;
    int follow_symlinks = 1;

    args = _PyArg_UnpackKeywords(args, nargs, NULL, kwnames, &_parser,
            /*minpos*/ 3, /*maxpos*/ 3, /*minkw*/ 0, /*varpos*/ 0, argsbuf);
    if (!args) {
        goto exit;
    }
    if (!path_converter(args[0], &path)) {
        goto exit;
    }
    if (!_Py_Uid_Converter(args[1], &uid)) {
        goto exit;
    }
    if (!_Py_Gid_Converter(args[2], &gid)) {
        goto exit;
    }
    if (!noptargs) {
        goto skip_optional_kwonly;
    }
    if (args[3]) {
        if (!FCHOWNAT_DIR_FD_CONVERTER(args[3], &dir_fd)) {
            goto exit;
        }
        if (!--noptargs) {
            goto skip_optional_kwonly;
        }
    }
    follow_symlinks = PyObject_IsTrue(args[4]);
    if (follow_symlinks < 0) {
        goto exit;
    }
skip_optional_kwonly:
    return_value = os_chown_impl(module, &path, uid, gid, dir_fd, follow_symlinks);

exit:
    /* Cleanup for path */
    path_cleanup(&path);

    return return_value;
}

#endif /* defined(HAVE_CHOWN) */

#if defined(HAVE_FCHOWN)

PyDoc_STRVAR(os_fchown__doc__,
"fchown($module, /, fd, uid, gid)\n"
"--\n"
"\n"
"Change the owner and group id of the file specified by file descriptor.\n"
"\n"
"Equivalent to os.chown(fd, uid, gid).");

#define OS_FCHOWN_METHODDEF    \
    {"fchown", _PyCFunction_CAST(os_fchown), METH_FASTCALL|METH_KEYWORDS, os_fchown__doc__},

static PyObject *
os_fchown_impl(PyObject *module, int fd, uid_t uid, gid_t gid);

static PyObject *
os_fchown(PyObject *module, PyObject *const *args, Py_ssize_t nargs, PyObject *kwnames)
{
    PyObject *return_value = NULL;
    #if defined(Py_BUILD_CORE) && !defined(Py_BUILD_CORE_MODULE)

    #define NUM_KEYWORDS 3
    static struct {
        PyGC_Head _this_is_not_used;
        PyObject_VAR_HEAD
        Py_hash_t ob_hash;
        PyObject *ob_item[NUM_KEYWORDS];
    } _kwtuple = {
        .ob_base = PyVarObject_HEAD_INIT(&PyTuple_Type, NUM_KEYWORDS)
        .ob_hash = -1,
        .ob_item = { &_Py_ID(fd), &_Py_ID(uid), &_Py_ID(gid), },
    };
    #undef NUM_KEYWORDS
    #define KWTUPLE (&_kwtuple.ob_base.ob_base)

    #else  // !Py_BUILD_CORE
    #  define KWTUPLE NULL
    #endif  // !Py_BUILD_CORE

    static const char * const _keywords[] = {"fd", "uid", "gid", NULL};
    static _PyArg_Parser _parser = {
        .keywords = _keywords,
        .fname = "fchown",
        .kwtuple = KWTUPLE,
    };
    #undef KWTUPLE
    PyObject *argsbuf[3];
    int fd;
    uid_t uid;
    gid_t gid;

    args = _PyArg_UnpackKeywords(args, nargs, NULL, kwnames, &_parser,
            /*minpos*/ 3, /*maxpos*/ 3, /*minkw*/ 0, /*varpos*/ 0, argsbuf);
    if (!args) {
        goto exit;
    }
    fd = PyLong_AsInt(args[0]);
    if (fd == -1 && PyErr_Occurred()) {
        goto exit;
    }
    if (!_Py_Uid_Converter(args[1], &uid)) {
        goto exit;
    }
    if (!_Py_Gid_Converter(args[2], &gid)) {
        goto exit;
    }
    return_value = os_fchown_impl(module, fd, uid, gid);

exit:
    return return_value;
}

#endif /* defined(HAVE_FCHOWN) */

#if defined(HAVE_LCHOWN)

PyDoc_STRVAR(os_lchown__doc__,
"lchown($module, /, path, uid, gid)\n"
"--\n"
"\n"
"Change the owner and group id of path to the numeric uid and gid.\n"
"\n"
"This function will not follow symbolic links.\n"
"Equivalent to os.chown(path, uid, gid, follow_symlinks=False).");

#define OS_LCHOWN_METHODDEF    \
    {"lchown", _PyCFunction_CAST(os_lchown), METH_FASTCALL|METH_KEYWORDS, os_lchown__doc__},

static PyObject *
os_lchown_impl(PyObject *module, path_t *path, uid_t uid, gid_t gid);

static PyObject *
os_lchown(PyObject *module, PyObject *const *args, Py_ssize_t nargs, PyObject *kwnames)
{
    PyObject *return_value = NULL;
    #if defined(Py_BUILD_CORE) && !defined(Py_BUILD_CORE_MODULE)

    #define NUM_KEYWORDS 3
    static struct {
        PyGC_Head _this_is_not_used;
        PyObject_VAR_HEAD
        Py_hash_t ob_hash;
        PyObject *ob_item[NUM_KEYWORDS];
    } _kwtuple = {
        .ob_base = PyVarObject_HEAD_INIT(&PyTuple_Type, NUM_KEYWORDS)
        .ob_hash = -1,
        .ob_item = { &_Py_ID(path), &_Py_ID(uid), &_Py_ID(gid), },
    };
    #undef NUM_KEYWORDS
    #define KWTUPLE (&_kwtuple.ob_base.ob_base)

    #else  // !Py_BUILD_CORE
    #  define KWTUPLE NULL
    #endif  // !Py_BUILD_CORE

    static const char * const _keywords[] = {"path", "uid", "gid", NULL};
    static _PyArg_Parser _parser = {
        .keywords = _keywords,
        .fname = "lchown",
        .kwtuple = KWTUPLE,
    };
    #undef KWTUPLE
    PyObject *argsbuf[3];
    path_t path = PATH_T_INITIALIZE_P("lchown", "path", 0, 0, 0, 0);
    uid_t uid;
    gid_t gid;

    args = _PyArg_UnpackKeywords(args, nargs, NULL, kwnames, &_parser,
            /*minpos*/ 3, /*maxpos*/ 3, /*minkw*/ 0, /*varpos*/ 0, argsbuf);
    if (!args) {
        goto exit;
    }
    if (!path_converter(args[0], &path)) {
        goto exit;
    }
    if (!_Py_Uid_Converter(args[1], &uid)) {
        goto exit;
    }
    if (!_Py_Gid_Converter(args[2], &gid)) {
        goto exit;
    }
    return_value = os_lchown_impl(module, &path, uid, gid);

exit:
    /* Cleanup for path */
    path_cleanup(&path);

    return return_value;
}

#endif /* defined(HAVE_LCHOWN) */

PyDoc_STRVAR(os_getcwd__doc__,
"getcwd($module, /)\n"
"--\n"
"\n"
"Return a unicode string representing the current working directory.");

#define OS_GETCWD_METHODDEF    \
    {"getcwd", (PyCFunction)os_getcwd, METH_NOARGS, os_getcwd__doc__},

static PyObject *
os_getcwd_impl(PyObject *module);

static PyObject *
os_getcwd(PyObject *module, PyObject *Py_UNUSED(ignored))
{
    return os_getcwd_impl(module);
}

PyDoc_STRVAR(os_getcwdb__doc__,
"getcwdb($module, /)\n"
"--\n"
"\n"
"Return a bytes string representing the current working directory.");

#define OS_GETCWDB_METHODDEF    \
    {"getcwdb", (PyCFunction)os_getcwdb, METH_NOARGS, os_getcwdb__doc__},

static PyObject *
os_getcwdb_impl(PyObject *module);

static PyObject *
os_getcwdb(PyObject *module, PyObject *Py_UNUSED(ignored))
{
    return os_getcwdb_impl(module);
}

#if defined(HAVE_LINK)

PyDoc_STRVAR(os_link__doc__,
"link($module, /, src, dst, *, src_dir_fd=None, dst_dir_fd=None,\n"
"     follow_symlinks=(os.name != \'nt\'))\n"
"--\n"
"\n"
"Create a hard link to a file.\n"
"\n"
"If either src_dir_fd or dst_dir_fd is not None, it should be a file\n"
"  descriptor open to a directory, and the respective path string (src or dst)\n"
"  should be relative; the path will then be relative to that directory.\n"
"If follow_symlinks is False, and the last element of src is a symbolic\n"
"  link, link will create a link to the symbolic link itself instead of the\n"
"  file the link points to.\n"
"src_dir_fd, dst_dir_fd, and follow_symlinks may not be implemented on your\n"
"  platform.  If they are unavailable, using them will raise a\n"
"  NotImplementedError.");

#define OS_LINK_METHODDEF    \
    {"link", _PyCFunction_CAST(os_link), METH_FASTCALL|METH_KEYWORDS, os_link__doc__},

static PyObject *
os_link_impl(PyObject *module, path_t *src, path_t *dst, int src_dir_fd,
             int dst_dir_fd, int follow_symlinks);

static PyObject *
os_link(PyObject *module, PyObject *const *args, Py_ssize_t nargs, PyObject *kwnames)
{
    PyObject *return_value = NULL;
    #if defined(Py_BUILD_CORE) && !defined(Py_BUILD_CORE_MODULE)

    #define NUM_KEYWORDS 5
    static struct {
        PyGC_Head _this_is_not_used;
        PyObject_VAR_HEAD
        Py_hash_t ob_hash;
        PyObject *ob_item[NUM_KEYWORDS];
    } _kwtuple = {
        .ob_base = PyVarObject_HEAD_INIT(&PyTuple_Type, NUM_KEYWORDS)
        .ob_hash = -1,
        .ob_item = { &_Py_ID(src), &_Py_ID(dst), &_Py_ID(src_dir_fd), &_Py_ID(dst_dir_fd), &_Py_ID(follow_symlinks), },
    };
    #undef NUM_KEYWORDS
    #define KWTUPLE (&_kwtuple.ob_base.ob_base)

    #else  // !Py_BUILD_CORE
    #  define KWTUPLE NULL
    #endif  // !Py_BUILD_CORE

    static const char * const _keywords[] = {"src", "dst", "src_dir_fd", "dst_dir_fd", "follow_symlinks", NULL};
    static _PyArg_Parser _parser = {
        .keywords = _keywords,
        .fname = "link",
        .kwtuple = KWTUPLE,
    };
    #undef KWTUPLE
    PyObject *argsbuf[5];
    Py_ssize_t noptargs = nargs + (kwnames ? PyTuple_GET_SIZE(kwnames) : 0) - 2;
    path_t src = PATH_T_INITIALIZE_P("link", "src", 0, 0, 0, 0);
    path_t dst = PATH_T_INITIALIZE_P("link", "dst", 0, 0, 0, 0);
    int src_dir_fd = DEFAULT_DIR_FD;
    int dst_dir_fd = DEFAULT_DIR_FD;
    int follow_symlinks = -1;

    args = _PyArg_UnpackKeywords(args, nargs, NULL, kwnames, &_parser,
            /*minpos*/ 2, /*maxpos*/ 2, /*minkw*/ 0, /*varpos*/ 0, argsbuf);
    if (!args) {
        goto exit;
    }
    if (!path_converter(args[0], &src)) {
        goto exit;
    }
    if (!path_converter(args[1], &dst)) {
        goto exit;
    }
    if (!noptargs) {
        goto skip_optional_kwonly;
    }
    if (args[2]) {
        if (!dir_fd_converter(args[2], &src_dir_fd)) {
            goto exit;
        }
        if (!--noptargs) {
            goto skip_optional_kwonly;
        }
    }
    if (args[3]) {
        if (!dir_fd_converter(args[3], &dst_dir_fd)) {
            goto exit;
        }
        if (!--noptargs) {
            goto skip_optional_kwonly;
        }
    }
    follow_symlinks = PyObject_IsTrue(args[4]);
    if (follow_symlinks < 0) {
        goto exit;
    }
skip_optional_kwonly:
    return_value = os_link_impl(module, &src, &dst, src_dir_fd, dst_dir_fd, follow_symlinks);

exit:
    /* Cleanup for src */
    path_cleanup(&src);
    /* Cleanup for dst */
    path_cleanup(&dst);

    return return_value;
}

#endif /* defined(HAVE_LINK) */

PyDoc_STRVAR(os_listdir__doc__,
"listdir($module, /, path=None)\n"
"--\n"
"\n"
"Return a list containing the names of the files in the directory.\n"
"\n"
"path can be specified as either str, bytes, or a path-like object.  If path is bytes,\n"
"  the filenames returned will also be bytes; in all other circumstances\n"
"  the filenames returned will be str.\n"
"If path is None, uses the path=\'.\'.\n"
"On some platforms, path may also be specified as an open file descriptor;\\\n"
"  the file descriptor must refer to a directory.\n"
"  If this functionality is unavailable, using it raises NotImplementedError.\n"
"\n"
"The list is in arbitrary order.  It does not include the special\n"
"entries \'.\' and \'..\' even if they are present in the directory.");

#define OS_LISTDIR_METHODDEF    \
    {"listdir", _PyCFunction_CAST(os_listdir), METH_FASTCALL|METH_KEYWORDS, os_listdir__doc__},

static PyObject *
os_listdir_impl(PyObject *module, path_t *path);

static PyObject *
os_listdir(PyObject *module, PyObject *const *args, Py_ssize_t nargs, PyObject *kwnames)
{
    PyObject *return_value = NULL;
    #if defined(Py_BUILD_CORE) && !defined(Py_BUILD_CORE_MODULE)

    #define NUM_KEYWORDS 1
    static struct {
        PyGC_Head _this_is_not_used;
        PyObject_VAR_HEAD
        Py_hash_t ob_hash;
        PyObject *ob_item[NUM_KEYWORDS];
    } _kwtuple = {
        .ob_base = PyVarObject_HEAD_INIT(&PyTuple_Type, NUM_KEYWORDS)
        .ob_hash = -1,
        .ob_item = { &_Py_ID(path), },
    };
    #undef NUM_KEYWORDS
    #define KWTUPLE (&_kwtuple.ob_base.ob_base)

    #else  // !Py_BUILD_CORE
    #  define KWTUPLE NULL
    #endif  // !Py_BUILD_CORE

    static const char * const _keywords[] = {"path", NULL};
    static _PyArg_Parser _parser = {
        .keywords = _keywords,
        .fname = "listdir",
        .kwtuple = KWTUPLE,
    };
    #undef KWTUPLE
    PyObject *argsbuf[1];
    Py_ssize_t noptargs = nargs + (kwnames ? PyTuple_GET_SIZE(kwnames) : 0) - 0;
    path_t path = PATH_T_INITIALIZE_P("listdir", "path", 1, 0, 0, PATH_HAVE_FDOPENDIR);

    args = _PyArg_UnpackKeywords(args, nargs, NULL, kwnames, &_parser,
            /*minpos*/ 0, /*maxpos*/ 1, /*minkw*/ 0, /*varpos*/ 0, argsbuf);
    if (!args) {
        goto exit;
    }
    if (!noptargs) {
        goto skip_optional_pos;
    }
    if (!path_converter(args[0], &path)) {
        goto exit;
    }
skip_optional_pos:
    return_value = os_listdir_impl(module, &path);

exit:
    /* Cleanup for path */
    path_cleanup(&path);

    return return_value;
}

#if (defined(MS_WINDOWS_DESKTOP) || defined(MS_WINDOWS_SYSTEM))

PyDoc_STRVAR(os_listdrives__doc__,
"listdrives($module, /)\n"
"--\n"
"\n"
"Return a list containing the names of drives in the system.\n"
"\n"
"A drive name typically looks like \'C:\\\\\'.");

#define OS_LISTDRIVES_METHODDEF    \
    {"listdrives", (PyCFunction)os_listdrives, METH_NOARGS, os_listdrives__doc__},

static PyObject *
os_listdrives_impl(PyObject *module);

static PyObject *
os_listdrives(PyObject *module, PyObject *Py_UNUSED(ignored))
{
    return os_listdrives_impl(module);
}

#endif /* (defined(MS_WINDOWS_DESKTOP) || defined(MS_WINDOWS_SYSTEM)) */

#if (defined(MS_WINDOWS_APP) || defined(MS_WINDOWS_SYSTEM))

PyDoc_STRVAR(os_listvolumes__doc__,
"listvolumes($module, /)\n"
"--\n"
"\n"
"Return a list containing the volumes in the system.\n"
"\n"
"Volumes are typically represented as a GUID path.");

#define OS_LISTVOLUMES_METHODDEF    \
    {"listvolumes", (PyCFunction)os_listvolumes, METH_NOARGS, os_listvolumes__doc__},

static PyObject *
os_listvolumes_impl(PyObject *module);

static PyObject *
os_listvolumes(PyObject *module, PyObject *Py_UNUSED(ignored))
{
    return os_listvolumes_impl(module);
}

#endif /* (defined(MS_WINDOWS_APP) || defined(MS_WINDOWS_SYSTEM)) */

#if (defined(MS_WINDOWS_DESKTOP) || defined(MS_WINDOWS_SYSTEM))

PyDoc_STRVAR(os_listmounts__doc__,
"listmounts($module, /, volume)\n"
"--\n"
"\n"
"Return a list containing mount points for a particular volume.\n"
"\n"
"\'volume\' should be a GUID path as returned from os.listvolumes.");

#define OS_LISTMOUNTS_METHODDEF    \
    {"listmounts", _PyCFunction_CAST(os_listmounts), METH_FASTCALL|METH_KEYWORDS, os_listmounts__doc__},

static PyObject *
os_listmounts_impl(PyObject *module, path_t *volume);

static PyObject *
os_listmounts(PyObject *module, PyObject *const *args, Py_ssize_t nargs, PyObject *kwnames)
{
    PyObject *return_value = NULL;
    #if defined(Py_BUILD_CORE) && !defined(Py_BUILD_CORE_MODULE)

    #define NUM_KEYWORDS 1
    static struct {
        PyGC_Head _this_is_not_used;
        PyObject_VAR_HEAD
        Py_hash_t ob_hash;
        PyObject *ob_item[NUM_KEYWORDS];
    } _kwtuple = {
        .ob_base = PyVarObject_HEAD_INIT(&PyTuple_Type, NUM_KEYWORDS)
        .ob_hash = -1,
        .ob_item = { &_Py_ID(volume), },
    };
    #undef NUM_KEYWORDS
    #define KWTUPLE (&_kwtuple.ob_base.ob_base)

    #else  // !Py_BUILD_CORE
    #  define KWTUPLE NULL
    #endif  // !Py_BUILD_CORE

    static const char * const _keywords[] = {"volume", NULL};
    static _PyArg_Parser _parser = {
        .keywords = _keywords,
        .fname = "listmounts",
        .kwtuple = KWTUPLE,
    };
    #undef KWTUPLE
    PyObject *argsbuf[1];
    path_t volume = PATH_T_INITIALIZE_P("listmounts", "volume", 0, 0, 0, 0);

    args = _PyArg_UnpackKeywords(args, nargs, NULL, kwnames, &_parser,
            /*minpos*/ 1, /*maxpos*/ 1, /*minkw*/ 0, /*varpos*/ 0, argsbuf);
    if (!args) {
        goto exit;
    }
    if (!path_converter(args[0], &volume)) {
        goto exit;
    }
    return_value = os_listmounts_impl(module, &volume);

exit:
    /* Cleanup for volume */
    path_cleanup(&volume);

    return return_value;
}

#endif /* (defined(MS_WINDOWS_DESKTOP) || defined(MS_WINDOWS_SYSTEM)) */

#if defined(MS_WINDOWS)

PyDoc_STRVAR(os__path_isdevdrive__doc__,
"_path_isdevdrive($module, /, path)\n"
"--\n"
"\n"
"Determines whether the specified path is on a Windows Dev Drive.");

#define OS__PATH_ISDEVDRIVE_METHODDEF    \
    {"_path_isdevdrive", _PyCFunction_CAST(os__path_isdevdrive), METH_FASTCALL|METH_KEYWORDS, os__path_isdevdrive__doc__},

static PyObject *
os__path_isdevdrive_impl(PyObject *module, path_t *path);

static PyObject *
os__path_isdevdrive(PyObject *module, PyObject *const *args, Py_ssize_t nargs, PyObject *kwnames)
{
    PyObject *return_value = NULL;
    #if defined(Py_BUILD_CORE) && !defined(Py_BUILD_CORE_MODULE)

    #define NUM_KEYWORDS 1
    static struct {
        PyGC_Head _this_is_not_used;
        PyObject_VAR_HEAD
        Py_hash_t ob_hash;
        PyObject *ob_item[NUM_KEYWORDS];
    } _kwtuple = {
        .ob_base = PyVarObject_HEAD_INIT(&PyTuple_Type, NUM_KEYWORDS)
        .ob_hash = -1,
        .ob_item = { &_Py_ID(path), },
    };
    #undef NUM_KEYWORDS
    #define KWTUPLE (&_kwtuple.ob_base.ob_base)

    #else  // !Py_BUILD_CORE
    #  define KWTUPLE NULL
    #endif  // !Py_BUILD_CORE

    static const char * const _keywords[] = {"path", NULL};
    static _PyArg_Parser _parser = {
        .keywords = _keywords,
        .fname = "_path_isdevdrive",
        .kwtuple = KWTUPLE,
    };
    #undef KWTUPLE
    PyObject *argsbuf[1];
    path_t path = PATH_T_INITIALIZE_P("_path_isdevdrive", "path", 0, 0, 0, 0);

    args = _PyArg_UnpackKeywords(args, nargs, NULL, kwnames, &_parser,
            /*minpos*/ 1, /*maxpos*/ 1, /*minkw*/ 0, /*varpos*/ 0, argsbuf);
    if (!args) {
        goto exit;
    }
    if (!path_converter(args[0], &path)) {
        goto exit;
    }
    return_value = os__path_isdevdrive_impl(module, &path);

exit:
    /* Cleanup for path */
    path_cleanup(&path);

    return return_value;
}

#endif /* defined(MS_WINDOWS) */

#if defined(MS_WINDOWS)

PyDoc_STRVAR(os__getfullpathname__doc__,
"_getfullpathname($module, path, /)\n"
"--\n"
"\n");

#define OS__GETFULLPATHNAME_METHODDEF    \
    {"_getfullpathname", (PyCFunction)os__getfullpathname, METH_O, os__getfullpathname__doc__},

static PyObject *
os__getfullpathname_impl(PyObject *module, path_t *path);

static PyObject *
os__getfullpathname(PyObject *module, PyObject *arg)
{
    PyObject *return_value = NULL;
    path_t path = PATH_T_INITIALIZE_P("_getfullpathname", "path", 0, 0, 0, 0);

    if (!path_converter(arg, &path)) {
        goto exit;
    }
    return_value = os__getfullpathname_impl(module, &path);

exit:
    /* Cleanup for path */
    path_cleanup(&path);

    return return_value;
}

#endif /* defined(MS_WINDOWS) */

#if defined(MS_WINDOWS)

PyDoc_STRVAR(os__getfinalpathname__doc__,
"_getfinalpathname($module, path, /)\n"
"--\n"
"\n"
"A helper function for samepath on windows.");

#define OS__GETFINALPATHNAME_METHODDEF    \
    {"_getfinalpathname", (PyCFunction)os__getfinalpathname, METH_O, os__getfinalpathname__doc__},

static PyObject *
os__getfinalpathname_impl(PyObject *module, path_t *path);

static PyObject *
os__getfinalpathname(PyObject *module, PyObject *arg)
{
    PyObject *return_value = NULL;
    path_t path = PATH_T_INITIALIZE_P("_getfinalpathname", "path", 0, 0, 0, 0);

    if (!path_converter(arg, &path)) {
        goto exit;
    }
    return_value = os__getfinalpathname_impl(module, &path);

exit:
    /* Cleanup for path */
    path_cleanup(&path);

    return return_value;
}

#endif /* defined(MS_WINDOWS) */

#if defined(MS_WINDOWS)

PyDoc_STRVAR(os__findfirstfile__doc__,
"_findfirstfile($module, path, /)\n"
"--\n"
"\n"
"A function to get the real file name without accessing the file in Windows.");

#define OS__FINDFIRSTFILE_METHODDEF    \
    {"_findfirstfile", (PyCFunction)os__findfirstfile, METH_O, os__findfirstfile__doc__},

static PyObject *
os__findfirstfile_impl(PyObject *module, path_t *path);

static PyObject *
os__findfirstfile(PyObject *module, PyObject *arg)
{
    PyObject *return_value = NULL;
    path_t path = PATH_T_INITIALIZE_P("_findfirstfile", "path", 0, 0, 0, 0);

    if (!path_converter(arg, &path)) {
        goto exit;
    }
    return_value = os__findfirstfile_impl(module, &path);

exit:
    /* Cleanup for path */
    path_cleanup(&path);

    return return_value;
}

#endif /* defined(MS_WINDOWS) */

#if defined(MS_WINDOWS)

PyDoc_STRVAR(os__getvolumepathname__doc__,
"_getvolumepathname($module, /, path)\n"
"--\n"
"\n"
"A helper function for ismount on Win32.");

#define OS__GETVOLUMEPATHNAME_METHODDEF    \
    {"_getvolumepathname", _PyCFunction_CAST(os__getvolumepathname), METH_FASTCALL|METH_KEYWORDS, os__getvolumepathname__doc__},

static PyObject *
os__getvolumepathname_impl(PyObject *module, path_t *path);

static PyObject *
os__getvolumepathname(PyObject *module, PyObject *const *args, Py_ssize_t nargs, PyObject *kwnames)
{
    PyObject *return_value = NULL;
    #if defined(Py_BUILD_CORE) && !defined(Py_BUILD_CORE_MODULE)

    #define NUM_KEYWORDS 1
    static struct {
        PyGC_Head _this_is_not_used;
        PyObject_VAR_HEAD
        Py_hash_t ob_hash;
        PyObject *ob_item[NUM_KEYWORDS];
    } _kwtuple = {
        .ob_base = PyVarObject_HEAD_INIT(&PyTuple_Type, NUM_KEYWORDS)
        .ob_hash = -1,
        .ob_item = { &_Py_ID(path), },
    };
    #undef NUM_KEYWORDS
    #define KWTUPLE (&_kwtuple.ob_base.ob_base)

    #else  // !Py_BUILD_CORE
    #  define KWTUPLE NULL
    #endif  // !Py_BUILD_CORE

    static const char * const _keywords[] = {"path", NULL};
    static _PyArg_Parser _parser = {
        .keywords = _keywords,
        .fname = "_getvolumepathname",
        .kwtuple = KWTUPLE,
    };
    #undef KWTUPLE
    PyObject *argsbuf[1];
    path_t path = PATH_T_INITIALIZE_P("_getvolumepathname", "path", 0, 0, 0, 0);

    args = _PyArg_UnpackKeywords(args, nargs, NULL, kwnames, &_parser,
            /*minpos*/ 1, /*maxpos*/ 1, /*minkw*/ 0, /*varpos*/ 0, argsbuf);
    if (!args) {
        goto exit;
    }
    if (!path_converter(args[0], &path)) {
        goto exit;
    }
    return_value = os__getvolumepathname_impl(module, &path);

exit:
    /* Cleanup for path */
    path_cleanup(&path);

    return return_value;
}

#endif /* defined(MS_WINDOWS) */

#if defined(MS_WINDOWS)

PyDoc_STRVAR(os__path_splitroot__doc__,
"_path_splitroot($module, path, /)\n"
"--\n"
"\n"
"Removes everything after the root on Win32.");

#define OS__PATH_SPLITROOT_METHODDEF    \
    {"_path_splitroot", (PyCFunction)os__path_splitroot, METH_O, os__path_splitroot__doc__},

static PyObject *
os__path_splitroot_impl(PyObject *module, path_t *path);

static PyObject *
os__path_splitroot(PyObject *module, PyObject *arg)
{
    PyObject *return_value = NULL;
    path_t path = PATH_T_INITIALIZE_P("_path_splitroot", "path", 0, 0, 0, 0);

    if (!path_converter(arg, &path)) {
        goto exit;
    }
    return_value = os__path_splitroot_impl(module, &path);

exit:
    /* Cleanup for path */
    path_cleanup(&path);

    return return_value;
}

#endif /* defined(MS_WINDOWS) */

#if defined(MS_WINDOWS)

PyDoc_STRVAR(os__path_exists__doc__,
"_path_exists($module, /, path)\n"
"--\n"
"\n"
"Test whether a path exists.  Returns False for broken symbolic links.");

#define OS__PATH_EXISTS_METHODDEF    \
    {"_path_exists", _PyCFunction_CAST(os__path_exists), METH_FASTCALL|METH_KEYWORDS, os__path_exists__doc__},

static int
os__path_exists_impl(PyObject *module, path_t *path);

static PyObject *
os__path_exists(PyObject *module, PyObject *const *args, Py_ssize_t nargs, PyObject *kwnames)
{
    PyObject *return_value = NULL;
    #if defined(Py_BUILD_CORE) && !defined(Py_BUILD_CORE_MODULE)

    #define NUM_KEYWORDS 1
    static struct {
        PyGC_Head _this_is_not_used;
        PyObject_VAR_HEAD
        Py_hash_t ob_hash;
        PyObject *ob_item[NUM_KEYWORDS];
    } _kwtuple = {
        .ob_base = PyVarObject_HEAD_INIT(&PyTuple_Type, NUM_KEYWORDS)
        .ob_hash = -1,
        .ob_item = { &_Py_ID(path), },
    };
    #undef NUM_KEYWORDS
    #define KWTUPLE (&_kwtuple.ob_base.ob_base)

    #else  // !Py_BUILD_CORE
    #  define KWTUPLE NULL
    #endif  // !Py_BUILD_CORE

    static const char * const _keywords[] = {"path", NULL};
    static _PyArg_Parser _parser = {
        .keywords = _keywords,
        .fname = "_path_exists",
        .kwtuple = KWTUPLE,
    };
    #undef KWTUPLE
    PyObject *argsbuf[1];
    path_t path = PATH_T_INITIALIZE_P("_path_exists", "path", 0, 0, 1, 1);
    int _return_value;

    args = _PyArg_UnpackKeywords(args, nargs, NULL, kwnames, &_parser,
            /*minpos*/ 1, /*maxpos*/ 1, /*minkw*/ 0, /*varpos*/ 0, argsbuf);
    if (!args) {
        goto exit;
    }
    if (!path_converter(args[0], &path)) {
        goto exit;
    }
    _return_value = os__path_exists_impl(module, &path);
    if ((_return_value == -1) && PyErr_Occurred()) {
        goto exit;
    }
    return_value = PyBool_FromLong((long)_return_value);

exit:
    /* Cleanup for path */
    path_cleanup(&path);

    return return_value;
}

#endif /* defined(MS_WINDOWS) */

#if defined(MS_WINDOWS)

PyDoc_STRVAR(os__path_lexists__doc__,
"_path_lexists($module, /, path)\n"
"--\n"
"\n"
"Test whether a path exists.  Returns True for broken symbolic links.");

#define OS__PATH_LEXISTS_METHODDEF    \
    {"_path_lexists", _PyCFunction_CAST(os__path_lexists), METH_FASTCALL|METH_KEYWORDS, os__path_lexists__doc__},

static int
os__path_lexists_impl(PyObject *module, path_t *path);

static PyObject *
os__path_lexists(PyObject *module, PyObject *const *args, Py_ssize_t nargs, PyObject *kwnames)
{
    PyObject *return_value = NULL;
    #if defined(Py_BUILD_CORE) && !defined(Py_BUILD_CORE_MODULE)

    #define NUM_KEYWORDS 1
    static struct {
        PyGC_Head _this_is_not_used;
        PyObject_VAR_HEAD
        Py_hash_t ob_hash;
        PyObject *ob_item[NUM_KEYWORDS];
    } _kwtuple = {
        .ob_base = PyVarObject_HEAD_INIT(&PyTuple_Type, NUM_KEYWORDS)
        .ob_hash = -1,
        .ob_item = { &_Py_ID(path), },
    };
    #undef NUM_KEYWORDS
    #define KWTUPLE (&_kwtuple.ob_base.ob_base)

    #else  // !Py_BUILD_CORE
    #  define KWTUPLE NULL
    #endif  // !Py_BUILD_CORE

    static const char * const _keywords[] = {"path", NULL};
    static _PyArg_Parser _parser = {
        .keywords = _keywords,
        .fname = "_path_lexists",
        .kwtuple = KWTUPLE,
    };
    #undef KWTUPLE
    PyObject *argsbuf[1];
    path_t path = PATH_T_INITIALIZE_P("_path_lexists", "path", 0, 0, 1, 1);
    int _return_value;

    args = _PyArg_UnpackKeywords(args, nargs, NULL, kwnames, &_parser,
            /*minpos*/ 1, /*maxpos*/ 1, /*minkw*/ 0, /*varpos*/ 0, argsbuf);
    if (!args) {
        goto exit;
    }
    if (!path_converter(args[0], &path)) {
        goto exit;
    }
    _return_value = os__path_lexists_impl(module, &path);
    if ((_return_value == -1) && PyErr_Occurred()) {
        goto exit;
    }
    return_value = PyBool_FromLong((long)_return_value);

exit:
    /* Cleanup for path */
    path_cleanup(&path);

    return return_value;
}

#endif /* defined(MS_WINDOWS) */

#if defined(MS_WINDOWS)

PyDoc_STRVAR(os__path_isdir__doc__,
"_path_isdir($module, path, /)\n"
"--\n"
"\n"
"Return true if the pathname refers to an existing directory.");

#define OS__PATH_ISDIR_METHODDEF    \
    {"_path_isdir", (PyCFunction)os__path_isdir, METH_O, os__path_isdir__doc__},

static int
os__path_isdir_impl(PyObject *module, path_t *path);

static PyObject *
os__path_isdir(PyObject *module, PyObject *arg)
{
    PyObject *return_value = NULL;
    path_t path = PATH_T_INITIALIZE_P("_path_isdir", "path", 0, 0, 1, 1);
    int _return_value;

    if (!path_converter(arg, &path)) {
        goto exit;
    }
    _return_value = os__path_isdir_impl(module, &path);
    if ((_return_value == -1) && PyErr_Occurred()) {
        goto exit;
    }
    return_value = PyBool_FromLong((long)_return_value);

exit:
    /* Cleanup for path */
    path_cleanup(&path);

    return return_value;
}

#endif /* defined(MS_WINDOWS) */

#if defined(MS_WINDOWS)

PyDoc_STRVAR(os__path_isfile__doc__,
"_path_isfile($module, /, path)\n"
"--\n"
"\n"
"Test whether a path is a regular file");

#define OS__PATH_ISFILE_METHODDEF    \
    {"_path_isfile", _PyCFunction_CAST(os__path_isfile), METH_FASTCALL|METH_KEYWORDS, os__path_isfile__doc__},

static int
os__path_isfile_impl(PyObject *module, path_t *path);

static PyObject *
os__path_isfile(PyObject *module, PyObject *const *args, Py_ssize_t nargs, PyObject *kwnames)
{
    PyObject *return_value = NULL;
    #if defined(Py_BUILD_CORE) && !defined(Py_BUILD_CORE_MODULE)

    #define NUM_KEYWORDS 1
    static struct {
        PyGC_Head _this_is_not_used;
        PyObject_VAR_HEAD
        Py_hash_t ob_hash;
        PyObject *ob_item[NUM_KEYWORDS];
    } _kwtuple = {
        .ob_base = PyVarObject_HEAD_INIT(&PyTuple_Type, NUM_KEYWORDS)
        .ob_hash = -1,
        .ob_item = { &_Py_ID(path), },
    };
    #undef NUM_KEYWORDS
    #define KWTUPLE (&_kwtuple.ob_base.ob_base)

    #else  // !Py_BUILD_CORE
    #  define KWTUPLE NULL
    #endif  // !Py_BUILD_CORE

    static const char * const _keywords[] = {"path", NULL};
    static _PyArg_Parser _parser = {
        .keywords = _keywords,
        .fname = "_path_isfile",
        .kwtuple = KWTUPLE,
    };
    #undef KWTUPLE
    PyObject *argsbuf[1];
    path_t path = PATH_T_INITIALIZE_P("_path_isfile", "path", 0, 0, 1, 1);
    int _return_value;

    args = _PyArg_UnpackKeywords(args, nargs, NULL, kwnames, &_parser,
            /*minpos*/ 1, /*maxpos*/ 1, /*minkw*/ 0, /*varpos*/ 0, argsbuf);
    if (!args) {
        goto exit;
    }
    if (!path_converter(args[0], &path)) {
        goto exit;
    }
    _return_value = os__path_isfile_impl(module, &path);
    if ((_return_value == -1) && PyErr_Occurred()) {
        goto exit;
    }
    return_value = PyBool_FromLong((long)_return_value);

exit:
    /* Cleanup for path */
    path_cleanup(&path);

    return return_value;
}

#endif /* defined(MS_WINDOWS) */

#if defined(MS_WINDOWS)

PyDoc_STRVAR(os__path_islink__doc__,
"_path_islink($module, /, path)\n"
"--\n"
"\n"
"Test whether a path is a symbolic link");

#define OS__PATH_ISLINK_METHODDEF    \
    {"_path_islink", _PyCFunction_CAST(os__path_islink), METH_FASTCALL|METH_KEYWORDS, os__path_islink__doc__},

static int
os__path_islink_impl(PyObject *module, path_t *path);

static PyObject *
os__path_islink(PyObject *module, PyObject *const *args, Py_ssize_t nargs, PyObject *kwnames)
{
    PyObject *return_value = NULL;
    #if defined(Py_BUILD_CORE) && !defined(Py_BUILD_CORE_MODULE)

    #define NUM_KEYWORDS 1
    static struct {
        PyGC_Head _this_is_not_used;
        PyObject_VAR_HEAD
        Py_hash_t ob_hash;
        PyObject *ob_item[NUM_KEYWORDS];
    } _kwtuple = {
        .ob_base = PyVarObject_HEAD_INIT(&PyTuple_Type, NUM_KEYWORDS)
        .ob_hash = -1,
        .ob_item = { &_Py_ID(path), },
    };
    #undef NUM_KEYWORDS
    #define KWTUPLE (&_kwtuple.ob_base.ob_base)

    #else  // !Py_BUILD_CORE
    #  define KWTUPLE NULL
    #endif  // !Py_BUILD_CORE

    static const char * const _keywords[] = {"path", NULL};
    static _PyArg_Parser _parser = {
        .keywords = _keywords,
        .fname = "_path_islink",
        .kwtuple = KWTUPLE,
    };
    #undef KWTUPLE
    PyObject *argsbuf[1];
    path_t path = PATH_T_INITIALIZE_P("_path_islink", "path", 0, 0, 1, 1);
    int _return_value;

    args = _PyArg_UnpackKeywords(args, nargs, NULL, kwnames, &_parser,
            /*minpos*/ 1, /*maxpos*/ 1, /*minkw*/ 0, /*varpos*/ 0, argsbuf);
    if (!args) {
        goto exit;
    }
    if (!path_converter(args[0], &path)) {
        goto exit;
    }
    _return_value = os__path_islink_impl(module, &path);
    if ((_return_value == -1) && PyErr_Occurred()) {
        goto exit;
    }
    return_value = PyBool_FromLong((long)_return_value);

exit:
    /* Cleanup for path */
    path_cleanup(&path);

    return return_value;
}

#endif /* defined(MS_WINDOWS) */

#if defined(MS_WINDOWS)

PyDoc_STRVAR(os__path_isjunction__doc__,
"_path_isjunction($module, /, path)\n"
"--\n"
"\n"
"Test whether a path is a junction");

#define OS__PATH_ISJUNCTION_METHODDEF    \
    {"_path_isjunction", _PyCFunction_CAST(os__path_isjunction), METH_FASTCALL|METH_KEYWORDS, os__path_isjunction__doc__},

static int
os__path_isjunction_impl(PyObject *module, path_t *path);

static PyObject *
os__path_isjunction(PyObject *module, PyObject *const *args, Py_ssize_t nargs, PyObject *kwnames)
{
    PyObject *return_value = NULL;
    #if defined(Py_BUILD_CORE) && !defined(Py_BUILD_CORE_MODULE)

    #define NUM_KEYWORDS 1
    static struct {
        PyGC_Head _this_is_not_used;
        PyObject_VAR_HEAD
        Py_hash_t ob_hash;
        PyObject *ob_item[NUM_KEYWORDS];
    } _kwtuple = {
        .ob_base = PyVarObject_HEAD_INIT(&PyTuple_Type, NUM_KEYWORDS)
        .ob_hash = -1,
        .ob_item = { &_Py_ID(path), },
    };
    #undef NUM_KEYWORDS
    #define KWTUPLE (&_kwtuple.ob_base.ob_base)

    #else  // !Py_BUILD_CORE
    #  define KWTUPLE NULL
    #endif  // !Py_BUILD_CORE

    static const char * const _keywords[] = {"path", NULL};
    static _PyArg_Parser _parser = {
        .keywords = _keywords,
        .fname = "_path_isjunction",
        .kwtuple = KWTUPLE,
    };
    #undef KWTUPLE
    PyObject *argsbuf[1];
    path_t path = PATH_T_INITIALIZE_P("_path_isjunction", "path", 0, 0, 1, 1);
    int _return_value;

    args = _PyArg_UnpackKeywords(args, nargs, NULL, kwnames, &_parser,
            /*minpos*/ 1, /*maxpos*/ 1, /*minkw*/ 0, /*varpos*/ 0, argsbuf);
    if (!args) {
        goto exit;
    }
    if (!path_converter(args[0], &path)) {
        goto exit;
    }
    _return_value = os__path_isjunction_impl(module, &path);
    if ((_return_value == -1) && PyErr_Occurred()) {
        goto exit;
    }
    return_value = PyBool_FromLong((long)_return_value);

exit:
    /* Cleanup for path */
    path_cleanup(&path);

    return return_value;
}

#endif /* defined(MS_WINDOWS) */

PyDoc_STRVAR(os__path_splitroot_ex__doc__,
"_path_splitroot_ex($module, path, /)\n"
"--\n"
"\n"
"Split a pathname into drive, root and tail.\n"
"\n"
"The tail contains anything after the root.");

#define OS__PATH_SPLITROOT_EX_METHODDEF    \
    {"_path_splitroot_ex", (PyCFunction)os__path_splitroot_ex, METH_O, os__path_splitroot_ex__doc__},

static PyObject *
os__path_splitroot_ex_impl(PyObject *module, path_t *path);

static PyObject *
os__path_splitroot_ex(PyObject *module, PyObject *arg)
{
    PyObject *return_value = NULL;
    path_t path = PATH_T_INITIALIZE("_path_splitroot_ex", "path", 0, 1, 1, 0, 0);

    if (!path_converter(arg, &path)) {
        goto exit;
    }
    return_value = os__path_splitroot_ex_impl(module, &path);

exit:
    /* Cleanup for path */
    path_cleanup(&path);

    return return_value;
}

PyDoc_STRVAR(os__path_normpath__doc__,
"_path_normpath($module, /, path)\n"
"--\n"
"\n"
"Normalize path, eliminating double slashes, etc.");

#define OS__PATH_NORMPATH_METHODDEF    \
    {"_path_normpath", _PyCFunction_CAST(os__path_normpath), METH_FASTCALL|METH_KEYWORDS, os__path_normpath__doc__},

static PyObject *
os__path_normpath_impl(PyObject *module, path_t *path);

static PyObject *
os__path_normpath(PyObject *module, PyObject *const *args, Py_ssize_t nargs, PyObject *kwnames)
{
    PyObject *return_value = NULL;
    #if defined(Py_BUILD_CORE) && !defined(Py_BUILD_CORE_MODULE)

    #define NUM_KEYWORDS 1
    static struct {
        PyGC_Head _this_is_not_used;
        PyObject_VAR_HEAD
        Py_hash_t ob_hash;
        PyObject *ob_item[NUM_KEYWORDS];
    } _kwtuple = {
        .ob_base = PyVarObject_HEAD_INIT(&PyTuple_Type, NUM_KEYWORDS)
        .ob_hash = -1,
        .ob_item = { &_Py_ID(path), },
    };
    #undef NUM_KEYWORDS
    #define KWTUPLE (&_kwtuple.ob_base.ob_base)

    #else  // !Py_BUILD_CORE
    #  define KWTUPLE NULL
    #endif  // !Py_BUILD_CORE

    static const char * const _keywords[] = {"path", NULL};
    static _PyArg_Parser _parser = {
        .keywords = _keywords,
        .fname = "_path_normpath",
        .kwtuple = KWTUPLE,
    };
    #undef KWTUPLE
    PyObject *argsbuf[1];
    path_t path = PATH_T_INITIALIZE("_path_normpath", "path", 0, 1, 1, 0, 0);

    args = _PyArg_UnpackKeywords(args, nargs, NULL, kwnames, &_parser,
            /*minpos*/ 1, /*maxpos*/ 1, /*minkw*/ 0, /*varpos*/ 0, argsbuf);
    if (!args) {
        goto exit;
    }
    if (!path_converter(args[0], &path)) {
        goto exit;
    }
    return_value = os__path_normpath_impl(module, &path);

exit:
    /* Cleanup for path */
    path_cleanup(&path);

    return return_value;
}

PyDoc_STRVAR(os_mkdir__doc__,
"mkdir($module, /, path, mode=511, *, dir_fd=None)\n"
"--\n"
"\n"
"Create a directory.\n"
"\n"
"If dir_fd is not None, it should be a file descriptor open to a directory,\n"
"  and path should be relative; path will then be relative to that directory.\n"
"dir_fd may not be implemented on your platform.\n"
"  If it is unavailable, using it will raise a NotImplementedError.\n"
"\n"
"The mode argument is ignored on Windows. Where it is used, the current umask\n"
"value is first masked out.");

#define OS_MKDIR_METHODDEF    \
    {"mkdir", _PyCFunction_CAST(os_mkdir), METH_FASTCALL|METH_KEYWORDS, os_mkdir__doc__},

static PyObject *
os_mkdir_impl(PyObject *module, path_t *path, int mode, int dir_fd);

static PyObject *
os_mkdir(PyObject *module, PyObject *const *args, Py_ssize_t nargs, PyObject *kwnames)
{
    PyObject *return_value = NULL;
    #if defined(Py_BUILD_CORE) && !defined(Py_BUILD_CORE_MODULE)

    #define NUM_KEYWORDS 3
    static struct {
        PyGC_Head _this_is_not_used;
        PyObject_VAR_HEAD
        Py_hash_t ob_hash;
        PyObject *ob_item[NUM_KEYWORDS];
    } _kwtuple = {
        .ob_base = PyVarObject_HEAD_INIT(&PyTuple_Type, NUM_KEYWORDS)
        .ob_hash = -1,
        .ob_item = { &_Py_ID(path), &_Py_ID(mode), &_Py_ID(dir_fd), },
    };
    #undef NUM_KEYWORDS
    #define KWTUPLE (&_kwtuple.ob_base.ob_base)

    #else  // !Py_BUILD_CORE
    #  define KWTUPLE NULL
    #endif  // !Py_BUILD_CORE

    static const char * const _keywords[] = {"path", "mode", "dir_fd", NULL};
    static _PyArg_Parser _parser = {
        .keywords = _keywords,
        .fname = "mkdir",
        .kwtuple = KWTUPLE,
    };
    #undef KWTUPLE
    PyObject *argsbuf[3];
    Py_ssize_t noptargs = nargs + (kwnames ? PyTuple_GET_SIZE(kwnames) : 0) - 1;
    path_t path = PATH_T_INITIALIZE_P("mkdir", "path", 0, 0, 0, 0);
    int mode = 511;
    int dir_fd = DEFAULT_DIR_FD;

    args = _PyArg_UnpackKeywords(args, nargs, NULL, kwnames, &_parser,
            /*minpos*/ 1, /*maxpos*/ 2, /*minkw*/ 0, /*varpos*/ 0, argsbuf);
    if (!args) {
        goto exit;
    }
    if (!path_converter(args[0], &path)) {
        goto exit;
    }
    if (!noptargs) {
        goto skip_optional_pos;
    }
    if (args[1]) {
        mode = PyLong_AsInt(args[1]);
        if (mode == -1 && PyErr_Occurred()) {
            goto exit;
        }
        if (!--noptargs) {
            goto skip_optional_pos;
        }
    }
skip_optional_pos:
    if (!noptargs) {
        goto skip_optional_kwonly;
    }
    if (!MKDIRAT_DIR_FD_CONVERTER(args[2], &dir_fd)) {
        goto exit;
    }
skip_optional_kwonly:
    return_value = os_mkdir_impl(module, &path, mode, dir_fd);

exit:
    /* Cleanup for path */
    path_cleanup(&path);

    return return_value;
}

#if defined(HAVE_NICE)

PyDoc_STRVAR(os_nice__doc__,
"nice($module, increment, /)\n"
"--\n"
"\n"
"Add increment to the priority of process and return the new priority.");

#define OS_NICE_METHODDEF    \
    {"nice", (PyCFunction)os_nice, METH_O, os_nice__doc__},

static PyObject *
os_nice_impl(PyObject *module, int increment);

static PyObject *
os_nice(PyObject *module, PyObject *arg)
{
    PyObject *return_value = NULL;
    int increment;

    increment = PyLong_AsInt(arg);
    if (increment == -1 && PyErr_Occurred()) {
        goto exit;
    }
    return_value = os_nice_impl(module, increment);

exit:
    return return_value;
}

#endif /* defined(HAVE_NICE) */

#if defined(HAVE_GETPRIORITY)

PyDoc_STRVAR(os_getpriority__doc__,
"getpriority($module, /, which, who)\n"
"--\n"
"\n"
"Return program scheduling priority.");

#define OS_GETPRIORITY_METHODDEF    \
    {"getpriority", _PyCFunction_CAST(os_getpriority), METH_FASTCALL|METH_KEYWORDS, os_getpriority__doc__},

static PyObject *
os_getpriority_impl(PyObject *module, int which, int who);

static PyObject *
os_getpriority(PyObject *module, PyObject *const *args, Py_ssize_t nargs, PyObject *kwnames)
{
    PyObject *return_value = NULL;
    #if defined(Py_BUILD_CORE) && !defined(Py_BUILD_CORE_MODULE)

    #define NUM_KEYWORDS 2
    static struct {
        PyGC_Head _this_is_not_used;
        PyObject_VAR_HEAD
        Py_hash_t ob_hash;
        PyObject *ob_item[NUM_KEYWORDS];
    } _kwtuple = {
        .ob_base = PyVarObject_HEAD_INIT(&PyTuple_Type, NUM_KEYWORDS)
        .ob_hash = -1,
        .ob_item = { &_Py_ID(which), &_Py_ID(who), },
    };
    #undef NUM_KEYWORDS
    #define KWTUPLE (&_kwtuple.ob_base.ob_base)

    #else  // !Py_BUILD_CORE
    #  define KWTUPLE NULL
    #endif  // !Py_BUILD_CORE

    static const char * const _keywords[] = {"which", "who", NULL};
    static _PyArg_Parser _parser = {
        .keywords = _keywords,
        .fname = "getpriority",
        .kwtuple = KWTUPLE,
    };
    #undef KWTUPLE
    PyObject *argsbuf[2];
    int which;
    int who;

    args = _PyArg_UnpackKeywords(args, nargs, NULL, kwnames, &_parser,
            /*minpos*/ 2, /*maxpos*/ 2, /*minkw*/ 0, /*varpos*/ 0, argsbuf);
    if (!args) {
        goto exit;
    }
    which = PyLong_AsInt(args[0]);
    if (which == -1 && PyErr_Occurred()) {
        goto exit;
    }
    who = PyLong_AsInt(args[1]);
    if (who == -1 && PyErr_Occurred()) {
        goto exit;
    }
    return_value = os_getpriority_impl(module, which, who);

exit:
    return return_value;
}

#endif /* defined(HAVE_GETPRIORITY) */

#if defined(HAVE_SETPRIORITY)

PyDoc_STRVAR(os_setpriority__doc__,
"setpriority($module, /, which, who, priority)\n"
"--\n"
"\n"
"Set program scheduling priority.");

#define OS_SETPRIORITY_METHODDEF    \
    {"setpriority", _PyCFunction_CAST(os_setpriority), METH_FASTCALL|METH_KEYWORDS, os_setpriority__doc__},

static PyObject *
os_setpriority_impl(PyObject *module, int which, int who, int priority);

static PyObject *
os_setpriority(PyObject *module, PyObject *const *args, Py_ssize_t nargs, PyObject *kwnames)
{
    PyObject *return_value = NULL;
    #if defined(Py_BUILD_CORE) && !defined(Py_BUILD_CORE_MODULE)

    #define NUM_KEYWORDS 3
    static struct {
        PyGC_Head _this_is_not_used;
        PyObject_VAR_HEAD
        Py_hash_t ob_hash;
        PyObject *ob_item[NUM_KEYWORDS];
    } _kwtuple = {
        .ob_base = PyVarObject_HEAD_INIT(&PyTuple_Type, NUM_KEYWORDS)
        .ob_hash = -1,
        .ob_item = { &_Py_ID(which), &_Py_ID(who), &_Py_ID(priority), },
    };
    #undef NUM_KEYWORDS
    #define KWTUPLE (&_kwtuple.ob_base.ob_base)

    #else  // !Py_BUILD_CORE
    #  define KWTUPLE NULL
    #endif  // !Py_BUILD_CORE

    static const char * const _keywords[] = {"which", "who", "priority", NULL};
    static _PyArg_Parser _parser = {
        .keywords = _keywords,
        .fname = "setpriority",
        .kwtuple = KWTUPLE,
    };
    #undef KWTUPLE
    PyObject *argsbuf[3];
    int which;
    int who;
    int priority;

    args = _PyArg_UnpackKeywords(args, nargs, NULL, kwnames, &_parser,
            /*minpos*/ 3, /*maxpos*/ 3, /*minkw*/ 0, /*varpos*/ 0, argsbuf);
    if (!args) {
        goto exit;
    }
    which = PyLong_AsInt(args[0]);
    if (which == -1 && PyErr_Occurred()) {
        goto exit;
    }
    who = PyLong_AsInt(args[1]);
    if (who == -1 && PyErr_Occurred()) {
        goto exit;
    }
    priority = PyLong_AsInt(args[2]);
    if (priority == -1 && PyErr_Occurred()) {
        goto exit;
    }
    return_value = os_setpriority_impl(module, which, who, priority);

exit:
    return return_value;
}

#endif /* defined(HAVE_SETPRIORITY) */

PyDoc_STRVAR(os_rename__doc__,
"rename($module, /, src, dst, *, src_dir_fd=None, dst_dir_fd=None)\n"
"--\n"
"\n"
"Rename a file or directory.\n"
"\n"
"If either src_dir_fd or dst_dir_fd is not None, it should be a file\n"
"  descriptor open to a directory, and the respective path string (src or dst)\n"
"  should be relative; the path will then be relative to that directory.\n"
"src_dir_fd and dst_dir_fd, may not be implemented on your platform.\n"
"  If they are unavailable, using them will raise a NotImplementedError.");

#define OS_RENAME_METHODDEF    \
    {"rename", _PyCFunction_CAST(os_rename), METH_FASTCALL|METH_KEYWORDS, os_rename__doc__},

static PyObject *
os_rename_impl(PyObject *module, path_t *src, path_t *dst, int src_dir_fd,
               int dst_dir_fd);

static PyObject *
os_rename(PyObject *module, PyObject *const *args, Py_ssize_t nargs, PyObject *kwnames)
{
    PyObject *return_value = NULL;
    #if defined(Py_BUILD_CORE) && !defined(Py_BUILD_CORE_MODULE)

    #define NUM_KEYWORDS 4
    static struct {
        PyGC_Head _this_is_not_used;
        PyObject_VAR_HEAD
        Py_hash_t ob_hash;
        PyObject *ob_item[NUM_KEYWORDS];
    } _kwtuple = {
        .ob_base = PyVarObject_HEAD_INIT(&PyTuple_Type, NUM_KEYWORDS)
        .ob_hash = -1,
        .ob_item = { &_Py_ID(src), &_Py_ID(dst), &_Py_ID(src_dir_fd), &_Py_ID(dst_dir_fd), },
    };
    #undef NUM_KEYWORDS
    #define KWTUPLE (&_kwtuple.ob_base.ob_base)

    #else  // !Py_BUILD_CORE
    #  define KWTUPLE NULL
    #endif  // !Py_BUILD_CORE

    static const char * const _keywords[] = {"src", "dst", "src_dir_fd", "dst_dir_fd", NULL};
    static _PyArg_Parser _parser = {
        .keywords = _keywords,
        .fname = "rename",
        .kwtuple = KWTUPLE,
    };
    #undef KWTUPLE
    PyObject *argsbuf[4];
    Py_ssize_t noptargs = nargs + (kwnames ? PyTuple_GET_SIZE(kwnames) : 0) - 2;
    path_t src = PATH_T_INITIALIZE_P("rename", "src", 0, 0, 0, 0);
    path_t dst = PATH_T_INITIALIZE_P("rename", "dst", 0, 0, 0, 0);
    int src_dir_fd = DEFAULT_DIR_FD;
    int dst_dir_fd = DEFAULT_DIR_FD;

    args = _PyArg_UnpackKeywords(args, nargs, NULL, kwnames, &_parser,
            /*minpos*/ 2, /*maxpos*/ 2, /*minkw*/ 0, /*varpos*/ 0, argsbuf);
    if (!args) {
        goto exit;
    }
    if (!path_converter(args[0], &src)) {
        goto exit;
    }
    if (!path_converter(args[1], &dst)) {
        goto exit;
    }
    if (!noptargs) {
        goto skip_optional_kwonly;
    }
    if (args[2]) {
        if (!dir_fd_converter(args[2], &src_dir_fd)) {
            goto exit;
        }
        if (!--noptargs) {
            goto skip_optional_kwonly;
        }
    }
    if (!dir_fd_converter(args[3], &dst_dir_fd)) {
        goto exit;
    }
skip_optional_kwonly:
    return_value = os_rename_impl(module, &src, &dst, src_dir_fd, dst_dir_fd);

exit:
    /* Cleanup for src */
    path_cleanup(&src);
    /* Cleanup for dst */
    path_cleanup(&dst);

    return return_value;
}

PyDoc_STRVAR(os_replace__doc__,
"replace($module, /, src, dst, *, src_dir_fd=None, dst_dir_fd=None)\n"
"--\n"
"\n"
"Rename a file or directory, overwriting the destination.\n"
"\n"
"If either src_dir_fd or dst_dir_fd is not None, it should be a file\n"
"  descriptor open to a directory, and the respective path string (src or dst)\n"
"  should be relative; the path will then be relative to that directory.\n"
"src_dir_fd and dst_dir_fd, may not be implemented on your platform.\n"
"  If they are unavailable, using them will raise a NotImplementedError.");

#define OS_REPLACE_METHODDEF    \
    {"replace", _PyCFunction_CAST(os_replace), METH_FASTCALL|METH_KEYWORDS, os_replace__doc__},

static PyObject *
os_replace_impl(PyObject *module, path_t *src, path_t *dst, int src_dir_fd,
                int dst_dir_fd);

static PyObject *
os_replace(PyObject *module, PyObject *const *args, Py_ssize_t nargs, PyObject *kwnames)
{
    PyObject *return_value = NULL;
    #if defined(Py_BUILD_CORE) && !defined(Py_BUILD_CORE_MODULE)

    #define NUM_KEYWORDS 4
    static struct {
        PyGC_Head _this_is_not_used;
        PyObject_VAR_HEAD
        Py_hash_t ob_hash;
        PyObject *ob_item[NUM_KEYWORDS];
    } _kwtuple = {
        .ob_base = PyVarObject_HEAD_INIT(&PyTuple_Type, NUM_KEYWORDS)
        .ob_hash = -1,
        .ob_item = { &_Py_ID(src), &_Py_ID(dst), &_Py_ID(src_dir_fd), &_Py_ID(dst_dir_fd), },
    };
    #undef NUM_KEYWORDS
    #define KWTUPLE (&_kwtuple.ob_base.ob_base)

    #else  // !Py_BUILD_CORE
    #  define KWTUPLE NULL
    #endif  // !Py_BUILD_CORE

    static const char * const _keywords[] = {"src", "dst", "src_dir_fd", "dst_dir_fd", NULL};
    static _PyArg_Parser _parser = {
        .keywords = _keywords,
        .fname = "replace",
        .kwtuple = KWTUPLE,
    };
    #undef KWTUPLE
    PyObject *argsbuf[4];
    Py_ssize_t noptargs = nargs + (kwnames ? PyTuple_GET_SIZE(kwnames) : 0) - 2;
    path_t src = PATH_T_INITIALIZE_P("replace", "src", 0, 0, 0, 0);
    path_t dst = PATH_T_INITIALIZE_P("replace", "dst", 0, 0, 0, 0);
    int src_dir_fd = DEFAULT_DIR_FD;
    int dst_dir_fd = DEFAULT_DIR_FD;

    args = _PyArg_UnpackKeywords(args, nargs, NULL, kwnames, &_parser,
            /*minpos*/ 2, /*maxpos*/ 2, /*minkw*/ 0, /*varpos*/ 0, argsbuf);
    if (!args) {
        goto exit;
    }
    if (!path_converter(args[0], &src)) {
        goto exit;
    }
    if (!path_converter(args[1], &dst)) {
        goto exit;
    }
    if (!noptargs) {
        goto skip_optional_kwonly;
    }
    if (args[2]) {
        if (!dir_fd_converter(args[2], &src_dir_fd)) {
            goto exit;
        }
        if (!--noptargs) {
            goto skip_optional_kwonly;
        }
    }
    if (!dir_fd_converter(args[3], &dst_dir_fd)) {
        goto exit;
    }
skip_optional_kwonly:
    return_value = os_replace_impl(module, &src, &dst, src_dir_fd, dst_dir_fd);

exit:
    /* Cleanup for src */
    path_cleanup(&src);
    /* Cleanup for dst */
    path_cleanup(&dst);

    return return_value;
}

PyDoc_STRVAR(os_rmdir__doc__,
"rmdir($module, /, path, *, dir_fd=None)\n"
"--\n"
"\n"
"Remove a directory.\n"
"\n"
"If dir_fd is not None, it should be a file descriptor open to a directory,\n"
"  and path should be relative; path will then be relative to that directory.\n"
"dir_fd may not be implemented on your platform.\n"
"  If it is unavailable, using it will raise a NotImplementedError.");

#define OS_RMDIR_METHODDEF    \
    {"rmdir", _PyCFunction_CAST(os_rmdir), METH_FASTCALL|METH_KEYWORDS, os_rmdir__doc__},

static PyObject *
os_rmdir_impl(PyObject *module, path_t *path, int dir_fd);

static PyObject *
os_rmdir(PyObject *module, PyObject *const *args, Py_ssize_t nargs, PyObject *kwnames)
{
    PyObject *return_value = NULL;
    #if defined(Py_BUILD_CORE) && !defined(Py_BUILD_CORE_MODULE)

    #define NUM_KEYWORDS 2
    static struct {
        PyGC_Head _this_is_not_used;
        PyObject_VAR_HEAD
        Py_hash_t ob_hash;
        PyObject *ob_item[NUM_KEYWORDS];
    } _kwtuple = {
        .ob_base = PyVarObject_HEAD_INIT(&PyTuple_Type, NUM_KEYWORDS)
        .ob_hash = -1,
        .ob_item = { &_Py_ID(path), &_Py_ID(dir_fd), },
    };
    #undef NUM_KEYWORDS
    #define KWTUPLE (&_kwtuple.ob_base.ob_base)

    #else  // !Py_BUILD_CORE
    #  define KWTUPLE NULL
    #endif  // !Py_BUILD_CORE

    static const char * const _keywords[] = {"path", "dir_fd", NULL};
    static _PyArg_Parser _parser = {
        .keywords = _keywords,
        .fname = "rmdir",
        .kwtuple = KWTUPLE,
    };
    #undef KWTUPLE
    PyObject *argsbuf[2];
    Py_ssize_t noptargs = nargs + (kwnames ? PyTuple_GET_SIZE(kwnames) : 0) - 1;
    path_t path = PATH_T_INITIALIZE_P("rmdir", "path", 0, 0, 0, 0);
    int dir_fd = DEFAULT_DIR_FD;

    args = _PyArg_UnpackKeywords(args, nargs, NULL, kwnames, &_parser,
            /*minpos*/ 1, /*maxpos*/ 1, /*minkw*/ 0, /*varpos*/ 0, argsbuf);
    if (!args) {
        goto exit;
    }
    if (!path_converter(args[0], &path)) {
        goto exit;
    }
    if (!noptargs) {
        goto skip_optional_kwonly;
    }
    if (!UNLINKAT_DIR_FD_CONVERTER(args[1], &dir_fd)) {
        goto exit;
    }
skip_optional_kwonly:
    return_value = os_rmdir_impl(module, &path, dir_fd);

exit:
    /* Cleanup for path */
    path_cleanup(&path);

    return return_value;
}

#if defined(HAVE_SYSTEM) && defined(MS_WINDOWS)

PyDoc_STRVAR(os_system__doc__,
"system($module, /, command)\n"
"--\n"
"\n"
"Execute the command in a subshell.");

#define OS_SYSTEM_METHODDEF    \
    {"system", _PyCFunction_CAST(os_system), METH_FASTCALL|METH_KEYWORDS, os_system__doc__},

static long
os_system_impl(PyObject *module, const wchar_t *command);

static PyObject *
os_system(PyObject *module, PyObject *const *args, Py_ssize_t nargs, PyObject *kwnames)
{
    PyObject *return_value = NULL;
    #if defined(Py_BUILD_CORE) && !defined(Py_BUILD_CORE_MODULE)

    #define NUM_KEYWORDS 1
    static struct {
        PyGC_Head _this_is_not_used;
        PyObject_VAR_HEAD
        Py_hash_t ob_hash;
        PyObject *ob_item[NUM_KEYWORDS];
    } _kwtuple = {
        .ob_base = PyVarObject_HEAD_INIT(&PyTuple_Type, NUM_KEYWORDS)
        .ob_hash = -1,
        .ob_item = { &_Py_ID(command), },
    };
    #undef NUM_KEYWORDS
    #define KWTUPLE (&_kwtuple.ob_base.ob_base)

    #else  // !Py_BUILD_CORE
    #  define KWTUPLE NULL
    #endif  // !Py_BUILD_CORE

    static const char * const _keywords[] = {"command", NULL};
    static _PyArg_Parser _parser = {
        .keywords = _keywords,
        .fname = "system",
        .kwtuple = KWTUPLE,
    };
    #undef KWTUPLE
    PyObject *argsbuf[1];
    const wchar_t *command = NULL;
    long _return_value;

    args = _PyArg_UnpackKeywords(args, nargs, NULL, kwnames, &_parser,
            /*minpos*/ 1, /*maxpos*/ 1, /*minkw*/ 0, /*varpos*/ 0, argsbuf);
    if (!args) {
        goto exit;
    }
    if (!PyUnicode_Check(args[0])) {
        _PyArg_BadArgument("system", "argument 'command'", "str", args[0]);
        goto exit;
    }
    command = PyUnicode_AsWideCharString(args[0], NULL);
    if (command == NULL) {
        goto exit;
    }
    _return_value = os_system_impl(module, command);
    if ((_return_value == -1) && PyErr_Occurred()) {
        goto exit;
    }
    return_value = PyLong_FromLong(_return_value);

exit:
    /* Cleanup for command */
    PyMem_Free((void *)command);

    return return_value;
}

#endif /* defined(HAVE_SYSTEM) && defined(MS_WINDOWS) */

#if defined(HAVE_SYSTEM) && !defined(MS_WINDOWS)

PyDoc_STRVAR(os_system__doc__,
"system($module, /, command)\n"
"--\n"
"\n"
"Execute the command in a subshell.");

#define OS_SYSTEM_METHODDEF    \
    {"system", _PyCFunction_CAST(os_system), METH_FASTCALL|METH_KEYWORDS, os_system__doc__},

static long
os_system_impl(PyObject *module, PyObject *command);

static PyObject *
os_system(PyObject *module, PyObject *const *args, Py_ssize_t nargs, PyObject *kwnames)
{
    PyObject *return_value = NULL;
    #if defined(Py_BUILD_CORE) && !defined(Py_BUILD_CORE_MODULE)

    #define NUM_KEYWORDS 1
    static struct {
        PyGC_Head _this_is_not_used;
        PyObject_VAR_HEAD
        Py_hash_t ob_hash;
        PyObject *ob_item[NUM_KEYWORDS];
    } _kwtuple = {
        .ob_base = PyVarObject_HEAD_INIT(&PyTuple_Type, NUM_KEYWORDS)
        .ob_hash = -1,
        .ob_item = { &_Py_ID(command), },
    };
    #undef NUM_KEYWORDS
    #define KWTUPLE (&_kwtuple.ob_base.ob_base)

    #else  // !Py_BUILD_CORE
    #  define KWTUPLE NULL
    #endif  // !Py_BUILD_CORE

    static const char * const _keywords[] = {"command", NULL};
    static _PyArg_Parser _parser = {
        .keywords = _keywords,
        .fname = "system",
        .kwtuple = KWTUPLE,
    };
    #undef KWTUPLE
    PyObject *argsbuf[1];
    PyObject *command = NULL;
    long _return_value;

    args = _PyArg_UnpackKeywords(args, nargs, NULL, kwnames, &_parser,
            /*minpos*/ 1, /*maxpos*/ 1, /*minkw*/ 0, /*varpos*/ 0, argsbuf);
    if (!args) {
        goto exit;
    }
    if (!PyUnicode_FSConverter(args[0], &command)) {
        goto exit;
    }
    _return_value = os_system_impl(module, command);
    if ((_return_value == -1) && PyErr_Occurred()) {
        goto exit;
    }
    return_value = PyLong_FromLong(_return_value);

exit:
    /* Cleanup for command */
    Py_XDECREF(command);

    return return_value;
}

#endif /* defined(HAVE_SYSTEM) && !defined(MS_WINDOWS) */

#if defined(HAVE_UMASK)

PyDoc_STRVAR(os_umask__doc__,
"umask($module, mask, /)\n"
"--\n"
"\n"
"Set the current numeric umask and return the previous umask.");

#define OS_UMASK_METHODDEF    \
    {"umask", (PyCFunction)os_umask, METH_O, os_umask__doc__},

static PyObject *
os_umask_impl(PyObject *module, int mask);

static PyObject *
os_umask(PyObject *module, PyObject *arg)
{
    PyObject *return_value = NULL;
    int mask;

    mask = PyLong_AsInt(arg);
    if (mask == -1 && PyErr_Occurred()) {
        goto exit;
    }
    return_value = os_umask_impl(module, mask);

exit:
    return return_value;
}

#endif /* defined(HAVE_UMASK) */

PyDoc_STRVAR(os_unlink__doc__,
"unlink($module, /, path, *, dir_fd=None)\n"
"--\n"
"\n"
"Remove a file (same as remove()).\n"
"\n"
"If dir_fd is not None, it should be a file descriptor open to a directory,\n"
"  and path should be relative; path will then be relative to that directory.\n"
"dir_fd may not be implemented on your platform.\n"
"  If it is unavailable, using it will raise a NotImplementedError.");

#define OS_UNLINK_METHODDEF    \
    {"unlink", _PyCFunction_CAST(os_unlink), METH_FASTCALL|METH_KEYWORDS, os_unlink__doc__},

static PyObject *
os_unlink_impl(PyObject *module, path_t *path, int dir_fd);

static PyObject *
os_unlink(PyObject *module, PyObject *const *args, Py_ssize_t nargs, PyObject *kwnames)
{
    PyObject *return_value = NULL;
    #if defined(Py_BUILD_CORE) && !defined(Py_BUILD_CORE_MODULE)

    #define NUM_KEYWORDS 2
    static struct {
        PyGC_Head _this_is_not_used;
        PyObject_VAR_HEAD
        Py_hash_t ob_hash;
        PyObject *ob_item[NUM_KEYWORDS];
    } _kwtuple = {
        .ob_base = PyVarObject_HEAD_INIT(&PyTuple_Type, NUM_KEYWORDS)
        .ob_hash = -1,
        .ob_item = { &_Py_ID(path), &_Py_ID(dir_fd), },
    };
    #undef NUM_KEYWORDS
    #define KWTUPLE (&_kwtuple.ob_base.ob_base)

    #else  // !Py_BUILD_CORE
    #  define KWTUPLE NULL
    #endif  // !Py_BUILD_CORE

    static const char * const _keywords[] = {"path", "dir_fd", NULL};
    static _PyArg_Parser _parser = {
        .keywords = _keywords,
        .fname = "unlink",
        .kwtuple = KWTUPLE,
    };
    #undef KWTUPLE
    PyObject *argsbuf[2];
    Py_ssize_t noptargs = nargs + (kwnames ? PyTuple_GET_SIZE(kwnames) : 0) - 1;
    path_t path = PATH_T_INITIALIZE_P("unlink", "path", 0, 0, 0, 0);
    int dir_fd = DEFAULT_DIR_FD;

    args = _PyArg_UnpackKeywords(args, nargs, NULL, kwnames, &_parser,
            /*minpos*/ 1, /*maxpos*/ 1, /*minkw*/ 0, /*varpos*/ 0, argsbuf);
    if (!args) {
        goto exit;
    }
    if (!path_converter(args[0], &path)) {
        goto exit;
    }
    if (!noptargs) {
        goto skip_optional_kwonly;
    }
    if (!UNLINKAT_DIR_FD_CONVERTER(args[1], &dir_fd)) {
        goto exit;
    }
skip_optional_kwonly:
    return_value = os_unlink_impl(module, &path, dir_fd);

exit:
    /* Cleanup for path */
    path_cleanup(&path);

    return return_value;
}

PyDoc_STRVAR(os_remove__doc__,
"remove($module, /, path, *, dir_fd=None)\n"
"--\n"
"\n"
"Remove a file (same as unlink()).\n"
"\n"
"If dir_fd is not None, it should be a file descriptor open to a directory,\n"
"  and path should be relative; path will then be relative to that directory.\n"
"dir_fd may not be implemented on your platform.\n"
"  If it is unavailable, using it will raise a NotImplementedError.");

#define OS_REMOVE_METHODDEF    \
    {"remove", _PyCFunction_CAST(os_remove), METH_FASTCALL|METH_KEYWORDS, os_remove__doc__},

static PyObject *
os_remove_impl(PyObject *module, path_t *path, int dir_fd);

static PyObject *
os_remove(PyObject *module, PyObject *const *args, Py_ssize_t nargs, PyObject *kwnames)
{
    PyObject *return_value = NULL;
    #if defined(Py_BUILD_CORE) && !defined(Py_BUILD_CORE_MODULE)

    #define NUM_KEYWORDS 2
    static struct {
        PyGC_Head _this_is_not_used;
        PyObject_VAR_HEAD
        Py_hash_t ob_hash;
        PyObject *ob_item[NUM_KEYWORDS];
    } _kwtuple = {
        .ob_base = PyVarObject_HEAD_INIT(&PyTuple_Type, NUM_KEYWORDS)
        .ob_hash = -1,
        .ob_item = { &_Py_ID(path), &_Py_ID(dir_fd), },
    };
    #undef NUM_KEYWORDS
    #define KWTUPLE (&_kwtuple.ob_base.ob_base)

    #else  // !Py_BUILD_CORE
    #  define KWTUPLE NULL
    #endif  // !Py_BUILD_CORE

    static const char * const _keywords[] = {"path", "dir_fd", NULL};
    static _PyArg_Parser _parser = {
        .keywords = _keywords,
        .fname = "remove",
        .kwtuple = KWTUPLE,
    };
    #undef KWTUPLE
    PyObject *argsbuf[2];
    Py_ssize_t noptargs = nargs + (kwnames ? PyTuple_GET_SIZE(kwnames) : 0) - 1;
    path_t path = PATH_T_INITIALIZE_P("remove", "path", 0, 0, 0, 0);
    int dir_fd = DEFAULT_DIR_FD;

    args = _PyArg_UnpackKeywords(args, nargs, NULL, kwnames, &_parser,
            /*minpos*/ 1, /*maxpos*/ 1, /*minkw*/ 0, /*varpos*/ 0, argsbuf);
    if (!args) {
        goto exit;
    }
    if (!path_converter(args[0], &path)) {
        goto exit;
    }
    if (!noptargs) {
        goto skip_optional_kwonly;
    }
    if (!UNLINKAT_DIR_FD_CONVERTER(args[1], &dir_fd)) {
        goto exit;
    }
skip_optional_kwonly:
    return_value = os_remove_impl(module, &path, dir_fd);

exit:
    /* Cleanup for path */
    path_cleanup(&path);

    return return_value;
}

#if defined(HAVE_UNAME)

PyDoc_STRVAR(os_uname__doc__,
"uname($module, /)\n"
"--\n"
"\n"
"Return an object identifying the current operating system.\n"
"\n"
"The object behaves like a named tuple with the following fields:\n"
"  (sysname, nodename, release, version, machine)");

#define OS_UNAME_METHODDEF    \
    {"uname", (PyCFunction)os_uname, METH_NOARGS, os_uname__doc__},

static PyObject *
os_uname_impl(PyObject *module);

static PyObject *
os_uname(PyObject *module, PyObject *Py_UNUSED(ignored))
{
    return os_uname_impl(module);
}

#endif /* defined(HAVE_UNAME) */

PyDoc_STRVAR(os_utime__doc__,
"utime($module, /, path, times=None, *, ns=<unrepresentable>,\n"
"      dir_fd=None, follow_symlinks=True)\n"
"--\n"
"\n"
"Set the access and modified time of path.\n"
"\n"
"path may always be specified as a string.\n"
"On some platforms, path may also be specified as an open file descriptor.\n"
"  If this functionality is unavailable, using it raises an exception.\n"
"\n"
"If times is not None, it must be a tuple (atime, mtime);\n"
"    atime and mtime should be expressed as float seconds since the epoch.\n"
"If ns is specified, it must be a tuple (atime_ns, mtime_ns);\n"
"    atime_ns and mtime_ns should be expressed as integer nanoseconds\n"
"    since the epoch.\n"
"If times is None and ns is unspecified, utime uses the current time.\n"
"Specifying tuples for both times and ns is an error.\n"
"\n"
"If dir_fd is not None, it should be a file descriptor open to a directory,\n"
"  and path should be relative; path will then be relative to that directory.\n"
"If follow_symlinks is False, and the last element of the path is a symbolic\n"
"  link, utime will modify the symbolic link itself instead of the file the\n"
"  link points to.\n"
"It is an error to use dir_fd or follow_symlinks when specifying path\n"
"  as an open file descriptor.\n"
"dir_fd and follow_symlinks may not be available on your platform.\n"
"  If they are unavailable, using them will raise a NotImplementedError.");

#define OS_UTIME_METHODDEF    \
    {"utime", _PyCFunction_CAST(os_utime), METH_FASTCALL|METH_KEYWORDS, os_utime__doc__},

static PyObject *
os_utime_impl(PyObject *module, path_t *path, PyObject *times, PyObject *ns,
              int dir_fd, int follow_symlinks);

static PyObject *
os_utime(PyObject *module, PyObject *const *args, Py_ssize_t nargs, PyObject *kwnames)
{
    PyObject *return_value = NULL;
    #if defined(Py_BUILD_CORE) && !defined(Py_BUILD_CORE_MODULE)

    #define NUM_KEYWORDS 5
    static struct {
        PyGC_Head _this_is_not_used;
        PyObject_VAR_HEAD
        Py_hash_t ob_hash;
        PyObject *ob_item[NUM_KEYWORDS];
    } _kwtuple = {
        .ob_base = PyVarObject_HEAD_INIT(&PyTuple_Type, NUM_KEYWORDS)
        .ob_hash = -1,
        .ob_item = { &_Py_ID(path), &_Py_ID(times), &_Py_ID(ns), &_Py_ID(dir_fd), &_Py_ID(follow_symlinks), },
    };
    #undef NUM_KEYWORDS
    #define KWTUPLE (&_kwtuple.ob_base.ob_base)

    #else  // !Py_BUILD_CORE
    #  define KWTUPLE NULL
    #endif  // !Py_BUILD_CORE

    static const char * const _keywords[] = {"path", "times", "ns", "dir_fd", "follow_symlinks", NULL};
    static _PyArg_Parser _parser = {
        .keywords = _keywords,
        .fname = "utime",
        .kwtuple = KWTUPLE,
    };
    #undef KWTUPLE
    PyObject *argsbuf[5];
    Py_ssize_t noptargs = nargs + (kwnames ? PyTuple_GET_SIZE(kwnames) : 0) - 1;
    path_t path = PATH_T_INITIALIZE_P("utime", "path", 0, 0, 0, PATH_UTIME_HAVE_FD);
    PyObject *times = Py_None;
    PyObject *ns = NULL;
    int dir_fd = DEFAULT_DIR_FD;
    int follow_symlinks = 1;

    args = _PyArg_UnpackKeywords(args, nargs, NULL, kwnames, &_parser,
            /*minpos*/ 1, /*maxpos*/ 2, /*minkw*/ 0, /*varpos*/ 0, argsbuf);
    if (!args) {
        goto exit;
    }
    if (!path_converter(args[0], &path)) {
        goto exit;
    }
    if (!noptargs) {
        goto skip_optional_pos;
    }
    if (args[1]) {
        times = args[1];
        if (!--noptargs) {
            goto skip_optional_pos;
        }
    }
skip_optional_pos:
    if (!noptargs) {
        goto skip_optional_kwonly;
    }
    if (args[2]) {
        ns = args[2];
        if (!--noptargs) {
            goto skip_optional_kwonly;
        }
    }
    if (args[3]) {
        if (!FUTIMENSAT_DIR_FD_CONVERTER(args[3], &dir_fd)) {
            goto exit;
        }
        if (!--noptargs) {
            goto skip_optional_kwonly;
        }
    }
    follow_symlinks = PyObject_IsTrue(args[4]);
    if (follow_symlinks < 0) {
        goto exit;
    }
skip_optional_kwonly:
    return_value = os_utime_impl(module, &path, times, ns, dir_fd, follow_symlinks);

exit:
    /* Cleanup for path */
    path_cleanup(&path);

    return return_value;
}

PyDoc_STRVAR(os__exit__doc__,
"_exit($module, /, status)\n"
"--\n"
"\n"
"Exit to the system with specified status, without normal exit processing.");

#define OS__EXIT_METHODDEF    \
    {"_exit", _PyCFunction_CAST(os__exit), METH_FASTCALL|METH_KEYWORDS, os__exit__doc__},

static PyObject *
os__exit_impl(PyObject *module, int status);

static PyObject *
os__exit(PyObject *module, PyObject *const *args, Py_ssize_t nargs, PyObject *kwnames)
{
    PyObject *return_value = NULL;
    #if defined(Py_BUILD_CORE) && !defined(Py_BUILD_CORE_MODULE)

    #define NUM_KEYWORDS 1
    static struct {
        PyGC_Head _this_is_not_used;
        PyObject_VAR_HEAD
        Py_hash_t ob_hash;
        PyObject *ob_item[NUM_KEYWORDS];
    } _kwtuple = {
        .ob_base = PyVarObject_HEAD_INIT(&PyTuple_Type, NUM_KEYWORDS)
        .ob_hash = -1,
        .ob_item = { &_Py_ID(status), },
    };
    #undef NUM_KEYWORDS
    #define KWTUPLE (&_kwtuple.ob_base.ob_base)

    #else  // !Py_BUILD_CORE
    #  define KWTUPLE NULL
    #endif  // !Py_BUILD_CORE

    static const char * const _keywords[] = {"status", NULL};
    static _PyArg_Parser _parser = {
        .keywords = _keywords,
        .fname = "_exit",
        .kwtuple = KWTUPLE,
    };
    #undef KWTUPLE
    PyObject *argsbuf[1];
    int status;

    args = _PyArg_UnpackKeywords(args, nargs, NULL, kwnames, &_parser,
            /*minpos*/ 1, /*maxpos*/ 1, /*minkw*/ 0, /*varpos*/ 0, argsbuf);
    if (!args) {
        goto exit;
    }
    status = PyLong_AsInt(args[0]);
    if (status == -1 && PyErr_Occurred()) {
        goto exit;
    }
    return_value = os__exit_impl(module, status);

exit:
    return return_value;
}

#if defined(HAVE_EXECV)

PyDoc_STRVAR(os_execv__doc__,
"execv($module, path, argv, /)\n"
"--\n"
"\n"
"Execute an executable path with arguments, replacing current process.\n"
"\n"
"  path\n"
"    Path of executable file.\n"
"  argv\n"
"    Tuple or list of strings.");

#define OS_EXECV_METHODDEF    \
    {"execv", _PyCFunction_CAST(os_execv), METH_FASTCALL, os_execv__doc__},

static PyObject *
os_execv_impl(PyObject *module, path_t *path, PyObject *argv);

static PyObject *
os_execv(PyObject *module, PyObject *const *args, Py_ssize_t nargs)
{
    PyObject *return_value = NULL;
    path_t path = PATH_T_INITIALIZE_P("execv", "path", 0, 0, 0, 0);
    PyObject *argv;

    if (!_PyArg_CheckPositional("execv", nargs, 2, 2)) {
        goto exit;
    }
    if (!path_converter(args[0], &path)) {
        goto exit;
    }
    argv = args[1];
    return_value = os_execv_impl(module, &path, argv);

exit:
    /* Cleanup for path */
    path_cleanup(&path);

    return return_value;
}

#endif /* defined(HAVE_EXECV) */

#if defined(HAVE_EXECV)

PyDoc_STRVAR(os_execve__doc__,
"execve($module, /, path, argv, env)\n"
"--\n"
"\n"
"Execute an executable path with arguments, replacing current process.\n"
"\n"
"  path\n"
"    Path of executable file.\n"
"  argv\n"
"    Tuple or list of strings.\n"
"  env\n"
"    Dictionary of strings mapping to strings.");

#define OS_EXECVE_METHODDEF    \
    {"execve", _PyCFunction_CAST(os_execve), METH_FASTCALL|METH_KEYWORDS, os_execve__doc__},

static PyObject *
os_execve_impl(PyObject *module, path_t *path, PyObject *argv, PyObject *env);

static PyObject *
os_execve(PyObject *module, PyObject *const *args, Py_ssize_t nargs, PyObject *kwnames)
{
    PyObject *return_value = NULL;
    #if defined(Py_BUILD_CORE) && !defined(Py_BUILD_CORE_MODULE)

    #define NUM_KEYWORDS 3
    static struct {
        PyGC_Head _this_is_not_used;
        PyObject_VAR_HEAD
        Py_hash_t ob_hash;
        PyObject *ob_item[NUM_KEYWORDS];
    } _kwtuple = {
        .ob_base = PyVarObject_HEAD_INIT(&PyTuple_Type, NUM_KEYWORDS)
        .ob_hash = -1,
        .ob_item = { &_Py_ID(path), &_Py_ID(argv), &_Py_ID(env), },
    };
    #undef NUM_KEYWORDS
    #define KWTUPLE (&_kwtuple.ob_base.ob_base)

    #else  // !Py_BUILD_CORE
    #  define KWTUPLE NULL
    #endif  // !Py_BUILD_CORE

    static const char * const _keywords[] = {"path", "argv", "env", NULL};
    static _PyArg_Parser _parser = {
        .keywords = _keywords,
        .fname = "execve",
        .kwtuple = KWTUPLE,
    };
    #undef KWTUPLE
    PyObject *argsbuf[3];
    path_t path = PATH_T_INITIALIZE_P("execve", "path", 0, 0, 0, PATH_HAVE_FEXECVE);
    PyObject *argv;
    PyObject *env;

    args = _PyArg_UnpackKeywords(args, nargs, NULL, kwnames, &_parser,
            /*minpos*/ 3, /*maxpos*/ 3, /*minkw*/ 0, /*varpos*/ 0, argsbuf);
    if (!args) {
        goto exit;
    }
    if (!path_converter(args[0], &path)) {
        goto exit;
    }
    argv = args[1];
    env = args[2];
    return_value = os_execve_impl(module, &path, argv, env);

exit:
    /* Cleanup for path */
    path_cleanup(&path);

    return return_value;
}

#endif /* defined(HAVE_EXECV) */

#if defined(HAVE_POSIX_SPAWN)

PyDoc_STRVAR(os_posix_spawn__doc__,
"posix_spawn($module, path, argv, env, /, *, file_actions=(),\n"
"            setpgroup=<unrepresentable>, resetids=False, setsid=False,\n"
"            setsigmask=(), setsigdef=(), scheduler=<unrepresentable>)\n"
"--\n"
"\n"
"Execute the program specified by path in a new process.\n"
"\n"
"  path\n"
"    Path of executable file.\n"
"  argv\n"
"    Tuple or list of strings.\n"
"  env\n"
"    Dictionary of strings mapping to strings.\n"
"  file_actions\n"
"    A sequence of file action tuples.\n"
"  setpgroup\n"
"    The pgroup to use with the POSIX_SPAWN_SETPGROUP flag.\n"
"  resetids\n"
"    If the value is `true` the POSIX_SPAWN_RESETIDS will be activated.\n"
"  setsid\n"
"    If the value is `true` the POSIX_SPAWN_SETSID or POSIX_SPAWN_SETSID_NP will be activated.\n"
"  setsigmask\n"
"    The sigmask to use with the POSIX_SPAWN_SETSIGMASK flag.\n"
"  setsigdef\n"
"    The sigmask to use with the POSIX_SPAWN_SETSIGDEF flag.\n"
"  scheduler\n"
"    A tuple with the scheduler policy (optional) and parameters.");

#define OS_POSIX_SPAWN_METHODDEF    \
    {"posix_spawn", _PyCFunction_CAST(os_posix_spawn), METH_FASTCALL|METH_KEYWORDS, os_posix_spawn__doc__},

static PyObject *
os_posix_spawn_impl(PyObject *module, path_t *path, PyObject *argv,
                    PyObject *env, PyObject *file_actions,
                    PyObject *setpgroup, int resetids, int setsid,
                    PyObject *setsigmask, PyObject *setsigdef,
                    PyObject *scheduler);

static PyObject *
os_posix_spawn(PyObject *module, PyObject *const *args, Py_ssize_t nargs, PyObject *kwnames)
{
    PyObject *return_value = NULL;
    #if defined(Py_BUILD_CORE) && !defined(Py_BUILD_CORE_MODULE)

    #define NUM_KEYWORDS 7
    static struct {
        PyGC_Head _this_is_not_used;
        PyObject_VAR_HEAD
        Py_hash_t ob_hash;
        PyObject *ob_item[NUM_KEYWORDS];
    } _kwtuple = {
        .ob_base = PyVarObject_HEAD_INIT(&PyTuple_Type, NUM_KEYWORDS)
        .ob_hash = -1,
        .ob_item = { &_Py_ID(file_actions), &_Py_ID(setpgroup), &_Py_ID(resetids), &_Py_ID(setsid), &_Py_ID(setsigmask), &_Py_ID(setsigdef), &_Py_ID(scheduler), },
    };
    #undef NUM_KEYWORDS
    #define KWTUPLE (&_kwtuple.ob_base.ob_base)

    #else  // !Py_BUILD_CORE
    #  define KWTUPLE NULL
    #endif  // !Py_BUILD_CORE

    static const char * const _keywords[] = {"", "", "", "file_actions", "setpgroup", "resetids", "setsid", "setsigmask", "setsigdef", "scheduler", NULL};
    static _PyArg_Parser _parser = {
        .keywords = _keywords,
        .fname = "posix_spawn",
        .kwtuple = KWTUPLE,
    };
    #undef KWTUPLE
    PyObject *argsbuf[10];
    Py_ssize_t noptargs = nargs + (kwnames ? PyTuple_GET_SIZE(kwnames) : 0) - 3;
    path_t path = PATH_T_INITIALIZE_P("posix_spawn", "path", 0, 0, 0, 0);
    PyObject *argv;
    PyObject *env;
    PyObject *file_actions = NULL;
    PyObject *setpgroup = NULL;
    int resetids = 0;
    int setsid = 0;
    PyObject *setsigmask = NULL;
    PyObject *setsigdef = NULL;
    PyObject *scheduler = NULL;

    args = _PyArg_UnpackKeywords(args, nargs, NULL, kwnames, &_parser,
            /*minpos*/ 3, /*maxpos*/ 3, /*minkw*/ 0, /*varpos*/ 0, argsbuf);
    if (!args) {
        goto exit;
    }
    if (!path_converter(args[0], &path)) {
        goto exit;
    }
    argv = args[1];
    env = args[2];
    if (!noptargs) {
        goto skip_optional_kwonly;
    }
    if (args[3]) {
        file_actions = args[3];
        if (!--noptargs) {
            goto skip_optional_kwonly;
        }
    }
    if (args[4]) {
        setpgroup = args[4];
        if (!--noptargs) {
            goto skip_optional_kwonly;
        }
    }
    if (args[5]) {
        resetids = PyObject_IsTrue(args[5]);
        if (resetids < 0) {
            goto exit;
        }
        if (!--noptargs) {
            goto skip_optional_kwonly;
        }
    }
    if (args[6]) {
        setsid = PyObject_IsTrue(args[6]);
        if (setsid < 0) {
            goto exit;
        }
        if (!--noptargs) {
            goto skip_optional_kwonly;
        }
    }
    if (args[7]) {
        setsigmask = args[7];
        if (!--noptargs) {
            goto skip_optional_kwonly;
        }
    }
    if (args[8]) {
        setsigdef = args[8];
        if (!--noptargs) {
            goto skip_optional_kwonly;
        }
    }
    scheduler = args[9];
skip_optional_kwonly:
    return_value = os_posix_spawn_impl(module, &path, argv, env, file_actions, setpgroup, resetids, setsid, setsigmask, setsigdef, scheduler);

exit:
    /* Cleanup for path */
    path_cleanup(&path);

    return return_value;
}

#endif /* defined(HAVE_POSIX_SPAWN) */

#if defined(HAVE_POSIX_SPAWNP)

PyDoc_STRVAR(os_posix_spawnp__doc__,
"posix_spawnp($module, path, argv, env, /, *, file_actions=(),\n"
"             setpgroup=<unrepresentable>, resetids=False, setsid=False,\n"
"             setsigmask=(), setsigdef=(), scheduler=<unrepresentable>)\n"
"--\n"
"\n"
"Execute the program specified by path in a new process.\n"
"\n"
"  path\n"
"    Path of executable file.\n"
"  argv\n"
"    Tuple or list of strings.\n"
"  env\n"
"    Dictionary of strings mapping to strings.\n"
"  file_actions\n"
"    A sequence of file action tuples.\n"
"  setpgroup\n"
"    The pgroup to use with the POSIX_SPAWN_SETPGROUP flag.\n"
"  resetids\n"
"    If the value is `True` the POSIX_SPAWN_RESETIDS will be activated.\n"
"  setsid\n"
"    If the value is `True` the POSIX_SPAWN_SETSID or POSIX_SPAWN_SETSID_NP will be activated.\n"
"  setsigmask\n"
"    The sigmask to use with the POSIX_SPAWN_SETSIGMASK flag.\n"
"  setsigdef\n"
"    The sigmask to use with the POSIX_SPAWN_SETSIGDEF flag.\n"
"  scheduler\n"
"    A tuple with the scheduler policy (optional) and parameters.");

#define OS_POSIX_SPAWNP_METHODDEF    \
    {"posix_spawnp", _PyCFunction_CAST(os_posix_spawnp), METH_FASTCALL|METH_KEYWORDS, os_posix_spawnp__doc__},

static PyObject *
os_posix_spawnp_impl(PyObject *module, path_t *path, PyObject *argv,
                     PyObject *env, PyObject *file_actions,
                     PyObject *setpgroup, int resetids, int setsid,
                     PyObject *setsigmask, PyObject *setsigdef,
                     PyObject *scheduler);

static PyObject *
os_posix_spawnp(PyObject *module, PyObject *const *args, Py_ssize_t nargs, PyObject *kwnames)
{
    PyObject *return_value = NULL;
    #if defined(Py_BUILD_CORE) && !defined(Py_BUILD_CORE_MODULE)

    #define NUM_KEYWORDS 7
    static struct {
        PyGC_Head _this_is_not_used;
        PyObject_VAR_HEAD
        Py_hash_t ob_hash;
        PyObject *ob_item[NUM_KEYWORDS];
    } _kwtuple = {
        .ob_base = PyVarObject_HEAD_INIT(&PyTuple_Type, NUM_KEYWORDS)
        .ob_hash = -1,
        .ob_item = { &_Py_ID(file_actions), &_Py_ID(setpgroup), &_Py_ID(resetids), &_Py_ID(setsid), &_Py_ID(setsigmask), &_Py_ID(setsigdef), &_Py_ID(scheduler), },
    };
    #undef NUM_KEYWORDS
    #define KWTUPLE (&_kwtuple.ob_base.ob_base)

    #else  // !Py_BUILD_CORE
    #  define KWTUPLE NULL
    #endif  // !Py_BUILD_CORE

    static const char * const _keywords[] = {"", "", "", "file_actions", "setpgroup", "resetids", "setsid", "setsigmask", "setsigdef", "scheduler", NULL};
    static _PyArg_Parser _parser = {
        .keywords = _keywords,
        .fname = "posix_spawnp",
        .kwtuple = KWTUPLE,
    };
    #undef KWTUPLE
    PyObject *argsbuf[10];
    Py_ssize_t noptargs = nargs + (kwnames ? PyTuple_GET_SIZE(kwnames) : 0) - 3;
    path_t path = PATH_T_INITIALIZE_P("posix_spawnp", "path", 0, 0, 0, 0);
    PyObject *argv;
    PyObject *env;
    PyObject *file_actions = NULL;
    PyObject *setpgroup = NULL;
    int resetids = 0;
    int setsid = 0;
    PyObject *setsigmask = NULL;
    PyObject *setsigdef = NULL;
    PyObject *scheduler = NULL;

    args = _PyArg_UnpackKeywords(args, nargs, NULL, kwnames, &_parser,
            /*minpos*/ 3, /*maxpos*/ 3, /*minkw*/ 0, /*varpos*/ 0, argsbuf);
    if (!args) {
        goto exit;
    }
    if (!path_converter(args[0], &path)) {
        goto exit;
    }
    argv = args[1];
    env = args[2];
    if (!noptargs) {
        goto skip_optional_kwonly;
    }
    if (args[3]) {
        file_actions = args[3];
        if (!--noptargs) {
            goto skip_optional_kwonly;
        }
    }
    if (args[4]) {
        setpgroup = args[4];
        if (!--noptargs) {
            goto skip_optional_kwonly;
        }
    }
    if (args[5]) {
        resetids = PyObject_IsTrue(args[5]);
        if (resetids < 0) {
            goto exit;
        }
        if (!--noptargs) {
            goto skip_optional_kwonly;
        }
    }
    if (args[6]) {
        setsid = PyObject_IsTrue(args[6]);
        if (setsid < 0) {
            goto exit;
        }
        if (!--noptargs) {
            goto skip_optional_kwonly;
        }
    }
    if (args[7]) {
        setsigmask = args[7];
        if (!--noptargs) {
            goto skip_optional_kwonly;
        }
    }
    if (args[8]) {
        setsigdef = args[8];
        if (!--noptargs) {
            goto skip_optional_kwonly;
        }
    }
    scheduler = args[9];
skip_optional_kwonly:
    return_value = os_posix_spawnp_impl(module, &path, argv, env, file_actions, setpgroup, resetids, setsid, setsigmask, setsigdef, scheduler);

exit:
    /* Cleanup for path */
    path_cleanup(&path);

    return return_value;
}

#endif /* defined(HAVE_POSIX_SPAWNP) */

#if (defined(HAVE_SPAWNV) || defined(HAVE_WSPAWNV) || defined(HAVE_RTPSPAWN))

PyDoc_STRVAR(os_spawnv__doc__,
"spawnv($module, mode, path, argv, /)\n"
"--\n"
"\n"
"Execute the program specified by path in a new process.\n"
"\n"
"  mode\n"
"    Mode of process creation.\n"
"  path\n"
"    Path of executable file.\n"
"  argv\n"
"    Tuple or list of strings.");

#define OS_SPAWNV_METHODDEF    \
    {"spawnv", _PyCFunction_CAST(os_spawnv), METH_FASTCALL, os_spawnv__doc__},

static PyObject *
os_spawnv_impl(PyObject *module, int mode, path_t *path, PyObject *argv);

static PyObject *
os_spawnv(PyObject *module, PyObject *const *args, Py_ssize_t nargs)
{
    PyObject *return_value = NULL;
    int mode;
    path_t path = PATH_T_INITIALIZE_P("spawnv", "path", 0, 0, 0, 0);
    PyObject *argv;

    if (!_PyArg_CheckPositional("spawnv", nargs, 3, 3)) {
        goto exit;
    }
    mode = PyLong_AsInt(args[0]);
    if (mode == -1 && PyErr_Occurred()) {
        goto exit;
    }
    if (!path_converter(args[1], &path)) {
        goto exit;
    }
    argv = args[2];
    return_value = os_spawnv_impl(module, mode, &path, argv);

exit:
    /* Cleanup for path */
    path_cleanup(&path);

    return return_value;
}

#endif /* (defined(HAVE_SPAWNV) || defined(HAVE_WSPAWNV) || defined(HAVE_RTPSPAWN)) */

#if (defined(HAVE_SPAWNV) || defined(HAVE_WSPAWNV) || defined(HAVE_RTPSPAWN))

PyDoc_STRVAR(os_spawnve__doc__,
"spawnve($module, mode, path, argv, env, /)\n"
"--\n"
"\n"
"Execute the program specified by path in a new process.\n"
"\n"
"  mode\n"
"    Mode of process creation.\n"
"  path\n"
"    Path of executable file.\n"
"  argv\n"
"    Tuple or list of strings.\n"
"  env\n"
"    Dictionary of strings mapping to strings.");

#define OS_SPAWNVE_METHODDEF    \
    {"spawnve", _PyCFunction_CAST(os_spawnve), METH_FASTCALL, os_spawnve__doc__},

static PyObject *
os_spawnve_impl(PyObject *module, int mode, path_t *path, PyObject *argv,
                PyObject *env);

static PyObject *
os_spawnve(PyObject *module, PyObject *const *args, Py_ssize_t nargs)
{
    PyObject *return_value = NULL;
    int mode;
    path_t path = PATH_T_INITIALIZE_P("spawnve", "path", 0, 0, 0, 0);
    PyObject *argv;
    PyObject *env;

    if (!_PyArg_CheckPositional("spawnve", nargs, 4, 4)) {
        goto exit;
    }
    mode = PyLong_AsInt(args[0]);
    if (mode == -1 && PyErr_Occurred()) {
        goto exit;
    }
    if (!path_converter(args[1], &path)) {
        goto exit;
    }
    argv = args[2];
    env = args[3];
    return_value = os_spawnve_impl(module, mode, &path, argv, env);

exit:
    /* Cleanup for path */
    path_cleanup(&path);

    return return_value;
}

#endif /* (defined(HAVE_SPAWNV) || defined(HAVE_WSPAWNV) || defined(HAVE_RTPSPAWN)) */

#if defined(HAVE_FORK)

PyDoc_STRVAR(os_register_at_fork__doc__,
"register_at_fork($module, /, *, before=<unrepresentable>,\n"
"                 after_in_child=<unrepresentable>,\n"
"                 after_in_parent=<unrepresentable>)\n"
"--\n"
"\n"
"Register callables to be called when forking a new process.\n"
"\n"
"  before\n"
"    A callable to be called in the parent before the fork() syscall.\n"
"  after_in_child\n"
"    A callable to be called in the child after fork().\n"
"  after_in_parent\n"
"    A callable to be called in the parent after fork().\n"
"\n"
"\'before\' callbacks are called in reverse order.\n"
"\'after_in_child\' and \'after_in_parent\' callbacks are called in order.");

#define OS_REGISTER_AT_FORK_METHODDEF    \
    {"register_at_fork", _PyCFunction_CAST(os_register_at_fork), METH_FASTCALL|METH_KEYWORDS, os_register_at_fork__doc__},

static PyObject *
os_register_at_fork_impl(PyObject *module, PyObject *before,
                         PyObject *after_in_child, PyObject *after_in_parent);

static PyObject *
os_register_at_fork(PyObject *module, PyObject *const *args, Py_ssize_t nargs, PyObject *kwnames)
{
    PyObject *return_value = NULL;
    #if defined(Py_BUILD_CORE) && !defined(Py_BUILD_CORE_MODULE)

    #define NUM_KEYWORDS 3
    static struct {
        PyGC_Head _this_is_not_used;
        PyObject_VAR_HEAD
        Py_hash_t ob_hash;
        PyObject *ob_item[NUM_KEYWORDS];
    } _kwtuple = {
        .ob_base = PyVarObject_HEAD_INIT(&PyTuple_Type, NUM_KEYWORDS)
        .ob_hash = -1,
        .ob_item = { &_Py_ID(before), &_Py_ID(after_in_child), &_Py_ID(after_in_parent), },
    };
    #undef NUM_KEYWORDS
    #define KWTUPLE (&_kwtuple.ob_base.ob_base)

    #else  // !Py_BUILD_CORE
    #  define KWTUPLE NULL
    #endif  // !Py_BUILD_CORE

    static const char * const _keywords[] = {"before", "after_in_child", "after_in_parent", NULL};
    static _PyArg_Parser _parser = {
        .keywords = _keywords,
        .fname = "register_at_fork",
        .kwtuple = KWTUPLE,
    };
    #undef KWTUPLE
    PyObject *argsbuf[3];
    Py_ssize_t noptargs = nargs + (kwnames ? PyTuple_GET_SIZE(kwnames) : 0) - 0;
    PyObject *before = NULL;
    PyObject *after_in_child = NULL;
    PyObject *after_in_parent = NULL;

    args = _PyArg_UnpackKeywords(args, nargs, NULL, kwnames, &_parser,
            /*minpos*/ 0, /*maxpos*/ 0, /*minkw*/ 0, /*varpos*/ 0, argsbuf);
    if (!args) {
        goto exit;
    }
    if (!noptargs) {
        goto skip_optional_kwonly;
    }
    if (args[0]) {
        before = args[0];
        if (!--noptargs) {
            goto skip_optional_kwonly;
        }
    }
    if (args[1]) {
        after_in_child = args[1];
        if (!--noptargs) {
            goto skip_optional_kwonly;
        }
    }
    after_in_parent = args[2];
skip_optional_kwonly:
    return_value = os_register_at_fork_impl(module, before, after_in_child, after_in_parent);

exit:
    return return_value;
}

#endif /* defined(HAVE_FORK) */

#if defined(HAVE_FORK1)

PyDoc_STRVAR(os_fork1__doc__,
"fork1($module, /)\n"
"--\n"
"\n"
"Fork a child process with a single multiplexed (i.e., not bound) thread.\n"
"\n"
"Return 0 to child process and PID of child to parent process.");

#define OS_FORK1_METHODDEF    \
    {"fork1", (PyCFunction)os_fork1, METH_NOARGS, os_fork1__doc__},

static PyObject *
os_fork1_impl(PyObject *module);

static PyObject *
os_fork1(PyObject *module, PyObject *Py_UNUSED(ignored))
{
    return os_fork1_impl(module);
}

#endif /* defined(HAVE_FORK1) */

#if defined(HAVE_FORK)

PyDoc_STRVAR(os_fork__doc__,
"fork($module, /)\n"
"--\n"
"\n"
"Fork a child process.\n"
"\n"
"Return 0 to child process and PID of child to parent process.");

#define OS_FORK_METHODDEF    \
    {"fork", (PyCFunction)os_fork, METH_NOARGS, os_fork__doc__},

static PyObject *
os_fork_impl(PyObject *module);

static PyObject *
os_fork(PyObject *module, PyObject *Py_UNUSED(ignored))
{
    return os_fork_impl(module);
}

#endif /* defined(HAVE_FORK) */

#if defined(HAVE_SCHED_H) && defined(HAVE_SCHED_GET_PRIORITY_MAX)

PyDoc_STRVAR(os_sched_get_priority_max__doc__,
"sched_get_priority_max($module, /, policy)\n"
"--\n"
"\n"
"Get the maximum scheduling priority for policy.");

#define OS_SCHED_GET_PRIORITY_MAX_METHODDEF    \
    {"sched_get_priority_max", _PyCFunction_CAST(os_sched_get_priority_max), METH_FASTCALL|METH_KEYWORDS, os_sched_get_priority_max__doc__},

static PyObject *
os_sched_get_priority_max_impl(PyObject *module, int policy);

static PyObject *
os_sched_get_priority_max(PyObject *module, PyObject *const *args, Py_ssize_t nargs, PyObject *kwnames)
{
    PyObject *return_value = NULL;
    #if defined(Py_BUILD_CORE) && !defined(Py_BUILD_CORE_MODULE)

    #define NUM_KEYWORDS 1
    static struct {
        PyGC_Head _this_is_not_used;
        PyObject_VAR_HEAD
        Py_hash_t ob_hash;
        PyObject *ob_item[NUM_KEYWORDS];
    } _kwtuple = {
        .ob_base = PyVarObject_HEAD_INIT(&PyTuple_Type, NUM_KEYWORDS)
        .ob_hash = -1,
        .ob_item = { &_Py_ID(policy), },
    };
    #undef NUM_KEYWORDS
    #define KWTUPLE (&_kwtuple.ob_base.ob_base)

    #else  // !Py_BUILD_CORE
    #  define KWTUPLE NULL
    #endif  // !Py_BUILD_CORE

    static const char * const _keywords[] = {"policy", NULL};
    static _PyArg_Parser _parser = {
        .keywords = _keywords,
        .fname = "sched_get_priority_max",
        .kwtuple = KWTUPLE,
    };
    #undef KWTUPLE
    PyObject *argsbuf[1];
    int policy;

    args = _PyArg_UnpackKeywords(args, nargs, NULL, kwnames, &_parser,
            /*minpos*/ 1, /*maxpos*/ 1, /*minkw*/ 0, /*varpos*/ 0, argsbuf);
    if (!args) {
        goto exit;
    }
    policy = PyLong_AsInt(args[0]);
    if (policy == -1 && PyErr_Occurred()) {
        goto exit;
    }
    return_value = os_sched_get_priority_max_impl(module, policy);

exit:
    return return_value;
}

#endif /* defined(HAVE_SCHED_H) && defined(HAVE_SCHED_GET_PRIORITY_MAX) */

#if defined(HAVE_SCHED_H) && defined(HAVE_SCHED_GET_PRIORITY_MAX)

PyDoc_STRVAR(os_sched_get_priority_min__doc__,
"sched_get_priority_min($module, /, policy)\n"
"--\n"
"\n"
"Get the minimum scheduling priority for policy.");

#define OS_SCHED_GET_PRIORITY_MIN_METHODDEF    \
    {"sched_get_priority_min", _PyCFunction_CAST(os_sched_get_priority_min), METH_FASTCALL|METH_KEYWORDS, os_sched_get_priority_min__doc__},

static PyObject *
os_sched_get_priority_min_impl(PyObject *module, int policy);

static PyObject *
os_sched_get_priority_min(PyObject *module, PyObject *const *args, Py_ssize_t nargs, PyObject *kwnames)
{
    PyObject *return_value = NULL;
    #if defined(Py_BUILD_CORE) && !defined(Py_BUILD_CORE_MODULE)

    #define NUM_KEYWORDS 1
    static struct {
        PyGC_Head _this_is_not_used;
        PyObject_VAR_HEAD
        Py_hash_t ob_hash;
        PyObject *ob_item[NUM_KEYWORDS];
    } _kwtuple = {
        .ob_base = PyVarObject_HEAD_INIT(&PyTuple_Type, NUM_KEYWORDS)
        .ob_hash = -1,
        .ob_item = { &_Py_ID(policy), },
    };
    #undef NUM_KEYWORDS
    #define KWTUPLE (&_kwtuple.ob_base.ob_base)

    #else  // !Py_BUILD_CORE
    #  define KWTUPLE NULL
    #endif  // !Py_BUILD_CORE

    static const char * const _keywords[] = {"policy", NULL};
    static _PyArg_Parser _parser = {
        .keywords = _keywords,
        .fname = "sched_get_priority_min",
        .kwtuple = KWTUPLE,
    };
    #undef KWTUPLE
    PyObject *argsbuf[1];
    int policy;

    args = _PyArg_UnpackKeywords(args, nargs, NULL, kwnames, &_parser,
            /*minpos*/ 1, /*maxpos*/ 1, /*minkw*/ 0, /*varpos*/ 0, argsbuf);
    if (!args) {
        goto exit;
    }
    policy = PyLong_AsInt(args[0]);
    if (policy == -1 && PyErr_Occurred()) {
        goto exit;
    }
    return_value = os_sched_get_priority_min_impl(module, policy);

exit:
    return return_value;
}

#endif /* defined(HAVE_SCHED_H) && defined(HAVE_SCHED_GET_PRIORITY_MAX) */

#if defined(HAVE_SCHED_H) && defined(HAVE_SCHED_SETSCHEDULER)

PyDoc_STRVAR(os_sched_getscheduler__doc__,
"sched_getscheduler($module, pid, /)\n"
"--\n"
"\n"
"Get the scheduling policy for the process identified by pid.\n"
"\n"
"Passing 0 for pid returns the scheduling policy for the calling process.");

#define OS_SCHED_GETSCHEDULER_METHODDEF    \
    {"sched_getscheduler", (PyCFunction)os_sched_getscheduler, METH_O, os_sched_getscheduler__doc__},

static PyObject *
os_sched_getscheduler_impl(PyObject *module, pid_t pid);

static PyObject *
os_sched_getscheduler(PyObject *module, PyObject *arg)
{
    PyObject *return_value = NULL;
    pid_t pid;

    pid = PyLong_AsPid(arg);
    if (pid == (pid_t)(-1) && PyErr_Occurred()) {
        goto exit;
    }
    return_value = os_sched_getscheduler_impl(module, pid);

exit:
    return return_value;
}

#endif /* defined(HAVE_SCHED_H) && defined(HAVE_SCHED_SETSCHEDULER) */

#if defined(HAVE_SCHED_H) && (defined(HAVE_SCHED_SETPARAM) || defined(HAVE_SCHED_SETSCHEDULER) || defined(POSIX_SPAWN_SETSCHEDULER) || defined(POSIX_SPAWN_SETSCHEDPARAM))

PyDoc_STRVAR(os_sched_param__doc__,
"sched_param(sched_priority)\n"
"--\n"
"\n"
"Currently has only one field: sched_priority\n"
"\n"
"  sched_priority\n"
"    A scheduling parameter.");

static PyObject *
os_sched_param_impl(PyTypeObject *type, PyObject *sched_priority);

static PyObject *
os_sched_param(PyTypeObject *type, PyObject *args, PyObject *kwargs)
{
    PyObject *return_value = NULL;
    #if defined(Py_BUILD_CORE) && !defined(Py_BUILD_CORE_MODULE)

    #define NUM_KEYWORDS 1
    static struct {
        PyGC_Head _this_is_not_used;
        PyObject_VAR_HEAD
        Py_hash_t ob_hash;
        PyObject *ob_item[NUM_KEYWORDS];
    } _kwtuple = {
        .ob_base = PyVarObject_HEAD_INIT(&PyTuple_Type, NUM_KEYWORDS)
        .ob_hash = -1,
        .ob_item = { &_Py_ID(sched_priority), },
    };
    #undef NUM_KEYWORDS
    #define KWTUPLE (&_kwtuple.ob_base.ob_base)

    #else  // !Py_BUILD_CORE
    #  define KWTUPLE NULL
    #endif  // !Py_BUILD_CORE

    static const char * const _keywords[] = {"sched_priority", NULL};
    static _PyArg_Parser _parser = {
        .keywords = _keywords,
        .fname = "sched_param",
        .kwtuple = KWTUPLE,
    };
    #undef KWTUPLE
    PyObject *argsbuf[1];
    PyObject * const *fastargs;
    Py_ssize_t nargs = PyTuple_GET_SIZE(args);
    PyObject *sched_priority;

    fastargs = _PyArg_UnpackKeywords(_PyTuple_CAST(args)->ob_item, nargs, kwargs, NULL, &_parser,
            /*minpos*/ 1, /*maxpos*/ 1, /*minkw*/ 0, /*varpos*/ 0, argsbuf);
    if (!fastargs) {
        goto exit;
    }
    sched_priority = fastargs[0];
    return_value = os_sched_param_impl(type, sched_priority);

exit:
    return return_value;
}

#endif /* defined(HAVE_SCHED_H) && (defined(HAVE_SCHED_SETPARAM) || defined(HAVE_SCHED_SETSCHEDULER) || defined(POSIX_SPAWN_SETSCHEDULER) || defined(POSIX_SPAWN_SETSCHEDPARAM)) */

#if defined(HAVE_SCHED_H) && defined(HAVE_SCHED_SETSCHEDULER)

PyDoc_STRVAR(os_sched_setscheduler__doc__,
"sched_setscheduler($module, pid, policy, param, /)\n"
"--\n"
"\n"
"Set the scheduling policy for the process identified by pid.\n"
"\n"
"If pid is 0, the calling process is changed.\n"
"param is an instance of sched_param.");

#define OS_SCHED_SETSCHEDULER_METHODDEF    \
    {"sched_setscheduler", _PyCFunction_CAST(os_sched_setscheduler), METH_FASTCALL, os_sched_setscheduler__doc__},

static PyObject *
os_sched_setscheduler_impl(PyObject *module, pid_t pid, int policy,
                           PyObject *param_obj);

static PyObject *
os_sched_setscheduler(PyObject *module, PyObject *const *args, Py_ssize_t nargs)
{
    PyObject *return_value = NULL;
    pid_t pid;
    int policy;
    PyObject *param_obj;

    if (!_PyArg_CheckPositional("sched_setscheduler", nargs, 3, 3)) {
        goto exit;
    }
    pid = PyLong_AsPid(args[0]);
    if (pid == (pid_t)(-1) && PyErr_Occurred()) {
        goto exit;
    }
    policy = PyLong_AsInt(args[1]);
    if (policy == -1 && PyErr_Occurred()) {
        goto exit;
    }
    param_obj = args[2];
    return_value = os_sched_setscheduler_impl(module, pid, policy, param_obj);

exit:
    return return_value;
}

#endif /* defined(HAVE_SCHED_H) && defined(HAVE_SCHED_SETSCHEDULER) */

#if defined(HAVE_SCHED_H) && defined(HAVE_SCHED_SETPARAM)

PyDoc_STRVAR(os_sched_getparam__doc__,
"sched_getparam($module, pid, /)\n"
"--\n"
"\n"
"Returns scheduling parameters for the process identified by pid.\n"
"\n"
"If pid is 0, returns parameters for the calling process.\n"
"Return value is an instance of sched_param.");

#define OS_SCHED_GETPARAM_METHODDEF    \
    {"sched_getparam", (PyCFunction)os_sched_getparam, METH_O, os_sched_getparam__doc__},

static PyObject *
os_sched_getparam_impl(PyObject *module, pid_t pid);

static PyObject *
os_sched_getparam(PyObject *module, PyObject *arg)
{
    PyObject *return_value = NULL;
    pid_t pid;

    pid = PyLong_AsPid(arg);
    if (pid == (pid_t)(-1) && PyErr_Occurred()) {
        goto exit;
    }
    return_value = os_sched_getparam_impl(module, pid);

exit:
    return return_value;
}

#endif /* defined(HAVE_SCHED_H) && defined(HAVE_SCHED_SETPARAM) */

#if defined(HAVE_SCHED_H) && defined(HAVE_SCHED_SETPARAM)

PyDoc_STRVAR(os_sched_setparam__doc__,
"sched_setparam($module, pid, param, /)\n"
"--\n"
"\n"
"Set scheduling parameters for the process identified by pid.\n"
"\n"
"If pid is 0, sets parameters for the calling process.\n"
"param should be an instance of sched_param.");

#define OS_SCHED_SETPARAM_METHODDEF    \
    {"sched_setparam", _PyCFunction_CAST(os_sched_setparam), METH_FASTCALL, os_sched_setparam__doc__},

static PyObject *
os_sched_setparam_impl(PyObject *module, pid_t pid, PyObject *param_obj);

static PyObject *
os_sched_setparam(PyObject *module, PyObject *const *args, Py_ssize_t nargs)
{
    PyObject *return_value = NULL;
    pid_t pid;
    PyObject *param_obj;

    if (!_PyArg_CheckPositional("sched_setparam", nargs, 2, 2)) {
        goto exit;
    }
    pid = PyLong_AsPid(args[0]);
    if (pid == (pid_t)(-1) && PyErr_Occurred()) {
        goto exit;
    }
    param_obj = args[1];
    return_value = os_sched_setparam_impl(module, pid, param_obj);

exit:
    return return_value;
}

#endif /* defined(HAVE_SCHED_H) && defined(HAVE_SCHED_SETPARAM) */

#if defined(HAVE_SCHED_H) && defined(HAVE_SCHED_RR_GET_INTERVAL)

PyDoc_STRVAR(os_sched_rr_get_interval__doc__,
"sched_rr_get_interval($module, pid, /)\n"
"--\n"
"\n"
"Return the round-robin quantum for the process identified by pid, in seconds.\n"
"\n"
"Value returned is a float.");

#define OS_SCHED_RR_GET_INTERVAL_METHODDEF    \
    {"sched_rr_get_interval", (PyCFunction)os_sched_rr_get_interval, METH_O, os_sched_rr_get_interval__doc__},

static double
os_sched_rr_get_interval_impl(PyObject *module, pid_t pid);

static PyObject *
os_sched_rr_get_interval(PyObject *module, PyObject *arg)
{
    PyObject *return_value = NULL;
    pid_t pid;
    double _return_value;

    pid = PyLong_AsPid(arg);
    if (pid == (pid_t)(-1) && PyErr_Occurred()) {
        goto exit;
    }
    _return_value = os_sched_rr_get_interval_impl(module, pid);
    if ((_return_value == -1.0) && PyErr_Occurred()) {
        goto exit;
    }
    return_value = PyFloat_FromDouble(_return_value);

exit:
    return return_value;
}

#endif /* defined(HAVE_SCHED_H) && defined(HAVE_SCHED_RR_GET_INTERVAL) */

#if defined(HAVE_SCHED_H)

PyDoc_STRVAR(os_sched_yield__doc__,
"sched_yield($module, /)\n"
"--\n"
"\n"
"Voluntarily relinquish the CPU.");

#define OS_SCHED_YIELD_METHODDEF    \
    {"sched_yield", (PyCFunction)os_sched_yield, METH_NOARGS, os_sched_yield__doc__},

static PyObject *
os_sched_yield_impl(PyObject *module);

static PyObject *
os_sched_yield(PyObject *module, PyObject *Py_UNUSED(ignored))
{
    return os_sched_yield_impl(module);
}

#endif /* defined(HAVE_SCHED_H) */

#if defined(HAVE_SCHED_H) && defined(HAVE_SCHED_SETAFFINITY)

PyDoc_STRVAR(os_sched_setaffinity__doc__,
"sched_setaffinity($module, pid, mask, /)\n"
"--\n"
"\n"
"Set the CPU affinity of the process identified by pid to mask.\n"
"\n"
"mask should be an iterable of integers identifying CPUs.");

#define OS_SCHED_SETAFFINITY_METHODDEF    \
    {"sched_setaffinity", _PyCFunction_CAST(os_sched_setaffinity), METH_FASTCALL, os_sched_setaffinity__doc__},

static PyObject *
os_sched_setaffinity_impl(PyObject *module, pid_t pid, PyObject *mask);

static PyObject *
os_sched_setaffinity(PyObject *module, PyObject *const *args, Py_ssize_t nargs)
{
    PyObject *return_value = NULL;
    pid_t pid;
    PyObject *mask;

    if (!_PyArg_CheckPositional("sched_setaffinity", nargs, 2, 2)) {
        goto exit;
    }
    pid = PyLong_AsPid(args[0]);
    if (pid == (pid_t)(-1) && PyErr_Occurred()) {
        goto exit;
    }
    mask = args[1];
    return_value = os_sched_setaffinity_impl(module, pid, mask);

exit:
    return return_value;
}

#endif /* defined(HAVE_SCHED_H) && defined(HAVE_SCHED_SETAFFINITY) */

#if defined(HAVE_SCHED_H) && defined(HAVE_SCHED_SETAFFINITY)

PyDoc_STRVAR(os_sched_getaffinity__doc__,
"sched_getaffinity($module, pid, /)\n"
"--\n"
"\n"
"Return the affinity of the process identified by pid (or the current process if zero).\n"
"\n"
"The affinity is returned as a set of CPU identifiers.");

#define OS_SCHED_GETAFFINITY_METHODDEF    \
    {"sched_getaffinity", (PyCFunction)os_sched_getaffinity, METH_O, os_sched_getaffinity__doc__},

static PyObject *
os_sched_getaffinity_impl(PyObject *module, pid_t pid);

static PyObject *
os_sched_getaffinity(PyObject *module, PyObject *arg)
{
    PyObject *return_value = NULL;
    pid_t pid;

    pid = PyLong_AsPid(arg);
    if (pid == (pid_t)(-1) && PyErr_Occurred()) {
        goto exit;
    }
    return_value = os_sched_getaffinity_impl(module, pid);

exit:
    return return_value;
}

#endif /* defined(HAVE_SCHED_H) && defined(HAVE_SCHED_SETAFFINITY) */

#if defined(HAVE_POSIX_OPENPT)

PyDoc_STRVAR(os_posix_openpt__doc__,
"posix_openpt($module, oflag, /)\n"
"--\n"
"\n"
"Open and return a file descriptor for a master pseudo-terminal device.\n"
"\n"
"Performs a posix_openpt() C function call. The oflag argument is used to\n"
"set file status flags and file access modes as specified in the manual page\n"
"of posix_openpt() of your system.");

#define OS_POSIX_OPENPT_METHODDEF    \
    {"posix_openpt", (PyCFunction)os_posix_openpt, METH_O, os_posix_openpt__doc__},

static int
os_posix_openpt_impl(PyObject *module, int oflag);

static PyObject *
os_posix_openpt(PyObject *module, PyObject *arg)
{
    PyObject *return_value = NULL;
    int oflag;
    int _return_value;

    oflag = PyLong_AsInt(arg);
    if (oflag == -1 && PyErr_Occurred()) {
        goto exit;
    }
    _return_value = os_posix_openpt_impl(module, oflag);
    if ((_return_value == -1) && PyErr_Occurred()) {
        goto exit;
    }
    return_value = PyLong_FromLong((long)_return_value);

exit:
    return return_value;
}

#endif /* defined(HAVE_POSIX_OPENPT) */

#if defined(HAVE_GRANTPT)

PyDoc_STRVAR(os_grantpt__doc__,
"grantpt($module, fd, /)\n"
"--\n"
"\n"
"Grant access to the slave pseudo-terminal device.\n"
"\n"
"  fd\n"
"    File descriptor of a master pseudo-terminal device.\n"
"\n"
"Performs a grantpt() C function call.");

#define OS_GRANTPT_METHODDEF    \
    {"grantpt", (PyCFunction)os_grantpt, METH_O, os_grantpt__doc__},

static PyObject *
os_grantpt_impl(PyObject *module, int fd);

static PyObject *
os_grantpt(PyObject *module, PyObject *arg)
{
    PyObject *return_value = NULL;
    int fd;

    fd = PyObject_AsFileDescriptor(arg);
    if (fd < 0) {
        goto exit;
    }
    return_value = os_grantpt_impl(module, fd);

exit:
    return return_value;
}

#endif /* defined(HAVE_GRANTPT) */

#if defined(HAVE_UNLOCKPT)

PyDoc_STRVAR(os_unlockpt__doc__,
"unlockpt($module, fd, /)\n"
"--\n"
"\n"
"Unlock a pseudo-terminal master/slave pair.\n"
"\n"
"  fd\n"
"    File descriptor of a master pseudo-terminal device.\n"
"\n"
"Performs an unlockpt() C function call.");

#define OS_UNLOCKPT_METHODDEF    \
    {"unlockpt", (PyCFunction)os_unlockpt, METH_O, os_unlockpt__doc__},

static PyObject *
os_unlockpt_impl(PyObject *module, int fd);

static PyObject *
os_unlockpt(PyObject *module, PyObject *arg)
{
    PyObject *return_value = NULL;
    int fd;

    fd = PyObject_AsFileDescriptor(arg);
    if (fd < 0) {
        goto exit;
    }
    return_value = os_unlockpt_impl(module, fd);

exit:
    return return_value;
}

#endif /* defined(HAVE_UNLOCKPT) */

#if (defined(HAVE_PTSNAME) || defined(HAVE_PTSNAME_R))

PyDoc_STRVAR(os_ptsname__doc__,
"ptsname($module, fd, /)\n"
"--\n"
"\n"
"Return the name of the slave pseudo-terminal device.\n"
"\n"
"  fd\n"
"    File descriptor of a master pseudo-terminal device.\n"
"\n"
"If the ptsname_r() C function is available, it is called;\n"
"otherwise, performs a ptsname() C function call.");

#define OS_PTSNAME_METHODDEF    \
    {"ptsname", (PyCFunction)os_ptsname, METH_O, os_ptsname__doc__},

static PyObject *
os_ptsname_impl(PyObject *module, int fd);

static PyObject *
os_ptsname(PyObject *module, PyObject *arg)
{
    PyObject *return_value = NULL;
    int fd;

    fd = PyObject_AsFileDescriptor(arg);
    if (fd < 0) {
        goto exit;
    }
    return_value = os_ptsname_impl(module, fd);

exit:
    return return_value;
}

#endif /* (defined(HAVE_PTSNAME) || defined(HAVE_PTSNAME_R)) */

#if (defined(HAVE_OPENPTY) || defined(HAVE__GETPTY) || defined(HAVE_DEV_PTMX))

PyDoc_STRVAR(os_openpty__doc__,
"openpty($module, /)\n"
"--\n"
"\n"
"Open a pseudo-terminal.\n"
"\n"
"Return a tuple of (master_fd, slave_fd) containing open file descriptors\n"
"for both the master and slave ends.");

#define OS_OPENPTY_METHODDEF    \
    {"openpty", (PyCFunction)os_openpty, METH_NOARGS, os_openpty__doc__},

static PyObject *
os_openpty_impl(PyObject *module);

static PyObject *
os_openpty(PyObject *module, PyObject *Py_UNUSED(ignored))
{
    return os_openpty_impl(module);
}

#endif /* (defined(HAVE_OPENPTY) || defined(HAVE__GETPTY) || defined(HAVE_DEV_PTMX)) */

#if (defined(HAVE_LOGIN_TTY) || defined(HAVE_FALLBACK_LOGIN_TTY))

PyDoc_STRVAR(os_login_tty__doc__,
"login_tty($module, fd, /)\n"
"--\n"
"\n"
"Prepare the tty of which fd is a file descriptor for a new login session.\n"
"\n"
"Make the calling process a session leader; make the tty the\n"
"controlling tty, the stdin, the stdout, and the stderr of the\n"
"calling process; close fd.");

#define OS_LOGIN_TTY_METHODDEF    \
    {"login_tty", (PyCFunction)os_login_tty, METH_O, os_login_tty__doc__},

static PyObject *
os_login_tty_impl(PyObject *module, int fd);

static PyObject *
os_login_tty(PyObject *module, PyObject *arg)
{
    PyObject *return_value = NULL;
    int fd;

    fd = PyObject_AsFileDescriptor(arg);
    if (fd < 0) {
        goto exit;
    }
    return_value = os_login_tty_impl(module, fd);

exit:
    return return_value;
}

#endif /* (defined(HAVE_LOGIN_TTY) || defined(HAVE_FALLBACK_LOGIN_TTY)) */

#if defined(HAVE_FORKPTY)

PyDoc_STRVAR(os_forkpty__doc__,
"forkpty($module, /)\n"
"--\n"
"\n"
"Fork a new process with a new pseudo-terminal as controlling tty.\n"
"\n"
"Returns a tuple of (pid, master_fd).\n"
"Like fork(), return pid of 0 to the child process,\n"
"and pid of child to the parent process.\n"
"To both, return fd of newly opened pseudo-terminal.");

#define OS_FORKPTY_METHODDEF    \
    {"forkpty", (PyCFunction)os_forkpty, METH_NOARGS, os_forkpty__doc__},

static PyObject *
os_forkpty_impl(PyObject *module);

static PyObject *
os_forkpty(PyObject *module, PyObject *Py_UNUSED(ignored))
{
    return os_forkpty_impl(module);
}

#endif /* defined(HAVE_FORKPTY) */

#if defined(HAVE_GETEGID)

PyDoc_STRVAR(os_getegid__doc__,
"getegid($module, /)\n"
"--\n"
"\n"
"Return the current process\'s effective group id.");

#define OS_GETEGID_METHODDEF    \
    {"getegid", (PyCFunction)os_getegid, METH_NOARGS, os_getegid__doc__},

static PyObject *
os_getegid_impl(PyObject *module);

static PyObject *
os_getegid(PyObject *module, PyObject *Py_UNUSED(ignored))
{
    return os_getegid_impl(module);
}

#endif /* defined(HAVE_GETEGID) */

#if defined(HAVE_GETEUID)

PyDoc_STRVAR(os_geteuid__doc__,
"geteuid($module, /)\n"
"--\n"
"\n"
"Return the current process\'s effective user id.");

#define OS_GETEUID_METHODDEF    \
    {"geteuid", (PyCFunction)os_geteuid, METH_NOARGS, os_geteuid__doc__},

static PyObject *
os_geteuid_impl(PyObject *module);

static PyObject *
os_geteuid(PyObject *module, PyObject *Py_UNUSED(ignored))
{
    return os_geteuid_impl(module);
}

#endif /* defined(HAVE_GETEUID) */

#if defined(HAVE_GETGID)

PyDoc_STRVAR(os_getgid__doc__,
"getgid($module, /)\n"
"--\n"
"\n"
"Return the current process\'s group id.");

#define OS_GETGID_METHODDEF    \
    {"getgid", (PyCFunction)os_getgid, METH_NOARGS, os_getgid__doc__},

static PyObject *
os_getgid_impl(PyObject *module);

static PyObject *
os_getgid(PyObject *module, PyObject *Py_UNUSED(ignored))
{
    return os_getgid_impl(module);
}

#endif /* defined(HAVE_GETGID) */

#if defined(HAVE_GETPID)

PyDoc_STRVAR(os_getpid__doc__,
"getpid($module, /)\n"
"--\n"
"\n"
"Return the current process id.");

#define OS_GETPID_METHODDEF    \
    {"getpid", (PyCFunction)os_getpid, METH_NOARGS, os_getpid__doc__},

static PyObject *
os_getpid_impl(PyObject *module);

static PyObject *
os_getpid(PyObject *module, PyObject *Py_UNUSED(ignored))
{
    return os_getpid_impl(module);
}

#endif /* defined(HAVE_GETPID) */

#if defined(HAVE_GETGROUPLIST) && defined(__APPLE__)

PyDoc_STRVAR(os_getgrouplist__doc__,
"getgrouplist($module, user, group, /)\n"
"--\n"
"\n"
"Returns a list of groups to which a user belongs.\n"
"\n"
"  user\n"
"    username to lookup\n"
"  group\n"
"    base group id of the user");

#define OS_GETGROUPLIST_METHODDEF    \
    {"getgrouplist", _PyCFunction_CAST(os_getgrouplist), METH_FASTCALL, os_getgrouplist__doc__},

static PyObject *
os_getgrouplist_impl(PyObject *module, const char *user, int basegid);

static PyObject *
os_getgrouplist(PyObject *module, PyObject *const *args, Py_ssize_t nargs)
{
    PyObject *return_value = NULL;
    const char *user;
    int basegid;

    if (!_PyArg_CheckPositional("getgrouplist", nargs, 2, 2)) {
        goto exit;
    }
    if (!PyUnicode_Check(args[0])) {
        _PyArg_BadArgument("getgrouplist", "argument 1", "str", args[0]);
        goto exit;
    }
    Py_ssize_t user_length;
    user = PyUnicode_AsUTF8AndSize(args[0], &user_length);
    if (user == NULL) {
        goto exit;
    }
    if (strlen(user) != (size_t)user_length) {
        PyErr_SetString(PyExc_ValueError, "embedded null character");
        goto exit;
    }
    basegid = PyLong_AsInt(args[1]);
    if (basegid == -1 && PyErr_Occurred()) {
        goto exit;
    }
    return_value = os_getgrouplist_impl(module, user, basegid);

exit:
    return return_value;
}

#endif /* defined(HAVE_GETGROUPLIST) && defined(__APPLE__) */

#if defined(HAVE_GETGROUPLIST) && !defined(__APPLE__)

PyDoc_STRVAR(os_getgrouplist__doc__,
"getgrouplist($module, user, group, /)\n"
"--\n"
"\n"
"Returns a list of groups to which a user belongs.\n"
"\n"
"  user\n"
"    username to lookup\n"
"  group\n"
"    base group id of the user");

#define OS_GETGROUPLIST_METHODDEF    \
    {"getgrouplist", _PyCFunction_CAST(os_getgrouplist), METH_FASTCALL, os_getgrouplist__doc__},

static PyObject *
os_getgrouplist_impl(PyObject *module, const char *user, gid_t basegid);

static PyObject *
os_getgrouplist(PyObject *module, PyObject *const *args, Py_ssize_t nargs)
{
    PyObject *return_value = NULL;
    const char *user;
    gid_t basegid;

    if (!_PyArg_CheckPositional("getgrouplist", nargs, 2, 2)) {
        goto exit;
    }
    if (!PyUnicode_Check(args[0])) {
        _PyArg_BadArgument("getgrouplist", "argument 1", "str", args[0]);
        goto exit;
    }
    Py_ssize_t user_length;
    user = PyUnicode_AsUTF8AndSize(args[0], &user_length);
    if (user == NULL) {
        goto exit;
    }
    if (strlen(user) != (size_t)user_length) {
        PyErr_SetString(PyExc_ValueError, "embedded null character");
        goto exit;
    }
    if (!_Py_Gid_Converter(args[1], &basegid)) {
        goto exit;
    }
    return_value = os_getgrouplist_impl(module, user, basegid);

exit:
    return return_value;
}

#endif /* defined(HAVE_GETGROUPLIST) && !defined(__APPLE__) */

#if defined(HAVE_GETGROUPS)

PyDoc_STRVAR(os_getgroups__doc__,
"getgroups($module, /)\n"
"--\n"
"\n"
"Return list of supplemental group IDs for the process.");

#define OS_GETGROUPS_METHODDEF    \
    {"getgroups", (PyCFunction)os_getgroups, METH_NOARGS, os_getgroups__doc__},

static PyObject *
os_getgroups_impl(PyObject *module);

static PyObject *
os_getgroups(PyObject *module, PyObject *Py_UNUSED(ignored))
{
    return os_getgroups_impl(module);
}

#endif /* defined(HAVE_GETGROUPS) */

#if defined(HAVE_INITGROUPS) && defined(__APPLE__)

PyDoc_STRVAR(os_initgroups__doc__,
"initgroups($module, username, gid, /)\n"
"--\n"
"\n"
"Initialize the group access list.\n"
"\n"
"Call the system initgroups() to initialize the group access list with all of\n"
"the groups of which the specified username is a member, plus the specified\n"
"group id.");

#define OS_INITGROUPS_METHODDEF    \
    {"initgroups", _PyCFunction_CAST(os_initgroups), METH_FASTCALL, os_initgroups__doc__},

static PyObject *
os_initgroups_impl(PyObject *module, PyObject *oname, int gid);

static PyObject *
os_initgroups(PyObject *module, PyObject *const *args, Py_ssize_t nargs)
{
    PyObject *return_value = NULL;
    PyObject *oname = NULL;
    int gid;

    if (!_PyArg_CheckPositional("initgroups", nargs, 2, 2)) {
        goto exit;
    }
    if (!PyUnicode_FSConverter(args[0], &oname)) {
        goto exit;
    }
    gid = PyLong_AsInt(args[1]);
    if (gid == -1 && PyErr_Occurred()) {
        goto exit;
    }
    return_value = os_initgroups_impl(module, oname, gid);

exit:
    /* Cleanup for oname */
    Py_XDECREF(oname);

    return return_value;
}

#endif /* defined(HAVE_INITGROUPS) && defined(__APPLE__) */

#if defined(HAVE_INITGROUPS) && !defined(__APPLE__)

PyDoc_STRVAR(os_initgroups__doc__,
"initgroups($module, username, gid, /)\n"
"--\n"
"\n"
"Initialize the group access list.\n"
"\n"
"Call the system initgroups() to initialize the group access list with all of\n"
"the groups of which the specified username is a member, plus the specified\n"
"group id.");

#define OS_INITGROUPS_METHODDEF    \
    {"initgroups", _PyCFunction_CAST(os_initgroups), METH_FASTCALL, os_initgroups__doc__},

static PyObject *
os_initgroups_impl(PyObject *module, PyObject *oname, gid_t gid);

static PyObject *
os_initgroups(PyObject *module, PyObject *const *args, Py_ssize_t nargs)
{
    PyObject *return_value = NULL;
    PyObject *oname = NULL;
    gid_t gid;

    if (!_PyArg_CheckPositional("initgroups", nargs, 2, 2)) {
        goto exit;
    }
    if (!PyUnicode_FSConverter(args[0], &oname)) {
        goto exit;
    }
    if (!_Py_Gid_Converter(args[1], &gid)) {
        goto exit;
    }
    return_value = os_initgroups_impl(module, oname, gid);

exit:
    /* Cleanup for oname */
    Py_XDECREF(oname);

    return return_value;
}

#endif /* defined(HAVE_INITGROUPS) && !defined(__APPLE__) */

#if defined(HAVE_GETPGID)

PyDoc_STRVAR(os_getpgid__doc__,
"getpgid($module, /, pid)\n"
"--\n"
"\n"
"Call the system call getpgid(), and return the result.");

#define OS_GETPGID_METHODDEF    \
    {"getpgid", _PyCFunction_CAST(os_getpgid), METH_FASTCALL|METH_KEYWORDS, os_getpgid__doc__},

static PyObject *
os_getpgid_impl(PyObject *module, pid_t pid);

static PyObject *
os_getpgid(PyObject *module, PyObject *const *args, Py_ssize_t nargs, PyObject *kwnames)
{
    PyObject *return_value = NULL;
    #if defined(Py_BUILD_CORE) && !defined(Py_BUILD_CORE_MODULE)

    #define NUM_KEYWORDS 1
    static struct {
        PyGC_Head _this_is_not_used;
        PyObject_VAR_HEAD
        Py_hash_t ob_hash;
        PyObject *ob_item[NUM_KEYWORDS];
    } _kwtuple = {
        .ob_base = PyVarObject_HEAD_INIT(&PyTuple_Type, NUM_KEYWORDS)
        .ob_hash = -1,
        .ob_item = { &_Py_ID(pid), },
    };
    #undef NUM_KEYWORDS
    #define KWTUPLE (&_kwtuple.ob_base.ob_base)

    #else  // !Py_BUILD_CORE
    #  define KWTUPLE NULL
    #endif  // !Py_BUILD_CORE

    static const char * const _keywords[] = {"pid", NULL};
    static _PyArg_Parser _parser = {
        .keywords = _keywords,
        .fname = "getpgid",
        .kwtuple = KWTUPLE,
    };
    #undef KWTUPLE
    PyObject *argsbuf[1];
    pid_t pid;

    args = _PyArg_UnpackKeywords(args, nargs, NULL, kwnames, &_parser,
            /*minpos*/ 1, /*maxpos*/ 1, /*minkw*/ 0, /*varpos*/ 0, argsbuf);
    if (!args) {
        goto exit;
    }
    pid = PyLong_AsPid(args[0]);
    if (pid == (pid_t)(-1) && PyErr_Occurred()) {
        goto exit;
    }
    return_value = os_getpgid_impl(module, pid);

exit:
    return return_value;
}

#endif /* defined(HAVE_GETPGID) */

#if defined(HAVE_GETPGRP)

PyDoc_STRVAR(os_getpgrp__doc__,
"getpgrp($module, /)\n"
"--\n"
"\n"
"Return the current process group id.");

#define OS_GETPGRP_METHODDEF    \
    {"getpgrp", (PyCFunction)os_getpgrp, METH_NOARGS, os_getpgrp__doc__},

static PyObject *
os_getpgrp_impl(PyObject *module);

static PyObject *
os_getpgrp(PyObject *module, PyObject *Py_UNUSED(ignored))
{
    return os_getpgrp_impl(module);
}

#endif /* defined(HAVE_GETPGRP) */

#if defined(HAVE_SETPGRP)

PyDoc_STRVAR(os_setpgrp__doc__,
"setpgrp($module, /)\n"
"--\n"
"\n"
"Make the current process the leader of its process group.");

#define OS_SETPGRP_METHODDEF    \
    {"setpgrp", (PyCFunction)os_setpgrp, METH_NOARGS, os_setpgrp__doc__},

static PyObject *
os_setpgrp_impl(PyObject *module);

static PyObject *
os_setpgrp(PyObject *module, PyObject *Py_UNUSED(ignored))
{
    return os_setpgrp_impl(module);
}

#endif /* defined(HAVE_SETPGRP) */

#if defined(HAVE_GETPPID)

PyDoc_STRVAR(os_getppid__doc__,
"getppid($module, /)\n"
"--\n"
"\n"
"Return the parent\'s process id.\n"
"\n"
"If the parent process has already exited, Windows machines will still\n"
"return its id; others systems will return the id of the \'init\' process (1).");

#define OS_GETPPID_METHODDEF    \
    {"getppid", (PyCFunction)os_getppid, METH_NOARGS, os_getppid__doc__},

static PyObject *
os_getppid_impl(PyObject *module);

static PyObject *
os_getppid(PyObject *module, PyObject *Py_UNUSED(ignored))
{
    return os_getppid_impl(module);
}

#endif /* defined(HAVE_GETPPID) */

#if defined(HAVE_GETLOGIN)

PyDoc_STRVAR(os_getlogin__doc__,
"getlogin($module, /)\n"
"--\n"
"\n"
"Return the actual login name.");

#define OS_GETLOGIN_METHODDEF    \
    {"getlogin", (PyCFunction)os_getlogin, METH_NOARGS, os_getlogin__doc__},

static PyObject *
os_getlogin_impl(PyObject *module);

static PyObject *
os_getlogin(PyObject *module, PyObject *Py_UNUSED(ignored))
{
    return os_getlogin_impl(module);
}

#endif /* defined(HAVE_GETLOGIN) */

#if defined(HAVE_GETUID)

PyDoc_STRVAR(os_getuid__doc__,
"getuid($module, /)\n"
"--\n"
"\n"
"Return the current process\'s user id.");

#define OS_GETUID_METHODDEF    \
    {"getuid", (PyCFunction)os_getuid, METH_NOARGS, os_getuid__doc__},

static PyObject *
os_getuid_impl(PyObject *module);

static PyObject *
os_getuid(PyObject *module, PyObject *Py_UNUSED(ignored))
{
    return os_getuid_impl(module);
}

#endif /* defined(HAVE_GETUID) */

#if defined(HAVE_KILL)

PyDoc_STRVAR(os_kill__doc__,
"kill($module, pid, signal, /)\n"
"--\n"
"\n"
"Kill a process with a signal.");

#define OS_KILL_METHODDEF    \
    {"kill", _PyCFunction_CAST(os_kill), METH_FASTCALL, os_kill__doc__},

static PyObject *
os_kill_impl(PyObject *module, pid_t pid, Py_ssize_t signal);

static PyObject *
os_kill(PyObject *module, PyObject *const *args, Py_ssize_t nargs)
{
    PyObject *return_value = NULL;
    pid_t pid;
    Py_ssize_t signal;

    if (!_PyArg_CheckPositional("kill", nargs, 2, 2)) {
        goto exit;
    }
    pid = PyLong_AsPid(args[0]);
    if (pid == (pid_t)(-1) && PyErr_Occurred()) {
        goto exit;
    }
    {
        Py_ssize_t ival = -1;
        PyObject *iobj = _PyNumber_Index(args[1]);
        if (iobj != NULL) {
            ival = PyLong_AsSsize_t(iobj);
            Py_DECREF(iobj);
        }
        if (ival == -1 && PyErr_Occurred()) {
            goto exit;
        }
        signal = ival;
    }
    return_value = os_kill_impl(module, pid, signal);

exit:
    return return_value;
}

#endif /* defined(HAVE_KILL) */

#if defined(HAVE_KILLPG)

PyDoc_STRVAR(os_killpg__doc__,
"killpg($module, pgid, signal, /)\n"
"--\n"
"\n"
"Kill a process group with a signal.");

#define OS_KILLPG_METHODDEF    \
    {"killpg", _PyCFunction_CAST(os_killpg), METH_FASTCALL, os_killpg__doc__},

static PyObject *
os_killpg_impl(PyObject *module, pid_t pgid, int signal);

static PyObject *
os_killpg(PyObject *module, PyObject *const *args, Py_ssize_t nargs)
{
    PyObject *return_value = NULL;
    pid_t pgid;
    int signal;

    if (!_PyArg_CheckPositional("killpg", nargs, 2, 2)) {
        goto exit;
    }
    pgid = PyLong_AsPid(args[0]);
    if (pgid == (pid_t)(-1) && PyErr_Occurred()) {
        goto exit;
    }
    signal = PyLong_AsInt(args[1]);
    if (signal == -1 && PyErr_Occurred()) {
        goto exit;
    }
    return_value = os_killpg_impl(module, pgid, signal);

exit:
    return return_value;
}

#endif /* defined(HAVE_KILLPG) */

#if defined(HAVE_PLOCK)

PyDoc_STRVAR(os_plock__doc__,
"plock($module, op, /)\n"
"--\n"
"\n"
"Lock program segments into memory.\");");

#define OS_PLOCK_METHODDEF    \
    {"plock", (PyCFunction)os_plock, METH_O, os_plock__doc__},

static PyObject *
os_plock_impl(PyObject *module, int op);

static PyObject *
os_plock(PyObject *module, PyObject *arg)
{
    PyObject *return_value = NULL;
    int op;

    op = PyLong_AsInt(arg);
    if (op == -1 && PyErr_Occurred()) {
        goto exit;
    }
    return_value = os_plock_impl(module, op);

exit:
    return return_value;
}

#endif /* defined(HAVE_PLOCK) */

#if defined(HAVE_SETUID)

PyDoc_STRVAR(os_setuid__doc__,
"setuid($module, uid, /)\n"
"--\n"
"\n"
"Set the current process\'s user id.");

#define OS_SETUID_METHODDEF    \
    {"setuid", (PyCFunction)os_setuid, METH_O, os_setuid__doc__},

static PyObject *
os_setuid_impl(PyObject *module, uid_t uid);

static PyObject *
os_setuid(PyObject *module, PyObject *arg)
{
    PyObject *return_value = NULL;
    uid_t uid;

    if (!_Py_Uid_Converter(arg, &uid)) {
        goto exit;
    }
    return_value = os_setuid_impl(module, uid);

exit:
    return return_value;
}

#endif /* defined(HAVE_SETUID) */

#if defined(HAVE_SETEUID)

PyDoc_STRVAR(os_seteuid__doc__,
"seteuid($module, euid, /)\n"
"--\n"
"\n"
"Set the current process\'s effective user id.");

#define OS_SETEUID_METHODDEF    \
    {"seteuid", (PyCFunction)os_seteuid, METH_O, os_seteuid__doc__},

static PyObject *
os_seteuid_impl(PyObject *module, uid_t euid);

static PyObject *
os_seteuid(PyObject *module, PyObject *arg)
{
    PyObject *return_value = NULL;
    uid_t euid;

    if (!_Py_Uid_Converter(arg, &euid)) {
        goto exit;
    }
    return_value = os_seteuid_impl(module, euid);

exit:
    return return_value;
}

#endif /* defined(HAVE_SETEUID) */

#if defined(HAVE_SETEGID)

PyDoc_STRVAR(os_setegid__doc__,
"setegid($module, egid, /)\n"
"--\n"
"\n"
"Set the current process\'s effective group id.");

#define OS_SETEGID_METHODDEF    \
    {"setegid", (PyCFunction)os_setegid, METH_O, os_setegid__doc__},

static PyObject *
os_setegid_impl(PyObject *module, gid_t egid);

static PyObject *
os_setegid(PyObject *module, PyObject *arg)
{
    PyObject *return_value = NULL;
    gid_t egid;

    if (!_Py_Gid_Converter(arg, &egid)) {
        goto exit;
    }
    return_value = os_setegid_impl(module, egid);

exit:
    return return_value;
}

#endif /* defined(HAVE_SETEGID) */

#if defined(HAVE_SETREUID)

PyDoc_STRVAR(os_setreuid__doc__,
"setreuid($module, ruid, euid, /)\n"
"--\n"
"\n"
"Set the current process\'s real and effective user ids.");

#define OS_SETREUID_METHODDEF    \
    {"setreuid", _PyCFunction_CAST(os_setreuid), METH_FASTCALL, os_setreuid__doc__},

static PyObject *
os_setreuid_impl(PyObject *module, uid_t ruid, uid_t euid);

static PyObject *
os_setreuid(PyObject *module, PyObject *const *args, Py_ssize_t nargs)
{
    PyObject *return_value = NULL;
    uid_t ruid;
    uid_t euid;

    if (!_PyArg_CheckPositional("setreuid", nargs, 2, 2)) {
        goto exit;
    }
    if (!_Py_Uid_Converter(args[0], &ruid)) {
        goto exit;
    }
    if (!_Py_Uid_Converter(args[1], &euid)) {
        goto exit;
    }
    return_value = os_setreuid_impl(module, ruid, euid);

exit:
    return return_value;
}

#endif /* defined(HAVE_SETREUID) */

#if defined(HAVE_SETREGID)

PyDoc_STRVAR(os_setregid__doc__,
"setregid($module, rgid, egid, /)\n"
"--\n"
"\n"
"Set the current process\'s real and effective group ids.");

#define OS_SETREGID_METHODDEF    \
    {"setregid", _PyCFunction_CAST(os_setregid), METH_FASTCALL, os_setregid__doc__},

static PyObject *
os_setregid_impl(PyObject *module, gid_t rgid, gid_t egid);

static PyObject *
os_setregid(PyObject *module, PyObject *const *args, Py_ssize_t nargs)
{
    PyObject *return_value = NULL;
    gid_t rgid;
    gid_t egid;

    if (!_PyArg_CheckPositional("setregid", nargs, 2, 2)) {
        goto exit;
    }
    if (!_Py_Gid_Converter(args[0], &rgid)) {
        goto exit;
    }
    if (!_Py_Gid_Converter(args[1], &egid)) {
        goto exit;
    }
    return_value = os_setregid_impl(module, rgid, egid);

exit:
    return return_value;
}

#endif /* defined(HAVE_SETREGID) */

#if defined(HAVE_SETGID)

PyDoc_STRVAR(os_setgid__doc__,
"setgid($module, gid, /)\n"
"--\n"
"\n"
"Set the current process\'s group id.");

#define OS_SETGID_METHODDEF    \
    {"setgid", (PyCFunction)os_setgid, METH_O, os_setgid__doc__},

static PyObject *
os_setgid_impl(PyObject *module, gid_t gid);

static PyObject *
os_setgid(PyObject *module, PyObject *arg)
{
    PyObject *return_value = NULL;
    gid_t gid;

    if (!_Py_Gid_Converter(arg, &gid)) {
        goto exit;
    }
    return_value = os_setgid_impl(module, gid);

exit:
    return return_value;
}

#endif /* defined(HAVE_SETGID) */

#if defined(HAVE_SETGROUPS)

PyDoc_STRVAR(os_setgroups__doc__,
"setgroups($module, groups, /)\n"
"--\n"
"\n"
"Set the groups of the current process to list.");

#define OS_SETGROUPS_METHODDEF    \
    {"setgroups", (PyCFunction)os_setgroups, METH_O, os_setgroups__doc__},

#endif /* defined(HAVE_SETGROUPS) */

#if defined(HAVE_WAIT3)

PyDoc_STRVAR(os_wait3__doc__,
"wait3($module, /, options)\n"
"--\n"
"\n"
"Wait for completion of a child process.\n"
"\n"
"Returns a tuple of information about the child process:\n"
"  (pid, status, rusage)");

#define OS_WAIT3_METHODDEF    \
    {"wait3", _PyCFunction_CAST(os_wait3), METH_FASTCALL|METH_KEYWORDS, os_wait3__doc__},

static PyObject *
os_wait3_impl(PyObject *module, int options);

static PyObject *
os_wait3(PyObject *module, PyObject *const *args, Py_ssize_t nargs, PyObject *kwnames)
{
    PyObject *return_value = NULL;
    #if defined(Py_BUILD_CORE) && !defined(Py_BUILD_CORE_MODULE)

    #define NUM_KEYWORDS 1
    static struct {
        PyGC_Head _this_is_not_used;
        PyObject_VAR_HEAD
        Py_hash_t ob_hash;
        PyObject *ob_item[NUM_KEYWORDS];
    } _kwtuple = {
        .ob_base = PyVarObject_HEAD_INIT(&PyTuple_Type, NUM_KEYWORDS)
        .ob_hash = -1,
        .ob_item = { &_Py_ID(options), },
    };
    #undef NUM_KEYWORDS
    #define KWTUPLE (&_kwtuple.ob_base.ob_base)

    #else  // !Py_BUILD_CORE
    #  define KWTUPLE NULL
    #endif  // !Py_BUILD_CORE

    static const char * const _keywords[] = {"options", NULL};
    static _PyArg_Parser _parser = {
        .keywords = _keywords,
        .fname = "wait3",
        .kwtuple = KWTUPLE,
    };
    #undef KWTUPLE
    PyObject *argsbuf[1];
    int options;

    args = _PyArg_UnpackKeywords(args, nargs, NULL, kwnames, &_parser,
            /*minpos*/ 1, /*maxpos*/ 1, /*minkw*/ 0, /*varpos*/ 0, argsbuf);
    if (!args) {
        goto exit;
    }
    options = PyLong_AsInt(args[0]);
    if (options == -1 && PyErr_Occurred()) {
        goto exit;
    }
    return_value = os_wait3_impl(module, options);

exit:
    return return_value;
}

#endif /* defined(HAVE_WAIT3) */

#if defined(HAVE_WAIT4)

PyDoc_STRVAR(os_wait4__doc__,
"wait4($module, /, pid, options)\n"
"--\n"
"\n"
"Wait for completion of a specific child process.\n"
"\n"
"Returns a tuple of information about the child process:\n"
"  (pid, status, rusage)");

#define OS_WAIT4_METHODDEF    \
    {"wait4", _PyCFunction_CAST(os_wait4), METH_FASTCALL|METH_KEYWORDS, os_wait4__doc__},

static PyObject *
os_wait4_impl(PyObject *module, pid_t pid, int options);

static PyObject *
os_wait4(PyObject *module, PyObject *const *args, Py_ssize_t nargs, PyObject *kwnames)
{
    PyObject *return_value = NULL;
    #if defined(Py_BUILD_CORE) && !defined(Py_BUILD_CORE_MODULE)

    #define NUM_KEYWORDS 2
    static struct {
        PyGC_Head _this_is_not_used;
        PyObject_VAR_HEAD
        Py_hash_t ob_hash;
        PyObject *ob_item[NUM_KEYWORDS];
    } _kwtuple = {
        .ob_base = PyVarObject_HEAD_INIT(&PyTuple_Type, NUM_KEYWORDS)
        .ob_hash = -1,
        .ob_item = { &_Py_ID(pid), &_Py_ID(options), },
    };
    #undef NUM_KEYWORDS
    #define KWTUPLE (&_kwtuple.ob_base.ob_base)

    #else  // !Py_BUILD_CORE
    #  define KWTUPLE NULL
    #endif  // !Py_BUILD_CORE

    static const char * const _keywords[] = {"pid", "options", NULL};
    static _PyArg_Parser _parser = {
        .keywords = _keywords,
        .fname = "wait4",
        .kwtuple = KWTUPLE,
    };
    #undef KWTUPLE
    PyObject *argsbuf[2];
    pid_t pid;
    int options;

    args = _PyArg_UnpackKeywords(args, nargs, NULL, kwnames, &_parser,
            /*minpos*/ 2, /*maxpos*/ 2, /*minkw*/ 0, /*varpos*/ 0, argsbuf);
    if (!args) {
        goto exit;
    }
    pid = PyLong_AsPid(args[0]);
    if (pid == (pid_t)(-1) && PyErr_Occurred()) {
        goto exit;
    }
    options = PyLong_AsInt(args[1]);
    if (options == -1 && PyErr_Occurred()) {
        goto exit;
    }
    return_value = os_wait4_impl(module, pid, options);

exit:
    return return_value;
}

#endif /* defined(HAVE_WAIT4) */

#if defined(HAVE_WAITID)

PyDoc_STRVAR(os_waitid__doc__,
"waitid($module, idtype, id, options, /)\n"
"--\n"
"\n"
"Returns the result of waiting for a process or processes.\n"
"\n"
"  idtype\n"
"    Must be one of be P_PID, P_PGID or P_ALL.\n"
"  id\n"
"    The id to wait on.\n"
"  options\n"
"    Constructed from the ORing of one or more of WEXITED, WSTOPPED\n"
"    or WCONTINUED and additionally may be ORed with WNOHANG or WNOWAIT.\n"
"\n"
"Returns either waitid_result or None if WNOHANG is specified and there are\n"
"no children in a waitable state.");

#define OS_WAITID_METHODDEF    \
    {"waitid", _PyCFunction_CAST(os_waitid), METH_FASTCALL, os_waitid__doc__},

static PyObject *
os_waitid_impl(PyObject *module, idtype_t idtype, id_t id, int options);

static PyObject *
os_waitid(PyObject *module, PyObject *const *args, Py_ssize_t nargs)
{
    PyObject *return_value = NULL;
    idtype_t idtype;
    id_t id;
    int options;

    if (!_PyArg_CheckPositional("waitid", nargs, 3, 3)) {
        goto exit;
    }
    if (!idtype_t_converter(args[0], &idtype)) {
        goto exit;
    }
    id = (id_t)PyLong_AsPid(args[1]);
    if (id == (id_t)(-1) && PyErr_Occurred()) {
        goto exit;
    }
    options = PyLong_AsInt(args[2]);
    if (options == -1 && PyErr_Occurred()) {
        goto exit;
    }
    return_value = os_waitid_impl(module, idtype, id, options);

exit:
    return return_value;
}

#endif /* defined(HAVE_WAITID) */

#if defined(HAVE_WAITPID)

PyDoc_STRVAR(os_waitpid__doc__,
"waitpid($module, pid, options, /)\n"
"--\n"
"\n"
"Wait for completion of a given child process.\n"
"\n"
"Returns a tuple of information regarding the child process:\n"
"    (pid, status)\n"
"\n"
"The options argument is ignored on Windows.");

#define OS_WAITPID_METHODDEF    \
    {"waitpid", _PyCFunction_CAST(os_waitpid), METH_FASTCALL, os_waitpid__doc__},

static PyObject *
os_waitpid_impl(PyObject *module, pid_t pid, int options);

static PyObject *
os_waitpid(PyObject *module, PyObject *const *args, Py_ssize_t nargs)
{
    PyObject *return_value = NULL;
    pid_t pid;
    int options;

    if (!_PyArg_CheckPositional("waitpid", nargs, 2, 2)) {
        goto exit;
    }
    pid = PyLong_AsPid(args[0]);
    if (pid == (pid_t)(-1) && PyErr_Occurred()) {
        goto exit;
    }
    options = PyLong_AsInt(args[1]);
    if (options == -1 && PyErr_Occurred()) {
        goto exit;
    }
    return_value = os_waitpid_impl(module, pid, options);

exit:
    return return_value;
}

#endif /* defined(HAVE_WAITPID) */

#if !defined(HAVE_WAITPID) && defined(HAVE_CWAIT)

PyDoc_STRVAR(os_waitpid__doc__,
"waitpid($module, pid, options, /)\n"
"--\n"
"\n"
"Wait for completion of a given process.\n"
"\n"
"Returns a tuple of information regarding the process:\n"
"    (pid, status << 8)\n"
"\n"
"The options argument is ignored on Windows.");

#define OS_WAITPID_METHODDEF    \
    {"waitpid", _PyCFunction_CAST(os_waitpid), METH_FASTCALL, os_waitpid__doc__},

static PyObject *
os_waitpid_impl(PyObject *module, intptr_t pid, int options);

static PyObject *
os_waitpid(PyObject *module, PyObject *const *args, Py_ssize_t nargs)
{
    PyObject *return_value = NULL;
    intptr_t pid;
    int options;

    if (!_PyArg_CheckPositional("waitpid", nargs, 2, 2)) {
        goto exit;
    }
    pid = (intptr_t)PyLong_AsVoidPtr(args[0]);
    if (!pid && PyErr_Occurred()) {
        goto exit;
    }
    options = PyLong_AsInt(args[1]);
    if (options == -1 && PyErr_Occurred()) {
        goto exit;
    }
    return_value = os_waitpid_impl(module, pid, options);

exit:
    return return_value;
}

#endif /* !defined(HAVE_WAITPID) && defined(HAVE_CWAIT) */

#if defined(HAVE_WAIT)

PyDoc_STRVAR(os_wait__doc__,
"wait($module, /)\n"
"--\n"
"\n"
"Wait for completion of a child process.\n"
"\n"
"Returns a tuple of information about the child process:\n"
"    (pid, status)");

#define OS_WAIT_METHODDEF    \
    {"wait", (PyCFunction)os_wait, METH_NOARGS, os_wait__doc__},

static PyObject *
os_wait_impl(PyObject *module);

static PyObject *
os_wait(PyObject *module, PyObject *Py_UNUSED(ignored))
{
    return os_wait_impl(module);
}

#endif /* defined(HAVE_WAIT) */

#if (defined(__linux__) && defined(__NR_pidfd_open) && !(defined(__ANDROID__) && __ANDROID_API__ < 31))

PyDoc_STRVAR(os_pidfd_open__doc__,
"pidfd_open($module, /, pid, flags=0)\n"
"--\n"
"\n"
"Return a file descriptor referring to the process *pid*.\n"
"\n"
"The descriptor can be used to perform process management without races and\n"
"signals.");

#define OS_PIDFD_OPEN_METHODDEF    \
    {"pidfd_open", _PyCFunction_CAST(os_pidfd_open), METH_FASTCALL|METH_KEYWORDS, os_pidfd_open__doc__},

static PyObject *
os_pidfd_open_impl(PyObject *module, pid_t pid, unsigned int flags);

static PyObject *
os_pidfd_open(PyObject *module, PyObject *const *args, Py_ssize_t nargs, PyObject *kwnames)
{
    PyObject *return_value = NULL;
    #if defined(Py_BUILD_CORE) && !defined(Py_BUILD_CORE_MODULE)

    #define NUM_KEYWORDS 2
    static struct {
        PyGC_Head _this_is_not_used;
        PyObject_VAR_HEAD
        Py_hash_t ob_hash;
        PyObject *ob_item[NUM_KEYWORDS];
    } _kwtuple = {
        .ob_base = PyVarObject_HEAD_INIT(&PyTuple_Type, NUM_KEYWORDS)
        .ob_hash = -1,
        .ob_item = { &_Py_ID(pid), &_Py_ID(flags), },
    };
    #undef NUM_KEYWORDS
    #define KWTUPLE (&_kwtuple.ob_base.ob_base)

    #else  // !Py_BUILD_CORE
    #  define KWTUPLE NULL
    #endif  // !Py_BUILD_CORE

    static const char * const _keywords[] = {"pid", "flags", NULL};
    static _PyArg_Parser _parser = {
        .keywords = _keywords,
        .fname = "pidfd_open",
        .kwtuple = KWTUPLE,
    };
    #undef KWTUPLE
    PyObject *argsbuf[2];
    Py_ssize_t noptargs = nargs + (kwnames ? PyTuple_GET_SIZE(kwnames) : 0) - 1;
    pid_t pid;
    unsigned int flags = 0;

    args = _PyArg_UnpackKeywords(args, nargs, NULL, kwnames, &_parser,
            /*minpos*/ 1, /*maxpos*/ 2, /*minkw*/ 0, /*varpos*/ 0, argsbuf);
    if (!args) {
        goto exit;
    }
    pid = PyLong_AsPid(args[0]);
    if (pid == (pid_t)(-1) && PyErr_Occurred()) {
        goto exit;
    }
    if (!noptargs) {
        goto skip_optional_pos;
    }
    if (!_PyLong_UnsignedInt_Converter(args[1], &flags)) {
        goto exit;
    }
skip_optional_pos:
    return_value = os_pidfd_open_impl(module, pid, flags);

exit:
    return return_value;
}

#endif /* (defined(__linux__) && defined(__NR_pidfd_open) && !(defined(__ANDROID__) && __ANDROID_API__ < 31)) */

#if defined(HAVE_SETNS)

PyDoc_STRVAR(os_setns__doc__,
"setns($module, /, fd, nstype=0)\n"
"--\n"
"\n"
"Move the calling thread into different namespaces.\n"
"\n"
"  fd\n"
"    A file descriptor to a namespace.\n"
"  nstype\n"
"    Type of namespace.");

#define OS_SETNS_METHODDEF    \
    {"setns", _PyCFunction_CAST(os_setns), METH_FASTCALL|METH_KEYWORDS, os_setns__doc__},

static PyObject *
os_setns_impl(PyObject *module, int fd, int nstype);

static PyObject *
os_setns(PyObject *module, PyObject *const *args, Py_ssize_t nargs, PyObject *kwnames)
{
    PyObject *return_value = NULL;
    #if defined(Py_BUILD_CORE) && !defined(Py_BUILD_CORE_MODULE)

    #define NUM_KEYWORDS 2
    static struct {
        PyGC_Head _this_is_not_used;
        PyObject_VAR_HEAD
        Py_hash_t ob_hash;
        PyObject *ob_item[NUM_KEYWORDS];
    } _kwtuple = {
        .ob_base = PyVarObject_HEAD_INIT(&PyTuple_Type, NUM_KEYWORDS)
        .ob_hash = -1,
        .ob_item = { &_Py_ID(fd), &_Py_ID(nstype), },
    };
    #undef NUM_KEYWORDS
    #define KWTUPLE (&_kwtuple.ob_base.ob_base)

    #else  // !Py_BUILD_CORE
    #  define KWTUPLE NULL
    #endif  // !Py_BUILD_CORE

    static const char * const _keywords[] = {"fd", "nstype", NULL};
    static _PyArg_Parser _parser = {
        .keywords = _keywords,
        .fname = "setns",
        .kwtuple = KWTUPLE,
    };
    #undef KWTUPLE
    PyObject *argsbuf[2];
    Py_ssize_t noptargs = nargs + (kwnames ? PyTuple_GET_SIZE(kwnames) : 0) - 1;
    int fd;
    int nstype = 0;

    args = _PyArg_UnpackKeywords(args, nargs, NULL, kwnames, &_parser,
            /*minpos*/ 1, /*maxpos*/ 2, /*minkw*/ 0, /*varpos*/ 0, argsbuf);
    if (!args) {
        goto exit;
    }
    fd = PyObject_AsFileDescriptor(args[0]);
    if (fd < 0) {
        goto exit;
    }
    if (!noptargs) {
        goto skip_optional_pos;
    }
    nstype = PyLong_AsInt(args[1]);
    if (nstype == -1 && PyErr_Occurred()) {
        goto exit;
    }
skip_optional_pos:
    return_value = os_setns_impl(module, fd, nstype);

exit:
    return return_value;
}

#endif /* defined(HAVE_SETNS) */

#if defined(HAVE_UNSHARE)

PyDoc_STRVAR(os_unshare__doc__,
"unshare($module, /, flags)\n"
"--\n"
"\n"
"Disassociate parts of a process (or thread) execution context.\n"
"\n"
"  flags\n"
"    Namespaces to be unshared.");

#define OS_UNSHARE_METHODDEF    \
    {"unshare", _PyCFunction_CAST(os_unshare), METH_FASTCALL|METH_KEYWORDS, os_unshare__doc__},

static PyObject *
os_unshare_impl(PyObject *module, int flags);

static PyObject *
os_unshare(PyObject *module, PyObject *const *args, Py_ssize_t nargs, PyObject *kwnames)
{
    PyObject *return_value = NULL;
    #if defined(Py_BUILD_CORE) && !defined(Py_BUILD_CORE_MODULE)

    #define NUM_KEYWORDS 1
    static struct {
        PyGC_Head _this_is_not_used;
        PyObject_VAR_HEAD
        Py_hash_t ob_hash;
        PyObject *ob_item[NUM_KEYWORDS];
    } _kwtuple = {
        .ob_base = PyVarObject_HEAD_INIT(&PyTuple_Type, NUM_KEYWORDS)
        .ob_hash = -1,
        .ob_item = { &_Py_ID(flags), },
    };
    #undef NUM_KEYWORDS
    #define KWTUPLE (&_kwtuple.ob_base.ob_base)

    #else  // !Py_BUILD_CORE
    #  define KWTUPLE NULL
    #endif  // !Py_BUILD_CORE

    static const char * const _keywords[] = {"flags", NULL};
    static _PyArg_Parser _parser = {
        .keywords = _keywords,
        .fname = "unshare",
        .kwtuple = KWTUPLE,
    };
    #undef KWTUPLE
    PyObject *argsbuf[1];
    int flags;

    args = _PyArg_UnpackKeywords(args, nargs, NULL, kwnames, &_parser,
            /*minpos*/ 1, /*maxpos*/ 1, /*minkw*/ 0, /*varpos*/ 0, argsbuf);
    if (!args) {
        goto exit;
    }
    flags = PyLong_AsInt(args[0]);
    if (flags == -1 && PyErr_Occurred()) {
        goto exit;
    }
    return_value = os_unshare_impl(module, flags);

exit:
    return return_value;
}

#endif /* defined(HAVE_UNSHARE) */

#if (defined(HAVE_READLINK) || defined(MS_WINDOWS))

PyDoc_STRVAR(os_readlink__doc__,
"readlink($module, /, path, *, dir_fd=None)\n"
"--\n"
"\n"
"Return a string representing the path to which the symbolic link points.\n"
"\n"
"If dir_fd is not None, it should be a file descriptor open to a directory,\n"
"and path should be relative; path will then be relative to that directory.\n"
"\n"
"dir_fd may not be implemented on your platform.  If it is unavailable,\n"
"using it will raise a NotImplementedError.");

#define OS_READLINK_METHODDEF    \
    {"readlink", _PyCFunction_CAST(os_readlink), METH_FASTCALL|METH_KEYWORDS, os_readlink__doc__},

static PyObject *
os_readlink_impl(PyObject *module, path_t *path, int dir_fd);

static PyObject *
os_readlink(PyObject *module, PyObject *const *args, Py_ssize_t nargs, PyObject *kwnames)
{
    PyObject *return_value = NULL;
    #if defined(Py_BUILD_CORE) && !defined(Py_BUILD_CORE_MODULE)

    #define NUM_KEYWORDS 2
    static struct {
        PyGC_Head _this_is_not_used;
        PyObject_VAR_HEAD
        Py_hash_t ob_hash;
        PyObject *ob_item[NUM_KEYWORDS];
    } _kwtuple = {
        .ob_base = PyVarObject_HEAD_INIT(&PyTuple_Type, NUM_KEYWORDS)
        .ob_hash = -1,
        .ob_item = { &_Py_ID(path), &_Py_ID(dir_fd), },
    };
    #undef NUM_KEYWORDS
    #define KWTUPLE (&_kwtuple.ob_base.ob_base)

    #else  // !Py_BUILD_CORE
    #  define KWTUPLE NULL
    #endif  // !Py_BUILD_CORE

    static const char * const _keywords[] = {"path", "dir_fd", NULL};
    static _PyArg_Parser _parser = {
        .keywords = _keywords,
        .fname = "readlink",
        .kwtuple = KWTUPLE,
    };
    #undef KWTUPLE
    PyObject *argsbuf[2];
    Py_ssize_t noptargs = nargs + (kwnames ? PyTuple_GET_SIZE(kwnames) : 0) - 1;
    path_t path = PATH_T_INITIALIZE_P("readlink", "path", 0, 0, 0, 0);
    int dir_fd = DEFAULT_DIR_FD;

    args = _PyArg_UnpackKeywords(args, nargs, NULL, kwnames, &_parser,
            /*minpos*/ 1, /*maxpos*/ 1, /*minkw*/ 0, /*varpos*/ 0, argsbuf);
    if (!args) {
        goto exit;
    }
    if (!path_converter(args[0], &path)) {
        goto exit;
    }
    if (!noptargs) {
        goto skip_optional_kwonly;
    }
    if (!READLINKAT_DIR_FD_CONVERTER(args[1], &dir_fd)) {
        goto exit;
    }
skip_optional_kwonly:
    return_value = os_readlink_impl(module, &path, dir_fd);

exit:
    /* Cleanup for path */
    path_cleanup(&path);

    return return_value;
}

#endif /* (defined(HAVE_READLINK) || defined(MS_WINDOWS)) */

#if defined(HAVE_SYMLINK)

PyDoc_STRVAR(os_symlink__doc__,
"symlink($module, /, src, dst, target_is_directory=False, *, dir_fd=None)\n"
"--\n"
"\n"
"Create a symbolic link pointing to src named dst.\n"
"\n"
"target_is_directory is required on Windows if the target is to be\n"
"  interpreted as a directory.  (On Windows, symlink requires\n"
"  Windows 6.0 or greater, and raises a NotImplementedError otherwise.)\n"
"  target_is_directory is ignored on non-Windows platforms.\n"
"\n"
"If dir_fd is not None, it should be a file descriptor open to a directory,\n"
"  and path should be relative; path will then be relative to that directory.\n"
"dir_fd may not be implemented on your platform.\n"
"  If it is unavailable, using it will raise a NotImplementedError.");

#define OS_SYMLINK_METHODDEF    \
    {"symlink", _PyCFunction_CAST(os_symlink), METH_FASTCALL|METH_KEYWORDS, os_symlink__doc__},

static PyObject *
os_symlink_impl(PyObject *module, path_t *src, path_t *dst,
                int target_is_directory, int dir_fd);

static PyObject *
os_symlink(PyObject *module, PyObject *const *args, Py_ssize_t nargs, PyObject *kwnames)
{
    PyObject *return_value = NULL;
    #if defined(Py_BUILD_CORE) && !defined(Py_BUILD_CORE_MODULE)

    #define NUM_KEYWORDS 4
    static struct {
        PyGC_Head _this_is_not_used;
        PyObject_VAR_HEAD
        Py_hash_t ob_hash;
        PyObject *ob_item[NUM_KEYWORDS];
    } _kwtuple = {
        .ob_base = PyVarObject_HEAD_INIT(&PyTuple_Type, NUM_KEYWORDS)
        .ob_hash = -1,
        .ob_item = { &_Py_ID(src), &_Py_ID(dst), &_Py_ID(target_is_directory), &_Py_ID(dir_fd), },
    };
    #undef NUM_KEYWORDS
    #define KWTUPLE (&_kwtuple.ob_base.ob_base)

    #else  // !Py_BUILD_CORE
    #  define KWTUPLE NULL
    #endif  // !Py_BUILD_CORE

    static const char * const _keywords[] = {"src", "dst", "target_is_directory", "dir_fd", NULL};
    static _PyArg_Parser _parser = {
        .keywords = _keywords,
        .fname = "symlink",
        .kwtuple = KWTUPLE,
    };
    #undef KWTUPLE
    PyObject *argsbuf[4];
    Py_ssize_t noptargs = nargs + (kwnames ? PyTuple_GET_SIZE(kwnames) : 0) - 2;
    path_t src = PATH_T_INITIALIZE_P("symlink", "src", 0, 0, 0, 0);
    path_t dst = PATH_T_INITIALIZE_P("symlink", "dst", 0, 0, 0, 0);
    int target_is_directory = 0;
    int dir_fd = DEFAULT_DIR_FD;

    args = _PyArg_UnpackKeywords(args, nargs, NULL, kwnames, &_parser,
            /*minpos*/ 2, /*maxpos*/ 3, /*minkw*/ 0, /*varpos*/ 0, argsbuf);
    if (!args) {
        goto exit;
    }
    if (!path_converter(args[0], &src)) {
        goto exit;
    }
    if (!path_converter(args[1], &dst)) {
        goto exit;
    }
    if (!noptargs) {
        goto skip_optional_pos;
    }
    if (args[2]) {
        target_is_directory = PyObject_IsTrue(args[2]);
        if (target_is_directory < 0) {
            goto exit;
        }
        if (!--noptargs) {
            goto skip_optional_pos;
        }
    }
skip_optional_pos:
    if (!noptargs) {
        goto skip_optional_kwonly;
    }
    if (!SYMLINKAT_DIR_FD_CONVERTER(args[3], &dir_fd)) {
        goto exit;
    }
skip_optional_kwonly:
    return_value = os_symlink_impl(module, &src, &dst, target_is_directory, dir_fd);

exit:
    /* Cleanup for src */
    path_cleanup(&src);
    /* Cleanup for dst */
    path_cleanup(&dst);

    return return_value;
}

#endif /* defined(HAVE_SYMLINK) */

PyDoc_STRVAR(os_times__doc__,
"times($module, /)\n"
"--\n"
"\n"
"Return a collection containing process timing information.\n"
"\n"
"The object returned behaves like a named tuple with these fields:\n"
"  (utime, stime, cutime, cstime, elapsed_time)\n"
"All fields are floating-point numbers.");

#define OS_TIMES_METHODDEF    \
    {"times", (PyCFunction)os_times, METH_NOARGS, os_times__doc__},

static PyObject *
os_times_impl(PyObject *module);

static PyObject *
os_times(PyObject *module, PyObject *Py_UNUSED(ignored))
{
    return os_times_impl(module);
}

#if defined(HAVE_TIMERFD_CREATE)

PyDoc_STRVAR(os_timerfd_create__doc__,
"timerfd_create($module, clockid, /, *, flags=0)\n"
"--\n"
"\n"
"Create and return a timer file descriptor.\n"
"\n"
"  clockid\n"
"    A valid clock ID constant as timer file descriptor.\n"
"\n"
"    time.CLOCK_REALTIME\n"
"    time.CLOCK_MONOTONIC\n"
"    time.CLOCK_BOOTTIME\n"
"  flags\n"
"    0 or a bit mask of os.TFD_NONBLOCK or os.TFD_CLOEXEC.\n"
"\n"
"    os.TFD_NONBLOCK\n"
"        If *TFD_NONBLOCK* is set as a flag, read doesn\'t blocks.\n"
"        If *TFD_NONBLOCK* is not set as a flag, read block until the timer fires.\n"
"\n"
"    os.TFD_CLOEXEC\n"
"        If *TFD_CLOEXEC* is set as a flag, enable the close-on-exec flag");

#define OS_TIMERFD_CREATE_METHODDEF    \
    {"timerfd_create", _PyCFunction_CAST(os_timerfd_create), METH_FASTCALL|METH_KEYWORDS, os_timerfd_create__doc__},

static PyObject *
os_timerfd_create_impl(PyObject *module, int clockid, int flags);

static PyObject *
os_timerfd_create(PyObject *module, PyObject *const *args, Py_ssize_t nargs, PyObject *kwnames)
{
    PyObject *return_value = NULL;
    #if defined(Py_BUILD_CORE) && !defined(Py_BUILD_CORE_MODULE)

    #define NUM_KEYWORDS 1
    static struct {
        PyGC_Head _this_is_not_used;
        PyObject_VAR_HEAD
        Py_hash_t ob_hash;
        PyObject *ob_item[NUM_KEYWORDS];
    } _kwtuple = {
        .ob_base = PyVarObject_HEAD_INIT(&PyTuple_Type, NUM_KEYWORDS)
        .ob_hash = -1,
        .ob_item = { &_Py_ID(flags), },
    };
    #undef NUM_KEYWORDS
    #define KWTUPLE (&_kwtuple.ob_base.ob_base)

    #else  // !Py_BUILD_CORE
    #  define KWTUPLE NULL
    #endif  // !Py_BUILD_CORE

    static const char * const _keywords[] = {"", "flags", NULL};
    static _PyArg_Parser _parser = {
        .keywords = _keywords,
        .fname = "timerfd_create",
        .kwtuple = KWTUPLE,
    };
    #undef KWTUPLE
    PyObject *argsbuf[2];
    Py_ssize_t noptargs = nargs + (kwnames ? PyTuple_GET_SIZE(kwnames) : 0) - 1;
    int clockid;
    int flags = 0;

    args = _PyArg_UnpackKeywords(args, nargs, NULL, kwnames, &_parser,
            /*minpos*/ 1, /*maxpos*/ 1, /*minkw*/ 0, /*varpos*/ 0, argsbuf);
    if (!args) {
        goto exit;
    }
    clockid = PyLong_AsInt(args[0]);
    if (clockid == -1 && PyErr_Occurred()) {
        goto exit;
    }
    if (!noptargs) {
        goto skip_optional_kwonly;
    }
    flags = PyLong_AsInt(args[1]);
    if (flags == -1 && PyErr_Occurred()) {
        goto exit;
    }
skip_optional_kwonly:
    return_value = os_timerfd_create_impl(module, clockid, flags);

exit:
    return return_value;
}

#endif /* defined(HAVE_TIMERFD_CREATE) */

#if defined(HAVE_TIMERFD_CREATE)

PyDoc_STRVAR(os_timerfd_settime__doc__,
"timerfd_settime($module, fd, /, *, flags=0, initial=0.0, interval=0.0)\n"
"--\n"
"\n"
"Alter a timer file descriptor\'s internal timer in seconds.\n"
"\n"
"  fd\n"
"    A timer file descriptor.\n"
"  flags\n"
"    0 or a bit mask of TFD_TIMER_ABSTIME or TFD_TIMER_CANCEL_ON_SET.\n"
"  initial\n"
"    The initial expiration time, in seconds.\n"
"  interval\n"
"    The timer\'s interval, in seconds.");

#define OS_TIMERFD_SETTIME_METHODDEF    \
    {"timerfd_settime", _PyCFunction_CAST(os_timerfd_settime), METH_FASTCALL|METH_KEYWORDS, os_timerfd_settime__doc__},

static PyObject *
os_timerfd_settime_impl(PyObject *module, int fd, int flags,
                        double initial_double, double interval_double);

static PyObject *
os_timerfd_settime(PyObject *module, PyObject *const *args, Py_ssize_t nargs, PyObject *kwnames)
{
    PyObject *return_value = NULL;
    #if defined(Py_BUILD_CORE) && !defined(Py_BUILD_CORE_MODULE)

    #define NUM_KEYWORDS 3
    static struct {
        PyGC_Head _this_is_not_used;
        PyObject_VAR_HEAD
        Py_hash_t ob_hash;
        PyObject *ob_item[NUM_KEYWORDS];
    } _kwtuple = {
        .ob_base = PyVarObject_HEAD_INIT(&PyTuple_Type, NUM_KEYWORDS)
        .ob_hash = -1,
        .ob_item = { &_Py_ID(flags), &_Py_ID(initial), &_Py_ID(interval), },
    };
    #undef NUM_KEYWORDS
    #define KWTUPLE (&_kwtuple.ob_base.ob_base)

    #else  // !Py_BUILD_CORE
    #  define KWTUPLE NULL
    #endif  // !Py_BUILD_CORE

    static const char * const _keywords[] = {"", "flags", "initial", "interval", NULL};
    static _PyArg_Parser _parser = {
        .keywords = _keywords,
        .fname = "timerfd_settime",
        .kwtuple = KWTUPLE,
    };
    #undef KWTUPLE
    PyObject *argsbuf[4];
    Py_ssize_t noptargs = nargs + (kwnames ? PyTuple_GET_SIZE(kwnames) : 0) - 1;
    int fd;
    int flags = 0;
    double initial_double = 0.0;
    double interval_double = 0.0;

    args = _PyArg_UnpackKeywords(args, nargs, NULL, kwnames, &_parser,
            /*minpos*/ 1, /*maxpos*/ 1, /*minkw*/ 0, /*varpos*/ 0, argsbuf);
    if (!args) {
        goto exit;
    }
    fd = PyObject_AsFileDescriptor(args[0]);
    if (fd < 0) {
        goto exit;
    }
    if (!noptargs) {
        goto skip_optional_kwonly;
    }
    if (args[1]) {
        flags = PyLong_AsInt(args[1]);
        if (flags == -1 && PyErr_Occurred()) {
            goto exit;
        }
        if (!--noptargs) {
            goto skip_optional_kwonly;
        }
    }
    if (args[2]) {
        if (PyFloat_CheckExact(args[2])) {
            initial_double = PyFloat_AS_DOUBLE(args[2]);
        }
        else
        {
            initial_double = PyFloat_AsDouble(args[2]);
            if (initial_double == -1.0 && PyErr_Occurred()) {
                goto exit;
            }
        }
        if (!--noptargs) {
            goto skip_optional_kwonly;
        }
    }
    if (PyFloat_CheckExact(args[3])) {
        interval_double = PyFloat_AS_DOUBLE(args[3]);
    }
    else
    {
        interval_double = PyFloat_AsDouble(args[3]);
        if (interval_double == -1.0 && PyErr_Occurred()) {
            goto exit;
        }
    }
skip_optional_kwonly:
    return_value = os_timerfd_settime_impl(module, fd, flags, initial_double, interval_double);

exit:
    return return_value;
}

#endif /* defined(HAVE_TIMERFD_CREATE) */

#if defined(HAVE_TIMERFD_CREATE)

PyDoc_STRVAR(os_timerfd_settime_ns__doc__,
"timerfd_settime_ns($module, fd, /, *, flags=0, initial=0, interval=0)\n"
"--\n"
"\n"
"Alter a timer file descriptor\'s internal timer in nanoseconds.\n"
"\n"
"  fd\n"
"    A timer file descriptor.\n"
"  flags\n"
"    0 or a bit mask of TFD_TIMER_ABSTIME or TFD_TIMER_CANCEL_ON_SET.\n"
"  initial\n"
"    initial expiration timing in seconds.\n"
"  interval\n"
"    interval for the timer in seconds.");

#define OS_TIMERFD_SETTIME_NS_METHODDEF    \
    {"timerfd_settime_ns", _PyCFunction_CAST(os_timerfd_settime_ns), METH_FASTCALL|METH_KEYWORDS, os_timerfd_settime_ns__doc__},

static PyObject *
os_timerfd_settime_ns_impl(PyObject *module, int fd, int flags,
                           long long initial, long long interval);

static PyObject *
os_timerfd_settime_ns(PyObject *module, PyObject *const *args, Py_ssize_t nargs, PyObject *kwnames)
{
    PyObject *return_value = NULL;
    #if defined(Py_BUILD_CORE) && !defined(Py_BUILD_CORE_MODULE)

    #define NUM_KEYWORDS 3
    static struct {
        PyGC_Head _this_is_not_used;
        PyObject_VAR_HEAD
        Py_hash_t ob_hash;
        PyObject *ob_item[NUM_KEYWORDS];
    } _kwtuple = {
        .ob_base = PyVarObject_HEAD_INIT(&PyTuple_Type, NUM_KEYWORDS)
        .ob_hash = -1,
        .ob_item = { &_Py_ID(flags), &_Py_ID(initial), &_Py_ID(interval), },
    };
    #undef NUM_KEYWORDS
    #define KWTUPLE (&_kwtuple.ob_base.ob_base)

    #else  // !Py_BUILD_CORE
    #  define KWTUPLE NULL
    #endif  // !Py_BUILD_CORE

    static const char * const _keywords[] = {"", "flags", "initial", "interval", NULL};
    static _PyArg_Parser _parser = {
        .keywords = _keywords,
        .fname = "timerfd_settime_ns",
        .kwtuple = KWTUPLE,
    };
    #undef KWTUPLE
    PyObject *argsbuf[4];
    Py_ssize_t noptargs = nargs + (kwnames ? PyTuple_GET_SIZE(kwnames) : 0) - 1;
    int fd;
    int flags = 0;
    long long initial = 0;
    long long interval = 0;

    args = _PyArg_UnpackKeywords(args, nargs, NULL, kwnames, &_parser,
            /*minpos*/ 1, /*maxpos*/ 1, /*minkw*/ 0, /*varpos*/ 0, argsbuf);
    if (!args) {
        goto exit;
    }
    fd = PyObject_AsFileDescriptor(args[0]);
    if (fd < 0) {
        goto exit;
    }
    if (!noptargs) {
        goto skip_optional_kwonly;
    }
    if (args[1]) {
        flags = PyLong_AsInt(args[1]);
        if (flags == -1 && PyErr_Occurred()) {
            goto exit;
        }
        if (!--noptargs) {
            goto skip_optional_kwonly;
        }
    }
    if (args[2]) {
        initial = PyLong_AsLongLong(args[2]);
        if (initial == -1 && PyErr_Occurred()) {
            goto exit;
        }
        if (!--noptargs) {
            goto skip_optional_kwonly;
        }
    }
    interval = PyLong_AsLongLong(args[3]);
    if (interval == -1 && PyErr_Occurred()) {
        goto exit;
    }
skip_optional_kwonly:
    return_value = os_timerfd_settime_ns_impl(module, fd, flags, initial, interval);

exit:
    return return_value;
}

#endif /* defined(HAVE_TIMERFD_CREATE) */

#if defined(HAVE_TIMERFD_CREATE)

PyDoc_STRVAR(os_timerfd_gettime__doc__,
"timerfd_gettime($module, fd, /)\n"
"--\n"
"\n"
"Return a tuple of a timer file descriptor\'s (interval, next expiration) in float seconds.\n"
"\n"
"  fd\n"
"    A timer file descriptor.");

#define OS_TIMERFD_GETTIME_METHODDEF    \
    {"timerfd_gettime", (PyCFunction)os_timerfd_gettime, METH_O, os_timerfd_gettime__doc__},

static PyObject *
os_timerfd_gettime_impl(PyObject *module, int fd);

static PyObject *
os_timerfd_gettime(PyObject *module, PyObject *arg)
{
    PyObject *return_value = NULL;
    int fd;

    fd = PyObject_AsFileDescriptor(arg);
    if (fd < 0) {
        goto exit;
    }
    return_value = os_timerfd_gettime_impl(module, fd);

exit:
    return return_value;
}

#endif /* defined(HAVE_TIMERFD_CREATE) */

#if defined(HAVE_TIMERFD_CREATE)

PyDoc_STRVAR(os_timerfd_gettime_ns__doc__,
"timerfd_gettime_ns($module, fd, /)\n"
"--\n"
"\n"
"Return a tuple of a timer file descriptor\'s (interval, next expiration) in nanoseconds.\n"
"\n"
"  fd\n"
"    A timer file descriptor.");

#define OS_TIMERFD_GETTIME_NS_METHODDEF    \
    {"timerfd_gettime_ns", (PyCFunction)os_timerfd_gettime_ns, METH_O, os_timerfd_gettime_ns__doc__},

static PyObject *
os_timerfd_gettime_ns_impl(PyObject *module, int fd);

static PyObject *
os_timerfd_gettime_ns(PyObject *module, PyObject *arg)
{
    PyObject *return_value = NULL;
    int fd;

    fd = PyObject_AsFileDescriptor(arg);
    if (fd < 0) {
        goto exit;
    }
    return_value = os_timerfd_gettime_ns_impl(module, fd);

exit:
    return return_value;
}

#endif /* defined(HAVE_TIMERFD_CREATE) */

#if defined(HAVE_GETSID)

PyDoc_STRVAR(os_getsid__doc__,
"getsid($module, pid, /)\n"
"--\n"
"\n"
"Call the system call getsid(pid) and return the result.");

#define OS_GETSID_METHODDEF    \
    {"getsid", (PyCFunction)os_getsid, METH_O, os_getsid__doc__},

static PyObject *
os_getsid_impl(PyObject *module, pid_t pid);

static PyObject *
os_getsid(PyObject *module, PyObject *arg)
{
    PyObject *return_value = NULL;
    pid_t pid;

    pid = PyLong_AsPid(arg);
    if (pid == (pid_t)(-1) && PyErr_Occurred()) {
        goto exit;
    }
    return_value = os_getsid_impl(module, pid);

exit:
    return return_value;
}

#endif /* defined(HAVE_GETSID) */

#if defined(HAVE_SETSID)

PyDoc_STRVAR(os_setsid__doc__,
"setsid($module, /)\n"
"--\n"
"\n"
"Call the system call setsid().");

#define OS_SETSID_METHODDEF    \
    {"setsid", (PyCFunction)os_setsid, METH_NOARGS, os_setsid__doc__},

static PyObject *
os_setsid_impl(PyObject *module);

static PyObject *
os_setsid(PyObject *module, PyObject *Py_UNUSED(ignored))
{
    return os_setsid_impl(module);
}

#endif /* defined(HAVE_SETSID) */

#if defined(HAVE_SETPGID)

PyDoc_STRVAR(os_setpgid__doc__,
"setpgid($module, pid, pgrp, /)\n"
"--\n"
"\n"
"Call the system call setpgid(pid, pgrp).");

#define OS_SETPGID_METHODDEF    \
    {"setpgid", _PyCFunction_CAST(os_setpgid), METH_FASTCALL, os_setpgid__doc__},

static PyObject *
os_setpgid_impl(PyObject *module, pid_t pid, pid_t pgrp);

static PyObject *
os_setpgid(PyObject *module, PyObject *const *args, Py_ssize_t nargs)
{
    PyObject *return_value = NULL;
    pid_t pid;
    pid_t pgrp;

    if (!_PyArg_CheckPositional("setpgid", nargs, 2, 2)) {
        goto exit;
    }
    pid = PyLong_AsPid(args[0]);
    if (pid == (pid_t)(-1) && PyErr_Occurred()) {
        goto exit;
    }
    pgrp = PyLong_AsPid(args[1]);
    if (pgrp == (pid_t)(-1) && PyErr_Occurred()) {
        goto exit;
    }
    return_value = os_setpgid_impl(module, pid, pgrp);

exit:
    return return_value;
}

#endif /* defined(HAVE_SETPGID) */

#if defined(HAVE_TCGETPGRP)

PyDoc_STRVAR(os_tcgetpgrp__doc__,
"tcgetpgrp($module, fd, /)\n"
"--\n"
"\n"
"Return the process group associated with the terminal specified by fd.");

#define OS_TCGETPGRP_METHODDEF    \
    {"tcgetpgrp", (PyCFunction)os_tcgetpgrp, METH_O, os_tcgetpgrp__doc__},

static PyObject *
os_tcgetpgrp_impl(PyObject *module, int fd);

static PyObject *
os_tcgetpgrp(PyObject *module, PyObject *arg)
{
    PyObject *return_value = NULL;
    int fd;

    fd = PyLong_AsInt(arg);
    if (fd == -1 && PyErr_Occurred()) {
        goto exit;
    }
    return_value = os_tcgetpgrp_impl(module, fd);

exit:
    return return_value;
}

#endif /* defined(HAVE_TCGETPGRP) */

#if defined(HAVE_TCSETPGRP)

PyDoc_STRVAR(os_tcsetpgrp__doc__,
"tcsetpgrp($module, fd, pgid, /)\n"
"--\n"
"\n"
"Set the process group associated with the terminal specified by fd.");

#define OS_TCSETPGRP_METHODDEF    \
    {"tcsetpgrp", _PyCFunction_CAST(os_tcsetpgrp), METH_FASTCALL, os_tcsetpgrp__doc__},

static PyObject *
os_tcsetpgrp_impl(PyObject *module, int fd, pid_t pgid);

static PyObject *
os_tcsetpgrp(PyObject *module, PyObject *const *args, Py_ssize_t nargs)
{
    PyObject *return_value = NULL;
    int fd;
    pid_t pgid;

    if (!_PyArg_CheckPositional("tcsetpgrp", nargs, 2, 2)) {
        goto exit;
    }
    fd = PyLong_AsInt(args[0]);
    if (fd == -1 && PyErr_Occurred()) {
        goto exit;
    }
    pgid = PyLong_AsPid(args[1]);
    if (pgid == (pid_t)(-1) && PyErr_Occurred()) {
        goto exit;
    }
    return_value = os_tcsetpgrp_impl(module, fd, pgid);

exit:
    return return_value;
}

#endif /* defined(HAVE_TCSETPGRP) */

PyDoc_STRVAR(os_open__doc__,
"open($module, /, path, flags, mode=511, *, dir_fd=None)\n"
"--\n"
"\n"
"Open a file for low level IO.  Returns a file descriptor (integer).\n"
"\n"
"If dir_fd is not None, it should be a file descriptor open to a directory,\n"
"  and path should be relative; path will then be relative to that directory.\n"
"dir_fd may not be implemented on your platform.\n"
"  If it is unavailable, using it will raise a NotImplementedError.");

#define OS_OPEN_METHODDEF    \
    {"open", _PyCFunction_CAST(os_open), METH_FASTCALL|METH_KEYWORDS, os_open__doc__},

static int
os_open_impl(PyObject *module, path_t *path, int flags, int mode, int dir_fd);

static PyObject *
os_open(PyObject *module, PyObject *const *args, Py_ssize_t nargs, PyObject *kwnames)
{
    PyObject *return_value = NULL;
    #if defined(Py_BUILD_CORE) && !defined(Py_BUILD_CORE_MODULE)

    #define NUM_KEYWORDS 4
    static struct {
        PyGC_Head _this_is_not_used;
        PyObject_VAR_HEAD
        Py_hash_t ob_hash;
        PyObject *ob_item[NUM_KEYWORDS];
    } _kwtuple = {
        .ob_base = PyVarObject_HEAD_INIT(&PyTuple_Type, NUM_KEYWORDS)
        .ob_hash = -1,
        .ob_item = { &_Py_ID(path), &_Py_ID(flags), &_Py_ID(mode), &_Py_ID(dir_fd), },
    };
    #undef NUM_KEYWORDS
    #define KWTUPLE (&_kwtuple.ob_base.ob_base)

    #else  // !Py_BUILD_CORE
    #  define KWTUPLE NULL
    #endif  // !Py_BUILD_CORE

    static const char * const _keywords[] = {"path", "flags", "mode", "dir_fd", NULL};
    static _PyArg_Parser _parser = {
        .keywords = _keywords,
        .fname = "open",
        .kwtuple = KWTUPLE,
    };
    #undef KWTUPLE
    PyObject *argsbuf[4];
    Py_ssize_t noptargs = nargs + (kwnames ? PyTuple_GET_SIZE(kwnames) : 0) - 2;
    path_t path = PATH_T_INITIALIZE_P("open", "path", 0, 0, 0, 0);
    int flags;
    int mode = 511;
    int dir_fd = DEFAULT_DIR_FD;
    int _return_value;

    args = _PyArg_UnpackKeywords(args, nargs, NULL, kwnames, &_parser,
            /*minpos*/ 2, /*maxpos*/ 3, /*minkw*/ 0, /*varpos*/ 0, argsbuf);
    if (!args) {
        goto exit;
    }
    if (!path_converter(args[0], &path)) {
        goto exit;
    }
    flags = PyLong_AsInt(args[1]);
    if (flags == -1 && PyErr_Occurred()) {
        goto exit;
    }
    if (!noptargs) {
        goto skip_optional_pos;
    }
    if (args[2]) {
        mode = PyLong_AsInt(args[2]);
        if (mode == -1 && PyErr_Occurred()) {
            goto exit;
        }
        if (!--noptargs) {
            goto skip_optional_pos;
        }
    }
skip_optional_pos:
    if (!noptargs) {
        goto skip_optional_kwonly;
    }
    if (!OPENAT_DIR_FD_CONVERTER(args[3], &dir_fd)) {
        goto exit;
    }
skip_optional_kwonly:
    _return_value = os_open_impl(module, &path, flags, mode, dir_fd);
    if ((_return_value == -1) && PyErr_Occurred()) {
        goto exit;
    }
    return_value = PyLong_FromLong((long)_return_value);

exit:
    /* Cleanup for path */
    path_cleanup(&path);

    return return_value;
}

PyDoc_STRVAR(os_close__doc__,
"close($module, /, fd)\n"
"--\n"
"\n"
"Close a file descriptor.");

#define OS_CLOSE_METHODDEF    \
    {"close", _PyCFunction_CAST(os_close), METH_FASTCALL|METH_KEYWORDS, os_close__doc__},

static PyObject *
os_close_impl(PyObject *module, int fd);

static PyObject *
os_close(PyObject *module, PyObject *const *args, Py_ssize_t nargs, PyObject *kwnames)
{
    PyObject *return_value = NULL;
    #if defined(Py_BUILD_CORE) && !defined(Py_BUILD_CORE_MODULE)

    #define NUM_KEYWORDS 1
    static struct {
        PyGC_Head _this_is_not_used;
        PyObject_VAR_HEAD
        Py_hash_t ob_hash;
        PyObject *ob_item[NUM_KEYWORDS];
    } _kwtuple = {
        .ob_base = PyVarObject_HEAD_INIT(&PyTuple_Type, NUM_KEYWORDS)
        .ob_hash = -1,
        .ob_item = { &_Py_ID(fd), },
    };
    #undef NUM_KEYWORDS
    #define KWTUPLE (&_kwtuple.ob_base.ob_base)

    #else  // !Py_BUILD_CORE
    #  define KWTUPLE NULL
    #endif  // !Py_BUILD_CORE

    static const char * const _keywords[] = {"fd", NULL};
    static _PyArg_Parser _parser = {
        .keywords = _keywords,
        .fname = "close",
        .kwtuple = KWTUPLE,
    };
    #undef KWTUPLE
    PyObject *argsbuf[1];
    int fd;

    args = _PyArg_UnpackKeywords(args, nargs, NULL, kwnames, &_parser,
            /*minpos*/ 1, /*maxpos*/ 1, /*minkw*/ 0, /*varpos*/ 0, argsbuf);
    if (!args) {
        goto exit;
    }
    fd = PyLong_AsInt(args[0]);
    if (fd == -1 && PyErr_Occurred()) {
        goto exit;
    }
    return_value = os_close_impl(module, fd);

exit:
    return return_value;
}

PyDoc_STRVAR(os_closerange__doc__,
"closerange($module, fd_low, fd_high, /)\n"
"--\n"
"\n"
"Closes all file descriptors in [fd_low, fd_high), ignoring errors.");

#define OS_CLOSERANGE_METHODDEF    \
    {"closerange", _PyCFunction_CAST(os_closerange), METH_FASTCALL, os_closerange__doc__},

static PyObject *
os_closerange_impl(PyObject *module, int fd_low, int fd_high);

static PyObject *
os_closerange(PyObject *module, PyObject *const *args, Py_ssize_t nargs)
{
    PyObject *return_value = NULL;
    int fd_low;
    int fd_high;

    if (!_PyArg_CheckPositional("closerange", nargs, 2, 2)) {
        goto exit;
    }
    fd_low = PyLong_AsInt(args[0]);
    if (fd_low == -1 && PyErr_Occurred()) {
        goto exit;
    }
    fd_high = PyLong_AsInt(args[1]);
    if (fd_high == -1 && PyErr_Occurred()) {
        goto exit;
    }
    return_value = os_closerange_impl(module, fd_low, fd_high);

exit:
    return return_value;
}

PyDoc_STRVAR(os_dup__doc__,
"dup($module, fd, /)\n"
"--\n"
"\n"
"Return a duplicate of a file descriptor.");

#define OS_DUP_METHODDEF    \
    {"dup", (PyCFunction)os_dup, METH_O, os_dup__doc__},

static int
os_dup_impl(PyObject *module, int fd);

static PyObject *
os_dup(PyObject *module, PyObject *arg)
{
    PyObject *return_value = NULL;
    int fd;
    int _return_value;

    fd = PyLong_AsInt(arg);
    if (fd == -1 && PyErr_Occurred()) {
        goto exit;
    }
    _return_value = os_dup_impl(module, fd);
    if ((_return_value == -1) && PyErr_Occurred()) {
        goto exit;
    }
    return_value = PyLong_FromLong((long)_return_value);

exit:
    return return_value;
}

#if ((defined(HAVE_DUP3) || defined(F_DUPFD) || defined(MS_WINDOWS)))

PyDoc_STRVAR(os_dup2__doc__,
"dup2($module, /, fd, fd2, inheritable=True)\n"
"--\n"
"\n"
"Duplicate file descriptor.");

#define OS_DUP2_METHODDEF    \
    {"dup2", _PyCFunction_CAST(os_dup2), METH_FASTCALL|METH_KEYWORDS, os_dup2__doc__},

static int
os_dup2_impl(PyObject *module, int fd, int fd2, int inheritable);

static PyObject *
os_dup2(PyObject *module, PyObject *const *args, Py_ssize_t nargs, PyObject *kwnames)
{
    PyObject *return_value = NULL;
    #if defined(Py_BUILD_CORE) && !defined(Py_BUILD_CORE_MODULE)

    #define NUM_KEYWORDS 3
    static struct {
        PyGC_Head _this_is_not_used;
        PyObject_VAR_HEAD
        Py_hash_t ob_hash;
        PyObject *ob_item[NUM_KEYWORDS];
    } _kwtuple = {
        .ob_base = PyVarObject_HEAD_INIT(&PyTuple_Type, NUM_KEYWORDS)
        .ob_hash = -1,
        .ob_item = { &_Py_ID(fd), &_Py_ID(fd2), &_Py_ID(inheritable), },
    };
    #undef NUM_KEYWORDS
    #define KWTUPLE (&_kwtuple.ob_base.ob_base)

    #else  // !Py_BUILD_CORE
    #  define KWTUPLE NULL
    #endif  // !Py_BUILD_CORE

    static const char * const _keywords[] = {"fd", "fd2", "inheritable", NULL};
    static _PyArg_Parser _parser = {
        .keywords = _keywords,
        .fname = "dup2",
        .kwtuple = KWTUPLE,
    };
    #undef KWTUPLE
    PyObject *argsbuf[3];
    Py_ssize_t noptargs = nargs + (kwnames ? PyTuple_GET_SIZE(kwnames) : 0) - 2;
    int fd;
    int fd2;
    int inheritable = 1;
    int _return_value;

    args = _PyArg_UnpackKeywords(args, nargs, NULL, kwnames, &_parser,
            /*minpos*/ 2, /*maxpos*/ 3, /*minkw*/ 0, /*varpos*/ 0, argsbuf);
    if (!args) {
        goto exit;
    }
    fd = PyLong_AsInt(args[0]);
    if (fd == -1 && PyErr_Occurred()) {
        goto exit;
    }
    fd2 = PyLong_AsInt(args[1]);
    if (fd2 == -1 && PyErr_Occurred()) {
        goto exit;
    }
    if (!noptargs) {
        goto skip_optional_pos;
    }
    inheritable = PyObject_IsTrue(args[2]);
    if (inheritable < 0) {
        goto exit;
    }
skip_optional_pos:
    _return_value = os_dup2_impl(module, fd, fd2, inheritable);
    if ((_return_value == -1) && PyErr_Occurred()) {
        goto exit;
    }
    return_value = PyLong_FromLong((long)_return_value);

exit:
    return return_value;
}

#endif /* ((defined(HAVE_DUP3) || defined(F_DUPFD) || defined(MS_WINDOWS))) */

#if defined(HAVE_LOCKF)

PyDoc_STRVAR(os_lockf__doc__,
"lockf($module, fd, command, length, /)\n"
"--\n"
"\n"
"Apply, test or remove a POSIX lock on an open file descriptor.\n"
"\n"
"  fd\n"
"    An open file descriptor.\n"
"  command\n"
"    One of F_LOCK, F_TLOCK, F_ULOCK or F_TEST.\n"
"  length\n"
"    The number of bytes to lock, starting at the current position.");

#define OS_LOCKF_METHODDEF    \
    {"lockf", _PyCFunction_CAST(os_lockf), METH_FASTCALL, os_lockf__doc__},

static PyObject *
os_lockf_impl(PyObject *module, int fd, int command, Py_off_t length);

static PyObject *
os_lockf(PyObject *module, PyObject *const *args, Py_ssize_t nargs)
{
    PyObject *return_value = NULL;
    int fd;
    int command;
    Py_off_t length;

    if (!_PyArg_CheckPositional("lockf", nargs, 3, 3)) {
        goto exit;
    }
    fd = PyLong_AsInt(args[0]);
    if (fd == -1 && PyErr_Occurred()) {
        goto exit;
    }
    command = PyLong_AsInt(args[1]);
    if (command == -1 && PyErr_Occurred()) {
        goto exit;
    }
    if (!Py_off_t_converter(args[2], &length)) {
        goto exit;
    }
    return_value = os_lockf_impl(module, fd, command, length);

exit:
    return return_value;
}

#endif /* defined(HAVE_LOCKF) */

PyDoc_STRVAR(os_lseek__doc__,
"lseek($module, fd, position, whence, /)\n"
"--\n"
"\n"
"Set the position of a file descriptor.  Return the new position.\n"
"\n"
"  fd\n"
"    An open file descriptor, as returned by os.open().\n"
"  position\n"
"    Position, interpreted relative to \'whence\'.\n"
"  whence\n"
"    The relative position to seek from. Valid values are:\n"
"    - SEEK_SET: seek from the start of the file.\n"
"    - SEEK_CUR: seek from the current file position.\n"
"    - SEEK_END: seek from the end of the file.\n"
"\n"
"The return value is the number of bytes relative to the beginning of the file.");

#define OS_LSEEK_METHODDEF    \
    {"lseek", _PyCFunction_CAST(os_lseek), METH_FASTCALL, os_lseek__doc__},

static Py_off_t
os_lseek_impl(PyObject *module, int fd, Py_off_t position, int how);

static PyObject *
os_lseek(PyObject *module, PyObject *const *args, Py_ssize_t nargs)
{
    PyObject *return_value = NULL;
    int fd;
    Py_off_t position;
    int how;
    Py_off_t _return_value;

    if (!_PyArg_CheckPositional("lseek", nargs, 3, 3)) {
        goto exit;
    }
    fd = PyLong_AsInt(args[0]);
    if (fd == -1 && PyErr_Occurred()) {
        goto exit;
    }
    if (!Py_off_t_converter(args[1], &position)) {
        goto exit;
    }
    how = PyLong_AsInt(args[2]);
    if (how == -1 && PyErr_Occurred()) {
        goto exit;
    }
    _return_value = os_lseek_impl(module, fd, position, how);
    if ((_return_value == -1) && PyErr_Occurred()) {
        goto exit;
    }
    return_value = PyLong_FromPy_off_t(_return_value);

exit:
    return return_value;
}

PyDoc_STRVAR(os_read__doc__,
"read($module, fd, length, /)\n"
"--\n"
"\n"
"Read from a file descriptor.  Returns a bytes object.");

#define OS_READ_METHODDEF    \
    {"read", _PyCFunction_CAST(os_read), METH_FASTCALL, os_read__doc__},

static PyObject *
os_read_impl(PyObject *module, int fd, Py_ssize_t length);

static PyObject *
os_read(PyObject *module, PyObject *const *args, Py_ssize_t nargs)
{
    PyObject *return_value = NULL;
    int fd;
    Py_ssize_t length;

    if (!_PyArg_CheckPositional("read", nargs, 2, 2)) {
        goto exit;
    }
    fd = PyLong_AsInt(args[0]);
    if (fd == -1 && PyErr_Occurred()) {
        goto exit;
    }
    {
        Py_ssize_t ival = -1;
        PyObject *iobj = _PyNumber_Index(args[1]);
        if (iobj != NULL) {
            ival = PyLong_AsSsize_t(iobj);
            Py_DECREF(iobj);
        }
        if (ival == -1 && PyErr_Occurred()) {
            goto exit;
        }
        length = ival;
    }
    return_value = os_read_impl(module, fd, length);

exit:
    return return_value;
}

PyDoc_STRVAR(os_readinto__doc__,
"readinto($module, fd, buffer, /)\n"
"--\n"
"\n"
"Read into a buffer object from a file descriptor.\n"
"\n"
"The buffer should be mutable and bytes-like. On success, returns the number of\n"
"bytes read. Less bytes may be read than the size of the buffer. The underlying\n"
"system call will be retried when interrupted by a signal, unless the signal\n"
"handler raises an exception. Other errors will not be retried and an error will\n"
"be raised.\n"
"\n"
"Returns 0 if *fd* is at end of file or if the provided *buffer* has length 0\n"
"(which can be used to check for errors without reading data). Never returns\n"
"negative.");

#define OS_READINTO_METHODDEF    \
    {"readinto", _PyCFunction_CAST(os_readinto), METH_FASTCALL, os_readinto__doc__},

static Py_ssize_t
os_readinto_impl(PyObject *module, int fd, Py_buffer *buffer);

static PyObject *
os_readinto(PyObject *module, PyObject *const *args, Py_ssize_t nargs)
{
    PyObject *return_value = NULL;
    int fd;
    Py_buffer buffer = {NULL, NULL};
    Py_ssize_t _return_value;

    if (!_PyArg_CheckPositional("readinto", nargs, 2, 2)) {
        goto exit;
    }
    fd = PyLong_AsInt(args[0]);
    if (fd == -1 && PyErr_Occurred()) {
        goto exit;
    }
    if (PyObject_GetBuffer(args[1], &buffer, PyBUF_WRITABLE) < 0) {
        _PyArg_BadArgument("readinto", "argument 2", "read-write bytes-like object", args[1]);
        goto exit;
    }
    _return_value = os_readinto_impl(module, fd, &buffer);
    if ((_return_value == -1) && PyErr_Occurred()) {
        goto exit;
    }
    return_value = PyLong_FromSsize_t(_return_value);

exit:
    /* Cleanup for buffer */
    if (buffer.obj) {
       PyBuffer_Release(&buffer);
    }

    return return_value;
}

#if defined(HAVE_READV)

PyDoc_STRVAR(os_readv__doc__,
"readv($module, fd, buffers, /)\n"
"--\n"
"\n"
"Read from a file descriptor fd into an iterable of buffers.\n"
"\n"
"The buffers should be mutable buffers accepting bytes.\n"
"readv will transfer data into each buffer until it is full\n"
"and then move on to the next buffer in the sequence to hold\n"
"the rest of the data.\n"
"\n"
"readv returns the total number of bytes read,\n"
"which may be less than the total capacity of all the buffers.");

#define OS_READV_METHODDEF    \
    {"readv", _PyCFunction_CAST(os_readv), METH_FASTCALL, os_readv__doc__},

static Py_ssize_t
os_readv_impl(PyObject *module, int fd, PyObject *buffers);

static PyObject *
os_readv(PyObject *module, PyObject *const *args, Py_ssize_t nargs)
{
    PyObject *return_value = NULL;
    int fd;
    PyObject *buffers;
    Py_ssize_t _return_value;

    if (!_PyArg_CheckPositional("readv", nargs, 2, 2)) {
        goto exit;
    }
    fd = PyLong_AsInt(args[0]);
    if (fd == -1 && PyErr_Occurred()) {
        goto exit;
    }
    buffers = args[1];
    _return_value = os_readv_impl(module, fd, buffers);
    if ((_return_value == -1) && PyErr_Occurred()) {
        goto exit;
    }
    return_value = PyLong_FromSsize_t(_return_value);

exit:
    return return_value;
}

#endif /* defined(HAVE_READV) */

#if defined(HAVE_PREAD)

PyDoc_STRVAR(os_pread__doc__,
"pread($module, fd, length, offset, /)\n"
"--\n"
"\n"
"Read a number of bytes from a file descriptor starting at a particular offset.\n"
"\n"
"Read length bytes from file descriptor fd, starting at offset bytes from\n"
"the beginning of the file.  The file offset remains unchanged.");

#define OS_PREAD_METHODDEF    \
    {"pread", _PyCFunction_CAST(os_pread), METH_FASTCALL, os_pread__doc__},

static PyObject *
os_pread_impl(PyObject *module, int fd, Py_ssize_t length, Py_off_t offset);

static PyObject *
os_pread(PyObject *module, PyObject *const *args, Py_ssize_t nargs)
{
    PyObject *return_value = NULL;
    int fd;
    Py_ssize_t length;
    Py_off_t offset;

    if (!_PyArg_CheckPositional("pread", nargs, 3, 3)) {
        goto exit;
    }
    fd = PyLong_AsInt(args[0]);
    if (fd == -1 && PyErr_Occurred()) {
        goto exit;
    }
    {
        Py_ssize_t ival = -1;
        PyObject *iobj = _PyNumber_Index(args[1]);
        if (iobj != NULL) {
            ival = PyLong_AsSsize_t(iobj);
            Py_DECREF(iobj);
        }
        if (ival == -1 && PyErr_Occurred()) {
            goto exit;
        }
        length = ival;
    }
    if (!Py_off_t_converter(args[2], &offset)) {
        goto exit;
    }
    return_value = os_pread_impl(module, fd, length, offset);

exit:
    return return_value;
}

#endif /* defined(HAVE_PREAD) */

#if (defined(HAVE_PREADV) || defined (HAVE_PREADV2))

PyDoc_STRVAR(os_preadv__doc__,
"preadv($module, fd, buffers, offset, flags=0, /)\n"
"--\n"
"\n"
"Reads from a file descriptor into a number of mutable bytes-like objects.\n"
"\n"
"Combines the functionality of readv() and pread(). As readv(), it will\n"
"transfer data into each buffer until it is full and then move on to the next\n"
"buffer in the sequence to hold the rest of the data. Its fourth argument,\n"
"specifies the file offset at which the input operation is to be performed. It\n"
"will return the total number of bytes read (which can be less than the total\n"
"capacity of all the objects).\n"
"\n"
"The flags argument contains a bitwise OR of zero or more of the following flags:\n"
"\n"
"- RWF_HIPRI\n"
"- RWF_NOWAIT\n"
"\n"
"Using non-zero flags requires Linux 4.6 or newer.");

#define OS_PREADV_METHODDEF    \
    {"preadv", _PyCFunction_CAST(os_preadv), METH_FASTCALL, os_preadv__doc__},

static Py_ssize_t
os_preadv_impl(PyObject *module, int fd, PyObject *buffers, Py_off_t offset,
               int flags);

static PyObject *
os_preadv(PyObject *module, PyObject *const *args, Py_ssize_t nargs)
{
    PyObject *return_value = NULL;
    int fd;
    PyObject *buffers;
    Py_off_t offset;
    int flags = 0;
    Py_ssize_t _return_value;

    if (!_PyArg_CheckPositional("preadv", nargs, 3, 4)) {
        goto exit;
    }
    fd = PyLong_AsInt(args[0]);
    if (fd == -1 && PyErr_Occurred()) {
        goto exit;
    }
    buffers = args[1];
    if (!Py_off_t_converter(args[2], &offset)) {
        goto exit;
    }
    if (nargs < 4) {
        goto skip_optional;
    }
    flags = PyLong_AsInt(args[3]);
    if (flags == -1 && PyErr_Occurred()) {
        goto exit;
    }
skip_optional:
    _return_value = os_preadv_impl(module, fd, buffers, offset, flags);
    if ((_return_value == -1) && PyErr_Occurred()) {
        goto exit;
    }
    return_value = PyLong_FromSsize_t(_return_value);

exit:
    return return_value;
}

#endif /* (defined(HAVE_PREADV) || defined (HAVE_PREADV2)) */

PyDoc_STRVAR(os_write__doc__,
"write($module, fd, data, /)\n"
"--\n"
"\n"
"Write a bytes object to a file descriptor.");

#define OS_WRITE_METHODDEF    \
    {"write", _PyCFunction_CAST(os_write), METH_FASTCALL, os_write__doc__},

static Py_ssize_t
os_write_impl(PyObject *module, int fd, Py_buffer *data);

static PyObject *
os_write(PyObject *module, PyObject *const *args, Py_ssize_t nargs)
{
    PyObject *return_value = NULL;
    int fd;
    Py_buffer data = {NULL, NULL};
    Py_ssize_t _return_value;

    if (!_PyArg_CheckPositional("write", nargs, 2, 2)) {
        goto exit;
    }
    fd = PyLong_AsInt(args[0]);
    if (fd == -1 && PyErr_Occurred()) {
        goto exit;
    }
    if (PyObject_GetBuffer(args[1], &data, PyBUF_SIMPLE) != 0) {
        goto exit;
    }
    _return_value = os_write_impl(module, fd, &data);
    if ((_return_value == -1) && PyErr_Occurred()) {
        goto exit;
    }
    return_value = PyLong_FromSsize_t(_return_value);

exit:
    /* Cleanup for data */
    if (data.obj) {
       PyBuffer_Release(&data);
    }

    return return_value;
}

#if defined(HAVE_SENDFILE) && defined(__APPLE__)

PyDoc_STRVAR(os_sendfile__doc__,
"sendfile($module, /, out_fd, in_fd, offset, count, headers=(),\n"
"         trailers=(), flags=0)\n"
"--\n"
"\n"
"Copy count bytes from file descriptor in_fd to file descriptor out_fd.");

#define OS_SENDFILE_METHODDEF    \
    {"sendfile", _PyCFunction_CAST(os_sendfile), METH_FASTCALL|METH_KEYWORDS, os_sendfile__doc__},

static PyObject *
os_sendfile_impl(PyObject *module, int out_fd, int in_fd, Py_off_t offset,
                 Py_off_t sbytes, PyObject *headers, PyObject *trailers,
                 int flags);

static PyObject *
os_sendfile(PyObject *module, PyObject *const *args, Py_ssize_t nargs, PyObject *kwnames)
{
    PyObject *return_value = NULL;
    #if defined(Py_BUILD_CORE) && !defined(Py_BUILD_CORE_MODULE)

    #define NUM_KEYWORDS 7
    static struct {
        PyGC_Head _this_is_not_used;
        PyObject_VAR_HEAD
        Py_hash_t ob_hash;
        PyObject *ob_item[NUM_KEYWORDS];
    } _kwtuple = {
        .ob_base = PyVarObject_HEAD_INIT(&PyTuple_Type, NUM_KEYWORDS)
        .ob_hash = -1,
        .ob_item = { &_Py_ID(out_fd), &_Py_ID(in_fd), &_Py_ID(offset), &_Py_ID(count), &_Py_ID(headers), &_Py_ID(trailers), &_Py_ID(flags), },
    };
    #undef NUM_KEYWORDS
    #define KWTUPLE (&_kwtuple.ob_base.ob_base)

    #else  // !Py_BUILD_CORE
    #  define KWTUPLE NULL
    #endif  // !Py_BUILD_CORE

    static const char * const _keywords[] = {"out_fd", "in_fd", "offset", "count", "headers", "trailers", "flags", NULL};
    static _PyArg_Parser _parser = {
        .keywords = _keywords,
        .fname = "sendfile",
        .kwtuple = KWTUPLE,
    };
    #undef KWTUPLE
    PyObject *argsbuf[7];
    Py_ssize_t noptargs = nargs + (kwnames ? PyTuple_GET_SIZE(kwnames) : 0) - 4;
    int out_fd;
    int in_fd;
    Py_off_t offset;
    Py_off_t sbytes;
    PyObject *headers = NULL;
    PyObject *trailers = NULL;
    int flags = 0;

    args = _PyArg_UnpackKeywords(args, nargs, NULL, kwnames, &_parser,
            /*minpos*/ 4, /*maxpos*/ 7, /*minkw*/ 0, /*varpos*/ 0, argsbuf);
    if (!args) {
        goto exit;
    }
    out_fd = PyLong_AsInt(args[0]);
    if (out_fd == -1 && PyErr_Occurred()) {
        goto exit;
    }
    in_fd = PyLong_AsInt(args[1]);
    if (in_fd == -1 && PyErr_Occurred()) {
        goto exit;
    }
    if (!Py_off_t_converter(args[2], &offset)) {
        goto exit;
    }
    if (!Py_off_t_converter(args[3], &sbytes)) {
        goto exit;
    }
    if (!noptargs) {
        goto skip_optional_pos;
    }
    if (args[4]) {
        headers = args[4];
        if (!--noptargs) {
            goto skip_optional_pos;
        }
    }
    if (args[5]) {
        trailers = args[5];
        if (!--noptargs) {
            goto skip_optional_pos;
        }
    }
    flags = PyLong_AsInt(args[6]);
    if (flags == -1 && PyErr_Occurred()) {
        goto exit;
    }
skip_optional_pos:
    return_value = os_sendfile_impl(module, out_fd, in_fd, offset, sbytes, headers, trailers, flags);

exit:
    return return_value;
}

#endif /* defined(HAVE_SENDFILE) && defined(__APPLE__) */

#if defined(HAVE_SENDFILE) && !defined(__APPLE__) && (defined(__FreeBSD__) || defined(__DragonFly__))

PyDoc_STRVAR(os_sendfile__doc__,
"sendfile($module, /, out_fd, in_fd, offset, count, headers=(),\n"
"         trailers=(), flags=0)\n"
"--\n"
"\n"
"Copy count bytes from file descriptor in_fd to file descriptor out_fd.");

#define OS_SENDFILE_METHODDEF    \
    {"sendfile", _PyCFunction_CAST(os_sendfile), METH_FASTCALL|METH_KEYWORDS, os_sendfile__doc__},

static PyObject *
os_sendfile_impl(PyObject *module, int out_fd, int in_fd, Py_off_t offset,
                 Py_ssize_t count, PyObject *headers, PyObject *trailers,
                 int flags);

static PyObject *
os_sendfile(PyObject *module, PyObject *const *args, Py_ssize_t nargs, PyObject *kwnames)
{
    PyObject *return_value = NULL;
    #if defined(Py_BUILD_CORE) && !defined(Py_BUILD_CORE_MODULE)

    #define NUM_KEYWORDS 7
    static struct {
        PyGC_Head _this_is_not_used;
        PyObject_VAR_HEAD
        Py_hash_t ob_hash;
        PyObject *ob_item[NUM_KEYWORDS];
    } _kwtuple = {
        .ob_base = PyVarObject_HEAD_INIT(&PyTuple_Type, NUM_KEYWORDS)
        .ob_hash = -1,
        .ob_item = { &_Py_ID(out_fd), &_Py_ID(in_fd), &_Py_ID(offset), &_Py_ID(count), &_Py_ID(headers), &_Py_ID(trailers), &_Py_ID(flags), },
    };
    #undef NUM_KEYWORDS
    #define KWTUPLE (&_kwtuple.ob_base.ob_base)

    #else  // !Py_BUILD_CORE
    #  define KWTUPLE NULL
    #endif  // !Py_BUILD_CORE

    static const char * const _keywords[] = {"out_fd", "in_fd", "offset", "count", "headers", "trailers", "flags", NULL};
    static _PyArg_Parser _parser = {
        .keywords = _keywords,
        .fname = "sendfile",
        .kwtuple = KWTUPLE,
    };
    #undef KWTUPLE
    PyObject *argsbuf[7];
    Py_ssize_t noptargs = nargs + (kwnames ? PyTuple_GET_SIZE(kwnames) : 0) - 4;
    int out_fd;
    int in_fd;
    Py_off_t offset;
    Py_ssize_t count;
    PyObject *headers = NULL;
    PyObject *trailers = NULL;
    int flags = 0;

    args = _PyArg_UnpackKeywords(args, nargs, NULL, kwnames, &_parser,
            /*minpos*/ 4, /*maxpos*/ 7, /*minkw*/ 0, /*varpos*/ 0, argsbuf);
    if (!args) {
        goto exit;
    }
    out_fd = PyLong_AsInt(args[0]);
    if (out_fd == -1 && PyErr_Occurred()) {
        goto exit;
    }
    in_fd = PyLong_AsInt(args[1]);
    if (in_fd == -1 && PyErr_Occurred()) {
        goto exit;
    }
    if (!Py_off_t_converter(args[2], &offset)) {
        goto exit;
    }
    {
        Py_ssize_t ival = -1;
        PyObject *iobj = _PyNumber_Index(args[3]);
        if (iobj != NULL) {
            ival = PyLong_AsSsize_t(iobj);
            Py_DECREF(iobj);
        }
        if (ival == -1 && PyErr_Occurred()) {
            goto exit;
        }
        count = ival;
        if (count < 0) {
            PyErr_SetString(PyExc_ValueError,
                            "count cannot be negative");
            goto exit;
        }
    }
    if (!noptargs) {
        goto skip_optional_pos;
    }
    if (args[4]) {
        headers = args[4];
        if (!--noptargs) {
            goto skip_optional_pos;
        }
    }
    if (args[5]) {
        trailers = args[5];
        if (!--noptargs) {
            goto skip_optional_pos;
        }
    }
    flags = PyLong_AsInt(args[6]);
    if (flags == -1 && PyErr_Occurred()) {
        goto exit;
    }
skip_optional_pos:
    return_value = os_sendfile_impl(module, out_fd, in_fd, offset, count, headers, trailers, flags);

exit:
    return return_value;
}

#endif /* defined(HAVE_SENDFILE) && !defined(__APPLE__) && (defined(__FreeBSD__) || defined(__DragonFly__)) */

#if defined(HAVE_SENDFILE) && !defined(__APPLE__) && !(defined(__FreeBSD__) || defined(__DragonFly__))

PyDoc_STRVAR(os_sendfile__doc__,
"sendfile($module, /, out_fd, in_fd, offset, count)\n"
"--\n"
"\n"
"Copy count bytes from file descriptor in_fd to file descriptor out_fd.");

#define OS_SENDFILE_METHODDEF    \
    {"sendfile", _PyCFunction_CAST(os_sendfile), METH_FASTCALL|METH_KEYWORDS, os_sendfile__doc__},

static PyObject *
os_sendfile_impl(PyObject *module, int out_fd, int in_fd, PyObject *offobj,
                 Py_ssize_t count);

static PyObject *
os_sendfile(PyObject *module, PyObject *const *args, Py_ssize_t nargs, PyObject *kwnames)
{
    PyObject *return_value = NULL;
    #if defined(Py_BUILD_CORE) && !defined(Py_BUILD_CORE_MODULE)

    #define NUM_KEYWORDS 4
    static struct {
        PyGC_Head _this_is_not_used;
        PyObject_VAR_HEAD
        Py_hash_t ob_hash;
        PyObject *ob_item[NUM_KEYWORDS];
    } _kwtuple = {
        .ob_base = PyVarObject_HEAD_INIT(&PyTuple_Type, NUM_KEYWORDS)
        .ob_hash = -1,
        .ob_item = { &_Py_ID(out_fd), &_Py_ID(in_fd), &_Py_ID(offset), &_Py_ID(count), },
    };
    #undef NUM_KEYWORDS
    #define KWTUPLE (&_kwtuple.ob_base.ob_base)

    #else  // !Py_BUILD_CORE
    #  define KWTUPLE NULL
    #endif  // !Py_BUILD_CORE

    static const char * const _keywords[] = {"out_fd", "in_fd", "offset", "count", NULL};
    static _PyArg_Parser _parser = {
        .keywords = _keywords,
        .fname = "sendfile",
        .kwtuple = KWTUPLE,
    };
    #undef KWTUPLE
    PyObject *argsbuf[4];
    int out_fd;
    int in_fd;
    PyObject *offobj;
    Py_ssize_t count;

    args = _PyArg_UnpackKeywords(args, nargs, NULL, kwnames, &_parser,
            /*minpos*/ 4, /*maxpos*/ 4, /*minkw*/ 0, /*varpos*/ 0, argsbuf);
    if (!args) {
        goto exit;
    }
    out_fd = PyLong_AsInt(args[0]);
    if (out_fd == -1 && PyErr_Occurred()) {
        goto exit;
    }
    in_fd = PyLong_AsInt(args[1]);
    if (in_fd == -1 && PyErr_Occurred()) {
        goto exit;
    }
    offobj = args[2];
    {
        Py_ssize_t ival = -1;
        PyObject *iobj = _PyNumber_Index(args[3]);
        if (iobj != NULL) {
            ival = PyLong_AsSsize_t(iobj);
            Py_DECREF(iobj);
        }
        if (ival == -1 && PyErr_Occurred()) {
            goto exit;
        }
        count = ival;
        if (count < 0) {
            PyErr_SetString(PyExc_ValueError,
                            "count cannot be negative");
            goto exit;
        }
    }
    return_value = os_sendfile_impl(module, out_fd, in_fd, offobj, count);

exit:
    return return_value;
}

#endif /* defined(HAVE_SENDFILE) && !defined(__APPLE__) && !(defined(__FreeBSD__) || defined(__DragonFly__)) */

#if defined(__APPLE__)

PyDoc_STRVAR(os__fcopyfile__doc__,
"_fcopyfile($module, in_fd, out_fd, flags, /)\n"
"--\n"
"\n"
"Efficiently copy content or metadata of 2 regular file descriptors (macOS).");

#define OS__FCOPYFILE_METHODDEF    \
    {"_fcopyfile", _PyCFunction_CAST(os__fcopyfile), METH_FASTCALL, os__fcopyfile__doc__},

static PyObject *
os__fcopyfile_impl(PyObject *module, int in_fd, int out_fd, int flags);

static PyObject *
os__fcopyfile(PyObject *module, PyObject *const *args, Py_ssize_t nargs)
{
    PyObject *return_value = NULL;
    int in_fd;
    int out_fd;
    int flags;

    if (!_PyArg_CheckPositional("_fcopyfile", nargs, 3, 3)) {
        goto exit;
    }
    in_fd = PyLong_AsInt(args[0]);
    if (in_fd == -1 && PyErr_Occurred()) {
        goto exit;
    }
    out_fd = PyLong_AsInt(args[1]);
    if (out_fd == -1 && PyErr_Occurred()) {
        goto exit;
    }
    flags = PyLong_AsInt(args[2]);
    if (flags == -1 && PyErr_Occurred()) {
        goto exit;
    }
    return_value = os__fcopyfile_impl(module, in_fd, out_fd, flags);

exit:
    return return_value;
}

#endif /* defined(__APPLE__) */

PyDoc_STRVAR(os_fstat__doc__,
"fstat($module, /, fd)\n"
"--\n"
"\n"
"Perform a stat system call on the given file descriptor.\n"
"\n"
"Like stat(), but for an open file descriptor.\n"
"Equivalent to os.stat(fd).");

#define OS_FSTAT_METHODDEF    \
    {"fstat", _PyCFunction_CAST(os_fstat), METH_FASTCALL|METH_KEYWORDS, os_fstat__doc__},

static PyObject *
os_fstat_impl(PyObject *module, int fd);

static PyObject *
os_fstat(PyObject *module, PyObject *const *args, Py_ssize_t nargs, PyObject *kwnames)
{
    PyObject *return_value = NULL;
    #if defined(Py_BUILD_CORE) && !defined(Py_BUILD_CORE_MODULE)

    #define NUM_KEYWORDS 1
    static struct {
        PyGC_Head _this_is_not_used;
        PyObject_VAR_HEAD
        Py_hash_t ob_hash;
        PyObject *ob_item[NUM_KEYWORDS];
    } _kwtuple = {
        .ob_base = PyVarObject_HEAD_INIT(&PyTuple_Type, NUM_KEYWORDS)
        .ob_hash = -1,
        .ob_item = { &_Py_ID(fd), },
    };
    #undef NUM_KEYWORDS
    #define KWTUPLE (&_kwtuple.ob_base.ob_base)

    #else  // !Py_BUILD_CORE
    #  define KWTUPLE NULL
    #endif  // !Py_BUILD_CORE

    static const char * const _keywords[] = {"fd", NULL};
    static _PyArg_Parser _parser = {
        .keywords = _keywords,
        .fname = "fstat",
        .kwtuple = KWTUPLE,
    };
    #undef KWTUPLE
    PyObject *argsbuf[1];
    int fd;

    args = _PyArg_UnpackKeywords(args, nargs, NULL, kwnames, &_parser,
            /*minpos*/ 1, /*maxpos*/ 1, /*minkw*/ 0, /*varpos*/ 0, argsbuf);
    if (!args) {
        goto exit;
    }
    fd = PyLong_AsInt(args[0]);
    if (fd == -1 && PyErr_Occurred()) {
        goto exit;
    }
    return_value = os_fstat_impl(module, fd);

exit:
    return return_value;
}

PyDoc_STRVAR(os_isatty__doc__,
"isatty($module, fd, /)\n"
"--\n"
"\n"
"Return True if the fd is connected to a terminal.\n"
"\n"
"Return True if the file descriptor is an open file descriptor\n"
"connected to the slave end of a terminal.");

#define OS_ISATTY_METHODDEF    \
    {"isatty", (PyCFunction)os_isatty, METH_O, os_isatty__doc__},

static int
os_isatty_impl(PyObject *module, int fd);

static PyObject *
os_isatty(PyObject *module, PyObject *arg)
{
    PyObject *return_value = NULL;
    int fd;
    int _return_value;

    fd = PyLong_AsInt(arg);
    if (fd == -1 && PyErr_Occurred()) {
        goto exit;
    }
    _return_value = os_isatty_impl(module, fd);
    if ((_return_value == -1) && PyErr_Occurred()) {
        goto exit;
    }
    return_value = PyBool_FromLong((long)_return_value);

exit:
    return return_value;
}

#if defined(HAVE_PIPE)

PyDoc_STRVAR(os_pipe__doc__,
"pipe($module, /)\n"
"--\n"
"\n"
"Create a pipe.\n"
"\n"
"Returns a tuple of two file descriptors:\n"
"  (read_fd, write_fd)");

#define OS_PIPE_METHODDEF    \
    {"pipe", (PyCFunction)os_pipe, METH_NOARGS, os_pipe__doc__},

static PyObject *
os_pipe_impl(PyObject *module);

static PyObject *
os_pipe(PyObject *module, PyObject *Py_UNUSED(ignored))
{
    return os_pipe_impl(module);
}

#endif /* defined(HAVE_PIPE) */

#if defined(HAVE_PIPE2)

PyDoc_STRVAR(os_pipe2__doc__,
"pipe2($module, flags, /)\n"
"--\n"
"\n"
"Create a pipe with flags set atomically.\n"
"\n"
"Returns a tuple of two file descriptors:\n"
"  (read_fd, write_fd)\n"
"\n"
"flags can be constructed by ORing together one or more of these values:\n"
"O_NONBLOCK, O_CLOEXEC.");

#define OS_PIPE2_METHODDEF    \
    {"pipe2", (PyCFunction)os_pipe2, METH_O, os_pipe2__doc__},

static PyObject *
os_pipe2_impl(PyObject *module, int flags);

static PyObject *
os_pipe2(PyObject *module, PyObject *arg)
{
    PyObject *return_value = NULL;
    int flags;

    flags = PyLong_AsInt(arg);
    if (flags == -1 && PyErr_Occurred()) {
        goto exit;
    }
    return_value = os_pipe2_impl(module, flags);

exit:
    return return_value;
}

#endif /* defined(HAVE_PIPE2) */

#if defined(HAVE_WRITEV)

PyDoc_STRVAR(os_writev__doc__,
"writev($module, fd, buffers, /)\n"
"--\n"
"\n"
"Iterate over buffers, and write the contents of each to a file descriptor.\n"
"\n"
"Returns the total number of bytes written.\n"
"buffers must be a sequence of bytes-like objects.");

#define OS_WRITEV_METHODDEF    \
    {"writev", _PyCFunction_CAST(os_writev), METH_FASTCALL, os_writev__doc__},

static Py_ssize_t
os_writev_impl(PyObject *module, int fd, PyObject *buffers);

static PyObject *
os_writev(PyObject *module, PyObject *const *args, Py_ssize_t nargs)
{
    PyObject *return_value = NULL;
    int fd;
    PyObject *buffers;
    Py_ssize_t _return_value;

    if (!_PyArg_CheckPositional("writev", nargs, 2, 2)) {
        goto exit;
    }
    fd = PyLong_AsInt(args[0]);
    if (fd == -1 && PyErr_Occurred()) {
        goto exit;
    }
    buffers = args[1];
    _return_value = os_writev_impl(module, fd, buffers);
    if ((_return_value == -1) && PyErr_Occurred()) {
        goto exit;
    }
    return_value = PyLong_FromSsize_t(_return_value);

exit:
    return return_value;
}

#endif /* defined(HAVE_WRITEV) */

#if defined(HAVE_PWRITE)

PyDoc_STRVAR(os_pwrite__doc__,
"pwrite($module, fd, buffer, offset, /)\n"
"--\n"
"\n"
"Write bytes to a file descriptor starting at a particular offset.\n"
"\n"
"Write buffer to fd, starting at offset bytes from the beginning of\n"
"the file.  Returns the number of bytes written.  Does not change the\n"
"current file offset.");

#define OS_PWRITE_METHODDEF    \
    {"pwrite", _PyCFunction_CAST(os_pwrite), METH_FASTCALL, os_pwrite__doc__},

static Py_ssize_t
os_pwrite_impl(PyObject *module, int fd, Py_buffer *buffer, Py_off_t offset);

static PyObject *
os_pwrite(PyObject *module, PyObject *const *args, Py_ssize_t nargs)
{
    PyObject *return_value = NULL;
    int fd;
    Py_buffer buffer = {NULL, NULL};
    Py_off_t offset;
    Py_ssize_t _return_value;

    if (!_PyArg_CheckPositional("pwrite", nargs, 3, 3)) {
        goto exit;
    }
    fd = PyLong_AsInt(args[0]);
    if (fd == -1 && PyErr_Occurred()) {
        goto exit;
    }
    if (PyObject_GetBuffer(args[1], &buffer, PyBUF_SIMPLE) != 0) {
        goto exit;
    }
    if (!Py_off_t_converter(args[2], &offset)) {
        goto exit;
    }
    _return_value = os_pwrite_impl(module, fd, &buffer, offset);
    if ((_return_value == -1) && PyErr_Occurred()) {
        goto exit;
    }
    return_value = PyLong_FromSsize_t(_return_value);

exit:
    /* Cleanup for buffer */
    if (buffer.obj) {
       PyBuffer_Release(&buffer);
    }

    return return_value;
}

#endif /* defined(HAVE_PWRITE) */

#if (defined(HAVE_PWRITEV) || defined (HAVE_PWRITEV2))

PyDoc_STRVAR(os_pwritev__doc__,
"pwritev($module, fd, buffers, offset, flags=0, /)\n"
"--\n"
"\n"
"Writes the contents of bytes-like objects to a file descriptor at a given offset.\n"
"\n"
"Combines the functionality of writev() and pwrite(). All buffers must be a sequence\n"
"of bytes-like objects. Buffers are processed in array order. Entire contents of first\n"
"buffer is written before proceeding to second, and so on. The operating system may\n"
"set a limit (sysconf() value SC_IOV_MAX) on the number of buffers that can be used.\n"
"This function writes the contents of each object to the file descriptor and returns\n"
"the total number of bytes written.\n"
"\n"
"The flags argument contains a bitwise OR of zero or more of the following flags:\n"
"\n"
"- RWF_DSYNC\n"
"- RWF_SYNC\n"
"- RWF_APPEND\n"
"\n"
"Using non-zero flags requires Linux 4.7 or newer.");

#define OS_PWRITEV_METHODDEF    \
    {"pwritev", _PyCFunction_CAST(os_pwritev), METH_FASTCALL, os_pwritev__doc__},

static Py_ssize_t
os_pwritev_impl(PyObject *module, int fd, PyObject *buffers, Py_off_t offset,
                int flags);

static PyObject *
os_pwritev(PyObject *module, PyObject *const *args, Py_ssize_t nargs)
{
    PyObject *return_value = NULL;
    int fd;
    PyObject *buffers;
    Py_off_t offset;
    int flags = 0;
    Py_ssize_t _return_value;

    if (!_PyArg_CheckPositional("pwritev", nargs, 3, 4)) {
        goto exit;
    }
    fd = PyLong_AsInt(args[0]);
    if (fd == -1 && PyErr_Occurred()) {
        goto exit;
    }
    buffers = args[1];
    if (!Py_off_t_converter(args[2], &offset)) {
        goto exit;
    }
    if (nargs < 4) {
        goto skip_optional;
    }
    flags = PyLong_AsInt(args[3]);
    if (flags == -1 && PyErr_Occurred()) {
        goto exit;
    }
skip_optional:
    _return_value = os_pwritev_impl(module, fd, buffers, offset, flags);
    if ((_return_value == -1) && PyErr_Occurred()) {
        goto exit;
    }
    return_value = PyLong_FromSsize_t(_return_value);

exit:
    return return_value;
}

#endif /* (defined(HAVE_PWRITEV) || defined (HAVE_PWRITEV2)) */

#if defined(HAVE_COPY_FILE_RANGE)

PyDoc_STRVAR(os_copy_file_range__doc__,
"copy_file_range($module, /, src, dst, count, offset_src=None,\n"
"                offset_dst=None)\n"
"--\n"
"\n"
"Copy count bytes from one file descriptor to another.\n"
"\n"
"  src\n"
"    Source file descriptor.\n"
"  dst\n"
"    Destination file descriptor.\n"
"  count\n"
"    Number of bytes to copy.\n"
"  offset_src\n"
"    Starting offset in src.\n"
"  offset_dst\n"
"    Starting offset in dst.\n"
"\n"
"If offset_src is None, then src is read from the current position;\n"
"respectively for offset_dst.");

#define OS_COPY_FILE_RANGE_METHODDEF    \
    {"copy_file_range", _PyCFunction_CAST(os_copy_file_range), METH_FASTCALL|METH_KEYWORDS, os_copy_file_range__doc__},

static PyObject *
os_copy_file_range_impl(PyObject *module, int src, int dst, Py_ssize_t count,
                        PyObject *offset_src, PyObject *offset_dst);

static PyObject *
os_copy_file_range(PyObject *module, PyObject *const *args, Py_ssize_t nargs, PyObject *kwnames)
{
    PyObject *return_value = NULL;
    #if defined(Py_BUILD_CORE) && !defined(Py_BUILD_CORE_MODULE)

    #define NUM_KEYWORDS 5
    static struct {
        PyGC_Head _this_is_not_used;
        PyObject_VAR_HEAD
        Py_hash_t ob_hash;
        PyObject *ob_item[NUM_KEYWORDS];
    } _kwtuple = {
        .ob_base = PyVarObject_HEAD_INIT(&PyTuple_Type, NUM_KEYWORDS)
        .ob_hash = -1,
        .ob_item = { &_Py_ID(src), &_Py_ID(dst), &_Py_ID(count), &_Py_ID(offset_src), &_Py_ID(offset_dst), },
    };
    #undef NUM_KEYWORDS
    #define KWTUPLE (&_kwtuple.ob_base.ob_base)

    #else  // !Py_BUILD_CORE
    #  define KWTUPLE NULL
    #endif  // !Py_BUILD_CORE

    static const char * const _keywords[] = {"src", "dst", "count", "offset_src", "offset_dst", NULL};
    static _PyArg_Parser _parser = {
        .keywords = _keywords,
        .fname = "copy_file_range",
        .kwtuple = KWTUPLE,
    };
    #undef KWTUPLE
    PyObject *argsbuf[5];
    Py_ssize_t noptargs = nargs + (kwnames ? PyTuple_GET_SIZE(kwnames) : 0) - 3;
    int src;
    int dst;
    Py_ssize_t count;
    PyObject *offset_src = Py_None;
    PyObject *offset_dst = Py_None;

    args = _PyArg_UnpackKeywords(args, nargs, NULL, kwnames, &_parser,
            /*minpos*/ 3, /*maxpos*/ 5, /*minkw*/ 0, /*varpos*/ 0, argsbuf);
    if (!args) {
        goto exit;
    }
    src = PyLong_AsInt(args[0]);
    if (src == -1 && PyErr_Occurred()) {
        goto exit;
    }
    dst = PyLong_AsInt(args[1]);
    if (dst == -1 && PyErr_Occurred()) {
        goto exit;
    }
    {
        Py_ssize_t ival = -1;
        PyObject *iobj = _PyNumber_Index(args[2]);
        if (iobj != NULL) {
            ival = PyLong_AsSsize_t(iobj);
            Py_DECREF(iobj);
        }
        if (ival == -1 && PyErr_Occurred()) {
            goto exit;
        }
        count = ival;
        if (count < 0) {
            PyErr_SetString(PyExc_ValueError,
                            "count cannot be negative");
            goto exit;
        }
    }
    if (!noptargs) {
        goto skip_optional_pos;
    }
    if (args[3]) {
        offset_src = args[3];
        if (!--noptargs) {
            goto skip_optional_pos;
        }
    }
    offset_dst = args[4];
skip_optional_pos:
    return_value = os_copy_file_range_impl(module, src, dst, count, offset_src, offset_dst);

exit:
    return return_value;
}

#endif /* defined(HAVE_COPY_FILE_RANGE) */

#if ((defined(HAVE_SPLICE) && !defined(_AIX)))

PyDoc_STRVAR(os_splice__doc__,
"splice($module, /, src, dst, count, offset_src=None, offset_dst=None,\n"
"       flags=0)\n"
"--\n"
"\n"
"Transfer count bytes from one pipe to a descriptor or vice versa.\n"
"\n"
"  src\n"
"    Source file descriptor.\n"
"  dst\n"
"    Destination file descriptor.\n"
"  count\n"
"    Number of bytes to copy.\n"
"  offset_src\n"
"    Starting offset in src.\n"
"  offset_dst\n"
"    Starting offset in dst.\n"
"  flags\n"
"    Flags to modify the semantics of the call.\n"
"\n"
"If offset_src is None, then src is read from the current position;\n"
"respectively for offset_dst. The offset associated to the file\n"
"descriptor that refers to a pipe must be None.");

#define OS_SPLICE_METHODDEF    \
    {"splice", _PyCFunction_CAST(os_splice), METH_FASTCALL|METH_KEYWORDS, os_splice__doc__},

static PyObject *
os_splice_impl(PyObject *module, int src, int dst, Py_ssize_t count,
               PyObject *offset_src, PyObject *offset_dst,
               unsigned int flags);

static PyObject *
os_splice(PyObject *module, PyObject *const *args, Py_ssize_t nargs, PyObject *kwnames)
{
    PyObject *return_value = NULL;
    #if defined(Py_BUILD_CORE) && !defined(Py_BUILD_CORE_MODULE)

    #define NUM_KEYWORDS 6
    static struct {
        PyGC_Head _this_is_not_used;
        PyObject_VAR_HEAD
        Py_hash_t ob_hash;
        PyObject *ob_item[NUM_KEYWORDS];
    } _kwtuple = {
        .ob_base = PyVarObject_HEAD_INIT(&PyTuple_Type, NUM_KEYWORDS)
        .ob_hash = -1,
        .ob_item = { &_Py_ID(src), &_Py_ID(dst), &_Py_ID(count), &_Py_ID(offset_src), &_Py_ID(offset_dst), &_Py_ID(flags), },
    };
    #undef NUM_KEYWORDS
    #define KWTUPLE (&_kwtuple.ob_base.ob_base)

    #else  // !Py_BUILD_CORE
    #  define KWTUPLE NULL
    #endif  // !Py_BUILD_CORE

    static const char * const _keywords[] = {"src", "dst", "count", "offset_src", "offset_dst", "flags", NULL};
    static _PyArg_Parser _parser = {
        .keywords = _keywords,
        .fname = "splice",
        .kwtuple = KWTUPLE,
    };
    #undef KWTUPLE
    PyObject *argsbuf[6];
    Py_ssize_t noptargs = nargs + (kwnames ? PyTuple_GET_SIZE(kwnames) : 0) - 3;
    int src;
    int dst;
    Py_ssize_t count;
    PyObject *offset_src = Py_None;
    PyObject *offset_dst = Py_None;
    unsigned int flags = 0;

    args = _PyArg_UnpackKeywords(args, nargs, NULL, kwnames, &_parser,
            /*minpos*/ 3, /*maxpos*/ 6, /*minkw*/ 0, /*varpos*/ 0, argsbuf);
    if (!args) {
        goto exit;
    }
    src = PyLong_AsInt(args[0]);
    if (src == -1 && PyErr_Occurred()) {
        goto exit;
    }
    dst = PyLong_AsInt(args[1]);
    if (dst == -1 && PyErr_Occurred()) {
        goto exit;
    }
    {
        Py_ssize_t ival = -1;
        PyObject *iobj = _PyNumber_Index(args[2]);
        if (iobj != NULL) {
            ival = PyLong_AsSsize_t(iobj);
            Py_DECREF(iobj);
        }
        if (ival == -1 && PyErr_Occurred()) {
            goto exit;
        }
        count = ival;
        if (count < 0) {
            PyErr_SetString(PyExc_ValueError,
                            "count cannot be negative");
            goto exit;
        }
    }
    if (!noptargs) {
        goto skip_optional_pos;
    }
    if (args[3]) {
        offset_src = args[3];
        if (!--noptargs) {
            goto skip_optional_pos;
        }
    }
    if (args[4]) {
        offset_dst = args[4];
        if (!--noptargs) {
            goto skip_optional_pos;
        }
    }
    if (!_PyLong_UnsignedInt_Converter(args[5], &flags)) {
        goto exit;
    }
skip_optional_pos:
    return_value = os_splice_impl(module, src, dst, count, offset_src, offset_dst, flags);

exit:
    return return_value;
}

#endif /* ((defined(HAVE_SPLICE) && !defined(_AIX))) */

#if defined(HAVE_MKFIFO)

PyDoc_STRVAR(os_mkfifo__doc__,
"mkfifo($module, /, path, mode=438, *, dir_fd=None)\n"
"--\n"
"\n"
"Create a \"fifo\" (a POSIX named pipe).\n"
"\n"
"If dir_fd is not None, it should be a file descriptor open to a directory,\n"
"  and path should be relative; path will then be relative to that directory.\n"
"dir_fd may not be implemented on your platform.\n"
"  If it is unavailable, using it will raise a NotImplementedError.");

#define OS_MKFIFO_METHODDEF    \
    {"mkfifo", _PyCFunction_CAST(os_mkfifo), METH_FASTCALL|METH_KEYWORDS, os_mkfifo__doc__},

static PyObject *
os_mkfifo_impl(PyObject *module, path_t *path, int mode, int dir_fd);

static PyObject *
os_mkfifo(PyObject *module, PyObject *const *args, Py_ssize_t nargs, PyObject *kwnames)
{
    PyObject *return_value = NULL;
    #if defined(Py_BUILD_CORE) && !defined(Py_BUILD_CORE_MODULE)

    #define NUM_KEYWORDS 3
    static struct {
        PyGC_Head _this_is_not_used;
        PyObject_VAR_HEAD
        Py_hash_t ob_hash;
        PyObject *ob_item[NUM_KEYWORDS];
    } _kwtuple = {
        .ob_base = PyVarObject_HEAD_INIT(&PyTuple_Type, NUM_KEYWORDS)
        .ob_hash = -1,
        .ob_item = { &_Py_ID(path), &_Py_ID(mode), &_Py_ID(dir_fd), },
    };
    #undef NUM_KEYWORDS
    #define KWTUPLE (&_kwtuple.ob_base.ob_base)

    #else  // !Py_BUILD_CORE
    #  define KWTUPLE NULL
    #endif  // !Py_BUILD_CORE

    static const char * const _keywords[] = {"path", "mode", "dir_fd", NULL};
    static _PyArg_Parser _parser = {
        .keywords = _keywords,
        .fname = "mkfifo",
        .kwtuple = KWTUPLE,
    };
    #undef KWTUPLE
    PyObject *argsbuf[3];
    Py_ssize_t noptargs = nargs + (kwnames ? PyTuple_GET_SIZE(kwnames) : 0) - 1;
    path_t path = PATH_T_INITIALIZE_P("mkfifo", "path", 0, 0, 0, 0);
    int mode = 438;
    int dir_fd = DEFAULT_DIR_FD;

    args = _PyArg_UnpackKeywords(args, nargs, NULL, kwnames, &_parser,
            /*minpos*/ 1, /*maxpos*/ 2, /*minkw*/ 0, /*varpos*/ 0, argsbuf);
    if (!args) {
        goto exit;
    }
    if (!path_converter(args[0], &path)) {
        goto exit;
    }
    if (!noptargs) {
        goto skip_optional_pos;
    }
    if (args[1]) {
        mode = PyLong_AsInt(args[1]);
        if (mode == -1 && PyErr_Occurred()) {
            goto exit;
        }
        if (!--noptargs) {
            goto skip_optional_pos;
        }
    }
skip_optional_pos:
    if (!noptargs) {
        goto skip_optional_kwonly;
    }
    if (!MKFIFOAT_DIR_FD_CONVERTER(args[2], &dir_fd)) {
        goto exit;
    }
skip_optional_kwonly:
    return_value = os_mkfifo_impl(module, &path, mode, dir_fd);

exit:
    /* Cleanup for path */
    path_cleanup(&path);

    return return_value;
}

#endif /* defined(HAVE_MKFIFO) */

#if (defined(HAVE_MKNOD) && defined(HAVE_MAKEDEV))

PyDoc_STRVAR(os_mknod__doc__,
"mknod($module, /, path, mode=384, device=0, *, dir_fd=None)\n"
"--\n"
"\n"
"Create a node in the file system.\n"
"\n"
"Create a node in the file system (file, device special file or named pipe)\n"
"at path.  mode specifies both the permissions to use and the\n"
"type of node to be created, being combined (bitwise OR) with one of\n"
"S_IFREG, S_IFCHR, S_IFBLK, and S_IFIFO.  If S_IFCHR or S_IFBLK is set on mode,\n"
"device defines the newly created device special file (probably using\n"
"os.makedev()).  Otherwise device is ignored.\n"
"\n"
"If dir_fd is not None, it should be a file descriptor open to a directory,\n"
"  and path should be relative; path will then be relative to that directory.\n"
"dir_fd may not be implemented on your platform.\n"
"  If it is unavailable, using it will raise a NotImplementedError.");

#define OS_MKNOD_METHODDEF    \
    {"mknod", _PyCFunction_CAST(os_mknod), METH_FASTCALL|METH_KEYWORDS, os_mknod__doc__},

static PyObject *
os_mknod_impl(PyObject *module, path_t *path, int mode, dev_t device,
              int dir_fd);

static PyObject *
os_mknod(PyObject *module, PyObject *const *args, Py_ssize_t nargs, PyObject *kwnames)
{
    PyObject *return_value = NULL;
    #if defined(Py_BUILD_CORE) && !defined(Py_BUILD_CORE_MODULE)

    #define NUM_KEYWORDS 4
    static struct {
        PyGC_Head _this_is_not_used;
        PyObject_VAR_HEAD
        Py_hash_t ob_hash;
        PyObject *ob_item[NUM_KEYWORDS];
    } _kwtuple = {
        .ob_base = PyVarObject_HEAD_INIT(&PyTuple_Type, NUM_KEYWORDS)
        .ob_hash = -1,
        .ob_item = { &_Py_ID(path), &_Py_ID(mode), &_Py_ID(device), &_Py_ID(dir_fd), },
    };
    #undef NUM_KEYWORDS
    #define KWTUPLE (&_kwtuple.ob_base.ob_base)

    #else  // !Py_BUILD_CORE
    #  define KWTUPLE NULL
    #endif  // !Py_BUILD_CORE

    static const char * const _keywords[] = {"path", "mode", "device", "dir_fd", NULL};
    static _PyArg_Parser _parser = {
        .keywords = _keywords,
        .fname = "mknod",
        .kwtuple = KWTUPLE,
    };
    #undef KWTUPLE
    PyObject *argsbuf[4];
    Py_ssize_t noptargs = nargs + (kwnames ? PyTuple_GET_SIZE(kwnames) : 0) - 1;
    path_t path = PATH_T_INITIALIZE_P("mknod", "path", 0, 0, 0, 0);
    int mode = 384;
    dev_t device = 0;
    int dir_fd = DEFAULT_DIR_FD;

    args = _PyArg_UnpackKeywords(args, nargs, NULL, kwnames, &_parser,
            /*minpos*/ 1, /*maxpos*/ 3, /*minkw*/ 0, /*varpos*/ 0, argsbuf);
    if (!args) {
        goto exit;
    }
    if (!path_converter(args[0], &path)) {
        goto exit;
    }
    if (!noptargs) {
        goto skip_optional_pos;
    }
    if (args[1]) {
        mode = PyLong_AsInt(args[1]);
        if (mode == -1 && PyErr_Occurred()) {
            goto exit;
        }
        if (!--noptargs) {
            goto skip_optional_pos;
        }
    }
    if (args[2]) {
        if (!_Py_Dev_Converter(args[2], &device)) {
            goto exit;
        }
        if (!--noptargs) {
            goto skip_optional_pos;
        }
    }
skip_optional_pos:
    if (!noptargs) {
        goto skip_optional_kwonly;
    }
    if (!MKNODAT_DIR_FD_CONVERTER(args[3], &dir_fd)) {
        goto exit;
    }
skip_optional_kwonly:
    return_value = os_mknod_impl(module, &path, mode, device, dir_fd);

exit:
    /* Cleanup for path */
    path_cleanup(&path);

    return return_value;
}

#endif /* (defined(HAVE_MKNOD) && defined(HAVE_MAKEDEV)) */

#if defined(HAVE_DEVICE_MACROS)

PyDoc_STRVAR(os_major__doc__,
"major($module, device, /)\n"
"--\n"
"\n"
"Extracts a device major number from a raw device number.");

#define OS_MAJOR_METHODDEF    \
    {"major", (PyCFunction)os_major, METH_O, os_major__doc__},

static PyObject *
os_major_impl(PyObject *module, dev_t device);

static PyObject *
os_major(PyObject *module, PyObject *arg)
{
    PyObject *return_value = NULL;
    dev_t device;

    if (!_Py_Dev_Converter(arg, &device)) {
        goto exit;
    }
    return_value = os_major_impl(module, device);

exit:
    return return_value;
}

#endif /* defined(HAVE_DEVICE_MACROS) */

#if defined(HAVE_DEVICE_MACROS)

PyDoc_STRVAR(os_minor__doc__,
"minor($module, device, /)\n"
"--\n"
"\n"
"Extracts a device minor number from a raw device number.");

#define OS_MINOR_METHODDEF    \
    {"minor", (PyCFunction)os_minor, METH_O, os_minor__doc__},

static PyObject *
os_minor_impl(PyObject *module, dev_t device);

static PyObject *
os_minor(PyObject *module, PyObject *arg)
{
    PyObject *return_value = NULL;
    dev_t device;

    if (!_Py_Dev_Converter(arg, &device)) {
        goto exit;
    }
    return_value = os_minor_impl(module, device);

exit:
    return return_value;
}

#endif /* defined(HAVE_DEVICE_MACROS) */

#if defined(HAVE_DEVICE_MACROS)

PyDoc_STRVAR(os_makedev__doc__,
"makedev($module, major, minor, /)\n"
"--\n"
"\n"
"Composes a raw device number from the major and minor device numbers.");

#define OS_MAKEDEV_METHODDEF    \
    {"makedev", _PyCFunction_CAST(os_makedev), METH_FASTCALL, os_makedev__doc__},

static dev_t
os_makedev_impl(PyObject *module, dev_t major, dev_t minor);

static PyObject *
os_makedev(PyObject *module, PyObject *const *args, Py_ssize_t nargs)
{
    PyObject *return_value = NULL;
    dev_t major;
    dev_t minor;
    dev_t _return_value;

    if (!_PyArg_CheckPositional("makedev", nargs, 2, 2)) {
        goto exit;
    }
    if (!_Py_Dev_Converter(args[0], &major)) {
        goto exit;
    }
    if (!_Py_Dev_Converter(args[1], &minor)) {
        goto exit;
    }
    _return_value = os_makedev_impl(module, major, minor);
    if ((_return_value == (dev_t)-1) && PyErr_Occurred()) {
        goto exit;
    }
    return_value = _PyLong_FromDev(_return_value);

exit:
    return return_value;
}

#endif /* defined(HAVE_DEVICE_MACROS) */

#if (defined HAVE_FTRUNCATE || defined MS_WINDOWS)

PyDoc_STRVAR(os_ftruncate__doc__,
"ftruncate($module, fd, length, /)\n"
"--\n"
"\n"
"Truncate a file, specified by file descriptor, to a specific length.");

#define OS_FTRUNCATE_METHODDEF    \
    {"ftruncate", _PyCFunction_CAST(os_ftruncate), METH_FASTCALL, os_ftruncate__doc__},

static PyObject *
os_ftruncate_impl(PyObject *module, int fd, Py_off_t length);

static PyObject *
os_ftruncate(PyObject *module, PyObject *const *args, Py_ssize_t nargs)
{
    PyObject *return_value = NULL;
    int fd;
    Py_off_t length;

    if (!_PyArg_CheckPositional("ftruncate", nargs, 2, 2)) {
        goto exit;
    }
    fd = PyLong_AsInt(args[0]);
    if (fd == -1 && PyErr_Occurred()) {
        goto exit;
    }
    if (!Py_off_t_converter(args[1], &length)) {
        goto exit;
    }
    return_value = os_ftruncate_impl(module, fd, length);

exit:
    return return_value;
}

#endif /* (defined HAVE_FTRUNCATE || defined MS_WINDOWS) */

#if (defined HAVE_TRUNCATE || defined MS_WINDOWS)

PyDoc_STRVAR(os_truncate__doc__,
"truncate($module, /, path, length)\n"
"--\n"
"\n"
"Truncate a file, specified by path, to a specific length.\n"
"\n"
"On some platforms, path may also be specified as an open file descriptor.\n"
"  If this functionality is unavailable, using it raises an exception.");

#define OS_TRUNCATE_METHODDEF    \
    {"truncate", _PyCFunction_CAST(os_truncate), METH_FASTCALL|METH_KEYWORDS, os_truncate__doc__},

static PyObject *
os_truncate_impl(PyObject *module, path_t *path, Py_off_t length);

static PyObject *
os_truncate(PyObject *module, PyObject *const *args, Py_ssize_t nargs, PyObject *kwnames)
{
    PyObject *return_value = NULL;
    #if defined(Py_BUILD_CORE) && !defined(Py_BUILD_CORE_MODULE)

    #define NUM_KEYWORDS 2
    static struct {
        PyGC_Head _this_is_not_used;
        PyObject_VAR_HEAD
        Py_hash_t ob_hash;
        PyObject *ob_item[NUM_KEYWORDS];
    } _kwtuple = {
        .ob_base = PyVarObject_HEAD_INIT(&PyTuple_Type, NUM_KEYWORDS)
        .ob_hash = -1,
        .ob_item = { &_Py_ID(path), &_Py_ID(length), },
    };
    #undef NUM_KEYWORDS
    #define KWTUPLE (&_kwtuple.ob_base.ob_base)

    #else  // !Py_BUILD_CORE
    #  define KWTUPLE NULL
    #endif  // !Py_BUILD_CORE

    static const char * const _keywords[] = {"path", "length", NULL};
    static _PyArg_Parser _parser = {
        .keywords = _keywords,
        .fname = "truncate",
        .kwtuple = KWTUPLE,
    };
    #undef KWTUPLE
    PyObject *argsbuf[2];
    path_t path = PATH_T_INITIALIZE_P("truncate", "path", 0, 0, 0, PATH_HAVE_FTRUNCATE);
    Py_off_t length;

    args = _PyArg_UnpackKeywords(args, nargs, NULL, kwnames, &_parser,
            /*minpos*/ 2, /*maxpos*/ 2, /*minkw*/ 0, /*varpos*/ 0, argsbuf);
    if (!args) {
        goto exit;
    }
    if (!path_converter(args[0], &path)) {
        goto exit;
    }
    if (!Py_off_t_converter(args[1], &length)) {
        goto exit;
    }
    return_value = os_truncate_impl(module, &path, length);

exit:
    /* Cleanup for path */
    path_cleanup(&path);

    return return_value;
}

#endif /* (defined HAVE_TRUNCATE || defined MS_WINDOWS) */

#if (defined(HAVE_POSIX_FALLOCATE) && !defined(POSIX_FADVISE_AIX_BUG) && !defined(__wasi__))

PyDoc_STRVAR(os_posix_fallocate__doc__,
"posix_fallocate($module, fd, offset, length, /)\n"
"--\n"
"\n"
"Ensure a file has allocated at least a particular number of bytes on disk.\n"
"\n"
"Ensure that the file specified by fd encompasses a range of bytes\n"
"starting at offset bytes from the beginning and continuing for length bytes.");

#define OS_POSIX_FALLOCATE_METHODDEF    \
    {"posix_fallocate", _PyCFunction_CAST(os_posix_fallocate), METH_FASTCALL, os_posix_fallocate__doc__},

static PyObject *
os_posix_fallocate_impl(PyObject *module, int fd, Py_off_t offset,
                        Py_off_t length);

static PyObject *
os_posix_fallocate(PyObject *module, PyObject *const *args, Py_ssize_t nargs)
{
    PyObject *return_value = NULL;
    int fd;
    Py_off_t offset;
    Py_off_t length;

    if (!_PyArg_CheckPositional("posix_fallocate", nargs, 3, 3)) {
        goto exit;
    }
    fd = PyLong_AsInt(args[0]);
    if (fd == -1 && PyErr_Occurred()) {
        goto exit;
    }
    if (!Py_off_t_converter(args[1], &offset)) {
        goto exit;
    }
    if (!Py_off_t_converter(args[2], &length)) {
        goto exit;
    }
    return_value = os_posix_fallocate_impl(module, fd, offset, length);

exit:
    return return_value;
}

#endif /* (defined(HAVE_POSIX_FALLOCATE) && !defined(POSIX_FADVISE_AIX_BUG) && !defined(__wasi__)) */

#if (defined(HAVE_POSIX_FADVISE) && !defined(POSIX_FADVISE_AIX_BUG))

PyDoc_STRVAR(os_posix_fadvise__doc__,
"posix_fadvise($module, fd, offset, length, advice, /)\n"
"--\n"
"\n"
"Announce an intention to access data in a specific pattern.\n"
"\n"
"Announce an intention to access data in a specific pattern, thus allowing\n"
"the kernel to make optimizations.\n"
"The advice applies to the region of the file specified by fd starting at\n"
"offset and continuing for length bytes.\n"
"advice is one of POSIX_FADV_NORMAL, POSIX_FADV_SEQUENTIAL,\n"
"POSIX_FADV_RANDOM, POSIX_FADV_NOREUSE, POSIX_FADV_WILLNEED, or\n"
"POSIX_FADV_DONTNEED.");

#define OS_POSIX_FADVISE_METHODDEF    \
    {"posix_fadvise", _PyCFunction_CAST(os_posix_fadvise), METH_FASTCALL, os_posix_fadvise__doc__},

static PyObject *
os_posix_fadvise_impl(PyObject *module, int fd, Py_off_t offset,
                      Py_off_t length, int advice);

static PyObject *
os_posix_fadvise(PyObject *module, PyObject *const *args, Py_ssize_t nargs)
{
    PyObject *return_value = NULL;
    int fd;
    Py_off_t offset;
    Py_off_t length;
    int advice;

    if (!_PyArg_CheckPositional("posix_fadvise", nargs, 4, 4)) {
        goto exit;
    }
    fd = PyLong_AsInt(args[0]);
    if (fd == -1 && PyErr_Occurred()) {
        goto exit;
    }
    if (!Py_off_t_converter(args[1], &offset)) {
        goto exit;
    }
    if (!Py_off_t_converter(args[2], &length)) {
        goto exit;
    }
    advice = PyLong_AsInt(args[3]);
    if (advice == -1 && PyErr_Occurred()) {
        goto exit;
    }
    return_value = os_posix_fadvise_impl(module, fd, offset, length, advice);

exit:
    return return_value;
}

#endif /* (defined(HAVE_POSIX_FADVISE) && !defined(POSIX_FADVISE_AIX_BUG)) */

#if defined(MS_WINDOWS)

PyDoc_STRVAR(os_putenv__doc__,
"putenv($module, name, value, /)\n"
"--\n"
"\n"
"Change or add an environment variable.");

#define OS_PUTENV_METHODDEF    \
    {"putenv", _PyCFunction_CAST(os_putenv), METH_FASTCALL, os_putenv__doc__},

static PyObject *
os_putenv_impl(PyObject *module, PyObject *name, PyObject *value);

static PyObject *
os_putenv(PyObject *module, PyObject *const *args, Py_ssize_t nargs)
{
    PyObject *return_value = NULL;
    PyObject *name;
    PyObject *value;

    if (!_PyArg_CheckPositional("putenv", nargs, 2, 2)) {
        goto exit;
    }
    if (!PyUnicode_Check(args[0])) {
        _PyArg_BadArgument("putenv", "argument 1", "str", args[0]);
        goto exit;
    }
    name = args[0];
    if (!PyUnicode_Check(args[1])) {
        _PyArg_BadArgument("putenv", "argument 2", "str", args[1]);
        goto exit;
    }
    value = args[1];
    return_value = os_putenv_impl(module, name, value);

exit:
    return return_value;
}

#endif /* defined(MS_WINDOWS) */

#if !defined(MS_WINDOWS)

PyDoc_STRVAR(os_putenv__doc__,
"putenv($module, name, value, /)\n"
"--\n"
"\n"
"Change or add an environment variable.");

#define OS_PUTENV_METHODDEF    \
    {"putenv", _PyCFunction_CAST(os_putenv), METH_FASTCALL, os_putenv__doc__},

static PyObject *
os_putenv_impl(PyObject *module, PyObject *name, PyObject *value);

static PyObject *
os_putenv(PyObject *module, PyObject *const *args, Py_ssize_t nargs)
{
    PyObject *return_value = NULL;
    PyObject *name = NULL;
    PyObject *value = NULL;

    if (!_PyArg_CheckPositional("putenv", nargs, 2, 2)) {
        goto exit;
    }
    if (!PyUnicode_FSConverter(args[0], &name)) {
        goto exit;
    }
    if (!PyUnicode_FSConverter(args[1], &value)) {
        goto exit;
    }
    return_value = os_putenv_impl(module, name, value);

exit:
    /* Cleanup for name */
    Py_XDECREF(name);
    /* Cleanup for value */
    Py_XDECREF(value);

    return return_value;
}

#endif /* !defined(MS_WINDOWS) */

#if defined(MS_WINDOWS)

PyDoc_STRVAR(os_unsetenv__doc__,
"unsetenv($module, name, /)\n"
"--\n"
"\n"
"Delete an environment variable.");

#define OS_UNSETENV_METHODDEF    \
    {"unsetenv", (PyCFunction)os_unsetenv, METH_O, os_unsetenv__doc__},

static PyObject *
os_unsetenv_impl(PyObject *module, PyObject *name);

static PyObject *
os_unsetenv(PyObject *module, PyObject *arg)
{
    PyObject *return_value = NULL;
    PyObject *name;

    if (!PyUnicode_Check(arg)) {
        _PyArg_BadArgument("unsetenv", "argument", "str", arg);
        goto exit;
    }
    name = arg;
    return_value = os_unsetenv_impl(module, name);

exit:
    return return_value;
}

#endif /* defined(MS_WINDOWS) */

#if !defined(MS_WINDOWS)

PyDoc_STRVAR(os_unsetenv__doc__,
"unsetenv($module, name, /)\n"
"--\n"
"\n"
"Delete an environment variable.");

#define OS_UNSETENV_METHODDEF    \
    {"unsetenv", (PyCFunction)os_unsetenv, METH_O, os_unsetenv__doc__},

static PyObject *
os_unsetenv_impl(PyObject *module, PyObject *name);

static PyObject *
os_unsetenv(PyObject *module, PyObject *arg)
{
    PyObject *return_value = NULL;
    PyObject *name = NULL;

    if (!PyUnicode_FSConverter(arg, &name)) {
        goto exit;
    }
    return_value = os_unsetenv_impl(module, name);

exit:
    /* Cleanup for name */
    Py_XDECREF(name);

    return return_value;
}

#endif /* !defined(MS_WINDOWS) */

PyDoc_STRVAR(os_strerror__doc__,
"strerror($module, code, /)\n"
"--\n"
"\n"
"Translate an error code to a message string.");

#define OS_STRERROR_METHODDEF    \
    {"strerror", (PyCFunction)os_strerror, METH_O, os_strerror__doc__},

static PyObject *
os_strerror_impl(PyObject *module, int code);

static PyObject *
os_strerror(PyObject *module, PyObject *arg)
{
    PyObject *return_value = NULL;
    int code;

    code = PyLong_AsInt(arg);
    if (code == -1 && PyErr_Occurred()) {
        goto exit;
    }
    return_value = os_strerror_impl(module, code);

exit:
    return return_value;
}

#if defined(HAVE_SYS_WAIT_H) && defined(WCOREDUMP)

PyDoc_STRVAR(os_WCOREDUMP__doc__,
"WCOREDUMP($module, status, /)\n"
"--\n"
"\n"
"Return True if the process returning status was dumped to a core file.");

#define OS_WCOREDUMP_METHODDEF    \
    {"WCOREDUMP", (PyCFunction)os_WCOREDUMP, METH_O, os_WCOREDUMP__doc__},

static int
os_WCOREDUMP_impl(PyObject *module, int status);

static PyObject *
os_WCOREDUMP(PyObject *module, PyObject *arg)
{
    PyObject *return_value = NULL;
    int status;
    int _return_value;

    status = PyLong_AsInt(arg);
    if (status == -1 && PyErr_Occurred()) {
        goto exit;
    }
    _return_value = os_WCOREDUMP_impl(module, status);
    if ((_return_value == -1) && PyErr_Occurred()) {
        goto exit;
    }
    return_value = PyBool_FromLong((long)_return_value);

exit:
    return return_value;
}

#endif /* defined(HAVE_SYS_WAIT_H) && defined(WCOREDUMP) */

#if defined(HAVE_SYS_WAIT_H) && defined(WIFCONTINUED)

PyDoc_STRVAR(os_WIFCONTINUED__doc__,
"WIFCONTINUED($module, /, status)\n"
"--\n"
"\n"
"Return True if a particular process was continued from a job control stop.\n"
"\n"
"Return True if the process returning status was continued from a\n"
"job control stop.");

#define OS_WIFCONTINUED_METHODDEF    \
    {"WIFCONTINUED", _PyCFunction_CAST(os_WIFCONTINUED), METH_FASTCALL|METH_KEYWORDS, os_WIFCONTINUED__doc__},

static int
os_WIFCONTINUED_impl(PyObject *module, int status);

static PyObject *
os_WIFCONTINUED(PyObject *module, PyObject *const *args, Py_ssize_t nargs, PyObject *kwnames)
{
    PyObject *return_value = NULL;
    #if defined(Py_BUILD_CORE) && !defined(Py_BUILD_CORE_MODULE)

    #define NUM_KEYWORDS 1
    static struct {
        PyGC_Head _this_is_not_used;
        PyObject_VAR_HEAD
        Py_hash_t ob_hash;
        PyObject *ob_item[NUM_KEYWORDS];
    } _kwtuple = {
        .ob_base = PyVarObject_HEAD_INIT(&PyTuple_Type, NUM_KEYWORDS)
        .ob_hash = -1,
        .ob_item = { &_Py_ID(status), },
    };
    #undef NUM_KEYWORDS
    #define KWTUPLE (&_kwtuple.ob_base.ob_base)

    #else  // !Py_BUILD_CORE
    #  define KWTUPLE NULL
    #endif  // !Py_BUILD_CORE

    static const char * const _keywords[] = {"status", NULL};
    static _PyArg_Parser _parser = {
        .keywords = _keywords,
        .fname = "WIFCONTINUED",
        .kwtuple = KWTUPLE,
    };
    #undef KWTUPLE
    PyObject *argsbuf[1];
    int status;
    int _return_value;

    args = _PyArg_UnpackKeywords(args, nargs, NULL, kwnames, &_parser,
            /*minpos*/ 1, /*maxpos*/ 1, /*minkw*/ 0, /*varpos*/ 0, argsbuf);
    if (!args) {
        goto exit;
    }
    status = PyLong_AsInt(args[0]);
    if (status == -1 && PyErr_Occurred()) {
        goto exit;
    }
    _return_value = os_WIFCONTINUED_impl(module, status);
    if ((_return_value == -1) && PyErr_Occurred()) {
        goto exit;
    }
    return_value = PyBool_FromLong((long)_return_value);

exit:
    return return_value;
}

#endif /* defined(HAVE_SYS_WAIT_H) && defined(WIFCONTINUED) */

#if defined(HAVE_SYS_WAIT_H) && defined(WIFSTOPPED)

PyDoc_STRVAR(os_WIFSTOPPED__doc__,
"WIFSTOPPED($module, /, status)\n"
"--\n"
"\n"
"Return True if the process returning status was stopped.");

#define OS_WIFSTOPPED_METHODDEF    \
    {"WIFSTOPPED", _PyCFunction_CAST(os_WIFSTOPPED), METH_FASTCALL|METH_KEYWORDS, os_WIFSTOPPED__doc__},

static int
os_WIFSTOPPED_impl(PyObject *module, int status);

static PyObject *
os_WIFSTOPPED(PyObject *module, PyObject *const *args, Py_ssize_t nargs, PyObject *kwnames)
{
    PyObject *return_value = NULL;
    #if defined(Py_BUILD_CORE) && !defined(Py_BUILD_CORE_MODULE)

    #define NUM_KEYWORDS 1
    static struct {
        PyGC_Head _this_is_not_used;
        PyObject_VAR_HEAD
        Py_hash_t ob_hash;
        PyObject *ob_item[NUM_KEYWORDS];
    } _kwtuple = {
        .ob_base = PyVarObject_HEAD_INIT(&PyTuple_Type, NUM_KEYWORDS)
        .ob_hash = -1,
        .ob_item = { &_Py_ID(status), },
    };
    #undef NUM_KEYWORDS
    #define KWTUPLE (&_kwtuple.ob_base.ob_base)

    #else  // !Py_BUILD_CORE
    #  define KWTUPLE NULL
    #endif  // !Py_BUILD_CORE

    static const char * const _keywords[] = {"status", NULL};
    static _PyArg_Parser _parser = {
        .keywords = _keywords,
        .fname = "WIFSTOPPED",
        .kwtuple = KWTUPLE,
    };
    #undef KWTUPLE
    PyObject *argsbuf[1];
    int status;
    int _return_value;

    args = _PyArg_UnpackKeywords(args, nargs, NULL, kwnames, &_parser,
            /*minpos*/ 1, /*maxpos*/ 1, /*minkw*/ 0, /*varpos*/ 0, argsbuf);
    if (!args) {
        goto exit;
    }
    status = PyLong_AsInt(args[0]);
    if (status == -1 && PyErr_Occurred()) {
        goto exit;
    }
    _return_value = os_WIFSTOPPED_impl(module, status);
    if ((_return_value == -1) && PyErr_Occurred()) {
        goto exit;
    }
    return_value = PyBool_FromLong((long)_return_value);

exit:
    return return_value;
}

#endif /* defined(HAVE_SYS_WAIT_H) && defined(WIFSTOPPED) */

#if defined(HAVE_SYS_WAIT_H) && defined(WIFSIGNALED)

PyDoc_STRVAR(os_WIFSIGNALED__doc__,
"WIFSIGNALED($module, /, status)\n"
"--\n"
"\n"
"Return True if the process returning status was terminated by a signal.");

#define OS_WIFSIGNALED_METHODDEF    \
    {"WIFSIGNALED", _PyCFunction_CAST(os_WIFSIGNALED), METH_FASTCALL|METH_KEYWORDS, os_WIFSIGNALED__doc__},

static int
os_WIFSIGNALED_impl(PyObject *module, int status);

static PyObject *
os_WIFSIGNALED(PyObject *module, PyObject *const *args, Py_ssize_t nargs, PyObject *kwnames)
{
    PyObject *return_value = NULL;
    #if defined(Py_BUILD_CORE) && !defined(Py_BUILD_CORE_MODULE)

    #define NUM_KEYWORDS 1
    static struct {
        PyGC_Head _this_is_not_used;
        PyObject_VAR_HEAD
        Py_hash_t ob_hash;
        PyObject *ob_item[NUM_KEYWORDS];
    } _kwtuple = {
        .ob_base = PyVarObject_HEAD_INIT(&PyTuple_Type, NUM_KEYWORDS)
        .ob_hash = -1,
        .ob_item = { &_Py_ID(status), },
    };
    #undef NUM_KEYWORDS
    #define KWTUPLE (&_kwtuple.ob_base.ob_base)

    #else  // !Py_BUILD_CORE
    #  define KWTUPLE NULL
    #endif  // !Py_BUILD_CORE

    static const char * const _keywords[] = {"status", NULL};
    static _PyArg_Parser _parser = {
        .keywords = _keywords,
        .fname = "WIFSIGNALED",
        .kwtuple = KWTUPLE,
    };
    #undef KWTUPLE
    PyObject *argsbuf[1];
    int status;
    int _return_value;

    args = _PyArg_UnpackKeywords(args, nargs, NULL, kwnames, &_parser,
            /*minpos*/ 1, /*maxpos*/ 1, /*minkw*/ 0, /*varpos*/ 0, argsbuf);
    if (!args) {
        goto exit;
    }
    status = PyLong_AsInt(args[0]);
    if (status == -1 && PyErr_Occurred()) {
        goto exit;
    }
    _return_value = os_WIFSIGNALED_impl(module, status);
    if ((_return_value == -1) && PyErr_Occurred()) {
        goto exit;
    }
    return_value = PyBool_FromLong((long)_return_value);

exit:
    return return_value;
}

#endif /* defined(HAVE_SYS_WAIT_H) && defined(WIFSIGNALED) */

#if defined(HAVE_SYS_WAIT_H) && defined(WIFEXITED)

PyDoc_STRVAR(os_WIFEXITED__doc__,
"WIFEXITED($module, /, status)\n"
"--\n"
"\n"
"Return True if the process returning status exited via the exit() system call.");

#define OS_WIFEXITED_METHODDEF    \
    {"WIFEXITED", _PyCFunction_CAST(os_WIFEXITED), METH_FASTCALL|METH_KEYWORDS, os_WIFEXITED__doc__},

static int
os_WIFEXITED_impl(PyObject *module, int status);

static PyObject *
os_WIFEXITED(PyObject *module, PyObject *const *args, Py_ssize_t nargs, PyObject *kwnames)
{
    PyObject *return_value = NULL;
    #if defined(Py_BUILD_CORE) && !defined(Py_BUILD_CORE_MODULE)

    #define NUM_KEYWORDS 1
    static struct {
        PyGC_Head _this_is_not_used;
        PyObject_VAR_HEAD
        Py_hash_t ob_hash;
        PyObject *ob_item[NUM_KEYWORDS];
    } _kwtuple = {
        .ob_base = PyVarObject_HEAD_INIT(&PyTuple_Type, NUM_KEYWORDS)
        .ob_hash = -1,
        .ob_item = { &_Py_ID(status), },
    };
    #undef NUM_KEYWORDS
    #define KWTUPLE (&_kwtuple.ob_base.ob_base)

    #else  // !Py_BUILD_CORE
    #  define KWTUPLE NULL
    #endif  // !Py_BUILD_CORE

    static const char * const _keywords[] = {"status", NULL};
    static _PyArg_Parser _parser = {
        .keywords = _keywords,
        .fname = "WIFEXITED",
        .kwtuple = KWTUPLE,
    };
    #undef KWTUPLE
    PyObject *argsbuf[1];
    int status;
    int _return_value;

    args = _PyArg_UnpackKeywords(args, nargs, NULL, kwnames, &_parser,
            /*minpos*/ 1, /*maxpos*/ 1, /*minkw*/ 0, /*varpos*/ 0, argsbuf);
    if (!args) {
        goto exit;
    }
    status = PyLong_AsInt(args[0]);
    if (status == -1 && PyErr_Occurred()) {
        goto exit;
    }
    _return_value = os_WIFEXITED_impl(module, status);
    if ((_return_value == -1) && PyErr_Occurred()) {
        goto exit;
    }
    return_value = PyBool_FromLong((long)_return_value);

exit:
    return return_value;
}

#endif /* defined(HAVE_SYS_WAIT_H) && defined(WIFEXITED) */

#if defined(HAVE_SYS_WAIT_H) && defined(WEXITSTATUS)

PyDoc_STRVAR(os_WEXITSTATUS__doc__,
"WEXITSTATUS($module, /, status)\n"
"--\n"
"\n"
"Return the process return code from status.");

#define OS_WEXITSTATUS_METHODDEF    \
    {"WEXITSTATUS", _PyCFunction_CAST(os_WEXITSTATUS), METH_FASTCALL|METH_KEYWORDS, os_WEXITSTATUS__doc__},

static int
os_WEXITSTATUS_impl(PyObject *module, int status);

static PyObject *
os_WEXITSTATUS(PyObject *module, PyObject *const *args, Py_ssize_t nargs, PyObject *kwnames)
{
    PyObject *return_value = NULL;
    #if defined(Py_BUILD_CORE) && !defined(Py_BUILD_CORE_MODULE)

    #define NUM_KEYWORDS 1
    static struct {
        PyGC_Head _this_is_not_used;
        PyObject_VAR_HEAD
        Py_hash_t ob_hash;
        PyObject *ob_item[NUM_KEYWORDS];
    } _kwtuple = {
        .ob_base = PyVarObject_HEAD_INIT(&PyTuple_Type, NUM_KEYWORDS)
        .ob_hash = -1,
        .ob_item = { &_Py_ID(status), },
    };
    #undef NUM_KEYWORDS
    #define KWTUPLE (&_kwtuple.ob_base.ob_base)

    #else  // !Py_BUILD_CORE
    #  define KWTUPLE NULL
    #endif  // !Py_BUILD_CORE

    static const char * const _keywords[] = {"status", NULL};
    static _PyArg_Parser _parser = {
        .keywords = _keywords,
        .fname = "WEXITSTATUS",
        .kwtuple = KWTUPLE,
    };
    #undef KWTUPLE
    PyObject *argsbuf[1];
    int status;
    int _return_value;

    args = _PyArg_UnpackKeywords(args, nargs, NULL, kwnames, &_parser,
            /*minpos*/ 1, /*maxpos*/ 1, /*minkw*/ 0, /*varpos*/ 0, argsbuf);
    if (!args) {
        goto exit;
    }
    status = PyLong_AsInt(args[0]);
    if (status == -1 && PyErr_Occurred()) {
        goto exit;
    }
    _return_value = os_WEXITSTATUS_impl(module, status);
    if ((_return_value == -1) && PyErr_Occurred()) {
        goto exit;
    }
    return_value = PyLong_FromLong((long)_return_value);

exit:
    return return_value;
}

#endif /* defined(HAVE_SYS_WAIT_H) && defined(WEXITSTATUS) */

#if defined(HAVE_SYS_WAIT_H) && defined(WTERMSIG)

PyDoc_STRVAR(os_WTERMSIG__doc__,
"WTERMSIG($module, /, status)\n"
"--\n"
"\n"
"Return the signal that terminated the process that provided the status value.");

#define OS_WTERMSIG_METHODDEF    \
    {"WTERMSIG", _PyCFunction_CAST(os_WTERMSIG), METH_FASTCALL|METH_KEYWORDS, os_WTERMSIG__doc__},

static int
os_WTERMSIG_impl(PyObject *module, int status);

static PyObject *
os_WTERMSIG(PyObject *module, PyObject *const *args, Py_ssize_t nargs, PyObject *kwnames)
{
    PyObject *return_value = NULL;
    #if defined(Py_BUILD_CORE) && !defined(Py_BUILD_CORE_MODULE)

    #define NUM_KEYWORDS 1
    static struct {
        PyGC_Head _this_is_not_used;
        PyObject_VAR_HEAD
        Py_hash_t ob_hash;
        PyObject *ob_item[NUM_KEYWORDS];
    } _kwtuple = {
        .ob_base = PyVarObject_HEAD_INIT(&PyTuple_Type, NUM_KEYWORDS)
        .ob_hash = -1,
        .ob_item = { &_Py_ID(status), },
    };
    #undef NUM_KEYWORDS
    #define KWTUPLE (&_kwtuple.ob_base.ob_base)

    #else  // !Py_BUILD_CORE
    #  define KWTUPLE NULL
    #endif  // !Py_BUILD_CORE

    static const char * const _keywords[] = {"status", NULL};
    static _PyArg_Parser _parser = {
        .keywords = _keywords,
        .fname = "WTERMSIG",
        .kwtuple = KWTUPLE,
    };
    #undef KWTUPLE
    PyObject *argsbuf[1];
    int status;
    int _return_value;

    args = _PyArg_UnpackKeywords(args, nargs, NULL, kwnames, &_parser,
            /*minpos*/ 1, /*maxpos*/ 1, /*minkw*/ 0, /*varpos*/ 0, argsbuf);
    if (!args) {
        goto exit;
    }
    status = PyLong_AsInt(args[0]);
    if (status == -1 && PyErr_Occurred()) {
        goto exit;
    }
    _return_value = os_WTERMSIG_impl(module, status);
    if ((_return_value == -1) && PyErr_Occurred()) {
        goto exit;
    }
    return_value = PyLong_FromLong((long)_return_value);

exit:
    return return_value;
}

#endif /* defined(HAVE_SYS_WAIT_H) && defined(WTERMSIG) */

#if defined(HAVE_SYS_WAIT_H) && defined(WSTOPSIG)

PyDoc_STRVAR(os_WSTOPSIG__doc__,
"WSTOPSIG($module, /, status)\n"
"--\n"
"\n"
"Return the signal that stopped the process that provided the status value.");

#define OS_WSTOPSIG_METHODDEF    \
    {"WSTOPSIG", _PyCFunction_CAST(os_WSTOPSIG), METH_FASTCALL|METH_KEYWORDS, os_WSTOPSIG__doc__},

static int
os_WSTOPSIG_impl(PyObject *module, int status);

static PyObject *
os_WSTOPSIG(PyObject *module, PyObject *const *args, Py_ssize_t nargs, PyObject *kwnames)
{
    PyObject *return_value = NULL;
    #if defined(Py_BUILD_CORE) && !defined(Py_BUILD_CORE_MODULE)

    #define NUM_KEYWORDS 1
    static struct {
        PyGC_Head _this_is_not_used;
        PyObject_VAR_HEAD
        Py_hash_t ob_hash;
        PyObject *ob_item[NUM_KEYWORDS];
    } _kwtuple = {
        .ob_base = PyVarObject_HEAD_INIT(&PyTuple_Type, NUM_KEYWORDS)
        .ob_hash = -1,
        .ob_item = { &_Py_ID(status), },
    };
    #undef NUM_KEYWORDS
    #define KWTUPLE (&_kwtuple.ob_base.ob_base)

    #else  // !Py_BUILD_CORE
    #  define KWTUPLE NULL
    #endif  // !Py_BUILD_CORE

    static const char * const _keywords[] = {"status", NULL};
    static _PyArg_Parser _parser = {
        .keywords = _keywords,
        .fname = "WSTOPSIG",
        .kwtuple = KWTUPLE,
    };
    #undef KWTUPLE
    PyObject *argsbuf[1];
    int status;
    int _return_value;

    args = _PyArg_UnpackKeywords(args, nargs, NULL, kwnames, &_parser,
            /*minpos*/ 1, /*maxpos*/ 1, /*minkw*/ 0, /*varpos*/ 0, argsbuf);
    if (!args) {
        goto exit;
    }
    status = PyLong_AsInt(args[0]);
    if (status == -1 && PyErr_Occurred()) {
        goto exit;
    }
    _return_value = os_WSTOPSIG_impl(module, status);
    if ((_return_value == -1) && PyErr_Occurred()) {
        goto exit;
    }
    return_value = PyLong_FromLong((long)_return_value);

exit:
    return return_value;
}

#endif /* defined(HAVE_SYS_WAIT_H) && defined(WSTOPSIG) */

#if (defined(HAVE_FSTATVFS) && defined(HAVE_SYS_STATVFS_H))

PyDoc_STRVAR(os_fstatvfs__doc__,
"fstatvfs($module, fd, /)\n"
"--\n"
"\n"
"Perform an fstatvfs system call on the given fd.\n"
"\n"
"Equivalent to statvfs(fd).");

#define OS_FSTATVFS_METHODDEF    \
    {"fstatvfs", (PyCFunction)os_fstatvfs, METH_O, os_fstatvfs__doc__},

static PyObject *
os_fstatvfs_impl(PyObject *module, int fd);

static PyObject *
os_fstatvfs(PyObject *module, PyObject *arg)
{
    PyObject *return_value = NULL;
    int fd;

    fd = PyLong_AsInt(arg);
    if (fd == -1 && PyErr_Occurred()) {
        goto exit;
    }
    return_value = os_fstatvfs_impl(module, fd);

exit:
    return return_value;
}

#endif /* (defined(HAVE_FSTATVFS) && defined(HAVE_SYS_STATVFS_H)) */

#if (defined(HAVE_STATVFS) && defined(HAVE_SYS_STATVFS_H))

PyDoc_STRVAR(os_statvfs__doc__,
"statvfs($module, /, path)\n"
"--\n"
"\n"
"Perform a statvfs system call on the given path.\n"
"\n"
"path may always be specified as a string.\n"
"On some platforms, path may also be specified as an open file descriptor.\n"
"  If this functionality is unavailable, using it raises an exception.");

#define OS_STATVFS_METHODDEF    \
    {"statvfs", _PyCFunction_CAST(os_statvfs), METH_FASTCALL|METH_KEYWORDS, os_statvfs__doc__},

static PyObject *
os_statvfs_impl(PyObject *module, path_t *path);

static PyObject *
os_statvfs(PyObject *module, PyObject *const *args, Py_ssize_t nargs, PyObject *kwnames)
{
    PyObject *return_value = NULL;
    #if defined(Py_BUILD_CORE) && !defined(Py_BUILD_CORE_MODULE)

    #define NUM_KEYWORDS 1
    static struct {
        PyGC_Head _this_is_not_used;
        PyObject_VAR_HEAD
        Py_hash_t ob_hash;
        PyObject *ob_item[NUM_KEYWORDS];
    } _kwtuple = {
        .ob_base = PyVarObject_HEAD_INIT(&PyTuple_Type, NUM_KEYWORDS)
        .ob_hash = -1,
        .ob_item = { &_Py_ID(path), },
    };
    #undef NUM_KEYWORDS
    #define KWTUPLE (&_kwtuple.ob_base.ob_base)

    #else  // !Py_BUILD_CORE
    #  define KWTUPLE NULL
    #endif  // !Py_BUILD_CORE

    static const char * const _keywords[] = {"path", NULL};
    static _PyArg_Parser _parser = {
        .keywords = _keywords,
        .fname = "statvfs",
        .kwtuple = KWTUPLE,
    };
    #undef KWTUPLE
    PyObject *argsbuf[1];
    path_t path = PATH_T_INITIALIZE_P("statvfs", "path", 0, 0, 0, PATH_HAVE_FSTATVFS);

    args = _PyArg_UnpackKeywords(args, nargs, NULL, kwnames, &_parser,
            /*minpos*/ 1, /*maxpos*/ 1, /*minkw*/ 0, /*varpos*/ 0, argsbuf);
    if (!args) {
        goto exit;
    }
    if (!path_converter(args[0], &path)) {
        goto exit;
    }
    return_value = os_statvfs_impl(module, &path);

exit:
    /* Cleanup for path */
    path_cleanup(&path);

    return return_value;
}

#endif /* (defined(HAVE_STATVFS) && defined(HAVE_SYS_STATVFS_H)) */

#if defined(MS_WINDOWS)

PyDoc_STRVAR(os__getdiskusage__doc__,
"_getdiskusage($module, /, path)\n"
"--\n"
"\n"
"Return disk usage statistics about the given path as a (total, free) tuple.");

#define OS__GETDISKUSAGE_METHODDEF    \
    {"_getdiskusage", _PyCFunction_CAST(os__getdiskusage), METH_FASTCALL|METH_KEYWORDS, os__getdiskusage__doc__},

static PyObject *
os__getdiskusage_impl(PyObject *module, path_t *path);

static PyObject *
os__getdiskusage(PyObject *module, PyObject *const *args, Py_ssize_t nargs, PyObject *kwnames)
{
    PyObject *return_value = NULL;
    #if defined(Py_BUILD_CORE) && !defined(Py_BUILD_CORE_MODULE)

    #define NUM_KEYWORDS 1
    static struct {
        PyGC_Head _this_is_not_used;
        PyObject_VAR_HEAD
        Py_hash_t ob_hash;
        PyObject *ob_item[NUM_KEYWORDS];
    } _kwtuple = {
        .ob_base = PyVarObject_HEAD_INIT(&PyTuple_Type, NUM_KEYWORDS)
        .ob_hash = -1,
        .ob_item = { &_Py_ID(path), },
    };
    #undef NUM_KEYWORDS
    #define KWTUPLE (&_kwtuple.ob_base.ob_base)

    #else  // !Py_BUILD_CORE
    #  define KWTUPLE NULL
    #endif  // !Py_BUILD_CORE

    static const char * const _keywords[] = {"path", NULL};
    static _PyArg_Parser _parser = {
        .keywords = _keywords,
        .fname = "_getdiskusage",
        .kwtuple = KWTUPLE,
    };
    #undef KWTUPLE
    PyObject *argsbuf[1];
    path_t path = PATH_T_INITIALIZE_P("_getdiskusage", "path", 0, 0, 0, 0);

    args = _PyArg_UnpackKeywords(args, nargs, NULL, kwnames, &_parser,
            /*minpos*/ 1, /*maxpos*/ 1, /*minkw*/ 0, /*varpos*/ 0, argsbuf);
    if (!args) {
        goto exit;
    }
    if (!path_converter(args[0], &path)) {
        goto exit;
    }
    return_value = os__getdiskusage_impl(module, &path);

exit:
    /* Cleanup for path */
    path_cleanup(&path);

    return return_value;
}

#endif /* defined(MS_WINDOWS) */

#if defined(HAVE_FPATHCONF)

PyDoc_STRVAR(os_fpathconf__doc__,
"fpathconf($module, fd, name, /)\n"
"--\n"
"\n"
"Return the configuration limit name for the file descriptor fd.\n"
"\n"
"If there is no limit, return -1.");

#define OS_FPATHCONF_METHODDEF    \
    {"fpathconf", _PyCFunction_CAST(os_fpathconf), METH_FASTCALL, os_fpathconf__doc__},

static long
os_fpathconf_impl(PyObject *module, int fd, int name);

static PyObject *
os_fpathconf(PyObject *module, PyObject *const *args, Py_ssize_t nargs)
{
    PyObject *return_value = NULL;
    int fd;
    int name;
    long _return_value;

    if (!_PyArg_CheckPositional("fpathconf", nargs, 2, 2)) {
        goto exit;
    }
    fd = PyObject_AsFileDescriptor(args[0]);
    if (fd < 0) {
        goto exit;
    }
    if (!conv_confname(module, args[1], &name, "pathconf_names")) {
        goto exit;
    }
    _return_value = os_fpathconf_impl(module, fd, name);
    if ((_return_value == -1) && PyErr_Occurred()) {
        goto exit;
    }
    return_value = PyLong_FromLong(_return_value);

exit:
    return return_value;
}

#endif /* defined(HAVE_FPATHCONF) */

#if defined(HAVE_PATHCONF)

PyDoc_STRVAR(os_pathconf__doc__,
"pathconf($module, /, path, name)\n"
"--\n"
"\n"
"Return the configuration limit name for the file or directory path.\n"
"\n"
"If there is no limit, return -1.\n"
"On some platforms, path may also be specified as an open file descriptor.\n"
"  If this functionality is unavailable, using it raises an exception.");

#define OS_PATHCONF_METHODDEF    \
    {"pathconf", _PyCFunction_CAST(os_pathconf), METH_FASTCALL|METH_KEYWORDS, os_pathconf__doc__},

static long
os_pathconf_impl(PyObject *module, path_t *path, int name);

static PyObject *
os_pathconf(PyObject *module, PyObject *const *args, Py_ssize_t nargs, PyObject *kwnames)
{
    PyObject *return_value = NULL;
    #if defined(Py_BUILD_CORE) && !defined(Py_BUILD_CORE_MODULE)

    #define NUM_KEYWORDS 2
    static struct {
        PyGC_Head _this_is_not_used;
        PyObject_VAR_HEAD
        Py_hash_t ob_hash;
        PyObject *ob_item[NUM_KEYWORDS];
    } _kwtuple = {
        .ob_base = PyVarObject_HEAD_INIT(&PyTuple_Type, NUM_KEYWORDS)
        .ob_hash = -1,
        .ob_item = { &_Py_ID(path), &_Py_ID(name), },
    };
    #undef NUM_KEYWORDS
    #define KWTUPLE (&_kwtuple.ob_base.ob_base)

    #else  // !Py_BUILD_CORE
    #  define KWTUPLE NULL
    #endif  // !Py_BUILD_CORE

    static const char * const _keywords[] = {"path", "name", NULL};
    static _PyArg_Parser _parser = {
        .keywords = _keywords,
        .fname = "pathconf",
        .kwtuple = KWTUPLE,
    };
    #undef KWTUPLE
    PyObject *argsbuf[2];
    path_t path = PATH_T_INITIALIZE_P("pathconf", "path", 0, 0, 0, PATH_HAVE_FPATHCONF);
    int name;
    long _return_value;

    args = _PyArg_UnpackKeywords(args, nargs, NULL, kwnames, &_parser,
            /*minpos*/ 2, /*maxpos*/ 2, /*minkw*/ 0, /*varpos*/ 0, argsbuf);
    if (!args) {
        goto exit;
    }
    if (!path_converter(args[0], &path)) {
        goto exit;
    }
    if (!conv_confname(module, args[1], &name, "pathconf_names")) {
        goto exit;
    }
    _return_value = os_pathconf_impl(module, &path, name);
    if ((_return_value == -1) && PyErr_Occurred()) {
        goto exit;
    }
    return_value = PyLong_FromLong(_return_value);

exit:
    /* Cleanup for path */
    path_cleanup(&path);

    return return_value;
}

#endif /* defined(HAVE_PATHCONF) */

#if defined(HAVE_CONFSTR)

PyDoc_STRVAR(os_confstr__doc__,
"confstr($module, name, /)\n"
"--\n"
"\n"
"Return a string-valued system configuration variable.");

#define OS_CONFSTR_METHODDEF    \
    {"confstr", (PyCFunction)os_confstr, METH_O, os_confstr__doc__},

static PyObject *
os_confstr_impl(PyObject *module, int name);

static PyObject *
os_confstr(PyObject *module, PyObject *arg)
{
    PyObject *return_value = NULL;
    int name;

    if (!conv_confname(module, arg, &name, "confstr_names")) {
        goto exit;
    }
    return_value = os_confstr_impl(module, name);

exit:
    return return_value;
}

#endif /* defined(HAVE_CONFSTR) */

#if defined(HAVE_SYSCONF)

PyDoc_STRVAR(os_sysconf__doc__,
"sysconf($module, name, /)\n"
"--\n"
"\n"
"Return an integer-valued system configuration variable.");

#define OS_SYSCONF_METHODDEF    \
    {"sysconf", (PyCFunction)os_sysconf, METH_O, os_sysconf__doc__},

static long
os_sysconf_impl(PyObject *module, int name);

static PyObject *
os_sysconf(PyObject *module, PyObject *arg)
{
    PyObject *return_value = NULL;
    int name;
    long _return_value;

    if (!conv_confname(module, arg, &name, "sysconf_names")) {
        goto exit;
    }
    _return_value = os_sysconf_impl(module, name);
    if ((_return_value == -1) && PyErr_Occurred()) {
        goto exit;
    }
    return_value = PyLong_FromLong(_return_value);

exit:
    return return_value;
}

#endif /* defined(HAVE_SYSCONF) */

PyDoc_STRVAR(os_abort__doc__,
"abort($module, /)\n"
"--\n"
"\n"
"Abort the interpreter immediately.\n"
"\n"
"This function \'dumps core\' or otherwise fails in the hardest way possible\n"
"on the hosting operating system.  This function never returns.");

#define OS_ABORT_METHODDEF    \
    {"abort", (PyCFunction)os_abort, METH_NOARGS, os_abort__doc__},

static PyObject *
os_abort_impl(PyObject *module);

static PyObject *
os_abort(PyObject *module, PyObject *Py_UNUSED(ignored))
{
    return os_abort_impl(module);
}

#if defined(MS_WINDOWS)

PyDoc_STRVAR(os_startfile__doc__,
"startfile($module, /, filepath, operation=<unrepresentable>,\n"
"          arguments=<unrepresentable>, cwd=None, show_cmd=1)\n"
"--\n"
"\n"
"Start a file with its associated application.\n"
"\n"
"When \"operation\" is not specified or \"open\", this acts like\n"
"double-clicking the file in Explorer, or giving the file name as an\n"
"argument to the DOS \"start\" command: the file is opened with whatever\n"
"application (if any) its extension is associated.\n"
"When another \"operation\" is given, it specifies what should be done with\n"
"the file.  A typical operation is \"print\".\n"
"\n"
"\"arguments\" is passed to the application, but should be omitted if the\n"
"file is a document.\n"
"\n"
"\"cwd\" is the working directory for the operation. If \"filepath\" is\n"
"relative, it will be resolved against this directory. This argument\n"
"should usually be an absolute path.\n"
"\n"
"\"show_cmd\" can be used to override the recommended visibility option.\n"
"See the Windows ShellExecute documentation for values.\n"
"\n"
"startfile returns as soon as the associated application is launched.\n"
"There is no option to wait for the application to close, and no way\n"
"to retrieve the application\'s exit status.\n"
"\n"
"The filepath is relative to the current directory.  If you want to use\n"
"an absolute path, make sure the first character is not a slash (\"/\");\n"
"the underlying Win32 ShellExecute function doesn\'t work if it is.");

#define OS_STARTFILE_METHODDEF    \
    {"startfile", _PyCFunction_CAST(os_startfile), METH_FASTCALL|METH_KEYWORDS, os_startfile__doc__},

static PyObject *
os_startfile_impl(PyObject *module, path_t *filepath,
                  const wchar_t *operation, const wchar_t *arguments,
                  path_t *cwd, int show_cmd);

static PyObject *
os_startfile(PyObject *module, PyObject *const *args, Py_ssize_t nargs, PyObject *kwnames)
{
    PyObject *return_value = NULL;
    #if defined(Py_BUILD_CORE) && !defined(Py_BUILD_CORE_MODULE)

    #define NUM_KEYWORDS 5
    static struct {
        PyGC_Head _this_is_not_used;
        PyObject_VAR_HEAD
        Py_hash_t ob_hash;
        PyObject *ob_item[NUM_KEYWORDS];
    } _kwtuple = {
        .ob_base = PyVarObject_HEAD_INIT(&PyTuple_Type, NUM_KEYWORDS)
        .ob_hash = -1,
        .ob_item = { &_Py_ID(filepath), &_Py_ID(operation), &_Py_ID(arguments), &_Py_ID(cwd), &_Py_ID(show_cmd), },
    };
    #undef NUM_KEYWORDS
    #define KWTUPLE (&_kwtuple.ob_base.ob_base)

    #else  // !Py_BUILD_CORE
    #  define KWTUPLE NULL
    #endif  // !Py_BUILD_CORE

    static const char * const _keywords[] = {"filepath", "operation", "arguments", "cwd", "show_cmd", NULL};
    static _PyArg_Parser _parser = {
        .keywords = _keywords,
        .fname = "startfile",
        .kwtuple = KWTUPLE,
    };
    #undef KWTUPLE
    PyObject *argsbuf[5];
    Py_ssize_t noptargs = nargs + (kwnames ? PyTuple_GET_SIZE(kwnames) : 0) - 1;
    path_t filepath = PATH_T_INITIALIZE_P("startfile", "filepath", 0, 0, 0, 0);
    const wchar_t *operation = NULL;
    const wchar_t *arguments = NULL;
    path_t cwd = PATH_T_INITIALIZE_P("startfile", "cwd", 1, 0, 0, 0);
    int show_cmd = 1;

    args = _PyArg_UnpackKeywords(args, nargs, NULL, kwnames, &_parser,
            /*minpos*/ 1, /*maxpos*/ 5, /*minkw*/ 0, /*varpos*/ 0, argsbuf);
    if (!args) {
        goto exit;
    }
    if (!path_converter(args[0], &filepath)) {
        goto exit;
    }
    if (!noptargs) {
        goto skip_optional_pos;
    }
    if (args[1]) {
        if (!PyUnicode_Check(args[1])) {
            _PyArg_BadArgument("startfile", "argument 'operation'", "str", args[1]);
            goto exit;
        }
        operation = PyUnicode_AsWideCharString(args[1], NULL);
        if (operation == NULL) {
            goto exit;
        }
        if (!--noptargs) {
            goto skip_optional_pos;
        }
    }
    if (args[2]) {
        if (!PyUnicode_Check(args[2])) {
            _PyArg_BadArgument("startfile", "argument 'arguments'", "str", args[2]);
            goto exit;
        }
        arguments = PyUnicode_AsWideCharString(args[2], NULL);
        if (arguments == NULL) {
            goto exit;
        }
        if (!--noptargs) {
            goto skip_optional_pos;
        }
    }
    if (args[3]) {
        if (!path_converter(args[3], &cwd)) {
            goto exit;
        }
        if (!--noptargs) {
            goto skip_optional_pos;
        }
    }
    show_cmd = PyLong_AsInt(args[4]);
    if (show_cmd == -1 && PyErr_Occurred()) {
        goto exit;
    }
skip_optional_pos:
    return_value = os_startfile_impl(module, &filepath, operation, arguments, &cwd, show_cmd);

exit:
    /* Cleanup for filepath */
    path_cleanup(&filepath);
    /* Cleanup for operation */
    PyMem_Free((void *)operation);
    /* Cleanup for arguments */
    PyMem_Free((void *)arguments);
    /* Cleanup for cwd */
    path_cleanup(&cwd);

    return return_value;
}

#endif /* defined(MS_WINDOWS) */

#if defined(HAVE_GETLOADAVG)

PyDoc_STRVAR(os_getloadavg__doc__,
"getloadavg($module, /)\n"
"--\n"
"\n"
"Return average recent system load information.\n"
"\n"
"Return the number of processes in the system run queue averaged over\n"
"the last 1, 5, and 15 minutes as a tuple of three floats.\n"
"Raises OSError if the load average was unobtainable.");

#define OS_GETLOADAVG_METHODDEF    \
    {"getloadavg", (PyCFunction)os_getloadavg, METH_NOARGS, os_getloadavg__doc__},

static PyObject *
os_getloadavg_impl(PyObject *module);

static PyObject *
os_getloadavg(PyObject *module, PyObject *Py_UNUSED(ignored))
{
    return os_getloadavg_impl(module);
}

#endif /* defined(HAVE_GETLOADAVG) */

PyDoc_STRVAR(os_device_encoding__doc__,
"device_encoding($module, /, fd)\n"
"--\n"
"\n"
"Return a string describing the encoding of a terminal\'s file descriptor.\n"
"\n"
"The file descriptor must be attached to a terminal.\n"
"If the device is not a terminal, return None.");

#define OS_DEVICE_ENCODING_METHODDEF    \
    {"device_encoding", _PyCFunction_CAST(os_device_encoding), METH_FASTCALL|METH_KEYWORDS, os_device_encoding__doc__},

static PyObject *
os_device_encoding_impl(PyObject *module, int fd);

static PyObject *
os_device_encoding(PyObject *module, PyObject *const *args, Py_ssize_t nargs, PyObject *kwnames)
{
    PyObject *return_value = NULL;
    #if defined(Py_BUILD_CORE) && !defined(Py_BUILD_CORE_MODULE)

    #define NUM_KEYWORDS 1
    static struct {
        PyGC_Head _this_is_not_used;
        PyObject_VAR_HEAD
        Py_hash_t ob_hash;
        PyObject *ob_item[NUM_KEYWORDS];
    } _kwtuple = {
        .ob_base = PyVarObject_HEAD_INIT(&PyTuple_Type, NUM_KEYWORDS)
        .ob_hash = -1,
        .ob_item = { &_Py_ID(fd), },
    };
    #undef NUM_KEYWORDS
    #define KWTUPLE (&_kwtuple.ob_base.ob_base)

    #else  // !Py_BUILD_CORE
    #  define KWTUPLE NULL
    #endif  // !Py_BUILD_CORE

    static const char * const _keywords[] = {"fd", NULL};
    static _PyArg_Parser _parser = {
        .keywords = _keywords,
        .fname = "device_encoding",
        .kwtuple = KWTUPLE,
    };
    #undef KWTUPLE
    PyObject *argsbuf[1];
    int fd;

    args = _PyArg_UnpackKeywords(args, nargs, NULL, kwnames, &_parser,
            /*minpos*/ 1, /*maxpos*/ 1, /*minkw*/ 0, /*varpos*/ 0, argsbuf);
    if (!args) {
        goto exit;
    }
    fd = PyLong_AsInt(args[0]);
    if (fd == -1 && PyErr_Occurred()) {
        goto exit;
    }
    return_value = os_device_encoding_impl(module, fd);

exit:
    return return_value;
}

#if defined(HAVE_SETRESUID)

PyDoc_STRVAR(os_setresuid__doc__,
"setresuid($module, ruid, euid, suid, /)\n"
"--\n"
"\n"
"Set the current process\'s real, effective, and saved user ids.");

#define OS_SETRESUID_METHODDEF    \
    {"setresuid", _PyCFunction_CAST(os_setresuid), METH_FASTCALL, os_setresuid__doc__},

static PyObject *
os_setresuid_impl(PyObject *module, uid_t ruid, uid_t euid, uid_t suid);

static PyObject *
os_setresuid(PyObject *module, PyObject *const *args, Py_ssize_t nargs)
{
    PyObject *return_value = NULL;
    uid_t ruid;
    uid_t euid;
    uid_t suid;

    if (!_PyArg_CheckPositional("setresuid", nargs, 3, 3)) {
        goto exit;
    }
    if (!_Py_Uid_Converter(args[0], &ruid)) {
        goto exit;
    }
    if (!_Py_Uid_Converter(args[1], &euid)) {
        goto exit;
    }
    if (!_Py_Uid_Converter(args[2], &suid)) {
        goto exit;
    }
    return_value = os_setresuid_impl(module, ruid, euid, suid);

exit:
    return return_value;
}

#endif /* defined(HAVE_SETRESUID) */

#if defined(HAVE_SETRESGID)

PyDoc_STRVAR(os_setresgid__doc__,
"setresgid($module, rgid, egid, sgid, /)\n"
"--\n"
"\n"
"Set the current process\'s real, effective, and saved group ids.");

#define OS_SETRESGID_METHODDEF    \
    {"setresgid", _PyCFunction_CAST(os_setresgid), METH_FASTCALL, os_setresgid__doc__},

static PyObject *
os_setresgid_impl(PyObject *module, gid_t rgid, gid_t egid, gid_t sgid);

static PyObject *
os_setresgid(PyObject *module, PyObject *const *args, Py_ssize_t nargs)
{
    PyObject *return_value = NULL;
    gid_t rgid;
    gid_t egid;
    gid_t sgid;

    if (!_PyArg_CheckPositional("setresgid", nargs, 3, 3)) {
        goto exit;
    }
    if (!_Py_Gid_Converter(args[0], &rgid)) {
        goto exit;
    }
    if (!_Py_Gid_Converter(args[1], &egid)) {
        goto exit;
    }
    if (!_Py_Gid_Converter(args[2], &sgid)) {
        goto exit;
    }
    return_value = os_setresgid_impl(module, rgid, egid, sgid);

exit:
    return return_value;
}

#endif /* defined(HAVE_SETRESGID) */

#if defined(HAVE_GETRESUID)

PyDoc_STRVAR(os_getresuid__doc__,
"getresuid($module, /)\n"
"--\n"
"\n"
"Return a tuple of the current process\'s real, effective, and saved user ids.");

#define OS_GETRESUID_METHODDEF    \
    {"getresuid", (PyCFunction)os_getresuid, METH_NOARGS, os_getresuid__doc__},

static PyObject *
os_getresuid_impl(PyObject *module);

static PyObject *
os_getresuid(PyObject *module, PyObject *Py_UNUSED(ignored))
{
    return os_getresuid_impl(module);
}

#endif /* defined(HAVE_GETRESUID) */

#if defined(HAVE_GETRESGID)

PyDoc_STRVAR(os_getresgid__doc__,
"getresgid($module, /)\n"
"--\n"
"\n"
"Return a tuple of the current process\'s real, effective, and saved group ids.");

#define OS_GETRESGID_METHODDEF    \
    {"getresgid", (PyCFunction)os_getresgid, METH_NOARGS, os_getresgid__doc__},

static PyObject *
os_getresgid_impl(PyObject *module);

static PyObject *
os_getresgid(PyObject *module, PyObject *Py_UNUSED(ignored))
{
    return os_getresgid_impl(module);
}

#endif /* defined(HAVE_GETRESGID) */

#if defined(USE_XATTRS)

PyDoc_STRVAR(os_getxattr__doc__,
"getxattr($module, /, path, attribute, *, follow_symlinks=True)\n"
"--\n"
"\n"
"Return the value of extended attribute attribute on path.\n"
"\n"
"path may be either a string, a path-like object, or an open file descriptor.\n"
"If follow_symlinks is False, and the last element of the path is a symbolic\n"
"  link, getxattr will examine the symbolic link itself instead of the file\n"
"  the link points to.");

#define OS_GETXATTR_METHODDEF    \
    {"getxattr", _PyCFunction_CAST(os_getxattr), METH_FASTCALL|METH_KEYWORDS, os_getxattr__doc__},

static PyObject *
os_getxattr_impl(PyObject *module, path_t *path, path_t *attribute,
                 int follow_symlinks);

static PyObject *
os_getxattr(PyObject *module, PyObject *const *args, Py_ssize_t nargs, PyObject *kwnames)
{
    PyObject *return_value = NULL;
    #if defined(Py_BUILD_CORE) && !defined(Py_BUILD_CORE_MODULE)

    #define NUM_KEYWORDS 3
    static struct {
        PyGC_Head _this_is_not_used;
        PyObject_VAR_HEAD
        Py_hash_t ob_hash;
        PyObject *ob_item[NUM_KEYWORDS];
    } _kwtuple = {
        .ob_base = PyVarObject_HEAD_INIT(&PyTuple_Type, NUM_KEYWORDS)
        .ob_hash = -1,
        .ob_item = { &_Py_ID(path), &_Py_ID(attribute), &_Py_ID(follow_symlinks), },
    };
    #undef NUM_KEYWORDS
    #define KWTUPLE (&_kwtuple.ob_base.ob_base)

    #else  // !Py_BUILD_CORE
    #  define KWTUPLE NULL
    #endif  // !Py_BUILD_CORE

    static const char * const _keywords[] = {"path", "attribute", "follow_symlinks", NULL};
    static _PyArg_Parser _parser = {
        .keywords = _keywords,
        .fname = "getxattr",
        .kwtuple = KWTUPLE,
    };
    #undef KWTUPLE
    PyObject *argsbuf[3];
    Py_ssize_t noptargs = nargs + (kwnames ? PyTuple_GET_SIZE(kwnames) : 0) - 2;
    path_t path = PATH_T_INITIALIZE_P("getxattr", "path", 0, 0, 0, 1);
    path_t attribute = PATH_T_INITIALIZE_P("getxattr", "attribute", 0, 0, 0, 0);
    int follow_symlinks = 1;

    args = _PyArg_UnpackKeywords(args, nargs, NULL, kwnames, &_parser,
            /*minpos*/ 2, /*maxpos*/ 2, /*minkw*/ 0, /*varpos*/ 0, argsbuf);
    if (!args) {
        goto exit;
    }
    if (!path_converter(args[0], &path)) {
        goto exit;
    }
    if (!path_converter(args[1], &attribute)) {
        goto exit;
    }
    if (!noptargs) {
        goto skip_optional_kwonly;
    }
    follow_symlinks = PyObject_IsTrue(args[2]);
    if (follow_symlinks < 0) {
        goto exit;
    }
skip_optional_kwonly:
    return_value = os_getxattr_impl(module, &path, &attribute, follow_symlinks);

exit:
    /* Cleanup for path */
    path_cleanup(&path);
    /* Cleanup for attribute */
    path_cleanup(&attribute);

    return return_value;
}

#endif /* defined(USE_XATTRS) */

#if defined(USE_XATTRS)

PyDoc_STRVAR(os_setxattr__doc__,
"setxattr($module, /, path, attribute, value, flags=0, *,\n"
"         follow_symlinks=True)\n"
"--\n"
"\n"
"Set extended attribute attribute on path to value.\n"
"\n"
"path may be either a string, a path-like object,  or an open file descriptor.\n"
"If follow_symlinks is False, and the last element of the path is a symbolic\n"
"  link, setxattr will modify the symbolic link itself instead of the file\n"
"  the link points to.");

#define OS_SETXATTR_METHODDEF    \
    {"setxattr", _PyCFunction_CAST(os_setxattr), METH_FASTCALL|METH_KEYWORDS, os_setxattr__doc__},

static PyObject *
os_setxattr_impl(PyObject *module, path_t *path, path_t *attribute,
                 Py_buffer *value, int flags, int follow_symlinks);

static PyObject *
os_setxattr(PyObject *module, PyObject *const *args, Py_ssize_t nargs, PyObject *kwnames)
{
    PyObject *return_value = NULL;
    #if defined(Py_BUILD_CORE) && !defined(Py_BUILD_CORE_MODULE)

    #define NUM_KEYWORDS 5
    static struct {
        PyGC_Head _this_is_not_used;
        PyObject_VAR_HEAD
        Py_hash_t ob_hash;
        PyObject *ob_item[NUM_KEYWORDS];
    } _kwtuple = {
        .ob_base = PyVarObject_HEAD_INIT(&PyTuple_Type, NUM_KEYWORDS)
        .ob_hash = -1,
        .ob_item = { &_Py_ID(path), &_Py_ID(attribute), &_Py_ID(value), &_Py_ID(flags), &_Py_ID(follow_symlinks), },
    };
    #undef NUM_KEYWORDS
    #define KWTUPLE (&_kwtuple.ob_base.ob_base)

    #else  // !Py_BUILD_CORE
    #  define KWTUPLE NULL
    #endif  // !Py_BUILD_CORE

    static const char * const _keywords[] = {"path", "attribute", "value", "flags", "follow_symlinks", NULL};
    static _PyArg_Parser _parser = {
        .keywords = _keywords,
        .fname = "setxattr",
        .kwtuple = KWTUPLE,
    };
    #undef KWTUPLE
    PyObject *argsbuf[5];
    Py_ssize_t noptargs = nargs + (kwnames ? PyTuple_GET_SIZE(kwnames) : 0) - 3;
    path_t path = PATH_T_INITIALIZE_P("setxattr", "path", 0, 0, 0, 1);
    path_t attribute = PATH_T_INITIALIZE_P("setxattr", "attribute", 0, 0, 0, 0);
    Py_buffer value = {NULL, NULL};
    int flags = 0;
    int follow_symlinks = 1;

    args = _PyArg_UnpackKeywords(args, nargs, NULL, kwnames, &_parser,
            /*minpos*/ 3, /*maxpos*/ 4, /*minkw*/ 0, /*varpos*/ 0, argsbuf);
    if (!args) {
        goto exit;
    }
    if (!path_converter(args[0], &path)) {
        goto exit;
    }
    if (!path_converter(args[1], &attribute)) {
        goto exit;
    }
    if (PyObject_GetBuffer(args[2], &value, PyBUF_SIMPLE) != 0) {
        goto exit;
    }
    if (!noptargs) {
        goto skip_optional_pos;
    }
    if (args[3]) {
        flags = PyLong_AsInt(args[3]);
        if (flags == -1 && PyErr_Occurred()) {
            goto exit;
        }
        if (!--noptargs) {
            goto skip_optional_pos;
        }
    }
skip_optional_pos:
    if (!noptargs) {
        goto skip_optional_kwonly;
    }
    follow_symlinks = PyObject_IsTrue(args[4]);
    if (follow_symlinks < 0) {
        goto exit;
    }
skip_optional_kwonly:
    return_value = os_setxattr_impl(module, &path, &attribute, &value, flags, follow_symlinks);

exit:
    /* Cleanup for path */
    path_cleanup(&path);
    /* Cleanup for attribute */
    path_cleanup(&attribute);
    /* Cleanup for value */
    if (value.obj) {
       PyBuffer_Release(&value);
    }

    return return_value;
}

#endif /* defined(USE_XATTRS) */

#if defined(USE_XATTRS)

PyDoc_STRVAR(os_removexattr__doc__,
"removexattr($module, /, path, attribute, *, follow_symlinks=True)\n"
"--\n"
"\n"
"Remove extended attribute attribute on path.\n"
"\n"
"path may be either a string, a path-like object, or an open file descriptor.\n"
"If follow_symlinks is False, and the last element of the path is a symbolic\n"
"  link, removexattr will modify the symbolic link itself instead of the file\n"
"  the link points to.");

#define OS_REMOVEXATTR_METHODDEF    \
    {"removexattr", _PyCFunction_CAST(os_removexattr), METH_FASTCALL|METH_KEYWORDS, os_removexattr__doc__},

static PyObject *
os_removexattr_impl(PyObject *module, path_t *path, path_t *attribute,
                    int follow_symlinks);

static PyObject *
os_removexattr(PyObject *module, PyObject *const *args, Py_ssize_t nargs, PyObject *kwnames)
{
    PyObject *return_value = NULL;
    #if defined(Py_BUILD_CORE) && !defined(Py_BUILD_CORE_MODULE)

    #define NUM_KEYWORDS 3
    static struct {
        PyGC_Head _this_is_not_used;
        PyObject_VAR_HEAD
        Py_hash_t ob_hash;
        PyObject *ob_item[NUM_KEYWORDS];
    } _kwtuple = {
        .ob_base = PyVarObject_HEAD_INIT(&PyTuple_Type, NUM_KEYWORDS)
        .ob_hash = -1,
        .ob_item = { &_Py_ID(path), &_Py_ID(attribute), &_Py_ID(follow_symlinks), },
    };
    #undef NUM_KEYWORDS
    #define KWTUPLE (&_kwtuple.ob_base.ob_base)

    #else  // !Py_BUILD_CORE
    #  define KWTUPLE NULL
    #endif  // !Py_BUILD_CORE

    static const char * const _keywords[] = {"path", "attribute", "follow_symlinks", NULL};
    static _PyArg_Parser _parser = {
        .keywords = _keywords,
        .fname = "removexattr",
        .kwtuple = KWTUPLE,
    };
    #undef KWTUPLE
    PyObject *argsbuf[3];
    Py_ssize_t noptargs = nargs + (kwnames ? PyTuple_GET_SIZE(kwnames) : 0) - 2;
    path_t path = PATH_T_INITIALIZE_P("removexattr", "path", 0, 0, 0, 1);
    path_t attribute = PATH_T_INITIALIZE_P("removexattr", "attribute", 0, 0, 0, 0);
    int follow_symlinks = 1;

    args = _PyArg_UnpackKeywords(args, nargs, NULL, kwnames, &_parser,
            /*minpos*/ 2, /*maxpos*/ 2, /*minkw*/ 0, /*varpos*/ 0, argsbuf);
    if (!args) {
        goto exit;
    }
    if (!path_converter(args[0], &path)) {
        goto exit;
    }
    if (!path_converter(args[1], &attribute)) {
        goto exit;
    }
    if (!noptargs) {
        goto skip_optional_kwonly;
    }
    follow_symlinks = PyObject_IsTrue(args[2]);
    if (follow_symlinks < 0) {
        goto exit;
    }
skip_optional_kwonly:
    return_value = os_removexattr_impl(module, &path, &attribute, follow_symlinks);

exit:
    /* Cleanup for path */
    path_cleanup(&path);
    /* Cleanup for attribute */
    path_cleanup(&attribute);

    return return_value;
}

#endif /* defined(USE_XATTRS) */

#if defined(USE_XATTRS)

PyDoc_STRVAR(os_listxattr__doc__,
"listxattr($module, /, path=None, *, follow_symlinks=True)\n"
"--\n"
"\n"
"Return a list of extended attributes on path.\n"
"\n"
"path may be either None, a string, a path-like object, or an open file descriptor.\n"
"if path is None, listxattr will examine the current directory.\n"
"If follow_symlinks is False, and the last element of the path is a symbolic\n"
"  link, listxattr will examine the symbolic link itself instead of the file\n"
"  the link points to.");

#define OS_LISTXATTR_METHODDEF    \
    {"listxattr", _PyCFunction_CAST(os_listxattr), METH_FASTCALL|METH_KEYWORDS, os_listxattr__doc__},

static PyObject *
os_listxattr_impl(PyObject *module, path_t *path, int follow_symlinks);

static PyObject *
os_listxattr(PyObject *module, PyObject *const *args, Py_ssize_t nargs, PyObject *kwnames)
{
    PyObject *return_value = NULL;
    #if defined(Py_BUILD_CORE) && !defined(Py_BUILD_CORE_MODULE)

    #define NUM_KEYWORDS 2
    static struct {
        PyGC_Head _this_is_not_used;
        PyObject_VAR_HEAD
        Py_hash_t ob_hash;
        PyObject *ob_item[NUM_KEYWORDS];
    } _kwtuple = {
        .ob_base = PyVarObject_HEAD_INIT(&PyTuple_Type, NUM_KEYWORDS)
        .ob_hash = -1,
        .ob_item = { &_Py_ID(path), &_Py_ID(follow_symlinks), },
    };
    #undef NUM_KEYWORDS
    #define KWTUPLE (&_kwtuple.ob_base.ob_base)

    #else  // !Py_BUILD_CORE
    #  define KWTUPLE NULL
    #endif  // !Py_BUILD_CORE

    static const char * const _keywords[] = {"path", "follow_symlinks", NULL};
    static _PyArg_Parser _parser = {
        .keywords = _keywords,
        .fname = "listxattr",
        .kwtuple = KWTUPLE,
    };
    #undef KWTUPLE
    PyObject *argsbuf[2];
    Py_ssize_t noptargs = nargs + (kwnames ? PyTuple_GET_SIZE(kwnames) : 0) - 0;
    path_t path = PATH_T_INITIALIZE_P("listxattr", "path", 1, 0, 0, 1);
    int follow_symlinks = 1;

    args = _PyArg_UnpackKeywords(args, nargs, NULL, kwnames, &_parser,
            /*minpos*/ 0, /*maxpos*/ 1, /*minkw*/ 0, /*varpos*/ 0, argsbuf);
    if (!args) {
        goto exit;
    }
    if (!noptargs) {
        goto skip_optional_pos;
    }
    if (args[0]) {
        if (!path_converter(args[0], &path)) {
            goto exit;
        }
        if (!--noptargs) {
            goto skip_optional_pos;
        }
    }
skip_optional_pos:
    if (!noptargs) {
        goto skip_optional_kwonly;
    }
    follow_symlinks = PyObject_IsTrue(args[1]);
    if (follow_symlinks < 0) {
        goto exit;
    }
skip_optional_kwonly:
    return_value = os_listxattr_impl(module, &path, follow_symlinks);

exit:
    /* Cleanup for path */
    path_cleanup(&path);

    return return_value;
}

#endif /* defined(USE_XATTRS) */

PyDoc_STRVAR(os_urandom__doc__,
"urandom($module, size, /)\n"
"--\n"
"\n"
"Return a bytes object containing random bytes suitable for cryptographic use.");

#define OS_URANDOM_METHODDEF    \
    {"urandom", (PyCFunction)os_urandom, METH_O, os_urandom__doc__},

static PyObject *
os_urandom_impl(PyObject *module, Py_ssize_t size);

static PyObject *
os_urandom(PyObject *module, PyObject *arg)
{
    PyObject *return_value = NULL;
    Py_ssize_t size;

    {
        Py_ssize_t ival = -1;
        PyObject *iobj = _PyNumber_Index(arg);
        if (iobj != NULL) {
            ival = PyLong_AsSsize_t(iobj);
            Py_DECREF(iobj);
        }
        if (ival == -1 && PyErr_Occurred()) {
            goto exit;
        }
        size = ival;
        if (size < 0) {
            PyErr_SetString(PyExc_ValueError,
                            "size cannot be negative");
            goto exit;
        }
    }
    return_value = os_urandom_impl(module, size);

exit:
    return return_value;
}

#if defined(HAVE_MEMFD_CREATE)

PyDoc_STRVAR(os_memfd_create__doc__,
"memfd_create($module, /, name, flags=MFD_CLOEXEC)\n"
"--\n"
"\n");

#define OS_MEMFD_CREATE_METHODDEF    \
    {"memfd_create", _PyCFunction_CAST(os_memfd_create), METH_FASTCALL|METH_KEYWORDS, os_memfd_create__doc__},

static PyObject *
os_memfd_create_impl(PyObject *module, PyObject *name, unsigned int flags);

static PyObject *
os_memfd_create(PyObject *module, PyObject *const *args, Py_ssize_t nargs, PyObject *kwnames)
{
    PyObject *return_value = NULL;
    #if defined(Py_BUILD_CORE) && !defined(Py_BUILD_CORE_MODULE)

    #define NUM_KEYWORDS 2
    static struct {
        PyGC_Head _this_is_not_used;
        PyObject_VAR_HEAD
        Py_hash_t ob_hash;
        PyObject *ob_item[NUM_KEYWORDS];
    } _kwtuple = {
        .ob_base = PyVarObject_HEAD_INIT(&PyTuple_Type, NUM_KEYWORDS)
        .ob_hash = -1,
        .ob_item = { &_Py_ID(name), &_Py_ID(flags), },
    };
    #undef NUM_KEYWORDS
    #define KWTUPLE (&_kwtuple.ob_base.ob_base)

    #else  // !Py_BUILD_CORE
    #  define KWTUPLE NULL
    #endif  // !Py_BUILD_CORE

    static const char * const _keywords[] = {"name", "flags", NULL};
    static _PyArg_Parser _parser = {
        .keywords = _keywords,
        .fname = "memfd_create",
        .kwtuple = KWTUPLE,
    };
    #undef KWTUPLE
    PyObject *argsbuf[2];
    Py_ssize_t noptargs = nargs + (kwnames ? PyTuple_GET_SIZE(kwnames) : 0) - 1;
    PyObject *name = NULL;
    unsigned int flags = MFD_CLOEXEC;

    args = _PyArg_UnpackKeywords(args, nargs, NULL, kwnames, &_parser,
            /*minpos*/ 1, /*maxpos*/ 2, /*minkw*/ 0, /*varpos*/ 0, argsbuf);
    if (!args) {
        goto exit;
    }
    if (!PyUnicode_FSConverter(args[0], &name)) {
        goto exit;
    }
    if (!noptargs) {
        goto skip_optional_pos;
    }
    {
        Py_ssize_t _bytes = PyLong_AsNativeBytes(args[1], &flags, sizeof(unsigned int),
                Py_ASNATIVEBYTES_NATIVE_ENDIAN |
                Py_ASNATIVEBYTES_ALLOW_INDEX |
                Py_ASNATIVEBYTES_UNSIGNED_BUFFER);
        if (_bytes < 0) {
            goto exit;
        }
        if ((size_t)_bytes > sizeof(unsigned int)) {
            if (PyErr_WarnEx(PyExc_DeprecationWarning,
                "integer value out of range", 1) < 0)
            {
                goto exit;
            }
        }
    }
skip_optional_pos:
    return_value = os_memfd_create_impl(module, name, flags);

exit:
    /* Cleanup for name */
    Py_XDECREF(name);

    return return_value;
}

#endif /* defined(HAVE_MEMFD_CREATE) */

#if (defined(HAVE_EVENTFD) && defined(EFD_CLOEXEC))

PyDoc_STRVAR(os_eventfd__doc__,
"eventfd($module, /, initval, flags=EFD_CLOEXEC)\n"
"--\n"
"\n"
"Creates and returns an event notification file descriptor.");

#define OS_EVENTFD_METHODDEF    \
    {"eventfd", _PyCFunction_CAST(os_eventfd), METH_FASTCALL|METH_KEYWORDS, os_eventfd__doc__},

static PyObject *
os_eventfd_impl(PyObject *module, unsigned int initval, int flags);

static PyObject *
os_eventfd(PyObject *module, PyObject *const *args, Py_ssize_t nargs, PyObject *kwnames)
{
    PyObject *return_value = NULL;
    #if defined(Py_BUILD_CORE) && !defined(Py_BUILD_CORE_MODULE)

    #define NUM_KEYWORDS 2
    static struct {
        PyGC_Head _this_is_not_used;
        PyObject_VAR_HEAD
        Py_hash_t ob_hash;
        PyObject *ob_item[NUM_KEYWORDS];
    } _kwtuple = {
        .ob_base = PyVarObject_HEAD_INIT(&PyTuple_Type, NUM_KEYWORDS)
        .ob_hash = -1,
        .ob_item = { &_Py_ID(initval), &_Py_ID(flags), },
    };
    #undef NUM_KEYWORDS
    #define KWTUPLE (&_kwtuple.ob_base.ob_base)

    #else  // !Py_BUILD_CORE
    #  define KWTUPLE NULL
    #endif  // !Py_BUILD_CORE

    static const char * const _keywords[] = {"initval", "flags", NULL};
    static _PyArg_Parser _parser = {
        .keywords = _keywords,
        .fname = "eventfd",
        .kwtuple = KWTUPLE,
    };
    #undef KWTUPLE
    PyObject *argsbuf[2];
    Py_ssize_t noptargs = nargs + (kwnames ? PyTuple_GET_SIZE(kwnames) : 0) - 1;
    unsigned int initval;
    int flags = EFD_CLOEXEC;

    args = _PyArg_UnpackKeywords(args, nargs, NULL, kwnames, &_parser,
            /*minpos*/ 1, /*maxpos*/ 2, /*minkw*/ 0, /*varpos*/ 0, argsbuf);
    if (!args) {
        goto exit;
    }
    if (!_PyLong_UnsignedInt_Converter(args[0], &initval)) {
        goto exit;
    }
    if (!noptargs) {
        goto skip_optional_pos;
    }
    flags = PyLong_AsInt(args[1]);
    if (flags == -1 && PyErr_Occurred()) {
        goto exit;
    }
skip_optional_pos:
    return_value = os_eventfd_impl(module, initval, flags);

exit:
    return return_value;
}

#endif /* (defined(HAVE_EVENTFD) && defined(EFD_CLOEXEC)) */

#if (defined(HAVE_EVENTFD) && defined(EFD_CLOEXEC))

PyDoc_STRVAR(os_eventfd_read__doc__,
"eventfd_read($module, /, fd)\n"
"--\n"
"\n"
"Read eventfd value");

#define OS_EVENTFD_READ_METHODDEF    \
    {"eventfd_read", _PyCFunction_CAST(os_eventfd_read), METH_FASTCALL|METH_KEYWORDS, os_eventfd_read__doc__},

static PyObject *
os_eventfd_read_impl(PyObject *module, int fd);

static PyObject *
os_eventfd_read(PyObject *module, PyObject *const *args, Py_ssize_t nargs, PyObject *kwnames)
{
    PyObject *return_value = NULL;
    #if defined(Py_BUILD_CORE) && !defined(Py_BUILD_CORE_MODULE)

    #define NUM_KEYWORDS 1
    static struct {
        PyGC_Head _this_is_not_used;
        PyObject_VAR_HEAD
        Py_hash_t ob_hash;
        PyObject *ob_item[NUM_KEYWORDS];
    } _kwtuple = {
        .ob_base = PyVarObject_HEAD_INIT(&PyTuple_Type, NUM_KEYWORDS)
        .ob_hash = -1,
        .ob_item = { &_Py_ID(fd), },
    };
    #undef NUM_KEYWORDS
    #define KWTUPLE (&_kwtuple.ob_base.ob_base)

    #else  // !Py_BUILD_CORE
    #  define KWTUPLE NULL
    #endif  // !Py_BUILD_CORE

    static const char * const _keywords[] = {"fd", NULL};
    static _PyArg_Parser _parser = {
        .keywords = _keywords,
        .fname = "eventfd_read",
        .kwtuple = KWTUPLE,
    };
    #undef KWTUPLE
    PyObject *argsbuf[1];
    int fd;

    args = _PyArg_UnpackKeywords(args, nargs, NULL, kwnames, &_parser,
            /*minpos*/ 1, /*maxpos*/ 1, /*minkw*/ 0, /*varpos*/ 0, argsbuf);
    if (!args) {
        goto exit;
    }
    fd = PyObject_AsFileDescriptor(args[0]);
    if (fd < 0) {
        goto exit;
    }
    return_value = os_eventfd_read_impl(module, fd);

exit:
    return return_value;
}

#endif /* (defined(HAVE_EVENTFD) && defined(EFD_CLOEXEC)) */

#if (defined(HAVE_EVENTFD) && defined(EFD_CLOEXEC))

PyDoc_STRVAR(os_eventfd_write__doc__,
"eventfd_write($module, /, fd, value)\n"
"--\n"
"\n"
"Write eventfd value.");

#define OS_EVENTFD_WRITE_METHODDEF    \
    {"eventfd_write", _PyCFunction_CAST(os_eventfd_write), METH_FASTCALL|METH_KEYWORDS, os_eventfd_write__doc__},

static PyObject *
os_eventfd_write_impl(PyObject *module, int fd, unsigned long long value);

static PyObject *
os_eventfd_write(PyObject *module, PyObject *const *args, Py_ssize_t nargs, PyObject *kwnames)
{
    PyObject *return_value = NULL;
    #if defined(Py_BUILD_CORE) && !defined(Py_BUILD_CORE_MODULE)

    #define NUM_KEYWORDS 2
    static struct {
        PyGC_Head _this_is_not_used;
        PyObject_VAR_HEAD
        Py_hash_t ob_hash;
        PyObject *ob_item[NUM_KEYWORDS];
    } _kwtuple = {
        .ob_base = PyVarObject_HEAD_INIT(&PyTuple_Type, NUM_KEYWORDS)
        .ob_hash = -1,
        .ob_item = { &_Py_ID(fd), &_Py_ID(value), },
    };
    #undef NUM_KEYWORDS
    #define KWTUPLE (&_kwtuple.ob_base.ob_base)

    #else  // !Py_BUILD_CORE
    #  define KWTUPLE NULL
    #endif  // !Py_BUILD_CORE

    static const char * const _keywords[] = {"fd", "value", NULL};
    static _PyArg_Parser _parser = {
        .keywords = _keywords,
        .fname = "eventfd_write",
        .kwtuple = KWTUPLE,
    };
    #undef KWTUPLE
    PyObject *argsbuf[2];
    int fd;
    unsigned long long value;

    args = _PyArg_UnpackKeywords(args, nargs, NULL, kwnames, &_parser,
            /*minpos*/ 2, /*maxpos*/ 2, /*minkw*/ 0, /*varpos*/ 0, argsbuf);
    if (!args) {
        goto exit;
    }
    fd = PyObject_AsFileDescriptor(args[0]);
    if (fd < 0) {
        goto exit;
    }
    if (!_PyLong_UnsignedLongLong_Converter(args[1], &value)) {
        goto exit;
    }
    return_value = os_eventfd_write_impl(module, fd, value);

exit:
    return return_value;
}

#endif /* (defined(HAVE_EVENTFD) && defined(EFD_CLOEXEC)) */

#if (defined(TERMSIZE_USE_CONIO) || defined(TERMSIZE_USE_IOCTL))

PyDoc_STRVAR(os_get_terminal_size__doc__,
"get_terminal_size($module, fd=<unrepresentable>, /)\n"
"--\n"
"\n"
"Return the size of the terminal window as (columns, lines).\n"
"\n"
"The optional argument fd (default standard output) specifies\n"
"which file descriptor should be queried.\n"
"\n"
"If the file descriptor is not connected to a terminal, an OSError\n"
"is thrown.\n"
"\n"
"This function will only be defined if an implementation is\n"
"available for this system.\n"
"\n"
"shutil.get_terminal_size is the high-level function which should\n"
"normally be used, os.get_terminal_size is the low-level implementation.");

#define OS_GET_TERMINAL_SIZE_METHODDEF    \
    {"get_terminal_size", _PyCFunction_CAST(os_get_terminal_size), METH_FASTCALL, os_get_terminal_size__doc__},

static PyObject *
os_get_terminal_size_impl(PyObject *module, int fd);

static PyObject *
os_get_terminal_size(PyObject *module, PyObject *const *args, Py_ssize_t nargs)
{
    PyObject *return_value = NULL;
    int fd = fileno(stdout);

    if (!_PyArg_CheckPositional("get_terminal_size", nargs, 0, 1)) {
        goto exit;
    }
    if (nargs < 1) {
        goto skip_optional;
    }
    fd = PyLong_AsInt(args[0]);
    if (fd == -1 && PyErr_Occurred()) {
        goto exit;
    }
skip_optional:
    return_value = os_get_terminal_size_impl(module, fd);

exit:
    return return_value;
}

#endif /* (defined(TERMSIZE_USE_CONIO) || defined(TERMSIZE_USE_IOCTL)) */

PyDoc_STRVAR(os_cpu_count__doc__,
"cpu_count($module, /)\n"
"--\n"
"\n"
"Return the number of logical CPUs in the system.\n"
"\n"
"Return None if indeterminable.");

#define OS_CPU_COUNT_METHODDEF    \
    {"cpu_count", (PyCFunction)os_cpu_count, METH_NOARGS, os_cpu_count__doc__},

static PyObject *
os_cpu_count_impl(PyObject *module);

static PyObject *
os_cpu_count(PyObject *module, PyObject *Py_UNUSED(ignored))
{
    return os_cpu_count_impl(module);
}

PyDoc_STRVAR(os_get_inheritable__doc__,
"get_inheritable($module, fd, /)\n"
"--\n"
"\n"
"Get the close-on-exe flag of the specified file descriptor.");

#define OS_GET_INHERITABLE_METHODDEF    \
    {"get_inheritable", (PyCFunction)os_get_inheritable, METH_O, os_get_inheritable__doc__},

static int
os_get_inheritable_impl(PyObject *module, int fd);

static PyObject *
os_get_inheritable(PyObject *module, PyObject *arg)
{
    PyObject *return_value = NULL;
    int fd;
    int _return_value;

    fd = PyLong_AsInt(arg);
    if (fd == -1 && PyErr_Occurred()) {
        goto exit;
    }
    _return_value = os_get_inheritable_impl(module, fd);
    if ((_return_value == -1) && PyErr_Occurred()) {
        goto exit;
    }
    return_value = PyBool_FromLong((long)_return_value);

exit:
    return return_value;
}

PyDoc_STRVAR(os_set_inheritable__doc__,
"set_inheritable($module, fd, inheritable, /)\n"
"--\n"
"\n"
"Set the inheritable flag of the specified file descriptor.");

#define OS_SET_INHERITABLE_METHODDEF    \
    {"set_inheritable", _PyCFunction_CAST(os_set_inheritable), METH_FASTCALL, os_set_inheritable__doc__},

static PyObject *
os_set_inheritable_impl(PyObject *module, int fd, int inheritable);

static PyObject *
os_set_inheritable(PyObject *module, PyObject *const *args, Py_ssize_t nargs)
{
    PyObject *return_value = NULL;
    int fd;
    int inheritable;

    if (!_PyArg_CheckPositional("set_inheritable", nargs, 2, 2)) {
        goto exit;
    }
    fd = PyLong_AsInt(args[0]);
    if (fd == -1 && PyErr_Occurred()) {
        goto exit;
    }
    inheritable = PyLong_AsInt(args[1]);
    if (inheritable == -1 && PyErr_Occurred()) {
        goto exit;
    }
    return_value = os_set_inheritable_impl(module, fd, inheritable);

exit:
    return return_value;
}

#if defined(MS_WINDOWS)

PyDoc_STRVAR(os_get_handle_inheritable__doc__,
"get_handle_inheritable($module, handle, /)\n"
"--\n"
"\n"
"Get the close-on-exe flag of the specified file descriptor.");

#define OS_GET_HANDLE_INHERITABLE_METHODDEF    \
    {"get_handle_inheritable", (PyCFunction)os_get_handle_inheritable, METH_O, os_get_handle_inheritable__doc__},

static int
os_get_handle_inheritable_impl(PyObject *module, intptr_t handle);

static PyObject *
os_get_handle_inheritable(PyObject *module, PyObject *arg)
{
    PyObject *return_value = NULL;
    intptr_t handle;
    int _return_value;

    handle = (intptr_t)PyLong_AsVoidPtr(arg);
    if (!handle && PyErr_Occurred()) {
        goto exit;
    }
    _return_value = os_get_handle_inheritable_impl(module, handle);
    if ((_return_value == -1) && PyErr_Occurred()) {
        goto exit;
    }
    return_value = PyBool_FromLong((long)_return_value);

exit:
    return return_value;
}

#endif /* defined(MS_WINDOWS) */

#if defined(MS_WINDOWS)

PyDoc_STRVAR(os_set_handle_inheritable__doc__,
"set_handle_inheritable($module, handle, inheritable, /)\n"
"--\n"
"\n"
"Set the inheritable flag of the specified handle.");

#define OS_SET_HANDLE_INHERITABLE_METHODDEF    \
    {"set_handle_inheritable", _PyCFunction_CAST(os_set_handle_inheritable), METH_FASTCALL, os_set_handle_inheritable__doc__},

static PyObject *
os_set_handle_inheritable_impl(PyObject *module, intptr_t handle,
                               int inheritable);

static PyObject *
os_set_handle_inheritable(PyObject *module, PyObject *const *args, Py_ssize_t nargs)
{
    PyObject *return_value = NULL;
    intptr_t handle;
    int inheritable;

    if (!_PyArg_CheckPositional("set_handle_inheritable", nargs, 2, 2)) {
        goto exit;
    }
    handle = (intptr_t)PyLong_AsVoidPtr(args[0]);
    if (!handle && PyErr_Occurred()) {
        goto exit;
    }
    inheritable = PyObject_IsTrue(args[1]);
    if (inheritable < 0) {
        goto exit;
    }
    return_value = os_set_handle_inheritable_impl(module, handle, inheritable);

exit:
    return return_value;
}

#endif /* defined(MS_WINDOWS) */

PyDoc_STRVAR(os_get_blocking__doc__,
"get_blocking($module, fd, /)\n"
"--\n"
"\n"
"Get the blocking mode of the file descriptor.\n"
"\n"
"Return False if the O_NONBLOCK flag is set, True if the flag is cleared.");

#define OS_GET_BLOCKING_METHODDEF    \
    {"get_blocking", (PyCFunction)os_get_blocking, METH_O, os_get_blocking__doc__},

static int
os_get_blocking_impl(PyObject *module, int fd);

static PyObject *
os_get_blocking(PyObject *module, PyObject *arg)
{
    PyObject *return_value = NULL;
    int fd;
    int _return_value;

    fd = PyLong_AsInt(arg);
    if (fd == -1 && PyErr_Occurred()) {
        goto exit;
    }
    _return_value = os_get_blocking_impl(module, fd);
    if ((_return_value == -1) && PyErr_Occurred()) {
        goto exit;
    }
    return_value = PyBool_FromLong((long)_return_value);

exit:
    return return_value;
}

PyDoc_STRVAR(os_set_blocking__doc__,
"set_blocking($module, fd, blocking, /)\n"
"--\n"
"\n"
"Set the blocking mode of the specified file descriptor.\n"
"\n"
"Set the O_NONBLOCK flag if blocking is False,\n"
"clear the O_NONBLOCK flag otherwise.");

#define OS_SET_BLOCKING_METHODDEF    \
    {"set_blocking", _PyCFunction_CAST(os_set_blocking), METH_FASTCALL, os_set_blocking__doc__},

static PyObject *
os_set_blocking_impl(PyObject *module, int fd, int blocking);

static PyObject *
os_set_blocking(PyObject *module, PyObject *const *args, Py_ssize_t nargs)
{
    PyObject *return_value = NULL;
    int fd;
    int blocking;

    if (!_PyArg_CheckPositional("set_blocking", nargs, 2, 2)) {
        goto exit;
    }
    fd = PyLong_AsInt(args[0]);
    if (fd == -1 && PyErr_Occurred()) {
        goto exit;
    }
    blocking = PyObject_IsTrue(args[1]);
    if (blocking < 0) {
        goto exit;
    }
    return_value = os_set_blocking_impl(module, fd, blocking);

exit:
    return return_value;
}

PyDoc_STRVAR(os_DirEntry_is_symlink__doc__,
"is_symlink($self, /)\n"
"--\n"
"\n"
"Return True if the entry is a symbolic link; cached per entry.");

#define OS_DIRENTRY_IS_SYMLINK_METHODDEF    \
    {"is_symlink", _PyCFunction_CAST(os_DirEntry_is_symlink), METH_METHOD|METH_FASTCALL|METH_KEYWORDS, os_DirEntry_is_symlink__doc__},

static int
os_DirEntry_is_symlink_impl(DirEntry *self, PyTypeObject *defining_class);

static PyObject *
os_DirEntry_is_symlink(PyObject *self, PyTypeObject *defining_class, PyObject *const *args, Py_ssize_t nargs, PyObject *kwnames)
{
    PyObject *return_value = NULL;
    int _return_value;

    if (nargs || (kwnames && PyTuple_GET_SIZE(kwnames))) {
        PyErr_SetString(PyExc_TypeError, "is_symlink() takes no arguments");
        goto exit;
    }
    _return_value = os_DirEntry_is_symlink_impl((DirEntry *)self, defining_class);
    if ((_return_value == -1) && PyErr_Occurred()) {
        goto exit;
    }
    return_value = PyBool_FromLong((long)_return_value);

exit:
    return return_value;
}

PyDoc_STRVAR(os_DirEntry_is_junction__doc__,
"is_junction($self, /)\n"
"--\n"
"\n"
"Return True if the entry is a junction; cached per entry.");

#define OS_DIRENTRY_IS_JUNCTION_METHODDEF    \
    {"is_junction", (PyCFunction)os_DirEntry_is_junction, METH_NOARGS, os_DirEntry_is_junction__doc__},

static int
os_DirEntry_is_junction_impl(DirEntry *self);

static PyObject *
os_DirEntry_is_junction(PyObject *self, PyObject *Py_UNUSED(ignored))
{
    PyObject *return_value = NULL;
    int _return_value;

    _return_value = os_DirEntry_is_junction_impl((DirEntry *)self);
    if ((_return_value == -1) && PyErr_Occurred()) {
        goto exit;
    }
    return_value = PyBool_FromLong((long)_return_value);

exit:
    return return_value;
}

PyDoc_STRVAR(os_DirEntry_stat__doc__,
"stat($self, /, *, follow_symlinks=True)\n"
"--\n"
"\n"
"Return stat_result object for the entry; cached per entry.");

#define OS_DIRENTRY_STAT_METHODDEF    \
    {"stat", _PyCFunction_CAST(os_DirEntry_stat), METH_METHOD|METH_FASTCALL|METH_KEYWORDS, os_DirEntry_stat__doc__},

static PyObject *
os_DirEntry_stat_impl(DirEntry *self, PyTypeObject *defining_class,
                      int follow_symlinks);

static PyObject *
os_DirEntry_stat(PyObject *self, PyTypeObject *defining_class, PyObject *const *args, Py_ssize_t nargs, PyObject *kwnames)
{
    PyObject *return_value = NULL;
    #if defined(Py_BUILD_CORE) && !defined(Py_BUILD_CORE_MODULE)

    #define NUM_KEYWORDS 1
    static struct {
        PyGC_Head _this_is_not_used;
        PyObject_VAR_HEAD
        Py_hash_t ob_hash;
        PyObject *ob_item[NUM_KEYWORDS];
    } _kwtuple = {
        .ob_base = PyVarObject_HEAD_INIT(&PyTuple_Type, NUM_KEYWORDS)
        .ob_hash = -1,
        .ob_item = { &_Py_ID(follow_symlinks), },
    };
    #undef NUM_KEYWORDS
    #define KWTUPLE (&_kwtuple.ob_base.ob_base)

    #else  // !Py_BUILD_CORE
    #  define KWTUPLE NULL
    #endif  // !Py_BUILD_CORE

    static const char * const _keywords[] = {"follow_symlinks", NULL};
    static _PyArg_Parser _parser = {
        .keywords = _keywords,
        .fname = "stat",
        .kwtuple = KWTUPLE,
    };
    #undef KWTUPLE
    PyObject *argsbuf[1];
    Py_ssize_t noptargs = nargs + (kwnames ? PyTuple_GET_SIZE(kwnames) : 0) - 0;
    int follow_symlinks = 1;

    args = _PyArg_UnpackKeywords(args, nargs, NULL, kwnames, &_parser,
            /*minpos*/ 0, /*maxpos*/ 0, /*minkw*/ 0, /*varpos*/ 0, argsbuf);
    if (!args) {
        goto exit;
    }
    if (!noptargs) {
        goto skip_optional_kwonly;
    }
    follow_symlinks = PyObject_IsTrue(args[0]);
    if (follow_symlinks < 0) {
        goto exit;
    }
skip_optional_kwonly:
    return_value = os_DirEntry_stat_impl((DirEntry *)self, defining_class, follow_symlinks);

exit:
    return return_value;
}

PyDoc_STRVAR(os_DirEntry_is_dir__doc__,
"is_dir($self, /, *, follow_symlinks=True)\n"
"--\n"
"\n"
"Return True if the entry is a directory; cached per entry.");

#define OS_DIRENTRY_IS_DIR_METHODDEF    \
    {"is_dir", _PyCFunction_CAST(os_DirEntry_is_dir), METH_METHOD|METH_FASTCALL|METH_KEYWORDS, os_DirEntry_is_dir__doc__},

static int
os_DirEntry_is_dir_impl(DirEntry *self, PyTypeObject *defining_class,
                        int follow_symlinks);

static PyObject *
os_DirEntry_is_dir(PyObject *self, PyTypeObject *defining_class, PyObject *const *args, Py_ssize_t nargs, PyObject *kwnames)
{
    PyObject *return_value = NULL;
    #if defined(Py_BUILD_CORE) && !defined(Py_BUILD_CORE_MODULE)

    #define NUM_KEYWORDS 1
    static struct {
        PyGC_Head _this_is_not_used;
        PyObject_VAR_HEAD
        Py_hash_t ob_hash;
        PyObject *ob_item[NUM_KEYWORDS];
    } _kwtuple = {
        .ob_base = PyVarObject_HEAD_INIT(&PyTuple_Type, NUM_KEYWORDS)
        .ob_hash = -1,
        .ob_item = { &_Py_ID(follow_symlinks), },
    };
    #undef NUM_KEYWORDS
    #define KWTUPLE (&_kwtuple.ob_base.ob_base)

    #else  // !Py_BUILD_CORE
    #  define KWTUPLE NULL
    #endif  // !Py_BUILD_CORE

    static const char * const _keywords[] = {"follow_symlinks", NULL};
    static _PyArg_Parser _parser = {
        .keywords = _keywords,
        .fname = "is_dir",
        .kwtuple = KWTUPLE,
    };
    #undef KWTUPLE
    PyObject *argsbuf[1];
    Py_ssize_t noptargs = nargs + (kwnames ? PyTuple_GET_SIZE(kwnames) : 0) - 0;
    int follow_symlinks = 1;
    int _return_value;

    args = _PyArg_UnpackKeywords(args, nargs, NULL, kwnames, &_parser,
            /*minpos*/ 0, /*maxpos*/ 0, /*minkw*/ 0, /*varpos*/ 0, argsbuf);
    if (!args) {
        goto exit;
    }
    if (!noptargs) {
        goto skip_optional_kwonly;
    }
    follow_symlinks = PyObject_IsTrue(args[0]);
    if (follow_symlinks < 0) {
        goto exit;
    }
skip_optional_kwonly:
    _return_value = os_DirEntry_is_dir_impl((DirEntry *)self, defining_class, follow_symlinks);
    if ((_return_value == -1) && PyErr_Occurred()) {
        goto exit;
    }
    return_value = PyBool_FromLong((long)_return_value);

exit:
    return return_value;
}

PyDoc_STRVAR(os_DirEntry_is_file__doc__,
"is_file($self, /, *, follow_symlinks=True)\n"
"--\n"
"\n"
"Return True if the entry is a file; cached per entry.");

#define OS_DIRENTRY_IS_FILE_METHODDEF    \
    {"is_file", _PyCFunction_CAST(os_DirEntry_is_file), METH_METHOD|METH_FASTCALL|METH_KEYWORDS, os_DirEntry_is_file__doc__},

static int
os_DirEntry_is_file_impl(DirEntry *self, PyTypeObject *defining_class,
                         int follow_symlinks);

static PyObject *
os_DirEntry_is_file(PyObject *self, PyTypeObject *defining_class, PyObject *const *args, Py_ssize_t nargs, PyObject *kwnames)
{
    PyObject *return_value = NULL;
    #if defined(Py_BUILD_CORE) && !defined(Py_BUILD_CORE_MODULE)

    #define NUM_KEYWORDS 1
    static struct {
        PyGC_Head _this_is_not_used;
        PyObject_VAR_HEAD
        Py_hash_t ob_hash;
        PyObject *ob_item[NUM_KEYWORDS];
    } _kwtuple = {
        .ob_base = PyVarObject_HEAD_INIT(&PyTuple_Type, NUM_KEYWORDS)
        .ob_hash = -1,
        .ob_item = { &_Py_ID(follow_symlinks), },
    };
    #undef NUM_KEYWORDS
    #define KWTUPLE (&_kwtuple.ob_base.ob_base)

    #else  // !Py_BUILD_CORE
    #  define KWTUPLE NULL
    #endif  // !Py_BUILD_CORE

    static const char * const _keywords[] = {"follow_symlinks", NULL};
    static _PyArg_Parser _parser = {
        .keywords = _keywords,
        .fname = "is_file",
        .kwtuple = KWTUPLE,
    };
    #undef KWTUPLE
    PyObject *argsbuf[1];
    Py_ssize_t noptargs = nargs + (kwnames ? PyTuple_GET_SIZE(kwnames) : 0) - 0;
    int follow_symlinks = 1;
    int _return_value;

    args = _PyArg_UnpackKeywords(args, nargs, NULL, kwnames, &_parser,
            /*minpos*/ 0, /*maxpos*/ 0, /*minkw*/ 0, /*varpos*/ 0, argsbuf);
    if (!args) {
        goto exit;
    }
    if (!noptargs) {
        goto skip_optional_kwonly;
    }
    follow_symlinks = PyObject_IsTrue(args[0]);
    if (follow_symlinks < 0) {
        goto exit;
    }
skip_optional_kwonly:
    _return_value = os_DirEntry_is_file_impl((DirEntry *)self, defining_class, follow_symlinks);
    if ((_return_value == -1) && PyErr_Occurred()) {
        goto exit;
    }
    return_value = PyBool_FromLong((long)_return_value);

exit:
    return return_value;
}

PyDoc_STRVAR(os_DirEntry_inode__doc__,
"inode($self, /)\n"
"--\n"
"\n"
"Return inode of the entry; cached per entry.");

#define OS_DIRENTRY_INODE_METHODDEF    \
    {"inode", (PyCFunction)os_DirEntry_inode, METH_NOARGS, os_DirEntry_inode__doc__},

static PyObject *
os_DirEntry_inode_impl(DirEntry *self);

static PyObject *
os_DirEntry_inode(PyObject *self, PyObject *Py_UNUSED(ignored))
{
    return os_DirEntry_inode_impl((DirEntry *)self);
}

PyDoc_STRVAR(os_DirEntry___fspath____doc__,
"__fspath__($self, /)\n"
"--\n"
"\n"
"Returns the path for the entry.");

#define OS_DIRENTRY___FSPATH___METHODDEF    \
    {"__fspath__", (PyCFunction)os_DirEntry___fspath__, METH_NOARGS, os_DirEntry___fspath____doc__},

static PyObject *
os_DirEntry___fspath___impl(DirEntry *self);

static PyObject *
os_DirEntry___fspath__(PyObject *self, PyObject *Py_UNUSED(ignored))
{
    return os_DirEntry___fspath___impl((DirEntry *)self);
}

PyDoc_STRVAR(os_scandir__doc__,
"scandir($module, /, path=None)\n"
"--\n"
"\n"
"Return an iterator of DirEntry objects for given path.\n"
"\n"
"path can be specified as either str, bytes, or a path-like object.  If path\n"
"is bytes, the names of yielded DirEntry objects will also be bytes; in\n"
"all other circumstances they will be str.\n"
"\n"
"If path is None, uses the path=\'.\'.");

#define OS_SCANDIR_METHODDEF    \
    {"scandir", _PyCFunction_CAST(os_scandir), METH_FASTCALL|METH_KEYWORDS, os_scandir__doc__},

static PyObject *
os_scandir_impl(PyObject *module, path_t *path);

static PyObject *
os_scandir(PyObject *module, PyObject *const *args, Py_ssize_t nargs, PyObject *kwnames)
{
    PyObject *return_value = NULL;
    #if defined(Py_BUILD_CORE) && !defined(Py_BUILD_CORE_MODULE)

    #define NUM_KEYWORDS 1
    static struct {
        PyGC_Head _this_is_not_used;
        PyObject_VAR_HEAD
        Py_hash_t ob_hash;
        PyObject *ob_item[NUM_KEYWORDS];
    } _kwtuple = {
        .ob_base = PyVarObject_HEAD_INIT(&PyTuple_Type, NUM_KEYWORDS)
        .ob_hash = -1,
        .ob_item = { &_Py_ID(path), },
    };
    #undef NUM_KEYWORDS
    #define KWTUPLE (&_kwtuple.ob_base.ob_base)

    #else  // !Py_BUILD_CORE
    #  define KWTUPLE NULL
    #endif  // !Py_BUILD_CORE

    static const char * const _keywords[] = {"path", NULL};
    static _PyArg_Parser _parser = {
        .keywords = _keywords,
        .fname = "scandir",
        .kwtuple = KWTUPLE,
    };
    #undef KWTUPLE
    PyObject *argsbuf[1];
    Py_ssize_t noptargs = nargs + (kwnames ? PyTuple_GET_SIZE(kwnames) : 0) - 0;
    path_t path = PATH_T_INITIALIZE_P("scandir", "path", 1, 0, 0, PATH_HAVE_FDOPENDIR);

    args = _PyArg_UnpackKeywords(args, nargs, NULL, kwnames, &_parser,
            /*minpos*/ 0, /*maxpos*/ 1, /*minkw*/ 0, /*varpos*/ 0, argsbuf);
    if (!args) {
        goto exit;
    }
    if (!noptargs) {
        goto skip_optional_pos;
    }
    if (!path_converter(args[0], &path)) {
        goto exit;
    }
skip_optional_pos:
    return_value = os_scandir_impl(module, &path);

exit:
    /* Cleanup for path */
    path_cleanup(&path);

    return return_value;
}

PyDoc_STRVAR(os_fspath__doc__,
"fspath($module, /, path)\n"
"--\n"
"\n"
"Return the file system path representation of the object.\n"
"\n"
"If the object is str or bytes, then allow it to pass through as-is. If the\n"
"object defines __fspath__(), then return the result of that method. All other\n"
"types raise a TypeError.");

#define OS_FSPATH_METHODDEF    \
    {"fspath", _PyCFunction_CAST(os_fspath), METH_FASTCALL|METH_KEYWORDS, os_fspath__doc__},

static PyObject *
os_fspath_impl(PyObject *module, PyObject *path);

static PyObject *
os_fspath(PyObject *module, PyObject *const *args, Py_ssize_t nargs, PyObject *kwnames)
{
    PyObject *return_value = NULL;
    #if defined(Py_BUILD_CORE) && !defined(Py_BUILD_CORE_MODULE)

    #define NUM_KEYWORDS 1
    static struct {
        PyGC_Head _this_is_not_used;
        PyObject_VAR_HEAD
        Py_hash_t ob_hash;
        PyObject *ob_item[NUM_KEYWORDS];
    } _kwtuple = {
        .ob_base = PyVarObject_HEAD_INIT(&PyTuple_Type, NUM_KEYWORDS)
        .ob_hash = -1,
        .ob_item = { &_Py_ID(path), },
    };
    #undef NUM_KEYWORDS
    #define KWTUPLE (&_kwtuple.ob_base.ob_base)

    #else  // !Py_BUILD_CORE
    #  define KWTUPLE NULL
    #endif  // !Py_BUILD_CORE

    static const char * const _keywords[] = {"path", NULL};
    static _PyArg_Parser _parser = {
        .keywords = _keywords,
        .fname = "fspath",
        .kwtuple = KWTUPLE,
    };
    #undef KWTUPLE
    PyObject *argsbuf[1];
    PyObject *path;

    args = _PyArg_UnpackKeywords(args, nargs, NULL, kwnames, &_parser,
            /*minpos*/ 1, /*maxpos*/ 1, /*minkw*/ 0, /*varpos*/ 0, argsbuf);
    if (!args) {
        goto exit;
    }
    path = args[0];
    return_value = os_fspath_impl(module, path);

exit:
    return return_value;
}

#if defined(HAVE_GETRANDOM_SYSCALL)

PyDoc_STRVAR(os_getrandom__doc__,
"getrandom($module, /, size, flags=0)\n"
"--\n"
"\n"
"Obtain a series of random bytes.");

#define OS_GETRANDOM_METHODDEF    \
    {"getrandom", _PyCFunction_CAST(os_getrandom), METH_FASTCALL|METH_KEYWORDS, os_getrandom__doc__},

static PyObject *
os_getrandom_impl(PyObject *module, Py_ssize_t size, int flags);

static PyObject *
os_getrandom(PyObject *module, PyObject *const *args, Py_ssize_t nargs, PyObject *kwnames)
{
    PyObject *return_value = NULL;
    #if defined(Py_BUILD_CORE) && !defined(Py_BUILD_CORE_MODULE)

    #define NUM_KEYWORDS 2
    static struct {
        PyGC_Head _this_is_not_used;
        PyObject_VAR_HEAD
        Py_hash_t ob_hash;
        PyObject *ob_item[NUM_KEYWORDS];
    } _kwtuple = {
        .ob_base = PyVarObject_HEAD_INIT(&PyTuple_Type, NUM_KEYWORDS)
        .ob_hash = -1,
        .ob_item = { &_Py_ID(size), &_Py_ID(flags), },
    };
    #undef NUM_KEYWORDS
    #define KWTUPLE (&_kwtuple.ob_base.ob_base)

    #else  // !Py_BUILD_CORE
    #  define KWTUPLE NULL
    #endif  // !Py_BUILD_CORE

    static const char * const _keywords[] = {"size", "flags", NULL};
    static _PyArg_Parser _parser = {
        .keywords = _keywords,
        .fname = "getrandom",
        .kwtuple = KWTUPLE,
    };
    #undef KWTUPLE
    PyObject *argsbuf[2];
    Py_ssize_t noptargs = nargs + (kwnames ? PyTuple_GET_SIZE(kwnames) : 0) - 1;
    Py_ssize_t size;
    int flags = 0;

    args = _PyArg_UnpackKeywords(args, nargs, NULL, kwnames, &_parser,
            /*minpos*/ 1, /*maxpos*/ 2, /*minkw*/ 0, /*varpos*/ 0, argsbuf);
    if (!args) {
        goto exit;
    }
    {
        Py_ssize_t ival = -1;
        PyObject *iobj = _PyNumber_Index(args[0]);
        if (iobj != NULL) {
            ival = PyLong_AsSsize_t(iobj);
            Py_DECREF(iobj);
        }
        if (ival == -1 && PyErr_Occurred()) {
            goto exit;
        }
        size = ival;
    }
    if (!noptargs) {
        goto skip_optional_pos;
    }
    flags = PyLong_AsInt(args[1]);
    if (flags == -1 && PyErr_Occurred()) {
        goto exit;
    }
skip_optional_pos:
    return_value = os_getrandom_impl(module, size, flags);

exit:
    return return_value;
}

#endif /* defined(HAVE_GETRANDOM_SYSCALL) */

#if (defined(MS_WINDOWS_DESKTOP) || defined(MS_WINDOWS_APP) || defined(MS_WINDOWS_SYSTEM))

PyDoc_STRVAR(os__add_dll_directory__doc__,
"_add_dll_directory($module, /, path)\n"
"--\n"
"\n"
"Add a path to the DLL search path.\n"
"\n"
"This search path is used when resolving dependencies for imported\n"
"extension modules (the module itself is resolved through sys.path),\n"
"and also by ctypes.\n"
"\n"
"Returns an opaque value that may be passed to os.remove_dll_directory\n"
"to remove this directory from the search path.");

#define OS__ADD_DLL_DIRECTORY_METHODDEF    \
    {"_add_dll_directory", _PyCFunction_CAST(os__add_dll_directory), METH_FASTCALL|METH_KEYWORDS, os__add_dll_directory__doc__},

static PyObject *
os__add_dll_directory_impl(PyObject *module, path_t *path);

static PyObject *
os__add_dll_directory(PyObject *module, PyObject *const *args, Py_ssize_t nargs, PyObject *kwnames)
{
    PyObject *return_value = NULL;
    #if defined(Py_BUILD_CORE) && !defined(Py_BUILD_CORE_MODULE)

    #define NUM_KEYWORDS 1
    static struct {
        PyGC_Head _this_is_not_used;
        PyObject_VAR_HEAD
        Py_hash_t ob_hash;
        PyObject *ob_item[NUM_KEYWORDS];
    } _kwtuple = {
        .ob_base = PyVarObject_HEAD_INIT(&PyTuple_Type, NUM_KEYWORDS)
        .ob_hash = -1,
        .ob_item = { &_Py_ID(path), },
    };
    #undef NUM_KEYWORDS
    #define KWTUPLE (&_kwtuple.ob_base.ob_base)

    #else  // !Py_BUILD_CORE
    #  define KWTUPLE NULL
    #endif  // !Py_BUILD_CORE

    static const char * const _keywords[] = {"path", NULL};
    static _PyArg_Parser _parser = {
        .keywords = _keywords,
        .fname = "_add_dll_directory",
        .kwtuple = KWTUPLE,
    };
    #undef KWTUPLE
    PyObject *argsbuf[1];
    path_t path = PATH_T_INITIALIZE_P("_add_dll_directory", "path", 0, 0, 0, 0);

    args = _PyArg_UnpackKeywords(args, nargs, NULL, kwnames, &_parser,
            /*minpos*/ 1, /*maxpos*/ 1, /*minkw*/ 0, /*varpos*/ 0, argsbuf);
    if (!args) {
        goto exit;
    }
    if (!path_converter(args[0], &path)) {
        goto exit;
    }
    return_value = os__add_dll_directory_impl(module, &path);

exit:
    /* Cleanup for path */
    path_cleanup(&path);

    return return_value;
}

#endif /* (defined(MS_WINDOWS_DESKTOP) || defined(MS_WINDOWS_APP) || defined(MS_WINDOWS_SYSTEM)) */

#if (defined(MS_WINDOWS_DESKTOP) || defined(MS_WINDOWS_APP) || defined(MS_WINDOWS_SYSTEM))

PyDoc_STRVAR(os__remove_dll_directory__doc__,
"_remove_dll_directory($module, /, cookie)\n"
"--\n"
"\n"
"Removes a path from the DLL search path.\n"
"\n"
"The parameter is an opaque value that was returned from\n"
"os.add_dll_directory. You can only remove directories that you added\n"
"yourself.");

#define OS__REMOVE_DLL_DIRECTORY_METHODDEF    \
    {"_remove_dll_directory", _PyCFunction_CAST(os__remove_dll_directory), METH_FASTCALL|METH_KEYWORDS, os__remove_dll_directory__doc__},

static PyObject *
os__remove_dll_directory_impl(PyObject *module, PyObject *cookie);

static PyObject *
os__remove_dll_directory(PyObject *module, PyObject *const *args, Py_ssize_t nargs, PyObject *kwnames)
{
    PyObject *return_value = NULL;
    #if defined(Py_BUILD_CORE) && !defined(Py_BUILD_CORE_MODULE)

    #define NUM_KEYWORDS 1
    static struct {
        PyGC_Head _this_is_not_used;
        PyObject_VAR_HEAD
        Py_hash_t ob_hash;
        PyObject *ob_item[NUM_KEYWORDS];
    } _kwtuple = {
        .ob_base = PyVarObject_HEAD_INIT(&PyTuple_Type, NUM_KEYWORDS)
        .ob_hash = -1,
        .ob_item = { &_Py_ID(cookie), },
    };
    #undef NUM_KEYWORDS
    #define KWTUPLE (&_kwtuple.ob_base.ob_base)

    #else  // !Py_BUILD_CORE
    #  define KWTUPLE NULL
    #endif  // !Py_BUILD_CORE

    static const char * const _keywords[] = {"cookie", NULL};
    static _PyArg_Parser _parser = {
        .keywords = _keywords,
        .fname = "_remove_dll_directory",
        .kwtuple = KWTUPLE,
    };
    #undef KWTUPLE
    PyObject *argsbuf[1];
    PyObject *cookie;

    args = _PyArg_UnpackKeywords(args, nargs, NULL, kwnames, &_parser,
            /*minpos*/ 1, /*maxpos*/ 1, /*minkw*/ 0, /*varpos*/ 0, argsbuf);
    if (!args) {
        goto exit;
    }
    cookie = args[0];
    return_value = os__remove_dll_directory_impl(module, cookie);

exit:
    return return_value;
}

#endif /* (defined(MS_WINDOWS_DESKTOP) || defined(MS_WINDOWS_APP) || defined(MS_WINDOWS_SYSTEM)) */

#if (defined(WIFEXITED) || defined(MS_WINDOWS))

PyDoc_STRVAR(os_waitstatus_to_exitcode__doc__,
"waitstatus_to_exitcode($module, /, status)\n"
"--\n"
"\n"
"Convert a wait status to an exit code.\n"
"\n"
"On Unix:\n"
"\n"
"* If WIFEXITED(status) is true, return WEXITSTATUS(status).\n"
"* If WIFSIGNALED(status) is true, return -WTERMSIG(status).\n"
"* Otherwise, raise a ValueError.\n"
"\n"
"On Windows, return status shifted right by 8 bits.\n"
"\n"
"On Unix, if the process is being traced or if waitpid() was called with\n"
"WUNTRACED option, the caller must first check if WIFSTOPPED(status) is true.\n"
"This function must not be called if WIFSTOPPED(status) is true.");

#define OS_WAITSTATUS_TO_EXITCODE_METHODDEF    \
    {"waitstatus_to_exitcode", _PyCFunction_CAST(os_waitstatus_to_exitcode), METH_FASTCALL|METH_KEYWORDS, os_waitstatus_to_exitcode__doc__},

static PyObject *
os_waitstatus_to_exitcode_impl(PyObject *module, PyObject *status_obj);

static PyObject *
os_waitstatus_to_exitcode(PyObject *module, PyObject *const *args, Py_ssize_t nargs, PyObject *kwnames)
{
    PyObject *return_value = NULL;
    #if defined(Py_BUILD_CORE) && !defined(Py_BUILD_CORE_MODULE)

    #define NUM_KEYWORDS 1
    static struct {
        PyGC_Head _this_is_not_used;
        PyObject_VAR_HEAD
        Py_hash_t ob_hash;
        PyObject *ob_item[NUM_KEYWORDS];
    } _kwtuple = {
        .ob_base = PyVarObject_HEAD_INIT(&PyTuple_Type, NUM_KEYWORDS)
        .ob_hash = -1,
        .ob_item = { &_Py_ID(status), },
    };
    #undef NUM_KEYWORDS
    #define KWTUPLE (&_kwtuple.ob_base.ob_base)

    #else  // !Py_BUILD_CORE
    #  define KWTUPLE NULL
    #endif  // !Py_BUILD_CORE

    static const char * const _keywords[] = {"status", NULL};
    static _PyArg_Parser _parser = {
        .keywords = _keywords,
        .fname = "waitstatus_to_exitcode",
        .kwtuple = KWTUPLE,
    };
    #undef KWTUPLE
    PyObject *argsbuf[1];
    PyObject *status_obj;

    args = _PyArg_UnpackKeywords(args, nargs, NULL, kwnames, &_parser,
            /*minpos*/ 1, /*maxpos*/ 1, /*minkw*/ 0, /*varpos*/ 0, argsbuf);
    if (!args) {
        goto exit;
    }
    status_obj = args[0];
    return_value = os_waitstatus_to_exitcode_impl(module, status_obj);

exit:
    return return_value;
}

#endif /* (defined(WIFEXITED) || defined(MS_WINDOWS)) */

#if defined(MS_WINDOWS)

PyDoc_STRVAR(os__supports_virtual_terminal__doc__,
"_supports_virtual_terminal($module, /)\n"
"--\n"
"\n"
"Checks if virtual terminal is supported in windows");

#define OS__SUPPORTS_VIRTUAL_TERMINAL_METHODDEF    \
    {"_supports_virtual_terminal", (PyCFunction)os__supports_virtual_terminal, METH_NOARGS, os__supports_virtual_terminal__doc__},

static PyObject *
os__supports_virtual_terminal_impl(PyObject *module);

static PyObject *
os__supports_virtual_terminal(PyObject *module, PyObject *Py_UNUSED(ignored))
{
    return os__supports_virtual_terminal_impl(module);
}

#endif /* defined(MS_WINDOWS) */

PyDoc_STRVAR(os__inputhook__doc__,
"_inputhook($module, /)\n"
"--\n"
"\n"
"Calls PyOS_CallInputHook droppong the GIL first");

#define OS__INPUTHOOK_METHODDEF    \
    {"_inputhook", (PyCFunction)os__inputhook, METH_NOARGS, os__inputhook__doc__},

static PyObject *
os__inputhook_impl(PyObject *module);

static PyObject *
os__inputhook(PyObject *module, PyObject *Py_UNUSED(ignored))
{
    return os__inputhook_impl(module);
}

PyDoc_STRVAR(os__is_inputhook_installed__doc__,
"_is_inputhook_installed($module, /)\n"
"--\n"
"\n"
"Checks if PyOS_CallInputHook is set");

#define OS__IS_INPUTHOOK_INSTALLED_METHODDEF    \
    {"_is_inputhook_installed", (PyCFunction)os__is_inputhook_installed, METH_NOARGS, os__is_inputhook_installed__doc__},

static PyObject *
os__is_inputhook_installed_impl(PyObject *module);

static PyObject *
os__is_inputhook_installed(PyObject *module, PyObject *Py_UNUSED(ignored))
{
    return os__is_inputhook_installed_impl(module);
}

PyDoc_STRVAR(os__create_environ__doc__,
"_create_environ($module, /)\n"
"--\n"
"\n"
"Create the environment dictionary.");

#define OS__CREATE_ENVIRON_METHODDEF    \
    {"_create_environ", (PyCFunction)os__create_environ, METH_NOARGS, os__create_environ__doc__},

static PyObject *
os__create_environ_impl(PyObject *module);

static PyObject *
os__create_environ(PyObject *module, PyObject *Py_UNUSED(ignored))
{
    return os__create_environ_impl(module);
}

#if defined(__EMSCRIPTEN__)

PyDoc_STRVAR(os__emscripten_debugger__doc__,
"_emscripten_debugger($module, /)\n"
"--\n"
"\n"
"Create a breakpoint for the JavaScript debugger. Emscripten only.");

#define OS__EMSCRIPTEN_DEBUGGER_METHODDEF    \
    {"_emscripten_debugger", (PyCFunction)os__emscripten_debugger, METH_NOARGS, os__emscripten_debugger__doc__},

static PyObject *
os__emscripten_debugger_impl(PyObject *module);

static PyObject *
os__emscripten_debugger(PyObject *module, PyObject *Py_UNUSED(ignored))
{
    return os__emscripten_debugger_impl(module);
}

#endif /* defined(__EMSCRIPTEN__) */

<<<<<<< HEAD
#ifndef OS_STATX_METHODDEF
    #define OS_STATX_METHODDEF
#endif /* !defined(OS_STATX_METHODDEF) */
=======
#if defined(__EMSCRIPTEN__)

PyDoc_STRVAR(os__emscripten_log__doc__,
"_emscripten_log($module, /, arg)\n"
"--\n"
"\n"
"Log something to the JS console. Emscripten only.");

#define OS__EMSCRIPTEN_LOG_METHODDEF    \
    {"_emscripten_log", _PyCFunction_CAST(os__emscripten_log), METH_FASTCALL|METH_KEYWORDS, os__emscripten_log__doc__},

static PyObject *
os__emscripten_log_impl(PyObject *module, const char *arg);

static PyObject *
os__emscripten_log(PyObject *module, PyObject *const *args, Py_ssize_t nargs, PyObject *kwnames)
{
    PyObject *return_value = NULL;
    #if defined(Py_BUILD_CORE) && !defined(Py_BUILD_CORE_MODULE)

    #define NUM_KEYWORDS 1
    static struct {
        PyGC_Head _this_is_not_used;
        PyObject_VAR_HEAD
        Py_hash_t ob_hash;
        PyObject *ob_item[NUM_KEYWORDS];
    } _kwtuple = {
        .ob_base = PyVarObject_HEAD_INIT(&PyTuple_Type, NUM_KEYWORDS)
        .ob_hash = -1,
        .ob_item = { &_Py_ID(arg), },
    };
    #undef NUM_KEYWORDS
    #define KWTUPLE (&_kwtuple.ob_base.ob_base)

    #else  // !Py_BUILD_CORE
    #  define KWTUPLE NULL
    #endif  // !Py_BUILD_CORE

    static const char * const _keywords[] = {"arg", NULL};
    static _PyArg_Parser _parser = {
        .keywords = _keywords,
        .fname = "_emscripten_log",
        .kwtuple = KWTUPLE,
    };
    #undef KWTUPLE
    PyObject *argsbuf[1];
    const char *arg;

    args = _PyArg_UnpackKeywords(args, nargs, NULL, kwnames, &_parser,
            /*minpos*/ 1, /*maxpos*/ 1, /*minkw*/ 0, /*varpos*/ 0, argsbuf);
    if (!args) {
        goto exit;
    }
    if (!PyUnicode_Check(args[0])) {
        _PyArg_BadArgument("_emscripten_log", "argument 'arg'", "str", args[0]);
        goto exit;
    }
    Py_ssize_t arg_length;
    arg = PyUnicode_AsUTF8AndSize(args[0], &arg_length);
    if (arg == NULL) {
        goto exit;
    }
    if (strlen(arg) != (size_t)arg_length) {
        PyErr_SetString(PyExc_ValueError, "embedded null character");
        goto exit;
    }
    return_value = os__emscripten_log_impl(module, arg);

exit:
    return return_value;
}

#endif /* defined(__EMSCRIPTEN__) */
>>>>>>> 766e7f15

#ifndef OS_TTYNAME_METHODDEF
    #define OS_TTYNAME_METHODDEF
#endif /* !defined(OS_TTYNAME_METHODDEF) */

#ifndef OS_CTERMID_METHODDEF
    #define OS_CTERMID_METHODDEF
#endif /* !defined(OS_CTERMID_METHODDEF) */

#ifndef OS_FCHDIR_METHODDEF
    #define OS_FCHDIR_METHODDEF
#endif /* !defined(OS_FCHDIR_METHODDEF) */

#ifndef OS_FCHMOD_METHODDEF
    #define OS_FCHMOD_METHODDEF
#endif /* !defined(OS_FCHMOD_METHODDEF) */

#ifndef OS_LCHMOD_METHODDEF
    #define OS_LCHMOD_METHODDEF
#endif /* !defined(OS_LCHMOD_METHODDEF) */

#ifndef OS_CHFLAGS_METHODDEF
    #define OS_CHFLAGS_METHODDEF
#endif /* !defined(OS_CHFLAGS_METHODDEF) */

#ifndef OS_LCHFLAGS_METHODDEF
    #define OS_LCHFLAGS_METHODDEF
#endif /* !defined(OS_LCHFLAGS_METHODDEF) */

#ifndef OS_CHROOT_METHODDEF
    #define OS_CHROOT_METHODDEF
#endif /* !defined(OS_CHROOT_METHODDEF) */

#ifndef OS_FSYNC_METHODDEF
    #define OS_FSYNC_METHODDEF
#endif /* !defined(OS_FSYNC_METHODDEF) */

#ifndef OS_SYNC_METHODDEF
    #define OS_SYNC_METHODDEF
#endif /* !defined(OS_SYNC_METHODDEF) */

#ifndef OS_FDATASYNC_METHODDEF
    #define OS_FDATASYNC_METHODDEF
#endif /* !defined(OS_FDATASYNC_METHODDEF) */

#ifndef OS_CHOWN_METHODDEF
    #define OS_CHOWN_METHODDEF
#endif /* !defined(OS_CHOWN_METHODDEF) */

#ifndef OS_FCHOWN_METHODDEF
    #define OS_FCHOWN_METHODDEF
#endif /* !defined(OS_FCHOWN_METHODDEF) */

#ifndef OS_LCHOWN_METHODDEF
    #define OS_LCHOWN_METHODDEF
#endif /* !defined(OS_LCHOWN_METHODDEF) */

#ifndef OS_LINK_METHODDEF
    #define OS_LINK_METHODDEF
#endif /* !defined(OS_LINK_METHODDEF) */

#ifndef OS_LISTDRIVES_METHODDEF
    #define OS_LISTDRIVES_METHODDEF
#endif /* !defined(OS_LISTDRIVES_METHODDEF) */

#ifndef OS_LISTVOLUMES_METHODDEF
    #define OS_LISTVOLUMES_METHODDEF
#endif /* !defined(OS_LISTVOLUMES_METHODDEF) */

#ifndef OS_LISTMOUNTS_METHODDEF
    #define OS_LISTMOUNTS_METHODDEF
#endif /* !defined(OS_LISTMOUNTS_METHODDEF) */

#ifndef OS__PATH_ISDEVDRIVE_METHODDEF
    #define OS__PATH_ISDEVDRIVE_METHODDEF
#endif /* !defined(OS__PATH_ISDEVDRIVE_METHODDEF) */

#ifndef OS__GETFULLPATHNAME_METHODDEF
    #define OS__GETFULLPATHNAME_METHODDEF
#endif /* !defined(OS__GETFULLPATHNAME_METHODDEF) */

#ifndef OS__GETFINALPATHNAME_METHODDEF
    #define OS__GETFINALPATHNAME_METHODDEF
#endif /* !defined(OS__GETFINALPATHNAME_METHODDEF) */

#ifndef OS__FINDFIRSTFILE_METHODDEF
    #define OS__FINDFIRSTFILE_METHODDEF
#endif /* !defined(OS__FINDFIRSTFILE_METHODDEF) */

#ifndef OS__GETVOLUMEPATHNAME_METHODDEF
    #define OS__GETVOLUMEPATHNAME_METHODDEF
#endif /* !defined(OS__GETVOLUMEPATHNAME_METHODDEF) */

#ifndef OS__PATH_SPLITROOT_METHODDEF
    #define OS__PATH_SPLITROOT_METHODDEF
#endif /* !defined(OS__PATH_SPLITROOT_METHODDEF) */

#ifndef OS__PATH_EXISTS_METHODDEF
    #define OS__PATH_EXISTS_METHODDEF
#endif /* !defined(OS__PATH_EXISTS_METHODDEF) */

#ifndef OS__PATH_LEXISTS_METHODDEF
    #define OS__PATH_LEXISTS_METHODDEF
#endif /* !defined(OS__PATH_LEXISTS_METHODDEF) */

#ifndef OS__PATH_ISDIR_METHODDEF
    #define OS__PATH_ISDIR_METHODDEF
#endif /* !defined(OS__PATH_ISDIR_METHODDEF) */

#ifndef OS__PATH_ISFILE_METHODDEF
    #define OS__PATH_ISFILE_METHODDEF
#endif /* !defined(OS__PATH_ISFILE_METHODDEF) */

#ifndef OS__PATH_ISLINK_METHODDEF
    #define OS__PATH_ISLINK_METHODDEF
#endif /* !defined(OS__PATH_ISLINK_METHODDEF) */

#ifndef OS__PATH_ISJUNCTION_METHODDEF
    #define OS__PATH_ISJUNCTION_METHODDEF
#endif /* !defined(OS__PATH_ISJUNCTION_METHODDEF) */

#ifndef OS_NICE_METHODDEF
    #define OS_NICE_METHODDEF
#endif /* !defined(OS_NICE_METHODDEF) */

#ifndef OS_GETPRIORITY_METHODDEF
    #define OS_GETPRIORITY_METHODDEF
#endif /* !defined(OS_GETPRIORITY_METHODDEF) */

#ifndef OS_SETPRIORITY_METHODDEF
    #define OS_SETPRIORITY_METHODDEF
#endif /* !defined(OS_SETPRIORITY_METHODDEF) */

#ifndef OS_SYSTEM_METHODDEF
    #define OS_SYSTEM_METHODDEF
#endif /* !defined(OS_SYSTEM_METHODDEF) */

#ifndef OS_UMASK_METHODDEF
    #define OS_UMASK_METHODDEF
#endif /* !defined(OS_UMASK_METHODDEF) */

#ifndef OS_UNAME_METHODDEF
    #define OS_UNAME_METHODDEF
#endif /* !defined(OS_UNAME_METHODDEF) */

#ifndef OS_EXECV_METHODDEF
    #define OS_EXECV_METHODDEF
#endif /* !defined(OS_EXECV_METHODDEF) */

#ifndef OS_EXECVE_METHODDEF
    #define OS_EXECVE_METHODDEF
#endif /* !defined(OS_EXECVE_METHODDEF) */

#ifndef OS_POSIX_SPAWN_METHODDEF
    #define OS_POSIX_SPAWN_METHODDEF
#endif /* !defined(OS_POSIX_SPAWN_METHODDEF) */

#ifndef OS_POSIX_SPAWNP_METHODDEF
    #define OS_POSIX_SPAWNP_METHODDEF
#endif /* !defined(OS_POSIX_SPAWNP_METHODDEF) */

#ifndef OS_SPAWNV_METHODDEF
    #define OS_SPAWNV_METHODDEF
#endif /* !defined(OS_SPAWNV_METHODDEF) */

#ifndef OS_SPAWNVE_METHODDEF
    #define OS_SPAWNVE_METHODDEF
#endif /* !defined(OS_SPAWNVE_METHODDEF) */

#ifndef OS_REGISTER_AT_FORK_METHODDEF
    #define OS_REGISTER_AT_FORK_METHODDEF
#endif /* !defined(OS_REGISTER_AT_FORK_METHODDEF) */

#ifndef OS_FORK1_METHODDEF
    #define OS_FORK1_METHODDEF
#endif /* !defined(OS_FORK1_METHODDEF) */

#ifndef OS_FORK_METHODDEF
    #define OS_FORK_METHODDEF
#endif /* !defined(OS_FORK_METHODDEF) */

#ifndef OS_SCHED_GET_PRIORITY_MAX_METHODDEF
    #define OS_SCHED_GET_PRIORITY_MAX_METHODDEF
#endif /* !defined(OS_SCHED_GET_PRIORITY_MAX_METHODDEF) */

#ifndef OS_SCHED_GET_PRIORITY_MIN_METHODDEF
    #define OS_SCHED_GET_PRIORITY_MIN_METHODDEF
#endif /* !defined(OS_SCHED_GET_PRIORITY_MIN_METHODDEF) */

#ifndef OS_SCHED_GETSCHEDULER_METHODDEF
    #define OS_SCHED_GETSCHEDULER_METHODDEF
#endif /* !defined(OS_SCHED_GETSCHEDULER_METHODDEF) */

#ifndef OS_SCHED_SETSCHEDULER_METHODDEF
    #define OS_SCHED_SETSCHEDULER_METHODDEF
#endif /* !defined(OS_SCHED_SETSCHEDULER_METHODDEF) */

#ifndef OS_SCHED_GETPARAM_METHODDEF
    #define OS_SCHED_GETPARAM_METHODDEF
#endif /* !defined(OS_SCHED_GETPARAM_METHODDEF) */

#ifndef OS_SCHED_SETPARAM_METHODDEF
    #define OS_SCHED_SETPARAM_METHODDEF
#endif /* !defined(OS_SCHED_SETPARAM_METHODDEF) */

#ifndef OS_SCHED_RR_GET_INTERVAL_METHODDEF
    #define OS_SCHED_RR_GET_INTERVAL_METHODDEF
#endif /* !defined(OS_SCHED_RR_GET_INTERVAL_METHODDEF) */

#ifndef OS_SCHED_YIELD_METHODDEF
    #define OS_SCHED_YIELD_METHODDEF
#endif /* !defined(OS_SCHED_YIELD_METHODDEF) */

#ifndef OS_SCHED_SETAFFINITY_METHODDEF
    #define OS_SCHED_SETAFFINITY_METHODDEF
#endif /* !defined(OS_SCHED_SETAFFINITY_METHODDEF) */

#ifndef OS_SCHED_GETAFFINITY_METHODDEF
    #define OS_SCHED_GETAFFINITY_METHODDEF
#endif /* !defined(OS_SCHED_GETAFFINITY_METHODDEF) */

#ifndef OS_POSIX_OPENPT_METHODDEF
    #define OS_POSIX_OPENPT_METHODDEF
#endif /* !defined(OS_POSIX_OPENPT_METHODDEF) */

#ifndef OS_GRANTPT_METHODDEF
    #define OS_GRANTPT_METHODDEF
#endif /* !defined(OS_GRANTPT_METHODDEF) */

#ifndef OS_UNLOCKPT_METHODDEF
    #define OS_UNLOCKPT_METHODDEF
#endif /* !defined(OS_UNLOCKPT_METHODDEF) */

#ifndef OS_PTSNAME_METHODDEF
    #define OS_PTSNAME_METHODDEF
#endif /* !defined(OS_PTSNAME_METHODDEF) */

#ifndef OS_OPENPTY_METHODDEF
    #define OS_OPENPTY_METHODDEF
#endif /* !defined(OS_OPENPTY_METHODDEF) */

#ifndef OS_LOGIN_TTY_METHODDEF
    #define OS_LOGIN_TTY_METHODDEF
#endif /* !defined(OS_LOGIN_TTY_METHODDEF) */

#ifndef OS_FORKPTY_METHODDEF
    #define OS_FORKPTY_METHODDEF
#endif /* !defined(OS_FORKPTY_METHODDEF) */

#ifndef OS_GETEGID_METHODDEF
    #define OS_GETEGID_METHODDEF
#endif /* !defined(OS_GETEGID_METHODDEF) */

#ifndef OS_GETEUID_METHODDEF
    #define OS_GETEUID_METHODDEF
#endif /* !defined(OS_GETEUID_METHODDEF) */

#ifndef OS_GETGID_METHODDEF
    #define OS_GETGID_METHODDEF
#endif /* !defined(OS_GETGID_METHODDEF) */

#ifndef OS_GETPID_METHODDEF
    #define OS_GETPID_METHODDEF
#endif /* !defined(OS_GETPID_METHODDEF) */

#ifndef OS_GETGROUPLIST_METHODDEF
    #define OS_GETGROUPLIST_METHODDEF
#endif /* !defined(OS_GETGROUPLIST_METHODDEF) */

#ifndef OS_GETGROUPS_METHODDEF
    #define OS_GETGROUPS_METHODDEF
#endif /* !defined(OS_GETGROUPS_METHODDEF) */

#ifndef OS_INITGROUPS_METHODDEF
    #define OS_INITGROUPS_METHODDEF
#endif /* !defined(OS_INITGROUPS_METHODDEF) */

#ifndef OS_GETPGID_METHODDEF
    #define OS_GETPGID_METHODDEF
#endif /* !defined(OS_GETPGID_METHODDEF) */

#ifndef OS_GETPGRP_METHODDEF
    #define OS_GETPGRP_METHODDEF
#endif /* !defined(OS_GETPGRP_METHODDEF) */

#ifndef OS_SETPGRP_METHODDEF
    #define OS_SETPGRP_METHODDEF
#endif /* !defined(OS_SETPGRP_METHODDEF) */

#ifndef OS_GETPPID_METHODDEF
    #define OS_GETPPID_METHODDEF
#endif /* !defined(OS_GETPPID_METHODDEF) */

#ifndef OS_GETLOGIN_METHODDEF
    #define OS_GETLOGIN_METHODDEF
#endif /* !defined(OS_GETLOGIN_METHODDEF) */

#ifndef OS_GETUID_METHODDEF
    #define OS_GETUID_METHODDEF
#endif /* !defined(OS_GETUID_METHODDEF) */

#ifndef OS_KILL_METHODDEF
    #define OS_KILL_METHODDEF
#endif /* !defined(OS_KILL_METHODDEF) */

#ifndef OS_KILLPG_METHODDEF
    #define OS_KILLPG_METHODDEF
#endif /* !defined(OS_KILLPG_METHODDEF) */

#ifndef OS_PLOCK_METHODDEF
    #define OS_PLOCK_METHODDEF
#endif /* !defined(OS_PLOCK_METHODDEF) */

#ifndef OS_SETUID_METHODDEF
    #define OS_SETUID_METHODDEF
#endif /* !defined(OS_SETUID_METHODDEF) */

#ifndef OS_SETEUID_METHODDEF
    #define OS_SETEUID_METHODDEF
#endif /* !defined(OS_SETEUID_METHODDEF) */

#ifndef OS_SETEGID_METHODDEF
    #define OS_SETEGID_METHODDEF
#endif /* !defined(OS_SETEGID_METHODDEF) */

#ifndef OS_SETREUID_METHODDEF
    #define OS_SETREUID_METHODDEF
#endif /* !defined(OS_SETREUID_METHODDEF) */

#ifndef OS_SETREGID_METHODDEF
    #define OS_SETREGID_METHODDEF
#endif /* !defined(OS_SETREGID_METHODDEF) */

#ifndef OS_SETGID_METHODDEF
    #define OS_SETGID_METHODDEF
#endif /* !defined(OS_SETGID_METHODDEF) */

#ifndef OS_SETGROUPS_METHODDEF
    #define OS_SETGROUPS_METHODDEF
#endif /* !defined(OS_SETGROUPS_METHODDEF) */

#ifndef OS_WAIT3_METHODDEF
    #define OS_WAIT3_METHODDEF
#endif /* !defined(OS_WAIT3_METHODDEF) */

#ifndef OS_WAIT4_METHODDEF
    #define OS_WAIT4_METHODDEF
#endif /* !defined(OS_WAIT4_METHODDEF) */

#ifndef OS_WAITID_METHODDEF
    #define OS_WAITID_METHODDEF
#endif /* !defined(OS_WAITID_METHODDEF) */

#ifndef OS_WAITPID_METHODDEF
    #define OS_WAITPID_METHODDEF
#endif /* !defined(OS_WAITPID_METHODDEF) */

#ifndef OS_WAIT_METHODDEF
    #define OS_WAIT_METHODDEF
#endif /* !defined(OS_WAIT_METHODDEF) */

#ifndef OS_PIDFD_OPEN_METHODDEF
    #define OS_PIDFD_OPEN_METHODDEF
#endif /* !defined(OS_PIDFD_OPEN_METHODDEF) */

#ifndef OS_SETNS_METHODDEF
    #define OS_SETNS_METHODDEF
#endif /* !defined(OS_SETNS_METHODDEF) */

#ifndef OS_UNSHARE_METHODDEF
    #define OS_UNSHARE_METHODDEF
#endif /* !defined(OS_UNSHARE_METHODDEF) */

#ifndef OS_READLINK_METHODDEF
    #define OS_READLINK_METHODDEF
#endif /* !defined(OS_READLINK_METHODDEF) */

#ifndef OS_SYMLINK_METHODDEF
    #define OS_SYMLINK_METHODDEF
#endif /* !defined(OS_SYMLINK_METHODDEF) */

#ifndef OS_TIMERFD_CREATE_METHODDEF
    #define OS_TIMERFD_CREATE_METHODDEF
#endif /* !defined(OS_TIMERFD_CREATE_METHODDEF) */

#ifndef OS_TIMERFD_SETTIME_METHODDEF
    #define OS_TIMERFD_SETTIME_METHODDEF
#endif /* !defined(OS_TIMERFD_SETTIME_METHODDEF) */

#ifndef OS_TIMERFD_SETTIME_NS_METHODDEF
    #define OS_TIMERFD_SETTIME_NS_METHODDEF
#endif /* !defined(OS_TIMERFD_SETTIME_NS_METHODDEF) */

#ifndef OS_TIMERFD_GETTIME_METHODDEF
    #define OS_TIMERFD_GETTIME_METHODDEF
#endif /* !defined(OS_TIMERFD_GETTIME_METHODDEF) */

#ifndef OS_TIMERFD_GETTIME_NS_METHODDEF
    #define OS_TIMERFD_GETTIME_NS_METHODDEF
#endif /* !defined(OS_TIMERFD_GETTIME_NS_METHODDEF) */

#ifndef OS_GETSID_METHODDEF
    #define OS_GETSID_METHODDEF
#endif /* !defined(OS_GETSID_METHODDEF) */

#ifndef OS_SETSID_METHODDEF
    #define OS_SETSID_METHODDEF
#endif /* !defined(OS_SETSID_METHODDEF) */

#ifndef OS_SETPGID_METHODDEF
    #define OS_SETPGID_METHODDEF
#endif /* !defined(OS_SETPGID_METHODDEF) */

#ifndef OS_TCGETPGRP_METHODDEF
    #define OS_TCGETPGRP_METHODDEF
#endif /* !defined(OS_TCGETPGRP_METHODDEF) */

#ifndef OS_TCSETPGRP_METHODDEF
    #define OS_TCSETPGRP_METHODDEF
#endif /* !defined(OS_TCSETPGRP_METHODDEF) */

#ifndef OS_DUP2_METHODDEF
    #define OS_DUP2_METHODDEF
#endif /* !defined(OS_DUP2_METHODDEF) */

#ifndef OS_LOCKF_METHODDEF
    #define OS_LOCKF_METHODDEF
#endif /* !defined(OS_LOCKF_METHODDEF) */

#ifndef OS_READV_METHODDEF
    #define OS_READV_METHODDEF
#endif /* !defined(OS_READV_METHODDEF) */

#ifndef OS_PREAD_METHODDEF
    #define OS_PREAD_METHODDEF
#endif /* !defined(OS_PREAD_METHODDEF) */

#ifndef OS_PREADV_METHODDEF
    #define OS_PREADV_METHODDEF
#endif /* !defined(OS_PREADV_METHODDEF) */

#ifndef OS_SENDFILE_METHODDEF
    #define OS_SENDFILE_METHODDEF
#endif /* !defined(OS_SENDFILE_METHODDEF) */

#ifndef OS__FCOPYFILE_METHODDEF
    #define OS__FCOPYFILE_METHODDEF
#endif /* !defined(OS__FCOPYFILE_METHODDEF) */

#ifndef OS_PIPE_METHODDEF
    #define OS_PIPE_METHODDEF
#endif /* !defined(OS_PIPE_METHODDEF) */

#ifndef OS_PIPE2_METHODDEF
    #define OS_PIPE2_METHODDEF
#endif /* !defined(OS_PIPE2_METHODDEF) */

#ifndef OS_WRITEV_METHODDEF
    #define OS_WRITEV_METHODDEF
#endif /* !defined(OS_WRITEV_METHODDEF) */

#ifndef OS_PWRITE_METHODDEF
    #define OS_PWRITE_METHODDEF
#endif /* !defined(OS_PWRITE_METHODDEF) */

#ifndef OS_PWRITEV_METHODDEF
    #define OS_PWRITEV_METHODDEF
#endif /* !defined(OS_PWRITEV_METHODDEF) */

#ifndef OS_COPY_FILE_RANGE_METHODDEF
    #define OS_COPY_FILE_RANGE_METHODDEF
#endif /* !defined(OS_COPY_FILE_RANGE_METHODDEF) */

#ifndef OS_SPLICE_METHODDEF
    #define OS_SPLICE_METHODDEF
#endif /* !defined(OS_SPLICE_METHODDEF) */

#ifndef OS_MKFIFO_METHODDEF
    #define OS_MKFIFO_METHODDEF
#endif /* !defined(OS_MKFIFO_METHODDEF) */

#ifndef OS_MKNOD_METHODDEF
    #define OS_MKNOD_METHODDEF
#endif /* !defined(OS_MKNOD_METHODDEF) */

#ifndef OS_MAJOR_METHODDEF
    #define OS_MAJOR_METHODDEF
#endif /* !defined(OS_MAJOR_METHODDEF) */

#ifndef OS_MINOR_METHODDEF
    #define OS_MINOR_METHODDEF
#endif /* !defined(OS_MINOR_METHODDEF) */

#ifndef OS_MAKEDEV_METHODDEF
    #define OS_MAKEDEV_METHODDEF
#endif /* !defined(OS_MAKEDEV_METHODDEF) */

#ifndef OS_FTRUNCATE_METHODDEF
    #define OS_FTRUNCATE_METHODDEF
#endif /* !defined(OS_FTRUNCATE_METHODDEF) */

#ifndef OS_TRUNCATE_METHODDEF
    #define OS_TRUNCATE_METHODDEF
#endif /* !defined(OS_TRUNCATE_METHODDEF) */

#ifndef OS_POSIX_FALLOCATE_METHODDEF
    #define OS_POSIX_FALLOCATE_METHODDEF
#endif /* !defined(OS_POSIX_FALLOCATE_METHODDEF) */

#ifndef OS_POSIX_FADVISE_METHODDEF
    #define OS_POSIX_FADVISE_METHODDEF
#endif /* !defined(OS_POSIX_FADVISE_METHODDEF) */

#ifndef OS_PUTENV_METHODDEF
    #define OS_PUTENV_METHODDEF
#endif /* !defined(OS_PUTENV_METHODDEF) */

#ifndef OS_UNSETENV_METHODDEF
    #define OS_UNSETENV_METHODDEF
#endif /* !defined(OS_UNSETENV_METHODDEF) */

#ifndef OS_WCOREDUMP_METHODDEF
    #define OS_WCOREDUMP_METHODDEF
#endif /* !defined(OS_WCOREDUMP_METHODDEF) */

#ifndef OS_WIFCONTINUED_METHODDEF
    #define OS_WIFCONTINUED_METHODDEF
#endif /* !defined(OS_WIFCONTINUED_METHODDEF) */

#ifndef OS_WIFSTOPPED_METHODDEF
    #define OS_WIFSTOPPED_METHODDEF
#endif /* !defined(OS_WIFSTOPPED_METHODDEF) */

#ifndef OS_WIFSIGNALED_METHODDEF
    #define OS_WIFSIGNALED_METHODDEF
#endif /* !defined(OS_WIFSIGNALED_METHODDEF) */

#ifndef OS_WIFEXITED_METHODDEF
    #define OS_WIFEXITED_METHODDEF
#endif /* !defined(OS_WIFEXITED_METHODDEF) */

#ifndef OS_WEXITSTATUS_METHODDEF
    #define OS_WEXITSTATUS_METHODDEF
#endif /* !defined(OS_WEXITSTATUS_METHODDEF) */

#ifndef OS_WTERMSIG_METHODDEF
    #define OS_WTERMSIG_METHODDEF
#endif /* !defined(OS_WTERMSIG_METHODDEF) */

#ifndef OS_WSTOPSIG_METHODDEF
    #define OS_WSTOPSIG_METHODDEF
#endif /* !defined(OS_WSTOPSIG_METHODDEF) */

#ifndef OS_FSTATVFS_METHODDEF
    #define OS_FSTATVFS_METHODDEF
#endif /* !defined(OS_FSTATVFS_METHODDEF) */

#ifndef OS_STATVFS_METHODDEF
    #define OS_STATVFS_METHODDEF
#endif /* !defined(OS_STATVFS_METHODDEF) */

#ifndef OS__GETDISKUSAGE_METHODDEF
    #define OS__GETDISKUSAGE_METHODDEF
#endif /* !defined(OS__GETDISKUSAGE_METHODDEF) */

#ifndef OS_FPATHCONF_METHODDEF
    #define OS_FPATHCONF_METHODDEF
#endif /* !defined(OS_FPATHCONF_METHODDEF) */

#ifndef OS_PATHCONF_METHODDEF
    #define OS_PATHCONF_METHODDEF
#endif /* !defined(OS_PATHCONF_METHODDEF) */

#ifndef OS_CONFSTR_METHODDEF
    #define OS_CONFSTR_METHODDEF
#endif /* !defined(OS_CONFSTR_METHODDEF) */

#ifndef OS_SYSCONF_METHODDEF
    #define OS_SYSCONF_METHODDEF
#endif /* !defined(OS_SYSCONF_METHODDEF) */

#ifndef OS_STARTFILE_METHODDEF
    #define OS_STARTFILE_METHODDEF
#endif /* !defined(OS_STARTFILE_METHODDEF) */

#ifndef OS_GETLOADAVG_METHODDEF
    #define OS_GETLOADAVG_METHODDEF
#endif /* !defined(OS_GETLOADAVG_METHODDEF) */

#ifndef OS_SETRESUID_METHODDEF
    #define OS_SETRESUID_METHODDEF
#endif /* !defined(OS_SETRESUID_METHODDEF) */

#ifndef OS_SETRESGID_METHODDEF
    #define OS_SETRESGID_METHODDEF
#endif /* !defined(OS_SETRESGID_METHODDEF) */

#ifndef OS_GETRESUID_METHODDEF
    #define OS_GETRESUID_METHODDEF
#endif /* !defined(OS_GETRESUID_METHODDEF) */

#ifndef OS_GETRESGID_METHODDEF
    #define OS_GETRESGID_METHODDEF
#endif /* !defined(OS_GETRESGID_METHODDEF) */

#ifndef OS_GETXATTR_METHODDEF
    #define OS_GETXATTR_METHODDEF
#endif /* !defined(OS_GETXATTR_METHODDEF) */

#ifndef OS_SETXATTR_METHODDEF
    #define OS_SETXATTR_METHODDEF
#endif /* !defined(OS_SETXATTR_METHODDEF) */

#ifndef OS_REMOVEXATTR_METHODDEF
    #define OS_REMOVEXATTR_METHODDEF
#endif /* !defined(OS_REMOVEXATTR_METHODDEF) */

#ifndef OS_LISTXATTR_METHODDEF
    #define OS_LISTXATTR_METHODDEF
#endif /* !defined(OS_LISTXATTR_METHODDEF) */

#ifndef OS_MEMFD_CREATE_METHODDEF
    #define OS_MEMFD_CREATE_METHODDEF
#endif /* !defined(OS_MEMFD_CREATE_METHODDEF) */

#ifndef OS_EVENTFD_METHODDEF
    #define OS_EVENTFD_METHODDEF
#endif /* !defined(OS_EVENTFD_METHODDEF) */

#ifndef OS_EVENTFD_READ_METHODDEF
    #define OS_EVENTFD_READ_METHODDEF
#endif /* !defined(OS_EVENTFD_READ_METHODDEF) */

#ifndef OS_EVENTFD_WRITE_METHODDEF
    #define OS_EVENTFD_WRITE_METHODDEF
#endif /* !defined(OS_EVENTFD_WRITE_METHODDEF) */

#ifndef OS_GET_TERMINAL_SIZE_METHODDEF
    #define OS_GET_TERMINAL_SIZE_METHODDEF
#endif /* !defined(OS_GET_TERMINAL_SIZE_METHODDEF) */

#ifndef OS_GET_HANDLE_INHERITABLE_METHODDEF
    #define OS_GET_HANDLE_INHERITABLE_METHODDEF
#endif /* !defined(OS_GET_HANDLE_INHERITABLE_METHODDEF) */

#ifndef OS_SET_HANDLE_INHERITABLE_METHODDEF
    #define OS_SET_HANDLE_INHERITABLE_METHODDEF
#endif /* !defined(OS_SET_HANDLE_INHERITABLE_METHODDEF) */

#ifndef OS_GETRANDOM_METHODDEF
    #define OS_GETRANDOM_METHODDEF
#endif /* !defined(OS_GETRANDOM_METHODDEF) */

#ifndef OS__ADD_DLL_DIRECTORY_METHODDEF
    #define OS__ADD_DLL_DIRECTORY_METHODDEF
#endif /* !defined(OS__ADD_DLL_DIRECTORY_METHODDEF) */

#ifndef OS__REMOVE_DLL_DIRECTORY_METHODDEF
    #define OS__REMOVE_DLL_DIRECTORY_METHODDEF
#endif /* !defined(OS__REMOVE_DLL_DIRECTORY_METHODDEF) */

#ifndef OS_WAITSTATUS_TO_EXITCODE_METHODDEF
    #define OS_WAITSTATUS_TO_EXITCODE_METHODDEF
#endif /* !defined(OS_WAITSTATUS_TO_EXITCODE_METHODDEF) */

#ifndef OS__SUPPORTS_VIRTUAL_TERMINAL_METHODDEF
    #define OS__SUPPORTS_VIRTUAL_TERMINAL_METHODDEF
#endif /* !defined(OS__SUPPORTS_VIRTUAL_TERMINAL_METHODDEF) */

#ifndef OS__EMSCRIPTEN_DEBUGGER_METHODDEF
    #define OS__EMSCRIPTEN_DEBUGGER_METHODDEF
#endif /* !defined(OS__EMSCRIPTEN_DEBUGGER_METHODDEF) */
<<<<<<< HEAD
/*[clinic end generated code: output=7412c1de31240cc7 input=a9049054013a1b77]*/
=======

#ifndef OS__EMSCRIPTEN_LOG_METHODDEF
    #define OS__EMSCRIPTEN_LOG_METHODDEF
#endif /* !defined(OS__EMSCRIPTEN_LOG_METHODDEF) */
/*[clinic end generated code: output=92662828d49f5d88 input=a9049054013a1b77]*/
>>>>>>> 766e7f15
<|MERGE_RESOLUTION|>--- conflicted
+++ resolved
@@ -275,9 +275,21 @@
     if (!path_converter(args[0], &path)) {
         goto exit;
     }
-    mask = (unsigned int)PyLong_AsUnsignedLongMask(args[1]);
-    if (mask == (unsigned int)-1 && PyErr_Occurred()) {
-        goto exit;
+    {
+        Py_ssize_t _bytes = PyLong_AsNativeBytes(args[1], &mask, sizeof(unsigned int),
+                Py_ASNATIVEBYTES_NATIVE_ENDIAN |
+                Py_ASNATIVEBYTES_ALLOW_INDEX |
+                Py_ASNATIVEBYTES_UNSIGNED_BUFFER);
+        if (_bytes < 0) {
+            goto exit;
+        }
+        if ((size_t)_bytes > sizeof(unsigned int)) {
+            if (PyErr_WarnEx(PyExc_DeprecationWarning,
+                "integer value out of range", 1) < 0)
+            {
+                goto exit;
+            }
+        }
     }
     if (!noptargs) {
         goto skip_optional_kwonly;
@@ -12832,11 +12844,6 @@
 
 #endif /* defined(__EMSCRIPTEN__) */
 
-<<<<<<< HEAD
-#ifndef OS_STATX_METHODDEF
-    #define OS_STATX_METHODDEF
-#endif /* !defined(OS_STATX_METHODDEF) */
-=======
 #if defined(__EMSCRIPTEN__)
 
 PyDoc_STRVAR(os__emscripten_log__doc__,
@@ -12910,7 +12917,10 @@
 }
 
 #endif /* defined(__EMSCRIPTEN__) */
->>>>>>> 766e7f15
+
+#ifndef OS_STATX_METHODDEF
+    #define OS_STATX_METHODDEF
+#endif /* !defined(OS_STATX_METHODDEF) */
 
 #ifndef OS_TTYNAME_METHODDEF
     #define OS_TTYNAME_METHODDEF
@@ -13583,12 +13593,8 @@
 #ifndef OS__EMSCRIPTEN_DEBUGGER_METHODDEF
     #define OS__EMSCRIPTEN_DEBUGGER_METHODDEF
 #endif /* !defined(OS__EMSCRIPTEN_DEBUGGER_METHODDEF) */
-<<<<<<< HEAD
-/*[clinic end generated code: output=7412c1de31240cc7 input=a9049054013a1b77]*/
-=======
 
 #ifndef OS__EMSCRIPTEN_LOG_METHODDEF
     #define OS__EMSCRIPTEN_LOG_METHODDEF
 #endif /* !defined(OS__EMSCRIPTEN_LOG_METHODDEF) */
-/*[clinic end generated code: output=92662828d49f5d88 input=a9049054013a1b77]*/
->>>>>>> 766e7f15
+/*[clinic end generated code: output=67333d54e0a2fff4 input=a9049054013a1b77]*/