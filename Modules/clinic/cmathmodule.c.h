/*[clinic input]
preserve
[clinic start generated code]*/

#if defined(Py_BUILD_CORE) && !defined(Py_BUILD_CORE_MODULE)
#  include "pycore_gc.h"          // PyGC_Head
#  include "pycore_runtime.h"     // _Py_ID()
#endif
#include "pycore_modsupport.h"    // _PyArg_UnpackKeywords()

PyDoc_STRVAR(cmath_acos__doc__,
"acos($module, /, z)\n"
"--\n"
"\n"
"Return the arc cosine of z.");

#define CMATH_ACOS_METHODDEF    \
    {"acos", _PyCFunction_CAST(cmath_acos), METH_FASTCALL|METH_KEYWORDS, cmath_acos__doc__},

static Py_complex
cmath_acos_impl(PyObject *module, Py_complex z);

static PyObject *
cmath_acos(PyObject *module, PyObject *const *args, Py_ssize_t nargs, PyObject *kwnames)
{
    PyObject *return_value = NULL;
    #if defined(Py_BUILD_CORE) && !defined(Py_BUILD_CORE_MODULE)

    #define NUM_KEYWORDS 1
    static struct {
        PyGC_Head _this_is_not_used;
        PyObject_VAR_HEAD
        PyObject *ob_item[NUM_KEYWORDS];
    } _kwtuple = {
        .ob_base = PyVarObject_HEAD_INIT(&PyTuple_Type, NUM_KEYWORDS)
        .ob_item = { _Py_LATIN1_CHR('z'), },
    };
    #undef NUM_KEYWORDS
    #define KWTUPLE (&_kwtuple.ob_base.ob_base)

    #else  // !Py_BUILD_CORE
    #  define KWTUPLE NULL
    #endif  // !Py_BUILD_CORE

    static const char * const _keywords[] = {"z", NULL};
    static _PyArg_Parser _parser = {
        .keywords = _keywords,
        .fname = "acos",
        .kwtuple = KWTUPLE,
    };
    #undef KWTUPLE
    PyObject *argsbuf[1];
    Py_complex z;
    Py_complex _return_value;

    args = _PyArg_UnpackKeywords(args, nargs, NULL, kwnames, &_parser, 1, 1, 0, argsbuf);
    if (!args) {
        goto exit;
    }
    z = PyComplex_AsCComplex(args[0]);
    if (PyErr_Occurred()) {
        goto exit;
    }
    /* modifications for z */
    errno = 0;
    _return_value = cmath_acos_impl(module, z);
    if (errno == EDOM) {
        PyErr_SetString(PyExc_ValueError, "math domain error");
        goto exit;
    }
    else if (errno == ERANGE) {
        PyErr_SetString(PyExc_OverflowError, "math range error");
        goto exit;
    }
    else {
        return_value = PyComplex_FromCComplex(_return_value);
    }

exit:
    return return_value;
}

PyDoc_STRVAR(cmath_acosh__doc__,
"acosh($module, /, z)\n"
"--\n"
"\n"
"Return the inverse hyperbolic cosine of z.");

#define CMATH_ACOSH_METHODDEF    \
    {"acosh", _PyCFunction_CAST(cmath_acosh), METH_FASTCALL|METH_KEYWORDS, cmath_acosh__doc__},

static Py_complex
cmath_acosh_impl(PyObject *module, Py_complex z);

static PyObject *
cmath_acosh(PyObject *module, PyObject *const *args, Py_ssize_t nargs, PyObject *kwnames)
{
    PyObject *return_value = NULL;
    #if defined(Py_BUILD_CORE) && !defined(Py_BUILD_CORE_MODULE)

    #define NUM_KEYWORDS 1
    static struct {
        PyGC_Head _this_is_not_used;
        PyObject_VAR_HEAD
        PyObject *ob_item[NUM_KEYWORDS];
    } _kwtuple = {
        .ob_base = PyVarObject_HEAD_INIT(&PyTuple_Type, NUM_KEYWORDS)
        .ob_item = { _Py_LATIN1_CHR('z'), },
    };
    #undef NUM_KEYWORDS
    #define KWTUPLE (&_kwtuple.ob_base.ob_base)

    #else  // !Py_BUILD_CORE
    #  define KWTUPLE NULL
    #endif  // !Py_BUILD_CORE

    static const char * const _keywords[] = {"z", NULL};
    static _PyArg_Parser _parser = {
        .keywords = _keywords,
        .fname = "acosh",
        .kwtuple = KWTUPLE,
    };
    #undef KWTUPLE
    PyObject *argsbuf[1];
    Py_complex z;
    Py_complex _return_value;

    args = _PyArg_UnpackKeywords(args, nargs, NULL, kwnames, &_parser, 1, 1, 0, argsbuf);
    if (!args) {
        goto exit;
    }
    z = PyComplex_AsCComplex(args[0]);
    if (PyErr_Occurred()) {
        goto exit;
    }
    /* modifications for z */
    errno = 0;
    _return_value = cmath_acosh_impl(module, z);
    if (errno == EDOM) {
        PyErr_SetString(PyExc_ValueError, "math domain error");
        goto exit;
    }
    else if (errno == ERANGE) {
        PyErr_SetString(PyExc_OverflowError, "math range error");
        goto exit;
    }
    else {
        return_value = PyComplex_FromCComplex(_return_value);
    }

exit:
    return return_value;
}

PyDoc_STRVAR(cmath_asin__doc__,
"asin($module, /, z)\n"
"--\n"
"\n"
"Return the arc sine of z.");

#define CMATH_ASIN_METHODDEF    \
    {"asin", _PyCFunction_CAST(cmath_asin), METH_FASTCALL|METH_KEYWORDS, cmath_asin__doc__},

static Py_complex
cmath_asin_impl(PyObject *module, Py_complex z);

static PyObject *
cmath_asin(PyObject *module, PyObject *const *args, Py_ssize_t nargs, PyObject *kwnames)
{
    PyObject *return_value = NULL;
    #if defined(Py_BUILD_CORE) && !defined(Py_BUILD_CORE_MODULE)

    #define NUM_KEYWORDS 1
    static struct {
        PyGC_Head _this_is_not_used;
        PyObject_VAR_HEAD
        PyObject *ob_item[NUM_KEYWORDS];
    } _kwtuple = {
        .ob_base = PyVarObject_HEAD_INIT(&PyTuple_Type, NUM_KEYWORDS)
        .ob_item = { _Py_LATIN1_CHR('z'), },
    };
    #undef NUM_KEYWORDS
    #define KWTUPLE (&_kwtuple.ob_base.ob_base)

    #else  // !Py_BUILD_CORE
    #  define KWTUPLE NULL
    #endif  // !Py_BUILD_CORE

    static const char * const _keywords[] = {"z", NULL};
    static _PyArg_Parser _parser = {
        .keywords = _keywords,
        .fname = "asin",
        .kwtuple = KWTUPLE,
    };
    #undef KWTUPLE
    PyObject *argsbuf[1];
    Py_complex z;
    Py_complex _return_value;

    args = _PyArg_UnpackKeywords(args, nargs, NULL, kwnames, &_parser, 1, 1, 0, argsbuf);
    if (!args) {
        goto exit;
    }
    z = PyComplex_AsCComplex(args[0]);
    if (PyErr_Occurred()) {
        goto exit;
    }
    /* modifications for z */
    errno = 0;
    _return_value = cmath_asin_impl(module, z);
    if (errno == EDOM) {
        PyErr_SetString(PyExc_ValueError, "math domain error");
        goto exit;
    }
    else if (errno == ERANGE) {
        PyErr_SetString(PyExc_OverflowError, "math range error");
        goto exit;
    }
    else {
        return_value = PyComplex_FromCComplex(_return_value);
    }

exit:
    return return_value;
}

PyDoc_STRVAR(cmath_asinh__doc__,
"asinh($module, /, z)\n"
"--\n"
"\n"
"Return the inverse hyperbolic sine of z.");

#define CMATH_ASINH_METHODDEF    \
    {"asinh", _PyCFunction_CAST(cmath_asinh), METH_FASTCALL|METH_KEYWORDS, cmath_asinh__doc__},

static Py_complex
cmath_asinh_impl(PyObject *module, Py_complex z);

static PyObject *
cmath_asinh(PyObject *module, PyObject *const *args, Py_ssize_t nargs, PyObject *kwnames)
{
    PyObject *return_value = NULL;
    #if defined(Py_BUILD_CORE) && !defined(Py_BUILD_CORE_MODULE)

    #define NUM_KEYWORDS 1
    static struct {
        PyGC_Head _this_is_not_used;
        PyObject_VAR_HEAD
        PyObject *ob_item[NUM_KEYWORDS];
    } _kwtuple = {
        .ob_base = PyVarObject_HEAD_INIT(&PyTuple_Type, NUM_KEYWORDS)
        .ob_item = { _Py_LATIN1_CHR('z'), },
    };
    #undef NUM_KEYWORDS
    #define KWTUPLE (&_kwtuple.ob_base.ob_base)

    #else  // !Py_BUILD_CORE
    #  define KWTUPLE NULL
    #endif  // !Py_BUILD_CORE

    static const char * const _keywords[] = {"z", NULL};
    static _PyArg_Parser _parser = {
        .keywords = _keywords,
        .fname = "asinh",
        .kwtuple = KWTUPLE,
    };
    #undef KWTUPLE
    PyObject *argsbuf[1];
    Py_complex z;
    Py_complex _return_value;

    args = _PyArg_UnpackKeywords(args, nargs, NULL, kwnames, &_parser, 1, 1, 0, argsbuf);
    if (!args) {
        goto exit;
    }
    z = PyComplex_AsCComplex(args[0]);
    if (PyErr_Occurred()) {
        goto exit;
    }
    /* modifications for z */
    errno = 0;
    _return_value = cmath_asinh_impl(module, z);
    if (errno == EDOM) {
        PyErr_SetString(PyExc_ValueError, "math domain error");
        goto exit;
    }
    else if (errno == ERANGE) {
        PyErr_SetString(PyExc_OverflowError, "math range error");
        goto exit;
    }
    else {
        return_value = PyComplex_FromCComplex(_return_value);
    }

exit:
    return return_value;
}

PyDoc_STRVAR(cmath_atan__doc__,
"atan($module, /, z)\n"
"--\n"
"\n"
"Return the arc tangent of z.");

#define CMATH_ATAN_METHODDEF    \
    {"atan", _PyCFunction_CAST(cmath_atan), METH_FASTCALL|METH_KEYWORDS, cmath_atan__doc__},

static Py_complex
cmath_atan_impl(PyObject *module, Py_complex z);

static PyObject *
cmath_atan(PyObject *module, PyObject *const *args, Py_ssize_t nargs, PyObject *kwnames)
{
    PyObject *return_value = NULL;
    #if defined(Py_BUILD_CORE) && !defined(Py_BUILD_CORE_MODULE)

    #define NUM_KEYWORDS 1
    static struct {
        PyGC_Head _this_is_not_used;
        PyObject_VAR_HEAD
        PyObject *ob_item[NUM_KEYWORDS];
    } _kwtuple = {
        .ob_base = PyVarObject_HEAD_INIT(&PyTuple_Type, NUM_KEYWORDS)
        .ob_item = { _Py_LATIN1_CHR('z'), },
    };
    #undef NUM_KEYWORDS
    #define KWTUPLE (&_kwtuple.ob_base.ob_base)

    #else  // !Py_BUILD_CORE
    #  define KWTUPLE NULL
    #endif  // !Py_BUILD_CORE

    static const char * const _keywords[] = {"z", NULL};
    static _PyArg_Parser _parser = {
        .keywords = _keywords,
        .fname = "atan",
        .kwtuple = KWTUPLE,
    };
    #undef KWTUPLE
    PyObject *argsbuf[1];
    Py_complex z;
    Py_complex _return_value;

    args = _PyArg_UnpackKeywords(args, nargs, NULL, kwnames, &_parser, 1, 1, 0, argsbuf);
    if (!args) {
        goto exit;
    }
    z = PyComplex_AsCComplex(args[0]);
    if (PyErr_Occurred()) {
        goto exit;
    }
    /* modifications for z */
    errno = 0;
    _return_value = cmath_atan_impl(module, z);
    if (errno == EDOM) {
        PyErr_SetString(PyExc_ValueError, "math domain error");
        goto exit;
    }
    else if (errno == ERANGE) {
        PyErr_SetString(PyExc_OverflowError, "math range error");
        goto exit;
    }
    else {
        return_value = PyComplex_FromCComplex(_return_value);
    }

exit:
    return return_value;
}

PyDoc_STRVAR(cmath_atanh__doc__,
"atanh($module, /, z)\n"
"--\n"
"\n"
"Return the inverse hyperbolic tangent of z.");

#define CMATH_ATANH_METHODDEF    \
    {"atanh", _PyCFunction_CAST(cmath_atanh), METH_FASTCALL|METH_KEYWORDS, cmath_atanh__doc__},

static Py_complex
cmath_atanh_impl(PyObject *module, Py_complex z);

static PyObject *
cmath_atanh(PyObject *module, PyObject *const *args, Py_ssize_t nargs, PyObject *kwnames)
{
    PyObject *return_value = NULL;
    #if defined(Py_BUILD_CORE) && !defined(Py_BUILD_CORE_MODULE)

    #define NUM_KEYWORDS 1
    static struct {
        PyGC_Head _this_is_not_used;
        PyObject_VAR_HEAD
        PyObject *ob_item[NUM_KEYWORDS];
    } _kwtuple = {
        .ob_base = PyVarObject_HEAD_INIT(&PyTuple_Type, NUM_KEYWORDS)
        .ob_item = { _Py_LATIN1_CHR('z'), },
    };
    #undef NUM_KEYWORDS
    #define KWTUPLE (&_kwtuple.ob_base.ob_base)

    #else  // !Py_BUILD_CORE
    #  define KWTUPLE NULL
    #endif  // !Py_BUILD_CORE

    static const char * const _keywords[] = {"z", NULL};
    static _PyArg_Parser _parser = {
        .keywords = _keywords,
        .fname = "atanh",
        .kwtuple = KWTUPLE,
    };
    #undef KWTUPLE
    PyObject *argsbuf[1];
    Py_complex z;
    Py_complex _return_value;

    args = _PyArg_UnpackKeywords(args, nargs, NULL, kwnames, &_parser, 1, 1, 0, argsbuf);
    if (!args) {
        goto exit;
    }
    z = PyComplex_AsCComplex(args[0]);
    if (PyErr_Occurred()) {
        goto exit;
    }
    /* modifications for z */
    errno = 0;
    _return_value = cmath_atanh_impl(module, z);
    if (errno == EDOM) {
        PyErr_SetString(PyExc_ValueError, "math domain error");
        goto exit;
    }
    else if (errno == ERANGE) {
        PyErr_SetString(PyExc_OverflowError, "math range error");
        goto exit;
    }
    else {
        return_value = PyComplex_FromCComplex(_return_value);
    }

exit:
    return return_value;
}

PyDoc_STRVAR(cmath_cos__doc__,
"cos($module, /, z)\n"
"--\n"
"\n"
"Return the cosine of z.");

#define CMATH_COS_METHODDEF    \
    {"cos", _PyCFunction_CAST(cmath_cos), METH_FASTCALL|METH_KEYWORDS, cmath_cos__doc__},

static Py_complex
cmath_cos_impl(PyObject *module, Py_complex z);

static PyObject *
cmath_cos(PyObject *module, PyObject *const *args, Py_ssize_t nargs, PyObject *kwnames)
{
    PyObject *return_value = NULL;
    #if defined(Py_BUILD_CORE) && !defined(Py_BUILD_CORE_MODULE)

    #define NUM_KEYWORDS 1
    static struct {
        PyGC_Head _this_is_not_used;
        PyObject_VAR_HEAD
        PyObject *ob_item[NUM_KEYWORDS];
    } _kwtuple = {
        .ob_base = PyVarObject_HEAD_INIT(&PyTuple_Type, NUM_KEYWORDS)
        .ob_item = { _Py_LATIN1_CHR('z'), },
    };
    #undef NUM_KEYWORDS
    #define KWTUPLE (&_kwtuple.ob_base.ob_base)

    #else  // !Py_BUILD_CORE
    #  define KWTUPLE NULL
    #endif  // !Py_BUILD_CORE

    static const char * const _keywords[] = {"z", NULL};
    static _PyArg_Parser _parser = {
        .keywords = _keywords,
        .fname = "cos",
        .kwtuple = KWTUPLE,
    };
    #undef KWTUPLE
    PyObject *argsbuf[1];
    Py_complex z;
    Py_complex _return_value;

    args = _PyArg_UnpackKeywords(args, nargs, NULL, kwnames, &_parser, 1, 1, 0, argsbuf);
    if (!args) {
        goto exit;
    }
    z = PyComplex_AsCComplex(args[0]);
    if (PyErr_Occurred()) {
        goto exit;
    }
    /* modifications for z */
    errno = 0;
    _return_value = cmath_cos_impl(module, z);
    if (errno == EDOM) {
        PyErr_SetString(PyExc_ValueError, "math domain error");
        goto exit;
    }
    else if (errno == ERANGE) {
        PyErr_SetString(PyExc_OverflowError, "math range error");
        goto exit;
    }
    else {
        return_value = PyComplex_FromCComplex(_return_value);
    }

exit:
    return return_value;
}

PyDoc_STRVAR(cmath_cosh__doc__,
"cosh($module, /, z)\n"
"--\n"
"\n"
"Return the hyperbolic cosine of z.");

#define CMATH_COSH_METHODDEF    \
    {"cosh", _PyCFunction_CAST(cmath_cosh), METH_FASTCALL|METH_KEYWORDS, cmath_cosh__doc__},

static Py_complex
cmath_cosh_impl(PyObject *module, Py_complex z);

static PyObject *
cmath_cosh(PyObject *module, PyObject *const *args, Py_ssize_t nargs, PyObject *kwnames)
{
    PyObject *return_value = NULL;
    #if defined(Py_BUILD_CORE) && !defined(Py_BUILD_CORE_MODULE)

    #define NUM_KEYWORDS 1
    static struct {
        PyGC_Head _this_is_not_used;
        PyObject_VAR_HEAD
        PyObject *ob_item[NUM_KEYWORDS];
    } _kwtuple = {
        .ob_base = PyVarObject_HEAD_INIT(&PyTuple_Type, NUM_KEYWORDS)
        .ob_item = { _Py_LATIN1_CHR('z'), },
    };
    #undef NUM_KEYWORDS
    #define KWTUPLE (&_kwtuple.ob_base.ob_base)

    #else  // !Py_BUILD_CORE
    #  define KWTUPLE NULL
    #endif  // !Py_BUILD_CORE

    static const char * const _keywords[] = {"z", NULL};
    static _PyArg_Parser _parser = {
        .keywords = _keywords,
        .fname = "cosh",
        .kwtuple = KWTUPLE,
    };
    #undef KWTUPLE
    PyObject *argsbuf[1];
    Py_complex z;
    Py_complex _return_value;

    args = _PyArg_UnpackKeywords(args, nargs, NULL, kwnames, &_parser, 1, 1, 0, argsbuf);
    if (!args) {
        goto exit;
    }
    z = PyComplex_AsCComplex(args[0]);
    if (PyErr_Occurred()) {
        goto exit;
    }
    /* modifications for z */
    errno = 0;
    _return_value = cmath_cosh_impl(module, z);
    if (errno == EDOM) {
        PyErr_SetString(PyExc_ValueError, "math domain error");
        goto exit;
    }
    else if (errno == ERANGE) {
        PyErr_SetString(PyExc_OverflowError, "math range error");
        goto exit;
    }
    else {
        return_value = PyComplex_FromCComplex(_return_value);
    }

exit:
    return return_value;
}

PyDoc_STRVAR(cmath_exp__doc__,
"exp($module, /, z)\n"
"--\n"
"\n"
"Return the exponential value e**z.");

#define CMATH_EXP_METHODDEF    \
    {"exp", _PyCFunction_CAST(cmath_exp), METH_FASTCALL|METH_KEYWORDS, cmath_exp__doc__},

static Py_complex
cmath_exp_impl(PyObject *module, Py_complex z);

static PyObject *
cmath_exp(PyObject *module, PyObject *const *args, Py_ssize_t nargs, PyObject *kwnames)
{
    PyObject *return_value = NULL;
    #if defined(Py_BUILD_CORE) && !defined(Py_BUILD_CORE_MODULE)

    #define NUM_KEYWORDS 1
    static struct {
        PyGC_Head _this_is_not_used;
        PyObject_VAR_HEAD
        PyObject *ob_item[NUM_KEYWORDS];
    } _kwtuple = {
        .ob_base = PyVarObject_HEAD_INIT(&PyTuple_Type, NUM_KEYWORDS)
        .ob_item = { _Py_LATIN1_CHR('z'), },
    };
    #undef NUM_KEYWORDS
    #define KWTUPLE (&_kwtuple.ob_base.ob_base)

    #else  // !Py_BUILD_CORE
    #  define KWTUPLE NULL
    #endif  // !Py_BUILD_CORE

    static const char * const _keywords[] = {"z", NULL};
    static _PyArg_Parser _parser = {
        .keywords = _keywords,
        .fname = "exp",
        .kwtuple = KWTUPLE,
    };
    #undef KWTUPLE
    PyObject *argsbuf[1];
    Py_complex z;
    Py_complex _return_value;

    args = _PyArg_UnpackKeywords(args, nargs, NULL, kwnames, &_parser, 1, 1, 0, argsbuf);
    if (!args) {
        goto exit;
    }
    z = PyComplex_AsCComplex(args[0]);
    if (PyErr_Occurred()) {
        goto exit;
    }
    /* modifications for z */
    errno = 0;
    _return_value = cmath_exp_impl(module, z);
    if (errno == EDOM) {
        PyErr_SetString(PyExc_ValueError, "math domain error");
        goto exit;
    }
    else if (errno == ERANGE) {
        PyErr_SetString(PyExc_OverflowError, "math range error");
        goto exit;
    }
    else {
        return_value = PyComplex_FromCComplex(_return_value);
    }

exit:
    return return_value;
}

PyDoc_STRVAR(cmath_log10__doc__,
"log10($module, /, z)\n"
"--\n"
"\n"
"Return the base-10 logarithm of z.");

#define CMATH_LOG10_METHODDEF    \
    {"log10", _PyCFunction_CAST(cmath_log10), METH_FASTCALL|METH_KEYWORDS, cmath_log10__doc__},

static Py_complex
cmath_log10_impl(PyObject *module, Py_complex z);

static PyObject *
cmath_log10(PyObject *module, PyObject *const *args, Py_ssize_t nargs, PyObject *kwnames)
{
    PyObject *return_value = NULL;
    #if defined(Py_BUILD_CORE) && !defined(Py_BUILD_CORE_MODULE)

    #define NUM_KEYWORDS 1
    static struct {
        PyGC_Head _this_is_not_used;
        PyObject_VAR_HEAD
        PyObject *ob_item[NUM_KEYWORDS];
    } _kwtuple = {
        .ob_base = PyVarObject_HEAD_INIT(&PyTuple_Type, NUM_KEYWORDS)
        .ob_item = { _Py_LATIN1_CHR('z'), },
    };
    #undef NUM_KEYWORDS
    #define KWTUPLE (&_kwtuple.ob_base.ob_base)

    #else  // !Py_BUILD_CORE
    #  define KWTUPLE NULL
    #endif  // !Py_BUILD_CORE

    static const char * const _keywords[] = {"z", NULL};
    static _PyArg_Parser _parser = {
        .keywords = _keywords,
        .fname = "log10",
        .kwtuple = KWTUPLE,
    };
    #undef KWTUPLE
    PyObject *argsbuf[1];
    Py_complex z;
    Py_complex _return_value;

    args = _PyArg_UnpackKeywords(args, nargs, NULL, kwnames, &_parser, 1, 1, 0, argsbuf);
    if (!args) {
        goto exit;
    }
    z = PyComplex_AsCComplex(args[0]);
    if (PyErr_Occurred()) {
        goto exit;
    }
    /* modifications for z */
    errno = 0;
    _return_value = cmath_log10_impl(module, z);
    if (errno == EDOM) {
        PyErr_SetString(PyExc_ValueError, "math domain error");
        goto exit;
    }
    else if (errno == ERANGE) {
        PyErr_SetString(PyExc_OverflowError, "math range error");
        goto exit;
    }
    else {
        return_value = PyComplex_FromCComplex(_return_value);
    }

exit:
    return return_value;
}

PyDoc_STRVAR(cmath_sin__doc__,
"sin($module, /, z)\n"
"--\n"
"\n"
"Return the sine of z.");

#define CMATH_SIN_METHODDEF    \
    {"sin", _PyCFunction_CAST(cmath_sin), METH_FASTCALL|METH_KEYWORDS, cmath_sin__doc__},

static Py_complex
cmath_sin_impl(PyObject *module, Py_complex z);

static PyObject *
cmath_sin(PyObject *module, PyObject *const *args, Py_ssize_t nargs, PyObject *kwnames)
{
    PyObject *return_value = NULL;
    #if defined(Py_BUILD_CORE) && !defined(Py_BUILD_CORE_MODULE)

    #define NUM_KEYWORDS 1
    static struct {
        PyGC_Head _this_is_not_used;
        PyObject_VAR_HEAD
        PyObject *ob_item[NUM_KEYWORDS];
    } _kwtuple = {
        .ob_base = PyVarObject_HEAD_INIT(&PyTuple_Type, NUM_KEYWORDS)
        .ob_item = { _Py_LATIN1_CHR('z'), },
    };
    #undef NUM_KEYWORDS
    #define KWTUPLE (&_kwtuple.ob_base.ob_base)

    #else  // !Py_BUILD_CORE
    #  define KWTUPLE NULL
    #endif  // !Py_BUILD_CORE

    static const char * const _keywords[] = {"z", NULL};
    static _PyArg_Parser _parser = {
        .keywords = _keywords,
        .fname = "sin",
        .kwtuple = KWTUPLE,
    };
    #undef KWTUPLE
    PyObject *argsbuf[1];
    Py_complex z;
    Py_complex _return_value;

    args = _PyArg_UnpackKeywords(args, nargs, NULL, kwnames, &_parser, 1, 1, 0, argsbuf);
    if (!args) {
        goto exit;
    }
    z = PyComplex_AsCComplex(args[0]);
    if (PyErr_Occurred()) {
        goto exit;
    }
    /* modifications for z */
    errno = 0;
    _return_value = cmath_sin_impl(module, z);
    if (errno == EDOM) {
        PyErr_SetString(PyExc_ValueError, "math domain error");
        goto exit;
    }
    else if (errno == ERANGE) {
        PyErr_SetString(PyExc_OverflowError, "math range error");
        goto exit;
    }
    else {
        return_value = PyComplex_FromCComplex(_return_value);
    }

exit:
    return return_value;
}

PyDoc_STRVAR(cmath_sinh__doc__,
"sinh($module, /, z)\n"
"--\n"
"\n"
"Return the hyperbolic sine of z.");

#define CMATH_SINH_METHODDEF    \
    {"sinh", _PyCFunction_CAST(cmath_sinh), METH_FASTCALL|METH_KEYWORDS, cmath_sinh__doc__},

static Py_complex
cmath_sinh_impl(PyObject *module, Py_complex z);

static PyObject *
cmath_sinh(PyObject *module, PyObject *const *args, Py_ssize_t nargs, PyObject *kwnames)
{
    PyObject *return_value = NULL;
    #if defined(Py_BUILD_CORE) && !defined(Py_BUILD_CORE_MODULE)

    #define NUM_KEYWORDS 1
    static struct {
        PyGC_Head _this_is_not_used;
        PyObject_VAR_HEAD
        PyObject *ob_item[NUM_KEYWORDS];
    } _kwtuple = {
        .ob_base = PyVarObject_HEAD_INIT(&PyTuple_Type, NUM_KEYWORDS)
        .ob_item = { _Py_LATIN1_CHR('z'), },
    };
    #undef NUM_KEYWORDS
    #define KWTUPLE (&_kwtuple.ob_base.ob_base)

    #else  // !Py_BUILD_CORE
    #  define KWTUPLE NULL
    #endif  // !Py_BUILD_CORE

    static const char * const _keywords[] = {"z", NULL};
    static _PyArg_Parser _parser = {
        .keywords = _keywords,
        .fname = "sinh",
        .kwtuple = KWTUPLE,
    };
    #undef KWTUPLE
    PyObject *argsbuf[1];
    Py_complex z;
    Py_complex _return_value;

    args = _PyArg_UnpackKeywords(args, nargs, NULL, kwnames, &_parser, 1, 1, 0, argsbuf);
    if (!args) {
        goto exit;
    }
    z = PyComplex_AsCComplex(args[0]);
    if (PyErr_Occurred()) {
        goto exit;
    }
    /* modifications for z */
    errno = 0;
    _return_value = cmath_sinh_impl(module, z);
    if (errno == EDOM) {
        PyErr_SetString(PyExc_ValueError, "math domain error");
        goto exit;
    }
    else if (errno == ERANGE) {
        PyErr_SetString(PyExc_OverflowError, "math range error");
        goto exit;
    }
    else {
        return_value = PyComplex_FromCComplex(_return_value);
    }

exit:
    return return_value;
}

PyDoc_STRVAR(cmath_sqrt__doc__,
"sqrt($module, /, z)\n"
"--\n"
"\n"
"Return the square root of z.");

#define CMATH_SQRT_METHODDEF    \
    {"sqrt", _PyCFunction_CAST(cmath_sqrt), METH_FASTCALL|METH_KEYWORDS, cmath_sqrt__doc__},

static Py_complex
cmath_sqrt_impl(PyObject *module, Py_complex z);

static PyObject *
cmath_sqrt(PyObject *module, PyObject *const *args, Py_ssize_t nargs, PyObject *kwnames)
{
    PyObject *return_value = NULL;
    #if defined(Py_BUILD_CORE) && !defined(Py_BUILD_CORE_MODULE)

    #define NUM_KEYWORDS 1
    static struct {
        PyGC_Head _this_is_not_used;
        PyObject_VAR_HEAD
        PyObject *ob_item[NUM_KEYWORDS];
    } _kwtuple = {
        .ob_base = PyVarObject_HEAD_INIT(&PyTuple_Type, NUM_KEYWORDS)
        .ob_item = { _Py_LATIN1_CHR('z'), },
    };
    #undef NUM_KEYWORDS
    #define KWTUPLE (&_kwtuple.ob_base.ob_base)

    #else  // !Py_BUILD_CORE
    #  define KWTUPLE NULL
    #endif  // !Py_BUILD_CORE

    static const char * const _keywords[] = {"z", NULL};
    static _PyArg_Parser _parser = {
        .keywords = _keywords,
        .fname = "sqrt",
        .kwtuple = KWTUPLE,
    };
    #undef KWTUPLE
    PyObject *argsbuf[1];
    Py_complex z;
    Py_complex _return_value;

    args = _PyArg_UnpackKeywords(args, nargs, NULL, kwnames, &_parser, 1, 1, 0, argsbuf);
    if (!args) {
        goto exit;
    }
    z = PyComplex_AsCComplex(args[0]);
    if (PyErr_Occurred()) {
        goto exit;
    }
    /* modifications for z */
    errno = 0;
    _return_value = cmath_sqrt_impl(module, z);
    if (errno == EDOM) {
        PyErr_SetString(PyExc_ValueError, "math domain error");
        goto exit;
    }
    else if (errno == ERANGE) {
        PyErr_SetString(PyExc_OverflowError, "math range error");
        goto exit;
    }
    else {
        return_value = PyComplex_FromCComplex(_return_value);
    }

exit:
    return return_value;
}

PyDoc_STRVAR(cmath_tan__doc__,
"tan($module, /, z)\n"
"--\n"
"\n"
"Return the tangent of z.");

#define CMATH_TAN_METHODDEF    \
    {"tan", _PyCFunction_CAST(cmath_tan), METH_FASTCALL|METH_KEYWORDS, cmath_tan__doc__},

static Py_complex
cmath_tan_impl(PyObject *module, Py_complex z);

static PyObject *
cmath_tan(PyObject *module, PyObject *const *args, Py_ssize_t nargs, PyObject *kwnames)
{
    PyObject *return_value = NULL;
    #if defined(Py_BUILD_CORE) && !defined(Py_BUILD_CORE_MODULE)

    #define NUM_KEYWORDS 1
    static struct {
        PyGC_Head _this_is_not_used;
        PyObject_VAR_HEAD
        PyObject *ob_item[NUM_KEYWORDS];
    } _kwtuple = {
        .ob_base = PyVarObject_HEAD_INIT(&PyTuple_Type, NUM_KEYWORDS)
        .ob_item = { _Py_LATIN1_CHR('z'), },
    };
    #undef NUM_KEYWORDS
    #define KWTUPLE (&_kwtuple.ob_base.ob_base)

    #else  // !Py_BUILD_CORE
    #  define KWTUPLE NULL
    #endif  // !Py_BUILD_CORE

    static const char * const _keywords[] = {"z", NULL};
    static _PyArg_Parser _parser = {
        .keywords = _keywords,
        .fname = "tan",
        .kwtuple = KWTUPLE,
    };
    #undef KWTUPLE
    PyObject *argsbuf[1];
    Py_complex z;
    Py_complex _return_value;

    args = _PyArg_UnpackKeywords(args, nargs, NULL, kwnames, &_parser, 1, 1, 0, argsbuf);
    if (!args) {
        goto exit;
    }
    z = PyComplex_AsCComplex(args[0]);
    if (PyErr_Occurred()) {
        goto exit;
    }
    /* modifications for z */
    errno = 0;
    _return_value = cmath_tan_impl(module, z);
    if (errno == EDOM) {
        PyErr_SetString(PyExc_ValueError, "math domain error");
        goto exit;
    }
    else if (errno == ERANGE) {
        PyErr_SetString(PyExc_OverflowError, "math range error");
        goto exit;
    }
    else {
        return_value = PyComplex_FromCComplex(_return_value);
    }

exit:
    return return_value;
}

PyDoc_STRVAR(cmath_tanh__doc__,
"tanh($module, /, z)\n"
"--\n"
"\n"
"Return the hyperbolic tangent of z.");

#define CMATH_TANH_METHODDEF    \
    {"tanh", _PyCFunction_CAST(cmath_tanh), METH_FASTCALL|METH_KEYWORDS, cmath_tanh__doc__},

static Py_complex
cmath_tanh_impl(PyObject *module, Py_complex z);

static PyObject *
cmath_tanh(PyObject *module, PyObject *const *args, Py_ssize_t nargs, PyObject *kwnames)
{
    PyObject *return_value = NULL;
    #if defined(Py_BUILD_CORE) && !defined(Py_BUILD_CORE_MODULE)

    #define NUM_KEYWORDS 1
    static struct {
        PyGC_Head _this_is_not_used;
        PyObject_VAR_HEAD
        PyObject *ob_item[NUM_KEYWORDS];
    } _kwtuple = {
        .ob_base = PyVarObject_HEAD_INIT(&PyTuple_Type, NUM_KEYWORDS)
        .ob_item = { _Py_LATIN1_CHR('z'), },
    };
    #undef NUM_KEYWORDS
    #define KWTUPLE (&_kwtuple.ob_base.ob_base)

    #else  // !Py_BUILD_CORE
    #  define KWTUPLE NULL
    #endif  // !Py_BUILD_CORE

    static const char * const _keywords[] = {"z", NULL};
    static _PyArg_Parser _parser = {
        .keywords = _keywords,
        .fname = "tanh",
        .kwtuple = KWTUPLE,
    };
    #undef KWTUPLE
    PyObject *argsbuf[1];
    Py_complex z;
    Py_complex _return_value;

    args = _PyArg_UnpackKeywords(args, nargs, NULL, kwnames, &_parser, 1, 1, 0, argsbuf);
    if (!args) {
        goto exit;
    }
    z = PyComplex_AsCComplex(args[0]);
    if (PyErr_Occurred()) {
        goto exit;
    }
    /* modifications for z */
    errno = 0;
    _return_value = cmath_tanh_impl(module, z);
    if (errno == EDOM) {
        PyErr_SetString(PyExc_ValueError, "math domain error");
        goto exit;
    }
    else if (errno == ERANGE) {
        PyErr_SetString(PyExc_OverflowError, "math range error");
        goto exit;
    }
    else {
        return_value = PyComplex_FromCComplex(_return_value);
    }

exit:
    return return_value;
}

PyDoc_STRVAR(cmath_log__doc__,
"log($module, /, z, base=<unrepresentable>)\n"
"--\n"
"\n"
"log(z[, base]) -> the logarithm of z to the given base.\n"
"\n"
"If the base is not specified, returns the natural logarithm (base e) of z.");

#define CMATH_LOG_METHODDEF    \
    {"log", _PyCFunction_CAST(cmath_log), METH_FASTCALL|METH_KEYWORDS, cmath_log__doc__},

static PyObject *
cmath_log_impl(PyObject *module, Py_complex x, PyObject *y_obj);

static PyObject *
cmath_log(PyObject *module, PyObject *const *args, Py_ssize_t nargs, PyObject *kwnames)
{
    PyObject *return_value = NULL;
    #if defined(Py_BUILD_CORE) && !defined(Py_BUILD_CORE_MODULE)

    #define NUM_KEYWORDS 2
    static struct {
        PyGC_Head _this_is_not_used;
        PyObject_VAR_HEAD
        PyObject *ob_item[NUM_KEYWORDS];
    } _kwtuple = {
        .ob_base = PyVarObject_HEAD_INIT(&PyTuple_Type, NUM_KEYWORDS)
        .ob_item = { _Py_LATIN1_CHR('z'), &_Py_ID(base), },
    };
    #undef NUM_KEYWORDS
    #define KWTUPLE (&_kwtuple.ob_base.ob_base)

    #else  // !Py_BUILD_CORE
    #  define KWTUPLE NULL
    #endif  // !Py_BUILD_CORE

    static const char * const _keywords[] = {"z", "base", NULL};
    static _PyArg_Parser _parser = {
        .keywords = _keywords,
        .fname = "log",
        .kwtuple = KWTUPLE,
    };
    #undef KWTUPLE
    PyObject *argsbuf[2];
    Py_ssize_t noptargs = nargs + (kwnames ? PyTuple_GET_SIZE(kwnames) : 0) - 1;
    Py_complex x;
    PyObject *y_obj = NULL;

    args = _PyArg_UnpackKeywords(args, nargs, NULL, kwnames, &_parser, 1, 2, 0, argsbuf);
    if (!args) {
        goto exit;
    }
    x = PyComplex_AsCComplex(args[0]);
    if (PyErr_Occurred()) {
        goto exit;
    }
    if (!noptargs) {
        goto skip_optional_pos;
    }
    y_obj = args[1];
skip_optional_pos:
    return_value = cmath_log_impl(module, x, y_obj);

exit:
    return return_value;
}

PyDoc_STRVAR(cmath_phase__doc__,
"phase($module, z, /)\n"
"--\n"
"\n"
"Return argument, also known as the phase angle, of a complex.");

#define CMATH_PHASE_METHODDEF    \
    {"phase", (PyCFunction)cmath_phase, METH_O, cmath_phase__doc__},

static PyObject *
cmath_phase_impl(PyObject *module, Py_complex z);

static PyObject *
cmath_phase(PyObject *module, PyObject *arg)
{
    PyObject *return_value = NULL;
    Py_complex z;

    z = PyComplex_AsCComplex(arg);
    if (PyErr_Occurred()) {
        goto exit;
    }
    return_value = cmath_phase_impl(module, z);

exit:
    return return_value;
}

PyDoc_STRVAR(cmath_polar__doc__,
"polar($module, z, /)\n"
"--\n"
"\n"
"Convert a complex from rectangular coordinates to polar coordinates.\n"
"\n"
"r is the distance from 0 and phi the phase angle.");

#define CMATH_POLAR_METHODDEF    \
    {"polar", (PyCFunction)cmath_polar, METH_O, cmath_polar__doc__},

static PyObject *
cmath_polar_impl(PyObject *module, Py_complex z);

static PyObject *
cmath_polar(PyObject *module, PyObject *arg)
{
    PyObject *return_value = NULL;
    Py_complex z;

    z = PyComplex_AsCComplex(arg);
    if (PyErr_Occurred()) {
        goto exit;
    }
    return_value = cmath_polar_impl(module, z);

exit:
    return return_value;
}

PyDoc_STRVAR(cmath_rect__doc__,
"rect($module, r, phi, /)\n"
"--\n"
"\n"
"Convert from polar coordinates to rectangular coordinates.");

#define CMATH_RECT_METHODDEF    \
    {"rect", _PyCFunction_CAST(cmath_rect), METH_FASTCALL, cmath_rect__doc__},

static PyObject *
cmath_rect_impl(PyObject *module, double r, double phi);

static PyObject *
cmath_rect(PyObject *module, PyObject *const *args, Py_ssize_t nargs)
{
    PyObject *return_value = NULL;
    double r;
    double phi;

    if (!_PyArg_CheckPositional("rect", nargs, 2, 2)) {
        goto exit;
    }
    if (PyFloat_CheckExact(args[0])) {
        r = PyFloat_AS_DOUBLE(args[0]);
    }
    else
    {
        r = PyFloat_AsDouble(args[0]);
        if (r == -1.0 && PyErr_Occurred()) {
            goto exit;
        }
    }
    if (PyFloat_CheckExact(args[1])) {
        phi = PyFloat_AS_DOUBLE(args[1]);
    }
    else
    {
        phi = PyFloat_AsDouble(args[1]);
        if (phi == -1.0 && PyErr_Occurred()) {
            goto exit;
        }
    }
    return_value = cmath_rect_impl(module, r, phi);

exit:
    return return_value;
}

PyDoc_STRVAR(cmath_isfinite__doc__,
"isfinite($module, z, /)\n"
"--\n"
"\n"
"Return True if both the real and imaginary parts of z are finite, else False.");

#define CMATH_ISFINITE_METHODDEF    \
    {"isfinite", (PyCFunction)cmath_isfinite, METH_O, cmath_isfinite__doc__},

static PyObject *
cmath_isfinite_impl(PyObject *module, Py_complex z);

static PyObject *
cmath_isfinite(PyObject *module, PyObject *arg)
{
    PyObject *return_value = NULL;
    Py_complex z;

    z = PyComplex_AsCComplex(arg);
    if (PyErr_Occurred()) {
        goto exit;
    }
    return_value = cmath_isfinite_impl(module, z);

exit:
    return return_value;
}

PyDoc_STRVAR(cmath_isnan__doc__,
"isnan($module, z, /)\n"
"--\n"
"\n"
"Checks if the real or imaginary part of z not a number (NaN).");

#define CMATH_ISNAN_METHODDEF    \
    {"isnan", (PyCFunction)cmath_isnan, METH_O, cmath_isnan__doc__},

static PyObject *
cmath_isnan_impl(PyObject *module, Py_complex z);

static PyObject *
cmath_isnan(PyObject *module, PyObject *arg)
{
    PyObject *return_value = NULL;
    Py_complex z;

    z = PyComplex_AsCComplex(arg);
    if (PyErr_Occurred()) {
        goto exit;
    }
    return_value = cmath_isnan_impl(module, z);

exit:
    return return_value;
}

PyDoc_STRVAR(cmath_isinf__doc__,
"isinf($module, z, /)\n"
"--\n"
"\n"
"Checks if the real or imaginary part of z is infinite.");

#define CMATH_ISINF_METHODDEF    \
    {"isinf", (PyCFunction)cmath_isinf, METH_O, cmath_isinf__doc__},

static PyObject *
cmath_isinf_impl(PyObject *module, Py_complex z);

static PyObject *
cmath_isinf(PyObject *module, PyObject *arg)
{
    PyObject *return_value = NULL;
    Py_complex z;

    z = PyComplex_AsCComplex(arg);
    if (PyErr_Occurred()) {
        goto exit;
    }
    return_value = cmath_isinf_impl(module, z);

exit:
    return return_value;
}

PyDoc_STRVAR(cmath_isclose__doc__,
"isclose($module, /, a, b, *, rel_tol=1e-09, abs_tol=0.0)\n"
"--\n"
"\n"
"Determine whether two complex numbers are close in value.\n"
"\n"
"  rel_tol\n"
"    maximum difference for being considered \"close\", relative to the\n"
"    magnitude of the input values\n"
"  abs_tol\n"
"    maximum difference for being considered \"close\", regardless of the\n"
"    magnitude of the input values\n"
"\n"
"Return True if a is close in value to b, and False otherwise.\n"
"\n"
"For the values to be considered close, the difference between them must be\n"
"smaller than at least one of the tolerances.\n"
"\n"
"-inf, inf and NaN behave similarly to the IEEE 754 Standard. That is, NaN is\n"
"not close to anything, even itself. inf and -inf are only close to themselves.");

#define CMATH_ISCLOSE_METHODDEF    \
    {"isclose", _PyCFunction_CAST(cmath_isclose), METH_FASTCALL|METH_KEYWORDS, cmath_isclose__doc__},

static int
cmath_isclose_impl(PyObject *module, Py_complex a, Py_complex b,
                   double rel_tol, double abs_tol);

static PyObject *
cmath_isclose(PyObject *module, PyObject *const *args, Py_ssize_t nargs, PyObject *kwnames)
{
    PyObject *return_value = NULL;
    #if defined(Py_BUILD_CORE) && !defined(Py_BUILD_CORE_MODULE)

    #define NUM_KEYWORDS 4
    static struct {
        PyGC_Head _this_is_not_used;
        PyObject_VAR_HEAD
        PyObject *ob_item[NUM_KEYWORDS];
    } _kwtuple = {
        .ob_base = PyVarObject_HEAD_INIT(&PyTuple_Type, NUM_KEYWORDS)
        .ob_item = { _Py_LATIN1_CHR('a'), _Py_LATIN1_CHR('b'), &_Py_ID(rel_tol), &_Py_ID(abs_tol), },
    };
    #undef NUM_KEYWORDS
    #define KWTUPLE (&_kwtuple.ob_base.ob_base)

    #else  // !Py_BUILD_CORE
    #  define KWTUPLE NULL
    #endif  // !Py_BUILD_CORE

    static const char * const _keywords[] = {"a", "b", "rel_tol", "abs_tol", NULL};
    static _PyArg_Parser _parser = {
        .keywords = _keywords,
        .fname = "isclose",
        .kwtuple = KWTUPLE,
    };
    #undef KWTUPLE
    PyObject *argsbuf[4];
    Py_ssize_t noptargs = nargs + (kwnames ? PyTuple_GET_SIZE(kwnames) : 0) - 2;
    Py_complex a;
    Py_complex b;
    double rel_tol = 1e-09;
    double abs_tol = 0.0;
    int _return_value;

    args = _PyArg_UnpackKeywords(args, nargs, NULL, kwnames, &_parser,
            /*minpos*/ 2, /*maxpos*/ 2, /*minkw*/ 0, /*varpos*/ 0, argsbuf);
    if (!args) {
        goto exit;
    }
    a = PyComplex_AsCComplex(args[0]);
    if (PyErr_Occurred()) {
        goto exit;
    }
    b = PyComplex_AsCComplex(args[1]);
    if (PyErr_Occurred()) {
        goto exit;
    }
    if (!noptargs) {
        goto skip_optional_kwonly;
    }
    if (args[2]) {
        if (PyFloat_CheckExact(args[2])) {
            rel_tol = PyFloat_AS_DOUBLE(args[2]);
        }
        else
        {
            rel_tol = PyFloat_AsDouble(args[2]);
            if (rel_tol == -1.0 && PyErr_Occurred()) {
                goto exit;
            }
        }
        if (!--noptargs) {
            goto skip_optional_kwonly;
        }
    }
    if (PyFloat_CheckExact(args[3])) {
        abs_tol = PyFloat_AS_DOUBLE(args[3]);
    }
    else
    {
        abs_tol = PyFloat_AsDouble(args[3]);
        if (abs_tol == -1.0 && PyErr_Occurred()) {
            goto exit;
        }
    }
skip_optional_kwonly:
    _return_value = cmath_isclose_impl(module, a, b, rel_tol, abs_tol);
    if ((_return_value == -1) && PyErr_Occurred()) {
        goto exit;
    }
    return_value = PyBool_FromLong((long)_return_value);

exit:
    return return_value;
}
<<<<<<< HEAD
/*[clinic end generated code: output=bc927b0141508062 input=a9049054013a1b77]*/
=======
/*[clinic end generated code: output=5fda69f15dc9dfc9 input=a9049054013a1b77]*/
>>>>>>> cfe41037
<|MERGE_RESOLUTION|>--- conflicted
+++ resolved
@@ -53,7 +53,8 @@
     Py_complex z;
     Py_complex _return_value;
 
-    args = _PyArg_UnpackKeywords(args, nargs, NULL, kwnames, &_parser, 1, 1, 0, argsbuf);
+    args = _PyArg_UnpackKeywords(args, nargs, NULL, kwnames, &_parser,
+            /*minpos*/ 1, /*maxpos*/ 1, /*minkw*/ 0, /*varpos*/ 0, argsbuf);
     if (!args) {
         goto exit;
     }
@@ -125,7 +126,8 @@
     Py_complex z;
     Py_complex _return_value;
 
-    args = _PyArg_UnpackKeywords(args, nargs, NULL, kwnames, &_parser, 1, 1, 0, argsbuf);
+    args = _PyArg_UnpackKeywords(args, nargs, NULL, kwnames, &_parser,
+            /*minpos*/ 1, /*maxpos*/ 1, /*minkw*/ 0, /*varpos*/ 0, argsbuf);
     if (!args) {
         goto exit;
     }
@@ -197,7 +199,8 @@
     Py_complex z;
     Py_complex _return_value;
 
-    args = _PyArg_UnpackKeywords(args, nargs, NULL, kwnames, &_parser, 1, 1, 0, argsbuf);
+    args = _PyArg_UnpackKeywords(args, nargs, NULL, kwnames, &_parser,
+            /*minpos*/ 1, /*maxpos*/ 1, /*minkw*/ 0, /*varpos*/ 0, argsbuf);
     if (!args) {
         goto exit;
     }
@@ -269,7 +272,8 @@
     Py_complex z;
     Py_complex _return_value;
 
-    args = _PyArg_UnpackKeywords(args, nargs, NULL, kwnames, &_parser, 1, 1, 0, argsbuf);
+    args = _PyArg_UnpackKeywords(args, nargs, NULL, kwnames, &_parser,
+            /*minpos*/ 1, /*maxpos*/ 1, /*minkw*/ 0, /*varpos*/ 0, argsbuf);
     if (!args) {
         goto exit;
     }
@@ -341,7 +345,8 @@
     Py_complex z;
     Py_complex _return_value;
 
-    args = _PyArg_UnpackKeywords(args, nargs, NULL, kwnames, &_parser, 1, 1, 0, argsbuf);
+    args = _PyArg_UnpackKeywords(args, nargs, NULL, kwnames, &_parser,
+            /*minpos*/ 1, /*maxpos*/ 1, /*minkw*/ 0, /*varpos*/ 0, argsbuf);
     if (!args) {
         goto exit;
     }
@@ -413,7 +418,8 @@
     Py_complex z;
     Py_complex _return_value;
 
-    args = _PyArg_UnpackKeywords(args, nargs, NULL, kwnames, &_parser, 1, 1, 0, argsbuf);
+    args = _PyArg_UnpackKeywords(args, nargs, NULL, kwnames, &_parser,
+            /*minpos*/ 1, /*maxpos*/ 1, /*minkw*/ 0, /*varpos*/ 0, argsbuf);
     if (!args) {
         goto exit;
     }
@@ -485,7 +491,8 @@
     Py_complex z;
     Py_complex _return_value;
 
-    args = _PyArg_UnpackKeywords(args, nargs, NULL, kwnames, &_parser, 1, 1, 0, argsbuf);
+    args = _PyArg_UnpackKeywords(args, nargs, NULL, kwnames, &_parser,
+            /*minpos*/ 1, /*maxpos*/ 1, /*minkw*/ 0, /*varpos*/ 0, argsbuf);
     if (!args) {
         goto exit;
     }
@@ -557,7 +564,8 @@
     Py_complex z;
     Py_complex _return_value;
 
-    args = _PyArg_UnpackKeywords(args, nargs, NULL, kwnames, &_parser, 1, 1, 0, argsbuf);
+    args = _PyArg_UnpackKeywords(args, nargs, NULL, kwnames, &_parser,
+            /*minpos*/ 1, /*maxpos*/ 1, /*minkw*/ 0, /*varpos*/ 0, argsbuf);
     if (!args) {
         goto exit;
     }
@@ -629,7 +637,8 @@
     Py_complex z;
     Py_complex _return_value;
 
-    args = _PyArg_UnpackKeywords(args, nargs, NULL, kwnames, &_parser, 1, 1, 0, argsbuf);
+    args = _PyArg_UnpackKeywords(args, nargs, NULL, kwnames, &_parser,
+            /*minpos*/ 1, /*maxpos*/ 1, /*minkw*/ 0, /*varpos*/ 0, argsbuf);
     if (!args) {
         goto exit;
     }
@@ -701,7 +710,8 @@
     Py_complex z;
     Py_complex _return_value;
 
-    args = _PyArg_UnpackKeywords(args, nargs, NULL, kwnames, &_parser, 1, 1, 0, argsbuf);
+    args = _PyArg_UnpackKeywords(args, nargs, NULL, kwnames, &_parser,
+            /*minpos*/ 1, /*maxpos*/ 1, /*minkw*/ 0, /*varpos*/ 0, argsbuf);
     if (!args) {
         goto exit;
     }
@@ -773,7 +783,8 @@
     Py_complex z;
     Py_complex _return_value;
 
-    args = _PyArg_UnpackKeywords(args, nargs, NULL, kwnames, &_parser, 1, 1, 0, argsbuf);
+    args = _PyArg_UnpackKeywords(args, nargs, NULL, kwnames, &_parser,
+            /*minpos*/ 1, /*maxpos*/ 1, /*minkw*/ 0, /*varpos*/ 0, argsbuf);
     if (!args) {
         goto exit;
     }
@@ -845,7 +856,8 @@
     Py_complex z;
     Py_complex _return_value;
 
-    args = _PyArg_UnpackKeywords(args, nargs, NULL, kwnames, &_parser, 1, 1, 0, argsbuf);
+    args = _PyArg_UnpackKeywords(args, nargs, NULL, kwnames, &_parser,
+            /*minpos*/ 1, /*maxpos*/ 1, /*minkw*/ 0, /*varpos*/ 0, argsbuf);
     if (!args) {
         goto exit;
     }
@@ -917,7 +929,8 @@
     Py_complex z;
     Py_complex _return_value;
 
-    args = _PyArg_UnpackKeywords(args, nargs, NULL, kwnames, &_parser, 1, 1, 0, argsbuf);
+    args = _PyArg_UnpackKeywords(args, nargs, NULL, kwnames, &_parser,
+            /*minpos*/ 1, /*maxpos*/ 1, /*minkw*/ 0, /*varpos*/ 0, argsbuf);
     if (!args) {
         goto exit;
     }
@@ -989,7 +1002,8 @@
     Py_complex z;
     Py_complex _return_value;
 
-    args = _PyArg_UnpackKeywords(args, nargs, NULL, kwnames, &_parser, 1, 1, 0, argsbuf);
+    args = _PyArg_UnpackKeywords(args, nargs, NULL, kwnames, &_parser,
+            /*minpos*/ 1, /*maxpos*/ 1, /*minkw*/ 0, /*varpos*/ 0, argsbuf);
     if (!args) {
         goto exit;
     }
@@ -1061,7 +1075,8 @@
     Py_complex z;
     Py_complex _return_value;
 
-    args = _PyArg_UnpackKeywords(args, nargs, NULL, kwnames, &_parser, 1, 1, 0, argsbuf);
+    args = _PyArg_UnpackKeywords(args, nargs, NULL, kwnames, &_parser,
+            /*minpos*/ 1, /*maxpos*/ 1, /*minkw*/ 0, /*varpos*/ 0, argsbuf);
     if (!args) {
         goto exit;
     }
@@ -1136,7 +1151,8 @@
     Py_complex x;
     PyObject *y_obj = NULL;
 
-    args = _PyArg_UnpackKeywords(args, nargs, NULL, kwnames, &_parser, 1, 2, 0, argsbuf);
+    args = _PyArg_UnpackKeywords(args, nargs, NULL, kwnames, &_parser,
+            /*minpos*/ 1, /*maxpos*/ 2, /*minkw*/ 0, /*varpos*/ 0, argsbuf);
     if (!args) {
         goto exit;
     }
@@ -1461,8 +1477,4 @@
 exit:
     return return_value;
 }
-<<<<<<< HEAD
-/*[clinic end generated code: output=bc927b0141508062 input=a9049054013a1b77]*/
-=======
-/*[clinic end generated code: output=5fda69f15dc9dfc9 input=a9049054013a1b77]*/
->>>>>>> cfe41037
+/*[clinic end generated code: output=2f80251dbf9d18a3 input=a9049054013a1b77]*/