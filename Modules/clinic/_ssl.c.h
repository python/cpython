--- conflicted
+++ resolved
@@ -1072,7 +1072,7 @@
         .kwtuple = KWTUPLE,
     };
     #undef KWTUPLE
-    PyObject *argsbuf[1];
+    static PyObject *argsbuf[1];
     Py_ssize_t noptargs = nargs + (kwnames ? PyTuple_GET_SIZE(kwnames) : 0) - 0;
     int include_aliases = 0;
 
@@ -3142,8 +3142,4 @@
 #ifndef _SSL_ENUM_CRLS_METHODDEF
     #define _SSL_ENUM_CRLS_METHODDEF
 #endif /* !defined(_SSL_ENUM_CRLS_METHODDEF) */
-<<<<<<< HEAD
-/*[clinic end generated code: output=f5eda0a198b4d5a1 input=a9049054013a1b77]*/
-=======
-/*[clinic end generated code: output=c409bdf3c123b28b input=a9049054013a1b77]*/
->>>>>>> d7e12a36
+/*[clinic end generated code: output=a0aab22fc8b1a076 input=a9049054013a1b77]*/