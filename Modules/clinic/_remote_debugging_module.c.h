--- conflicted
+++ resolved
@@ -75,11 +75,7 @@
         .kwtuple = KWTUPLE,
     };
     #undef KWTUPLE
-<<<<<<< HEAD
-    static _Py_thread_local PyObject *argsbuf[4];
-=======
-    PyObject *argsbuf[6];
->>>>>>> 781cc68c
+    static _Py_thread_local PyObject *argsbuf[6];
     PyObject * const *fastargs;
     Py_ssize_t nargs = PyTuple_GET_SIZE(args);
     Py_ssize_t noptargs = nargs + (kwargs ? PyDict_GET_SIZE(kwargs) : 0) - 1;
@@ -325,8 +321,4 @@
 
     return return_value;
 }
-<<<<<<< HEAD
-/*[clinic end generated code: output=0b5861e7c466ebc9 input=a9049054013a1b77]*/
-=======
-/*[clinic end generated code: output=2caefeddf7683d32 input=a9049054013a1b77]*/
->>>>>>> 781cc68c
+/*[clinic end generated code: output=57b741afd080c94d input=a9049054013a1b77]*/