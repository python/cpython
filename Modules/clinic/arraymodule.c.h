--- conflicted
+++ resolved
@@ -23,7 +23,11 @@
 static PyObject *
 array_array_clear(PyObject *self, PyObject *Py_UNUSED(ignored))
 {
-    return array_array_clear_impl((arrayobject *)self);
+    PyObject *return_value = NULL;
+
+    return_value = array_array_clear_impl((arrayobject *)self);
+
+    return return_value;
 }
 
 PyDoc_STRVAR(array_array___copy____doc__,
@@ -41,7 +45,11 @@
 static PyObject *
 array_array___copy__(PyObject *self, PyObject *Py_UNUSED(ignored))
 {
-    return array_array___copy___impl((arrayobject *)self);
+    PyObject *return_value = NULL;
+
+    return_value = array_array___copy___impl((arrayobject *)self);
+
+    return return_value;
 }
 
 PyDoc_STRVAR(array_array___deepcopy____doc__,
@@ -53,7 +61,6 @@
 #define ARRAY_ARRAY___DEEPCOPY___METHODDEF    \
     {"__deepcopy__", (PyCFunction)array_array___deepcopy__, METH_O, array_array___deepcopy____doc__},
 
-<<<<<<< HEAD
 static PyObject *
 array_array___deepcopy___impl(arrayobject *self, PyObject *unused);
 
@@ -62,15 +69,11 @@
 {
     PyObject *return_value = NULL;
 
-    Py_BEGIN_CRITICAL_SECTION(self);
     return_value = array_array___deepcopy___impl((arrayobject *)self, unused);
-    Py_END_CRITICAL_SECTION();
-
-    return return_value;
-}
-
-=======
->>>>>>> 12db4521
+
+    return return_value;
+}
+
 PyDoc_STRVAR(array_array_count__doc__,
 "count($self, v, /)\n"
 "--\n"
@@ -80,7 +83,6 @@
 #define ARRAY_ARRAY_COUNT_METHODDEF    \
     {"count", (PyCFunction)array_array_count, METH_O, array_array_count__doc__},
 
-<<<<<<< HEAD
 static PyObject *
 array_array_count_impl(arrayobject *self, PyObject *v);
 
@@ -89,15 +91,11 @@
 {
     PyObject *return_value = NULL;
 
-    Py_BEGIN_CRITICAL_SECTION(self);
     return_value = array_array_count_impl((arrayobject *)self, v);
-    Py_END_CRITICAL_SECTION();
-
-    return return_value;
-}
-
-=======
->>>>>>> 12db4521
+
+    return return_value;
+}
+
 PyDoc_STRVAR(array_array_index__doc__,
 "index($self, v, start=0, stop=sys.maxsize, /)\n"
 "--\n"
@@ -153,7 +151,6 @@
 #define ARRAY_ARRAY_REMOVE_METHODDEF    \
     {"remove", (PyCFunction)array_array_remove, METH_O, array_array_remove__doc__},
 
-<<<<<<< HEAD
 static PyObject *
 array_array_remove_impl(arrayobject *self, PyObject *v);
 
@@ -162,15 +159,11 @@
 {
     PyObject *return_value = NULL;
 
-    Py_BEGIN_CRITICAL_SECTION(self);
     return_value = array_array_remove_impl((arrayobject *)self, v);
-    Py_END_CRITICAL_SECTION();
-
-    return return_value;
-}
-
-=======
->>>>>>> 12db4521
+
+    return return_value;
+}
+
 PyDoc_STRVAR(array_array_pop__doc__,
 "pop($self, i=-1, /)\n"
 "--\n"
@@ -319,7 +312,11 @@
 static PyObject *
 array_array_buffer_info(PyObject *self, PyObject *Py_UNUSED(ignored))
 {
-    return array_array_buffer_info_impl((arrayobject *)self);
+    PyObject *return_value = NULL;
+
+    return_value = array_array_buffer_info_impl((arrayobject *)self);
+
+    return return_value;
 }
 
 PyDoc_STRVAR(array_array_append__doc__,
@@ -331,7 +328,6 @@
 #define ARRAY_ARRAY_APPEND_METHODDEF    \
     {"append", (PyCFunction)array_array_append, METH_O, array_array_append__doc__},
 
-<<<<<<< HEAD
 static PyObject *
 array_array_append_impl(arrayobject *self, PyObject *v);
 
@@ -340,15 +336,11 @@
 {
     PyObject *return_value = NULL;
 
-    Py_BEGIN_CRITICAL_SECTION(self);
     return_value = array_array_append_impl((arrayobject *)self, v);
-    Py_END_CRITICAL_SECTION();
-
-    return return_value;
-}
-
-=======
->>>>>>> 12db4521
+
+    return return_value;
+}
+
 PyDoc_STRVAR(array_array_byteswap__doc__,
 "byteswap($self, /)\n"
 "--\n"
@@ -367,7 +359,11 @@
 static PyObject *
 array_array_byteswap(PyObject *self, PyObject *Py_UNUSED(ignored))
 {
-    return array_array_byteswap_impl((arrayobject *)self);
+    PyObject *return_value = NULL;
+
+    return_value = array_array_byteswap_impl((arrayobject *)self);
+
+    return return_value;
 }
 
 PyDoc_STRVAR(array_array_reverse__doc__,
@@ -385,7 +381,11 @@
 static PyObject *
 array_array_reverse(PyObject *self, PyObject *Py_UNUSED(ignored))
 {
-    return array_array_reverse_impl((arrayobject *)self);
+    PyObject *return_value = NULL;
+
+    return_value = array_array_reverse_impl((arrayobject *)self);
+
+    return return_value;
 }
 
 PyDoc_STRVAR(array_array_fromfile__doc__,
@@ -499,7 +499,6 @@
 #define ARRAY_ARRAY_FROMLIST_METHODDEF    \
     {"fromlist", (PyCFunction)array_array_fromlist, METH_O, array_array_fromlist__doc__},
 
-<<<<<<< HEAD
 static PyObject *
 array_array_fromlist_impl(arrayobject *self, PyObject *list);
 
@@ -508,15 +507,11 @@
 {
     PyObject *return_value = NULL;
 
-    Py_BEGIN_CRITICAL_SECTION2(self, list);
     return_value = array_array_fromlist_impl((arrayobject *)self, list);
-    Py_END_CRITICAL_SECTION2();
-
-    return return_value;
-}
-
-=======
->>>>>>> 12db4521
+
+    return return_value;
+}
+
 PyDoc_STRVAR(array_array_tolist__doc__,
 "tolist($self, /)\n"
 "--\n"
@@ -532,7 +527,11 @@
 static PyObject *
 array_array_tolist(PyObject *self, PyObject *Py_UNUSED(ignored))
 {
-    return array_array_tolist_impl((arrayobject *)self);
+    PyObject *return_value = NULL;
+
+    return_value = array_array_tolist_impl((arrayobject *)self);
+
+    return return_value;
 }
 
 PyDoc_STRVAR(array_array_frombytes__doc__,
@@ -582,7 +581,11 @@
 static PyObject *
 array_array_tobytes(PyObject *self, PyObject *Py_UNUSED(ignored))
 {
-    return array_array_tobytes_impl((arrayobject *)self);
+    PyObject *return_value = NULL;
+
+    return_value = array_array_tobytes_impl((arrayobject *)self);
+
+    return return_value;
 }
 
 PyDoc_STRVAR(array_array_fromunicode__doc__,
@@ -637,7 +640,11 @@
 static PyObject *
 array_array_tounicode(PyObject *self, PyObject *Py_UNUSED(ignored))
 {
-    return array_array_tounicode_impl((arrayobject *)self);
+    PyObject *return_value = NULL;
+
+    return_value = array_array_tounicode_impl((arrayobject *)self);
+
+    return return_value;
 }
 
 PyDoc_STRVAR(array_array___sizeof____doc__,
@@ -794,7 +801,6 @@
 
 #define ARRAY_ARRAYITERATOR___SETSTATE___METHODDEF    \
     {"__setstate__", (PyCFunction)array_arrayiterator___setstate__, METH_O, array_arrayiterator___setstate____doc__},
-<<<<<<< HEAD
 
 static PyObject *
 array_arrayiterator___setstate___impl(arrayiterobject *self, PyObject *state);
@@ -808,7 +814,4 @@
 
     return return_value;
 }
-/*[clinic end generated code: output=f9a91e294a35f475 input=a9049054013a1b77]*/
-=======
-/*[clinic end generated code: output=8120dc5c4fa414b9 input=a9049054013a1b77]*/
->>>>>>> 12db4521
+/*[clinic end generated code: output=f9cf47814e69be1e input=a9049054013a1b77]*/