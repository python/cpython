--- conflicted
+++ resolved
@@ -6,7 +6,6 @@
 #  include "pycore_gc.h"          // PyGC_Head
 #  include "pycore_runtime.h"     // _Py_ID()
 #endif
-#include "pycore_long.h"          // _PyLong_UnsignedShort_Converter()
 #include "pycore_modsupport.h"    // _PyArg_UnpackKeywords()
 
 PyDoc_STRVAR(_socket_socket_close__doc__,
@@ -126,25 +125,15 @@
     {"ntohs", (PyCFunction)_socket_ntohs, METH_O, _socket_ntohs__doc__},
 
 static PyObject *
-<<<<<<< HEAD
-_socket_socket_ntohs_impl(PySocketSockObject *self, unsigned short x);
-=======
 _socket_ntohs_impl(PyObject *module, uint16_t x);
->>>>>>> 4265854d
 
 static PyObject *
 _socket_ntohs(PyObject *module, PyObject *arg)
 {
     PyObject *return_value = NULL;
-<<<<<<< HEAD
-    unsigned short x;
-
-    if (!_PyLong_UnsignedShort_Converter(arg, &x)) {
-=======
     uint16_t x;
 
     if (!_PyLong_UInt16_Converter(arg, &x)) {
->>>>>>> 4265854d
         goto exit;
     }
     return_value = _socket_ntohs_impl(module, x);
@@ -217,25 +206,15 @@
     {"htonl", (PyCFunction)_socket_htonl, METH_O, _socket_htonl__doc__},
 
 static PyObject *
-<<<<<<< HEAD
-_socket_socket_htons_impl(PySocketSockObject *self, unsigned short x);
-=======
 _socket_htonl_impl(PyObject *module, uint32_t x);
->>>>>>> 4265854d
 
 static PyObject *
 _socket_htonl(PyObject *module, PyObject *arg)
 {
     PyObject *return_value = NULL;
-<<<<<<< HEAD
-    unsigned short x;
-
-    if (!_PyLong_UnsignedShort_Converter(arg, &x)) {
-=======
     uint32_t x;
 
     if (!_PyLong_UInt32_Converter(arg, &x)) {
->>>>>>> 4265854d
         goto exit;
     }
     return_value = _socket_htonl_impl(module, x);
@@ -387,14 +366,7 @@
     #define _SOCKET_IF_NAMETOINDEX_METHODDEF
 #endif /* !defined(_SOCKET_IF_NAMETOINDEX_METHODDEF) */
 
-<<<<<<< HEAD
-#ifndef _SOCKET_SOCKET_IF_NAMETOINDEX_METHODDEF
-    #define _SOCKET_SOCKET_IF_NAMETOINDEX_METHODDEF
-#endif /* !defined(_SOCKET_SOCKET_IF_NAMETOINDEX_METHODDEF) */
-/*[clinic end generated code: output=ed1e9a007486935e input=a9049054013a1b77]*/
-=======
 #ifndef _SOCKET_IF_INDEXTONAME_METHODDEF
     #define _SOCKET_IF_INDEXTONAME_METHODDEF
 #endif /* !defined(_SOCKET_IF_INDEXTONAME_METHODDEF) */
-/*[clinic end generated code: output=c971b79d2193b426 input=a9049054013a1b77]*/
->>>>>>> 4265854d
+/*[clinic end generated code: output=c971b79d2193b426 input=a9049054013a1b77]*/