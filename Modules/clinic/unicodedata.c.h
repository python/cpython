--- conflicted
+++ resolved
@@ -2,6 +2,7 @@
 preserve
 [clinic start generated code]*/
 
+#include "pycore_abstract.h"      // _PyNumber_Index()
 #include "pycore_modsupport.h"    // _PyArg_CheckPositional()
 
 PyDoc_STRVAR(unicodedata_UCD_decimal__doc__,
@@ -368,9 +369,18 @@
     PyObject *return_value = NULL;
     int chr;
 
-    if (!PyArg_Parse(arg, "C:grapheme_cluster_break", &chr)) {
-        goto exit;
-    }
+    if (!PyUnicode_Check(arg)) {
+        _PyArg_BadArgument("grapheme_cluster_break", "argument", "a unicode character", arg);
+        goto exit;
+    }
+    if (PyUnicode_GET_LENGTH(arg) != 1) {
+        PyErr_Format(PyExc_TypeError,
+            "grapheme_cluster_break(): argument must be a unicode character, "
+            "not a string of length %zd",
+            PyUnicode_GET_LENGTH(arg));
+        goto exit;
+    }
+    chr = PyUnicode_READ_CHAR(arg, 0);
     return_value = unicodedata_UCD_grapheme_cluster_break_impl(self, chr);
 
 exit:
@@ -648,7 +658,6 @@
 exit:
     return return_value;
 }
-<<<<<<< HEAD
 
 PyDoc_STRVAR(unicodedata_UCD_iter_graphemes__doc__,
 "iter_graphemes($self, unistr, start=0, end=sys.maxsize, /)\n"
@@ -659,30 +668,54 @@
 "It uses extended grapheme cluster rules from TR29.");
 
 #define UNICODEDATA_UCD_ITER_GRAPHEMES_METHODDEF    \
-    {"iter_graphemes", (PyCFunction)unicodedata_UCD_iter_graphemes, METH_FASTCALL, unicodedata_UCD_iter_graphemes__doc__},
+    {"iter_graphemes", _PyCFunction_CAST(unicodedata_UCD_iter_graphemes), METH_FASTCALL, unicodedata_UCD_iter_graphemes__doc__},
 
 static PyObject *
 unicodedata_UCD_iter_graphemes_impl(PyObject *self, PyObject *unistr,
                                     int start, Py_ssize_t end);
 
 static PyObject *
-unicodedata_UCD_iter_graphemes(PyObject *self, PyObject **args, Py_ssize_t nargs)
+unicodedata_UCD_iter_graphemes(PyObject *self, PyObject *const *args, Py_ssize_t nargs)
 {
     PyObject *return_value = NULL;
     PyObject *unistr;
     int start = 0;
     Py_ssize_t end = PY_SSIZE_T_MAX - 1;
 
-    if (!_PyArg_ParseStack(args, nargs, "U|in:iter_graphemes",
-        &unistr, &start, &end)) {
-        goto exit;
-    }
+    if (!_PyArg_CheckPositional("iter_graphemes", nargs, 1, 3)) {
+        goto exit;
+    }
+    if (!PyUnicode_Check(args[0])) {
+        _PyArg_BadArgument("iter_graphemes", "argument 1", "str", args[0]);
+        goto exit;
+    }
+    unistr = args[0];
+    if (nargs < 2) {
+        goto skip_optional;
+    }
+    start = PyLong_AsInt(args[1]);
+    if (start == -1 && PyErr_Occurred()) {
+        goto exit;
+    }
+    if (nargs < 3) {
+        goto skip_optional;
+    }
+    {
+        Py_ssize_t ival = -1;
+        PyObject *iobj = _PyNumber_Index(args[2]);
+        if (iobj != NULL) {
+            ival = PyLong_AsSsize_t(iobj);
+            Py_DECREF(iobj);
+        }
+        if (ival == -1 && PyErr_Occurred()) {
+            goto exit;
+        }
+        end = ival;
+    }
+skip_optional:
     return_value = unicodedata_UCD_iter_graphemes_impl(self, unistr, start, end);
 
 exit:
     return return_value;
 }
-/*[clinic end generated code: output=7d4b4e2561674e6e input=a9049054013a1b77]*/
-=======
-/*[clinic end generated code: output=c5e56c8f6bb80f93 input=a9049054013a1b77]*/
->>>>>>> 25397f95
+/*[clinic end generated code: output=4576e5831b05a6ba input=a9049054013a1b77]*/