--- conflicted
+++ resolved
@@ -123,7 +123,8 @@
     PyObject *seq;
     PyObject *result = NULL;
 
-    args = _PyArg_UnpackKeywords(args, nargs, NULL, kwnames, &_parser, 2, 3, 0, argsbuf);
+    args = _PyArg_UnpackKeywords(args, nargs, NULL, kwnames, &_parser,
+            /*minpos*/ 2, /*maxpos*/ 3, /*minkw*/ 0, /*varpos*/ 0, argsbuf);
     if (!args) {
         goto exit;
     }
@@ -187,8 +188,4 @@
 
     return return_value;
 }
-<<<<<<< HEAD
-/*[clinic end generated code: output=088c7e8d8d662ccb input=a9049054013a1b77]*/
-=======
-/*[clinic end generated code: output=0c3df7e5131200b7 input=a9049054013a1b77]*/
->>>>>>> 434b2976
+/*[clinic end generated code: output=e6edcc01f0720daf input=a9049054013a1b77]*/