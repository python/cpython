/*[clinic input]
preserve
[clinic start generated code]*/

<<<<<<< HEAD
PyDoc_STRVAR(Struct__doc__,
=======
#if defined(Py_BUILD_CORE) && !defined(Py_BUILD_CORE_MODULE)
#  include "pycore_gc.h"            // PyGC_Head
#  include "pycore_runtime.h"       // _Py_ID()
#endif


PyDoc_STRVAR(Struct___init____doc__,
>>>>>>> 2cd70ffb
"Struct(format)\n"
"--\n"
"\n"
"Create a compiled struct object.\n"
"\n"
"Return a new Struct object which writes and reads binary data according to\n"
"the format string.\n"
"\n"
"See help(struct) for more on format strings.");

static PyObject *
Struct_impl(PyTypeObject *type, PyObject *format);

static PyObject *
Struct(PyTypeObject *type, PyObject *args, PyObject *kwargs)
{
    PyObject *return_value = NULL;
    static const char * const _keywords[] = {"format", NULL};
    static _PyArg_Parser _parser = {NULL, _keywords, "Struct", 0};
    PyObject *argsbuf[1];
    PyObject * const *fastargs;
    Py_ssize_t nargs = PyTuple_GET_SIZE(args);
    PyObject *format;

    fastargs = _PyArg_UnpackKeywords(_PyTuple_CAST(args)->ob_item, nargs, kwargs, NULL, &_parser, 1, 1, 0, argsbuf);
    if (!fastargs) {
        goto exit;
    }
    format = fastargs[0];
    return_value = Struct_impl(type, format);

exit:
    return return_value;
}

static int
Struct___init___impl(PyStructObject *self, PyObject *format);

static int
Struct___init__(PyObject *self, PyObject *args, PyObject *kwargs)
{
    int return_value = -1;
    #if defined(Py_BUILD_CORE) && !defined(Py_BUILD_CORE_MODULE)

    #define NUM_KEYWORDS 1
    static struct {
        PyGC_Head _this_is_not_used;
        PyObject_VAR_HEAD
        PyObject *ob_item[NUM_KEYWORDS];
    } _kwtuple = {
        .ob_base = PyVarObject_HEAD_INIT(&PyTuple_Type, NUM_KEYWORDS)
        .ob_item = { &_Py_ID(format), },
    };
    #undef NUM_KEYWORDS
    #define KWTUPLE (&_kwtuple.ob_base.ob_base)

    #else  // !Py_BUILD_CORE
    #  define KWTUPLE NULL
    #endif  // !Py_BUILD_CORE

    static const char * const _keywords[] = {"format", NULL};
    static _PyArg_Parser _parser = {
        .keywords = _keywords,
        .fname = "Struct",
        .kwtuple = KWTUPLE,
    };
    #undef KWTUPLE
    PyObject *argsbuf[1];
    PyObject * const *fastargs;
    Py_ssize_t nargs = PyTuple_GET_SIZE(args);
    PyObject *format;

    fastargs = _PyArg_UnpackKeywords(_PyTuple_CAST(args)->ob_item, nargs, kwargs, NULL, &_parser, 1, 1, 0, argsbuf);
    if (!fastargs) {
        goto exit;
    }
    format = fastargs[0];
    return_value = Struct___init___impl((PyStructObject *)self, format);

exit:
    return return_value;
}

PyDoc_STRVAR(Struct_unpack__doc__,
"unpack($self, buffer, /)\n"
"--\n"
"\n"
"Return a tuple containing unpacked values.\n"
"\n"
"Unpack according to the format string Struct.format. The buffer\'s size\n"
"in bytes must be Struct.size.\n"
"\n"
"See help(struct) for more on format strings.");

#define STRUCT_UNPACK_METHODDEF    \
    {"unpack", (PyCFunction)Struct_unpack, METH_O, Struct_unpack__doc__},

static PyObject *
Struct_unpack_impl(PyStructObject *self, Py_buffer *buffer);

static PyObject *
Struct_unpack(PyStructObject *self, PyObject *arg)
{
    PyObject *return_value = NULL;
    Py_buffer buffer = {NULL, NULL};

    if (PyObject_GetBuffer(arg, &buffer, PyBUF_SIMPLE) != 0) {
        goto exit;
    }
    if (!PyBuffer_IsContiguous(&buffer, 'C')) {
        _PyArg_BadArgument("unpack", "argument", "contiguous buffer", arg);
        goto exit;
    }
    return_value = Struct_unpack_impl(self, &buffer);

exit:
    /* Cleanup for buffer */
    if (buffer.obj) {
       PyBuffer_Release(&buffer);
    }

    return return_value;
}

PyDoc_STRVAR(Struct_unpack_from__doc__,
"unpack_from($self, /, buffer, offset=0)\n"
"--\n"
"\n"
"Return a tuple containing unpacked values.\n"
"\n"
"Values are unpacked according to the format string Struct.format.\n"
"\n"
"The buffer\'s size in bytes, starting at position offset, must be\n"
"at least Struct.size.\n"
"\n"
"See help(struct) for more on format strings.");

#define STRUCT_UNPACK_FROM_METHODDEF    \
    {"unpack_from", _PyCFunction_CAST(Struct_unpack_from), METH_FASTCALL|METH_KEYWORDS, Struct_unpack_from__doc__},

static PyObject *
Struct_unpack_from_impl(PyStructObject *self, Py_buffer *buffer,
                        Py_ssize_t offset);

static PyObject *
Struct_unpack_from(PyStructObject *self, PyObject *const *args, Py_ssize_t nargs, PyObject *kwnames)
{
    PyObject *return_value = NULL;
    #if defined(Py_BUILD_CORE) && !defined(Py_BUILD_CORE_MODULE)

    #define NUM_KEYWORDS 2
    static struct {
        PyGC_Head _this_is_not_used;
        PyObject_VAR_HEAD
        PyObject *ob_item[NUM_KEYWORDS];
    } _kwtuple = {
        .ob_base = PyVarObject_HEAD_INIT(&PyTuple_Type, NUM_KEYWORDS)
        .ob_item = { &_Py_ID(buffer), &_Py_ID(offset), },
    };
    #undef NUM_KEYWORDS
    #define KWTUPLE (&_kwtuple.ob_base.ob_base)

    #else  // !Py_BUILD_CORE
    #  define KWTUPLE NULL
    #endif  // !Py_BUILD_CORE

    static const char * const _keywords[] = {"buffer", "offset", NULL};
    static _PyArg_Parser _parser = {
        .keywords = _keywords,
        .fname = "unpack_from",
        .kwtuple = KWTUPLE,
    };
    #undef KWTUPLE
    PyObject *argsbuf[2];
    Py_ssize_t noptargs = nargs + (kwnames ? PyTuple_GET_SIZE(kwnames) : 0) - 1;
    Py_buffer buffer = {NULL, NULL};
    Py_ssize_t offset = 0;

    args = _PyArg_UnpackKeywords(args, nargs, NULL, kwnames, &_parser, 1, 2, 0, argsbuf);
    if (!args) {
        goto exit;
    }
    if (PyObject_GetBuffer(args[0], &buffer, PyBUF_SIMPLE) != 0) {
        goto exit;
    }
    if (!PyBuffer_IsContiguous(&buffer, 'C')) {
        _PyArg_BadArgument("unpack_from", "argument 'buffer'", "contiguous buffer", args[0]);
        goto exit;
    }
    if (!noptargs) {
        goto skip_optional_pos;
    }
    {
        Py_ssize_t ival = -1;
        PyObject *iobj = _PyNumber_Index(args[1]);
        if (iobj != NULL) {
            ival = PyLong_AsSsize_t(iobj);
            Py_DECREF(iobj);
        }
        if (ival == -1 && PyErr_Occurred()) {
            goto exit;
        }
        offset = ival;
    }
skip_optional_pos:
    return_value = Struct_unpack_from_impl(self, &buffer, offset);

exit:
    /* Cleanup for buffer */
    if (buffer.obj) {
       PyBuffer_Release(&buffer);
    }

    return return_value;
}

PyDoc_STRVAR(Struct_iter_unpack__doc__,
"iter_unpack($self, buffer, /)\n"
"--\n"
"\n"
"Return an iterator yielding tuples.\n"
"\n"
"Tuples are unpacked from the given bytes source, like a repeated\n"
"invocation of unpack_from().\n"
"\n"
"Requires that the bytes length be a multiple of the struct size.");

#define STRUCT_ITER_UNPACK_METHODDEF    \
    {"iter_unpack", (PyCFunction)Struct_iter_unpack, METH_O, Struct_iter_unpack__doc__},

PyDoc_STRVAR(_clearcache__doc__,
"_clearcache($module, /)\n"
"--\n"
"\n"
"Clear the internal cache.");

#define _CLEARCACHE_METHODDEF    \
    {"_clearcache", (PyCFunction)_clearcache, METH_NOARGS, _clearcache__doc__},

static PyObject *
_clearcache_impl(PyObject *module);

static PyObject *
_clearcache(PyObject *module, PyObject *Py_UNUSED(ignored))
{
    return _clearcache_impl(module);
}

PyDoc_STRVAR(calcsize__doc__,
"calcsize($module, format, /)\n"
"--\n"
"\n"
"Return size in bytes of the struct described by the format string.");

#define CALCSIZE_METHODDEF    \
    {"calcsize", (PyCFunction)calcsize, METH_O, calcsize__doc__},

static Py_ssize_t
calcsize_impl(PyObject *module, PyStructObject *s_object);

static PyObject *
calcsize(PyObject *module, PyObject *arg)
{
    PyObject *return_value = NULL;
    PyStructObject *s_object = NULL;
    Py_ssize_t _return_value;

    if (!cache_struct_converter(module, arg, &s_object)) {
        goto exit;
    }
    _return_value = calcsize_impl(module, s_object);
    if ((_return_value == -1) && PyErr_Occurred()) {
        goto exit;
    }
    return_value = PyLong_FromSsize_t(_return_value);

exit:
    /* Cleanup for s_object */
    Py_XDECREF(s_object);

    return return_value;
}

PyDoc_STRVAR(unpack__doc__,
"unpack($module, format, buffer, /)\n"
"--\n"
"\n"
"Return a tuple containing values unpacked according to the format string.\n"
"\n"
"The buffer\'s size in bytes must be calcsize(format).\n"
"\n"
"See help(struct) for more on format strings.");

#define UNPACK_METHODDEF    \
    {"unpack", _PyCFunction_CAST(unpack), METH_FASTCALL, unpack__doc__},

static PyObject *
unpack_impl(PyObject *module, PyStructObject *s_object, Py_buffer *buffer);

static PyObject *
unpack(PyObject *module, PyObject *const *args, Py_ssize_t nargs)
{
    PyObject *return_value = NULL;
    PyStructObject *s_object = NULL;
    Py_buffer buffer = {NULL, NULL};

    if (!_PyArg_CheckPositional("unpack", nargs, 2, 2)) {
        goto exit;
    }
    if (!cache_struct_converter(module, args[0], &s_object)) {
        goto exit;
    }
    if (PyObject_GetBuffer(args[1], &buffer, PyBUF_SIMPLE) != 0) {
        goto exit;
    }
    if (!PyBuffer_IsContiguous(&buffer, 'C')) {
        _PyArg_BadArgument("unpack", "argument 2", "contiguous buffer", args[1]);
        goto exit;
    }
    return_value = unpack_impl(module, s_object, &buffer);

exit:
    /* Cleanup for s_object */
    Py_XDECREF(s_object);
    /* Cleanup for buffer */
    if (buffer.obj) {
       PyBuffer_Release(&buffer);
    }

    return return_value;
}

PyDoc_STRVAR(unpack_from__doc__,
"unpack_from($module, format, /, buffer, offset=0)\n"
"--\n"
"\n"
"Return a tuple containing values unpacked according to the format string.\n"
"\n"
"The buffer\'s size, minus offset, must be at least calcsize(format).\n"
"\n"
"See help(struct) for more on format strings.");

#define UNPACK_FROM_METHODDEF    \
    {"unpack_from", _PyCFunction_CAST(unpack_from), METH_FASTCALL|METH_KEYWORDS, unpack_from__doc__},

static PyObject *
unpack_from_impl(PyObject *module, PyStructObject *s_object,
                 Py_buffer *buffer, Py_ssize_t offset);

static PyObject *
unpack_from(PyObject *module, PyObject *const *args, Py_ssize_t nargs, PyObject *kwnames)
{
    PyObject *return_value = NULL;
    #if defined(Py_BUILD_CORE) && !defined(Py_BUILD_CORE_MODULE)

    #define NUM_KEYWORDS 2
    static struct {
        PyGC_Head _this_is_not_used;
        PyObject_VAR_HEAD
        PyObject *ob_item[NUM_KEYWORDS];
    } _kwtuple = {
        .ob_base = PyVarObject_HEAD_INIT(&PyTuple_Type, NUM_KEYWORDS)
        .ob_item = { &_Py_ID(buffer), &_Py_ID(offset), },
    };
    #undef NUM_KEYWORDS
    #define KWTUPLE (&_kwtuple.ob_base.ob_base)

    #else  // !Py_BUILD_CORE
    #  define KWTUPLE NULL
    #endif  // !Py_BUILD_CORE

    static const char * const _keywords[] = {"", "buffer", "offset", NULL};
    static _PyArg_Parser _parser = {
        .keywords = _keywords,
        .fname = "unpack_from",
        .kwtuple = KWTUPLE,
    };
    #undef KWTUPLE
    PyObject *argsbuf[3];
    Py_ssize_t noptargs = nargs + (kwnames ? PyTuple_GET_SIZE(kwnames) : 0) - 2;
    PyStructObject *s_object = NULL;
    Py_buffer buffer = {NULL, NULL};
    Py_ssize_t offset = 0;

    args = _PyArg_UnpackKeywords(args, nargs, NULL, kwnames, &_parser, 2, 3, 0, argsbuf);
    if (!args) {
        goto exit;
    }
    if (!cache_struct_converter(module, args[0], &s_object)) {
        goto exit;
    }
    if (PyObject_GetBuffer(args[1], &buffer, PyBUF_SIMPLE) != 0) {
        goto exit;
    }
    if (!PyBuffer_IsContiguous(&buffer, 'C')) {
        _PyArg_BadArgument("unpack_from", "argument 'buffer'", "contiguous buffer", args[1]);
        goto exit;
    }
    if (!noptargs) {
        goto skip_optional_pos;
    }
    {
        Py_ssize_t ival = -1;
        PyObject *iobj = _PyNumber_Index(args[2]);
        if (iobj != NULL) {
            ival = PyLong_AsSsize_t(iobj);
            Py_DECREF(iobj);
        }
        if (ival == -1 && PyErr_Occurred()) {
            goto exit;
        }
        offset = ival;
    }
skip_optional_pos:
    return_value = unpack_from_impl(module, s_object, &buffer, offset);

exit:
    /* Cleanup for s_object */
    Py_XDECREF(s_object);
    /* Cleanup for buffer */
    if (buffer.obj) {
       PyBuffer_Release(&buffer);
    }

    return return_value;
}

PyDoc_STRVAR(iter_unpack__doc__,
"iter_unpack($module, format, buffer, /)\n"
"--\n"
"\n"
"Return an iterator yielding tuples unpacked from the given bytes.\n"
"\n"
"The bytes are unpacked according to the format string, like\n"
"a repeated invocation of unpack_from().\n"
"\n"
"Requires that the bytes length be a multiple of the format struct size.");

#define ITER_UNPACK_METHODDEF    \
    {"iter_unpack", _PyCFunction_CAST(iter_unpack), METH_FASTCALL, iter_unpack__doc__},

static PyObject *
iter_unpack_impl(PyObject *module, PyStructObject *s_object,
                 PyObject *buffer);

static PyObject *
iter_unpack(PyObject *module, PyObject *const *args, Py_ssize_t nargs)
{
    PyObject *return_value = NULL;
    PyStructObject *s_object = NULL;
    PyObject *buffer;

    if (!_PyArg_CheckPositional("iter_unpack", nargs, 2, 2)) {
        goto exit;
    }
    if (!cache_struct_converter(module, args[0], &s_object)) {
        goto exit;
    }
    buffer = args[1];
    return_value = iter_unpack_impl(module, s_object, buffer);

exit:
    /* Cleanup for s_object */
    Py_XDECREF(s_object);

    return return_value;
}
<<<<<<< HEAD
/*[clinic end generated code: output=edd5562fce3cef84 input=a9049054013a1b77]*/
=======
/*[clinic end generated code: output=eca7df0e75f8919d input=a9049054013a1b77]*/
>>>>>>> 2cd70ffb
<|MERGE_RESOLUTION|>--- conflicted
+++ resolved
@@ -2,17 +2,13 @@
 preserve
 [clinic start generated code]*/
 
-<<<<<<< HEAD
-PyDoc_STRVAR(Struct__doc__,
-=======
 #if defined(Py_BUILD_CORE) && !defined(Py_BUILD_CORE_MODULE)
 #  include "pycore_gc.h"            // PyGC_Head
 #  include "pycore_runtime.h"       // _Py_ID()
 #endif
 
 
-PyDoc_STRVAR(Struct___init____doc__,
->>>>>>> 2cd70ffb
+PyDoc_STRVAR(Struct__doc__,
 "Struct(format)\n"
 "--\n"
 "\n"
@@ -30,8 +26,31 @@
 Struct(PyTypeObject *type, PyObject *args, PyObject *kwargs)
 {
     PyObject *return_value = NULL;
+    #if defined(Py_BUILD_CORE) && !defined(Py_BUILD_CORE_MODULE)
+
+    #define NUM_KEYWORDS 1
+    static struct {
+        PyGC_Head _this_is_not_used;
+        PyObject_VAR_HEAD
+        PyObject *ob_item[NUM_KEYWORDS];
+    } _kwtuple = {
+        .ob_base = PyVarObject_HEAD_INIT(&PyTuple_Type, NUM_KEYWORDS)
+        .ob_item = { &_Py_ID(format), },
+    };
+    #undef NUM_KEYWORDS
+    #define KWTUPLE (&_kwtuple.ob_base.ob_base)
+
+    #else  // !Py_BUILD_CORE
+    #  define KWTUPLE NULL
+    #endif  // !Py_BUILD_CORE
+
     static const char * const _keywords[] = {"format", NULL};
-    static _PyArg_Parser _parser = {NULL, _keywords, "Struct", 0};
+    static _PyArg_Parser _parser = {
+        .keywords = _keywords,
+        .fname = "Struct",
+        .kwtuple = KWTUPLE,
+    };
+    #undef KWTUPLE
     PyObject *argsbuf[1];
     PyObject * const *fastargs;
     Py_ssize_t nargs = PyTuple_GET_SIZE(args);
@@ -480,8 +499,4 @@
 
     return return_value;
 }
-<<<<<<< HEAD
-/*[clinic end generated code: output=edd5562fce3cef84 input=a9049054013a1b77]*/
-=======
-/*[clinic end generated code: output=eca7df0e75f8919d input=a9049054013a1b77]*/
->>>>>>> 2cd70ffb
+/*[clinic end generated code: output=2671fa9afbe28780 input=a9049054013a1b77]*/