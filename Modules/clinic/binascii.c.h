/*[clinic input]
preserve
[clinic start generated code]*/

#if defined(Py_BUILD_CORE) && !defined(Py_BUILD_CORE_MODULE)
#  include "pycore_gc.h"            // PyGC_Head
#  include "pycore_runtime.h"       // _Py_ID()
#endif


PyDoc_STRVAR(binascii_a2b_uu__doc__,
"a2b_uu($module, data, /)\n"
"--\n"
"\n"
"Decode a line of uuencoded data.");

#define BINASCII_A2B_UU_METHODDEF    \
    {"a2b_uu", (PyCFunction)binascii_a2b_uu, METH_O, binascii_a2b_uu__doc__},

static PyObject *
binascii_a2b_uu_impl(PyObject *module, Py_buffer *data);

static PyObject *
binascii_a2b_uu(PyObject *module, PyObject *arg)
{
    PyObject *return_value = NULL;
    Py_buffer data = {NULL, NULL};

    if (!ascii_buffer_converter(arg, &data)) {
        goto exit;
    }
    return_value = binascii_a2b_uu_impl(module, &data);

exit:
    /* Cleanup for data */
    if (data.obj)
       PyBuffer_Release(&data);

    return return_value;
}

PyDoc_STRVAR(binascii_b2a_uu__doc__,
"b2a_uu($module, data, /, *, backtick=False)\n"
"--\n"
"\n"
"Uuencode line of data.");

#define BINASCII_B2A_UU_METHODDEF    \
    {"b2a_uu", _PyCFunction_CAST(binascii_b2a_uu), METH_FASTCALL|METH_KEYWORDS, binascii_b2a_uu__doc__},

static PyObject *
binascii_b2a_uu_impl(PyObject *module, Py_buffer *data, int backtick);

static PyObject *
binascii_b2a_uu(PyObject *module, PyObject *const *args, Py_ssize_t nargs, PyObject *kwnames)
{
    PyObject *return_value = NULL;
    #if defined(Py_BUILD_CORE) && !defined(Py_BUILD_CORE_MODULE)

    #define NUM_KEYWORDS 1
    static struct {
        PyGC_Head _this_is_not_used;
        PyObject_VAR_HEAD
        PyObject *ob_item[NUM_KEYWORDS];
    } _kwtuple = {
        .ob_base = PyVarObject_HEAD_INIT(&PyTuple_Type, NUM_KEYWORDS)
        .ob_item = { &_Py_ID(backtick), },
    };
    #undef NUM_KEYWORDS
    #define KWTUPLE (&_kwtuple.ob_base.ob_base)

    #else  // !Py_BUILD_CORE
    #  define KWTUPLE NULL
    #endif  // !Py_BUILD_CORE

    static const char * const _keywords[] = {"", "backtick", NULL};
    static _PyArg_Parser _parser = {
        .keywords = _keywords,
        .fname = "b2a_uu",
        .kwtuple = KWTUPLE,
    };
    #undef KWTUPLE
    PyObject *argsbuf[2];
    Py_ssize_t noptargs = nargs + (kwnames ? PyTuple_GET_SIZE(kwnames) : 0) - 1;
    Py_buffer data;
    int backtick = 0;
    /* initializers for data */
    data.buf = NULL;
    data.obj = NULL;

    args = _PyArg_UnpackKeywords(args, nargs, NULL, kwnames, &_parser, 1, 1, 0, argsbuf);
    if (!args) {
        goto exit;
    }
    if (PyObject_GetBuffer(args[0], &data, PyBUF_SIMPLE) != 0) {
        goto exit;
    }
    if (!PyBuffer_IsContiguous(&data, 'C')) {
        _PyArg_BadArgument("b2a_uu", "argument 1", "contiguous buffer", args[0]);
        goto exit;
    }
    if (!noptargs) {
        goto skip_optional_kwonly;
    }
    backtick = PyObject_IsTrue(args[1]);
    if (backtick < 0) {
        goto exit;
    }
skip_optional_kwonly:
    return_value = binascii_b2a_uu_impl(module, &data, backtick);

exit:
    /* Cleanup for data */
    if (data.obj) {
       PyBuffer_Release(&data);
    }

    return return_value;
}

PyDoc_STRVAR(binascii_a2b_base64__doc__,
"a2b_base64($module, data, /, *, strict_mode=False)\n"
"--\n"
"\n"
"Decode a line of base64 data.\n"
"\n"
"  strict_mode\n"
"    When set to True, bytes that are not part of the base64 standard are not allowed.\n"
"    The same applies to excess data after padding (= / ==).");

#define BINASCII_A2B_BASE64_METHODDEF    \
    {"a2b_base64", _PyCFunction_CAST(binascii_a2b_base64), METH_FASTCALL|METH_KEYWORDS, binascii_a2b_base64__doc__},

static PyObject *
binascii_a2b_base64_impl(PyObject *module, Py_buffer *data, int strict_mode);

static PyObject *
binascii_a2b_base64(PyObject *module, PyObject *const *args, Py_ssize_t nargs, PyObject *kwnames)
{
    PyObject *return_value = NULL;
    #if defined(Py_BUILD_CORE) && !defined(Py_BUILD_CORE_MODULE)

    #define NUM_KEYWORDS 1
    static struct {
        PyGC_Head _this_is_not_used;
        PyObject_VAR_HEAD
        PyObject *ob_item[NUM_KEYWORDS];
    } _kwtuple = {
        .ob_base = PyVarObject_HEAD_INIT(&PyTuple_Type, NUM_KEYWORDS)
        .ob_item = { &_Py_ID(strict_mode), },
    };
    #undef NUM_KEYWORDS
    #define KWTUPLE (&_kwtuple.ob_base.ob_base)

    #else  // !Py_BUILD_CORE
    #  define KWTUPLE NULL
    #endif  // !Py_BUILD_CORE

    static const char * const _keywords[] = {"", "strict_mode", NULL};
    static _PyArg_Parser _parser = {
        .keywords = _keywords,
        .fname = "a2b_base64",
        .kwtuple = KWTUPLE,
    };
    #undef KWTUPLE
    PyObject *argsbuf[2];
    Py_ssize_t noptargs = nargs + (kwnames ? PyTuple_GET_SIZE(kwnames) : 0) - 1;
    Py_buffer data = {NULL, NULL};
    int strict_mode = 0;

    args = _PyArg_UnpackKeywords(args, nargs, NULL, kwnames, &_parser, 1, 1, 0, argsbuf);
    if (!args) {
        goto exit;
    }
    if (!ascii_buffer_converter(args[0], &data)) {
        goto exit;
    }
    if (!noptargs) {
        goto skip_optional_kwonly;
    }
    strict_mode = PyObject_IsTrue(args[1]);
    if (strict_mode < 0) {
        goto exit;
    }
skip_optional_kwonly:
    return_value = binascii_a2b_base64_impl(module, &data, strict_mode);

exit:
    /* Cleanup for data */
    if (data.obj)
       PyBuffer_Release(&data);

    return return_value;
}

PyDoc_STRVAR(binascii_b2a_base64__doc__,
"b2a_base64($module, data, /, *, newline=True)\n"
"--\n"
"\n"
"Base64-code line of data.");

#define BINASCII_B2A_BASE64_METHODDEF    \
    {"b2a_base64", _PyCFunction_CAST(binascii_b2a_base64), METH_FASTCALL|METH_KEYWORDS, binascii_b2a_base64__doc__},

static PyObject *
binascii_b2a_base64_impl(PyObject *module, Py_buffer *data, int newline);

static PyObject *
binascii_b2a_base64(PyObject *module, PyObject *const *args, Py_ssize_t nargs, PyObject *kwnames)
{
    PyObject *return_value = NULL;
    #if defined(Py_BUILD_CORE) && !defined(Py_BUILD_CORE_MODULE)

    #define NUM_KEYWORDS 1
    static struct {
        PyGC_Head _this_is_not_used;
        PyObject_VAR_HEAD
        PyObject *ob_item[NUM_KEYWORDS];
    } _kwtuple = {
        .ob_base = PyVarObject_HEAD_INIT(&PyTuple_Type, NUM_KEYWORDS)
        .ob_item = { &_Py_ID(newline), },
    };
    #undef NUM_KEYWORDS
    #define KWTUPLE (&_kwtuple.ob_base.ob_base)

    #else  // !Py_BUILD_CORE
    #  define KWTUPLE NULL
    #endif  // !Py_BUILD_CORE

    static const char * const _keywords[] = {"", "newline", NULL};
    static _PyArg_Parser _parser = {
        .keywords = _keywords,
        .fname = "b2a_base64",
        .kwtuple = KWTUPLE,
    };
    #undef KWTUPLE
    PyObject *argsbuf[2];
    Py_ssize_t noptargs = nargs + (kwnames ? PyTuple_GET_SIZE(kwnames) : 0) - 1;
    Py_buffer data;
    int newline = 1;
    /* initializers for data */
    data.buf = NULL;
    data.obj = NULL;

    args = _PyArg_UnpackKeywords(args, nargs, NULL, kwnames, &_parser, 1, 1, 0, argsbuf);
    if (!args) {
        goto exit;
    }
    if (PyObject_GetBuffer(args[0], &data, PyBUF_SIMPLE) != 0) {
        goto exit;
    }
    if (!PyBuffer_IsContiguous(&data, 'C')) {
        _PyArg_BadArgument("b2a_base64", "argument 1", "contiguous buffer", args[0]);
        goto exit;
    }
    if (!noptargs) {
        goto skip_optional_kwonly;
    }
    newline = PyObject_IsTrue(args[1]);
    if (newline < 0) {
        goto exit;
    }
skip_optional_kwonly:
    return_value = binascii_b2a_base64_impl(module, &data, newline);

exit:
    /* Cleanup for data */
    if (data.obj) {
       PyBuffer_Release(&data);
    }

    return return_value;
}

<<<<<<< HEAD
PyDoc_STRVAR(binascii_a2b_hqx__doc__,
"a2b_hqx($module, data, /)\n"
"--\n"
"\n"
"Decode .hqx coding.");

#define BINASCII_A2B_HQX_METHODDEF    \
    {"a2b_hqx", (PyCFunction)binascii_a2b_hqx, METH_O, binascii_a2b_hqx__doc__},

static PyObject *
binascii_a2b_hqx_impl(PyObject *module, Py_buffer *data);

static PyObject *
binascii_a2b_hqx(PyObject *module, PyObject *arg)
{
    PyObject *return_value = NULL;
    Py_buffer data = {NULL, NULL};

    if (!ascii_buffer_converter(arg, &data)) {
        goto exit;
    }
    return_value = binascii_a2b_hqx_impl(module, &data);

exit:
    /* Cleanup for data */
    if (data.obj)
       PyBuffer_Release(&data);

    return return_value;
}

PyDoc_STRVAR(binascii_rlecode_hqx__doc__,
"rlecode_hqx($module, data, /)\n"
"--\n"
"\n"
"Binhex RLE-code binary data.");

#define BINASCII_RLECODE_HQX_METHODDEF    \
    {"rlecode_hqx", (PyCFunction)binascii_rlecode_hqx, METH_O, binascii_rlecode_hqx__doc__},

static PyObject *
binascii_rlecode_hqx_impl(PyObject *module, Py_buffer *data);

static PyObject *
binascii_rlecode_hqx(PyObject *module, PyObject *arg)
{
    PyObject *return_value = NULL;
    Py_buffer data;
    /* initializers for data */
    data.buf = NULL;
    data.obj = NULL;

    if (PyObject_GetBuffer(arg, &data, PyBUF_SIMPLE) != 0) {
        goto exit;
    }
    if (!PyBuffer_IsContiguous(&data, 'C')) {
        _PyArg_BadArgument("rlecode_hqx", 0, "contiguous buffer", arg);
        goto exit;
    }
    return_value = binascii_rlecode_hqx_impl(module, &data);

exit:
    /* Cleanup for data */
    if (data.obj) {
       PyBuffer_Release(&data);
    }

    return return_value;
}

PyDoc_STRVAR(binascii_b2a_hqx__doc__,
"b2a_hqx($module, data, /)\n"
"--\n"
"\n"
"Encode .hqx data.");

#define BINASCII_B2A_HQX_METHODDEF    \
    {"b2a_hqx", (PyCFunction)binascii_b2a_hqx, METH_O, binascii_b2a_hqx__doc__},

static PyObject *
binascii_b2a_hqx_impl(PyObject *module, Py_buffer *data);

static PyObject *
binascii_b2a_hqx(PyObject *module, PyObject *arg)
{
    PyObject *return_value = NULL;
    Py_buffer data;
    /* initializers for data */
    data.buf = NULL;
    data.obj = NULL;

    if (PyObject_GetBuffer(arg, &data, PyBUF_SIMPLE) != 0) {
        goto exit;
    }
    if (!PyBuffer_IsContiguous(&data, 'C')) {
        _PyArg_BadArgument("b2a_hqx", 0, "contiguous buffer", arg);
        goto exit;
    }
    return_value = binascii_b2a_hqx_impl(module, &data);

exit:
    /* Cleanup for data */
    if (data.obj) {
       PyBuffer_Release(&data);
    }

    return return_value;
}

PyDoc_STRVAR(binascii_rledecode_hqx__doc__,
"rledecode_hqx($module, data, /)\n"
"--\n"
"\n"
"Decode hexbin RLE-coded string.");

#define BINASCII_RLEDECODE_HQX_METHODDEF    \
    {"rledecode_hqx", (PyCFunction)binascii_rledecode_hqx, METH_O, binascii_rledecode_hqx__doc__},

static PyObject *
binascii_rledecode_hqx_impl(PyObject *module, Py_buffer *data);

static PyObject *
binascii_rledecode_hqx(PyObject *module, PyObject *arg)
{
    PyObject *return_value = NULL;
    Py_buffer data;
    /* initializers for data */
    data.buf = NULL;
    data.obj = NULL;

    if (PyObject_GetBuffer(arg, &data, PyBUF_SIMPLE) != 0) {
        goto exit;
    }
    if (!PyBuffer_IsContiguous(&data, 'C')) {
        _PyArg_BadArgument("rledecode_hqx", 0, "contiguous buffer", arg);
        goto exit;
    }
    return_value = binascii_rledecode_hqx_impl(module, &data);

exit:
    /* Cleanup for data */
    if (data.obj) {
       PyBuffer_Release(&data);
    }

    return return_value;
}

=======
>>>>>>> 85c7bf5b
PyDoc_STRVAR(binascii_crc_hqx__doc__,
"crc_hqx($module, data, crc, /)\n"
"--\n"
"\n"
"Compute CRC-CCITT incrementally.");

#define BINASCII_CRC_HQX_METHODDEF    \
    {"crc_hqx", _PyCFunction_CAST(binascii_crc_hqx), METH_FASTCALL, binascii_crc_hqx__doc__},

static PyObject *
binascii_crc_hqx_impl(PyObject *module, Py_buffer *data, unsigned int crc);

static PyObject *
binascii_crc_hqx(PyObject *module, PyObject *const *args, Py_ssize_t nargs)
{
    PyObject *return_value = NULL;
    Py_buffer data;
    unsigned int crc;
<<<<<<< HEAD
    unsigned int _return_value;
    /* initializers for data */
    data.buf = NULL;
    data.obj = NULL;
=======
>>>>>>> 85c7bf5b

    if (!_PyArg_CheckPositional("crc_hqx", nargs, 2, 2)) {
        goto exit;
    }
    if (PyObject_GetBuffer(args[0], &data, PyBUF_SIMPLE) != 0) {
        goto exit;
    }
    if (!PyBuffer_IsContiguous(&data, 'C')) {
        _PyArg_BadArgument("crc_hqx", "argument 1", "contiguous buffer", args[0]);
        goto exit;
    }
    crc = (unsigned int)PyLong_AsUnsignedLongMask(args[1]);
    if (crc == (unsigned int)-1 && PyErr_Occurred()) {
        goto exit;
    }
    return_value = binascii_crc_hqx_impl(module, &data, crc);

exit:
    /* Cleanup for data */
    if (data.obj) {
       PyBuffer_Release(&data);
    }

    return return_value;
}

PyDoc_STRVAR(binascii_crc32__doc__,
"crc32($module, data, crc=0, /)\n"
"--\n"
"\n"
"Compute CRC-32 incrementally.");

#define BINASCII_CRC32_METHODDEF    \
    {"crc32", _PyCFunction_CAST(binascii_crc32), METH_FASTCALL, binascii_crc32__doc__},

static unsigned int
binascii_crc32_impl(PyObject *module, Py_buffer *data, unsigned int crc);

static PyObject *
binascii_crc32(PyObject *module, PyObject *const *args, Py_ssize_t nargs)
{
    PyObject *return_value = NULL;
    Py_buffer data;
    unsigned int crc = 0;
    unsigned int _return_value;
    /* initializers for data */
    data.buf = NULL;
    data.obj = NULL;

    if (!_PyArg_CheckPositional("crc32", nargs, 1, 2)) {
        goto exit;
    }
    if (PyObject_GetBuffer(args[0], &data, PyBUF_SIMPLE) != 0) {
        goto exit;
    }
    if (!PyBuffer_IsContiguous(&data, 'C')) {
        _PyArg_BadArgument("crc32", "argument 1", "contiguous buffer", args[0]);
        goto exit;
    }
    if (nargs < 2) {
        goto skip_optional;
    }
    crc = (unsigned int)PyLong_AsUnsignedLongMask(args[1]);
    if (crc == (unsigned int)-1 && PyErr_Occurred()) {
        goto exit;
    }
skip_optional:
    _return_value = binascii_crc32_impl(module, &data, crc);
    if ((_return_value == (unsigned int)-1) && PyErr_Occurred()) {
        goto exit;
    }
    return_value = PyLong_FromUnsignedLong((unsigned long)_return_value);

exit:
    /* Cleanup for data */
    if (data.obj) {
       PyBuffer_Release(&data);
    }

    return return_value;
}

PyDoc_STRVAR(binascii_b2a_hex__doc__,
"b2a_hex($module, /, data, sep=<unrepresentable>, bytes_per_sep=1)\n"
"--\n"
"\n"
"Hexadecimal representation of binary data.\n"
"\n"
"  sep\n"
"    An optional single character or byte to separate hex bytes.\n"
"  bytes_per_sep\n"
"    How many bytes between separators.  Positive values count from the\n"
"    right, negative values count from the left.\n"
"\n"
"The return value is a bytes object.  This function is also\n"
"available as \"hexlify()\".\n"
"\n"
"Example:\n"
">>> binascii.b2a_hex(b\'\\xb9\\x01\\xef\')\n"
"b\'b901ef\'\n"
">>> binascii.hexlify(b\'\\xb9\\x01\\xef\', \':\')\n"
"b\'b9:01:ef\'\n"
">>> binascii.b2a_hex(b\'\\xb9\\x01\\xef\', b\'_\', 2)\n"
"b\'b9_01ef\'");

#define BINASCII_B2A_HEX_METHODDEF    \
    {"b2a_hex", _PyCFunction_CAST(binascii_b2a_hex), METH_FASTCALL|METH_KEYWORDS, binascii_b2a_hex__doc__},

static PyObject *
binascii_b2a_hex_impl(PyObject *module, Py_buffer *data, PyObject *sep,
                      int bytes_per_sep);

static PyObject *
binascii_b2a_hex(PyObject *module, PyObject *const *args, Py_ssize_t nargs, PyObject *kwnames)
{
    PyObject *return_value = NULL;
    #if defined(Py_BUILD_CORE) && !defined(Py_BUILD_CORE_MODULE)

    #define NUM_KEYWORDS 3
    static struct {
        PyGC_Head _this_is_not_used;
        PyObject_VAR_HEAD
        PyObject *ob_item[NUM_KEYWORDS];
    } _kwtuple = {
        .ob_base = PyVarObject_HEAD_INIT(&PyTuple_Type, NUM_KEYWORDS)
        .ob_item = { &_Py_ID(data), &_Py_ID(sep), &_Py_ID(bytes_per_sep), },
    };
    #undef NUM_KEYWORDS
    #define KWTUPLE (&_kwtuple.ob_base.ob_base)

    #else  // !Py_BUILD_CORE
    #  define KWTUPLE NULL
    #endif  // !Py_BUILD_CORE

    static const char * const _keywords[] = {"data", "sep", "bytes_per_sep", NULL};
    static _PyArg_Parser _parser = {
        .keywords = _keywords,
        .fname = "b2a_hex",
        .kwtuple = KWTUPLE,
    };
    #undef KWTUPLE
    PyObject *argsbuf[3];
    Py_ssize_t noptargs = nargs + (kwnames ? PyTuple_GET_SIZE(kwnames) : 0) - 1;
    Py_buffer data;
    PyObject *sep = NULL;
    int bytes_per_sep = 1;
    /* initializers for data */
    data.buf = NULL;
    data.obj = NULL;

    args = _PyArg_UnpackKeywords(args, nargs, NULL, kwnames, &_parser, 1, 3, 0, argsbuf);
    if (!args) {
        goto exit;
    }
    if (PyObject_GetBuffer(args[0], &data, PyBUF_SIMPLE) != 0) {
        goto exit;
    }
    if (!PyBuffer_IsContiguous(&data, 'C')) {
        _PyArg_BadArgument("b2a_hex", "argument 'data'", "contiguous buffer", args[0]);
        goto exit;
    }
    if (!noptargs) {
        goto skip_optional_pos;
    }
    if (args[1]) {
        sep = args[1];
        if (!--noptargs) {
            goto skip_optional_pos;
        }
    }
    bytes_per_sep = _PyLong_AsInt(args[2]);
    if (bytes_per_sep == -1 && PyErr_Occurred()) {
        goto exit;
    }
skip_optional_pos:
    return_value = binascii_b2a_hex_impl(module, &data, sep, bytes_per_sep);

exit:
    /* Cleanup for data */
    if (data.obj) {
       PyBuffer_Release(&data);
    }

    return return_value;
}

PyDoc_STRVAR(binascii_hexlify__doc__,
"hexlify($module, /, data, sep=<unrepresentable>, bytes_per_sep=1)\n"
"--\n"
"\n"
"Hexadecimal representation of binary data.\n"
"\n"
"  sep\n"
"    An optional single character or byte to separate hex bytes.\n"
"  bytes_per_sep\n"
"    How many bytes between separators.  Positive values count from the\n"
"    right, negative values count from the left.\n"
"\n"
"The return value is a bytes object.  This function is also\n"
"available as \"b2a_hex()\".");

#define BINASCII_HEXLIFY_METHODDEF    \
    {"hexlify", _PyCFunction_CAST(binascii_hexlify), METH_FASTCALL|METH_KEYWORDS, binascii_hexlify__doc__},

static PyObject *
binascii_hexlify_impl(PyObject *module, Py_buffer *data, PyObject *sep,
                      int bytes_per_sep);

static PyObject *
binascii_hexlify(PyObject *module, PyObject *const *args, Py_ssize_t nargs, PyObject *kwnames)
{
    PyObject *return_value = NULL;
    #if defined(Py_BUILD_CORE) && !defined(Py_BUILD_CORE_MODULE)

    #define NUM_KEYWORDS 3
    static struct {
        PyGC_Head _this_is_not_used;
        PyObject_VAR_HEAD
        PyObject *ob_item[NUM_KEYWORDS];
    } _kwtuple = {
        .ob_base = PyVarObject_HEAD_INIT(&PyTuple_Type, NUM_KEYWORDS)
        .ob_item = { &_Py_ID(data), &_Py_ID(sep), &_Py_ID(bytes_per_sep), },
    };
    #undef NUM_KEYWORDS
    #define KWTUPLE (&_kwtuple.ob_base.ob_base)

    #else  // !Py_BUILD_CORE
    #  define KWTUPLE NULL
    #endif  // !Py_BUILD_CORE

    static const char * const _keywords[] = {"data", "sep", "bytes_per_sep", NULL};
    static _PyArg_Parser _parser = {
        .keywords = _keywords,
        .fname = "hexlify",
        .kwtuple = KWTUPLE,
    };
    #undef KWTUPLE
    PyObject *argsbuf[3];
    Py_ssize_t noptargs = nargs + (kwnames ? PyTuple_GET_SIZE(kwnames) : 0) - 1;
    Py_buffer data;
    PyObject *sep = NULL;
    int bytes_per_sep = 1;
    /* initializers for data */
    data.buf = NULL;
    data.obj = NULL;

    args = _PyArg_UnpackKeywords(args, nargs, NULL, kwnames, &_parser, 1, 3, 0, argsbuf);
    if (!args) {
        goto exit;
    }
    if (PyObject_GetBuffer(args[0], &data, PyBUF_SIMPLE) != 0) {
        goto exit;
    }
    if (!PyBuffer_IsContiguous(&data, 'C')) {
        _PyArg_BadArgument("hexlify", "argument 'data'", "contiguous buffer", args[0]);
        goto exit;
    }
    if (!noptargs) {
        goto skip_optional_pos;
    }
    if (args[1]) {
        sep = args[1];
        if (!--noptargs) {
            goto skip_optional_pos;
        }
    }
    bytes_per_sep = _PyLong_AsInt(args[2]);
    if (bytes_per_sep == -1 && PyErr_Occurred()) {
        goto exit;
    }
skip_optional_pos:
    return_value = binascii_hexlify_impl(module, &data, sep, bytes_per_sep);

exit:
    /* Cleanup for data */
    if (data.obj) {
       PyBuffer_Release(&data);
    }

    return return_value;
}

PyDoc_STRVAR(binascii_a2b_hex__doc__,
"a2b_hex($module, hexstr, /)\n"
"--\n"
"\n"
"Binary data of hexadecimal representation.\n"
"\n"
"hexstr must contain an even number of hex digits (upper or lower case).\n"
"This function is also available as \"unhexlify()\".");

#define BINASCII_A2B_HEX_METHODDEF    \
    {"a2b_hex", (PyCFunction)binascii_a2b_hex, METH_O, binascii_a2b_hex__doc__},

static PyObject *
binascii_a2b_hex_impl(PyObject *module, Py_buffer *hexstr);

static PyObject *
binascii_a2b_hex(PyObject *module, PyObject *arg)
{
    PyObject *return_value = NULL;
    Py_buffer hexstr = {NULL, NULL};

    if (!ascii_buffer_converter(arg, &hexstr)) {
        goto exit;
    }
    return_value = binascii_a2b_hex_impl(module, &hexstr);

exit:
    /* Cleanup for hexstr */
    if (hexstr.obj)
       PyBuffer_Release(&hexstr);

    return return_value;
}

PyDoc_STRVAR(binascii_unhexlify__doc__,
"unhexlify($module, hexstr, /)\n"
"--\n"
"\n"
"Binary data of hexadecimal representation.\n"
"\n"
"hexstr must contain an even number of hex digits (upper or lower case).");

#define BINASCII_UNHEXLIFY_METHODDEF    \
    {"unhexlify", (PyCFunction)binascii_unhexlify, METH_O, binascii_unhexlify__doc__},

static PyObject *
binascii_unhexlify_impl(PyObject *module, Py_buffer *hexstr);

static PyObject *
binascii_unhexlify(PyObject *module, PyObject *arg)
{
    PyObject *return_value = NULL;
    Py_buffer hexstr = {NULL, NULL};

    if (!ascii_buffer_converter(arg, &hexstr)) {
        goto exit;
    }
    return_value = binascii_unhexlify_impl(module, &hexstr);

exit:
    /* Cleanup for hexstr */
    if (hexstr.obj)
       PyBuffer_Release(&hexstr);

    return return_value;
}

PyDoc_STRVAR(binascii_a2b_qp__doc__,
"a2b_qp($module, /, data, header=False)\n"
"--\n"
"\n"
"Decode a string of qp-encoded data.");

#define BINASCII_A2B_QP_METHODDEF    \
    {"a2b_qp", _PyCFunction_CAST(binascii_a2b_qp), METH_FASTCALL|METH_KEYWORDS, binascii_a2b_qp__doc__},

static PyObject *
binascii_a2b_qp_impl(PyObject *module, Py_buffer *data, int header);

static PyObject *
binascii_a2b_qp(PyObject *module, PyObject *const *args, Py_ssize_t nargs, PyObject *kwnames)
{
    PyObject *return_value = NULL;
    #if defined(Py_BUILD_CORE) && !defined(Py_BUILD_CORE_MODULE)

    #define NUM_KEYWORDS 2
    static struct {
        PyGC_Head _this_is_not_used;
        PyObject_VAR_HEAD
        PyObject *ob_item[NUM_KEYWORDS];
    } _kwtuple = {
        .ob_base = PyVarObject_HEAD_INIT(&PyTuple_Type, NUM_KEYWORDS)
        .ob_item = { &_Py_ID(data), &_Py_ID(header), },
    };
    #undef NUM_KEYWORDS
    #define KWTUPLE (&_kwtuple.ob_base.ob_base)

    #else  // !Py_BUILD_CORE
    #  define KWTUPLE NULL
    #endif  // !Py_BUILD_CORE

    static const char * const _keywords[] = {"data", "header", NULL};
    static _PyArg_Parser _parser = {
        .keywords = _keywords,
        .fname = "a2b_qp",
        .kwtuple = KWTUPLE,
    };
    #undef KWTUPLE
    PyObject *argsbuf[2];
    Py_ssize_t noptargs = nargs + (kwnames ? PyTuple_GET_SIZE(kwnames) : 0) - 1;
    Py_buffer data = {NULL, NULL};
    int header = 0;

    args = _PyArg_UnpackKeywords(args, nargs, NULL, kwnames, &_parser, 1, 2, 0, argsbuf);
    if (!args) {
        goto exit;
    }
    if (!ascii_buffer_converter(args[0], &data)) {
        goto exit;
    }
    if (!noptargs) {
        goto skip_optional_pos;
    }
    header = PyObject_IsTrue(args[1]);
    if (header < 0) {
        goto exit;
    }
skip_optional_pos:
    return_value = binascii_a2b_qp_impl(module, &data, header);

exit:
    /* Cleanup for data */
    if (data.obj)
       PyBuffer_Release(&data);

    return return_value;
}

PyDoc_STRVAR(binascii_b2a_qp__doc__,
"b2a_qp($module, /, data, quotetabs=False, istext=True, header=False)\n"
"--\n"
"\n"
"Encode a string using quoted-printable encoding.\n"
"\n"
"On encoding, when istext is set, newlines are not encoded, and white\n"
"space at end of lines is.  When istext is not set, \\r and \\n (CR/LF)\n"
"are both encoded.  When quotetabs is set, space and tabs are encoded.");

#define BINASCII_B2A_QP_METHODDEF    \
    {"b2a_qp", _PyCFunction_CAST(binascii_b2a_qp), METH_FASTCALL|METH_KEYWORDS, binascii_b2a_qp__doc__},

static PyObject *
binascii_b2a_qp_impl(PyObject *module, Py_buffer *data, int quotetabs,
                     int istext, int header);

static PyObject *
binascii_b2a_qp(PyObject *module, PyObject *const *args, Py_ssize_t nargs, PyObject *kwnames)
{
    PyObject *return_value = NULL;
    #if defined(Py_BUILD_CORE) && !defined(Py_BUILD_CORE_MODULE)

    #define NUM_KEYWORDS 4
    static struct {
        PyGC_Head _this_is_not_used;
        PyObject_VAR_HEAD
        PyObject *ob_item[NUM_KEYWORDS];
    } _kwtuple = {
        .ob_base = PyVarObject_HEAD_INIT(&PyTuple_Type, NUM_KEYWORDS)
        .ob_item = { &_Py_ID(data), &_Py_ID(quotetabs), &_Py_ID(istext), &_Py_ID(header), },
    };
    #undef NUM_KEYWORDS
    #define KWTUPLE (&_kwtuple.ob_base.ob_base)

    #else  // !Py_BUILD_CORE
    #  define KWTUPLE NULL
    #endif  // !Py_BUILD_CORE

    static const char * const _keywords[] = {"data", "quotetabs", "istext", "header", NULL};
    static _PyArg_Parser _parser = {
        .keywords = _keywords,
        .fname = "b2a_qp",
        .kwtuple = KWTUPLE,
    };
    #undef KWTUPLE
    PyObject *argsbuf[4];
    Py_ssize_t noptargs = nargs + (kwnames ? PyTuple_GET_SIZE(kwnames) : 0) - 1;
    Py_buffer data;
    int quotetabs = 0;
    int istext = 1;
    int header = 0;
    /* initializers for data */
    data.buf = NULL;
    data.obj = NULL;

    args = _PyArg_UnpackKeywords(args, nargs, NULL, kwnames, &_parser, 1, 4, 0, argsbuf);
    if (!args) {
        goto exit;
    }
    if (PyObject_GetBuffer(args[0], &data, PyBUF_SIMPLE) != 0) {
        goto exit;
    }
    if (!PyBuffer_IsContiguous(&data, 'C')) {
        _PyArg_BadArgument("b2a_qp", "argument 'data'", "contiguous buffer", args[0]);
        goto exit;
    }
    if (!noptargs) {
        goto skip_optional_pos;
    }
    if (args[1]) {
        quotetabs = PyObject_IsTrue(args[1]);
        if (quotetabs < 0) {
            goto exit;
        }
        if (!--noptargs) {
            goto skip_optional_pos;
        }
    }
    if (args[2]) {
        istext = PyObject_IsTrue(args[2]);
        if (istext < 0) {
            goto exit;
        }
        if (!--noptargs) {
            goto skip_optional_pos;
        }
    }
    header = PyObject_IsTrue(args[3]);
    if (header < 0) {
        goto exit;
    }
skip_optional_pos:
    return_value = binascii_b2a_qp_impl(module, &data, quotetabs, istext, header);

exit:
    /* Cleanup for data */
    if (data.obj) {
       PyBuffer_Release(&data);
    }

    return return_value;
}
<<<<<<< HEAD
/*[clinic end generated code: output=e0729dd1ca7bb7f6 input=a9049054013a1b77]*/
=======
/*[clinic end generated code: output=ab156917c9db79d2 input=a9049054013a1b77]*/
>>>>>>> 85c7bf5b
<|MERGE_RESOLUTION|>--- conflicted
+++ resolved
@@ -272,182 +272,27 @@
     return return_value;
 }
 
-<<<<<<< HEAD
-PyDoc_STRVAR(binascii_a2b_hqx__doc__,
-"a2b_hqx($module, data, /)\n"
-"--\n"
-"\n"
-"Decode .hqx coding.");
-
-#define BINASCII_A2B_HQX_METHODDEF    \
-    {"a2b_hqx", (PyCFunction)binascii_a2b_hqx, METH_O, binascii_a2b_hqx__doc__},
-
-static PyObject *
-binascii_a2b_hqx_impl(PyObject *module, Py_buffer *data);
-
-static PyObject *
-binascii_a2b_hqx(PyObject *module, PyObject *arg)
-{
-    PyObject *return_value = NULL;
-    Py_buffer data = {NULL, NULL};
-
-    if (!ascii_buffer_converter(arg, &data)) {
-        goto exit;
-    }
-    return_value = binascii_a2b_hqx_impl(module, &data);
-
-exit:
-    /* Cleanup for data */
-    if (data.obj)
-       PyBuffer_Release(&data);
-
-    return return_value;
-}
-
-PyDoc_STRVAR(binascii_rlecode_hqx__doc__,
-"rlecode_hqx($module, data, /)\n"
-"--\n"
-"\n"
-"Binhex RLE-code binary data.");
-
-#define BINASCII_RLECODE_HQX_METHODDEF    \
-    {"rlecode_hqx", (PyCFunction)binascii_rlecode_hqx, METH_O, binascii_rlecode_hqx__doc__},
-
-static PyObject *
-binascii_rlecode_hqx_impl(PyObject *module, Py_buffer *data);
-
-static PyObject *
-binascii_rlecode_hqx(PyObject *module, PyObject *arg)
+PyDoc_STRVAR(binascii_crc_hqx__doc__,
+"crc_hqx($module, data, crc, /)\n"
+"--\n"
+"\n"
+"Compute CRC-CCITT incrementally.");
+
+#define BINASCII_CRC_HQX_METHODDEF    \
+    {"crc_hqx", _PyCFunction_CAST(binascii_crc_hqx), METH_FASTCALL, binascii_crc_hqx__doc__},
+
+static PyObject *
+binascii_crc_hqx_impl(PyObject *module, Py_buffer *data, unsigned int crc);
+
+static PyObject *
+binascii_crc_hqx(PyObject *module, PyObject *const *args, Py_ssize_t nargs)
 {
     PyObject *return_value = NULL;
     Py_buffer data;
+    unsigned int crc;
     /* initializers for data */
     data.buf = NULL;
     data.obj = NULL;
-
-    if (PyObject_GetBuffer(arg, &data, PyBUF_SIMPLE) != 0) {
-        goto exit;
-    }
-    if (!PyBuffer_IsContiguous(&data, 'C')) {
-        _PyArg_BadArgument("rlecode_hqx", 0, "contiguous buffer", arg);
-        goto exit;
-    }
-    return_value = binascii_rlecode_hqx_impl(module, &data);
-
-exit:
-    /* Cleanup for data */
-    if (data.obj) {
-       PyBuffer_Release(&data);
-    }
-
-    return return_value;
-}
-
-PyDoc_STRVAR(binascii_b2a_hqx__doc__,
-"b2a_hqx($module, data, /)\n"
-"--\n"
-"\n"
-"Encode .hqx data.");
-
-#define BINASCII_B2A_HQX_METHODDEF    \
-    {"b2a_hqx", (PyCFunction)binascii_b2a_hqx, METH_O, binascii_b2a_hqx__doc__},
-
-static PyObject *
-binascii_b2a_hqx_impl(PyObject *module, Py_buffer *data);
-
-static PyObject *
-binascii_b2a_hqx(PyObject *module, PyObject *arg)
-{
-    PyObject *return_value = NULL;
-    Py_buffer data;
-    /* initializers for data */
-    data.buf = NULL;
-    data.obj = NULL;
-
-    if (PyObject_GetBuffer(arg, &data, PyBUF_SIMPLE) != 0) {
-        goto exit;
-    }
-    if (!PyBuffer_IsContiguous(&data, 'C')) {
-        _PyArg_BadArgument("b2a_hqx", 0, "contiguous buffer", arg);
-        goto exit;
-    }
-    return_value = binascii_b2a_hqx_impl(module, &data);
-
-exit:
-    /* Cleanup for data */
-    if (data.obj) {
-       PyBuffer_Release(&data);
-    }
-
-    return return_value;
-}
-
-PyDoc_STRVAR(binascii_rledecode_hqx__doc__,
-"rledecode_hqx($module, data, /)\n"
-"--\n"
-"\n"
-"Decode hexbin RLE-coded string.");
-
-#define BINASCII_RLEDECODE_HQX_METHODDEF    \
-    {"rledecode_hqx", (PyCFunction)binascii_rledecode_hqx, METH_O, binascii_rledecode_hqx__doc__},
-
-static PyObject *
-binascii_rledecode_hqx_impl(PyObject *module, Py_buffer *data);
-
-static PyObject *
-binascii_rledecode_hqx(PyObject *module, PyObject *arg)
-{
-    PyObject *return_value = NULL;
-    Py_buffer data;
-    /* initializers for data */
-    data.buf = NULL;
-    data.obj = NULL;
-
-    if (PyObject_GetBuffer(arg, &data, PyBUF_SIMPLE) != 0) {
-        goto exit;
-    }
-    if (!PyBuffer_IsContiguous(&data, 'C')) {
-        _PyArg_BadArgument("rledecode_hqx", 0, "contiguous buffer", arg);
-        goto exit;
-    }
-    return_value = binascii_rledecode_hqx_impl(module, &data);
-
-exit:
-    /* Cleanup for data */
-    if (data.obj) {
-       PyBuffer_Release(&data);
-    }
-
-    return return_value;
-}
-
-=======
->>>>>>> 85c7bf5b
-PyDoc_STRVAR(binascii_crc_hqx__doc__,
-"crc_hqx($module, data, crc, /)\n"
-"--\n"
-"\n"
-"Compute CRC-CCITT incrementally.");
-
-#define BINASCII_CRC_HQX_METHODDEF    \
-    {"crc_hqx", _PyCFunction_CAST(binascii_crc_hqx), METH_FASTCALL, binascii_crc_hqx__doc__},
-
-static PyObject *
-binascii_crc_hqx_impl(PyObject *module, Py_buffer *data, unsigned int crc);
-
-static PyObject *
-binascii_crc_hqx(PyObject *module, PyObject *const *args, Py_ssize_t nargs)
-{
-    PyObject *return_value = NULL;
-    Py_buffer data;
-    unsigned int crc;
-<<<<<<< HEAD
-    unsigned int _return_value;
-    /* initializers for data */
-    data.buf = NULL;
-    data.obj = NULL;
-=======
->>>>>>> 85c7bf5b
 
     if (!_PyArg_CheckPositional("crc_hqx", nargs, 2, 2)) {
         goto exit;
@@ -971,8 +816,4 @@
 
     return return_value;
 }
-<<<<<<< HEAD
-/*[clinic end generated code: output=e0729dd1ca7bb7f6 input=a9049054013a1b77]*/
-=======
-/*[clinic end generated code: output=ab156917c9db79d2 input=a9049054013a1b77]*/
->>>>>>> 85c7bf5b
+/*[clinic end generated code: output=d1f50afbf1f37c6f input=a9049054013a1b77]*/