/*[clinic input]
preserve
[clinic start generated code]*/

#if defined(Py_BUILD_CORE) && !defined(Py_BUILD_CORE_MODULE)
#  include "pycore_gc.h"          // PyGC_Head
#  include "pycore_runtime.h"     // _Py_ID()
#endif
#include "pycore_modsupport.h"    // _PyArg_UnpackKeywords()

PyDoc_STRVAR(binascii_a2b_uu__doc__,
"a2b_uu($module, data, /)\n"
"--\n"
"\n"
"Decode a line of uuencoded data.");

#define BINASCII_A2B_UU_METHODDEF    \
    {"a2b_uu", (PyCFunction)binascii_a2b_uu, METH_O, binascii_a2b_uu__doc__},

static PyObject *
binascii_a2b_uu_impl(PyObject *module, Py_buffer *data);

static PyObject *
binascii_a2b_uu(PyObject *module, PyObject *arg)
{
    PyObject *return_value = NULL;
    Py_buffer data = {NULL, NULL};

    if (!ascii_buffer_converter(arg, &data)) {
        goto exit;
    }
    return_value = binascii_a2b_uu_impl(module, &data);

exit:
    /* Cleanup for data */
    if (data.obj)
       PyBuffer_Release(&data);

    return return_value;
}

PyDoc_STRVAR(binascii_b2a_uu__doc__,
"b2a_uu($module, data, /, *, backtick=False)\n"
"--\n"
"\n"
"Uuencode line of data.");

#define BINASCII_B2A_UU_METHODDEF    \
    {"b2a_uu", _PyCFunction_CAST(binascii_b2a_uu), METH_FASTCALL|METH_KEYWORDS, binascii_b2a_uu__doc__},

static PyObject *
binascii_b2a_uu_impl(PyObject *module, Py_buffer *data, int backtick);

static PyObject *
binascii_b2a_uu(PyObject *module, PyObject *const *args, Py_ssize_t nargs, PyObject *kwnames)
{
    PyObject *return_value = NULL;
    #if defined(Py_BUILD_CORE) && !defined(Py_BUILD_CORE_MODULE)

    #define NUM_KEYWORDS 1
    static struct {
        PyGC_Head _this_is_not_used;
        PyObject_VAR_HEAD
        Py_hash_t ob_hash;
        PyObject *ob_item[NUM_KEYWORDS];
    } _kwtuple = {
        .ob_base = PyVarObject_HEAD_INIT(&PyTuple_Type, NUM_KEYWORDS)
        .ob_hash = -1,
        .ob_item = { &_Py_ID(backtick), },
    };
    #undef NUM_KEYWORDS
    #define KWTUPLE (&_kwtuple.ob_base.ob_base)

    #else  // !Py_BUILD_CORE
    #  define KWTUPLE NULL
    #endif  // !Py_BUILD_CORE

    static const char * const _keywords[] = {"", "backtick", NULL};
    static _PyArg_Parser _parser = {
        .keywords = _keywords,
        .fname = "b2a_uu",
        .kwtuple = KWTUPLE,
    };
    #undef KWTUPLE
    PyObject *argsbuf[2];
    Py_ssize_t noptargs = nargs + (kwnames ? PyTuple_GET_SIZE(kwnames) : 0) - 1;
    Py_buffer data = {NULL, NULL};
    int backtick = 0;

    args = _PyArg_UnpackKeywords(args, nargs, NULL, kwnames, &_parser,
            /*minpos*/ 1, /*maxpos*/ 1, /*minkw*/ 0, /*varpos*/ 0, argsbuf);
    if (!args) {
        goto exit;
    }
    if (PyObject_GetBuffer(args[0], &data, PyBUF_SIMPLE) != 0) {
        goto exit;
    }
    if (!noptargs) {
        goto skip_optional_kwonly;
    }
    backtick = PyObject_IsTrue(args[1]);
    if (backtick < 0) {
        goto exit;
    }
skip_optional_kwonly:
    return_value = binascii_b2a_uu_impl(module, &data, backtick);

exit:
    /* Cleanup for data */
    if (data.obj) {
       PyBuffer_Release(&data);
    }

    return return_value;
}

PyDoc_STRVAR(binascii_a2b_base64__doc__,
"a2b_base64($module, data, /, *, strict_mode=False)\n"
"--\n"
"\n"
"Decode a line of base64 data.\n"
"\n"
"  strict_mode\n"
"    When set to True, bytes that are not part of the base64 standard are not allowed.\n"
"    The same applies to excess data after padding (= / ==).");

#define BINASCII_A2B_BASE64_METHODDEF    \
    {"a2b_base64", _PyCFunction_CAST(binascii_a2b_base64), METH_FASTCALL|METH_KEYWORDS, binascii_a2b_base64__doc__},

static PyObject *
binascii_a2b_base64_impl(PyObject *module, Py_buffer *data, int strict_mode);

static PyObject *
binascii_a2b_base64(PyObject *module, PyObject *const *args, Py_ssize_t nargs, PyObject *kwnames)
{
    PyObject *return_value = NULL;
    #if defined(Py_BUILD_CORE) && !defined(Py_BUILD_CORE_MODULE)

    #define NUM_KEYWORDS 1
    static struct {
        PyGC_Head _this_is_not_used;
        PyObject_VAR_HEAD
        Py_hash_t ob_hash;
        PyObject *ob_item[NUM_KEYWORDS];
    } _kwtuple = {
        .ob_base = PyVarObject_HEAD_INIT(&PyTuple_Type, NUM_KEYWORDS)
        .ob_hash = -1,
        .ob_item = { &_Py_ID(strict_mode), },
    };
    #undef NUM_KEYWORDS
    #define KWTUPLE (&_kwtuple.ob_base.ob_base)

    #else  // !Py_BUILD_CORE
    #  define KWTUPLE NULL
    #endif  // !Py_BUILD_CORE

    static const char * const _keywords[] = {"", "strict_mode", NULL};
    static _PyArg_Parser _parser = {
        .keywords = _keywords,
        .fname = "a2b_base64",
        .kwtuple = KWTUPLE,
    };
    #undef KWTUPLE
    PyObject *argsbuf[2];
    Py_ssize_t noptargs = nargs + (kwnames ? PyTuple_GET_SIZE(kwnames) : 0) - 1;
    Py_buffer data = {NULL, NULL};
    int strict_mode = 0;

    args = _PyArg_UnpackKeywords(args, nargs, NULL, kwnames, &_parser,
            /*minpos*/ 1, /*maxpos*/ 1, /*minkw*/ 0, /*varpos*/ 0, argsbuf);
    if (!args) {
        goto exit;
    }
    if (!ascii_buffer_converter(args[0], &data)) {
        goto exit;
    }
    if (!noptargs) {
        goto skip_optional_kwonly;
    }
    strict_mode = PyObject_IsTrue(args[1]);
    if (strict_mode < 0) {
        goto exit;
    }
skip_optional_kwonly:
    return_value = binascii_a2b_base64_impl(module, &data, strict_mode);

exit:
    /* Cleanup for data */
    if (data.obj)
       PyBuffer_Release(&data);

    return return_value;
}

PyDoc_STRVAR(binascii_b2a_base64__doc__,
"b2a_base64($module, data, /, *, newline=True)\n"
"--\n"
"\n"
"Base64-code line of data.");

#define BINASCII_B2A_BASE64_METHODDEF    \
    {"b2a_base64", _PyCFunction_CAST(binascii_b2a_base64), METH_FASTCALL|METH_KEYWORDS, binascii_b2a_base64__doc__},

static PyObject *
binascii_b2a_base64_impl(PyObject *module, Py_buffer *data, int newline);

static PyObject *
binascii_b2a_base64(PyObject *module, PyObject *const *args, Py_ssize_t nargs, PyObject *kwnames)
{
    PyObject *return_value = NULL;
    #if defined(Py_BUILD_CORE) && !defined(Py_BUILD_CORE_MODULE)

    #define NUM_KEYWORDS 1
    static struct {
        PyGC_Head _this_is_not_used;
        PyObject_VAR_HEAD
        Py_hash_t ob_hash;
        PyObject *ob_item[NUM_KEYWORDS];
    } _kwtuple = {
        .ob_base = PyVarObject_HEAD_INIT(&PyTuple_Type, NUM_KEYWORDS)
        .ob_hash = -1,
        .ob_item = { &_Py_ID(newline), },
    };
    #undef NUM_KEYWORDS
    #define KWTUPLE (&_kwtuple.ob_base.ob_base)

    #else  // !Py_BUILD_CORE
    #  define KWTUPLE NULL
    #endif  // !Py_BUILD_CORE

    static const char * const _keywords[] = {"", "newline", NULL};
    static _PyArg_Parser _parser = {
        .keywords = _keywords,
        .fname = "b2a_base64",
        .kwtuple = KWTUPLE,
    };
    #undef KWTUPLE
    PyObject *argsbuf[2];
    Py_ssize_t noptargs = nargs + (kwnames ? PyTuple_GET_SIZE(kwnames) : 0) - 1;
    Py_buffer data = {NULL, NULL};
    int newline = 1;

    args = _PyArg_UnpackKeywords(args, nargs, NULL, kwnames, &_parser,
            /*minpos*/ 1, /*maxpos*/ 1, /*minkw*/ 0, /*varpos*/ 0, argsbuf);
    if (!args) {
        goto exit;
    }
    if (PyObject_GetBuffer(args[0], &data, PyBUF_SIMPLE) != 0) {
        goto exit;
    }
    if (!noptargs) {
        goto skip_optional_kwonly;
    }
    newline = PyObject_IsTrue(args[1]);
    if (newline < 0) {
        goto exit;
    }
skip_optional_kwonly:
    return_value = binascii_b2a_base64_impl(module, &data, newline);

exit:
    /* Cleanup for data */
    if (data.obj) {
       PyBuffer_Release(&data);
    }

    return return_value;
}

PyDoc_STRVAR(binascii_a2b_ascii85__doc__,
"a2b_ascii85($module, data, /, *, fold_spaces=False, wrap=False,\n"
"            ignore=b\'\')\n"
"--\n"
"\n"
"Decode Ascii85 data.\n"
"\n"
"  fold_spaces\n"
"    Allow \'y\' as a short form encoding four spaces.\n"
"  wrap\n"
"    Expect data to be wrapped in \'<~\' and \'~>\' as in Adobe Ascii85.\n"
"  ignore\n"
"    An optional bytes-like object with input characters to be ignored.");

#define BINASCII_A2B_ASCII85_METHODDEF    \
    {"a2b_ascii85", _PyCFunction_CAST(binascii_a2b_ascii85), METH_FASTCALL|METH_KEYWORDS, binascii_a2b_ascii85__doc__},

static PyObject *
binascii_a2b_ascii85_impl(PyObject *module, Py_buffer *data, int fold_spaces,
                          int wrap, Py_buffer *ignore);

static PyObject *
binascii_a2b_ascii85(PyObject *module, PyObject *const *args, Py_ssize_t nargs, PyObject *kwnames)
{
    PyObject *return_value = NULL;
    #if defined(Py_BUILD_CORE) && !defined(Py_BUILD_CORE_MODULE)

    #define NUM_KEYWORDS 3
    static struct {
        PyGC_Head _this_is_not_used;
        PyObject_VAR_HEAD
        Py_hash_t ob_hash;
        PyObject *ob_item[NUM_KEYWORDS];
    } _kwtuple = {
        .ob_base = PyVarObject_HEAD_INIT(&PyTuple_Type, NUM_KEYWORDS)
        .ob_hash = -1,
        .ob_item = { &_Py_ID(fold_spaces), &_Py_ID(wrap), &_Py_ID(ignore), },
    };
    #undef NUM_KEYWORDS
    #define KWTUPLE (&_kwtuple.ob_base.ob_base)

    #else  // !Py_BUILD_CORE
    #  define KWTUPLE NULL
    #endif  // !Py_BUILD_CORE

    static const char * const _keywords[] = {"", "fold_spaces", "wrap", "ignore", NULL};
    static _PyArg_Parser _parser = {
        .keywords = _keywords,
        .fname = "a2b_ascii85",
        .kwtuple = KWTUPLE,
    };
    #undef KWTUPLE
    PyObject *argsbuf[4];
    Py_ssize_t noptargs = nargs + (kwnames ? PyTuple_GET_SIZE(kwnames) : 0) - 1;
    Py_buffer data = {NULL, NULL};
    int fold_spaces = 0;
    int wrap = 0;
    Py_buffer ignore = {NULL, NULL};

    args = _PyArg_UnpackKeywords(args, nargs, NULL, kwnames, &_parser,
            /*minpos*/ 1, /*maxpos*/ 1, /*minkw*/ 0, /*varpos*/ 0, argsbuf);
    if (!args) {
        goto exit;
    }
    if (!ascii_buffer_converter(args[0], &data)) {
        goto exit;
    }
    if (!noptargs) {
        goto skip_optional_kwonly;
    }
    if (args[1]) {
        fold_spaces = PyObject_IsTrue(args[1]);
        if (fold_spaces < 0) {
            goto exit;
        }
        if (!--noptargs) {
            goto skip_optional_kwonly;
        }
    }
    if (args[2]) {
        wrap = PyObject_IsTrue(args[2]);
        if (wrap < 0) {
            goto exit;
        }
        if (!--noptargs) {
            goto skip_optional_kwonly;
        }
    }
    if (PyObject_GetBuffer(args[3], &ignore, PyBUF_SIMPLE) != 0) {
        goto exit;
    }
skip_optional_kwonly:
    return_value = binascii_a2b_ascii85_impl(module, &data, fold_spaces, wrap, &ignore);

exit:
    /* Cleanup for data */
    if (data.obj)
       PyBuffer_Release(&data);
    /* Cleanup for ignore */
    if (ignore.obj) {
       PyBuffer_Release(&ignore);
    }

    return return_value;
}

PyDoc_STRVAR(binascii_b2a_ascii85__doc__,
"b2a_ascii85($module, data, /, *, fold_spaces=False, wrap=False,\n"
"            width=0, pad=False)\n"
"--\n"
"\n"
"Ascii85-encode data.\n"
"\n"
"  fold_spaces\n"
"    Emit \'y\' as a short form encoding four spaces.\n"
"  wrap\n"
"    Wrap result in \'<~\' and \'~>\' as in Adobe Ascii85.\n"
"  width\n"
"    Split result into lines of provided width.\n"
"  pad\n"
"    Pad input to a multiple of 4 before encoding.");

#define BINASCII_B2A_ASCII85_METHODDEF    \
    {"b2a_ascii85", _PyCFunction_CAST(binascii_b2a_ascii85), METH_FASTCALL|METH_KEYWORDS, binascii_b2a_ascii85__doc__},

static PyObject *
binascii_b2a_ascii85_impl(PyObject *module, Py_buffer *data, int fold_spaces,
                          int wrap, unsigned int width, int pad);

static PyObject *
binascii_b2a_ascii85(PyObject *module, PyObject *const *args, Py_ssize_t nargs, PyObject *kwnames)
{
    PyObject *return_value = NULL;
    #if defined(Py_BUILD_CORE) && !defined(Py_BUILD_CORE_MODULE)

    #define NUM_KEYWORDS 4
    static struct {
        PyGC_Head _this_is_not_used;
        PyObject_VAR_HEAD
        Py_hash_t ob_hash;
        PyObject *ob_item[NUM_KEYWORDS];
    } _kwtuple = {
        .ob_base = PyVarObject_HEAD_INIT(&PyTuple_Type, NUM_KEYWORDS)
        .ob_hash = -1,
        .ob_item = { &_Py_ID(fold_spaces), &_Py_ID(wrap), &_Py_ID(width), &_Py_ID(pad), },
    };
    #undef NUM_KEYWORDS
    #define KWTUPLE (&_kwtuple.ob_base.ob_base)

    #else  // !Py_BUILD_CORE
    #  define KWTUPLE NULL
    #endif  // !Py_BUILD_CORE

    static const char * const _keywords[] = {"", "fold_spaces", "wrap", "width", "pad", NULL};
    static _PyArg_Parser _parser = {
        .keywords = _keywords,
        .fname = "b2a_ascii85",
        .kwtuple = KWTUPLE,
    };
    #undef KWTUPLE
    PyObject *argsbuf[5];
    Py_ssize_t noptargs = nargs + (kwnames ? PyTuple_GET_SIZE(kwnames) : 0) - 1;
    Py_buffer data = {NULL, NULL};
    int fold_spaces = 0;
    int wrap = 0;
    unsigned int width = 0;
    int pad = 0;

    args = _PyArg_UnpackKeywords(args, nargs, NULL, kwnames, &_parser,
            /*minpos*/ 1, /*maxpos*/ 1, /*minkw*/ 0, /*varpos*/ 0, argsbuf);
    if (!args) {
        goto exit;
    }
    if (PyObject_GetBuffer(args[0], &data, PyBUF_SIMPLE) != 0) {
        goto exit;
    }
    if (!noptargs) {
        goto skip_optional_kwonly;
    }
    if (args[1]) {
        fold_spaces = PyObject_IsTrue(args[1]);
        if (fold_spaces < 0) {
            goto exit;
        }
        if (!--noptargs) {
            goto skip_optional_kwonly;
        }
    }
    if (args[2]) {
        wrap = PyObject_IsTrue(args[2]);
        if (wrap < 0) {
            goto exit;
        }
        if (!--noptargs) {
            goto skip_optional_kwonly;
        }
    }
    if (args[3]) {
        width = (unsigned int)PyLong_AsUnsignedLongMask(args[3]);
        if (width == (unsigned int)-1 && PyErr_Occurred()) {
            goto exit;
        }
        if (!--noptargs) {
            goto skip_optional_kwonly;
        }
    }
    pad = PyObject_IsTrue(args[4]);
    if (pad < 0) {
        goto exit;
    }
skip_optional_kwonly:
    return_value = binascii_b2a_ascii85_impl(module, &data, fold_spaces, wrap, width, pad);

exit:
    /* Cleanup for data */
    if (data.obj) {
       PyBuffer_Release(&data);
    }

    return return_value;
}

PyDoc_STRVAR(binascii_a2b_base85__doc__,
"a2b_base85($module, data, /, *, strict_mode=False, z85=False)\n"
"--\n"
"\n"
"Decode a line of base85 data.\n"
"\n"
"  strict_mode\n"
"    When set to True, bytes that are not in the base85 alphabet\n"
"    (or the Z85 alphabet, if z85 is True) are not allowed.\n"
"  z85\n"
"    When set to True, the Z85 alphabet is used instead of the standard\n"
"    base85 alphabet.");

#define BINASCII_A2B_BASE85_METHODDEF    \
    {"a2b_base85", _PyCFunction_CAST(binascii_a2b_base85), METH_FASTCALL|METH_KEYWORDS, binascii_a2b_base85__doc__},

static PyObject *
binascii_a2b_base85_impl(PyObject *module, Py_buffer *data, int strict_mode,
                         int z85);

static PyObject *
binascii_a2b_base85(PyObject *module, PyObject *const *args, Py_ssize_t nargs, PyObject *kwnames)
{
    PyObject *return_value = NULL;
    #if defined(Py_BUILD_CORE) && !defined(Py_BUILD_CORE_MODULE)

    #define NUM_KEYWORDS 2
    static struct {
        PyGC_Head _this_is_not_used;
        PyObject_VAR_HEAD
        Py_hash_t ob_hash;
        PyObject *ob_item[NUM_KEYWORDS];
    } _kwtuple = {
        .ob_base = PyVarObject_HEAD_INIT(&PyTuple_Type, NUM_KEYWORDS)
        .ob_hash = -1,
        .ob_item = { &_Py_ID(strict_mode), &_Py_ID(z85), },
    };
    #undef NUM_KEYWORDS
    #define KWTUPLE (&_kwtuple.ob_base.ob_base)

    #else  // !Py_BUILD_CORE
    #  define KWTUPLE NULL
    #endif  // !Py_BUILD_CORE

    static const char * const _keywords[] = {"", "strict_mode", "z85", NULL};
    static _PyArg_Parser _parser = {
        .keywords = _keywords,
        .fname = "a2b_base85",
        .kwtuple = KWTUPLE,
    };
    #undef KWTUPLE
    PyObject *argsbuf[3];
    Py_ssize_t noptargs = nargs + (kwnames ? PyTuple_GET_SIZE(kwnames) : 0) - 1;
    Py_buffer data = {NULL, NULL};
    int strict_mode = 0;
    int z85 = 0;

    args = _PyArg_UnpackKeywords(args, nargs, NULL, kwnames, &_parser,
            /*minpos*/ 1, /*maxpos*/ 1, /*minkw*/ 0, /*varpos*/ 0, argsbuf);
    if (!args) {
        goto exit;
    }
    if (!ascii_buffer_converter(args[0], &data)) {
        goto exit;
    }
    if (!noptargs) {
        goto skip_optional_kwonly;
    }
    if (args[1]) {
        strict_mode = PyObject_IsTrue(args[1]);
        if (strict_mode < 0) {
            goto exit;
        }
        if (!--noptargs) {
            goto skip_optional_kwonly;
        }
    }
    z85 = PyObject_IsTrue(args[2]);
    if (z85 < 0) {
        goto exit;
    }
skip_optional_kwonly:
    return_value = binascii_a2b_base85_impl(module, &data, strict_mode, z85);

exit:
    /* Cleanup for data */
    if (data.obj)
       PyBuffer_Release(&data);

    return return_value;
}

PyDoc_STRVAR(binascii_b2a_base85__doc__,
"b2a_base85($module, data, /, *, pad=False, newline=True, z85=False)\n"
"--\n"
"\n"
"Base85-code line of data.\n"
"\n"
"  pad\n"
"    Pad input to a multiple of 4 before encoding.\n"
"  newline\n"
"    Append a newline to the result.\n"
"  z85\n"
"    Use Z85 alphabet instead of standard base85 alphabet.");

#define BINASCII_B2A_BASE85_METHODDEF    \
    {"b2a_base85", _PyCFunction_CAST(binascii_b2a_base85), METH_FASTCALL|METH_KEYWORDS, binascii_b2a_base85__doc__},

static PyObject *
binascii_b2a_base85_impl(PyObject *module, Py_buffer *data, int pad,
                         int newline, int z85);

static PyObject *
binascii_b2a_base85(PyObject *module, PyObject *const *args, Py_ssize_t nargs, PyObject *kwnames)
{
    PyObject *return_value = NULL;
    #if defined(Py_BUILD_CORE) && !defined(Py_BUILD_CORE_MODULE)

    #define NUM_KEYWORDS 3
    static struct {
        PyGC_Head _this_is_not_used;
        PyObject_VAR_HEAD
        Py_hash_t ob_hash;
        PyObject *ob_item[NUM_KEYWORDS];
    } _kwtuple = {
        .ob_base = PyVarObject_HEAD_INIT(&PyTuple_Type, NUM_KEYWORDS)
        .ob_hash = -1,
        .ob_item = { &_Py_ID(pad), &_Py_ID(newline), &_Py_ID(z85), },
    };
    #undef NUM_KEYWORDS
    #define KWTUPLE (&_kwtuple.ob_base.ob_base)

    #else  // !Py_BUILD_CORE
    #  define KWTUPLE NULL
    #endif  // !Py_BUILD_CORE

    static const char * const _keywords[] = {"", "pad", "newline", "z85", NULL};
    static _PyArg_Parser _parser = {
        .keywords = _keywords,
        .fname = "b2a_base85",
        .kwtuple = KWTUPLE,
    };
    #undef KWTUPLE
    PyObject *argsbuf[4];
    Py_ssize_t noptargs = nargs + (kwnames ? PyTuple_GET_SIZE(kwnames) : 0) - 1;
    Py_buffer data = {NULL, NULL};
    int pad = 0;
    int newline = 1;
    int z85 = 0;

    args = _PyArg_UnpackKeywords(args, nargs, NULL, kwnames, &_parser,
            /*minpos*/ 1, /*maxpos*/ 1, /*minkw*/ 0, /*varpos*/ 0, argsbuf);
    if (!args) {
        goto exit;
    }
    if (PyObject_GetBuffer(args[0], &data, PyBUF_SIMPLE) != 0) {
        goto exit;
    }
    if (!noptargs) {
        goto skip_optional_kwonly;
    }
    if (args[1]) {
        pad = PyObject_IsTrue(args[1]);
        if (pad < 0) {
            goto exit;
        }
        if (!--noptargs) {
            goto skip_optional_kwonly;
        }
    }
    if (args[2]) {
        newline = PyObject_IsTrue(args[2]);
        if (newline < 0) {
            goto exit;
        }
        if (!--noptargs) {
            goto skip_optional_kwonly;
        }
    }
    z85 = PyObject_IsTrue(args[3]);
    if (z85 < 0) {
        goto exit;
    }
skip_optional_kwonly:
    return_value = binascii_b2a_base85_impl(module, &data, pad, newline, z85);

exit:
    /* Cleanup for data */
    if (data.obj) {
       PyBuffer_Release(&data);
    }

    return return_value;
}

PyDoc_STRVAR(binascii_crc_hqx__doc__,
"crc_hqx($module, data, crc, /)\n"
"--\n"
"\n"
"Compute CRC-CCITT incrementally.");

#define BINASCII_CRC_HQX_METHODDEF    \
    {"crc_hqx", _PyCFunction_CAST(binascii_crc_hqx), METH_FASTCALL, binascii_crc_hqx__doc__},

static PyObject *
binascii_crc_hqx_impl(PyObject *module, Py_buffer *data, unsigned int crc);

static PyObject *
binascii_crc_hqx(PyObject *module, PyObject *const *args, Py_ssize_t nargs)
{
    PyObject *return_value = NULL;
    Py_buffer data = {NULL, NULL};
    unsigned int crc;

    if (!_PyArg_CheckPositional("crc_hqx", nargs, 2, 2)) {
        goto exit;
    }
    if (PyObject_GetBuffer(args[0], &data, PyBUF_SIMPLE) != 0) {
        goto exit;
    }
    {
        Py_ssize_t _bytes = PyLong_AsNativeBytes(args[1], &crc, sizeof(unsigned int),
                Py_ASNATIVEBYTES_NATIVE_ENDIAN |
                Py_ASNATIVEBYTES_ALLOW_INDEX |
                Py_ASNATIVEBYTES_UNSIGNED_BUFFER);
        if (_bytes < 0) {
            goto exit;
        }
        if ((size_t)_bytes > sizeof(unsigned int)) {
            if (PyErr_WarnEx(PyExc_DeprecationWarning,
                "integer value out of range", 1) < 0)
            {
                goto exit;
            }
        }
    }
    return_value = binascii_crc_hqx_impl(module, &data, crc);

exit:
    /* Cleanup for data */
    if (data.obj) {
       PyBuffer_Release(&data);
    }

    return return_value;
}

PyDoc_STRVAR(binascii_crc32__doc__,
"crc32($module, data, crc=0, /)\n"
"--\n"
"\n"
"Compute CRC-32 incrementally.");

#define BINASCII_CRC32_METHODDEF    \
    {"crc32", _PyCFunction_CAST(binascii_crc32), METH_FASTCALL, binascii_crc32__doc__},

static unsigned int
binascii_crc32_impl(PyObject *module, Py_buffer *data, unsigned int crc);

static PyObject *
binascii_crc32(PyObject *module, PyObject *const *args, Py_ssize_t nargs)
{
    PyObject *return_value = NULL;
    Py_buffer data = {NULL, NULL};
    unsigned int crc = 0;
    unsigned int _return_value;

    if (!_PyArg_CheckPositional("crc32", nargs, 1, 2)) {
        goto exit;
    }
    if (PyObject_GetBuffer(args[0], &data, PyBUF_SIMPLE) != 0) {
        goto exit;
    }
    if (nargs < 2) {
        goto skip_optional;
    }
    {
        Py_ssize_t _bytes = PyLong_AsNativeBytes(args[1], &crc, sizeof(unsigned int),
                Py_ASNATIVEBYTES_NATIVE_ENDIAN |
                Py_ASNATIVEBYTES_ALLOW_INDEX |
                Py_ASNATIVEBYTES_UNSIGNED_BUFFER);
        if (_bytes < 0) {
            goto exit;
        }
        if ((size_t)_bytes > sizeof(unsigned int)) {
            if (PyErr_WarnEx(PyExc_DeprecationWarning,
                "integer value out of range", 1) < 0)
            {
                goto exit;
            }
        }
    }
skip_optional:
    _return_value = binascii_crc32_impl(module, &data, crc);
    if ((_return_value == (unsigned int)-1) && PyErr_Occurred()) {
        goto exit;
    }
    return_value = PyLong_FromUnsignedLong((unsigned long)_return_value);

exit:
    /* Cleanup for data */
    if (data.obj) {
       PyBuffer_Release(&data);
    }

    return return_value;
}

PyDoc_STRVAR(binascii_b2a_hex__doc__,
"b2a_hex($module, /, data, sep=<unrepresentable>, bytes_per_sep=1)\n"
"--\n"
"\n"
"Hexadecimal representation of binary data.\n"
"\n"
"  sep\n"
"    An optional single character or byte to separate hex bytes.\n"
"  bytes_per_sep\n"
"    How many bytes between separators.  Positive values count from the\n"
"    right, negative values count from the left.\n"
"\n"
"The return value is a bytes object.  This function is also\n"
"available as \"hexlify()\".\n"
"\n"
"Example:\n"
">>> binascii.b2a_hex(b\'\\xb9\\x01\\xef\')\n"
"b\'b901ef\'\n"
">>> binascii.hexlify(b\'\\xb9\\x01\\xef\', \':\')\n"
"b\'b9:01:ef\'\n"
">>> binascii.b2a_hex(b\'\\xb9\\x01\\xef\', b\'_\', 2)\n"
"b\'b9_01ef\'");

#define BINASCII_B2A_HEX_METHODDEF    \
    {"b2a_hex", _PyCFunction_CAST(binascii_b2a_hex), METH_FASTCALL|METH_KEYWORDS, binascii_b2a_hex__doc__},

static PyObject *
binascii_b2a_hex_impl(PyObject *module, Py_buffer *data, PyObject *sep,
                      int bytes_per_sep);

static PyObject *
binascii_b2a_hex(PyObject *module, PyObject *const *args, Py_ssize_t nargs, PyObject *kwnames)
{
    PyObject *return_value = NULL;
    #if defined(Py_BUILD_CORE) && !defined(Py_BUILD_CORE_MODULE)

    #define NUM_KEYWORDS 3
    static struct {
        PyGC_Head _this_is_not_used;
        PyObject_VAR_HEAD
        Py_hash_t ob_hash;
        PyObject *ob_item[NUM_KEYWORDS];
    } _kwtuple = {
        .ob_base = PyVarObject_HEAD_INIT(&PyTuple_Type, NUM_KEYWORDS)
        .ob_hash = -1,
        .ob_item = { &_Py_ID(data), &_Py_ID(sep), &_Py_ID(bytes_per_sep), },
    };
    #undef NUM_KEYWORDS
    #define KWTUPLE (&_kwtuple.ob_base.ob_base)

    #else  // !Py_BUILD_CORE
    #  define KWTUPLE NULL
    #endif  // !Py_BUILD_CORE

    static const char * const _keywords[] = {"data", "sep", "bytes_per_sep", NULL};
    static _PyArg_Parser _parser = {
        .keywords = _keywords,
        .fname = "b2a_hex",
        .kwtuple = KWTUPLE,
    };
    #undef KWTUPLE
    PyObject *argsbuf[3];
    Py_ssize_t noptargs = nargs + (kwnames ? PyTuple_GET_SIZE(kwnames) : 0) - 1;
    Py_buffer data = {NULL, NULL};
    PyObject *sep = NULL;
    int bytes_per_sep = 1;

    args = _PyArg_UnpackKeywords(args, nargs, NULL, kwnames, &_parser,
            /*minpos*/ 1, /*maxpos*/ 3, /*minkw*/ 0, /*varpos*/ 0, argsbuf);
    if (!args) {
        goto exit;
    }
    if (PyObject_GetBuffer(args[0], &data, PyBUF_SIMPLE) != 0) {
        goto exit;
    }
    if (!noptargs) {
        goto skip_optional_pos;
    }
    if (args[1]) {
        sep = args[1];
        if (!--noptargs) {
            goto skip_optional_pos;
        }
    }
    bytes_per_sep = PyLong_AsInt(args[2]);
    if (bytes_per_sep == -1 && PyErr_Occurred()) {
        goto exit;
    }
skip_optional_pos:
    return_value = binascii_b2a_hex_impl(module, &data, sep, bytes_per_sep);

exit:
    /* Cleanup for data */
    if (data.obj) {
       PyBuffer_Release(&data);
    }

    return return_value;
}

PyDoc_STRVAR(binascii_hexlify__doc__,
"hexlify($module, /, data, sep=<unrepresentable>, bytes_per_sep=1)\n"
"--\n"
"\n"
"Hexadecimal representation of binary data.\n"
"\n"
"  sep\n"
"    An optional single character or byte to separate hex bytes.\n"
"  bytes_per_sep\n"
"    How many bytes between separators.  Positive values count from the\n"
"    right, negative values count from the left.\n"
"\n"
"The return value is a bytes object.  This function is also\n"
"available as \"b2a_hex()\".");

#define BINASCII_HEXLIFY_METHODDEF    \
    {"hexlify", _PyCFunction_CAST(binascii_hexlify), METH_FASTCALL|METH_KEYWORDS, binascii_hexlify__doc__},

static PyObject *
binascii_hexlify_impl(PyObject *module, Py_buffer *data, PyObject *sep,
                      int bytes_per_sep);

static PyObject *
binascii_hexlify(PyObject *module, PyObject *const *args, Py_ssize_t nargs, PyObject *kwnames)
{
    PyObject *return_value = NULL;
    #if defined(Py_BUILD_CORE) && !defined(Py_BUILD_CORE_MODULE)

    #define NUM_KEYWORDS 3
    static struct {
        PyGC_Head _this_is_not_used;
        PyObject_VAR_HEAD
        Py_hash_t ob_hash;
        PyObject *ob_item[NUM_KEYWORDS];
    } _kwtuple = {
        .ob_base = PyVarObject_HEAD_INIT(&PyTuple_Type, NUM_KEYWORDS)
        .ob_hash = -1,
        .ob_item = { &_Py_ID(data), &_Py_ID(sep), &_Py_ID(bytes_per_sep), },
    };
    #undef NUM_KEYWORDS
    #define KWTUPLE (&_kwtuple.ob_base.ob_base)

    #else  // !Py_BUILD_CORE
    #  define KWTUPLE NULL
    #endif  // !Py_BUILD_CORE

    static const char * const _keywords[] = {"data", "sep", "bytes_per_sep", NULL};
    static _PyArg_Parser _parser = {
        .keywords = _keywords,
        .fname = "hexlify",
        .kwtuple = KWTUPLE,
    };
    #undef KWTUPLE
    PyObject *argsbuf[3];
    Py_ssize_t noptargs = nargs + (kwnames ? PyTuple_GET_SIZE(kwnames) : 0) - 1;
    Py_buffer data = {NULL, NULL};
    PyObject *sep = NULL;
    int bytes_per_sep = 1;

    args = _PyArg_UnpackKeywords(args, nargs, NULL, kwnames, &_parser,
            /*minpos*/ 1, /*maxpos*/ 3, /*minkw*/ 0, /*varpos*/ 0, argsbuf);
    if (!args) {
        goto exit;
    }
    if (PyObject_GetBuffer(args[0], &data, PyBUF_SIMPLE) != 0) {
        goto exit;
    }
    if (!noptargs) {
        goto skip_optional_pos;
    }
    if (args[1]) {
        sep = args[1];
        if (!--noptargs) {
            goto skip_optional_pos;
        }
    }
    bytes_per_sep = PyLong_AsInt(args[2]);
    if (bytes_per_sep == -1 && PyErr_Occurred()) {
        goto exit;
    }
skip_optional_pos:
    return_value = binascii_hexlify_impl(module, &data, sep, bytes_per_sep);

exit:
    /* Cleanup for data */
    if (data.obj) {
       PyBuffer_Release(&data);
    }

    return return_value;
}

PyDoc_STRVAR(binascii_a2b_hex__doc__,
"a2b_hex($module, hexstr, /)\n"
"--\n"
"\n"
"Binary data of hexadecimal representation.\n"
"\n"
"hexstr must contain an even number of hex digits (upper or lower case).\n"
"This function is also available as \"unhexlify()\".");

#define BINASCII_A2B_HEX_METHODDEF    \
    {"a2b_hex", (PyCFunction)binascii_a2b_hex, METH_O, binascii_a2b_hex__doc__},

static PyObject *
binascii_a2b_hex_impl(PyObject *module, Py_buffer *hexstr);

static PyObject *
binascii_a2b_hex(PyObject *module, PyObject *arg)
{
    PyObject *return_value = NULL;
    Py_buffer hexstr = {NULL, NULL};

    if (!ascii_buffer_converter(arg, &hexstr)) {
        goto exit;
    }
    return_value = binascii_a2b_hex_impl(module, &hexstr);

exit:
    /* Cleanup for hexstr */
    if (hexstr.obj)
       PyBuffer_Release(&hexstr);

    return return_value;
}

PyDoc_STRVAR(binascii_unhexlify__doc__,
"unhexlify($module, hexstr, /)\n"
"--\n"
"\n"
"Binary data of hexadecimal representation.\n"
"\n"
"hexstr must contain an even number of hex digits (upper or lower case).");

#define BINASCII_UNHEXLIFY_METHODDEF    \
    {"unhexlify", (PyCFunction)binascii_unhexlify, METH_O, binascii_unhexlify__doc__},

static PyObject *
binascii_unhexlify_impl(PyObject *module, Py_buffer *hexstr);

static PyObject *
binascii_unhexlify(PyObject *module, PyObject *arg)
{
    PyObject *return_value = NULL;
    Py_buffer hexstr = {NULL, NULL};

    if (!ascii_buffer_converter(arg, &hexstr)) {
        goto exit;
    }
    return_value = binascii_unhexlify_impl(module, &hexstr);

exit:
    /* Cleanup for hexstr */
    if (hexstr.obj)
       PyBuffer_Release(&hexstr);

    return return_value;
}

PyDoc_STRVAR(binascii_a2b_qp__doc__,
"a2b_qp($module, /, data, header=False)\n"
"--\n"
"\n"
"Decode a string of qp-encoded data.");

#define BINASCII_A2B_QP_METHODDEF    \
    {"a2b_qp", _PyCFunction_CAST(binascii_a2b_qp), METH_FASTCALL|METH_KEYWORDS, binascii_a2b_qp__doc__},

static PyObject *
binascii_a2b_qp_impl(PyObject *module, Py_buffer *data, int header);

static PyObject *
binascii_a2b_qp(PyObject *module, PyObject *const *args, Py_ssize_t nargs, PyObject *kwnames)
{
    PyObject *return_value = NULL;
    #if defined(Py_BUILD_CORE) && !defined(Py_BUILD_CORE_MODULE)

    #define NUM_KEYWORDS 2
    static struct {
        PyGC_Head _this_is_not_used;
        PyObject_VAR_HEAD
        Py_hash_t ob_hash;
        PyObject *ob_item[NUM_KEYWORDS];
    } _kwtuple = {
        .ob_base = PyVarObject_HEAD_INIT(&PyTuple_Type, NUM_KEYWORDS)
        .ob_hash = -1,
        .ob_item = { &_Py_ID(data), &_Py_ID(header), },
    };
    #undef NUM_KEYWORDS
    #define KWTUPLE (&_kwtuple.ob_base.ob_base)

    #else  // !Py_BUILD_CORE
    #  define KWTUPLE NULL
    #endif  // !Py_BUILD_CORE

    static const char * const _keywords[] = {"data", "header", NULL};
    static _PyArg_Parser _parser = {
        .keywords = _keywords,
        .fname = "a2b_qp",
        .kwtuple = KWTUPLE,
    };
    #undef KWTUPLE
    PyObject *argsbuf[2];
    Py_ssize_t noptargs = nargs + (kwnames ? PyTuple_GET_SIZE(kwnames) : 0) - 1;
    Py_buffer data = {NULL, NULL};
    int header = 0;

    args = _PyArg_UnpackKeywords(args, nargs, NULL, kwnames, &_parser,
            /*minpos*/ 1, /*maxpos*/ 2, /*minkw*/ 0, /*varpos*/ 0, argsbuf);
    if (!args) {
        goto exit;
    }
    if (!ascii_buffer_converter(args[0], &data)) {
        goto exit;
    }
    if (!noptargs) {
        goto skip_optional_pos;
    }
    header = PyObject_IsTrue(args[1]);
    if (header < 0) {
        goto exit;
    }
skip_optional_pos:
    return_value = binascii_a2b_qp_impl(module, &data, header);

exit:
    /* Cleanup for data */
    if (data.obj)
       PyBuffer_Release(&data);

    return return_value;
}

PyDoc_STRVAR(binascii_b2a_qp__doc__,
"b2a_qp($module, /, data, quotetabs=False, istext=True, header=False)\n"
"--\n"
"\n"
"Encode a string using quoted-printable encoding.\n"
"\n"
"On encoding, when istext is set, newlines are not encoded, and white\n"
"space at end of lines is.  When istext is not set, \\r and \\n (CR/LF)\n"
"are both encoded.  When quotetabs is set, space and tabs are encoded.");

#define BINASCII_B2A_QP_METHODDEF    \
    {"b2a_qp", _PyCFunction_CAST(binascii_b2a_qp), METH_FASTCALL|METH_KEYWORDS, binascii_b2a_qp__doc__},

static PyObject *
binascii_b2a_qp_impl(PyObject *module, Py_buffer *data, int quotetabs,
                     int istext, int header);

static PyObject *
binascii_b2a_qp(PyObject *module, PyObject *const *args, Py_ssize_t nargs, PyObject *kwnames)
{
    PyObject *return_value = NULL;
    #if defined(Py_BUILD_CORE) && !defined(Py_BUILD_CORE_MODULE)

    #define NUM_KEYWORDS 4
    static struct {
        PyGC_Head _this_is_not_used;
        PyObject_VAR_HEAD
        Py_hash_t ob_hash;
        PyObject *ob_item[NUM_KEYWORDS];
    } _kwtuple = {
        .ob_base = PyVarObject_HEAD_INIT(&PyTuple_Type, NUM_KEYWORDS)
        .ob_hash = -1,
        .ob_item = { &_Py_ID(data), &_Py_ID(quotetabs), &_Py_ID(istext), &_Py_ID(header), },
    };
    #undef NUM_KEYWORDS
    #define KWTUPLE (&_kwtuple.ob_base.ob_base)

    #else  // !Py_BUILD_CORE
    #  define KWTUPLE NULL
    #endif  // !Py_BUILD_CORE

    static const char * const _keywords[] = {"data", "quotetabs", "istext", "header", NULL};
    static _PyArg_Parser _parser = {
        .keywords = _keywords,
        .fname = "b2a_qp",
        .kwtuple = KWTUPLE,
    };
    #undef KWTUPLE
    PyObject *argsbuf[4];
    Py_ssize_t noptargs = nargs + (kwnames ? PyTuple_GET_SIZE(kwnames) : 0) - 1;
    Py_buffer data = {NULL, NULL};
    int quotetabs = 0;
    int istext = 1;
    int header = 0;

    args = _PyArg_UnpackKeywords(args, nargs, NULL, kwnames, &_parser,
            /*minpos*/ 1, /*maxpos*/ 4, /*minkw*/ 0, /*varpos*/ 0, argsbuf);
    if (!args) {
        goto exit;
    }
    if (PyObject_GetBuffer(args[0], &data, PyBUF_SIMPLE) != 0) {
        goto exit;
    }
    if (!noptargs) {
        goto skip_optional_pos;
    }
    if (args[1]) {
        quotetabs = PyObject_IsTrue(args[1]);
        if (quotetabs < 0) {
            goto exit;
        }
        if (!--noptargs) {
            goto skip_optional_pos;
        }
    }
    if (args[2]) {
        istext = PyObject_IsTrue(args[2]);
        if (istext < 0) {
            goto exit;
        }
        if (!--noptargs) {
            goto skip_optional_pos;
        }
    }
    header = PyObject_IsTrue(args[3]);
    if (header < 0) {
        goto exit;
    }
skip_optional_pos:
    return_value = binascii_b2a_qp_impl(module, &data, quotetabs, istext, header);

exit:
    /* Cleanup for data */
    if (data.obj) {
       PyBuffer_Release(&data);
    }

    return return_value;
}
<<<<<<< HEAD
/*[clinic end generated code: output=95db68a6c51e7370 input=a9049054013a1b77]*/
=======
/*[clinic end generated code: output=fba6a71e0d7d092f input=a9049054013a1b77]*/
>>>>>>> 7342890e
<|MERGE_RESOLUTION|>--- conflicted
+++ resolved
@@ -465,9 +465,21 @@
         }
     }
     if (args[3]) {
-        width = (unsigned int)PyLong_AsUnsignedLongMask(args[3]);
-        if (width == (unsigned int)-1 && PyErr_Occurred()) {
-            goto exit;
+        {
+            Py_ssize_t _bytes = PyLong_AsNativeBytes(args[3], &width, sizeof(unsigned int),
+                    Py_ASNATIVEBYTES_NATIVE_ENDIAN |
+                    Py_ASNATIVEBYTES_ALLOW_INDEX |
+                    Py_ASNATIVEBYTES_UNSIGNED_BUFFER);
+            if (_bytes < 0) {
+                goto exit;
+            }
+            if ((size_t)_bytes > sizeof(unsigned int)) {
+                if (PyErr_WarnEx(PyExc_DeprecationWarning,
+                    "integer value out of range", 1) < 0)
+                {
+                    goto exit;
+                }
+            }
         }
         if (!--noptargs) {
             goto skip_optional_kwonly;
@@ -1229,8 +1241,4 @@
 
     return return_value;
 }
-<<<<<<< HEAD
-/*[clinic end generated code: output=95db68a6c51e7370 input=a9049054013a1b77]*/
-=======
-/*[clinic end generated code: output=fba6a71e0d7d092f input=a9049054013a1b77]*/
->>>>>>> 7342890e
+/*[clinic end generated code: output=d0014a4a2cea14f9 input=a9049054013a1b77]*/