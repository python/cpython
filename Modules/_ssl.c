--- conflicted
+++ resolved
@@ -2428,12 +2428,8 @@
     if (retval <= 0)
 #else
     if (retval == 0)
-<<<<<<< HEAD
-#endif
-        return PySSL_SetError(self, retval, __FILE__, __LINE__);
-=======
+#endif
         return PySSL_SetError(self, __FILE__, __LINE__);
->>>>>>> 48c0b05c
     if (PySSL_ChainExceptions(self) < 0)
         return NULL;
     return PyLong_FromSize_t(count);
@@ -2595,12 +2591,8 @@
     if (retval <= 0) {
 #else
     if (retval == 0) {
-<<<<<<< HEAD
-#endif
-        PySSL_SetError(self, retval, __FILE__, __LINE__);
-=======
+#endif
         PySSL_SetError(self, __FILE__, __LINE__);
->>>>>>> 48c0b05c
         goto error;
     }
     if (self->exc != NULL)
