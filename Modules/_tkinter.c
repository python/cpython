--- conflicted
+++ resolved
@@ -1208,13 +1208,8 @@
     Tcl_Condition *done;
 } Tkapp_CallEvent;
 
-<<<<<<< HEAD
-void
+static void
 Tkapp_CallDeallocArgs(Tcl_Obj** objv, Tcl_Obj** objStore, Tcl_Size objc)
-=======
-static void
-Tkapp_CallDeallocArgs(Tcl_Obj** objv, Tcl_Obj** objStore, int objc)
->>>>>>> 23e001fa
 {
     Tcl_Size i;
     for (i = 0; i < objc; i++)
