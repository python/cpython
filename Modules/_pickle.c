/* pickle accelerator C extensor: _pickle module.
 *
 * It is built as a built-in module (Py_BUILD_CORE_BUILTIN define) on Windows
 * and as an extension module (Py_BUILD_CORE_MODULE define) on other
 * platforms. */

#ifndef Py_BUILD_CORE_BUILTIN
#  define Py_BUILD_CORE_MODULE 1
#endif

#include "Python.h"
#include "pycore_bytesobject.h"   // _PyBytesWriter
#include "pycore_ceval.h"         // _Py_EnterRecursiveCall()
#include "pycore_critical_section.h" // Py_BEGIN_CRITICAL_SECTION()
#include "pycore_long.h"          // _PyLong_AsByteArray()
#include "pycore_moduleobject.h"  // _PyModule_GetState()
#include "pycore_object.h"        // _PyNone_Type
#include "pycore_pyerrors.h"      // _PyErr_FormatNote
#include "pycore_pystate.h"       // _PyThreadState_GET()
#include "pycore_runtime.h"       // _Py_ID()
#include "pycore_setobject.h"     // _PySet_NextEntry()
#include "pycore_sysmodule.h"     // _PySys_GetSizeOf()
#include "pycore_unicodeobject.h" // _PyUnicode_EqualToASCIIString()

#include <stdlib.h>               // strtol()


PyDoc_STRVAR(pickle_module_doc,
"Optimized C implementation for the Python pickle module.");

/*[clinic input]
module _pickle
class _pickle.Pickler "PicklerObject *" ""
class _pickle.PicklerMemoProxy "PicklerMemoProxyObject *" ""
class _pickle.Unpickler "UnpicklerObject *" ""
class _pickle.UnpicklerMemoProxy "UnpicklerMemoProxyObject *" ""
[clinic start generated code]*/
/*[clinic end generated code: output=da39a3ee5e6b4b0d input=b6d7191ab6466cda]*/

/* Bump HIGHEST_PROTOCOL when new opcodes are added to the pickle protocol.
   Bump DEFAULT_PROTOCOL only when the oldest still supported version of Python
   already includes it. */
enum {
    HIGHEST_PROTOCOL = 5,
    DEFAULT_PROTOCOL = 5
};

#ifdef MS_WINDOWS
// These are already typedefs from windows.h, pulled in via pycore_runtime.h.
#define FLOAT FLOAT_
#define INT INT_
#define LONG LONG_

/* This can already be defined on Windows to set the character set
   the Windows header files treat as default */
#ifdef UNICODE
#undef UNICODE
#endif
#endif

/* Pickle opcodes. These must be kept updated with pickle.py.
   Extensive docs are in pickletools.py. */
enum opcode {
    MARK            = '(',
    STOP            = '.',
    POP             = '0',
    POP_MARK        = '1',
    DUP             = '2',
    FLOAT           = 'F',
    INT             = 'I',
    BININT          = 'J',
    BININT1         = 'K',
    LONG            = 'L',
    BININT2         = 'M',
    NONE            = 'N',
    PERSID          = 'P',
    BINPERSID       = 'Q',
    REDUCE          = 'R',
    STRING          = 'S',
    BINSTRING       = 'T',
    SHORT_BINSTRING = 'U',
    UNICODE         = 'V',
    BINUNICODE      = 'X',
    APPEND          = 'a',
    BUILD           = 'b',
    GLOBAL          = 'c',
    DICT            = 'd',
    EMPTY_DICT      = '}',
    APPENDS         = 'e',
    GET             = 'g',
    BINGET          = 'h',
    INST            = 'i',
    LONG_BINGET     = 'j',
    LIST            = 'l',
    EMPTY_LIST      = ']',
    OBJ             = 'o',
    PUT             = 'p',
    BINPUT          = 'q',
    LONG_BINPUT     = 'r',
    SETITEM         = 's',
    TUPLE           = 't',
    EMPTY_TUPLE     = ')',
    SETITEMS        = 'u',
    BINFLOAT        = 'G',

    /* Protocol 2. */
    PROTO       = '\x80',
    NEWOBJ      = '\x81',
    EXT1        = '\x82',
    EXT2        = '\x83',
    EXT4        = '\x84',
    TUPLE1      = '\x85',
    TUPLE2      = '\x86',
    TUPLE3      = '\x87',
    NEWTRUE     = '\x88',
    NEWFALSE    = '\x89',
    LONG1       = '\x8a',
    LONG4       = '\x8b',

    /* Protocol 3 (Python 3.x) */
    BINBYTES       = 'B',
    SHORT_BINBYTES = 'C',

    /* Protocol 4 */
    SHORT_BINUNICODE = '\x8c',
    BINUNICODE8      = '\x8d',
    BINBYTES8        = '\x8e',
    EMPTY_SET        = '\x8f',
    ADDITEMS         = '\x90',
    FROZENSET        = '\x91',
    NEWOBJ_EX        = '\x92',
    STACK_GLOBAL     = '\x93',
    MEMOIZE          = '\x94',
    FRAME            = '\x95',

    /* Protocol 5 */
    BYTEARRAY8       = '\x96',
    NEXT_BUFFER      = '\x97',
    READONLY_BUFFER  = '\x98'
};

enum {
   /* Keep in synch with pickle.Pickler._BATCHSIZE.  This is how many elements
      batch_list/dict() pumps out before doing APPENDS/SETITEMS.  Nothing will
      break if this gets out of synch with pickle.py, but it's unclear that would
      help anything either. */
    BATCHSIZE = 1000,

    /* Nesting limit until Pickler, when running in "fast mode", starts
       checking for self-referential data-structures. */
    FAST_NESTING_LIMIT = 50,

    /* Initial size of the write buffer of Pickler. */
    WRITE_BUF_SIZE = 4096,

    /* Prefetch size when unpickling (disabled on unpeekable streams) */
    PREFETCH = 8192 * 16,
    /* Data larger that this will be read in chunks, to prevent extreme
       overallocation. */
    MIN_READ_BUF_SIZE = 1 << 20,

    FRAME_SIZE_MIN = 4,
    FRAME_SIZE_TARGET = 64 * 1024,
    FRAME_HEADER_SIZE = 9
};

/*************************************************************************/

/* State of the pickle module, per PEP 3121. */
typedef struct {
    /* Exception classes for pickle. */
    PyObject *PickleError;
    PyObject *PicklingError;
    PyObject *UnpicklingError;

    /* copyreg.dispatch_table, {type_object: pickling_function} */
    PyObject *dispatch_table;

    /* For the extension opcodes EXT1, EXT2 and EXT4. */

    /* copyreg._extension_registry, {(module_name, function_name): code} */
    PyObject *extension_registry;
    /* copyreg._extension_cache, {code: object} */
    PyObject *extension_cache;
    /* copyreg._inverted_registry, {code: (module_name, function_name)} */
    PyObject *inverted_registry;

    /* Import mappings for compatibility with Python 2.x */

    /* _compat_pickle.NAME_MAPPING,
       {(oldmodule, oldname): (newmodule, newname)} */
    PyObject *name_mapping_2to3;
    /* _compat_pickle.IMPORT_MAPPING, {oldmodule: newmodule} */
    PyObject *import_mapping_2to3;
    /* Same, but with REVERSE_NAME_MAPPING / REVERSE_IMPORT_MAPPING */
    PyObject *name_mapping_3to2;
    PyObject *import_mapping_3to2;

    /* codecs.encode, used for saving bytes in older protocols */
    PyObject *codecs_encode;
    /* builtins.getattr, used for saving nested names with protocol < 4 */
    PyObject *getattr;
    /* functools.partial, used for implementing __newobj_ex__ with protocols
       2 and 3 */
    PyObject *partial;

    /* Types */
    PyTypeObject *Pickler_Type;
    PyTypeObject *Unpickler_Type;
    PyTypeObject *Pdata_Type;
    PyTypeObject *PicklerMemoProxyType;
    PyTypeObject *UnpicklerMemoProxyType;
} PickleState;

/* Forward declaration of the _pickle module definition. */
static struct PyModuleDef _picklemodule;

/* Given a module object, get its per-module state. */
static inline PickleState *
_Pickle_GetState(PyObject *module)
{
    void *state = _PyModule_GetState(module);
    assert(state != NULL);
    return (PickleState *)state;
}

static inline PickleState *
_Pickle_GetStateByClass(PyTypeObject *cls)
{
    void *state = _PyType_GetModuleState(cls);
    assert(state != NULL);
    return (PickleState *)state;
}

static inline PickleState *
_Pickle_FindStateByType(PyTypeObject *tp)
{
    PyObject *module = PyType_GetModuleByDef(tp, &_picklemodule);
    assert(module != NULL);
    return _Pickle_GetState(module);
}

/* Clear the given pickle module state. */
static void
_Pickle_ClearState(PickleState *st)
{
    Py_CLEAR(st->PickleError);
    Py_CLEAR(st->PicklingError);
    Py_CLEAR(st->UnpicklingError);
    Py_CLEAR(st->dispatch_table);
    Py_CLEAR(st->extension_registry);
    Py_CLEAR(st->extension_cache);
    Py_CLEAR(st->inverted_registry);
    Py_CLEAR(st->name_mapping_2to3);
    Py_CLEAR(st->import_mapping_2to3);
    Py_CLEAR(st->name_mapping_3to2);
    Py_CLEAR(st->import_mapping_3to2);
    Py_CLEAR(st->codecs_encode);
    Py_CLEAR(st->getattr);
    Py_CLEAR(st->partial);
    Py_CLEAR(st->Pickler_Type);
    Py_CLEAR(st->Unpickler_Type);
    Py_CLEAR(st->Pdata_Type);
    Py_CLEAR(st->PicklerMemoProxyType);
    Py_CLEAR(st->UnpicklerMemoProxyType);
}

/* Initialize the given pickle module state. */
static int
_Pickle_InitState(PickleState *st)
{
    PyObject *copyreg = NULL;
    PyObject *compat_pickle = NULL;

    st->getattr = _PyEval_GetBuiltin(&_Py_ID(getattr));
    if (st->getattr == NULL)
        goto error;

    copyreg = PyImport_ImportModule("copyreg");
    if (!copyreg)
        goto error;
    st->dispatch_table = PyObject_GetAttrString(copyreg, "dispatch_table");
    if (!st->dispatch_table)
        goto error;
    if (!PyDict_CheckExact(st->dispatch_table)) {
        PyErr_Format(PyExc_RuntimeError,
                     "copyreg.dispatch_table should be a dict, not %.200s",
                     Py_TYPE(st->dispatch_table)->tp_name);
        goto error;
    }
    st->extension_registry = \
        PyObject_GetAttrString(copyreg, "_extension_registry");
    if (!st->extension_registry)
        goto error;
    if (!PyDict_CheckExact(st->extension_registry)) {
        PyErr_Format(PyExc_RuntimeError,
                     "copyreg._extension_registry should be a dict, "
                     "not %.200s", Py_TYPE(st->extension_registry)->tp_name);
        goto error;
    }
    st->inverted_registry = \
        PyObject_GetAttrString(copyreg, "_inverted_registry");
    if (!st->inverted_registry)
        goto error;
    if (!PyDict_CheckExact(st->inverted_registry)) {
        PyErr_Format(PyExc_RuntimeError,
                     "copyreg._inverted_registry should be a dict, "
                     "not %.200s", Py_TYPE(st->inverted_registry)->tp_name);
        goto error;
    }
    st->extension_cache = PyObject_GetAttrString(copyreg, "_extension_cache");
    if (!st->extension_cache)
        goto error;
    if (!PyDict_CheckExact(st->extension_cache)) {
        PyErr_Format(PyExc_RuntimeError,
                     "copyreg._extension_cache should be a dict, "
                     "not %.200s", Py_TYPE(st->extension_cache)->tp_name);
        goto error;
    }
    Py_CLEAR(copyreg);

    /* Load the 2.x -> 3.x stdlib module mapping tables */
    compat_pickle = PyImport_ImportModule("_compat_pickle");
    if (!compat_pickle)
        goto error;
    st->name_mapping_2to3 = \
        PyObject_GetAttrString(compat_pickle, "NAME_MAPPING");
    if (!st->name_mapping_2to3)
        goto error;
    if (!PyDict_CheckExact(st->name_mapping_2to3)) {
        PyErr_Format(PyExc_RuntimeError,
                     "_compat_pickle.NAME_MAPPING should be a dict, not %.200s",
                     Py_TYPE(st->name_mapping_2to3)->tp_name);
        goto error;
    }
    st->import_mapping_2to3 = \
        PyObject_GetAttrString(compat_pickle, "IMPORT_MAPPING");
    if (!st->import_mapping_2to3)
        goto error;
    if (!PyDict_CheckExact(st->import_mapping_2to3)) {
        PyErr_Format(PyExc_RuntimeError,
                     "_compat_pickle.IMPORT_MAPPING should be a dict, "
                     "not %.200s", Py_TYPE(st->import_mapping_2to3)->tp_name);
        goto error;
    }
    /* ... and the 3.x -> 2.x mapping tables */
    st->name_mapping_3to2 = \
        PyObject_GetAttrString(compat_pickle, "REVERSE_NAME_MAPPING");
    if (!st->name_mapping_3to2)
        goto error;
    if (!PyDict_CheckExact(st->name_mapping_3to2)) {
        PyErr_Format(PyExc_RuntimeError,
                     "_compat_pickle.REVERSE_NAME_MAPPING should be a dict, "
                     "not %.200s", Py_TYPE(st->name_mapping_3to2)->tp_name);
        goto error;
    }
    st->import_mapping_3to2 = \
        PyObject_GetAttrString(compat_pickle, "REVERSE_IMPORT_MAPPING");
    if (!st->import_mapping_3to2)
        goto error;
    if (!PyDict_CheckExact(st->import_mapping_3to2)) {
        PyErr_Format(PyExc_RuntimeError,
                     "_compat_pickle.REVERSE_IMPORT_MAPPING should be a dict, "
                     "not %.200s", Py_TYPE(st->import_mapping_3to2)->tp_name);
        goto error;
    }
    Py_CLEAR(compat_pickle);

    st->codecs_encode = PyImport_ImportModuleAttrString("codecs", "encode");
    if (st->codecs_encode == NULL) {
        goto error;
    }
    if (!PyCallable_Check(st->codecs_encode)) {
        PyErr_Format(PyExc_RuntimeError,
                     "codecs.encode should be a callable, not %.200s",
                     Py_TYPE(st->codecs_encode)->tp_name);
        goto error;
    }

    st->partial = PyImport_ImportModuleAttrString("functools", "partial");
    if (!st->partial)
        goto error;

    return 0;

  error:
    Py_CLEAR(copyreg);
    Py_CLEAR(compat_pickle);
    _Pickle_ClearState(st);
    return -1;
}

/* Helper for calling a function with a single argument quickly.

   This function steals the reference of the given argument. */
static PyObject *
_Pickle_FastCall(PyObject *func, PyObject *obj)
{
    PyObject *result;

    result = PyObject_CallOneArg(func, obj);
    Py_DECREF(obj);
    return result;
}

/*************************************************************************/

/* Internal data type used as the unpickling stack. */
typedef struct {
    PyObject_VAR_HEAD
    PyObject **data;
    int mark_set;          /* is MARK set? */
    Py_ssize_t fence;      /* position of top MARK or 0 */
    Py_ssize_t allocated;  /* number of slots in data allocated */
} Pdata;

#define Pdata_CAST(op)  ((Pdata *)(op))

static void
Pdata_dealloc(PyObject *op)
{
    Pdata *self = Pdata_CAST(op);
    PyTypeObject *tp = Py_TYPE(self);
    PyObject_GC_UnTrack(self);
    Py_ssize_t i = Py_SIZE(self);
    while (--i >= 0) {
        Py_DECREF(self->data[i]);
    }
    PyMem_Free(self->data);
    tp->tp_free(self);
    Py_DECREF(tp);
}

static PyType_Slot pdata_slots[] = {
    {Py_tp_dealloc, Pdata_dealloc},
    {Py_tp_traverse, _PyObject_VisitType},
    {0, NULL},
};

static PyType_Spec pdata_spec = {
    .name = "_pickle.Pdata",
    .basicsize = sizeof(Pdata),
    .itemsize = sizeof(PyObject *),
    .flags = (Py_TPFLAGS_DEFAULT | Py_TPFLAGS_HAVE_GC |
              Py_TPFLAGS_IMMUTABLETYPE),
    .slots = pdata_slots,
};

static PyObject *
Pdata_New(PickleState *state)
{
    Pdata *self;

    if (!(self = PyObject_GC_New(Pdata, state->Pdata_Type)))
        return NULL;
    Py_SET_SIZE(self, 0);
    self->mark_set = 0;
    self->fence = 0;
    self->allocated = 8;
    self->data = PyMem_Malloc(self->allocated * sizeof(PyObject *));
    if (self->data) {
        PyObject_GC_Track(self);
        return (PyObject *)self;
    }
    Py_DECREF(self);
    return PyErr_NoMemory();
}


/* Retain only the initial clearto items.  If clearto >= the current
 * number of items, this is a (non-erroneous) NOP.
 */
static int
Pdata_clear(Pdata *self, Py_ssize_t clearto)
{
    Py_ssize_t i = Py_SIZE(self);

    assert(clearto >= self->fence);
    if (clearto >= i)
        return 0;

    while (--i >= clearto) {
        Py_CLEAR(self->data[i]);
    }
    Py_SET_SIZE(self, clearto);
    return 0;
}

static int
Pdata_grow(Pdata *self)
{
    PyObject **data = self->data;
    size_t allocated = (size_t)self->allocated;
    size_t new_allocated;

    new_allocated = (allocated >> 3) + 6;
    /* check for integer overflow */
    if (new_allocated > (size_t)PY_SSIZE_T_MAX - allocated)
        goto nomemory;
    new_allocated += allocated;
    PyMem_RESIZE(data, PyObject *, new_allocated);
    if (data == NULL)
        goto nomemory;

    self->data = data;
    self->allocated = (Py_ssize_t)new_allocated;
    return 0;

  nomemory:
    PyErr_NoMemory();
    return -1;
}

static int
Pdata_stack_underflow(PickleState *st, Pdata *self)
{
    PyErr_SetString(st->UnpicklingError,
                    self->mark_set ?
                    "unexpected MARK found" :
                    "unpickling stack underflow");
    return -1;
}

/* D is a Pdata*.  Pop the topmost element and store it into V, which
 * must be an lvalue holding PyObject*.  On stack underflow, UnpicklingError
 * is raised and V is set to NULL.
 */
static PyObject *
Pdata_pop(PickleState *state, Pdata *self)
{
    if (Py_SIZE(self) <= self->fence) {
        Pdata_stack_underflow(state, self);
        return NULL;
    }
    Py_SET_SIZE(self, Py_SIZE(self) - 1);
    return self->data[Py_SIZE(self)];
}
#define PDATA_POP(S, D, V) do { (V) = Pdata_pop(S, (D)); } while (0)

static int
Pdata_push(Pdata *self, PyObject *obj)
{
    if (Py_SIZE(self) == self->allocated && Pdata_grow(self) < 0) {
        return -1;
    }
    self->data[Py_SIZE(self)] = obj;
    Py_SET_SIZE(self, Py_SIZE(self) + 1);
    return 0;
}

/* Push an object on stack, transferring its ownership to the stack. */
#define PDATA_PUSH(D, O, ER) do {                               \
        if (Pdata_push((D), (O)) < 0) return (ER); } while(0)

/* Push an object on stack, adding a new reference to the object. */
#define PDATA_APPEND(D, O, ER) do {                             \
        Py_INCREF((O));                                         \
        if (Pdata_push((D), (O)) < 0) return (ER); } while(0)

static PyObject *
Pdata_poptuple(PickleState *state, Pdata *self, Py_ssize_t start)
{
    PyObject *tuple;
    Py_ssize_t len, i, j;

    if (start < self->fence) {
        Pdata_stack_underflow(state, self);
        return NULL;
    }
    len = Py_SIZE(self) - start;
    tuple = PyTuple_New(len);
    if (tuple == NULL)
        return NULL;
    for (i = start, j = 0; j < len; i++, j++)
        PyTuple_SET_ITEM(tuple, j, self->data[i]);

    Py_SET_SIZE(self, start);
    return tuple;
}

static PyObject *
Pdata_poplist(Pdata *self, Py_ssize_t start)
{
    PyObject *list;
    Py_ssize_t len, i, j;

    len = Py_SIZE(self) - start;
    list = PyList_New(len);
    if (list == NULL)
        return NULL;
    for (i = start, j = 0; j < len; i++, j++)
        PyList_SET_ITEM(list, j, self->data[i]);

    Py_SET_SIZE(self, start);
    return list;
}

typedef struct {
    PyObject *me_key;
    Py_ssize_t me_value;
} PyMemoEntry;

typedef struct {
    size_t mt_mask;
    size_t mt_used;
    size_t mt_allocated;
    PyMemoEntry *mt_table;
} PyMemoTable;

typedef struct PicklerObject {
    PyObject_HEAD
    PyMemoTable *memo;          /* Memo table, keep track of the seen
                                   objects to support self-referential objects
                                   pickling. */
    PyObject *persistent_id;    /* persistent_id() method, can be NULL */
    PyObject *persistent_id_attr; /* instance attribute, can be NULL */
    PyObject *dispatch_table;   /* private dispatch_table, can be NULL */
    PyObject *reducer_override; /* hook for invoking user-defined callbacks
                                   instead of save_global when pickling
                                   functions and classes*/

    PyObject *write;            /* write() method of the output stream. */
    PyObject *output_buffer;    /* Write into a local bytearray buffer before
                                   flushing to the stream. */
    Py_ssize_t output_len;      /* Length of output_buffer. */
    Py_ssize_t max_output_len;  /* Allocation size of output_buffer. */
    int proto;                  /* Pickle protocol number, >= 0 */
    int bin;                    /* Boolean, true if proto > 0 */
    int framing;                /* True when framing is enabled, proto >= 4 */
    Py_ssize_t frame_start;     /* Position in output_buffer where the
                                   current frame begins. -1 if there
                                   is no frame currently open. */

    Py_ssize_t buf_size;        /* Size of the current buffered pickle data */
    int fast;                   /* Enable fast mode if set to a true value.
                                   The fast mode disable the usage of memo,
                                   therefore speeding the pickling process by
                                   not generating superfluous PUT opcodes. It
                                   should not be used if with self-referential
                                   objects. */
    int fast_nesting;
    int fix_imports;            /* Indicate whether Pickler should fix
                                   the name of globals for Python 2.x. */
    PyObject *fast_memo;
    PyObject *buffer_callback;  /* Callback for out-of-band buffers, or NULL */
} PicklerObject;

typedef struct UnpicklerObject {
    PyObject_HEAD
    Pdata *stack;               /* Pickle data stack, store unpickled objects. */

    /* The unpickler memo is just an array of PyObject *s. Using a dict
       is unnecessary, since the keys usually are contiguous ints. */
    PyObject **memo;
    size_t memo_size;       /* Capacity of the memo array */
    size_t memo_len;        /* Number of objects in the memo */
    PyObject *memo_dict;    /* The backup memo dict for non-continuous keys. */

    PyObject *persistent_load;  /* persistent_load() method, can be NULL. */
    PyObject *persistent_load_attr;  /* instance attribute, can be NULL. */

    Py_buffer buffer;
    char *input_buffer;
    char *input_line;
    Py_ssize_t input_len;
    Py_ssize_t next_read_idx;
    Py_ssize_t prefetched_idx;  /* index of first prefetched byte */

    PyObject *read;             /* read() method of the input stream. */
    PyObject *readinto;         /* readinto() method of the input stream. */
    PyObject *readline;         /* readline() method of the input stream. */
    PyObject *peek;             /* peek() method of the input stream, or NULL */
    PyObject *buffers;          /* iterable of out-of-band buffers, or NULL */

    char *encoding;             /* Name of the encoding to be used for
                                   decoding strings pickled using Python
                                   2.x. The default value is "ASCII" */
    char *errors;               /* Name of errors handling scheme to used when
                                   decoding strings. The default value is
                                   "strict". */
    Py_ssize_t *marks;          /* Mark stack, used for unpickling container
                                   objects. */
    Py_ssize_t num_marks;       /* Number of marks in the mark stack. */
    Py_ssize_t marks_size;      /* Current allocated size of the mark stack. */
    int proto;                  /* Protocol of the pickle loaded. */
    int fix_imports;            /* Indicate whether Unpickler should fix
                                   the name of globals pickled by Python 2.x. */
} UnpicklerObject;

typedef struct {
    PyObject_HEAD
    PicklerObject *pickler; /* Pickler whose memo table we're proxying. */
}  PicklerMemoProxyObject;

typedef struct {
    PyObject_HEAD
    UnpicklerObject *unpickler;
} UnpicklerMemoProxyObject;

#define PicklerObject_CAST(op)              ((PicklerObject *)(op))
#define UnpicklerObject_CAST(op)            ((UnpicklerObject *)(op))
#define PicklerMemoProxyObject_CAST(op)     ((PicklerMemoProxyObject *)(op))
#define UnpicklerMemoProxyObject_CAST(op)   ((UnpicklerMemoProxyObject *)(op))

/* Forward declarations */
static int save(PickleState *state, PicklerObject *, PyObject *, int);
static int save_reduce(PickleState *, PicklerObject *, PyObject *, PyObject *);

#include "clinic/_pickle.c.h"

/*************************************************************************
 A custom hashtable mapping void* to Python ints. This is used by the pickler
 for memoization. Using a custom hashtable rather than PyDict allows us to skip
 a bunch of unnecessary object creation. This makes a huge performance
 difference. */

#define MT_MINSIZE 8
#define PERTURB_SHIFT 5


static PyMemoTable *
PyMemoTable_New(void)
{
    PyMemoTable *memo = PyMem_Malloc(sizeof(PyMemoTable));
    if (memo == NULL) {
        PyErr_NoMemory();
        return NULL;
    }

    memo->mt_used = 0;
    memo->mt_allocated = MT_MINSIZE;
    memo->mt_mask = MT_MINSIZE - 1;
    memo->mt_table = PyMem_Malloc(MT_MINSIZE * sizeof(PyMemoEntry));
    if (memo->mt_table == NULL) {
        PyMem_Free(memo);
        PyErr_NoMemory();
        return NULL;
    }
    memset(memo->mt_table, 0, MT_MINSIZE * sizeof(PyMemoEntry));

    return memo;
}

static PyMemoTable *
PyMemoTable_Copy(PyMemoTable *self)
{
    PyMemoTable *new = PyMemoTable_New();
    if (new == NULL)
        return NULL;

    new->mt_used = self->mt_used;
    new->mt_allocated = self->mt_allocated;
    new->mt_mask = self->mt_mask;
    /* The table we get from _New() is probably smaller than we wanted.
       Free it and allocate one that's the right size. */
    PyMem_Free(new->mt_table);
    new->mt_table = PyMem_NEW(PyMemoEntry, self->mt_allocated);
    if (new->mt_table == NULL) {
        PyMem_Free(new);
        PyErr_NoMemory();
        return NULL;
    }
    for (size_t i = 0; i < self->mt_allocated; i++) {
        Py_XINCREF(self->mt_table[i].me_key);
    }
    memcpy(new->mt_table, self->mt_table,
           sizeof(PyMemoEntry) * self->mt_allocated);

    return new;
}

static Py_ssize_t
PyMemoTable_Size(PyMemoTable *self)
{
    return self->mt_used;
}

static int
PyMemoTable_Clear(PyMemoTable *self)
{
    Py_ssize_t i = self->mt_allocated;

    while (--i >= 0) {
        Py_XDECREF(self->mt_table[i].me_key);
    }
    self->mt_used = 0;
    memset(self->mt_table, 0, self->mt_allocated * sizeof(PyMemoEntry));
    return 0;
}

static void
PyMemoTable_Del(PyMemoTable *self)
{
    if (self == NULL)
        return;
    PyMemoTable_Clear(self);

    PyMem_Free(self->mt_table);
    PyMem_Free(self);
}

/* Since entries cannot be deleted from this hashtable, _PyMemoTable_Lookup()
   can be considerably simpler than dictobject.c's lookdict(). */
static PyMemoEntry *
_PyMemoTable_Lookup(PyMemoTable *self, PyObject *key)
{
    size_t i;
    size_t perturb;
    size_t mask = self->mt_mask;
    PyMemoEntry *table = self->mt_table;
    PyMemoEntry *entry;
    Py_hash_t hash = (Py_hash_t)key >> 3;

    i = hash & mask;
    entry = &table[i];
    if (entry->me_key == NULL || entry->me_key == key)
        return entry;

    for (perturb = hash; ; perturb >>= PERTURB_SHIFT) {
        i = (i << 2) + i + perturb + 1;
        entry = &table[i & mask];
        if (entry->me_key == NULL || entry->me_key == key)
            return entry;
    }
    Py_UNREACHABLE();
}

/* Returns -1 on failure, 0 on success. */
static int
_PyMemoTable_ResizeTable(PyMemoTable *self, size_t min_size)
{
    PyMemoEntry *oldtable = NULL;
    PyMemoEntry *oldentry, *newentry;
    size_t new_size = MT_MINSIZE;
    size_t to_process;

    assert(min_size > 0);

    if (min_size > PY_SSIZE_T_MAX) {
        PyErr_NoMemory();
        return -1;
    }

    /* Find the smallest valid table size >= min_size. */
    while (new_size < min_size) {
        new_size <<= 1;
    }
    /* new_size needs to be a power of two. */
    assert((new_size & (new_size - 1)) == 0);

    /* Allocate new table. */
    oldtable = self->mt_table;
    self->mt_table = PyMem_NEW(PyMemoEntry, new_size);
    if (self->mt_table == NULL) {
        self->mt_table = oldtable;
        PyErr_NoMemory();
        return -1;
    }
    self->mt_allocated = new_size;
    self->mt_mask = new_size - 1;
    memset(self->mt_table, 0, sizeof(PyMemoEntry) * new_size);

    /* Copy entries from the old table. */
    to_process = self->mt_used;
    for (oldentry = oldtable; to_process > 0; oldentry++) {
        if (oldentry->me_key != NULL) {
            to_process--;
            /* newentry is a pointer to a chunk of the new
               mt_table, so we're setting the key:value pair
               in-place. */
            newentry = _PyMemoTable_Lookup(self, oldentry->me_key);
            newentry->me_key = oldentry->me_key;
            newentry->me_value = oldentry->me_value;
        }
    }

    /* Deallocate the old table. */
    PyMem_Free(oldtable);
    return 0;
}

/* Returns NULL on failure, a pointer to the value otherwise. */
static Py_ssize_t *
PyMemoTable_Get(PyMemoTable *self, PyObject *key)
{
    PyMemoEntry *entry = _PyMemoTable_Lookup(self, key);
    if (entry->me_key == NULL)
        return NULL;
    return &entry->me_value;
}

/* Returns -1 on failure, 0 on success. */
static int
PyMemoTable_Set(PyMemoTable *self, PyObject *key, Py_ssize_t value)
{
    PyMemoEntry *entry;

    assert(key != NULL);

    entry = _PyMemoTable_Lookup(self, key);
    if (entry->me_key != NULL) {
        entry->me_value = value;
        return 0;
    }
    entry->me_key = Py_NewRef(key);
    entry->me_value = value;
    self->mt_used++;

    /* If we added a key, we can safely resize. Otherwise just return!
     * If used >= 2/3 size, adjust size. Normally, this quaduples the size.
     *
     * Quadrupling the size improves average table sparseness
     * (reducing collisions) at the cost of some memory. It also halves
     * the number of expensive resize operations in a growing memo table.
     *
     * Very large memo tables (over 50K items) use doubling instead.
     * This may help applications with severe memory constraints.
     */
    if (SIZE_MAX / 3 >= self->mt_used && self->mt_used * 3 < self->mt_allocated * 2) {
        return 0;
    }
    // self->mt_used is always < PY_SSIZE_T_MAX, so this can't overflow.
    size_t desired_size = (self->mt_used > 50000 ? 2 : 4) * self->mt_used;
    return _PyMemoTable_ResizeTable(self, desired_size);
}

#undef MT_MINSIZE
#undef PERTURB_SHIFT

/*************************************************************************/


static int
_Pickler_ClearBuffer(PicklerObject *self)
{
    Py_XSETREF(self->output_buffer,
              PyBytes_FromStringAndSize(NULL, self->max_output_len));
    if (self->output_buffer == NULL)
        return -1;
    self->output_len = 0;
    self->frame_start = -1;
    return 0;
}

static void
_write_size64(char *out, size_t value)
{
    size_t i;

    static_assert(sizeof(size_t) <= 8, "size_t is larger than 64-bit");

    for (i = 0; i < sizeof(size_t); i++) {
        out[i] = (unsigned char)((value >> (8 * i)) & 0xff);
    }
    for (i = sizeof(size_t); i < 8; i++) {
        out[i] = 0;
    }
}

static int
_Pickler_CommitFrame(PicklerObject *self)
{
    size_t frame_len;
    char *qdata;

    if (!self->framing || self->frame_start == -1)
        return 0;
    frame_len = self->output_len - self->frame_start - FRAME_HEADER_SIZE;
    qdata = PyBytes_AS_STRING(self->output_buffer) + self->frame_start;
    if (frame_len >= FRAME_SIZE_MIN) {
        qdata[0] = FRAME;
        _write_size64(qdata + 1, frame_len);
    }
    else {
        memmove(qdata, qdata + FRAME_HEADER_SIZE, frame_len);
        self->output_len -= FRAME_HEADER_SIZE;
    }
    self->frame_start = -1;
    return 0;
}

static PyObject *
_Pickler_GetString(PicklerObject *self)
{
    PyObject *output_buffer = self->output_buffer;

    assert(self->output_buffer != NULL);

    if (_Pickler_CommitFrame(self))
        return NULL;

    self->output_buffer = NULL;
    /* Resize down to exact size */
    if (_PyBytes_Resize(&output_buffer, self->output_len) < 0)
        return NULL;
    return output_buffer;
}

static int
_Pickler_FlushToFile(PicklerObject *self)
{
    PyObject *output, *result;

    assert(self->write != NULL);

    /* This will commit the frame first */
    output = _Pickler_GetString(self);
    if (output == NULL)
        return -1;

    result = _Pickle_FastCall(self->write, output);
    Py_XDECREF(result);
    return (result == NULL) ? -1 : 0;
}

static int
_Pickler_OpcodeBoundary(PicklerObject *self)
{
    Py_ssize_t frame_len;

    if (!self->framing || self->frame_start == -1) {
        return 0;
    }
    frame_len = self->output_len - self->frame_start - FRAME_HEADER_SIZE;
    if (frame_len >= FRAME_SIZE_TARGET) {
        if(_Pickler_CommitFrame(self)) {
            return -1;
        }
        /* Flush the content of the committed frame to the underlying
         * file and reuse the pickler buffer for the next frame so as
         * to limit memory usage when dumping large complex objects to
         * a file.
         *
         * self->write is NULL when called via dumps.
         */
        if (self->write != NULL) {
            if (_Pickler_FlushToFile(self) < 0) {
                return -1;
            }
            if (_Pickler_ClearBuffer(self) < 0) {
                return -1;
            }
        }
    }
    return 0;
}

static Py_ssize_t
_Pickler_Write(PicklerObject *self, const char *s, Py_ssize_t data_len)
{
    Py_ssize_t i, n, required;
    char *buffer;
    int need_new_frame;

    assert(s != NULL);
    need_new_frame = (self->framing && self->frame_start == -1);

    if (need_new_frame)
        n = data_len + FRAME_HEADER_SIZE;
    else
        n = data_len;

    required = self->output_len + n;
    if (required > self->max_output_len) {
        /* Make place in buffer for the pickle chunk */
        if (self->output_len >= PY_SSIZE_T_MAX / 2 - n) {
            PyErr_NoMemory();
            return -1;
        }
        self->max_output_len = (self->output_len + n) / 2 * 3;
        if (_PyBytes_Resize(&self->output_buffer, self->max_output_len) < 0)
            return -1;
    }
    buffer = PyBytes_AS_STRING(self->output_buffer);
    if (need_new_frame) {
        /* Setup new frame */
        Py_ssize_t frame_start = self->output_len;
        self->frame_start = frame_start;
        for (i = 0; i < FRAME_HEADER_SIZE; i++) {
            /* Write an invalid value, for debugging */
            buffer[frame_start + i] = 0xFE;
        }
        self->output_len += FRAME_HEADER_SIZE;
    }
    if (data_len < 8) {
        /* This is faster than memcpy when the string is short. */
        for (i = 0; i < data_len; i++) {
            buffer[self->output_len + i] = s[i];
        }
    }
    else {
        memcpy(buffer + self->output_len, s, data_len);
    }
    self->output_len += data_len;
    return data_len;
}

static PicklerObject *
_Pickler_New(PickleState *st)
{
    PyMemoTable *memo = PyMemoTable_New();
    if (memo == NULL) {
        return NULL;
    }

    const Py_ssize_t max_output_len = WRITE_BUF_SIZE;
    PyObject *output_buffer = PyBytes_FromStringAndSize(NULL, max_output_len);
    if (output_buffer == NULL) {
        goto error;
    }

    PicklerObject *self = PyObject_GC_New(PicklerObject, st->Pickler_Type);
    if (self == NULL) {
        goto error;
    }

    self->memo = memo;
    self->persistent_id = NULL;
    self->persistent_id_attr = NULL;
    self->dispatch_table = NULL;
    self->reducer_override = NULL;
    self->write = NULL;
    self->output_buffer = output_buffer;
    self->output_len = 0;
    self->max_output_len = max_output_len;
    self->proto = 0;
    self->bin = 0;
    self->framing = 0;
    self->frame_start = -1;
    self->buf_size = 0;
    self->fast = 0;
    self->fast_nesting = 0;
    self->fix_imports = 0;
    self->fast_memo = NULL;
    self->buffer_callback = NULL;

    PyObject_GC_Track(self);
    return self;

error:
    PyMem_Free(memo);
    Py_XDECREF(output_buffer);
    return NULL;
}

static int
_Pickler_SetProtocol(PicklerObject *self, PyObject *protocol, int fix_imports)
{
    long proto;

    if (protocol == Py_None) {
        proto = DEFAULT_PROTOCOL;
    }
    else {
        proto = PyLong_AsLong(protocol);
        if (proto < 0) {
            if (proto == -1 && PyErr_Occurred())
                return -1;
            proto = HIGHEST_PROTOCOL;
        }
        else if (proto > HIGHEST_PROTOCOL) {
            PyErr_Format(PyExc_ValueError, "pickle protocol must be <= %d",
                         HIGHEST_PROTOCOL);
            return -1;
        }
    }
    self->proto = (int)proto;
    self->bin = proto > 0;
    self->fix_imports = fix_imports && proto < 3;
    return 0;
}

/* Returns -1 (with an exception set) on failure, 0 on success. This may
   be called once on a freshly created Pickler. */
static int
_Pickler_SetOutputStream(PicklerObject *self, PyObject *file)
{
    assert(file != NULL);
    if (PyObject_GetOptionalAttr(file, &_Py_ID(write), &self->write) < 0) {
        return -1;
    }
    if (self->write == NULL) {
        PyErr_SetString(PyExc_TypeError,
                        "file must have a 'write' attribute");
        return -1;
    }

    return 0;
}

static int
_Pickler_SetBufferCallback(PicklerObject *self, PyObject *buffer_callback)
{
    if (buffer_callback == Py_None) {
        buffer_callback = NULL;
    }
    if (buffer_callback != NULL && self->proto < 5) {
        PyErr_SetString(PyExc_ValueError,
                        "buffer_callback needs protocol >= 5");
        return -1;
    }

    self->buffer_callback = Py_XNewRef(buffer_callback);
    return 0;
}

/* Returns the size of the input on success, -1 on failure. This takes its
   own reference to `input`. */
static Py_ssize_t
_Unpickler_SetStringInput(UnpicklerObject *self, PyObject *input)
{
    if (self->buffer.buf != NULL)
        PyBuffer_Release(&self->buffer);
    if (PyObject_GetBuffer(input, &self->buffer, PyBUF_CONTIG_RO) < 0)
        return -1;
    self->input_buffer = self->buffer.buf;
    self->input_len = self->buffer.len;
    self->next_read_idx = 0;
    self->prefetched_idx = self->input_len;
    return self->input_len;
}

static int
bad_readline(PickleState *st)
{
    PyErr_SetString(st->UnpicklingError, "pickle data was truncated");
    return -1;
}

/* Skip any consumed data that was only prefetched using peek() */
static int
_Unpickler_SkipConsumed(UnpicklerObject *self)
{
    Py_ssize_t consumed;
    PyObject *r;

    consumed = self->next_read_idx - self->prefetched_idx;
    if (consumed <= 0)
        return 0;

    assert(self->peek);  /* otherwise we did something wrong */
    /* This makes a useless copy... */
    r = PyObject_CallFunction(self->read, "n", consumed);
    if (r == NULL)
        return -1;
    Py_DECREF(r);

    self->prefetched_idx = self->next_read_idx;
    return 0;
}

static const Py_ssize_t READ_WHOLE_LINE = -1;

/* Don't call it directly: use _Unpickler_ReadInto() */
static Py_ssize_t
_Unpickler_ReadIntoFromFile(PickleState *state, UnpicklerObject *self, char *buf,
                            Py_ssize_t n)
{
    assert(n != READ_WHOLE_LINE);

    if (!self->readinto) {
        /* readinto() not supported on file-like object, fall back to read()
         * and copy into destination buffer (bpo-39681) */
        PyObject* len = PyLong_FromSsize_t(n);
        if (len == NULL) {
            return -1;
        }
        PyObject* data = _Pickle_FastCall(self->read, len);
        if (data == NULL) {
            return -1;
        }
        if (!PyBytes_Check(data)) {
            PyErr_Format(PyExc_ValueError,
                         "read() returned non-bytes object (%R)",
                         Py_TYPE(data));
            Py_DECREF(data);
            return -1;
        }
        Py_ssize_t read_size = PyBytes_GET_SIZE(data);
        if (read_size < n) {
            Py_DECREF(data);
            return bad_readline(state);
        }
        memcpy(buf, PyBytes_AS_STRING(data), n);
        Py_DECREF(data);
        return n;
    }

    /* Call readinto() into user buffer */
    PyObject *buf_obj = PyMemoryView_FromMemory(buf, n, PyBUF_WRITE);
    if (buf_obj == NULL) {
        return -1;
    }
    PyObject *read_size_obj = _Pickle_FastCall(self->readinto, buf_obj);
    if (read_size_obj == NULL) {
        return -1;
    }
    Py_ssize_t read_size = PyLong_AsSsize_t(read_size_obj);
    Py_DECREF(read_size_obj);

    if (read_size < 0) {
        if (!PyErr_Occurred()) {
            PyErr_SetString(PyExc_ValueError,
                            "readinto() returned negative size");
        }
        return -1;
    }
    if (read_size < n) {
        return bad_readline(state);
    }
    return n;
}

/* If reading from a file, we need to only pull the bytes we need, since there
   may be multiple pickle objects arranged contiguously in the same input
   buffer.

   If `n` is READ_WHOLE_LINE, read a whole line. Otherwise, read up to `n`
   bytes from the input stream/buffer.

   Update the unpickler's input buffer with the newly-read data. Returns -1 on
   failure; on success, returns the number of bytes read from the file.

   On success, self->input_len will be 0; this is intentional so that when
   unpickling from a file, the "we've run out of data" code paths will trigger,
   causing the Unpickler to go back to the file for more data. Use the returned
   size to tell you how much data you can process. */
static Py_ssize_t
_Unpickler_ReadFromFile(PickleState *state, UnpicklerObject *self, Py_ssize_t n)
{
    PyObject *data;
    Py_ssize_t read_size;

    assert(self->read != NULL);

    if (_Unpickler_SkipConsumed(self) < 0)
        return -1;

    if (n == READ_WHOLE_LINE) {
        data = PyObject_CallNoArgs(self->readline);
        if (data == NULL) {
            return -1;
        }
    }
    else {
        PyObject *len;
        /* Prefetch some data without advancing the file pointer, if possible */
        if (self->peek && n < PREFETCH) {
            len = PyLong_FromSsize_t(PREFETCH);
            if (len == NULL)
                return -1;
            data = _Pickle_FastCall(self->peek, len);
            if (data == NULL) {
                if (!PyErr_ExceptionMatches(PyExc_NotImplementedError))
                    return -1;
                /* peek() is probably not supported by the given file object */
                PyErr_Clear();
                Py_CLEAR(self->peek);
            }
            else {
                read_size = _Unpickler_SetStringInput(self, data);
                Py_DECREF(data);
                if (read_size < 0) {
                    return -1;
                }

                self->prefetched_idx = 0;
                if (n <= read_size)
                    return n;
            }
        }
        Py_ssize_t cursize = Py_MIN(n, MIN_READ_BUF_SIZE);
        len = PyLong_FromSsize_t(cursize);
        if (len == NULL)
            return -1;
        data = _Pickle_FastCall(self->read, len);
        if (data == NULL) {
            return -1;
        }
        while (cursize < n) {
            Py_ssize_t prevsize = cursize;
            // geometrically double the chunk size to avoid CPU DoS
            cursize += Py_MIN(cursize, n - cursize);
            if (_PyBytes_Resize(&data, cursize) < 0) {
                return -1;
            }
            if (_Unpickler_ReadIntoFromFile(state, self,
                    PyBytes_AS_STRING(data) + prevsize, cursize - prevsize) < 0)
            {
                Py_DECREF(data);
                return -1;
            }
        }
    }

    read_size = _Unpickler_SetStringInput(self, data);
    Py_DECREF(data);
    return read_size;
}

/* Don't call it directly: use _Unpickler_Read() */
static Py_ssize_t
_Unpickler_ReadImpl(UnpicklerObject *self, PickleState *st, char **s, Py_ssize_t n)
{
    Py_ssize_t num_read;

    *s = NULL;
    if (self->next_read_idx > PY_SSIZE_T_MAX - n) {
        PyErr_SetString(st->UnpicklingError,
                        "read would overflow (invalid bytecode)");
        return -1;
    }

    /* This case is handled by the _Unpickler_Read() macro for efficiency */
    assert(self->next_read_idx + n > self->input_len);

    if (!self->read)
        return bad_readline(st);

    /* Extend the buffer to satisfy desired size */
    num_read = _Unpickler_ReadFromFile(st, self, n);
    if (num_read < 0)
        return -1;
    if (num_read < n)
        return bad_readline(st);
    *s = self->input_buffer;
    self->next_read_idx = n;
    return n;
}

/* Read `n` bytes from the unpickler's data source, storing the result in `buf`.
 *
 * This should only be used for non-small data reads where potentially
 * avoiding a copy is beneficial.  This method does not try to prefetch
 * more data into the input buffer.
 *
 * _Unpickler_Read() is recommended in most cases.
 */
static Py_ssize_t
_Unpickler_ReadInto(PickleState *state, UnpicklerObject *self, char *buf,
                    Py_ssize_t n)
{
    assert(n != READ_WHOLE_LINE);

    /* Read from available buffer data, if any */
    Py_ssize_t in_buffer = self->input_len - self->next_read_idx;
    if (in_buffer > 0) {
        Py_ssize_t to_read = Py_MIN(in_buffer, n);
        memcpy(buf, self->input_buffer + self->next_read_idx, to_read);
        self->next_read_idx += to_read;
        buf += to_read;
        n -= to_read;
        if (n == 0) {
            /* Entire read was satisfied from buffer */
            return n;
        }
    }

    /* Read from file */
    if (!self->read) {
        /* We're unpickling memory, this means the input is truncated */
        return bad_readline(state);
    }
    if (_Unpickler_SkipConsumed(self) < 0) {
        return -1;
    }

<<<<<<< HEAD
    return _Unpickler_ReadIntoFromFile(state, self, buf, n);
=======
    if (!self->readinto) {
        /* readinto() not supported on file-like object, fall back to read()
         * and copy into destination buffer (bpo-39681) */
        if (PyErr_WarnEx(PyExc_DeprecationWarning,
                         "file-like object should provide readinto()",
                         1) < 0) {
            return -1;
        }
        PyObject* len = PyLong_FromSsize_t(n);
        if (len == NULL) {
            return -1;
        }
        PyObject* data = _Pickle_FastCall(self->read, len);
        if (data == NULL) {
            return -1;
        }
        if (!PyBytes_Check(data)) {
            PyErr_Format(PyExc_ValueError,
                         "read() returned non-bytes object (%R)",
                         Py_TYPE(data));
            Py_DECREF(data);
            return -1;
        }
        Py_ssize_t read_size = PyBytes_GET_SIZE(data);
        if (read_size < n) {
            Py_DECREF(data);
            return bad_readline(state);
        }
        memcpy(buf, PyBytes_AS_STRING(data), n);
        Py_DECREF(data);
        return n;
    }

    /* Call readinto() into user buffer */
    PyObject *buf_obj = PyMemoryView_FromMemory(buf, n, PyBUF_WRITE);
    if (buf_obj == NULL) {
        return -1;
    }
    PyObject *read_size_obj = _Pickle_FastCall(self->readinto, buf_obj);
    if (read_size_obj == NULL) {
        return -1;
    }
    Py_ssize_t read_size = PyLong_AsSsize_t(read_size_obj);
    Py_DECREF(read_size_obj);

    if (read_size < 0) {
        if (!PyErr_Occurred()) {
            PyErr_SetString(PyExc_ValueError,
                            "readinto() returned negative size");
        }
        return -1;
    }
    if (read_size < n) {
        return bad_readline(state);
    }
    return n;
>>>>>>> c2666101
}

/* Read `n` bytes from the unpickler's data source, storing the result in `*s`.

   This should be used for all data reads, rather than accessing the unpickler's
   input buffer directly. This method deals correctly with reading from input
   streams, which the input buffer doesn't deal with.

   Note that when reading from a file-like object, self->next_read_idx won't
   be updated (it should remain at 0 for the entire unpickling process). You
   should use this function's return value to know how many bytes you can
   consume.

   Returns -1 (with an exception set) on failure. On success, return the
   number of chars read. */
#define _Unpickler_Read(self, state, s, n) \
    (((n) <= (self)->input_len - (self)->next_read_idx)      \
     ? (*(s) = (self)->input_buffer + (self)->next_read_idx, \
        (self)->next_read_idx += (n),                        \
        (n))                                                 \
     : _Unpickler_ReadImpl(self, state, (s), (n)))

static Py_ssize_t
_Unpickler_CopyLine(UnpicklerObject *self, char *line, Py_ssize_t len,
                    char **result)
{
    char *input_line = PyMem_Realloc(self->input_line, len + 1);
    if (input_line == NULL) {
        PyErr_NoMemory();
        return -1;
    }

    memcpy(input_line, line, len);
    input_line[len] = '\0';
    self->input_line = input_line;
    *result = self->input_line;
    return len;
}

/* Read a line from the input stream/buffer. If we run off the end of the input
   before hitting \n, raise an error.

   Returns the number of chars read, or -1 on failure. */
static Py_ssize_t
_Unpickler_Readline(PickleState *state, UnpicklerObject *self, char **result)
{
    Py_ssize_t i, num_read;

    for (i = self->next_read_idx; i < self->input_len; i++) {
        if (self->input_buffer[i] == '\n') {
            char *line_start = self->input_buffer + self->next_read_idx;
            num_read = i - self->next_read_idx + 1;
            self->next_read_idx = i + 1;
            return _Unpickler_CopyLine(self, line_start, num_read, result);
        }
    }
    if (!self->read)
        return bad_readline(state);

    num_read = _Unpickler_ReadFromFile(state, self, READ_WHOLE_LINE);
    if (num_read < 0)
        return -1;
    if (num_read == 0 || self->input_buffer[num_read - 1] != '\n')
        return bad_readline(state);
    self->next_read_idx = num_read;
    return _Unpickler_CopyLine(self, self->input_buffer, num_read, result);
}

/* Returns -1 (with an exception set) on failure, 0 on success. The memo array
   will be modified in place. */
static int
_Unpickler_ResizeMemoList(UnpicklerObject *self, size_t new_size)
{
    size_t i;

    assert(new_size > self->memo_size);

    PyObject **memo_new = self->memo;
    PyMem_RESIZE(memo_new, PyObject *, new_size);
    if (memo_new == NULL) {
        PyErr_NoMemory();
        return -1;
    }
    self->memo = memo_new;
    for (i = self->memo_size; i < new_size; i++)
        self->memo[i] = NULL;
    self->memo_size = new_size;
    return 0;
}

/* Returns NULL if idx is out of bounds. */
static PyObject *
_Unpickler_MemoGet(PickleState *st, UnpicklerObject *self, size_t idx)
{
    PyObject *value;
    if (idx < self->memo_size) {
        value = self->memo[idx];
        if (value != NULL) {
            return value;
        }
    }
    if (self->memo_dict != NULL) {
        PyObject *key = PyLong_FromSize_t(idx);
        if (key == NULL) {
            return NULL;
        }
        if (idx < self->memo_size) {
            (void)PyDict_Pop(self->memo_dict, key, &value);
            // Migrate dict entry to array for faster future access
            self->memo[idx] = value;
        }
        else {
            value = PyDict_GetItemWithError(self->memo_dict, key);
        }
        Py_DECREF(key);
        if (value != NULL || PyErr_Occurred()) {
            return value;
        }
    }
    PyErr_Format(st->UnpicklingError, "Memo value not found at index %zd", idx);
    return NULL;
}

/* Returns -1 (with an exception set) on failure, 0 on success.
   This takes its own reference to `value`. */
static int
_Unpickler_MemoPut(UnpicklerObject *self, size_t idx, PyObject *value)
{
    PyObject *old_item;

    if (idx >= self->memo_size) {
        if (idx > self->memo_len * 2) {
            /* The memo keys are too sparse. Use a dict instead of
             * a continuous array for the memo. */
            if (self->memo_dict == NULL) {
                self->memo_dict = PyDict_New();
                if (self->memo_dict == NULL) {
                    return -1;
                }
            }
            PyObject *key = PyLong_FromSize_t(idx);
            if (key == NULL) {
                return -1;
            }

            if (PyDict_SetItem(self->memo_dict, key, value) < 0) {
                Py_DECREF(key);
                return -1;
            }
            Py_DECREF(key);
            return 0;
        }
        if (_Unpickler_ResizeMemoList(self, idx * 2) < 0)
            return -1;
        assert(idx < self->memo_size);
    }
    old_item = self->memo[idx];
    self->memo[idx] = Py_NewRef(value);
    if (old_item != NULL) {
        Py_DECREF(old_item);
    }
    else {
        self->memo_len++;
    }
    return 0;
}

static PyObject **
_Unpickler_NewMemo(Py_ssize_t new_size)
{
    PyObject **memo = PyMem_NEW(PyObject *, new_size);
    if (memo == NULL) {
        PyErr_NoMemory();
        return NULL;
    }
    memset(memo, 0, new_size * sizeof(PyObject *));
    return memo;
}

/* Free the unpickler's memo, taking care to decref any items left in it. */
static void
_Unpickler_MemoCleanup(UnpicklerObject *self)
{
    Py_ssize_t i;
    PyObject **memo = self->memo;

    if (self->memo == NULL)
        return;
    self->memo = NULL;
    i = self->memo_size;
    while (--i >= 0) {
        Py_XDECREF(memo[i]);
    }
    PyMem_Free(memo);
}

static UnpicklerObject *
_Unpickler_New(PyObject *module)
{
    const int MEMO_SIZE = 32;
    PyObject **memo = _Unpickler_NewMemo(MEMO_SIZE);
    if (memo == NULL) {
        return NULL;
    }

    PickleState *st = _Pickle_GetState(module);
    PyObject *stack = Pdata_New(st);
    if (stack == NULL) {
        goto error;
    }

    UnpicklerObject *self = PyObject_GC_New(UnpicklerObject,
                                            st->Unpickler_Type);
    if (self == NULL) {
        goto error;
    }

    self->stack = (Pdata *)stack;
    self->memo = memo;
    self->memo_size = MEMO_SIZE;
    self->memo_len = 0;
    self->memo_dict = NULL;
    self->persistent_load = NULL;
    self->persistent_load_attr = NULL;
    memset(&self->buffer, 0, sizeof(Py_buffer));
    self->input_buffer = NULL;
    self->input_line = NULL;
    self->input_len = 0;
    self->next_read_idx = 0;
    self->prefetched_idx = 0;
    self->read = NULL;
    self->readinto = NULL;
    self->readline = NULL;
    self->peek = NULL;
    self->buffers = NULL;
    self->encoding = NULL;
    self->errors = NULL;
    self->marks = NULL;
    self->num_marks = 0;
    self->marks_size = 0;
    self->proto = 0;
    self->fix_imports = 0;

    PyObject_GC_Track(self);
    return self;

error:
    PyMem_Free(memo);
    Py_XDECREF(stack);
    return NULL;
}

/* Returns -1 (with an exception set) on failure, 0 on success. This may
   be called once on a freshly created Unpickler. */
static int
_Unpickler_SetInputStream(UnpicklerObject *self, PyObject *file)
{
    /* Optional file methods */
    if (PyObject_GetOptionalAttr(file, &_Py_ID(peek), &self->peek) < 0) {
        goto error;
    }
    if (PyObject_GetOptionalAttr(file, &_Py_ID(readinto), &self->readinto) < 0) {
        goto error;
    }
    if (PyObject_GetOptionalAttr(file, &_Py_ID(read), &self->read) < 0) {
        goto error;
    }
    if (PyObject_GetOptionalAttr(file, &_Py_ID(readline), &self->readline) < 0) {
        goto error;
    }
    if (!self->readline || !self->read) {
        PyErr_SetString(PyExc_TypeError,
                        "file must have 'read' and 'readline' attributes");
        goto error;
    }
    return 0;

error:
    Py_CLEAR(self->read);
    Py_CLEAR(self->readinto);
    Py_CLEAR(self->readline);
    Py_CLEAR(self->peek);
    return -1;
}

/* Returns -1 (with an exception set) on failure, 0 on success. This may
   be called once on a freshly created Unpickler. */
static int
_Unpickler_SetInputEncoding(UnpicklerObject *self,
                            const char *encoding,
                            const char *errors)
{
    if (encoding == NULL)
        encoding = "ASCII";
    if (errors == NULL)
        errors = "strict";

    self->encoding = _PyMem_Strdup(encoding);
    self->errors = _PyMem_Strdup(errors);
    if (self->encoding == NULL || self->errors == NULL) {
        PyErr_NoMemory();
        return -1;
    }
    return 0;
}

/* Returns -1 (with an exception set) on failure, 0 on success. This may
   be called once on a freshly created Unpickler. */
static int
_Unpickler_SetBuffers(UnpicklerObject *self, PyObject *buffers)
{
    if (buffers == NULL || buffers == Py_None) {
        self->buffers = NULL;
    }
    else {
        self->buffers = PyObject_GetIter(buffers);
        if (self->buffers == NULL) {
            return -1;
        }
    }
    return 0;
}

/* Generate a GET opcode for an object stored in the memo. */
static int
memo_get(PickleState *st, PicklerObject *self, PyObject *key)
{
    Py_ssize_t *value;
    char pdata[30];
    Py_ssize_t len;

    value = PyMemoTable_Get(self->memo, key);
    if (value == NULL)  {
        PyErr_SetObject(PyExc_KeyError, key);
        return -1;
    }

    if (!self->bin) {
        pdata[0] = GET;
        PyOS_snprintf(pdata + 1, sizeof(pdata) - 1,
                      "%zd\n", *value);
        len = strlen(pdata);
    }
    else {
        if (*value < 256) {
            pdata[0] = BINGET;
            pdata[1] = (unsigned char)(*value & 0xff);
            len = 2;
        }
        else if ((size_t)*value <= 0xffffffffUL) {
            pdata[0] = LONG_BINGET;
            pdata[1] = (unsigned char)(*value & 0xff);
            pdata[2] = (unsigned char)((*value >> 8) & 0xff);
            pdata[3] = (unsigned char)((*value >> 16) & 0xff);
            pdata[4] = (unsigned char)((*value >> 24) & 0xff);
            len = 5;
        }
        else { /* unlikely */
            PyErr_SetString(st->PicklingError,
                            "memo id too large for LONG_BINGET");
            return -1;
        }
    }

    if (_Pickler_Write(self, pdata, len) < 0)
        return -1;

    return 0;
}

/* Store an object in the memo, assign it a new unique ID based on the number
   of objects currently stored in the memo and generate a PUT opcode. */
static int
memo_put(PickleState *st, PicklerObject *self, PyObject *obj)
{
    char pdata[30];
    Py_ssize_t len;
    Py_ssize_t idx;

    const char memoize_op = MEMOIZE;

    if (self->fast)
        return 0;

    idx = PyMemoTable_Size(self->memo);
    if (PyMemoTable_Set(self->memo, obj, idx) < 0)
        return -1;

    if (self->proto >= 4) {
        if (_Pickler_Write(self, &memoize_op, 1) < 0)
            return -1;
        return 0;
    }
    else if (!self->bin) {
        pdata[0] = PUT;
        PyOS_snprintf(pdata + 1, sizeof(pdata) - 1,
                      "%zd\n", idx);
        len = strlen(pdata);
    }
    else {
        if (idx < 256) {
            pdata[0] = BINPUT;
            pdata[1] = (unsigned char)idx;
            len = 2;
        }
        else if ((size_t)idx <= 0xffffffffUL) {
            pdata[0] = LONG_BINPUT;
            pdata[1] = (unsigned char)(idx & 0xff);
            pdata[2] = (unsigned char)((idx >> 8) & 0xff);
            pdata[3] = (unsigned char)((idx >> 16) & 0xff);
            pdata[4] = (unsigned char)((idx >> 24) & 0xff);
            len = 5;
        }
        else { /* unlikely */
            PyErr_SetString(st->PicklingError,
                            "memo id too large for LONG_BINPUT");
            return -1;
        }
    }
    if (_Pickler_Write(self, pdata, len) < 0)
        return -1;

    return 0;
}

static PyObject *
get_dotted_path(PyObject *name)
{
    return PyUnicode_Split(name, _Py_LATIN1_CHR('.'), -1);
}

static int
check_dotted_path(PickleState *st, PyObject *obj, PyObject *dotted_path)
{
    Py_ssize_t i, n;
    n = PyList_GET_SIZE(dotted_path);
    assert(n >= 1);
    for (i = 0; i < n; i++) {
        PyObject *subpath = PyList_GET_ITEM(dotted_path, i);
        if (_PyUnicode_EqualToASCIIString(subpath, "<locals>")) {
            PyErr_Format(st->PicklingError,
                         "Can't pickle local object %R", obj);
            return -1;
        }
    }
    return 0;
}

static PyObject *
getattribute(PyObject *obj, PyObject *names, int raises)
{
    Py_ssize_t i, n;

    assert(PyList_CheckExact(names));
    Py_INCREF(obj);
    n = PyList_GET_SIZE(names);
    for (i = 0; i < n; i++) {
        PyObject *name = PyList_GET_ITEM(names, i);
        PyObject *parent = obj;
        if (raises) {
            obj = PyObject_GetAttr(parent, name);
        }
        else {
            (void)PyObject_GetOptionalAttr(parent, name, &obj);
        }
        Py_DECREF(parent);
        if (obj == NULL) {
            return NULL;
        }
    }
    return obj;
}

static int
_checkmodule(PyObject *module_name, PyObject *module,
             PyObject *global, PyObject *dotted_path)
{
    if (module == Py_None) {
        return -1;
    }
    if (PyUnicode_Check(module_name) &&
            _PyUnicode_EqualToASCIIString(module_name, "__main__")) {
        return -1;
    }
    if (PyUnicode_Check(module_name) &&
            _PyUnicode_EqualToASCIIString(module_name, "__mp_main__")) {
        return -1;
    }

    PyObject *candidate = getattribute(module, dotted_path, 0);
    if (candidate == NULL) {
        return -1;
    }
    if (candidate != global) {
        Py_DECREF(candidate);
        return -1;
    }
    Py_DECREF(candidate);
    return 0;
}

static PyObject *
whichmodule(PickleState *st, PyObject *global, PyObject *global_name, PyObject *dotted_path)
{
    PyObject *module_name;
    PyObject *module = NULL;
    Py_ssize_t i;
    PyObject *modules;

    if (check_dotted_path(st, global, dotted_path) < 0) {
        return NULL;
    }
    if (PyObject_GetOptionalAttr(global, &_Py_ID(__module__), &module_name) < 0) {
        return NULL;
    }
    if (module_name == NULL || module_name == Py_None) {
        /* In some rare cases (e.g., bound methods of extension types),
           __module__ can be None. If it is so, then search sys.modules for
           the module of global. */
        Py_CLEAR(module_name);
        modules = PySys_GetAttr(&_Py_ID(modules));
        if (modules == NULL) {
            return NULL;
        }
        if (PyDict_CheckExact(modules)) {
            i = 0;
            while (PyDict_Next(modules, &i, &module_name, &module)) {
                Py_INCREF(module_name);
                Py_INCREF(module);
                if (_checkmodule(module_name, module, global, dotted_path) == 0) {
                    Py_DECREF(module);
                    Py_DECREF(modules);
                    return module_name;
                }
                Py_DECREF(module);
                Py_DECREF(module_name);
                if (PyErr_Occurred()) {
                    Py_DECREF(modules);
                    return NULL;
                }
            }
        }
        else {
            PyObject *iterator = PyObject_GetIter(modules);
            if (iterator == NULL) {
                Py_DECREF(modules);
                return NULL;
            }
            while ((module_name = PyIter_Next(iterator))) {
                module = PyObject_GetItem(modules, module_name);
                if (module == NULL) {
                    Py_DECREF(module_name);
                    Py_DECREF(iterator);
                    Py_DECREF(modules);
                    return NULL;
                }
                if (_checkmodule(module_name, module, global, dotted_path) == 0) {
                    Py_DECREF(module);
                    Py_DECREF(iterator);
                    Py_DECREF(modules);
                    return module_name;
                }
                Py_DECREF(module);
                Py_DECREF(module_name);
                if (PyErr_Occurred()) {
                    Py_DECREF(iterator);
                    Py_DECREF(modules);
                    return NULL;
                }
            }
            Py_DECREF(iterator);
        }
        Py_DECREF(modules);
        if (PyErr_Occurred()) {
            return NULL;
        }

        /* If no module is found, use __main__. */
        module_name = Py_NewRef(&_Py_ID(__main__));
    }

    /* XXX: Change to use the import C API directly with level=0 to disallow
       relative imports.

       XXX: PyImport_ImportModuleLevel could be used. However, this bypasses
       builtins.__import__. Therefore, _pickle, unlike pickle.py, will ignore
       custom import functions (IMHO, this would be a nice security
       feature). The import C API would need to be extended to support the
       extra parameters of __import__ to fix that. */
    module = PyImport_Import(module_name);
    if (module == NULL) {
        if (PyErr_ExceptionMatches(PyExc_ImportError) ||
            PyErr_ExceptionMatches(PyExc_ValueError))
        {
            PyObject *exc = PyErr_GetRaisedException();
            PyErr_Format(st->PicklingError,
                         "Can't pickle %R: %S", global, exc);
            _PyErr_ChainExceptions1(exc);
        }
        Py_DECREF(module_name);
        return NULL;
    }
    PyObject *actual = getattribute(module, dotted_path, 1);
    Py_DECREF(module);
    if (actual == NULL) {
        assert(PyErr_Occurred());
        if (PyErr_ExceptionMatches(PyExc_AttributeError)) {
            PyObject *exc = PyErr_GetRaisedException();
            PyErr_Format(st->PicklingError,
                         "Can't pickle %R: it's not found as %S.%S",
                         global, module_name, global_name);
            _PyErr_ChainExceptions1(exc);
        }
        Py_DECREF(module_name);
        return NULL;
    }
    if (actual != global) {
        Py_DECREF(actual);
        PyErr_Format(st->PicklingError,
                     "Can't pickle %R: it's not the same object as %S.%S",
                     global, module_name, global_name);
        Py_DECREF(module_name);
        return NULL;
    }
    Py_DECREF(actual);
    return module_name;
}

/* fast_save_enter() and fast_save_leave() are guards against recursive
   objects when Pickler is used with the "fast mode" (i.e., with object
   memoization disabled). If the nesting of a list or dict object exceed
   FAST_NESTING_LIMIT, these guards will start keeping an internal
   reference to the seen list or dict objects and check whether these objects
   are recursive. These are not strictly necessary, since save() has a
   hard-coded recursion limit, but they give a nicer error message than the
   typical RuntimeError. */
static int
fast_save_enter(PicklerObject *self, PyObject *obj)
{
    /* if fast_nesting < 0, we're doing an error exit. */
    if (++self->fast_nesting >= FAST_NESTING_LIMIT) {
        PyObject *key = NULL;
        if (self->fast_memo == NULL) {
            self->fast_memo = PyDict_New();
            if (self->fast_memo == NULL) {
                self->fast_nesting = -1;
                return 0;
            }
        }
        key = PyLong_FromVoidPtr(obj);
        if (key == NULL) {
            self->fast_nesting = -1;
            return 0;
        }
        int r = PyDict_Contains(self->fast_memo, key);
        if (r > 0) {
            PyErr_Format(PyExc_ValueError,
                         "fast mode: can't pickle cyclic objects "
                         "including object type %.200s at %p",
                         Py_TYPE(obj)->tp_name, obj);
        }
        else if (r == 0) {
            r = PyDict_SetItem(self->fast_memo, key, Py_None);
        }
        Py_DECREF(key);
        if (r != 0) {
            self->fast_nesting = -1;
            return 0;
        }
    }
    return 1;
}

static int
fast_save_leave(PicklerObject *self, PyObject *obj)
{
    if (self->fast_nesting-- >= FAST_NESTING_LIMIT) {
        PyObject *key = PyLong_FromVoidPtr(obj);
        if (key == NULL)
            return 0;
        if (PyDict_DelItem(self->fast_memo, key) < 0) {
            Py_DECREF(key);
            return 0;
        }
        Py_DECREF(key);
    }
    return 1;
}

static int
save_none(PicklerObject *self, PyObject *obj)
{
    const char none_op = NONE;
    if (_Pickler_Write(self, &none_op, 1) < 0)
        return -1;

    return 0;
}

static int
save_bool(PicklerObject *self, PyObject *obj)
{
    if (self->proto >= 2) {
        const char bool_op = (obj == Py_True) ? NEWTRUE : NEWFALSE;
        if (_Pickler_Write(self, &bool_op, 1) < 0)
            return -1;
    }
    else {
        /* These aren't opcodes -- they're ways to pickle bools before protocol 2
         * so that unpicklers written before bools were introduced unpickle them
         * as ints, but unpicklers after can recognize that bools were intended.
         * Note that protocol 2 added direct ways to pickle bools.
         */
        const char *bool_str = (obj == Py_True) ? "I01\n" : "I00\n";
        if (_Pickler_Write(self, bool_str, strlen(bool_str)) < 0)
            return -1;
    }
    return 0;
}

static int
save_long(PicklerObject *self, PyObject *obj)
{
    PyObject *repr = NULL;
    Py_ssize_t size;
    long val;
    int overflow;
    int status = 0;

    val= PyLong_AsLongAndOverflow(obj, &overflow);
    if (!overflow && (sizeof(long) <= 4 ||
            (val <= 0x7fffffffL && val >= (-0x7fffffffL - 1))))
    {
        /* result fits in a signed 4-byte integer.

           Note: we can't use -0x80000000L in the above condition because some
           compilers (e.g., MSVC) will promote 0x80000000L to an unsigned type
           before applying the unary minus when sizeof(long) <= 4. The
           resulting value stays unsigned which is commonly not what we want,
           so MSVC happily warns us about it.  However, that result would have
           been fine because we guard for sizeof(long) <= 4 which turns the
           condition true in that particular case. */
        char pdata[32];
        Py_ssize_t len = 0;

        if (self->bin) {
            pdata[1] = (unsigned char)(val & 0xff);
            pdata[2] = (unsigned char)((val >> 8) & 0xff);
            pdata[3] = (unsigned char)((val >> 16) & 0xff);
            pdata[4] = (unsigned char)((val >> 24) & 0xff);

            if ((pdata[4] != 0) || (pdata[3] != 0)) {
                pdata[0] = BININT;
                len = 5;
            }
            else if (pdata[2] != 0) {
                pdata[0] = BININT2;
                len = 3;
            }
            else {
                pdata[0] = BININT1;
                len = 2;
            }
        }
        else {
            sprintf(pdata, "%c%ld\n", INT,  val);
            len = strlen(pdata);
        }
        if (_Pickler_Write(self, pdata, len) < 0)
            return -1;

        return 0;
    }
    assert(!PyErr_Occurred());

    if (self->proto >= 2) {
        /* Linear-time pickling. */
        int64_t nbits;
        size_t nbytes;
        unsigned char *pdata;
        char header[5];
        int i;

        int sign;
        assert(PyLong_Check(obj));
        (void)PyLong_GetSign(obj, &sign);
        if (sign == 0) {
            header[0] = LONG1;
            header[1] = 0;      /* It's 0 -- an empty bytestring. */
            if (_Pickler_Write(self, header, 2) < 0)
                goto error;
            return 0;
        }
        nbits = _PyLong_NumBits(obj);
        assert(nbits >= 0);
        assert(!PyErr_Occurred());
        /* How many bytes do we need?  There are nbits >> 3 full
         * bytes of data, and nbits & 7 leftover bits.  If there
         * are any leftover bits, then we clearly need another
         * byte.  What's not so obvious is that we *probably*
         * need another byte even if there aren't any leftovers:
         * the most-significant bit of the most-significant byte
         * acts like a sign bit, and it's usually got a sense
         * opposite of the one we need.  The exception is ints
         * of the form -(2**(8*j-1)) for j > 0.  Such an int is
         * its own 256's-complement, so has the right sign bit
         * even without the extra byte.  That's a pain to check
         * for in advance, though, so we always grab an extra
         * byte at the start, and cut it back later if possible.
         */
        nbytes = (size_t)((nbits >> 3) + 1);
        if (nbytes > 0x7fffffffL) {
            PyErr_SetString(PyExc_OverflowError,
                            "int too large to pickle");
            goto error;
        }
        repr = PyBytes_FromStringAndSize(NULL, (Py_ssize_t)nbytes);
        if (repr == NULL)
            goto error;
        pdata = (unsigned char *)PyBytes_AS_STRING(repr);
        i = _PyLong_AsByteArray((PyLongObject *)obj,
                                pdata, nbytes,
                                1 /* little endian */ , 1 /* signed */ ,
                                1 /* with exceptions */);
        if (i < 0)
            goto error;
        /* If the int is negative, this may be a byte more than
         * needed.  This is so iff the MSB is all redundant sign
         * bits.
         */
        if (sign < 0 &&
            nbytes > 1 &&
            pdata[nbytes - 1] == 0xff &&
            (pdata[nbytes - 2] & 0x80) != 0) {
            nbytes--;
        }

        if (nbytes < 256) {
            header[0] = LONG1;
            header[1] = (unsigned char)nbytes;
            size = 2;
        }
        else {
            header[0] = LONG4;
            size = (Py_ssize_t) nbytes;
            for (i = 1; i < 5; i++) {
                header[i] = (unsigned char)(size & 0xff);
                size >>= 8;
            }
            size = 5;
        }
        if (_Pickler_Write(self, header, size) < 0 ||
            _Pickler_Write(self, (char *)pdata, (int)nbytes) < 0)
            goto error;
    }
    else {
        const char long_op = LONG;
        const char *string;

        /* proto < 2: write the repr and newline.  This is quadratic-time (in
           the number of digits), in both directions.  We add a trailing 'L'
           to the repr, for compatibility with Python 2.x. */

        repr = PyObject_Repr(obj);
        if (repr == NULL)
            goto error;

        string = PyUnicode_AsUTF8AndSize(repr, &size);
        if (string == NULL)
            goto error;

        if (_Pickler_Write(self, &long_op, 1) < 0 ||
            _Pickler_Write(self, string, size) < 0 ||
            _Pickler_Write(self, "L\n", 2) < 0)
            goto error;
    }

    if (0) {
  error:
      status = -1;
    }
    Py_XDECREF(repr);

    return status;
}

static int
save_float(PicklerObject *self, PyObject *obj)
{
    double x = PyFloat_AS_DOUBLE((PyFloatObject *)obj);

    if (self->bin) {
        char pdata[9];
        pdata[0] = BINFLOAT;
        if (PyFloat_Pack8(x, &pdata[1], 0) < 0)
            return -1;
        if (_Pickler_Write(self, pdata, 9) < 0)
            return -1;
   }
    else {
        int result = -1;
        char *buf = NULL;
        char op = FLOAT;

        if (_Pickler_Write(self, &op, 1) < 0)
            goto done;

        buf = PyOS_double_to_string(x, 'r', 0, Py_DTSF_ADD_DOT_0, NULL);
        if (!buf) {
            PyErr_NoMemory();
            goto done;
        }

        if (_Pickler_Write(self, buf, strlen(buf)) < 0)
            goto done;

        if (_Pickler_Write(self, "\n", 1) < 0)
            goto done;

        result = 0;
done:
        PyMem_Free(buf);
        return result;
    }

    return 0;
}

/* Perform direct write of the header and payload of the binary object.

   The large contiguous data is written directly into the underlying file
   object, bypassing the output_buffer of the Pickler.  We intentionally
   do not insert a protocol 4 frame opcode to make it possible to optimize
   file.read calls in the loader.
 */
static int
_Pickler_write_bytes(PicklerObject *self,
                     const char *header, Py_ssize_t header_size,
                     const char *data, Py_ssize_t data_size,
                     PyObject *payload)
{
    int bypass_buffer = (data_size >= FRAME_SIZE_TARGET);
    int framing = self->framing;

    if (bypass_buffer) {
        assert(self->output_buffer != NULL);
        /* Commit the previous frame. */
        if (_Pickler_CommitFrame(self)) {
            return -1;
        }
        /* Disable framing temporarily */
        self->framing = 0;
    }

    if (_Pickler_Write(self, header, header_size) < 0) {
        return -1;
    }

    if (bypass_buffer && self->write != NULL) {
        /* Bypass the in-memory buffer to directly stream large data
           into the underlying file object. */
        PyObject *result, *mem = NULL;
        /* Dump the output buffer to the file. */
        if (_Pickler_FlushToFile(self) < 0) {
            return -1;
        }

        /* Stream write the payload into the file without going through the
           output buffer. */
        if (payload == NULL) {
            /* TODO: It would be better to use a memoryview with a linked
               original string if this is possible. */
            payload = mem = PyBytes_FromStringAndSize(data, data_size);
            if (payload == NULL) {
                return -1;
            }
        }
        result = PyObject_CallOneArg(self->write, payload);
        Py_XDECREF(mem);
        if (result == NULL) {
            return -1;
        }
        Py_DECREF(result);

        /* Reinitialize the buffer for subsequent calls to _Pickler_Write. */
        if (_Pickler_ClearBuffer(self) < 0) {
            return -1;
        }
    }
    else {
        if (_Pickler_Write(self, data, data_size) < 0) {
            return -1;
        }
    }

    /* Re-enable framing for subsequent calls to _Pickler_Write. */
    self->framing = framing;

    return 0;
}

static int
_save_bytes_data(PickleState *st, PicklerObject *self, PyObject *obj,
                 const char *data, Py_ssize_t size)
{
    assert(self->proto >= 3);

    char header[9];
    Py_ssize_t len;

    if (size < 0)
        return -1;

    if (size <= 0xff) {
        header[0] = SHORT_BINBYTES;
        header[1] = (unsigned char)size;
        len = 2;
    }
    else if ((size_t)size <= 0xffffffffUL) {
        header[0] = BINBYTES;
        header[1] = (unsigned char)(size & 0xff);
        header[2] = (unsigned char)((size >> 8) & 0xff);
        header[3] = (unsigned char)((size >> 16) & 0xff);
        header[4] = (unsigned char)((size >> 24) & 0xff);
        len = 5;
    }
    else if (self->proto >= 4) {
        header[0] = BINBYTES8;
        _write_size64(header + 1, size);
        len = 9;
    }
    else {
        PyErr_SetString(PyExc_OverflowError,
                        "serializing a bytes object larger than 4 GiB "
                        "requires pickle protocol 4 or higher");
        return -1;
    }

    if (_Pickler_write_bytes(self, header, len, data, size, obj) < 0) {
        return -1;
    }

    if (memo_put(st, self, obj) < 0) {
        return -1;
    }

    return 0;
}

static int
save_bytes(PickleState *st, PicklerObject *self, PyObject *obj)
{
    if (self->proto < 3) {
        /* Older pickle protocols do not have an opcode for pickling bytes
           objects. Therefore, we need to fake the copy protocol (i.e.,
           the __reduce__ method) to permit bytes object unpickling.

           Here we use a hack to be compatible with Python 2. Since in Python
           2 'bytes' is just an alias for 'str' (which has different
           parameters than the actual bytes object), we use codecs.encode
           to create the appropriate 'str' object when unpickled using
           Python 2 *and* the appropriate 'bytes' object when unpickled
           using Python 3. Again this is a hack and we don't need to do this
           with newer protocols. */
        PyObject *reduce_value;
        int status;

        if (PyBytes_GET_SIZE(obj) == 0) {
            reduce_value = Py_BuildValue("(O())", (PyObject*)&PyBytes_Type);
        }
        else {
            PyObject *unicode_str =
                PyUnicode_DecodeLatin1(PyBytes_AS_STRING(obj),
                                       PyBytes_GET_SIZE(obj),
                                       "strict");

            if (unicode_str == NULL)
                return -1;
            reduce_value = Py_BuildValue("(O(OO))",
                                         st->codecs_encode, unicode_str,
                                         &_Py_ID(latin1));
            Py_DECREF(unicode_str);
        }

        if (reduce_value == NULL)
            return -1;

        /* save_reduce() will memoize the object automatically. */
        status = save_reduce(st, self, reduce_value, obj);
        Py_DECREF(reduce_value);
        return status;
    }
    else {
        return _save_bytes_data(st, self, obj, PyBytes_AS_STRING(obj),
                                PyBytes_GET_SIZE(obj));
    }
}

static int
_save_bytearray_data(PickleState *state, PicklerObject *self, PyObject *obj,
                     const char *data, Py_ssize_t size)
{
    assert(self->proto >= 5);

    char header[9];
    Py_ssize_t len;

    if (size < 0)
        return -1;

    header[0] = BYTEARRAY8;
    _write_size64(header + 1, size);
    len = 9;

    if (_Pickler_write_bytes(self, header, len, data, size, obj) < 0) {
        return -1;
    }

    if (memo_put(state, self, obj) < 0) {
        return -1;
    }

    return 0;
}

static int
save_bytearray(PickleState *state, PicklerObject *self, PyObject *obj)
{
    if (self->proto < 5) {
        /* Older pickle protocols do not have an opcode for pickling
         * bytearrays. */
        PyObject *reduce_value = NULL;
        int status;

        if (PyByteArray_GET_SIZE(obj) == 0) {
            reduce_value = Py_BuildValue("(O())",
                                         (PyObject *) &PyByteArray_Type);
        }
        else {
            PyObject *bytes_obj = PyBytes_FromObject(obj);
            if (bytes_obj != NULL) {
                reduce_value = Py_BuildValue("(O(O))",
                                             (PyObject *) &PyByteArray_Type,
                                             bytes_obj);
                Py_DECREF(bytes_obj);
            }
        }
        if (reduce_value == NULL)
            return -1;

        /* save_reduce() will memoize the object automatically. */
        status = save_reduce(state, self, reduce_value, obj);
        Py_DECREF(reduce_value);
        return status;
    }
    else {
        return _save_bytearray_data(state, self, obj,
                                    PyByteArray_AS_STRING(obj),
                                    PyByteArray_GET_SIZE(obj));
    }
}

static int
save_picklebuffer(PickleState *st, PicklerObject *self, PyObject *obj)
{
    if (self->proto < 5) {
        PyErr_SetString(st->PicklingError,
                        "PickleBuffer can only be pickled with protocol >= 5");
        return -1;
    }
    const Py_buffer* view = PyPickleBuffer_GetBuffer(obj);
    if (view == NULL) {
        return -1;
    }
    if (view->suboffsets != NULL || !PyBuffer_IsContiguous(view, 'A')) {
        PyErr_SetString(st->PicklingError,
                        "PickleBuffer can not be pickled when "
                        "pointing to a non-contiguous buffer");
        return -1;
    }
    int in_band = 1;
    if (self->buffer_callback != NULL) {
        PyObject *ret = PyObject_CallOneArg(self->buffer_callback, obj);
        if (ret == NULL) {
            return -1;
        }
        in_band = PyObject_IsTrue(ret);
        Py_DECREF(ret);
        if (in_band == -1) {
            return -1;
        }
    }
    if (in_band) {
        /* Write data in-band */
        if (view->readonly) {
            return _save_bytes_data(st, self, obj, (const char *)view->buf,
                                    view->len);
        }
        else {
            return _save_bytearray_data(st, self, obj, (const char *)view->buf,
                                        view->len);
        }
    }
    else {
        /* Write data out-of-band */
        const char next_buffer_op = NEXT_BUFFER;
        if (_Pickler_Write(self, &next_buffer_op, 1) < 0) {
            return -1;
        }
        if (view->readonly) {
            const char readonly_buffer_op = READONLY_BUFFER;
            if (_Pickler_Write(self, &readonly_buffer_op, 1) < 0) {
                return -1;
            }
        }
    }
    return 0;
}

/* A copy of PyUnicode_AsRawUnicodeEscapeString() that also translates
   backslash and newline characters to \uXXXX escapes. */
static PyObject *
raw_unicode_escape(PyObject *obj)
{
    Py_ssize_t size = PyUnicode_GET_LENGTH(obj);
    const void *data = PyUnicode_DATA(obj);
    int kind = PyUnicode_KIND(obj);

    Py_ssize_t alloc = size;
    PyBytesWriter *writer = PyBytesWriter_Create(alloc);
    if (writer == NULL) {
        return NULL;
    }
    char *p = PyBytesWriter_GetData(writer);

    for (Py_ssize_t i=0; i < size; i++) {
        Py_UCS4 ch = PyUnicode_READ(kind, data, i);
        /* Map 32-bit characters to '\Uxxxxxxxx' */
        if (ch >= 0x10000) {
            /* -1: subtract 1 preallocated byte */
            p = PyBytesWriter_GrowAndUpdatePointer(writer, 10-1, p);
            if (p == NULL) {
                goto error;
            }

            *p++ = '\\';
            *p++ = 'U';
            *p++ = Py_hexdigits[(ch >> 28) & 0xf];
            *p++ = Py_hexdigits[(ch >> 24) & 0xf];
            *p++ = Py_hexdigits[(ch >> 20) & 0xf];
            *p++ = Py_hexdigits[(ch >> 16) & 0xf];
            *p++ = Py_hexdigits[(ch >> 12) & 0xf];
            *p++ = Py_hexdigits[(ch >> 8) & 0xf];
            *p++ = Py_hexdigits[(ch >> 4) & 0xf];
            *p++ = Py_hexdigits[ch & 15];
        }
        /* Map 16-bit characters, '\\' and '\n' to '\uxxxx' */
        else if (ch >= 256 ||
                 ch == '\\' || ch == 0 || ch == '\n' || ch == '\r' ||
                 ch == 0x1a)
        {
            /* -1: subtract 1 preallocated byte */
            p = PyBytesWriter_GrowAndUpdatePointer(writer, 6-1, p);
            if (p == NULL) {
                goto error;
            }

            *p++ = '\\';
            *p++ = 'u';
            *p++ = Py_hexdigits[(ch >> 12) & 0xf];
            *p++ = Py_hexdigits[(ch >> 8) & 0xf];
            *p++ = Py_hexdigits[(ch >> 4) & 0xf];
            *p++ = Py_hexdigits[ch & 15];
        }
        /* Copy everything else as-is */
        else
            *p++ = (char) ch;
    }

    return PyBytesWriter_FinishWithPointer(writer, p);

error:
    PyBytesWriter_Discard(writer);
    return NULL;
}

static int
write_unicode_binary(PicklerObject *self, PyObject *obj)
{
    char header[9];
    Py_ssize_t len;
    PyObject *encoded = NULL;
    Py_ssize_t size;
    const char *data;

    data = PyUnicode_AsUTF8AndSize(obj, &size);
    if (data == NULL) {
        /* Issue #8383: for strings with lone surrogates, fallback on the
           "surrogatepass" error handler. */
        PyErr_Clear();
        encoded = PyUnicode_AsEncodedString(obj, "utf-8", "surrogatepass");
        if (encoded == NULL)
            return -1;

        data = PyBytes_AS_STRING(encoded);
        size = PyBytes_GET_SIZE(encoded);
    }

    assert(size >= 0);
    if (size <= 0xff && self->proto >= 4) {
        header[0] = SHORT_BINUNICODE;
        header[1] = (unsigned char)(size & 0xff);
        len = 2;
    }
    else if ((size_t)size <= 0xffffffffUL) {
        header[0] = BINUNICODE;
        header[1] = (unsigned char)(size & 0xff);
        header[2] = (unsigned char)((size >> 8) & 0xff);
        header[3] = (unsigned char)((size >> 16) & 0xff);
        header[4] = (unsigned char)((size >> 24) & 0xff);
        len = 5;
    }
    else if (self->proto >= 4) {
        header[0] = BINUNICODE8;
        _write_size64(header + 1, size);
        len = 9;
    }
    else {
        PyErr_SetString(PyExc_OverflowError,
                        "serializing a string larger than 4 GiB "
                        "requires pickle protocol 4 or higher");
        Py_XDECREF(encoded);
        return -1;
    }

    if (_Pickler_write_bytes(self, header, len, data, size, encoded) < 0) {
        Py_XDECREF(encoded);
        return -1;
    }
    Py_XDECREF(encoded);
    return 0;
}

static int
save_unicode(PickleState *state, PicklerObject *self, PyObject *obj)
{
    if (self->bin) {
        if (write_unicode_binary(self, obj) < 0)
            return -1;
    }
    else {
        PyObject *encoded;
        Py_ssize_t size;
        const char unicode_op = UNICODE;

        encoded = raw_unicode_escape(obj);
        if (encoded == NULL)
            return -1;

        if (_Pickler_Write(self, &unicode_op, 1) < 0) {
            Py_DECREF(encoded);
            return -1;
        }

        size = PyBytes_GET_SIZE(encoded);
        if (_Pickler_Write(self, PyBytes_AS_STRING(encoded), size) < 0) {
            Py_DECREF(encoded);
            return -1;
        }
        Py_DECREF(encoded);

        if (_Pickler_Write(self, "\n", 1) < 0)
            return -1;
    }
    if (memo_put(state, self, obj) < 0)
        return -1;

    return 0;
}

/* A helper for save_tuple.  Push the len elements in tuple t on the stack. */
static int
store_tuple_elements(PickleState *state, PicklerObject *self, PyObject *t,
                     Py_ssize_t len)
{
    Py_ssize_t i;

    assert(PyTuple_Size(t) == len);

    for (i = 0; i < len; i++) {
        PyObject *element = PyTuple_GET_ITEM(t, i);

        if (element == NULL)
            return -1;
        if (save(state, self, element, 0) < 0) {
            _PyErr_FormatNote("when serializing %T item %zd", t, i);
            return -1;
        }
    }

    return 0;
}

/* Tuples are ubiquitous in the pickle protocols, so many techniques are
 * used across protocols to minimize the space needed to pickle them.
 * Tuples are also the only builtin immutable type that can be recursive
 * (a tuple can be reached from itself), and that requires some subtle
 * magic so that it works in all cases.  IOW, this is a long routine.
 */
static int
save_tuple(PickleState *state, PicklerObject *self, PyObject *obj)
{
    Py_ssize_t len, i;

    const char mark_op = MARK;
    const char tuple_op = TUPLE;
    const char pop_op = POP;
    const char pop_mark_op = POP_MARK;
    const char len2opcode[] = {EMPTY_TUPLE, TUPLE1, TUPLE2, TUPLE3};

    if ((len = PyTuple_Size(obj)) < 0)
        return -1;

    if (len == 0) {
        char pdata[2];

        if (self->proto) {
            pdata[0] = EMPTY_TUPLE;
            len = 1;
        }
        else {
            pdata[0] = MARK;
            pdata[1] = TUPLE;
            len = 2;
        }
        if (_Pickler_Write(self, pdata, len) < 0)
            return -1;
        return 0;
    }

    /* The tuple isn't in the memo now.  If it shows up there after
     * saving the tuple elements, the tuple must be recursive, in
     * which case we'll pop everything we put on the stack, and fetch
     * its value from the memo.
     */
    if (len <= 3 && self->proto >= 2) {
        /* Use TUPLE{1,2,3} opcodes. */
        if (store_tuple_elements(state, self, obj, len) < 0)
            return -1;

        if (PyMemoTable_Get(self->memo, obj)) {
            /* pop the len elements */
            for (i = 0; i < len; i++)
                if (_Pickler_Write(self, &pop_op, 1) < 0)
                    return -1;
            /* fetch from memo */
            if (memo_get(state, self, obj) < 0)
                return -1;

            return 0;
        }
        else { /* Not recursive. */
            if (_Pickler_Write(self, len2opcode + len, 1) < 0)
                return -1;
        }
        goto memoize;
    }

    /* proto < 2 and len > 0, or proto >= 2 and len > 3.
     * Generate MARK e1 e2 ... TUPLE
     */
    if (_Pickler_Write(self, &mark_op, 1) < 0)
        return -1;

    if (store_tuple_elements(state, self, obj, len) < 0)
        return -1;

    if (PyMemoTable_Get(self->memo, obj)) {
        /* pop the stack stuff we pushed */
        if (self->bin) {
            if (_Pickler_Write(self, &pop_mark_op, 1) < 0)
                return -1;
        }
        else {
            /* Note that we pop one more than len, to remove
             * the MARK too.
             */
            for (i = 0; i <= len; i++)
                if (_Pickler_Write(self, &pop_op, 1) < 0)
                    return -1;
        }
        /* fetch from memo */
        if (memo_get(state, self, obj) < 0)
            return -1;

        return 0;
    }
    else { /* Not recursive. */
        if (_Pickler_Write(self, &tuple_op, 1) < 0)
            return -1;
    }

  memoize:
    if (memo_put(state, self, obj) < 0)
        return -1;

    return 0;
}

/* iter is an iterator giving items, and we batch up chunks of
 *     MARK item item ... item APPENDS
 * opcode sequences.  Calling code should have arranged to first create an
 * empty list, or list-like object, for the APPENDS to operate on.
 * Returns 0 on success, <0 on error.
 */
static int
batch_list(PickleState *state, PicklerObject *self, PyObject *iter, PyObject *origobj)
{
    PyObject *obj = NULL;
    PyObject *firstitem = NULL;
    int i, n;
    Py_ssize_t total = 0;

    const char mark_op = MARK;
    const char append_op = APPEND;
    const char appends_op = APPENDS;

    assert(iter != NULL);

    /* XXX: I think this function could be made faster by avoiding the
       iterator interface and fetching objects directly from list using
       PyList_GET_ITEM.
    */

    if (self->proto == 0) {
        /* APPENDS isn't available; do one at a time. */
        for (;; total++) {
            obj = PyIter_Next(iter);
            if (obj == NULL) {
                if (PyErr_Occurred())
                    return -1;
                break;
            }
            i = save(state, self, obj, 0);
            Py_DECREF(obj);
            if (i < 0) {
                _PyErr_FormatNote("when serializing %T item %zd", origobj, total);
                return -1;
            }
            if (_Pickler_Write(self, &append_op, 1) < 0)
                return -1;
        }
        return 0;
    }

    /* proto > 0:  write in batches of BATCHSIZE. */
    do {
        /* Get first item */
        firstitem = PyIter_Next(iter);
        if (firstitem == NULL) {
            if (PyErr_Occurred())
                goto error;

            /* nothing more to add */
            break;
        }

        /* Try to get a second item */
        obj = PyIter_Next(iter);
        if (obj == NULL) {
            if (PyErr_Occurred())
                goto error;

            /* Only one item to write */
            if (save(state, self, firstitem, 0) < 0) {
                _PyErr_FormatNote("when serializing %T item %zd", origobj, total);
                goto error;
            }
            if (_Pickler_Write(self, &append_op, 1) < 0)
                goto error;
            Py_CLEAR(firstitem);
            break;
        }

        /* More than one item to write */

        /* Pump out MARK, items, APPENDS. */
        if (_Pickler_Write(self, &mark_op, 1) < 0)
            goto error;

        if (save(state, self, firstitem, 0) < 0) {
            _PyErr_FormatNote("when serializing %T item %zd", origobj, total);
            goto error;
        }
        Py_CLEAR(firstitem);
        total++;
        n = 1;

        /* Fetch and save up to BATCHSIZE items */
        while (obj) {
            if (save(state, self, obj, 0) < 0) {
                _PyErr_FormatNote("when serializing %T item %zd", origobj, total);
                goto error;
            }
            Py_CLEAR(obj);
            total++;
            n += 1;

            if (n == BATCHSIZE)
                break;

            obj = PyIter_Next(iter);
            if (obj == NULL) {
                if (PyErr_Occurred())
                    goto error;
                break;
            }
        }

        if (_Pickler_Write(self, &appends_op, 1) < 0)
            goto error;

    } while (n == BATCHSIZE);
    return 0;

  error:
    Py_XDECREF(firstitem);
    Py_XDECREF(obj);
    return -1;
}

/* This is a variant of batch_list() above, specialized for lists (with no
 * support for list subclasses). Like batch_list(), we batch up chunks of
 *     MARK item item ... item APPENDS
 * opcode sequences.  Calling code should have arranged to first create an
 * empty list, or list-like object, for the APPENDS to operate on.
 * Returns 0 on success, -1 on error.
 *
 * This version is considerably faster than batch_list(), if less general.
 *
 * Note that this only works for protocols > 0.
 */
static int
batch_list_exact(PickleState *state, PicklerObject *self, PyObject *obj)
{
    PyObject *item = NULL;
    Py_ssize_t this_batch, total;

    const char append_op = APPEND;
    const char appends_op = APPENDS;
    const char mark_op = MARK;

    assert(obj != NULL);
    assert(self->proto > 0);
    assert(PyList_CheckExact(obj));

    if (PyList_GET_SIZE(obj) == 1) {
        item = PyList_GET_ITEM(obj, 0);
        Py_INCREF(item);
        int err = save(state, self, item, 0);
        Py_DECREF(item);
        if (err < 0) {
            _PyErr_FormatNote("when serializing %T item 0", obj);
            return -1;
        }
        if (_Pickler_Write(self, &append_op, 1) < 0)
            return -1;
        return 0;
    }

    /* Write in batches of BATCHSIZE. */
    total = 0;
    do {
        this_batch = 0;
        if (_Pickler_Write(self, &mark_op, 1) < 0)
            return -1;
        while (total < PyList_GET_SIZE(obj)) {
            item = PyList_GET_ITEM(obj, total);
            Py_INCREF(item);
            int err = save(state, self, item, 0);
            Py_DECREF(item);
            if (err < 0) {
                _PyErr_FormatNote("when serializing %T item %zd", obj, total);
                return -1;
            }
            total++;
            if (++this_batch == BATCHSIZE)
                break;
        }
        if (_Pickler_Write(self, &appends_op, 1) < 0)
            return -1;

    } while (total < PyList_GET_SIZE(obj));

    return 0;
}

static int
save_list(PickleState *state, PicklerObject *self, PyObject *obj)
{
    char header[3];
    Py_ssize_t len;
    int status = 0;

    if (self->fast && !fast_save_enter(self, obj))
        goto error;

    /* Create an empty list. */
    if (self->bin) {
        header[0] = EMPTY_LIST;
        len = 1;
    }
    else {
        header[0] = MARK;
        header[1] = LIST;
        len = 2;
    }

    if (_Pickler_Write(self, header, len) < 0)
        goto error;

    /* Get list length, and bow out early if empty. */
    if ((len = PyList_Size(obj)) < 0)
        goto error;

    if (memo_put(state, self, obj) < 0)
        goto error;

    if (len != 0) {
        /* Materialize the list elements. */
        if (PyList_CheckExact(obj) && self->proto > 0) {
            if (_Py_EnterRecursiveCall(" while pickling an object"))
                goto error;
            status = batch_list_exact(state, self, obj);
            _Py_LeaveRecursiveCall();
        } else {
            PyObject *iter = PyObject_GetIter(obj);
            if (iter == NULL)
                goto error;

            if (_Py_EnterRecursiveCall(" while pickling an object")) {
                Py_DECREF(iter);
                goto error;
            }
            status = batch_list(state, self, iter, obj);
            _Py_LeaveRecursiveCall();
            Py_DECREF(iter);
        }
    }
    if (0) {
  error:
        status = -1;
    }

    if (self->fast && !fast_save_leave(self, obj))
        status = -1;

    return status;
}

/* iter is an iterator giving (key, value) pairs, and we batch up chunks of
 *     MARK key value ... key value SETITEMS
 * opcode sequences.  Calling code should have arranged to first create an
 * empty dict, or dict-like object, for the SETITEMS to operate on.
 * Returns 0 on success, <0 on error.
 *
 * This is very much like batch_list().  The difference between saving
 * elements directly, and picking apart two-tuples, is so long-winded at
 * the C level, though, that attempts to combine these routines were too
 * ugly to bear.
 */
static int
batch_dict(PickleState *state, PicklerObject *self, PyObject *iter, PyObject *origobj)
{
    PyObject *obj = NULL;
    PyObject *firstitem = NULL;
    int i, n;

    const char mark_op = MARK;
    const char setitem_op = SETITEM;
    const char setitems_op = SETITEMS;

    assert(iter != NULL);

    if (self->proto == 0) {
        /* SETITEMS isn't available; do one at a time. */
        for (;;) {
            obj = PyIter_Next(iter);
            if (obj == NULL) {
                if (PyErr_Occurred())
                    return -1;
                break;
            }
            if (!PyTuple_Check(obj) || PyTuple_Size(obj) != 2) {
                PyErr_SetString(PyExc_TypeError, "dict items "
                                "iterator must return 2-tuples");
                Py_DECREF(obj);
                return -1;
            }
            i = save(state, self, PyTuple_GET_ITEM(obj, 0), 0);
            if (i >= 0) {
                i = save(state, self, PyTuple_GET_ITEM(obj, 1), 0);
                if (i < 0) {
                    _PyErr_FormatNote("when serializing %T item %R",
                                      origobj, PyTuple_GET_ITEM(obj, 0));
                }
            }
            Py_DECREF(obj);
            if (i < 0)
                return -1;
            if (_Pickler_Write(self, &setitem_op, 1) < 0)
                return -1;
        }
        return 0;
    }

    /* proto > 0:  write in batches of BATCHSIZE. */
    do {
        /* Get first item */
        firstitem = PyIter_Next(iter);
        if (firstitem == NULL) {
            if (PyErr_Occurred())
                goto error;

            /* nothing more to add */
            break;
        }
        if (!PyTuple_Check(firstitem) || PyTuple_Size(firstitem) != 2) {
            PyErr_SetString(PyExc_TypeError, "dict items "
                                "iterator must return 2-tuples");
            goto error;
        }

        /* Try to get a second item */
        obj = PyIter_Next(iter);
        if (obj == NULL) {
            if (PyErr_Occurred())
                goto error;

            /* Only one item to write */
            if (save(state, self, PyTuple_GET_ITEM(firstitem, 0), 0) < 0)
                goto error;
            if (save(state, self, PyTuple_GET_ITEM(firstitem, 1), 0) < 0) {
                _PyErr_FormatNote("when serializing %T item %R",
                                  origobj, PyTuple_GET_ITEM(firstitem, 0));
                goto error;
            }
            if (_Pickler_Write(self, &setitem_op, 1) < 0)
                goto error;
            Py_CLEAR(firstitem);
            break;
        }

        /* More than one item to write */

        /* Pump out MARK, items, SETITEMS. */
        if (_Pickler_Write(self, &mark_op, 1) < 0)
            goto error;

        if (save(state, self, PyTuple_GET_ITEM(firstitem, 0), 0) < 0)
            goto error;
        if (save(state, self, PyTuple_GET_ITEM(firstitem, 1), 0) < 0) {
            _PyErr_FormatNote("when serializing %T item %R",
                              origobj, PyTuple_GET_ITEM(firstitem, 0));
            goto error;
        }
        Py_CLEAR(firstitem);
        n = 1;

        /* Fetch and save up to BATCHSIZE items */
        while (obj) {
            if (!PyTuple_Check(obj) || PyTuple_Size(obj) != 2) {
                PyErr_SetString(PyExc_TypeError, "dict items "
                    "iterator must return 2-tuples");
                goto error;
            }
            if (save(state, self, PyTuple_GET_ITEM(obj, 0), 0) < 0)
                goto error;
            if (save(state, self, PyTuple_GET_ITEM(obj, 1), 0) < 0) {
                _PyErr_FormatNote("when serializing %T item %R",
                                  origobj, PyTuple_GET_ITEM(obj, 0));
                goto error;
            }
            Py_CLEAR(obj);
            n += 1;

            if (n == BATCHSIZE)
                break;

            obj = PyIter_Next(iter);
            if (obj == NULL) {
                if (PyErr_Occurred())
                    goto error;
                break;
            }
        }

        if (_Pickler_Write(self, &setitems_op, 1) < 0)
            goto error;

    } while (n == BATCHSIZE);
    return 0;

  error:
    Py_XDECREF(firstitem);
    Py_XDECREF(obj);
    return -1;
}

/* This is a variant of batch_dict() above that specializes for dicts, with no
 * support for dict subclasses. Like batch_dict(), we batch up chunks of
 *     MARK key value ... key value SETITEMS
 * opcode sequences.  Calling code should have arranged to first create an
 * empty dict, or dict-like object, for the SETITEMS to operate on.
 * Returns 0 on success, -1 on error.
 *
 * Note that this currently doesn't work for protocol 0.
 */
static int
batch_dict_exact(PickleState *state, PicklerObject *self, PyObject *obj)
{
    PyObject *key = NULL, *value = NULL;
    int i;
    Py_ssize_t dict_size, ppos = 0;

    const char mark_op = MARK;
    const char setitem_op = SETITEM;
    const char setitems_op = SETITEMS;

    assert(obj != NULL && PyDict_CheckExact(obj));
    assert(self->proto > 0);

    dict_size = PyDict_GET_SIZE(obj);

    /* Special-case len(d) == 1 to save space. */
    if (dict_size == 1) {
        PyDict_Next(obj, &ppos, &key, &value);
        Py_INCREF(key);
        Py_INCREF(value);
        if (save(state, self, key, 0) < 0) {
            goto error;
        }
        if (save(state, self, value, 0) < 0) {
            _PyErr_FormatNote("when serializing %T item %R", obj, key);
            goto error;
        }
        Py_CLEAR(key);
        Py_CLEAR(value);
        if (_Pickler_Write(self, &setitem_op, 1) < 0)
            return -1;
        return 0;
    }

    /* Write in batches of BATCHSIZE. */
    do {
        i = 0;
        if (_Pickler_Write(self, &mark_op, 1) < 0)
            return -1;
        while (PyDict_Next(obj, &ppos, &key, &value)) {
            Py_INCREF(key);
            Py_INCREF(value);
            if (save(state, self, key, 0) < 0) {
                goto error;
            }
            if (save(state, self, value, 0) < 0) {
                _PyErr_FormatNote("when serializing %T item %R", obj, key);
                goto error;
            }
            Py_CLEAR(key);
            Py_CLEAR(value);
            if (++i == BATCHSIZE)
                break;
        }
        if (_Pickler_Write(self, &setitems_op, 1) < 0)
            return -1;
        if (PyDict_GET_SIZE(obj) != dict_size) {
            PyErr_Format(
                PyExc_RuntimeError,
                "dictionary changed size during iteration");
            return -1;
        }

    } while (i == BATCHSIZE);
    return 0;
error:
    Py_XDECREF(key);
    Py_XDECREF(value);
    return -1;
}

static int
save_dict(PickleState *state, PicklerObject *self, PyObject *obj)
{
    PyObject *items, *iter;
    char header[3];
    Py_ssize_t len;
    int status = 0;
    assert(PyDict_Check(obj));

    if (self->fast && !fast_save_enter(self, obj))
        goto error;

    /* Create an empty dict. */
    if (self->bin) {
        header[0] = EMPTY_DICT;
        len = 1;
    }
    else {
        header[0] = MARK;
        header[1] = DICT;
        len = 2;
    }

    if (_Pickler_Write(self, header, len) < 0)
        goto error;

    if (memo_put(state, self, obj) < 0)
        goto error;

    if (PyDict_GET_SIZE(obj)) {
        /* Save the dict items. */
        if (PyDict_CheckExact(obj) && self->proto > 0) {
            /* We can take certain shortcuts if we know this is a dict and
               not a dict subclass. */
            if (_Py_EnterRecursiveCall(" while pickling an object"))
                goto error;
            status = batch_dict_exact(state, self, obj);
            _Py_LeaveRecursiveCall();
        } else {
            items = PyObject_CallMethodNoArgs(obj, &_Py_ID(items));
            if (items == NULL)
                goto error;
            iter = PyObject_GetIter(items);
            Py_DECREF(items);
            if (iter == NULL)
                goto error;
            if (_Py_EnterRecursiveCall(" while pickling an object")) {
                Py_DECREF(iter);
                goto error;
            }
            status = batch_dict(state, self, iter, obj);
            _Py_LeaveRecursiveCall();
            Py_DECREF(iter);
        }
    }

    if (0) {
  error:
        status = -1;
    }

    if (self->fast && !fast_save_leave(self, obj))
        status = -1;

    return status;
}

static int
save_set(PickleState *state, PicklerObject *self, PyObject *obj)
{
    PyObject *item;
    int i;
    Py_ssize_t set_size, ppos = 0;
    Py_hash_t hash;

    const char empty_set_op = EMPTY_SET;
    const char mark_op = MARK;
    const char additems_op = ADDITEMS;

    if (self->proto < 4) {
        PyObject *items;
        PyObject *reduce_value;
        int status;

        items = PySequence_List(obj);
        if (items == NULL) {
            return -1;
        }
        reduce_value = Py_BuildValue("(O(O))", (PyObject*)&PySet_Type, items);
        Py_DECREF(items);
        if (reduce_value == NULL) {
            return -1;
        }
        /* save_reduce() will memoize the object automatically. */
        status = save_reduce(state, self, reduce_value, obj);
        Py_DECREF(reduce_value);
        return status;
    }

    if (_Pickler_Write(self, &empty_set_op, 1) < 0)
        return -1;

    if (memo_put(state, self, obj) < 0)
        return -1;

    set_size = PySet_GET_SIZE(obj);
    if (set_size == 0)
        return 0;  /* nothing to do */

    /* Write in batches of BATCHSIZE. */
    do {
        i = 0;
        if (_Pickler_Write(self, &mark_op, 1) < 0)
            return -1;

        int err = 0;
        Py_BEGIN_CRITICAL_SECTION(obj);
        while (_PySet_NextEntryRef(obj, &ppos, &item, &hash)) {
            err = save(state, self, item, 0);
            Py_CLEAR(item);
            if (err < 0) {
                _PyErr_FormatNote("when serializing %T element", obj);
                break;
            }
            if (++i == BATCHSIZE)
                break;
        }
        Py_END_CRITICAL_SECTION();
        if (err < 0) {
            return -1;
        }
        if (_Pickler_Write(self, &additems_op, 1) < 0)
            return -1;
        if (PySet_GET_SIZE(obj) != set_size) {
            PyErr_Format(
                PyExc_RuntimeError,
                "set changed size during iteration");
            return -1;
        }
    } while (i == BATCHSIZE);

    return 0;
}

static int
save_frozenset(PickleState *state, PicklerObject *self, PyObject *obj)
{
    PyObject *iter;

    const char mark_op = MARK;
    const char frozenset_op = FROZENSET;

    if (self->fast && !fast_save_enter(self, obj))
        return -1;

    if (self->proto < 4) {
        PyObject *items;
        PyObject *reduce_value;
        int status;

        items = PySequence_List(obj);
        if (items == NULL) {
            return -1;
        }
        reduce_value = Py_BuildValue("(O(O))", (PyObject*)&PyFrozenSet_Type,
                                     items);
        Py_DECREF(items);
        if (reduce_value == NULL) {
            return -1;
        }
        /* save_reduce() will memoize the object automatically. */
        status = save_reduce(state, self, reduce_value, obj);
        Py_DECREF(reduce_value);
        return status;
    }

    if (_Pickler_Write(self, &mark_op, 1) < 0)
        return -1;

    iter = PyObject_GetIter(obj);
    if (iter == NULL) {
        return -1;
    }
    for (;;) {
        PyObject *item;

        item = PyIter_Next(iter);
        if (item == NULL) {
            if (PyErr_Occurred()) {
                Py_DECREF(iter);
                return -1;
            }
            break;
        }
        if (save(state, self, item, 0) < 0) {
            _PyErr_FormatNote("when serializing %T element", obj);
            Py_DECREF(item);
            Py_DECREF(iter);
            return -1;
        }
        Py_DECREF(item);
    }
    Py_DECREF(iter);

    /* If the object is already in the memo, this means it is
       recursive. In this case, throw away everything we put on the
       stack, and fetch the object back from the memo. */
    if (PyMemoTable_Get(self->memo, obj)) {
        const char pop_mark_op = POP_MARK;

        if (_Pickler_Write(self, &pop_mark_op, 1) < 0)
            return -1;
        if (memo_get(state, self, obj) < 0)
            return -1;
        return 0;
    }

    if (_Pickler_Write(self, &frozenset_op, 1) < 0)
        return -1;
    if (memo_put(state, self, obj) < 0)
        return -1;

    return 0;
}

static int
fix_imports(PickleState *st, PyObject **module_name, PyObject **global_name)
{
    PyObject *key;
    PyObject *item;

    key = PyTuple_Pack(2, *module_name, *global_name);
    if (key == NULL)
        return -1;
    item = PyDict_GetItemWithError(st->name_mapping_3to2, key);
    Py_DECREF(key);
    if (item) {
        PyObject *fixed_module_name;
        PyObject *fixed_global_name;

        if (!PyTuple_Check(item) || PyTuple_GET_SIZE(item) != 2) {
            PyErr_Format(PyExc_RuntimeError,
                         "_compat_pickle.REVERSE_NAME_MAPPING values "
                         "should be 2-tuples, not %.200s",
                         Py_TYPE(item)->tp_name);
            return -1;
        }
        fixed_module_name = PyTuple_GET_ITEM(item, 0);
        fixed_global_name = PyTuple_GET_ITEM(item, 1);
        if (!PyUnicode_Check(fixed_module_name) ||
            !PyUnicode_Check(fixed_global_name)) {
            PyErr_Format(PyExc_RuntimeError,
                         "_compat_pickle.REVERSE_NAME_MAPPING values "
                         "should be pairs of str, not (%.200s, %.200s)",
                         Py_TYPE(fixed_module_name)->tp_name,
                         Py_TYPE(fixed_global_name)->tp_name);
            return -1;
        }

        Py_CLEAR(*module_name);
        Py_CLEAR(*global_name);
        *module_name = Py_NewRef(fixed_module_name);
        *global_name = Py_NewRef(fixed_global_name);
        return 0;
    }
    else if (PyErr_Occurred()) {
        return -1;
    }

    item = PyDict_GetItemWithError(st->import_mapping_3to2, *module_name);
    if (item) {
        if (!PyUnicode_Check(item)) {
            PyErr_Format(PyExc_RuntimeError,
                         "_compat_pickle.REVERSE_IMPORT_MAPPING values "
                         "should be strings, not %.200s",
                         Py_TYPE(item)->tp_name);
            return -1;
        }
        Py_XSETREF(*module_name, Py_NewRef(item));
    }
    else if (PyErr_Occurred()) {
        return -1;
    }

    return 0;
}

static int
save_global(PickleState *st, PicklerObject *self, PyObject *obj,
            PyObject *name)
{
    PyObject *global_name = NULL;
    PyObject *module_name = NULL;
    PyObject *dotted_path = NULL;
    int status = 0;

    const char global_op = GLOBAL;

    if (name) {
        global_name = Py_NewRef(name);
    }
    else {
        if (PyObject_GetOptionalAttr(obj, &_Py_ID(__qualname__), &global_name) < 0)
            goto error;
        if (global_name == NULL) {
            global_name = PyObject_GetAttr(obj, &_Py_ID(__name__));
            if (global_name == NULL)
                goto error;
        }
    }

    dotted_path = get_dotted_path(global_name);
    if (dotted_path == NULL)
        goto error;
    module_name = whichmodule(st, obj, global_name, dotted_path);
    if (module_name == NULL)
        goto error;

    if (self->proto >= 2) {
        /* See whether this is in the extension registry, and if
         * so generate an EXT opcode.
         */
        PyObject *extension_key;
        PyObject *code_obj;      /* extension code as Python object */
        long code;               /* extension code as C value */
        char pdata[5];
        Py_ssize_t n;

        extension_key = PyTuple_Pack(2, module_name, global_name);
        if (extension_key == NULL) {
            goto error;
        }
        if (PyDict_GetItemRef(st->extension_registry, extension_key, &code_obj) < 0) {
            Py_DECREF(extension_key);
            goto error;
        }
        Py_DECREF(extension_key);
        if (code_obj == NULL) {
            /* The object is not registered in the extension registry.
               This is the most likely code path. */
            goto gen_global;
        }

        code = PyLong_AsLong(code_obj);
        Py_DECREF(code_obj);
        if (code <= 0 || code > 0x7fffffffL) {
            /* Should never happen in normal circumstances, since the type and
               the value of the code are checked in copyreg.add_extension(). */
            if (!PyErr_Occurred())
                PyErr_Format(PyExc_RuntimeError, "extension code %ld is out of range", code);
            goto error;
        }

        /* Generate an EXT opcode. */
        if (code <= 0xff) {
            pdata[0] = EXT1;
            pdata[1] = (unsigned char)code;
            n = 2;
        }
        else if (code <= 0xffff) {
            pdata[0] = EXT2;
            pdata[1] = (unsigned char)(code & 0xff);
            pdata[2] = (unsigned char)((code >> 8) & 0xff);
            n = 3;
        }
        else {
            pdata[0] = EXT4;
            pdata[1] = (unsigned char)(code & 0xff);
            pdata[2] = (unsigned char)((code >> 8) & 0xff);
            pdata[3] = (unsigned char)((code >> 16) & 0xff);
            pdata[4] = (unsigned char)((code >> 24) & 0xff);
            n = 5;
        }

        if (_Pickler_Write(self, pdata, n) < 0)
            goto error;
    }
    else {
  gen_global:
        if (self->proto >= 4) {
            const char stack_global_op = STACK_GLOBAL;

            if (save(st, self, module_name, 0) < 0)
                goto error;
            if (save(st, self, global_name, 0) < 0)
                goto error;

            if (_Pickler_Write(self, &stack_global_op, 1) < 0)
                goto error;
        }
        else {
            /* Generate a normal global opcode if we are using a pickle
               protocol < 4, or if the object is not registered in the
               extension registry.

               Objects with multi-part __qualname__ are represented as
               getattr(getattr(..., attrname1), attrname2). */
            const char mark_op = MARK;
            const char tupletwo_op = (self->proto < 2) ? TUPLE : TUPLE2;
            const char reduce_op = REDUCE;
            Py_ssize_t i;
            if (dotted_path) {
                if (PyList_GET_SIZE(dotted_path) > 1) {
                    Py_SETREF(global_name, Py_NewRef(PyList_GET_ITEM(dotted_path, 0)));
                }
                for (i = 1; i < PyList_GET_SIZE(dotted_path); i++) {
                    if (save(st, self, st->getattr, 0) < 0 ||
                        (self->proto < 2 && _Pickler_Write(self, &mark_op, 1) < 0))
                    {
                        goto error;
                    }
                }
            }

            PyObject *encoded;
            PyObject *(*unicode_encoder)(PyObject *);

            if (_Pickler_Write(self, &global_op, 1) < 0)
                goto error;

            /* For protocol < 3 and if the user didn't request against doing
               so, we convert module names to the old 2.x module names. */
            if (self->proto < 3 && self->fix_imports) {
                if (fix_imports(st, &module_name, &global_name) < 0) {
                    goto error;
                }
            }

            /* Since Python 3.0 now supports non-ASCII identifiers, we encode
               both the module name and the global name using UTF-8. We do so
               only when we are using the pickle protocol newer than version
               3. This is to ensure compatibility with older Unpickler running
               on Python 2.x. */
            if (self->proto == 3) {
                unicode_encoder = PyUnicode_AsUTF8String;
            }
            else {
                unicode_encoder = PyUnicode_AsASCIIString;
            }
            encoded = unicode_encoder(module_name);
            if (encoded == NULL) {
                if (PyErr_ExceptionMatches(PyExc_UnicodeEncodeError)) {
                    PyObject *exc = PyErr_GetRaisedException();
                    PyErr_Format(st->PicklingError,
                                 "can't pickle module identifier %R using "
                                 "pickle protocol %i",
                                 module_name, self->proto);
                    _PyErr_ChainExceptions1(exc);
                }
                goto error;
            }
            if (_Pickler_Write(self, PyBytes_AS_STRING(encoded),
                               PyBytes_GET_SIZE(encoded)) < 0) {
                Py_DECREF(encoded);
                goto error;
            }
            Py_DECREF(encoded);
            if(_Pickler_Write(self, "\n", 1) < 0)
                goto error;

            /* Save the name of the module. */
            encoded = unicode_encoder(global_name);
            if (encoded == NULL) {
                if (PyErr_ExceptionMatches(PyExc_UnicodeEncodeError)) {
                    PyObject *exc = PyErr_GetRaisedException();
                    PyErr_Format(st->PicklingError,
                                 "can't pickle global identifier %R using "
                                 "pickle protocol %i",
                                 global_name, self->proto);
                    _PyErr_ChainExceptions1(exc);
                }
                goto error;
            }
            if (_Pickler_Write(self, PyBytes_AS_STRING(encoded),
                               PyBytes_GET_SIZE(encoded)) < 0) {
                Py_DECREF(encoded);
                goto error;
            }
            Py_DECREF(encoded);
            if (_Pickler_Write(self, "\n", 1) < 0)
                goto error;

            if (dotted_path) {
                for (i = 1; i < PyList_GET_SIZE(dotted_path); i++) {
                    if (save(st, self, PyList_GET_ITEM(dotted_path, i), 0) < 0 ||
                        _Pickler_Write(self, &tupletwo_op, 1) < 0 ||
                        _Pickler_Write(self, &reduce_op, 1) < 0)
                    {
                        goto error;
                    }
                }
            }
        }
        /* Memoize the object. */
        if (memo_put(st, self, obj) < 0)
            goto error;
    }

    if (0) {
  error:
        status = -1;
    }
    Py_XDECREF(module_name);
    Py_XDECREF(global_name);
    Py_XDECREF(dotted_path);

    return status;
}

static int
save_singleton_type(PickleState *state, PicklerObject *self, PyObject *obj,
                    PyObject *singleton)
{
    PyObject *reduce_value;
    int status;

    reduce_value = Py_BuildValue("O(O)", &PyType_Type, singleton);
    if (reduce_value == NULL) {
        return -1;
    }
    status = save_reduce(state, self, reduce_value, obj);
    Py_DECREF(reduce_value);
    return status;
}

static int
save_type(PickleState *state, PicklerObject *self, PyObject *obj)
{
    if (obj == (PyObject *)&_PyNone_Type) {
        return save_singleton_type(state, self, obj, Py_None);
    }
    else if (obj == (PyObject *)&PyEllipsis_Type) {
        return save_singleton_type(state, self, obj, Py_Ellipsis);
    }
    else if (obj == (PyObject *)&_PyNotImplemented_Type) {
        return save_singleton_type(state, self, obj, Py_NotImplemented);
    }
    return save_global(state, self, obj, NULL);
}

static int
save_pers(PickleState *state, PicklerObject *self, PyObject *obj)
{
    PyObject *pid = NULL;
    int status = 0;

    const char persid_op = PERSID;
    const char binpersid_op = BINPERSID;

    pid = PyObject_CallOneArg(self->persistent_id, obj);
    if (pid == NULL)
        return -1;

    if (pid != Py_None) {
        if (self->bin) {
            if (save(state, self, pid, 1) < 0 ||
                _Pickler_Write(self, &binpersid_op, 1) < 0)
                goto error;
        }
        else {
            PyObject *pid_str;

            pid_str = PyObject_Str(pid);
            if (pid_str == NULL)
                goto error;

            /* XXX: Should it check whether the pid contains embedded
               newlines? */
            if (!PyUnicode_IS_ASCII(pid_str)) {
                PyErr_SetString(state->PicklingError,
                                "persistent IDs in protocol 0 must be "
                                "ASCII strings");
                Py_DECREF(pid_str);
                goto error;
            }

            if (_Pickler_Write(self, &persid_op, 1) < 0 ||
                _Pickler_Write(self, PyUnicode_DATA(pid_str),
                               PyUnicode_GET_LENGTH(pid_str)) < 0 ||
                _Pickler_Write(self, "\n", 1) < 0) {
                Py_DECREF(pid_str);
                goto error;
            }
            Py_DECREF(pid_str);
        }
        status = 1;
    }

    if (0) {
  error:
        status = -1;
    }
    Py_XDECREF(pid);

    return status;
}

static PyObject *
get_class(PyObject *obj)
{
    PyObject *cls;

    if (PyObject_GetOptionalAttr(obj, &_Py_ID(__class__), &cls) == 0) {
        cls = Py_NewRef(Py_TYPE(obj));
    }
    return cls;
}

/* We're saving obj, and args is the 2-thru-5 tuple returned by the
 * appropriate __reduce__ method for obj.
 */
static int
save_reduce(PickleState *st, PicklerObject *self, PyObject *args,
            PyObject *obj)
{
    PyObject *callable;
    PyObject *argtup;
    PyObject *state = NULL;
    PyObject *listitems = Py_None;
    PyObject *dictitems = Py_None;
    PyObject *state_setter = Py_None;
    Py_ssize_t size;
    int use_newobj = 0, use_newobj_ex = 0;

    const char reduce_op = REDUCE;
    const char build_op = BUILD;
    const char newobj_op = NEWOBJ;
    const char newobj_ex_op = NEWOBJ_EX;

    size = PyTuple_Size(args);
    if (size < 2 || size > 6) {
        PyErr_SetString(st->PicklingError,
                        "tuple returned by __reduce__ "
                        "must contain 2 through 6 elements");
        return -1;
    }

    if (!PyArg_UnpackTuple(args, "save_reduce", 2, 6,
                           &callable, &argtup, &state, &listitems, &dictitems,
                           &state_setter))
        return -1;

    if (!PyCallable_Check(callable)) {
        PyErr_Format(st->PicklingError,
                     "first item of the tuple returned by __reduce__ "
                     "must be callable, not %T", callable);
        return -1;
    }
    if (!PyTuple_Check(argtup)) {
        PyErr_Format(st->PicklingError,
                     "second item of the tuple returned by __reduce__ "
                     "must be a tuple, not %T", argtup);
        return -1;
    }

    if (state == Py_None)
        state = NULL;

    if (listitems == Py_None)
        listitems = NULL;
    else if (!PyIter_Check(listitems)) {
        PyErr_Format(st->PicklingError,
                     "fourth item of the tuple returned by __reduce__ "
                     "must be an iterator, not %T", listitems);
        return -1;
    }

    if (dictitems == Py_None)
        dictitems = NULL;
    else if (!PyIter_Check(dictitems)) {
        PyErr_Format(st->PicklingError,
                     "fifth item of the tuple returned by __reduce__ "
                     "must be an iterator, not %T", dictitems);
        return -1;
    }

    if (state_setter == Py_None)
        state_setter = NULL;
    else if (!PyCallable_Check(state_setter)) {
        PyErr_Format(st->PicklingError,
                     "sixth item of the tuple returned by __reduce__ "
                     "must be callable, not %T", state_setter);
        return -1;
    }

    if (self->proto >= 2) {
        PyObject *name;

        if (PyObject_GetOptionalAttr(callable, &_Py_ID(__name__), &name) < 0) {
            return -1;
        }
        if (name != NULL && PyUnicode_Check(name)) {
            use_newobj_ex = _PyUnicode_Equal(name, &_Py_ID(__newobj_ex__));
            if (!use_newobj_ex) {
                use_newobj = _PyUnicode_Equal(name, &_Py_ID(__newobj__));
            }
        }
        Py_XDECREF(name);
    }

    if (use_newobj_ex) {
        PyObject *cls;
        PyObject *args;
        PyObject *kwargs;

        if (PyTuple_GET_SIZE(argtup) != 3) {
            PyErr_Format(st->PicklingError,
                         "__newobj_ex__ expected 3 arguments, got %zd",
                         PyTuple_GET_SIZE(argtup));
            return -1;
        }

        cls = PyTuple_GET_ITEM(argtup, 0);
        if (!PyType_Check(cls)) {
            PyErr_Format(st->PicklingError,
                         "first argument to __newobj_ex__() "
                         "must be a class, not %T", cls);
            return -1;
        }
        args = PyTuple_GET_ITEM(argtup, 1);
        if (!PyTuple_Check(args)) {
            PyErr_Format(st->PicklingError,
                         "second argument to __newobj_ex__() "
                         "must be a tuple, not %T", args);
            return -1;
        }
        kwargs = PyTuple_GET_ITEM(argtup, 2);
        if (!PyDict_Check(kwargs)) {
            PyErr_Format(st->PicklingError,
                         "third argument to __newobj_ex__() "
                         "must be a dict, not %T", kwargs);
            return -1;
        }

        if (self->proto >= 4) {
            if (save(st, self, cls, 0) < 0) {
                _PyErr_FormatNote("when serializing %T class", obj);
                return -1;
            }
            if (save(st, self, args, 0) < 0 ||
                save(st, self, kwargs, 0) < 0)
            {
                _PyErr_FormatNote("when serializing %T __new__ arguments", obj);
                return -1;
            }
            if (_Pickler_Write(self, &newobj_ex_op, 1) < 0) {
                return -1;
            }
        }
        else {
            PyObject *newargs;
            PyObject *cls_new;
            Py_ssize_t i;

            newargs = PyTuple_New(PyTuple_GET_SIZE(args) + 2);
            if (newargs == NULL)
                return -1;

            cls_new = PyObject_GetAttr(cls, &_Py_ID(__new__));
            if (cls_new == NULL) {
                Py_DECREF(newargs);
                return -1;
            }
            PyTuple_SET_ITEM(newargs, 0, cls_new);
            PyTuple_SET_ITEM(newargs, 1, Py_NewRef(cls));
            for (i = 0; i < PyTuple_GET_SIZE(args); i++) {
                PyObject *item = PyTuple_GET_ITEM(args, i);
                PyTuple_SET_ITEM(newargs, i + 2, Py_NewRef(item));
            }

            callable = PyObject_Call(st->partial, newargs, kwargs);
            Py_DECREF(newargs);
            if (callable == NULL)
                return -1;

            newargs = PyTuple_New(0);
            if (newargs == NULL) {
                Py_DECREF(callable);
                return -1;
            }

            if (save(st, self, callable, 0) < 0 ||
                save(st, self, newargs, 0) < 0)
            {
                _PyErr_FormatNote("when serializing %T reconstructor", obj);
                Py_DECREF(newargs);
                Py_DECREF(callable);
                return -1;
            }
            Py_DECREF(newargs);
            Py_DECREF(callable);
            if (_Pickler_Write(self, &reduce_op, 1) < 0) {
                return -1;
            }
        }
    }
    else if (use_newobj) {
        PyObject *cls;
        PyObject *newargtup;
        PyObject *obj_class;
        int p;

        /* Sanity checks. */
        if (PyTuple_GET_SIZE(argtup) < 1) {
            PyErr_Format(st->PicklingError,
                         "__newobj__ expected at least 1 argument, got %zd",
                         PyTuple_GET_SIZE(argtup));
            return -1;
        }

        cls = PyTuple_GET_ITEM(argtup, 0);
        if (!PyType_Check(cls)) {
            PyErr_Format(st->PicklingError,
                         "first argument to __newobj__() "
                         "must be a class, not %T", cls);
            return -1;
        }

        if (obj != NULL) {
            obj_class = get_class(obj);
            if (obj_class == NULL) {
                return -1;
            }
            if (obj_class != cls) {
                PyErr_Format(st->PicklingError,
                             "first argument to __newobj__() "
                             "must be %R, not %R", obj_class, cls);
                Py_DECREF(obj_class);
                return -1;
            }
            Py_DECREF(obj_class);
        }
        /* XXX: These calls save() are prone to infinite recursion. Imagine
           what happen if the value returned by the __reduce__() method of
           some extension type contains another object of the same type. Ouch!

           Here is a quick example, that I ran into, to illustrate what I
           mean:

             >>> import pickle, copyreg
             >>> copyreg.dispatch_table.pop(complex)
             >>> pickle.dumps(1+2j)
             Traceback (most recent call last):
               ...
             RecursionError: maximum recursion depth exceeded

           Removing the complex class from copyreg.dispatch_table made the
           __reduce_ex__() method emit another complex object:

             >>> (1+1j).__reduce_ex__(2)
             (<function __newobj__ at 0xb7b71c3c>,
               (<class 'complex'>, (1+1j)), None, None, None)

           Thus when save() was called on newargstup (the 2nd item) recursion
           ensued. Of course, the bug was in the complex class which had a
           broken __getnewargs__() that emitted another complex object. But,
           the point, here, is it is quite easy to end up with a broken reduce
           function. */

        /* Save the class and its __new__ arguments. */
        if (save(st, self, cls, 0) < 0) {
            _PyErr_FormatNote("when serializing %T class", obj);
            return -1;
        }

        newargtup = PyTuple_GetSlice(argtup, 1, PyTuple_GET_SIZE(argtup));
        if (newargtup == NULL)
            return -1;

        p = save(st, self, newargtup, 0);
        Py_DECREF(newargtup);
        if (p < 0) {
            _PyErr_FormatNote("when serializing %T __new__ arguments", obj);
            return -1;
        }

        /* Add NEWOBJ opcode. */
        if (_Pickler_Write(self, &newobj_op, 1) < 0)
            return -1;
    }
    else { /* Not using NEWOBJ. */
        if (save(st, self, callable, 0) < 0) {
            _PyErr_FormatNote("when serializing %T reconstructor", obj);
            return -1;
        }
        if (save(st, self, argtup, 0) < 0) {
            _PyErr_FormatNote("when serializing %T reconstructor arguments", obj);
            return -1;
        }
        if (_Pickler_Write(self, &reduce_op, 1) < 0) {
            return -1;
        }
    }

    /* obj can be NULL when save_reduce() is used directly. A NULL obj means
       the caller do not want to memoize the object. Not particularly useful,
       but that is to mimic the behavior save_reduce() in pickle.py when
       obj is None. */
    if (obj != NULL) {
        /* If the object is already in the memo, this means it is
           recursive. In this case, throw away everything we put on the
           stack, and fetch the object back from the memo. */
        if (PyMemoTable_Get(self->memo, obj)) {
            const char pop_op = POP;

            if (_Pickler_Write(self, &pop_op, 1) < 0)
                return -1;
            if (memo_get(st, self, obj) < 0)
                return -1;

            return 0;
        }
        else if (memo_put(st, self, obj) < 0)
            return -1;
    }

    if (listitems && batch_list(st, self, listitems, obj) < 0)
        return -1;

    if (dictitems && batch_dict(st, self, dictitems, obj) < 0)
        return -1;

    if (state) {
        if (state_setter == NULL) {
            if (save(st, self, state, 0) < 0) {
                _PyErr_FormatNote("when serializing %T state", obj);
                return -1;
            }
            if (_Pickler_Write(self, &build_op, 1) < 0)
                return -1;
        }
        else {

            /* If a state_setter is specified, call it instead of load_build to
             * update obj's with its previous state.
             * The first 4 save/write instructions push state_setter and its
             * tuple of expected arguments (obj, state) onto the stack. The
             * REDUCE opcode triggers the state_setter(obj, state) function
             * call. Finally, because state-updating routines only do in-place
             * modification, the whole operation has to be stack-transparent.
             * Thus, we finally pop the call's output from the stack.*/

            const char tupletwo_op = TUPLE2;
            const char pop_op = POP;
            if (save(st, self, state_setter, 0) < 0) {
                _PyErr_FormatNote("when serializing %T state setter", obj);
                return -1;
            }
            if (save(st, self, obj, 0) < 0) {
                return -1;
            }
            if (save(st, self, state, 0) < 0) {
                _PyErr_FormatNote("when serializing %T state", obj);
                return -1;
            }
            if (_Pickler_Write(self, &tupletwo_op, 1) < 0 ||
                _Pickler_Write(self, &reduce_op, 1) < 0 ||
                _Pickler_Write(self, &pop_op, 1) < 0)
                return -1;
        }
    }
    return 0;
}

static int
save(PickleState *st, PicklerObject *self, PyObject *obj, int pers_save)
{
    PyTypeObject *type;
    PyObject *reduce_func = NULL;
    PyObject *reduce_value = NULL;
    int status = 0;

    if (_Pickler_OpcodeBoundary(self) < 0)
        return -1;

    /* The extra pers_save argument is necessary to avoid calling save_pers()
       on its returned object. */
    if (!pers_save && self->persistent_id) {
        /* save_pers() returns:
            -1   to signal an error;
             0   if it did nothing successfully;
             1   if a persistent id was saved.
         */
        if ((status = save_pers(st, self, obj)) != 0)
            return status;
    }

    type = Py_TYPE(obj);

    /* The old cPickle had an optimization that used switch-case statement
       dispatching on the first letter of the type name.  This has was removed
       since benchmarks shown that this optimization was actually slowing
       things down. */

    /* Atom types; these aren't memoized, so don't check the memo. */

    if (obj == Py_None) {
        return save_none(self, obj);
    }
    else if (obj == Py_False || obj == Py_True) {
        return save_bool(self, obj);
    }
    else if (type == &PyLong_Type) {
        return save_long(self, obj);
    }
    else if (type == &PyFloat_Type) {
        return save_float(self, obj);
    }

    /* Check the memo to see if it has the object. If so, generate
       a GET (or BINGET) opcode, instead of pickling the object
       once again. */
    if (PyMemoTable_Get(self->memo, obj)) {
        return memo_get(st, self, obj);
    }

    if (type == &PyBytes_Type) {
        return save_bytes(st, self, obj);
    }
    else if (type == &PyUnicode_Type) {
        return save_unicode(st, self, obj);
    }

    /* We're only calling _Py_EnterRecursiveCall here so that atomic
       types above are pickled faster. */
    if (_Py_EnterRecursiveCall(" while pickling an object")) {
        return -1;
    }

    if (type == &PyDict_Type) {
        status = save_dict(st, self, obj);
        goto done;
    }
    else if (type == &PySet_Type) {
        status = save_set(st, self, obj);
        goto done;
    }
    else if (type == &PyFrozenSet_Type) {
        status = save_frozenset(st, self, obj);
        goto done;
    }
    else if (type == &PyList_Type) {
        status = save_list(st, self, obj);
        goto done;
    }
    else if (type == &PyTuple_Type) {
        status = save_tuple(st, self, obj);
        goto done;
    }
    else if (type == &PyByteArray_Type) {
        status = save_bytearray(st, self, obj);
        goto done;
    }
    else if (type == &PyPickleBuffer_Type) {
        status = save_picklebuffer(st, self, obj);
        goto done;
    }

    /* Now, check reducer_override.  If it returns NotImplemented,
     * fallback to save_type or save_global, and then perhaps to the
     * regular reduction mechanism.
     */
    if (self->reducer_override != NULL) {
        reduce_value = PyObject_CallOneArg(self->reducer_override, obj);
        if (reduce_value == NULL) {
            goto error;
        }
        if (reduce_value != Py_NotImplemented) {
            goto reduce;
        }
        Py_SETREF(reduce_value, NULL);
    }

    if (type == &PyType_Type) {
        status = save_type(st, self, obj);
        goto done;
    }
    else if (type == &PyFunction_Type) {
        status = save_global(st, self, obj, NULL);
        goto done;
    }

    /* XXX: This part needs some unit tests. */

    /* Get a reduction callable, and call it.  This may come from
     * self.dispatch_table, copyreg.dispatch_table, the object's
     * __reduce_ex__ method, or the object's __reduce__ method.
     */
    if (self->dispatch_table == NULL) {
        reduce_func = PyDict_GetItemWithError(st->dispatch_table,
                                              (PyObject *)type);
        if (reduce_func == NULL) {
            if (PyErr_Occurred()) {
                goto error;
            }
        } else {
            /* PyDict_GetItemWithError() returns a borrowed reference.
               Increase the reference count to be consistent with
               PyObject_GetItem and _PyObject_GetAttrId used below. */
            Py_INCREF(reduce_func);
        }
    }
    else if (PyMapping_GetOptionalItem(self->dispatch_table, (PyObject *)type,
                                       &reduce_func) < 0)
    {
        goto error;
    }

    if (reduce_func != NULL) {
        reduce_value = _Pickle_FastCall(reduce_func, Py_NewRef(obj));
    }
    else if (PyType_IsSubtype(type, &PyType_Type)) {
        status = save_global(st, self, obj, NULL);
        goto done;
    }
    else {
        /* XXX: If the __reduce__ method is defined, __reduce_ex__ is
           automatically defined as __reduce__. While this is convenient, this
           make it impossible to know which method was actually called. Of
           course, this is not a big deal. But still, it would be nice to let
           the user know which method was called when something go
           wrong. Incidentally, this means if __reduce_ex__ is not defined, we
           don't actually have to check for a __reduce__ method. */

        /* Check for a __reduce_ex__ method. */
        if (PyObject_GetOptionalAttr(obj, &_Py_ID(__reduce_ex__), &reduce_func) < 0) {
            goto error;
        }
        if (reduce_func != NULL) {
            PyObject *proto;
            proto = PyLong_FromLong(self->proto);
            if (proto != NULL) {
                reduce_value = _Pickle_FastCall(reduce_func, proto);
            }
        }
        else {
            /* Check for a __reduce__ method. */
            if (PyObject_GetOptionalAttr(obj, &_Py_ID(__reduce__), &reduce_func) < 0) {
                goto error;
            }
            if (reduce_func != NULL) {
                reduce_value = PyObject_CallNoArgs(reduce_func);
            }
            else {
                PyErr_Format(st->PicklingError,
                             "Can't pickle %T object", obj);
                goto error;
            }
        }
    }

    if (reduce_value == NULL)
        goto error;

  reduce:
    if (PyUnicode_Check(reduce_value)) {
        status = save_global(st, self, obj, reduce_value);
        goto done;
    }

    if (!PyTuple_Check(reduce_value)) {
        PyErr_Format(st->PicklingError,
                     "__reduce__ must return a string or tuple, not %T", reduce_value);
        _PyErr_FormatNote("when serializing %T object", obj);
        goto error;
    }

    status = save_reduce(st, self, reduce_value, obj);
    if (status < 0) {
        _PyErr_FormatNote("when serializing %T object", obj);
    }

    if (0) {
  error:
        status = -1;
    }
  done:

    _Py_LeaveRecursiveCall();
    Py_XDECREF(reduce_func);
    Py_XDECREF(reduce_value);

    return status;
}

static PyObject *
persistent_id(PyObject *self, PyObject *obj)
{
    Py_RETURN_NONE;
}

static int
dump(PickleState *state, PicklerObject *self, PyObject *obj)
{
    const char stop_op = STOP;
    int status = -1;
    PyObject *tmp;

    /* Cache the persistent_id method. */
    tmp = PyObject_GetAttr((PyObject *)self, &_Py_ID(persistent_id));
    if (tmp == NULL) {
        goto error;
    }
    if (PyCFunction_Check(tmp) &&
        PyCFunction_GET_SELF(tmp) == (PyObject *)self &&
        PyCFunction_GET_FUNCTION(tmp) == persistent_id)
    {
        Py_CLEAR(tmp);
    }
    Py_XSETREF(self->persistent_id, tmp);

    /* Cache the reducer_override method, if it exists. */
    if (PyObject_GetOptionalAttr((PyObject *)self, &_Py_ID(reducer_override),
                             &tmp) < 0) {
        goto error;
    }
    Py_XSETREF(self->reducer_override, tmp);

    if (self->proto >= 2) {
        char header[2];

        header[0] = PROTO;
        assert(self->proto >= 0 && self->proto < 256);
        header[1] = (unsigned char)self->proto;
        if (_Pickler_Write(self, header, 2) < 0)
            goto error;
        if (self->proto >= 4)
            self->framing = 1;
    }

    if (save(state, self, obj, 0) < 0 ||
        _Pickler_Write(self, &stop_op, 1) < 0 ||
        _Pickler_CommitFrame(self) < 0)
        goto error;

    // Success
    status = 0;

  error:
    self->framing = 0;

    /* Break the reference cycle we generated at the beginning this function
     * call when setting the persistent_id and the reducer_override attributes
     * of the Pickler instance to a bound method of the same instance.
     * This is important as the Pickler instance holds a reference to each
     * object it has pickled (through its memo): thus, these objects won't
     * be garbage-collected as long as the Pickler itself is not collected. */
    Py_CLEAR(self->persistent_id);
    Py_CLEAR(self->reducer_override);
    return status;
}

/*[clinic input]

_pickle.Pickler.clear_memo

Clears the pickler's "memo".

The memo is the data structure that remembers which objects the
pickler has already seen, so that shared or recursive objects are
pickled by reference and not by value.  This method is useful when
re-using picklers.
[clinic start generated code]*/

static PyObject *
_pickle_Pickler_clear_memo_impl(PicklerObject *self)
/*[clinic end generated code: output=8665c8658aaa094b input=01bdad52f3d93e56]*/
{
    if (self->memo)
        PyMemoTable_Clear(self->memo);

    Py_RETURN_NONE;
}

/*[clinic input]

_pickle.Pickler.dump

  cls: defining_class
  obj: object
  /

Write a pickled representation of the given object to the open file.
[clinic start generated code]*/

static PyObject *
_pickle_Pickler_dump_impl(PicklerObject *self, PyTypeObject *cls,
                          PyObject *obj)
/*[clinic end generated code: output=952cf7f68b1445bb input=f949d84151983594]*/
{
    PickleState *st = _Pickle_GetStateByClass(cls);
    /* Check whether the Pickler was initialized correctly (issue3664).
       Developers often forget to call __init__() in their subclasses, which
       would trigger a segfault without this check. */
    if (self->write == NULL) {
        PyErr_Format(st->PicklingError,
                     "Pickler.__init__() was not called by %s.__init__()",
                     Py_TYPE(self)->tp_name);
        return NULL;
    }

    if (_Pickler_ClearBuffer(self) < 0)
        return NULL;

    if (dump(st, self, obj) < 0)
        return NULL;

    if (_Pickler_FlushToFile(self) < 0)
        return NULL;

    Py_RETURN_NONE;
}

/*[clinic input]

_pickle.Pickler.__sizeof__ -> size_t

Returns size in memory, in bytes.
[clinic start generated code]*/

static size_t
_pickle_Pickler___sizeof___impl(PicklerObject *self)
/*[clinic end generated code: output=23ad75658d3b59ff input=d8127c8e7012ebd7]*/
{
    size_t res = _PyObject_SIZE(Py_TYPE(self));
    if (self->memo != NULL) {
        res += sizeof(PyMemoTable);
        res += self->memo->mt_allocated * sizeof(PyMemoEntry);
    }
    if (self->output_buffer != NULL) {
        size_t s = _PySys_GetSizeOf(self->output_buffer);
        if (s == (size_t)-1) {
            return -1;
        }
        res += s;
    }
    return res;
}

static struct PyMethodDef Pickler_methods[] = {
    {"persistent_id", persistent_id, METH_O,
        PyDoc_STR("persistent_id($self, obj, /)\n--\n\n")},
    _PICKLE_PICKLER_DUMP_METHODDEF
    _PICKLE_PICKLER_CLEAR_MEMO_METHODDEF
    _PICKLE_PICKLER___SIZEOF___METHODDEF
    {NULL, NULL}                /* sentinel */
};

static int
Pickler_clear(PyObject *op)
{
    PicklerObject *self = PicklerObject_CAST(op);
    Py_CLEAR(self->output_buffer);
    Py_CLEAR(self->write);
    Py_CLEAR(self->persistent_id);
    Py_CLEAR(self->persistent_id_attr);
    Py_CLEAR(self->dispatch_table);
    Py_CLEAR(self->fast_memo);
    Py_CLEAR(self->reducer_override);
    Py_CLEAR(self->buffer_callback);

    if (self->memo != NULL) {
        PyMemoTable *memo = self->memo;
        self->memo = NULL;
        PyMemoTable_Del(memo);
    }
    return 0;
}

static void
Pickler_dealloc(PyObject *self)
{
    PyTypeObject *tp = Py_TYPE(self);
    PyObject_GC_UnTrack(self);
    (void)Pickler_clear(self);
    tp->tp_free(self);
    Py_DECREF(tp);
}

static int
Pickler_traverse(PyObject *op, visitproc visit, void *arg)
{
    PicklerObject *self = PicklerObject_CAST(op);
    Py_VISIT(Py_TYPE(self));
    Py_VISIT(self->write);
    Py_VISIT(self->persistent_id);
    Py_VISIT(self->persistent_id_attr);
    Py_VISIT(self->dispatch_table);
    Py_VISIT(self->fast_memo);
    Py_VISIT(self->reducer_override);
    Py_VISIT(self->buffer_callback);
    PyMemoTable *memo = self->memo;
    if (memo && memo->mt_table) {
        Py_ssize_t i = memo->mt_allocated;
        while (--i >= 0) {
            Py_VISIT(memo->mt_table[i].me_key);
        }
    }

    return 0;
}


/*[clinic input]

_pickle.Pickler.__init__

  file: object
  protocol: object = None
  fix_imports: bool = True
  buffer_callback: object = None

This takes a binary file for writing a pickle data stream.

The optional *protocol* argument tells the pickler to use the given
protocol; supported protocols are 0, 1, 2, 3, 4 and 5.  The default
protocol is 5. It was introduced in Python 3.8, and is incompatible
with previous versions.

Specifying a negative protocol version selects the highest protocol
version supported.  The higher the protocol used, the more recent the
version of Python needed to read the pickle produced.

The *file* argument must have a write() method that accepts a single
bytes argument. It can thus be a file object opened for binary
writing, an io.BytesIO instance, or any other custom object that meets
this interface.

If *fix_imports* is True and protocol is less than 3, pickle will try
to map the new Python 3 names to the old module names used in Python
2, so that the pickle data stream is readable with Python 2.

If *buffer_callback* is None (the default), buffer views are
serialized into *file* as part of the pickle stream.

If *buffer_callback* is not None, then it can be called any number
of times with a buffer view.  If the callback returns a false value
(such as None), the given buffer is out-of-band; otherwise the
buffer is serialized in-band, i.e. inside the pickle stream.

It is an error if *buffer_callback* is not None and *protocol*
is None or smaller than 5.

[clinic start generated code]*/

static int
_pickle_Pickler___init___impl(PicklerObject *self, PyObject *file,
                              PyObject *protocol, int fix_imports,
                              PyObject *buffer_callback)
/*[clinic end generated code: output=0abedc50590d259b input=cddc50f66b770002]*/
{
    /* In case of multiple __init__() calls, clear previous content. */
    if (self->write != NULL)
        (void)Pickler_clear((PyObject *)self);

    if (_Pickler_SetProtocol(self, protocol, fix_imports) < 0)
        return -1;

    if (_Pickler_SetOutputStream(self, file) < 0)
        return -1;

    if (_Pickler_SetBufferCallback(self, buffer_callback) < 0)
        return -1;

    /* memo and output_buffer may have already been created in _Pickler_New */
    if (self->memo == NULL) {
        self->memo = PyMemoTable_New();
        if (self->memo == NULL)
            return -1;
    }
    self->output_len = 0;
    if (self->output_buffer == NULL) {
        self->max_output_len = WRITE_BUF_SIZE;
        self->output_buffer = PyBytes_FromStringAndSize(NULL,
                                                        self->max_output_len);
        if (self->output_buffer == NULL)
            return -1;
    }

    self->fast = 0;
    self->fast_nesting = 0;
    self->fast_memo = NULL;

    if (self->dispatch_table != NULL) {
        return 0;
    }
    if (PyObject_GetOptionalAttr((PyObject *)self, &_Py_ID(dispatch_table),
                             &self->dispatch_table) < 0) {
        return -1;
    }

    return 0;
}


/* Define a proxy object for the Pickler's internal memo object. This is to
 * avoid breaking code like:
 *  pickler.memo.clear()
 * and
 *  pickler.memo = saved_memo
 * Is this a good idea? Not really, but we don't want to break code that uses
 * it. Note that we don't implement the entire mapping API here. This is
 * intentional, as these should be treated as black-box implementation details.
 */

/*[clinic input]
_pickle.PicklerMemoProxy.clear

Remove all items from memo.
[clinic start generated code]*/

static PyObject *
_pickle_PicklerMemoProxy_clear_impl(PicklerMemoProxyObject *self)
/*[clinic end generated code: output=5fb9370d48ae8b05 input=ccc186dacd0f1405]*/
{
    if (self->pickler->memo)
        PyMemoTable_Clear(self->pickler->memo);
    Py_RETURN_NONE;
}

/*[clinic input]
_pickle.PicklerMemoProxy.copy

Copy the memo to a new object.
[clinic start generated code]*/

static PyObject *
_pickle_PicklerMemoProxy_copy_impl(PicklerMemoProxyObject *self)
/*[clinic end generated code: output=bb83a919d29225ef input=b73043485ac30b36]*/
{
    PyMemoTable *memo;
    PyObject *new_memo = PyDict_New();
    if (new_memo == NULL)
        return NULL;

    memo = self->pickler->memo;
    for (size_t i = 0; i < memo->mt_allocated; ++i) {
        PyMemoEntry entry = memo->mt_table[i];
        if (entry.me_key != NULL) {
            int status;
            PyObject *key, *value;

            key = PyLong_FromVoidPtr(entry.me_key);
            if (key == NULL) {
                goto error;
            }
            value = Py_BuildValue("nO", entry.me_value, entry.me_key);
            if (value == NULL) {
                Py_DECREF(key);
                goto error;
            }
            status = PyDict_SetItem(new_memo, key, value);
            Py_DECREF(key);
            Py_DECREF(value);
            if (status < 0)
                goto error;
        }
    }
    return new_memo;

  error:
    Py_XDECREF(new_memo);
    return NULL;
}

/*[clinic input]
_pickle.PicklerMemoProxy.__reduce__

Implement pickle support.
[clinic start generated code]*/

static PyObject *
_pickle_PicklerMemoProxy___reduce___impl(PicklerMemoProxyObject *self)
/*[clinic end generated code: output=bebba1168863ab1d input=2f7c540e24b7aae4]*/
{
    PyObject *reduce_value, *dict_args;
    PyObject *contents = _pickle_PicklerMemoProxy_copy_impl(self);
    if (contents == NULL)
        return NULL;

    reduce_value = PyTuple_New(2);
    if (reduce_value == NULL) {
        Py_DECREF(contents);
        return NULL;
    }
    dict_args = PyTuple_New(1);
    if (dict_args == NULL) {
        Py_DECREF(contents);
        Py_DECREF(reduce_value);
        return NULL;
    }
    PyTuple_SET_ITEM(dict_args, 0, contents);
    PyTuple_SET_ITEM(reduce_value, 0, Py_NewRef(&PyDict_Type));
    PyTuple_SET_ITEM(reduce_value, 1, dict_args);
    return reduce_value;
}

static PyMethodDef picklerproxy_methods[] = {
    _PICKLE_PICKLERMEMOPROXY_CLEAR_METHODDEF
    _PICKLE_PICKLERMEMOPROXY_COPY_METHODDEF
    _PICKLE_PICKLERMEMOPROXY___REDUCE___METHODDEF
    {NULL, NULL} /* sentinel */
};

static void
PicklerMemoProxy_dealloc(PyObject *op)
{
    PicklerMemoProxyObject *self = PicklerMemoProxyObject_CAST(op);
    PyTypeObject *tp = Py_TYPE(self);
    PyObject_GC_UnTrack(self);
    Py_CLEAR(self->pickler);
    tp->tp_free(self);
    Py_DECREF(tp);
}

static int
PicklerMemoProxy_traverse(PyObject *op, visitproc visit, void *arg)
{
    PicklerMemoProxyObject *self = PicklerMemoProxyObject_CAST(op);
    Py_VISIT(Py_TYPE(self));
    Py_VISIT(self->pickler);
    return 0;
}

static int
PicklerMemoProxy_clear(PyObject *op)
{
    PicklerMemoProxyObject *self = PicklerMemoProxyObject_CAST(op);
    Py_CLEAR(self->pickler);
    return 0;
}

static PyType_Slot memoproxy_slots[] = {
    {Py_tp_dealloc, PicklerMemoProxy_dealloc},
    {Py_tp_traverse, PicklerMemoProxy_traverse},
    {Py_tp_clear, PicklerMemoProxy_clear},
    {Py_tp_methods, picklerproxy_methods},
    {Py_tp_hash, PyObject_HashNotImplemented},
    {0, NULL},
};

static PyType_Spec memoproxy_spec = {
    .name = "_pickle.PicklerMemoProxy",
    .basicsize = sizeof(PicklerMemoProxyObject),
    .flags = (Py_TPFLAGS_DEFAULT | Py_TPFLAGS_BASETYPE | Py_TPFLAGS_HAVE_GC |
              Py_TPFLAGS_IMMUTABLETYPE),
    .slots = memoproxy_slots,
};

static PyObject *
PicklerMemoProxy_New(PicklerObject *pickler)
{
    PicklerMemoProxyObject *self;
    PickleState *st = _Pickle_FindStateByType(Py_TYPE(pickler));
    self = PyObject_GC_New(PicklerMemoProxyObject, st->PicklerMemoProxyType);
    if (self == NULL)
        return NULL;
    self->pickler = (PicklerObject*)Py_NewRef(pickler);
    PyObject_GC_Track(self);
    return (PyObject *)self;
}

/*****************************************************************************/

static PyObject *
Pickler_get_memo(PyObject *op, void *Py_UNUSED(closure))
{
    PicklerObject *self = PicklerObject_CAST(op);
    return PicklerMemoProxy_New(self);
}

static int
Pickler_set_memo(PyObject *op, PyObject *obj, void *Py_UNUSED(closure))
{
    PyMemoTable *new_memo = NULL;
    PicklerObject *self = PicklerObject_CAST(op);

    if (obj == NULL) {
        PyErr_SetString(PyExc_TypeError,
                        "attribute deletion is not supported");
        return -1;
    }

    PickleState *st = _Pickle_FindStateByType(Py_TYPE(self));
    if (Py_IS_TYPE(obj, st->PicklerMemoProxyType)) {
        PicklerObject *pickler = /* safe fast cast for 'obj' */
            ((PicklerMemoProxyObject *)obj)->pickler;

        new_memo = PyMemoTable_Copy(pickler->memo);
        if (new_memo == NULL)
            return -1;
    }
    else if (PyDict_Check(obj)) {
        Py_ssize_t i = 0;
        PyObject *key, *value;

        new_memo = PyMemoTable_New();
        if (new_memo == NULL)
            return -1;

        while (PyDict_Next(obj, &i, &key, &value)) {
            Py_ssize_t memo_id;
            PyObject *memo_obj;

            if (!PyTuple_Check(value) || PyTuple_GET_SIZE(value) != 2) {
                PyErr_SetString(PyExc_TypeError,
                                "'memo' values must be 2-item tuples");
                goto error;
            }
            memo_id = PyLong_AsSsize_t(PyTuple_GET_ITEM(value, 0));
            if (memo_id == -1 && PyErr_Occurred())
                goto error;
            memo_obj = PyTuple_GET_ITEM(value, 1);
            if (PyMemoTable_Set(new_memo, memo_obj, memo_id) < 0)
                goto error;
        }
    }
    else {
        PyErr_Format(PyExc_TypeError,
                     "'memo' attribute must be a PicklerMemoProxy object "
                     "or dict, not %.200s", Py_TYPE(obj)->tp_name);
        return -1;
    }

    PyMemoTable_Del(self->memo);
    self->memo = new_memo;

    return 0;

  error:
    if (new_memo)
        PyMemoTable_Del(new_memo);
    return -1;
}

static PyObject *
Pickler_getattr(PyObject *self, PyObject *name)
{
    PicklerObject *po = PicklerObject_CAST(self);
    if (PyUnicode_Check(name)
        && PyUnicode_EqualToUTF8(name, "persistent_id")
        && po->persistent_id_attr)
    {
        return Py_NewRef(po->persistent_id_attr);
    }

    return PyObject_GenericGetAttr(self, name);
}

static int
Pickler_setattr(PyObject *self, PyObject *name, PyObject *value)
{
    if (PyUnicode_Check(name)
        && PyUnicode_EqualToUTF8(name, "persistent_id"))
    {
        PicklerObject *po = PicklerObject_CAST(self);
        Py_XINCREF(value);
        Py_XSETREF(po->persistent_id_attr, value);
        return 0;
    }

    return PyObject_GenericSetAttr(self, name, value);
}

static PyMemberDef Pickler_members[] = {
    {"bin", Py_T_INT, offsetof(PicklerObject, bin)},
    {"fast", Py_T_INT, offsetof(PicklerObject, fast)},
    {"dispatch_table", Py_T_OBJECT_EX, offsetof(PicklerObject, dispatch_table)},
    {NULL}
};

static PyGetSetDef Pickler_getsets[] = {
    {"memo", Pickler_get_memo, Pickler_set_memo},
    {NULL}
};

static PyType_Slot pickler_type_slots[] = {
    {Py_tp_dealloc, Pickler_dealloc},
    {Py_tp_getattro, Pickler_getattr},
    {Py_tp_setattro, Pickler_setattr},
    {Py_tp_methods, Pickler_methods},
    {Py_tp_members, Pickler_members},
    {Py_tp_getset, Pickler_getsets},
    {Py_tp_clear, Pickler_clear},
    {Py_tp_doc, (char*)_pickle_Pickler___init____doc__},
    {Py_tp_traverse, Pickler_traverse},
    {Py_tp_init, _pickle_Pickler___init__},
    {Py_tp_new, PyType_GenericNew},
    {Py_tp_alloc, PyType_GenericAlloc},
    {Py_tp_free, PyObject_GC_Del},
    {0, NULL},
};

static PyType_Spec pickler_type_spec = {
    .name = "_pickle.Pickler",
    .basicsize = sizeof(PicklerObject),
    .flags = (Py_TPFLAGS_DEFAULT | Py_TPFLAGS_BASETYPE | Py_TPFLAGS_HAVE_GC |
              Py_TPFLAGS_IMMUTABLETYPE),
    .slots = pickler_type_slots,
};

/* Temporary helper for calling self.find_class().

   XXX: It would be nice to able to avoid Python function call overhead, by
   using directly the C version of find_class(), when find_class() is not
   overridden by a subclass. Although, this could become rather hackish. A
   simpler optimization would be to call the C function when self is not a
   subclass instance. */
static PyObject *
find_class(UnpicklerObject *self, PyObject *module_name, PyObject *global_name)
{
    return PyObject_CallMethodObjArgs((PyObject *)self, &_Py_ID(find_class),
                                      module_name, global_name, NULL);
}

static Py_ssize_t
marker(PickleState *st, UnpicklerObject *self)
{
    if (self->num_marks < 1) {
        PyErr_SetString(st->UnpicklingError, "could not find MARK");
        return -1;
    }

    Py_ssize_t mark = self->marks[--self->num_marks];
    self->stack->mark_set = self->num_marks != 0;
    self->stack->fence = self->num_marks ?
            self->marks[self->num_marks - 1] : 0;
    return mark;
}

static int
load_none(PickleState *state, UnpicklerObject *self)
{
    PDATA_APPEND(self->stack, Py_None, -1);
    return 0;
}

static int
load_int(PickleState *state, UnpicklerObject *self)
{
    PyObject *value;
    char *endptr, *s;
    Py_ssize_t len;
    long x;

    if ((len = _Unpickler_Readline(state, self, &s)) < 0)
        return -1;
    if (len < 2)
        return bad_readline(state);

    errno = 0;
    /* XXX(avassalotti): Should this uses PyOS_strtol()? */
    x = strtol(s, &endptr, 10);

    if (errno || (*endptr != '\n' && *endptr != '\0')) {
        /* Hm, maybe we've got something long.  Let's try reading
         * it as a Python int object. */
        errno = 0;
        value = PyLong_FromString(s, NULL, 10);
        if (value == NULL) {
            PyErr_SetString(PyExc_ValueError,
                            "could not convert string to int");
            return -1;
        }
    }
    else {
        if (len == 3 && s[0] == '0' && (s[1] == '0' || s[1] == '1')) {
            if ((value = PyBool_FromLong(x)) == NULL)
                return -1;
        }
        else {
            if ((value = PyLong_FromLong(x)) == NULL)
                return -1;
        }
    }

    PDATA_PUSH(self->stack, value, -1);
    return 0;
}

static int
load_bool(PickleState *state, UnpicklerObject *self, PyObject *boolean)
{
    assert(boolean == Py_True || boolean == Py_False);
    PDATA_APPEND(self->stack, boolean, -1);
    return 0;
}

/* s contains x bytes of an unsigned little-endian integer.  Return its value
 * as a C Py_ssize_t, or -1 if it's higher than PY_SSIZE_T_MAX.
 */
static Py_ssize_t
calc_binsize(char *bytes, int nbytes)
{
    unsigned char *s = (unsigned char *)bytes;
    int i;
    size_t x = 0;

    if (nbytes > (int)sizeof(size_t)) {
        /* Check for integer overflow.  BINBYTES8 and BINUNICODE8 opcodes
         * have 64-bit size that can't be represented on 32-bit platform.
         */
        for (i = (int)sizeof(size_t); i < nbytes; i++) {
            if (s[i])
                return -1;
        }
        nbytes = (int)sizeof(size_t);
    }
    for (i = 0; i < nbytes; i++) {
        x |= (size_t) s[i] << (8 * i);
    }

    if (x > PY_SSIZE_T_MAX)
        return -1;
    else
        return (Py_ssize_t) x;
}

/* s contains x bytes of a little-endian integer.  Return its value as a
 * C int.  Obscure:  when x is 1 or 2, this is an unsigned little-endian
 * int, but when x is 4 it's a signed one.  This is a historical source
 * of x-platform bugs.
 */
static long
calc_binint(char *bytes, int nbytes)
{
    unsigned char *s = (unsigned char *)bytes;
    Py_ssize_t i;
    long x = 0;

    for (i = 0; i < nbytes; i++) {
        x |= (long)s[i] << (8 * i);
    }

    /* Unlike BININT1 and BININT2, BININT (more accurately BININT4)
     * is signed, so on a box with longs bigger than 4 bytes we need
     * to extend a BININT's sign bit to the full width.
     */
    if (SIZEOF_LONG > 4 && nbytes == 4) {
        x |= -(x & (1L << 31));
    }

    return x;
}

static int
load_binintx(UnpicklerObject *self, char *s, int size)
{
    PyObject *value;
    long x;

    x = calc_binint(s, size);

    if ((value = PyLong_FromLong(x)) == NULL)
        return -1;

    PDATA_PUSH(self->stack, value, -1);
    return 0;
}

static int
load_binint(PickleState *state, UnpicklerObject *self)
{
    char *s;
    if (_Unpickler_Read(self, state, &s, 4) < 0)
        return -1;

    return load_binintx(self, s, 4);
}

static int
load_binint1(PickleState *state, UnpicklerObject *self)
{
    char *s;
    if (_Unpickler_Read(self, state, &s, 1) < 0)
        return -1;

    return load_binintx(self, s, 1);
}

static int
load_binint2(PickleState *state, UnpicklerObject *self)
{
    char *s;
    if (_Unpickler_Read(self, state, &s, 2) < 0)
        return -1;

    return load_binintx(self, s, 2);
}

static int
load_long(PickleState *state, UnpicklerObject *self)
{
    PyObject *value;
    char *s = NULL;
    Py_ssize_t len;

    if ((len = _Unpickler_Readline(state, self, &s)) < 0)
        return -1;
    if (len < 2)
        return bad_readline(state);

    /* s[len-2] will usually be 'L' (and s[len-1] is '\n'); we need to remove
       the 'L' before calling PyLong_FromString.  In order to maintain
       compatibility with Python 3.0.0, we don't actually *require*
       the 'L' to be present. */
    if (s[len-2] == 'L')
        s[len-2] = '\0';
    value = PyLong_FromString(s, NULL, 10);
    if (value == NULL)
        return -1;

    PDATA_PUSH(self->stack, value, -1);
    return 0;
}

/* 'size' bytes contain the # of bytes of little-endian 256's-complement
 * data following.
 */
static int
load_counted_long(PickleState *st, UnpicklerObject *self, int size)
{
    PyObject *value;
    char *nbytes;
    char *pdata;

    assert(size == 1 || size == 4);
    if (_Unpickler_Read(self, st, &nbytes, size) < 0)
        return -1;

    size = calc_binint(nbytes, size);
    if (size < 0) {
        /* Corrupt or hostile pickle -- we never write one like this */
        PyErr_SetString(st->UnpicklingError,
                        "LONG pickle has negative byte count");
        return -1;
    }

    if (size == 0)
        value = PyLong_FromLong(0L);
    else {
        /* Read the raw little-endian bytes and convert. */
        if (_Unpickler_Read(self, st, &pdata, size) < 0)
            return -1;
        value = _PyLong_FromByteArray((unsigned char *)pdata, (size_t)size,
                                      1 /* little endian */ , 1 /* signed */ );
    }
    if (value == NULL)
        return -1;
    PDATA_PUSH(self->stack, value, -1);
    return 0;
}

static int
load_float(PickleState *state, UnpicklerObject *self)
{
    PyObject *value;
    char *endptr, *s;
    Py_ssize_t len;
    double d;

    if ((len = _Unpickler_Readline(state, self, &s)) < 0)
        return -1;
    if (len < 2)
        return bad_readline(state);

    errno = 0;
    d = PyOS_string_to_double(s, &endptr, PyExc_OverflowError);
    if (d == -1.0 && PyErr_Occurred())
        return -1;
    if ((endptr[0] != '\n') && (endptr[0] != '\0')) {
        PyErr_SetString(PyExc_ValueError, "could not convert string to float");
        return -1;
    }
    value = PyFloat_FromDouble(d);
    if (value == NULL)
        return -1;

    PDATA_PUSH(self->stack, value, -1);
    return 0;
}

static int
load_binfloat(PickleState *state, UnpicklerObject *self)
{
    PyObject *value;
    double x;
    char *s;

    if (_Unpickler_Read(self, state, &s, 8) < 0)
        return -1;

    x = PyFloat_Unpack8(s, 0);
    if (x == -1.0 && PyErr_Occurred())
        return -1;

    if ((value = PyFloat_FromDouble(x)) == NULL)
        return -1;

    PDATA_PUSH(self->stack, value, -1);
    return 0;
}

static int
load_string(PickleState *st, UnpicklerObject *self)
{
    PyObject *bytes;
    PyObject *obj;
    Py_ssize_t len;
    char *s, *p;

    if ((len = _Unpickler_Readline(st, self, &s)) < 0)
        return -1;
    /* Strip the newline */
    len--;
    /* Strip outermost quotes */
    if (len >= 2 && s[0] == s[len - 1] && (s[0] == '\'' || s[0] == '"')) {
        p = s + 1;
        len -= 2;
    }
    else {
        PyErr_SetString(st->UnpicklingError,
                        "the STRING opcode argument must be quoted");
        return -1;
    }
    assert(len >= 0);

    /* Use the PyBytes API to decode the string, since that is what is used
       to encode, and then coerce the result to Unicode. */
    bytes = PyBytes_DecodeEscape(p, len, NULL, 0, NULL);
    if (bytes == NULL)
        return -1;

    /* Leave the Python 2.x strings as bytes if the *encoding* given to the
       Unpickler was 'bytes'. Otherwise, convert them to unicode. */
    if (strcmp(self->encoding, "bytes") == 0) {
        obj = bytes;
    }
    else {
        obj = PyUnicode_FromEncodedObject(bytes, self->encoding, self->errors);
        Py_DECREF(bytes);
        if (obj == NULL) {
            return -1;
        }
    }

    PDATA_PUSH(self->stack, obj, -1);
    return 0;
}

static int
load_counted_binstring(PickleState *st, UnpicklerObject *self, int nbytes)
{
    PyObject *obj;
    long size;
    char *s;

    if (_Unpickler_Read(self, st, &s, nbytes) < 0)
        return -1;

    size = calc_binint(s, nbytes);
    if (size < 0) {
        PyErr_SetString(st->UnpicklingError,
                     "BINSTRING pickle has negative byte count");
        return -1;
    }

    if (_Unpickler_Read(self, st, &s, size) < 0)
        return -1;

    /* Convert Python 2.x strings to bytes if the *encoding* given to the
       Unpickler was 'bytes'. Otherwise, convert them to unicode. */
    if (strcmp(self->encoding, "bytes") == 0) {
        obj = PyBytes_FromStringAndSize(s, size);
    }
    else {
        obj = PyUnicode_Decode(s, size, self->encoding, self->errors);
    }
    if (obj == NULL) {
        return -1;
    }

    PDATA_PUSH(self->stack, obj, -1);
    return 0;
}

static int
load_counted_binbytes(PickleState *state, UnpicklerObject *self, int nbytes)
{
    PyObject *bytes;
    Py_ssize_t size;
    char *s;

    if (_Unpickler_Read(self, state, &s, nbytes) < 0)
        return -1;

    size = calc_binsize(s, nbytes);
    if (size < 0) {
        PyErr_Format(PyExc_OverflowError,
                     "BINBYTES exceeds system's maximum size of %zd bytes",
                     PY_SSIZE_T_MAX);
        return -1;
    }

    Py_ssize_t cursize = Py_MIN(size, MIN_READ_BUF_SIZE);
    Py_ssize_t prevsize = 0;
    bytes = PyBytes_FromStringAndSize(NULL, cursize);
    if (bytes == NULL) {
        return -1;
    }
    while (1) {
        if (_Unpickler_ReadInto(state, self,
                PyBytes_AS_STRING(bytes) + prevsize, cursize - prevsize) < 0)
        {
            Py_DECREF(bytes);
            return -1;
        }
        if (cursize >= size) {
            break;
        }
        prevsize = cursize;
        cursize += Py_MIN(cursize, size - cursize);
        if (_PyBytes_Resize(&bytes, cursize) < 0) {
            return -1;
        }
    }

    PDATA_PUSH(self->stack, bytes, -1);
    return 0;
}

static int
load_counted_bytearray(PickleState *state, UnpicklerObject *self)
{
    PyObject *bytearray;
    Py_ssize_t size;
    char *s;

    if (_Unpickler_Read(self, state, &s, 8) < 0) {
        return -1;
    }

    size = calc_binsize(s, 8);
    if (size < 0) {
        PyErr_Format(PyExc_OverflowError,
                     "BYTEARRAY8 exceeds system's maximum size of %zd bytes",
                     PY_SSIZE_T_MAX);
        return -1;
    }

    Py_ssize_t cursize = Py_MIN(size, MIN_READ_BUF_SIZE);
    Py_ssize_t prevsize = 0;
    bytearray = PyByteArray_FromStringAndSize(NULL, cursize);
    if (bytearray == NULL) {
        return -1;
    }
    while (1) {
        if (_Unpickler_ReadInto(state, self,
                PyByteArray_AS_STRING(bytearray) + prevsize,
                cursize - prevsize) < 0) {
            Py_DECREF(bytearray);
            return -1;
        }
        if (cursize >= size) {
            break;
        }
        prevsize = cursize;
        cursize += Py_MIN(cursize, size - cursize);
        if (PyByteArray_Resize(bytearray, cursize) < 0) {
            return -1;
        }
    }

    PDATA_PUSH(self->stack, bytearray, -1);
    return 0;
}

static int
load_next_buffer(PickleState *st, UnpicklerObject *self)
{
    if (self->buffers == NULL) {
        PyErr_SetString(st->UnpicklingError,
                        "pickle stream refers to out-of-band data "
                        "but no *buffers* argument was given");
        return -1;
    }
    PyObject *buf = PyIter_Next(self->buffers);
    if (buf == NULL) {
        if (!PyErr_Occurred()) {
            PyErr_SetString(st->UnpicklingError,
                            "not enough out-of-band buffers");
        }
        return -1;
    }

    PDATA_PUSH(self->stack, buf, -1);
    return 0;
}

static int
load_readonly_buffer(PickleState *state, UnpicklerObject *self)
{
    Py_ssize_t len = Py_SIZE(self->stack);
    if (len <= self->stack->fence) {
        return Pdata_stack_underflow(state, self->stack);
    }

    PyObject *obj = self->stack->data[len - 1];
    PyObject *view = PyMemoryView_FromObject(obj);
    if (view == NULL) {
        return -1;
    }
    if (!PyMemoryView_GET_BUFFER(view)->readonly) {
        /* Original object is writable */
        PyMemoryView_GET_BUFFER(view)->readonly = 1;
        self->stack->data[len - 1] = view;
        Py_DECREF(obj);
    }
    else {
        /* Original object is read-only, no need to replace it */
        Py_DECREF(view);
    }
    return 0;
}

static int
load_unicode(PickleState *state, UnpicklerObject *self)
{
    PyObject *str;
    Py_ssize_t len;
    char *s = NULL;

    if ((len = _Unpickler_Readline(state, self, &s)) < 0)
        return -1;
    if (len < 1)
        return bad_readline(state);

    str = PyUnicode_DecodeRawUnicodeEscape(s, len - 1, NULL);
    if (str == NULL)
        return -1;

    PDATA_PUSH(self->stack, str, -1);
    return 0;
}

static int
load_counted_binunicode(PickleState *state, UnpicklerObject *self, int nbytes)
{
    PyObject *str;
    Py_ssize_t size;
    char *s;

    if (_Unpickler_Read(self, state, &s, nbytes) < 0)
        return -1;

    size = calc_binsize(s, nbytes);
    if (size < 0) {
        PyErr_Format(PyExc_OverflowError,
                     "BINUNICODE exceeds system's maximum size of %zd bytes",
                     PY_SSIZE_T_MAX);
        return -1;
    }

    if (_Unpickler_Read(self, state, &s, size) < 0)
        return -1;

    str = PyUnicode_DecodeUTF8(s, size, "surrogatepass");
    if (str == NULL)
        return -1;

    PDATA_PUSH(self->stack, str, -1);
    return 0;
}

static int
load_counted_tuple(PickleState *state, UnpicklerObject *self, Py_ssize_t len)
{
    PyObject *tuple;

    if (Py_SIZE(self->stack) < len)
        return Pdata_stack_underflow(state, self->stack);

    tuple = Pdata_poptuple(state, self->stack, Py_SIZE(self->stack) - len);
    if (tuple == NULL)
        return -1;
    PDATA_PUSH(self->stack, tuple, -1);
    return 0;
}

static int
load_tuple(PickleState *state, UnpicklerObject *self)
{
    Py_ssize_t i;

    if ((i = marker(state, self)) < 0)
        return -1;

    return load_counted_tuple(state, self, Py_SIZE(self->stack) - i);
}

static int
load_empty_list(PickleState *state, UnpicklerObject *self)
{
    PyObject *list;

    if ((list = PyList_New(0)) == NULL)
        return -1;
    PDATA_PUSH(self->stack, list, -1);
    return 0;
}

static int
load_empty_dict(PickleState *state, UnpicklerObject *self)
{
    PyObject *dict;

    if ((dict = PyDict_New()) == NULL)
        return -1;
    PDATA_PUSH(self->stack, dict, -1);
    return 0;
}

static int
load_empty_set(PickleState *state, UnpicklerObject *self)
{
    PyObject *set;

    if ((set = PySet_New(NULL)) == NULL)
        return -1;
    PDATA_PUSH(self->stack, set, -1);
    return 0;
}

static int
load_list(PickleState *state, UnpicklerObject *self)
{
    PyObject *list;
    Py_ssize_t i;

    if ((i = marker(state, self)) < 0)
        return -1;

    list = Pdata_poplist(self->stack, i);
    if (list == NULL)
        return -1;
    PDATA_PUSH(self->stack, list, -1);
    return 0;
}

static int
load_dict(PickleState *st, UnpicklerObject *self)
{
    PyObject *dict, *key, *value;
    Py_ssize_t i, j, k;

    if ((i = marker(st, self)) < 0)
        return -1;
    j = Py_SIZE(self->stack);

    if ((dict = PyDict_New()) == NULL)
        return -1;

    if ((j - i) % 2 != 0) {
        PyErr_SetString(st->UnpicklingError, "odd number of items for DICT");
        Py_DECREF(dict);
        return -1;
    }

    for (k = i + 1; k < j; k += 2) {
        key = self->stack->data[k - 1];
        value = self->stack->data[k];
        if (PyDict_SetItem(dict, key, value) < 0) {
            Py_DECREF(dict);
            return -1;
        }
    }
    Pdata_clear(self->stack, i);
    PDATA_PUSH(self->stack, dict, -1);
    return 0;
}

static int
load_frozenset(PickleState *state, UnpicklerObject *self)
{
    PyObject *items;
    PyObject *frozenset;
    Py_ssize_t i;

    if ((i = marker(state, self)) < 0)
        return -1;

    items = Pdata_poptuple(state, self->stack, i);
    if (items == NULL)
        return -1;

    frozenset = PyFrozenSet_New(items);
    Py_DECREF(items);
    if (frozenset == NULL)
        return -1;

    PDATA_PUSH(self->stack, frozenset, -1);
    return 0;
}

static PyObject *
instantiate(PyObject *cls, PyObject *args)
{
    /* Caller must assure args are a tuple.  Normally, args come from
       Pdata_poptuple which packs objects from the top of the stack
       into a newly created tuple. */
    assert(PyTuple_Check(args));
    if (!PyTuple_GET_SIZE(args) && PyType_Check(cls)) {
        int rc = PyObject_HasAttrWithError(cls, &_Py_ID(__getinitargs__));
        if (rc < 0) {
            return NULL;
        }
        if (!rc) {
            return PyObject_CallMethodOneArg(cls, &_Py_ID(__new__), cls);
        }
    }
    return PyObject_CallObject(cls, args);
}

static int
load_obj(PickleState *state, UnpicklerObject *self)
{
    PyObject *cls, *args, *obj = NULL;
    Py_ssize_t i;

    if ((i = marker(state, self)) < 0)
        return -1;

    if (Py_SIZE(self->stack) - i < 1)
        return Pdata_stack_underflow(state, self->stack);

    args = Pdata_poptuple(state, self->stack, i + 1);
    if (args == NULL)
        return -1;

    PDATA_POP(state, self->stack, cls);
    if (cls) {
        obj = instantiate(cls, args);
        Py_DECREF(cls);
    }
    Py_DECREF(args);
    if (obj == NULL)
        return -1;

    PDATA_PUSH(self->stack, obj, -1);
    return 0;
}

static int
load_inst(PickleState *state, UnpicklerObject *self)
{
    PyObject *cls = NULL;
    PyObject *args = NULL;
    PyObject *obj = NULL;
    PyObject *module_name;
    PyObject *class_name;
    Py_ssize_t len;
    Py_ssize_t i;
    char *s;

    if ((i = marker(state, self)) < 0)
        return -1;
    if ((len = _Unpickler_Readline(state, self, &s)) < 0)
        return -1;
    if (len < 2)
        return bad_readline(state);

    /* Here it is safe to use PyUnicode_DecodeASCII(), even though non-ASCII
       identifiers are permitted in Python 3.0, since the INST opcode is only
       supported by older protocols on Python 2.x. */
    module_name = PyUnicode_DecodeASCII(s, len - 1, "strict");
    if (module_name == NULL)
        return -1;

    if ((len = _Unpickler_Readline(state, self, &s)) >= 0) {
        if (len < 2) {
            Py_DECREF(module_name);
            return bad_readline(state);
        }
        class_name = PyUnicode_DecodeASCII(s, len - 1, "strict");
        if (class_name != NULL) {
            cls = find_class(self, module_name, class_name);
            Py_DECREF(class_name);
        }
    }
    Py_DECREF(module_name);

    if (cls == NULL)
        return -1;

    if ((args = Pdata_poptuple(state, self->stack, i)) != NULL) {
        obj = instantiate(cls, args);
        Py_DECREF(args);
    }
    Py_DECREF(cls);

    if (obj == NULL)
        return -1;

    PDATA_PUSH(self->stack, obj, -1);
    return 0;
}

static void
newobj_unpickling_error(PickleState *st, const char *msg, int use_kwargs,
                        PyObject *arg)
{
    PyErr_Format(st->UnpicklingError, msg,
                 use_kwargs ? "NEWOBJ_EX" : "NEWOBJ",
                 Py_TYPE(arg)->tp_name);
}

static int
load_newobj(PickleState *state, UnpicklerObject *self, int use_kwargs)
{
    PyObject *cls, *args, *kwargs = NULL;
    PyObject *obj;

    /* Stack is ... cls args [kwargs], and we want to call
     * cls.__new__(cls, *args, **kwargs).
     */
    if (use_kwargs) {
        PDATA_POP(state, self->stack, kwargs);
        if (kwargs == NULL) {
            return -1;
        }
    }
    PDATA_POP(state, self->stack, args);
    if (args == NULL) {
        Py_XDECREF(kwargs);
        return -1;
    }
    PDATA_POP(state, self->stack, cls);
    if (cls == NULL) {
        Py_XDECREF(kwargs);
        Py_DECREF(args);
        return -1;
    }

    if (!PyType_Check(cls)) {
        newobj_unpickling_error(state,
                                "%s class argument must be a type, not %.200s",
                                use_kwargs, cls);
        goto error;
    }
    if (((PyTypeObject *)cls)->tp_new == NULL) {
        newobj_unpickling_error(state,
                                "%s class argument '%.200s' doesn't have __new__",
                                use_kwargs, cls);
        goto error;
    }
    if (!PyTuple_Check(args)) {
        newobj_unpickling_error(state,
                                "%s args argument must be a tuple, not %.200s",
                                use_kwargs, args);
        goto error;
    }
    if (use_kwargs && !PyDict_Check(kwargs)) {
        newobj_unpickling_error(state,
                                "%s kwargs argument must be a dict, not %.200s",
                                use_kwargs, kwargs);
        goto error;
    }

    obj = ((PyTypeObject *)cls)->tp_new((PyTypeObject *)cls, args, kwargs);
    if (obj == NULL) {
        goto error;
    }
    Py_XDECREF(kwargs);
    Py_DECREF(args);
    Py_DECREF(cls);
    PDATA_PUSH(self->stack, obj, -1);
    return 0;

error:
    Py_XDECREF(kwargs);
    Py_DECREF(args);
    Py_DECREF(cls);
    return -1;
}

static int
load_global(PickleState *state, UnpicklerObject *self)
{
    PyObject *global = NULL;
    PyObject *module_name;
    PyObject *global_name;
    Py_ssize_t len;
    char *s;

    if ((len = _Unpickler_Readline(state, self, &s)) < 0)
        return -1;
    if (len < 2)
        return bad_readline(state);
    module_name = PyUnicode_DecodeUTF8(s, len - 1, "strict");
    if (!module_name)
        return -1;

    if ((len = _Unpickler_Readline(state, self, &s)) >= 0) {
        if (len < 2) {
            Py_DECREF(module_name);
            return bad_readline(state);
        }
        global_name = PyUnicode_DecodeUTF8(s, len - 1, "strict");
        if (global_name) {
            global = find_class(self, module_name, global_name);
            Py_DECREF(global_name);
        }
    }
    Py_DECREF(module_name);

    if (global == NULL)
        return -1;
    PDATA_PUSH(self->stack, global, -1);
    return 0;
}

static int
load_stack_global(PickleState *st, UnpicklerObject *self)
{
    PyObject *global;
    PyObject *module_name;
    PyObject *global_name;

    PDATA_POP(st, self->stack, global_name);
    if (global_name == NULL) {
        return -1;
    }
    PDATA_POP(st, self->stack, module_name);
    if (module_name == NULL) {
        Py_DECREF(global_name);
        return -1;
    }
    if (!PyUnicode_CheckExact(module_name) ||
        !PyUnicode_CheckExact(global_name))
    {
        PyErr_SetString(st->UnpicklingError, "STACK_GLOBAL requires str");
        Py_DECREF(global_name);
        Py_DECREF(module_name);
        return -1;
    }
    global = find_class(self, module_name, global_name);
    Py_DECREF(global_name);
    Py_DECREF(module_name);
    if (global == NULL)
        return -1;
    PDATA_PUSH(self->stack, global, -1);
    return 0;
}

static int
load_persid(PickleState *st, UnpicklerObject *self)
{
    PyObject *pid, *obj;
    Py_ssize_t len;
    char *s;

    if ((len = _Unpickler_Readline(st, self, &s)) < 0)
        return -1;
    if (len < 1)
        return bad_readline(st);

    pid = PyUnicode_DecodeASCII(s, len - 1, "strict");
    if (pid == NULL) {
        if (PyErr_ExceptionMatches(PyExc_UnicodeDecodeError)) {
            PyErr_SetString(st->UnpicklingError,
                            "persistent IDs in protocol 0 must be "
                            "ASCII strings");
        }
        return -1;
    }

    obj = PyObject_CallOneArg(self->persistent_load, pid);
    Py_DECREF(pid);
    if (obj == NULL)
        return -1;

    PDATA_PUSH(self->stack, obj, -1);
    return 0;
}

static int
load_binpersid(PickleState *st, UnpicklerObject *self)
{
    PyObject *pid, *obj;

    PDATA_POP(st, self->stack, pid);
    if (pid == NULL)
        return -1;

    obj = PyObject_CallOneArg(self->persistent_load, pid);
    Py_DECREF(pid);
    if (obj == NULL)
        return -1;

    PDATA_PUSH(self->stack, obj, -1);
    return 0;
}

static int
load_pop(PickleState *state, UnpicklerObject *self)
{
    Py_ssize_t len = Py_SIZE(self->stack);

    /* Note that we split the (pickle.py) stack into two stacks,
     * an object stack and a mark stack. We have to be clever and
     * pop the right one. We do this by looking at the top of the
     * mark stack first, and only signalling a stack underflow if
     * the object stack is empty and the mark stack doesn't match
     * our expectations.
     */
    if (self->num_marks > 0 && self->marks[self->num_marks - 1] == len) {
        self->num_marks--;
        self->stack->mark_set = self->num_marks != 0;
        self->stack->fence = self->num_marks ?
                self->marks[self->num_marks - 1] : 0;
    } else if (len <= self->stack->fence)
        return Pdata_stack_underflow(state, self->stack);
    else {
        len--;
        Py_DECREF(self->stack->data[len]);
        Py_SET_SIZE(self->stack, len);
    }
    return 0;
}

static int
load_pop_mark(PickleState *state, UnpicklerObject *self)
{
    Py_ssize_t i;
    if ((i = marker(state, self)) < 0)
        return -1;

    Pdata_clear(self->stack, i);

    return 0;
}

static int
load_dup(PickleState *state, UnpicklerObject *self)
{
    PyObject *last;
    Py_ssize_t len = Py_SIZE(self->stack);

    if (len <= self->stack->fence)
        return Pdata_stack_underflow(state, self->stack);
    last = self->stack->data[len - 1];
    PDATA_APPEND(self->stack, last, -1);
    return 0;
}

static int
load_get(PickleState *st, UnpicklerObject *self)
{
    PyObject *key, *value;
    Py_ssize_t idx;
    Py_ssize_t len;
    char *s;

    if ((len = _Unpickler_Readline(st, self, &s)) < 0)
        return -1;
    if (len < 2)
        return bad_readline(st);

    key = PyLong_FromString(s, NULL, 10);
    if (key == NULL)
        return -1;
    idx = PyLong_AsSsize_t(key);
    Py_DECREF(key);
    if (idx == -1 && PyErr_Occurred()) {
        return -1;
    }

    value = _Unpickler_MemoGet(st, self, idx);
    if (value == NULL) {
        return -1;
    }

    PDATA_APPEND(self->stack, value, -1);
    return 0;
}

static int
load_binget(PickleState *st, UnpicklerObject *self)
{
    PyObject *value;
    Py_ssize_t idx;
    char *s;

    if (_Unpickler_Read(self, st, &s, 1) < 0)
        return -1;

    idx = Py_CHARMASK(s[0]);

    value = _Unpickler_MemoGet(st, self, idx);
    if (value == NULL) {
        return -1;
    }

    PDATA_APPEND(self->stack, value, -1);
    return 0;
}

static int
load_long_binget(PickleState *st, UnpicklerObject *self)
{
    PyObject *value;
    Py_ssize_t idx;
    char *s;

    if (_Unpickler_Read(self, st, &s, 4) < 0)
        return -1;

    idx = calc_binsize(s, 4);

    value = _Unpickler_MemoGet(st, self, idx);
    if (value == NULL) {
        return -1;
    }

    PDATA_APPEND(self->stack, value, -1);
    return 0;
}

/* Push an object from the extension registry (EXT[124]).  nbytes is
 * the number of bytes following the opcode, holding the index (code) value.
 */
static int
load_extension(PickleState *st, UnpicklerObject *self, int nbytes)
{
    char *codebytes;            /* the nbytes bytes after the opcode */
    long code;                  /* calc_binint returns long */
    PyObject *py_code;          /* code as a Python int */
    PyObject *obj;              /* the object to push */
    PyObject *pair;             /* (module_name, class_name) */
    PyObject *module_name, *class_name;

    assert(nbytes == 1 || nbytes == 2 || nbytes == 4);
    if (_Unpickler_Read(self, st, &codebytes, nbytes) < 0)
        return -1;
    code = calc_binint(codebytes, nbytes);
    if (code <= 0) {            /* note that 0 is forbidden */
        /* Corrupt or hostile pickle. */
        PyErr_SetString(st->UnpicklingError, "EXT specifies code <= 0");
        return -1;
    }

    /* Look for the code in the cache. */
    py_code = PyLong_FromLong(code);
    if (py_code == NULL)
        return -1;
    obj = PyDict_GetItemWithError(st->extension_cache, py_code);
    if (obj != NULL) {
        /* Bingo. */
        Py_DECREF(py_code);
        PDATA_APPEND(self->stack, obj, -1);
        return 0;
    }
    if (PyErr_Occurred()) {
        Py_DECREF(py_code);
        return -1;
    }

    /* Look up the (module_name, class_name) pair. */
    pair = PyDict_GetItemWithError(st->inverted_registry, py_code);
    if (pair == NULL) {
        Py_DECREF(py_code);
        if (!PyErr_Occurred()) {
            PyErr_Format(PyExc_ValueError, "unregistered extension "
                         "code %ld", code);
        }
        return -1;
    }
    /* Since the extension registry is manipulable via Python code,
     * confirm that pair is really a 2-tuple of strings.
     */
    if (!PyTuple_Check(pair) || PyTuple_Size(pair) != 2) {
        goto error;
    }

    module_name = PyTuple_GET_ITEM(pair, 0);
    if (!PyUnicode_Check(module_name)) {
        goto error;
    }

    class_name = PyTuple_GET_ITEM(pair, 1);
    if (!PyUnicode_Check(class_name)) {
        goto error;
    }

    /* Load the object. */
    obj = find_class(self, module_name, class_name);
    if (obj == NULL) {
        Py_DECREF(py_code);
        return -1;
    }
    /* Cache code -> obj. */
    code = PyDict_SetItem(st->extension_cache, py_code, obj);
    Py_DECREF(py_code);
    if (code < 0) {
        Py_DECREF(obj);
        return -1;
    }
    PDATA_PUSH(self->stack, obj, -1);
    return 0;

error:
    Py_DECREF(py_code);
    PyErr_Format(PyExc_ValueError, "_inverted_registry[%ld] "
                 "isn't a 2-tuple of strings", code);
    return -1;
}

static int
load_put(PickleState *state, UnpicklerObject *self)
{
    PyObject *key, *value;
    Py_ssize_t idx;
    Py_ssize_t len;
    char *s = NULL;

    if ((len = _Unpickler_Readline(state, self, &s)) < 0)
        return -1;
    if (len < 2)
        return bad_readline(state);
    if (Py_SIZE(self->stack) <= self->stack->fence)
        return Pdata_stack_underflow(state, self->stack);
    value = self->stack->data[Py_SIZE(self->stack) - 1];

    key = PyLong_FromString(s, NULL, 10);
    if (key == NULL)
        return -1;
    idx = PyLong_AsSsize_t(key);
    Py_DECREF(key);
    if (idx < 0) {
        if (!PyErr_Occurred())
            PyErr_SetString(PyExc_ValueError,
                            "negative PUT argument");
        return -1;
    }

    return _Unpickler_MemoPut(self, idx, value);
}

static int
load_binput(PickleState *state, UnpicklerObject *self)
{
    PyObject *value;
    Py_ssize_t idx;
    char *s;

    if (_Unpickler_Read(self, state, &s, 1) < 0)
        return -1;

    if (Py_SIZE(self->stack) <= self->stack->fence)
        return Pdata_stack_underflow(state, self->stack);
    value = self->stack->data[Py_SIZE(self->stack) - 1];

    idx = Py_CHARMASK(s[0]);

    return _Unpickler_MemoPut(self, idx, value);
}

static int
load_long_binput(PickleState *state, UnpicklerObject *self)
{
    PyObject *value;
    Py_ssize_t idx;
    char *s;

    if (_Unpickler_Read(self, state, &s, 4) < 0)
        return -1;

    if (Py_SIZE(self->stack) <= self->stack->fence)
        return Pdata_stack_underflow(state, self->stack);
    value = self->stack->data[Py_SIZE(self->stack) - 1];

    idx = calc_binsize(s, 4);
    if (idx < 0) {
        PyErr_SetString(PyExc_ValueError,
                        "negative LONG_BINPUT argument");
        return -1;
    }

    return _Unpickler_MemoPut(self, idx, value);
}

static int
load_memoize(PickleState *state, UnpicklerObject *self)
{
    PyObject *value;

    if (Py_SIZE(self->stack) <= self->stack->fence)
        return Pdata_stack_underflow(state, self->stack);
    value = self->stack->data[Py_SIZE(self->stack) - 1];

    return _Unpickler_MemoPut(self, self->memo_len, value);
}

static int
do_append(PickleState *state, UnpicklerObject *self, Py_ssize_t x)
{
    PyObject *value;
    PyObject *slice;
    PyObject *list;
    PyObject *result;
    Py_ssize_t len, i;

    len = Py_SIZE(self->stack);
    if (x > len || x <= self->stack->fence)
        return Pdata_stack_underflow(state, self->stack);
    if (len == x)  /* nothing to do */
        return 0;

    list = self->stack->data[x - 1];

    if (PyList_CheckExact(list)) {
        Py_ssize_t list_len;
        int ret;

        slice = Pdata_poplist(self->stack, x);
        if (!slice)
            return -1;
        list_len = PyList_GET_SIZE(list);
        ret = PyList_SetSlice(list, list_len, list_len, slice);
        Py_DECREF(slice);
        return ret;
    }
    else {
        PyObject *extend_func;

        if (PyObject_GetOptionalAttr(list, &_Py_ID(extend), &extend_func) < 0) {
            return -1;
        }
        if (extend_func != NULL) {
            slice = Pdata_poplist(self->stack, x);
            if (!slice) {
                Py_DECREF(extend_func);
                return -1;
            }
            result = _Pickle_FastCall(extend_func, slice);
            Py_DECREF(extend_func);
            if (result == NULL)
                return -1;
            Py_DECREF(result);
        }
        else {
            PyObject *append_func;

            /* Even if the PEP 307 requires extend() and append() methods,
               fall back on append() if the object has no extend() method
               for backward compatibility. */
            append_func = PyObject_GetAttr(list, &_Py_ID(append));
            if (append_func == NULL)
                return -1;
            for (i = x; i < len; i++) {
                value = self->stack->data[i];
                result = _Pickle_FastCall(append_func, value);
                if (result == NULL) {
                    Pdata_clear(self->stack, i + 1);
                    Py_SET_SIZE(self->stack, x);
                    Py_DECREF(append_func);
                    return -1;
                }
                Py_DECREF(result);
            }
            Py_SET_SIZE(self->stack, x);
            Py_DECREF(append_func);
        }
    }

    return 0;
}

static int
load_append(PickleState *state, UnpicklerObject *self)
{
    if (Py_SIZE(self->stack) - 1 <= self->stack->fence)
        return Pdata_stack_underflow(state, self->stack);
    return do_append(state, self, Py_SIZE(self->stack) - 1);
}

static int
load_appends(PickleState *state, UnpicklerObject *self)
{
    Py_ssize_t i = marker(state, self);
    if (i < 0)
        return -1;
    return do_append(state, self, i);
}

static int
do_setitems(PickleState *st, UnpicklerObject *self, Py_ssize_t x)
{
    PyObject *value, *key;
    PyObject *dict;
    Py_ssize_t len, i;
    int status = 0;

    len = Py_SIZE(self->stack);
    if (x > len || x <= self->stack->fence)
        return Pdata_stack_underflow(st, self->stack);
    if (len == x)  /* nothing to do */
        return 0;
    if ((len - x) % 2 != 0) {
        /* Corrupt or hostile pickle -- we never write one like this. */
        PyErr_SetString(st->UnpicklingError,
                        "odd number of items for SETITEMS");
        return -1;
    }

    /* Here, dict does not actually need to be a PyDict; it could be anything
       that supports the __setitem__ attribute. */
    dict = self->stack->data[x - 1];

    for (i = x + 1; i < len; i += 2) {
        key = self->stack->data[i - 1];
        value = self->stack->data[i];
        if (PyObject_SetItem(dict, key, value) < 0) {
            status = -1;
            break;
        }
    }

    Pdata_clear(self->stack, x);
    return status;
}

static int
load_setitem(PickleState *state, UnpicklerObject *self)
{
    return do_setitems(state, self, Py_SIZE(self->stack) - 2);
}

static int
load_setitems(PickleState *state, UnpicklerObject *self)
{
    Py_ssize_t i = marker(state, self);
    if (i < 0)
        return -1;
    return do_setitems(state, self, i);
}

static int
load_additems(PickleState *state, UnpicklerObject *self)
{
    PyObject *set;
    Py_ssize_t mark, len, i;

    mark =  marker(state, self);
    if (mark < 0)
        return -1;
    len = Py_SIZE(self->stack);
    if (mark > len || mark <= self->stack->fence)
        return Pdata_stack_underflow(state, self->stack);
    if (len == mark)  /* nothing to do */
        return 0;

    set = self->stack->data[mark - 1];

    if (PySet_Check(set)) {
        PyObject *items;
        int status;

        items = Pdata_poptuple(state, self->stack, mark);
        if (items == NULL)
            return -1;

        status = _PySet_Update(set, items);
        Py_DECREF(items);
        return status;
    }
    else {
        PyObject *add_func;

        add_func = PyObject_GetAttr(set, &_Py_ID(add));
        if (add_func == NULL)
            return -1;
        for (i = mark; i < len; i++) {
            PyObject *result;
            PyObject *item;

            item = self->stack->data[i];
            result = _Pickle_FastCall(add_func, item);
            if (result == NULL) {
                Pdata_clear(self->stack, i + 1);
                Py_SET_SIZE(self->stack, mark);
                Py_DECREF(add_func);
                return -1;
            }
            Py_DECREF(result);
        }
        Py_SET_SIZE(self->stack, mark);
        Py_DECREF(add_func);
    }

    return 0;
}

static int
load_build(PickleState *st, UnpicklerObject *self)
{
    PyObject *inst, *slotstate;
    PyObject *setstate;
    int status = 0;

    /* Stack is ... instance, state.  We want to leave instance at
     * the stack top, possibly mutated via instance.__setstate__(state).
     */
    if (Py_SIZE(self->stack) - 2 < self->stack->fence)
        return Pdata_stack_underflow(st, self->stack);

    PyObject *state;
    PDATA_POP(st, self->stack, state);
    if (state == NULL)
        return -1;

    inst = self->stack->data[Py_SIZE(self->stack) - 1];

    if (PyObject_GetOptionalAttr(inst, &_Py_ID(__setstate__), &setstate) < 0) {
        Py_DECREF(state);
        return -1;
    }
    if (setstate != NULL) {
        PyObject *result;

        /* The explicit __setstate__ is responsible for everything. */
        result = _Pickle_FastCall(setstate, state);
        Py_DECREF(setstate);
        if (result == NULL)
            return -1;
        Py_DECREF(result);
        return 0;
    }

    /* A default __setstate__.  First see whether state embeds a
     * slot state dict too (a proto 2 addition).
     */
    if (PyTuple_Check(state) && PyTuple_GET_SIZE(state) == 2) {
        PyObject *tmp = state;

        state = PyTuple_GET_ITEM(tmp, 0);
        slotstate = PyTuple_GET_ITEM(tmp, 1);
        Py_INCREF(state);
        Py_INCREF(slotstate);
        Py_DECREF(tmp);
    }
    else
        slotstate = NULL;

    /* Set inst.__dict__ from the state dict (if any). */
    if (state != Py_None) {
        PyObject *dict;
        PyObject *d_key, *d_value;
        Py_ssize_t i;

        if (!PyDict_Check(state)) {
            PyErr_SetString(st->UnpicklingError, "state is not a dictionary");
            goto error;
        }
        dict = PyObject_GetAttr(inst, &_Py_ID(__dict__));
        if (dict == NULL)
            goto error;

        i = 0;
        while (PyDict_Next(state, &i, &d_key, &d_value)) {
            /* normally the keys for instance attributes are
               interned.  we should try to do that here. */
            Py_INCREF(d_key);
            if (PyUnicode_CheckExact(d_key)) {
                PyInterpreterState *interp = _PyInterpreterState_GET();
                _PyUnicode_InternMortal(interp, &d_key);
            }
            if (PyObject_SetItem(dict, d_key, d_value) < 0) {
                Py_DECREF(d_key);
                Py_DECREF(dict);
                goto error;
            }
            Py_DECREF(d_key);
        }
        Py_DECREF(dict);
    }

    /* Also set instance attributes from the slotstate dict (if any). */
    if (slotstate != NULL) {
        PyObject *d_key, *d_value;
        Py_ssize_t i;

        if (!PyDict_Check(slotstate)) {
            PyErr_SetString(st->UnpicklingError,
                            "slot state is not a dictionary");
            goto error;
        }
        i = 0;
        while (PyDict_Next(slotstate, &i, &d_key, &d_value)) {
            if (PyObject_SetAttr(inst, d_key, d_value) < 0)
                goto error;
        }
    }

    if (0) {
  error:
        status = -1;
    }

    Py_DECREF(state);
    Py_XDECREF(slotstate);
    return status;
}

static int
load_mark(PickleState *state, UnpicklerObject *self)
{

    /* Note that we split the (pickle.py) stack into two stacks, an
     * object stack and a mark stack. Here we push a mark onto the
     * mark stack.
     */

    if (self->num_marks >= self->marks_size) {
        size_t alloc = ((size_t)self->num_marks << 1) + 20;
        Py_ssize_t *marks_new = self->marks;
        PyMem_RESIZE(marks_new, Py_ssize_t, alloc);
        if (marks_new == NULL) {
            PyErr_NoMemory();
            return -1;
        }
        self->marks = marks_new;
        self->marks_size = (Py_ssize_t)alloc;
    }

    self->stack->mark_set = 1;
    self->marks[self->num_marks++] = self->stack->fence = Py_SIZE(self->stack);

    return 0;
}

static int
load_reduce(PickleState *state, UnpicklerObject *self)
{
    PyObject *callable = NULL;
    PyObject *argtup = NULL;
    PyObject *obj = NULL;

    PDATA_POP(state, self->stack, argtup);
    if (argtup == NULL)
        return -1;
    PDATA_POP(state, self->stack, callable);
    if (callable) {
        obj = PyObject_CallObject(callable, argtup);
        Py_DECREF(callable);
    }
    Py_DECREF(argtup);

    if (obj == NULL)
        return -1;

    PDATA_PUSH(self->stack, obj, -1);
    return 0;
}

/* Just raises an error if we don't know the protocol specified.  PROTO
 * is the first opcode for protocols >= 2.
 */
static int
load_proto(PickleState *state, UnpicklerObject *self)
{
    char *s;
    int i;

    if (_Unpickler_Read(self, state, &s, 1) < 0)
        return -1;

    i = (unsigned char)s[0];
    if (i <= HIGHEST_PROTOCOL) {
        self->proto = i;
        return 0;
    }

    PyErr_Format(PyExc_ValueError, "unsupported pickle protocol: %d", i);
    return -1;
}

static int
load_frame(PickleState *state, UnpicklerObject *self)
{
    char *s;
    Py_ssize_t frame_len;

    if (_Unpickler_Read(self, state, &s, 8) < 0)
        return -1;

    frame_len = calc_binsize(s, 8);
    if (frame_len < 0) {
        PyErr_Format(PyExc_OverflowError,
                     "FRAME length exceeds system's maximum of %zd bytes",
                     PY_SSIZE_T_MAX);
        return -1;
    }

    if (_Unpickler_Read(self, state, &s, frame_len) < 0)
        return -1;

    /* Rewind to start of frame */
    self->next_read_idx -= frame_len;
    return 0;
}

static PyObject *
load(PickleState *st, UnpicklerObject *self)
{
    PyObject *value = NULL;
    PyObject *tmp;
    char *s = NULL;

    self->num_marks = 0;
    self->stack->mark_set = 0;
    self->stack->fence = 0;
    self->proto = 0;
    if (Py_SIZE(self->stack))
        Pdata_clear(self->stack, 0);

    /* Cache the persistent_load method. */
    tmp = PyObject_GetAttr((PyObject *)self, &_Py_ID(persistent_load));
    if (tmp == NULL) {
        goto error;
    }
    Py_XSETREF(self->persistent_load, tmp);

    /* Convenient macros for the dispatch while-switch loop just below. */
#define OP(opcode, load_func) \
    case opcode: if (load_func(st, self) < 0) break; continue;

#define OP_ARG(opcode, load_func, arg) \
    case opcode: if (load_func(st, self, (arg)) < 0) break; continue;

    while (1) {
        if (_Unpickler_Read(self, st, &s, 1) < 0) {
            if (PyErr_ExceptionMatches(st->UnpicklingError)) {
                PyErr_Format(PyExc_EOFError, "Ran out of input");
            }
            goto error;
        }

        switch ((enum opcode)s[0]) {
        OP(NONE, load_none)
        OP(BININT, load_binint)
        OP(BININT1, load_binint1)
        OP(BININT2, load_binint2)
        OP(INT, load_int)
        OP(LONG, load_long)
        OP_ARG(LONG1, load_counted_long, 1)
        OP_ARG(LONG4, load_counted_long, 4)
        OP(FLOAT, load_float)
        OP(BINFLOAT, load_binfloat)
        OP_ARG(SHORT_BINBYTES, load_counted_binbytes, 1)
        OP_ARG(BINBYTES, load_counted_binbytes, 4)
        OP_ARG(BINBYTES8, load_counted_binbytes, 8)
        OP(BYTEARRAY8, load_counted_bytearray)
        OP(NEXT_BUFFER, load_next_buffer)
        OP(READONLY_BUFFER, load_readonly_buffer)
        OP_ARG(SHORT_BINSTRING, load_counted_binstring, 1)
        OP_ARG(BINSTRING, load_counted_binstring, 4)
        OP(STRING, load_string)
        OP(UNICODE, load_unicode)
        OP_ARG(SHORT_BINUNICODE, load_counted_binunicode, 1)
        OP_ARG(BINUNICODE, load_counted_binunicode, 4)
        OP_ARG(BINUNICODE8, load_counted_binunicode, 8)
        OP_ARG(EMPTY_TUPLE, load_counted_tuple, 0)
        OP_ARG(TUPLE1, load_counted_tuple, 1)
        OP_ARG(TUPLE2, load_counted_tuple, 2)
        OP_ARG(TUPLE3, load_counted_tuple, 3)
        OP(TUPLE, load_tuple)
        OP(EMPTY_LIST, load_empty_list)
        OP(LIST, load_list)
        OP(EMPTY_DICT, load_empty_dict)
        OP(DICT, load_dict)
        OP(EMPTY_SET, load_empty_set)
        OP(ADDITEMS, load_additems)
        OP(FROZENSET, load_frozenset)
        OP(OBJ, load_obj)
        OP(INST, load_inst)
        OP_ARG(NEWOBJ, load_newobj, 0)
        OP_ARG(NEWOBJ_EX, load_newobj, 1)
        OP(GLOBAL, load_global)
        OP(STACK_GLOBAL, load_stack_global)
        OP(APPEND, load_append)
        OP(APPENDS, load_appends)
        OP(BUILD, load_build)
        OP(DUP, load_dup)
        OP(BINGET, load_binget)
        OP(LONG_BINGET, load_long_binget)
        OP(GET, load_get)
        OP(MARK, load_mark)
        OP(BINPUT, load_binput)
        OP(LONG_BINPUT, load_long_binput)
        OP(PUT, load_put)
        OP(MEMOIZE, load_memoize)
        OP(POP, load_pop)
        OP(POP_MARK, load_pop_mark)
        OP(SETITEM, load_setitem)
        OP(SETITEMS, load_setitems)
        OP(PERSID, load_persid)
        OP(BINPERSID, load_binpersid)
        OP(REDUCE, load_reduce)
        OP(PROTO, load_proto)
        OP(FRAME, load_frame)
        OP_ARG(EXT1, load_extension, 1)
        OP_ARG(EXT2, load_extension, 2)
        OP_ARG(EXT4, load_extension, 4)
        OP_ARG(NEWTRUE, load_bool, Py_True)
        OP_ARG(NEWFALSE, load_bool, Py_False)

        case STOP:
            break;

        default:
            {
                unsigned char c = (unsigned char) *s;
                if (0x20 <= c && c <= 0x7e && c != '\'' && c != '\\') {
                    PyErr_Format(st->UnpicklingError,
                                 "invalid load key, '%c'.", c);
                }
                else {
                    PyErr_Format(st->UnpicklingError,
                                 "invalid load key, '\\x%02x'.", c);
                }
                goto error;
            }
        }

        break;                  /* and we are done! */
    }

    if (PyErr_Occurred()) {
        goto error;
    }

    if (_Unpickler_SkipConsumed(self) < 0)
        goto error;

    Py_CLEAR(self->persistent_load);
    PDATA_POP(st, self->stack, value);
    return value;

error:
    Py_CLEAR(self->persistent_load);
    return NULL;
}

/*[clinic input]

_pickle.Unpickler.persistent_load

    cls: defining_class
    pid: object
    /

[clinic start generated code]*/

static PyObject *
_pickle_Unpickler_persistent_load_impl(UnpicklerObject *self,
                                       PyTypeObject *cls, PyObject *pid)
/*[clinic end generated code: output=9f4706f1330cb14d input=2f9554fae051276e]*/
{
    PickleState *st = _Pickle_GetStateByClass(cls);
    PyErr_SetString(st->UnpicklingError,
                    "A load persistent id instruction was encountered, "
                    "but no persistent_load function was specified.");
    return NULL;
}

/*[clinic input]

_pickle.Unpickler.load

    cls: defining_class

Load a pickle.

Read a pickled object representation from the open file object given
in the constructor, and return the reconstituted object hierarchy
specified therein.
[clinic start generated code]*/

static PyObject *
_pickle_Unpickler_load_impl(UnpicklerObject *self, PyTypeObject *cls)
/*[clinic end generated code: output=cc88168f608e3007 input=f5d2f87e61d5f07f]*/
{
    UnpicklerObject *unpickler = (UnpicklerObject*)self;

    PickleState *st = _Pickle_GetStateByClass(cls);

    /* Check whether the Unpickler was initialized correctly. This prevents
       segfaulting if a subclass overridden __init__ with a function that does
       not call Unpickler.__init__(). Here, we simply ensure that self->read
       is not NULL. */
    if (unpickler->read == NULL) {
        PyErr_Format(st->UnpicklingError,
                     "Unpickler.__init__() was not called by %s.__init__()",
                     Py_TYPE(unpickler)->tp_name);
        return NULL;
    }

    return load(st, unpickler);
}

/* The name of find_class() is misleading. In newer pickle protocols, this
   function is used for loading any global (i.e., functions), not just
   classes. The name is kept only for backward compatibility. */

/*[clinic input]

_pickle.Unpickler.find_class

  cls: defining_class
  module_name: object
  global_name: object
  /

Return an object from a specified module.

If necessary, the module will be imported. Subclasses may override
this method (e.g. to restrict unpickling of arbitrary classes and
functions).

This method is called whenever a class or a function object is
needed.  Both arguments passed are str objects.
[clinic start generated code]*/

static PyObject *
_pickle_Unpickler_find_class_impl(UnpicklerObject *self, PyTypeObject *cls,
                                  PyObject *module_name,
                                  PyObject *global_name)
/*[clinic end generated code: output=99577948abb0be81 input=9577745719219fc7]*/
{
    PyObject *global;
    PyObject *module;

    if (PySys_Audit("pickle.find_class", "OO",
                    module_name, global_name) < 0) {
        return NULL;
    }

    /* Try to map the old names used in Python 2.x to the new ones used in
       Python 3.x.  We do this only with old pickle protocols and when the
       user has not disabled the feature. */
    if (self->proto < 3 && self->fix_imports) {
        PyObject *key;
        PyObject *item;
        PickleState *st = _Pickle_GetStateByClass(cls);

        /* Check if the global (i.e., a function or a class) was renamed
           or moved to another module. */
        key = PyTuple_Pack(2, module_name, global_name);
        if (key == NULL)
            return NULL;
        item = PyDict_GetItemWithError(st->name_mapping_2to3, key);
        Py_DECREF(key);
        if (item) {
            if (!PyTuple_Check(item) || PyTuple_GET_SIZE(item) != 2) {
                PyErr_Format(PyExc_RuntimeError,
                             "_compat_pickle.NAME_MAPPING values should be "
                             "2-tuples, not %.200s", Py_TYPE(item)->tp_name);
                return NULL;
            }
            module_name = PyTuple_GET_ITEM(item, 0);
            global_name = PyTuple_GET_ITEM(item, 1);
            if (!PyUnicode_Check(module_name) ||
                !PyUnicode_Check(global_name)) {
                PyErr_Format(PyExc_RuntimeError,
                             "_compat_pickle.NAME_MAPPING values should be "
                             "pairs of str, not (%.200s, %.200s)",
                             Py_TYPE(module_name)->tp_name,
                             Py_TYPE(global_name)->tp_name);
                return NULL;
            }
        }
        else if (PyErr_Occurred()) {
            return NULL;
        }
        else {
            /* Check if the module was renamed. */
            item = PyDict_GetItemWithError(st->import_mapping_2to3, module_name);
            if (item) {
                if (!PyUnicode_Check(item)) {
                    PyErr_Format(PyExc_RuntimeError,
                                "_compat_pickle.IMPORT_MAPPING values should be "
                                "strings, not %.200s", Py_TYPE(item)->tp_name);
                    return NULL;
                }
                module_name = item;
            }
            else if (PyErr_Occurred()) {
                return NULL;
            }
        }
    }

    /*
     * we don't use PyImport_GetModule here, because it can return partially-
     * initialised modules, which then cause the getattribute to fail.
     */
    module = PyImport_Import(module_name);
    if (module == NULL) {
        return NULL;
    }
    if (self->proto >= 4) {
        PyObject *dotted_path = get_dotted_path(global_name);
        if (dotted_path == NULL) {
            Py_DECREF(module);
            return NULL;
        }
        global = getattribute(module, dotted_path, 1);
        assert(global != NULL || PyErr_Occurred());
        if (global == NULL && PyList_GET_SIZE(dotted_path) > 1) {
            PyObject *exc = PyErr_GetRaisedException();
            PyErr_Format(PyExc_AttributeError,
                         "Can't resolve path %R on module %R",
                         global_name, module_name);
            _PyErr_ChainExceptions1(exc);
        }
        Py_DECREF(dotted_path);
    }
    else {
        global = PyObject_GetAttr(module, global_name);
    }
    Py_DECREF(module);
    return global;
}

/*[clinic input]

_pickle.Unpickler.__sizeof__ -> size_t

Returns size in memory, in bytes.
[clinic start generated code]*/

static size_t
_pickle_Unpickler___sizeof___impl(UnpicklerObject *self)
/*[clinic end generated code: output=4648d84c228196df input=27180b2b6b524012]*/
{
    size_t res = _PyObject_SIZE(Py_TYPE(self));
    if (self->memo != NULL)
        res += self->memo_size * sizeof(PyObject *);
    if (self->marks != NULL)
        res += (size_t)self->marks_size * sizeof(Py_ssize_t);
    if (self->input_line != NULL)
        res += strlen(self->input_line) + 1;
    if (self->encoding != NULL)
        res += strlen(self->encoding) + 1;
    if (self->errors != NULL)
        res += strlen(self->errors) + 1;
    return res;
}

static struct PyMethodDef Unpickler_methods[] = {
    _PICKLE_UNPICKLER_PERSISTENT_LOAD_METHODDEF
    _PICKLE_UNPICKLER_LOAD_METHODDEF
    _PICKLE_UNPICKLER_FIND_CLASS_METHODDEF
    _PICKLE_UNPICKLER___SIZEOF___METHODDEF
    {NULL, NULL}                /* sentinel */
};

static int
Unpickler_clear(PyObject *op)
{
    UnpicklerObject *self = UnpicklerObject_CAST(op);
    Py_CLEAR(self->readline);
    Py_CLEAR(self->readinto);
    Py_CLEAR(self->read);
    Py_CLEAR(self->peek);
    Py_CLEAR(self->stack);
    Py_CLEAR(self->persistent_load);
    Py_CLEAR(self->persistent_load_attr);
    Py_CLEAR(self->buffers);
    if (self->buffer.buf != NULL) {
        PyBuffer_Release(&self->buffer);
        self->buffer.buf = NULL;
    }

    Py_CLEAR(self->memo_dict);
    _Unpickler_MemoCleanup(self);
    PyMem_Free(self->marks);
    self->marks = NULL;
    PyMem_Free(self->input_line);
    self->input_line = NULL;
    PyMem_Free(self->encoding);
    self->encoding = NULL;
    PyMem_Free(self->errors);
    self->errors = NULL;

    return 0;
}

static void
Unpickler_dealloc(PyObject *self)
{
    PyTypeObject *tp = Py_TYPE(self);
    PyObject_GC_UnTrack(self);
    (void)Unpickler_clear(self);
    tp->tp_free(self);
    Py_DECREF(tp);
}

static int
Unpickler_traverse(PyObject *op, visitproc visit, void *arg)
{
    UnpicklerObject *self = UnpicklerObject_CAST(op);
    Py_VISIT(Py_TYPE(self));
    Py_VISIT(self->readline);
    Py_VISIT(self->readinto);
    Py_VISIT(self->read);
    Py_VISIT(self->peek);
    Py_VISIT(self->stack);
    Py_VISIT(self->persistent_load);
    Py_VISIT(self->persistent_load_attr);
    Py_VISIT(self->buffers);
    Py_VISIT(self->memo_dict);
    PyObject **memo = self->memo;
    if (memo) {
        Py_ssize_t i = self->memo_size;
        while (--i >= 0) {
            Py_VISIT(memo[i]);
        }
    }
    return 0;
}

/*[clinic input]

_pickle.Unpickler.__init__

  file: object
  *
  fix_imports: bool = True
  encoding: str = 'ASCII'
  errors: str = 'strict'
  buffers: object(c_default="NULL") = ()

This takes a binary file for reading a pickle data stream.

The protocol version of the pickle is detected automatically, so no
protocol argument is needed.  Bytes past the pickled object's
representation are ignored.

The argument *file* must have two methods, a read() method that takes
an integer argument, and a readline() method that requires no
arguments.  Both methods should return bytes.  Thus *file* can be a
binary file object opened for reading, an io.BytesIO object, or any
other custom object that meets this interface.

Optional keyword arguments are *fix_imports*, *encoding* and *errors*,
which are used to control compatibility support for pickle stream
generated by Python 2.  If *fix_imports* is True, pickle will try to
map the old Python 2 names to the new names used in Python 3.  The
*encoding* and *errors* tell pickle how to decode 8-bit string
instances pickled by Python 2; these default to 'ASCII' and 'strict',
respectively.  The *encoding* can be 'bytes' to read these 8-bit
string instances as bytes objects.
[clinic start generated code]*/

static int
_pickle_Unpickler___init___impl(UnpicklerObject *self, PyObject *file,
                                int fix_imports, const char *encoding,
                                const char *errors, PyObject *buffers)
/*[clinic end generated code: output=09f0192649ea3f85 input=ca4c1faea9553121]*/
{
    /* In case of multiple __init__() calls, clear previous content. */
    if (self->read != NULL)
        (void)Unpickler_clear((PyObject *)self);

    if (_Unpickler_SetInputStream(self, file) < 0)
        return -1;

    if (_Unpickler_SetInputEncoding(self, encoding, errors) < 0)
        return -1;

    if (_Unpickler_SetBuffers(self, buffers) < 0)
        return -1;

    self->fix_imports = fix_imports;

    PyTypeObject *tp = Py_TYPE(self);
    PickleState *state = _Pickle_FindStateByType(tp);
    self->stack = (Pdata *)Pdata_New(state);
    if (self->stack == NULL)
        return -1;

    self->memo_size = 32;
    self->memo = _Unpickler_NewMemo(self->memo_size);
    if (self->memo == NULL)
        return -1;

    self->proto = 0;

    return 0;
}


/* Define a proxy object for the Unpickler's internal memo object. This is to
 * avoid breaking code like:
 *  unpickler.memo.clear()
 * and
 *  unpickler.memo = saved_memo
 * Is this a good idea? Not really, but we don't want to break code that uses
 * it. Note that we don't implement the entire mapping API here. This is
 * intentional, as these should be treated as black-box implementation details.
 *
 * We do, however, have to implement pickling/unpickling support because of
 * real-world code like cvs2svn.
 */

/*[clinic input]
_pickle.UnpicklerMemoProxy.clear

Remove all items from memo.
[clinic start generated code]*/

static PyObject *
_pickle_UnpicklerMemoProxy_clear_impl(UnpicklerMemoProxyObject *self)
/*[clinic end generated code: output=d20cd43f4ba1fb1f input=b1df7c52e7afd9bd]*/
{
    _Unpickler_MemoCleanup(self->unpickler);
    self->unpickler->memo = _Unpickler_NewMemo(self->unpickler->memo_size);
    if (self->unpickler->memo == NULL)
        return NULL;
    Py_RETURN_NONE;
}

/*[clinic input]
_pickle.UnpicklerMemoProxy.copy

Copy the memo to a new object.
[clinic start generated code]*/

static PyObject *
_pickle_UnpicklerMemoProxy_copy_impl(UnpicklerMemoProxyObject *self)
/*[clinic end generated code: output=e12af7e9bc1e4c77 input=97769247ce032c1d]*/
{
    size_t i;
    PyObject *new_memo = PyDict_New();
    if (new_memo == NULL)
        return NULL;

    for (i = 0; i < self->unpickler->memo_size; i++) {
        int status;
        PyObject *key, *value;

        value = self->unpickler->memo[i];
        if (value == NULL)
            continue;

        key = PyLong_FromSsize_t(i);
        if (key == NULL)
            goto error;
        status = PyDict_SetItem(new_memo, key, value);
        Py_DECREF(key);
        if (status < 0)
            goto error;
    }
    return new_memo;

error:
    Py_DECREF(new_memo);
    return NULL;
}

/*[clinic input]
_pickle.UnpicklerMemoProxy.__reduce__

Implement pickling support.
[clinic start generated code]*/

static PyObject *
_pickle_UnpicklerMemoProxy___reduce___impl(UnpicklerMemoProxyObject *self)
/*[clinic end generated code: output=6da34ac048d94cca input=6920862413407199]*/
{
    PyObject *reduce_value;
    PyObject *constructor_args;
    PyObject *contents = _pickle_UnpicklerMemoProxy_copy_impl(self);
    if (contents == NULL)
        return NULL;

    reduce_value = PyTuple_New(2);
    if (reduce_value == NULL) {
        Py_DECREF(contents);
        return NULL;
    }
    constructor_args = PyTuple_New(1);
    if (constructor_args == NULL) {
        Py_DECREF(contents);
        Py_DECREF(reduce_value);
        return NULL;
    }
    PyTuple_SET_ITEM(constructor_args, 0, contents);
    PyTuple_SET_ITEM(reduce_value, 0, Py_NewRef(&PyDict_Type));
    PyTuple_SET_ITEM(reduce_value, 1, constructor_args);
    return reduce_value;
}

static PyMethodDef unpicklerproxy_methods[] = {
    _PICKLE_UNPICKLERMEMOPROXY_CLEAR_METHODDEF
    _PICKLE_UNPICKLERMEMOPROXY_COPY_METHODDEF
    _PICKLE_UNPICKLERMEMOPROXY___REDUCE___METHODDEF
    {NULL, NULL}    /* sentinel */
};

static void
UnpicklerMemoProxy_dealloc(PyObject *op)
{
    UnpicklerMemoProxyObject *self = UnpicklerMemoProxyObject_CAST(op);
    PyTypeObject *tp = Py_TYPE(self);
    PyObject_GC_UnTrack(self);
    Py_CLEAR(self->unpickler);
    tp->tp_free(self);
    Py_DECREF(tp);
}

static int
UnpicklerMemoProxy_traverse(PyObject *op, visitproc visit, void *arg)
{
    UnpicklerMemoProxyObject *self = UnpicklerMemoProxyObject_CAST(op);
    Py_VISIT(Py_TYPE(self));
    Py_VISIT(self->unpickler);
    return 0;
}

static int
UnpicklerMemoProxy_clear(PyObject *op)
{
    UnpicklerMemoProxyObject *self = UnpicklerMemoProxyObject_CAST(op);
    Py_CLEAR(self->unpickler);
    return 0;
}

static PyType_Slot unpickler_memoproxy_slots[] = {
    {Py_tp_dealloc, UnpicklerMemoProxy_dealloc},
    {Py_tp_traverse, UnpicklerMemoProxy_traverse},
    {Py_tp_clear, UnpicklerMemoProxy_clear},
    {Py_tp_methods, unpicklerproxy_methods},
    {Py_tp_hash, PyObject_HashNotImplemented},
    {0, NULL},
};

static PyType_Spec unpickler_memoproxy_spec = {
    .name = "_pickle.UnpicklerMemoProxy",
    .basicsize = sizeof(UnpicklerMemoProxyObject),
    .flags = (Py_TPFLAGS_DEFAULT | Py_TPFLAGS_BASETYPE | Py_TPFLAGS_HAVE_GC |
              Py_TPFLAGS_IMMUTABLETYPE),
    .slots = unpickler_memoproxy_slots,
};

static PyObject *
UnpicklerMemoProxy_New(UnpicklerObject *unpickler)
{
    PickleState *state = _Pickle_FindStateByType(Py_TYPE(unpickler));
    UnpicklerMemoProxyObject *self;
    self = PyObject_GC_New(UnpicklerMemoProxyObject,
                           state->UnpicklerMemoProxyType);
    if (self == NULL)
        return NULL;
    self->unpickler = (UnpicklerObject*)Py_NewRef(unpickler);
    PyObject_GC_Track(self);
    return (PyObject *)self;
}

/*****************************************************************************/


static PyObject *
Unpickler_get_memo(PyObject *op, void *Py_UNUSED(closure))
{
    UnpicklerObject *self = UnpicklerObject_CAST(op);
    return UnpicklerMemoProxy_New(self);
}

static int
Unpickler_set_memo(PyObject *op, PyObject *obj, void *Py_UNUSED(closure))
{
    PyObject **new_memo;
    UnpicklerObject *self = UnpicklerObject_CAST(op);
    size_t new_memo_size = 0;

    if (obj == NULL) {
        PyErr_SetString(PyExc_TypeError,
                        "attribute deletion is not supported");
        return -1;
    }

    PickleState *state = _Pickle_FindStateByType(Py_TYPE(self));
    if (Py_IS_TYPE(obj, state->UnpicklerMemoProxyType)) {
        UnpicklerObject *unpickler = /* safe fast cast for 'obj' */
            ((UnpicklerMemoProxyObject *)obj)->unpickler;

        new_memo_size = unpickler->memo_size;
        new_memo = _Unpickler_NewMemo(new_memo_size);
        if (new_memo == NULL)
            return -1;

        for (size_t i = 0; i < new_memo_size; i++) {
            new_memo[i] = Py_XNewRef(unpickler->memo[i]);
        }
    }
    else if (PyDict_Check(obj)) {
        Py_ssize_t i = 0;
        PyObject *key, *value;

        new_memo_size = PyDict_GET_SIZE(obj);
        new_memo = _Unpickler_NewMemo(new_memo_size);
        if (new_memo == NULL)
            return -1;

        while (PyDict_Next(obj, &i, &key, &value)) {
            Py_ssize_t idx;
            if (!PyLong_Check(key)) {
                PyErr_SetString(PyExc_TypeError,
                                "memo key must be integers");
                goto error;
            }
            idx = PyLong_AsSsize_t(key);
            if (idx == -1 && PyErr_Occurred())
                goto error;
            if (idx < 0) {
                PyErr_SetString(PyExc_ValueError,
                                "memo key must be positive integers.");
                goto error;
            }
            if (_Unpickler_MemoPut(self, idx, value) < 0)
                goto error;
        }
    }
    else {
        PyErr_Format(PyExc_TypeError,
                     "'memo' attribute must be an UnpicklerMemoProxy object "
                     "or dict, not %.200s", Py_TYPE(obj)->tp_name);
        return -1;
    }

    _Unpickler_MemoCleanup(self);
    self->memo_size = new_memo_size;
    self->memo = new_memo;

    return 0;

  error:
    if (new_memo_size) {
        for (size_t i = new_memo_size - 1; i != SIZE_MAX; i--) {
            Py_XDECREF(new_memo[i]);
        }
        PyMem_Free(new_memo);
    }
    return -1;
}

static PyObject *
Unpickler_getattr(PyObject *self, PyObject *name)
{
    UnpicklerObject *obj = UnpicklerObject_CAST(self);
    if (PyUnicode_Check(name)
        && PyUnicode_EqualToUTF8(name, "persistent_load")
        && obj->persistent_load_attr)
    {
        return Py_NewRef(obj->persistent_load_attr);
    }

    return PyObject_GenericGetAttr(self, name);
}

static int
Unpickler_setattr(PyObject *self, PyObject *name, PyObject *value)
{
    if (PyUnicode_Check(name)
        && PyUnicode_EqualToUTF8(name, "persistent_load"))
    {
        UnpicklerObject *obj = UnpicklerObject_CAST(self);
        Py_XINCREF(value);
        Py_XSETREF(obj->persistent_load_attr, value);
        return 0;
    }

    return PyObject_GenericSetAttr(self, name, value);
}

static PyGetSetDef Unpickler_getsets[] = {
    {"memo", Unpickler_get_memo, Unpickler_set_memo},
    {NULL}
};

static PyType_Slot unpickler_type_slots[] = {
    {Py_tp_dealloc, Unpickler_dealloc},
    {Py_tp_doc, (char *)_pickle_Unpickler___init____doc__},
    {Py_tp_getattro, Unpickler_getattr},
    {Py_tp_setattro, Unpickler_setattr},
    {Py_tp_traverse, Unpickler_traverse},
    {Py_tp_clear, Unpickler_clear},
    {Py_tp_methods, Unpickler_methods},
    {Py_tp_getset, Unpickler_getsets},
    {Py_tp_init, _pickle_Unpickler___init__},
    {Py_tp_alloc, PyType_GenericAlloc},
    {Py_tp_new, PyType_GenericNew},
    {Py_tp_free, PyObject_GC_Del},
    {0, NULL},
};

static PyType_Spec unpickler_type_spec = {
    .name = "_pickle.Unpickler",
    .basicsize = sizeof(UnpicklerObject),
    .flags = (Py_TPFLAGS_DEFAULT | Py_TPFLAGS_BASETYPE | Py_TPFLAGS_HAVE_GC |
              Py_TPFLAGS_IMMUTABLETYPE),
    .slots = unpickler_type_slots,
};

/*[clinic input]

_pickle.dump

  obj: object
  file: object
  protocol: object = None
  *
  fix_imports: bool = True
  buffer_callback: object = None

Write a pickled representation of obj to the open file object file.

This is equivalent to ``Pickler(file, protocol).dump(obj)``, but may
be more efficient.

The optional *protocol* argument tells the pickler to use the given
protocol; supported protocols are 0, 1, 2, 3, 4 and 5.  The default
protocol is 5. It was introduced in Python 3.8, and is incompatible
with previous versions.

Specifying a negative protocol version selects the highest protocol
version supported.  The higher the protocol used, the more recent the
version of Python needed to read the pickle produced.

The *file* argument must have a write() method that accepts a single
bytes argument.  It can thus be a file object opened for binary
writing, an io.BytesIO instance, or any other custom object that meets
this interface.

If *fix_imports* is True and protocol is less than 3, pickle will try
to map the new Python 3 names to the old module names used in Python
2, so that the pickle data stream is readable with Python 2.

If *buffer_callback* is None (the default), buffer views are serialized
into *file* as part of the pickle stream.  It is an error if
*buffer_callback* is not None and *protocol* is None or smaller than 5.

[clinic start generated code]*/

static PyObject *
_pickle_dump_impl(PyObject *module, PyObject *obj, PyObject *file,
                  PyObject *protocol, int fix_imports,
                  PyObject *buffer_callback)
/*[clinic end generated code: output=706186dba996490c input=b89ce8d0e911fd46]*/
{
    PickleState *state = _Pickle_GetState(module);
    PicklerObject *pickler = _Pickler_New(state);

    if (pickler == NULL)
        return NULL;

    if (_Pickler_SetProtocol(pickler, protocol, fix_imports) < 0)
        goto error;

    if (_Pickler_SetOutputStream(pickler, file) < 0)
        goto error;

    if (_Pickler_SetBufferCallback(pickler, buffer_callback) < 0)
        goto error;

    if (dump(state, pickler, obj) < 0)
        goto error;

    if (_Pickler_FlushToFile(pickler) < 0)
        goto error;

    Py_DECREF(pickler);
    Py_RETURN_NONE;

  error:
    Py_XDECREF(pickler);
    return NULL;
}

/*[clinic input]

_pickle.dumps

  obj: object
  protocol: object = None
  *
  fix_imports: bool = True
  buffer_callback: object = None

Return the pickled representation of the object as a bytes object.

The optional *protocol* argument tells the pickler to use the given
protocol; supported protocols are 0, 1, 2, 3, 4 and 5.  The default
protocol is 5. It was introduced in Python 3.8, and is incompatible
with previous versions.

Specifying a negative protocol version selects the highest protocol
version supported.  The higher the protocol used, the more recent the
version of Python needed to read the pickle produced.

If *fix_imports* is True and *protocol* is less than 3, pickle will
try to map the new Python 3 names to the old module names used in
Python 2, so that the pickle data stream is readable with Python 2.

If *buffer_callback* is None (the default), buffer views are serialized
into *file* as part of the pickle stream.  It is an error if
*buffer_callback* is not None and *protocol* is None or smaller than 5.

[clinic start generated code]*/

static PyObject *
_pickle_dumps_impl(PyObject *module, PyObject *obj, PyObject *protocol,
                   int fix_imports, PyObject *buffer_callback)
/*[clinic end generated code: output=fbab0093a5580fdf input=139fc546886c63ac]*/
{
    PyObject *result;
    PickleState *state = _Pickle_GetState(module);
    PicklerObject *pickler = _Pickler_New(state);

    if (pickler == NULL)
        return NULL;

    if (_Pickler_SetProtocol(pickler, protocol, fix_imports) < 0)
        goto error;

    if (_Pickler_SetBufferCallback(pickler, buffer_callback) < 0)
        goto error;

    if (dump(state, pickler, obj) < 0)
        goto error;

    result = _Pickler_GetString(pickler);
    Py_DECREF(pickler);
    return result;

  error:
    Py_XDECREF(pickler);
    return NULL;
}

/*[clinic input]

_pickle.load

  file: object
  *
  fix_imports: bool = True
  encoding: str = 'ASCII'
  errors: str = 'strict'
  buffers: object(c_default="NULL") = ()

Read and return an object from the pickle data stored in a file.

This is equivalent to ``Unpickler(file).load()``, but may be more
efficient.

The protocol version of the pickle is detected automatically, so no
protocol argument is needed.  Bytes past the pickled object's
representation are ignored.

The argument *file* must have two methods, a read() method that takes
an integer argument, and a readline() method that requires no
arguments.  Both methods should return bytes.  Thus *file* can be a
binary file object opened for reading, an io.BytesIO object, or any
other custom object that meets this interface.

Optional keyword arguments are *fix_imports*, *encoding* and *errors*,
which are used to control compatibility support for pickle stream
generated by Python 2.  If *fix_imports* is True, pickle will try to
map the old Python 2 names to the new names used in Python 3.  The
*encoding* and *errors* tell pickle how to decode 8-bit string
instances pickled by Python 2; these default to 'ASCII' and 'strict',
respectively.  The *encoding* can be 'bytes' to read these 8-bit
string instances as bytes objects.
[clinic start generated code]*/

static PyObject *
_pickle_load_impl(PyObject *module, PyObject *file, int fix_imports,
                  const char *encoding, const char *errors,
                  PyObject *buffers)
/*[clinic end generated code: output=250452d141c23e76 input=46c7c31c92f4f371]*/
{
    PyObject *result;
    UnpicklerObject *unpickler = _Unpickler_New(module);

    if (unpickler == NULL)
        return NULL;

    if (_Unpickler_SetInputStream(unpickler, file) < 0)
        goto error;

    if (_Unpickler_SetInputEncoding(unpickler, encoding, errors) < 0)
        goto error;

    if (_Unpickler_SetBuffers(unpickler, buffers) < 0)
        goto error;

    unpickler->fix_imports = fix_imports;

    PickleState *state = _Pickle_GetState(module);
    result = load(state, unpickler);
    Py_DECREF(unpickler);
    return result;

  error:
    Py_XDECREF(unpickler);
    return NULL;
}

/*[clinic input]

_pickle.loads

  data: object
  /
  *
  fix_imports: bool = True
  encoding: str = 'ASCII'
  errors: str = 'strict'
  buffers: object(c_default="NULL") = ()

Read and return an object from the given pickle data.

The protocol version of the pickle is detected automatically, so no
protocol argument is needed.  Bytes past the pickled object's
representation are ignored.

Optional keyword arguments are *fix_imports*, *encoding* and *errors*,
which are used to control compatibility support for pickle stream
generated by Python 2.  If *fix_imports* is True, pickle will try to
map the old Python 2 names to the new names used in Python 3.  The
*encoding* and *errors* tell pickle how to decode 8-bit string
instances pickled by Python 2; these default to 'ASCII' and 'strict',
respectively.  The *encoding* can be 'bytes' to read these 8-bit
string instances as bytes objects.
[clinic start generated code]*/

static PyObject *
_pickle_loads_impl(PyObject *module, PyObject *data, int fix_imports,
                   const char *encoding, const char *errors,
                   PyObject *buffers)
/*[clinic end generated code: output=82ac1e6b588e6d02 input=b3615540d0535087]*/
{
    PyObject *result;
    UnpicklerObject *unpickler = _Unpickler_New(module);

    if (unpickler == NULL)
        return NULL;

    if (_Unpickler_SetStringInput(unpickler, data) < 0)
        goto error;

    if (_Unpickler_SetInputEncoding(unpickler, encoding, errors) < 0)
        goto error;

    if (_Unpickler_SetBuffers(unpickler, buffers) < 0)
        goto error;

    unpickler->fix_imports = fix_imports;

    PickleState *state = _Pickle_GetState(module);
    result = load(state, unpickler);
    Py_DECREF(unpickler);
    return result;

  error:
    Py_XDECREF(unpickler);
    return NULL;
}

static struct PyMethodDef pickle_methods[] = {
    _PICKLE_DUMP_METHODDEF
    _PICKLE_DUMPS_METHODDEF
    _PICKLE_LOAD_METHODDEF
    _PICKLE_LOADS_METHODDEF
    {NULL, NULL} /* sentinel */
};

static int
pickle_clear(PyObject *m)
{
    _Pickle_ClearState(_Pickle_GetState(m));
    return 0;
}

static void
pickle_free(void *m)
{
    _Pickle_ClearState(_Pickle_GetState((PyObject*)m));
}

static int
pickle_traverse(PyObject *m, visitproc visit, void *arg)
{
    PickleState *st = _Pickle_GetState(m);
    Py_VISIT(st->PickleError);
    Py_VISIT(st->PicklingError);
    Py_VISIT(st->UnpicklingError);
    Py_VISIT(st->dispatch_table);
    Py_VISIT(st->extension_registry);
    Py_VISIT(st->extension_cache);
    Py_VISIT(st->inverted_registry);
    Py_VISIT(st->name_mapping_2to3);
    Py_VISIT(st->import_mapping_2to3);
    Py_VISIT(st->name_mapping_3to2);
    Py_VISIT(st->import_mapping_3to2);
    Py_VISIT(st->codecs_encode);
    Py_VISIT(st->getattr);
    Py_VISIT(st->partial);
    Py_VISIT(st->Pickler_Type);
    Py_VISIT(st->Unpickler_Type);
    Py_VISIT(st->Pdata_Type);
    Py_VISIT(st->PicklerMemoProxyType);
    Py_VISIT(st->UnpicklerMemoProxyType);
    return 0;
}

static int
_pickle_exec(PyObject *m)
{
    PickleState *st = _Pickle_GetState(m);

#define CREATE_TYPE(mod, type, spec)                                        \
    do {                                                                    \
        type = (PyTypeObject *)PyType_FromMetaclass(NULL, mod, spec, NULL); \
        if (type == NULL) {                                                 \
            return -1;                                                      \
        }                                                                   \
    } while (0)

    CREATE_TYPE(m, st->Pdata_Type, &pdata_spec);
    CREATE_TYPE(m, st->PicklerMemoProxyType, &memoproxy_spec);
    CREATE_TYPE(m, st->UnpicklerMemoProxyType, &unpickler_memoproxy_spec);
    CREATE_TYPE(m, st->Pickler_Type, &pickler_type_spec);
    CREATE_TYPE(m, st->Unpickler_Type, &unpickler_type_spec);

#undef CREATE_TYPE

    /* Add types */
    if (PyModule_AddType(m, &PyPickleBuffer_Type) < 0) {
        return -1;
    }
    if (PyModule_AddType(m, st->Pickler_Type) < 0) {
        return -1;
    }
    if (PyModule_AddType(m, st->Unpickler_Type) < 0) {
        return -1;
    }

    /* Initialize the exceptions. */
    st->PickleError = PyErr_NewException("_pickle.PickleError", NULL, NULL);
    if (st->PickleError == NULL)
        return -1;
    st->PicklingError = \
        PyErr_NewException("_pickle.PicklingError", st->PickleError, NULL);
    if (st->PicklingError == NULL)
        return -1;
    st->UnpicklingError = \
        PyErr_NewException("_pickle.UnpicklingError", st->PickleError, NULL);
    if (st->UnpicklingError == NULL)
        return -1;

    if (PyModule_AddObjectRef(m, "PickleError", st->PickleError) < 0) {
        return -1;
    }
    if (PyModule_AddObjectRef(m, "PicklingError", st->PicklingError) < 0) {
        return -1;
    }
    if (PyModule_AddObjectRef(m, "UnpicklingError", st->UnpicklingError) < 0) {
        return -1;
    }

    if (_Pickle_InitState(st) < 0)
        return -1;

    return 0;
}

static PyModuleDef_Slot pickle_slots[] = {
    {Py_mod_exec, _pickle_exec},
    {Py_mod_multiple_interpreters, Py_MOD_PER_INTERPRETER_GIL_SUPPORTED},
    {Py_mod_gil, Py_MOD_GIL_NOT_USED},
    {0, NULL},
};

static struct PyModuleDef _picklemodule = {
    PyModuleDef_HEAD_INIT,
    .m_name = "_pickle",
    .m_doc = pickle_module_doc,
    .m_size = sizeof(PickleState),
    .m_methods = pickle_methods,
    .m_slots = pickle_slots,
    .m_traverse = pickle_traverse,
    .m_clear = pickle_clear,
    .m_free = pickle_free,
};

PyMODINIT_FUNC
PyInit__pickle(void)
{
    return PyModuleDef_Init(&_picklemodule);
}<|MERGE_RESOLUTION|>--- conflicted
+++ resolved
@@ -1261,6 +1261,11 @@
     if (!self->readinto) {
         /* readinto() not supported on file-like object, fall back to read()
          * and copy into destination buffer (bpo-39681) */
+        if (PyErr_WarnEx(PyExc_DeprecationWarning,
+                         "file-like object should provide readinto()",
+                         1) < 0) {
+            return -1;
+        }
         PyObject* len = PyLong_FromSsize_t(n);
         if (len == NULL) {
             return -1;
@@ -1465,66 +1470,7 @@
         return -1;
     }
 
-<<<<<<< HEAD
     return _Unpickler_ReadIntoFromFile(state, self, buf, n);
-=======
-    if (!self->readinto) {
-        /* readinto() not supported on file-like object, fall back to read()
-         * and copy into destination buffer (bpo-39681) */
-        if (PyErr_WarnEx(PyExc_DeprecationWarning,
-                         "file-like object should provide readinto()",
-                         1) < 0) {
-            return -1;
-        }
-        PyObject* len = PyLong_FromSsize_t(n);
-        if (len == NULL) {
-            return -1;
-        }
-        PyObject* data = _Pickle_FastCall(self->read, len);
-        if (data == NULL) {
-            return -1;
-        }
-        if (!PyBytes_Check(data)) {
-            PyErr_Format(PyExc_ValueError,
-                         "read() returned non-bytes object (%R)",
-                         Py_TYPE(data));
-            Py_DECREF(data);
-            return -1;
-        }
-        Py_ssize_t read_size = PyBytes_GET_SIZE(data);
-        if (read_size < n) {
-            Py_DECREF(data);
-            return bad_readline(state);
-        }
-        memcpy(buf, PyBytes_AS_STRING(data), n);
-        Py_DECREF(data);
-        return n;
-    }
-
-    /* Call readinto() into user buffer */
-    PyObject *buf_obj = PyMemoryView_FromMemory(buf, n, PyBUF_WRITE);
-    if (buf_obj == NULL) {
-        return -1;
-    }
-    PyObject *read_size_obj = _Pickle_FastCall(self->readinto, buf_obj);
-    if (read_size_obj == NULL) {
-        return -1;
-    }
-    Py_ssize_t read_size = PyLong_AsSsize_t(read_size_obj);
-    Py_DECREF(read_size_obj);
-
-    if (read_size < 0) {
-        if (!PyErr_Occurred()) {
-            PyErr_SetString(PyExc_ValueError,
-                            "readinto() returned negative size");
-        }
-        return -1;
-    }
-    if (read_size < n) {
-        return bad_readline(state);
-    }
-    return n;
->>>>>>> c2666101
 }
 
 /* Read `n` bytes from the unpickler's data source, storing the result in `*s`.
