#ifndef TKINTER_H
#define TKINTER_H

/* This header is used to share some macros between _tkinter.c and
 * tkappinit.c.
 * Be sure to include tk.h before including this header so
 * TK_HEX_VERSION is properly defined. */

/* TK_RELEASE_LEVEL is always one of the following:
 *  TCL_ALPHA_RELEASE   0
 *  TCL_BETA_RELEASE    1
 *  TCL_FINAL_RELEASE   2
 */
#define TK_HEX_VERSION ((TK_MAJOR_VERSION << 24) | \
                        (TK_MINOR_VERSION << 16) | \
                        (TK_RELEASE_LEVEL << 8) | \
                        (TK_RELEASE_SERIAL << 0))

<<<<<<< HEAD
/* Protect Tk 8.4.13 and older from a deadlock that happens when trying
 * to load tk after a failed attempt. */
#if TK_HEX_VERSION < 0x0804020e
#define TKINTER_PROTECT_LOADTK
#define TKINTER_LOADTK_ERRMSG \
        "Calling Tk_Init again after a previous call failed might deadlock"
#endif

typedef struct {
    // Types and exceptions
    PyObject *PyTclObject_Type;
    PyObject *Tkapp_Type;
    PyObject *Tktt_Type;
    PyObject *Tkinter_TclError;

    // Locking
    PyThread_type_lock tcl_lock;

    // Error handling
    PyObject *excInCmd;
    int errorInCmd;
    int quitMainLoop;

    // Util
    int Tkinter_busywaitinterval;
    struct _fhcdata *HeadFHCD;
    int stdin_ready;
    PyThreadState *event_tstate;
} module_state;

extern module_state global_state;

#define GLOBAL_STATE() (&global_state)

static inline module_state *
get_module_state(PyObject *mod)
{
    void *state = _PyModule_GetState(mod);
    assert(state != NULL);
    return (module_state *)state;
}

static inline module_state *
get_module_state_by_cls(PyTypeObject *cls)
{
    void *state = _PyType_GetModuleState(cls);
    assert(state != NULL);
    return (module_state *)state;
}

extern struct PyModuleDef _tkintermodule;

static inline PyObject *
find_module_by_type(PyTypeObject *tp)
{
    return PyType_GetModuleByDef(tp, &_tkintermodule);
}

static inline module_state *
find_module_state_by_type(PyTypeObject *tp)
{
    PyObject *mod = find_module_by_type(tp);
    assert(mod != NULL);
    return get_module_state(mod);
}

=======
>>>>>>> e989e0b6
#endif /* !TKINTER_H */<|MERGE_RESOLUTION|>--- conflicted
+++ resolved
@@ -16,73 +16,4 @@
                         (TK_RELEASE_LEVEL << 8) | \
                         (TK_RELEASE_SERIAL << 0))
 
-<<<<<<< HEAD
-/* Protect Tk 8.4.13 and older from a deadlock that happens when trying
- * to load tk after a failed attempt. */
-#if TK_HEX_VERSION < 0x0804020e
-#define TKINTER_PROTECT_LOADTK
-#define TKINTER_LOADTK_ERRMSG \
-        "Calling Tk_Init again after a previous call failed might deadlock"
-#endif
-
-typedef struct {
-    // Types and exceptions
-    PyObject *PyTclObject_Type;
-    PyObject *Tkapp_Type;
-    PyObject *Tktt_Type;
-    PyObject *Tkinter_TclError;
-
-    // Locking
-    PyThread_type_lock tcl_lock;
-
-    // Error handling
-    PyObject *excInCmd;
-    int errorInCmd;
-    int quitMainLoop;
-
-    // Util
-    int Tkinter_busywaitinterval;
-    struct _fhcdata *HeadFHCD;
-    int stdin_ready;
-    PyThreadState *event_tstate;
-} module_state;
-
-extern module_state global_state;
-
-#define GLOBAL_STATE() (&global_state)
-
-static inline module_state *
-get_module_state(PyObject *mod)
-{
-    void *state = _PyModule_GetState(mod);
-    assert(state != NULL);
-    return (module_state *)state;
-}
-
-static inline module_state *
-get_module_state_by_cls(PyTypeObject *cls)
-{
-    void *state = _PyType_GetModuleState(cls);
-    assert(state != NULL);
-    return (module_state *)state;
-}
-
-extern struct PyModuleDef _tkintermodule;
-
-static inline PyObject *
-find_module_by_type(PyTypeObject *tp)
-{
-    return PyType_GetModuleByDef(tp, &_tkintermodule);
-}
-
-static inline module_state *
-find_module_state_by_type(PyTypeObject *tp)
-{
-    PyObject *mod = find_module_by_type(tp);
-    assert(mod != NULL);
-    return get_module_state(mod);
-}
-
-=======
->>>>>>> e989e0b6
 #endif /* !TKINTER_H */