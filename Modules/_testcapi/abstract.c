--- conflicted
+++ resolved
@@ -88,67 +88,6 @@
         return NULL;
     }
     NULLABLE(obj);
-<<<<<<< HEAD
-    RETURN_INT(PyObject_DelAttrString(obj, attr_name));
-}
-
-static PyObject *
-mapping_check(PyObject *self, PyObject *obj)
-{
-    NULLABLE(obj);
-    return PyLong_FromLong(PyMapping_Check(obj));
-}
-
-static PyObject *
-mapping_size(PyObject *self, PyObject *obj)
-{
-    NULLABLE(obj);
-    RETURN_SIZE(PyMapping_Size(obj));
-}
-
-static PyObject *
-mapping_length(PyObject *self, PyObject *obj)
-{
-    NULLABLE(obj);
-    RETURN_SIZE(PyMapping_Length(obj));
-}
-
-static PyObject *
-object_getitem(PyObject *self, PyObject *args)
-{
-    PyObject *mapping, *key;
-    if (!PyArg_ParseTuple(args, "OO", &mapping, &key)) {
-        return NULL;
-    }
-    NULLABLE(mapping);
-    NULLABLE(key);
-    return PyObject_GetItem(mapping, key);
-}
-
-static PyObject *
-mapping_getitemstring(PyObject *self, PyObject *args)
-{
-    PyObject *mapping;
-    const char *key;
-    Py_ssize_t size;
-    if (!PyArg_ParseTuple(args, "Oz#", &mapping, &key, &size)) {
-        return NULL;
-    }
-    NULLABLE(mapping);
-    return PyMapping_GetItemString(mapping, key);
-}
-
-static PyObject *
-mapping_getoptionalitem(PyObject *self, PyObject *args)
-{
-    PyObject *obj, *attr_name, *value = UNINITIALIZED_PTR;
-    if (!PyArg_ParseTuple(args, "OO", &obj, &attr_name)) {
-        return NULL;
-    }
-    NULLABLE(obj);
-    NULLABLE(attr_name);
-=======
->>>>>>> 97ba910e
 
     switch (PyMapping_GetOptionalItemString(obj, attr_name, &value)) {
         case -1:
@@ -196,19 +135,6 @@
     {"object_getoptionalattrstring", object_getoptionalattrstring, METH_VARARGS},
     {"object_hasattrwitherror", object_hasattrwitherror, METH_VARARGS},
     {"object_hasattrstringwitherror", object_hasattrstringwitherror, METH_VARARGS},
-<<<<<<< HEAD
-    {"object_setattr", object_setattr, METH_VARARGS},
-    {"object_setattrstring", object_setattrstring, METH_VARARGS},
-    {"object_delattr", object_delattr, METH_VARARGS},
-    {"object_delattrstring", object_delattrstring, METH_VARARGS},
-
-    {"mapping_check", mapping_check, METH_O},
-    {"mapping_size", mapping_size, METH_O},
-    {"mapping_length", mapping_length, METH_O},
-    {"object_getitem", object_getitem, METH_VARARGS},
-    {"mapping_getitemstring", mapping_getitemstring, METH_VARARGS},
-=======
->>>>>>> 97ba910e
     {"mapping_getoptionalitem", mapping_getoptionalitem, METH_VARARGS},
     {"mapping_getoptionalitemstring", mapping_getoptionalitemstring, METH_VARARGS},
 
