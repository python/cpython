#ifndef Py_BUILD_CORE_BUILTIN
#  define Py_BUILD_CORE_MODULE 1
#endif

#include "parts.h"
#include "util.h"
#include "clinic/long.c.h"

/*[clinic input]
module _testcapi
[clinic start generated code]*/
/*[clinic end generated code: output=da39a3ee5e6b4b0d input=6361033e795369fc]*/


/*[clinic input]
_testcapi.call_long_compact_api
    arg: object
    /
[clinic start generated code]*/

static PyObject *
_testcapi_call_long_compact_api(PyObject *module, PyObject *arg)
/*[clinic end generated code: output=7e3894f611b1b2b7 input=87b87396967af14c]*/

{
    assert(PyLong_Check(arg));
    int is_compact = PyUnstable_Long_IsCompact((PyLongObject*)arg);
    Py_ssize_t value = -1;
    if (is_compact) {
        value = PyUnstable_Long_CompactValue((PyLongObject*)arg);
    }
    return Py_BuildValue("in", is_compact, value);
}


static PyObject *
pylong_fromunicodeobject(PyObject *module, PyObject *args)
{
    PyObject *unicode;
    int base;
    if (!PyArg_ParseTuple(args, "Oi", &unicode, &base)) {
        return NULL;
    }

    NULLABLE(unicode);
    return PyLong_FromUnicodeObject(unicode, base);
}


static PyObject *
pylong_asnativebytes(PyObject *module, PyObject *args)
{
    PyObject *v;
    Py_buffer buffer;
    Py_ssize_t n, endianness;
    if (!PyArg_ParseTuple(args, "Ow*nn", &v, &buffer, &n, &endianness)) {
        return NULL;
    }
    if (buffer.readonly) {
        PyErr_SetString(PyExc_TypeError, "buffer must be writable");
        PyBuffer_Release(&buffer);
        return NULL;
    }
    if (buffer.len < n) {
        PyErr_SetString(PyExc_ValueError, "buffer must be at least 'n' bytes");
        PyBuffer_Release(&buffer);
        return NULL;
    }
    Py_ssize_t res = PyLong_AsNativeBytes(v, buffer.buf, n, (int)endianness);
    PyBuffer_Release(&buffer);
    return res >= 0 ? PyLong_FromSsize_t(res) : NULL;
}


static PyObject *
pylong_fromnativebytes(PyObject *module, PyObject *args)
{
    Py_buffer buffer;
    Py_ssize_t n, endianness, signed_;
    if (!PyArg_ParseTuple(args, "y*nnn", &buffer, &n, &endianness, &signed_)) {
        return NULL;
    }
    if (buffer.len < n) {
        PyErr_SetString(PyExc_ValueError, "buffer must be at least 'n' bytes");
        PyBuffer_Release(&buffer);
        return NULL;
    }
    PyObject *res = signed_
        ? PyLong_FromNativeBytes(buffer.buf, n, (int)endianness)
        : PyLong_FromUnsignedNativeBytes(buffer.buf, n, (int)endianness);
    PyBuffer_Release(&buffer);
    return res;
}

static PyObject *
<<<<<<< HEAD
pylong_sign(PyObject *module, PyObject *arg)
{
    NULLABLE(arg);
    int sign;
    if (PyLong_Sign(arg, &sign) == -1) {
        return NULL;
    }
    return PyLong_FromLong(sign);
=======
pylong_aspid(PyObject *module, PyObject *arg)
{
    NULLABLE(arg);
    pid_t value = PyLong_AsPid(arg);
    if (value == -1 && PyErr_Occurred()) {
        return NULL;
    }
    return PyLong_FromPid(value);
>>>>>>> 9dae05ee
}


static PyMethodDef test_methods[] = {
    _TESTCAPI_CALL_LONG_COMPACT_API_METHODDEF
    {"pylong_fromunicodeobject",    pylong_fromunicodeobject,   METH_VARARGS},
    {"pylong_asnativebytes",        pylong_asnativebytes,       METH_VARARGS},
    {"pylong_fromnativebytes",      pylong_fromnativebytes,     METH_VARARGS},
<<<<<<< HEAD
    {"pylong_sign",                 pylong_sign,                METH_O},
=======
    {"pylong_aspid",                pylong_aspid,               METH_O},
>>>>>>> 9dae05ee
    {NULL},
};

int
_PyTestCapi_Init_Long(PyObject *mod)
{
    if (PyModule_AddFunctions(mod, test_methods) < 0) {
        return -1;
    }
    return 0;
}<|MERGE_RESOLUTION|>--- conflicted
+++ resolved
@@ -92,8 +92,8 @@
     return res;
 }
 
+
 static PyObject *
-<<<<<<< HEAD
 pylong_sign(PyObject *module, PyObject *arg)
 {
     NULLABLE(arg);
@@ -102,7 +102,10 @@
         return NULL;
     }
     return PyLong_FromLong(sign);
-=======
+}
+
+
+static PyObject *
 pylong_aspid(PyObject *module, PyObject *arg)
 {
     NULLABLE(arg);
@@ -111,7 +114,6 @@
         return NULL;
     }
     return PyLong_FromPid(value);
->>>>>>> 9dae05ee
 }
 
 
@@ -120,11 +122,8 @@
     {"pylong_fromunicodeobject",    pylong_fromunicodeobject,   METH_VARARGS},
     {"pylong_asnativebytes",        pylong_asnativebytes,       METH_VARARGS},
     {"pylong_fromnativebytes",      pylong_fromnativebytes,     METH_VARARGS},
-<<<<<<< HEAD
     {"pylong_sign",                 pylong_sign,                METH_O},
-=======
     {"pylong_aspid",                pylong_aspid,               METH_O},
->>>>>>> 9dae05ee
     {NULL},
 };
 
