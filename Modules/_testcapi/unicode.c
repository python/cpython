--- conflicted
+++ resolved
@@ -1,9 +1,6 @@
-<<<<<<< HEAD
 #include <stddef.h>               // ptrdiff_t
 
-=======
 #define PY_SSIZE_T_CLEAN
->>>>>>> 5841fbc1
 #include "parts.h"
 
 static struct PyModuleDef *_testcapimodule = NULL;  // set at initialization
