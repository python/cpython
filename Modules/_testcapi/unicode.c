--- conflicted
+++ resolved
@@ -1508,14 +1508,11 @@
     {"unicode_fromordinal",      unicode_fromordinal,            METH_VARARGS},
     {"unicode_asutf8",           unicode_asutf8,                 METH_VARARGS},
     {"unicode_asutf8andsize",    unicode_asutf8andsize,          METH_VARARGS},
-<<<<<<< HEAD
     {"unicode_asutf8andsize_null",unicode_asutf8andsize_null,    METH_VARARGS},
+    {"unicode_decodeutf8",       unicode_decodeutf8,             METH_VARARGS},
+    {"unicode_decodeutf8stateful",unicode_decodeutf8stateful,    METH_VARARGS},
     {"unicode_getdefaultencoding",unicode_getdefaultencoding,    METH_NOARGS},
     {"unicode_transformdecimalandspacetoascii", unicode_transformdecimalandspacetoascii, METH_O},
-=======
-    {"unicode_decodeutf8",       unicode_decodeutf8,             METH_VARARGS},
-    {"unicode_decodeutf8stateful",unicode_decodeutf8stateful,    METH_VARARGS},
->>>>>>> ee601565
     {"unicode_concat",           unicode_concat,                 METH_VARARGS},
     {"unicode_splitlines",       unicode_splitlines,             METH_VARARGS},
     {"unicode_split",            unicode_split,                  METH_VARARGS},
