#define PY_SSIZE_T_CLEAN
#include "parts.h"

static struct PyModuleDef *_testcapimodule = NULL;  // set at initialization

static PyObject *
codec_incrementalencoder(PyObject *self, PyObject *args)
{
    const char *encoding, *errors = NULL;
    if (!PyArg_ParseTuple(args, "s|s:test_incrementalencoder",
                          &encoding, &errors))
        return NULL;
    return PyCodec_IncrementalEncoder(encoding, errors);
}

static PyObject *
codec_incrementaldecoder(PyObject *self, PyObject *args)
{
    const char *encoding, *errors = NULL;
    if (!PyArg_ParseTuple(args, "s|s:test_incrementaldecoder",
                          &encoding, &errors))
        return NULL;
    return PyCodec_IncrementalDecoder(encoding, errors);
}

static PyObject *
test_unicode_compare_with_ascii(PyObject *self, PyObject *Py_UNUSED(ignored)) {
    PyObject *py_s = PyUnicode_FromStringAndSize("str\0", 4);
    int result;
    if (py_s == NULL)
        return NULL;
    result = PyUnicode_CompareWithASCIIString(py_s, "str");
    Py_DECREF(py_s);
    if (!result) {
        PyErr_SetString(PyExc_AssertionError, "Python string ending in NULL "
                        "should not compare equal to c string.");
        return NULL;
    }
    Py_RETURN_NONE;
}

static PyObject *
test_widechar(PyObject *self, PyObject *Py_UNUSED(ignored))
{
#if defined(SIZEOF_WCHAR_T) && (SIZEOF_WCHAR_T == 4)
    const wchar_t wtext[2] = {(wchar_t)0x10ABCDu};
    size_t wtextlen = 1;
    const wchar_t invalid[1] = {(wchar_t)0x110000u};
#else
    const wchar_t wtext[3] = {(wchar_t)0xDBEAu, (wchar_t)0xDFCDu};
    size_t wtextlen = 2;
#endif
    PyObject *wide, *utf8;

    wide = PyUnicode_FromWideChar(wtext, wtextlen);
    if (wide == NULL)
        return NULL;

    utf8 = PyUnicode_FromString("\xf4\x8a\xaf\x8d");
    if (utf8 == NULL) {
        Py_DECREF(wide);
        return NULL;
    }

    if (PyUnicode_GET_LENGTH(wide) != PyUnicode_GET_LENGTH(utf8)) {
        Py_DECREF(wide);
        Py_DECREF(utf8);
        PyErr_SetString(PyExc_AssertionError,
                        "test_widechar: "
                        "wide string and utf8 string "
                        "have different length");
        return NULL;
    }
    if (PyUnicode_Compare(wide, utf8)) {
        Py_DECREF(wide);
        Py_DECREF(utf8);
        if (PyErr_Occurred())
            return NULL;
        PyErr_SetString(PyExc_AssertionError,
                        "test_widechar: "
                        "wide string and utf8 string "
                        "are different");
        return NULL;
    }

    Py_DECREF(wide);
    Py_DECREF(utf8);

#if defined(SIZEOF_WCHAR_T) && (SIZEOF_WCHAR_T == 4)
    wide = PyUnicode_FromWideChar(invalid, 1);
    if (wide == NULL)
        PyErr_Clear();
    else {
        PyErr_SetString(PyExc_AssertionError,
                        "test_widechar: "
                        "PyUnicode_FromWideChar(L\"\\U00110000\", 1) didn't fail");
        return NULL;
    }
#endif
    Py_RETURN_NONE;
}

#define NULLABLE(x) do { if (x == Py_None) x = NULL; } while (0);

/* Test PyUnicode_FromObject() */
static PyObject *
unicode_fromobject(PyObject *self, PyObject *arg)
{
    NULLABLE(arg);
    return PyUnicode_FromObject(arg);
}

/* Test PyUnicode_AsWideChar() */
static PyObject *
unicode_aswidechar(PyObject *self, PyObject *args)
{
    PyObject *unicode, *result;
    Py_ssize_t buflen, size;
    wchar_t *buffer;

    if (!PyArg_ParseTuple(args, "Un", &unicode, &buflen))
        return NULL;
    buffer = PyMem_New(wchar_t, buflen);
    if (buffer == NULL)
        return PyErr_NoMemory();

    size = PyUnicode_AsWideChar(unicode, buffer, buflen);
    if (size == -1) {
        PyMem_Free(buffer);
        return NULL;
    }

    if (size < buflen)
        buflen = size + 1;
    else
        buflen = size;
    result = PyUnicode_FromWideChar(buffer, buflen);
    PyMem_Free(buffer);
    if (result == NULL)
        return NULL;

    return Py_BuildValue("(Nn)", result, size);
}

/* Test PyUnicode_AsWideCharString() */
static PyObject *
unicode_aswidecharstring(PyObject *self, PyObject *args)
{
    PyObject *unicode, *result;
    Py_ssize_t size;
    wchar_t *buffer;

    if (!PyArg_ParseTuple(args, "U", &unicode))
        return NULL;

    buffer = PyUnicode_AsWideCharString(unicode, &size);
    if (buffer == NULL)
        return NULL;

    result = PyUnicode_FromWideChar(buffer, size + 1);
    PyMem_Free(buffer);
    if (result == NULL)
        return NULL;
    return Py_BuildValue("(Nn)", result, size);
}

/* Test PyUnicode_AsUCS4() */
static PyObject *
unicode_asucs4(PyObject *self, PyObject *args)
{
    PyObject *unicode, *result;
    Py_UCS4 *buffer;
    int copy_null;
    Py_ssize_t str_len, buf_len;

    if (!PyArg_ParseTuple(args, "Unp:unicode_asucs4", &unicode, &str_len, &copy_null)) {
        return NULL;
    }

    buf_len = str_len + 1;
    buffer = PyMem_NEW(Py_UCS4, buf_len);
    if (buffer == NULL) {
        return PyErr_NoMemory();
    }
    memset(buffer, 0, sizeof(Py_UCS4)*buf_len);
    buffer[str_len] = 0xffffU;

    if (!PyUnicode_AsUCS4(unicode, buffer, buf_len, copy_null)) {
        PyMem_Free(buffer);
        return NULL;
    }

    result = PyUnicode_FromKindAndData(PyUnicode_4BYTE_KIND, buffer, buf_len);
    PyMem_Free(buffer);
    return result;
}

/* Test PyUnicode_AsUTF8() */
static PyObject *
unicode_asutf8(PyObject *self, PyObject *args)
{
    PyObject *unicode;
    const char *buffer;

    if (!PyArg_ParseTuple(args, "U", &unicode)) {
        return NULL;
    }

    buffer = PyUnicode_AsUTF8(unicode);
    if (buffer == NULL) {
        return NULL;
    }

    return PyBytes_FromString(buffer);
}

/* Test PyUnicode_AsUTF8AndSize() */
static PyObject *
unicode_asutf8andsize(PyObject *self, PyObject *args)
{
    PyObject *unicode, *result;
    const char *buffer;
    Py_ssize_t utf8_len;

    if(!PyArg_ParseTuple(args, "U", &unicode)) {
        return NULL;
    }

    buffer = PyUnicode_AsUTF8AndSize(unicode, &utf8_len);
    if (buffer == NULL) {
        return NULL;
    }

    result = PyBytes_FromString(buffer);
    if (result == NULL) {
        return NULL;
    }

    return Py_BuildValue("(Nn)", result, utf8_len);
}

<<<<<<< HEAD
/* Test PyUnicode_DecodeUTF8() */
static PyObject *
unicode_decodeutf8(PyObject *self, PyObject *args)
{
    const char *data;
    Py_ssize_t size;
    const char *errors = NULL;

    if (!PyArg_ParseTuple(args, "y#|z", &data, &size, &errors))
        return NULL;

    return PyUnicode_DecodeUTF8(data, size, errors);
}

/* Test PyUnicode_DecodeUTF8Stateful() */
static PyObject *
unicode_decodeutf8stateful(PyObject *self, PyObject *args)
{
    const char *data;
    Py_ssize_t size;
    const char *errors = NULL;
    Py_ssize_t consumed;
    PyObject *result;

    if (!PyArg_ParseTuple(args, "y#|z", &data, &size, &errors))
        return NULL;

    result = PyUnicode_DecodeUTF8Stateful(data, size, errors, &consumed);
    if (!result) {
        return NULL;
    }
    return Py_BuildValue("(Nn)", result, consumed);
}

=======
/* Test PyUnicode_Concat() */
static PyObject *
unicode_concat(PyObject *self, PyObject *args)
{
    PyObject *left;
    PyObject *right;

    if (!PyArg_ParseTuple(args, "OO", &left, &right))
        return NULL;

    NULLABLE(left);
    NULLABLE(right);
    return PyUnicode_Concat(left, right);
}

/* Test PyUnicode_Split() */
static PyObject *
unicode_split(PyObject *self, PyObject *args)
{
    PyObject *s;
    PyObject *sep;
    Py_ssize_t maxsplit = -1;

    if (!PyArg_ParseTuple(args, "OO|n", &s, &sep, &maxsplit))
        return NULL;

    NULLABLE(s);
    NULLABLE(sep);
    return PyUnicode_Split(s, sep, maxsplit);
}

/* Test PyUnicode_RSplit() */
static PyObject *
unicode_rsplit(PyObject *self, PyObject *args)
{
    PyObject *s;
    PyObject *sep;
    Py_ssize_t maxsplit = -1;

    if (!PyArg_ParseTuple(args, "OO|n", &s, &sep, &maxsplit))
        return NULL;

    NULLABLE(s);
    NULLABLE(sep);
    return PyUnicode_RSplit(s, sep, maxsplit);
}

/* Test PyUnicode_Splitlines() */
static PyObject *
unicode_splitlines(PyObject *self, PyObject *args)
{
    PyObject *s;
    int keepends = 0;

    if (!PyArg_ParseTuple(args, "O|i", &s, &keepends))
        return NULL;

    NULLABLE(s);
    return PyUnicode_Splitlines(s, keepends);
}

/* Test PyUnicode_Partition() */
static PyObject *
unicode_partition(PyObject *self, PyObject *args)
{
    PyObject *s;
    PyObject *sep;

    if (!PyArg_ParseTuple(args, "OO", &s, &sep))
        return NULL;

    NULLABLE(s);
    NULLABLE(sep);
    return PyUnicode_Partition(s, sep);
}

/* Test PyUnicode_RPartition() */
static PyObject *
unicode_rpartition(PyObject *self, PyObject *args)
{
    PyObject *s;
    PyObject *sep;

    if (!PyArg_ParseTuple(args, "OO", &s, &sep))
        return NULL;

    NULLABLE(s);
    NULLABLE(sep);
    return PyUnicode_RPartition(s, sep);
}

/* Test PyUnicode_Translate() */
static PyObject *
unicode_translate(PyObject *self, PyObject *args)
{
    PyObject *obj;
    PyObject *table;
    const char *errors = NULL;

    if (!PyArg_ParseTuple(args, "OO|z", &obj, &table, &errors))
        return NULL;

    NULLABLE(obj);
    NULLABLE(table);
    return PyUnicode_Translate(obj, table, errors);
}

/* Test PyUnicode_Join() */
static PyObject *
unicode_join(PyObject *self, PyObject *args)
{
    PyObject *sep;
    PyObject *seq;

    if (!PyArg_ParseTuple(args, "OO", &sep, &seq))
        return NULL;

    NULLABLE(sep);
    NULLABLE(seq);
    return PyUnicode_Join(sep, seq);
}

/* Test PyUnicode_Count() */
>>>>>>> 4cfc1b85
static PyObject *
unicode_count(PyObject *self, PyObject *args)
{
    PyObject *str;
    PyObject *substr;
    Py_ssize_t start;
    Py_ssize_t end;
    Py_ssize_t result;

    if (!PyArg_ParseTuple(args, "OOnn", &str, &substr, &start, &end))
        return NULL;

    NULLABLE(str);
    NULLABLE(substr);
    result = PyUnicode_Count(str, substr, start, end);
    if (result == -1)
        return NULL;
    return PyLong_FromSsize_t(result);
}

/* Test PyUnicode_Find() */
static PyObject *
unicode_find(PyObject *self, PyObject *args)
{
    PyObject *str;
    PyObject *substr;
    Py_ssize_t start;
    Py_ssize_t end;
    int direction;
    Py_ssize_t result;

    if (!PyArg_ParseTuple(args, "OOnni", &str, &substr, &start, &end, &direction))
        return NULL;

    NULLABLE(str);
    NULLABLE(substr);
    result = PyUnicode_Find(str, substr, start, end, direction);
    if (result == -2)
        return NULL;
    return PyLong_FromSsize_t(result);
}

/* Test PyUnicode_Tailmatch() */
static PyObject *
unicode_tailmatch(PyObject *self, PyObject *args)
{
    PyObject *str;
    PyObject *substr;
    Py_ssize_t start;
    Py_ssize_t end;
    int direction;
    Py_ssize_t result;

    if (!PyArg_ParseTuple(args, "OOnni", &str, &substr, &start, &end, &direction))
        return NULL;

    NULLABLE(str);
    NULLABLE(substr);
    result = PyUnicode_Tailmatch(str, substr, start, end, direction);
    if (result == -1)
        return NULL;
    return PyLong_FromSsize_t(result);
}

/* Test PyUnicode_FindChar() */
static PyObject *
unicode_findchar(PyObject *self, PyObject *args)
{
    PyObject *str;
    int direction;
    unsigned int ch;
    Py_ssize_t result;
    Py_ssize_t start, end;

    if (!PyArg_ParseTuple(args, "UInni:unicode_findchar", &str, &ch,
                          &start, &end, &direction)) {
        return NULL;
    }

    result = PyUnicode_FindChar(str, (Py_UCS4)ch, start, end, direction);
    if (result == -2)
        return NULL;
    else
        return PyLong_FromSsize_t(result);
}

/* Test PyUnicode_Replace() */
static PyObject *
unicode_replace(PyObject *self, PyObject *args)
{
    PyObject *str;
    PyObject *substr;
    PyObject *replstr;
    Py_ssize_t maxcount = -1;

    if (!PyArg_ParseTuple(args, "OOO|n", &str, &substr, &replstr, &maxcount))
        return NULL;

    NULLABLE(str);
    NULLABLE(substr);
    NULLABLE(replstr);
    return PyUnicode_Replace(str, substr, replstr, maxcount);
}

/* Test PyUnicode_Compare() */
static PyObject *
unicode_compare(PyObject *self, PyObject *args)
{
    PyObject *left;
    PyObject *right;
    int result;

    if (!PyArg_ParseTuple(args, "OO", &left, &right))
        return NULL;

    NULLABLE(left);
    NULLABLE(right);
    result = PyUnicode_Compare(left, right);
    if (result == -1 && PyErr_Occurred()) {
        return NULL;
    }
    return PyLong_FromLong(result);
}

/* Test PyUnicode_CompareWithASCIIString() */
static PyObject *
unicode_comparewithasciistring(PyObject *self, PyObject *args)
{
    PyObject *left;
    const char *right = NULL;
    Py_ssize_t right_len;
    int result;

    if (!PyArg_ParseTuple(args, "O|y#", &left, &right, &right_len))
        return NULL;

    NULLABLE(left);
    result = PyUnicode_CompareWithASCIIString(left, right);
    if (result == -1 && PyErr_Occurred()) {
        return NULL;
    }
    return PyLong_FromLong(result);
}

/* Test PyUnicode_RichCompare() */
static PyObject *
unicode_richcompare(PyObject *self, PyObject *args)
{
    PyObject *left;
    PyObject *right;
    int op;

    if (!PyArg_ParseTuple(args, "OOi", &left, &right, &op))
        return NULL;

    NULLABLE(left);
    NULLABLE(right);
    return PyUnicode_RichCompare(left, right, op);
}

/* Test PyUnicode_Format() */
static PyObject *
unicode_format(PyObject *self, PyObject *args)
{
    PyObject *format;
    PyObject *fargs;

    if (!PyArg_ParseTuple(args, "OO", &format, &fargs))
        return NULL;

    NULLABLE(format);
    NULLABLE(fargs);
    return PyUnicode_Format(format, fargs);
}

/* Test PyUnicode_Contains() */
static PyObject *
unicode_contains(PyObject *self, PyObject *args)
{
    PyObject *container;
    PyObject *element;
    int result;

    if (!PyArg_ParseTuple(args, "OO", &container, &element))
        return NULL;

    NULLABLE(container);
    NULLABLE(element);
    result = PyUnicode_Contains(container, element);
    if (result == -1 && PyErr_Occurred()) {
        return NULL;
    }
    return PyLong_FromLong(result);
}

/* Test PyUnicode_IsIdentifier() */
static PyObject *
unicode_isidentifier(PyObject *self, PyObject *arg)
{
    int result;

    NULLABLE(arg);
    result = PyUnicode_IsIdentifier(arg);
    if (result == -1 && PyErr_Occurred()) {
        return NULL;
    }
    return PyLong_FromLong(result);
}

/* Test PyUnicode_CopyCharacters() */
static PyObject *
unicode_copycharacters(PyObject *self, PyObject *args)
{
    PyObject *from, *to, *to_copy;
    Py_ssize_t from_start, to_start, how_many, copied;

    if (!PyArg_ParseTuple(args, "UnOnn:unicode_copycharacters", &to, &to_start,
                          &from, &from_start, &how_many)) {
        return NULL;
    }

    if (!(to_copy = PyUnicode_New(PyUnicode_GET_LENGTH(to),
                                  PyUnicode_MAX_CHAR_VALUE(to)))) {
        return NULL;
    }
    if (PyUnicode_Fill(to_copy, 0, PyUnicode_GET_LENGTH(to_copy), 0U) < 0) {
        Py_DECREF(to_copy);
        return NULL;
    }

    if ((copied = PyUnicode_CopyCharacters(to_copy, to_start, from,
                                           from_start, how_many)) < 0) {
        Py_DECREF(to_copy);
        return NULL;
    }

    return Py_BuildValue("(Nn)", to_copy, copied);
}

static int
check_raised_systemerror(PyObject *result, char* msg)
{
    if (result) {
        // no exception
        PyErr_Format(PyExc_AssertionError,
                     "SystemError not raised: %s",
                     msg);
        return 0;
    }
    if (PyErr_ExceptionMatches(PyExc_SystemError)) {
        // expected exception
        PyErr_Clear();
        return 1;
    }
    // unexpected exception
    return 0;
}

static PyObject *
test_string_from_format(PyObject *self, PyObject *Py_UNUSED(ignored))
{
    PyObject *result;
    PyObject *unicode = PyUnicode_FromString("None");

#define CHECK_FORMAT_2(FORMAT, EXPECTED, ARG1, ARG2)                \
    result = PyUnicode_FromFormat(FORMAT, ARG1, ARG2);              \
    if (EXPECTED == NULL) {                                         \
        if (!check_raised_systemerror(result, FORMAT)) {            \
            goto Fail;                                              \
        }                                                           \
    }                                                               \
    else if (result == NULL)                                        \
        return NULL;                                                \
    else if (!_PyUnicode_EqualToASCIIString(result, EXPECTED)) {    \
        PyErr_Format(PyExc_AssertionError,                          \
                     "test_string_from_format: failed at \"%s\" "   \
                     "expected \"%s\" got \"%s\"",                  \
                     FORMAT, EXPECTED, PyUnicode_AsUTF8(result));   \
        goto Fail;                                                  \
    }                                                               \
    Py_XDECREF(result)

#define CHECK_FORMAT_1(FORMAT, EXPECTED, ARG)                       \
    CHECK_FORMAT_2(FORMAT, EXPECTED, ARG, 0)

#define CHECK_FORMAT_0(FORMAT, EXPECTED)                            \
    CHECK_FORMAT_2(FORMAT, EXPECTED, 0, 0)

    // Unrecognized
    CHECK_FORMAT_2("%u %? %u", NULL, 1, 2);

    // "%%" (options are rejected)
    CHECK_FORMAT_0(  "%%", "%");
    CHECK_FORMAT_0( "%0%", NULL);
    CHECK_FORMAT_0("%00%", NULL);
    CHECK_FORMAT_0( "%2%", NULL);
    CHECK_FORMAT_0("%02%", NULL);
    CHECK_FORMAT_0("%.0%", NULL);
    CHECK_FORMAT_0("%.2%", NULL);

    // "%c"
    CHECK_FORMAT_1(  "%c", "c", 'c');
    CHECK_FORMAT_1( "%0c", "c", 'c');
    CHECK_FORMAT_1("%00c", "c", 'c');
    CHECK_FORMAT_1( "%2c", "c", 'c');
    CHECK_FORMAT_1("%02c", "c", 'c');
    CHECK_FORMAT_1("%.0c", "c", 'c');
    CHECK_FORMAT_1("%.2c", "c", 'c');

    // Integers
    CHECK_FORMAT_1("%d",             "123",                (int)123);
    CHECK_FORMAT_1("%i",             "123",                (int)123);
    CHECK_FORMAT_1("%u",             "123",       (unsigned int)123);
    CHECK_FORMAT_1("%ld",            "123",               (long)123);
    CHECK_FORMAT_1("%li",            "123",               (long)123);
    CHECK_FORMAT_1("%lu",            "123",      (unsigned long)123);
    CHECK_FORMAT_1("%lld",           "123",          (long long)123);
    CHECK_FORMAT_1("%lli",           "123",          (long long)123);
    CHECK_FORMAT_1("%llu",           "123", (unsigned long long)123);
    CHECK_FORMAT_1("%zd",            "123",         (Py_ssize_t)123);
    CHECK_FORMAT_1("%zi",            "123",         (Py_ssize_t)123);
    CHECK_FORMAT_1("%zu",            "123",             (size_t)123);
    CHECK_FORMAT_1("%x",              "7b",                (int)123);

    CHECK_FORMAT_1("%d",            "-123",               (int)-123);
    CHECK_FORMAT_1("%i",            "-123",               (int)-123);
    CHECK_FORMAT_1("%ld",           "-123",              (long)-123);
    CHECK_FORMAT_1("%li",           "-123",              (long)-123);
    CHECK_FORMAT_1("%lld",          "-123",         (long long)-123);
    CHECK_FORMAT_1("%lli",          "-123",         (long long)-123);
    CHECK_FORMAT_1("%zd",           "-123",        (Py_ssize_t)-123);
    CHECK_FORMAT_1("%zi",           "-123",        (Py_ssize_t)-123);
    CHECK_FORMAT_1("%x",        "ffffff85",               (int)-123);

    // Integers: width < length
    CHECK_FORMAT_1("%1d",            "123",                (int)123);
    CHECK_FORMAT_1("%1i",            "123",                (int)123);
    CHECK_FORMAT_1("%1u",            "123",       (unsigned int)123);
    CHECK_FORMAT_1("%1ld",           "123",               (long)123);
    CHECK_FORMAT_1("%1li",           "123",               (long)123);
    CHECK_FORMAT_1("%1lu",           "123",      (unsigned long)123);
    CHECK_FORMAT_1("%1lld",          "123",          (long long)123);
    CHECK_FORMAT_1("%1lli",          "123",          (long long)123);
    CHECK_FORMAT_1("%1llu",          "123", (unsigned long long)123);
    CHECK_FORMAT_1("%1zd",           "123",         (Py_ssize_t)123);
    CHECK_FORMAT_1("%1zi",           "123",         (Py_ssize_t)123);
    CHECK_FORMAT_1("%1zu",           "123",             (size_t)123);
    CHECK_FORMAT_1("%1x",             "7b",                (int)123);

    CHECK_FORMAT_1("%1d",           "-123",               (int)-123);
    CHECK_FORMAT_1("%1i",           "-123",               (int)-123);
    CHECK_FORMAT_1("%1ld",          "-123",              (long)-123);
    CHECK_FORMAT_1("%1li",          "-123",              (long)-123);
    CHECK_FORMAT_1("%1lld",         "-123",         (long long)-123);
    CHECK_FORMAT_1("%1lli",         "-123",         (long long)-123);
    CHECK_FORMAT_1("%1zd",          "-123",        (Py_ssize_t)-123);
    CHECK_FORMAT_1("%1zi",          "-123",        (Py_ssize_t)-123);
    CHECK_FORMAT_1("%1x",       "ffffff85",               (int)-123);

    // Integers: width > length
    CHECK_FORMAT_1("%5d",          "  123",                (int)123);
    CHECK_FORMAT_1("%5i",          "  123",                (int)123);
    CHECK_FORMAT_1("%5u",          "  123",       (unsigned int)123);
    CHECK_FORMAT_1("%5ld",         "  123",               (long)123);
    CHECK_FORMAT_1("%5li",         "  123",               (long)123);
    CHECK_FORMAT_1("%5lu",         "  123",      (unsigned long)123);
    CHECK_FORMAT_1("%5lld",        "  123",          (long long)123);
    CHECK_FORMAT_1("%5lli",        "  123",          (long long)123);
    CHECK_FORMAT_1("%5llu",        "  123", (unsigned long long)123);
    CHECK_FORMAT_1("%5zd",         "  123",         (Py_ssize_t)123);
    CHECK_FORMAT_1("%5zi",         "  123",         (Py_ssize_t)123);
    CHECK_FORMAT_1("%5zu",         "  123",             (size_t)123);
    CHECK_FORMAT_1("%5x",          "   7b",                (int)123);

    CHECK_FORMAT_1("%5d",          " -123",               (int)-123);
    CHECK_FORMAT_1("%5i",          " -123",               (int)-123);
    CHECK_FORMAT_1("%5ld",         " -123",              (long)-123);
    CHECK_FORMAT_1("%5li",         " -123",              (long)-123);
    CHECK_FORMAT_1("%5lld",        " -123",         (long long)-123);
    CHECK_FORMAT_1("%5lli",        " -123",         (long long)-123);
    CHECK_FORMAT_1("%5zd",         " -123",        (Py_ssize_t)-123);
    CHECK_FORMAT_1("%5zi",         " -123",        (Py_ssize_t)-123);
    CHECK_FORMAT_1("%9x",      " ffffff85",               (int)-123);

    // Integers: width > length, 0-flag
    CHECK_FORMAT_1("%05d",         "00123",                (int)123);
    CHECK_FORMAT_1("%05i",         "00123",                (int)123);
    CHECK_FORMAT_1("%05u",         "00123",       (unsigned int)123);
    CHECK_FORMAT_1("%05ld",        "00123",               (long)123);
    CHECK_FORMAT_1("%05li",        "00123",               (long)123);
    CHECK_FORMAT_1("%05lu",        "00123",      (unsigned long)123);
    CHECK_FORMAT_1("%05lld",       "00123",          (long long)123);
    CHECK_FORMAT_1("%05lli",       "00123",          (long long)123);
    CHECK_FORMAT_1("%05llu",       "00123", (unsigned long long)123);
    CHECK_FORMAT_1("%05zd",        "00123",         (Py_ssize_t)123);
    CHECK_FORMAT_1("%05zi",        "00123",         (Py_ssize_t)123);
    CHECK_FORMAT_1("%05zu",        "00123",             (size_t)123);
    CHECK_FORMAT_1("%05x",         "0007b",                (int)123);

    CHECK_FORMAT_1("%05d",         "-0123",               (int)-123);
    CHECK_FORMAT_1("%05i",         "-0123",               (int)-123);
    CHECK_FORMAT_1("%05ld",        "-0123",              (long)-123);
    CHECK_FORMAT_1("%05li",        "-0123",              (long)-123);
    CHECK_FORMAT_1("%05lld",       "-0123",         (long long)-123);
    CHECK_FORMAT_1("%05lli",       "-0123",         (long long)-123);
    CHECK_FORMAT_1("%05zd",        "-0123",        (Py_ssize_t)-123);
    CHECK_FORMAT_1("%05zi",        "-0123",        (Py_ssize_t)-123);
    CHECK_FORMAT_1("%09x",     "0ffffff85",               (int)-123);

    // Integers: precision < length
    CHECK_FORMAT_1("%.1d",           "123",                (int)123);
    CHECK_FORMAT_1("%.1i",           "123",                (int)123);
    CHECK_FORMAT_1("%.1u",           "123",       (unsigned int)123);
    CHECK_FORMAT_1("%.1ld",          "123",               (long)123);
    CHECK_FORMAT_1("%.1li",          "123",               (long)123);
    CHECK_FORMAT_1("%.1lu",          "123",      (unsigned long)123);
    CHECK_FORMAT_1("%.1lld",         "123",          (long long)123);
    CHECK_FORMAT_1("%.1lli",         "123",          (long long)123);
    CHECK_FORMAT_1("%.1llu",         "123", (unsigned long long)123);
    CHECK_FORMAT_1("%.1zd",          "123",         (Py_ssize_t)123);
    CHECK_FORMAT_1("%.1zi",          "123",         (Py_ssize_t)123);
    CHECK_FORMAT_1("%.1zu",          "123",             (size_t)123);
    CHECK_FORMAT_1("%.1x",            "7b",                (int)123);

    CHECK_FORMAT_1("%.1d",          "-123",               (int)-123);
    CHECK_FORMAT_1("%.1i",          "-123",               (int)-123);
    CHECK_FORMAT_1("%.1ld",         "-123",              (long)-123);
    CHECK_FORMAT_1("%.1li",         "-123",              (long)-123);
    CHECK_FORMAT_1("%.1lld",        "-123",         (long long)-123);
    CHECK_FORMAT_1("%.1lli",        "-123",         (long long)-123);
    CHECK_FORMAT_1("%.1zd",         "-123",        (Py_ssize_t)-123);
    CHECK_FORMAT_1("%.1zi",         "-123",        (Py_ssize_t)-123);
    CHECK_FORMAT_1("%.1x",      "ffffff85",               (int)-123);

    // Integers: precision > length
    CHECK_FORMAT_1("%.5d",         "00123",                (int)123);
    CHECK_FORMAT_1("%.5i",         "00123",                (int)123);
    CHECK_FORMAT_1("%.5u",         "00123",       (unsigned int)123);
    CHECK_FORMAT_1("%.5ld",        "00123",               (long)123);
    CHECK_FORMAT_1("%.5li",        "00123",               (long)123);
    CHECK_FORMAT_1("%.5lu",        "00123",      (unsigned long)123);
    CHECK_FORMAT_1("%.5lld",       "00123",          (long long)123);
    CHECK_FORMAT_1("%.5lli",       "00123",          (long long)123);
    CHECK_FORMAT_1("%.5llu",       "00123", (unsigned long long)123);
    CHECK_FORMAT_1("%.5zd",        "00123",         (Py_ssize_t)123);
    CHECK_FORMAT_1("%.5zi",        "00123",         (Py_ssize_t)123);
    CHECK_FORMAT_1("%.5zu",        "00123",             (size_t)123);
    CHECK_FORMAT_1("%.5x",         "0007b",                (int)123);

    CHECK_FORMAT_1("%.5d",        "-00123",               (int)-123);
    CHECK_FORMAT_1("%.5i",        "-00123",               (int)-123);
    CHECK_FORMAT_1("%.5ld",       "-00123",              (long)-123);
    CHECK_FORMAT_1("%.5li",       "-00123",              (long)-123);
    CHECK_FORMAT_1("%.5lld",      "-00123",         (long long)-123);
    CHECK_FORMAT_1("%.5lli",      "-00123",         (long long)-123);
    CHECK_FORMAT_1("%.5zd",       "-00123",        (Py_ssize_t)-123);
    CHECK_FORMAT_1("%.5zi",       "-00123",        (Py_ssize_t)-123);
    CHECK_FORMAT_1("%.9x",     "0ffffff85",               (int)-123);

    // Integers: width > precision > length
    CHECK_FORMAT_1("%7.5d",      "  00123",                (int)123);
    CHECK_FORMAT_1("%7.5i",      "  00123",                (int)123);
    CHECK_FORMAT_1("%7.5u",      "  00123",       (unsigned int)123);
    CHECK_FORMAT_1("%7.5ld",     "  00123",               (long)123);
    CHECK_FORMAT_1("%7.5li",     "  00123",               (long)123);
    CHECK_FORMAT_1("%7.5lu",     "  00123",      (unsigned long)123);
    CHECK_FORMAT_1("%7.5lld",    "  00123",          (long long)123);
    CHECK_FORMAT_1("%7.5lli",    "  00123",          (long long)123);
    CHECK_FORMAT_1("%7.5llu",    "  00123", (unsigned long long)123);
    CHECK_FORMAT_1("%7.5zd",     "  00123",         (Py_ssize_t)123);
    CHECK_FORMAT_1("%7.5zi",     "  00123",         (Py_ssize_t)123);
    CHECK_FORMAT_1("%7.5zu",     "  00123",             (size_t)123);
    CHECK_FORMAT_1("%7.5x",      "  0007b",                (int)123);

    CHECK_FORMAT_1("%7.5d",      " -00123",               (int)-123);
    CHECK_FORMAT_1("%7.5i",      " -00123",               (int)-123);
    CHECK_FORMAT_1("%7.5ld",     " -00123",              (long)-123);
    CHECK_FORMAT_1("%7.5li",     " -00123",              (long)-123);
    CHECK_FORMAT_1("%7.5lld",    " -00123",         (long long)-123);
    CHECK_FORMAT_1("%7.5lli",    " -00123",         (long long)-123);
    CHECK_FORMAT_1("%7.5zd",     " -00123",        (Py_ssize_t)-123);
    CHECK_FORMAT_1("%7.5zi",     " -00123",        (Py_ssize_t)-123);
    CHECK_FORMAT_1("%10.9x",  " 0ffffff85",               (int)-123);

    // Integers: width > precision > length, 0-flag
    CHECK_FORMAT_1("%07.5d",     "0000123",                (int)123);
    CHECK_FORMAT_1("%07.5i",     "0000123",                (int)123);
    CHECK_FORMAT_1("%07.5u",     "0000123",       (unsigned int)123);
    CHECK_FORMAT_1("%07.5ld",    "0000123",               (long)123);
    CHECK_FORMAT_1("%07.5li",    "0000123",               (long)123);
    CHECK_FORMAT_1("%07.5lu",    "0000123",      (unsigned long)123);
    CHECK_FORMAT_1("%07.5lld",   "0000123",          (long long)123);
    CHECK_FORMAT_1("%07.5lli",   "0000123",          (long long)123);
    CHECK_FORMAT_1("%07.5llu",   "0000123", (unsigned long long)123);
    CHECK_FORMAT_1("%07.5zd",    "0000123",         (Py_ssize_t)123);
    CHECK_FORMAT_1("%07.5zi",    "0000123",         (Py_ssize_t)123);
    CHECK_FORMAT_1("%07.5zu",    "0000123",             (size_t)123);
    CHECK_FORMAT_1("%07.5x",     "000007b",                (int)123);

    CHECK_FORMAT_1("%07.5d",     "-000123",               (int)-123);
    CHECK_FORMAT_1("%07.5i",     "-000123",               (int)-123);
    CHECK_FORMAT_1("%07.5ld",    "-000123",              (long)-123);
    CHECK_FORMAT_1("%07.5li",    "-000123",              (long)-123);
    CHECK_FORMAT_1("%07.5lld",   "-000123",         (long long)-123);
    CHECK_FORMAT_1("%07.5lli",   "-000123",         (long long)-123);
    CHECK_FORMAT_1("%07.5zd",    "-000123",        (Py_ssize_t)-123);
    CHECK_FORMAT_1("%07.5zi",    "-000123",        (Py_ssize_t)-123);
    CHECK_FORMAT_1("%010.9x", "00ffffff85",               (int)-123);

    // Integers: precision > width > length
    CHECK_FORMAT_1("%5.7d",      "0000123",                (int)123);
    CHECK_FORMAT_1("%5.7i",      "0000123",                (int)123);
    CHECK_FORMAT_1("%5.7u",      "0000123",       (unsigned int)123);
    CHECK_FORMAT_1("%5.7ld",     "0000123",               (long)123);
    CHECK_FORMAT_1("%5.7li",     "0000123",               (long)123);
    CHECK_FORMAT_1("%5.7lu",     "0000123",      (unsigned long)123);
    CHECK_FORMAT_1("%5.7lld",    "0000123",          (long long)123);
    CHECK_FORMAT_1("%5.7lli",    "0000123",          (long long)123);
    CHECK_FORMAT_1("%5.7llu",    "0000123", (unsigned long long)123);
    CHECK_FORMAT_1("%5.7zd",     "0000123",         (Py_ssize_t)123);
    CHECK_FORMAT_1("%5.7zi",     "0000123",         (Py_ssize_t)123);
    CHECK_FORMAT_1("%5.7zu",     "0000123",             (size_t)123);
    CHECK_FORMAT_1("%5.7x",      "000007b",                (int)123);

    CHECK_FORMAT_1("%5.7d",     "-0000123",               (int)-123);
    CHECK_FORMAT_1("%5.7i",     "-0000123",               (int)-123);
    CHECK_FORMAT_1("%5.7ld",    "-0000123",              (long)-123);
    CHECK_FORMAT_1("%5.7li",    "-0000123",              (long)-123);
    CHECK_FORMAT_1("%5.7lld",   "-0000123",         (long long)-123);
    CHECK_FORMAT_1("%5.7lli",   "-0000123",         (long long)-123);
    CHECK_FORMAT_1("%5.7zd",    "-0000123",        (Py_ssize_t)-123);
    CHECK_FORMAT_1("%5.7zi",    "-0000123",        (Py_ssize_t)-123);
    CHECK_FORMAT_1("%9.10x",  "00ffffff85",               (int)-123);

    // Integers: precision > width > length, 0-flag
    CHECK_FORMAT_1("%05.7d",     "0000123",                (int)123);
    CHECK_FORMAT_1("%05.7i",     "0000123",                (int)123);
    CHECK_FORMAT_1("%05.7u",     "0000123",       (unsigned int)123);
    CHECK_FORMAT_1("%05.7ld",    "0000123",               (long)123);
    CHECK_FORMAT_1("%05.7li",    "0000123",               (long)123);
    CHECK_FORMAT_1("%05.7lu",    "0000123",      (unsigned long)123);
    CHECK_FORMAT_1("%05.7lld",   "0000123",          (long long)123);
    CHECK_FORMAT_1("%05.7lli",   "0000123",          (long long)123);
    CHECK_FORMAT_1("%05.7llu",   "0000123", (unsigned long long)123);
    CHECK_FORMAT_1("%05.7zd",    "0000123",         (Py_ssize_t)123);
    CHECK_FORMAT_1("%05.7zi",    "0000123",         (Py_ssize_t)123);
    CHECK_FORMAT_1("%05.7zu",    "0000123",             (size_t)123);
    CHECK_FORMAT_1("%05.7x",     "000007b",                (int)123);

    CHECK_FORMAT_1("%05.7d",    "-0000123",               (int)-123);
    CHECK_FORMAT_1("%05.7i",    "-0000123",               (int)-123);
    CHECK_FORMAT_1("%05.7ld",   "-0000123",              (long)-123);
    CHECK_FORMAT_1("%05.7li",   "-0000123",              (long)-123);
    CHECK_FORMAT_1("%05.7lld",  "-0000123",         (long long)-123);
    CHECK_FORMAT_1("%05.7lli",  "-0000123",         (long long)-123);
    CHECK_FORMAT_1("%05.7zd",   "-0000123",        (Py_ssize_t)-123);
    CHECK_FORMAT_1("%05.7zi",   "-0000123",        (Py_ssize_t)-123);
    CHECK_FORMAT_1("%09.10x", "00ffffff85",               (int)-123);

    // Integers: precision = 0, arg = 0 (empty string in C)
    CHECK_FORMAT_1("%.0d",             "0",                  (int)0);
    CHECK_FORMAT_1("%.0i",             "0",                  (int)0);
    CHECK_FORMAT_1("%.0u",             "0",         (unsigned int)0);
    CHECK_FORMAT_1("%.0ld",            "0",                 (long)0);
    CHECK_FORMAT_1("%.0li",            "0",                 (long)0);
    CHECK_FORMAT_1("%.0lu",            "0",        (unsigned long)0);
    CHECK_FORMAT_1("%.0lld",           "0",            (long long)0);
    CHECK_FORMAT_1("%.0lli",           "0",            (long long)0);
    CHECK_FORMAT_1("%.0llu",           "0",   (unsigned long long)0);
    CHECK_FORMAT_1("%.0zd",            "0",           (Py_ssize_t)0);
    CHECK_FORMAT_1("%.0zi",            "0",           (Py_ssize_t)0);
    CHECK_FORMAT_1("%.0zu",            "0",               (size_t)0);
    CHECK_FORMAT_1("%.0x",             "0",                  (int)0);

    // Strings
    CHECK_FORMAT_1("%s",     "None",  "None");
    CHECK_FORMAT_1("%U",     "None", unicode);
    CHECK_FORMAT_1("%A",     "None", Py_None);
    CHECK_FORMAT_1("%S",     "None", Py_None);
    CHECK_FORMAT_1("%R",     "None", Py_None);
    CHECK_FORMAT_2("%V",     "None", unicode, "ignored");
    CHECK_FORMAT_2("%V",     "None",    NULL,    "None");

    // Strings: width < length
    CHECK_FORMAT_1("%1s",    "None",  "None");
    CHECK_FORMAT_1("%1U",    "None", unicode);
    CHECK_FORMAT_1("%1A",    "None", Py_None);
    CHECK_FORMAT_1("%1S",    "None", Py_None);
    CHECK_FORMAT_1("%1R",    "None", Py_None);
    CHECK_FORMAT_2("%1V",    "None", unicode, "ignored");
    CHECK_FORMAT_2("%1V",    "None",    NULL,    "None");

    // Strings: width > length
    CHECK_FORMAT_1("%5s",   " None",  "None");
    CHECK_FORMAT_1("%5U",   " None", unicode);
    CHECK_FORMAT_1("%5A",   " None", Py_None);
    CHECK_FORMAT_1("%5S",   " None", Py_None);
    CHECK_FORMAT_1("%5R",   " None", Py_None);
    CHECK_FORMAT_2("%5V",   " None", unicode, "ignored");
    CHECK_FORMAT_2("%5V",   " None",    NULL,    "None");

    // Strings: precision < length
    CHECK_FORMAT_1("%.1s",      "N",  "None");
    CHECK_FORMAT_1("%.1U",      "N", unicode);
    CHECK_FORMAT_1("%.1A",      "N", Py_None);
    CHECK_FORMAT_1("%.1S",      "N", Py_None);
    CHECK_FORMAT_1("%.1R",      "N", Py_None);
    CHECK_FORMAT_2("%.1V",      "N", unicode, "ignored");
    CHECK_FORMAT_2("%.1V",      "N",    NULL,    "None");

    // Strings: precision > length
    CHECK_FORMAT_1("%.5s",   "None",  "None");
    CHECK_FORMAT_1("%.5U",   "None", unicode);
    CHECK_FORMAT_1("%.5A",   "None", Py_None);
    CHECK_FORMAT_1("%.5S",   "None", Py_None);
    CHECK_FORMAT_1("%.5R",   "None", Py_None);
    CHECK_FORMAT_2("%.5V",   "None", unicode, "ignored");
    CHECK_FORMAT_2("%.5V",   "None",    NULL,    "None");

    // Strings: precision < length, width > length
    CHECK_FORMAT_1("%5.1s", "    N",  "None");
    CHECK_FORMAT_1("%5.1U", "    N", unicode);
    CHECK_FORMAT_1("%5.1A", "    N", Py_None);
    CHECK_FORMAT_1("%5.1S", "    N", Py_None);
    CHECK_FORMAT_1("%5.1R", "    N", Py_None);
    CHECK_FORMAT_2("%5.1V", "    N", unicode, "ignored");
    CHECK_FORMAT_2("%5.1V", "    N",    NULL,    "None");

    // Strings: width < length, precision > length
    CHECK_FORMAT_1("%1.5s",  "None",  "None");
    CHECK_FORMAT_1("%1.5U",  "None", unicode);
    CHECK_FORMAT_1("%1.5A",  "None", Py_None);
    CHECK_FORMAT_1("%1.5S",  "None", Py_None);
    CHECK_FORMAT_1("%1.5R",  "None", Py_None);
    CHECK_FORMAT_2("%1.5V",  "None", unicode, "ignored");
    CHECK_FORMAT_2("%1.5V",  "None",    NULL,    "None");

    Py_XDECREF(unicode);
    Py_RETURN_NONE;

 Fail:
    Py_XDECREF(result);
    Py_XDECREF(unicode);
    return NULL;

#undef CHECK_FORMAT_2
#undef CHECK_FORMAT_1
#undef CHECK_FORMAT_0
}

static PyMethodDef TestMethods[] = {
    {"codec_incrementalencoder", codec_incrementalencoder,       METH_VARARGS},
    {"codec_incrementaldecoder", codec_incrementaldecoder,       METH_VARARGS},
    {"test_unicode_compare_with_ascii",
     test_unicode_compare_with_ascii,                            METH_NOARGS},
    {"test_string_from_format",  test_string_from_format,        METH_NOARGS},
    {"test_widechar",            test_widechar,                  METH_NOARGS},
    {"unicode_fromobject",       unicode_fromobject,             METH_O},
    {"unicode_aswidechar",       unicode_aswidechar,             METH_VARARGS},
    {"unicode_aswidecharstring", unicode_aswidecharstring,       METH_VARARGS},
    {"unicode_asucs4",           unicode_asucs4,                 METH_VARARGS},
    {"unicode_asutf8",           unicode_asutf8,                 METH_VARARGS},
    {"unicode_asutf8andsize",    unicode_asutf8andsize,          METH_VARARGS},
<<<<<<< HEAD
    {"unicode_decodeutf8",       unicode_decodeutf8,             METH_VARARGS},
    {"unicode_decodeutf8stateful",unicode_decodeutf8stateful,    METH_VARARGS},
=======
    {"unicode_concat",           unicode_concat,                 METH_VARARGS},
    {"unicode_splitlines",       unicode_splitlines,             METH_VARARGS},
    {"unicode_split",            unicode_split,                  METH_VARARGS},
    {"unicode_rsplit",           unicode_rsplit,                 METH_VARARGS},
    {"unicode_partition",        unicode_partition,              METH_VARARGS},
    {"unicode_rpartition",       unicode_rpartition,             METH_VARARGS},
    {"unicode_translate",        unicode_translate,              METH_VARARGS},
    {"unicode_join",             unicode_join,                   METH_VARARGS},
>>>>>>> 4cfc1b85
    {"unicode_count",            unicode_count,                  METH_VARARGS},
    {"unicode_tailmatch",        unicode_tailmatch,              METH_VARARGS},
    {"unicode_find",             unicode_find,                   METH_VARARGS},
    {"unicode_findchar",         unicode_findchar,               METH_VARARGS},
    {"unicode_replace",          unicode_replace,                METH_VARARGS},
    {"unicode_compare",          unicode_compare,                METH_VARARGS},
    {"unicode_comparewithasciistring",unicode_comparewithasciistring,METH_VARARGS},
    {"unicode_richcompare",      unicode_richcompare,            METH_VARARGS},
    {"unicode_format",           unicode_format,                 METH_VARARGS},
    {"unicode_contains",         unicode_contains,               METH_VARARGS},
    {"unicode_isidentifier",     unicode_isidentifier,           METH_O},
    {"unicode_copycharacters",   unicode_copycharacters,         METH_VARARGS},
    {NULL},
};

int
_PyTestCapi_Init_Unicode(PyObject *m) {
    _testcapimodule = PyModule_GetDef(m);

    if (PyModule_AddFunctions(m, TestMethods) < 0) {
        return -1;
    }

    return 0;
}<|MERGE_RESOLUTION|>--- conflicted
+++ resolved
@@ -239,7 +239,6 @@
     return Py_BuildValue("(Nn)", result, utf8_len);
 }
 
-<<<<<<< HEAD
 /* Test PyUnicode_DecodeUTF8() */
 static PyObject *
 unicode_decodeutf8(PyObject *self, PyObject *args)
@@ -274,7 +273,6 @@
     return Py_BuildValue("(Nn)", result, consumed);
 }
 
-=======
 /* Test PyUnicode_Concat() */
 static PyObject *
 unicode_concat(PyObject *self, PyObject *args)
@@ -398,7 +396,6 @@
 }
 
 /* Test PyUnicode_Count() */
->>>>>>> 4cfc1b85
 static PyObject *
 unicode_count(PyObject *self, PyObject *args)
 {
@@ -1062,10 +1059,8 @@
     {"unicode_asucs4",           unicode_asucs4,                 METH_VARARGS},
     {"unicode_asutf8",           unicode_asutf8,                 METH_VARARGS},
     {"unicode_asutf8andsize",    unicode_asutf8andsize,          METH_VARARGS},
-<<<<<<< HEAD
     {"unicode_decodeutf8",       unicode_decodeutf8,             METH_VARARGS},
     {"unicode_decodeutf8stateful",unicode_decodeutf8stateful,    METH_VARARGS},
-=======
     {"unicode_concat",           unicode_concat,                 METH_VARARGS},
     {"unicode_splitlines",       unicode_splitlines,             METH_VARARGS},
     {"unicode_split",            unicode_split,                  METH_VARARGS},
@@ -1074,7 +1069,6 @@
     {"unicode_rpartition",       unicode_rpartition,             METH_VARARGS},
     {"unicode_translate",        unicode_translate,              METH_VARARGS},
     {"unicode_join",             unicode_join,                   METH_VARARGS},
->>>>>>> 4cfc1b85
     {"unicode_count",            unicode_count,                  METH_VARARGS},
     {"unicode_tailmatch",        unicode_tailmatch,              METH_VARARGS},
     {"unicode_find",             unicode_find,                   METH_VARARGS},
