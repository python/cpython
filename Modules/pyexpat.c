#include "Python.h"
#include <ctype.h>

#include "structmember.h"         // PyMemberDef
#include "expat.h"

#include "pyexpat.h"

/* Do not emit Clinic output to a file as that wreaks havoc with conditionally
   included methods. */
/*[clinic input]
module pyexpat
[clinic start generated code]*/
/*[clinic end generated code: output=da39a3ee5e6b4b0d input=b168d503a4490c15]*/

#define XML_COMBINED_VERSION (10000*XML_MAJOR_VERSION+100*XML_MINOR_VERSION+XML_MICRO_VERSION)

static XML_Memory_Handling_Suite ExpatMemoryHandler = {
    PyObject_Malloc, PyObject_Realloc, PyObject_Free};

enum HandlerTypes {
    StartElement,
    EndElement,
    ProcessingInstruction,
    CharacterData,
    UnparsedEntityDecl,
    NotationDecl,
    StartNamespaceDecl,
    EndNamespaceDecl,
    Comment,
    StartCdataSection,
    EndCdataSection,
    Default,
    DefaultHandlerExpand,
    NotStandalone,
    ExternalEntityRef,
    StartDoctypeDecl,
    EndDoctypeDecl,
    EntityDecl,
    XmlDecl,
    ElementDecl,
    AttlistDecl,
#if XML_COMBINED_VERSION >= 19504
    SkippedEntity,
#endif
    _DummyDecl
};

typedef struct {
    PyTypeObject *xml_parse_type;
    PyObject *error;
    PyObject *str_read;
} pyexpat_state;

static inline pyexpat_state*
pyexpat_get_state(PyObject *module)
{
    void *state = PyModule_GetState(module);
    assert(state != NULL);
    return (pyexpat_state *)state;
}

/* ----------------------------------------------------- */

/* Declarations for objects of type xmlparser */

typedef struct {
    PyObject_HEAD

    XML_Parser itself;
    int ordered_attributes;     /* Return attributes as a list. */
    int specified_attributes;   /* Report only specified attributes. */
    int in_callback;            /* Is a callback active? */
    int ns_prefixes;            /* Namespace-triplets mode? */
    XML_Char *buffer;           /* Buffer used when accumulating characters */
                                /* NULL if not enabled */
    int buffer_size;            /* Size of buffer, in XML_Char units */
    int buffer_used;            /* Buffer units in use */
    PyObject *intern;           /* Dictionary to intern strings */
    PyObject **handlers;
} xmlparseobject;

#include "clinic/pyexpat.c.h"

#define CHARACTER_DATA_BUFFER_SIZE 8192

typedef void (*xmlhandlersetter)(XML_Parser self, void *meth);
typedef void* xmlhandler;

struct HandlerInfo {
    const char *name;
    xmlhandlersetter setter;
    xmlhandler handler;
    PyGetSetDef getset;
};

static struct HandlerInfo handler_info[64];

/* Set an integer attribute on the error object; return true on success,
 * false on an exception.
 */
static int
set_error_attr(PyObject *err, const char *name, int value)
{
    PyObject *v = PyLong_FromLong(value);

    if (v == NULL || PyObject_SetAttrString(err, name, v) == -1) {
        Py_XDECREF(v);
        return 0;
    }
    Py_DECREF(v);
    return 1;
}

/* Build and set an Expat exception, including positioning
 * information.  Always returns NULL.
 */
static PyObject *
set_error(pyexpat_state *state, xmlparseobject *self, enum XML_Error code)
{
    PyObject *err;
    PyObject *buffer;
    XML_Parser parser = self->itself;
    int lineno = XML_GetErrorLineNumber(parser);
    int column = XML_GetErrorColumnNumber(parser);

    buffer = PyUnicode_FromFormat("%s: line %i, column %i",
                                  XML_ErrorString(code), lineno, column);
    if (buffer == NULL)
        return NULL;
    err = PyObject_CallOneArg(state->error, buffer);
    Py_DECREF(buffer);
    if (  err != NULL
          && set_error_attr(err, "code", code)
          && set_error_attr(err, "offset", column)
          && set_error_attr(err, "lineno", lineno)) {
        PyErr_SetObject(state->error, err);
    }
    Py_XDECREF(err);
    return NULL;
}

static int
have_handler(xmlparseobject *self, int type)
{
    PyObject *handler = self->handlers[type];
    return handler != NULL;
}

/* Convert a string of XML_Chars into a Unicode string.
   Returns None if str is a null pointer. */

static PyObject *
conv_string_to_unicode(const XML_Char *str)
{
    /* XXX currently this code assumes that XML_Char is 8-bit,
       and hence in UTF-8.  */
    /* UTF-8 from Expat, Unicode desired */
    if (str == NULL) {
        Py_RETURN_NONE;
    }
    return PyUnicode_DecodeUTF8(str, strlen(str), "strict");
}

static PyObject *
conv_string_len_to_unicode(const XML_Char *str, int len)
{
    /* XXX currently this code assumes that XML_Char is 8-bit,
       and hence in UTF-8.  */
    /* UTF-8 from Expat, Unicode desired */
    if (str == NULL) {
        Py_RETURN_NONE;
    }
    return PyUnicode_DecodeUTF8((const char *)str, len, "strict");
}

/* Callback routines */

static void clear_handlers(xmlparseobject *self, int initial);

/* This handler is used when an error has been detected, in the hope
   that actual parsing can be terminated early.  This will only help
   if an external entity reference is encountered. */
static int
error_external_entity_ref_handler(XML_Parser parser,
                                  const XML_Char *context,
                                  const XML_Char *base,
                                  const XML_Char *systemId,
                                  const XML_Char *publicId)
{
    return 0;
}

/* Dummy character data handler used when an error (exception) has
   been detected, and the actual parsing can be terminated early.
   This is needed since character data handler can't be safely removed
   from within the character data handler, but can be replaced.  It is
   used only from the character data handler trampoline, and must be
   used right after `flag_error()` is called. */
static void
noop_character_data_handler(void *userData, const XML_Char *data, int len)
{
    /* Do nothing. */
}

static void
flag_error(xmlparseobject *self)
{
    clear_handlers(self, 0);
    XML_SetExternalEntityRefHandler(self->itself,
                                    error_external_entity_ref_handler);
}

static PyObject*
call_with_frame(const char *funcname, int lineno, PyObject* func, PyObject* args,
                xmlparseobject *self)
{
    PyObject *res;

    res = PyObject_Call(func, args, NULL);
    if (res == NULL) {
        _PyTraceback_Add(funcname, __FILE__, lineno);
        XML_StopParser(self->itself, XML_FALSE);
    }
    return res;
}

static PyObject*
string_intern(xmlparseobject *self, const char* str)
{
    PyObject *result = conv_string_to_unicode(str);
    PyObject *value;
    /* result can be NULL if the unicode conversion failed. */
    if (!result)
        return result;
    if (!self->intern)
        return result;
    value = PyDict_GetItemWithError(self->intern, result);
    if (!value) {
        if (!PyErr_Occurred() &&
            PyDict_SetItem(self->intern, result, result) == 0)
        {
            return result;
        }
        else {
            Py_DECREF(result);
            return NULL;
        }
    }
    Py_INCREF(value);
    Py_DECREF(result);
    return value;
}

/* Return 0 on success, -1 on exception.
 * flag_error() will be called before return if needed.
 */
static int
call_character_handler(xmlparseobject *self, const XML_Char *buffer, int len)
{
    PyObject *args;
    PyObject *temp;

    if (!have_handler(self, CharacterData))
        return -1;

    args = PyTuple_New(1);
    if (args == NULL)
        return -1;
    temp = (conv_string_len_to_unicode(buffer, len));
    if (temp == NULL) {
        Py_DECREF(args);
        flag_error(self);
        XML_SetCharacterDataHandler(self->itself,
                                    noop_character_data_handler);
        return -1;
    }
    PyTuple_SET_ITEM(args, 0, temp);
    /* temp is now a borrowed reference; consider it unused. */
    self->in_callback = 1;
    temp = call_with_frame("CharacterData", __LINE__,
                           self->handlers[CharacterData], args, self);
    /* temp is an owned reference again, or NULL */
    self->in_callback = 0;
    Py_DECREF(args);
    if (temp == NULL) {
        flag_error(self);
        XML_SetCharacterDataHandler(self->itself,
                                    noop_character_data_handler);
        return -1;
    }
    Py_DECREF(temp);
    return 0;
}

static int
flush_character_buffer(xmlparseobject *self)
{
    int rc;
    if (self->buffer == NULL || self->buffer_used == 0)
        return 0;
    rc = call_character_handler(self, self->buffer, self->buffer_used);
    self->buffer_used = 0;
    return rc;
}

static void
my_CharacterDataHandler(void *userData, const XML_Char *data, int len)
{
    xmlparseobject *self = (xmlparseobject *) userData;

    if (PyErr_Occurred())
        return;

    if (self->buffer == NULL)
        call_character_handler(self, data, len);
    else {
        if ((self->buffer_used + len) > self->buffer_size) {
            if (flush_character_buffer(self) < 0)
                return;
            /* handler might have changed; drop the rest on the floor
             * if there isn't a handler anymore
             */
            if (!have_handler(self, CharacterData))
                return;
        }
        if (len > self->buffer_size) {
            call_character_handler(self, data, len);
            self->buffer_used = 0;
        }
        else {
            memcpy(self->buffer + self->buffer_used,
                   data, len * sizeof(XML_Char));
            self->buffer_used += len;
        }
    }
}

static void
my_StartElementHandler(void *userData,
                       const XML_Char *name, const XML_Char *atts[])
{
    xmlparseobject *self = (xmlparseobject *)userData;

    if (have_handler(self, StartElement)) {
        PyObject *container, *rv, *args;
        int i, max;

        if (PyErr_Occurred())
            return;

        if (flush_character_buffer(self) < 0)
            return;
        /* Set max to the number of slots filled in atts[]; max/2 is
         * the number of attributes we need to process.
         */
        if (self->specified_attributes) {
            max = XML_GetSpecifiedAttributeCount(self->itself);
        }
        else {
            max = 0;
            while (atts[max] != NULL)
                max += 2;
        }
        /* Build the container. */
        if (self->ordered_attributes)
            container = PyList_New(max);
        else
            container = PyDict_New();
        if (container == NULL) {
            flag_error(self);
            return;
        }
        for (i = 0; i < max; i += 2) {
            PyObject *n = string_intern(self, (XML_Char *) atts[i]);
            PyObject *v;
            if (n == NULL) {
                flag_error(self);
                Py_DECREF(container);
                return;
            }
            v = conv_string_to_unicode((XML_Char *) atts[i+1]);
            if (v == NULL) {
                flag_error(self);
                Py_DECREF(container);
                Py_DECREF(n);
                return;
            }
            if (self->ordered_attributes) {
                PyList_SET_ITEM(container, i, n);
                PyList_SET_ITEM(container, i+1, v);
            }
            else if (PyDict_SetItem(container, n, v)) {
                flag_error(self);
                Py_DECREF(n);
                Py_DECREF(v);
                Py_DECREF(container);
                return;
            }
            else {
                Py_DECREF(n);
                Py_DECREF(v);
            }
        }
        args = string_intern(self, name);
        if (args == NULL) {
            Py_DECREF(container);
            return;
        }
        args = Py_BuildValue("(NN)", args, container);
        if (args == NULL) {
            return;
        }
        /* Container is now a borrowed reference; ignore it. */
        self->in_callback = 1;
        rv = call_with_frame("StartElement", __LINE__,
                             self->handlers[StartElement], args, self);
        self->in_callback = 0;
        Py_DECREF(args);
        if (rv == NULL) {
            flag_error(self);
            return;
        }
        Py_DECREF(rv);
    }
}

#define RC_HANDLER(RC, NAME, PARAMS, INIT, PARAM_FORMAT, CONVERSION, \
                RETURN, GETUSERDATA) \
static RC \
my_##NAME##Handler PARAMS {\
    xmlparseobject *self = GETUSERDATA ; \
    PyObject *args = NULL; \
    PyObject *rv = NULL; \
    INIT \
\
    if (have_handler(self, NAME)) { \
        if (PyErr_Occurred()) \
            return RETURN; \
        if (flush_character_buffer(self) < 0) \
            return RETURN; \
        args = Py_BuildValue PARAM_FORMAT ;\
        if (!args) { flag_error(self); return RETURN;} \
        self->in_callback = 1; \
        rv = call_with_frame(#NAME,__LINE__, \
                             self->handlers[NAME], args, self); \
        self->in_callback = 0; \
        Py_DECREF(args); \
        if (rv == NULL) { \
            flag_error(self); \
            return RETURN; \
        } \
        CONVERSION \
        Py_DECREF(rv); \
    } \
    return RETURN; \
}

#define VOID_HANDLER(NAME, PARAMS, PARAM_FORMAT) \
        RC_HANDLER(void, NAME, PARAMS, ;, PARAM_FORMAT, ;, ;,\
        (xmlparseobject *)userData)

#define INT_HANDLER(NAME, PARAMS, PARAM_FORMAT)\
        RC_HANDLER(int, NAME, PARAMS, int rc=0;, PARAM_FORMAT, \
                        rc = PyLong_AsLong(rv);, rc, \
        (xmlparseobject *)userData)

VOID_HANDLER(EndElement,
             (void *userData, const XML_Char *name),
             ("(N)", string_intern(self, name)))

VOID_HANDLER(ProcessingInstruction,
             (void *userData,
              const XML_Char *target,
              const XML_Char *data),
             ("(NO&)", string_intern(self, target), conv_string_to_unicode ,data))

VOID_HANDLER(UnparsedEntityDecl,
             (void *userData,
              const XML_Char *entityName,
              const XML_Char *base,
              const XML_Char *systemId,
              const XML_Char *publicId,
              const XML_Char *notationName),
             ("(NNNNN)",
              string_intern(self, entityName), string_intern(self, base),
              string_intern(self, systemId), string_intern(self, publicId),
              string_intern(self, notationName)))

VOID_HANDLER(EntityDecl,
             (void *userData,
              const XML_Char *entityName,
              int is_parameter_entity,
              const XML_Char *value,
              int value_length,
              const XML_Char *base,
              const XML_Char *systemId,
              const XML_Char *publicId,
              const XML_Char *notationName),
             ("NiNNNNN",
              string_intern(self, entityName), is_parameter_entity,
              (conv_string_len_to_unicode(value, value_length)),
              string_intern(self, base), string_intern(self, systemId),
              string_intern(self, publicId),
              string_intern(self, notationName)))

VOID_HANDLER(XmlDecl,
             (void *userData,
              const XML_Char *version,
              const XML_Char *encoding,
              int standalone),
             ("(O&O&i)",
              conv_string_to_unicode ,version, conv_string_to_unicode ,encoding,
              standalone))

static PyObject *
conv_content_model(XML_Content * const model,
                   PyObject *(*conv_string)(const XML_Char *))
{
    PyObject *result = NULL;
    PyObject *children = PyTuple_New(model->numchildren);
    int i;

    if (children != NULL) {
        assert(model->numchildren < INT_MAX);
        for (i = 0; i < (int)model->numchildren; ++i) {
            PyObject *child = conv_content_model(&model->children[i],
                                                 conv_string);
            if (child == NULL) {
                Py_XDECREF(children);
                return NULL;
            }
            PyTuple_SET_ITEM(children, i, child);
        }
        result = Py_BuildValue("(iiO&N)",
                               model->type, model->quant,
                               conv_string,model->name, children);
    }
    return result;
}

static void
my_ElementDeclHandler(void *userData,
                      const XML_Char *name,
                      XML_Content *model)
{
    xmlparseobject *self = (xmlparseobject *)userData;
    PyObject *args = NULL;

    if (have_handler(self, ElementDecl)) {
        PyObject *rv = NULL;
        PyObject *modelobj, *nameobj;

        if (PyErr_Occurred())
            return;

        if (flush_character_buffer(self) < 0)
            goto finally;
        modelobj = conv_content_model(model, (conv_string_to_unicode));
        if (modelobj == NULL) {
            flag_error(self);
            goto finally;
        }
        nameobj = string_intern(self, name);
        if (nameobj == NULL) {
            Py_DECREF(modelobj);
            flag_error(self);
            goto finally;
        }
        args = Py_BuildValue("NN", nameobj, modelobj);
        if (args == NULL) {
            flag_error(self);
            goto finally;
        }
        self->in_callback = 1;
        rv = call_with_frame("ElementDecl", __LINE__,
                             self->handlers[ElementDecl], args, self);
        self->in_callback = 0;
        if (rv == NULL) {
            flag_error(self);
            goto finally;
        }
        Py_DECREF(rv);
    }
 finally:
    Py_XDECREF(args);
    XML_FreeContentModel(self->itself, model);
    return;
}

VOID_HANDLER(AttlistDecl,
             (void *userData,
              const XML_Char *elname,
              const XML_Char *attname,
              const XML_Char *att_type,
              const XML_Char *dflt,
              int isrequired),
             ("(NNO&O&i)",
              string_intern(self, elname), string_intern(self, attname),
              conv_string_to_unicode ,att_type, conv_string_to_unicode ,dflt,
              isrequired))

#if XML_COMBINED_VERSION >= 19504
VOID_HANDLER(SkippedEntity,
             (void *userData,
              const XML_Char *entityName,
              int is_parameter_entity),
             ("Ni",
              string_intern(self, entityName), is_parameter_entity))
#endif

VOID_HANDLER(NotationDecl,
                (void *userData,
                        const XML_Char *notationName,
                        const XML_Char *base,
                        const XML_Char *systemId,
                        const XML_Char *publicId),
                ("(NNNN)",
                 string_intern(self, notationName), string_intern(self, base),
                 string_intern(self, systemId), string_intern(self, publicId)))

VOID_HANDLER(StartNamespaceDecl,
                (void *userData,
                      const XML_Char *prefix,
                      const XML_Char *uri),
                ("(NN)",
                 string_intern(self, prefix), string_intern(self, uri)))

VOID_HANDLER(EndNamespaceDecl,
                (void *userData,
                    const XML_Char *prefix),
                ("(N)", string_intern(self, prefix)))

VOID_HANDLER(Comment,
               (void *userData, const XML_Char *data),
                ("(O&)", conv_string_to_unicode ,data))

VOID_HANDLER(StartCdataSection,
               (void *userData),
                ("()"))

VOID_HANDLER(EndCdataSection,
               (void *userData),
                ("()"))

VOID_HANDLER(Default,
              (void *userData, const XML_Char *s, int len),
              ("(N)", (conv_string_len_to_unicode(s,len))))

VOID_HANDLER(DefaultHandlerExpand,
              (void *userData, const XML_Char *s, int len),
              ("(N)", (conv_string_len_to_unicode(s,len))))
#define my_DefaultHandlerExpand my_DefaultHandlerExpandHandler

INT_HANDLER(NotStandalone,
                (void *userData),
                ("()"))

RC_HANDLER(int, ExternalEntityRef,
                (XML_Parser parser,
                    const XML_Char *context,
                    const XML_Char *base,
                    const XML_Char *systemId,
                    const XML_Char *publicId),
                int rc=0;,
                ("(O&NNN)",
                 conv_string_to_unicode ,context, string_intern(self, base),
                 string_intern(self, systemId), string_intern(self, publicId)),
                rc = PyLong_AsLong(rv);, rc,
                XML_GetUserData(parser))

/* XXX UnknownEncodingHandler */

VOID_HANDLER(StartDoctypeDecl,
             (void *userData, const XML_Char *doctypeName,
              const XML_Char *sysid, const XML_Char *pubid,
              int has_internal_subset),
             ("(NNNi)", string_intern(self, doctypeName),
              string_intern(self, sysid), string_intern(self, pubid),
              has_internal_subset))

VOID_HANDLER(EndDoctypeDecl, (void *userData), ("()"))

/* ---------------------------------------------------------------- */
/*[clinic input]
class pyexpat.xmlparser "xmlparseobject *" "&Xmlparsetype"
[clinic start generated code]*/
/*[clinic end generated code: output=da39a3ee5e6b4b0d input=2393162385232e1c]*/


static PyObject *
get_parse_result(pyexpat_state *state, xmlparseobject *self, int rv)
{
    if (PyErr_Occurred()) {
        return NULL;
    }
    if (rv == 0) {
        return set_error(state, self, XML_GetErrorCode(self->itself));
    }
    if (flush_character_buffer(self) < 0) {
        return NULL;
    }
    return PyLong_FromLong(rv);
}

#define MAX_CHUNK_SIZE (1 << 20)

/*[clinic input]
pyexpat.xmlparser.Parse

    cls: defining_class
    data: object
    isfinal: bool = False
    /

Parse XML data.

`isfinal' should be true at end of input.
[clinic start generated code]*/

static PyObject *
<<<<<<< HEAD
pyexpat_xmlparser_Parse_impl(xmlparseobject *self, PyObject *data,
                             int isfinal)
/*[clinic end generated code: output=f4db843dd1f4ed4b input=089c927235118d83]*/
=======
pyexpat_xmlparser_Parse_impl(xmlparseobject *self, PyTypeObject *cls,
                             PyObject *data, int isfinal)
/*[clinic end generated code: output=8faffe07fe1f862a input=fc97f833558ca715]*/
>>>>>>> c68573b3
{
    const char *s;
    Py_ssize_t slen;
    Py_buffer view;
    int rc;
    pyexpat_state *state = PyType_GetModuleState(cls);

    if (PyUnicode_Check(data)) {
        view.buf = NULL;
        s = PyUnicode_AsUTF8AndSize(data, &slen);
        if (s == NULL)
            return NULL;
        /* Explicitly set UTF-8 encoding. Return code ignored. */
        (void)XML_SetEncoding(self->itself, "utf-8");
    }
    else {
        if (PyObject_GetBuffer(data, &view, PyBUF_SIMPLE) < 0)
            return NULL;
        s = view.buf;
        slen = view.len;
    }

    static_assert(MAX_CHUNK_SIZE <= INT_MAX,
                  "MAX_CHUNK_SIZE is larger than INT_MAX");
    while (slen > MAX_CHUNK_SIZE) {
        rc = XML_Parse(self->itself, s, MAX_CHUNK_SIZE, 0);
        if (!rc)
            goto done;
        s += MAX_CHUNK_SIZE;
        slen -= MAX_CHUNK_SIZE;
    }

    assert(slen <= INT_MAX);
    rc = XML_Parse(self->itself, s, (int)slen, isfinal);

done:
    if (view.buf != NULL) {
        PyBuffer_Release(&view);
    }
    return get_parse_result(state, self, rc);
}

/* File reading copied from cPickle */

#define BUF_SIZE 2048

static int
readinst(char *buf, int buf_size, PyObject *meth)
{
    PyObject *str;
    Py_ssize_t len;
    const char *ptr;

    str = PyObject_CallFunction(meth, "i", buf_size);
    if (str == NULL)
        goto error;

    if (PyBytes_Check(str))
        ptr = PyBytes_AS_STRING(str);
    else if (PyByteArray_Check(str))
        ptr = PyByteArray_AS_STRING(str);
    else {
        PyErr_Format(PyExc_TypeError,
                     "read() did not return a bytes object (type=%.400s)",
                     Py_TYPE(str)->tp_name);
        goto error;
    }
    len = Py_SIZE(str);
    if (len > buf_size) {
        PyErr_Format(PyExc_ValueError,
                     "read() returned too much data: "
                     "%i bytes requested, %zd returned",
                     buf_size, len);
        goto error;
    }
    memcpy(buf, ptr, len);
    Py_DECREF(str);
    /* len <= buf_size <= INT_MAX */
    return (int)len;

error:
    Py_XDECREF(str);
    return -1;
}

/*[clinic input]
pyexpat.xmlparser.ParseFile

    cls: defining_class
    file: object
    /

Parse XML data from file-like object.
[clinic start generated code]*/

static PyObject *
pyexpat_xmlparser_ParseFile_impl(xmlparseobject *self, PyTypeObject *cls,
                                 PyObject *file)
/*[clinic end generated code: output=34780a094c8ca3ae input=ba4bc9c541684793]*/
{
    int rv = 1;
    PyObject *readmethod = NULL;

    pyexpat_state *state = PyType_GetModuleState(cls);

    if (_PyObject_LookupAttr(file, state->str_read, &readmethod) < 0) {
        return NULL;
    }
    if (readmethod == NULL) {
        PyErr_SetString(PyExc_TypeError,
                        "argument must have 'read' attribute");
        return NULL;
    }
    for (;;) {
        int bytes_read;
        void *buf = XML_GetBuffer(self->itself, BUF_SIZE);
        if (buf == NULL) {
            Py_XDECREF(readmethod);
            return get_parse_result(state, self, 0);
        }

        bytes_read = readinst(buf, BUF_SIZE, readmethod);
        if (bytes_read < 0) {
            Py_DECREF(readmethod);
            return NULL;
        }
        rv = XML_ParseBuffer(self->itself, bytes_read, bytes_read == 0);
        if (PyErr_Occurred()) {
            Py_XDECREF(readmethod);
            return NULL;
        }

        if (!rv || bytes_read == 0)
            break;
    }
    Py_XDECREF(readmethod);
    return get_parse_result(state, self, rv);
}

/*[clinic input]
pyexpat.xmlparser.SetBase

    base: str
    /

Set the base URL for the parser.
[clinic start generated code]*/

static PyObject *
pyexpat_xmlparser_SetBase_impl(xmlparseobject *self, const char *base)
/*[clinic end generated code: output=c212ddceb607b539 input=c684e5de895ee1a8]*/
{
    if (!XML_SetBase(self->itself, base)) {
        return PyErr_NoMemory();
    }
    Py_RETURN_NONE;
}

/*[clinic input]
pyexpat.xmlparser.GetBase

Return base URL string for the parser.
[clinic start generated code]*/

static PyObject *
pyexpat_xmlparser_GetBase_impl(xmlparseobject *self)
/*[clinic end generated code: output=2886cb21f9a8739a input=918d71c38009620e]*/
{
    return Py_BuildValue("z", XML_GetBase(self->itself));
}

/*[clinic input]
pyexpat.xmlparser.GetInputContext

Return the untranslated text of the input that caused the current event.

If the event was generated by a large amount of text (such as a start tag
for an element with many attributes), not all of the text may be available.
[clinic start generated code]*/

static PyObject *
pyexpat_xmlparser_GetInputContext_impl(xmlparseobject *self)
/*[clinic end generated code: output=a88026d683fc22cc input=034df8712db68379]*/
{
    if (self->in_callback) {
        int offset, size;
        const char *buffer
            = XML_GetInputContext(self->itself, &offset, &size);

        if (buffer != NULL)
            return PyBytes_FromStringAndSize(buffer + offset,
                                              size - offset);
        else
            Py_RETURN_NONE;
    }
    else
        Py_RETURN_NONE;
}

/*[clinic input]
pyexpat.xmlparser.ExternalEntityParserCreate

    cls: defining_class
    context: str(accept={str, NoneType})
    encoding: str = NULL
    /

Create a parser for parsing an external entity based on the information passed to the ExternalEntityRefHandler.
[clinic start generated code]*/

static PyObject *
pyexpat_xmlparser_ExternalEntityParserCreate_impl(xmlparseobject *self,
                                                  PyTypeObject *cls,
                                                  const char *context,
                                                  const char *encoding)
/*[clinic end generated code: output=01d4472b49cb3f92 input=ec70c6b9e6e9619a]*/
{
    xmlparseobject *new_parser;
    int i;

    pyexpat_state *state = PyType_GetModuleState(cls);

    new_parser = PyObject_GC_New(xmlparseobject, state->xml_parse_type);
    if (new_parser == NULL) {
        return NULL;
    }

    new_parser->buffer_size = self->buffer_size;
    new_parser->buffer_used = 0;
    new_parser->buffer = NULL;
    new_parser->ordered_attributes = self->ordered_attributes;
    new_parser->specified_attributes = self->specified_attributes;
    new_parser->in_callback = 0;
    new_parser->ns_prefixes = self->ns_prefixes;
    new_parser->itself = XML_ExternalEntityParserCreate(self->itself, context,
                                                        encoding);
    new_parser->handlers = 0;
    new_parser->intern = Py_XNewRef(self->intern);

    if (self->buffer != NULL) {
        new_parser->buffer = PyMem_Malloc(new_parser->buffer_size);
        if (new_parser->buffer == NULL) {
            Py_DECREF(new_parser);
            return PyErr_NoMemory();
        }
    }
    if (!new_parser->itself) {
        Py_DECREF(new_parser);
        return PyErr_NoMemory();
    }

    XML_SetUserData(new_parser->itself, (void *)new_parser);

    /* allocate and clear handlers first */
    for (i = 0; handler_info[i].name != NULL; i++)
        /* do nothing */;

    new_parser->handlers = PyMem_New(PyObject *, i);
    if (!new_parser->handlers) {
        Py_DECREF(new_parser);
        return PyErr_NoMemory();
    }
    clear_handlers(new_parser, 1);

    /* then copy handlers from self */
    for (i = 0; handler_info[i].name != NULL; i++) {
        PyObject *handler = self->handlers[i];
        if (handler != NULL) {
            new_parser->handlers[i] = Py_NewRef(handler);
            handler_info[i].setter(new_parser->itself,
                                   handler_info[i].handler);
        }
    }

    PyObject_GC_Track(new_parser);
    return (PyObject *)new_parser;
}

/*[clinic input]
pyexpat.xmlparser.SetParamEntityParsing

    flag: int
    /

Controls parsing of parameter entities (including the external DTD subset).

Possible flag values are XML_PARAM_ENTITY_PARSING_NEVER,
XML_PARAM_ENTITY_PARSING_UNLESS_STANDALONE and
XML_PARAM_ENTITY_PARSING_ALWAYS. Returns true if setting the flag
was successful.
[clinic start generated code]*/

static PyObject *
pyexpat_xmlparser_SetParamEntityParsing_impl(xmlparseobject *self, int flag)
/*[clinic end generated code: output=18668ee8e760d64c input=8aea19b4b15e9af1]*/
{
    flag = XML_SetParamEntityParsing(self->itself, flag);
    return PyLong_FromLong(flag);
}


#if XML_COMBINED_VERSION >= 19505
/*[clinic input]
pyexpat.xmlparser.UseForeignDTD

    cls: defining_class
    flag: bool = True
    /

Allows the application to provide an artificial external subset if one is not specified as part of the document instance.

This readily allows the use of a 'default' document type controlled by the
application, while still getting the advantage of providing document type
information to the parser. 'flag' defaults to True if not provided.
[clinic start generated code]*/

static PyObject *
pyexpat_xmlparser_UseForeignDTD_impl(xmlparseobject *self, PyTypeObject *cls,
                                     int flag)
/*[clinic end generated code: output=d7d98252bd25a20f input=23440ecb0573fb29]*/
{
    pyexpat_state *state = PyType_GetModuleState(cls);
    enum XML_Error rc;

    rc = XML_UseForeignDTD(self->itself, flag ? XML_TRUE : XML_FALSE);
    if (rc != XML_ERROR_NONE) {
        return set_error(state, self, rc);
    }
    Py_RETURN_NONE;
}
#endif

static struct PyMethodDef xmlparse_methods[] = {
    PYEXPAT_XMLPARSER_PARSE_METHODDEF
    PYEXPAT_XMLPARSER_PARSEFILE_METHODDEF
    PYEXPAT_XMLPARSER_SETBASE_METHODDEF
    PYEXPAT_XMLPARSER_GETBASE_METHODDEF
    PYEXPAT_XMLPARSER_GETINPUTCONTEXT_METHODDEF
    PYEXPAT_XMLPARSER_EXTERNALENTITYPARSERCREATE_METHODDEF
    PYEXPAT_XMLPARSER_SETPARAMENTITYPARSING_METHODDEF
#if XML_COMBINED_VERSION >= 19505
    PYEXPAT_XMLPARSER_USEFOREIGNDTD_METHODDEF
#endif
    {NULL, NULL}  /* sentinel */
};

/* ---------- */



/* pyexpat international encoding support.
   Make it as simple as possible.
*/

static int
PyUnknownEncodingHandler(void *encodingHandlerData,
                         const XML_Char *name,
                         XML_Encoding *info)
{
    static unsigned char template_buffer[256] = {0};
    PyObject* u;
    int i;
    const void *data;
    int kind;

    if (PyErr_Occurred())
        return XML_STATUS_ERROR;

    if (template_buffer[1] == 0) {
        for (i = 0; i < 256; i++)
            template_buffer[i] = i;
    }

    u = PyUnicode_Decode((char*) template_buffer, 256, name, "replace");
    if (u == NULL || PyUnicode_READY(u)) {
        Py_XDECREF(u);
        return XML_STATUS_ERROR;
    }

    if (PyUnicode_GET_LENGTH(u) != 256) {
        Py_DECREF(u);
        PyErr_SetString(PyExc_ValueError,
                        "multi-byte encodings are not supported");
        return XML_STATUS_ERROR;
    }

    kind = PyUnicode_KIND(u);
    data = PyUnicode_DATA(u);
    for (i = 0; i < 256; i++) {
        Py_UCS4 ch = PyUnicode_READ(kind, data, i);
        if (ch != Py_UNICODE_REPLACEMENT_CHARACTER)
            info->map[i] = ch;
        else
            info->map[i] = -1;
    }

    info->data = NULL;
    info->convert = NULL;
    info->release = NULL;
    Py_DECREF(u);

    return XML_STATUS_OK;
}


static PyObject *
newxmlparseobject(pyexpat_state *state, const char *encoding,
                  const char *namespace_separator, PyObject *intern)
{
    int i;
    xmlparseobject *self;

    self = PyObject_GC_New(xmlparseobject, state->xml_parse_type);
    if (self == NULL)
        return NULL;

    self->buffer = NULL;
    self->buffer_size = CHARACTER_DATA_BUFFER_SIZE;
    self->buffer_used = 0;
    self->ordered_attributes = 0;
    self->specified_attributes = 0;
    self->in_callback = 0;
    self->ns_prefixes = 0;
    self->handlers = NULL;
    self->intern = Py_XNewRef(intern);

    /* namespace_separator is either NULL or contains one char + \0 */
    self->itself = XML_ParserCreate_MM(encoding, &ExpatMemoryHandler,
                                       namespace_separator);
    if (self->itself == NULL) {
        PyErr_SetString(PyExc_RuntimeError,
                        "XML_ParserCreate failed");
        Py_DECREF(self);
        return NULL;
    }
#if XML_COMBINED_VERSION >= 20100
    /* This feature was added upstream in libexpat 2.1.0. */
    XML_SetHashSalt(self->itself,
                    (unsigned long)_Py_HashSecret.expat.hashsalt);
#endif
    XML_SetUserData(self->itself, (void *)self);
    XML_SetUnknownEncodingHandler(self->itself,
                  (XML_UnknownEncodingHandler) PyUnknownEncodingHandler, NULL);

    for (i = 0; handler_info[i].name != NULL; i++)
        /* do nothing */;

    self->handlers = PyMem_New(PyObject *, i);
    if (!self->handlers) {
        Py_DECREF(self);
        return PyErr_NoMemory();
    }
    clear_handlers(self, 1);

    PyObject_GC_Track(self);
    return (PyObject*)self;
}

static int
xmlparse_traverse(xmlparseobject *op, visitproc visit, void *arg)
{
    for (int i = 0; handler_info[i].name != NULL; i++) {
        Py_VISIT(op->handlers[i]);
    }
    Py_VISIT(Py_TYPE(op));
    return 0;
}

static int
xmlparse_clear(xmlparseobject *op)
{
    clear_handlers(op, 0);
    Py_CLEAR(op->intern);
    return 0;
}

static void
xmlparse_dealloc(xmlparseobject *self)
{
    PyObject_GC_UnTrack(self);
    (void)xmlparse_clear(self);
    if (self->itself != NULL)
        XML_ParserFree(self->itself);
    self->itself = NULL;

    if (self->handlers != NULL) {
        PyMem_Free(self->handlers);
        self->handlers = NULL;
    }
    if (self->buffer != NULL) {
        PyMem_Free(self->buffer);
        self->buffer = NULL;
    }
    PyTypeObject *tp = Py_TYPE(self);
    PyObject_GC_Del(self);
    Py_DECREF(tp);
}


static PyObject *
xmlparse_handler_getter(xmlparseobject *self, struct HandlerInfo *hi)
{
    assert((hi - handler_info) < (Py_ssize_t)Py_ARRAY_LENGTH(handler_info));
    int handlernum = (int)(hi - handler_info);
    PyObject *result = self->handlers[handlernum];
    if (result == NULL)
        result = Py_None;
    return Py_NewRef(result);
}

static int
xmlparse_handler_setter(xmlparseobject *self, PyObject *v, struct HandlerInfo *hi)
{
    assert((hi - handler_info) < (Py_ssize_t)Py_ARRAY_LENGTH(handler_info));
    int handlernum = (int)(hi - handler_info);
    if (v == NULL) {
        PyErr_SetString(PyExc_RuntimeError, "Cannot delete attribute");
        return -1;
    }
    if (handlernum == CharacterData) {
        /* If we're changing the character data handler, flush all
         * cached data with the old handler.  Not sure there's a
         * "right" thing to do, though, but this probably won't
         * happen.
         */
        if (flush_character_buffer(self) < 0)
            return -1;
    }

    xmlhandler c_handler = NULL;
    if (v == Py_None) {
        /* If this is the character data handler, and a character
           data handler is already active, we need to be more
           careful.  What we can safely do is replace the existing
           character data handler callback function with a no-op
           function that will refuse to call Python.  The downside
           is that this doesn't completely remove the character
           data handler from the C layer if there's any callback
           active, so Expat does a little more work than it
           otherwise would, but that's really an odd case.  A more
           elaborate system of handlers and state could remove the
           C handler more effectively. */
        if (handlernum == CharacterData && self->in_callback)
            c_handler = noop_character_data_handler;
        v = NULL;
    }
    else if (v != NULL) {
        Py_INCREF(v);
        c_handler = handler_info[handlernum].handler;
    }
    Py_XSETREF(self->handlers[handlernum], v);
    handler_info[handlernum].setter(self->itself, c_handler);
    return 0;
}

#define INT_GETTER(name) \
    static PyObject * \
    xmlparse_##name##_getter(xmlparseobject *self, void *closure) \
    { \
        return PyLong_FromLong((long) XML_Get##name(self->itself)); \
    }
INT_GETTER(ErrorCode)
INT_GETTER(ErrorLineNumber)
INT_GETTER(ErrorColumnNumber)
INT_GETTER(ErrorByteIndex)
INT_GETTER(CurrentLineNumber)
INT_GETTER(CurrentColumnNumber)
INT_GETTER(CurrentByteIndex)

#undef INT_GETTER

static PyObject *
xmlparse_buffer_text_getter(xmlparseobject *self, void *closure)
{
    return PyBool_FromLong(self->buffer != NULL);
}

static int
xmlparse_buffer_text_setter(xmlparseobject *self, PyObject *v, void *closure)
{
    if (v == NULL) {
        PyErr_SetString(PyExc_RuntimeError, "Cannot delete attribute");
        return -1;
    }
    int b = PyObject_IsTrue(v);
    if (b < 0)
        return -1;
    if (b) {
        if (self->buffer == NULL) {
            self->buffer = PyMem_Malloc(self->buffer_size);
            if (self->buffer == NULL) {
                PyErr_NoMemory();
                return -1;
            }
            self->buffer_used = 0;
        }
    }
    else if (self->buffer != NULL) {
        if (flush_character_buffer(self) < 0)
            return -1;
        PyMem_Free(self->buffer);
        self->buffer = NULL;
    }
    return 0;
}

static PyObject *
xmlparse_buffer_size_getter(xmlparseobject *self, void *closure)
{
    return PyLong_FromLong((long) self->buffer_size);
}

static int
xmlparse_buffer_size_setter(xmlparseobject *self, PyObject *v, void *closure)
{
    if (v == NULL) {
        PyErr_SetString(PyExc_RuntimeError, "Cannot delete attribute");
        return -1;
    }
    long new_buffer_size;
    if (!PyLong_Check(v)) {
        PyErr_SetString(PyExc_TypeError, "buffer_size must be an integer");
        return -1;
    }

    new_buffer_size = PyLong_AsLong(v);
    if (new_buffer_size <= 0) {
        if (!PyErr_Occurred())
            PyErr_SetString(PyExc_ValueError, "buffer_size must be greater than zero");
        return -1;
    }

    /* trivial case -- no change */
    if (new_buffer_size == self->buffer_size) {
        return 0;
    }

    /* check maximum */
    if (new_buffer_size > INT_MAX) {
        PyErr_Format(PyExc_ValueError, "buffer_size must not be greater than %i", INT_MAX);
        return -1;
    }

    if (self->buffer != NULL) {
        /* there is already a buffer */
        if (self->buffer_used != 0) {
            if (flush_character_buffer(self) < 0) {
                return -1;
            }
        }
        /* free existing buffer */
        PyMem_Free(self->buffer);
    }
    self->buffer = PyMem_Malloc(new_buffer_size);
    if (self->buffer == NULL) {
        PyErr_NoMemory();
        return -1;
    }
    self->buffer_size = new_buffer_size;
    return 0;
}

static PyObject *
xmlparse_buffer_used_getter(xmlparseobject *self, void *closure)
{
    return PyLong_FromLong((long) self->buffer_used);
}

static PyObject *
xmlparse_namespace_prefixes_getter(xmlparseobject *self, void *closure)
{
    return PyBool_FromLong(self->ns_prefixes);
}

static int
xmlparse_namespace_prefixes_setter(xmlparseobject *self, PyObject *v, void *closure)
{
    if (v == NULL) {
        PyErr_SetString(PyExc_RuntimeError, "Cannot delete attribute");
        return -1;
    }
    int b = PyObject_IsTrue(v);
    if (b < 0)
        return -1;
    self->ns_prefixes = b;
    XML_SetReturnNSTriplet(self->itself, self->ns_prefixes);
    return 0;
}

static PyObject *
xmlparse_ordered_attributes_getter(xmlparseobject *self, void *closure)
{
    return PyBool_FromLong(self->ordered_attributes);
}

static int
xmlparse_ordered_attributes_setter(xmlparseobject *self, PyObject *v, void *closure)
{
    if (v == NULL) {
        PyErr_SetString(PyExc_RuntimeError, "Cannot delete attribute");
        return -1;
    }
    int b = PyObject_IsTrue(v);
    if (b < 0)
        return -1;
    self->ordered_attributes = b;
    return 0;
}

static PyObject *
xmlparse_specified_attributes_getter(xmlparseobject *self, void *closure)
{
    return PyBool_FromLong((long) self->specified_attributes);
}

static int
xmlparse_specified_attributes_setter(xmlparseobject *self, PyObject *v, void *closure)
{
    if (v == NULL) {
        PyErr_SetString(PyExc_RuntimeError, "Cannot delete attribute");
        return -1;
    }
    int b = PyObject_IsTrue(v);
    if (b < 0)
        return -1;
    self->specified_attributes = b;
    return 0;
}

static PyMemberDef xmlparse_members[] = {
    {"intern", T_OBJECT, offsetof(xmlparseobject, intern), READONLY, NULL},
    {NULL}
};

#define XMLPARSE_GETTER_DEF(name) \
    {#name, (getter)xmlparse_##name##_getter, NULL, NULL},
#define XMLPARSE_GETTER_SETTER_DEF(name) \
    {#name, (getter)xmlparse_##name##_getter, \
            (setter)xmlparse_##name##_setter, NULL},

static PyGetSetDef xmlparse_getsetlist[] = {
    XMLPARSE_GETTER_DEF(ErrorCode)
    XMLPARSE_GETTER_DEF(ErrorLineNumber)
    XMLPARSE_GETTER_DEF(ErrorColumnNumber)
    XMLPARSE_GETTER_DEF(ErrorByteIndex)
    XMLPARSE_GETTER_DEF(CurrentLineNumber)
    XMLPARSE_GETTER_DEF(CurrentColumnNumber)
    XMLPARSE_GETTER_DEF(CurrentByteIndex)
    XMLPARSE_GETTER_SETTER_DEF(buffer_size)
    XMLPARSE_GETTER_SETTER_DEF(buffer_text)
    XMLPARSE_GETTER_DEF(buffer_used)
    XMLPARSE_GETTER_SETTER_DEF(namespace_prefixes)
    XMLPARSE_GETTER_SETTER_DEF(ordered_attributes)
    XMLPARSE_GETTER_SETTER_DEF(specified_attributes)
    {NULL},
};

#undef XMLPARSE_GETTER_DEF
#undef XMLPARSE_GETTER_SETTER_DEF

PyDoc_STRVAR(Xmlparsetype__doc__, "XML parser");

static PyType_Slot _xml_parse_type_spec_slots[] = {
    {Py_tp_dealloc, xmlparse_dealloc},
    {Py_tp_doc, (void *)Xmlparsetype__doc__},
    {Py_tp_traverse, xmlparse_traverse},
    {Py_tp_clear, xmlparse_clear},
    {Py_tp_methods, xmlparse_methods},
    {Py_tp_members, xmlparse_members},
    {Py_tp_getset, xmlparse_getsetlist},
    {0, 0}
};

static PyType_Spec _xml_parse_type_spec = {
    .name = "pyexpat.xmlparser",
    .basicsize = sizeof(xmlparseobject),
    .flags = (Py_TPFLAGS_DEFAULT | Py_TPFLAGS_HAVE_GC |
              Py_TPFLAGS_DISALLOW_INSTANTIATION | Py_TPFLAGS_IMMUTABLETYPE),
    .slots = _xml_parse_type_spec_slots,
};

/* End of code for xmlparser objects */
/* -------------------------------------------------------- */

/*[clinic input]
pyexpat.ParserCreate

    encoding: str(accept={str, NoneType}) = None
    namespace_separator: str(accept={str, NoneType}) = None
    intern: object = NULL

Return a new XML parser object.
[clinic start generated code]*/

static PyObject *
pyexpat_ParserCreate_impl(PyObject *module, const char *encoding,
                          const char *namespace_separator, PyObject *intern)
/*[clinic end generated code: output=295c0cf01ab1146c input=e8da8e8d7122cb5d]*/
{
    PyObject *result;
    int intern_decref = 0;

    if (namespace_separator != NULL
        && strlen(namespace_separator) > 1) {
        PyErr_SetString(PyExc_ValueError,
                        "namespace_separator must be at most one"
                        " character, omitted, or None");
        return NULL;
    }
    /* Explicitly passing None means no interning is desired.
       Not passing anything means that a new dictionary is used. */
    if (intern == Py_None)
        intern = NULL;
    else if (intern == NULL) {
        intern = PyDict_New();
        if (!intern)
            return NULL;
        intern_decref = 1;
    }
    else if (!PyDict_Check(intern)) {
        PyErr_SetString(PyExc_TypeError, "intern must be a dictionary");
        return NULL;
    }

    pyexpat_state *state = pyexpat_get_state(module);
    result = newxmlparseobject(state, encoding, namespace_separator, intern);
    if (intern_decref) {
        Py_DECREF(intern);
    }
    return result;
}

/*[clinic input]
pyexpat.ErrorString

    code: long
    /

Returns string error for given number.
[clinic start generated code]*/

static PyObject *
pyexpat_ErrorString_impl(PyObject *module, long code)
/*[clinic end generated code: output=2feae50d166f2174 input=cc67de010d9e62b3]*/
{
    return Py_BuildValue("z", XML_ErrorString((int)code));
}

/* List of methods defined in the module */

static struct PyMethodDef pyexpat_methods[] = {
    PYEXPAT_PARSERCREATE_METHODDEF
    PYEXPAT_ERRORSTRING_METHODDEF
    {NULL, NULL}  /* sentinel */
};

/* Module docstring */

PyDoc_STRVAR(pyexpat_module_documentation,
"Python wrapper for Expat parser.");

/* Initialization function for the module */

#ifndef MODULE_NAME
#define MODULE_NAME "pyexpat"
#endif

static int init_handler_descrs(pyexpat_state *state)
{
    int i;
    assert(!PyType_HasFeature(state->xml_parse_type, Py_TPFLAGS_VALID_VERSION_TAG));
    for (i = 0; handler_info[i].name != NULL; i++) {
        struct HandlerInfo *hi = &handler_info[i];
        hi->getset.name = hi->name;
        hi->getset.get = (getter)xmlparse_handler_getter;
        hi->getset.set = (setter)xmlparse_handler_setter;
        hi->getset.closure = &handler_info[i];

        PyObject *descr = PyDescr_NewGetSet(state->xml_parse_type, &hi->getset);
        if (descr == NULL)
            return -1;

        if (PyDict_SetDefault(state->xml_parse_type->tp_dict, PyDescr_NAME(descr), descr) == NULL) {
            Py_DECREF(descr);
            return -1;
        }
        Py_DECREF(descr);
    }
    return 0;
}

static PyObject *
add_submodule(PyObject *mod, const char *fullname)
{
    const char *name = strrchr(fullname, '.') + 1;

    PyObject *submodule = PyModule_New(fullname);
    if (submodule == NULL) {
        return NULL;
    }

    PyObject *mod_name = PyUnicode_FromString(fullname);
    if (mod_name == NULL) {
        Py_DECREF(submodule);
        return NULL;
    }

    if (_PyImport_SetModule(mod_name, submodule) < 0) {
        Py_DECREF(submodule);
        Py_DECREF(mod_name);
        return NULL;
    }
    Py_DECREF(mod_name);

    /* gives away the reference to the submodule */
    if (PyModule_AddObject(mod, name, submodule) < 0) {
        Py_DECREF(submodule);
        return NULL;
    }

    return submodule;
}

struct ErrorInfo {
    const char * name;  /* Error constant name, e.g. "XML_ERROR_NO_MEMORY" */
    const char * description;  /* Error description as returned by XML_ErrorString(<int>) */
};

static
struct ErrorInfo error_info_of[] = {
    {NULL, NULL},  /* XML_ERROR_NONE (value 0) is not exposed */

    {"XML_ERROR_NO_MEMORY", "out of memory"},
    {"XML_ERROR_SYNTAX", "syntax error"},
    {"XML_ERROR_NO_ELEMENTS", "no element found"},
    {"XML_ERROR_INVALID_TOKEN", "not well-formed (invalid token)"},
    {"XML_ERROR_UNCLOSED_TOKEN", "unclosed token"},
    {"XML_ERROR_PARTIAL_CHAR", "partial character"},
    {"XML_ERROR_TAG_MISMATCH", "mismatched tag"},
    {"XML_ERROR_DUPLICATE_ATTRIBUTE", "duplicate attribute"},
    {"XML_ERROR_JUNK_AFTER_DOC_ELEMENT", "junk after document element"},
    {"XML_ERROR_PARAM_ENTITY_REF", "illegal parameter entity reference"},
    {"XML_ERROR_UNDEFINED_ENTITY", "undefined entity"},
    {"XML_ERROR_RECURSIVE_ENTITY_REF", "recursive entity reference"},
    {"XML_ERROR_ASYNC_ENTITY", "asynchronous entity"},
    {"XML_ERROR_BAD_CHAR_REF", "reference to invalid character number"},
    {"XML_ERROR_BINARY_ENTITY_REF", "reference to binary entity"},
    {"XML_ERROR_ATTRIBUTE_EXTERNAL_ENTITY_REF", "reference to external entity in attribute"},
    {"XML_ERROR_MISPLACED_XML_PI", "XML or text declaration not at start of entity"},
    {"XML_ERROR_UNKNOWN_ENCODING", "unknown encoding"},
    {"XML_ERROR_INCORRECT_ENCODING", "encoding specified in XML declaration is incorrect"},
    {"XML_ERROR_UNCLOSED_CDATA_SECTION", "unclosed CDATA section"},
    {"XML_ERROR_EXTERNAL_ENTITY_HANDLING", "error in processing external entity reference"},
    {"XML_ERROR_NOT_STANDALONE", "document is not standalone"},
    {"XML_ERROR_UNEXPECTED_STATE", "unexpected parser state - please send a bug report"},
    {"XML_ERROR_ENTITY_DECLARED_IN_PE", "entity declared in parameter entity"},
    {"XML_ERROR_FEATURE_REQUIRES_XML_DTD", "requested feature requires XML_DTD support in Expat"},
    {"XML_ERROR_CANT_CHANGE_FEATURE_ONCE_PARSING", "cannot change setting once parsing has begun"},

    /* Added in Expat 1.95.7. */
    {"XML_ERROR_UNBOUND_PREFIX", "unbound prefix"},

    /* Added in Expat 1.95.8. */
    {"XML_ERROR_UNDECLARING_PREFIX", "must not undeclare prefix"},
    {"XML_ERROR_INCOMPLETE_PE", "incomplete markup in parameter entity"},
    {"XML_ERROR_XML_DECL", "XML declaration not well-formed"},
    {"XML_ERROR_TEXT_DECL", "text declaration not well-formed"},
    {"XML_ERROR_PUBLICID", "illegal character(s) in public id"},
    {"XML_ERROR_SUSPENDED", "parser suspended"},
    {"XML_ERROR_NOT_SUSPENDED", "parser not suspended"},
    {"XML_ERROR_ABORTED", "parsing aborted"},
    {"XML_ERROR_FINISHED", "parsing finished"},
    {"XML_ERROR_SUSPEND_PE", "cannot suspend in external parameter entity"},

    /* Added in 2.0.0. */
    {"XML_ERROR_RESERVED_PREFIX_XML", "reserved prefix (xml) must not be undeclared or bound to another namespace name"},
    {"XML_ERROR_RESERVED_PREFIX_XMLNS", "reserved prefix (xmlns) must not be declared or undeclared"},
    {"XML_ERROR_RESERVED_NAMESPACE_URI", "prefix must not be bound to one of the reserved namespace names"},

    /* Added in 2.2.1. */
    {"XML_ERROR_INVALID_ARGUMENT", "invalid argument"},

    /* Added in 2.3.0. */
    {"XML_ERROR_NO_BUFFER", "a successful prior call to function XML_GetBuffer is required"},

    /* Added in 2.4.0. */
    {"XML_ERROR_AMPLIFICATION_LIMIT_BREACH", "limit on input amplification factor (from DTD and entities) breached"}
};

static int
add_error(PyObject *errors_module, PyObject *codes_dict,
          PyObject *rev_codes_dict, size_t error_index)
{
    const char * const name = error_info_of[error_index].name;
    const int error_code = (int)error_index;

    /* NOTE: This keeps the source of truth regarding error
     *       messages with libexpat and (by definition) in bulletproof sync
     *       with the other uses of the XML_ErrorString function
     *       elsewhere within this file.  pyexpat's copy of the messages
     *       only acts as a fallback in case of outdated runtime libexpat,
     *       where it returns NULL. */
    const char *error_string = XML_ErrorString(error_code);
    if (error_string == NULL) {
        error_string = error_info_of[error_index].description;
    }

    if (PyModule_AddStringConstant(errors_module, name, error_string) < 0) {
        return -1;
    }

    PyObject *num = PyLong_FromLong(error_code);
    if (num == NULL) {
        return -1;
    }

    if (PyDict_SetItemString(codes_dict, error_string, num) < 0) {
        Py_DECREF(num);
        return -1;
    }

    PyObject *str = PyUnicode_FromString(error_string);
    if (str == NULL) {
        Py_DECREF(num);
        return -1;
    }

    int res = PyDict_SetItem(rev_codes_dict, num, str);
    Py_DECREF(str);
    Py_DECREF(num);
    if (res < 0) {
        return -1;
    }

    return 0;
}

static int
add_errors_module(PyObject *mod)
{
    PyObject *errors_module = add_submodule(mod, MODULE_NAME ".errors");
    if (errors_module == NULL) {
        return -1;
    }

    PyObject *codes_dict = PyDict_New();
    PyObject *rev_codes_dict = PyDict_New();
    if (codes_dict == NULL || rev_codes_dict == NULL) {
        goto error;
    }

    size_t error_index = 0;
    for (; error_index < sizeof(error_info_of) / sizeof(struct ErrorInfo); error_index++) {
        if (error_info_of[error_index].name == NULL) {
            continue;
        }

        if (add_error(errors_module, codes_dict, rev_codes_dict, error_index) < 0) {
            goto error;
        }
    }

    if (PyModule_AddStringConstant(errors_module, "__doc__",
                                   "Constants used to describe "
                                   "error conditions.") < 0) {
        goto error;
    }

    if (PyModule_AddObject(errors_module, "codes", Py_NewRef(codes_dict)) < 0) {
        Py_DECREF(codes_dict);
        goto error;
    }
    Py_CLEAR(codes_dict);

    if (PyModule_AddObject(errors_module, "messages", Py_NewRef(rev_codes_dict)) < 0) {
        Py_DECREF(rev_codes_dict);
        goto error;
    }
    Py_CLEAR(rev_codes_dict);

    return 0;

error:
    Py_XDECREF(codes_dict);
    Py_XDECREF(rev_codes_dict);
    return -1;
}

static int
add_model_module(PyObject *mod)
{
    PyObject *model_module = add_submodule(mod, MODULE_NAME ".model");
    if (model_module == NULL) {
        return -1;
    }

#define MYCONST(c)  do {                                        \
        if (PyModule_AddIntConstant(model_module, #c, c) < 0) { \
            return -1;                                          \
        }                                                       \
    } while(0)

    if (PyModule_AddStringConstant(
        model_module, "__doc__",
        "Constants used to interpret content model information.") < 0) {
        return -1;
    }

    MYCONST(XML_CTYPE_EMPTY);
    MYCONST(XML_CTYPE_ANY);
    MYCONST(XML_CTYPE_MIXED);
    MYCONST(XML_CTYPE_NAME);
    MYCONST(XML_CTYPE_CHOICE);
    MYCONST(XML_CTYPE_SEQ);

    MYCONST(XML_CQUANT_NONE);
    MYCONST(XML_CQUANT_OPT);
    MYCONST(XML_CQUANT_REP);
    MYCONST(XML_CQUANT_PLUS);
#undef MYCONST
    return 0;
}

#if XML_COMBINED_VERSION > 19505
static int
add_features(PyObject *mod)
{
    PyObject *list = PyList_New(0);
    if (list == NULL) {
        return -1;
    }

    const XML_Feature *features = XML_GetFeatureList();
    for (size_t i = 0; features[i].feature != XML_FEATURE_END; ++i) {
        PyObject *item = Py_BuildValue("si", features[i].name,
                                       features[i].value);
        if (item == NULL) {
            goto error;
        }
        int ok = PyList_Append(list, item);
        Py_DECREF(item);
        if (ok < 0) {
            goto error;
        }
    }
    if (PyModule_AddObject(mod, "features", list) < 0) {
        goto error;
    }
    return 0;

error:
    Py_DECREF(list);
    return -1;
}
#endif

static void
pyexpat_destructor(PyObject *op)
{
    void *p = PyCapsule_GetPointer(op, PyExpat_CAPSULE_NAME);
    PyMem_Free(p);
}

static int
pyexpat_exec(PyObject *mod)
{
    pyexpat_state *state = pyexpat_get_state(mod);
    state->str_read = PyUnicode_InternFromString("read");
    if (state->str_read == NULL) {
        return -1;
    }
    state->xml_parse_type = (PyTypeObject *)PyType_FromModuleAndSpec(
        mod, &_xml_parse_type_spec, NULL);

    if (state->xml_parse_type == NULL) {
        return -1;
    }

    if (init_handler_descrs(state) < 0) {
        return -1;
    }
    state->error = PyErr_NewException("xml.parsers.expat.ExpatError",
                                      NULL, NULL);
    if (state->error == NULL) {
        return -1;
    }

    /* Add some symbolic constants to the module */

    if (PyModule_AddObjectRef(mod, "error", state->error) < 0) {
        return -1;
    }

    if (PyModule_AddObjectRef(mod, "ExpatError", state->error) < 0) {
        return -1;
    }

    if (PyModule_AddObjectRef(mod, "XMLParserType",
                           (PyObject *) state->xml_parse_type) < 0) {
        return -1;
    }

    if (PyModule_AddStringConstant(mod, "EXPAT_VERSION",
                                   XML_ExpatVersion()) < 0) {
        return -1;
    }
    {
        XML_Expat_Version info = XML_ExpatVersionInfo();
        PyObject *versionInfo = Py_BuildValue("(iii)",
                                              info.major,
                                              info.minor,
                                              info.micro);
        if (PyModule_AddObject(mod, "version_info", versionInfo) < 0) {
            Py_DECREF(versionInfo);
            return -1;
        }
    }
    /* XXX When Expat supports some way of figuring out how it was
       compiled, this should check and set native_encoding
       appropriately.
    */
    if (PyModule_AddStringConstant(mod, "native_encoding", "UTF-8") < 0) {
        return -1;
    }

    if (add_errors_module(mod) < 0) {
        return -1;
    }

    if (add_model_module(mod) < 0) {
        return -1;
    }

#if XML_COMBINED_VERSION > 19505
    if (add_features(mod) < 0) {
        return -1;
    }
#endif

#define MYCONST(c) do {                                 \
        if (PyModule_AddIntConstant(mod, #c, c) < 0) {  \
            return -1;                                  \
        }                                               \
    } while(0)

    MYCONST(XML_PARAM_ENTITY_PARSING_NEVER);
    MYCONST(XML_PARAM_ENTITY_PARSING_UNLESS_STANDALONE);
    MYCONST(XML_PARAM_ENTITY_PARSING_ALWAYS);
#undef MYCONST

    struct PyExpat_CAPI *capi = PyMem_Calloc(1, sizeof(struct PyExpat_CAPI));
    if (capi == NULL) {
        PyErr_NoMemory();
        return -1;
    }
    /* initialize pyexpat dispatch table */
    capi->size = sizeof(*capi);
    capi->magic = PyExpat_CAPI_MAGIC;
    capi->MAJOR_VERSION = XML_MAJOR_VERSION;
    capi->MINOR_VERSION = XML_MINOR_VERSION;
    capi->MICRO_VERSION = XML_MICRO_VERSION;
    capi->ErrorString = XML_ErrorString;
    capi->GetErrorCode = XML_GetErrorCode;
    capi->GetErrorColumnNumber = XML_GetErrorColumnNumber;
    capi->GetErrorLineNumber = XML_GetErrorLineNumber;
    capi->Parse = XML_Parse;
    capi->ParserCreate_MM = XML_ParserCreate_MM;
    capi->ParserFree = XML_ParserFree;
    capi->SetCharacterDataHandler = XML_SetCharacterDataHandler;
    capi->SetCommentHandler = XML_SetCommentHandler;
    capi->SetDefaultHandlerExpand = XML_SetDefaultHandlerExpand;
    capi->SetElementHandler = XML_SetElementHandler;
    capi->SetNamespaceDeclHandler = XML_SetNamespaceDeclHandler;
    capi->SetProcessingInstructionHandler = XML_SetProcessingInstructionHandler;
    capi->SetUnknownEncodingHandler = XML_SetUnknownEncodingHandler;
    capi->SetUserData = XML_SetUserData;
    capi->SetStartDoctypeDeclHandler = XML_SetStartDoctypeDeclHandler;
    capi->SetEncoding = XML_SetEncoding;
    capi->DefaultUnknownEncodingHandler = PyUnknownEncodingHandler;
#if XML_COMBINED_VERSION >= 20100
    capi->SetHashSalt = XML_SetHashSalt;
#else
    capi->SetHashSalt = NULL;
#endif

    /* export using capsule */
    PyObject *capi_object = PyCapsule_New(capi, PyExpat_CAPSULE_NAME,
                                          pyexpat_destructor);
    if (capi_object == NULL) {
        PyMem_Free(capi);
        return -1;
    }

    if (PyModule_AddObject(mod, "expat_CAPI", capi_object) < 0) {
        Py_DECREF(capi_object);
        return -1;
    }

    return 0;
}

static int
pyexpat_traverse(PyObject *module, visitproc visit, void *arg)
{
    pyexpat_state *state = pyexpat_get_state(module);
    Py_VISIT(state->xml_parse_type);
    Py_VISIT(state->error);
    Py_VISIT(state->str_read);
    return 0;
}

static int
pyexpat_clear(PyObject *module)
{
    pyexpat_state *state = pyexpat_get_state(module);
    Py_CLEAR(state->xml_parse_type);
    Py_CLEAR(state->error);
    Py_CLEAR(state->str_read);
    return 0;
}

static void
pyexpat_free(void *module)
{
    pyexpat_clear((PyObject *)module);
}

static PyModuleDef_Slot pyexpat_slots[] = {
    {Py_mod_exec, pyexpat_exec},
    {0, NULL}
};

static struct PyModuleDef pyexpatmodule = {
    PyModuleDef_HEAD_INIT,
    .m_name = MODULE_NAME,
    .m_doc = pyexpat_module_documentation,
    .m_size = sizeof(pyexpat_state),
    .m_methods = pyexpat_methods,
    .m_slots = pyexpat_slots,
    .m_traverse = pyexpat_traverse,
    .m_clear = pyexpat_clear,
    .m_free = pyexpat_free
};

PyMODINIT_FUNC
PyInit_pyexpat(void)
{
    return PyModuleDef_Init(&pyexpatmodule);
}

static void
clear_handlers(xmlparseobject *self, int initial)
{
    int i = 0;

    for (; handler_info[i].name != NULL; i++) {
        if (initial)
            self->handlers[i] = NULL;
        else {
            Py_CLEAR(self->handlers[i]);
            handler_info[i].setter(self->itself, NULL);
        }
    }
}

static struct HandlerInfo handler_info[] = {

#define HANDLER_INFO(name) \
    {#name, (xmlhandlersetter)XML_Set##name, (xmlhandler)my_##name},

    HANDLER_INFO(StartElementHandler)
    HANDLER_INFO(EndElementHandler)
    HANDLER_INFO(ProcessingInstructionHandler)
    HANDLER_INFO(CharacterDataHandler)
    HANDLER_INFO(UnparsedEntityDeclHandler)
    HANDLER_INFO(NotationDeclHandler)
    HANDLER_INFO(StartNamespaceDeclHandler)
    HANDLER_INFO(EndNamespaceDeclHandler)
    HANDLER_INFO(CommentHandler)
    HANDLER_INFO(StartCdataSectionHandler)
    HANDLER_INFO(EndCdataSectionHandler)
    HANDLER_INFO(DefaultHandler)
    HANDLER_INFO(DefaultHandlerExpand)
    HANDLER_INFO(NotStandaloneHandler)
    HANDLER_INFO(ExternalEntityRefHandler)
    HANDLER_INFO(StartDoctypeDeclHandler)
    HANDLER_INFO(EndDoctypeDeclHandler)
    HANDLER_INFO(EntityDeclHandler)
    HANDLER_INFO(XmlDeclHandler)
    HANDLER_INFO(ElementDeclHandler)
    HANDLER_INFO(AttlistDeclHandler)
#if XML_COMBINED_VERSION >= 19504
    HANDLER_INFO(SkippedEntityHandler)
#endif

#undef HANDLER_INFO

    {NULL, NULL, NULL} /* sentinel */
};<|MERGE_RESOLUTION|>--- conflicted
+++ resolved
@@ -719,15 +719,9 @@
 [clinic start generated code]*/
 
 static PyObject *
-<<<<<<< HEAD
-pyexpat_xmlparser_Parse_impl(xmlparseobject *self, PyObject *data,
-                             int isfinal)
-/*[clinic end generated code: output=f4db843dd1f4ed4b input=089c927235118d83]*/
-=======
 pyexpat_xmlparser_Parse_impl(xmlparseobject *self, PyTypeObject *cls,
                              PyObject *data, int isfinal)
-/*[clinic end generated code: output=8faffe07fe1f862a input=fc97f833558ca715]*/
->>>>>>> c68573b3
+/*[clinic end generated code: output=8faffe07fe1f862a input=d0eb2a69fab3b9f1]*/
 {
     const char *s;
     Py_ssize_t slen;
