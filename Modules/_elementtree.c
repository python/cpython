/*--------------------------------------------------------------------
 * Licensed to PSF under a Contributor Agreement.
 * See https://www.python.org/psf/license for licensing details.
 *
 * _elementtree - C accelerator for xml.etree.ElementTree
 * Copyright (c) 1999-2009 by Secret Labs AB.  All rights reserved.
 * Copyright (c) 1999-2009 by Fredrik Lundh.
 *
 * info@pythonware.com
 * http://www.pythonware.com
 *--------------------------------------------------------------------
 */

#define PY_SSIZE_T_CLEAN

#include "Python.h"
#include "structmember.h"         // PyMemberDef

/* -------------------------------------------------------------------- */
/* configuration */

/* An element can hold this many children without extra memory
   allocations. */
#define STATIC_CHILDREN 4

/* For best performance, chose a value so that 80-90% of all nodes
   have no more than the given number of children.  Set this to zero
   to minimize the size of the element structure itself (this only
   helps if you have lots of leaf nodes with attributes). */

/* Also note that pymalloc always allocates blocks in multiples of
   eight bytes.  For the current C version of ElementTree, this means
   that the number of children should be an even number, at least on
   32-bit platforms. */

/* -------------------------------------------------------------------- */

/* compiler tweaks */
#if defined(_MSC_VER)
#define LOCAL(type) static __inline type __fastcall
#else
#define LOCAL(type) static type
#endif

/* macros used to store 'join' flags in string object pointers.  note
   that all use of text and tail as object pointers must be wrapped in
   JOIN_OBJ.  see comments in the ElementObject definition for more
   info. */
#define JOIN_GET(p) ((uintptr_t) (p) & 1)
#define JOIN_SET(p, flag) ((void*) ((uintptr_t) (JOIN_OBJ(p)) | (flag)))
#define JOIN_OBJ(p) ((PyObject*) ((uintptr_t) (p) & ~(uintptr_t)1))

/* Py_SETREF for a PyObject* that uses a join flag. */
Py_LOCAL_INLINE(void)
_set_joined_ptr(PyObject **p, PyObject *new_joined_ptr)
{
    PyObject *tmp = JOIN_OBJ(*p);
    *p = new_joined_ptr;
    Py_DECREF(tmp);
}

/* Py_CLEAR for a PyObject* that uses a join flag. Pass the pointer by
 * reference since this function sets it to NULL.
*/
static void _clear_joined_ptr(PyObject **p)
{
    if (*p) {
        _set_joined_ptr(p, NULL);
    }
}

/* Types defined by this extension */
static PyTypeObject *Element_Type;
static PyTypeObject *ElementIter_Type;
static PyTypeObject *TreeBuilder_Type;
static PyTypeObject *XMLParser_Type;


/* Per-module state; PEP 3121 */
typedef struct {
    PyObject *parseerror_obj;
    PyObject *deepcopy_obj;
    PyObject *elementpath_obj;
    PyObject *comment_factory;
    PyObject *pi_factory;
    /* Interned strings */
    PyObject *str_text;
    PyObject *str_tail;
    PyObject *str_append;
    PyObject *str_find;
    PyObject *str_findtext;
    PyObject *str_findall;
    PyObject *str_iterfind;
    PyObject *str_doctype;
} elementtreestate;

static struct PyModuleDef elementtreemodule;

/* Given a module object (assumed to be _elementtree), get its per-module
 * state.
 */
static inline elementtreestate*
get_elementtree_state(PyObject *module)
{
    void *state = PyModule_GetState(module);
    assert(state != NULL);
    return (elementtreestate *)state;
}

/* Find the module instance imported in the currently running sub-interpreter
 * and get its state.
 */
#define ET_STATE_GLOBAL \
    ((elementtreestate *) PyModule_GetState(PyState_FindModule(&elementtreemodule)))

static int
elementtree_clear(PyObject *m)
{
    elementtreestate *st = get_elementtree_state(m);
    Py_CLEAR(st->parseerror_obj);
    Py_CLEAR(st->deepcopy_obj);
    Py_CLEAR(st->elementpath_obj);
    Py_CLEAR(st->comment_factory);
    Py_CLEAR(st->pi_factory);
    return 0;
}

static int
elementtree_traverse(PyObject *m, visitproc visit, void *arg)
{
    elementtreestate *st = get_elementtree_state(m);
    Py_VISIT(st->parseerror_obj);
    Py_VISIT(st->deepcopy_obj);
    Py_VISIT(st->elementpath_obj);
    Py_VISIT(st->comment_factory);
    Py_VISIT(st->pi_factory);
    return 0;
}

static void
elementtree_free(void *m)
{
    elementtree_clear((PyObject *)m);
}

/* helpers */

LOCAL(PyObject*)
list_join(PyObject* list)
{
    /* join list elements */
    PyObject* joiner;
    PyObject* result;

    joiner = PyUnicode_FromStringAndSize("", 0);
    if (!joiner)
        return NULL;
    result = PyUnicode_Join(joiner, list);
    Py_DECREF(joiner);
    return result;
}

/* Is the given object an empty dictionary?
*/
static int
is_empty_dict(PyObject *obj)
{
    return PyDict_CheckExact(obj) && PyDict_GET_SIZE(obj) == 0;
}


/* -------------------------------------------------------------------- */
/* the Element type */

typedef struct {

    /* attributes (a dictionary object), or NULL if no attributes */
    PyObject* attrib;

    /* child elements */
    Py_ssize_t length; /* actual number of items */
    Py_ssize_t allocated; /* allocated items */

    /* this either points to _children or to a malloced buffer */
    PyObject* *children;

    PyObject* _children[STATIC_CHILDREN];

} ElementObjectExtra;

typedef struct {
    PyObject_HEAD

    /* element tag (a string). */
    PyObject* tag;

    /* text before first child.  note that this is a tagged pointer;
       use JOIN_OBJ to get the object pointer.  the join flag is used
       to distinguish lists created by the tree builder from lists
       assigned to the attribute by application code; the former
       should be joined before being returned to the user, the latter
       should be left intact. */
    PyObject* text;

    /* text after this element, in parent.  note that this is a tagged
       pointer; use JOIN_OBJ to get the object pointer. */
    PyObject* tail;

    ElementObjectExtra* extra;

    PyObject *weakreflist; /* For tp_weaklistoffset */

} ElementObject;


#define Element_CheckExact(op) Py_IS_TYPE(op, Element_Type)
#define Element_Check(op) PyObject_TypeCheck(op, Element_Type)


/* -------------------------------------------------------------------- */
/* Element constructors and destructor */

LOCAL(int)
create_extra(ElementObject* self, PyObject* attrib)
{
    self->extra = PyObject_Malloc(sizeof(ElementObjectExtra));
    if (!self->extra) {
        PyErr_NoMemory();
        return -1;
    }

    Py_XINCREF(attrib);
    self->extra->attrib = attrib;

    self->extra->length = 0;
    self->extra->allocated = STATIC_CHILDREN;
    self->extra->children = self->extra->_children;

    return 0;
}

LOCAL(void)
dealloc_extra(ElementObjectExtra *extra)
{
    Py_ssize_t i;

    if (!extra)
        return;

    Py_XDECREF(extra->attrib);

    for (i = 0; i < extra->length; i++)
        Py_DECREF(extra->children[i]);

    if (extra->children != extra->_children)
        PyObject_Free(extra->children);

    PyObject_Free(extra);
}

LOCAL(void)
clear_extra(ElementObject* self)
{
    ElementObjectExtra *myextra;

    if (!self->extra)
        return;

    /* Avoid DECREFs calling into this code again (cycles, etc.)
    */
    myextra = self->extra;
    self->extra = NULL;

    dealloc_extra(myextra);
}

/* Convenience internal function to create new Element objects with the given
 * tag and attributes.
*/
LOCAL(PyObject*)
create_new_element(PyObject* tag, PyObject* attrib)
{
    ElementObject* self;

    self = PyObject_GC_New(ElementObject, Element_Type);
    if (self == NULL)
        return NULL;
    self->extra = NULL;

    Py_INCREF(tag);
    self->tag = tag;

    Py_INCREF(Py_None);
    self->text = Py_None;

    Py_INCREF(Py_None);
    self->tail = Py_None;

    self->weakreflist = NULL;

    PyObject_GC_Track(self);

    if (attrib != NULL && !is_empty_dict(attrib)) {
        if (create_extra(self, attrib) < 0) {
            Py_DECREF(self);
            return NULL;
        }
    }

    return (PyObject*) self;
}

static PyObject *
element_new(PyTypeObject *type, PyObject *args, PyObject *kwds)
{
    ElementObject *e = (ElementObject *)type->tp_alloc(type, 0);
    if (e != NULL) {
        Py_INCREF(Py_None);
        e->tag = Py_None;

        Py_INCREF(Py_None);
        e->text = Py_None;

        Py_INCREF(Py_None);
        e->tail = Py_None;

        e->extra = NULL;
        e->weakreflist = NULL;
    }
    return (PyObject *)e;
}

/* Helper function for extracting the attrib dictionary from a keywords dict.
 * This is required by some constructors/functions in this module that can
 * either accept attrib as a keyword argument or all attributes splashed
 * directly into *kwds.
 *
 * Return a dictionary with the content of kwds merged into the content of
 * attrib. If there is no attrib keyword, return a copy of kwds.
 */
static PyObject*
get_attrib_from_keywords(PyObject *kwds)
{
    PyObject *attrib_str = PyUnicode_FromString("attrib");
    if (attrib_str == NULL) {
        return NULL;
    }
    PyObject *attrib = PyDict_GetItemWithError(kwds, attrib_str);

    if (attrib) {
        /* If attrib was found in kwds, copy its value and remove it from
         * kwds
         */
        if (!PyDict_Check(attrib)) {
            Py_DECREF(attrib_str);
            PyErr_Format(PyExc_TypeError, "attrib must be dict, not %.100s",
                         Py_TYPE(attrib)->tp_name);
            return NULL;
        }
        attrib = PyDict_Copy(attrib);
        if (attrib && PyDict_DelItem(kwds, attrib_str) < 0) {
            Py_DECREF(attrib);
            attrib = NULL;
        }
    }
    else if (!PyErr_Occurred()) {
        attrib = PyDict_New();
    }

    Py_DECREF(attrib_str);

    if (attrib != NULL && PyDict_Update(attrib, kwds) < 0) {
        Py_DECREF(attrib);
        return NULL;
    }
    return attrib;
}

/*[clinic input]
module _elementtree
class _elementtree.Element "ElementObject *" "Element_Type"
class _elementtree.TreeBuilder "TreeBuilderObject *" "TreeBuilder_Type"
class _elementtree.XMLParser "XMLParserObject *" "XMLParser_Type"
[clinic start generated code]*/
/*[clinic end generated code: output=da39a3ee5e6b4b0d input=1ecdb32b55d9d5de]*/

static int
element_init(PyObject *self, PyObject *args, PyObject *kwds)
{
    PyObject *tag;
    PyObject *attrib = NULL;
    ElementObject *self_elem;

    if (!PyArg_ParseTuple(args, "O|O!:Element", &tag, &PyDict_Type, &attrib))
        return -1;

    if (attrib) {
        /* attrib passed as positional arg */
        attrib = PyDict_Copy(attrib);
        if (!attrib)
            return -1;
        if (kwds) {
            if (PyDict_Update(attrib, kwds) < 0) {
                Py_DECREF(attrib);
                return -1;
            }
        }
    } else if (kwds) {
        /* have keywords args */
        attrib = get_attrib_from_keywords(kwds);
        if (!attrib)
            return -1;
    }

    self_elem = (ElementObject *)self;

    if (attrib != NULL && !is_empty_dict(attrib)) {
        if (create_extra(self_elem, attrib) < 0) {
            Py_DECREF(attrib);
            return -1;
        }
    }

    /* We own a reference to attrib here and it's no longer needed. */
    Py_XDECREF(attrib);

    /* Replace the objects already pointed to by tag, text and tail. */
    Py_INCREF(tag);
    Py_XSETREF(self_elem->tag, tag);

    Py_INCREF(Py_None);
    _set_joined_ptr(&self_elem->text, Py_None);

    Py_INCREF(Py_None);
    _set_joined_ptr(&self_elem->tail, Py_None);

    return 0;
}

LOCAL(int)
element_resize(ElementObject* self, Py_ssize_t extra)
{
    Py_ssize_t size;
    PyObject* *children;

    assert(extra >= 0);
    /* make sure self->children can hold the given number of extra
       elements.  set an exception and return -1 if allocation failed */

    if (!self->extra) {
        if (create_extra(self, NULL) < 0)
            return -1;
    }

    size = self->extra->length + extra;  /* never overflows */

    if (size > self->extra->allocated) {
        /* use Python 2.4's list growth strategy */
        size = (size >> 3) + (size < 9 ? 3 : 6) + size;
        /* Coverity CID #182 size_error: Allocating 1 bytes to pointer "children"
         * which needs at least 4 bytes.
         * Although it's a false alarm always assume at least one child to
         * be safe.
         */
        size = size ? size : 1;
        if ((size_t)size > PY_SSIZE_T_MAX/sizeof(PyObject*))
            goto nomemory;
        if (self->extra->children != self->extra->_children) {
            /* Coverity CID #182 size_error: Allocating 1 bytes to pointer
             * "children", which needs at least 4 bytes. Although it's a
             * false alarm always assume at least one child to be safe.
             */
            children = PyObject_Realloc(self->extra->children,
                                        size * sizeof(PyObject*));
            if (!children)
                goto nomemory;
        } else {
            children = PyObject_Malloc(size * sizeof(PyObject*));
            if (!children)
                goto nomemory;
            /* copy existing children from static area to malloc buffer */
            memcpy(children, self->extra->children,
                   self->extra->length * sizeof(PyObject*));
        }
        self->extra->children = children;
        self->extra->allocated = size;
    }

    return 0;

  nomemory:
    PyErr_NoMemory();
    return -1;
}

LOCAL(void)
raise_type_error(PyObject *element)
{
    PyErr_Format(PyExc_TypeError,
                 "expected an Element, not \"%.200s\"",
                 Py_TYPE(element)->tp_name);
}

LOCAL(int)
element_add_subelement(ElementObject* self, PyObject* element)
{
    /* add a child element to a parent */

    if (!Element_Check(element)) {
        raise_type_error(element);
        return -1;
    }

    if (element_resize(self, 1) < 0)
        return -1;

    Py_INCREF(element);
    self->extra->children[self->extra->length] = element;

    self->extra->length++;

    return 0;
}

LOCAL(PyObject*)
element_get_attrib(ElementObject* self)
{
    /* return borrowed reference to attrib dictionary */
    /* note: this function assumes that the extra section exists */

    PyObject* res = self->extra->attrib;

    if (!res) {
        /* create missing dictionary */
        res = self->extra->attrib = PyDict_New();
    }

    return res;
}

LOCAL(PyObject*)
element_get_text(ElementObject* self)
{
    /* return borrowed reference to text attribute */

    PyObject *res = self->text;

    if (JOIN_GET(res)) {
        res = JOIN_OBJ(res);
        if (PyList_CheckExact(res)) {
            PyObject *tmp = list_join(res);
            if (!tmp)
                return NULL;
            self->text = tmp;
            Py_DECREF(res);
            res = tmp;
        }
    }

    return res;
}

LOCAL(PyObject*)
element_get_tail(ElementObject* self)
{
    /* return borrowed reference to text attribute */

    PyObject *res = self->tail;

    if (JOIN_GET(res)) {
        res = JOIN_OBJ(res);
        if (PyList_CheckExact(res)) {
            PyObject *tmp = list_join(res);
            if (!tmp)
                return NULL;
            self->tail = tmp;
            Py_DECREF(res);
            res = tmp;
        }
    }

    return res;
}

static PyObject*
subelement(PyObject *self, PyObject *args, PyObject *kwds)
{
    PyObject* elem;

    ElementObject* parent;
    PyObject* tag;
    PyObject* attrib = NULL;
    if (!PyArg_ParseTuple(args, "O!O|O!:SubElement",
                          Element_Type, &parent, &tag,
                          &PyDict_Type, &attrib)) {
        return NULL;
    }

    if (attrib) {
        /* attrib passed as positional arg */
        attrib = PyDict_Copy(attrib);
        if (!attrib)
            return NULL;
        if (kwds != NULL && PyDict_Update(attrib, kwds) < 0) {
            Py_DECREF(attrib);
            return NULL;
        }
    } else if (kwds) {
        /* have keyword args */
        attrib = get_attrib_from_keywords(kwds);
        if (!attrib)
            return NULL;
    } else {
        /* no attrib arg, no kwds, so no attribute */
    }

    elem = create_new_element(tag, attrib);
    Py_XDECREF(attrib);
    if (elem == NULL)
        return NULL;

    if (element_add_subelement(parent, elem) < 0) {
        Py_DECREF(elem);
        return NULL;
    }

    return elem;
}

static int
element_gc_traverse(ElementObject *self, visitproc visit, void *arg)
{
    Py_VISIT(Py_TYPE(self));
    Py_VISIT(self->tag);
    Py_VISIT(JOIN_OBJ(self->text));
    Py_VISIT(JOIN_OBJ(self->tail));

    if (self->extra) {
        Py_ssize_t i;
        Py_VISIT(self->extra->attrib);

        for (i = 0; i < self->extra->length; ++i)
            Py_VISIT(self->extra->children[i]);
    }
    return 0;
}

static int
element_gc_clear(ElementObject *self)
{
    Py_CLEAR(self->tag);
    _clear_joined_ptr(&self->text);
    _clear_joined_ptr(&self->tail);

    /* After dropping all references from extra, it's no longer valid anyway,
     * so fully deallocate it.
    */
    clear_extra(self);
    return 0;
}

static void
element_dealloc(ElementObject* self)
{
    PyTypeObject *tp = Py_TYPE(self);

    /* bpo-31095: UnTrack is needed before calling any callbacks */
    PyObject_GC_UnTrack(self);
    Py_TRASHCAN_BEGIN(self, element_dealloc)

    if (self->weakreflist != NULL)
        PyObject_ClearWeakRefs((PyObject *) self);

    /* element_gc_clear clears all references and deallocates extra
    */
    element_gc_clear(self);

<<<<<<< HEAD
    RELEASE(sizeof(ElementObject), "destroy element");
    tp->tp_free(self);
    Py_DECREF(tp);
=======
    Py_TYPE(self)->tp_free((PyObject *)self);
>>>>>>> e02f1e2d
    Py_TRASHCAN_END
}

/* -------------------------------------------------------------------- */

/*[clinic input]
_elementtree.Element.append

    subelement: object(subclass_of='Element_Type')
    /

[clinic start generated code]*/

static PyObject *
_elementtree_Element_append_impl(ElementObject *self, PyObject *subelement)
/*[clinic end generated code: output=54a884b7cf2295f4 input=59866b732e6e2891]*/
{
    if (element_add_subelement(self, subelement) < 0)
        return NULL;

    Py_RETURN_NONE;
}

/*[clinic input]
_elementtree.Element.clear

[clinic start generated code]*/

static PyObject *
_elementtree_Element_clear_impl(ElementObject *self)
/*[clinic end generated code: output=8bcd7a51f94cfff6 input=3c719ff94bf45dd6]*/
{
    clear_extra(self);

    Py_INCREF(Py_None);
    _set_joined_ptr(&self->text, Py_None);

    Py_INCREF(Py_None);
    _set_joined_ptr(&self->tail, Py_None);

    Py_RETURN_NONE;
}

/*[clinic input]
_elementtree.Element.__copy__

[clinic start generated code]*/

static PyObject *
_elementtree_Element___copy___impl(ElementObject *self)
/*[clinic end generated code: output=2c701ebff7247781 input=ad87aaebe95675bf]*/
{
    Py_ssize_t i;
    ElementObject* element;

    element = (ElementObject*) create_new_element(
        self->tag, self->extra ? self->extra->attrib : NULL);
    if (!element)
        return NULL;

    Py_INCREF(JOIN_OBJ(self->text));
    _set_joined_ptr(&element->text, self->text);

    Py_INCREF(JOIN_OBJ(self->tail));
    _set_joined_ptr(&element->tail, self->tail);

    assert(!element->extra || !element->extra->length);
    if (self->extra) {
        if (element_resize(element, self->extra->length) < 0) {
            Py_DECREF(element);
            return NULL;
        }

        for (i = 0; i < self->extra->length; i++) {
            Py_INCREF(self->extra->children[i]);
            element->extra->children[i] = self->extra->children[i];
        }

        assert(!element->extra->length);
        element->extra->length = self->extra->length;
    }

    return (PyObject*) element;
}

/* Helper for a deep copy. */
LOCAL(PyObject *) deepcopy(PyObject *, PyObject *);

/*[clinic input]
_elementtree.Element.__deepcopy__

    memo: object(subclass_of="&PyDict_Type")
    /

[clinic start generated code]*/

static PyObject *
_elementtree_Element___deepcopy___impl(ElementObject *self, PyObject *memo)
/*[clinic end generated code: output=eefc3df50465b642 input=a2d40348c0aade10]*/
{
    Py_ssize_t i;
    ElementObject* element;
    PyObject* tag;
    PyObject* attrib;
    PyObject* text;
    PyObject* tail;
    PyObject* id;

    tag = deepcopy(self->tag, memo);
    if (!tag)
        return NULL;

    if (self->extra && self->extra->attrib) {
        attrib = deepcopy(self->extra->attrib, memo);
        if (!attrib) {
            Py_DECREF(tag);
            return NULL;
        }
    } else {
        attrib = NULL;
    }

    element = (ElementObject*) create_new_element(tag, attrib);

    Py_DECREF(tag);
    Py_XDECREF(attrib);

    if (!element)
        return NULL;

    text = deepcopy(JOIN_OBJ(self->text), memo);
    if (!text)
        goto error;
    _set_joined_ptr(&element->text, JOIN_SET(text, JOIN_GET(self->text)));

    tail = deepcopy(JOIN_OBJ(self->tail), memo);
    if (!tail)
        goto error;
    _set_joined_ptr(&element->tail, JOIN_SET(tail, JOIN_GET(self->tail)));

    assert(!element->extra || !element->extra->length);
    if (self->extra) {
        if (element_resize(element, self->extra->length) < 0)
            goto error;

        for (i = 0; i < self->extra->length; i++) {
            PyObject* child = deepcopy(self->extra->children[i], memo);
            if (!child || !Element_Check(child)) {
                if (child) {
                    raise_type_error(child);
                    Py_DECREF(child);
                }
                element->extra->length = i;
                goto error;
            }
            element->extra->children[i] = child;
        }

        assert(!element->extra->length);
        element->extra->length = self->extra->length;
    }

    /* add object to memo dictionary (so deepcopy won't visit it again) */
    id = PyLong_FromSsize_t((uintptr_t) self);
    if (!id)
        goto error;

    i = PyDict_SetItem(memo, id, (PyObject*) element);

    Py_DECREF(id);

    if (i < 0)
        goto error;

    return (PyObject*) element;

  error:
    Py_DECREF(element);
    return NULL;
}

LOCAL(PyObject *)
deepcopy(PyObject *object, PyObject *memo)
{
    /* do a deep copy of the given object */
    elementtreestate *st;
    PyObject *stack[2];

    /* Fast paths */
    if (object == Py_None || PyUnicode_CheckExact(object)) {
        Py_INCREF(object);
        return object;
    }

    if (Py_REFCNT(object) == 1) {
        if (PyDict_CheckExact(object)) {
            PyObject *key, *value;
            Py_ssize_t pos = 0;
            int simple = 1;
            while (PyDict_Next(object, &pos, &key, &value)) {
                if (!PyUnicode_CheckExact(key) || !PyUnicode_CheckExact(value)) {
                    simple = 0;
                    break;
                }
            }
            if (simple)
                return PyDict_Copy(object);
            /* Fall through to general case */
        }
        else if (Element_CheckExact(object)) {
            return _elementtree_Element___deepcopy___impl(
                (ElementObject *)object, memo);
        }
    }

    /* General case */
    st = ET_STATE_GLOBAL;
    if (!st->deepcopy_obj) {
        PyErr_SetString(PyExc_RuntimeError,
                        "deepcopy helper not found");
        return NULL;
    }

    stack[0] = object;
    stack[1] = memo;
    return _PyObject_FastCall(st->deepcopy_obj, stack, 2);
}


/*[clinic input]
_elementtree.Element.__sizeof__ -> Py_ssize_t

[clinic start generated code]*/

static Py_ssize_t
_elementtree_Element___sizeof___impl(ElementObject *self)
/*[clinic end generated code: output=bf73867721008000 input=70f4b323d55a17c1]*/
{
    Py_ssize_t result = _PyObject_SIZE(Py_TYPE(self));
    if (self->extra) {
        result += sizeof(ElementObjectExtra);
        if (self->extra->children != self->extra->_children)
            result += sizeof(PyObject*) * self->extra->allocated;
    }
    return result;
}

/* dict keys for getstate/setstate. */
#define PICKLED_TAG "tag"
#define PICKLED_CHILDREN "_children"
#define PICKLED_ATTRIB "attrib"
#define PICKLED_TAIL "tail"
#define PICKLED_TEXT "text"

/* __getstate__ returns a fabricated instance dict as in the pure-Python
 * Element implementation, for interoperability/interchangeability.  This
 * makes the pure-Python implementation details an API, but (a) there aren't
 * any unnecessary structures there; and (b) it buys compatibility with 3.2
 * pickles.  See issue #16076.
 */
/*[clinic input]
_elementtree.Element.__getstate__

[clinic start generated code]*/

static PyObject *
_elementtree_Element___getstate___impl(ElementObject *self)
/*[clinic end generated code: output=37279aeeb6bb5b04 input=f0d16d7ec2f7adc1]*/
{
    Py_ssize_t i;
    PyObject *children, *attrib;

    /* Build a list of children. */
    children = PyList_New(self->extra ? self->extra->length : 0);
    if (!children)
        return NULL;
    for (i = 0; i < PyList_GET_SIZE(children); i++) {
        PyObject *child = self->extra->children[i];
        Py_INCREF(child);
        PyList_SET_ITEM(children, i, child);
    }

    if (self->extra && self->extra->attrib) {
        attrib = self->extra->attrib;
        Py_INCREF(attrib);
    }
    else {
        attrib = PyDict_New();
        if (!attrib) {
            Py_DECREF(children);
            return NULL;
        }
    }

    return Py_BuildValue("{sOsNsNsOsO}",
                         PICKLED_TAG, self->tag,
                         PICKLED_CHILDREN, children,
                         PICKLED_ATTRIB, attrib,
                         PICKLED_TEXT, JOIN_OBJ(self->text),
                         PICKLED_TAIL, JOIN_OBJ(self->tail));
}

static PyObject *
element_setstate_from_attributes(ElementObject *self,
                                 PyObject *tag,
                                 PyObject *attrib,
                                 PyObject *text,
                                 PyObject *tail,
                                 PyObject *children)
{
    Py_ssize_t i, nchildren;
    ElementObjectExtra *oldextra = NULL;

    if (!tag) {
        PyErr_SetString(PyExc_TypeError, "tag may not be NULL");
        return NULL;
    }

    Py_INCREF(tag);
    Py_XSETREF(self->tag, tag);

    text = text ? JOIN_SET(text, PyList_CheckExact(text)) : Py_None;
    Py_INCREF(JOIN_OBJ(text));
    _set_joined_ptr(&self->text, text);

    tail = tail ? JOIN_SET(tail, PyList_CheckExact(tail)) : Py_None;
    Py_INCREF(JOIN_OBJ(tail));
    _set_joined_ptr(&self->tail, tail);

    /* Handle ATTRIB and CHILDREN. */
    if (!children && !attrib) {
        Py_RETURN_NONE;
    }

    /* Compute 'nchildren'. */
    if (children) {
        if (!PyList_Check(children)) {
            PyErr_SetString(PyExc_TypeError, "'_children' is not a list");
            return NULL;
        }
        nchildren = PyList_GET_SIZE(children);

        /* (Re-)allocate 'extra'.
           Avoid DECREFs calling into this code again (cycles, etc.)
         */
        oldextra = self->extra;
        self->extra = NULL;
        if (element_resize(self, nchildren)) {
            assert(!self->extra || !self->extra->length);
            clear_extra(self);
            self->extra = oldextra;
            return NULL;
        }
        assert(self->extra);
        assert(self->extra->allocated >= nchildren);
        if (oldextra) {
            assert(self->extra->attrib == NULL);
            self->extra->attrib = oldextra->attrib;
            oldextra->attrib = NULL;
        }

        /* Copy children */
        for (i = 0; i < nchildren; i++) {
            PyObject *child = PyList_GET_ITEM(children, i);
            if (!Element_Check(child)) {
                raise_type_error(child);
                self->extra->length = i;
                dealloc_extra(oldextra);
                return NULL;
            }
            Py_INCREF(child);
            self->extra->children[i] = child;
        }

        assert(!self->extra->length);
        self->extra->length = nchildren;
    }
    else {
        if (element_resize(self, 0)) {
            return NULL;
        }
    }

    /* Stash attrib. */
    Py_XINCREF(attrib);
    Py_XSETREF(self->extra->attrib, attrib);
    dealloc_extra(oldextra);

    Py_RETURN_NONE;
}

/* __setstate__ for Element instance from the Python implementation.
 * 'state' should be the instance dict.
 */

static PyObject *
element_setstate_from_Python(ElementObject *self, PyObject *state)
{
    static char *kwlist[] = {PICKLED_TAG, PICKLED_ATTRIB, PICKLED_TEXT,
                             PICKLED_TAIL, PICKLED_CHILDREN, 0};
    PyObject *args;
    PyObject *tag, *attrib, *text, *tail, *children;
    PyObject *retval;

    tag = attrib = text = tail = children = NULL;
    args = PyTuple_New(0);
    if (!args)
        return NULL;

    if (PyArg_ParseTupleAndKeywords(args, state, "|$OOOOO", kwlist, &tag,
                                    &attrib, &text, &tail, &children))
        retval = element_setstate_from_attributes(self, tag, attrib, text,
                                                  tail, children);
    else
        retval = NULL;

    Py_DECREF(args);
    return retval;
}

/*[clinic input]
_elementtree.Element.__setstate__

    state: object
    /

[clinic start generated code]*/

static PyObject *
_elementtree_Element___setstate__(ElementObject *self, PyObject *state)
/*[clinic end generated code: output=ea28bf3491b1f75e input=aaf80abea7c1e3b9]*/
{
    if (!PyDict_CheckExact(state)) {
        PyErr_Format(PyExc_TypeError,
                     "Don't know how to unpickle \"%.200R\" as an Element",
                     state);
        return NULL;
    }
    else
        return element_setstate_from_Python(self, state);
}

LOCAL(int)
checkpath(PyObject* tag)
{
    Py_ssize_t i;
    int check = 1;

    /* check if a tag contains an xpath character */

#define PATHCHAR(ch) \
    (ch == '/' || ch == '*' || ch == '[' || ch == '@' || ch == '.')

    if (PyUnicode_Check(tag)) {
        const Py_ssize_t len = PyUnicode_GET_LENGTH(tag);
        const void *data = PyUnicode_DATA(tag);
        int kind = PyUnicode_KIND(tag);
        if (len >= 3 && PyUnicode_READ(kind, data, 0) == '{' && (
                PyUnicode_READ(kind, data, 1) == '}' || (
                PyUnicode_READ(kind, data, 1) == '*' &&
                PyUnicode_READ(kind, data, 2) == '}'))) {
            /* wildcard: '{}tag' or '{*}tag' */
            return 1;
        }
        for (i = 0; i < len; i++) {
            Py_UCS4 ch = PyUnicode_READ(kind, data, i);
            if (ch == '{')
                check = 0;
            else if (ch == '}')
                check = 1;
            else if (check && PATHCHAR(ch))
                return 1;
        }
        return 0;
    }
    if (PyBytes_Check(tag)) {
        const char *p = PyBytes_AS_STRING(tag);
        const Py_ssize_t len = PyBytes_GET_SIZE(tag);
        if (len >= 3 && p[0] == '{' && (
                p[1] == '}' || (p[1] == '*' && p[2] == '}'))) {
            /* wildcard: '{}tag' or '{*}tag' */
            return 1;
        }
        for (i = 0; i < len; i++) {
            if (p[i] == '{')
                check = 0;
            else if (p[i] == '}')
                check = 1;
            else if (check && PATHCHAR(p[i]))
                return 1;
        }
        return 0;
    }

    return 1; /* unknown type; might be path expression */
}

/*[clinic input]
_elementtree.Element.extend

    elements: object
    /

[clinic start generated code]*/

static PyObject *
_elementtree_Element_extend(ElementObject *self, PyObject *elements)
/*[clinic end generated code: output=f6e67fc2ff529191 input=807bc4f31c69f7c0]*/
{
    PyObject* seq;
    Py_ssize_t i;

    seq = PySequence_Fast(elements, "");
    if (!seq) {
        PyErr_Format(
            PyExc_TypeError,
            "expected sequence, not \"%.200s\"", Py_TYPE(elements)->tp_name
            );
        return NULL;
    }

    for (i = 0; i < PySequence_Fast_GET_SIZE(seq); i++) {
        PyObject* element = PySequence_Fast_GET_ITEM(seq, i);
        Py_INCREF(element);
        if (element_add_subelement(self, element) < 0) {
            Py_DECREF(seq);
            Py_DECREF(element);
            return NULL;
        }
        Py_DECREF(element);
    }

    Py_DECREF(seq);

    Py_RETURN_NONE;
}

/*[clinic input]
_elementtree.Element.find

    path: object
    namespaces: object = None

[clinic start generated code]*/

static PyObject *
_elementtree_Element_find_impl(ElementObject *self, PyObject *path,
                               PyObject *namespaces)
/*[clinic end generated code: output=41b43f0f0becafae input=359b6985f6489d2e]*/
{
    Py_ssize_t i;
    elementtreestate *st = ET_STATE_GLOBAL;

    if (checkpath(path) || namespaces != Py_None) {
        return PyObject_CallMethodObjArgs(
            st->elementpath_obj, st->str_find, self, path, namespaces, NULL
            );
    }

    if (!self->extra)
        Py_RETURN_NONE;

    for (i = 0; i < self->extra->length; i++) {
        PyObject* item = self->extra->children[i];
        int rc;
        assert(Element_Check(item));
        Py_INCREF(item);
        rc = PyObject_RichCompareBool(((ElementObject*)item)->tag, path, Py_EQ);
        if (rc > 0)
            return item;
        Py_DECREF(item);
        if (rc < 0)
            return NULL;
    }

    Py_RETURN_NONE;
}

/*[clinic input]
_elementtree.Element.findtext

    path: object
    default: object = None
    namespaces: object = None

[clinic start generated code]*/

static PyObject *
_elementtree_Element_findtext_impl(ElementObject *self, PyObject *path,
                                   PyObject *default_value,
                                   PyObject *namespaces)
/*[clinic end generated code: output=83b3ba4535d308d2 input=b53a85aa5aa2a916]*/
{
    Py_ssize_t i;
    elementtreestate *st = ET_STATE_GLOBAL;

    if (checkpath(path) || namespaces != Py_None)
        return PyObject_CallMethodObjArgs(
            st->elementpath_obj, st->str_findtext,
            self, path, default_value, namespaces, NULL
            );

    if (!self->extra) {
        Py_INCREF(default_value);
        return default_value;
    }

    for (i = 0; i < self->extra->length; i++) {
        PyObject *item = self->extra->children[i];
        int rc;
        assert(Element_Check(item));
        Py_INCREF(item);
        rc = PyObject_RichCompareBool(((ElementObject*)item)->tag, path, Py_EQ);
        if (rc > 0) {
            PyObject* text = element_get_text((ElementObject*)item);
            if (text == Py_None) {
                Py_DECREF(item);
                return PyUnicode_New(0, 0);
            }
            Py_XINCREF(text);
            Py_DECREF(item);
            return text;
        }
        Py_DECREF(item);
        if (rc < 0)
            return NULL;
    }

    Py_INCREF(default_value);
    return default_value;
}

/*[clinic input]
_elementtree.Element.findall

    path: object
    namespaces: object = None

[clinic start generated code]*/

static PyObject *
_elementtree_Element_findall_impl(ElementObject *self, PyObject *path,
                                  PyObject *namespaces)
/*[clinic end generated code: output=1a0bd9f5541b711d input=4d9e6505a638550c]*/
{
    Py_ssize_t i;
    PyObject* out;
    elementtreestate *st = ET_STATE_GLOBAL;

    if (checkpath(path) || namespaces != Py_None) {
        return PyObject_CallMethodObjArgs(
            st->elementpath_obj, st->str_findall, self, path, namespaces, NULL
            );
    }

    out = PyList_New(0);
    if (!out)
        return NULL;

    if (!self->extra)
        return out;

    for (i = 0; i < self->extra->length; i++) {
        PyObject* item = self->extra->children[i];
        int rc;
        assert(Element_Check(item));
        Py_INCREF(item);
        rc = PyObject_RichCompareBool(((ElementObject*)item)->tag, path, Py_EQ);
        if (rc != 0 && (rc < 0 || PyList_Append(out, item) < 0)) {
            Py_DECREF(item);
            Py_DECREF(out);
            return NULL;
        }
        Py_DECREF(item);
    }

    return out;
}

/*[clinic input]
_elementtree.Element.iterfind

    path: object
    namespaces: object = None

[clinic start generated code]*/

static PyObject *
_elementtree_Element_iterfind_impl(ElementObject *self, PyObject *path,
                                   PyObject *namespaces)
/*[clinic end generated code: output=ecdd56d63b19d40f input=abb974e350fb65c7]*/
{
    PyObject* tag = path;
    elementtreestate *st = ET_STATE_GLOBAL;

    return PyObject_CallMethodObjArgs(
        st->elementpath_obj, st->str_iterfind, self, tag, namespaces, NULL);
}

/*[clinic input]
_elementtree.Element.get

    key: object
    default: object = None

[clinic start generated code]*/

static PyObject *
_elementtree_Element_get_impl(ElementObject *self, PyObject *key,
                              PyObject *default_value)
/*[clinic end generated code: output=523c614142595d75 input=ee153bbf8cdb246e]*/
{
    if (self->extra && self->extra->attrib) {
        PyObject *attrib = self->extra->attrib;
        Py_INCREF(attrib);
        PyObject *value = PyDict_GetItemWithError(attrib, key);
        Py_XINCREF(value);
        Py_DECREF(attrib);
        if (value != NULL || PyErr_Occurred()) {
            return value;
        }
    }

    Py_INCREF(default_value);
    return default_value;
}

static PyObject *
create_elementiter(ElementObject *self, PyObject *tag, int gettext);


/*[clinic input]
_elementtree.Element.iter

    tag: object = None

[clinic start generated code]*/

static PyObject *
_elementtree_Element_iter_impl(ElementObject *self, PyObject *tag)
/*[clinic end generated code: output=3f49f9a862941cc5 input=774d5b12e573aedd]*/
{
    if (PyUnicode_Check(tag)) {
        if (PyUnicode_READY(tag) < 0)
            return NULL;
        if (PyUnicode_GET_LENGTH(tag) == 1 && PyUnicode_READ_CHAR(tag, 0) == '*')
            tag = Py_None;
    }
    else if (PyBytes_Check(tag)) {
        if (PyBytes_GET_SIZE(tag) == 1 && *PyBytes_AS_STRING(tag) == '*')
            tag = Py_None;
    }

    return create_elementiter(self, tag, 0);
}


/*[clinic input]
_elementtree.Element.itertext

[clinic start generated code]*/

static PyObject *
_elementtree_Element_itertext_impl(ElementObject *self)
/*[clinic end generated code: output=5fa34b2fbcb65df6 input=af8f0e42cb239c89]*/
{
    return create_elementiter(self, Py_None, 1);
}


static PyObject*
element_getitem(PyObject* self_, Py_ssize_t index)
{
    ElementObject* self = (ElementObject*) self_;

    if (!self->extra || index < 0 || index >= self->extra->length) {
        PyErr_SetString(
            PyExc_IndexError,
            "child index out of range"
            );
        return NULL;
    }

    Py_INCREF(self->extra->children[index]);
    return self->extra->children[index];
}

/*[clinic input]
_elementtree.Element.insert

    index: Py_ssize_t
    subelement: object(subclass_of='Element_Type')
    /

[clinic start generated code]*/

static PyObject *
_elementtree_Element_insert_impl(ElementObject *self, Py_ssize_t index,
                                 PyObject *subelement)
/*[clinic end generated code: output=990adfef4d424c0b input=4382c42ab2659f9b]*/
{
    Py_ssize_t i;

    if (!self->extra) {
        if (create_extra(self, NULL) < 0)
            return NULL;
    }

    if (index < 0) {
        index += self->extra->length;
        if (index < 0)
            index = 0;
    }
    if (index > self->extra->length)
        index = self->extra->length;

    if (element_resize(self, 1) < 0)
        return NULL;

    for (i = self->extra->length; i > index; i--)
        self->extra->children[i] = self->extra->children[i-1];

    Py_INCREF(subelement);
    self->extra->children[index] = subelement;

    self->extra->length++;

    Py_RETURN_NONE;
}

/*[clinic input]
_elementtree.Element.items

[clinic start generated code]*/

static PyObject *
_elementtree_Element_items_impl(ElementObject *self)
/*[clinic end generated code: output=6db2c778ce3f5a4d input=adbe09aaea474447]*/
{
    if (!self->extra || !self->extra->attrib)
        return PyList_New(0);

    return PyDict_Items(self->extra->attrib);
}

/*[clinic input]
_elementtree.Element.keys

[clinic start generated code]*/

static PyObject *
_elementtree_Element_keys_impl(ElementObject *self)
/*[clinic end generated code: output=bc5bfabbf20eeb3c input=f02caf5b496b5b0b]*/
{
    if (!self->extra || !self->extra->attrib)
        return PyList_New(0);

    return PyDict_Keys(self->extra->attrib);
}

static Py_ssize_t
element_length(ElementObject* self)
{
    if (!self->extra)
        return 0;

    return self->extra->length;
}

/*[clinic input]
_elementtree.Element.makeelement

    tag: object
    attrib: object(subclass_of='&PyDict_Type')
    /

[clinic start generated code]*/

static PyObject *
_elementtree_Element_makeelement_impl(ElementObject *self, PyObject *tag,
                                      PyObject *attrib)
/*[clinic end generated code: output=4109832d5bb789ef input=2279d974529c3861]*/
{
    PyObject* elem;

    attrib = PyDict_Copy(attrib);
    if (!attrib)
        return NULL;

    elem = create_new_element(tag, attrib);

    Py_DECREF(attrib);

    return elem;
}

/*[clinic input]
_elementtree.Element.remove

    subelement: object(subclass_of='Element_Type')
    /

[clinic start generated code]*/

static PyObject *
_elementtree_Element_remove_impl(ElementObject *self, PyObject *subelement)
/*[clinic end generated code: output=38fe6c07d6d87d1f input=cbdf9f2ab34d93b0]*/
{
    Py_ssize_t i;
    int rc;
    PyObject *found;

    if (!self->extra) {
        /* element has no children, so raise exception */
        PyErr_SetString(
            PyExc_ValueError,
            "list.remove(x): x not in list"
            );
        return NULL;
    }

    for (i = 0; i < self->extra->length; i++) {
        if (self->extra->children[i] == subelement)
            break;
        rc = PyObject_RichCompareBool(self->extra->children[i], subelement, Py_EQ);
        if (rc > 0)
            break;
        if (rc < 0)
            return NULL;
    }

    if (i >= self->extra->length) {
        /* subelement is not in children, so raise exception */
        PyErr_SetString(
            PyExc_ValueError,
            "list.remove(x): x not in list"
            );
        return NULL;
    }

    found = self->extra->children[i];

    self->extra->length--;
    for (; i < self->extra->length; i++)
        self->extra->children[i] = self->extra->children[i+1];

    Py_DECREF(found);
    Py_RETURN_NONE;
}

static PyObject*
element_repr(ElementObject* self)
{
    int status;

    if (self->tag == NULL)
        return PyUnicode_FromFormat("<Element at %p>", self);

    status = Py_ReprEnter((PyObject *)self);
    if (status == 0) {
        PyObject *res;
        res = PyUnicode_FromFormat("<Element %R at %p>", self->tag, self);
        Py_ReprLeave((PyObject *)self);
        return res;
    }
    if (status > 0)
        PyErr_Format(PyExc_RuntimeError,
                     "reentrant call inside %s.__repr__",
                     Py_TYPE(self)->tp_name);
    return NULL;
}

/*[clinic input]
_elementtree.Element.set

    key: object
    value: object
    /

[clinic start generated code]*/

static PyObject *
_elementtree_Element_set_impl(ElementObject *self, PyObject *key,
                              PyObject *value)
/*[clinic end generated code: output=fb938806be3c5656 input=1efe90f7d82b3fe9]*/
{
    PyObject* attrib;

    if (!self->extra) {
        if (create_extra(self, NULL) < 0)
            return NULL;
    }

    attrib = element_get_attrib(self);
    if (!attrib)
        return NULL;

    if (PyDict_SetItem(attrib, key, value) < 0)
        return NULL;

    Py_RETURN_NONE;
}

static int
element_setitem(PyObject* self_, Py_ssize_t index, PyObject* item)
{
    ElementObject* self = (ElementObject*) self_;
    Py_ssize_t i;
    PyObject* old;

    if (!self->extra || index < 0 || index >= self->extra->length) {
        PyErr_SetString(
            PyExc_IndexError,
            "child assignment index out of range");
        return -1;
    }

    old = self->extra->children[index];

    if (item) {
        if (!Element_Check(item)) {
            raise_type_error(item);
            return -1;
        }
        Py_INCREF(item);
        self->extra->children[index] = item;
    } else {
        self->extra->length--;
        for (i = index; i < self->extra->length; i++)
            self->extra->children[i] = self->extra->children[i+1];
    }

    Py_DECREF(old);

    return 0;
}

static PyObject*
element_subscr(PyObject* self_, PyObject* item)
{
    ElementObject* self = (ElementObject*) self_;

    if (PyIndex_Check(item)) {
        Py_ssize_t i = PyNumber_AsSsize_t(item, PyExc_IndexError);

        if (i == -1 && PyErr_Occurred()) {
            return NULL;
        }
        if (i < 0 && self->extra)
            i += self->extra->length;
        return element_getitem(self_, i);
    }
    else if (PySlice_Check(item)) {
        Py_ssize_t start, stop, step, slicelen, i;
        size_t cur;
        PyObject* list;

        if (!self->extra)
            return PyList_New(0);

        if (PySlice_Unpack(item, &start, &stop, &step) < 0) {
            return NULL;
        }
        slicelen = PySlice_AdjustIndices(self->extra->length, &start, &stop,
                                         step);

        if (slicelen <= 0)
            return PyList_New(0);
        else {
            list = PyList_New(slicelen);
            if (!list)
                return NULL;

            for (cur = start, i = 0; i < slicelen;
                 cur += step, i++) {
                PyObject* item = self->extra->children[cur];
                Py_INCREF(item);
                PyList_SET_ITEM(list, i, item);
            }

            return list;
        }
    }
    else {
        PyErr_SetString(PyExc_TypeError,
                "element indices must be integers");
        return NULL;
    }
}

static int
element_ass_subscr(PyObject* self_, PyObject* item, PyObject* value)
{
    ElementObject* self = (ElementObject*) self_;

    if (PyIndex_Check(item)) {
        Py_ssize_t i = PyNumber_AsSsize_t(item, PyExc_IndexError);

        if (i == -1 && PyErr_Occurred()) {
            return -1;
        }
        if (i < 0 && self->extra)
            i += self->extra->length;
        return element_setitem(self_, i, value);
    }
    else if (PySlice_Check(item)) {
        Py_ssize_t start, stop, step, slicelen, newlen, i;
        size_t cur;

        PyObject* recycle = NULL;
        PyObject* seq;

        if (!self->extra) {
            if (create_extra(self, NULL) < 0)
                return -1;
        }

        if (PySlice_Unpack(item, &start, &stop, &step) < 0) {
            return -1;
        }
        slicelen = PySlice_AdjustIndices(self->extra->length, &start, &stop,
                                         step);

        if (value == NULL) {
            /* Delete slice */
            size_t cur;
            Py_ssize_t i;

            if (slicelen <= 0)
                return 0;

            /* Since we're deleting, the direction of the range doesn't matter,
             * so for simplicity make it always ascending.
            */
            if (step < 0) {
                stop = start + 1;
                start = stop + step * (slicelen - 1) - 1;
                step = -step;
            }

            assert((size_t)slicelen <= SIZE_MAX / sizeof(PyObject *));

            /* recycle is a list that will contain all the children
             * scheduled for removal.
            */
            if (!(recycle = PyList_New(slicelen))) {
                return -1;
            }

            /* This loop walks over all the children that have to be deleted,
             * with cur pointing at them. num_moved is the amount of children
             * until the next deleted child that have to be "shifted down" to
             * occupy the deleted's places.
             * Note that in the ith iteration, shifting is done i+i places down
             * because i children were already removed.
            */
            for (cur = start, i = 0; cur < (size_t)stop; cur += step, ++i) {
                /* Compute how many children have to be moved, clipping at the
                 * list end.
                */
                Py_ssize_t num_moved = step - 1;
                if (cur + step >= (size_t)self->extra->length) {
                    num_moved = self->extra->length - cur - 1;
                }

                PyList_SET_ITEM(recycle, i, self->extra->children[cur]);

                memmove(
                    self->extra->children + cur - i,
                    self->extra->children + cur + 1,
                    num_moved * sizeof(PyObject *));
            }

            /* Leftover "tail" after the last removed child */
            cur = start + (size_t)slicelen * step;
            if (cur < (size_t)self->extra->length) {
                memmove(
                    self->extra->children + cur - slicelen,
                    self->extra->children + cur,
                    (self->extra->length - cur) * sizeof(PyObject *));
            }

            self->extra->length -= slicelen;

            /* Discard the recycle list with all the deleted sub-elements */
            Py_DECREF(recycle);
            return 0;
        }

        /* A new slice is actually being assigned */
        seq = PySequence_Fast(value, "");
        if (!seq) {
            PyErr_Format(
                PyExc_TypeError,
                "expected sequence, not \"%.200s\"", Py_TYPE(value)->tp_name
                );
            return -1;
        }
        newlen = PySequence_Fast_GET_SIZE(seq);

        if (step !=  1 && newlen != slicelen)
        {
            Py_DECREF(seq);
            PyErr_Format(PyExc_ValueError,
                "attempt to assign sequence of size %zd "
                "to extended slice of size %zd",
                newlen, slicelen
                );
            return -1;
        }

        /* Resize before creating the recycle bin, to prevent refleaks. */
        if (newlen > slicelen) {
            if (element_resize(self, newlen - slicelen) < 0) {
                Py_DECREF(seq);
                return -1;
            }
        }

        for (i = 0; i < newlen; i++) {
            PyObject *element = PySequence_Fast_GET_ITEM(seq, i);
            if (!Element_Check(element)) {
                raise_type_error(element);
                Py_DECREF(seq);
                return -1;
            }
        }

        if (slicelen > 0) {
            /* to avoid recursive calls to this method (via decref), move
               old items to the recycle bin here, and get rid of them when
               we're done modifying the element */
            recycle = PyList_New(slicelen);
            if (!recycle) {
                Py_DECREF(seq);
                return -1;
            }
            for (cur = start, i = 0; i < slicelen;
                 cur += step, i++)
                PyList_SET_ITEM(recycle, i, self->extra->children[cur]);
        }

        if (newlen < slicelen) {
            /* delete slice */
            for (i = stop; i < self->extra->length; i++)
                self->extra->children[i + newlen - slicelen] = self->extra->children[i];
        } else if (newlen > slicelen) {
            /* insert slice */
            for (i = self->extra->length-1; i >= stop; i--)
                self->extra->children[i + newlen - slicelen] = self->extra->children[i];
        }

        /* replace the slice */
        for (cur = start, i = 0; i < newlen;
             cur += step, i++) {
            PyObject* element = PySequence_Fast_GET_ITEM(seq, i);
            Py_INCREF(element);
            self->extra->children[cur] = element;
        }

        self->extra->length += newlen - slicelen;

        Py_DECREF(seq);

        /* discard the recycle bin, and everything in it */
        Py_XDECREF(recycle);

        return 0;
    }
    else {
        PyErr_SetString(PyExc_TypeError,
                "element indices must be integers");
        return -1;
    }
}

static PyObject*
element_tag_getter(ElementObject *self, void *closure)
{
    PyObject *res = self->tag;
    Py_INCREF(res);
    return res;
}

static PyObject*
element_text_getter(ElementObject *self, void *closure)
{
    PyObject *res = element_get_text(self);
    Py_XINCREF(res);
    return res;
}

static PyObject*
element_tail_getter(ElementObject *self, void *closure)
{
    PyObject *res = element_get_tail(self);
    Py_XINCREF(res);
    return res;
}

static PyObject*
element_attrib_getter(ElementObject *self, void *closure)
{
    PyObject *res;
    if (!self->extra) {
        if (create_extra(self, NULL) < 0)
            return NULL;
    }
    res = element_get_attrib(self);
    Py_XINCREF(res);
    return res;
}

/* macro for setter validation */
#define _VALIDATE_ATTR_VALUE(V)                     \
    if ((V) == NULL) {                              \
        PyErr_SetString(                            \
            PyExc_AttributeError,                   \
            "can't delete element attribute");      \
        return -1;                                  \
    }

static int
element_tag_setter(ElementObject *self, PyObject *value, void *closure)
{
    _VALIDATE_ATTR_VALUE(value);
    Py_INCREF(value);
    Py_SETREF(self->tag, value);
    return 0;
}

static int
element_text_setter(ElementObject *self, PyObject *value, void *closure)
{
    _VALIDATE_ATTR_VALUE(value);
    Py_INCREF(value);
    _set_joined_ptr(&self->text, value);
    return 0;
}

static int
element_tail_setter(ElementObject *self, PyObject *value, void *closure)
{
    _VALIDATE_ATTR_VALUE(value);
    Py_INCREF(value);
    _set_joined_ptr(&self->tail, value);
    return 0;
}

static int
element_attrib_setter(ElementObject *self, PyObject *value, void *closure)
{
    _VALIDATE_ATTR_VALUE(value);
    if (!PyDict_Check(value)) {
        PyErr_Format(PyExc_TypeError,
                     "attrib must be dict, not %.200s",
                     Py_TYPE(value)->tp_name);
        return -1;
    }
    if (!self->extra) {
        if (create_extra(self, NULL) < 0)
            return -1;
    }
    Py_INCREF(value);
    Py_XSETREF(self->extra->attrib, value);
    return 0;
}

/******************************* Element iterator ****************************/

/* ElementIterObject represents the iteration state over an XML element in
 * pre-order traversal. To keep track of which sub-element should be returned
 * next, a stack of parents is maintained. This is a standard stack-based
 * iterative pre-order traversal of a tree.
 * The stack is managed using a continuous array.
 * Each stack item contains the saved parent to which we should return after
 * the current one is exhausted, and the next child to examine in that parent.
 */
typedef struct ParentLocator_t {
    ElementObject *parent;
    Py_ssize_t child_index;
} ParentLocator;

typedef struct {
    PyObject_HEAD
    ParentLocator *parent_stack;
    Py_ssize_t parent_stack_used;
    Py_ssize_t parent_stack_size;
    ElementObject *root_element;
    PyObject *sought_tag;
    int gettext;
} ElementIterObject;


static void
elementiter_dealloc(ElementIterObject *it)
{
    PyTypeObject *tp = Py_TYPE(it);
    Py_ssize_t i = it->parent_stack_used;
    it->parent_stack_used = 0;
    /* bpo-31095: UnTrack is needed before calling any callbacks */
    PyObject_GC_UnTrack(it);
    while (i--)
        Py_XDECREF(it->parent_stack[i].parent);
    PyMem_Free(it->parent_stack);

    Py_XDECREF(it->sought_tag);
    Py_XDECREF(it->root_element);

    tp->tp_free(it);
    Py_DECREF(tp);
}

static int
elementiter_traverse(ElementIterObject *it, visitproc visit, void *arg)
{
    Py_ssize_t i = it->parent_stack_used;
    while (i--)
        Py_VISIT(it->parent_stack[i].parent);

    Py_VISIT(it->root_element);
    Py_VISIT(it->sought_tag);
    Py_VISIT(Py_TYPE(it));
    return 0;
}

/* Helper function for elementiter_next. Add a new parent to the parent stack.
 */
static int
parent_stack_push_new(ElementIterObject *it, ElementObject *parent)
{
    ParentLocator *item;

    if (it->parent_stack_used >= it->parent_stack_size) {
        Py_ssize_t new_size = it->parent_stack_size * 2;  /* never overflow */
        ParentLocator *parent_stack = it->parent_stack;
        PyMem_Resize(parent_stack, ParentLocator, new_size);
        if (parent_stack == NULL)
            return -1;
        it->parent_stack = parent_stack;
        it->parent_stack_size = new_size;
    }
    item = it->parent_stack + it->parent_stack_used++;
    Py_INCREF(parent);
    item->parent = parent;
    item->child_index = 0;
    return 0;
}

static PyObject *
elementiter_next(ElementIterObject *it)
{
    /* Sub-element iterator.
     *
     * A short note on gettext: this function serves both the iter() and
     * itertext() methods to avoid code duplication. However, there are a few
     * small differences in the way these iterations work. Namely:
     *   - itertext() only yields text from nodes that have it, and continues
     *     iterating when a node doesn't have text (so it doesn't return any
     *     node like iter())
     *   - itertext() also has to handle tail, after finishing with all the
     *     children of a node.
     */
    int rc;
    ElementObject *elem;
    PyObject *text;

    while (1) {
        /* Handle the case reached in the beginning and end of iteration, where
         * the parent stack is empty. If root_element is NULL and we're here, the
         * iterator is exhausted.
         */
        if (!it->parent_stack_used) {
            if (!it->root_element) {
                PyErr_SetNone(PyExc_StopIteration);
                return NULL;
            }

            elem = it->root_element;  /* steals a reference */
            it->root_element = NULL;
        }
        else {
            /* See if there are children left to traverse in the current parent. If
             * yes, visit the next child. If not, pop the stack and try again.
             */
            ParentLocator *item = &it->parent_stack[it->parent_stack_used - 1];
            Py_ssize_t child_index = item->child_index;
            ElementObjectExtra *extra;
            elem = item->parent;
            extra = elem->extra;
            if (!extra || child_index >= extra->length) {
                it->parent_stack_used--;
                /* Note that extra condition on it->parent_stack_used here;
                 * this is because itertext() is supposed to only return *inner*
                 * text, not text following the element it began iteration with.
                 */
                if (it->gettext && it->parent_stack_used) {
                    text = element_get_tail(elem);
                    goto gettext;
                }
                Py_DECREF(elem);
                continue;
            }

            assert(Element_Check(extra->children[child_index]));
            elem = (ElementObject *)extra->children[child_index];
            item->child_index++;
            Py_INCREF(elem);
        }

        if (parent_stack_push_new(it, elem) < 0) {
            Py_DECREF(elem);
            PyErr_NoMemory();
            return NULL;
        }
        if (it->gettext) {
            text = element_get_text(elem);
            goto gettext;
        }

        if (it->sought_tag == Py_None)
            return (PyObject *)elem;

        rc = PyObject_RichCompareBool(elem->tag, it->sought_tag, Py_EQ);
        if (rc > 0)
            return (PyObject *)elem;

        Py_DECREF(elem);
        if (rc < 0)
            return NULL;
        continue;

gettext:
        if (!text) {
            Py_DECREF(elem);
            return NULL;
        }
        if (text == Py_None) {
            Py_DECREF(elem);
        }
        else {
            Py_INCREF(text);
            Py_DECREF(elem);
            rc = PyObject_IsTrue(text);
            if (rc > 0)
                return text;
            Py_DECREF(text);
            if (rc < 0)
                return NULL;
        }
    }

    return NULL;
}

static PyType_Slot elementiter_slots[] = {
    {Py_tp_dealloc, elementiter_dealloc},
    {Py_tp_traverse, elementiter_traverse},
    {Py_tp_iter, PyObject_SelfIter},
    {Py_tp_iternext, elementiter_next},
    {0, NULL},
};

static PyType_Spec elementiter_spec = {
    /* Using the module's name since the pure-Python implementation does not
       have such a type. */
    .name = "_elementtree._element_iterator",
    .basicsize = sizeof(ElementIterObject),
    .flags = Py_TPFLAGS_DEFAULT | Py_TPFLAGS_HAVE_GC,
    .slots = elementiter_slots,
};

#define INIT_PARENT_STACK_SIZE 8

static PyObject *
create_elementiter(ElementObject *self, PyObject *tag, int gettext)
{
    ElementIterObject *it;

    it = PyObject_GC_New(ElementIterObject, ElementIter_Type);
    if (!it)
        return NULL;

    Py_INCREF(tag);
    it->sought_tag = tag;
    it->gettext = gettext;
    Py_INCREF(self);
    it->root_element = self;

    it->parent_stack = PyMem_New(ParentLocator, INIT_PARENT_STACK_SIZE);
    if (it->parent_stack == NULL) {
        Py_DECREF(it);
        PyErr_NoMemory();
        return NULL;
    }
    it->parent_stack_used = 0;
    it->parent_stack_size = INIT_PARENT_STACK_SIZE;

    PyObject_GC_Track(it);

    return (PyObject *)it;
}


/* ==================================================================== */
/* the tree builder type */

typedef struct {
    PyObject_HEAD

    PyObject *root; /* root node (first created node) */

    PyObject *this; /* current node */
    PyObject *last; /* most recently created node */
    PyObject *last_for_tail; /* most recently created node that takes a tail */

    PyObject *data; /* data collector (string or list), or NULL */

    PyObject *stack; /* element stack */
    Py_ssize_t index; /* current stack size (0 means empty) */

    PyObject *element_factory;
    PyObject *comment_factory;
    PyObject *pi_factory;

    /* element tracing */
    PyObject *events_append; /* the append method of the list of events, or NULL */
    PyObject *start_event_obj; /* event objects (NULL to ignore) */
    PyObject *end_event_obj;
    PyObject *start_ns_event_obj;
    PyObject *end_ns_event_obj;
    PyObject *comment_event_obj;
    PyObject *pi_event_obj;

    char insert_comments;
    char insert_pis;
} TreeBuilderObject;

#define TreeBuilder_CheckExact(op) Py_IS_TYPE((op), TreeBuilder_Type)

/* -------------------------------------------------------------------- */
/* constructor and destructor */

static PyObject *
treebuilder_new(PyTypeObject *type, PyObject *args, PyObject *kwds)
{
    TreeBuilderObject *t = (TreeBuilderObject *)type->tp_alloc(type, 0);
    if (t != NULL) {
        t->root = NULL;

        Py_INCREF(Py_None);
        t->this = Py_None;
        Py_INCREF(Py_None);
        t->last = Py_None;

        t->data = NULL;
        t->element_factory = NULL;
        t->comment_factory = NULL;
        t->pi_factory = NULL;
        t->stack = PyList_New(20);
        if (!t->stack) {
            Py_DECREF(t->this);
            Py_DECREF(t->last);
            Py_DECREF((PyObject *) t);
            return NULL;
        }
        t->index = 0;

        t->events_append = NULL;
        t->start_event_obj = t->end_event_obj = NULL;
        t->start_ns_event_obj = t->end_ns_event_obj = NULL;
        t->comment_event_obj = t->pi_event_obj = NULL;
        t->insert_comments = t->insert_pis = 0;
    }
    return (PyObject *)t;
}

/*[clinic input]
_elementtree.TreeBuilder.__init__

    element_factory: object = None
    *
    comment_factory: object = None
    pi_factory: object = None
    insert_comments: bool = False
    insert_pis: bool = False

[clinic start generated code]*/

static int
_elementtree_TreeBuilder___init___impl(TreeBuilderObject *self,
                                       PyObject *element_factory,
                                       PyObject *comment_factory,
                                       PyObject *pi_factory,
                                       int insert_comments, int insert_pis)
/*[clinic end generated code: output=8571d4dcadfdf952 input=ae98a94df20b5cc3]*/
{
    if (element_factory != Py_None) {
        Py_INCREF(element_factory);
        Py_XSETREF(self->element_factory, element_factory);
    } else {
        Py_CLEAR(self->element_factory);
    }

    if (comment_factory == Py_None) {
        elementtreestate *st = ET_STATE_GLOBAL;
        comment_factory = st->comment_factory;
    }
    if (comment_factory) {
        Py_INCREF(comment_factory);
        Py_XSETREF(self->comment_factory, comment_factory);
        self->insert_comments = insert_comments;
    } else {
        Py_CLEAR(self->comment_factory);
        self->insert_comments = 0;
    }

    if (pi_factory == Py_None) {
        elementtreestate *st = ET_STATE_GLOBAL;
        pi_factory = st->pi_factory;
    }
    if (pi_factory) {
        Py_INCREF(pi_factory);
        Py_XSETREF(self->pi_factory, pi_factory);
        self->insert_pis = insert_pis;
    } else {
        Py_CLEAR(self->pi_factory);
        self->insert_pis = 0;
    }

    return 0;
}

static int
treebuilder_gc_traverse(TreeBuilderObject *self, visitproc visit, void *arg)
{
    Py_VISIT(Py_TYPE(self));
    Py_VISIT(self->pi_event_obj);
    Py_VISIT(self->comment_event_obj);
    Py_VISIT(self->end_ns_event_obj);
    Py_VISIT(self->start_ns_event_obj);
    Py_VISIT(self->end_event_obj);
    Py_VISIT(self->start_event_obj);
    Py_VISIT(self->events_append);
    Py_VISIT(self->root);
    Py_VISIT(self->this);
    Py_VISIT(self->last);
    Py_VISIT(self->last_for_tail);
    Py_VISIT(self->data);
    Py_VISIT(self->stack);
    Py_VISIT(self->pi_factory);
    Py_VISIT(self->comment_factory);
    Py_VISIT(self->element_factory);
    return 0;
}

static int
treebuilder_gc_clear(TreeBuilderObject *self)
{
    Py_CLEAR(self->pi_event_obj);
    Py_CLEAR(self->comment_event_obj);
    Py_CLEAR(self->end_ns_event_obj);
    Py_CLEAR(self->start_ns_event_obj);
    Py_CLEAR(self->end_event_obj);
    Py_CLEAR(self->start_event_obj);
    Py_CLEAR(self->events_append);
    Py_CLEAR(self->stack);
    Py_CLEAR(self->data);
    Py_CLEAR(self->last);
    Py_CLEAR(self->last_for_tail);
    Py_CLEAR(self->this);
    Py_CLEAR(self->pi_factory);
    Py_CLEAR(self->comment_factory);
    Py_CLEAR(self->element_factory);
    Py_CLEAR(self->root);
    return 0;
}

static void
treebuilder_dealloc(TreeBuilderObject *self)
{
    PyTypeObject *tp = Py_TYPE(self);
    PyObject_GC_UnTrack(self);
    treebuilder_gc_clear(self);
    tp->tp_free(self);
    Py_DECREF(tp);
}

/* -------------------------------------------------------------------- */
/* helpers for handling of arbitrary element-like objects */

/*[clinic input]
_elementtree._set_factories

    comment_factory: object
    pi_factory: object
    /

Change the factories used to create comments and processing instructions.

For internal use only.
[clinic start generated code]*/

static PyObject *
_elementtree__set_factories_impl(PyObject *module, PyObject *comment_factory,
                                 PyObject *pi_factory)
/*[clinic end generated code: output=813b408adee26535 input=99d17627aea7fb3b]*/
{
    elementtreestate *st = ET_STATE_GLOBAL;
    PyObject *old;

    if (!PyCallable_Check(comment_factory) && comment_factory != Py_None) {
        PyErr_Format(PyExc_TypeError, "Comment factory must be callable, not %.100s",
                     Py_TYPE(comment_factory)->tp_name);
        return NULL;
    }
    if (!PyCallable_Check(pi_factory) && pi_factory != Py_None) {
        PyErr_Format(PyExc_TypeError, "PI factory must be callable, not %.100s",
                     Py_TYPE(pi_factory)->tp_name);
        return NULL;
    }

    old = PyTuple_Pack(2,
        st->comment_factory ? st->comment_factory : Py_None,
        st->pi_factory ? st->pi_factory : Py_None);

    if (comment_factory == Py_None) {
        Py_CLEAR(st->comment_factory);
    } else {
        Py_INCREF(comment_factory);
        Py_XSETREF(st->comment_factory, comment_factory);
    }
    if (pi_factory == Py_None) {
        Py_CLEAR(st->pi_factory);
    } else {
        Py_INCREF(pi_factory);
        Py_XSETREF(st->pi_factory, pi_factory);
    }

    return old;
}

static int
treebuilder_extend_element_text_or_tail(PyObject *element, PyObject **data,
                                        PyObject **dest, PyObject *name)
{
    /* Fast paths for the "almost always" cases. */
    if (Element_CheckExact(element)) {
        PyObject *dest_obj = JOIN_OBJ(*dest);
        if (dest_obj == Py_None) {
            *dest = JOIN_SET(*data, PyList_CheckExact(*data));
            *data = NULL;
            Py_DECREF(dest_obj);
            return 0;
        }
        else if (JOIN_GET(*dest)) {
            if (PyList_SetSlice(dest_obj, PY_SSIZE_T_MAX, PY_SSIZE_T_MAX, *data) < 0) {
                return -1;
            }
            Py_CLEAR(*data);
            return 0;
        }
    }

    /*  Fallback for the non-Element / non-trivial cases. */
    {
        int r;
        PyObject* joined;
        PyObject* previous = PyObject_GetAttr(element, name);
        if (!previous)
            return -1;
        joined = list_join(*data);
        if (!joined) {
            Py_DECREF(previous);
            return -1;
        }
        if (previous != Py_None) {
            PyObject *tmp = PyNumber_Add(previous, joined);
            Py_DECREF(joined);
            Py_DECREF(previous);
            if (!tmp)
                return -1;
            joined = tmp;
        } else {
            Py_DECREF(previous);
        }

        r = PyObject_SetAttr(element, name, joined);
        Py_DECREF(joined);
        if (r < 0)
            return -1;
        Py_CLEAR(*data);
        return 0;
    }
}

LOCAL(int)
treebuilder_flush_data(TreeBuilderObject* self)
{
    if (!self->data) {
        return 0;
    }
    elementtreestate *st = ET_STATE_GLOBAL;
    if (!self->last_for_tail) {
        PyObject *element = self->last;
        return treebuilder_extend_element_text_or_tail(
                element, &self->data,
                &((ElementObject *) element)->text, st->str_text);
    }
    else {
        PyObject *element = self->last_for_tail;
        return treebuilder_extend_element_text_or_tail(
                element, &self->data,
                &((ElementObject *) element)->tail, st->str_tail);
    }
}

static int
treebuilder_add_subelement(PyObject *element, PyObject *child)
{
    elementtreestate *st = ET_STATE_GLOBAL;
    if (Element_CheckExact(element)) {
        ElementObject *elem = (ElementObject *) element;
        return element_add_subelement(elem, child);
    }
    else {
        PyObject *res;
        res = PyObject_CallMethodOneArg(element, st->str_append, child);
        if (res == NULL)
            return -1;
        Py_DECREF(res);
        return 0;
    }
}

LOCAL(int)
treebuilder_append_event(TreeBuilderObject *self, PyObject *action,
                         PyObject *node)
{
    if (action != NULL) {
        PyObject *res;
        PyObject *event = PyTuple_Pack(2, action, node);
        if (event == NULL)
            return -1;
        res = PyObject_CallOneArg(self->events_append, event);
        Py_DECREF(event);
        if (res == NULL)
            return -1;
        Py_DECREF(res);
    }
    return 0;
}

/* -------------------------------------------------------------------- */
/* handlers */

LOCAL(PyObject*)
treebuilder_handle_start(TreeBuilderObject* self, PyObject* tag,
                         PyObject* attrib)
{
    PyObject* node;
    PyObject* this;
    elementtreestate *st = ET_STATE_GLOBAL;

    if (treebuilder_flush_data(self) < 0) {
        return NULL;
    }

    if (!self->element_factory) {
        node = create_new_element(tag, attrib);
    } else if (attrib == NULL) {
        attrib = PyDict_New();
        if (!attrib)
            return NULL;
        node = PyObject_CallFunctionObjArgs(self->element_factory,
                                            tag, attrib, NULL);
        Py_DECREF(attrib);
    }
    else {
        node = PyObject_CallFunctionObjArgs(self->element_factory,
                                            tag, attrib, NULL);
    }
    if (!node) {
        return NULL;
    }

    this = self->this;
    Py_CLEAR(self->last_for_tail);

    if (this != Py_None) {
        if (treebuilder_add_subelement(this, node) < 0)
            goto error;
    } else {
        if (self->root) {
            PyErr_SetString(
                st->parseerror_obj,
                "multiple elements on top level"
                );
            goto error;
        }
        Py_INCREF(node);
        self->root = node;
    }

    if (self->index < PyList_GET_SIZE(self->stack)) {
        if (PyList_SetItem(self->stack, self->index, this) < 0)
            goto error;
        Py_INCREF(this);
    } else {
        if (PyList_Append(self->stack, this) < 0)
            goto error;
    }
    self->index++;

    Py_INCREF(node);
    Py_SETREF(self->this, node);
    Py_INCREF(node);
    Py_SETREF(self->last, node);

    if (treebuilder_append_event(self, self->start_event_obj, node) < 0)
        goto error;

    return node;

  error:
    Py_DECREF(node);
    return NULL;
}

LOCAL(PyObject*)
treebuilder_handle_data(TreeBuilderObject* self, PyObject* data)
{
    if (!self->data) {
        if (self->last == Py_None) {
            /* ignore calls to data before the first call to start */
            Py_RETURN_NONE;
        }
        /* store the first item as is */
        Py_INCREF(data); self->data = data;
    } else {
        /* more than one item; use a list to collect items */
        if (PyBytes_CheckExact(self->data) && Py_REFCNT(self->data) == 1 &&
            PyBytes_CheckExact(data) && PyBytes_GET_SIZE(data) == 1) {
            /* XXX this code path unused in Python 3? */
            /* expat often generates single character data sections; handle
               the most common case by resizing the existing string... */
            Py_ssize_t size = PyBytes_GET_SIZE(self->data);
            if (_PyBytes_Resize(&self->data, size + 1) < 0)
                return NULL;
            PyBytes_AS_STRING(self->data)[size] = PyBytes_AS_STRING(data)[0];
        } else if (PyList_CheckExact(self->data)) {
            if (PyList_Append(self->data, data) < 0)
                return NULL;
        } else {
            PyObject* list = PyList_New(2);
            if (!list)
                return NULL;
            PyList_SET_ITEM(list, 0, self->data);
            Py_INCREF(data); PyList_SET_ITEM(list, 1, data);
            self->data = list;
        }
    }

    Py_RETURN_NONE;
}

LOCAL(PyObject*)
treebuilder_handle_end(TreeBuilderObject* self, PyObject* tag)
{
    PyObject* item;

    if (treebuilder_flush_data(self) < 0) {
        return NULL;
    }

    if (self->index == 0) {
        PyErr_SetString(
            PyExc_IndexError,
            "pop from empty stack"
            );
        return NULL;
    }

    item = self->last;
    self->last = self->this;
    Py_INCREF(self->last);
    Py_XSETREF(self->last_for_tail, self->last);
    self->index--;
    self->this = PyList_GET_ITEM(self->stack, self->index);
    Py_INCREF(self->this);
    Py_DECREF(item);

    if (treebuilder_append_event(self, self->end_event_obj, self->last) < 0)
        return NULL;

    Py_INCREF(self->last);
    return (PyObject*) self->last;
}

LOCAL(PyObject*)
treebuilder_handle_comment(TreeBuilderObject* self, PyObject* text)
{
    PyObject* comment;
    PyObject* this;

    if (treebuilder_flush_data(self) < 0) {
        return NULL;
    }

    if (self->comment_factory) {
        comment = PyObject_CallOneArg(self->comment_factory, text);
        if (!comment)
            return NULL;

        this = self->this;
        if (self->insert_comments && this != Py_None) {
            if (treebuilder_add_subelement(this, comment) < 0)
                goto error;
            Py_INCREF(comment);
            Py_XSETREF(self->last_for_tail, comment);
        }
    } else {
        Py_INCREF(text);
        comment = text;
    }

    if (self->events_append && self->comment_event_obj) {
        if (treebuilder_append_event(self, self->comment_event_obj, comment) < 0)
            goto error;
    }

    return comment;

  error:
    Py_DECREF(comment);
    return NULL;
}

LOCAL(PyObject*)
treebuilder_handle_pi(TreeBuilderObject* self, PyObject* target, PyObject* text)
{
    PyObject* pi;
    PyObject* this;
    PyObject* stack[2] = {target, text};

    if (treebuilder_flush_data(self) < 0) {
        return NULL;
    }

    if (self->pi_factory) {
        pi = _PyObject_FastCall(self->pi_factory, stack, 2);
        if (!pi) {
            return NULL;
        }

        this = self->this;
        if (self->insert_pis && this != Py_None) {
            if (treebuilder_add_subelement(this, pi) < 0)
                goto error;
            Py_INCREF(pi);
            Py_XSETREF(self->last_for_tail, pi);
        }
    } else {
        pi = PyTuple_Pack(2, target, text);
        if (!pi) {
            return NULL;
        }
    }

    if (self->events_append && self->pi_event_obj) {
        if (treebuilder_append_event(self, self->pi_event_obj, pi) < 0)
            goto error;
    }

    return pi;

  error:
    Py_DECREF(pi);
    return NULL;
}

LOCAL(PyObject*)
treebuilder_handle_start_ns(TreeBuilderObject* self, PyObject* prefix, PyObject* uri)
{
    PyObject* parcel;

    if (self->events_append && self->start_ns_event_obj) {
        parcel = PyTuple_Pack(2, prefix, uri);
        if (!parcel) {
            return NULL;
        }

        if (treebuilder_append_event(self, self->start_ns_event_obj, parcel) < 0) {
            Py_DECREF(parcel);
            return NULL;
        }
        Py_DECREF(parcel);
    }

    Py_RETURN_NONE;
}

LOCAL(PyObject*)
treebuilder_handle_end_ns(TreeBuilderObject* self, PyObject* prefix)
{
    if (self->events_append && self->end_ns_event_obj) {
        if (treebuilder_append_event(self, self->end_ns_event_obj, prefix) < 0) {
            return NULL;
        }
    }

    Py_RETURN_NONE;
}

/* -------------------------------------------------------------------- */
/* methods (in alphabetical order) */

/*[clinic input]
_elementtree.TreeBuilder.data

    data: object
    /

[clinic start generated code]*/

static PyObject *
_elementtree_TreeBuilder_data(TreeBuilderObject *self, PyObject *data)
/*[clinic end generated code: output=69144c7100795bb2 input=a0540c532b284d29]*/
{
    return treebuilder_handle_data(self, data);
}

/*[clinic input]
_elementtree.TreeBuilder.end

    tag: object
    /

[clinic start generated code]*/

static PyObject *
_elementtree_TreeBuilder_end(TreeBuilderObject *self, PyObject *tag)
/*[clinic end generated code: output=9a98727cc691cd9d input=22dc3674236f5745]*/
{
    return treebuilder_handle_end(self, tag);
}

/*[clinic input]
_elementtree.TreeBuilder.comment

    text: object
    /

[clinic start generated code]*/

static PyObject *
_elementtree_TreeBuilder_comment(TreeBuilderObject *self, PyObject *text)
/*[clinic end generated code: output=22835be41deeaa27 input=47e7ebc48ed01dfa]*/
{
    return treebuilder_handle_comment(self, text);
}

/*[clinic input]
_elementtree.TreeBuilder.pi

    target: object
    text: object = None
    /

[clinic start generated code]*/

static PyObject *
_elementtree_TreeBuilder_pi_impl(TreeBuilderObject *self, PyObject *target,
                                 PyObject *text)
/*[clinic end generated code: output=21eb95ec9d04d1d9 input=349342bd79c35570]*/
{
    return treebuilder_handle_pi(self, target, text);
}

LOCAL(PyObject*)
treebuilder_done(TreeBuilderObject* self)
{
    PyObject* res;

    /* FIXME: check stack size? */

    if (self->root)
        res = self->root;
    else
        res = Py_None;

    Py_INCREF(res);
    return res;
}

/*[clinic input]
_elementtree.TreeBuilder.close

[clinic start generated code]*/

static PyObject *
_elementtree_TreeBuilder_close_impl(TreeBuilderObject *self)
/*[clinic end generated code: output=b441fee3202f61ee input=f7c9c65dc718de14]*/
{
    return treebuilder_done(self);
}

/*[clinic input]
_elementtree.TreeBuilder.start

    tag: object
    attrs: object(subclass_of='&PyDict_Type')
    /

[clinic start generated code]*/

static PyObject *
_elementtree_TreeBuilder_start_impl(TreeBuilderObject *self, PyObject *tag,
                                    PyObject *attrs)
/*[clinic end generated code: output=e7e9dc2861349411 input=7288e9e38e63b2b6]*/
{
    return treebuilder_handle_start(self, tag, attrs);
}

/* ==================================================================== */
/* the expat interface */

#include "expat.h"
#include "pyexpat.h"

/* The PyExpat_CAPI structure is an immutable dispatch table, so it can be
 * cached globally without being in per-module state.
 */
static struct PyExpat_CAPI *expat_capi;
#define EXPAT(func) (expat_capi->func)

static XML_Memory_Handling_Suite ExpatMemoryHandler = {
    PyObject_Malloc, PyObject_Realloc, PyObject_Free};

typedef struct {
    PyObject_HEAD

    XML_Parser parser;

    PyObject *target;
    PyObject *entity;

    PyObject *names;

    PyObject *handle_start_ns;
    PyObject *handle_end_ns;
    PyObject *handle_start;
    PyObject *handle_data;
    PyObject *handle_end;

    PyObject *handle_comment;
    PyObject *handle_pi;
    PyObject *handle_doctype;

    PyObject *handle_close;

} XMLParserObject;

/* helpers */

LOCAL(PyObject*)
makeuniversal(XMLParserObject* self, const char* string)
{
    /* convert a UTF-8 tag/attribute name from the expat parser
       to a universal name string */

    Py_ssize_t size = (Py_ssize_t) strlen(string);
    PyObject* key;
    PyObject* value;

    /* look the 'raw' name up in the names dictionary */
    key = PyBytes_FromStringAndSize(string, size);
    if (!key)
        return NULL;

    value = PyDict_GetItemWithError(self->names, key);

    if (value) {
        Py_INCREF(value);
    }
    else if (!PyErr_Occurred()) {
        /* new name.  convert to universal name, and decode as
           necessary */

        PyObject* tag;
        char* p;
        Py_ssize_t i;

        /* look for namespace separator */
        for (i = 0; i < size; i++)
            if (string[i] == '}')
                break;
        if (i != size) {
            /* convert to universal name */
            tag = PyBytes_FromStringAndSize(NULL, size+1);
            if (tag == NULL) {
                Py_DECREF(key);
                return NULL;
            }
            p = PyBytes_AS_STRING(tag);
            p[0] = '{';
            memcpy(p+1, string, size);
            size++;
        } else {
            /* plain name; use key as tag */
            Py_INCREF(key);
            tag = key;
        }

        /* decode universal name */
        p = PyBytes_AS_STRING(tag);
        value = PyUnicode_DecodeUTF8(p, size, "strict");
        Py_DECREF(tag);
        if (!value) {
            Py_DECREF(key);
            return NULL;
        }

        /* add to names dictionary */
        if (PyDict_SetItem(self->names, key, value) < 0) {
            Py_DECREF(key);
            Py_DECREF(value);
            return NULL;
        }
    }

    Py_DECREF(key);
    return value;
}

/* Set the ParseError exception with the given parameters.
 * If message is not NULL, it's used as the error string. Otherwise, the
 * message string is the default for the given error_code.
*/
static void
expat_set_error(enum XML_Error error_code, Py_ssize_t line, Py_ssize_t column,
                const char *message)
{
    PyObject *errmsg, *error, *position, *code;
    elementtreestate *st = ET_STATE_GLOBAL;

    errmsg = PyUnicode_FromFormat("%s: line %zd, column %zd",
                message ? message : EXPAT(ErrorString)(error_code),
                line, column);
    if (errmsg == NULL)
        return;

    error = PyObject_CallOneArg(st->parseerror_obj, errmsg);
    Py_DECREF(errmsg);
    if (!error)
        return;

    /* Add code and position attributes */
    code = PyLong_FromLong((long)error_code);
    if (!code) {
        Py_DECREF(error);
        return;
    }
    if (PyObject_SetAttrString(error, "code", code) == -1) {
        Py_DECREF(error);
        Py_DECREF(code);
        return;
    }
    Py_DECREF(code);

    position = Py_BuildValue("(nn)", line, column);
    if (!position) {
        Py_DECREF(error);
        return;
    }
    if (PyObject_SetAttrString(error, "position", position) == -1) {
        Py_DECREF(error);
        Py_DECREF(position);
        return;
    }
    Py_DECREF(position);

    PyErr_SetObject(st->parseerror_obj, error);
    Py_DECREF(error);
}

/* -------------------------------------------------------------------- */
/* handlers */

static void
expat_default_handler(XMLParserObject* self, const XML_Char* data_in,
                      int data_len)
{
    PyObject* key;
    PyObject* value;
    PyObject* res;

    if (data_len < 2 || data_in[0] != '&')
        return;

    if (PyErr_Occurred())
        return;

    key = PyUnicode_DecodeUTF8(data_in + 1, data_len - 2, "strict");
    if (!key)
        return;

    value = PyDict_GetItemWithError(self->entity, key);

    if (value) {
        if (TreeBuilder_CheckExact(self->target))
            res = treebuilder_handle_data(
                (TreeBuilderObject*) self->target, value
                );
        else if (self->handle_data)
            res = PyObject_CallOneArg(self->handle_data, value);
        else
            res = NULL;
        Py_XDECREF(res);
    } else if (!PyErr_Occurred()) {
        /* Report the first error, not the last */
        char message[128] = "undefined entity ";
        strncat(message, data_in, data_len < 100?data_len:100);
        expat_set_error(
            XML_ERROR_UNDEFINED_ENTITY,
            EXPAT(GetErrorLineNumber)(self->parser),
            EXPAT(GetErrorColumnNumber)(self->parser),
            message
            );
    }

    Py_DECREF(key);
}

static void
expat_start_handler(XMLParserObject* self, const XML_Char* tag_in,
                    const XML_Char **attrib_in)
{
    PyObject* res;
    PyObject* tag;
    PyObject* attrib;
    int ok;

    if (PyErr_Occurred())
        return;

    /* tag name */
    tag = makeuniversal(self, tag_in);
    if (!tag)
        return; /* parser will look for errors */

    /* attributes */
    if (attrib_in[0]) {
        attrib = PyDict_New();
        if (!attrib) {
            Py_DECREF(tag);
            return;
        }
        while (attrib_in[0] && attrib_in[1]) {
            PyObject* key = makeuniversal(self, attrib_in[0]);
            PyObject* value = PyUnicode_DecodeUTF8(attrib_in[1], strlen(attrib_in[1]), "strict");
            if (!key || !value) {
                Py_XDECREF(value);
                Py_XDECREF(key);
                Py_DECREF(attrib);
                Py_DECREF(tag);
                return;
            }
            ok = PyDict_SetItem(attrib, key, value);
            Py_DECREF(value);
            Py_DECREF(key);
            if (ok < 0) {
                Py_DECREF(attrib);
                Py_DECREF(tag);
                return;
            }
            attrib_in += 2;
        }
    } else {
        attrib = NULL;
    }

    if (TreeBuilder_CheckExact(self->target)) {
        /* shortcut */
        res = treebuilder_handle_start((TreeBuilderObject*) self->target,
                                       tag, attrib);
    }
    else if (self->handle_start) {
        if (attrib == NULL) {
            attrib = PyDict_New();
            if (!attrib) {
                Py_DECREF(tag);
                return;
            }
        }
        res = PyObject_CallFunctionObjArgs(self->handle_start,
                                           tag, attrib, NULL);
    } else
        res = NULL;

    Py_DECREF(tag);
    Py_XDECREF(attrib);

    Py_XDECREF(res);
}

static void
expat_data_handler(XMLParserObject* self, const XML_Char* data_in,
                   int data_len)
{
    PyObject* data;
    PyObject* res;

    if (PyErr_Occurred())
        return;

    data = PyUnicode_DecodeUTF8(data_in, data_len, "strict");
    if (!data)
        return; /* parser will look for errors */

    if (TreeBuilder_CheckExact(self->target))
        /* shortcut */
        res = treebuilder_handle_data((TreeBuilderObject*) self->target, data);
    else if (self->handle_data)
        res = PyObject_CallOneArg(self->handle_data, data);
    else
        res = NULL;

    Py_DECREF(data);

    Py_XDECREF(res);
}

static void
expat_end_handler(XMLParserObject* self, const XML_Char* tag_in)
{
    PyObject* tag;
    PyObject* res = NULL;

    if (PyErr_Occurred())
        return;

    if (TreeBuilder_CheckExact(self->target))
        /* shortcut */
        /* the standard tree builder doesn't look at the end tag */
        res = treebuilder_handle_end(
            (TreeBuilderObject*) self->target, Py_None
            );
    else if (self->handle_end) {
        tag = makeuniversal(self, tag_in);
        if (tag) {
            res = PyObject_CallOneArg(self->handle_end, tag);
            Py_DECREF(tag);
        }
    }

    Py_XDECREF(res);
}

static void
expat_start_ns_handler(XMLParserObject* self, const XML_Char* prefix_in,
                       const XML_Char *uri_in)
{
    PyObject* res = NULL;
    PyObject* uri;
    PyObject* prefix;
    PyObject* stack[2];

    if (PyErr_Occurred())
        return;

    if (!uri_in)
        uri_in = "";
    if (!prefix_in)
        prefix_in = "";

    if (TreeBuilder_CheckExact(self->target)) {
        /* shortcut - TreeBuilder does not actually implement .start_ns() */
        TreeBuilderObject *target = (TreeBuilderObject*) self->target;

        if (target->events_append && target->start_ns_event_obj) {
            prefix = PyUnicode_DecodeUTF8(prefix_in, strlen(prefix_in), "strict");
            if (!prefix)
                return;
            uri = PyUnicode_DecodeUTF8(uri_in, strlen(uri_in), "strict");
            if (!uri) {
                Py_DECREF(prefix);
                return;
            }

            res = treebuilder_handle_start_ns(target, prefix, uri);
            Py_DECREF(uri);
            Py_DECREF(prefix);
        }
    } else if (self->handle_start_ns) {
        prefix = PyUnicode_DecodeUTF8(prefix_in, strlen(prefix_in), "strict");
        if (!prefix)
            return;
        uri = PyUnicode_DecodeUTF8(uri_in, strlen(uri_in), "strict");
        if (!uri) {
            Py_DECREF(prefix);
            return;
        }

        stack[0] = prefix;
        stack[1] = uri;
        res = _PyObject_FastCall(self->handle_start_ns, stack, 2);
        Py_DECREF(uri);
        Py_DECREF(prefix);
    }

    Py_XDECREF(res);
}

static void
expat_end_ns_handler(XMLParserObject* self, const XML_Char* prefix_in)
{
    PyObject *res = NULL;
    PyObject* prefix;

    if (PyErr_Occurred())
        return;

    if (!prefix_in)
        prefix_in = "";

    if (TreeBuilder_CheckExact(self->target)) {
        /* shortcut - TreeBuilder does not actually implement .end_ns() */
        TreeBuilderObject *target = (TreeBuilderObject*) self->target;

        if (target->events_append && target->end_ns_event_obj) {
            res = treebuilder_handle_end_ns(target, Py_None);
        }
    } else if (self->handle_end_ns) {
        prefix = PyUnicode_DecodeUTF8(prefix_in, strlen(prefix_in), "strict");
        if (!prefix)
            return;

        res = PyObject_CallOneArg(self->handle_end_ns, prefix);
        Py_DECREF(prefix);
    }

    Py_XDECREF(res);
}

static void
expat_comment_handler(XMLParserObject* self, const XML_Char* comment_in)
{
    PyObject* comment;
    PyObject* res;

    if (PyErr_Occurred())
        return;

    if (TreeBuilder_CheckExact(self->target)) {
        /* shortcut */
        TreeBuilderObject *target = (TreeBuilderObject*) self->target;

        comment = PyUnicode_DecodeUTF8(comment_in, strlen(comment_in), "strict");
        if (!comment)
            return; /* parser will look for errors */

        res = treebuilder_handle_comment(target,  comment);
        Py_XDECREF(res);
        Py_DECREF(comment);
    } else if (self->handle_comment) {
        comment = PyUnicode_DecodeUTF8(comment_in, strlen(comment_in), "strict");
        if (!comment)
            return;

        res = PyObject_CallOneArg(self->handle_comment, comment);
        Py_XDECREF(res);
        Py_DECREF(comment);
    }
}

static void
expat_start_doctype_handler(XMLParserObject *self,
                            const XML_Char *doctype_name,
                            const XML_Char *sysid,
                            const XML_Char *pubid,
                            int has_internal_subset)
{
    PyObject *doctype_name_obj, *sysid_obj, *pubid_obj;
    PyObject *res;

    if (PyErr_Occurred())
        return;

    doctype_name_obj = makeuniversal(self, doctype_name);
    if (!doctype_name_obj)
        return;

    if (sysid) {
        sysid_obj = makeuniversal(self, sysid);
        if (!sysid_obj) {
            Py_DECREF(doctype_name_obj);
            return;
        }
    } else {
        Py_INCREF(Py_None);
        sysid_obj = Py_None;
    }

    if (pubid) {
        pubid_obj = makeuniversal(self, pubid);
        if (!pubid_obj) {
            Py_DECREF(doctype_name_obj);
            Py_DECREF(sysid_obj);
            return;
        }
    } else {
        Py_INCREF(Py_None);
        pubid_obj = Py_None;
    }

    elementtreestate *st = ET_STATE_GLOBAL;
    /* If the target has a handler for doctype, call it. */
    if (self->handle_doctype) {
        res = PyObject_CallFunctionObjArgs(self->handle_doctype,
                                           doctype_name_obj, pubid_obj,
                                           sysid_obj, NULL);
        Py_XDECREF(res);
    }
    else if (_PyObject_LookupAttr((PyObject *)self, st->str_doctype, &res) > 0) {
        (void)PyErr_WarnEx(PyExc_RuntimeWarning,
                "The doctype() method of XMLParser is ignored.  "
                "Define doctype() method on the TreeBuilder target.",
                1);
        Py_DECREF(res);
    }

    Py_DECREF(doctype_name_obj);
    Py_DECREF(pubid_obj);
    Py_DECREF(sysid_obj);
}

static void
expat_pi_handler(XMLParserObject* self, const XML_Char* target_in,
                 const XML_Char* data_in)
{
    PyObject* pi_target;
    PyObject* data;
    PyObject* res;
    PyObject* stack[2];

    if (PyErr_Occurred())
        return;

    if (TreeBuilder_CheckExact(self->target)) {
        /* shortcut */
        TreeBuilderObject *target = (TreeBuilderObject*) self->target;

        if ((target->events_append && target->pi_event_obj) || target->insert_pis) {
            pi_target = PyUnicode_DecodeUTF8(target_in, strlen(target_in), "strict");
            if (!pi_target)
                goto error;
            data = PyUnicode_DecodeUTF8(data_in, strlen(data_in), "strict");
            if (!data)
                goto error;
            res = treebuilder_handle_pi(target, pi_target, data);
            Py_XDECREF(res);
            Py_DECREF(data);
            Py_DECREF(pi_target);
        }
    } else if (self->handle_pi) {
        pi_target = PyUnicode_DecodeUTF8(target_in, strlen(target_in), "strict");
        if (!pi_target)
            goto error;
        data = PyUnicode_DecodeUTF8(data_in, strlen(data_in), "strict");
        if (!data)
            goto error;

        stack[0] = pi_target;
        stack[1] = data;
        res = _PyObject_FastCall(self->handle_pi, stack, 2);
        Py_XDECREF(res);
        Py_DECREF(data);
        Py_DECREF(pi_target);
    }

    return;

  error:
    Py_XDECREF(pi_target);
    return;
}

/* -------------------------------------------------------------------- */

static PyObject *
xmlparser_new(PyTypeObject *type, PyObject *args, PyObject *kwds)
{
    XMLParserObject *self = (XMLParserObject *)type->tp_alloc(type, 0);
    if (self) {
        self->parser = NULL;
        self->target = self->entity = self->names = NULL;
        self->handle_start_ns = self->handle_end_ns = NULL;
        self->handle_start = self->handle_data = self->handle_end = NULL;
        self->handle_comment = self->handle_pi = self->handle_close = NULL;
        self->handle_doctype = NULL;
    }
    return (PyObject *)self;
}

static int
ignore_attribute_error(PyObject *value)
{
    if (value == NULL) {
        if (!PyErr_ExceptionMatches(PyExc_AttributeError)) {
            return -1;
        }
        PyErr_Clear();
    }
    return 0;
}

/*[clinic input]
_elementtree.XMLParser.__init__

    *
    target: object = None
    encoding: str(accept={str, NoneType}) = None

[clinic start generated code]*/

static int
_elementtree_XMLParser___init___impl(XMLParserObject *self, PyObject *target,
                                     const char *encoding)
/*[clinic end generated code: output=3ae45ec6cdf344e4 input=7e716dd6e4f3e439]*/
{
    self->entity = PyDict_New();
    if (!self->entity)
        return -1;

    self->names = PyDict_New();
    if (!self->names) {
        Py_CLEAR(self->entity);
        return -1;
    }

    self->parser = EXPAT(ParserCreate_MM)(encoding, &ExpatMemoryHandler, "}");
    if (!self->parser) {
        Py_CLEAR(self->entity);
        Py_CLEAR(self->names);
        PyErr_NoMemory();
        return -1;
    }
    /* expat < 2.1.0 has no XML_SetHashSalt() */
    if (EXPAT(SetHashSalt) != NULL) {
        EXPAT(SetHashSalt)(self->parser,
                           (unsigned long)_Py_HashSecret.expat.hashsalt);
    }

    if (target != Py_None) {
        Py_INCREF(target);
    } else {
        target = treebuilder_new(TreeBuilder_Type, NULL, NULL);
        if (!target) {
            Py_CLEAR(self->entity);
            Py_CLEAR(self->names);
            return -1;
        }
    }
    self->target = target;

    self->handle_start_ns = PyObject_GetAttrString(target, "start_ns");
    if (ignore_attribute_error(self->handle_start_ns)) {
        return -1;
    }
    self->handle_end_ns = PyObject_GetAttrString(target, "end_ns");
    if (ignore_attribute_error(self->handle_end_ns)) {
        return -1;
    }
    self->handle_start = PyObject_GetAttrString(target, "start");
    if (ignore_attribute_error(self->handle_start)) {
        return -1;
    }
    self->handle_data = PyObject_GetAttrString(target, "data");
    if (ignore_attribute_error(self->handle_data)) {
        return -1;
    }
    self->handle_end = PyObject_GetAttrString(target, "end");
    if (ignore_attribute_error(self->handle_end)) {
        return -1;
    }
    self->handle_comment = PyObject_GetAttrString(target, "comment");
    if (ignore_attribute_error(self->handle_comment)) {
        return -1;
    }
    self->handle_pi = PyObject_GetAttrString(target, "pi");
    if (ignore_attribute_error(self->handle_pi)) {
        return -1;
    }
    self->handle_close = PyObject_GetAttrString(target, "close");
    if (ignore_attribute_error(self->handle_close)) {
        return -1;
    }
    self->handle_doctype = PyObject_GetAttrString(target, "doctype");
    if (ignore_attribute_error(self->handle_doctype)) {
        return -1;
    }

    /* configure parser */
    EXPAT(SetUserData)(self->parser, self);
    if (self->handle_start_ns || self->handle_end_ns)
        EXPAT(SetNamespaceDeclHandler)(
            self->parser,
            (XML_StartNamespaceDeclHandler) expat_start_ns_handler,
            (XML_EndNamespaceDeclHandler) expat_end_ns_handler
            );
    EXPAT(SetElementHandler)(
        self->parser,
        (XML_StartElementHandler) expat_start_handler,
        (XML_EndElementHandler) expat_end_handler
        );
    EXPAT(SetDefaultHandlerExpand)(
        self->parser,
        (XML_DefaultHandler) expat_default_handler
        );
    EXPAT(SetCharacterDataHandler)(
        self->parser,
        (XML_CharacterDataHandler) expat_data_handler
        );
    if (self->handle_comment)
        EXPAT(SetCommentHandler)(
            self->parser,
            (XML_CommentHandler) expat_comment_handler
            );
    if (self->handle_pi)
        EXPAT(SetProcessingInstructionHandler)(
            self->parser,
            (XML_ProcessingInstructionHandler) expat_pi_handler
            );
    EXPAT(SetStartDoctypeDeclHandler)(
        self->parser,
        (XML_StartDoctypeDeclHandler) expat_start_doctype_handler
        );
    EXPAT(SetUnknownEncodingHandler)(
        self->parser,
        EXPAT(DefaultUnknownEncodingHandler), NULL
        );

    return 0;
}

static int
xmlparser_gc_traverse(XMLParserObject *self, visitproc visit, void *arg)
{
    Py_VISIT(Py_TYPE(self));
    Py_VISIT(self->handle_close);
    Py_VISIT(self->handle_pi);
    Py_VISIT(self->handle_comment);
    Py_VISIT(self->handle_end);
    Py_VISIT(self->handle_data);
    Py_VISIT(self->handle_start);
    Py_VISIT(self->handle_start_ns);
    Py_VISIT(self->handle_end_ns);
    Py_VISIT(self->handle_doctype);

    Py_VISIT(self->target);
    Py_VISIT(self->entity);
    Py_VISIT(self->names);

    return 0;
}

static int
xmlparser_gc_clear(XMLParserObject *self)
{
    if (self->parser != NULL) {
        XML_Parser parser = self->parser;
        self->parser = NULL;
        EXPAT(ParserFree)(parser);
    }

    Py_CLEAR(self->handle_close);
    Py_CLEAR(self->handle_pi);
    Py_CLEAR(self->handle_comment);
    Py_CLEAR(self->handle_end);
    Py_CLEAR(self->handle_data);
    Py_CLEAR(self->handle_start);
    Py_CLEAR(self->handle_start_ns);
    Py_CLEAR(self->handle_end_ns);
    Py_CLEAR(self->handle_doctype);

    Py_CLEAR(self->target);
    Py_CLEAR(self->entity);
    Py_CLEAR(self->names);

    return 0;
}

static void
xmlparser_dealloc(XMLParserObject* self)
{
    PyTypeObject *tp = Py_TYPE(self);
    PyObject_GC_UnTrack(self);
    xmlparser_gc_clear(self);
    tp->tp_free(self);
    Py_DECREF(tp);
}

Py_LOCAL_INLINE(int)
_check_xmlparser(XMLParserObject* self)
{
    if (self->target == NULL) {
        PyErr_SetString(PyExc_ValueError,
                        "XMLParser.__init__() wasn't called");
        return 0;
    }
    return 1;
}

LOCAL(PyObject*)
expat_parse(XMLParserObject* self, const char* data, int data_len, int final)
{
    int ok;

    assert(!PyErr_Occurred());
    ok = EXPAT(Parse)(self->parser, data, data_len, final);

    if (PyErr_Occurred())
        return NULL;

    if (!ok) {
        expat_set_error(
            EXPAT(GetErrorCode)(self->parser),
            EXPAT(GetErrorLineNumber)(self->parser),
            EXPAT(GetErrorColumnNumber)(self->parser),
            NULL
            );
        return NULL;
    }

    Py_RETURN_NONE;
}

/*[clinic input]
_elementtree.XMLParser.close

[clinic start generated code]*/

static PyObject *
_elementtree_XMLParser_close_impl(XMLParserObject *self)
/*[clinic end generated code: output=d68d375dd23bc7fb input=ca7909ca78c3abfe]*/
{
    /* end feeding data to parser */

    PyObject* res;

    if (!_check_xmlparser(self)) {
        return NULL;
    }
    res = expat_parse(self, "", 0, 1);
    if (!res)
        return NULL;

    if (TreeBuilder_CheckExact(self->target)) {
        Py_DECREF(res);
        return treebuilder_done((TreeBuilderObject*) self->target);
    }
    else if (self->handle_close) {
        Py_DECREF(res);
        return PyObject_CallNoArgs(self->handle_close);
    }
    else {
        return res;
    }
}

/*[clinic input]
_elementtree.XMLParser.feed

    data: object
    /

[clinic start generated code]*/

static PyObject *
_elementtree_XMLParser_feed(XMLParserObject *self, PyObject *data)
/*[clinic end generated code: output=e42b6a78eec7446d input=fe231b6b8de3ce1f]*/
{
    /* feed data to parser */

    if (!_check_xmlparser(self)) {
        return NULL;
    }
    if (PyUnicode_Check(data)) {
        Py_ssize_t data_len;
        const char *data_ptr = PyUnicode_AsUTF8AndSize(data, &data_len);
        if (data_ptr == NULL)
            return NULL;
        if (data_len > INT_MAX) {
            PyErr_SetString(PyExc_OverflowError, "size does not fit in an int");
            return NULL;
        }
        /* Explicitly set UTF-8 encoding. Return code ignored. */
        (void)EXPAT(SetEncoding)(self->parser, "utf-8");
        return expat_parse(self, data_ptr, (int)data_len, 0);
    }
    else {
        Py_buffer view;
        PyObject *res;
        if (PyObject_GetBuffer(data, &view, PyBUF_SIMPLE) < 0)
            return NULL;
        if (view.len > INT_MAX) {
            PyBuffer_Release(&view);
            PyErr_SetString(PyExc_OverflowError, "size does not fit in an int");
            return NULL;
        }
        res = expat_parse(self, view.buf, (int)view.len, 0);
        PyBuffer_Release(&view);
        return res;
    }
}

/*[clinic input]
_elementtree.XMLParser._parse_whole

    file: object
    /

[clinic start generated code]*/

static PyObject *
_elementtree_XMLParser__parse_whole(XMLParserObject *self, PyObject *file)
/*[clinic end generated code: output=f797197bb818dda3 input=19ecc893b6f3e752]*/
{
    /* (internal) parse the whole input, until end of stream */
    PyObject* reader;
    PyObject* buffer;
    PyObject* temp;
    PyObject* res;

    if (!_check_xmlparser(self)) {
        return NULL;
    }
    reader = PyObject_GetAttrString(file, "read");
    if (!reader)
        return NULL;

    /* read from open file object */
    for (;;) {

        buffer = PyObject_CallFunction(reader, "i", 64*1024);

        if (!buffer) {
            /* read failed (e.g. due to KeyboardInterrupt) */
            Py_DECREF(reader);
            return NULL;
        }

        if (PyUnicode_CheckExact(buffer)) {
            /* A unicode object is encoded into bytes using UTF-8 */
            if (PyUnicode_GET_LENGTH(buffer) == 0) {
                Py_DECREF(buffer);
                break;
            }
            temp = PyUnicode_AsEncodedString(buffer, "utf-8", "surrogatepass");
            Py_DECREF(buffer);
            if (!temp) {
                /* Propagate exception from PyUnicode_AsEncodedString */
                Py_DECREF(reader);
                return NULL;
            }
            buffer = temp;
        }
        else if (!PyBytes_CheckExact(buffer) || PyBytes_GET_SIZE(buffer) == 0) {
            Py_DECREF(buffer);
            break;
        }

        if (PyBytes_GET_SIZE(buffer) > INT_MAX) {
            Py_DECREF(buffer);
            Py_DECREF(reader);
            PyErr_SetString(PyExc_OverflowError, "size does not fit in an int");
            return NULL;
        }
        res = expat_parse(
            self, PyBytes_AS_STRING(buffer), (int)PyBytes_GET_SIZE(buffer), 0
            );

        Py_DECREF(buffer);

        if (!res) {
            Py_DECREF(reader);
            return NULL;
        }
        Py_DECREF(res);

    }

    Py_DECREF(reader);

    res = expat_parse(self, "", 0, 1);

    if (res && TreeBuilder_CheckExact(self->target)) {
        Py_DECREF(res);
        return treebuilder_done((TreeBuilderObject*) self->target);
    }

    return res;
}

/*[clinic input]
_elementtree.XMLParser._setevents

    events_queue: object
    events_to_report: object = None
    /

[clinic start generated code]*/

static PyObject *
_elementtree_XMLParser__setevents_impl(XMLParserObject *self,
                                       PyObject *events_queue,
                                       PyObject *events_to_report)
/*[clinic end generated code: output=1440092922b13ed1 input=abf90830a1c3b0fc]*/
{
    /* activate element event reporting */
    Py_ssize_t i;
    TreeBuilderObject *target;
    PyObject *events_append, *events_seq;

    if (!_check_xmlparser(self)) {
        return NULL;
    }
    if (!TreeBuilder_CheckExact(self->target)) {
        PyErr_SetString(
            PyExc_TypeError,
            "event handling only supported for ElementTree.TreeBuilder "
            "targets"
            );
        return NULL;
    }

    target = (TreeBuilderObject*) self->target;

    events_append = PyObject_GetAttrString(events_queue, "append");
    if (events_append == NULL)
        return NULL;
    Py_XSETREF(target->events_append, events_append);

    /* clear out existing events */
    Py_CLEAR(target->start_event_obj);
    Py_CLEAR(target->end_event_obj);
    Py_CLEAR(target->start_ns_event_obj);
    Py_CLEAR(target->end_ns_event_obj);
    Py_CLEAR(target->comment_event_obj);
    Py_CLEAR(target->pi_event_obj);

    if (events_to_report == Py_None) {
        /* default is "end" only */
        target->end_event_obj = PyUnicode_FromString("end");
        Py_RETURN_NONE;
    }

    if (!(events_seq = PySequence_Fast(events_to_report,
                                       "events must be a sequence"))) {
        return NULL;
    }

    for (i = 0; i < PySequence_Fast_GET_SIZE(events_seq); ++i) {
        PyObject *event_name_obj = PySequence_Fast_GET_ITEM(events_seq, i);
        const char *event_name = NULL;
        if (PyUnicode_Check(event_name_obj)) {
            event_name = PyUnicode_AsUTF8(event_name_obj);
        } else if (PyBytes_Check(event_name_obj)) {
            event_name = PyBytes_AS_STRING(event_name_obj);
        }
        if (event_name == NULL) {
            Py_DECREF(events_seq);
            PyErr_Format(PyExc_ValueError, "invalid events sequence");
            return NULL;
        }

        Py_INCREF(event_name_obj);
        if (strcmp(event_name, "start") == 0) {
            Py_XSETREF(target->start_event_obj, event_name_obj);
        } else if (strcmp(event_name, "end") == 0) {
            Py_XSETREF(target->end_event_obj, event_name_obj);
        } else if (strcmp(event_name, "start-ns") == 0) {
            Py_XSETREF(target->start_ns_event_obj, event_name_obj);
            EXPAT(SetNamespaceDeclHandler)(
                self->parser,
                (XML_StartNamespaceDeclHandler) expat_start_ns_handler,
                (XML_EndNamespaceDeclHandler) expat_end_ns_handler
                );
        } else if (strcmp(event_name, "end-ns") == 0) {
            Py_XSETREF(target->end_ns_event_obj, event_name_obj);
            EXPAT(SetNamespaceDeclHandler)(
                self->parser,
                (XML_StartNamespaceDeclHandler) expat_start_ns_handler,
                (XML_EndNamespaceDeclHandler) expat_end_ns_handler
                );
        } else if (strcmp(event_name, "comment") == 0) {
            Py_XSETREF(target->comment_event_obj, event_name_obj);
            EXPAT(SetCommentHandler)(
                self->parser,
                (XML_CommentHandler) expat_comment_handler
                );
        } else if (strcmp(event_name, "pi") == 0) {
            Py_XSETREF(target->pi_event_obj, event_name_obj);
            EXPAT(SetProcessingInstructionHandler)(
                self->parser,
                (XML_ProcessingInstructionHandler) expat_pi_handler
                );
        } else {
            Py_DECREF(event_name_obj);
            Py_DECREF(events_seq);
            PyErr_Format(PyExc_ValueError, "unknown event '%s'", event_name);
            return NULL;
        }
    }

    Py_DECREF(events_seq);
    Py_RETURN_NONE;
}

static PyMemberDef xmlparser_members[] = {
    {"entity", T_OBJECT, offsetof(XMLParserObject, entity), READONLY, NULL},
    {"target", T_OBJECT, offsetof(XMLParserObject, target), READONLY, NULL},
    {NULL}
};

static PyObject*
xmlparser_version_getter(XMLParserObject *self, void *closure)
{
    return PyUnicode_FromFormat(
        "Expat %d.%d.%d", XML_MAJOR_VERSION,
        XML_MINOR_VERSION, XML_MICRO_VERSION);
}

static PyGetSetDef xmlparser_getsetlist[] = {
    {"version", (getter)xmlparser_version_getter, NULL, NULL},
    {NULL},
};

#include "clinic/_elementtree.c.h"

static PyMethodDef element_methods[] = {

    _ELEMENTTREE_ELEMENT_CLEAR_METHODDEF

    _ELEMENTTREE_ELEMENT_GET_METHODDEF
    _ELEMENTTREE_ELEMENT_SET_METHODDEF

    _ELEMENTTREE_ELEMENT_FIND_METHODDEF
    _ELEMENTTREE_ELEMENT_FINDTEXT_METHODDEF
    _ELEMENTTREE_ELEMENT_FINDALL_METHODDEF

    _ELEMENTTREE_ELEMENT_APPEND_METHODDEF
    _ELEMENTTREE_ELEMENT_EXTEND_METHODDEF
    _ELEMENTTREE_ELEMENT_INSERT_METHODDEF
    _ELEMENTTREE_ELEMENT_REMOVE_METHODDEF

    _ELEMENTTREE_ELEMENT_ITER_METHODDEF
    _ELEMENTTREE_ELEMENT_ITERTEXT_METHODDEF
    _ELEMENTTREE_ELEMENT_ITERFIND_METHODDEF

    _ELEMENTTREE_ELEMENT_ITEMS_METHODDEF
    _ELEMENTTREE_ELEMENT_KEYS_METHODDEF

    _ELEMENTTREE_ELEMENT_MAKEELEMENT_METHODDEF

    _ELEMENTTREE_ELEMENT___COPY___METHODDEF
    _ELEMENTTREE_ELEMENT___DEEPCOPY___METHODDEF
    _ELEMENTTREE_ELEMENT___SIZEOF___METHODDEF
    _ELEMENTTREE_ELEMENT___GETSTATE___METHODDEF
    _ELEMENTTREE_ELEMENT___SETSTATE___METHODDEF

    {NULL, NULL}
};

static struct PyMemberDef element_members[] = {
    {"__weaklistoffset__", T_PYSSIZET, offsetof(ElementObject, weakreflist), READONLY},
    {NULL},
};

static PyGetSetDef element_getsetlist[] = {
    {"tag",
        (getter)element_tag_getter,
        (setter)element_tag_setter,
        "A string identifying what kind of data this element represents"},
    {"text",
        (getter)element_text_getter,
        (setter)element_text_setter,
        "A string of text directly after the start tag, or None"},
    {"tail",
        (getter)element_tail_getter,
        (setter)element_tail_setter,
        "A string of text directly after the end tag, or None"},
    {"attrib",
        (getter)element_attrib_getter,
        (setter)element_attrib_setter,
        "A dictionary containing the element's attributes"},
    {NULL},
};

static PyType_Slot element_slots[] = {
    {Py_tp_dealloc, element_dealloc},
    {Py_tp_repr, element_repr},
    {Py_tp_getattro, PyObject_GenericGetAttr},
    {Py_tp_traverse, element_gc_traverse},
    {Py_tp_clear, element_gc_clear},
    {Py_tp_methods, element_methods},
    {Py_tp_members, element_members},
    {Py_tp_getset, element_getsetlist},
    {Py_tp_init, element_init},
    {Py_tp_alloc, PyType_GenericAlloc},
    {Py_tp_new, element_new},
    {Py_sq_length, element_length},
    {Py_sq_item, element_getitem},
    {Py_sq_ass_item, element_setitem},
    {Py_mp_length, element_length},
    {Py_mp_subscript, element_subscr},
    {Py_mp_ass_subscript, element_ass_subscr},
    {0, NULL},
};

static PyType_Spec element_spec = {
    .name = "xml.etree.ElementTree.Element",
    .basicsize = sizeof(ElementObject),
    .flags = Py_TPFLAGS_DEFAULT | Py_TPFLAGS_BASETYPE | Py_TPFLAGS_HAVE_GC,
    .slots = element_slots,
};

static PyMethodDef treebuilder_methods[] = {
    _ELEMENTTREE_TREEBUILDER_DATA_METHODDEF
    _ELEMENTTREE_TREEBUILDER_START_METHODDEF
    _ELEMENTTREE_TREEBUILDER_END_METHODDEF
    _ELEMENTTREE_TREEBUILDER_COMMENT_METHODDEF
    _ELEMENTTREE_TREEBUILDER_PI_METHODDEF
    _ELEMENTTREE_TREEBUILDER_CLOSE_METHODDEF
    {NULL, NULL}
};

static PyType_Slot treebuilder_slots[] = {
    {Py_tp_dealloc, treebuilder_dealloc},
    {Py_tp_traverse, treebuilder_gc_traverse},
    {Py_tp_clear, treebuilder_gc_clear},
    {Py_tp_methods, treebuilder_methods},
    {Py_tp_init, _elementtree_TreeBuilder___init__},
    {Py_tp_alloc, PyType_GenericAlloc},
    {Py_tp_new, treebuilder_new},
    {0, NULL},
};

static PyType_Spec treebuilder_spec = {
    .name = "xml.etree.ElementTree.TreeBuilder",
    .basicsize = sizeof(TreeBuilderObject),
    .flags = Py_TPFLAGS_DEFAULT | Py_TPFLAGS_BASETYPE | Py_TPFLAGS_HAVE_GC,
    .slots = treebuilder_slots,
};

static PyMethodDef xmlparser_methods[] = {
    _ELEMENTTREE_XMLPARSER_FEED_METHODDEF
    _ELEMENTTREE_XMLPARSER_CLOSE_METHODDEF
    _ELEMENTTREE_XMLPARSER__PARSE_WHOLE_METHODDEF
    _ELEMENTTREE_XMLPARSER__SETEVENTS_METHODDEF
    {NULL, NULL}
};

static PyType_Slot xmlparser_slots[] = {
    {Py_tp_dealloc, xmlparser_dealloc},
    {Py_tp_traverse, xmlparser_gc_traverse},
    {Py_tp_clear, xmlparser_gc_clear},
    {Py_tp_methods, xmlparser_methods},
    {Py_tp_members, xmlparser_members},
    {Py_tp_getset, xmlparser_getsetlist},
    {Py_tp_init, _elementtree_XMLParser___init__},
    {Py_tp_alloc, PyType_GenericAlloc},
    {Py_tp_new, xmlparser_new},
    {0, NULL},
};

static PyType_Spec xmlparser_spec = {
    .name = "xml.etree.ElementTree.XMLParser",
    .basicsize = sizeof(XMLParserObject),
    .flags = Py_TPFLAGS_DEFAULT | Py_TPFLAGS_BASETYPE | Py_TPFLAGS_HAVE_GC,
    .slots = xmlparser_slots,
};

/* ==================================================================== */
/* python module interface */

static PyMethodDef _functions[] = {
    {"SubElement", _PyCFunction_CAST(subelement), METH_VARARGS | METH_KEYWORDS},
    _ELEMENTTREE__SET_FACTORIES_METHODDEF
    {NULL, NULL}
};


static struct PyModuleDef elementtreemodule = {
    PyModuleDef_HEAD_INIT,
    "_elementtree",
    NULL,
    sizeof(elementtreestate),
    _functions,
    NULL,
    elementtree_traverse,
    elementtree_clear,
    elementtree_free
};

#define CREATE_TYPE(module, type, spec) \
do {                                                                     \
    if (type != NULL) {                                                  \
        break;                                                           \
    }                                                                    \
    type = (PyTypeObject *)PyType_FromModuleAndSpec(module, spec, NULL); \
    if (type == NULL) {                                                  \
        goto error;                                                      \
    }                                                                    \
} while (0)

PyMODINIT_FUNC
PyInit__elementtree(void)
{
<<<<<<< HEAD
    PyObject *m = NULL, *temp;
    elementtreestate *st = NULL;
=======
    PyObject *m;
    elementtreestate *st;
>>>>>>> e02f1e2d

    m = PyState_FindModule(&elementtreemodule);
    if (m) {
        Py_INCREF(m);
        return m;
    }

    m = PyModule_Create(&elementtreemodule);
    if (!m)
        goto error;
    st = get_elementtree_state(m);

<<<<<<< HEAD
    /* Initialize object types */
    CREATE_TYPE(m, ElementIter_Type, &elementiter_spec);
    CREATE_TYPE(m, TreeBuilder_Type, &treebuilder_spec);
    CREATE_TYPE(m, Element_Type, &element_spec);
    CREATE_TYPE(m, XMLParser_Type, &xmlparser_spec);

    if (!(temp = PyImport_ImportModule("copy")))
        goto error;
    st->deepcopy_obj = PyObject_GetAttrString(temp, "deepcopy");
    Py_XDECREF(temp);

=======
    st->deepcopy_obj = _PyImport_GetModuleAttrString("copy", "deepcopy");
>>>>>>> e02f1e2d
    if (st->deepcopy_obj == NULL) {
        goto error;
    }

    assert(!PyErr_Occurred());
    if (!(st->elementpath_obj = PyImport_ImportModule("xml.etree.ElementPath")))
        goto error;

    /* link against pyexpat */
    expat_capi = PyCapsule_Import(PyExpat_CAPSULE_NAME, 0);
    if (expat_capi) {
        /* check that it's usable */
        if (strcmp(expat_capi->magic, PyExpat_CAPI_MAGIC) != 0 ||
            (size_t)expat_capi->size < sizeof(struct PyExpat_CAPI) ||
            expat_capi->MAJOR_VERSION != XML_MAJOR_VERSION ||
            expat_capi->MINOR_VERSION != XML_MINOR_VERSION ||
            expat_capi->MICRO_VERSION != XML_MICRO_VERSION) {
            PyErr_SetString(PyExc_ImportError,
                            "pyexpat version is incompatible");
            goto error;
        }
    } else {
        goto error;
    }

    st->str_append = PyUnicode_InternFromString("append");
    if (st->str_append == NULL) {
        return NULL;
    }
    st->str_find = PyUnicode_InternFromString("find");
    if (st->str_find == NULL) {
        return NULL;
    }
    st->str_findall = PyUnicode_InternFromString("findall");
    if (st->str_findall == NULL) {
        return NULL;
    }
    st->str_findtext = PyUnicode_InternFromString("findtext");
    if (st->str_findtext == NULL) {
        return NULL;
    }
    st->str_iterfind = PyUnicode_InternFromString("iterfind");
    if (st->str_iterfind == NULL) {
        return NULL;
    }
    st->str_tail = PyUnicode_InternFromString("tail");
    if (st->str_tail == NULL) {
        return NULL;
    }
    st->str_text = PyUnicode_InternFromString("text");
    if (st->str_text == NULL) {
        return NULL;
    }
    st->str_doctype = PyUnicode_InternFromString("doctype");
    if (st->str_doctype == NULL) {
        return NULL;
    }
    st->parseerror_obj = PyErr_NewException(
        "xml.etree.ElementTree.ParseError", PyExc_SyntaxError, NULL
        );
    Py_INCREF(st->parseerror_obj);
    int res = PyModule_AddObjectRef(m, "ParseError", st->parseerror_obj);
    Py_DECREF(st->parseerror_obj);
    if (res < 0) {
        goto error;
    }

    PyTypeObject *types[] = {
        Element_Type,
        TreeBuilder_Type,
        XMLParser_Type
    };

    for (size_t i = 0; i < Py_ARRAY_LENGTH(types); i++) {
        if (PyModule_AddType(m, types[i]) < 0) {
            goto error;
        }
    }

    return m;

error:
    Py_XDECREF(m);
    return NULL;
}<|MERGE_RESOLUTION|>--- conflicted
+++ resolved
@@ -675,13 +675,8 @@
     */
     element_gc_clear(self);
 
-<<<<<<< HEAD
-    RELEASE(sizeof(ElementObject), "destroy element");
-    tp->tp_free(self);
+    tp->tp_free((PyObject *)self);
     Py_DECREF(tp);
-=======
-    Py_TYPE(self)->tp_free((PyObject *)self);
->>>>>>> e02f1e2d
     Py_TRASHCAN_END
 }
 
@@ -4302,13 +4297,8 @@
 PyMODINIT_FUNC
 PyInit__elementtree(void)
 {
-<<<<<<< HEAD
-    PyObject *m = NULL, *temp;
+    PyObject *m = NULL;
     elementtreestate *st = NULL;
-=======
-    PyObject *m;
-    elementtreestate *st;
->>>>>>> e02f1e2d
 
     m = PyState_FindModule(&elementtreemodule);
     if (m) {
@@ -4321,21 +4311,13 @@
         goto error;
     st = get_elementtree_state(m);
 
-<<<<<<< HEAD
     /* Initialize object types */
     CREATE_TYPE(m, ElementIter_Type, &elementiter_spec);
     CREATE_TYPE(m, TreeBuilder_Type, &treebuilder_spec);
     CREATE_TYPE(m, Element_Type, &element_spec);
     CREATE_TYPE(m, XMLParser_Type, &xmlparser_spec);
 
-    if (!(temp = PyImport_ImportModule("copy")))
-        goto error;
-    st->deepcopy_obj = PyObject_GetAttrString(temp, "deepcopy");
-    Py_XDECREF(temp);
-
-=======
     st->deepcopy_obj = _PyImport_GetModuleAttrString("copy", "deepcopy");
->>>>>>> e02f1e2d
     if (st->deepcopy_obj == NULL) {
         goto error;
     }
