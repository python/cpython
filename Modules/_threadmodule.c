
/* Thread module */
/* Interface to Sjoerd's portable C thread library */

#include "Python.h"
#include "pycore_interp.h"        // _PyInterpreterState.threads.count
#include "pycore_moduleobject.h"  // _PyModule_GetState()
#include "pycore_pylifecycle.h"
#include "pycore_pystate.h"       // _PyThreadState_SetCurrent()
#include "pycore_sysmodule.h"     // _PySys_GetAttr()
#include "pycore_weakref.h"       // _PyWeakref_GET_REF()

#include <stddef.h>               // offsetof()
#ifdef HAVE_SIGNAL_H
#  include <signal.h>             // SIGINT
#endif

// ThreadError is just an alias to PyExc_RuntimeError
#define ThreadError PyExc_RuntimeError


// Forward declarations
static struct PyModuleDef thread_module;

// Module state
typedef struct {
    PyTypeObject *excepthook_type;
    PyTypeObject *lock_type;
    PyTypeObject *local_type;
    PyTypeObject *local_dummy_type;
    PyTypeObject *thread_handle_type;
} thread_module_state;

static inline thread_module_state*
get_thread_state(PyObject *module)
{
    void *state = _PyModule_GetState(module);
    assert(state != NULL);
    return (thread_module_state *)state;
}

// _ThreadHandle type

typedef struct {
    PyObject_HEAD
    PyThread_ident_t ident;
    PyThread_handle_t handle;
    char joinable;
} ThreadHandleObject;

static ThreadHandleObject*
new_thread_handle(thread_module_state* state)
{
    ThreadHandleObject* self = PyObject_New(ThreadHandleObject, state->thread_handle_type);
    if (self == NULL) {
        return NULL;
    }
    self->ident = 0;
    self->handle = 0;
    self->joinable = 0;
    return self;
}

static void
ThreadHandle_dealloc(ThreadHandleObject *self)
{
    PyObject *tp = (PyObject *) Py_TYPE(self);
    if (self->joinable) {
        int ret = PyThread_detach_thread(self->handle);
        if (ret) {
            PyErr_SetString(ThreadError, "Failed detaching thread");
            PyErr_WriteUnraisable(tp);
        }
    }
    PyObject_Free(self);
    Py_DECREF(tp);
}

static PyObject *
ThreadHandle_repr(ThreadHandleObject *self)
{
    return PyUnicode_FromFormat("<%s object: ident=%" PY_FORMAT_THREAD_IDENT_T ">",
                                Py_TYPE(self)->tp_name, self->ident);
}

static PyObject *
ThreadHandle_get_ident(ThreadHandleObject *self, void *ignored)
{
    return PyLong_FromUnsignedLongLong(self->ident);
}


static PyObject *
ThreadHandle_after_fork_alive(ThreadHandleObject *self, void* ignored)
{
    PyThread_update_thread_after_fork(&self->ident, &self->handle);
    Py_RETURN_NONE;
}

static PyObject *
ThreadHandle_after_fork_dead(ThreadHandleObject *self, void* ignored)
{
    // Disallow calls to detach() and join() as they could crash.
    self->joinable = 0;
    Py_RETURN_NONE;
}

static PyObject *
ThreadHandle_detach(ThreadHandleObject *self, void* ignored)
{
    if (!self->joinable) {
        PyErr_SetString(PyExc_ValueError,
                        "the thread is not joinable and thus cannot be detached");
        return NULL;
    }
    self->joinable = 0;
    // This is typically short so no need to release the GIL
    int ret = PyThread_detach_thread(self->handle);
    if (ret) {
        PyErr_SetString(ThreadError, "Failed detaching thread");
        return NULL;
    }
    Py_RETURN_NONE;
}

static PyObject *
ThreadHandle_join(ThreadHandleObject *self, void* ignored)
{
    if (!self->joinable) {
        PyErr_SetString(PyExc_ValueError, "the thread is not joinable");
        return NULL;
    }
    if (self->ident == PyThread_get_thread_ident_ex()) {
        // PyThread_join_thread() would deadlock or error out.
        PyErr_SetString(ThreadError, "Cannot join current thread");
        return NULL;
    }
    // Before actually joining, we must first mark the thread as non-joinable,
    // as joining several times simultaneously or sequentially is undefined behavior.
    self->joinable = 0;
    int ret;
    Py_BEGIN_ALLOW_THREADS
    ret = PyThread_join_thread(self->handle);
    Py_END_ALLOW_THREADS
    if (ret) {
        PyErr_SetString(ThreadError, "Failed joining thread");
        return NULL;
    }
    Py_RETURN_NONE;
}

static PyGetSetDef ThreadHandle_getsetlist[] = {
    {"ident", (getter)ThreadHandle_get_ident, NULL, NULL},
    {0},
};

static PyMethodDef ThreadHandle_methods[] =
{
    {"after_fork_alive", (PyCFunction)ThreadHandle_after_fork_alive, METH_NOARGS},
    {"after_fork_dead", (PyCFunction)ThreadHandle_after_fork_dead, METH_NOARGS},
    {"detach", (PyCFunction)ThreadHandle_detach, METH_NOARGS},
    {"join", (PyCFunction)ThreadHandle_join, METH_NOARGS},
    {0, 0}
};

static PyType_Slot ThreadHandle_Type_slots[] = {
    {Py_tp_dealloc, (destructor)ThreadHandle_dealloc},
    {Py_tp_repr, (reprfunc)ThreadHandle_repr},
    {Py_tp_getset, ThreadHandle_getsetlist},
    {Py_tp_methods, ThreadHandle_methods},
    {0, 0}
};

static PyType_Spec ThreadHandle_Type_spec = {
    "_thread._ThreadHandle",
    sizeof(ThreadHandleObject),
    0,
    Py_TPFLAGS_DEFAULT | Py_TPFLAGS_DISALLOW_INSTANTIATION,
    ThreadHandle_Type_slots,
};

/* Lock objects */

typedef struct {
    PyObject_HEAD
    PyThread_type_lock lock_lock;
    PyObject *in_weakreflist;
    char locked; /* for sanity checking */
} lockobject;

static int
lock_traverse(lockobject *self, visitproc visit, void *arg)
{
    Py_VISIT(Py_TYPE(self));
    return 0;
}

static void
lock_dealloc(lockobject *self)
{
    PyObject_GC_UnTrack(self);
    if (self->in_weakreflist != NULL) {
        PyObject_ClearWeakRefs((PyObject *) self);
    }
    if (self->lock_lock != NULL) {
        /* Unlock the lock so it's safe to free it */
        if (self->locked)
            PyThread_release_lock(self->lock_lock);
        PyThread_free_lock(self->lock_lock);
    }
    PyTypeObject *tp = Py_TYPE(self);
    tp->tp_free((PyObject*)self);
    Py_DECREF(tp);
}

static inline PyLockStatus
acquire_timed(PyThread_type_lock lock, _PyTime_t timeout)
{
    return PyThread_acquire_lock_timed_with_retries(lock, timeout);
}

static int
lock_acquire_parse_args(PyObject *args, PyObject *kwds,
                        _PyTime_t *timeout)
{
    char *kwlist[] = {"blocking", "timeout", NULL};
    int blocking = 1;
    PyObject *timeout_obj = NULL;
    if (!PyArg_ParseTupleAndKeywords(args, kwds, "|pO:acquire", kwlist,
                                     &blocking, &timeout_obj))
        return -1;

    // XXX Use PyThread_ParseTimeoutArg().

    const _PyTime_t unset_timeout = _PyTime_FromSeconds(-1);
    *timeout = unset_timeout;

    if (timeout_obj
        && _PyTime_FromSecondsObject(timeout,
                                     timeout_obj, _PyTime_ROUND_TIMEOUT) < 0)
        return -1;

    if (!blocking && *timeout != unset_timeout ) {
        PyErr_SetString(PyExc_ValueError,
                        "can't specify a timeout for a non-blocking call");
        return -1;
    }
    if (*timeout < 0 && *timeout != unset_timeout) {
        PyErr_SetString(PyExc_ValueError,
                        "timeout value must be a non-negative number");
        return -1;
    }
    if (!blocking)
        *timeout = 0;
    else if (*timeout != unset_timeout) {
        _PyTime_t microseconds;

        microseconds = _PyTime_AsMicroseconds(*timeout, _PyTime_ROUND_TIMEOUT);
        if (microseconds > PY_TIMEOUT_MAX) {
            PyErr_SetString(PyExc_OverflowError,
                            "timeout value is too large");
            return -1;
        }
    }
    return 0;
}

static PyObject *
lock_PyThread_acquire_lock(lockobject *self, PyObject *args, PyObject *kwds)
{
    _PyTime_t timeout;
    if (lock_acquire_parse_args(args, kwds, &timeout) < 0)
        return NULL;

    PyLockStatus r = acquire_timed(self->lock_lock, timeout);
    if (r == PY_LOCK_INTR) {
        return NULL;
    }

    if (r == PY_LOCK_ACQUIRED)
        self->locked = 1;
    return PyBool_FromLong(r == PY_LOCK_ACQUIRED);
}

PyDoc_STRVAR(acquire_doc,
"acquire(blocking=True, timeout=-1) -> bool\n\
(acquire_lock() is an obsolete synonym)\n\
\n\
Lock the lock.  Without argument, this blocks if the lock is already\n\
locked (even by the same thread), waiting for another thread to release\n\
the lock, and return True once the lock is acquired.\n\
With an argument, this will only block if the argument is true,\n\
and the return value reflects whether the lock is acquired.\n\
The blocking operation is interruptible.");

static PyObject *
lock_PyThread_release_lock(lockobject *self, PyObject *Py_UNUSED(ignored))
{
    /* Sanity check: the lock must be locked */
    if (!self->locked) {
        PyErr_SetString(ThreadError, "release unlocked lock");
        return NULL;
    }

    PyThread_release_lock(self->lock_lock);
    self->locked = 0;
    Py_RETURN_NONE;
}

PyDoc_STRVAR(release_doc,
"release()\n\
(release_lock() is an obsolete synonym)\n\
\n\
Release the lock, allowing another thread that is blocked waiting for\n\
the lock to acquire the lock.  The lock must be in the locked state,\n\
but it needn't be locked by the same thread that unlocks it.");

static PyObject *
lock_locked_lock(lockobject *self, PyObject *Py_UNUSED(ignored))
{
    return PyBool_FromLong((long)self->locked);
}

PyDoc_STRVAR(locked_doc,
"locked() -> bool\n\
(locked_lock() is an obsolete synonym)\n\
\n\
Return whether the lock is in the locked state.");

static PyObject *
lock_repr(lockobject *self)
{
    return PyUnicode_FromFormat("<%s %s object at %p>",
        self->locked ? "locked" : "unlocked", Py_TYPE(self)->tp_name, self);
}

#ifdef HAVE_FORK
static PyObject *
lock__at_fork_reinit(lockobject *self, PyObject *Py_UNUSED(args))
{
    if (_PyThread_at_fork_reinit(&self->lock_lock) < 0) {
        PyErr_SetString(ThreadError, "failed to reinitialize lock at fork");
        return NULL;
    }

    self->locked = 0;

    Py_RETURN_NONE;
}
#endif  /* HAVE_FORK */


static PyMethodDef lock_methods[] = {
    {"acquire_lock", _PyCFunction_CAST(lock_PyThread_acquire_lock),
     METH_VARARGS | METH_KEYWORDS, acquire_doc},
    {"acquire",      _PyCFunction_CAST(lock_PyThread_acquire_lock),
     METH_VARARGS | METH_KEYWORDS, acquire_doc},
    {"release_lock", (PyCFunction)lock_PyThread_release_lock,
     METH_NOARGS, release_doc},
    {"release",      (PyCFunction)lock_PyThread_release_lock,
     METH_NOARGS, release_doc},
    {"locked_lock",  (PyCFunction)lock_locked_lock,
     METH_NOARGS, locked_doc},
    {"locked",       (PyCFunction)lock_locked_lock,
     METH_NOARGS, locked_doc},
    {"__enter__",    _PyCFunction_CAST(lock_PyThread_acquire_lock),
     METH_VARARGS | METH_KEYWORDS, acquire_doc},
    {"__exit__",    (PyCFunction)lock_PyThread_release_lock,
     METH_VARARGS, release_doc},
#ifdef HAVE_FORK
    {"_at_fork_reinit",    (PyCFunction)lock__at_fork_reinit,
     METH_NOARGS, NULL},
#endif
    {NULL,           NULL}              /* sentinel */
};

PyDoc_STRVAR(lock_doc,
"A lock object is a synchronization primitive.  To create a lock,\n\
call threading.Lock().  Methods are:\n\
\n\
acquire() -- lock the lock, possibly blocking until it can be obtained\n\
release() -- unlock of the lock\n\
locked() -- test whether the lock is currently locked\n\
\n\
A lock is not owned by the thread that locked it; another thread may\n\
unlock it.  A thread attempting to lock a lock that it has already locked\n\
will block until another thread unlocks it.  Deadlocks may ensue.");

static PyMemberDef lock_type_members[] = {
    {"__weaklistoffset__", Py_T_PYSSIZET, offsetof(lockobject, in_weakreflist), Py_READONLY},
    {NULL},
};

static PyType_Slot lock_type_slots[] = {
    {Py_tp_dealloc, (destructor)lock_dealloc},
    {Py_tp_repr, (reprfunc)lock_repr},
    {Py_tp_doc, (void *)lock_doc},
    {Py_tp_methods, lock_methods},
    {Py_tp_traverse, lock_traverse},
    {Py_tp_members, lock_type_members},
    {0, 0}
};

static PyType_Spec lock_type_spec = {
    .name = "_thread.lock",
    .basicsize = sizeof(lockobject),
    .flags = (Py_TPFLAGS_DEFAULT | Py_TPFLAGS_HAVE_GC |
              Py_TPFLAGS_DISALLOW_INSTANTIATION | Py_TPFLAGS_IMMUTABLETYPE),
    .slots = lock_type_slots,
};

/* Recursive lock objects */

typedef struct {
    PyObject_HEAD
    PyThread_type_lock rlock_lock;
    PyThread_ident_t rlock_owner;
    unsigned long rlock_count;
    PyObject *in_weakreflist;
} rlockobject;

static int
rlock_traverse(rlockobject *self, visitproc visit, void *arg)
{
    Py_VISIT(Py_TYPE(self));
    return 0;
}


static void
rlock_dealloc(rlockobject *self)
{
    PyObject_GC_UnTrack(self);
    if (self->in_weakreflist != NULL)
        PyObject_ClearWeakRefs((PyObject *) self);
    /* self->rlock_lock can be NULL if PyThread_allocate_lock() failed
       in rlock_new() */
    if (self->rlock_lock != NULL) {
        /* Unlock the lock so it's safe to free it */
        if (self->rlock_count > 0)
            PyThread_release_lock(self->rlock_lock);

        PyThread_free_lock(self->rlock_lock);
    }
    PyTypeObject *tp = Py_TYPE(self);
    tp->tp_free(self);
    Py_DECREF(tp);
}

static PyObject *
rlock_acquire(rlockobject *self, PyObject *args, PyObject *kwds)
{
    _PyTime_t timeout;
    PyThread_ident_t tid;
    PyLockStatus r = PY_LOCK_ACQUIRED;

    if (lock_acquire_parse_args(args, kwds, &timeout) < 0)
        return NULL;

    tid = PyThread_get_thread_ident_ex();
    if (self->rlock_count > 0 && tid == self->rlock_owner) {
        unsigned long count = self->rlock_count + 1;
        if (count <= self->rlock_count) {
            PyErr_SetString(PyExc_OverflowError,
                            "Internal lock count overflowed");
            return NULL;
        }
        self->rlock_count = count;
        Py_RETURN_TRUE;
    }
    r = acquire_timed(self->rlock_lock, timeout);
    if (r == PY_LOCK_ACQUIRED) {
        assert(self->rlock_count == 0);
        self->rlock_owner = tid;
        self->rlock_count = 1;
    }
    else if (r == PY_LOCK_INTR) {
        return NULL;
    }

    return PyBool_FromLong(r == PY_LOCK_ACQUIRED);
}

PyDoc_STRVAR(rlock_acquire_doc,
"acquire(blocking=True) -> bool\n\
\n\
Lock the lock.  `blocking` indicates whether we should wait\n\
for the lock to be available or not.  If `blocking` is False\n\
and another thread holds the lock, the method will return False\n\
immediately.  If `blocking` is True and another thread holds\n\
the lock, the method will wait for the lock to be released,\n\
take it and then return True.\n\
(note: the blocking operation is interruptible.)\n\
\n\
In all other cases, the method will return True immediately.\n\
Precisely, if the current thread already holds the lock, its\n\
internal counter is simply incremented. If nobody holds the lock,\n\
the lock is taken and its internal counter initialized to 1.");

static PyObject *
rlock_release(rlockobject *self, PyObject *Py_UNUSED(ignored))
{
    PyThread_ident_t tid = PyThread_get_thread_ident_ex();

    if (self->rlock_count == 0 || self->rlock_owner != tid) {
        PyErr_SetString(PyExc_RuntimeError,
                        "cannot release un-acquired lock");
        return NULL;
    }
    if (--self->rlock_count == 0) {
        self->rlock_owner = 0;
        PyThread_release_lock(self->rlock_lock);
    }
    Py_RETURN_NONE;
}

PyDoc_STRVAR(rlock_release_doc,
"release()\n\
\n\
Release the lock, allowing another thread that is blocked waiting for\n\
the lock to acquire the lock.  The lock must be in the locked state,\n\
and must be locked by the same thread that unlocks it; otherwise a\n\
`RuntimeError` is raised.\n\
\n\
Do note that if the lock was acquire()d several times in a row by the\n\
current thread, release() needs to be called as many times for the lock\n\
to be available for other threads.");

static PyObject *
rlock_acquire_restore(rlockobject *self, PyObject *args)
{
    PyThread_ident_t owner;
    unsigned long count;
    int r = 1;

    if (!PyArg_ParseTuple(args, "(k" Py_PARSE_THREAD_IDENT_T "):_acquire_restore",
            &count, &owner))
        return NULL;

    if (!PyThread_acquire_lock(self->rlock_lock, 0)) {
        Py_BEGIN_ALLOW_THREADS
        r = PyThread_acquire_lock(self->rlock_lock, 1);
        Py_END_ALLOW_THREADS
    }
    if (!r) {
        PyErr_SetString(ThreadError, "couldn't acquire lock");
        return NULL;
    }
    assert(self->rlock_count == 0);
    self->rlock_owner = owner;
    self->rlock_count = count;
    Py_RETURN_NONE;
}

PyDoc_STRVAR(rlock_acquire_restore_doc,
"_acquire_restore(state) -> None\n\
\n\
For internal use by `threading.Condition`.");

static PyObject *
rlock_release_save(rlockobject *self, PyObject *Py_UNUSED(ignored))
{
    PyThread_ident_t owner;
    unsigned long count;

    if (self->rlock_count == 0) {
        PyErr_SetString(PyExc_RuntimeError,
                        "cannot release un-acquired lock");
        return NULL;
    }

    owner = self->rlock_owner;
    count = self->rlock_count;
    self->rlock_count = 0;
    self->rlock_owner = 0;
    PyThread_release_lock(self->rlock_lock);
    return Py_BuildValue("k" Py_PARSE_THREAD_IDENT_T, count, owner);
}

PyDoc_STRVAR(rlock_release_save_doc,
"_release_save() -> tuple\n\
\n\
For internal use by `threading.Condition`.");

static PyObject *
rlock_recursion_count(rlockobject *self, PyObject *Py_UNUSED(ignored))
{
    PyThread_ident_t tid = PyThread_get_thread_ident_ex();
    return PyLong_FromUnsignedLong(
        self->rlock_owner == tid ? self->rlock_count : 0UL);
}

PyDoc_STRVAR(rlock_recursion_count_doc,
"_recursion_count() -> int\n\
\n\
For internal use by reentrancy checks.");

static PyObject *
rlock_is_owned(rlockobject *self, PyObject *Py_UNUSED(ignored))
{
    PyThread_ident_t tid = PyThread_get_thread_ident_ex();

    if (self->rlock_count > 0 && self->rlock_owner == tid) {
        Py_RETURN_TRUE;
    }
    Py_RETURN_FALSE;
}

PyDoc_STRVAR(rlock_is_owned_doc,
"_is_owned() -> bool\n\
\n\
For internal use by `threading.Condition`.");

static PyObject *
rlock_new(PyTypeObject *type, PyObject *args, PyObject *kwds)
{
    rlockobject *self = (rlockobject *) type->tp_alloc(type, 0);
    if (self == NULL) {
        return NULL;
    }
    self->in_weakreflist = NULL;
    self->rlock_owner = 0;
    self->rlock_count = 0;

    self->rlock_lock = PyThread_allocate_lock();
    if (self->rlock_lock == NULL) {
        Py_DECREF(self);
        PyErr_SetString(ThreadError, "can't allocate lock");
        return NULL;
    }
    return (PyObject *) self;
}

static PyObject *
rlock_repr(rlockobject *self)
{
    return PyUnicode_FromFormat(
        "<%s %s object owner=%" PY_FORMAT_THREAD_IDENT_T " count=%lu at %p>",
        self->rlock_count ? "locked" : "unlocked",
        Py_TYPE(self)->tp_name, self->rlock_owner,
        self->rlock_count, self);
}


#ifdef HAVE_FORK
static PyObject *
rlock__at_fork_reinit(rlockobject *self, PyObject *Py_UNUSED(args))
{
    if (_PyThread_at_fork_reinit(&self->rlock_lock) < 0) {
        PyErr_SetString(ThreadError, "failed to reinitialize lock at fork");
        return NULL;
    }

    self->rlock_owner = 0;
    self->rlock_count = 0;

    Py_RETURN_NONE;
}
#endif  /* HAVE_FORK */


static PyMethodDef rlock_methods[] = {
    {"acquire",      _PyCFunction_CAST(rlock_acquire),
     METH_VARARGS | METH_KEYWORDS, rlock_acquire_doc},
    {"release",      (PyCFunction)rlock_release,
     METH_NOARGS, rlock_release_doc},
    {"_is_owned",     (PyCFunction)rlock_is_owned,
     METH_NOARGS, rlock_is_owned_doc},
    {"_acquire_restore", (PyCFunction)rlock_acquire_restore,
     METH_VARARGS, rlock_acquire_restore_doc},
    {"_release_save", (PyCFunction)rlock_release_save,
     METH_NOARGS, rlock_release_save_doc},
    {"_recursion_count", (PyCFunction)rlock_recursion_count,
     METH_NOARGS, rlock_recursion_count_doc},
    {"__enter__",    _PyCFunction_CAST(rlock_acquire),
     METH_VARARGS | METH_KEYWORDS, rlock_acquire_doc},
    {"__exit__",    (PyCFunction)rlock_release,
     METH_VARARGS, rlock_release_doc},
#ifdef HAVE_FORK
    {"_at_fork_reinit",    (PyCFunction)rlock__at_fork_reinit,
     METH_NOARGS, NULL},
#endif
    {NULL,           NULL}              /* sentinel */
};


static PyMemberDef rlock_type_members[] = {
    {"__weaklistoffset__", Py_T_PYSSIZET, offsetof(rlockobject, in_weakreflist), Py_READONLY},
    {NULL},
};

static PyType_Slot rlock_type_slots[] = {
    {Py_tp_dealloc, (destructor)rlock_dealloc},
    {Py_tp_repr, (reprfunc)rlock_repr},
    {Py_tp_methods, rlock_methods},
    {Py_tp_alloc, PyType_GenericAlloc},
    {Py_tp_new, rlock_new},
    {Py_tp_members, rlock_type_members},
    {Py_tp_traverse, rlock_traverse},
    {0, 0},
};

static PyType_Spec rlock_type_spec = {
    .name = "_thread.RLock",
    .basicsize = sizeof(rlockobject),
    .flags = (Py_TPFLAGS_DEFAULT | Py_TPFLAGS_BASETYPE |
              Py_TPFLAGS_HAVE_GC | Py_TPFLAGS_IMMUTABLETYPE),
    .slots = rlock_type_slots,
};

static lockobject *
newlockobject(PyObject *module)
{
    thread_module_state *state = get_thread_state(module);

    PyTypeObject *type = state->lock_type;
    lockobject *self = (lockobject *)type->tp_alloc(type, 0);
    if (self == NULL) {
        return NULL;
    }

    self->lock_lock = PyThread_allocate_lock();
    self->locked = 0;
    self->in_weakreflist = NULL;

    if (self->lock_lock == NULL) {
        Py_DECREF(self);
        PyErr_SetString(ThreadError, "can't allocate lock");
        return NULL;
    }
    return self;
}

/* Thread-local objects */

/* Quick overview:

   We need to be able to reclaim reference cycles as soon as possible
   (both when a thread is being terminated, or a thread-local object
    becomes unreachable from user data).  Constraints:
   - it must not be possible for thread-state dicts to be involved in
     reference cycles (otherwise the cyclic GC will refuse to consider
     objects referenced from a reachable thread-state dict, even though
     local_dealloc would clear them)
   - the death of a thread-state dict must still imply destruction of the
     corresponding local dicts in all thread-local objects.

   Our implementation uses small "localdummy" objects in order to break
   the reference chain. These trivial objects are hashable (using the
   default scheme of identity hashing) and weakrefable.
   Each thread-state holds a separate localdummy for each local object
   (as a /strong reference/),
   and each thread-local object holds a dict mapping /weak references/
   of localdummies to local dicts.

   Therefore:
   - only the thread-state dict holds a strong reference to the dummies
   - only the thread-local object holds a strong reference to the local dicts
   - only outside objects (application- or library-level) hold strong
     references to the thread-local objects
   - as soon as a thread-state dict is destroyed, the weakref callbacks of all
     dummies attached to that thread are called, and destroy the corresponding
     local dicts from thread-local objects
   - as soon as a thread-local object is destroyed, its local dicts are
     destroyed and its dummies are manually removed from all thread states
   - the GC can do its work correctly when a thread-local object is dangling,
     without any interference from the thread-state dicts

   As an additional optimization, each localdummy holds a borrowed reference
   to the corresponding localdict.  This borrowed reference is only used
   by the thread-local object which has created the localdummy, which should
   guarantee that the localdict still exists when accessed.
*/

typedef struct {
    PyObject_HEAD
    PyObject *localdict;        /* Borrowed reference! */
    PyObject *weakreflist;      /* List of weak references to self */
} localdummyobject;

static void
localdummy_dealloc(localdummyobject *self)
{
    if (self->weakreflist != NULL)
        PyObject_ClearWeakRefs((PyObject *) self);
    PyTypeObject *tp = Py_TYPE(self);
    tp->tp_free((PyObject*)self);
    Py_DECREF(tp);
}

static PyMemberDef local_dummy_type_members[] = {
    {"__weaklistoffset__", Py_T_PYSSIZET, offsetof(localdummyobject, weakreflist), Py_READONLY},
    {NULL},
};

static PyType_Slot local_dummy_type_slots[] = {
    {Py_tp_dealloc, (destructor)localdummy_dealloc},
    {Py_tp_doc, "Thread-local dummy"},
    {Py_tp_members, local_dummy_type_members},
    {0, 0}
};

static PyType_Spec local_dummy_type_spec = {
    .name = "_thread._localdummy",
    .basicsize = sizeof(localdummyobject),
    .flags = (Py_TPFLAGS_DEFAULT | Py_TPFLAGS_DISALLOW_INSTANTIATION |
              Py_TPFLAGS_IMMUTABLETYPE),
    .slots = local_dummy_type_slots,
};


typedef struct {
    PyObject_HEAD
    PyObject *key;
    PyObject *args;
    PyObject *kw;
    PyObject *weakreflist;      /* List of weak references to self */
    /* A {localdummy weakref -> localdict} dict */
    PyObject *dummies;
    /* The callback for weakrefs to localdummies */
    PyObject *wr_callback;
} localobject;

/* Forward declaration */
static PyObject *_ldict(localobject *self, thread_module_state *state);
static PyObject *_localdummy_destroyed(PyObject *meth_self, PyObject *dummyweakref);

/* Create and register the dummy for the current thread.
   Returns a borrowed reference of the corresponding local dict */
static PyObject *
_local_create_dummy(localobject *self, thread_module_state *state)
{
    PyObject *ldict = NULL, *wr = NULL;
    localdummyobject *dummy = NULL;
    PyTypeObject *type = state->local_dummy_type;

    PyObject *tdict = PyThreadState_GetDict();
    if (tdict == NULL) {
        PyErr_SetString(PyExc_SystemError,
                        "Couldn't get thread-state dictionary");
        goto err;
    }

    ldict = PyDict_New();
    if (ldict == NULL) {
        goto err;
    }
    dummy = (localdummyobject *) type->tp_alloc(type, 0);
    if (dummy == NULL) {
        goto err;
    }
    dummy->localdict = ldict;
    wr = PyWeakref_NewRef((PyObject *) dummy, self->wr_callback);
    if (wr == NULL) {
        goto err;
    }

    /* As a side-effect, this will cache the weakref's hash before the
       dummy gets deleted */
    int r = PyDict_SetItem(self->dummies, wr, ldict);
    if (r < 0) {
        goto err;
    }
    Py_CLEAR(wr);
    r = PyDict_SetItem(tdict, self->key, (PyObject *) dummy);
    if (r < 0) {
        goto err;
    }
    Py_CLEAR(dummy);

    Py_DECREF(ldict);
    return ldict;

err:
    Py_XDECREF(ldict);
    Py_XDECREF(wr);
    Py_XDECREF(dummy);
    return NULL;
}

static PyObject *
local_new(PyTypeObject *type, PyObject *args, PyObject *kw)
{
    static PyMethodDef wr_callback_def = {
        "_localdummy_destroyed", (PyCFunction) _localdummy_destroyed, METH_O
    };

    if (type->tp_init == PyBaseObject_Type.tp_init) {
        int rc = 0;
        if (args != NULL)
            rc = PyObject_IsTrue(args);
        if (rc == 0 && kw != NULL)
            rc = PyObject_IsTrue(kw);
        if (rc != 0) {
            if (rc > 0) {
                PyErr_SetString(PyExc_TypeError,
                          "Initialization arguments are not supported");
            }
            return NULL;
        }
    }

    PyObject *module = PyType_GetModuleByDef(type, &thread_module);
    thread_module_state *state = get_thread_state(module);

    localobject *self = (localobject *)type->tp_alloc(type, 0);
    if (self == NULL) {
        return NULL;
    }

    self->args = Py_XNewRef(args);
    self->kw = Py_XNewRef(kw);
    self->key = PyUnicode_FromFormat("thread.local.%p", self);
    if (self->key == NULL) {
        goto err;
    }

    self->dummies = PyDict_New();
    if (self->dummies == NULL) {
        goto err;
    }

    /* We use a weak reference to self in the callback closure
       in order to avoid spurious reference cycles */
    PyObject *wr = PyWeakref_NewRef((PyObject *) self, NULL);
    if (wr == NULL) {
        goto err;
    }
    self->wr_callback = PyCFunction_NewEx(&wr_callback_def, wr, NULL);
    Py_DECREF(wr);
    if (self->wr_callback == NULL) {
        goto err;
    }
    if (_local_create_dummy(self, state) == NULL) {
        goto err;
    }
    return (PyObject *)self;

  err:
    Py_DECREF(self);
    return NULL;
}

static int
local_traverse(localobject *self, visitproc visit, void *arg)
{
    Py_VISIT(Py_TYPE(self));
    Py_VISIT(self->args);
    Py_VISIT(self->kw);
    Py_VISIT(self->dummies);
    return 0;
}

static int
local_clear(localobject *self)
{
    Py_CLEAR(self->args);
    Py_CLEAR(self->kw);
    Py_CLEAR(self->dummies);
    Py_CLEAR(self->wr_callback);
    /* Remove all strong references to dummies from the thread states */
    if (self->key) {
        PyInterpreterState *interp = _PyInterpreterState_GET();
        _PyRuntimeState *runtime = &_PyRuntime;
        HEAD_LOCK(runtime);
        PyThreadState *tstate = PyInterpreterState_ThreadHead(interp);
        HEAD_UNLOCK(runtime);
        while (tstate) {
            if (tstate->dict) {
                if (PyDict_Pop(tstate->dict, self->key, NULL) < 0) {
                    // Silently ignore error
                    PyErr_Clear();
                }
            }
            HEAD_LOCK(runtime);
            tstate = PyThreadState_Next(tstate);
            HEAD_UNLOCK(runtime);
        }
    }
    return 0;
}

static void
local_dealloc(localobject *self)
{
    /* Weakrefs must be invalidated right now, otherwise they can be used
       from code called below, which is very dangerous since Py_REFCNT(self) == 0 */
    if (self->weakreflist != NULL) {
        PyObject_ClearWeakRefs((PyObject *) self);
    }

    PyObject_GC_UnTrack(self);

    local_clear(self);
    Py_XDECREF(self->key);

    PyTypeObject *tp = Py_TYPE(self);
    tp->tp_free((PyObject*)self);
    Py_DECREF(tp);
}

/* Returns a borrowed reference to the local dict, creating it if necessary */
static PyObject *
_ldict(localobject *self, thread_module_state *state)
{
    PyObject *tdict = PyThreadState_GetDict();
    if (tdict == NULL) {
        PyErr_SetString(PyExc_SystemError,
                        "Couldn't get thread-state dictionary");
        return NULL;
    }

    PyObject *ldict;
    PyObject *dummy = PyDict_GetItemWithError(tdict, self->key);
    if (dummy == NULL) {
        if (PyErr_Occurred()) {
            return NULL;
        }
        ldict = _local_create_dummy(self, state);
        if (ldict == NULL)
            return NULL;

        if (Py_TYPE(self)->tp_init != PyBaseObject_Type.tp_init &&
            Py_TYPE(self)->tp_init((PyObject*)self,
                                   self->args, self->kw) < 0) {
            /* we need to get rid of ldict from thread so
               we create a new one the next time we do an attr
               access */
            PyDict_DelItem(tdict, self->key);
            return NULL;
        }
    }
    else {
        assert(Py_IS_TYPE(dummy, state->local_dummy_type));
        ldict = ((localdummyobject *) dummy)->localdict;
    }

    return ldict;
}

static int
local_setattro(localobject *self, PyObject *name, PyObject *v)
{
    PyObject *module = PyType_GetModuleByDef(Py_TYPE(self), &thread_module);
    thread_module_state *state = get_thread_state(module);

    PyObject *ldict = _ldict(self, state);
    if (ldict == NULL) {
        return -1;
    }

    int r = PyObject_RichCompareBool(name, &_Py_ID(__dict__), Py_EQ);
    if (r == -1) {
        return -1;
    }
    if (r == 1) {
        PyErr_Format(PyExc_AttributeError,
                     "'%.100s' object attribute '%U' is read-only",
                     Py_TYPE(self)->tp_name, name);
        return -1;
    }

    return _PyObject_GenericSetAttrWithDict((PyObject *)self, name, v, ldict);
}

static PyObject *local_getattro(localobject *, PyObject *);

static PyMemberDef local_type_members[] = {
    {"__weaklistoffset__", Py_T_PYSSIZET, offsetof(localobject, weakreflist), Py_READONLY},
    {NULL},
};

static PyType_Slot local_type_slots[] = {
    {Py_tp_dealloc, (destructor)local_dealloc},
    {Py_tp_getattro, (getattrofunc)local_getattro},
    {Py_tp_setattro, (setattrofunc)local_setattro},
    {Py_tp_doc, "Thread-local data"},
    {Py_tp_traverse, (traverseproc)local_traverse},
    {Py_tp_clear, (inquiry)local_clear},
    {Py_tp_new, local_new},
    {Py_tp_members, local_type_members},
    {0, 0}
};

static PyType_Spec local_type_spec = {
    .name = "_thread._local",
    .basicsize = sizeof(localobject),
    .flags = (Py_TPFLAGS_DEFAULT | Py_TPFLAGS_BASETYPE | Py_TPFLAGS_HAVE_GC |
              Py_TPFLAGS_IMMUTABLETYPE),
    .slots = local_type_slots,
};

static PyObject *
local_getattro(localobject *self, PyObject *name)
{
    PyObject *module = PyType_GetModuleByDef(Py_TYPE(self), &thread_module);
    thread_module_state *state = get_thread_state(module);

    PyObject *ldict = _ldict(self, state);
    if (ldict == NULL)
        return NULL;

    int r = PyObject_RichCompareBool(name, &_Py_ID(__dict__), Py_EQ);
    if (r == 1) {
        return Py_NewRef(ldict);
    }
    if (r == -1) {
        return NULL;
    }

    if (!Py_IS_TYPE(self, state->local_type)) {
        /* use generic lookup for subtypes */
        return _PyObject_GenericGetAttrWithDict((PyObject *)self, name,
                                                ldict, 0);
    }

    /* Optimization: just look in dict ourselves */
    PyObject *value;
    if (PyDict_GetItemRef(ldict, name, &value) != 0) {
        // found or error
        return value;
    }

    /* Fall back on generic to get __class__ and __dict__ */
    return _PyObject_GenericGetAttrWithDict(
        (PyObject *)self, name, ldict, 0);
}

/* Called when a dummy is destroyed. */
static PyObject *
_localdummy_destroyed(PyObject *localweakref, PyObject *dummyweakref)
{
    localobject *self = (localobject *)_PyWeakref_GET_REF(localweakref);
    if (self == NULL) {
        Py_RETURN_NONE;
    }

    /* If the thread-local object is still alive and not being cleared,
       remove the corresponding local dict */
    if (self->dummies != NULL) {
        PyObject *ldict;
        ldict = PyDict_GetItemWithError(self->dummies, dummyweakref);
        if (ldict != NULL) {
            PyDict_DelItem(self->dummies, dummyweakref);
        }
        if (PyErr_Occurred())
            PyErr_WriteUnraisable((PyObject*)self);
    }
    Py_DECREF(self);
    Py_RETURN_NONE;
}

/* Module functions */

struct bootstate {
    PyThreadState *tstate;
    PyObject *func;
    PyObject *args;
    PyObject *kwargs;
};


static void
thread_bootstate_free(struct bootstate *boot, int decref)
{
    if (decref) {
        Py_DECREF(boot->func);
        Py_DECREF(boot->args);
        Py_XDECREF(boot->kwargs);
    }
    PyMem_RawFree(boot);
}


static void
thread_run(void *boot_raw)
{
    struct bootstate *boot = (struct bootstate *) boot_raw;
    PyThreadState *tstate = boot->tstate;

    // gh-108987: If _thread.start_new_thread() is called before or while
    // Python is being finalized, thread_run() can called *after*.
    // _PyRuntimeState_SetFinalizing() is called. At this point, all Python
    // threads must exit, except of the thread calling Py_Finalize() whch holds
    // the GIL and must not exit.
    //
    // At this stage, tstate can be a dangling pointer (point to freed memory),
    // it's ok to call _PyThreadState_MustExit() with a dangling pointer.
    if (_PyThreadState_MustExit(tstate)) {
        // Don't call PyThreadState_Clear() nor _PyThreadState_DeleteCurrent().
        // These functions are called on tstate indirectly by Py_Finalize()
        // which calls _PyInterpreterState_Clear().
        //
        // Py_DECREF() cannot be called because the GIL is not held: leak
        // references on purpose. Python is being finalized anyway.
        thread_bootstate_free(boot, 0);
        goto exit;
    }

    _PyThreadState_Bind(tstate);
    PyEval_AcquireThread(tstate);
    tstate->interp->threads.count++;

    PyObject *res = PyObject_Call(boot->func, boot->args, boot->kwargs);
    if (res == NULL) {
        if (PyErr_ExceptionMatches(PyExc_SystemExit))
            /* SystemExit is ignored silently */
            PyErr_Clear();
        else {
            PyErr_FormatUnraisable(
                "Exception ignored in thread started by %R", boot->func);
        }
    }
    else {
        Py_DECREF(res);
    }

    thread_bootstate_free(boot, 1);

    tstate->interp->threads.count--;
    PyThreadState_Clear(tstate);
    _PyThreadState_DeleteCurrent(tstate);

exit:
    // bpo-44434: Don't call explicitly PyThread_exit_thread(). On Linux with
    // the glibc, pthread_exit() can abort the whole process if dlopen() fails
    // to open the libgcc_s.so library (ex: EMFILE error).
    return;
}

static PyObject *
thread_daemon_threads_allowed(PyObject *module, PyObject *Py_UNUSED(ignored))
{
    PyInterpreterState *interp = _PyInterpreterState_GET();
    if (interp->feature_flags & Py_RTFLAGS_DAEMON_THREADS) {
        Py_RETURN_TRUE;
    }
    else {
        Py_RETURN_FALSE;
    }
}

PyDoc_STRVAR(daemon_threads_allowed_doc,
"daemon_threads_allowed()\n\
\n\
Return True if daemon threads are allowed in the current interpreter,\n\
and False otherwise.\n");

static int
do_start_new_thread(thread_module_state* state,
                    PyObject *func, PyObject* args, PyObject* kwargs,
                    int joinable,
                    PyThread_ident_t* ident, PyThread_handle_t* handle)
{
    PyInterpreterState *interp = _PyInterpreterState_GET();
    if (!_PyInterpreterState_HasFeature(interp, Py_RTFLAGS_THREADS)) {
        PyErr_SetString(PyExc_RuntimeError,
                        "thread is not supported for isolated subinterpreters");
        return -1;
    }
    if (interp->finalizing) {
        PyErr_SetString(PyExc_RuntimeError,
                        "can't create new thread at interpreter shutdown");
        return -1;
    }

    // gh-109795: Use PyMem_RawMalloc() instead of PyMem_Malloc(),
    // because it should be possible to call thread_bootstate_free()
    // without holding the GIL.
    struct bootstate *boot = PyMem_RawMalloc(sizeof(struct bootstate));
    if (boot == NULL) {
        PyErr_NoMemory();
        return -1;
    }
    boot->tstate = _PyThreadState_New(interp, _PyThreadState_WHENCE_THREADING);
    if (boot->tstate == NULL) {
        PyMem_RawFree(boot);
        if (!PyErr_Occurred()) {
            PyErr_NoMemory();
        }
        return -1;
    }
    boot->func = Py_NewRef(func);
    boot->args = Py_NewRef(args);
    boot->kwargs = Py_XNewRef(kwargs);

    int err;
    if (joinable) {
        err = PyThread_start_joinable_thread(thread_run, (void*) boot, ident, handle);
    } else {
        *handle = 0;
        *ident = PyThread_start_new_thread(thread_run, (void*) boot);
        err = (*ident == PYTHREAD_INVALID_THREAD_ID);
    }
    if (err) {
        PyErr_SetString(ThreadError, "can't start new thread");
        PyThreadState_Clear(boot->tstate);
        thread_bootstate_free(boot, 1);
        return -1;
    }
    return 0;
}

static PyObject *
thread_PyThread_start_new_thread(PyObject *module, PyObject *fargs)
{
    PyObject *func, *args, *kwargs = NULL;
    thread_module_state *state = get_thread_state(module);

    if (!PyArg_UnpackTuple(fargs, "start_new_thread", 2, 3,
                           &func, &args, &kwargs))
        return NULL;
    if (!PyCallable_Check(func)) {
        PyErr_SetString(PyExc_TypeError,
                        "first arg must be callable");
        return NULL;
    }
    if (!PyTuple_Check(args)) {
        PyErr_SetString(PyExc_TypeError,
                        "2nd arg must be a tuple");
        return NULL;
    }
    if (kwargs != NULL && !PyDict_Check(kwargs)) {
        PyErr_SetString(PyExc_TypeError,
                        "optional 3rd arg must be a dictionary");
        return NULL;
    }

    if (PySys_Audit("_thread.start_new_thread", "OOO",
                    func, args, kwargs ? kwargs : Py_None) < 0) {
        return NULL;
    }

    PyThread_ident_t ident = 0;
    PyThread_handle_t handle;
    if (do_start_new_thread(state, func, args, kwargs, /*joinable=*/ 0,
                            &ident, &handle)) {
        return NULL;
    }
    return PyLong_FromUnsignedLongLong(ident);
}

PyDoc_STRVAR(start_new_doc,
"start_new_thread(function, args[, kwargs])\n\
(start_new() is an obsolete synonym)\n\
\n\
Start a new thread and return its identifier.\n\
\n\
The thread will call the function with positional arguments from the\n\
tuple args and keyword arguments taken from the optional dictionary\n\
kwargs.  The thread exits when the function returns; the return value\n\
is ignored.  The thread will also exit when the function raises an\n\
unhandled exception; a stack trace will be printed unless the exception\n\
is SystemExit.\n");

static PyObject *
thread_PyThread_start_joinable_thread(PyObject *module, PyObject *func)
{
    thread_module_state *state = get_thread_state(module);

    if (!PyCallable_Check(func)) {
        PyErr_SetString(PyExc_TypeError,
                        "thread function must be callable");
        return NULL;
    }

    if (PySys_Audit("_thread.start_joinable_thread", "O", func) < 0) {
        return NULL;
    }

<<<<<<< HEAD
    unsigned long ident = PyThread_start_new_thread(thread_run, (void*) boot);
    if (ident == PYTHREAD_INVALID_THREAD_ID) {
        PyErr_SetString(ThreadError, "can't start new thread");
        PyThreadState_Clear(boot->tstate);
        PyThreadState_Delete(boot->tstate);
        thread_bootstate_free(boot, 1);
=======
    PyObject* args = PyTuple_New(0);
    if (args == NULL) {
        return NULL;
    }
    ThreadHandleObject* hobj = new_thread_handle(state);
    if (hobj == NULL) {
        Py_DECREF(args);
        return NULL;
    }
    if (do_start_new_thread(state, func, args, /*kwargs=*/ NULL, /*joinable=*/ 1,
                            &hobj->ident, &hobj->handle)) {
        Py_DECREF(args);
        Py_DECREF(hobj);
>>>>>>> 2d3f6b56
        return NULL;
    }
    Py_DECREF(args);
    hobj->joinable = 1;
    return (PyObject*) hobj;
}

PyDoc_STRVAR(start_joinable_doc,
"start_joinable_thread(function)\n\
\n\
*For internal use only*: start a new thread.\n\
\n\
Like start_new_thread(), this starts a new thread calling the given function.\n\
Unlike start_new_thread(), this returns a handle object with methods to join\n\
or detach the given thread.\n\
This function is not for third-party code, please use the\n\
`threading` module instead.\n");

static PyObject *
thread_PyThread_exit_thread(PyObject *self, PyObject *Py_UNUSED(ignored))
{
    PyErr_SetNone(PyExc_SystemExit);
    return NULL;
}

PyDoc_STRVAR(exit_doc,
"exit()\n\
(exit_thread() is an obsolete synonym)\n\
\n\
This is synonymous to ``raise SystemExit''.  It will cause the current\n\
thread to exit silently unless the exception is caught.");

static PyObject *
thread_PyThread_interrupt_main(PyObject *self, PyObject *args)
{
    int signum = SIGINT;
    if (!PyArg_ParseTuple(args, "|i:signum", &signum)) {
        return NULL;
    }

    if (PyErr_SetInterruptEx(signum)) {
        PyErr_SetString(PyExc_ValueError, "signal number out of range");
        return NULL;
    }
    Py_RETURN_NONE;
}

PyDoc_STRVAR(interrupt_doc,
"interrupt_main(signum=signal.SIGINT, /)\n\
\n\
Simulate the arrival of the given signal in the main thread,\n\
where the corresponding signal handler will be executed.\n\
If *signum* is omitted, SIGINT is assumed.\n\
A subthread can use this function to interrupt the main thread.\n\
\n\
Note: the default signal handler for SIGINT raises ``KeyboardInterrupt``."
);

static lockobject *newlockobject(PyObject *module);

static PyObject *
thread_PyThread_allocate_lock(PyObject *module, PyObject *Py_UNUSED(ignored))
{
    return (PyObject *) newlockobject(module);
}

PyDoc_STRVAR(allocate_doc,
"allocate_lock() -> lock object\n\
(allocate() is an obsolete synonym)\n\
\n\
Create a new lock object. See help(type(threading.Lock())) for\n\
information about locks.");

static PyObject *
thread_get_ident(PyObject *self, PyObject *Py_UNUSED(ignored))
{
    PyThread_ident_t ident = PyThread_get_thread_ident_ex();
    if (ident == PYTHREAD_INVALID_THREAD_ID) {
        PyErr_SetString(ThreadError, "no current thread ident");
        return NULL;
    }
    return PyLong_FromUnsignedLongLong(ident);
}

PyDoc_STRVAR(get_ident_doc,
"get_ident() -> integer\n\
\n\
Return a non-zero integer that uniquely identifies the current thread\n\
amongst other threads that exist simultaneously.\n\
This may be used to identify per-thread resources.\n\
Even though on some platforms threads identities may appear to be\n\
allocated consecutive numbers starting at 1, this behavior should not\n\
be relied upon, and the number should be seen purely as a magic cookie.\n\
A thread's identity may be reused for another thread after it exits.");

#ifdef PY_HAVE_THREAD_NATIVE_ID
static PyObject *
thread_get_native_id(PyObject *self, PyObject *Py_UNUSED(ignored))
{
    unsigned long native_id = PyThread_get_thread_native_id();
    return PyLong_FromUnsignedLong(native_id);
}

PyDoc_STRVAR(get_native_id_doc,
"get_native_id() -> integer\n\
\n\
Return a non-negative integer identifying the thread as reported\n\
by the OS (kernel). This may be used to uniquely identify a\n\
particular thread within a system.");
#endif

static PyObject *
thread__count(PyObject *self, PyObject *Py_UNUSED(ignored))
{
    PyInterpreterState *interp = _PyInterpreterState_GET();
    return PyLong_FromLong(interp->threads.count);
}

PyDoc_STRVAR(_count_doc,
"_count() -> integer\n\
\n\
\
Return the number of currently running Python threads, excluding\n\
the main thread. The returned number comprises all threads created\n\
through `start_new_thread()` as well as `threading.Thread`, and not\n\
yet finished.\n\
\n\
This function is meant for internal and specialized purposes only.\n\
In most applications `threading.enumerate()` should be used instead.");

static void
release_sentinel(void *weakref_raw)
{
    PyObject *weakref = _PyObject_CAST(weakref_raw);

    /* Tricky: this function is called when the current thread state
       is being deleted.  Therefore, only simple C code can safely
       execute here. */
    lockobject *lock = (lockobject *)_PyWeakref_GET_REF(weakref);
    if (lock != NULL) {
        if (lock->locked) {
            PyThread_release_lock(lock->lock_lock);
            lock->locked = 0;
        }
        Py_DECREF(lock);
    }

    /* Deallocating a weakref with a NULL callback only calls
       PyObject_GC_Del(), which can't call any Python code. */
    Py_DECREF(weakref);
}

static PyObject *
thread__set_sentinel(PyObject *module, PyObject *Py_UNUSED(ignored))
{
    PyObject *wr;
    PyThreadState *tstate = _PyThreadState_GET();
    lockobject *lock;

    if (tstate->on_delete_data != NULL) {
        /* We must support the re-creation of the lock from a
           fork()ed child. */
        assert(tstate->on_delete == &release_sentinel);
        wr = (PyObject *) tstate->on_delete_data;
        tstate->on_delete = NULL;
        tstate->on_delete_data = NULL;
        Py_DECREF(wr);
    }
    lock = newlockobject(module);
    if (lock == NULL)
        return NULL;
    /* The lock is owned by whoever called _set_sentinel(), but the weakref
       hangs to the thread state. */
    wr = PyWeakref_NewRef((PyObject *) lock, NULL);
    if (wr == NULL) {
        Py_DECREF(lock);
        return NULL;
    }
    tstate->on_delete_data = (void *) wr;
    tstate->on_delete = &release_sentinel;
    return (PyObject *) lock;
}

PyDoc_STRVAR(_set_sentinel_doc,
"_set_sentinel() -> lock\n\
\n\
Set a sentinel lock that will be released when the current thread\n\
state is finalized (after it is untied from the interpreter).\n\
\n\
This is a private API for the threading module.");

static PyObject *
thread_stack_size(PyObject *self, PyObject *args)
{
    size_t old_size;
    Py_ssize_t new_size = 0;
    int rc;

    if (!PyArg_ParseTuple(args, "|n:stack_size", &new_size))
        return NULL;

    if (new_size < 0) {
        PyErr_SetString(PyExc_ValueError,
                        "size must be 0 or a positive value");
        return NULL;
    }

    old_size = PyThread_get_stacksize();

    rc = PyThread_set_stacksize((size_t) new_size);
    if (rc == -1) {
        PyErr_Format(PyExc_ValueError,
                     "size not valid: %zd bytes",
                     new_size);
        return NULL;
    }
    if (rc == -2) {
        PyErr_SetString(ThreadError,
                        "setting stack size not supported");
        return NULL;
    }

    return PyLong_FromSsize_t((Py_ssize_t) old_size);
}

PyDoc_STRVAR(stack_size_doc,
"stack_size([size]) -> size\n\
\n\
Return the thread stack size used when creating new threads.  The\n\
optional size argument specifies the stack size (in bytes) to be used\n\
for subsequently created threads, and must be 0 (use platform or\n\
configured default) or a positive integer value of at least 32,768 (32k).\n\
If changing the thread stack size is unsupported, a ThreadError\n\
exception is raised.  If the specified size is invalid, a ValueError\n\
exception is raised, and the stack size is unmodified.  32k bytes\n\
 currently the minimum supported stack size value to guarantee\n\
sufficient stack space for the interpreter itself.\n\
\n\
Note that some platforms may have particular restrictions on values for\n\
the stack size, such as requiring a minimum stack size larger than 32 KiB or\n\
requiring allocation in multiples of the system memory page size\n\
- platform documentation should be referred to for more information\n\
(4 KiB pages are common; using multiples of 4096 for the stack size is\n\
the suggested approach in the absence of more specific information).");

static int
thread_excepthook_file(PyObject *file, PyObject *exc_type, PyObject *exc_value,
                       PyObject *exc_traceback, PyObject *thread)
{
    /* print(f"Exception in thread {thread.name}:", file=file) */
    if (PyFile_WriteString("Exception in thread ", file) < 0) {
        return -1;
    }

    PyObject *name = NULL;
    if (thread != Py_None) {
        if (PyObject_GetOptionalAttr(thread, &_Py_ID(name), &name) < 0) {
            return -1;
        }
    }
    if (name != NULL) {
        if (PyFile_WriteObject(name, file, Py_PRINT_RAW) < 0) {
            Py_DECREF(name);
            return -1;
        }
        Py_DECREF(name);
    }
    else {
        PyThread_ident_t ident = PyThread_get_thread_ident_ex();
        PyObject *str = PyUnicode_FromFormat("%" PY_FORMAT_THREAD_IDENT_T, ident);
        if (str != NULL) {
            if (PyFile_WriteObject(str, file, Py_PRINT_RAW) < 0) {
                Py_DECREF(str);
                return -1;
            }
            Py_DECREF(str);
        }
        else {
            PyErr_Clear();

            if (PyFile_WriteString("<failed to get thread name>", file) < 0) {
                return -1;
            }
        }
    }

    if (PyFile_WriteString(":\n", file) < 0) {
        return -1;
    }

    /* Display the traceback */
    _PyErr_Display(file, exc_type, exc_value, exc_traceback);

    /* Call file.flush() */
    if (_PyFile_Flush(file) < 0) {
        return -1;
    }

    return 0;
}


PyDoc_STRVAR(ExceptHookArgs__doc__,
"ExceptHookArgs\n\
\n\
Type used to pass arguments to threading.excepthook.");

static PyStructSequence_Field ExceptHookArgs_fields[] = {
    {"exc_type", "Exception type"},
    {"exc_value", "Exception value"},
    {"exc_traceback", "Exception traceback"},
    {"thread", "Thread"},
    {0}
};

static PyStructSequence_Desc ExceptHookArgs_desc = {
    .name = "_thread._ExceptHookArgs",
    .doc = ExceptHookArgs__doc__,
    .fields = ExceptHookArgs_fields,
    .n_in_sequence = 4
};


static PyObject *
thread_excepthook(PyObject *module, PyObject *args)
{
    thread_module_state *state = get_thread_state(module);

    if (!Py_IS_TYPE(args, state->excepthook_type)) {
        PyErr_SetString(PyExc_TypeError,
                        "_thread.excepthook argument type "
                        "must be ExceptHookArgs");
        return NULL;
    }

    /* Borrowed reference */
    PyObject *exc_type = PyStructSequence_GET_ITEM(args, 0);
    if (exc_type == PyExc_SystemExit) {
        /* silently ignore SystemExit */
        Py_RETURN_NONE;
    }

    /* Borrowed references */
    PyObject *exc_value = PyStructSequence_GET_ITEM(args, 1);
    PyObject *exc_tb = PyStructSequence_GET_ITEM(args, 2);
    PyObject *thread = PyStructSequence_GET_ITEM(args, 3);

    PyThreadState *tstate = _PyThreadState_GET();
    PyObject *file = _PySys_GetAttr(tstate, &_Py_ID(stderr));
    if (file == NULL || file == Py_None) {
        if (thread == Py_None) {
            /* do nothing if sys.stderr is None and thread is None */
            Py_RETURN_NONE;
        }

        file = PyObject_GetAttrString(thread, "_stderr");
        if (file == NULL) {
            return NULL;
        }
        if (file == Py_None) {
            Py_DECREF(file);
            /* do nothing if sys.stderr is None and sys.stderr was None
               when the thread was created */
            Py_RETURN_NONE;
        }
    }
    else {
        Py_INCREF(file);
    }

    int res = thread_excepthook_file(file, exc_type, exc_value, exc_tb,
                                     thread);
    Py_DECREF(file);
    if (res < 0) {
        return NULL;
    }

    Py_RETURN_NONE;
}

PyDoc_STRVAR(excepthook_doc,
"excepthook(exc_type, exc_value, exc_traceback, thread)\n\
\n\
Handle uncaught Thread.run() exception.");

static PyObject *
thread__is_main_interpreter(PyObject *module, PyObject *Py_UNUSED(ignored))
{
    PyInterpreterState *interp = _PyInterpreterState_GET();
    return PyBool_FromLong(_Py_IsMainInterpreter(interp));
}

PyDoc_STRVAR(thread__is_main_interpreter_doc,
"_is_main_interpreter()\n\
\n\
Return True if the current interpreter is the main Python interpreter.");

static PyMethodDef thread_methods[] = {
    {"start_new_thread",        (PyCFunction)thread_PyThread_start_new_thread,
     METH_VARARGS, start_new_doc},
    {"start_new",               (PyCFunction)thread_PyThread_start_new_thread,
     METH_VARARGS, start_new_doc},
    {"start_joinable_thread",   (PyCFunction)thread_PyThread_start_joinable_thread,
     METH_O, start_joinable_doc},
    {"daemon_threads_allowed",  (PyCFunction)thread_daemon_threads_allowed,
     METH_NOARGS, daemon_threads_allowed_doc},
    {"allocate_lock",           thread_PyThread_allocate_lock,
     METH_NOARGS, allocate_doc},
    {"allocate",                thread_PyThread_allocate_lock,
     METH_NOARGS, allocate_doc},
    {"exit_thread",             thread_PyThread_exit_thread,
     METH_NOARGS, exit_doc},
    {"exit",                    thread_PyThread_exit_thread,
     METH_NOARGS, exit_doc},
    {"interrupt_main",          (PyCFunction)thread_PyThread_interrupt_main,
     METH_VARARGS, interrupt_doc},
    {"get_ident",               thread_get_ident,
     METH_NOARGS, get_ident_doc},
#ifdef PY_HAVE_THREAD_NATIVE_ID
    {"get_native_id",           thread_get_native_id,
     METH_NOARGS, get_native_id_doc},
#endif
    {"_count",                  thread__count,
     METH_NOARGS, _count_doc},
    {"stack_size",              (PyCFunction)thread_stack_size,
     METH_VARARGS, stack_size_doc},
    {"_set_sentinel",           thread__set_sentinel,
     METH_NOARGS, _set_sentinel_doc},
    {"_excepthook",             thread_excepthook,
     METH_O, excepthook_doc},
    {"_is_main_interpreter",    thread__is_main_interpreter,
     METH_NOARGS, thread__is_main_interpreter_doc},
    {NULL,                      NULL}           /* sentinel */
};


/* Initialization function */

static int
thread_module_exec(PyObject *module)
{
    thread_module_state *state = get_thread_state(module);
    PyObject *d = PyModule_GetDict(module);

    // Initialize the C thread library
    PyThread_init_thread();

    // _ThreadHandle
    state->thread_handle_type = (PyTypeObject *)PyType_FromSpec(&ThreadHandle_Type_spec);
    if (state->thread_handle_type == NULL) {
        return -1;
    }
    if (PyDict_SetItemString(d, "_ThreadHandle", (PyObject *)state->thread_handle_type) < 0) {
        return -1;
    }

    // Lock
    state->lock_type = (PyTypeObject *)PyType_FromSpec(&lock_type_spec);
    if (state->lock_type == NULL) {
        return -1;
    }
    if (PyDict_SetItemString(d, "LockType", (PyObject *)state->lock_type) < 0) {
        return -1;
    }

    // RLock
    PyTypeObject *rlock_type = (PyTypeObject *)PyType_FromSpec(&rlock_type_spec);
    if (rlock_type == NULL) {
        return -1;
    }
    if (PyModule_AddType(module, rlock_type) < 0) {
        Py_DECREF(rlock_type);
        return -1;
    }
    Py_DECREF(rlock_type);

    // Local dummy
    state->local_dummy_type = (PyTypeObject *)PyType_FromSpec(&local_dummy_type_spec);
    if (state->local_dummy_type == NULL) {
        return -1;
    }

    // Local
    state->local_type = (PyTypeObject *)PyType_FromModuleAndSpec(module, &local_type_spec, NULL);
    if (state->local_type == NULL) {
        return -1;
    }
    if (PyModule_AddType(module, state->local_type) < 0) {
        return -1;
    }

    // Add module attributes
    if (PyDict_SetItemString(d, "error", ThreadError) < 0) {
        return -1;
    }

    // _ExceptHookArgs type
    state->excepthook_type = PyStructSequence_NewType(&ExceptHookArgs_desc);
    if (state->excepthook_type == NULL) {
        return -1;
    }
    if (PyModule_AddType(module, state->excepthook_type) < 0) {
        return -1;
    }

    // TIMEOUT_MAX
    double timeout_max = (double)PY_TIMEOUT_MAX * 1e-6;
    double time_max = _PyTime_AsSecondsDouble(_PyTime_MAX);
    timeout_max = Py_MIN(timeout_max, time_max);
    // Round towards minus infinity
    timeout_max = floor(timeout_max);

    if (PyModule_Add(module, "TIMEOUT_MAX",
                        PyFloat_FromDouble(timeout_max)) < 0) {
        return -1;
    }

    return 0;
}


static int
thread_module_traverse(PyObject *module, visitproc visit, void *arg)
{
    thread_module_state *state = get_thread_state(module);
    Py_VISIT(state->excepthook_type);
    Py_VISIT(state->lock_type);
    Py_VISIT(state->local_type);
    Py_VISIT(state->local_dummy_type);
    Py_VISIT(state->thread_handle_type);
    return 0;
}

static int
thread_module_clear(PyObject *module)
{
    thread_module_state *state = get_thread_state(module);
    Py_CLEAR(state->excepthook_type);
    Py_CLEAR(state->lock_type);
    Py_CLEAR(state->local_type);
    Py_CLEAR(state->local_dummy_type);
    Py_CLEAR(state->thread_handle_type);
    return 0;
}

static void
thread_module_free(void *module)
{
    thread_module_clear((PyObject *)module);
}



PyDoc_STRVAR(thread_doc,
"This module provides primitive operations to write multi-threaded programs.\n\
The 'threading' module provides a more convenient interface.");

static PyModuleDef_Slot thread_module_slots[] = {
    {Py_mod_exec, thread_module_exec},
    {Py_mod_multiple_interpreters, Py_MOD_PER_INTERPRETER_GIL_SUPPORTED},
    {0, NULL}
};

static struct PyModuleDef thread_module = {
    PyModuleDef_HEAD_INIT,
    .m_name = "_thread",
    .m_doc = thread_doc,
    .m_size = sizeof(thread_module_state),
    .m_methods = thread_methods,
    .m_traverse = thread_module_traverse,
    .m_clear = thread_module_clear,
    .m_free = thread_module_free,
    .m_slots = thread_module_slots,
};

PyMODINIT_FUNC
PyInit__thread(void)
{
    return PyModuleDef_Init(&thread_module);
}<|MERGE_RESOLUTION|>--- conflicted
+++ resolved
@@ -1295,6 +1295,7 @@
     if (err) {
         PyErr_SetString(ThreadError, "can't start new thread");
         PyThreadState_Clear(boot->tstate);
+        PyThreadState_Delete(boot->tstate);
         thread_bootstate_free(boot, 1);
         return -1;
     }
@@ -1368,14 +1369,6 @@
         return NULL;
     }
 
-<<<<<<< HEAD
-    unsigned long ident = PyThread_start_new_thread(thread_run, (void*) boot);
-    if (ident == PYTHREAD_INVALID_THREAD_ID) {
-        PyErr_SetString(ThreadError, "can't start new thread");
-        PyThreadState_Clear(boot->tstate);
-        PyThreadState_Delete(boot->tstate);
-        thread_bootstate_free(boot, 1);
-=======
     PyObject* args = PyTuple_New(0);
     if (args == NULL) {
         return NULL;
@@ -1389,7 +1382,6 @@
                             &hobj->ident, &hobj->handle)) {
         Py_DECREF(args);
         Py_DECREF(hobj);
->>>>>>> 2d3f6b56
         return NULL;
     }
     Py_DECREF(args);
