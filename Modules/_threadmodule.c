--- conflicted
+++ resolved
@@ -1087,10 +1087,11 @@
 Release the lock.");
 
 static PyObject *
-<<<<<<< HEAD
-rlock_locked(rlockobject *self, PyObject *Py_UNUSED(ignored))
-{
-    return PyBool_FromLong(_Py_atomic_load_ullong_relaxed(&self->rlock_owner) != 0);
+rlock_locked(PyObject *op, PyObject *Py_UNUSED(ignored))
+{
+    rlockobject *self = rlockobject_CAST(op);
+    int is_locked = _PyRecursiveMutex_IsLockedByCurrentThread(&self->lock);
+    return PyBool_FromLong(is_locked);
 }
 
 PyDoc_STRVAR(rlock_locked_doc,
@@ -1099,10 +1100,7 @@
 Returns whether this lock is locked right now or not.");
 
 static PyObject *
-rlock_acquire_restore(rlockobject *self, PyObject *args)
-=======
 rlock_acquire_restore(PyObject *op, PyObject *args)
->>>>>>> 23a658b9
 {
     rlockobject *self = rlockobject_CAST(op);
     PyThread_ident_t owner;
@@ -1219,13 +1217,9 @@
      METH_VARARGS | METH_KEYWORDS, rlock_acquire_doc},
     {"release",      rlock_release,
      METH_NOARGS, rlock_release_doc},
-<<<<<<< HEAD
-    {"locked",       (PyCFunction)rlock_locked,
+    {"locked",       rlock_locked,
      METH_NOARGS, rlock_locked_doc},
-    {"_is_owned",     (PyCFunction)rlock_is_owned,
-=======
     {"_is_owned",     rlock_is_owned,
->>>>>>> 23a658b9
      METH_NOARGS, rlock_is_owned_doc},
     {"_acquire_restore", rlock_acquire_restore,
      METH_VARARGS, rlock_acquire_restore_doc},
