/* Complex math module */

/* much code borrowed from mathmodule.c */

#ifndef Py_BUILD_CORE_BUILTIN
#  define Py_BUILD_CORE_MODULE 1
#endif

#include "Python.h"
#include "pycore_complexobject.h" // _Py_c_neg()
#include "pycore_pymath.h"        // _PY_SHORT_FLOAT_REPR
/* we need DBL_MAX, DBL_MIN, DBL_EPSILON, DBL_MANT_DIG and FLT_RADIX from
   float.h.  We assume that FLT_RADIX is either 2 or 16. */
#include <float.h>

/* For _Py_log1p with workarounds for buggy handling of zeros. */
#include "_math.h"

#include "clinic/cmathmodule.c.h"
/*[clinic input]
module cmath
[clinic start generated code]*/
/*[clinic end generated code: output=da39a3ee5e6b4b0d input=308d6839f4a46333]*/

/*[python input]
class Py_complex_protected_converter(Py_complex_converter):
    def modify(self):
        return 'errno = 0;'


class Py_complex_protected_return_converter(CReturnConverter):
    type = "Py_complex"

    def render(self, function, data):
        self.declare(data)
        data.return_conversion.append("""
if (errno == EDOM) {
    PyErr_SetString(PyExc_ValueError, "math domain error");
    goto exit;
}
else if (errno == ERANGE) {
    PyErr_SetString(PyExc_OverflowError, "math range error");
    goto exit;
}
else {
    return_value = PyComplex_FromCComplex(_return_value);
}
""".strip())
[python start generated code]*/
/*[python end generated code: output=da39a3ee5e6b4b0d input=8b27adb674c08321]*/

#if (FLT_RADIX != 2 && FLT_RADIX != 16)
#error "Modules/cmathmodule.c expects FLT_RADIX to be 2 or 16"
#endif

#ifndef M_LN2
#define M_LN2 (0.6931471805599453094) /* natural log of 2 */
#endif

#ifndef M_LN10
#define M_LN10 (2.302585092994045684) /* natural log of 10 */
#endif

/*
   CM_LARGE_DOUBLE is used to avoid spurious overflow in the sqrt, log,
   inverse trig and inverse hyperbolic trig functions.  Its log is used in the
   evaluation of exp, cos, cosh, sin, sinh, tan, and tanh to avoid unnecessary
   overflow.
 */

#define CM_LARGE_DOUBLE (DBL_MAX/4.)
#define CM_SQRT_LARGE_DOUBLE (sqrt(CM_LARGE_DOUBLE))
#define CM_LOG_LARGE_DOUBLE (log(CM_LARGE_DOUBLE))
#define CM_SQRT_DBL_MIN (sqrt(DBL_MIN))

/*
   CM_SCALE_UP is an odd integer chosen such that multiplication by
   2**CM_SCALE_UP is sufficient to turn a subnormal into a normal.
   CM_SCALE_DOWN is (-(CM_SCALE_UP+1)/2).  These scalings are used to compute
   square roots accurately when the real and imaginary parts of the argument
   are subnormal.
*/

#if FLT_RADIX==2
#define CM_SCALE_UP (2*(DBL_MANT_DIG/2) + 1)
#elif FLT_RADIX==16
#define CM_SCALE_UP (4*DBL_MANT_DIG+1)
#endif
#define CM_SCALE_DOWN (-(CM_SCALE_UP+1)/2)


/* forward declarations */
static Py_complex cmath_asinh_impl(PyObject *, Py_complex);
static Py_complex cmath_atanh_impl(PyObject *, Py_complex);
static Py_complex cmath_cosh_impl(PyObject *, Py_complex);
static Py_complex cmath_sinh_impl(PyObject *, Py_complex);
static Py_complex cmath_sqrt_impl(PyObject *, Py_complex);
static Py_complex cmath_tanh_impl(PyObject *, Py_complex);
static PyObject * math_error(void);

/* Code to deal with special values (infinities, NaNs, etc.). */

/* special_type takes a double and returns an integer code indicating
   the type of the double as follows:
*/

enum special_types {
    ST_NINF,            /* 0, negative infinity */
    ST_NEG,             /* 1, negative finite number (nonzero) */
    ST_NZERO,           /* 2, -0. */
    ST_PZERO,           /* 3, +0. */
    ST_POS,             /* 4, positive finite number (nonzero) */
    ST_PINF,            /* 5, positive infinity */
    ST_NAN              /* 6, Not a Number */
};

static enum special_types
special_type(double d)
{
    if (Py_IS_FINITE(d)) {
        if (d != 0) {
            if (copysign(1., d) == 1.)
                return ST_POS;
            else
                return ST_NEG;
        }
        else {
            if (copysign(1., d) == 1.)
                return ST_PZERO;
            else
                return ST_NZERO;
        }
    }
    if (Py_IS_NAN(d))
        return ST_NAN;
    if (copysign(1., d) == 1.)
        return ST_PINF;
    else
        return ST_NINF;
}

#define SPECIAL_VALUE(z, table)                                         \
    if (!Py_IS_FINITE((z).real) || !Py_IS_FINITE((z).imag)) {           \
        errno = 0;                                              \
        return table[special_type((z).real)]                            \
                    [special_type((z).imag)];                           \
    }

#define P Py_MATH_PI
#define P14 0.25*Py_MATH_PI
#define P12 0.5*Py_MATH_PI
#define P34 0.75*Py_MATH_PI
#define INF Py_HUGE_VAL
#define N Py_NAN
#define U -9.5426319407711027e33 /* unlikely value, used as placeholder */

/* First, the C functions that do the real work.  Each of the c_*
   functions computes and returns the C99 Annex G recommended result
   and also sets errno as follows: errno = 0 if no floating-point
   exception is associated with the result; errno = EDOM if C99 Annex
   G recommends raising divide-by-zero or invalid for this result; and
   errno = ERANGE where the overflow floating-point signal should be
   raised.
*/

static Py_complex acos_special_values[7][7];

/*[clinic input]
cmath.acos -> Py_complex_protected

    z: Py_complex_protected
    /

Return the arc cosine of z.
[clinic start generated code]*/

static Py_complex
cmath_acos_impl(PyObject *module, Py_complex z)
/*[clinic end generated code: output=40bd42853fd460ae input=bd6cbd78ae851927]*/
{
    Py_complex s1, s2, r;

    SPECIAL_VALUE(z, acos_special_values);

    if (fabs(z.real) > CM_LARGE_DOUBLE || fabs(z.imag) > CM_LARGE_DOUBLE) {
        /* avoid unnecessary overflow for large arguments */
        r.real = atan2(fabs(z.imag), z.real);
        /* split into cases to make sure that the branch cut has the
           correct continuity on systems with unsigned zeros */
        if (z.real < 0.) {
            r.imag = -copysign(log(hypot(z.real/2., z.imag/2.)) +
                               M_LN2*2., z.imag);
        } else {
            r.imag = copysign(log(hypot(z.real/2., z.imag/2.)) +
                              M_LN2*2., -z.imag);
        }
    } else {
        s1.real = 1.-z.real;
        s1.imag = -z.imag;
        s1 = cmath_sqrt_impl(module, s1);
        s2.real = 1.+z.real;
        s2.imag = z.imag;
        s2 = cmath_sqrt_impl(module, s2);
        r.real = 2.*atan2(s1.real, s2.real);
        r.imag = asinh(s2.real*s1.imag - s2.imag*s1.real);
    }
    errno = 0;
    return r;
}


static Py_complex acosh_special_values[7][7];

/*[clinic input]
cmath.acosh = cmath.acos

Return the inverse hyperbolic cosine of z.
[clinic start generated code]*/

static Py_complex
cmath_acosh_impl(PyObject *module, Py_complex z)
/*[clinic end generated code: output=3e2454d4fcf404ca input=3f61bee7d703e53c]*/
{
    Py_complex s1, s2, r;

    SPECIAL_VALUE(z, acosh_special_values);

    if (fabs(z.real) > CM_LARGE_DOUBLE || fabs(z.imag) > CM_LARGE_DOUBLE) {
        /* avoid unnecessary overflow for large arguments */
        r.real = log(hypot(z.real/2., z.imag/2.)) + M_LN2*2.;
        r.imag = atan2(z.imag, z.real);
    } else {
        s1.real = z.real - 1.;
        s1.imag = z.imag;
        s1 = cmath_sqrt_impl(module, s1);
        s2.real = z.real + 1.;
        s2.imag = z.imag;
        s2 = cmath_sqrt_impl(module, s2);
        r.real = asinh(s1.real*s2.real + s1.imag*s2.imag);
        r.imag = 2.*atan2(s1.imag, s2.real);
    }
    errno = 0;
    return r;
}

/*[clinic input]
cmath.asin = cmath.acos

Return the arc sine of z.
[clinic start generated code]*/

static Py_complex
cmath_asin_impl(PyObject *module, Py_complex z)
/*[clinic end generated code: output=3b264cd1b16bf4e1 input=be0bf0cfdd5239c5]*/
{
    /* asin(z) = -i asinh(iz) */
    Py_complex s, r;
    s.real = -z.imag;
    s.imag = z.real;
    s = cmath_asinh_impl(module, s);
    r.real = s.imag;
    r.imag = -s.real;
    return r;
}


static Py_complex asinh_special_values[7][7];

/*[clinic input]
cmath.asinh = cmath.acos

Return the inverse hyperbolic sine of z.
[clinic start generated code]*/

static Py_complex
cmath_asinh_impl(PyObject *module, Py_complex z)
/*[clinic end generated code: output=733d8107841a7599 input=5c09448fcfc89a79]*/
{
    Py_complex s1, s2, r;

    SPECIAL_VALUE(z, asinh_special_values);

    if (fabs(z.real) > CM_LARGE_DOUBLE || fabs(z.imag) > CM_LARGE_DOUBLE) {
        if (z.imag >= 0.) {
            r.real = copysign(log(hypot(z.real/2., z.imag/2.)) +
                              M_LN2*2., z.real);
        } else {
            r.real = -copysign(log(hypot(z.real/2., z.imag/2.)) +
                               M_LN2*2., -z.real);
        }
        r.imag = atan2(z.imag, fabs(z.real));
    } else {
        s1.real = 1.+z.imag;
        s1.imag = -z.real;
        s1 = cmath_sqrt_impl(module, s1);
        s2.real = 1.-z.imag;
        s2.imag = z.real;
        s2 = cmath_sqrt_impl(module, s2);
        r.real = asinh(s1.real*s2.imag-s2.real*s1.imag);
        r.imag = atan2(z.imag, s1.real*s2.real-s1.imag*s2.imag);
    }
    errno = 0;
    return r;
}


/*[clinic input]
cmath.atan = cmath.acos

Return the arc tangent of z.
[clinic start generated code]*/

static Py_complex
cmath_atan_impl(PyObject *module, Py_complex z)
/*[clinic end generated code: output=b6bfc497058acba4 input=3b21ff7d5eac632a]*/
{
    /* atan(z) = -i atanh(iz) */
    Py_complex s, r;
    s.real = -z.imag;
    s.imag = z.real;
    s = cmath_atanh_impl(module, s);
    r.real = s.imag;
    r.imag = -s.real;
    return r;
}

/* Windows screws up atan2 for inf and nan, and alpha Tru64 5.1 doesn't follow
   C99 for atan2(0., 0.). */
static double
c_atan2(Py_complex z)
{
    if (Py_IS_NAN(z.real) || Py_IS_NAN(z.imag))
        return Py_NAN;
    if (Py_IS_INFINITY(z.imag)) {
        if (Py_IS_INFINITY(z.real)) {
            if (copysign(1., z.real) == 1.)
                /* atan2(+-inf, +inf) == +-pi/4 */
                return copysign(0.25*Py_MATH_PI, z.imag);
            else
                /* atan2(+-inf, -inf) == +-pi*3/4 */
                return copysign(0.75*Py_MATH_PI, z.imag);
        }
        /* atan2(+-inf, x) == +-pi/2 for finite x */
        return copysign(0.5*Py_MATH_PI, z.imag);
    }
    if (Py_IS_INFINITY(z.real) || z.imag == 0.) {
        if (copysign(1., z.real) == 1.)
            /* atan2(+-y, +inf) = atan2(+-0, +x) = +-0. */
            return copysign(0., z.imag);
        else
            /* atan2(+-y, -inf) = atan2(+-0., -x) = +-pi. */
            return copysign(Py_MATH_PI, z.imag);
    }
    return atan2(z.imag, z.real);
}


static Py_complex atanh_special_values[7][7];

/*[clinic input]
cmath.atanh = cmath.acos

Return the inverse hyperbolic tangent of z.
[clinic start generated code]*/

static Py_complex
cmath_atanh_impl(PyObject *module, Py_complex z)
/*[clinic end generated code: output=e83355f93a989c9e input=2b3fdb82fb34487b]*/
{
    Py_complex r;
    double ay, h;

    SPECIAL_VALUE(z, atanh_special_values);

    /* Reduce to case where z.real >= 0., using atanh(z) = -atanh(-z). */
    if (z.real < 0.) {
        return _Py_c_neg(cmath_atanh_impl(module, _Py_c_neg(z)));
    }

    ay = fabs(z.imag);
    if (z.real > CM_SQRT_LARGE_DOUBLE || ay > CM_SQRT_LARGE_DOUBLE) {
        /*
           if abs(z) is large then we use the approximation
           atanh(z) ~ 1/z +/- i*pi/2 (+/- depending on the sign
           of z.imag)
        */
        h = hypot(z.real/2., z.imag/2.);  /* safe from overflow */
        r.real = z.real/4./h/h;
        /* the two negations in the next line cancel each other out
           except when working with unsigned zeros: they're there to
           ensure that the branch cut has the correct continuity on
           systems that don't support signed zeros */
        r.imag = -copysign(Py_MATH_PI/2., -z.imag);
        errno = 0;
    } else if (z.real == 1. && ay < CM_SQRT_DBL_MIN) {
        /* C99 standard says:  atanh(1+/-0.) should be inf +/- 0i */
        if (ay == 0.) {
            r.real = INF;
            r.imag = z.imag;
            errno = EDOM;
        } else {
            r.real = -log(sqrt(ay)/sqrt(hypot(ay, 2.)));
            r.imag = copysign(atan2(2., -ay)/2, z.imag);
            errno = 0;
        }
    } else {
        r.real = m_log1p(4.*z.real/((1-z.real)*(1-z.real) + ay*ay))/4.;
        r.imag = -atan2(-2.*z.imag, (1-z.real)*(1+z.real) - ay*ay)/2.;
        errno = 0;
    }
    return r;
}


/*[clinic input]
cmath.cos = cmath.acos

Return the cosine of z.
[clinic start generated code]*/

static Py_complex
cmath_cos_impl(PyObject *module, Py_complex z)
/*[clinic end generated code: output=fd64918d5b3186db input=6022e39b77127ac7]*/
{
    /* cos(z) = cosh(iz) */
    Py_complex r;
    r.real = -z.imag;
    r.imag = z.real;
    r = cmath_cosh_impl(module, r);
    return r;
}


/* cosh(infinity + i*y) needs to be dealt with specially */
static Py_complex cosh_special_values[7][7];

/*[clinic input]
cmath.cosh = cmath.acos

Return the hyperbolic cosine of z.
[clinic start generated code]*/

static Py_complex
cmath_cosh_impl(PyObject *module, Py_complex z)
/*[clinic end generated code: output=2e969047da601bdb input=d6b66339e9cc332b]*/
{
    Py_complex r;
    double x_minus_one;

    /* special treatment for cosh(+/-inf + iy) if y is not a NaN */
    if (!Py_IS_FINITE(z.real) || !Py_IS_FINITE(z.imag)) {
        if (Py_IS_INFINITY(z.real) && Py_IS_FINITE(z.imag) &&
            (z.imag != 0.)) {
            if (z.real > 0) {
                r.real = copysign(INF, cos(z.imag));
                r.imag = copysign(INF, sin(z.imag));
            }
            else {
                r.real = copysign(INF, cos(z.imag));
                r.imag = -copysign(INF, sin(z.imag));
            }
        }
        else {
            r = cosh_special_values[special_type(z.real)]
                                   [special_type(z.imag)];
        }
        /* need to set errno = EDOM if y is +/- infinity and x is not
           a NaN */
        if (Py_IS_INFINITY(z.imag) && !Py_IS_NAN(z.real))
            errno = EDOM;
        else
            errno = 0;
        return r;
    }

    if (fabs(z.real) > CM_LOG_LARGE_DOUBLE) {
        /* deal correctly with cases where cosh(z.real) overflows but
           cosh(z) does not. */
        x_minus_one = z.real - copysign(1., z.real);
        r.real = cos(z.imag) * cosh(x_minus_one) * Py_MATH_E;
        r.imag = sin(z.imag) * sinh(x_minus_one) * Py_MATH_E;
    } else {
        r.real = cos(z.imag) * cosh(z.real);
        r.imag = sin(z.imag) * sinh(z.real);
    }
    /* detect overflow, and set errno accordingly */
    if (Py_IS_INFINITY(r.real) || Py_IS_INFINITY(r.imag))
        errno = ERANGE;
    else
        errno = 0;
    return r;
}


/* exp(infinity + i*y) and exp(-infinity + i*y) need special treatment for
   finite y */
static Py_complex exp_special_values[7][7];

/*[clinic input]
cmath.exp = cmath.acos

Return the exponential value e**z.
[clinic start generated code]*/

static Py_complex
cmath_exp_impl(PyObject *module, Py_complex z)
/*[clinic end generated code: output=edcec61fb9dfda6c input=8b9e6cf8a92174c3]*/
{
    Py_complex r;
    double l;

    if (!Py_IS_FINITE(z.real) || !Py_IS_FINITE(z.imag)) {
        if (Py_IS_INFINITY(z.real) && Py_IS_FINITE(z.imag)
            && (z.imag != 0.)) {
            if (z.real > 0) {
                r.real = copysign(INF, cos(z.imag));
                r.imag = copysign(INF, sin(z.imag));
            }
            else {
                r.real = copysign(0., cos(z.imag));
                r.imag = copysign(0., sin(z.imag));
            }
        }
        else {
            r = exp_special_values[special_type(z.real)]
                                  [special_type(z.imag)];
        }
        /* need to set errno = EDOM if y is +/- infinity and x is not
           a NaN and not -infinity */
        if (Py_IS_INFINITY(z.imag) &&
            (Py_IS_FINITE(z.real) ||
             (Py_IS_INFINITY(z.real) && z.real > 0)))
            errno = EDOM;
        else
            errno = 0;
        return r;
    }

    if (z.real > CM_LOG_LARGE_DOUBLE) {
        l = exp(z.real-1.);
        r.real = l*cos(z.imag)*Py_MATH_E;
        r.imag = l*sin(z.imag)*Py_MATH_E;
    } else {
        l = exp(z.real);
        r.real = l*cos(z.imag);
        r.imag = l*sin(z.imag);
    }
    /* detect overflow, and set errno accordingly */
    if (Py_IS_INFINITY(r.real) || Py_IS_INFINITY(r.imag))
        errno = ERANGE;
    else
        errno = 0;
    return r;
}

static Py_complex log_special_values[7][7];

static Py_complex
c_log(Py_complex z)
{
    /*
       The usual formula for the real part is log(hypot(z.real, z.imag)).
       There are four situations where this formula is potentially
       problematic:

       (1) the absolute value of z is subnormal.  Then hypot is subnormal,
       so has fewer than the usual number of bits of accuracy, hence may
       have large relative error.  This then gives a large absolute error
       in the log.  This can be solved by rescaling z by a suitable power
       of 2.

       (2) the absolute value of z is greater than DBL_MAX (e.g. when both
       z.real and z.imag are within a factor of 1/sqrt(2) of DBL_MAX)
       Again, rescaling solves this.

       (3) the absolute value of z is close to 1.  In this case it's
       difficult to achieve good accuracy, at least in part because a
       change of 1ulp in the real or imaginary part of z can result in a
       change of billions of ulps in the correctly rounded answer.

       (4) z = 0.  The simplest thing to do here is to call the
       floating-point log with an argument of 0, and let its behaviour
       (returning -infinity, signaling a floating-point exception, setting
       errno, or whatever) determine that of c_log.  So the usual formula
       is fine here.

     */

    Py_complex r;
    double ax, ay, am, an, h;

    SPECIAL_VALUE(z, log_special_values);

    ax = fabs(z.real);
    ay = fabs(z.imag);

    if (ax > CM_LARGE_DOUBLE || ay > CM_LARGE_DOUBLE) {
        r.real = log(hypot(ax/2., ay/2.)) + M_LN2;
    } else if (ax < DBL_MIN && ay < DBL_MIN) {
        if (ax > 0. || ay > 0.) {
            /* catch cases where hypot(ax, ay) is subnormal */
            r.real = log(hypot(ldexp(ax, DBL_MANT_DIG),
                     ldexp(ay, DBL_MANT_DIG))) - DBL_MANT_DIG*M_LN2;
        }
        else {
            /* log(+/-0. +/- 0i) */
            r.real = -INF;
            r.imag = atan2(z.imag, z.real);
            errno = EDOM;
            return r;
        }
    } else {
        h = hypot(ax, ay);
        if (0.71 <= h && h <= 1.73) {
            am = ax > ay ? ax : ay;  /* max(ax, ay) */
            an = ax > ay ? ay : ax;  /* min(ax, ay) */
            r.real = m_log1p((am-1)*(am+1)+an*an)/2.;
        } else {
            r.real = log(h);
        }
    }
    r.imag = atan2(z.imag, z.real);
    errno = 0;
    return r;
}


/*[clinic input]
cmath.log10 = cmath.acos

Return the base-10 logarithm of z.
[clinic start generated code]*/

static Py_complex
cmath_log10_impl(PyObject *module, Py_complex z)
/*[clinic end generated code: output=2922779a7c38cbe1 input=cff5644f73c1519c]*/
{
    Py_complex r;
    int errno_save;

    r = c_log(z);
    errno_save = errno; /* just in case the divisions affect errno */
    r.real = r.real / M_LN10;
    r.imag = r.imag / M_LN10;
    errno = errno_save;
    return r;
}


/*[clinic input]
cmath.sin = cmath.acos

Return the sine of z.
[clinic start generated code]*/

static Py_complex
cmath_sin_impl(PyObject *module, Py_complex z)
/*[clinic end generated code: output=980370d2ff0bb5aa input=2d3519842a8b4b85]*/
{
    /* sin(z) = -i sin(iz) */
    Py_complex s, r;
    s.real = -z.imag;
    s.imag = z.real;
    s = cmath_sinh_impl(module, s);
    r.real = s.imag;
    r.imag = -s.real;
    return r;
}


/* sinh(infinity + i*y) needs to be dealt with specially */
static Py_complex sinh_special_values[7][7];

/*[clinic input]
cmath.sinh = cmath.acos

Return the hyperbolic sine of z.
[clinic start generated code]*/

static Py_complex
cmath_sinh_impl(PyObject *module, Py_complex z)
/*[clinic end generated code: output=38b0a6cce26f3536 input=d2d3fc8c1ddfd2dd]*/
{
    Py_complex r;
    double x_minus_one;

    /* special treatment for sinh(+/-inf + iy) if y is finite and
       nonzero */
    if (!Py_IS_FINITE(z.real) || !Py_IS_FINITE(z.imag)) {
        if (Py_IS_INFINITY(z.real) && Py_IS_FINITE(z.imag)
            && (z.imag != 0.)) {
            if (z.real > 0) {
                r.real = copysign(INF, cos(z.imag));
                r.imag = copysign(INF, sin(z.imag));
            }
            else {
                r.real = -copysign(INF, cos(z.imag));
                r.imag = copysign(INF, sin(z.imag));
            }
        }
        else {
            r = sinh_special_values[special_type(z.real)]
                                   [special_type(z.imag)];
        }
        /* need to set errno = EDOM if y is +/- infinity and x is not
           a NaN */
        if (Py_IS_INFINITY(z.imag) && !Py_IS_NAN(z.real))
            errno = EDOM;
        else
            errno = 0;
        return r;
    }

    if (fabs(z.real) > CM_LOG_LARGE_DOUBLE) {
        x_minus_one = z.real - copysign(1., z.real);
        r.real = cos(z.imag) * sinh(x_minus_one) * Py_MATH_E;
        r.imag = sin(z.imag) * cosh(x_minus_one) * Py_MATH_E;
    } else {
        r.real = cos(z.imag) * sinh(z.real);
        r.imag = sin(z.imag) * cosh(z.real);
    }
    /* detect overflow, and set errno accordingly */
    if (Py_IS_INFINITY(r.real) || Py_IS_INFINITY(r.imag))
        errno = ERANGE;
    else
        errno = 0;
    return r;
}


static Py_complex sqrt_special_values[7][7];

/*[clinic input]
cmath.sqrt = cmath.acos

Return the square root of z.
[clinic start generated code]*/

static Py_complex
cmath_sqrt_impl(PyObject *module, Py_complex z)
/*[clinic end generated code: output=b6507b3029c339fc input=7088b166fc9a58c7]*/
{
    /*
       Method: use symmetries to reduce to the case when x = z.real and y
       = z.imag are nonnegative.  Then the real part of the result is
       given by

         s = sqrt((x + hypot(x, y))/2)

       and the imaginary part is

         d = (y/2)/s

       If either x or y is very large then there's a risk of overflow in
       computation of the expression x + hypot(x, y).  We can avoid this
       by rewriting the formula for s as:

         s = 2*sqrt(x/8 + hypot(x/8, y/8))

       This costs us two extra multiplications/divisions, but avoids the
       overhead of checking for x and y large.

       If both x and y are subnormal then hypot(x, y) may also be
       subnormal, so will lack full precision.  We solve this by rescaling
       x and y by a sufficiently large power of 2 to ensure that x and y
       are normal.
    */


    Py_complex r;
    double s,d;
    double ax, ay;

    SPECIAL_VALUE(z, sqrt_special_values);

    if (z.real == 0. && z.imag == 0.) {
        r.real = 0.;
        r.imag = z.imag;
        return r;
    }

    ax = fabs(z.real);
    ay = fabs(z.imag);

    if (ax < DBL_MIN && ay < DBL_MIN) {
        /* here we catch cases where hypot(ax, ay) is subnormal */
        ax = ldexp(ax, CM_SCALE_UP);
        s = ldexp(sqrt(ax + hypot(ax, ldexp(ay, CM_SCALE_UP))),
                  CM_SCALE_DOWN);
    } else {
        ax /= 8.;
        s = 2.*sqrt(ax + hypot(ax, ay/8.));
    }
    d = ay/(2.*s);

    if (z.real >= 0.) {
        r.real = s;
        r.imag = copysign(d, z.imag);
    } else {
        r.real = d;
        r.imag = copysign(s, z.imag);
    }
    errno = 0;
    return r;
}


/*[clinic input]
cmath.tan = cmath.acos

Return the tangent of z.
[clinic start generated code]*/

static Py_complex
cmath_tan_impl(PyObject *module, Py_complex z)
/*[clinic end generated code: output=7c5f13158a72eb13 input=fc167e528767888e]*/
{
    /* tan(z) = -i tanh(iz) */
    Py_complex s, r;
    s.real = -z.imag;
    s.imag = z.real;
    s = cmath_tanh_impl(module, s);
    r.real = s.imag;
    r.imag = -s.real;
    return r;
}


/* tanh(infinity + i*y) needs to be dealt with specially */
static Py_complex tanh_special_values[7][7];

/*[clinic input]
cmath.tanh = cmath.acos

Return the hyperbolic tangent of z.
[clinic start generated code]*/

static Py_complex
cmath_tanh_impl(PyObject *module, Py_complex z)
/*[clinic end generated code: output=36d547ef7aca116c input=22f67f9dc6d29685]*/
{
    /* Formula:

       tanh(x+iy) = (tanh(x)(1+tan(y)^2) + i tan(y)(1-tanh(x))^2) /
       (1+tan(y)^2 tanh(x)^2)

       To avoid excessive roundoff error, 1-tanh(x)^2 is better computed
       as 1/cosh(x)^2.  When abs(x) is large, we approximate 1-tanh(x)^2
       by 4 exp(-2*x) instead, to avoid possible overflow in the
       computation of cosh(x).

    */

    Py_complex r;
    double tx, ty, cx, txty, denom;

    /* special treatment for tanh(+/-inf + iy) if y is finite and
       nonzero */
    if (!Py_IS_FINITE(z.real) || !Py_IS_FINITE(z.imag)) {
        if (Py_IS_INFINITY(z.real) && Py_IS_FINITE(z.imag)
            && (z.imag != 0.)) {
            if (z.real > 0) {
                r.real = 1.0;
                r.imag = copysign(0.,
                                  2.*sin(z.imag)*cos(z.imag));
            }
            else {
                r.real = -1.0;
                r.imag = copysign(0.,
                                  2.*sin(z.imag)*cos(z.imag));
            }
        }
        else {
            r = tanh_special_values[special_type(z.real)]
                                   [special_type(z.imag)];
        }
        /* need to set errno = EDOM if z.imag is +/-infinity and
           z.real is finite */
        if (Py_IS_INFINITY(z.imag) && Py_IS_FINITE(z.real))
            errno = EDOM;
        else
            errno = 0;
        return r;
    }

    /* danger of overflow in 2.*z.imag !*/
    if (fabs(z.real) > CM_LOG_LARGE_DOUBLE) {
        r.real = copysign(1., z.real);
        r.imag = 4.*sin(z.imag)*cos(z.imag)*exp(-2.*fabs(z.real));
    } else {
        tx = tanh(z.real);
        ty = tan(z.imag);
        cx = 1./cosh(z.real);
        txty = tx*ty;
        denom = 1. + txty*txty;
        r.real = tx*(1.+ty*ty)/denom;
        r.imag = ((ty/denom)*cx)*cx;
    }
    errno = 0;
    return r;
}


/*[clinic input]
cmath.log

    z as x: Py_complex
    base as y_obj: object = NULL
    /

log(z[, base]) -> the logarithm of z to the given base.

If the base is not specified, returns the natural logarithm (base e) of z.
[clinic start generated code]*/

static PyObject *
cmath_log_impl(PyObject *module, Py_complex x, PyObject *y_obj)
/*[clinic end generated code: output=4effdb7d258e0d94 input=e1f81d4fcfd26497]*/
{
    Py_complex y;

    errno = 0;
    x = c_log(x);
    if (y_obj != NULL) {
        y = PyComplex_AsCComplex(y_obj);
        if (PyErr_Occurred()) {
            return NULL;
        }
        y = c_log(y);
        x = _Py_c_quot(x, y);
    }
    if (errno != 0)
        return math_error();
    return PyComplex_FromCComplex(x);
}


/* And now the glue to make them available from Python: */

static PyObject *
math_error(void)
{
    if (errno == EDOM)
        PyErr_SetString(PyExc_ValueError, "math domain error");
    else if (errno == ERANGE)
        PyErr_SetString(PyExc_OverflowError, "math range error");
    else    /* Unexpected math error */
        PyErr_SetFromErrno(PyExc_ValueError);
    return NULL;
}


/*[clinic input]
cmath.phase

    z: Py_complex
    /

Return argument, also known as the phase angle, of a complex.
[clinic start generated code]*/

static PyObject *
cmath_phase_impl(PyObject *module, Py_complex z)
/*[clinic end generated code: output=50725086a7bfd253 input=5cf75228ba94b69d]*/
{
    double phi;

    errno = 0;
    phi = c_atan2(z); /* should not cause any exception */
    if (errno != 0)
        return math_error();
    else
        return PyFloat_FromDouble(phi);
}

/*[clinic input]
cmath.polar

    z: Py_complex
    /

Convert a complex from rectangular coordinates to polar coordinates.

r is the distance from 0 and phi the phase angle.
[clinic start generated code]*/

static PyObject *
cmath_polar_impl(PyObject *module, Py_complex z)
/*[clinic end generated code: output=d0a8147c41dbb654 input=26c353574fd1a861]*/
{
    double r, phi;

    errno = 0;
    phi = c_atan2(z); /* should not cause any exception */
    r = _Py_c_abs(z); /* sets errno to ERANGE on overflow */
    if (errno != 0)
        return math_error();
    else
        return Py_BuildValue("dd", r, phi);
}

/*
  rect() isn't covered by the C99 standard, but it's not too hard to
  figure out 'spirit of C99' rules for special value handing:

    rect(x, t) should behave like exp(log(x) + it) for positive-signed x
    rect(x, t) should behave like -exp(log(-x) + it) for negative-signed x
    rect(nan, t) should behave like exp(nan + it), except that rect(nan, 0)
      gives nan +- i0 with the sign of the imaginary part unspecified.

*/

static Py_complex rect_special_values[7][7];

/*[clinic input]
cmath.rect

    r: double
    phi: double
    /

Convert from polar coordinates to rectangular coordinates.
[clinic start generated code]*/

static PyObject *
cmath_rect_impl(PyObject *module, double r, double phi)
/*[clinic end generated code: output=385a0690925df2d5 input=24c5646d147efd69]*/
{
    Py_complex z;
    errno = 0;

    /* deal with special values */
    if (!Py_IS_FINITE(r) || !Py_IS_FINITE(phi)) {
        /* if r is +/-infinity and phi is finite but nonzero then
           result is (+-INF +-INF i), but we need to compute cos(phi)
           and sin(phi) to figure out the signs. */
        if (Py_IS_INFINITY(r) && (Py_IS_FINITE(phi)
                                  && (phi != 0.))) {
            if (r > 0) {
                z.real = copysign(INF, cos(phi));
                z.imag = copysign(INF, sin(phi));
            }
            else {
                z.real = -copysign(INF, cos(phi));
                z.imag = -copysign(INF, sin(phi));
            }
        }
        else {
            z = rect_special_values[special_type(r)]
                                   [special_type(phi)];
        }
        /* need to set errno = EDOM if r is a nonzero number and phi
           is infinite */
        if (r != 0. && !Py_IS_NAN(r) && Py_IS_INFINITY(phi))
            errno = EDOM;
        else
            errno = 0;
    }
    else if (phi == 0.0) {
        /* Workaround for buggy results with phi=-0.0 on OS X 10.8.  See
           bugs.python.org/issue18513. */
        z.real = r;
        z.imag = r * phi;
        errno = 0;
    }
    else {
        z.real = r * cos(phi);
        z.imag = r * sin(phi);
        errno = 0;
    }

    if (errno != 0)
        return math_error();
    else
        return PyComplex_FromCComplex(z);
}

/*[clinic input]
cmath.isfinite = cmath.polar

Return True if both the real and imaginary parts of z are finite, else False.
[clinic start generated code]*/

static PyObject *
cmath_isfinite_impl(PyObject *module, Py_complex z)
/*[clinic end generated code: output=ac76611e2c774a36 input=848e7ee701895815]*/
{
    return PyBool_FromLong(Py_IS_FINITE(z.real) && Py_IS_FINITE(z.imag));
}

/*[clinic input]
cmath.isnan = cmath.polar

Checks if the real or imaginary part of z not a number (NaN).
[clinic start generated code]*/

static PyObject *
cmath_isnan_impl(PyObject *module, Py_complex z)
/*[clinic end generated code: output=e7abf6e0b28beab7 input=71799f5d284c9baf]*/
{
    return PyBool_FromLong(Py_IS_NAN(z.real) || Py_IS_NAN(z.imag));
}

/*[clinic input]
cmath.isinf = cmath.polar

Checks if the real or imaginary part of z is infinite.
[clinic start generated code]*/

static PyObject *
cmath_isinf_impl(PyObject *module, Py_complex z)
/*[clinic end generated code: output=502a75a79c773469 input=363df155c7181329]*/
{
    return PyBool_FromLong(Py_IS_INFINITY(z.real) ||
                           Py_IS_INFINITY(z.imag));
}

/*[clinic input]
cmath.isclose -> bool

    a: Py_complex
    b: Py_complex
    *
    rel_tol: double = 1e-09
        maximum difference for being considered "close", relative to the
        magnitude of the input values
    abs_tol: double = 0.0
        maximum difference for being considered "close", regardless of the
        magnitude of the input values

Determine whether two complex numbers are close in value.

Return True if a is close in value to b, and False otherwise.

For the values to be considered close, the difference between them must be
smaller than at least one of the tolerances.

-inf, inf and NaN behave similarly to the IEEE 754 Standard. That is, NaN is
not close to anything, even itself. inf and -inf are only close to themselves.
[clinic start generated code]*/

static int
cmath_isclose_impl(PyObject *module, Py_complex a, Py_complex b,
                   double rel_tol, double abs_tol)
/*[clinic end generated code: output=8a2486cc6e0014d1 input=df9636d7de1d4ac3]*/
{
    double diff;

    /* sanity check on the inputs */
    if (rel_tol < 0.0 || abs_tol < 0.0 ) {
        PyErr_SetString(PyExc_ValueError,
                        "tolerances must be non-negative");
        return -1;
    }

    if ( (a.real == b.real) && (a.imag == b.imag) ) {
        /* short circuit exact equality -- needed to catch two infinities of
           the same sign. And perhaps speeds things up a bit sometimes.
        */
        return 1;
    }

    /* This catches the case of two infinities of opposite sign, or
       one infinity and one finite number. Two infinities of opposite
       sign would otherwise have an infinite relative tolerance.
       Two infinities of the same sign are caught by the equality check
       above.
    */

    if (Py_IS_INFINITY(a.real) || Py_IS_INFINITY(a.imag) ||
        Py_IS_INFINITY(b.real) || Py_IS_INFINITY(b.imag)) {
        return 0;
    }

    /* now do the regular computation
       this is essentially the "weak" test from the Boost library
    */

    diff = _Py_c_abs(_Py_c_diff(a, b));

    return (((diff <= rel_tol * _Py_c_abs(b)) ||
             (diff <= rel_tol * _Py_c_abs(a))) ||
            (diff <= abs_tol));
}

PyDoc_STRVAR(module_doc,
"This module provides access to mathematical functions for complex\n"
"numbers.");

static PyMethodDef cmath_methods[] = {
    CMATH_ACOS_METHODDEF
    CMATH_ACOSH_METHODDEF
    CMATH_ASIN_METHODDEF
    CMATH_ASINH_METHODDEF
    CMATH_ATAN_METHODDEF
    CMATH_ATANH_METHODDEF
    CMATH_COS_METHODDEF
    CMATH_COSH_METHODDEF
    CMATH_EXP_METHODDEF
    CMATH_ISCLOSE_METHODDEF
    CMATH_ISFINITE_METHODDEF
    CMATH_ISINF_METHODDEF
    CMATH_ISNAN_METHODDEF
    CMATH_LOG_METHODDEF
    CMATH_LOG10_METHODDEF
    CMATH_PHASE_METHODDEF
    CMATH_POLAR_METHODDEF
    CMATH_RECT_METHODDEF
    CMATH_SIN_METHODDEF
    CMATH_SINH_METHODDEF
    CMATH_SQRT_METHODDEF
    CMATH_TAN_METHODDEF
    CMATH_TANH_METHODDEF
    {NULL, NULL}  /* sentinel */
};

static int
cmath_exec(PyObject *mod)
{
    if (PyModule_Add(mod, "pi", PyFloat_FromDouble(Py_MATH_PI)) < 0) {
        return -1;
    }
    if (PyModule_Add(mod, "e", PyFloat_FromDouble(Py_MATH_E)) < 0) {
        return -1;
    }
    // 2pi
    if (PyModule_Add(mod, "tau", PyFloat_FromDouble(Py_MATH_TAU)) < 0) {
        return -1;
    }
<<<<<<< HEAD
    if (PyModule_Add(mod, "inf", PyFloat_FromDouble(m_inf())) < 0) {
        return -1;
    }

    if (PyModule_Add(mod, "infj",
                     PyComplex_FromCComplex(c_infj())) < 0) {
        return -1;
    }
#if !defined(PY_NO_SHORT_FLOAT_REPR) || defined(Py_NAN)
    if (PyModule_Add(mod, "nan", PyFloat_FromDouble(m_nan())) < 0) {
        return -1;
    }
    if (PyModule_Add(mod, "nanj",
                     PyComplex_FromCComplex(c_nanj())) < 0) {
=======
    if (PyModule_AddObject(mod, "inf", PyFloat_FromDouble(Py_INFINITY)) < 0) {
        return -1;
    }

    Py_complex infj = {0.0, Py_INFINITY};
    if (PyModule_AddObject(mod, "infj",
                           PyComplex_FromCComplex(infj)) < 0) {
        return -1;
    }
    if (PyModule_AddObject(mod, "nan", PyFloat_FromDouble(fabs(Py_NAN))) < 0) {
        return -1;
    }
    Py_complex nanj = {0.0, fabs(Py_NAN)};
    if (PyModule_AddObject(mod, "nanj", PyComplex_FromCComplex(nanj)) < 0) {
>>>>>>> dac1e364
        return -1;
    }

    /* initialize special value tables */

#define INIT_SPECIAL_VALUES(NAME, BODY) { Py_complex* p = (Py_complex*)NAME; BODY }
#define C(REAL, IMAG) p->real = REAL; p->imag = IMAG; ++p;

    INIT_SPECIAL_VALUES(acos_special_values, {
      C(P34,INF) C(P,INF)  C(P,INF)  C(P,-INF)  C(P,-INF)  C(P34,-INF) C(N,INF)
      C(P12,INF) C(U,U)    C(U,U)    C(U,U)     C(U,U)     C(P12,-INF) C(N,N)
      C(P12,INF) C(U,U)    C(P12,0.) C(P12,-0.) C(U,U)     C(P12,-INF) C(P12,N)
      C(P12,INF) C(U,U)    C(P12,0.) C(P12,-0.) C(U,U)     C(P12,-INF) C(P12,N)
      C(P12,INF) C(U,U)    C(U,U)    C(U,U)     C(U,U)     C(P12,-INF) C(N,N)
      C(P14,INF) C(0.,INF) C(0.,INF) C(0.,-INF) C(0.,-INF) C(P14,-INF) C(N,INF)
      C(N,INF)   C(N,N)    C(N,N)    C(N,N)     C(N,N)     C(N,-INF)   C(N,N)
    })

    INIT_SPECIAL_VALUES(acosh_special_values, {
      C(INF,-P34) C(INF,-P)  C(INF,-P)  C(INF,P)  C(INF,P)  C(INF,P34) C(INF,N)
      C(INF,-P12) C(U,U)     C(U,U)     C(U,U)    C(U,U)    C(INF,P12) C(N,N)
      C(INF,-P12) C(U,U)     C(0.,-P12) C(0.,P12) C(U,U)    C(INF,P12) C(N,N)
      C(INF,-P12) C(U,U)     C(0.,-P12) C(0.,P12) C(U,U)    C(INF,P12) C(N,N)
      C(INF,-P12) C(U,U)     C(U,U)     C(U,U)    C(U,U)    C(INF,P12) C(N,N)
      C(INF,-P14) C(INF,-0.) C(INF,-0.) C(INF,0.) C(INF,0.) C(INF,P14) C(INF,N)
      C(INF,N)    C(N,N)     C(N,N)     C(N,N)    C(N,N)    C(INF,N)   C(N,N)
    })

    INIT_SPECIAL_VALUES(asinh_special_values, {
      C(-INF,-P14) C(-INF,-0.) C(-INF,-0.) C(-INF,0.) C(-INF,0.) C(-INF,P14) C(-INF,N)
      C(-INF,-P12) C(U,U)      C(U,U)      C(U,U)     C(U,U)     C(-INF,P12) C(N,N)
      C(-INF,-P12) C(U,U)      C(-0.,-0.)  C(-0.,0.)  C(U,U)     C(-INF,P12) C(N,N)
      C(INF,-P12)  C(U,U)      C(0.,-0.)   C(0.,0.)   C(U,U)     C(INF,P12)  C(N,N)
      C(INF,-P12)  C(U,U)      C(U,U)      C(U,U)     C(U,U)     C(INF,P12)  C(N,N)
      C(INF,-P14)  C(INF,-0.)  C(INF,-0.)  C(INF,0.)  C(INF,0.)  C(INF,P14)  C(INF,N)
      C(INF,N)     C(N,N)      C(N,-0.)    C(N,0.)    C(N,N)     C(INF,N)    C(N,N)
    })

    INIT_SPECIAL_VALUES(atanh_special_values, {
      C(-0.,-P12) C(-0.,-P12) C(-0.,-P12) C(-0.,P12) C(-0.,P12) C(-0.,P12) C(-0.,N)
      C(-0.,-P12) C(U,U)      C(U,U)      C(U,U)     C(U,U)     C(-0.,P12) C(N,N)
      C(-0.,-P12) C(U,U)      C(-0.,-0.)  C(-0.,0.)  C(U,U)     C(-0.,P12) C(-0.,N)
      C(0.,-P12)  C(U,U)      C(0.,-0.)   C(0.,0.)   C(U,U)     C(0.,P12)  C(0.,N)
      C(0.,-P12)  C(U,U)      C(U,U)      C(U,U)     C(U,U)     C(0.,P12)  C(N,N)
      C(0.,-P12)  C(0.,-P12)  C(0.,-P12)  C(0.,P12)  C(0.,P12)  C(0.,P12)  C(0.,N)
      C(0.,-P12)  C(N,N)      C(N,N)      C(N,N)     C(N,N)     C(0.,P12)  C(N,N)
    })

    INIT_SPECIAL_VALUES(cosh_special_values, {
      C(INF,N) C(U,U) C(INF,0.)  C(INF,-0.) C(U,U) C(INF,N) C(INF,N)
      C(N,N)   C(U,U) C(U,U)     C(U,U)     C(U,U) C(N,N)   C(N,N)
      C(N,0.)  C(U,U) C(1.,0.)   C(1.,-0.)  C(U,U) C(N,0.)  C(N,0.)
      C(N,0.)  C(U,U) C(1.,-0.)  C(1.,0.)   C(U,U) C(N,0.)  C(N,0.)
      C(N,N)   C(U,U) C(U,U)     C(U,U)     C(U,U) C(N,N)   C(N,N)
      C(INF,N) C(U,U) C(INF,-0.) C(INF,0.)  C(U,U) C(INF,N) C(INF,N)
      C(N,N)   C(N,N) C(N,0.)    C(N,0.)    C(N,N) C(N,N)   C(N,N)
    })

    INIT_SPECIAL_VALUES(exp_special_values, {
      C(0.,0.) C(U,U) C(0.,-0.)  C(0.,0.)  C(U,U) C(0.,0.) C(0.,0.)
      C(N,N)   C(U,U) C(U,U)     C(U,U)    C(U,U) C(N,N)   C(N,N)
      C(N,N)   C(U,U) C(1.,-0.)  C(1.,0.)  C(U,U) C(N,N)   C(N,N)
      C(N,N)   C(U,U) C(1.,-0.)  C(1.,0.)  C(U,U) C(N,N)   C(N,N)
      C(N,N)   C(U,U) C(U,U)     C(U,U)    C(U,U) C(N,N)   C(N,N)
      C(INF,N) C(U,U) C(INF,-0.) C(INF,0.) C(U,U) C(INF,N) C(INF,N)
      C(N,N)   C(N,N) C(N,-0.)   C(N,0.)   C(N,N) C(N,N)   C(N,N)
    })

    INIT_SPECIAL_VALUES(log_special_values, {
      C(INF,-P34) C(INF,-P)  C(INF,-P)   C(INF,P)   C(INF,P)  C(INF,P34)  C(INF,N)
      C(INF,-P12) C(U,U)     C(U,U)      C(U,U)     C(U,U)    C(INF,P12)  C(N,N)
      C(INF,-P12) C(U,U)     C(-INF,-P)  C(-INF,P)  C(U,U)    C(INF,P12)  C(N,N)
      C(INF,-P12) C(U,U)     C(-INF,-0.) C(-INF,0.) C(U,U)    C(INF,P12)  C(N,N)
      C(INF,-P12) C(U,U)     C(U,U)      C(U,U)     C(U,U)    C(INF,P12)  C(N,N)
      C(INF,-P14) C(INF,-0.) C(INF,-0.)  C(INF,0.)  C(INF,0.) C(INF,P14)  C(INF,N)
      C(INF,N)    C(N,N)     C(N,N)      C(N,N)     C(N,N)    C(INF,N)    C(N,N)
    })

    INIT_SPECIAL_VALUES(sinh_special_values, {
      C(INF,N) C(U,U) C(-INF,-0.) C(-INF,0.) C(U,U) C(INF,N) C(INF,N)
      C(N,N)   C(U,U) C(U,U)      C(U,U)     C(U,U) C(N,N)   C(N,N)
      C(0.,N)  C(U,U) C(-0.,-0.)  C(-0.,0.)  C(U,U) C(0.,N)  C(0.,N)
      C(0.,N)  C(U,U) C(0.,-0.)   C(0.,0.)   C(U,U) C(0.,N)  C(0.,N)
      C(N,N)   C(U,U) C(U,U)      C(U,U)     C(U,U) C(N,N)   C(N,N)
      C(INF,N) C(U,U) C(INF,-0.)  C(INF,0.)  C(U,U) C(INF,N) C(INF,N)
      C(N,N)   C(N,N) C(N,-0.)    C(N,0.)    C(N,N) C(N,N)   C(N,N)
    })

    INIT_SPECIAL_VALUES(sqrt_special_values, {
      C(INF,-INF) C(0.,-INF) C(0.,-INF) C(0.,INF) C(0.,INF) C(INF,INF) C(N,INF)
      C(INF,-INF) C(U,U)     C(U,U)     C(U,U)    C(U,U)    C(INF,INF) C(N,N)
      C(INF,-INF) C(U,U)     C(0.,-0.)  C(0.,0.)  C(U,U)    C(INF,INF) C(N,N)
      C(INF,-INF) C(U,U)     C(0.,-0.)  C(0.,0.)  C(U,U)    C(INF,INF) C(N,N)
      C(INF,-INF) C(U,U)     C(U,U)     C(U,U)    C(U,U)    C(INF,INF) C(N,N)
      C(INF,-INF) C(INF,-0.) C(INF,-0.) C(INF,0.) C(INF,0.) C(INF,INF) C(INF,N)
      C(INF,-INF) C(N,N)     C(N,N)     C(N,N)    C(N,N)    C(INF,INF) C(N,N)
    })

    INIT_SPECIAL_VALUES(tanh_special_values, {
      C(-1.,0.) C(U,U) C(-1.,-0.) C(-1.,0.) C(U,U) C(-1.,0.) C(-1.,0.)
      C(N,N)    C(U,U) C(U,U)     C(U,U)    C(U,U) C(N,N)    C(N,N)
      C(N,N)    C(U,U) C(-0.,-0.) C(-0.,0.) C(U,U) C(N,N)    C(N,N)
      C(N,N)    C(U,U) C(0.,-0.)  C(0.,0.)  C(U,U) C(N,N)    C(N,N)
      C(N,N)    C(U,U) C(U,U)     C(U,U)    C(U,U) C(N,N)    C(N,N)
      C(1.,0.)  C(U,U) C(1.,-0.)  C(1.,0.)  C(U,U) C(1.,0.)  C(1.,0.)
      C(N,N)    C(N,N) C(N,-0.)   C(N,0.)   C(N,N) C(N,N)    C(N,N)
    })

    INIT_SPECIAL_VALUES(rect_special_values, {
      C(INF,N) C(U,U) C(-INF,0.) C(-INF,-0.) C(U,U) C(INF,N) C(INF,N)
      C(N,N)   C(U,U) C(U,U)     C(U,U)      C(U,U) C(N,N)   C(N,N)
      C(0.,0.) C(U,U) C(-0.,0.)  C(-0.,-0.)  C(U,U) C(0.,0.) C(0.,0.)
      C(0.,0.) C(U,U) C(0.,-0.)  C(0.,0.)    C(U,U) C(0.,0.) C(0.,0.)
      C(N,N)   C(U,U) C(U,U)     C(U,U)      C(U,U) C(N,N)   C(N,N)
      C(INF,N) C(U,U) C(INF,-0.) C(INF,0.)   C(U,U) C(INF,N) C(INF,N)
      C(N,N)   C(N,N) C(N,0.)    C(N,0.)     C(N,N) C(N,N)   C(N,N)
    })
    return 0;
}

static PyModuleDef_Slot cmath_slots[] = {
    {Py_mod_exec, cmath_exec},
    {Py_mod_multiple_interpreters, Py_MOD_PER_INTERPRETER_GIL_SUPPORTED},
    {0, NULL}
};

static struct PyModuleDef cmathmodule = {
    PyModuleDef_HEAD_INIT,
    .m_name = "cmath",
    .m_doc = module_doc,
    .m_size = 0,
    .m_methods = cmath_methods,
    .m_slots = cmath_slots
};

PyMODINIT_FUNC
PyInit_cmath(void)
{
    return PyModuleDef_Init(&cmathmodule);
}<|MERGE_RESOLUTION|>--- conflicted
+++ resolved
@@ -1227,37 +1227,19 @@
     if (PyModule_Add(mod, "tau", PyFloat_FromDouble(Py_MATH_TAU)) < 0) {
         return -1;
     }
-<<<<<<< HEAD
-    if (PyModule_Add(mod, "inf", PyFloat_FromDouble(m_inf())) < 0) {
+    if (PyModule_Add(mod, "inf", PyFloat_FromDouble(Py_INFINITY)) < 0) {
         return -1;
     }
 
-    if (PyModule_Add(mod, "infj",
-                     PyComplex_FromCComplex(c_infj())) < 0) {
+    Py_complex infj = {0.0, Py_INFINITY};
+    if (PyModule_Add(mod, "infj", PyComplex_FromCComplex(infj)) < 0) {
         return -1;
     }
-#if !defined(PY_NO_SHORT_FLOAT_REPR) || defined(Py_NAN)
-    if (PyModule_Add(mod, "nan", PyFloat_FromDouble(m_nan())) < 0) {
+    if (PyModule_Add(mod, "nan", PyFloat_FromDouble(fabs(Py_NAN))) < 0) {
         return -1;
     }
-    if (PyModule_Add(mod, "nanj",
-                     PyComplex_FromCComplex(c_nanj())) < 0) {
-=======
-    if (PyModule_AddObject(mod, "inf", PyFloat_FromDouble(Py_INFINITY)) < 0) {
-        return -1;
-    }
-
-    Py_complex infj = {0.0, Py_INFINITY};
-    if (PyModule_AddObject(mod, "infj",
-                           PyComplex_FromCComplex(infj)) < 0) {
-        return -1;
-    }
-    if (PyModule_AddObject(mod, "nan", PyFloat_FromDouble(fabs(Py_NAN))) < 0) {
-        return -1;
-    }
     Py_complex nanj = {0.0, fabs(Py_NAN)};
-    if (PyModule_AddObject(mod, "nanj", PyComplex_FromCComplex(nanj)) < 0) {
->>>>>>> dac1e364
+    if (PyModule_Add(mod, "nanj", PyComplex_FromCComplex(nanj)) < 0) {
         return -1;
     }
 
