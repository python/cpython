--- conflicted
+++ resolved
@@ -481,11 +481,7 @@
     }
 
     // Run the script.
-<<<<<<< HEAD
-    _sharedexception exc;
-=======
     _sharedexception exc = {NULL, NULL};
->>>>>>> 581a91a6
     int result = _run_script(interp, codestr, shared, &exc);
 
     // Switch back.
