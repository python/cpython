--- conflicted
+++ resolved
@@ -31,7 +31,6 @@
   PyCField_Type
 */
 
-<<<<<<< HEAD
 static inline
 Py_ssize_t round_down(Py_ssize_t numToRound, Py_ssize_t multiple)
 {
@@ -89,23 +88,6 @@
 
 static void
 PyCField_FromDesc_gcc(Py_ssize_t bitsize, Py_ssize_t *pbitofs,
-=======
-/*
- * Expects the size, index and offset for the current field in *psize and
- * *poffset, stores the total size so far in *psize, the offset for the next
- * field in *poffset, the alignment requirements for the current field in
- * *palign, and returns a field descriptor for this field.
- */
-/*
- * bitfields extension:
- * bitsize != 0: this is a bit field.
- * pbitofs points to the current bit offset, this will be updated.
- * prev_desc points to the type of the previous bitfield, if any.
- */
-PyObject *
-PyCField_FromDesc(ctypes_state *st, PyObject *desc, Py_ssize_t index,
-                Py_ssize_t *pfield_size, int bitsize, int *pbitofs,
->>>>>>> 7e2fef86
                 Py_ssize_t *psize, Py_ssize_t *poffset, Py_ssize_t *palign,
                 CFieldObject* self, StgInfo* dict,
                 int is_bitfield
@@ -174,7 +156,6 @@
 
     assert(8 * dict->size == *pfield_size);
 
-<<<<<<< HEAD
     self->offset = *poffset - (*pfield_size) / 8;
     if(is_bitfield) {
         assert(dict->size == dict->align);
@@ -191,14 +172,11 @@
 }
 
 PyObject *
-PyCField_FromDesc(PyObject *desc, Py_ssize_t index,
+PyCField_FromDesc(ctypes_state *st, PyObject *desc, Py_ssize_t index,
                 Py_ssize_t *pfield_size, Py_ssize_t bitsize,
                 Py_ssize_t *pbitofs, Py_ssize_t *psize, Py_ssize_t *poffset, Py_ssize_t *palign,
                 int pack, int big_endian, int ms_struct)
 {
-    ctypes_state *st = GLOBAL_STATE();
-=======
->>>>>>> 7e2fef86
     PyTypeObject *tp = st->PyCField_Type;
     CFieldObject* self = (CFieldObject *)tp->tp_alloc(tp, 0);
     if (self == NULL)
