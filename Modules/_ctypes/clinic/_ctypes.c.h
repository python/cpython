--- conflicted
+++ resolved
@@ -900,8 +900,4 @@
     }
     return Simple_from_outparm_impl(self, cls);
 }
-<<<<<<< HEAD
-/*[clinic end generated code: output=11c369afc64d1e66 input=a9049054013a1b77]*/
-=======
-/*[clinic end generated code: output=2a1d935e9d8ceadd input=a9049054013a1b77]*/
->>>>>>> f7a8bc50
+/*[clinic end generated code: output=bc7e53010b10b558 input=a9049054013a1b77]*/