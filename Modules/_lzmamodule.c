/* _lzma - Low-level Python interface to liblzma.

   Initial implementation by Per Øyvind Karlsen.
   Rewritten by Nadeem Vawda.

*/

#define PY_SSIZE_T_CLEAN

#include "Python.h"
#include "structmember.h"         // PyMemberDef

#include <stdlib.h>               // free()
#include <string.h>

#include <lzma.h>

// Blocks output buffer wrappers
#include "pycore_blocks_output_buffer.h"

#if OUTPUT_BUFFER_MAX_BLOCK_SIZE > SIZE_MAX
    #error "The maximum block size accepted by liblzma is SIZE_MAX."
#endif

/* On success, return value >= 0
   On failure, return -1 */
static inline Py_ssize_t
OutputBuffer_InitAndGrow(_BlocksOutputBuffer *buffer, Py_ssize_t max_length,
                         uint8_t **next_out, size_t *avail_out)
{
    Py_ssize_t allocated;

    allocated = _BlocksOutputBuffer_InitAndGrow(
                    buffer, max_length, (void**) next_out);
    *avail_out = (size_t) allocated;
    return allocated;
}

/* On success, return value >= 0
   On failure, return -1 */
static inline Py_ssize_t
OutputBuffer_Grow(_BlocksOutputBuffer *buffer,
                  uint8_t **next_out, size_t *avail_out)
{
    Py_ssize_t allocated;

    allocated = _BlocksOutputBuffer_Grow(
                    buffer, (void**) next_out, (Py_ssize_t) *avail_out);
    *avail_out = (size_t) allocated;
    return allocated;
}

static inline Py_ssize_t
OutputBuffer_GetDataSize(_BlocksOutputBuffer *buffer, size_t avail_out)
{
    return _BlocksOutputBuffer_GetDataSize(buffer, (Py_ssize_t) avail_out);
}

static inline PyObject *
OutputBuffer_Finish(_BlocksOutputBuffer *buffer, size_t avail_out)
{
    return _BlocksOutputBuffer_Finish(buffer, (Py_ssize_t) avail_out);
}

static inline void
OutputBuffer_OnError(_BlocksOutputBuffer *buffer)
{
    _BlocksOutputBuffer_OnError(buffer);
}


#define ACQUIRE_LOCK(obj) do { \
    if (!PyThread_acquire_lock((obj)->lock, 0)) { \
        Py_BEGIN_ALLOW_THREADS \
        PyThread_acquire_lock((obj)->lock, 1); \
        Py_END_ALLOW_THREADS \
    } } while (0)
#define RELEASE_LOCK(obj) PyThread_release_lock((obj)->lock)

typedef struct {
    PyTypeObject *lzma_compressor_type;
    PyTypeObject *lzma_decompressor_type;
    PyObject *error;
    PyObject *empty_tuple;
} _lzma_state;

static inline _lzma_state*
get_lzma_state(PyObject *module)
{
    void *state = PyModule_GetState(module);
    assert(state != NULL);
    return (_lzma_state *)state;
}

/* Container formats: */
enum {
    FORMAT_AUTO,
    FORMAT_XZ,
    FORMAT_ALONE,
    FORMAT_RAW,
};

#define LZMA_CHECK_UNKNOWN (LZMA_CHECK_ID_MAX + 1)


typedef struct {
    PyObject_HEAD
    lzma_allocator alloc;
    lzma_stream lzs;
    int flushed;
    PyThread_type_lock lock;
} Compressor;

typedef struct {
    PyObject_HEAD
    lzma_allocator alloc;
    lzma_stream lzs;
    int check;
    char eof;
    PyObject *unused_data;
    char needs_input;
    uint8_t *input_buffer;
    size_t input_buffer_size;
    PyThread_type_lock lock;
} Decompressor;

/* Helper functions. */

static int
catch_lzma_error(_lzma_state *state, lzma_ret lzret)
{
    switch (lzret) {
        case LZMA_OK:
        case LZMA_GET_CHECK:
        case LZMA_NO_CHECK:
        case LZMA_STREAM_END:
            return 0;
        case LZMA_UNSUPPORTED_CHECK:
            PyErr_SetString(state->error, "Unsupported integrity check");
            return 1;
        case LZMA_MEM_ERROR:
            PyErr_NoMemory();
            return 1;
        case LZMA_MEMLIMIT_ERROR:
            PyErr_SetString(state->error, "Memory usage limit exceeded");
            return 1;
        case LZMA_FORMAT_ERROR:
            PyErr_SetString(state->error, "Input format not supported by decoder");
            return 1;
        case LZMA_OPTIONS_ERROR:
            PyErr_SetString(state->error, "Invalid or unsupported options");
            return 1;
        case LZMA_DATA_ERROR:
            PyErr_SetString(state->error, "Corrupt input data");
            return 1;
        case LZMA_BUF_ERROR:
            PyErr_SetString(state->error, "Insufficient buffer space");
            return 1;
        case LZMA_PROG_ERROR:
            PyErr_SetString(state->error, "Internal error");
            return 1;
        default:
            PyErr_Format(state->error, "Unrecognized error from liblzma: %d", lzret);
            return 1;
    }
}

static void*
PyLzma_Malloc(void *opaque, size_t items, size_t size)
{
    if (size != 0 && items > (size_t)PY_SSIZE_T_MAX / size) {
        return NULL;
    }
    /* PyMem_Malloc() cannot be used:
       the GIL is not held when lzma_code() is called */
    return PyMem_RawMalloc(items * size);
}

static void
PyLzma_Free(void *opaque, void *ptr)
{
    PyMem_RawFree(ptr);
}


/* Some custom type conversions for PyArg_ParseTupleAndKeywords(),
   since the predefined conversion specifiers do not suit our needs:

      uint32_t - the "I" (unsigned int) specifier is the right size, but
      silently ignores overflows on conversion.

      lzma_vli - the "K" (unsigned long long) specifier is the right
      size, but like "I" it silently ignores overflows on conversion.

      lzma_mode and lzma_match_finder - these are enumeration types, and
      so the size of each is implementation-defined. Worse, different
      enum types can be of different sizes within the same program, so
      to be strictly correct, we need to define two separate converters.
 */

#define INT_TYPE_CONVERTER_FUNC(TYPE, FUNCNAME) \
    static int \
    FUNCNAME(PyObject *obj, void *ptr) \
    { \
        unsigned long long val; \
        \
        val = PyLong_AsUnsignedLongLong(obj); \
        if (PyErr_Occurred()) \
            return 0; \
        if ((unsigned long long)(TYPE)val != val) { \
            PyErr_SetString(PyExc_OverflowError, \
                            "Value too large for " #TYPE " type"); \
            return 0; \
        } \
        *(TYPE *)ptr = (TYPE)val; \
        return 1; \
    }

INT_TYPE_CONVERTER_FUNC(uint32_t, uint32_converter)
INT_TYPE_CONVERTER_FUNC(lzma_vli, lzma_vli_converter)
INT_TYPE_CONVERTER_FUNC(lzma_mode, lzma_mode_converter)
INT_TYPE_CONVERTER_FUNC(lzma_match_finder, lzma_mf_converter)

#undef INT_TYPE_CONVERTER_FUNC


/* Filter specifier parsing.

   This code handles converting filter specifiers (Python dicts) into
   the C lzma_filter structs expected by liblzma. */

static void *
parse_filter_spec_lzma(_lzma_state *state, PyObject *spec)
{
    static char *optnames[] = {"id", "preset", "dict_size", "lc", "lp",
                               "pb", "mode", "nice_len", "mf", "depth", NULL};
    PyObject *id;
    PyObject *preset_obj;
    uint32_t preset = LZMA_PRESET_DEFAULT;
    lzma_options_lzma *options;

    /* First, fill in default values for all the options using a preset.
       Then, override the defaults with any values given by the caller. */

    preset_obj = PyMapping_GetItemString(spec, "preset");
    if (preset_obj == NULL) {
        if (PyErr_ExceptionMatches(PyExc_KeyError)) {
            PyErr_Clear();
        }
        else {
            return NULL;
        }
    } else {
        int ok = uint32_converter(preset_obj, &preset);
        Py_DECREF(preset_obj);
        if (!ok) {
            return NULL;
        }
    }

    options = (lzma_options_lzma *)PyMem_Calloc(1, sizeof *options);
    if (options == NULL) {
        return PyErr_NoMemory();
    }

    if (lzma_lzma_preset(options, preset)) {
        PyMem_Free(options);
        PyErr_Format(state->error, "Invalid compression preset: %u", preset);
        return NULL;
    }

    if (!PyArg_ParseTupleAndKeywords(state->empty_tuple, spec,
                                     "|OOO&O&O&O&O&O&O&O&", optnames,
                                     &id, &preset_obj,
                                     uint32_converter, &options->dict_size,
                                     uint32_converter, &options->lc,
                                     uint32_converter, &options->lp,
                                     uint32_converter, &options->pb,
                                     lzma_mode_converter, &options->mode,
                                     uint32_converter, &options->nice_len,
                                     lzma_mf_converter, &options->mf,
                                     uint32_converter, &options->depth)) {
        PyErr_SetString(PyExc_ValueError,
                        "Invalid filter specifier for LZMA filter");
        PyMem_Free(options);
        return NULL;
    }

    return options;
}

static void *
parse_filter_spec_delta(_lzma_state *state, PyObject *spec)
{
    static char *optnames[] = {"id", "dist", NULL};
    PyObject *id;
    uint32_t dist = 1;
    lzma_options_delta *options;

    if (!PyArg_ParseTupleAndKeywords(state->empty_tuple, spec, "|OO&", optnames,
                                     &id, uint32_converter, &dist)) {
        PyErr_SetString(PyExc_ValueError,
                        "Invalid filter specifier for delta filter");
        return NULL;
    }

    options = (lzma_options_delta *)PyMem_Calloc(1, sizeof *options);
    if (options == NULL) {
        return PyErr_NoMemory();
    }
    options->type = LZMA_DELTA_TYPE_BYTE;
    options->dist = dist;
    return options;
}

static void *
parse_filter_spec_bcj(_lzma_state *state, PyObject *spec)
{
    static char *optnames[] = {"id", "start_offset", NULL};
    PyObject *id;
    uint32_t start_offset = 0;
    lzma_options_bcj *options;

    if (!PyArg_ParseTupleAndKeywords(state->empty_tuple, spec, "|OO&", optnames,
                                     &id, uint32_converter, &start_offset)) {
        PyErr_SetString(PyExc_ValueError,
                        "Invalid filter specifier for BCJ filter");
        return NULL;
    }

    options = (lzma_options_bcj *)PyMem_Calloc(1, sizeof *options);
    if (options == NULL) {
        return PyErr_NoMemory();
    }
    options->start_offset = start_offset;
    return options;
}

static int
lzma_filter_converter(_lzma_state *state, PyObject *spec, void *ptr)
{
    lzma_filter *f = (lzma_filter *)ptr;
    PyObject *id_obj;

    if (!PyMapping_Check(spec)) {
        PyErr_SetString(PyExc_TypeError,
                        "Filter specifier must be a dict or dict-like object");
        return 0;
    }
    id_obj = PyMapping_GetItemString(spec, "id");
    if (id_obj == NULL) {
        if (PyErr_ExceptionMatches(PyExc_KeyError))
            PyErr_SetString(PyExc_ValueError,
                            "Filter specifier must have an \"id\" entry");
        return 0;
    }
    f->id = PyLong_AsUnsignedLongLong(id_obj);
    Py_DECREF(id_obj);
    if (PyErr_Occurred()) {
        return 0;
    }

    switch (f->id) {
        case LZMA_FILTER_LZMA1:
        case LZMA_FILTER_LZMA2:
            f->options = parse_filter_spec_lzma(state, spec);
            return f->options != NULL;
        case LZMA_FILTER_DELTA:
            f->options = parse_filter_spec_delta(state, spec);
            return f->options != NULL;
        case LZMA_FILTER_X86:
        case LZMA_FILTER_POWERPC:
        case LZMA_FILTER_IA64:
        case LZMA_FILTER_ARM:
        case LZMA_FILTER_ARMTHUMB:
        case LZMA_FILTER_SPARC:
            f->options = parse_filter_spec_bcj(state, spec);
            return f->options != NULL;
        default:
            PyErr_Format(PyExc_ValueError, "Invalid filter ID: %llu", f->id);
            return 0;
    }
}

static void
free_filter_chain(lzma_filter filters[])
{
    for (int i = 0; filters[i].id != LZMA_VLI_UNKNOWN; i++) {
        PyMem_Free(filters[i].options);
    }
}

static int
parse_filter_chain_spec(_lzma_state *state, lzma_filter filters[], PyObject *filterspecs)
{
    Py_ssize_t i, num_filters;

    num_filters = PySequence_Length(filterspecs);
    if (num_filters == -1) {
        return -1;
    }
    if (num_filters > LZMA_FILTERS_MAX) {
        PyErr_Format(PyExc_ValueError,
                     "Too many filters - liblzma supports a maximum of %d",
                     LZMA_FILTERS_MAX);
        return -1;
    }

    for (i = 0; i < num_filters; i++) {
        int ok = 1;
        PyObject *spec = PySequence_GetItem(filterspecs, i);
        if (spec == NULL || !lzma_filter_converter(state, spec, &filters[i])) {
            ok = 0;
        }
        Py_XDECREF(spec);
        if (!ok) {
            filters[i].id = LZMA_VLI_UNKNOWN;
            free_filter_chain(filters);
            return -1;
        }
    }
    filters[num_filters].id = LZMA_VLI_UNKNOWN;
    return 0;
}


/* Filter specifier construction.

   This code handles converting C lzma_filter structs into
   Python-level filter specifiers (represented as dicts). */

static int
spec_add_field(PyObject *spec, const char *key, unsigned long long value)
{
    PyObject *value_object = PyLong_FromUnsignedLongLong(value);
    if (value_object == NULL) {
        return -1;
    }
    PyObject *key_object = PyUnicode_InternFromString(key);
    if (key_object == NULL) {
        Py_DECREF(value_object);
        return -1;
    }
    int status = PyDict_SetItem(spec, key_object, value_object);
    Py_DECREF(key_object);
    Py_DECREF(value_object);
    return status;
}

static PyObject *
build_filter_spec(const lzma_filter *f)
{
    PyObject *spec;

    spec = PyDict_New();
    if (spec == NULL) {
        return NULL;
    }

#define ADD_FIELD(SOURCE, FIELD) \
    do { \
        if (spec_add_field(spec, #FIELD, SOURCE->FIELD) == -1) \
            goto error;\
    } while (0)

    ADD_FIELD(f, id);

    switch (f->id) {
        /* For LZMA1 filters, lzma_properties_{encode,decode}() only look at the
           lc, lp, pb, and dict_size fields. For LZMA2 filters, only the
           dict_size field is used. */
        case LZMA_FILTER_LZMA1: {
            lzma_options_lzma *options = f->options;
            ADD_FIELD(options, lc);
            ADD_FIELD(options, lp);
            ADD_FIELD(options, pb);
            ADD_FIELD(options, dict_size);
            break;
        }
        case LZMA_FILTER_LZMA2: {
            lzma_options_lzma *options = f->options;
            ADD_FIELD(options, dict_size);
            break;
        }
        case LZMA_FILTER_DELTA: {
            lzma_options_delta *options = f->options;
            ADD_FIELD(options, dist);
            break;
        }
        case LZMA_FILTER_X86:
        case LZMA_FILTER_POWERPC:
        case LZMA_FILTER_IA64:
        case LZMA_FILTER_ARM:
        case LZMA_FILTER_ARMTHUMB:
        case LZMA_FILTER_SPARC: {
            lzma_options_bcj *options = f->options;
            ADD_FIELD(options, start_offset);
            break;
        }
        default:
            PyErr_Format(PyExc_ValueError, "Invalid filter ID: %llu", f->id);
            goto error;
    }

#undef ADD_FIELD

    return spec;

error:
    Py_DECREF(spec);
    return NULL;
}


/*[clinic input]
module _lzma
class _lzma.LZMACompressor "Compressor *" "&Compressor_type"
class _lzma.LZMADecompressor "Decompressor *" "&Decompressor_type"
[clinic start generated code]*/
/*[clinic end generated code: output=da39a3ee5e6b4b0d input=2c14bbe05ff0c147]*/

#include "clinic/_lzmamodule.c.h"

/*[python input]

class lzma_vli_converter(CConverter):
    type = 'lzma_vli'
    converter = 'lzma_vli_converter'

class lzma_filter_converter(CConverter):
    type = 'lzma_filter'
    converter = 'lzma_filter_converter'
    c_default = c_ignored_default = "{LZMA_VLI_UNKNOWN, NULL}"

    def cleanup(self):
        name = ensure_legal_c_identifier(self.name)
        return ('if (%(name)s.id != LZMA_VLI_UNKNOWN)\n'
                '   PyMem_Free(%(name)s.options);\n') % {'name': name}

[python start generated code]*/
/*[python end generated code: output=da39a3ee5e6b4b0d input=74fe7631ce377a94]*/


/* LZMACompressor class. */

static PyObject *
compress(Compressor *c, uint8_t *data, size_t len, lzma_action action)
{
    PyObject *result;
    _BlocksOutputBuffer buffer = {.list = NULL};
    _lzma_state *state = PyType_GetModuleState(Py_TYPE(c));
    assert(state != NULL);

    if (OutputBuffer_InitAndGrow(&buffer, -1, &c->lzs.next_out, &c->lzs.avail_out) < 0) {
        goto error;
    }
    c->lzs.next_in = data;
    c->lzs.avail_in = len;

    for (;;) {
        lzma_ret lzret;

        Py_BEGIN_ALLOW_THREADS
        lzret = lzma_code(&c->lzs, action);
        Py_END_ALLOW_THREADS

        if (lzret == LZMA_BUF_ERROR && len == 0 && c->lzs.avail_out > 0) {
            lzret = LZMA_OK; /* That wasn't a real error */
        }
        if (catch_lzma_error(state, lzret)) {
            goto error;
        }
        if ((action == LZMA_RUN && c->lzs.avail_in == 0) ||
            (action == LZMA_FINISH && lzret == LZMA_STREAM_END)) {
            break;
        } else if (c->lzs.avail_out == 0) {
            if (OutputBuffer_Grow(&buffer, &c->lzs.next_out, &c->lzs.avail_out) < 0) {
                goto error;
            }
        }
    }

    result = OutputBuffer_Finish(&buffer, c->lzs.avail_out);
    if (result != NULL) {
        return result;
    }

error:
    OutputBuffer_OnError(&buffer);
    return NULL;
}

/*[clinic input]
_lzma.LZMACompressor.compress

    data: Py_buffer
    /

Provide data to the compressor object.

Returns a chunk of compressed data if possible, or b'' otherwise.

When you have finished providing data to the compressor, call the
flush() method to finish the compression process.
[clinic start generated code]*/

static PyObject *
_lzma_LZMACompressor_compress_impl(Compressor *self, Py_buffer *data)
/*[clinic end generated code: output=31f615136963e00f input=64019eac7f2cc8d0]*/
{
    PyObject *result = NULL;

    ACQUIRE_LOCK(self);
    if (self->flushed) {
        PyErr_SetString(PyExc_ValueError, "Compressor has been flushed");
    }
    else {
        result = compress(self, data->buf, data->len, LZMA_RUN);
    }
    RELEASE_LOCK(self);
    return result;
}

/*[clinic input]
_lzma.LZMACompressor.flush

Finish the compression process.

Returns the compressed data left in internal buffers.

The compressor object may not be used after this method is called.
[clinic start generated code]*/

static PyObject *
_lzma_LZMACompressor_flush_impl(Compressor *self)
/*[clinic end generated code: output=fec21f3e22504f50 input=6b369303f67ad0a8]*/
{
    PyObject *result = NULL;

    ACQUIRE_LOCK(self);
    if (self->flushed) {
        PyErr_SetString(PyExc_ValueError, "Repeated call to flush()");
    } else {
        self->flushed = 1;
        result = compress(self, NULL, 0, LZMA_FINISH);
    }
    RELEASE_LOCK(self);
    return result;
}

static int
Compressor_init_xz(_lzma_state *state, lzma_stream *lzs,
                   int check, uint32_t preset, PyObject *filterspecs)
{
    lzma_ret lzret;

    if (filterspecs == Py_None) {
        lzret = lzma_easy_encoder(lzs, preset, check);
    } else {
        lzma_filter filters[LZMA_FILTERS_MAX + 1];

        if (parse_filter_chain_spec(state, filters, filterspecs) == -1)
            return -1;
        lzret = lzma_stream_encoder(lzs, filters, check);
        free_filter_chain(filters);
    }
    if (catch_lzma_error(state, lzret)) {
        return -1;
    }
    else {
        return 0;
    }
}

static int
Compressor_init_alone(_lzma_state *state, lzma_stream *lzs, uint32_t preset, PyObject *filterspecs)
{
    lzma_ret lzret;

    if (filterspecs == Py_None) {
        lzma_options_lzma options;

        if (lzma_lzma_preset(&options, preset)) {
            PyErr_Format(state->error, "Invalid compression preset: %u", preset);
            return -1;
        }
        lzret = lzma_alone_encoder(lzs, &options);
    } else {
        lzma_filter filters[LZMA_FILTERS_MAX + 1];

        if (parse_filter_chain_spec(state, filters, filterspecs) == -1)
            return -1;
        if (filters[0].id == LZMA_FILTER_LZMA1 &&
            filters[1].id == LZMA_VLI_UNKNOWN) {
            lzret = lzma_alone_encoder(lzs, filters[0].options);
        } else {
            PyErr_SetString(PyExc_ValueError,
                            "Invalid filter chain for FORMAT_ALONE - "
                            "must be a single LZMA1 filter");
            lzret = LZMA_PROG_ERROR;
        }
        free_filter_chain(filters);
    }
    if (PyErr_Occurred() || catch_lzma_error(state, lzret)) {
        return -1;
    }
    else {
        return 0;
    }
}

static int
Compressor_init_raw(_lzma_state *state, lzma_stream *lzs, PyObject *filterspecs)
{
    lzma_filter filters[LZMA_FILTERS_MAX + 1];
    lzma_ret lzret;

    if (filterspecs == Py_None) {
        PyErr_SetString(PyExc_ValueError,
                        "Must specify filters for FORMAT_RAW");
        return -1;
    }
    if (parse_filter_chain_spec(state, filters, filterspecs) == -1) {
        return -1;
    }
    lzret = lzma_raw_encoder(lzs, filters);
    free_filter_chain(filters);
    if (catch_lzma_error(state, lzret)) {
        return -1;
    }
    else {
        return 0;
    }
}

/*[-clinic input]
_lzma.LZMACompressor.__init__

    format: int(c_default="FORMAT_XZ") = FORMAT_XZ
        The container format to use for the output.  This can
        be FORMAT_XZ (default), FORMAT_ALONE, or FORMAT_RAW.

    check: int(c_default="-1") = unspecified
        The integrity check to use.  For FORMAT_XZ, the default
        is CHECK_CRC64.  FORMAT_ALONE and FORMAT_RAW do not support integrity
        checks; for these formats, check must be omitted, or be CHECK_NONE.

    preset: object = None
        If provided should be an integer in the range 0-9, optionally
        OR-ed with the constant PRESET_EXTREME.

    filters: object = None
        If provided should be a sequence of dicts.  Each dict should
        have an entry for "id" indicating the ID of the filter, plus
        additional entries for options to the filter.

Create a compressor object for compressing data incrementally.

The settings used by the compressor can be specified either as a
preset compression level (with the 'preset' argument), or in detail
as a custom filter chain (with the 'filters' argument).  For FORMAT_XZ
and FORMAT_ALONE, the default is to use the PRESET_DEFAULT preset
level.  For FORMAT_RAW, the caller must always specify a filter chain;
the raw compressor does not support preset compression levels.

For one-shot compression, use the compress() function instead.
[-clinic start generated code]*/
static PyObject *
Compressor_new(PyTypeObject *type, PyObject *args, PyObject *kwargs)
{
    static char *arg_names[] = {"format", "check", "preset", "filters", NULL};
    int format = FORMAT_XZ;
    int check = -1;
    uint32_t preset = LZMA_PRESET_DEFAULT;
    PyObject *preset_obj = Py_None;
    PyObject *filterspecs = Py_None;
<<<<<<< HEAD
    Compressor *self;

    if (!PyArg_ParseTupleAndKeywords(args, kwargs,
                                     "|iiOO:LZMACompressor", arg_names,
                                     &format, &check, &preset_obj,
                                     &filterspecs))
    {
        return NULL;
=======
    _lzma_state *state = PyType_GetModuleState(Py_TYPE(self));
    assert(state != NULL);
    if (!PyArg_ParseTupleAndKeywords(args, kwargs,
                                     "|iiOO:LZMACompressor", arg_names,
                                     &format, &check, &preset_obj,
                                     &filterspecs)) {
        return -1;
>>>>>>> fcadc7e4
    }

    if (format != FORMAT_XZ && check != -1 && check != LZMA_CHECK_NONE) {
        PyErr_SetString(PyExc_ValueError,
                        "Integrity checks are only supported by FORMAT_XZ");
        return NULL;
    }

    if (preset_obj != Py_None && filterspecs != Py_None) {
        PyErr_SetString(PyExc_ValueError,
                        "Cannot specify both preset and filter chain");
        return NULL;
    }

<<<<<<< HEAD
    if (preset_obj != Py_None && !uint32_converter(preset_obj, &preset)) {
        return NULL;
    }

    assert(type != NULL && type->tp_alloc != NULL);
    self = (Compressor *)type->tp_alloc(type, 0);
    if (self == NULL) {
        return NULL;
=======
    if (preset_obj != Py_None) {
        if (!uint32_converter(preset_obj, &preset)) {
            return -1;
        }
>>>>>>> fcadc7e4
    }

    self->alloc.opaque = NULL;
    self->alloc.alloc = PyLzma_Malloc;
    self->alloc.free = PyLzma_Free;
    self->lzs.allocator = &self->alloc;

    self->lock = PyThread_allocate_lock();
    if (self->lock == NULL) {
        Py_DECREF(self);
        PyErr_SetString(PyExc_MemoryError, "Unable to allocate lock");
        return NULL;
    }

    self->flushed = 0;
    switch (format) {
        case FORMAT_XZ:
            if (check == -1) {
                check = LZMA_CHECK_CRC64;
<<<<<<< HEAD
            if (Compressor_init_xz(&self->lzs, check, preset, filterspecs) != 0) {
                goto error;
            }
            break;

        case FORMAT_ALONE:
            if (Compressor_init_alone(&self->lzs, preset, filterspecs) != 0) {
                goto error;
            }
            break;

        case FORMAT_RAW:
            if (Compressor_init_raw(&self->lzs, filterspecs) != 0) {
                goto error;
            }
            break;
=======
            }
            if (Compressor_init_xz(state, &self->lzs, check, preset, filterspecs) != 0) {
                break;
            }
            return 0;

        case FORMAT_ALONE:
            if (Compressor_init_alone(state, &self->lzs, preset, filterspecs) != 0) {
                break;
            }
            return 0;

        case FORMAT_RAW:
            if (Compressor_init_raw(state, &self->lzs, filterspecs) != 0) {
                break;
            }
            return 0;
>>>>>>> fcadc7e4

        default:
            PyErr_Format(PyExc_ValueError,
                         "Invalid container format: %d", format);
            goto error;
    }

    return (PyObject *)self;

error:
    Py_DECREF(self);
    return NULL;
}

static void
Compressor_dealloc(Compressor *self)
{
    lzma_end(&self->lzs);
    if (self->lock != NULL) {
        PyThread_free_lock(self->lock);
    }
    PyTypeObject *tp = Py_TYPE(self);
    tp->tp_free((PyObject *)self);
    Py_DECREF(tp);
}

static PyMethodDef Compressor_methods[] = {
    _LZMA_LZMACOMPRESSOR_COMPRESS_METHODDEF
    _LZMA_LZMACOMPRESSOR_FLUSH_METHODDEF
    {NULL}
};

static int
Compressor_traverse(Compressor *self, visitproc visit, void *arg)
{
    Py_VISIT(Py_TYPE(self));
    return 0;
}

PyDoc_STRVAR(Compressor_doc,
"LZMACompressor(format=FORMAT_XZ, check=-1, preset=None, filters=None)\n"
"\n"
"Create a compressor object for compressing data incrementally.\n"
"\n"
"format specifies the container format to use for the output. This can\n"
"be FORMAT_XZ (default), FORMAT_ALONE, or FORMAT_RAW.\n"
"\n"
"check specifies the integrity check to use. For FORMAT_XZ, the default\n"
"is CHECK_CRC64. FORMAT_ALONE and FORMAT_RAW do not support integrity\n"
"checks; for these formats, check must be omitted, or be CHECK_NONE.\n"
"\n"
"The settings used by the compressor can be specified either as a\n"
"preset compression level (with the 'preset' argument), or in detail\n"
"as a custom filter chain (with the 'filters' argument). For FORMAT_XZ\n"
"and FORMAT_ALONE, the default is to use the PRESET_DEFAULT preset\n"
"level. For FORMAT_RAW, the caller must always specify a filter chain;\n"
"the raw compressor does not support preset compression levels.\n"
"\n"
"preset (if provided) should be an integer in the range 0-9, optionally\n"
"OR-ed with the constant PRESET_EXTREME.\n"
"\n"
"filters (if provided) should be a sequence of dicts. Each dict should\n"
"have an entry for \"id\" indicating the ID of the filter, plus\n"
"additional entries for options to the filter.\n"
"\n"
"For one-shot compression, use the compress() function instead.\n");

<<<<<<< HEAD
static PyTypeObject Compressor_type = {
    PyVarObject_HEAD_INIT(NULL, 0)
    "_lzma.LZMACompressor",             /* tp_name */
    sizeof(Compressor),                 /* tp_basicsize */
    0,                                  /* tp_itemsize */
    (destructor)Compressor_dealloc,     /* tp_dealloc */
    0,                                  /* tp_print */
    0,                                  /* tp_getattr */
    0,                                  /* tp_setattr */
    0,                                  /* tp_reserved */
    0,                                  /* tp_repr */
    0,                                  /* tp_as_number */
    0,                                  /* tp_as_sequence */
    0,                                  /* tp_as_mapping */
    0,                                  /* tp_hash */
    0,                                  /* tp_call */
    0,                                  /* tp_str */
    0,                                  /* tp_getattro */
    0,                                  /* tp_setattro */
    0,                                  /* tp_as_buffer */
    Py_TPFLAGS_DEFAULT,                 /* tp_flags */
    Compressor_doc,                     /* tp_doc */
    0,                                  /* tp_traverse */
    0,                                  /* tp_clear */
    0,                                  /* tp_richcompare */
    0,                                  /* tp_weaklistoffset */
    0,                                  /* tp_iter */
    0,                                  /* tp_iternext */
    Compressor_methods,                 /* tp_methods */
    0,                                  /* tp_members */
    0,                                  /* tp_getset */
    0,                                  /* tp_base */
    0,                                  /* tp_dict */
    0,                                  /* tp_descr_get */
    0,                                  /* tp_descr_set */
    0,                                  /* tp_dictoffset */
    0,                                  /* tp_init */
    0,                                  /* tp_alloc */
    Compressor_new,                     /* tp_new */
=======
static PyType_Slot lzma_compressor_type_slots[] = {
    {Py_tp_dealloc, Compressor_dealloc},
    {Py_tp_methods, Compressor_methods},
    {Py_tp_init, Compressor_init},
    {Py_tp_new, PyType_GenericNew},
    {Py_tp_doc, (char *)Compressor_doc},
    {Py_tp_traverse, Compressor_traverse},
    {0, 0}
>>>>>>> fcadc7e4
};

static PyType_Spec lzma_compressor_type_spec = {
    .name = "_lzma.LZMACompressor",
    .basicsize = sizeof(Compressor),
    // Calling PyType_GetModuleState() on a subclass is not safe.
    // lzma_compressor_type_spec does not have Py_TPFLAGS_BASETYPE flag
    // which prevents to create a subclass.
    // So calling PyType_GetModuleState() in this file is always safe.
    .flags = (Py_TPFLAGS_DEFAULT | Py_TPFLAGS_IMMUTABLETYPE),
    .slots = lzma_compressor_type_slots,
};

/* LZMADecompressor class. */

/* Decompress data of length d->lzs.avail_in in d->lzs.next_in.  The output
   buffer is allocated dynamically and returned.  At most max_length bytes are
   returned, so some of the input may not be consumed. d->lzs.next_in and
   d->lzs.avail_in are updated to reflect the consumed input. */
static PyObject*
decompress_buf(Decompressor *d, Py_ssize_t max_length)
{
    PyObject *result;
    lzma_stream *lzs = &d->lzs;
    _BlocksOutputBuffer buffer = {.list = NULL};
    _lzma_state *state = PyType_GetModuleState(Py_TYPE(d));
    assert(state != NULL);

    if (OutputBuffer_InitAndGrow(&buffer, max_length, &lzs->next_out, &lzs->avail_out) < 0) {
        goto error;
    }

    for (;;) {
        lzma_ret lzret;

        Py_BEGIN_ALLOW_THREADS
        lzret = lzma_code(lzs, LZMA_RUN);
        Py_END_ALLOW_THREADS

        if (lzret == LZMA_BUF_ERROR && lzs->avail_in == 0 && lzs->avail_out > 0) {
            lzret = LZMA_OK; /* That wasn't a real error */
        }
        if (catch_lzma_error(state, lzret)) {
            goto error;
        }
        if (lzret == LZMA_GET_CHECK || lzret == LZMA_NO_CHECK) {
            d->check = lzma_get_check(&d->lzs);
        }
        if (lzret == LZMA_STREAM_END) {
            d->eof = 1;
            break;
        } else if (lzs->avail_out == 0) {
            /* Need to check lzs->avail_out before lzs->avail_in.
               Maybe lzs's internal state still have a few bytes
               can be output, grow the output buffer and continue
               if max_lengh < 0. */
            if (OutputBuffer_GetDataSize(&buffer, lzs->avail_out) == max_length) {
                break;
            }
            if (OutputBuffer_Grow(&buffer, &lzs->next_out, &lzs->avail_out) < 0) {
                goto error;
            }
        } else if (lzs->avail_in == 0) {
            break;
        }
    }

    result = OutputBuffer_Finish(&buffer, lzs->avail_out);
    if (result != NULL) {
        return result;
    }

error:
    OutputBuffer_OnError(&buffer);
    return NULL;
}

static PyObject *
decompress(Decompressor *d, uint8_t *data, size_t len, Py_ssize_t max_length)
{
    char input_buffer_in_use;
    PyObject *result;
    lzma_stream *lzs = &d->lzs;

    /* Prepend unconsumed input if necessary */
    if (lzs->next_in != NULL) {
        size_t avail_now, avail_total;

        /* Number of bytes we can append to input buffer */
        avail_now = (d->input_buffer + d->input_buffer_size)
            - (lzs->next_in + lzs->avail_in);

        /* Number of bytes we can append if we move existing
           contents to beginning of buffer (overwriting
           consumed input) */
        avail_total = d->input_buffer_size - lzs->avail_in;

        if (avail_total < len) {
            size_t offset = lzs->next_in - d->input_buffer;
            uint8_t *tmp;
            size_t new_size = d->input_buffer_size + len - avail_now;

            /* Assign to temporary variable first, so we don't
               lose address of allocated buffer if realloc fails */
            tmp = PyMem_Realloc(d->input_buffer, new_size);
            if (tmp == NULL) {
                PyErr_SetNone(PyExc_MemoryError);
                return NULL;
            }
            d->input_buffer = tmp;
            d->input_buffer_size = new_size;

            lzs->next_in = d->input_buffer + offset;
        }
        else if (avail_now < len) {
            memmove(d->input_buffer, lzs->next_in,
                    lzs->avail_in);
            lzs->next_in = d->input_buffer;
        }
        memcpy((void*)(lzs->next_in + lzs->avail_in), data, len);
        lzs->avail_in += len;
        input_buffer_in_use = 1;
    }
    else {
        lzs->next_in = data;
        lzs->avail_in = len;
        input_buffer_in_use = 0;
    }

    result = decompress_buf(d, max_length);
    if (result == NULL) {
        lzs->next_in = NULL;
        return NULL;
    }

    if (d->eof) {
        d->needs_input = 0;
        if (lzs->avail_in > 0) {
            Py_XSETREF(d->unused_data,
                      PyBytes_FromStringAndSize((char *)lzs->next_in, lzs->avail_in));
            if (d->unused_data == NULL) {
                goto error;
            }
        }
    }
    else if (lzs->avail_in == 0) {
        lzs->next_in = NULL;

        if (lzs->avail_out == 0) {
            /* (avail_in==0 && avail_out==0)
               Maybe lzs's internal state still have a few bytes can
               be output, try to output them next time. */
            d->needs_input = 0;

            /* If max_length < 0, lzs->avail_out always > 0 */
            assert(max_length >= 0);
        } else {
            /* Input buffer exhausted, output buffer has space. */
            d->needs_input = 1;
        }
    }
    else {
        d->needs_input = 0;

        /* If we did not use the input buffer, we now have
           to copy the tail from the caller's buffer into the
           input buffer */
        if (!input_buffer_in_use) {

            /* Discard buffer if it's too small
               (resizing it may needlessly copy the current contents) */
            if (d->input_buffer != NULL &&
                d->input_buffer_size < lzs->avail_in) {
                PyMem_Free(d->input_buffer);
                d->input_buffer = NULL;
            }

            /* Allocate if necessary */
            if (d->input_buffer == NULL) {
                d->input_buffer = PyMem_Malloc(lzs->avail_in);
                if (d->input_buffer == NULL) {
                    PyErr_SetNone(PyExc_MemoryError);
                    goto error;
                }
                d->input_buffer_size = lzs->avail_in;
            }

            /* Copy tail */
            memcpy(d->input_buffer, lzs->next_in, lzs->avail_in);
            lzs->next_in = d->input_buffer;
        }
    }

    return result;

error:
    Py_XDECREF(result);
    return NULL;
}

/*[clinic input]
_lzma.LZMADecompressor.decompress

    data: Py_buffer
    max_length: Py_ssize_t=-1

Decompress *data*, returning uncompressed data as bytes.

If *max_length* is nonnegative, returns at most *max_length* bytes of
decompressed data. If this limit is reached and further output can be
produced, *self.needs_input* will be set to ``False``. In this case, the next
call to *decompress()* may provide *data* as b'' to obtain more of the output.

If all of the input data was decompressed and returned (either because this
was less than *max_length* bytes, or because *max_length* was negative),
*self.needs_input* will be set to True.

Attempting to decompress data after the end of stream is reached raises an
EOFError.  Any data found after the end of the stream is ignored and saved in
the unused_data attribute.
[clinic start generated code]*/

static PyObject *
_lzma_LZMADecompressor_decompress_impl(Decompressor *self, Py_buffer *data,
                                       Py_ssize_t max_length)
/*[clinic end generated code: output=ef4e20ec7122241d input=60c1f135820e309d]*/
{
    PyObject *result = NULL;

    ACQUIRE_LOCK(self);
    if (self->eof)
        PyErr_SetString(PyExc_EOFError, "Already at end of stream");
    else
        result = decompress(self, data->buf, data->len, max_length);
    RELEASE_LOCK(self);
    return result;
}

static int
Decompressor_init_raw(_lzma_state *state, lzma_stream *lzs, PyObject *filterspecs)
{
    lzma_filter filters[LZMA_FILTERS_MAX + 1];
    lzma_ret lzret;

    if (parse_filter_chain_spec(state, filters, filterspecs) == -1) {
        return -1;
    }
    lzret = lzma_raw_decoder(lzs, filters);
    free_filter_chain(filters);
    if (catch_lzma_error(state, lzret)) {
        return -1;
    }
    else {
        return 0;
    }
}

/*[clinic input]
@classmethod
_lzma.LZMADecompressor.__new__

    format: int(c_default="FORMAT_AUTO") = FORMAT_AUTO
        Specifies the container format of the input stream.  If this is
        FORMAT_AUTO (the default), the decompressor will automatically detect
        whether the input is FORMAT_XZ or FORMAT_ALONE.  Streams created with
        FORMAT_RAW cannot be autodetected.

    memlimit: object = None
        Limit the amount of memory used by the decompressor.  This will cause
        decompression to fail if the input cannot be decompressed within the
        given limit.

    filters: object = None
        A custom filter chain.  This argument is required for FORMAT_RAW, and
        not accepted with any other format.  When provided, this should be a
        sequence of dicts, each indicating the ID and options for a single
        filter.

Create a decompressor object for decompressing data incrementally.

For one-shot decompression, use the decompress() function instead.
[clinic start generated code]*/

static PyObject *
_lzma_LZMADecompressor_impl(PyTypeObject *type, int format,
                            PyObject *memlimit, PyObject *filters)
/*[clinic end generated code: output=2d46d5e70f10bc7f input=ca40cd1cb1202b0d]*/
{
    Decompressor *self;
    const uint32_t decoder_flags = LZMA_TELL_ANY_CHECK | LZMA_TELL_NO_CHECK;
    uint64_t memlimit_ = UINT64_MAX;
    lzma_ret lzret;
    _lzma_state *state = PyType_GetModuleState(Py_TYPE(self));
    assert(state != NULL);

    if (memlimit != Py_None) {
        if (format == FORMAT_RAW) {
            PyErr_SetString(PyExc_ValueError,
                            "Cannot specify memory limit with FORMAT_RAW");
            return NULL;
        }
        memlimit_ = PyLong_AsUnsignedLongLong(memlimit);
        if (PyErr_Occurred()) {
<<<<<<< HEAD
            return NULL;
=======
            return -1;
>>>>>>> fcadc7e4
        }
    }

    if (format == FORMAT_RAW && filters == Py_None) {
        PyErr_SetString(PyExc_ValueError,
                        "Must specify filters for FORMAT_RAW");
        return NULL;
    } else if (format != FORMAT_RAW && filters != Py_None) {
        PyErr_SetString(PyExc_ValueError,
                        "Cannot specify filters except with FORMAT_RAW");
        return NULL;
    }

    assert(type != NULL && type->tp_alloc != NULL);
    self = (Decompressor *)type->tp_alloc(type, 0);
    if (self == NULL) {
        return NULL;
    }
    self->alloc.opaque = NULL;
    self->alloc.alloc = PyLzma_Malloc;
    self->alloc.free = PyLzma_Free;
    self->lzs.allocator = &self->alloc;
    self->lzs.next_in = NULL;

    self->lock = PyThread_allocate_lock();
    if (self->lock == NULL) {
        Py_DECREF(self);
        PyErr_SetString(PyExc_MemoryError, "Unable to allocate lock");
        return NULL;
    }

    self->check = LZMA_CHECK_UNKNOWN;
    self->needs_input = 1;
    self->input_buffer = NULL;
    self->input_buffer_size = 0;
<<<<<<< HEAD
    self->unused_data = PyBytes_FromStringAndSize(NULL, 0);
    if (self->unused_data == NULL)
=======
    Py_XSETREF(self->unused_data, PyBytes_FromStringAndSize(NULL, 0));
    if (self->unused_data == NULL) {
>>>>>>> fcadc7e4
        goto error;
    }

    switch (format) {
        case FORMAT_AUTO:
            lzret = lzma_auto_decoder(&self->lzs, memlimit_, decoder_flags);
<<<<<<< HEAD
            if (catch_lzma_error(lzret)) {
                goto error;
            }
            break;

        case FORMAT_XZ:
            lzret = lzma_stream_decoder(&self->lzs, memlimit_, decoder_flags);
            if (catch_lzma_error(lzret)) {
                goto error;
            }
            break;
=======
            if (catch_lzma_error(state, lzret)) {
                break;
            }
            return 0;

        case FORMAT_XZ:
            lzret = lzma_stream_decoder(&self->lzs, memlimit_, decoder_flags);
            if (catch_lzma_error(state, lzret)) {
                break;
            }
            return 0;
>>>>>>> fcadc7e4

        case FORMAT_ALONE:
            self->check = LZMA_CHECK_NONE;
            lzret = lzma_alone_decoder(&self->lzs, memlimit_);
<<<<<<< HEAD
            if (catch_lzma_error(lzret)) {
                goto error;
            }
            break;

        case FORMAT_RAW:
            self->check = LZMA_CHECK_NONE;
            if (Decompressor_init_raw(&self->lzs, filters) == -1) {
                goto error;
            }
            break;
=======
            if (catch_lzma_error(state, lzret)) {
                break;
            }
            return 0;

        case FORMAT_RAW:
            self->check = LZMA_CHECK_NONE;
            if (Decompressor_init_raw(state, &self->lzs, filters) == -1) {
                break;
            }
            return 0;
>>>>>>> fcadc7e4

        default:
            PyErr_Format(PyExc_ValueError,
                         "Invalid container format: %d", format);
            goto error;
    }

    return (PyObject *)self;

error:
    Py_DECREF(self);
    return NULL;
}

static void
Decompressor_dealloc(Decompressor *self)
{
    if(self->input_buffer != NULL)
        PyMem_Free(self->input_buffer);

    lzma_end(&self->lzs);
    Py_CLEAR(self->unused_data);
    if (self->lock != NULL) {
        PyThread_free_lock(self->lock);
    }
    PyTypeObject *tp = Py_TYPE(self);
    tp->tp_free((PyObject *)self);
    Py_DECREF(tp);
}

static int
Decompressor_traverse(Decompressor *self, visitproc visit, void *arg)
{
    Py_VISIT(Py_TYPE(self));
    return 0;
}

static PyMethodDef Decompressor_methods[] = {
    _LZMA_LZMADECOMPRESSOR_DECOMPRESS_METHODDEF
    {NULL}
};

PyDoc_STRVAR(Decompressor_check_doc,
"ID of the integrity check used by the input stream.");

PyDoc_STRVAR(Decompressor_eof_doc,
"True if the end-of-stream marker has been reached.");

PyDoc_STRVAR(Decompressor_needs_input_doc,
"True if more input is needed before more decompressed data can be produced.");

PyDoc_STRVAR(Decompressor_unused_data_doc,
"Data found after the end of the compressed stream.");

static PyMemberDef Decompressor_members[] = {
    {"check", T_INT, offsetof(Decompressor, check), READONLY,
     Decompressor_check_doc},
    {"eof", T_BOOL, offsetof(Decompressor, eof), READONLY,
     Decompressor_eof_doc},
    {"needs_input", T_BOOL, offsetof(Decompressor, needs_input), READONLY,
     Decompressor_needs_input_doc},
    {"unused_data", T_OBJECT_EX, offsetof(Decompressor, unused_data), READONLY,
     Decompressor_unused_data_doc},
    {NULL}
};

<<<<<<< HEAD
static PyTypeObject Decompressor_type = {
    PyVarObject_HEAD_INIT(NULL, 0)
    "_lzma.LZMADecompressor",           /* tp_name */
    sizeof(Decompressor),               /* tp_basicsize */
    0,                                  /* tp_itemsize */
    (destructor)Decompressor_dealloc,   /* tp_dealloc */
    0,                                  /* tp_print */
    0,                                  /* tp_getattr */
    0,                                  /* tp_setattr */
    0,                                  /* tp_reserved */
    0,                                  /* tp_repr */
    0,                                  /* tp_as_number */
    0,                                  /* tp_as_sequence */
    0,                                  /* tp_as_mapping */
    0,                                  /* tp_hash */
    0,                                  /* tp_call */
    0,                                  /* tp_str */
    0,                                  /* tp_getattro */
    0,                                  /* tp_setattro */
    0,                                  /* tp_as_buffer */
    Py_TPFLAGS_DEFAULT,                 /* tp_flags */
    _lzma_LZMADecompressor__doc__,      /* tp_doc */
    0,                                  /* tp_traverse */
    0,                                  /* tp_clear */
    0,                                  /* tp_richcompare */
    0,                                  /* tp_weaklistoffset */
    0,                                  /* tp_iter */
    0,                                  /* tp_iternext */
    Decompressor_methods,               /* tp_methods */
    Decompressor_members,               /* tp_members */
    0,                                  /* tp_getset */
    0,                                  /* tp_base */
    0,                                  /* tp_dict */
    0,                                  /* tp_descr_get */
    0,                                  /* tp_descr_set */
    0,                                  /* tp_dictoffset */
    0,                                  /* tp_init */
    0,                                  /* tp_alloc */
    _lzma_LZMADecompressor,             /* tp_new */
=======
static PyType_Slot lzma_decompressor_type_slots[] = {
    {Py_tp_dealloc, Decompressor_dealloc},
    {Py_tp_methods, Decompressor_methods},
    {Py_tp_init, _lzma_LZMADecompressor___init__},
    {Py_tp_new, PyType_GenericNew},
    {Py_tp_doc, (char *)_lzma_LZMADecompressor___init____doc__},
    {Py_tp_traverse, Decompressor_traverse},
    {Py_tp_members, Decompressor_members},
    {0, 0}
};

static PyType_Spec lzma_decompressor_type_spec = {
    .name = "_lzma.LZMADecompressor",
    .basicsize = sizeof(Decompressor),
    // Calling PyType_GetModuleState() on a subclass is not safe.
    // lzma_decompressor_type_spec does not have Py_TPFLAGS_BASETYPE flag
    // which prevents to create a subclass.
    // So calling PyType_GetModuleState() in this file is always safe.
    .flags = (Py_TPFLAGS_DEFAULT | Py_TPFLAGS_IMMUTABLETYPE),
    .slots = lzma_decompressor_type_slots,
>>>>>>> fcadc7e4
};


/* Module-level functions. */

/*[clinic input]
_lzma.is_check_supported
    check_id: int
    /

Test whether the given integrity check is supported.

Always returns True for CHECK_NONE and CHECK_CRC32.
[clinic start generated code]*/

static PyObject *
_lzma_is_check_supported_impl(PyObject *module, int check_id)
/*[clinic end generated code: output=e4f14ba3ce2ad0a5 input=5518297b97b2318f]*/
{
    return PyBool_FromLong(lzma_check_is_supported(check_id));
}

PyDoc_STRVAR(_lzma__encode_filter_properties__doc__,
"_encode_filter_properties($module, filter, /)\n"
"--\n"
"\n"
"Return a bytes object encoding the options (properties) of the filter specified by *filter* (a dict).\n"
"\n"
"The result does not include the filter ID itself, only the options.");

#define _LZMA__ENCODE_FILTER_PROPERTIES_METHODDEF    \
    {"_encode_filter_properties", (PyCFunction)_lzma__encode_filter_properties, METH_O, _lzma__encode_filter_properties__doc__},

static PyObject *
_lzma__encode_filter_properties_impl(PyObject *module, lzma_filter filter);

static PyObject *
_lzma__encode_filter_properties(PyObject *module, PyObject *arg)
{
    PyObject *return_value = NULL;
    lzma_filter filter = {LZMA_VLI_UNKNOWN, NULL};
    _lzma_state *state = get_lzma_state(module);
    assert(state != NULL);
    if (!lzma_filter_converter(state, arg, &filter)) {
        goto exit;
    }
    return_value = _lzma__encode_filter_properties_impl(module, filter);

exit:
    /* Cleanup for filter */
    if (filter.id != LZMA_VLI_UNKNOWN) {
       PyMem_Free(filter.options);
    }

    return return_value;
}

static PyObject *
_lzma__encode_filter_properties_impl(PyObject *module, lzma_filter filter)
{
    lzma_ret lzret;
    uint32_t encoded_size;
    PyObject *result = NULL;
    _lzma_state *state = get_lzma_state(module);
    assert(state != NULL);

    lzret = lzma_properties_size(&encoded_size, &filter);
    if (catch_lzma_error(state, lzret))
        goto error;

    result = PyBytes_FromStringAndSize(NULL, encoded_size);
    if (result == NULL)
        goto error;

    lzret = lzma_properties_encode(
            &filter, (uint8_t *)PyBytes_AS_STRING(result));
    if (catch_lzma_error(state, lzret)) {
        goto error;
    }

    return result;

error:
    Py_XDECREF(result);
    return NULL;
}


/*[clinic input]
_lzma._decode_filter_properties
    filter_id: lzma_vli
    encoded_props: Py_buffer
    /

Return a bytes object encoding the options (properties) of the filter specified by *filter* (a dict).

The result does not include the filter ID itself, only the options.
[clinic start generated code]*/

static PyObject *
_lzma__decode_filter_properties_impl(PyObject *module, lzma_vli filter_id,
                                     Py_buffer *encoded_props)
/*[clinic end generated code: output=714fd2ef565d5c60 input=246410800782160c]*/
{
    lzma_filter filter;
    lzma_ret lzret;
    PyObject *result = NULL;
    filter.id = filter_id;
    _lzma_state *state = get_lzma_state(module);
    assert(state != NULL);

    lzret = lzma_properties_decode(
            &filter, NULL, encoded_props->buf, encoded_props->len);
    if (catch_lzma_error(state, lzret)) {
        return NULL;
    }

    result = build_filter_spec(&filter);

    /* We use vanilla free() here instead of PyMem_Free() - filter.options was
       allocated by lzma_properties_decode() using the default allocator. */
    free(filter.options);
    return result;
}

/* Some of our constants are more than 32 bits wide, so PyModule_AddIntConstant
   would not work correctly on platforms with 32-bit longs. */
static int
module_add_int_constant(PyObject *m, const char *name, long long value)
{
    PyObject *o = PyLong_FromLongLong(value);
    if (o == NULL) {
        return -1;
    }
    if (PyModule_AddObject(m, name, o) == 0) {
        return 0;
    }
    Py_DECREF(o);
    return -1;
}

static int
lzma_exec(PyObject *module)
{
#define ADD_INT_PREFIX_MACRO(module, macro)                                 \
    do {                                                                    \
        if (module_add_int_constant(module, #macro, LZMA_ ## macro) < 0) {  \
            return -1;                                                      \
        }                                                                   \
    } while(0)

#define ADD_INT_MACRO(module, macro)                                        \
    do {                                                                    \
        if (PyModule_AddIntMacro(module, macro) < 0) {                      \
            return -1;                                                      \
        }                                                                   \
    } while (0)


    _lzma_state *state = get_lzma_state(module);

    state->empty_tuple = PyTuple_New(0);
    if (state->empty_tuple == NULL) {
        return -1;
    }

    ADD_INT_MACRO(module, FORMAT_AUTO);
    ADD_INT_MACRO(module, FORMAT_XZ);
    ADD_INT_MACRO(module, FORMAT_ALONE);
    ADD_INT_MACRO(module, FORMAT_RAW);
    ADD_INT_PREFIX_MACRO(module, CHECK_NONE);
    ADD_INT_PREFIX_MACRO(module, CHECK_CRC32);
    ADD_INT_PREFIX_MACRO(module, CHECK_CRC64);
    ADD_INT_PREFIX_MACRO(module, CHECK_SHA256);
    ADD_INT_PREFIX_MACRO(module, CHECK_ID_MAX);
    ADD_INT_PREFIX_MACRO(module, CHECK_UNKNOWN);
    ADD_INT_PREFIX_MACRO(module, FILTER_LZMA1);
    ADD_INT_PREFIX_MACRO(module, FILTER_LZMA2);
    ADD_INT_PREFIX_MACRO(module, FILTER_DELTA);
    ADD_INT_PREFIX_MACRO(module, FILTER_X86);
    ADD_INT_PREFIX_MACRO(module, FILTER_IA64);
    ADD_INT_PREFIX_MACRO(module, FILTER_ARM);
    ADD_INT_PREFIX_MACRO(module, FILTER_ARMTHUMB);
    ADD_INT_PREFIX_MACRO(module, FILTER_SPARC);
    ADD_INT_PREFIX_MACRO(module, FILTER_POWERPC);
    ADD_INT_PREFIX_MACRO(module, MF_HC3);
    ADD_INT_PREFIX_MACRO(module, MF_HC4);
    ADD_INT_PREFIX_MACRO(module, MF_BT2);
    ADD_INT_PREFIX_MACRO(module, MF_BT3);
    ADD_INT_PREFIX_MACRO(module, MF_BT4);
    ADD_INT_PREFIX_MACRO(module, MODE_FAST);
    ADD_INT_PREFIX_MACRO(module, MODE_NORMAL);
    ADD_INT_PREFIX_MACRO(module, PRESET_DEFAULT);
    ADD_INT_PREFIX_MACRO(module, PRESET_EXTREME);

    state->error = PyErr_NewExceptionWithDoc("_lzma.LZMAError", "Call to liblzma failed.", NULL, NULL);
    if (state->error == NULL) {
        return -1;
    }

    if (PyModule_AddType(module, (PyTypeObject *)state->error) < 0) {
        return -1;
    }


    state->lzma_compressor_type = (PyTypeObject *)PyType_FromModuleAndSpec(module,
                                                            &lzma_compressor_type_spec, NULL);
    if (state->lzma_compressor_type == NULL) {
        return -1;
    }

    if (PyModule_AddType(module, state->lzma_compressor_type) < 0) {
        return -1;
    }

    state->lzma_decompressor_type = (PyTypeObject *)PyType_FromModuleAndSpec(module,
                                                         &lzma_decompressor_type_spec, NULL);
    if (state->lzma_decompressor_type == NULL) {
        return -1;
    }

    if (PyModule_AddType(module, state->lzma_decompressor_type) < 0) {
        return -1;
    }

    return 0;
}

static PyMethodDef lzma_methods[] = {
    _LZMA_IS_CHECK_SUPPORTED_METHODDEF
    _LZMA__ENCODE_FILTER_PROPERTIES_METHODDEF
    _LZMA__DECODE_FILTER_PROPERTIES_METHODDEF
    {NULL}
};

static PyModuleDef_Slot lzma_slots[] = {
    {Py_mod_exec, lzma_exec},
    {0, NULL}
};

static int
lzma_traverse(PyObject *module, visitproc visit, void *arg)
{
    _lzma_state *state = get_lzma_state(module);
    Py_VISIT(state->lzma_compressor_type);
    Py_VISIT(state->lzma_decompressor_type);
    Py_VISIT(state->error);
    Py_VISIT(state->empty_tuple);
    return 0;
}

static int
lzma_clear(PyObject *module)
{
    _lzma_state *state = get_lzma_state(module);
    Py_CLEAR(state->lzma_compressor_type);
    Py_CLEAR(state->lzma_decompressor_type);
    Py_CLEAR(state->error);
    Py_CLEAR(state->empty_tuple);
    return 0;
}

static void
lzma_free(void *module)
{
    lzma_clear((PyObject *)module);
}

static PyModuleDef _lzmamodule = {
    PyModuleDef_HEAD_INIT,
    .m_name = "_lzma",
    .m_size = sizeof(_lzma_state),
    .m_methods = lzma_methods,
    .m_slots = lzma_slots,
    .m_traverse = lzma_traverse,
    .m_clear = lzma_clear,
    .m_free = lzma_free,
};

PyMODINIT_FUNC
PyInit__lzma(void)
{
    return PyModuleDef_Init(&_lzmamodule);
}<|MERGE_RESOLUTION|>--- conflicted
+++ resolved
@@ -734,7 +734,8 @@
 }
 
 /*[-clinic input]
-_lzma.LZMACompressor.__init__
+@classmethod
+_lzma.LZMACompressor.__new__
 
     format: int(c_default="FORMAT_XZ") = FORMAT_XZ
         The container format to use for the output.  This can
@@ -774,24 +775,15 @@
     uint32_t preset = LZMA_PRESET_DEFAULT;
     PyObject *preset_obj = Py_None;
     PyObject *filterspecs = Py_None;
-<<<<<<< HEAD
     Compressor *self;
 
-    if (!PyArg_ParseTupleAndKeywords(args, kwargs,
-                                     "|iiOO:LZMACompressor", arg_names,
-                                     &format, &check, &preset_obj,
-                                     &filterspecs))
-    {
-        return NULL;
-=======
-    _lzma_state *state = PyType_GetModuleState(Py_TYPE(self));
+    _lzma_state *state = PyType_GetModuleState(type);
     assert(state != NULL);
     if (!PyArg_ParseTupleAndKeywords(args, kwargs,
                                      "|iiOO:LZMACompressor", arg_names,
                                      &format, &check, &preset_obj,
                                      &filterspecs)) {
-        return -1;
->>>>>>> fcadc7e4
+        return NULL;
     }
 
     if (format != FORMAT_XZ && check != -1 && check != LZMA_CHECK_NONE) {
@@ -806,7 +798,6 @@
         return NULL;
     }
 
-<<<<<<< HEAD
     if (preset_obj != Py_None && !uint32_converter(preset_obj, &preset)) {
         return NULL;
     }
@@ -815,12 +806,6 @@
     self = (Compressor *)type->tp_alloc(type, 0);
     if (self == NULL) {
         return NULL;
-=======
-    if (preset_obj != Py_None) {
-        if (!uint32_converter(preset_obj, &preset)) {
-            return -1;
-        }
->>>>>>> fcadc7e4
     }
 
     self->alloc.opaque = NULL;
@@ -840,42 +825,23 @@
         case FORMAT_XZ:
             if (check == -1) {
                 check = LZMA_CHECK_CRC64;
-<<<<<<< HEAD
-            if (Compressor_init_xz(&self->lzs, check, preset, filterspecs) != 0) {
+            }
+            if (Compressor_init_xz(state, &self->lzs, check, preset, filterspecs) != 0) {
                 goto error;
             }
             break;
 
         case FORMAT_ALONE:
-            if (Compressor_init_alone(&self->lzs, preset, filterspecs) != 0) {
+            if (Compressor_init_alone(state, &self->lzs, preset, filterspecs) != 0) {
                 goto error;
             }
             break;
 
         case FORMAT_RAW:
-            if (Compressor_init_raw(&self->lzs, filterspecs) != 0) {
+            if (Compressor_init_raw(state, &self->lzs, filterspecs) != 0) {
                 goto error;
             }
             break;
-=======
-            }
-            if (Compressor_init_xz(state, &self->lzs, check, preset, filterspecs) != 0) {
-                break;
-            }
-            return 0;
-
-        case FORMAT_ALONE:
-            if (Compressor_init_alone(state, &self->lzs, preset, filterspecs) != 0) {
-                break;
-            }
-            return 0;
-
-        case FORMAT_RAW:
-            if (Compressor_init_raw(state, &self->lzs, filterspecs) != 0) {
-                break;
-            }
-            return 0;
->>>>>>> fcadc7e4
 
         default:
             PyErr_Format(PyExc_ValueError,
@@ -943,56 +909,13 @@
 "\n"
 "For one-shot compression, use the compress() function instead.\n");
 
-<<<<<<< HEAD
-static PyTypeObject Compressor_type = {
-    PyVarObject_HEAD_INIT(NULL, 0)
-    "_lzma.LZMACompressor",             /* tp_name */
-    sizeof(Compressor),                 /* tp_basicsize */
-    0,                                  /* tp_itemsize */
-    (destructor)Compressor_dealloc,     /* tp_dealloc */
-    0,                                  /* tp_print */
-    0,                                  /* tp_getattr */
-    0,                                  /* tp_setattr */
-    0,                                  /* tp_reserved */
-    0,                                  /* tp_repr */
-    0,                                  /* tp_as_number */
-    0,                                  /* tp_as_sequence */
-    0,                                  /* tp_as_mapping */
-    0,                                  /* tp_hash */
-    0,                                  /* tp_call */
-    0,                                  /* tp_str */
-    0,                                  /* tp_getattro */
-    0,                                  /* tp_setattro */
-    0,                                  /* tp_as_buffer */
-    Py_TPFLAGS_DEFAULT,                 /* tp_flags */
-    Compressor_doc,                     /* tp_doc */
-    0,                                  /* tp_traverse */
-    0,                                  /* tp_clear */
-    0,                                  /* tp_richcompare */
-    0,                                  /* tp_weaklistoffset */
-    0,                                  /* tp_iter */
-    0,                                  /* tp_iternext */
-    Compressor_methods,                 /* tp_methods */
-    0,                                  /* tp_members */
-    0,                                  /* tp_getset */
-    0,                                  /* tp_base */
-    0,                                  /* tp_dict */
-    0,                                  /* tp_descr_get */
-    0,                                  /* tp_descr_set */
-    0,                                  /* tp_dictoffset */
-    0,                                  /* tp_init */
-    0,                                  /* tp_alloc */
-    Compressor_new,                     /* tp_new */
-=======
 static PyType_Slot lzma_compressor_type_slots[] = {
     {Py_tp_dealloc, Compressor_dealloc},
     {Py_tp_methods, Compressor_methods},
-    {Py_tp_init, Compressor_init},
-    {Py_tp_new, PyType_GenericNew},
+    {Py_tp_new, Compressor_new},
     {Py_tp_doc, (char *)Compressor_doc},
     {Py_tp_traverse, Compressor_traverse},
     {0, 0}
->>>>>>> fcadc7e4
 };
 
 static PyType_Spec lzma_compressor_type_spec = {
@@ -1285,7 +1208,7 @@
     const uint32_t decoder_flags = LZMA_TELL_ANY_CHECK | LZMA_TELL_NO_CHECK;
     uint64_t memlimit_ = UINT64_MAX;
     lzma_ret lzret;
-    _lzma_state *state = PyType_GetModuleState(Py_TYPE(self));
+    _lzma_state *state = PyType_GetModuleState(type);
     assert(state != NULL);
 
     if (memlimit != Py_None) {
@@ -1296,11 +1219,7 @@
         }
         memlimit_ = PyLong_AsUnsignedLongLong(memlimit);
         if (PyErr_Occurred()) {
-<<<<<<< HEAD
             return NULL;
-=======
-            return -1;
->>>>>>> fcadc7e4
         }
     }
 
@@ -1336,73 +1255,40 @@
     self->needs_input = 1;
     self->input_buffer = NULL;
     self->input_buffer_size = 0;
-<<<<<<< HEAD
-    self->unused_data = PyBytes_FromStringAndSize(NULL, 0);
-    if (self->unused_data == NULL)
-=======
     Py_XSETREF(self->unused_data, PyBytes_FromStringAndSize(NULL, 0));
     if (self->unused_data == NULL) {
->>>>>>> fcadc7e4
         goto error;
     }
 
     switch (format) {
         case FORMAT_AUTO:
             lzret = lzma_auto_decoder(&self->lzs, memlimit_, decoder_flags);
-<<<<<<< HEAD
-            if (catch_lzma_error(lzret)) {
+            if (catch_lzma_error(state, lzret)) {
                 goto error;
             }
             break;
 
         case FORMAT_XZ:
             lzret = lzma_stream_decoder(&self->lzs, memlimit_, decoder_flags);
-            if (catch_lzma_error(lzret)) {
+            if (catch_lzma_error(state, lzret)) {
                 goto error;
             }
             break;
-=======
-            if (catch_lzma_error(state, lzret)) {
-                break;
-            }
-            return 0;
-
-        case FORMAT_XZ:
-            lzret = lzma_stream_decoder(&self->lzs, memlimit_, decoder_flags);
-            if (catch_lzma_error(state, lzret)) {
-                break;
-            }
-            return 0;
->>>>>>> fcadc7e4
 
         case FORMAT_ALONE:
             self->check = LZMA_CHECK_NONE;
             lzret = lzma_alone_decoder(&self->lzs, memlimit_);
-<<<<<<< HEAD
-            if (catch_lzma_error(lzret)) {
+            if (catch_lzma_error(state, lzret)) {
                 goto error;
             }
             break;
 
         case FORMAT_RAW:
             self->check = LZMA_CHECK_NONE;
-            if (Decompressor_init_raw(&self->lzs, filters) == -1) {
+            if (Decompressor_init_raw(state, &self->lzs, filters) == -1) {
                 goto error;
             }
             break;
-=======
-            if (catch_lzma_error(state, lzret)) {
-                break;
-            }
-            return 0;
-
-        case FORMAT_RAW:
-            self->check = LZMA_CHECK_NONE;
-            if (Decompressor_init_raw(state, &self->lzs, filters) == -1) {
-                break;
-            }
-            return 0;
->>>>>>> fcadc7e4
 
         default:
             PyErr_Format(PyExc_ValueError,
@@ -1469,53 +1355,11 @@
     {NULL}
 };
 
-<<<<<<< HEAD
-static PyTypeObject Decompressor_type = {
-    PyVarObject_HEAD_INIT(NULL, 0)
-    "_lzma.LZMADecompressor",           /* tp_name */
-    sizeof(Decompressor),               /* tp_basicsize */
-    0,                                  /* tp_itemsize */
-    (destructor)Decompressor_dealloc,   /* tp_dealloc */
-    0,                                  /* tp_print */
-    0,                                  /* tp_getattr */
-    0,                                  /* tp_setattr */
-    0,                                  /* tp_reserved */
-    0,                                  /* tp_repr */
-    0,                                  /* tp_as_number */
-    0,                                  /* tp_as_sequence */
-    0,                                  /* tp_as_mapping */
-    0,                                  /* tp_hash */
-    0,                                  /* tp_call */
-    0,                                  /* tp_str */
-    0,                                  /* tp_getattro */
-    0,                                  /* tp_setattro */
-    0,                                  /* tp_as_buffer */
-    Py_TPFLAGS_DEFAULT,                 /* tp_flags */
-    _lzma_LZMADecompressor__doc__,      /* tp_doc */
-    0,                                  /* tp_traverse */
-    0,                                  /* tp_clear */
-    0,                                  /* tp_richcompare */
-    0,                                  /* tp_weaklistoffset */
-    0,                                  /* tp_iter */
-    0,                                  /* tp_iternext */
-    Decompressor_methods,               /* tp_methods */
-    Decompressor_members,               /* tp_members */
-    0,                                  /* tp_getset */
-    0,                                  /* tp_base */
-    0,                                  /* tp_dict */
-    0,                                  /* tp_descr_get */
-    0,                                  /* tp_descr_set */
-    0,                                  /* tp_dictoffset */
-    0,                                  /* tp_init */
-    0,                                  /* tp_alloc */
-    _lzma_LZMADecompressor,             /* tp_new */
-=======
 static PyType_Slot lzma_decompressor_type_slots[] = {
     {Py_tp_dealloc, Decompressor_dealloc},
     {Py_tp_methods, Decompressor_methods},
-    {Py_tp_init, _lzma_LZMADecompressor___init__},
-    {Py_tp_new, PyType_GenericNew},
-    {Py_tp_doc, (char *)_lzma_LZMADecompressor___init____doc__},
+    {Py_tp_new, _lzma_LZMADecompressor},
+    {Py_tp_doc, (char *)_lzma_LZMADecompressor__doc__},
     {Py_tp_traverse, Decompressor_traverse},
     {Py_tp_members, Decompressor_members},
     {0, 0}
@@ -1530,7 +1374,6 @@
     // So calling PyType_GetModuleState() in this file is always safe.
     .flags = (Py_TPFLAGS_DEFAULT | Py_TPFLAGS_IMMUTABLETYPE),
     .slots = lzma_decompressor_type_slots,
->>>>>>> fcadc7e4
 };
 
 
