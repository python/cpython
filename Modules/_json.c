/* JSON accelerator C extensor: _json module.
 *
 * It is built as a built-in module (Py_BUILD_CORE_BUILTIN define) on Windows
 * and as an extension module (Py_BUILD_CORE_MODULE define) on other
 * platforms. */

#ifndef Py_BUILD_CORE_BUILTIN
#  define Py_BUILD_CORE_MODULE 1
#endif
#define NEEDS_PY_IDENTIFIER

#include "Python.h"
#include "pycore_ceval.h"         // _Py_EnterRecursiveCall()
#include "structmember.h"         // PyMemberDef
#include <stdbool.h>              // bool


typedef struct _PyScannerObject {
    PyObject_HEAD
    signed char strict;
    PyObject *object_hook;
    PyObject *object_pairs_hook;
    PyObject *parse_float;
    PyObject *parse_int;
    PyObject *parse_constant;
    PyObject *memo;
} PyScannerObject;

static PyMemberDef scanner_members[] = {
    {"strict", T_BOOL, offsetof(PyScannerObject, strict), READONLY, "strict"},
    {"object_hook", T_OBJECT, offsetof(PyScannerObject, object_hook), READONLY, "object_hook"},
    {"object_pairs_hook", T_OBJECT, offsetof(PyScannerObject, object_pairs_hook), READONLY},
    {"parse_float", T_OBJECT, offsetof(PyScannerObject, parse_float), READONLY, "parse_float"},
    {"parse_int", T_OBJECT, offsetof(PyScannerObject, parse_int), READONLY, "parse_int"},
    {"parse_constant", T_OBJECT, offsetof(PyScannerObject, parse_constant), READONLY, "parse_constant"},
    {NULL}
};

typedef struct _PyEncoderObject {
    PyObject_HEAD
    PyObject *markers;
    PyObject *defaultfn;
    PyObject *encoder;
    PyObject *indent;
    PyObject *key_separator;
    PyObject *item_separator;
    char sort_keys;
    char skipkeys;
    int allow_nan;
    PyCFunction fast_encode;
} PyEncoderObject;

static PyMemberDef encoder_members[] = {
    {"markers", T_OBJECT, offsetof(PyEncoderObject, markers), READONLY, "markers"},
    {"default", T_OBJECT, offsetof(PyEncoderObject, defaultfn), READONLY, "default"},
    {"encoder", T_OBJECT, offsetof(PyEncoderObject, encoder), READONLY, "encoder"},
    {"indent", T_OBJECT, offsetof(PyEncoderObject, indent), READONLY, "indent"},
    {"key_separator", T_OBJECT, offsetof(PyEncoderObject, key_separator), READONLY, "key_separator"},
    {"item_separator", T_OBJECT, offsetof(PyEncoderObject, item_separator), READONLY, "item_separator"},
    {"sort_keys", T_BOOL, offsetof(PyEncoderObject, sort_keys), READONLY, "sort_keys"},
    {"skipkeys", T_BOOL, offsetof(PyEncoderObject, skipkeys), READONLY, "skipkeys"},
    {NULL}
};

/* Forward decls */

static PyObject *
ascii_escape_unicode(PyObject *pystr);
static PyObject *
py_encode_basestring_ascii(PyObject* Py_UNUSED(self), PyObject *pystr);
static PyObject *
scan_once_unicode(PyScannerObject *s, PyObject *pystr, Py_ssize_t idx, Py_ssize_t *next_idx_ptr);
static PyObject *
_build_rval_index_tuple(PyObject *rval, Py_ssize_t idx);
static PyObject *
scanner_new(PyTypeObject *type, PyObject *args, PyObject *kwds);
static void
scanner_dealloc(PyObject *self);
static int
scanner_clear(PyScannerObject *self);
static PyObject *
encoder_new(PyTypeObject *type, PyObject *args, PyObject *kwds);
static void
encoder_dealloc(PyObject *self);
static int
encoder_clear(PyEncoderObject *self);
static int
encoder_listencode_list(PyEncoderObject *s, _PyUnicodeWriter *writer, PyObject *seq);
static int
encoder_listencode_obj(PyEncoderObject *s, _PyUnicodeWriter *writer, PyObject *obj);
static int
encoder_listencode_dict(PyEncoderObject *s, _PyUnicodeWriter *writer, PyObject *dct);
static PyObject *
_encoded_const(PyObject *obj);
static void
raise_errmsg(const char *msg, PyObject *s, Py_ssize_t end);
static PyObject *
encoder_encode_string(PyEncoderObject *s, PyObject *obj);
static PyObject *
encoder_encode_float(PyEncoderObject *s, PyObject *obj);

#define S_CHAR(c) (c >= ' ' && c <= '~' && c != '\\' && c != '"')
#define IS_WHITESPACE(c) (((c) == ' ') || ((c) == '\t') || ((c) == '\n') || ((c) == '\r'))

static Py_ssize_t
ascii_escape_unichar(Py_UCS4 c, unsigned char *output, Py_ssize_t chars)
{
    /* Escape unicode code point c to ASCII escape sequences
    in char *output. output must have at least 12 bytes unused to
    accommodate an escaped surrogate pair "\uXXXX\uXXXX" */
    output[chars++] = '\\';
    switch (c) {
        case '\\': output[chars++] = c; break;
        case '"': output[chars++] = c; break;
        case '\b': output[chars++] = 'b'; break;
        case '\f': output[chars++] = 'f'; break;
        case '\n': output[chars++] = 'n'; break;
        case '\r': output[chars++] = 'r'; break;
        case '\t': output[chars++] = 't'; break;
        default:
            if (c >= 0x10000) {
                /* UTF-16 surrogate pair */
                Py_UCS4 v = Py_UNICODE_HIGH_SURROGATE(c);
                output[chars++] = 'u';
                output[chars++] = Py_hexdigits[(v >> 12) & 0xf];
                output[chars++] = Py_hexdigits[(v >>  8) & 0xf];
                output[chars++] = Py_hexdigits[(v >>  4) & 0xf];
                output[chars++] = Py_hexdigits[(v      ) & 0xf];
                c = Py_UNICODE_LOW_SURROGATE(c);
                output[chars++] = '\\';
            }
            output[chars++] = 'u';
            output[chars++] = Py_hexdigits[(c >> 12) & 0xf];
            output[chars++] = Py_hexdigits[(c >>  8) & 0xf];
            output[chars++] = Py_hexdigits[(c >>  4) & 0xf];
            output[chars++] = Py_hexdigits[(c      ) & 0xf];
    }
    return chars;
}

static PyObject *
ascii_escape_unicode(PyObject *pystr)
{
    /* Take a PyUnicode pystr and return a new ASCII-only escaped PyUnicode */
    Py_ssize_t i;
    Py_ssize_t input_chars;
    Py_ssize_t output_size;
    Py_ssize_t chars;
    PyObject *rval;
    const void *input;
    Py_UCS1 *output;
    int kind;

    if (PyUnicode_READY(pystr) == -1)
        return NULL;

    input_chars = PyUnicode_GET_LENGTH(pystr);
    input = PyUnicode_DATA(pystr);
    kind = PyUnicode_KIND(pystr);

    /* Compute the output size */
    for (i = 0, output_size = 2; i < input_chars; i++) {
        Py_UCS4 c = PyUnicode_READ(kind, input, i);
        Py_ssize_t d;
        if (S_CHAR(c)) {
            d = 1;
        }
        else {
            switch(c) {
            case '\\': case '"': case '\b': case '\f':
            case '\n': case '\r': case '\t':
                d = 2; break;
            default:
                d = c >= 0x10000 ? 12 : 6;
            }
        }
        if (output_size > PY_SSIZE_T_MAX - d) {
            PyErr_SetString(PyExc_OverflowError, "string is too long to escape");
            return NULL;
        }
        output_size += d;
    }

    rval = PyUnicode_New(output_size, 127);
    if (rval == NULL) {
        return NULL;
    }
    output = PyUnicode_1BYTE_DATA(rval);
    chars = 0;
    output[chars++] = '"';
    for (i = 0; i < input_chars; i++) {
        Py_UCS4 c = PyUnicode_READ(kind, input, i);
        if (S_CHAR(c)) {
            output[chars++] = c;
        }
        else {
            chars = ascii_escape_unichar(c, output, chars);
        }
    }
    output[chars++] = '"';
#ifdef Py_DEBUG
    assert(_PyUnicode_CheckConsistency(rval, 1));
#endif
    return rval;
}

static PyObject *
escape_unicode(PyObject *pystr)
{
    /* Take a PyUnicode pystr and return a new escaped PyUnicode */
    Py_ssize_t i;
    Py_ssize_t input_chars;
    Py_ssize_t output_size;
    Py_ssize_t chars;
    PyObject *rval;
    const void *input;
    int kind;
    Py_UCS4 maxchar;

    if (PyUnicode_READY(pystr) == -1)
        return NULL;

    maxchar = PyUnicode_MAX_CHAR_VALUE(pystr);
    input_chars = PyUnicode_GET_LENGTH(pystr);
    input = PyUnicode_DATA(pystr);
    kind = PyUnicode_KIND(pystr);

    /* Compute the output size */
    for (i = 0, output_size = 2; i < input_chars; i++) {
        Py_UCS4 c = PyUnicode_READ(kind, input, i);
        Py_ssize_t d;
        switch (c) {
        case '\\': case '"': case '\b': case '\f':
        case '\n': case '\r': case '\t':
            d = 2;
            break;
        default:
            if (c <= 0x1f)
                d = 6;
            else
                d = 1;
        }
        if (output_size > PY_SSIZE_T_MAX - d) {
            PyErr_SetString(PyExc_OverflowError, "string is too long to escape");
            return NULL;
        }
        output_size += d;
    }

    rval = PyUnicode_New(output_size, maxchar);
    if (rval == NULL)
        return NULL;

    kind = PyUnicode_KIND(rval);

#define ENCODE_OUTPUT do { \
        chars = 0; \
        output[chars++] = '"'; \
        for (i = 0; i < input_chars; i++) { \
            Py_UCS4 c = PyUnicode_READ(kind, input, i); \
            switch (c) { \
            case '\\': output[chars++] = '\\'; output[chars++] = c; break; \
            case '"':  output[chars++] = '\\'; output[chars++] = c; break; \
            case '\b': output[chars++] = '\\'; output[chars++] = 'b'; break; \
            case '\f': output[chars++] = '\\'; output[chars++] = 'f'; break; \
            case '\n': output[chars++] = '\\'; output[chars++] = 'n'; break; \
            case '\r': output[chars++] = '\\'; output[chars++] = 'r'; break; \
            case '\t': output[chars++] = '\\'; output[chars++] = 't'; break; \
            default: \
                if (c <= 0x1f) { \
                    output[chars++] = '\\'; \
                    output[chars++] = 'u'; \
                    output[chars++] = '0'; \
                    output[chars++] = '0'; \
                    output[chars++] = Py_hexdigits[(c >> 4) & 0xf]; \
                    output[chars++] = Py_hexdigits[(c     ) & 0xf]; \
                } else { \
                    output[chars++] = c; \
                } \
            } \
        } \
        output[chars++] = '"'; \
    } while (0)

    if (kind == PyUnicode_1BYTE_KIND) {
        Py_UCS1 *output = PyUnicode_1BYTE_DATA(rval);
        ENCODE_OUTPUT;
    } else if (kind == PyUnicode_2BYTE_KIND) {
        Py_UCS2 *output = PyUnicode_2BYTE_DATA(rval);
        ENCODE_OUTPUT;
    } else {
        Py_UCS4 *output = PyUnicode_4BYTE_DATA(rval);
        assert(kind == PyUnicode_4BYTE_KIND);
        ENCODE_OUTPUT;
    }
#undef ENCODE_OUTPUT

#ifdef Py_DEBUG
    assert(_PyUnicode_CheckConsistency(rval, 1));
#endif
    return rval;
}

static void
raise_errmsg(const char *msg, PyObject *s, Py_ssize_t end)
{
    /* Use JSONDecodeError exception to raise a nice looking ValueError subclass */
    _Py_static_string(PyId_decoder, "json.decoder");
    PyObject *decoder = _PyImport_GetModuleId(&PyId_decoder);
    if (decoder == NULL) {
        return;
    }

    _Py_IDENTIFIER(JSONDecodeError);
    PyObject *JSONDecodeError = _PyObject_GetAttrId(decoder, &PyId_JSONDecodeError);
    Py_DECREF(decoder);
    if (JSONDecodeError == NULL) {
        return;
    }

    PyObject *exc;
    exc = PyObject_CallFunction(JSONDecodeError, "zOn", msg, s, end);
    Py_DECREF(JSONDecodeError);
    if (exc) {
        PyErr_SetObject(JSONDecodeError, exc);
        Py_DECREF(exc);
    }
}

static void
raise_stop_iteration(Py_ssize_t idx)
{
    PyObject *value = PyLong_FromSsize_t(idx);
    if (value != NULL) {
        PyErr_SetObject(PyExc_StopIteration, value);
        Py_DECREF(value);
    }
}

static PyObject *
_build_rval_index_tuple(PyObject *rval, Py_ssize_t idx) {
    /* return (rval, idx) tuple, stealing reference to rval */
    PyObject *tpl;
    PyObject *pyidx;
    /*
    steal a reference to rval, returns (rval, idx)
    */
    if (rval == NULL) {
        return NULL;
    }
    pyidx = PyLong_FromSsize_t(idx);
    if (pyidx == NULL) {
        Py_DECREF(rval);
        return NULL;
    }
    tpl = PyTuple_New(2);
    if (tpl == NULL) {
        Py_DECREF(pyidx);
        Py_DECREF(rval);
        return NULL;
    }
    PyTuple_SET_ITEM(tpl, 0, rval);
    PyTuple_SET_ITEM(tpl, 1, pyidx);
    return tpl;
}

static PyObject *
scanstring_unicode(PyObject *pystr, Py_ssize_t end, int strict, Py_ssize_t *next_end_ptr)
{
    /* Read the JSON string from PyUnicode pystr.
    end is the index of the first character after the quote.
    if strict is zero then literal control characters are allowed
    *next_end_ptr is a return-by-reference index of the character
        after the end quote

    Return value is a new PyUnicode
    */
    PyObject *rval = NULL;
    Py_ssize_t len;
    Py_ssize_t begin = end - 1;
    Py_ssize_t next /* = begin */;
    const void *buf;
    int kind;

    if (PyUnicode_READY(pystr) == -1)
        return 0;

    _PyUnicodeWriter writer;
    _PyUnicodeWriter_Init(&writer);
    writer.overallocate = 1;

    len = PyUnicode_GET_LENGTH(pystr);
    buf = PyUnicode_DATA(pystr);
    kind = PyUnicode_KIND(pystr);

    if (end < 0 || len < end) {
        PyErr_SetString(PyExc_ValueError, "end is out of bounds");
        goto bail;
    }
    while (1) {
        /* Find the end of the string or the next escape */
        Py_UCS4 c;
        {
            // Use tight scope variable to help register allocation.
            Py_UCS4 d = 0;
            for (next = end; next < len; next++) {
                d = PyUnicode_READ(kind, buf, next);
                if (d == '"' || d == '\\') {
                    break;
                }
                if (d <= 0x1f && strict) {
                    raise_errmsg("Invalid control character at", pystr, next);
                    goto bail;
                }
            }
            c = d;
        }

        if (c == '"') {
            // Fast path for simple case.
            if (writer.buffer == NULL) {
                PyObject *ret = PyUnicode_Substring(pystr, end, next);
                if (ret == NULL) {
                    goto bail;
                }
                *next_end_ptr = next + 1;;
                return ret;
            }
        }
        else if (c != '\\') {
            raise_errmsg("Unterminated string starting at", pystr, begin);
            goto bail;
        }

        /* Pick up this chunk if it's not zero length */
        if (next != end) {
            if (_PyUnicodeWriter_WriteSubstring(&writer, pystr, end, next) < 0) {
                goto bail;
            }
        }
        next++;
        if (c == '"') {
            end = next;
            break;
        }
        if (next == len) {
            raise_errmsg("Unterminated string starting at", pystr, begin);
            goto bail;
        }
        c = PyUnicode_READ(kind, buf, next);
        if (c != 'u') {
            /* Non-unicode backslash escapes */
            end = next + 1;
            switch (c) {
                case '"': break;
                case '\\': break;
                case '/': break;
                case 'b': c = '\b'; break;
                case 'f': c = '\f'; break;
                case 'n': c = '\n'; break;
                case 'r': c = '\r'; break;
                case 't': c = '\t'; break;
                default: c = 0;
            }
            if (c == 0) {
                raise_errmsg("Invalid \\escape", pystr, end - 2);
                goto bail;
            }
        }
        else {
            c = 0;
            next++;
            end = next + 4;
            if (end >= len) {
                raise_errmsg("Invalid \\uXXXX escape", pystr, next - 1);
                goto bail;
            }
            /* Decode 4 hex digits */
            for (; next < end; next++) {
                Py_UCS4 digit = PyUnicode_READ(kind, buf, next);
                c <<= 4;
                switch (digit) {
                    case '0': case '1': case '2': case '3': case '4':
                    case '5': case '6': case '7': case '8': case '9':
                        c |= (digit - '0'); break;
                    case 'a': case 'b': case 'c': case 'd': case 'e':
                    case 'f':
                        c |= (digit - 'a' + 10); break;
                    case 'A': case 'B': case 'C': case 'D': case 'E':
                    case 'F':
                        c |= (digit - 'A' + 10); break;
                    default:
                        raise_errmsg("Invalid \\uXXXX escape", pystr, end - 5);
                        goto bail;
                }
            }
            /* Surrogate pair */
            if (Py_UNICODE_IS_HIGH_SURROGATE(c) && end + 6 < len &&
                PyUnicode_READ(kind, buf, next++) == '\\' &&
                PyUnicode_READ(kind, buf, next++) == 'u') {
                Py_UCS4 c2 = 0;
                end += 6;
                /* Decode 4 hex digits */
                for (; next < end; next++) {
                    Py_UCS4 digit = PyUnicode_READ(kind, buf, next);
                    c2 <<= 4;
                    switch (digit) {
                        case '0': case '1': case '2': case '3': case '4':
                        case '5': case '6': case '7': case '8': case '9':
                            c2 |= (digit - '0'); break;
                        case 'a': case 'b': case 'c': case 'd': case 'e':
                        case 'f':
                            c2 |= (digit - 'a' + 10); break;
                        case 'A': case 'B': case 'C': case 'D': case 'E':
                        case 'F':
                            c2 |= (digit - 'A' + 10); break;
                        default:
                            raise_errmsg("Invalid \\uXXXX escape", pystr, end - 5);
                            goto bail;
                    }
                }
                if (Py_UNICODE_IS_LOW_SURROGATE(c2))
                    c = Py_UNICODE_JOIN_SURROGATES(c, c2);
                else
                    end -= 6;
            }
        }
        if (_PyUnicodeWriter_WriteChar(&writer, c) < 0) {
            goto bail;
        }
    }

    rval = _PyUnicodeWriter_Finish(&writer);
    *next_end_ptr = end;
    return rval;

bail:
    *next_end_ptr = -1;
    _PyUnicodeWriter_Dealloc(&writer);
    return NULL;
}

PyDoc_STRVAR(pydoc_scanstring,
    "scanstring(string, end, strict=True) -> (string, end)\n"
    "\n"
    "Scan the string s for a JSON string. End is the index of the\n"
    "character in s after the quote that started the JSON string.\n"
    "Unescapes all valid JSON string escape sequences and raises ValueError\n"
    "on attempt to decode an invalid string. If strict is False then literal\n"
    "control characters are allowed in the string.\n"
    "\n"
    "Returns a tuple of the decoded string and the index of the character in s\n"
    "after the end quote."
);

static PyObject *
py_scanstring(PyObject* Py_UNUSED(self), PyObject *args)
{
    PyObject *pystr;
    PyObject *rval;
    Py_ssize_t end;
    Py_ssize_t next_end = -1;
    int strict = 1;
    if (!PyArg_ParseTuple(args, "On|i:scanstring", &pystr, &end, &strict)) {
        return NULL;
    }
    if (PyUnicode_Check(pystr)) {
        rval = scanstring_unicode(pystr, end, strict, &next_end);
    }
    else {
        PyErr_Format(PyExc_TypeError,
                     "first argument must be a string, not %.80s",
                     Py_TYPE(pystr)->tp_name);
        return NULL;
    }
    return _build_rval_index_tuple(rval, next_end);
}

PyDoc_STRVAR(pydoc_encode_basestring_ascii,
    "encode_basestring_ascii(string) -> string\n"
    "\n"
    "Return an ASCII-only JSON representation of a Python string"
);

static PyObject *
py_encode_basestring_ascii(PyObject* Py_UNUSED(self), PyObject *pystr)
{
    PyObject *rval;
    /* Return an ASCII-only JSON representation of a Python string */
    /* METH_O */
    if (PyUnicode_Check(pystr)) {
        rval = ascii_escape_unicode(pystr);
    }
    else {
        PyErr_Format(PyExc_TypeError,
                     "first argument must be a string, not %.80s",
                     Py_TYPE(pystr)->tp_name);
        return NULL;
    }
    return rval;
}


PyDoc_STRVAR(pydoc_encode_basestring,
    "encode_basestring(string) -> string\n"
    "\n"
    "Return a JSON representation of a Python string"
);

static PyObject *
py_encode_basestring(PyObject* Py_UNUSED(self), PyObject *pystr)
{
    PyObject *rval;
    /* Return a JSON representation of a Python string */
    /* METH_O */
    if (PyUnicode_Check(pystr)) {
        rval = escape_unicode(pystr);
    }
    else {
        PyErr_Format(PyExc_TypeError,
                     "first argument must be a string, not %.80s",
                     Py_TYPE(pystr)->tp_name);
        return NULL;
    }
    return rval;
}

static void
scanner_dealloc(PyObject *self)
{
    PyTypeObject *tp = Py_TYPE(self);
    /* bpo-31095: UnTrack is needed before calling any callbacks */
    PyObject_GC_UnTrack(self);
    scanner_clear((PyScannerObject *)self);
    tp->tp_free(self);
    Py_DECREF(tp);
}

static int
scanner_traverse(PyScannerObject *self, visitproc visit, void *arg)
{
    Py_VISIT(Py_TYPE(self));
    Py_VISIT(self->object_hook);
    Py_VISIT(self->object_pairs_hook);
    Py_VISIT(self->parse_float);
    Py_VISIT(self->parse_int);
    Py_VISIT(self->parse_constant);
    Py_VISIT(self->memo);
    return 0;
}

static int
scanner_clear(PyScannerObject *self)
{
    Py_CLEAR(self->object_hook);
    Py_CLEAR(self->object_pairs_hook);
    Py_CLEAR(self->parse_float);
    Py_CLEAR(self->parse_int);
    Py_CLEAR(self->parse_constant);
    Py_CLEAR(self->memo);
    return 0;
}

static PyObject *
_parse_object_unicode(PyScannerObject *s, PyObject *pystr, Py_ssize_t idx, Py_ssize_t *next_idx_ptr)
{
    /* Read a JSON object from PyUnicode pystr.
    idx is the index of the first character after the opening curly brace.
    *next_idx_ptr is a return-by-reference index to the first character after
        the closing curly brace.

    Returns a new PyObject (usually a dict, but object_hook can change that)
    */
    const void *str;
    int kind;
    Py_ssize_t end_idx;
    PyObject *val = NULL;
    PyObject *rval = NULL;
    PyObject *key = NULL;
    int has_pairs_hook = (s->object_pairs_hook != Py_None);
    Py_ssize_t next_idx;

    if (PyUnicode_READY(pystr) == -1)
        return NULL;

    str = PyUnicode_DATA(pystr);
    kind = PyUnicode_KIND(pystr);
    end_idx = PyUnicode_GET_LENGTH(pystr) - 1;

    if (has_pairs_hook)
        rval = PyList_New(0);
    else
        rval = PyDict_New();
    if (rval == NULL)
        return NULL;

    /* skip whitespace after { */
    while (idx <= end_idx && IS_WHITESPACE(PyUnicode_READ(kind,str, idx))) idx++;

    /* only loop if the object is non-empty */
    if (idx > end_idx || PyUnicode_READ(kind, str, idx) != '}') {
        while (1) {
            PyObject *memokey;

            /* read key */
            if (idx > end_idx || PyUnicode_READ(kind, str, idx) != '"') {
                raise_errmsg("Expecting property name enclosed in double quotes", pystr, idx);
                goto bail;
            }
            key = scanstring_unicode(pystr, idx + 1, s->strict, &next_idx);
            if (key == NULL)
                goto bail;
            memokey = PyDict_SetDefault(s->memo, key, key);
            if (memokey == NULL) {
                goto bail;
            }
            Py_INCREF(memokey);
            Py_DECREF(key);
            key = memokey;
            idx = next_idx;

            /* skip whitespace between key and : delimiter, read :, skip whitespace */
            while (idx <= end_idx && IS_WHITESPACE(PyUnicode_READ(kind, str, idx))) idx++;
            if (idx > end_idx || PyUnicode_READ(kind, str, idx) != ':') {
                raise_errmsg("Expecting ':' delimiter", pystr, idx);
                goto bail;
            }
            idx++;
            while (idx <= end_idx && IS_WHITESPACE(PyUnicode_READ(kind, str, idx))) idx++;

            /* read any JSON term */
            val = scan_once_unicode(s, pystr, idx, &next_idx);
            if (val == NULL)
                goto bail;

            if (has_pairs_hook) {
                PyObject *item = PyTuple_Pack(2, key, val);
                if (item == NULL)
                    goto bail;
                Py_CLEAR(key);
                Py_CLEAR(val);
                if (PyList_Append(rval, item) == -1) {
                    Py_DECREF(item);
                    goto bail;
                }
                Py_DECREF(item);
            }
            else {
                if (PyDict_SetItem(rval, key, val) < 0)
                    goto bail;
                Py_CLEAR(key);
                Py_CLEAR(val);
            }
            idx = next_idx;

            /* skip whitespace before } or , */
            while (idx <= end_idx && IS_WHITESPACE(PyUnicode_READ(kind, str, idx))) idx++;

            /* bail if the object is closed or we didn't get the , delimiter */
            if (idx <= end_idx && PyUnicode_READ(kind, str, idx) == '}')
                break;
            if (idx > end_idx || PyUnicode_READ(kind, str, idx) != ',') {
                raise_errmsg("Expecting ',' delimiter", pystr, idx);
                goto bail;
            }
            idx++;

            /* skip whitespace after , delimiter */
            while (idx <= end_idx && IS_WHITESPACE(PyUnicode_READ(kind, str, idx))) idx++;
        }
    }

    *next_idx_ptr = idx + 1;

    if (has_pairs_hook) {
        val = PyObject_CallOneArg(s->object_pairs_hook, rval);
        Py_DECREF(rval);
        return val;
    }

    /* if object_hook is not None: rval = object_hook(rval) */
    if (s->object_hook != Py_None) {
        val = PyObject_CallOneArg(s->object_hook, rval);
        Py_DECREF(rval);
        return val;
    }
    return rval;
bail:
    Py_XDECREF(key);
    Py_XDECREF(val);
    Py_XDECREF(rval);
    return NULL;
}

static PyObject *
_parse_array_unicode(PyScannerObject *s, PyObject *pystr, Py_ssize_t idx, Py_ssize_t *next_idx_ptr) {
    /* Read a JSON array from PyUnicode pystr.
    idx is the index of the first character after the opening brace.
    *next_idx_ptr is a return-by-reference index to the first character after
        the closing brace.

    Returns a new PyList
    */
    const void *str;
    int kind;
    Py_ssize_t end_idx;
    PyObject *val = NULL;
    PyObject *rval;
    Py_ssize_t next_idx;

    if (PyUnicode_READY(pystr) == -1)
        return NULL;

    rval = PyList_New(0);
    if (rval == NULL)
        return NULL;

    str = PyUnicode_DATA(pystr);
    kind = PyUnicode_KIND(pystr);
    end_idx = PyUnicode_GET_LENGTH(pystr) - 1;

    /* skip whitespace after [ */
    while (idx <= end_idx && IS_WHITESPACE(PyUnicode_READ(kind, str, idx))) idx++;

    /* only loop if the array is non-empty */
    if (idx > end_idx || PyUnicode_READ(kind, str, idx) != ']') {
        while (1) {

            /* read any JSON term  */
            val = scan_once_unicode(s, pystr, idx, &next_idx);
            if (val == NULL)
                goto bail;

            if (PyList_Append(rval, val) == -1)
                goto bail;

            Py_CLEAR(val);
            idx = next_idx;

            /* skip whitespace between term and , */
            while (idx <= end_idx && IS_WHITESPACE(PyUnicode_READ(kind, str, idx))) idx++;

            /* bail if the array is closed or we didn't get the , delimiter */
            if (idx <= end_idx && PyUnicode_READ(kind, str, idx) == ']')
                break;
            if (idx > end_idx || PyUnicode_READ(kind, str, idx) != ',') {
                raise_errmsg("Expecting ',' delimiter", pystr, idx);
                goto bail;
            }
            idx++;

            /* skip whitespace after , */
            while (idx <= end_idx && IS_WHITESPACE(PyUnicode_READ(kind, str, idx))) idx++;
        }
    }

    /* verify that idx < end_idx, PyUnicode_READ(kind, str, idx) should be ']' */
    if (idx > end_idx || PyUnicode_READ(kind, str, idx) != ']') {
        raise_errmsg("Expecting value", pystr, end_idx);
        goto bail;
    }
    *next_idx_ptr = idx + 1;
    return rval;
bail:
    Py_XDECREF(val);
    Py_DECREF(rval);
    return NULL;
}

static PyObject *
_parse_constant(PyScannerObject *s, const char *constant, Py_ssize_t idx, Py_ssize_t *next_idx_ptr) {
    /* Read a JSON constant.
    constant is the constant string that was found
        ("NaN", "Infinity", "-Infinity").
    idx is the index of the first character of the constant
    *next_idx_ptr is a return-by-reference index to the first character after
        the constant.

    Returns the result of parse_constant
    */
    PyObject *cstr;
    PyObject *rval;
    /* constant is "NaN", "Infinity", or "-Infinity" */
    cstr = PyUnicode_InternFromString(constant);
    if (cstr == NULL)
        return NULL;

    /* rval = parse_constant(constant) */
    rval = PyObject_CallOneArg(s->parse_constant, cstr);
    idx += PyUnicode_GET_LENGTH(cstr);
    Py_DECREF(cstr);
    *next_idx_ptr = idx;
    return rval;
}

static PyObject *
_match_number_unicode(PyScannerObject *s, PyObject *pystr, Py_ssize_t start, Py_ssize_t *next_idx_ptr) {
    /* Read a JSON number from PyUnicode pystr.
    idx is the index of the first character of the number
    *next_idx_ptr is a return-by-reference index to the first character after
        the number.

    Returns a new PyObject representation of that number:
        PyLong, or PyFloat.
        May return other types if parse_int or parse_float are set
    */
    const void *str;
    int kind;
    Py_ssize_t end_idx;
    Py_ssize_t idx = start;
    int is_float = 0;
    PyObject *rval;
    PyObject *numstr = NULL;
    PyObject *custom_func;

    if (PyUnicode_READY(pystr) == -1)
        return NULL;

    str = PyUnicode_DATA(pystr);
    kind = PyUnicode_KIND(pystr);
    end_idx = PyUnicode_GET_LENGTH(pystr) - 1;

    /* read a sign if it's there, make sure it's not the end of the string */
    if (PyUnicode_READ(kind, str, idx) == '-') {
        idx++;
        if (idx > end_idx) {
            raise_stop_iteration(start);
            return NULL;
        }
    }

    /* read as many integer digits as we find as long as it doesn't start with 0 */
    if (PyUnicode_READ(kind, str, idx) >= '1' && PyUnicode_READ(kind, str, idx) <= '9') {
        idx++;
        while (idx <= end_idx && PyUnicode_READ(kind, str, idx) >= '0' && PyUnicode_READ(kind, str, idx) <= '9') idx++;
    }
    /* if it starts with 0 we only expect one integer digit */
    else if (PyUnicode_READ(kind, str, idx) == '0') {
        idx++;
    }
    /* no integer digits, error */
    else {
        raise_stop_iteration(start);
        return NULL;
    }

    /* if the next char is '.' followed by a digit then read all float digits */
    if (idx < end_idx && PyUnicode_READ(kind, str, idx) == '.' && PyUnicode_READ(kind, str, idx + 1) >= '0' && PyUnicode_READ(kind, str, idx + 1) <= '9') {
        is_float = 1;
        idx += 2;
        while (idx <= end_idx && PyUnicode_READ(kind, str, idx) >= '0' && PyUnicode_READ(kind, str, idx) <= '9') idx++;
    }

    /* if the next char is 'e' or 'E' then maybe read the exponent (or backtrack) */
    if (idx < end_idx && (PyUnicode_READ(kind, str, idx) == 'e' || PyUnicode_READ(kind, str, idx) == 'E')) {
        Py_ssize_t e_start = idx;
        idx++;

        /* read an exponent sign if present */
        if (idx < end_idx && (PyUnicode_READ(kind, str, idx) == '-' || PyUnicode_READ(kind, str, idx) == '+')) idx++;

        /* read all digits */
        while (idx <= end_idx && PyUnicode_READ(kind, str, idx) >= '0' && PyUnicode_READ(kind, str, idx) <= '9') idx++;

        /* if we got a digit, then parse as float. if not, backtrack */
        if (PyUnicode_READ(kind, str, idx - 1) >= '0' && PyUnicode_READ(kind, str, idx - 1) <= '9') {
            is_float = 1;
        }
        else {
            idx = e_start;
        }
    }

    if (is_float && s->parse_float != (PyObject *)&PyFloat_Type)
        custom_func = s->parse_float;
    else if (!is_float && s->parse_int != (PyObject *) &PyLong_Type)
        custom_func = s->parse_int;
    else
        custom_func = NULL;

    if (custom_func) {
        /* copy the section we determined to be a number */
        numstr = PyUnicode_FromKindAndData(kind,
                                           (char*)str + kind * start,
                                           idx - start);
        if (numstr == NULL)
            return NULL;
        rval = PyObject_CallOneArg(custom_func, numstr);
    }
    else {
        Py_ssize_t i, n;
        char *buf;
        /* Straight conversion to ASCII, to avoid costly conversion of
           decimal unicode digits (which cannot appear here) */
        n = idx - start;
        numstr = PyBytes_FromStringAndSize(NULL, n);
        if (numstr == NULL)
            return NULL;
        buf = PyBytes_AS_STRING(numstr);
        for (i = 0; i < n; i++) {
            buf[i] = (char) PyUnicode_READ(kind, str, i + start);
        }
        if (is_float)
            rval = PyFloat_FromString(numstr);
        else
            rval = PyLong_FromString(buf, NULL, 10);
    }
    Py_DECREF(numstr);
    *next_idx_ptr = idx;
    return rval;
}

static PyObject *
scan_once_unicode(PyScannerObject *s, PyObject *pystr, Py_ssize_t idx, Py_ssize_t *next_idx_ptr)
{
    /* Read one JSON term (of any kind) from PyUnicode pystr.
    idx is the index of the first character of the term
    *next_idx_ptr is a return-by-reference index to the first character after
        the number.

    Returns a new PyObject representation of the term.
    */
    PyObject *res;
    const void *str;
    int kind;
    Py_ssize_t length;

    if (PyUnicode_READY(pystr) == -1)
        return NULL;

    str = PyUnicode_DATA(pystr);
    kind = PyUnicode_KIND(pystr);
    length = PyUnicode_GET_LENGTH(pystr);

    if (idx < 0) {
        PyErr_SetString(PyExc_ValueError, "idx cannot be negative");
        return NULL;
    }
    if (idx >= length) {
        raise_stop_iteration(idx);
        return NULL;
    }

    switch (PyUnicode_READ(kind, str, idx)) {
        case '"':
            /* string */
            return scanstring_unicode(pystr, idx + 1, s->strict, next_idx_ptr);
        case '{':
            /* object */
            if (_Py_EnterRecursiveCall(" while decoding a JSON object "
                                       "from a unicode string"))
                return NULL;
            res = _parse_object_unicode(s, pystr, idx + 1, next_idx_ptr);
            _Py_LeaveRecursiveCall();
            return res;
        case '[':
            /* array */
            if (_Py_EnterRecursiveCall(" while decoding a JSON array "
                                       "from a unicode string"))
                return NULL;
            res = _parse_array_unicode(s, pystr, idx + 1, next_idx_ptr);
            _Py_LeaveRecursiveCall();
            return res;
        case 'n':
            /* null */
            if ((idx + 3 < length) && PyUnicode_READ(kind, str, idx + 1) == 'u' && PyUnicode_READ(kind, str, idx + 2) == 'l' && PyUnicode_READ(kind, str, idx + 3) == 'l') {
                *next_idx_ptr = idx + 4;
                Py_RETURN_NONE;
            }
            break;
        case 't':
            /* true */
            if ((idx + 3 < length) && PyUnicode_READ(kind, str, idx + 1) == 'r' && PyUnicode_READ(kind, str, idx + 2) == 'u' && PyUnicode_READ(kind, str, idx + 3) == 'e') {
                *next_idx_ptr = idx + 4;
                Py_RETURN_TRUE;
            }
            break;
        case 'f':
            /* false */
            if ((idx + 4 < length) && PyUnicode_READ(kind, str, idx + 1) == 'a' &&
                PyUnicode_READ(kind, str, idx + 2) == 'l' &&
                PyUnicode_READ(kind, str, idx + 3) == 's' &&
                PyUnicode_READ(kind, str, idx + 4) == 'e') {
                *next_idx_ptr = idx + 5;
                Py_RETURN_FALSE;
            }
            break;
        case 'N':
            /* NaN */
            if ((idx + 2 < length) && PyUnicode_READ(kind, str, idx + 1) == 'a' &&
                PyUnicode_READ(kind, str, idx + 2) == 'N') {
                return _parse_constant(s, "NaN", idx, next_idx_ptr);
            }
            break;
        case 'I':
            /* Infinity */
            if ((idx + 7 < length) && PyUnicode_READ(kind, str, idx + 1) == 'n' &&
                PyUnicode_READ(kind, str, idx + 2) == 'f' &&
                PyUnicode_READ(kind, str, idx + 3) == 'i' &&
                PyUnicode_READ(kind, str, idx + 4) == 'n' &&
                PyUnicode_READ(kind, str, idx + 5) == 'i' &&
                PyUnicode_READ(kind, str, idx + 6) == 't' &&
                PyUnicode_READ(kind, str, idx + 7) == 'y') {
                return _parse_constant(s, "Infinity", idx, next_idx_ptr);
            }
            break;
        case '-':
            /* -Infinity */
            if ((idx + 8 < length) && PyUnicode_READ(kind, str, idx + 1) == 'I' &&
                PyUnicode_READ(kind, str, idx + 2) == 'n' &&
                PyUnicode_READ(kind, str, idx + 3) == 'f' &&
                PyUnicode_READ(kind, str, idx + 4) == 'i' &&
                PyUnicode_READ(kind, str, idx + 5) == 'n' &&
                PyUnicode_READ(kind, str, idx + 6) == 'i' &&
                PyUnicode_READ(kind, str, idx + 7) == 't' &&
                PyUnicode_READ(kind, str, idx + 8) == 'y') {
                return _parse_constant(s, "-Infinity", idx, next_idx_ptr);
            }
            break;
    }
    /* Didn't find a string, object, array, or named constant. Look for a number. */
    return _match_number_unicode(s, pystr, idx, next_idx_ptr);
}

static PyObject *
scanner_call(PyScannerObject *self, PyObject *args, PyObject *kwds)
{
    /* Python callable interface to scan_once_{str,unicode} */
    PyObject *pystr;
    PyObject *rval;
    Py_ssize_t idx;
    Py_ssize_t next_idx = -1;
    static char *kwlist[] = {"string", "idx", NULL};
    if (!PyArg_ParseTupleAndKeywords(args, kwds, "On:scan_once", kwlist, &pystr, &idx))
        return NULL;

    if (PyUnicode_Check(pystr)) {
        rval = scan_once_unicode(self, pystr, idx, &next_idx);
    }
    else {
        PyErr_Format(PyExc_TypeError,
                 "first argument must be a string, not %.80s",
                 Py_TYPE(pystr)->tp_name);
        return NULL;
    }
    PyDict_Clear(self->memo);
    if (rval == NULL)
        return NULL;
    return _build_rval_index_tuple(rval, next_idx);
}

static PyObject *
scanner_new(PyTypeObject *type, PyObject *args, PyObject *kwds)
{
    PyScannerObject *s;
    PyObject *ctx;
    PyObject *strict;
    static char *kwlist[] = {"context", NULL};

    if (!PyArg_ParseTupleAndKeywords(args, kwds, "O:make_scanner", kwlist, &ctx))
        return NULL;

    s = (PyScannerObject *)type->tp_alloc(type, 0);
    if (s == NULL) {
        return NULL;
    }

    s->memo = PyDict_New();
    if (s->memo == NULL)
        goto bail;

    /* All of these will fail "gracefully" so we don't need to verify them */
    strict = PyObject_GetAttrString(ctx, "strict");
    if (strict == NULL)
        goto bail;
    s->strict = PyObject_IsTrue(strict);
    Py_DECREF(strict);
    if (s->strict < 0)
        goto bail;
    s->object_hook = PyObject_GetAttrString(ctx, "object_hook");
    if (s->object_hook == NULL)
        goto bail;
    s->object_pairs_hook = PyObject_GetAttrString(ctx, "object_pairs_hook");
    if (s->object_pairs_hook == NULL)
        goto bail;
    s->parse_float = PyObject_GetAttrString(ctx, "parse_float");
    if (s->parse_float == NULL)
        goto bail;
    s->parse_int = PyObject_GetAttrString(ctx, "parse_int");
    if (s->parse_int == NULL)
        goto bail;
    s->parse_constant = PyObject_GetAttrString(ctx, "parse_constant");
    if (s->parse_constant == NULL)
        goto bail;

    return (PyObject *)s;

bail:
    Py_DECREF(s);
    return NULL;
}

PyDoc_STRVAR(scanner_doc, "JSON scanner object");

static PyType_Slot PyScannerType_slots[] = {
    {Py_tp_doc, (void *)scanner_doc},
    {Py_tp_dealloc, scanner_dealloc},
    {Py_tp_call, scanner_call},
    {Py_tp_traverse, scanner_traverse},
    {Py_tp_clear, scanner_clear},
    {Py_tp_members, scanner_members},
    {Py_tp_new, scanner_new},
    {0, 0}
};

static PyType_Spec PyScannerType_spec = {
    .name = "_json.Scanner",
    .basicsize = sizeof(PyScannerObject),
    .itemsize = 0,
    .flags = Py_TPFLAGS_DEFAULT | Py_TPFLAGS_HAVE_GC,
    .slots = PyScannerType_slots,
};

static PyObject *
encoder_new(PyTypeObject *type, PyObject *args, PyObject *kwds)
{
    static char *kwlist[] = {"markers", "default", "encoder", "indent", "key_separator", "item_separator", "sort_keys", "skipkeys", "allow_nan", NULL};

    PyEncoderObject *s;
    PyObject *markers, *defaultfn, *encoder, *indent, *key_separator;
    PyObject *item_separator;
    int sort_keys, skipkeys, allow_nan;

    if (!PyArg_ParseTupleAndKeywords(args, kwds, "OOOOUUppp:make_encoder", kwlist,
        &markers, &defaultfn, &encoder, &indent,
        &key_separator, &item_separator,
        &sort_keys, &skipkeys, &allow_nan))
        return NULL;

    if (markers != Py_None && !PyDict_Check(markers)) {
        PyErr_Format(PyExc_TypeError,
                     "make_encoder() argument 1 must be dict or None, "
                     "not %.200s", Py_TYPE(markers)->tp_name);
        return NULL;
    }

    s = (PyEncoderObject *)type->tp_alloc(type, 0);
    if (s == NULL)
        return NULL;

    s->markers = markers;
    s->defaultfn = defaultfn;
    s->encoder = encoder;
    s->indent = indent;
    s->key_separator = key_separator;
    s->item_separator = item_separator;
    s->sort_keys = sort_keys;
    s->skipkeys = skipkeys;
    s->allow_nan = allow_nan;
    s->fast_encode = NULL;
    if (PyCFunction_Check(s->encoder)) {
        PyCFunction f = PyCFunction_GetFunction(s->encoder);
        if (f == (PyCFunction)py_encode_basestring_ascii ||
                f == (PyCFunction)py_encode_basestring) {
            s->fast_encode = f;
        }
    }

    Py_INCREF(s->markers);
    Py_INCREF(s->defaultfn);
    Py_INCREF(s->encoder);
    Py_INCREF(s->indent);
    Py_INCREF(s->key_separator);
    Py_INCREF(s->item_separator);
    return (PyObject *)s;
}

static PyObject *
encoder_call(PyEncoderObject *self, PyObject *args, PyObject *kwds)
{
    /* Python callable interface to encode_listencode_obj */
    static char *kwlist[] = {"obj", "_current_indent_level", NULL};
    PyObject *obj, *result;
    Py_ssize_t indent_level;
    _PyUnicodeWriter writer;

    if (!PyArg_ParseTupleAndKeywords(args, kwds, "On:_iterencode", kwlist,
        &obj, &indent_level))
        return NULL;

    _PyUnicodeWriter_Init(&writer);
    writer.overallocate = 1;

    if (encoder_listencode_obj(self, &writer, obj)) {
        _PyUnicodeWriter_Dealloc(&writer);
        return NULL;
    }

    result = PyTuple_New(1);
    if (result == NULL ||
            PyTuple_SetItem(result, 0, _PyUnicodeWriter_Finish(&writer)) < 0) {
        Py_XDECREF(result);
        return NULL;
    }
    return result;
}

static PyObject *
_encoded_const(PyObject *obj)
{
    /* Return the JSON string representation of None, True, False */
    if (obj == Py_None) {
        _Py_static_string(PyId_null, "null");
        PyObject *s_null = _PyUnicode_FromId(&PyId_null);
        if (s_null == NULL) {
            return NULL;
        }
        return Py_NewRef(s_null);
    }
    else if (obj == Py_True) {
        _Py_static_string(PyId_true, "true");
        PyObject *s_true = _PyUnicode_FromId(&PyId_true);
        if (s_true == NULL) {
            return NULL;
        }
        return Py_NewRef(s_true);
    }
    else if (obj == Py_False) {
        _Py_static_string(PyId_false, "false");
        PyObject *s_false = _PyUnicode_FromId(&PyId_false);
        if (s_false == NULL) {
            return NULL;
        }
        return Py_NewRef(s_false);
    }
    else {
        PyErr_SetString(PyExc_ValueError, "not a const");
        return NULL;
    }
}

static PyObject *
encoder_encode_float(PyEncoderObject *s, PyObject *obj)
{
    /* Return the JSON representation of a PyFloat. */
    double i = PyFloat_AS_DOUBLE(obj);
    if (!Py_IS_FINITE(i)) {
        if (!s->allow_nan) {
            PyErr_SetString(
                    PyExc_ValueError,
                    "Out of range float values are not JSON compliant"
                    );
            return NULL;
        }
        if (i > 0) {
            return PyUnicode_FromString("Infinity");
        }
        else if (i < 0) {
            return PyUnicode_FromString("-Infinity");
        }
        else {
            return PyUnicode_FromString("NaN");
        }
    }
    return PyFloat_Type.tp_repr(obj);
}

static PyObject *
encoder_encode_string(PyEncoderObject *s, PyObject *obj)
{
    /* Return the JSON representation of a string */
    PyObject *encoded;

    if (s->fast_encode) {
        return s->fast_encode(NULL, obj);
    }
    encoded = PyObject_CallOneArg(s->encoder, obj);
    if (encoded != NULL && !PyUnicode_Check(encoded)) {
        PyErr_Format(PyExc_TypeError,
                     "encoder() must return a string, not %.80s",
                     Py_TYPE(encoded)->tp_name);
        Py_DECREF(encoded);
        return NULL;
    }
    return encoded;
}

static int
_steal_accumulate(_PyUnicodeWriter *writer, PyObject *stolen)
{
    /* Append stolen and then decrement its reference count */
    int rval = _PyUnicodeWriter_WriteStr(writer, stolen);
    Py_DECREF(stolen);
    return rval;
}

static int
encoder_listencode_obj(PyEncoderObject *s, _PyUnicodeWriter *writer,
                       PyObject *obj)
{
    /* Encode Python object obj to a JSON term */
    PyObject *newobj;
    int rv;

    if (obj == Py_None) {
      return _PyUnicodeWriter_WriteASCIIString(writer, "null", 4);
    }
    else if (obj == Py_True) {
      return _PyUnicodeWriter_WriteASCIIString(writer, "true", 4);
    }
    else if (obj == Py_False) {
      return _PyUnicodeWriter_WriteASCIIString(writer, "false", 5);
    }
    else if (PyUnicode_Check(obj)) {
        PyObject *encoded = encoder_encode_string(s, obj);
        if (encoded == NULL)
            return -1;
        return _steal_accumulate(writer, encoded);
    }
    else if (PyLong_Check(obj)) {
        PyObject *encoded = PyLong_Type.tp_repr(obj);
        if (encoded == NULL)
            return -1;
        return _steal_accumulate(writer, encoded);
    }
    else if (PyFloat_Check(obj)) {
        PyObject *encoded = encoder_encode_float(s, obj);
        if (encoded == NULL)
            return -1;
        return _steal_accumulate(writer, encoded);
    }
    else if (PyList_Check(obj) || PyTuple_Check(obj)) {
        if (_Py_EnterRecursiveCall(" while encoding a JSON object"))
            return -1;
        rv = encoder_listencode_list(s, writer, obj);
        _Py_LeaveRecursiveCall();
        return rv;
    }
    else if (PyDict_Check(obj)) {
        if (_Py_EnterRecursiveCall(" while encoding a JSON object"))
            return -1;
        rv = encoder_listencode_dict(s, writer, obj);
        _Py_LeaveRecursiveCall();
        return rv;
    }
    else {
        PyObject *ident = NULL;
        if (s->markers != Py_None) {
            int has_key;
            ident = PyLong_FromVoidPtr(obj);
            if (ident == NULL)
                return -1;
            has_key = PyDict_Contains(s->markers, ident);
            if (has_key) {
                if (has_key != -1)
                    PyErr_SetString(PyExc_ValueError, "Circular reference detected");
                Py_DECREF(ident);
                return -1;
            }
            if (PyDict_SetItem(s->markers, ident, obj)) {
                Py_DECREF(ident);
                return -1;
            }
        }
        newobj = PyObject_CallOneArg(s->defaultfn, obj);
        if (newobj == NULL) {
            Py_XDECREF(ident);
            return -1;
        }

        if (_Py_EnterRecursiveCall(" while encoding a JSON object")) {
            Py_DECREF(newobj);
            Py_XDECREF(ident);
            return -1;
        }
        rv = encoder_listencode_obj(s, writer, newobj);
        _Py_LeaveRecursiveCall();

        Py_DECREF(newobj);
        if (rv) {
            Py_XDECREF(ident);
            return -1;
        }
        if (ident != NULL) {
            if (PyDict_DelItem(s->markers, ident)) {
                Py_XDECREF(ident);
                return -1;
            }
            Py_XDECREF(ident);
        }
        return rv;
    }
}

static int
encoder_encode_key_value(PyEncoderObject *s, _PyUnicodeWriter *writer, bool *first,
                         PyObject *key, PyObject *value, Py_ssize_t indent_level)
{
    PyObject *keystr = NULL;
    PyObject *encoded;

    if (PyUnicode_Check(key)) {
        Py_INCREF(key);
        keystr = key;
    }
    else if (PyFloat_Check(key)) {
        keystr = encoder_encode_float(s, key);
    }
    else if (key == Py_True || key == Py_False || key == Py_None) {
                    /* This must come before the PyLong_Check because
                       True and False are also 1 and 0.*/
        keystr = _encoded_const(key);
    }
    else if (PyLong_Check(key)) {
        keystr = PyLong_Type.tp_repr(key);
    }
    else if (s->skipkeys) {
        return 0;
    }
    else {
        PyErr_Format(PyExc_TypeError,
                     "keys must be str, int, float, bool or None, "
                     "not %.100s", Py_TYPE(key)->tp_name);
        return -1;
    }

    if (keystr == NULL) {
        return -1;
    }

    if (*first) {
        *first = false;
    } 
    else {
        if (_PyUnicodeWriter_WriteStr(writer, s->item_separator) < 0) {
            Py_DECREF(keystr);
            return -1;
        }
    }

    encoded = encoder_encode_string(s, keystr);
    Py_DECREF(keystr);
    if (encoded == NULL) {
        return -1;
    }

    if (_steal_accumulate(writer, encoded) < 0) {
        return -1;
    }
    if (_PyUnicodeWriter_WriteStr(writer, s->key_separator) < 0) {
        return -1;
    }
    if (encoder_listencode_obj(s, writer, value, indent_level) < 0) {
        return -1;
    }
    return 0;
}

static int
encoder_listencode_dict(PyEncoderObject *s, _PyUnicodeWriter *writer,
                        PyObject *dct)
{
    /* Encode Python dict dct a JSON term */
    PyObject *ident = NULL;
    PyObject *items = NULL;
    PyObject *key, *value;
    bool first = true;

    if (PyDict_GET_SIZE(dct) == 0)  /* Fast path */
        return _PyUnicodeWriter_WriteASCIIString(writer, "{}", 2);

    if (s->markers != Py_None) {
        int has_key;
        ident = PyLong_FromVoidPtr(dct);
        if (ident == NULL)
            goto bail;
        has_key = PyDict_Contains(s->markers, ident);
        if (has_key) {
            if (has_key != -1)
                PyErr_SetString(PyExc_ValueError, "Circular reference detected");
            goto bail;
        }
        if (PyDict_SetItem(s->markers, ident, dct)) {
            goto bail;
        }
    }

    if (_PyUnicodeWriter_WriteChar(writer, '{'))
        goto bail;

<<<<<<< HEAD
    items = PyMapping_Items(dct);
    if (items == NULL)
        goto bail;
    if (s->sort_keys && PyList_Sort(items) < 0) {
        Py_DECREF(items);
        goto bail;
    }
    it = PyObject_GetIter(items);
    Py_DECREF(items);
    if (it == NULL)
        goto bail;
    idx = 0;
    while ((item = PyIter_Next(it)) != NULL) {
        PyObject *encoded, *key, *value;
        if (!PyTuple_Check(item) || PyTuple_GET_SIZE(item) != 2) {
            PyErr_SetString(PyExc_ValueError, "items must return 2-tuples");
=======
    if (s->indent != Py_None) {
        /* TODO: DOES NOT RUN */
        indent_level += 1;
        /*
            newline_indent = '\n' + (' ' * (_indent * _current_indent_level))
            separator = _item_separator + newline_indent
            buf += newline_indent
        */
    }

    if (s->sort_keys) {

        items = PyDict_Items(dct);
        if (items == NULL || PyList_Sort(items) < 0)
>>>>>>> 330f1d58
            goto bail;

        for (Py_ssize_t  i = 0; i < PyList_GET_SIZE(items); i++) {
            PyObject *item = PyList_GET_ITEM(items, i);

            if (!PyTuple_Check(item) || PyTuple_GET_SIZE(item) != 2) {
                PyErr_SetString(PyExc_ValueError, "items must return 2-tuples");
                goto bail;
            }

            key = PyTuple_GET_ITEM(item, 0);
            value = PyTuple_GET_ITEM(item, 1);
            if (encoder_encode_key_value(s, writer, &first, key, value, indent_level) < 0)
                goto bail;
        }
        Py_CLEAR(items);

    } else {
        Py_ssize_t pos = 0;
        while (PyDict_Next(dct, &pos, &key, &value)) {
            if (encoder_encode_key_value(s, writer, &first, key, value, indent_level) < 0)
                goto bail;
        }
<<<<<<< HEAD
        Py_DECREF(encoded);
        if (_PyUnicodeWriter_WriteStr(writer, s->key_separator))
            goto bail;

        value = PyTuple_GET_ITEM(item, 1);
        if (encoder_listencode_obj(s, writer, value))
            goto bail;
        idx += 1;
        Py_DECREF(item);
=======
>>>>>>> 330f1d58
    }

    if (ident != NULL) {
        if (PyDict_DelItem(s->markers, ident))
            goto bail;
        Py_CLEAR(ident);
    }
    if (_PyUnicodeWriter_WriteChar(writer, '}'))
        goto bail;
    return 0;

bail:
    Py_XDECREF(items);
    Py_XDECREF(ident);
    return -1;
}

static int
encoder_listencode_list(PyEncoderObject *s, _PyUnicodeWriter *writer,
                        PyObject *seq)
{
    PyObject *ident = NULL;
    PyObject *s_fast = NULL;
    Py_ssize_t i;

    ident = NULL;
    s_fast = PySequence_Fast(seq, "_iterencode_list needs a sequence");
    if (s_fast == NULL)
        return -1;
    if (PySequence_Fast_GET_SIZE(s_fast) == 0) {
        Py_DECREF(s_fast);
        return _PyUnicodeWriter_WriteASCIIString(writer, "[]", 2);
    }

    if (s->markers != Py_None) {
        int has_key;
        ident = PyLong_FromVoidPtr(seq);
        if (ident == NULL)
            goto bail;
        has_key = PyDict_Contains(s->markers, ident);
        if (has_key) {
            if (has_key != -1)
                PyErr_SetString(PyExc_ValueError, "Circular reference detected");
            goto bail;
        }
        if (PyDict_SetItem(s->markers, ident, seq)) {
            goto bail;
        }
    }

    if (_PyUnicodeWriter_WriteChar(writer, '['))
        goto bail;
    for (i = 0; i < PySequence_Fast_GET_SIZE(s_fast); i++) {
        PyObject *obj = PySequence_Fast_GET_ITEM(s_fast, i);
        if (i) {
            if (_PyUnicodeWriter_WriteStr(writer, s->item_separator))
                goto bail;
        }
        if (encoder_listencode_obj(s, writer, obj))
            goto bail;
    }
    if (ident != NULL) {
        if (PyDict_DelItem(s->markers, ident))
            goto bail;
        Py_CLEAR(ident);
    }

    if (_PyUnicodeWriter_WriteChar(writer, ']'))
        goto bail;
    Py_DECREF(s_fast);
    return 0;

bail:
    Py_XDECREF(ident);
    Py_DECREF(s_fast);
    return -1;
}

static void
encoder_dealloc(PyObject *self)
{
    PyTypeObject *tp = Py_TYPE(self);
    /* bpo-31095: UnTrack is needed before calling any callbacks */
    PyObject_GC_UnTrack(self);
    encoder_clear((PyEncoderObject *)self);
    tp->tp_free(self);
    Py_DECREF(tp);
}

static int
encoder_traverse(PyEncoderObject *self, visitproc visit, void *arg)
{
    Py_VISIT(Py_TYPE(self));
    Py_VISIT(self->markers);
    Py_VISIT(self->defaultfn);
    Py_VISIT(self->encoder);
    Py_VISIT(self->indent);
    Py_VISIT(self->key_separator);
    Py_VISIT(self->item_separator);
    return 0;
}

static int
encoder_clear(PyEncoderObject *self)
{
    /* Deallocate Encoder */
    Py_CLEAR(self->markers);
    Py_CLEAR(self->defaultfn);
    Py_CLEAR(self->encoder);
    Py_CLEAR(self->indent);
    Py_CLEAR(self->key_separator);
    Py_CLEAR(self->item_separator);
    return 0;
}

PyDoc_STRVAR(encoder_doc, "_iterencode(obj, _current_indent_level) -> iterable");

static PyType_Slot PyEncoderType_slots[] = {
    {Py_tp_doc, (void *)encoder_doc},
    {Py_tp_dealloc, encoder_dealloc},
    {Py_tp_call, encoder_call},
    {Py_tp_traverse, encoder_traverse},
    {Py_tp_clear, encoder_clear},
    {Py_tp_members, encoder_members},
    {Py_tp_new, encoder_new},
    {0, 0}
};

static PyType_Spec PyEncoderType_spec = {
    .name = "_json.Encoder",
    .basicsize = sizeof(PyEncoderObject),
    .itemsize = 0,
    .flags = Py_TPFLAGS_DEFAULT | Py_TPFLAGS_HAVE_GC,
    .slots = PyEncoderType_slots
};

static PyMethodDef speedups_methods[] = {
    {"encode_basestring_ascii",
        (PyCFunction)py_encode_basestring_ascii,
        METH_O,
        pydoc_encode_basestring_ascii},
    {"encode_basestring",
        (PyCFunction)py_encode_basestring,
        METH_O,
        pydoc_encode_basestring},
    {"scanstring",
        (PyCFunction)py_scanstring,
        METH_VARARGS,
        pydoc_scanstring},
    {NULL, NULL, 0, NULL}
};

PyDoc_STRVAR(module_doc,
"json speedups\n");

static int
_json_exec(PyObject *module)
{
    PyObject *PyScannerType = PyType_FromSpec(&PyScannerType_spec);
    if (PyScannerType == NULL) {
        return -1;
    }
    int rc = PyModule_AddObjectRef(module, "make_scanner", PyScannerType);
    Py_DECREF(PyScannerType);
    if (rc < 0) {
        return -1;
    }

    PyObject *PyEncoderType = PyType_FromSpec(&PyEncoderType_spec);
    if (PyEncoderType == NULL) {
        return -1;
    }
    rc = PyModule_AddObjectRef(module, "make_encoder", PyEncoderType);
    Py_DECREF(PyEncoderType);
    if (rc < 0) {
        return -1;
    }

    return 0;
}

static PyModuleDef_Slot _json_slots[] = {
    {Py_mod_exec, _json_exec},
    {0, NULL}
};

static struct PyModuleDef jsonmodule = {
    .m_base = PyModuleDef_HEAD_INIT,
    .m_name = "_json",
    .m_doc = module_doc,
    .m_methods = speedups_methods,
    .m_slots = _json_slots,
};

PyMODINIT_FUNC
PyInit__json(void)
{
    return PyModuleDef_Init(&jsonmodule);
}<|MERGE_RESOLUTION|>--- conflicted
+++ resolved
@@ -1588,39 +1588,10 @@
     if (_PyUnicodeWriter_WriteChar(writer, '{'))
         goto bail;
 
-<<<<<<< HEAD
-    items = PyMapping_Items(dct);
-    if (items == NULL)
-        goto bail;
-    if (s->sort_keys && PyList_Sort(items) < 0) {
-        Py_DECREF(items);
-        goto bail;
-    }
-    it = PyObject_GetIter(items);
-    Py_DECREF(items);
-    if (it == NULL)
-        goto bail;
-    idx = 0;
-    while ((item = PyIter_Next(it)) != NULL) {
-        PyObject *encoded, *key, *value;
-        if (!PyTuple_Check(item) || PyTuple_GET_SIZE(item) != 2) {
-            PyErr_SetString(PyExc_ValueError, "items must return 2-tuples");
-=======
-    if (s->indent != Py_None) {
-        /* TODO: DOES NOT RUN */
-        indent_level += 1;
-        /*
-            newline_indent = '\n' + (' ' * (_indent * _current_indent_level))
-            separator = _item_separator + newline_indent
-            buf += newline_indent
-        */
-    }
-
     if (s->sort_keys) {
 
         items = PyDict_Items(dct);
         if (items == NULL || PyList_Sort(items) < 0)
->>>>>>> 330f1d58
             goto bail;
 
         for (Py_ssize_t  i = 0; i < PyList_GET_SIZE(items); i++) {
@@ -1644,18 +1615,6 @@
             if (encoder_encode_key_value(s, writer, &first, key, value, indent_level) < 0)
                 goto bail;
         }
-<<<<<<< HEAD
-        Py_DECREF(encoded);
-        if (_PyUnicodeWriter_WriteStr(writer, s->key_separator))
-            goto bail;
-
-        value = PyTuple_GET_ITEM(item, 1);
-        if (encoder_listencode_obj(s, writer, value))
-            goto bail;
-        idx += 1;
-        Py_DECREF(item);
-=======
->>>>>>> 330f1d58
     }
 
     if (ident != NULL) {
