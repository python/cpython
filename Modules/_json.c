#include "Python.h"
#include "structmember.h"
#include "accu.h"

#ifdef __GNUC__
#define UNUSED __attribute__((__unused__))
#else
#define UNUSED
#endif

#define PyScanner_Check(op) PyObject_TypeCheck(op, &PyScannerType)
#define PyScanner_CheckExact(op) (Py_TYPE(op) == &PyScannerType)
#define PyEncoder_Check(op) PyObject_TypeCheck(op, &PyEncoderType)
#define PyEncoder_CheckExact(op) (Py_TYPE(op) == &PyEncoderType)

static PyTypeObject PyScannerType;
static PyTypeObject PyEncoderType;

typedef struct _PyScannerObject {
    PyObject_HEAD
    char strict;
    PyObject *object_hook;
    PyObject *object_pairs_hook;
    PyObject *parse_float;
    PyObject *parse_int;
    PyObject *parse_constant;
    PyObject *memo;
} PyScannerObject;

static PyMemberDef scanner_members[] = {
    {"strict", T_BOOL, offsetof(PyScannerObject, strict), READONLY, "strict"},
    {"object_hook", T_OBJECT, offsetof(PyScannerObject, object_hook), READONLY, "object_hook"},
    {"object_pairs_hook", T_OBJECT, offsetof(PyScannerObject, object_pairs_hook), READONLY},
    {"parse_float", T_OBJECT, offsetof(PyScannerObject, parse_float), READONLY, "parse_float"},
    {"parse_int", T_OBJECT, offsetof(PyScannerObject, parse_int), READONLY, "parse_int"},
    {"parse_constant", T_OBJECT, offsetof(PyScannerObject, parse_constant), READONLY, "parse_constant"},
    {NULL}
};

typedef struct _PyEncoderObject {
    PyObject_HEAD
    PyObject *markers;
    PyObject *defaultfn;
    PyObject *encoder;
    PyObject *indent;
    PyObject *key_separator;
    PyObject *item_separator;
    char sort_keys;
    char skipkeys;
    int allow_nan;
    PyCFunction fast_encode;
} PyEncoderObject;

static PyMemberDef encoder_members[] = {
    {"markers", T_OBJECT, offsetof(PyEncoderObject, markers), READONLY, "markers"},
    {"default", T_OBJECT, offsetof(PyEncoderObject, defaultfn), READONLY, "default"},
    {"encoder", T_OBJECT, offsetof(PyEncoderObject, encoder), READONLY, "encoder"},
    {"indent", T_OBJECT, offsetof(PyEncoderObject, indent), READONLY, "indent"},
    {"key_separator", T_OBJECT, offsetof(PyEncoderObject, key_separator), READONLY, "key_separator"},
    {"item_separator", T_OBJECT, offsetof(PyEncoderObject, item_separator), READONLY, "item_separator"},
    {"sort_keys", T_BOOL, offsetof(PyEncoderObject, sort_keys), READONLY, "sort_keys"},
    {"skipkeys", T_BOOL, offsetof(PyEncoderObject, skipkeys), READONLY, "skipkeys"},
    {NULL}
};

static PyObject *
join_list_unicode(PyObject *lst)
{
    /* return u''.join(lst) */
    static PyObject *sep = NULL;
    if (sep == NULL) {
        sep = PyUnicode_FromStringAndSize("", 0);
        if (sep == NULL)
            return NULL;
    }
    return PyUnicode_Join(sep, lst);
}

/* Forward decls */

static PyObject *
ascii_escape_unicode(PyObject *pystr);
static PyObject *
py_encode_basestring_ascii(PyObject* self UNUSED, PyObject *pystr);
void init_json(void);
static PyObject *
scan_once_unicode(PyScannerObject *s, PyObject *pystr, Py_ssize_t idx, Py_ssize_t *next_idx_ptr);
static PyObject *
_build_rval_index_tuple(PyObject *rval, Py_ssize_t idx);
static PyObject *
scanner_new(PyTypeObject *type, PyObject *args, PyObject *kwds);
static void
scanner_dealloc(PyObject *self);
static int
scanner_clear(PyObject *self);
static PyObject *
encoder_new(PyTypeObject *type, PyObject *args, PyObject *kwds);
static void
encoder_dealloc(PyObject *self);
static int
encoder_clear(PyObject *self);
static int
encoder_listencode_list(PyEncoderObject *s, _PyAccu *acc, PyObject *seq, Py_ssize_t indent_level);
static int
encoder_listencode_obj(PyEncoderObject *s, _PyAccu *acc, PyObject *obj, Py_ssize_t indent_level);
static int
encoder_listencode_dict(PyEncoderObject *s, _PyAccu *acc, PyObject *dct, Py_ssize_t indent_level);
static PyObject *
_encoded_const(PyObject *obj);
static void
raise_errmsg(const char *msg, PyObject *s, Py_ssize_t end);
static PyObject *
encoder_encode_string(PyEncoderObject *s, PyObject *obj);
static PyObject *
encoder_encode_float(PyEncoderObject *s, PyObject *obj);

#define S_CHAR(c) (c >= ' ' && c <= '~' && c != '\\' && c != '"')
#define IS_WHITESPACE(c) (((c) == ' ') || ((c) == '\t') || ((c) == '\n') || ((c) == '\r'))

static Py_ssize_t
ascii_escape_unichar(Py_UCS4 c, unsigned char *output, Py_ssize_t chars)
{
    /* Escape unicode code point c to ASCII escape sequences
    in char *output. output must have at least 12 bytes unused to
    accommodate an escaped surrogate pair "\uXXXX\uXXXX" */
    output[chars++] = '\\';
    switch (c) {
        case '\\': output[chars++] = c; break;
        case '"': output[chars++] = c; break;
        case '\b': output[chars++] = 'b'; break;
        case '\f': output[chars++] = 'f'; break;
        case '\n': output[chars++] = 'n'; break;
        case '\r': output[chars++] = 'r'; break;
        case '\t': output[chars++] = 't'; break;
        default:
            if (c >= 0x10000) {
                /* UTF-16 surrogate pair */
                Py_UCS4 v = Py_UNICODE_HIGH_SURROGATE(c);
                output[chars++] = 'u';
                output[chars++] = Py_hexdigits[(v >> 12) & 0xf];
                output[chars++] = Py_hexdigits[(v >>  8) & 0xf];
                output[chars++] = Py_hexdigits[(v >>  4) & 0xf];
                output[chars++] = Py_hexdigits[(v      ) & 0xf];
                c = Py_UNICODE_LOW_SURROGATE(c);
                output[chars++] = '\\';
            }
            output[chars++] = 'u';
            output[chars++] = Py_hexdigits[(c >> 12) & 0xf];
            output[chars++] = Py_hexdigits[(c >>  8) & 0xf];
            output[chars++] = Py_hexdigits[(c >>  4) & 0xf];
            output[chars++] = Py_hexdigits[(c      ) & 0xf];
    }
    return chars;
}

static PyObject *
ascii_escape_unicode(PyObject *pystr)
{
    /* Take a PyUnicode pystr and return a new ASCII-only escaped PyUnicode */
    Py_ssize_t i;
    Py_ssize_t input_chars;
    Py_ssize_t output_size;
    Py_ssize_t chars;
    PyObject *rval;
    void *input;
    unsigned char *output;
    int kind;

    if (PyUnicode_READY(pystr) == -1)
        return NULL;

    input_chars = PyUnicode_GET_LENGTH(pystr);
    input = PyUnicode_DATA(pystr);
    kind = PyUnicode_KIND(pystr);

    /* Compute the output size */
    for (i = 0, output_size = 2; i < input_chars; i++) {
        Py_UCS4 c = PyUnicode_READ(kind, input, i);
        Py_ssize_t d;
        if (S_CHAR(c)) {
            d = 1;
        }
        else {
            switch(c) {
            case '\\': case '"': case '\b': case '\f':
            case '\n': case '\r': case '\t':
                d = 2; break;
            default:
                d = c >= 0x10000 ? 12 : 6;
            }
        }
        if (output_size > PY_SSIZE_T_MAX - d) {
            PyErr_SetString(PyExc_OverflowError, "string is too long to escape");
            return NULL;
        }
        output_size += d;
    }

    rval = PyUnicode_New(output_size, 127);
    if (rval == NULL) {
        return NULL;
    }
    output = PyUnicode_1BYTE_DATA(rval);
    chars = 0;
    output[chars++] = '"';
    for (i = 0; i < input_chars; i++) {
        Py_UCS4 c = PyUnicode_READ(kind, input, i);
        if (S_CHAR(c)) {
            output[chars++] = c;
        }
        else {
            chars = ascii_escape_unichar(c, output, chars);
        }
    }
    output[chars++] = '"';
#ifdef Py_DEBUG
    assert(_PyUnicode_CheckConsistency(rval, 1));
#endif
    return rval;
}

static PyObject *
escape_unicode(PyObject *pystr)
{
    /* Take a PyUnicode pystr and return a new escaped PyUnicode */
    Py_ssize_t i;
    Py_ssize_t input_chars;
    Py_ssize_t output_size;
    Py_ssize_t chars;
    PyObject *rval;
    void *input;
    int kind;
    Py_UCS4 maxchar;

    if (PyUnicode_READY(pystr) == -1)
        return NULL;

    maxchar = PyUnicode_MAX_CHAR_VALUE(pystr);
    input_chars = PyUnicode_GET_LENGTH(pystr);
    input = PyUnicode_DATA(pystr);
    kind = PyUnicode_KIND(pystr);

    /* Compute the output size */
    for (i = 0, output_size = 2; i < input_chars; i++) {
        Py_UCS4 c = PyUnicode_READ(kind, input, i);
        Py_ssize_t d;
        switch (c) {
        case '\\': case '"': case '\b': case '\f':
        case '\n': case '\r': case '\t':
            d = 2;
            break;
        default:
            if (c <= 0x1f)
                d = 6;
            else
                d = 1;
        }
        if (output_size > PY_SSIZE_T_MAX - d) {
            PyErr_SetString(PyExc_OverflowError, "string is too long to escape");
            return NULL;
        }
        output_size += d;
    }

    rval = PyUnicode_New(output_size, maxchar);
    if (rval == NULL)
        return NULL;

    kind = PyUnicode_KIND(rval);

#define ENCODE_OUTPUT do { \
        chars = 0; \
        output[chars++] = '"'; \
        for (i = 0; i < input_chars; i++) { \
            Py_UCS4 c = PyUnicode_READ(kind, input, i); \
            switch (c) { \
            case '\\': output[chars++] = '\\'; output[chars++] = c; break; \
            case '"':  output[chars++] = '\\'; output[chars++] = c; break; \
            case '\b': output[chars++] = '\\'; output[chars++] = 'b'; break; \
            case '\f': output[chars++] = '\\'; output[chars++] = 'f'; break; \
            case '\n': output[chars++] = '\\'; output[chars++] = 'n'; break; \
            case '\r': output[chars++] = '\\'; output[chars++] = 'r'; break; \
            case '\t': output[chars++] = '\\'; output[chars++] = 't'; break; \
            default: \
                if (c <= 0x1f) { \
                    output[chars++] = '\\'; \
                    output[chars++] = 'u'; \
                    output[chars++] = '0'; \
                    output[chars++] = '0'; \
                    output[chars++] = Py_hexdigits[(c >> 4) & 0xf]; \
                    output[chars++] = Py_hexdigits[(c     ) & 0xf]; \
                } else { \
                    output[chars++] = c; \
                } \
            } \
        } \
        output[chars++] = '"'; \
    } while (0)

    if (kind == PyUnicode_1BYTE_KIND) {
        Py_UCS1 *output = PyUnicode_1BYTE_DATA(rval);
        ENCODE_OUTPUT;
    } else if (kind == PyUnicode_2BYTE_KIND) {
        Py_UCS2 *output = PyUnicode_2BYTE_DATA(rval);
        ENCODE_OUTPUT;
    } else {
        Py_UCS4 *output = PyUnicode_4BYTE_DATA(rval);
        assert(kind == PyUnicode_4BYTE_KIND);
        ENCODE_OUTPUT;
    }
#undef ENCODE_OUTPUT

#ifdef Py_DEBUG
    assert(_PyUnicode_CheckConsistency(rval, 1));
#endif
    return rval;
}

static void
raise_errmsg(const char *msg, PyObject *s, Py_ssize_t end)
{
    /* Use JSONDecodeError exception to raise a nice looking ValueError subclass */
    static PyObject *JSONDecodeError = NULL;
    PyObject *exc;
    if (JSONDecodeError == NULL) {
        PyObject *decoder = PyImport_ImportModule("json.decoder");
        if (decoder == NULL)
            return;
        JSONDecodeError = PyObject_GetAttrString(decoder, "JSONDecodeError");
        Py_DECREF(decoder);
        if (JSONDecodeError == NULL)
            return;
    }
    exc = PyObject_CallFunction(JSONDecodeError, "zOn", msg, s, end);
    if (exc) {
        PyErr_SetObject(JSONDecodeError, exc);
        Py_DECREF(exc);
    }
}

static void
raise_stop_iteration(Py_ssize_t idx)
{
    PyObject *value = PyLong_FromSsize_t(idx);
    if (value != NULL) {
        PyErr_SetObject(PyExc_StopIteration, value);
        Py_DECREF(value);
    }
}

static PyObject *
_build_rval_index_tuple(PyObject *rval, Py_ssize_t idx) {
    /* return (rval, idx) tuple, stealing reference to rval */
    PyObject *tpl;
    PyObject *pyidx;
    /*
    steal a reference to rval, returns (rval, idx)
    */
    if (rval == NULL) {
        return NULL;
    }
    pyidx = PyLong_FromSsize_t(idx);
    if (pyidx == NULL) {
        Py_DECREF(rval);
        return NULL;
    }
    tpl = PyTuple_New(2);
    if (tpl == NULL) {
        Py_DECREF(pyidx);
        Py_DECREF(rval);
        return NULL;
    }
    PyTuple_SET_ITEM(tpl, 0, rval);
    PyTuple_SET_ITEM(tpl, 1, pyidx);
    return tpl;
}

#define APPEND_OLD_CHUNK \
    if (chunk != NULL) { \
        if (chunks == NULL) { \
            chunks = PyList_New(0); \
            if (chunks == NULL) { \
                goto bail; \
            } \
        } \
        if (PyList_Append(chunks, chunk)) { \
            Py_CLEAR(chunk); \
            goto bail; \
        } \
        Py_CLEAR(chunk); \
    }

static PyObject *
scanstring_unicode(PyObject *pystr, Py_ssize_t end, int strict, Py_ssize_t *next_end_ptr)
{
    /* Read the JSON string from PyUnicode pystr.
    end is the index of the first character after the quote.
    if strict is zero then literal control characters are allowed
    *next_end_ptr is a return-by-reference index of the character
        after the end quote

    Return value is a new PyUnicode
    */
    PyObject *rval = NULL;
    Py_ssize_t len;
    Py_ssize_t begin = end - 1;
    Py_ssize_t next /* = begin */;
    const void *buf;
    int kind;
    PyObject *chunks = NULL;
    PyObject *chunk = NULL;

    if (PyUnicode_READY(pystr) == -1)
        return 0;

    len = PyUnicode_GET_LENGTH(pystr);
    buf = PyUnicode_DATA(pystr);
    kind = PyUnicode_KIND(pystr);

    if (end < 0 || len < end) {
        PyErr_SetString(PyExc_ValueError, "end is out of bounds");
        goto bail;
    }
    while (1) {
        /* Find the end of the string or the next escape */
        Py_UCS4 c = 0;
        for (next = end; next < len; next++) {
            c = PyUnicode_READ(kind, buf, next);
            if (c == '"' || c == '\\') {
                break;
            }
            else if (strict && c <= 0x1f) {
                raise_errmsg("Invalid control character at", pystr, next);
                goto bail;
            }
        }
        if (!(c == '"' || c == '\\')) {
            raise_errmsg("Unterminated string starting at", pystr, begin);
            goto bail;
        }
        /* Pick up this chunk if it's not zero length */
        if (next != end) {
            APPEND_OLD_CHUNK
                chunk = PyUnicode_FromKindAndData(
                    kind,
                    (char*)buf + kind * end,
                    next - end);
            if (chunk == NULL) {
                goto bail;
            }
        }
        next++;
        if (c == '"') {
            end = next;
            break;
        }
        if (next == len) {
            raise_errmsg("Unterminated string starting at", pystr, begin);
            goto bail;
        }
        c = PyUnicode_READ(kind, buf, next);
        if (c != 'u') {
            /* Non-unicode backslash escapes */
            end = next + 1;
            switch (c) {
                case '"': break;
                case '\\': break;
                case '/': break;
                case 'b': c = '\b'; break;
                case 'f': c = '\f'; break;
                case 'n': c = '\n'; break;
                case 'r': c = '\r'; break;
                case 't': c = '\t'; break;
                default: c = 0;
            }
            if (c == 0) {
                raise_errmsg("Invalid \\escape", pystr, end - 2);
                goto bail;
            }
        }
        else {
            c = 0;
            next++;
            end = next + 4;
            if (end >= len) {
                raise_errmsg("Invalid \\uXXXX escape", pystr, next - 1);
                goto bail;
            }
            /* Decode 4 hex digits */
            for (; next < end; next++) {
                Py_UCS4 digit = PyUnicode_READ(kind, buf, next);
                c <<= 4;
                switch (digit) {
                    case '0': case '1': case '2': case '3': case '4':
                    case '5': case '6': case '7': case '8': case '9':
                        c |= (digit - '0'); break;
                    case 'a': case 'b': case 'c': case 'd': case 'e':
                    case 'f':
                        c |= (digit - 'a' + 10); break;
                    case 'A': case 'B': case 'C': case 'D': case 'E':
                    case 'F':
                        c |= (digit - 'A' + 10); break;
                    default:
                        raise_errmsg("Invalid \\uXXXX escape", pystr, end - 5);
                        goto bail;
                }
            }
            /* Surrogate pair */
            if (Py_UNICODE_IS_HIGH_SURROGATE(c) && end + 6 < len &&
                PyUnicode_READ(kind, buf, next++) == '\\' &&
                PyUnicode_READ(kind, buf, next++) == 'u') {
                Py_UCS4 c2 = 0;
                end += 6;
                /* Decode 4 hex digits */
                for (; next < end; next++) {
                    Py_UCS4 digit = PyUnicode_READ(kind, buf, next);
                    c2 <<= 4;
                    switch (digit) {
                        case '0': case '1': case '2': case '3': case '4':
                        case '5': case '6': case '7': case '8': case '9':
                            c2 |= (digit - '0'); break;
                        case 'a': case 'b': case 'c': case 'd': case 'e':
                        case 'f':
                            c2 |= (digit - 'a' + 10); break;
                        case 'A': case 'B': case 'C': case 'D': case 'E':
                        case 'F':
                            c2 |= (digit - 'A' + 10); break;
                        default:
                            raise_errmsg("Invalid \\uXXXX escape", pystr, end - 5);
                            goto bail;
                    }
                }
                if (Py_UNICODE_IS_LOW_SURROGATE(c2))
                    c = Py_UNICODE_JOIN_SURROGATES(c, c2);
                else
                    end -= 6;
            }
        }
        APPEND_OLD_CHUNK
        chunk = PyUnicode_FromKindAndData(PyUnicode_4BYTE_KIND, &c, 1);
        if (chunk == NULL) {
            goto bail;
        }
    }

    if (chunks == NULL) {
        if (chunk != NULL)
            rval = chunk;
        else
            rval = PyUnicode_FromStringAndSize("", 0);
    }
    else {
        APPEND_OLD_CHUNK
        rval = join_list_unicode(chunks);
        if (rval == NULL) {
            goto bail;
        }
        Py_CLEAR(chunks);
    }

    *next_end_ptr = end;
    return rval;
bail:
    *next_end_ptr = -1;
    Py_XDECREF(chunks);
    Py_XDECREF(chunk);
    return NULL;
}

PyDoc_STRVAR(pydoc_scanstring,
    "scanstring(string, end, strict=True) -> (string, end)\n"
    "\n"
    "Scan the string s for a JSON string. End is the index of the\n"
    "character in s after the quote that started the JSON string.\n"
    "Unescapes all valid JSON string escape sequences and raises ValueError\n"
    "on attempt to decode an invalid string. If strict is False then literal\n"
    "control characters are allowed in the string.\n"
    "\n"
    "Returns a tuple of the decoded string and the index of the character in s\n"
    "after the end quote."
);

static PyObject *
py_scanstring(PyObject* self UNUSED, PyObject *args)
{
    PyObject *pystr;
    PyObject *rval;
    Py_ssize_t end;
    Py_ssize_t next_end = -1;
    int strict = 1;
    if (!PyArg_ParseTuple(args, "On|i:scanstring", &pystr, &end, &strict)) {
        return NULL;
    }
    if (PyUnicode_Check(pystr)) {
        rval = scanstring_unicode(pystr, end, strict, &next_end);
    }
    else {
        PyErr_Format(PyExc_TypeError,
                     "first argument must be a string, not %.80s",
                     Py_TYPE(pystr)->tp_name);
        return NULL;
    }
    return _build_rval_index_tuple(rval, next_end);
}

PyDoc_STRVAR(pydoc_encode_basestring_ascii,
    "encode_basestring_ascii(string) -> string\n"
    "\n"
    "Return an ASCII-only JSON representation of a Python string"
);

static PyObject *
py_encode_basestring_ascii(PyObject* self UNUSED, PyObject *pystr)
{
    PyObject *rval;
    /* Return an ASCII-only JSON representation of a Python string */
    /* METH_O */
    if (PyUnicode_Check(pystr)) {
        rval = ascii_escape_unicode(pystr);
    }
    else {
        PyErr_Format(PyExc_TypeError,
                     "first argument must be a string, not %.80s",
                     Py_TYPE(pystr)->tp_name);
        return NULL;
    }
    return rval;
}


PyDoc_STRVAR(pydoc_encode_basestring,
    "encode_basestring(string) -> string\n"
    "\n"
    "Return a JSON representation of a Python string"
);

static PyObject *
py_encode_basestring(PyObject* self UNUSED, PyObject *pystr)
{
    PyObject *rval;
    /* Return a JSON representation of a Python string */
    /* METH_O */
    if (PyUnicode_Check(pystr)) {
        rval = escape_unicode(pystr);
    }
    else {
        PyErr_Format(PyExc_TypeError,
                     "first argument must be a string, not %.80s",
                     Py_TYPE(pystr)->tp_name);
        return NULL;
    }
    return rval;
}

static void
scanner_dealloc(PyObject *self)
{
    /* Deallocate scanner object */
    scanner_clear(self);
    Py_TYPE(self)->tp_free(self);
}

static int
scanner_traverse(PyObject *self, visitproc visit, void *arg)
{
    PyScannerObject *s;
    assert(PyScanner_Check(self));
    s = (PyScannerObject *)self;
    Py_VISIT(s->object_hook);
    Py_VISIT(s->object_pairs_hook);
    Py_VISIT(s->parse_float);
    Py_VISIT(s->parse_int);
    Py_VISIT(s->parse_constant);
    return 0;
}

static int
scanner_clear(PyObject *self)
{
    PyScannerObject *s;
    assert(PyScanner_Check(self));
    s = (PyScannerObject *)self;
    Py_CLEAR(s->object_hook);
    Py_CLEAR(s->object_pairs_hook);
    Py_CLEAR(s->parse_float);
    Py_CLEAR(s->parse_int);
    Py_CLEAR(s->parse_constant);
    Py_CLEAR(s->memo);
    return 0;
}

static PyObject *
_parse_object_unicode(PyScannerObject *s, PyObject *pystr, Py_ssize_t idx, Py_ssize_t *next_idx_ptr)
{
    /* Read a JSON object from PyUnicode pystr.
    idx is the index of the first character after the opening curly brace.
    *next_idx_ptr is a return-by-reference index to the first character after
        the closing curly brace.

    Returns a new PyObject (usually a dict, but object_hook can change that)
    */
    void *str;
    int kind;
    Py_ssize_t end_idx;
    PyObject *val = NULL;
    PyObject *rval = NULL;
    PyObject *key = NULL;
    int has_pairs_hook = (s->object_pairs_hook != Py_None);
    Py_ssize_t next_idx;

    if (PyUnicode_READY(pystr) == -1)
        return NULL;

    str = PyUnicode_DATA(pystr);
    kind = PyUnicode_KIND(pystr);
    end_idx = PyUnicode_GET_LENGTH(pystr) - 1;

    if (has_pairs_hook)
        rval = PyList_New(0);
    else
        rval = PyDict_New();
    if (rval == NULL)
        return NULL;

    /* skip whitespace after { */
    while (idx <= end_idx && IS_WHITESPACE(PyUnicode_READ(kind,str, idx))) idx++;

    /* only loop if the object is non-empty */
    if (idx > end_idx || PyUnicode_READ(kind, str, idx) != '}') {
        while (1) {
            PyObject *memokey;

            /* read key */
            if (idx > end_idx || PyUnicode_READ(kind, str, idx) != '"') {
                raise_errmsg("Expecting property name enclosed in double quotes", pystr, idx);
                goto bail;
            }
            key = scanstring_unicode(pystr, idx + 1, s->strict, &next_idx);
            if (key == NULL)
                goto bail;
            memokey = PyDict_GetItem(s->memo, key);
            if (memokey != NULL) {
                Py_INCREF(memokey);
                Py_DECREF(key);
                key = memokey;
            }
            else {
                if (PyDict_SetItem(s->memo, key, key) < 0)
                    goto bail;
            }
            idx = next_idx;

            /* skip whitespace between key and : delimiter, read :, skip whitespace */
            while (idx <= end_idx && IS_WHITESPACE(PyUnicode_READ(kind, str, idx))) idx++;
            if (idx > end_idx || PyUnicode_READ(kind, str, idx) != ':') {
                raise_errmsg("Expecting ':' delimiter", pystr, idx);
                goto bail;
            }
            idx++;
            while (idx <= end_idx && IS_WHITESPACE(PyUnicode_READ(kind, str, idx))) idx++;

            /* read any JSON term */
            val = scan_once_unicode(s, pystr, idx, &next_idx);
            if (val == NULL)
                goto bail;

            if (has_pairs_hook) {
                PyObject *item = PyTuple_Pack(2, key, val);
                if (item == NULL)
                    goto bail;
                Py_CLEAR(key);
                Py_CLEAR(val);
                if (PyList_Append(rval, item) == -1) {
                    Py_DECREF(item);
                    goto bail;
                }
                Py_DECREF(item);
            }
            else {
                if (PyDict_SetItem(rval, key, val) < 0)
                    goto bail;
                Py_CLEAR(key);
                Py_CLEAR(val);
            }
            idx = next_idx;

            /* skip whitespace before } or , */
            while (idx <= end_idx && IS_WHITESPACE(PyUnicode_READ(kind, str, idx))) idx++;

            /* bail if the object is closed or we didn't get the , delimiter */
            if (idx <= end_idx && PyUnicode_READ(kind, str, idx) == '}')
                break;
            if (idx > end_idx || PyUnicode_READ(kind, str, idx) != ',') {
                raise_errmsg("Expecting ',' delimiter", pystr, idx);
                goto bail;
            }
            idx++;

            /* skip whitespace after , delimiter */
            while (idx <= end_idx && IS_WHITESPACE(PyUnicode_READ(kind, str, idx))) idx++;
        }
    }

    *next_idx_ptr = idx + 1;

    if (has_pairs_hook) {
        val = PyObject_CallFunctionObjArgs(s->object_pairs_hook, rval, NULL);
        Py_DECREF(rval);
        return val;
    }

    /* if object_hook is not None: rval = object_hook(rval) */
    if (s->object_hook != Py_None) {
        val = PyObject_CallFunctionObjArgs(s->object_hook, rval, NULL);
        Py_DECREF(rval);
        return val;
    }
    return rval;
bail:
    Py_XDECREF(key);
    Py_XDECREF(val);
    Py_XDECREF(rval);
    return NULL;
}

static PyObject *
_parse_array_unicode(PyScannerObject *s, PyObject *pystr, Py_ssize_t idx, Py_ssize_t *next_idx_ptr) {
    /* Read a JSON array from PyUnicode pystr.
    idx is the index of the first character after the opening brace.
    *next_idx_ptr is a return-by-reference index to the first character after
        the closing brace.

    Returns a new PyList
    */
    void *str;
    int kind;
    Py_ssize_t end_idx;
    PyObject *val = NULL;
    PyObject *rval;
    Py_ssize_t next_idx;

    if (PyUnicode_READY(pystr) == -1)
        return NULL;

    rval = PyList_New(0);
    if (rval == NULL)
        return NULL;

    str = PyUnicode_DATA(pystr);
    kind = PyUnicode_KIND(pystr);
    end_idx = PyUnicode_GET_LENGTH(pystr) - 1;

    /* skip whitespace after [ */
    while (idx <= end_idx && IS_WHITESPACE(PyUnicode_READ(kind, str, idx))) idx++;

    /* only loop if the array is non-empty */
    if (idx > end_idx || PyUnicode_READ(kind, str, idx) != ']') {
        while (1) {

            /* read any JSON term  */
            val = scan_once_unicode(s, pystr, idx, &next_idx);
            if (val == NULL)
                goto bail;

            if (PyList_Append(rval, val) == -1)
                goto bail;

            Py_CLEAR(val);
            idx = next_idx;

            /* skip whitespace between term and , */
            while (idx <= end_idx && IS_WHITESPACE(PyUnicode_READ(kind, str, idx))) idx++;

            /* bail if the array is closed or we didn't get the , delimiter */
            if (idx <= end_idx && PyUnicode_READ(kind, str, idx) == ']')
                break;
            if (idx > end_idx || PyUnicode_READ(kind, str, idx) != ',') {
                raise_errmsg("Expecting ',' delimiter", pystr, idx);
                goto bail;
            }
            idx++;

            /* skip whitespace after , */
            while (idx <= end_idx && IS_WHITESPACE(PyUnicode_READ(kind, str, idx))) idx++;
        }
    }

    /* verify that idx < end_idx, PyUnicode_READ(kind, str, idx) should be ']' */
    if (idx > end_idx || PyUnicode_READ(kind, str, idx) != ']') {
        raise_errmsg("Expecting value", pystr, end_idx);
        goto bail;
    }
    *next_idx_ptr = idx + 1;
    return rval;
bail:
    Py_XDECREF(val);
    Py_DECREF(rval);
    return NULL;
}

static PyObject *
_parse_constant(PyScannerObject *s, const char *constant, Py_ssize_t idx, Py_ssize_t *next_idx_ptr) {
    /* Read a JSON constant.
    constant is the constant string that was found
        ("NaN", "Infinity", "-Infinity").
    idx is the index of the first character of the constant
    *next_idx_ptr is a return-by-reference index to the first character after
        the constant.

    Returns the result of parse_constant
    */
    PyObject *cstr;
    PyObject *rval;
    /* constant is "NaN", "Infinity", or "-Infinity" */
    cstr = PyUnicode_InternFromString(constant);
    if (cstr == NULL)
        return NULL;

    /* rval = parse_constant(constant) */
    rval = PyObject_CallFunctionObjArgs(s->parse_constant, cstr, NULL);
    idx += PyUnicode_GET_LENGTH(cstr);
    Py_DECREF(cstr);
    *next_idx_ptr = idx;
    return rval;
}

static PyObject *
_match_number_unicode(PyScannerObject *s, PyObject *pystr, Py_ssize_t start, Py_ssize_t *next_idx_ptr) {
    /* Read a JSON number from PyUnicode pystr.
    idx is the index of the first character of the number
    *next_idx_ptr is a return-by-reference index to the first character after
        the number.

    Returns a new PyObject representation of that number:
        PyLong, or PyFloat.
        May return other types if parse_int or parse_float are set
    */
    void *str;
    int kind;
    Py_ssize_t end_idx;
    Py_ssize_t idx = start;
    int is_float = 0;
    PyObject *rval;
    PyObject *numstr = NULL;
    PyObject *custom_func;

    if (PyUnicode_READY(pystr) == -1)
        return NULL;

    str = PyUnicode_DATA(pystr);
    kind = PyUnicode_KIND(pystr);
    end_idx = PyUnicode_GET_LENGTH(pystr) - 1;

    /* read a sign if it's there, make sure it's not the end of the string */
    if (PyUnicode_READ(kind, str, idx) == '-') {
        idx++;
        if (idx > end_idx) {
            raise_stop_iteration(start);
            return NULL;
        }
    }

    /* read as many integer digits as we find as long as it doesn't start with 0 */
    if (PyUnicode_READ(kind, str, idx) >= '1' && PyUnicode_READ(kind, str, idx) <= '9') {
        idx++;
        while (idx <= end_idx && PyUnicode_READ(kind, str, idx) >= '0' && PyUnicode_READ(kind, str, idx) <= '9') idx++;
    }
    /* if it starts with 0 we only expect one integer digit */
    else if (PyUnicode_READ(kind, str, idx) == '0') {
        idx++;
    }
    /* no integer digits, error */
    else {
        raise_stop_iteration(start);
        return NULL;
    }

    /* if the next char is '.' followed by a digit then read all float digits */
    if (idx < end_idx && PyUnicode_READ(kind, str, idx) == '.' && PyUnicode_READ(kind, str, idx + 1) >= '0' && PyUnicode_READ(kind, str, idx + 1) <= '9') {
        is_float = 1;
        idx += 2;
        while (idx <= end_idx && PyUnicode_READ(kind, str, idx) >= '0' && PyUnicode_READ(kind, str, idx) <= '9') idx++;
    }

    /* if the next char is 'e' or 'E' then maybe read the exponent (or backtrack) */
    if (idx < end_idx && (PyUnicode_READ(kind, str, idx) == 'e' || PyUnicode_READ(kind, str, idx) == 'E')) {
        Py_ssize_t e_start = idx;
        idx++;

        /* read an exponent sign if present */
        if (idx < end_idx && (PyUnicode_READ(kind, str, idx) == '-' || PyUnicode_READ(kind, str, idx) == '+')) idx++;

        /* read all digits */
        while (idx <= end_idx && PyUnicode_READ(kind, str, idx) >= '0' && PyUnicode_READ(kind, str, idx) <= '9') idx++;

        /* if we got a digit, then parse as float. if not, backtrack */
        if (PyUnicode_READ(kind, str, idx - 1) >= '0' && PyUnicode_READ(kind, str, idx - 1) <= '9') {
            is_float = 1;
        }
        else {
            idx = e_start;
        }
    }

    if (is_float && s->parse_float != (PyObject *)&PyFloat_Type)
        custom_func = s->parse_float;
    else if (!is_float && s->parse_int != (PyObject *) &PyLong_Type)
        custom_func = s->parse_int;
    else
        custom_func = NULL;

    if (custom_func) {
        /* copy the section we determined to be a number */
        numstr = PyUnicode_FromKindAndData(kind,
                                           (char*)str + kind * start,
                                           idx - start);
        if (numstr == NULL)
            return NULL;
        rval = PyObject_CallFunctionObjArgs(custom_func, numstr, NULL);
    }
    else {
        Py_ssize_t i, n;
        char *buf;
        /* Straight conversion to ASCII, to avoid costly conversion of
           decimal unicode digits (which cannot appear here) */
        n = idx - start;
        numstr = PyBytes_FromStringAndSize(NULL, n);
        if (numstr == NULL)
            return NULL;
        buf = PyBytes_AS_STRING(numstr);
        for (i = 0; i < n; i++) {
            buf[i] = (char) PyUnicode_READ(kind, str, i + start);
        }
        if (is_float)
            rval = PyFloat_FromString(numstr);
        else
            rval = PyLong_FromString(buf, NULL, 10);
    }
    Py_DECREF(numstr);
    *next_idx_ptr = idx;
    return rval;
}

static PyObject *
scan_once_unicode(PyScannerObject *s, PyObject *pystr, Py_ssize_t idx, Py_ssize_t *next_idx_ptr)
{
    /* Read one JSON term (of any kind) from PyUnicode pystr.
    idx is the index of the first character of the term
    *next_idx_ptr is a return-by-reference index to the first character after
        the number.

    Returns a new PyObject representation of the term.
    */
    PyObject *res;
    void *str;
    int kind;
    Py_ssize_t length;

    if (PyUnicode_READY(pystr) == -1)
        return NULL;

    str = PyUnicode_DATA(pystr);
    kind = PyUnicode_KIND(pystr);
    length = PyUnicode_GET_LENGTH(pystr);

    if (idx < 0) {
        PyErr_SetString(PyExc_ValueError, "idx cannot be negative");
        return NULL;
    }
    if (idx >= length) {
        raise_stop_iteration(idx);
        return NULL;
    }

    switch (PyUnicode_READ(kind, str, idx)) {
        case '"':
            /* string */
            return scanstring_unicode(pystr, idx + 1, s->strict, next_idx_ptr);
        case '{':
            /* object */
            if (Py_EnterRecursiveCall(" while decoding a JSON object "
                                      "from a unicode string"))
                return NULL;
            res = _parse_object_unicode(s, pystr, idx + 1, next_idx_ptr);
            Py_LeaveRecursiveCall();
            return res;
        case '[':
            /* array */
            if (Py_EnterRecursiveCall(" while decoding a JSON array "
                                      "from a unicode string"))
                return NULL;
            res = _parse_array_unicode(s, pystr, idx + 1, next_idx_ptr);
            Py_LeaveRecursiveCall();
            return res;
        case 'n':
            /* null */
            if ((idx + 3 < length) && PyUnicode_READ(kind, str, idx + 1) == 'u' && PyUnicode_READ(kind, str, idx + 2) == 'l' && PyUnicode_READ(kind, str, idx + 3) == 'l') {
                *next_idx_ptr = idx + 4;
                Py_RETURN_NONE;
            }
            break;
        case 't':
            /* true */
            if ((idx + 3 < length) && PyUnicode_READ(kind, str, idx + 1) == 'r' && PyUnicode_READ(kind, str, idx + 2) == 'u' && PyUnicode_READ(kind, str, idx + 3) == 'e') {
                *next_idx_ptr = idx + 4;
                Py_RETURN_TRUE;
            }
            break;
        case 'f':
            /* false */
            if ((idx + 4 < length) && PyUnicode_READ(kind, str, idx + 1) == 'a' &&
                PyUnicode_READ(kind, str, idx + 2) == 'l' &&
                PyUnicode_READ(kind, str, idx + 3) == 's' &&
                PyUnicode_READ(kind, str, idx + 4) == 'e') {
                *next_idx_ptr = idx + 5;
                Py_RETURN_FALSE;
            }
            break;
        case 'N':
            /* NaN */
            if ((idx + 2 < length) && PyUnicode_READ(kind, str, idx + 1) == 'a' &&
                PyUnicode_READ(kind, str, idx + 2) == 'N') {
                return _parse_constant(s, "NaN", idx, next_idx_ptr);
            }
            break;
        case 'I':
            /* Infinity */
            if ((idx + 7 < length) && PyUnicode_READ(kind, str, idx + 1) == 'n' &&
                PyUnicode_READ(kind, str, idx + 2) == 'f' &&
                PyUnicode_READ(kind, str, idx + 3) == 'i' &&
                PyUnicode_READ(kind, str, idx + 4) == 'n' &&
                PyUnicode_READ(kind, str, idx + 5) == 'i' &&
                PyUnicode_READ(kind, str, idx + 6) == 't' &&
                PyUnicode_READ(kind, str, idx + 7) == 'y') {
                return _parse_constant(s, "Infinity", idx, next_idx_ptr);
            }
            break;
        case '-':
            /* -Infinity */
            if ((idx + 8 < length) && PyUnicode_READ(kind, str, idx + 1) == 'I' &&
                PyUnicode_READ(kind, str, idx + 2) == 'n' &&
                PyUnicode_READ(kind, str, idx + 3) == 'f' &&
                PyUnicode_READ(kind, str, idx + 4) == 'i' &&
                PyUnicode_READ(kind, str, idx + 5) == 'n' &&
                PyUnicode_READ(kind, str, idx + 6) == 'i' &&
                PyUnicode_READ(kind, str, idx + 7) == 't' &&
                PyUnicode_READ(kind, str, idx + 8) == 'y') {
                return _parse_constant(s, "-Infinity", idx, next_idx_ptr);
            }
            break;
    }
    /* Didn't find a string, object, array, or named constant. Look for a number. */
    return _match_number_unicode(s, pystr, idx, next_idx_ptr);
}

static PyObject *
scanner_call(PyObject *self, PyObject *args, PyObject *kwds)
{
    /* Python callable interface to scan_once_{str,unicode} */
    PyObject *pystr;
    PyObject *rval;
    Py_ssize_t idx;
    Py_ssize_t next_idx = -1;
    static char *kwlist[] = {"string", "idx", NULL};
    PyScannerObject *s;
    assert(PyScanner_Check(self));
    s = (PyScannerObject *)self;
    if (!PyArg_ParseTupleAndKeywords(args, kwds, "On:scan_once", kwlist, &pystr, &idx))
        return NULL;

    if (PyUnicode_Check(pystr)) {
        rval = scan_once_unicode(s, pystr, idx, &next_idx);
    }
    else {
        PyErr_Format(PyExc_TypeError,
                 "first argument must be a string, not %.80s",
                 Py_TYPE(pystr)->tp_name);
        return NULL;
    }
    PyDict_Clear(s->memo);
    if (rval == NULL)
        return NULL;
    return _build_rval_index_tuple(rval, next_idx);
}

static PyObject *
scanner_new(PyTypeObject *type, PyObject *args, PyObject *kwds)
{
    PyScannerObject *s;
<<<<<<< HEAD
    s = (PyScannerObject *)type->tp_alloc(type, 0);
    if (s != NULL) {
        s->object_hook = NULL;
        s->object_pairs_hook = NULL;
        s->parse_float = NULL;
        s->parse_int = NULL;
        s->parse_constant = NULL;
    }
    return (PyObject *)s;
}

static int
scanner_init(PyObject *self, PyObject *args, PyObject *kwds)
{
    /* Initialize Scanner object */
=======
>>>>>>> a1054c3b
    PyObject *ctx;
    PyObject *strict;
    static char *kwlist[] = {"context", NULL};

    if (!PyArg_ParseTupleAndKeywords(args, kwds, "O:make_scanner", kwlist, &ctx))
        return NULL;

    s = (PyScannerObject *)type->tp_alloc(type, 0);
    if (s == NULL) {
        return NULL;
    }

    s->memo = PyDict_New();
    if (s->memo == NULL)
        goto bail;

    /* All of these will fail "gracefully" so we don't need to verify them */
    strict = PyObject_GetAttrString(ctx, "strict");
    if (strict == NULL)
        goto bail;
    s->strict = PyObject_IsTrue(strict);
    Py_DECREF(strict);
    if (s->strict < 0)
        goto bail;
    s->object_hook = PyObject_GetAttrString(ctx, "object_hook");
    if (s->object_hook == NULL)
        goto bail;
    s->object_pairs_hook = PyObject_GetAttrString(ctx, "object_pairs_hook");
    if (s->object_pairs_hook == NULL)
        goto bail;
    s->parse_float = PyObject_GetAttrString(ctx, "parse_float");
    if (s->parse_float == NULL)
        goto bail;
    s->parse_int = PyObject_GetAttrString(ctx, "parse_int");
    if (s->parse_int == NULL)
        goto bail;
    s->parse_constant = PyObject_GetAttrString(ctx, "parse_constant");
    if (s->parse_constant == NULL)
        goto bail;

    return (PyObject *)s;

bail:
<<<<<<< HEAD
    s->strict = 0;
    Py_CLEAR(s->object_hook);
    Py_CLEAR(s->object_pairs_hook);
    Py_CLEAR(s->parse_float);
    Py_CLEAR(s->parse_int);
    Py_CLEAR(s->parse_constant);
    return -1;
=======
    Py_DECREF(s);
    return NULL;
>>>>>>> a1054c3b
}

PyDoc_STRVAR(scanner_doc, "JSON scanner object");

static
PyTypeObject PyScannerType = {
    PyVarObject_HEAD_INIT(NULL, 0)
    "_json.Scanner",       /* tp_name */
    sizeof(PyScannerObject), /* tp_basicsize */
    0,                    /* tp_itemsize */
    scanner_dealloc, /* tp_dealloc */
    0,                    /* tp_print */
    0,                    /* tp_getattr */
    0,                    /* tp_setattr */
    0,                    /* tp_compare */
    0,                    /* tp_repr */
    0,                    /* tp_as_number */
    0,                    /* tp_as_sequence */
    0,                    /* tp_as_mapping */
    0,                    /* tp_hash */
    scanner_call,         /* tp_call */
    0,                    /* tp_str */
    0,/* PyObject_GenericGetAttr, */                    /* tp_getattro */
    0,/* PyObject_GenericSetAttr, */                    /* tp_setattro */
    0,                    /* tp_as_buffer */
    Py_TPFLAGS_DEFAULT | Py_TPFLAGS_HAVE_GC,   /* tp_flags */
    scanner_doc,          /* tp_doc */
    scanner_traverse,                    /* tp_traverse */
    scanner_clear,                    /* tp_clear */
    0,                    /* tp_richcompare */
    0,                    /* tp_weaklistoffset */
    0,                    /* tp_iter */
    0,                    /* tp_iternext */
    0,                    /* tp_methods */
    scanner_members,                    /* tp_members */
    0,                    /* tp_getset */
    0,                    /* tp_base */
    0,                    /* tp_dict */
    0,                    /* tp_descr_get */
    0,                    /* tp_descr_set */
    0,                    /* tp_dictoffset */
    0,                    /* tp_init */
    0,/* PyType_GenericAlloc, */        /* tp_alloc */
    scanner_new,          /* tp_new */
    0,/* PyObject_GC_Del, */              /* tp_free */
};

static PyObject *
encoder_new(PyTypeObject *type, PyObject *args, PyObject *kwds)
{
<<<<<<< HEAD
    PyEncoderObject *s;
    s = (PyEncoderObject *)type->tp_alloc(type, 0);
    if (s != NULL) {
        s->markers = NULL;
        s->defaultfn = NULL;
        s->encoder = NULL;
        s->indent = NULL;
        s->key_separator = NULL;
        s->item_separator = NULL;
    }
    return (PyObject *)s;
}

static int
encoder_init(PyObject *self, PyObject *args, PyObject *kwds)
{
    /* initialize Encoder object */
=======
>>>>>>> a1054c3b
    static char *kwlist[] = {"markers", "default", "encoder", "indent", "key_separator", "item_separator", "sort_keys", "skipkeys", "allow_nan", NULL};

    PyEncoderObject *s;
    PyObject *markers, *defaultfn, *encoder, *indent, *key_separator;
    PyObject *item_separator;
    int sort_keys, skipkeys, allow_nan;

<<<<<<< HEAD
    assert(PyEncoder_Check(self));
    s = (PyEncoderObject *)self;

    if (!PyArg_ParseTupleAndKeywords(args, kwds, "OOOOUUppp:make_encoder", kwlist,
=======
    if (!PyArg_ParseTupleAndKeywords(args, kwds, "OOOOUUOOp:make_encoder", kwlist,
>>>>>>> a1054c3b
        &markers, &defaultfn, &encoder, &indent,
        &key_separator, &item_separator,
        &sort_keys, &skipkeys, &allow_nan))
        return NULL;

    if (markers != Py_None && !PyDict_Check(markers)) {
        PyErr_Format(PyExc_TypeError,
                     "make_encoder() argument 1 must be dict or None, "
                     "not %.200s", Py_TYPE(markers)->tp_name);
        return NULL;
    }

    s = (PyEncoderObject *)type->tp_alloc(type, 0);
    if (s == NULL)
        return NULL;

    s->markers = markers;
    s->defaultfn = defaultfn;
    s->encoder = encoder;
    s->indent = indent;
    s->key_separator = key_separator;
    s->item_separator = item_separator;
    s->sort_keys = sort_keys;
    s->skipkeys = skipkeys;
    s->allow_nan = allow_nan;
    s->fast_encode = NULL;
    if (PyCFunction_Check(s->encoder)) {
        PyCFunction f = PyCFunction_GetFunction(s->encoder);
        if (f == (PyCFunction)py_encode_basestring_ascii ||
                f == (PyCFunction)py_encode_basestring) {
            s->fast_encode = f;
        }
    }

    Py_INCREF(s->markers);
    Py_INCREF(s->defaultfn);
    Py_INCREF(s->encoder);
    Py_INCREF(s->indent);
    Py_INCREF(s->key_separator);
    Py_INCREF(s->item_separator);
<<<<<<< HEAD
    return 0;
=======
    Py_INCREF(s->sort_keys);
    Py_INCREF(s->skipkeys);
    return (PyObject *)s;
>>>>>>> a1054c3b
}

static PyObject *
encoder_call(PyObject *self, PyObject *args, PyObject *kwds)
{
    /* Python callable interface to encode_listencode_obj */
    static char *kwlist[] = {"obj", "_current_indent_level", NULL};
    PyObject *obj;
    Py_ssize_t indent_level;
    PyEncoderObject *s;
    _PyAccu acc;

    assert(PyEncoder_Check(self));
    s = (PyEncoderObject *)self;
    if (!PyArg_ParseTupleAndKeywords(args, kwds, "On:_iterencode", kwlist,
        &obj, &indent_level))
        return NULL;
    if (_PyAccu_Init(&acc))
        return NULL;
    if (encoder_listencode_obj(s, &acc, obj, indent_level)) {
        _PyAccu_Destroy(&acc);
        return NULL;
    }
    return _PyAccu_FinishAsList(&acc);
}

static PyObject *
_encoded_const(PyObject *obj)
{
    /* Return the JSON string representation of None, True, False */
    if (obj == Py_None) {
        static PyObject *s_null = NULL;
        if (s_null == NULL) {
            s_null = PyUnicode_InternFromString("null");
        }
        Py_INCREF(s_null);
        return s_null;
    }
    else if (obj == Py_True) {
        static PyObject *s_true = NULL;
        if (s_true == NULL) {
            s_true = PyUnicode_InternFromString("true");
        }
        Py_INCREF(s_true);
        return s_true;
    }
    else if (obj == Py_False) {
        static PyObject *s_false = NULL;
        if (s_false == NULL) {
            s_false = PyUnicode_InternFromString("false");
        }
        Py_INCREF(s_false);
        return s_false;
    }
    else {
        PyErr_SetString(PyExc_ValueError, "not a const");
        return NULL;
    }
}

static PyObject *
encoder_encode_float(PyEncoderObject *s, PyObject *obj)
{
    /* Return the JSON representation of a PyFloat. */
    double i = PyFloat_AS_DOUBLE(obj);
    if (!Py_IS_FINITE(i)) {
        if (!s->allow_nan) {
            PyErr_SetString(
                    PyExc_ValueError,
                    "Out of range float values are not JSON compliant"
                    );
            return NULL;
        }
        if (i > 0) {
            return PyUnicode_FromString("Infinity");
        }
        else if (i < 0) {
            return PyUnicode_FromString("-Infinity");
        }
        else {
            return PyUnicode_FromString("NaN");
        }
    }
    return PyFloat_Type.tp_repr(obj);
}

static PyObject *
encoder_encode_string(PyEncoderObject *s, PyObject *obj)
{
    /* Return the JSON representation of a string */
    if (s->fast_encode)
        return s->fast_encode(NULL, obj);
    else
        return PyObject_CallFunctionObjArgs(s->encoder, obj, NULL);
}

static int
_steal_accumulate(_PyAccu *acc, PyObject *stolen)
{
    /* Append stolen and then decrement its reference count */
    int rval = _PyAccu_Accumulate(acc, stolen);
    Py_DECREF(stolen);
    return rval;
}

static int
encoder_listencode_obj(PyEncoderObject *s, _PyAccu *acc,
                       PyObject *obj, Py_ssize_t indent_level)
{
    /* Encode Python object obj to a JSON term */
    PyObject *newobj;
    int rv;

    if (obj == Py_None || obj == Py_True || obj == Py_False) {
        PyObject *cstr = _encoded_const(obj);
        if (cstr == NULL)
            return -1;
        return _steal_accumulate(acc, cstr);
    }
    else if (PyUnicode_Check(obj))
    {
        PyObject *encoded = encoder_encode_string(s, obj);
        if (encoded == NULL)
            return -1;
        return _steal_accumulate(acc, encoded);
    }
    else if (PyLong_Check(obj)) {
        PyObject *encoded = PyLong_Type.tp_str(obj);
        if (encoded == NULL)
            return -1;
        return _steal_accumulate(acc, encoded);
    }
    else if (PyFloat_Check(obj)) {
        PyObject *encoded = encoder_encode_float(s, obj);
        if (encoded == NULL)
            return -1;
        return _steal_accumulate(acc, encoded);
    }
    else if (PyList_Check(obj) || PyTuple_Check(obj)) {
        if (Py_EnterRecursiveCall(" while encoding a JSON object"))
            return -1;
        rv = encoder_listencode_list(s, acc, obj, indent_level);
        Py_LeaveRecursiveCall();
        return rv;
    }
    else if (PyDict_Check(obj)) {
        if (Py_EnterRecursiveCall(" while encoding a JSON object"))
            return -1;
        rv = encoder_listencode_dict(s, acc, obj, indent_level);
        Py_LeaveRecursiveCall();
        return rv;
    }
    else {
        PyObject *ident = NULL;
        if (s->markers != Py_None) {
            int has_key;
            ident = PyLong_FromVoidPtr(obj);
            if (ident == NULL)
                return -1;
            has_key = PyDict_Contains(s->markers, ident);
            if (has_key) {
                if (has_key != -1)
                    PyErr_SetString(PyExc_ValueError, "Circular reference detected");
                Py_DECREF(ident);
                return -1;
            }
            if (PyDict_SetItem(s->markers, ident, obj)) {
                Py_DECREF(ident);
                return -1;
            }
        }
        newobj = PyObject_CallFunctionObjArgs(s->defaultfn, obj, NULL);
        if (newobj == NULL) {
            Py_XDECREF(ident);
            return -1;
        }

        if (Py_EnterRecursiveCall(" while encoding a JSON object")) {
            Py_DECREF(newobj);
            Py_XDECREF(ident);
            return -1;
        }
        rv = encoder_listencode_obj(s, acc, newobj, indent_level);
        Py_LeaveRecursiveCall();

        Py_DECREF(newobj);
        if (rv) {
            Py_XDECREF(ident);
            return -1;
        }
        if (ident != NULL) {
            if (PyDict_DelItem(s->markers, ident)) {
                Py_XDECREF(ident);
                return -1;
            }
            Py_XDECREF(ident);
        }
        return rv;
    }
}

static int
encoder_listencode_dict(PyEncoderObject *s, _PyAccu *acc,
                        PyObject *dct, Py_ssize_t indent_level)
{
    /* Encode Python dict dct a JSON term */
    static PyObject *open_dict = NULL;
    static PyObject *close_dict = NULL;
    static PyObject *empty_dict = NULL;
    PyObject *kstr = NULL;
    PyObject *ident = NULL;
    PyObject *it = NULL;
    PyObject *items;
    PyObject *item = NULL;
    Py_ssize_t idx;

    if (open_dict == NULL || close_dict == NULL || empty_dict == NULL) {
        open_dict = PyUnicode_InternFromString("{");
        close_dict = PyUnicode_InternFromString("}");
        empty_dict = PyUnicode_InternFromString("{}");
        if (open_dict == NULL || close_dict == NULL || empty_dict == NULL)
            return -1;
    }
    if (PyDict_GET_SIZE(dct) == 0)  /* Fast path */
        return _PyAccu_Accumulate(acc, empty_dict);

    if (s->markers != Py_None) {
        int has_key;
        ident = PyLong_FromVoidPtr(dct);
        if (ident == NULL)
            goto bail;
        has_key = PyDict_Contains(s->markers, ident);
        if (has_key) {
            if (has_key != -1)
                PyErr_SetString(PyExc_ValueError, "Circular reference detected");
            goto bail;
        }
        if (PyDict_SetItem(s->markers, ident, dct)) {
            goto bail;
        }
    }

    if (_PyAccu_Accumulate(acc, open_dict))
        goto bail;

    if (s->indent != Py_None) {
        /* TODO: DOES NOT RUN */
        indent_level += 1;
        /*
            newline_indent = '\n' + (' ' * (_indent * _current_indent_level))
            separator = _item_separator + newline_indent
            buf += newline_indent
        */
    }

    items = PyMapping_Items(dct);
    if (items == NULL)
        goto bail;
    if (s->sort_keys && PyList_Sort(items) < 0)
        goto bail;
    it = PyObject_GetIter(items);
    Py_DECREF(items);
    if (it == NULL)
        goto bail;
    idx = 0;
    while ((item = PyIter_Next(it)) != NULL) {
        PyObject *encoded, *key, *value;
        if (!PyTuple_Check(item) || PyTuple_GET_SIZE(item) != 2) {
            PyErr_SetString(PyExc_ValueError, "items must return 2-tuples");
            goto bail;
        }
        key = PyTuple_GET_ITEM(item, 0);
        if (PyUnicode_Check(key)) {
            Py_INCREF(key);
            kstr = key;
        }
        else if (PyFloat_Check(key)) {
            kstr = encoder_encode_float(s, key);
            if (kstr == NULL)
                goto bail;
        }
        else if (key == Py_True || key == Py_False || key == Py_None) {
                        /* This must come before the PyLong_Check because
                           True and False are also 1 and 0.*/
            kstr = _encoded_const(key);
            if (kstr == NULL)
                goto bail;
        }
        else if (PyLong_Check(key)) {
            kstr = PyLong_Type.tp_str(key);
            if (kstr == NULL) {
                goto bail;
            }
        }
        else if (s->skipkeys) {
            Py_DECREF(item);
            continue;
        }
        else {
            /* TODO: include repr of key */
            PyErr_SetString(PyExc_TypeError, "keys must be a string");
            goto bail;
        }

        if (idx) {
            if (_PyAccu_Accumulate(acc, s->item_separator))
                goto bail;
        }

        encoded = encoder_encode_string(s, kstr);
        Py_CLEAR(kstr);
        if (encoded == NULL)
            goto bail;
        if (_PyAccu_Accumulate(acc, encoded)) {
            Py_DECREF(encoded);
            goto bail;
        }
        Py_DECREF(encoded);
        if (_PyAccu_Accumulate(acc, s->key_separator))
            goto bail;

        value = PyTuple_GET_ITEM(item, 1);
        if (encoder_listencode_obj(s, acc, value, indent_level))
            goto bail;
        idx += 1;
        Py_DECREF(item);
    }
    if (PyErr_Occurred())
        goto bail;
    Py_CLEAR(it);

    if (ident != NULL) {
        if (PyDict_DelItem(s->markers, ident))
            goto bail;
        Py_CLEAR(ident);
    }
    /* TODO DOES NOT RUN; dead code
    if (s->indent != Py_None) {
        indent_level -= 1;

        yield '\n' + (' ' * (_indent * _current_indent_level))
    }*/
    if (_PyAccu_Accumulate(acc, close_dict))
        goto bail;
    return 0;

bail:
    Py_XDECREF(it);
    Py_XDECREF(item);
    Py_XDECREF(kstr);
    Py_XDECREF(ident);
    return -1;
}


static int
encoder_listencode_list(PyEncoderObject *s, _PyAccu *acc,
                        PyObject *seq, Py_ssize_t indent_level)
{
    /* Encode Python list seq to a JSON term */
    static PyObject *open_array = NULL;
    static PyObject *close_array = NULL;
    static PyObject *empty_array = NULL;
    PyObject *ident = NULL;
    PyObject *s_fast = NULL;
    Py_ssize_t i;

    if (open_array == NULL || close_array == NULL || empty_array == NULL) {
        open_array = PyUnicode_InternFromString("[");
        close_array = PyUnicode_InternFromString("]");
        empty_array = PyUnicode_InternFromString("[]");
        if (open_array == NULL || close_array == NULL || empty_array == NULL)
            return -1;
    }
    ident = NULL;
    s_fast = PySequence_Fast(seq, "_iterencode_list needs a sequence");
    if (s_fast == NULL)
        return -1;
    if (PySequence_Fast_GET_SIZE(s_fast) == 0) {
        Py_DECREF(s_fast);
        return _PyAccu_Accumulate(acc, empty_array);
    }

    if (s->markers != Py_None) {
        int has_key;
        ident = PyLong_FromVoidPtr(seq);
        if (ident == NULL)
            goto bail;
        has_key = PyDict_Contains(s->markers, ident);
        if (has_key) {
            if (has_key != -1)
                PyErr_SetString(PyExc_ValueError, "Circular reference detected");
            goto bail;
        }
        if (PyDict_SetItem(s->markers, ident, seq)) {
            goto bail;
        }
    }

    if (_PyAccu_Accumulate(acc, open_array))
        goto bail;
    if (s->indent != Py_None) {
        /* TODO: DOES NOT RUN */
        indent_level += 1;
        /*
            newline_indent = '\n' + (' ' * (_indent * _current_indent_level))
            separator = _item_separator + newline_indent
            buf += newline_indent
        */
    }
    for (i = 0; i < PySequence_Fast_GET_SIZE(s_fast); i++) {
        PyObject *obj = PySequence_Fast_GET_ITEM(s_fast, i);
        if (i) {
            if (_PyAccu_Accumulate(acc, s->item_separator))
                goto bail;
        }
        if (encoder_listencode_obj(s, acc, obj, indent_level))
            goto bail;
    }
    if (ident != NULL) {
        if (PyDict_DelItem(s->markers, ident))
            goto bail;
        Py_CLEAR(ident);
    }

    /* TODO: DOES NOT RUN
    if (s->indent != Py_None) {
        indent_level -= 1;

        yield '\n' + (' ' * (_indent * _current_indent_level))
    }*/
    if (_PyAccu_Accumulate(acc, close_array))
        goto bail;
    Py_DECREF(s_fast);
    return 0;

bail:
    Py_XDECREF(ident);
    Py_DECREF(s_fast);
    return -1;
}

static void
encoder_dealloc(PyObject *self)
{
    /* Deallocate Encoder */
    encoder_clear(self);
    Py_TYPE(self)->tp_free(self);
}

static int
encoder_traverse(PyObject *self, visitproc visit, void *arg)
{
    PyEncoderObject *s;
    assert(PyEncoder_Check(self));
    s = (PyEncoderObject *)self;
    Py_VISIT(s->markers);
    Py_VISIT(s->defaultfn);
    Py_VISIT(s->encoder);
    Py_VISIT(s->indent);
    Py_VISIT(s->key_separator);
    Py_VISIT(s->item_separator);
    return 0;
}

static int
encoder_clear(PyObject *self)
{
    /* Deallocate Encoder */
    PyEncoderObject *s;
    assert(PyEncoder_Check(self));
    s = (PyEncoderObject *)self;
    Py_CLEAR(s->markers);
    Py_CLEAR(s->defaultfn);
    Py_CLEAR(s->encoder);
    Py_CLEAR(s->indent);
    Py_CLEAR(s->key_separator);
    Py_CLEAR(s->item_separator);
    return 0;
}

PyDoc_STRVAR(encoder_doc, "_iterencode(obj, _current_indent_level) -> iterable");

static
PyTypeObject PyEncoderType = {
    PyVarObject_HEAD_INIT(NULL, 0)
    "_json.Encoder",       /* tp_name */
    sizeof(PyEncoderObject), /* tp_basicsize */
    0,                    /* tp_itemsize */
    encoder_dealloc, /* tp_dealloc */
    0,                    /* tp_print */
    0,                    /* tp_getattr */
    0,                    /* tp_setattr */
    0,                    /* tp_compare */
    0,                    /* tp_repr */
    0,                    /* tp_as_number */
    0,                    /* tp_as_sequence */
    0,                    /* tp_as_mapping */
    0,                    /* tp_hash */
    encoder_call,         /* tp_call */
    0,                    /* tp_str */
    0,                    /* tp_getattro */
    0,                    /* tp_setattro */
    0,                    /* tp_as_buffer */
    Py_TPFLAGS_DEFAULT | Py_TPFLAGS_HAVE_GC,   /* tp_flags */
    encoder_doc,          /* tp_doc */
    encoder_traverse,     /* tp_traverse */
    encoder_clear,        /* tp_clear */
    0,                    /* tp_richcompare */
    0,                    /* tp_weaklistoffset */
    0,                    /* tp_iter */
    0,                    /* tp_iternext */
    0,                    /* tp_methods */
    encoder_members,      /* tp_members */
    0,                    /* tp_getset */
    0,                    /* tp_base */
    0,                    /* tp_dict */
    0,                    /* tp_descr_get */
    0,                    /* tp_descr_set */
    0,                    /* tp_dictoffset */
    0,                    /* tp_init */
    0,                    /* tp_alloc */
    encoder_new,          /* tp_new */
    0,                    /* tp_free */
};

static PyMethodDef speedups_methods[] = {
    {"encode_basestring_ascii",
        (PyCFunction)py_encode_basestring_ascii,
        METH_O,
        pydoc_encode_basestring_ascii},
    {"encode_basestring",
        (PyCFunction)py_encode_basestring,
        METH_O,
        pydoc_encode_basestring},
    {"scanstring",
        (PyCFunction)py_scanstring,
        METH_VARARGS,
        pydoc_scanstring},
    {NULL, NULL, 0, NULL}
};

PyDoc_STRVAR(module_doc,
"json speedups\n");

static struct PyModuleDef jsonmodule = {
        PyModuleDef_HEAD_INIT,
        "_json",
        module_doc,
        -1,
        speedups_methods,
        NULL,
        NULL,
        NULL,
        NULL
};

PyMODINIT_FUNC
PyInit__json(void)
{
    PyObject *m = PyModule_Create(&jsonmodule);
    if (!m)
        return NULL;
    if (PyType_Ready(&PyScannerType) < 0)
        goto fail;
    if (PyType_Ready(&PyEncoderType) < 0)
        goto fail;
    Py_INCREF((PyObject*)&PyScannerType);
    if (PyModule_AddObject(m, "make_scanner", (PyObject*)&PyScannerType) < 0) {
        Py_DECREF((PyObject*)&PyScannerType);
        goto fail;
    }
    Py_INCREF((PyObject*)&PyEncoderType);
    if (PyModule_AddObject(m, "make_encoder", (PyObject*)&PyEncoderType) < 0) {
        Py_DECREF((PyObject*)&PyEncoderType);
        goto fail;
    }
    return m;
  fail:
    Py_DECREF(m);
    return NULL;
}<|MERGE_RESOLUTION|>--- conflicted
+++ resolved
@@ -1187,24 +1187,6 @@
 scanner_new(PyTypeObject *type, PyObject *args, PyObject *kwds)
 {
     PyScannerObject *s;
-<<<<<<< HEAD
-    s = (PyScannerObject *)type->tp_alloc(type, 0);
-    if (s != NULL) {
-        s->object_hook = NULL;
-        s->object_pairs_hook = NULL;
-        s->parse_float = NULL;
-        s->parse_int = NULL;
-        s->parse_constant = NULL;
-    }
-    return (PyObject *)s;
-}
-
-static int
-scanner_init(PyObject *self, PyObject *args, PyObject *kwds)
-{
-    /* Initialize Scanner object */
-=======
->>>>>>> a1054c3b
     PyObject *ctx;
     PyObject *strict;
     static char *kwlist[] = {"context", NULL};
@@ -1248,18 +1230,8 @@
     return (PyObject *)s;
 
 bail:
-<<<<<<< HEAD
-    s->strict = 0;
-    Py_CLEAR(s->object_hook);
-    Py_CLEAR(s->object_pairs_hook);
-    Py_CLEAR(s->parse_float);
-    Py_CLEAR(s->parse_int);
-    Py_CLEAR(s->parse_constant);
-    return -1;
-=======
     Py_DECREF(s);
     return NULL;
->>>>>>> a1054c3b
 }
 
 PyDoc_STRVAR(scanner_doc, "JSON scanner object");
@@ -1310,26 +1282,6 @@
 static PyObject *
 encoder_new(PyTypeObject *type, PyObject *args, PyObject *kwds)
 {
-<<<<<<< HEAD
-    PyEncoderObject *s;
-    s = (PyEncoderObject *)type->tp_alloc(type, 0);
-    if (s != NULL) {
-        s->markers = NULL;
-        s->defaultfn = NULL;
-        s->encoder = NULL;
-        s->indent = NULL;
-        s->key_separator = NULL;
-        s->item_separator = NULL;
-    }
-    return (PyObject *)s;
-}
-
-static int
-encoder_init(PyObject *self, PyObject *args, PyObject *kwds)
-{
-    /* initialize Encoder object */
-=======
->>>>>>> a1054c3b
     static char *kwlist[] = {"markers", "default", "encoder", "indent", "key_separator", "item_separator", "sort_keys", "skipkeys", "allow_nan", NULL};
 
     PyEncoderObject *s;
@@ -1337,14 +1289,7 @@
     PyObject *item_separator;
     int sort_keys, skipkeys, allow_nan;
 
-<<<<<<< HEAD
-    assert(PyEncoder_Check(self));
-    s = (PyEncoderObject *)self;
-
     if (!PyArg_ParseTupleAndKeywords(args, kwds, "OOOOUUppp:make_encoder", kwlist,
-=======
-    if (!PyArg_ParseTupleAndKeywords(args, kwds, "OOOOUUOOp:make_encoder", kwlist,
->>>>>>> a1054c3b
         &markers, &defaultfn, &encoder, &indent,
         &key_separator, &item_separator,
         &sort_keys, &skipkeys, &allow_nan))
@@ -1385,13 +1330,7 @@
     Py_INCREF(s->indent);
     Py_INCREF(s->key_separator);
     Py_INCREF(s->item_separator);
-<<<<<<< HEAD
-    return 0;
-=======
-    Py_INCREF(s->sort_keys);
-    Py_INCREF(s->skipkeys);
     return (PyObject *)s;
->>>>>>> a1054c3b
 }
 
 static PyObject *
