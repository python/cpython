--- conflicted
+++ resolved
@@ -1347,16 +1347,10 @@
 static PyObject *
 deque_reduce(dequeobject *deque, PyObject *Py_UNUSED(ignored))
 {
-<<<<<<< HEAD
     PyObject *state, *it;
 
     state = _PyObject_GetState((PyObject *)deque);
     if (state == NULL) {
-=======
-    PyObject *dict, *it;
-
-    if (_PyObject_LookupAttr((PyObject *)deque, &_Py_ID(__dict__), &dict) < 0) {
->>>>>>> 81c72044
         return NULL;
     }
 
