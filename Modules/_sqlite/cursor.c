/* cursor.c - the cursor type
 *
 * Copyright (C) 2004-2010 Gerhard Häring <gh@ghaering.de>
 *
 * This file is part of pysqlite.
 *
 * This software is provided 'as-is', without any express or implied
 * warranty.  In no event will the authors be held liable for any damages
 * arising from the use of this software.
 *
 * Permission is granted to anyone to use this software for any purpose,
 * including commercial applications, and to alter it and redistribute it
 * freely, subject to the following restrictions:
 *
 * 1. The origin of this software must not be misrepresented; you must not
 *    claim that you wrote the original software. If you use this software
 *    in a product, an acknowledgment in the product documentation would be
 *    appreciated but is not required.
 * 2. Altered source versions must be plainly marked as such, and must not be
 *    misrepresented as being the original software.
 * 3. This notice may not be removed or altered from any source distribution.
 */

#include "cursor.h"
#include "module.h"
#include "util.h"

#define clinic_state() (pysqlite_get_state(NULL))
#include "clinic/cursor.c.h"
#undef clinic_state

/*[clinic input]
module _sqlite3
class _sqlite3.Cursor "pysqlite_Cursor *" "clinic_state()->CursorType"
[clinic start generated code]*/
/*[clinic end generated code: output=da39a3ee5e6b4b0d input=3c5b8115c5cf30f1]*/

static const char errmsg_fetch_across_rollback[] = "Cursor needed to be reset because of commit/rollback and can no longer be fetched from.";

/*[clinic input]
_sqlite3.Cursor.__init__ as pysqlite_cursor_init

    connection: object(type='pysqlite_Connection *', subclass_of='clinic_state()->ConnectionType')
    /

[clinic start generated code]*/

static int
pysqlite_cursor_init_impl(pysqlite_Cursor *self,
                          pysqlite_Connection *connection)
/*[clinic end generated code: output=ac59dce49a809ca8 input=23d4265b534989fb]*/
{
    Py_INCREF(connection);
    Py_XSETREF(self->connection, connection);
    Py_CLEAR(self->statement);
    Py_CLEAR(self->next_row);
    Py_CLEAR(self->row_cast_map);

    Py_INCREF(Py_None);
    Py_XSETREF(self->description, Py_None);

    Py_INCREF(Py_None);
    Py_XSETREF(self->lastrowid, Py_None);

    self->arraysize = 1;
    self->closed = 0;
    self->reset = 0;

    self->rowcount = -1L;

    Py_INCREF(Py_None);
    Py_XSETREF(self->row_factory, Py_None);

    if (!pysqlite_check_thread(self->connection)) {
        return -1;
    }

    if (!pysqlite_connection_register_cursor(connection, (PyObject*)self)) {
        return -1;
    }

    self->initialized = 1;

    return 0;
}

static int
cursor_traverse(pysqlite_Cursor *self, visitproc visit, void *arg)
{
    Py_VISIT(Py_TYPE(self));
    Py_VISIT(self->connection);
    Py_VISIT(self->description);
    Py_VISIT(self->row_cast_map);
    Py_VISIT(self->lastrowid);
    Py_VISIT(self->row_factory);
    Py_VISIT(self->statement);
    Py_VISIT(self->next_row);
    return 0;
}

static int
cursor_clear(pysqlite_Cursor *self)
{
    Py_CLEAR(self->connection);
    Py_CLEAR(self->description);
    Py_CLEAR(self->row_cast_map);
    Py_CLEAR(self->lastrowid);
    Py_CLEAR(self->row_factory);
    if (self->statement) {
        /* Reset the statement if the user has not closed the cursor */
        pysqlite_statement_reset(self->statement);
        Py_CLEAR(self->statement);
    }
    Py_CLEAR(self->next_row);

    return 0;
}

static void
cursor_dealloc(pysqlite_Cursor *self)
{
    PyTypeObject *tp = Py_TYPE(self);
    PyObject_GC_UnTrack(self);
    if (self->in_weakreflist != NULL) {
        PyObject_ClearWeakRefs((PyObject*)self);
    }
    tp->tp_clear((PyObject *)self);
    tp->tp_free(self);
    Py_DECREF(tp);
}

static PyObject *
_pysqlite_get_converter(pysqlite_state *state, const char *keystr,
                        Py_ssize_t keylen)
{
    PyObject *key;
    PyObject *upcase_key;
    PyObject *retval;
    _Py_IDENTIFIER(upper);

    key = PyUnicode_FromStringAndSize(keystr, keylen);
    if (!key) {
        return NULL;
    }
    upcase_key = _PyObject_CallMethodIdNoArgs(key, &PyId_upper);
    Py_DECREF(key);
    if (!upcase_key) {
        return NULL;
    }

    retval = PyDict_GetItemWithError(state->converters, upcase_key);
    Py_DECREF(upcase_key);

    return retval;
}

static int
pysqlite_build_row_cast_map(pysqlite_Cursor* self)
{
    int i;
    const char* pos;
    const char* decltype;
    PyObject* converter;

    if (!self->connection->detect_types) {
        return 0;
    }

    Py_XSETREF(self->row_cast_map, PyList_New(0));
    if (!self->row_cast_map) {
        return -1;
    }

    for (i = 0; i < sqlite3_column_count(self->statement->st); i++) {
        converter = NULL;

        if (self->connection->detect_types & PARSE_COLNAMES) {
            const char *colname = sqlite3_column_name(self->statement->st, i);
            if (colname == NULL) {
                PyErr_NoMemory();
                Py_CLEAR(self->row_cast_map);
                return -1;
            }
            const char *type_start = NULL;
            for (pos = colname; *pos != 0; pos++) {
                if (*pos == '[') {
                    type_start = pos + 1;
                }
                else if (*pos == ']' && type_start != NULL) {
                    pysqlite_state *state = self->connection->state;
                    converter = _pysqlite_get_converter(state, type_start,
                                                        pos - type_start);
                    if (!converter && PyErr_Occurred()) {
                        Py_CLEAR(self->row_cast_map);
                        return -1;
                    }
                    break;
                }
            }
        }

        if (!converter && self->connection->detect_types & PARSE_DECLTYPES) {
            decltype = sqlite3_column_decltype(self->statement->st, i);
            if (decltype) {
                for (pos = decltype;;pos++) {
                    /* Converter names are split at '(' and blanks.
                     * This allows 'INTEGER NOT NULL' to be treated as 'INTEGER' and
                     * 'NUMBER(10)' to be treated as 'NUMBER', for example.
                     * In other words, it will work as people expect it to work.*/
                    if (*pos == ' ' || *pos == '(' || *pos == 0) {
                        pysqlite_state *state = self->connection->state;
                        converter = _pysqlite_get_converter(state, decltype,
                                                            pos - decltype);
                        if (!converter && PyErr_Occurred()) {
                            Py_CLEAR(self->row_cast_map);
                            return -1;
                        }
                        break;
                    }
                }
            }
        }

        if (!converter) {
            converter = Py_None;
        }

        if (PyList_Append(self->row_cast_map, converter) != 0) {
            Py_CLEAR(self->row_cast_map);
            return -1;
        }
    }

    return 0;
}

static PyObject *
_pysqlite_build_column_name(pysqlite_Cursor *self, const char *colname)
{
    const char* pos;
    Py_ssize_t len;

    if (self->connection->detect_types & PARSE_COLNAMES) {
        for (pos = colname; *pos; pos++) {
            if (*pos == '[') {
                if ((pos != colname) && (*(pos-1) == ' ')) {
                    pos--;
                }
                break;
            }
        }
        len = pos - colname;
    }
    else {
        len = strlen(colname);
    }
    return PyUnicode_FromStringAndSize(colname, len);
}

/*
 * Returns a row from the currently active SQLite statement
 *
 * Precondidition:
 * - sqlite3_step() has been called before and it returned SQLITE_ROW.
 */
static PyObject *
_pysqlite_fetch_one_row(pysqlite_Cursor* self)
{
    int i, numcols;
    PyObject* row;
    int coltype;
    PyObject* converter;
    PyObject* converted;
    Py_ssize_t nbytes;
    char buf[200];
    const char* colname;
    PyObject* error_msg;

    if (self->reset) {
        PyObject *exc = self->connection->InterfaceError;
        PyErr_SetString(exc, errmsg_fetch_across_rollback);
        return NULL;
    }

    Py_BEGIN_ALLOW_THREADS
    numcols = sqlite3_data_count(self->statement->st);
    Py_END_ALLOW_THREADS

    row = PyTuple_New(numcols);
    if (!row)
        return NULL;

    sqlite3 *db = self->connection->db;
    for (i = 0; i < numcols; i++) {
        if (self->connection->detect_types
                && self->row_cast_map != NULL
                && i < PyList_GET_SIZE(self->row_cast_map))
        {
            converter = PyList_GET_ITEM(self->row_cast_map, i);
        }
        else {
            converter = Py_None;
        }

        /*
         * Note, sqlite3_column_bytes() must come after sqlite3_column_blob()
         * or sqlite3_column_text().
         *
         * See https://sqlite.org/c3ref/column_blob.html for details.
         */
        if (converter != Py_None) {
            const void *blob = sqlite3_column_blob(self->statement->st, i);
            if (blob == NULL) {
                if (sqlite3_errcode(db) == SQLITE_NOMEM) {
                    PyErr_NoMemory();
                    goto error;
                }
                converted = Py_NewRef(Py_None);
            }
            else {
                nbytes = sqlite3_column_bytes(self->statement->st, i);
                PyObject *item = PyBytes_FromStringAndSize(blob, nbytes);
                if (item == NULL) {
                    goto error;
                }
                converted = PyObject_CallOneArg(converter, item);
                Py_DECREF(item);
            }
        } else {
            Py_BEGIN_ALLOW_THREADS
            coltype = sqlite3_column_type(self->statement->st, i);
            Py_END_ALLOW_THREADS
            if (coltype == SQLITE_NULL) {
                converted = Py_NewRef(Py_None);
            } else if (coltype == SQLITE_INTEGER) {
                converted = PyLong_FromLongLong(sqlite3_column_int64(self->statement->st, i));
            } else if (coltype == SQLITE_FLOAT) {
                converted = PyFloat_FromDouble(sqlite3_column_double(self->statement->st, i));
            } else if (coltype == SQLITE_TEXT) {
                const char *text = (const char*)sqlite3_column_text(self->statement->st, i);
                if (text == NULL && sqlite3_errcode(db) == SQLITE_NOMEM) {
                    PyErr_NoMemory();
                    goto error;
                }

                nbytes = sqlite3_column_bytes(self->statement->st, i);
                if (self->connection->text_factory == (PyObject*)&PyUnicode_Type) {
                    converted = PyUnicode_FromStringAndSize(text, nbytes);
                    if (!converted && PyErr_ExceptionMatches(PyExc_UnicodeDecodeError)) {
                        PyErr_Clear();
                        colname = sqlite3_column_name(self->statement->st, i);
                        if (colname == NULL) {
                            PyErr_NoMemory();
                            goto error;
                        }
                        PyOS_snprintf(buf, sizeof(buf) - 1, "Could not decode to UTF-8 column '%s' with text '%s'",
                                     colname , text);
                        error_msg = PyUnicode_Decode(buf, strlen(buf), "ascii", "replace");

                        PyObject *exc = self->connection->OperationalError;
                        if (!error_msg) {
                            PyErr_SetString(exc, "Could not decode to UTF-8");
                        } else {
                            PyErr_SetObject(exc, error_msg);
                            Py_DECREF(error_msg);
                        }
                    }
                } else if (self->connection->text_factory == (PyObject*)&PyBytes_Type) {
                    converted = PyBytes_FromStringAndSize(text, nbytes);
                } else if (self->connection->text_factory == (PyObject*)&PyByteArray_Type) {
                    converted = PyByteArray_FromStringAndSize(text, nbytes);
                } else {
                    converted = PyObject_CallFunction(self->connection->text_factory, "y#", text, nbytes);
                }
            } else {
                /* coltype == SQLITE_BLOB */
                const void *blob = sqlite3_column_blob(self->statement->st, i);
                if (blob == NULL && sqlite3_errcode(db) == SQLITE_NOMEM) {
                    PyErr_NoMemory();
                    goto error;
                }

                nbytes = sqlite3_column_bytes(self->statement->st, i);
                converted = PyBytes_FromStringAndSize(blob, nbytes);
            }
        }

        if (!converted) {
            goto error;
        }
        PyTuple_SET_ITEM(row, i, converted);
    }

    if (PyErr_Occurred())
        goto error;

    return row;

error:
    Py_DECREF(row);
    return NULL;
}

/*
 * Checks if a cursor object is usable.
 *
 * 0 => error; 1 => ok
 */
static int check_cursor(pysqlite_Cursor* cur)
{
    if (!cur->initialized) {
        pysqlite_state *state = pysqlite_get_state_by_type(Py_TYPE(cur));
        PyErr_SetString(state->ProgrammingError,
                        "Base Cursor.__init__ not called.");
        return 0;
    }

    if (cur->closed) {
        PyErr_SetString(cur->connection->state->ProgrammingError,
                        "Cannot operate on a closed cursor.");
        return 0;
    }

    if (cur->locked) {
        PyErr_SetString(cur->connection->state->ProgrammingError,
                        "Recursive use of cursors not allowed.");
        return 0;
    }

    return pysqlite_check_thread(cur->connection) && pysqlite_check_connection(cur->connection);
}

static int
begin_transaction(pysqlite_Connection *self)
{
    int rc;
    sqlite3_stmt *statement;

    Py_BEGIN_ALLOW_THREADS
    rc = sqlite3_prepare_v2(self->db, self->begin_statement, -1, &statement,
                            NULL);
    Py_END_ALLOW_THREADS

    if (rc != SQLITE_OK) {
        _pysqlite_seterror(self->state, self->db);
        goto error;
    }

    Py_BEGIN_ALLOW_THREADS
    sqlite3_step(statement);
    rc = sqlite3_finalize(statement);
    Py_END_ALLOW_THREADS

    if (rc != SQLITE_OK && !PyErr_Occurred()) {
        _pysqlite_seterror(self->state, self->db);
    }

error:
    if (PyErr_Occurred()) {
        return -1;
    }
    return 0;
}

static PyObject *
get_statement_from_cache(pysqlite_Cursor *self, PyObject *operation)
{
    PyObject *args[] = { operation, };
    PyObject *cache = self->connection->statement_cache;
    return PyObject_Vectorcall(cache, args, 1, NULL);
}

static PyObject *
_pysqlite_query_execute(pysqlite_Cursor* self, int multiple, PyObject* operation, PyObject* second_argument)
{
    PyObject* parameters_list = NULL;
    PyObject* parameters_iter = NULL;
    PyObject* parameters = NULL;
    int i;
    int rc;
    int numcols;
    PyObject* column_name;
    sqlite_int64 lastrowid;

    if (!check_cursor(self)) {
        goto error;
    }

    self->locked = 1;
    self->reset = 0;

    Py_CLEAR(self->next_row);

    if (multiple) {
        if (PyIter_Check(second_argument)) {
            /* iterator */
            parameters_iter = Py_NewRef(second_argument);
        } else {
            /* sequence */
            parameters_iter = PyObject_GetIter(second_argument);
            if (!parameters_iter) {
                goto error;
            }
        }
    } else {
        parameters_list = PyList_New(0);
        if (!parameters_list) {
            goto error;
        }

        if (second_argument == NULL) {
            second_argument = PyTuple_New(0);
            if (!second_argument) {
                goto error;
            }
        } else {
            Py_INCREF(second_argument);
        }
        if (PyList_Append(parameters_list, second_argument) != 0) {
            Py_DECREF(second_argument);
            goto error;
        }
        Py_DECREF(second_argument);

        parameters_iter = PyObject_GetIter(parameters_list);
        if (!parameters_iter) {
            goto error;
        }
    }

    if (self->statement != NULL) {
        /* There is an active statement */
        pysqlite_statement_reset(self->statement);
    }

    /* reset description and rowcount */
    Py_INCREF(Py_None);
    Py_SETREF(self->description, Py_None);
    self->rowcount = 0L;

    if (self->statement) {
        (void)pysqlite_statement_reset(self->statement);
    }

    PyObject *stmt = get_statement_from_cache(self, operation);
    Py_XSETREF(self->statement, (pysqlite_Statement *)stmt);
    if (!self->statement) {
        goto error;
    }

    if (sqlite3_stmt_busy(self->statement->st)) {
        Py_SETREF(self->statement,
                  pysqlite_statement_create(self->connection, operation));
        if (self->statement == NULL) {
            goto error;
        }
    }

    pysqlite_statement_reset(self->statement);

    /* We start a transaction implicitly before a DML statement.
       SELECT is the only exception. See #9924. */
    if (self->connection->begin_statement
        && self->statement->is_dml
        && sqlite3_get_autocommit(self->connection->db))
    {
        if (begin_transaction(self->connection) < 0) {
            goto error;
        }
    }

    pysqlite_state *state = self->connection->state;
    while (1) {
        parameters = PyIter_Next(parameters_iter);
        if (!parameters) {
            break;
        }

<<<<<<< HEAD
        pysqlite_statement_bind_parameters(self->statement, parameters);
=======
        pysqlite_statement_mark_dirty(self->statement);

        pysqlite_statement_bind_parameters(state, self->statement, parameters);
>>>>>>> ed524b45
        if (PyErr_Occurred()) {
            goto error;
        }

        rc = pysqlite_step(self->statement->st);
        if (rc != SQLITE_DONE && rc != SQLITE_ROW) {
            if (PyErr_Occurred()) {
                /* there was an error that occurred in a user-defined callback */
                if (state->enable_callback_tracebacks) {
                    PyErr_Print();
                } else {
                    PyErr_Clear();
                }
            }
            (void)pysqlite_statement_reset(self->statement);
            _pysqlite_seterror(state, self->connection->db);
            goto error;
        }

        if (pysqlite_build_row_cast_map(self) != 0) {
            _PyErr_FormatFromCause(state->OperationalError,
                                   "Error while building row_cast_map");
            goto error;
        }

        assert(rc == SQLITE_ROW || rc == SQLITE_DONE);
        Py_BEGIN_ALLOW_THREADS
        numcols = sqlite3_column_count(self->statement->st);
        Py_END_ALLOW_THREADS
        if (self->description == Py_None && numcols > 0) {
            Py_SETREF(self->description, PyTuple_New(numcols));
            if (!self->description) {
                goto error;
            }
            for (i = 0; i < numcols; i++) {
                const char *colname;
                colname = sqlite3_column_name(self->statement->st, i);
                if (colname == NULL) {
                    PyErr_NoMemory();
                    goto error;
                }
                column_name = _pysqlite_build_column_name(self, colname);
                if (column_name == NULL) {
                    goto error;
                }
                PyObject *descriptor = PyTuple_Pack(7, column_name,
                                                    Py_None, Py_None, Py_None,
                                                    Py_None, Py_None, Py_None);
                Py_DECREF(column_name);
                if (descriptor == NULL) {
                    goto error;
                }
                PyTuple_SET_ITEM(self->description, i, descriptor);
            }
        }

        if (self->statement->is_dml) {
            self->rowcount += (long)sqlite3_changes(self->connection->db);
        } else {
            self->rowcount= -1L;
        }

        if (!multiple) {
            Py_BEGIN_ALLOW_THREADS
            lastrowid = sqlite3_last_insert_rowid(self->connection->db);
            Py_END_ALLOW_THREADS
            Py_SETREF(self->lastrowid, PyLong_FromLongLong(lastrowid));
            if (self->lastrowid == NULL) {
                goto error;
            }
        }

        if (rc == SQLITE_ROW) {
            if (multiple) {
                PyErr_SetString(state->ProgrammingError,
                                "executemany() can only execute DML "
                                "statements.");
                goto error;
            }

            self->next_row = _pysqlite_fetch_one_row(self);
            if (self->next_row == NULL)
                goto error;
        } else if (rc == SQLITE_DONE && !multiple) {
            pysqlite_statement_reset(self->statement);
            Py_CLEAR(self->statement);
        }

        if (multiple) {
            pysqlite_statement_reset(self->statement);
        }
        Py_XDECREF(parameters);
    }

error:
    Py_XDECREF(parameters);
    Py_XDECREF(parameters_iter);
    Py_XDECREF(parameters_list);

    self->locked = 0;

    if (PyErr_Occurred()) {
        self->rowcount = -1L;
        return NULL;
    } else {
        return Py_NewRef((PyObject *)self);
    }
}

/*[clinic input]
_sqlite3.Cursor.execute as pysqlite_cursor_execute

    sql: unicode
    parameters: object(c_default = 'NULL') = ()
    /

Executes a SQL statement.
[clinic start generated code]*/

static PyObject *
pysqlite_cursor_execute_impl(pysqlite_Cursor *self, PyObject *sql,
                             PyObject *parameters)
/*[clinic end generated code: output=d81b4655c7c0bbad input=91d7bb36f127f597]*/
{
    return _pysqlite_query_execute(self, 0, sql, parameters);
}

/*[clinic input]
_sqlite3.Cursor.executemany as pysqlite_cursor_executemany

    sql: unicode
    seq_of_parameters: object
    /

Repeatedly executes a SQL statement.
[clinic start generated code]*/

static PyObject *
pysqlite_cursor_executemany_impl(pysqlite_Cursor *self, PyObject *sql,
                                 PyObject *seq_of_parameters)
/*[clinic end generated code: output=2c65a3c4733fb5d8 input=440707b7af87fba8]*/
{
    return _pysqlite_query_execute(self, 1, sql, seq_of_parameters);
}

/*[clinic input]
_sqlite3.Cursor.executescript as pysqlite_cursor_executescript

    sql_script: str
    /

Executes multiple SQL statements at once. Non-standard.
[clinic start generated code]*/

static PyObject *
pysqlite_cursor_executescript_impl(pysqlite_Cursor *self,
                                   const char *sql_script)
/*[clinic end generated code: output=8fd726dde1c65164 input=1ac0693dc8db02a8]*/
{
    _Py_IDENTIFIER(commit);
    sqlite3_stmt* statement;
    int rc;
    size_t sql_len;
    PyObject* result;

    if (!check_cursor(self)) {
        return NULL;
    }

    self->reset = 0;

    sql_len = strlen(sql_script);
    int max_length = sqlite3_limit(self->connection->db,
                                   SQLITE_LIMIT_LENGTH, -1);
    if (sql_len >= (unsigned)max_length) {
        PyErr_SetString(self->connection->DataError,
                        "query string is too large");
        return NULL;
    }

    /* commit first */
    result = _PyObject_CallMethodIdNoArgs((PyObject *)self->connection, &PyId_commit);
    if (!result) {
        goto error;
    }
    Py_DECREF(result);

    pysqlite_state *state = self->connection->state;
    while (1) {
        const char *tail;

        Py_BEGIN_ALLOW_THREADS
        rc = sqlite3_prepare_v2(self->connection->db,
                                sql_script,
                                (int)sql_len + 1,
                                &statement,
                                &tail);
        Py_END_ALLOW_THREADS
        if (rc != SQLITE_OK) {
            _pysqlite_seterror(state, self->connection->db);
            goto error;
        }

        /* execute statement, and ignore results of SELECT statements */
        do {
            rc = pysqlite_step(statement);
            if (PyErr_Occurred()) {
                (void)sqlite3_finalize(statement);
                goto error;
            }
        } while (rc == SQLITE_ROW);

        if (rc != SQLITE_DONE) {
            (void)sqlite3_finalize(statement);
            _pysqlite_seterror(state, self->connection->db);
            goto error;
        }

        rc = sqlite3_finalize(statement);
        if (rc != SQLITE_OK) {
            _pysqlite_seterror(state, self->connection->db);
            goto error;
        }

        if (*tail == (char)0) {
            break;
        }
        sql_len -= (tail - sql_script);
        sql_script = tail;
    }

error:
    if (PyErr_Occurred()) {
        return NULL;
    } else {
        return Py_NewRef((PyObject *)self);
    }
}

static PyObject *
pysqlite_cursor_iternext(pysqlite_Cursor *self)
{
    PyObject* next_row_tuple;
    PyObject* next_row;
    int rc;

    if (!check_cursor(self)) {
        return NULL;
    }

    if (self->reset) {
        PyObject *exc = self->connection->InterfaceError;
        PyErr_SetString(exc, errmsg_fetch_across_rollback);
        return NULL;
    }

    if (!self->next_row) {
         if (self->statement) {
            (void)pysqlite_statement_reset(self->statement);
            Py_CLEAR(self->statement);
        }
        return NULL;
    }

    next_row_tuple = self->next_row;
    assert(next_row_tuple != NULL);
    self->next_row = NULL;

    if (self->row_factory != Py_None) {
        next_row = PyObject_CallFunction(self->row_factory, "OO", self, next_row_tuple);
        if (next_row == NULL) {
            self->next_row = next_row_tuple;
            return NULL;
        }
        Py_DECREF(next_row_tuple);
    } else {
        next_row = next_row_tuple;
    }

    if (self->statement) {
        rc = pysqlite_step(self->statement->st);
        if (PyErr_Occurred()) {
            (void)pysqlite_statement_reset(self->statement);
            Py_DECREF(next_row);
            return NULL;
        }
        if (rc != SQLITE_DONE && rc != SQLITE_ROW) {
            (void)pysqlite_statement_reset(self->statement);
            Py_DECREF(next_row);
            _pysqlite_seterror(self->connection->state, self->connection->db);
            return NULL;
        }

        if (rc == SQLITE_ROW) {
            self->next_row = _pysqlite_fetch_one_row(self);
            if (self->next_row == NULL) {
                (void)pysqlite_statement_reset(self->statement);
                return NULL;
            }
        }
    }

    return next_row;
}

/*[clinic input]
_sqlite3.Cursor.fetchone as pysqlite_cursor_fetchone

Fetches one row from the resultset.
[clinic start generated code]*/

static PyObject *
pysqlite_cursor_fetchone_impl(pysqlite_Cursor *self)
/*[clinic end generated code: output=4bd2eabf5baaddb0 input=e78294ec5980fdba]*/
{
    PyObject* row;

    row = pysqlite_cursor_iternext(self);
    if (!row && !PyErr_Occurred()) {
        Py_RETURN_NONE;
    }

    return row;
}

/*[clinic input]
_sqlite3.Cursor.fetchmany as pysqlite_cursor_fetchmany

    size as maxrows: int(c_default='self->arraysize') = 1
        The default value is set by the Cursor.arraysize attribute.

Fetches several rows from the resultset.
[clinic start generated code]*/

static PyObject *
pysqlite_cursor_fetchmany_impl(pysqlite_Cursor *self, int maxrows)
/*[clinic end generated code: output=a8ef31fea64d0906 input=c26e6ca3f34debd0]*/
{
    PyObject* row;
    PyObject* list;
    int counter = 0;

    list = PyList_New(0);
    if (!list) {
        return NULL;
    }

    while ((row = pysqlite_cursor_iternext(self))) {
        if (PyList_Append(list, row) < 0) {
            Py_DECREF(row);
            break;
        }
        Py_DECREF(row);

        if (++counter == maxrows) {
            break;
        }
    }

    if (PyErr_Occurred()) {
        Py_DECREF(list);
        return NULL;
    } else {
        return list;
    }
}

/*[clinic input]
_sqlite3.Cursor.fetchall as pysqlite_cursor_fetchall

Fetches all rows from the resultset.
[clinic start generated code]*/

static PyObject *
pysqlite_cursor_fetchall_impl(pysqlite_Cursor *self)
/*[clinic end generated code: output=d5da12aca2da4b27 input=f5d401086a8df25a]*/
{
    PyObject* row;
    PyObject* list;

    list = PyList_New(0);
    if (!list) {
        return NULL;
    }

    while ((row = pysqlite_cursor_iternext(self))) {
        if (PyList_Append(list, row) < 0) {
            Py_DECREF(row);
            break;
        }
        Py_DECREF(row);
    }

    if (PyErr_Occurred()) {
        Py_DECREF(list);
        return NULL;
    } else {
        return list;
    }
}

/*[clinic input]
_sqlite3.Cursor.setinputsizes as pysqlite_cursor_setinputsizes

    sizes: object
    /

Required by DB-API. Does nothing in pysqlite.
[clinic start generated code]*/

static PyObject *
pysqlite_cursor_setinputsizes(pysqlite_Cursor *self, PyObject *sizes)
/*[clinic end generated code: output=893c817afe9d08ad input=7cffbb168663bc69]*/
{
    Py_RETURN_NONE;
}

/*[clinic input]
_sqlite3.Cursor.setoutputsize as pysqlite_cursor_setoutputsize

    size: object
    column: object = None
    /

Required by DB-API. Does nothing in pysqlite.
[clinic start generated code]*/

static PyObject *
pysqlite_cursor_setoutputsize_impl(pysqlite_Cursor *self, PyObject *size,
                                   PyObject *column)
/*[clinic end generated code: output=018d7e9129d45efe input=077b017da58b9389]*/
{
    Py_RETURN_NONE;
}

/*[clinic input]
_sqlite3.Cursor.close as pysqlite_cursor_close

    cls: defining_class

Closes the cursor.
[clinic start generated code]*/

static PyObject *
pysqlite_cursor_close_impl(pysqlite_Cursor *self, PyTypeObject *cls)
/*[clinic end generated code: output=a08ab3d772f45438 input=28ba9b532ab46ba0]*/
{
    if (!self->connection) {
        pysqlite_state *state = pysqlite_get_state_by_cls(cls);
        PyErr_SetString(state->ProgrammingError,
                        "Base Cursor.__init__ not called.");
        return NULL;
    }
    if (!pysqlite_check_thread(self->connection) || !pysqlite_check_connection(self->connection)) {
        return NULL;
    }

    if (self->statement) {
        (void)pysqlite_statement_reset(self->statement);
        Py_CLEAR(self->statement);
    }

    self->closed = 1;

    Py_RETURN_NONE;
}

static PyMethodDef cursor_methods[] = {
    PYSQLITE_CURSOR_CLOSE_METHODDEF
    PYSQLITE_CURSOR_EXECUTEMANY_METHODDEF
    PYSQLITE_CURSOR_EXECUTESCRIPT_METHODDEF
    PYSQLITE_CURSOR_EXECUTE_METHODDEF
    PYSQLITE_CURSOR_FETCHALL_METHODDEF
    PYSQLITE_CURSOR_FETCHMANY_METHODDEF
    PYSQLITE_CURSOR_FETCHONE_METHODDEF
    PYSQLITE_CURSOR_SETINPUTSIZES_METHODDEF
    PYSQLITE_CURSOR_SETOUTPUTSIZE_METHODDEF
    {NULL, NULL}
};

static struct PyMemberDef cursor_members[] =
{
    {"connection", T_OBJECT, offsetof(pysqlite_Cursor, connection), READONLY},
    {"description", T_OBJECT, offsetof(pysqlite_Cursor, description), READONLY},
    {"arraysize", T_INT, offsetof(pysqlite_Cursor, arraysize), 0},
    {"lastrowid", T_OBJECT, offsetof(pysqlite_Cursor, lastrowid), READONLY},
    {"rowcount", T_LONG, offsetof(pysqlite_Cursor, rowcount), READONLY},
    {"row_factory", T_OBJECT, offsetof(pysqlite_Cursor, row_factory), 0},
    {"__weaklistoffset__", T_PYSSIZET, offsetof(pysqlite_Cursor, in_weakreflist), READONLY},
    {NULL}
};

static const char cursor_doc[] =
PyDoc_STR("SQLite database cursor class.");

static PyType_Slot cursor_slots[] = {
    {Py_tp_dealloc, cursor_dealloc},
    {Py_tp_doc, (void *)cursor_doc},
    {Py_tp_iter, PyObject_SelfIter},
    {Py_tp_iternext, pysqlite_cursor_iternext},
    {Py_tp_methods, cursor_methods},
    {Py_tp_members, cursor_members},
    {Py_tp_init, pysqlite_cursor_init},
    {Py_tp_traverse, cursor_traverse},
    {Py_tp_clear, cursor_clear},
    {0, NULL},
};

static PyType_Spec cursor_spec = {
    .name = MODULE_NAME ".Cursor",
    .basicsize = sizeof(pysqlite_Cursor),
    .flags = (Py_TPFLAGS_DEFAULT | Py_TPFLAGS_BASETYPE |
              Py_TPFLAGS_HAVE_GC | Py_TPFLAGS_IMMUTABLETYPE),
    .slots = cursor_slots,
};

int
pysqlite_cursor_setup_types(PyObject *module)
{
    PyObject *type = PyType_FromModuleAndSpec(module, &cursor_spec, NULL);
    if (type == NULL) {
        return -1;
    }
    pysqlite_state *state = pysqlite_get_state(module);
    state->CursorType = (PyTypeObject *)type;
    return 0;
}<|MERGE_RESOLUTION|>--- conflicted
+++ resolved
@@ -576,13 +576,7 @@
             break;
         }
 
-<<<<<<< HEAD
-        pysqlite_statement_bind_parameters(self->statement, parameters);
-=======
-        pysqlite_statement_mark_dirty(self->statement);
-
         pysqlite_statement_bind_parameters(state, self->statement, parameters);
->>>>>>> ed524b45
         if (PyErr_Occurred()) {
             goto error;
         }
