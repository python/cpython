--- conflicted
+++ resolved
@@ -282,7 +282,6 @@
     {NULL, NULL}
 };
 
-<<<<<<< HEAD
 struct _IntConstantPair {
     const char *constant_name;
     int constant_value;
@@ -345,58 +344,6 @@
     return _error_codes[i+1].constant_name;
 }
 
-static const IntConstantPair _int_constants[] = {
-    {"PARSE_DECLTYPES", PARSE_DECLTYPES},
-    {"PARSE_COLNAMES", PARSE_COLNAMES},
-
-    /* enumerated return values for sqlite3_set_authorizer() callback */
-    {"SQLITE_DENY", SQLITE_DENY},
-    {"SQLITE_IGNORE", SQLITE_IGNORE},
-
-    /* enumerated values for sqlite3_set_authorizer() callback */
-    {"SQLITE_CREATE_INDEX", SQLITE_CREATE_INDEX},
-    {"SQLITE_CREATE_TABLE", SQLITE_CREATE_TABLE},
-    {"SQLITE_CREATE_TEMP_INDEX", SQLITE_CREATE_TEMP_INDEX},
-    {"SQLITE_CREATE_TEMP_TABLE", SQLITE_CREATE_TEMP_TABLE},
-    {"SQLITE_CREATE_TEMP_TRIGGER", SQLITE_CREATE_TEMP_TRIGGER},
-    {"SQLITE_CREATE_TEMP_VIEW", SQLITE_CREATE_TEMP_VIEW},
-    {"SQLITE_CREATE_TRIGGER", SQLITE_CREATE_TRIGGER},
-    {"SQLITE_CREATE_VIEW", SQLITE_CREATE_VIEW},
-    {"SQLITE_DELETE", SQLITE_DELETE},
-    {"SQLITE_DROP_INDEX", SQLITE_DROP_INDEX},
-    {"SQLITE_DROP_TABLE", SQLITE_DROP_TABLE},
-    {"SQLITE_DROP_TEMP_INDEX", SQLITE_DROP_TEMP_INDEX},
-    {"SQLITE_DROP_TEMP_TABLE", SQLITE_DROP_TEMP_TABLE},
-    {"SQLITE_DROP_TEMP_TRIGGER", SQLITE_DROP_TEMP_TRIGGER},
-    {"SQLITE_DROP_TEMP_VIEW", SQLITE_DROP_TEMP_VIEW},
-    {"SQLITE_DROP_TRIGGER", SQLITE_DROP_TRIGGER},
-    {"SQLITE_DROP_VIEW", SQLITE_DROP_VIEW},
-    {"SQLITE_INSERT", SQLITE_INSERT},
-    {"SQLITE_PRAGMA", SQLITE_PRAGMA},
-    {"SQLITE_READ", SQLITE_READ},
-    {"SQLITE_SELECT", SQLITE_SELECT},
-    {"SQLITE_TRANSACTION", SQLITE_TRANSACTION},
-    {"SQLITE_UPDATE", SQLITE_UPDATE},
-    {"SQLITE_ATTACH", SQLITE_ATTACH},
-    {"SQLITE_DETACH", SQLITE_DETACH},
-#if SQLITE_VERSION_NUMBER >= 3002001
-    {"SQLITE_ALTER_TABLE", SQLITE_ALTER_TABLE},
-    {"SQLITE_REINDEX", SQLITE_REINDEX},
-#endif
-#if SQLITE_VERSION_NUMBER >= 3003000
-    {"SQLITE_ANALYZE", SQLITE_ANALYZE},
-#endif
-#if SQLITE_VERSION_NUMBER >= 3003007
-    {"SQLITE_CREATE_VTABLE", SQLITE_CREATE_VTABLE},
-    {"SQLITE_DROP_VTABLE", SQLITE_DROP_VTABLE},
-#endif
-#if SQLITE_VERSION_NUMBER >= 3003008
-    {"SQLITE_FUNCTION", SQLITE_FUNCTION},
-#endif
-#if SQLITE_VERSION_NUMBER >= 3006008
-    {"SQLITE_SAVEPOINT", SQLITE_SAVEPOINT},
-#endif
-=======
 static int add_integer_constants(PyObject *module) {
     int ret = 0;
 
@@ -437,12 +384,32 @@
     ret += PyModule_AddIntMacro(module, SQLITE_DROP_VTABLE);
     ret += PyModule_AddIntMacro(module, SQLITE_FUNCTION);
     ret += PyModule_AddIntMacro(module, SQLITE_SAVEPOINT);
->>>>>>> 7d747f26
 #if SQLITE_VERSION_NUMBER >= 3008003
     ret += PyModule_AddIntMacro(module, SQLITE_RECURSIVE);
 #endif
-    ret += PyModule_AddIntMacro(module, SQLITE_DONE);
     return ret;
+}
+
+static int add_to_dict(PyObject *dict, const char *key, int value)
+{
+    int sawerror;
+    PyObject *value_obj = PyLong_FromLong(value);
+    PyObject *name = PyUnicode_FromString(key);
+
+    if (!value_obj || !name) {
+        Py_XDECREF(name);
+        Py_XDECREF(value_obj);
+        return 1;
+    }
+
+    sawerror = PyDict_SetItem(dict, name, value_obj) < 0;
+
+    Py_DECREF(value_obj);
+    Py_DECREF(name);
+
+    if (sawerror)
+        return 1;
+    return 0;
 }
 
 static struct PyModuleDef _sqlite3module = {
@@ -457,30 +424,6 @@
         NULL
 };
 
-<<<<<<< HEAD
-
-static int add_to_dict(PyObject *dict, const char *key, int value)
-{
-    int sawerror;
-    PyObject *value_obj = PyLong_FromLong(value);
-    PyObject *name = PyUnicode_FromString(key);
-
-    if (!value_obj || !name) {
-        Py_XDECREF(name);
-        Py_XDECREF(value_obj);
-        return 1;
-    }
-
-    sawerror = PyDict_SetItem(dict, name, value_obj) < 0;
-
-    Py_DECREF(value_obj);
-    Py_DECREF(name);
-
-    if (sawerror)
-        return 1;
-    return 0;
-}
-=======
 #define ADD_TYPE(module, type)                 \
 do {                                           \
     if (PyModule_AddType(module, type) < 0) {  \
@@ -496,7 +439,6 @@
     }                                                                  \
     ADD_TYPE(module, (PyTypeObject *)state->exc);                      \
 } while (0)
->>>>>>> 7d747f26
 
 PyMODINIT_FUNC PyInit__sqlite3(void)
 {
@@ -547,52 +489,37 @@
     ADD_EXCEPTION(module, state, DataError, state->DatabaseError);
     ADD_EXCEPTION(module, state, NotSupportedError, state->DatabaseError);
 
-    /* Set integer constants */
-    if (add_integer_constants(module) < 0) {
-        goto error;
-    }
-
-    if (PyModule_AddStringConstant(module, "version", PYSQLITE_VERSION) < 0) {
-        goto error;
-    }
-
-    if (PyModule_AddStringConstant(module, "sqlite_version", sqlite3_libversion())) {
-        goto error;
-    }
-
-    /* initialize microprotocols layer */
-    if (pysqlite_microprotocols_init(module) < 0) {
-        goto error;
-    }
-
-<<<<<<< HEAD
-    /* In Python 2.x, setting Connection.text_factory to
-       OptimizedUnicode caused Unicode objects to be returned for
-       non-ASCII data and bytestrings to be returned for ASCII data.
-       Now OptimizedUnicode is an alias for str, so it has no
-       effect. */
-    Py_INCREF((PyObject*)&PyUnicode_Type);
-    PyDict_SetItemString(dict, "OptimizedUnicode", (PyObject*)&PyUnicode_Type);
-
-    /* Set integer constants */
-    for (i = 0; _int_constants[i].constant_name != NULL; i++) {
-        if (add_to_dict(dict, _int_constants[i].constant_name,
-                        _int_constants[i].constant_value) != 0)
-            goto error;
-    }
-
     /* Set error constants */
-    for (i = 0; _error_codes[i].constant_name != 0; i++) {
+    PyObject *dict = PyModule_GetDict(module);
+    if (dict == NULL) {
+        goto error;
+    }
+    for (int i = 0; _error_codes[i].constant_name != 0; i++) {
         if (add_to_dict(dict, _error_codes[i].constant_name,
                         _error_codes[i].constant_value) != 0)
             goto error;
     }
 
-    if (!(tmp_obj = PyUnicode_FromString(PYSQLITE_VERSION))) {
-=======
+    /* Set integer constants */
+    if (add_integer_constants(module) < 0) {
+        goto error;
+    }
+
+    if (PyModule_AddStringConstant(module, "version", PYSQLITE_VERSION) < 0) {
+        goto error;
+    }
+
+    if (PyModule_AddStringConstant(module, "sqlite_version", sqlite3_libversion())) {
+        goto error;
+    }
+
+    /* initialize microprotocols layer */
+    if (pysqlite_microprotocols_init(module) < 0) {
+        goto error;
+    }
+
     /* initialize the default converters */
     if (converters_init(module) < 0) {
->>>>>>> 7d747f26
         goto error;
     }
 
