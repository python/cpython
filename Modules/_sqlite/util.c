/* util.c - various utility functions
 *
 * Copyright (C) 2005-2010 Gerhard Häring <gh@ghaering.de>
 *
 * This file is part of pysqlite.
 *
 * This software is provided 'as-is', without any express or implied
 * warranty.  In no event will the authors be held liable for any damages
 * arising from the use of this software.
 *
 * Permission is granted to anyone to use this software for any purpose,
 * including commercial applications, and to alter it and redistribute it
 * freely, subject to the following restrictions:
 *
 * 1. The origin of this software must not be misrepresented; you must not
 *    claim that you wrote the original software. If you use this software
 *    in a product, an acknowledgment in the product documentation would be
 *    appreciated but is not required.
 * 2. Altered source versions must be plainly marked as such, and must not be
 *    misrepresented as being the original software.
 * 3. This notice may not be removed or altered from any source distribution.
 */

#include "module.h"
#include "connection.h"

int pysqlite_step(sqlite3_stmt* statement, pysqlite_Connection* connection)
{
    int rc;

    if (statement == NULL) {
        /* this is a workaround for SQLite 3.5 and later. it now apparently
         * returns NULL for "no-operation" statements */
        rc = SQLITE_OK;
    } else {
        Py_BEGIN_ALLOW_THREADS
        rc = sqlite3_step(statement);
        Py_END_ALLOW_THREADS
    }

    return rc;
}

/**
 * Checks the SQLite error code and sets the appropriate DB-API exception.
 * Returns the error code (0 means no error occurred).
 */
int _pysqlite_seterror(sqlite3* db, sqlite3_stmt* st)
{
    int errorcode = sqlite3_errcode(db);

    switch (errorcode)
    {
        case SQLITE_OK:
            PyErr_Clear();
            break;
        case SQLITE_INTERNAL:
        case SQLITE_NOTFOUND:
            PyErr_SetString(pysqlite_InternalError, sqlite3_errmsg(db));
            break;
        case SQLITE_NOMEM:
            (void)PyErr_NoMemory();
            break;
        case SQLITE_ERROR:
        case SQLITE_PERM:
        case SQLITE_ABORT:
        case SQLITE_BUSY:
        case SQLITE_LOCKED:
        case SQLITE_READONLY:
        case SQLITE_INTERRUPT:
        case SQLITE_IOERR:
        case SQLITE_FULL:
        case SQLITE_CANTOPEN:
        case SQLITE_PROTOCOL:
        case SQLITE_EMPTY:
        case SQLITE_SCHEMA:
            PyErr_SetString(pysqlite_OperationalError, sqlite3_errmsg(db));
            break;
        case SQLITE_CORRUPT:
            PyErr_SetString(pysqlite_DatabaseError, sqlite3_errmsg(db));
            break;
        case SQLITE_TOOBIG:
            PyErr_SetString(pysqlite_DataError, sqlite3_errmsg(db));
            break;
        case SQLITE_CONSTRAINT:
        case SQLITE_MISMATCH:
            PyErr_SetString(pysqlite_IntegrityError, sqlite3_errmsg(db));
            break;
        case SQLITE_MISUSE:
            PyErr_SetString(pysqlite_ProgrammingError, sqlite3_errmsg(db));
            break;
        default:
            PyErr_SetString(pysqlite_DatabaseError, sqlite3_errmsg(db));
            break;
    }

    return errorcode;
}

#ifdef WORDS_BIGENDIAN
# define IS_LITTLE_ENDIAN 0
#else
# define IS_LITTLE_ENDIAN 1
#endif

<<<<<<< HEAD
PyObject *
_pysqlite_long_from_int64(sqlite_int64 value)
{
# if SIZEOF_LONG_LONG < 8
    if (value > LLONG_MAX || value < LLONG_MIN) {
        return _PyLong_FromByteArray(&value, sizeof(value),
                                     IS_LITTLE_ENDIAN, 1 /* signed */);
    }
# endif
# if SIZEOF_LONG < SIZEOF_LONG_LONG
    if (value > LONG_MAX || value < LONG_MIN)
        return PyLong_FromLongLong(value);
# endif
    return PyLong_FromLong(Py_SAFE_DOWNCAST(value, sqlite_int64, long));
}

=======
>>>>>>> ea9835c5
sqlite_int64
_pysqlite_long_as_int64(PyObject * py_val)
{
    int overflow;
    long long value = PyLong_AsLongLongAndOverflow(py_val, &overflow);
    if (value == -1 && PyErr_Occurred())
        return -1;
    if (!overflow) {
# if SIZEOF_LONG_LONG > 8
        if (-0x8000000000000000LL <= value && value <= 0x7FFFFFFFFFFFFFFFLL)
# endif
            return value;
    }
    else if (sizeof(value) < sizeof(sqlite_int64)) {
        sqlite_int64 int64val;
        if (_PyLong_AsByteArray((PyLongObject *)py_val,
                                (unsigned char *)&int64val, sizeof(int64val),
                                IS_LITTLE_ENDIAN, 1 /* signed */) >= 0) {
            return int64val;
        }
    }
    PyErr_SetString(PyExc_OverflowError,
                    "Python int too large to convert to SQLite INTEGER");
    return -1;
}<|MERGE_RESOLUTION|>--- conflicted
+++ resolved
@@ -103,25 +103,6 @@
 # define IS_LITTLE_ENDIAN 1
 #endif
 
-<<<<<<< HEAD
-PyObject *
-_pysqlite_long_from_int64(sqlite_int64 value)
-{
-# if SIZEOF_LONG_LONG < 8
-    if (value > LLONG_MAX || value < LLONG_MIN) {
-        return _PyLong_FromByteArray(&value, sizeof(value),
-                                     IS_LITTLE_ENDIAN, 1 /* signed */);
-    }
-# endif
-# if SIZEOF_LONG < SIZEOF_LONG_LONG
-    if (value > LONG_MAX || value < LONG_MIN)
-        return PyLong_FromLongLong(value);
-# endif
-    return PyLong_FromLong(Py_SAFE_DOWNCAST(value, sqlite_int64, long));
-}
-
-=======
->>>>>>> ea9835c5
 sqlite_int64
 _pysqlite_long_as_int64(PyObject * py_val)
 {
