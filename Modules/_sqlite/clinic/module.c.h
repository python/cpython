--- conflicted
+++ resolved
@@ -35,7 +35,7 @@
     int detect_types = 0;
     PyObject *isolation_level = NULL;
     int check_same_thread = 1;
-    PyObject *factory = (PyObject*)pysqlite_ConnectionType;
+    PyObject *factory = (PyObject*)clinic_state()->ConnectionType;
     int cached_statements = 128;
     int uri = 0;
 
@@ -331,8 +331,4 @@
 exit:
     return return_value;
 }
-<<<<<<< HEAD
-/*[clinic end generated code: output=9f2160e2d092db1e input=a9049054013a1b77]*/
-=======
-/*[clinic end generated code: output=e9c2442673289cab input=a9049054013a1b77]*/
->>>>>>> 1cd3d859
+/*[clinic end generated code: output=ef03fdbf018d3391 input=a9049054013a1b77]*/