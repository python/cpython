--- conflicted
+++ resolved
@@ -1478,7 +1478,7 @@
                                       int arg, const char *name);
 
 static PyObject *
-pysqlite_connection_file_control(pysqlite_Connection *self, PyObject *const *args, Py_ssize_t nargs, PyObject *kwnames)
+pysqlite_connection_file_control(PyObject *self, PyObject *const *args, Py_ssize_t nargs, PyObject *kwnames)
 {
     PyObject *return_value = NULL;
     #if defined(Py_BUILD_CORE) && !defined(Py_BUILD_CORE_MODULE)
@@ -1542,7 +1542,7 @@
         goto exit;
     }
 skip_optional_pos:
-    return_value = pysqlite_connection_file_control_impl(self, op, arg, name);
+    return_value = pysqlite_connection_file_control_impl((pysqlite_Connection *)self, op, arg, name);
 
 exit:
     return return_value;
@@ -1974,8 +1974,4 @@
 #ifndef DESERIALIZE_METHODDEF
     #define DESERIALIZE_METHODDEF
 #endif /* !defined(DESERIALIZE_METHODDEF) */
-<<<<<<< HEAD
-/*[clinic end generated code: output=bec78c3d082dfc46 input=a9049054013a1b77]*/
-=======
-/*[clinic end generated code: output=c59effb407b8ea4d input=a9049054013a1b77]*/
->>>>>>> 7e6ee50b
+/*[clinic end generated code: output=6a1cff4b2d430037 input=a9049054013a1b77]*/