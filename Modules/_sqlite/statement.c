--- conflicted
+++ resolved
@@ -74,9 +74,6 @@
         return NULL;
     }
 
-<<<<<<< HEAD
-    self->sql = Py_NewRef(sql);
-=======
     sqlite3_stmt *stmt;
     const char *tail;
     int rc;
@@ -94,7 +91,6 @@
         PyErr_SetString(exc, "You can only execute one statement at a time.");
         goto error;
     }
->>>>>>> 0acc258f
 
     /* Determine if the statement is a DML statement.
        SELECT is the only exception. See #9924. */
@@ -124,7 +120,6 @@
     self->st = stmt;
     self->in_use = 0;
     self->is_dml = is_dml;
-    self->in_weakreflist = NULL;
 
     PyObject_GC_Track(self);
     return self;
@@ -406,23 +401,12 @@
 {
     PyTypeObject *tp = Py_TYPE(self);
     PyObject_GC_UnTrack(self);
-    if (self->in_weakreflist != NULL) {
-        PyObject_ClearWeakRefs((PyObject*)self);
-    }
     if (self->st) {
         Py_BEGIN_ALLOW_THREADS
         sqlite3_finalize(self->st);
         Py_END_ALLOW_THREADS
         self->st = 0;
     }
-<<<<<<< HEAD
-
-    self->st = NULL;
-
-    Py_XDECREF(self->sql);
-
-=======
->>>>>>> 0acc258f
     tp->tp_free(self);
     Py_DECREF(tp);
 }
@@ -505,14 +489,8 @@
 }
 
 static PyType_Slot stmt_slots[] = {
-<<<<<<< HEAD
-    {Py_tp_dealloc, pysqlite_statement_dealloc},
-    {Py_tp_new, PyType_GenericNew},
-=======
-    {Py_tp_members, stmt_members},
     {Py_tp_dealloc, stmt_dealloc},
     {Py_tp_traverse, stmt_traverse},
->>>>>>> 0acc258f
     {0, NULL},
 };
 
