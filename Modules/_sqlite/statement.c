/* statement.c - the statement type
 *
 * Copyright (C) 2005-2010 Gerhard Häring <gh@ghaering.de>
 *
 * This file is part of pysqlite.
 *
 * This software is provided 'as-is', without any express or implied
 * warranty.  In no event will the authors be held liable for any damages
 * arising from the use of this software.
 *
 * Permission is granted to anyone to use this software for any purpose,
 * including commercial applications, and to alter it and redistribute it
 * freely, subject to the following restrictions:
 *
 * 1. The origin of this software must not be misrepresented; you must not
 *    claim that you wrote the original software. If you use this software
 *    in a product, an acknowledgment in the product documentation would be
 *    appreciated but is not required.
 * 2. Altered source versions must be plainly marked as such, and must not be
 *    misrepresented as being the original software.
 * 3. This notice may not be removed or altered from any source distribution.
 */

#include "statement.h"
#include "cursor.h"
#include "connection.h"
#include "microprotocols.h"
#include "prepare_protocol.h"
#include "util.h"

/* prototypes */
static int pysqlite_check_remaining_sql(const char* tail);

typedef enum {
    LINECOMMENT_1,
    IN_LINECOMMENT,
    COMMENTSTART_1,
    IN_COMMENT,
    COMMENTEND_1,
    NORMAL
} parse_remaining_sql_state;

typedef enum {
    TYPE_LONG,
    TYPE_FLOAT,
    TYPE_UNICODE,
    TYPE_BUFFER,
    TYPE_UNKNOWN
} parameter_type;

static int
pysqlite_statement_is_dml(sqlite3_stmt *statement, const char *sql)
{
    int is_dml = !sqlite3_stmt_readonly(statement);

    if (is_dml) {
        /* Retain backwards-compatibility, as sqlite3_stmt_readonly will return
         * false for BEGIN [IMMEDIATE|EXCLUSIVE] or DDL statements. */
        for (const char *p = sql; *p != 0; p++) {
            switch (*p) {
                case ' ':
                case '\r':
                case '\n':
                case '\t':
                    continue;
            }

            is_dml = (PyOS_strnicmp(p, "begin", 5) &&
                      PyOS_strnicmp(p, "create", 6) &&
                      PyOS_strnicmp(p, "drop", 4) &&
                      PyOS_strnicmp(p, "alter", 5) &&
                      PyOS_strnicmp(p, "analyze", 7) &&
                      PyOS_strnicmp(p, "reindex", 7) &&
                      PyOS_strnicmp(p, "vacuum", 6));
            break;
        }
    }
    return is_dml;
}

pysqlite_Statement *
pysqlite_statement_create(pysqlite_Connection *connection, PyObject *sql)
{
<<<<<<< HEAD
    const char* tail;
    int rc;
    const char* sql_cstr;
    Py_ssize_t sql_cstr_len;

=======
>>>>>>> ab36b9f8
    assert(PyUnicode_Check(sql));
    Py_ssize_t size;
    const char *sql_cstr = PyUnicode_AsUTF8AndSize(sql, &size);
    if (sql_cstr == NULL) {
        PyErr_Format(pysqlite_Warning,
                     "SQL is of wrong type ('%s'). Must be string.",
                     Py_TYPE(sql)->tp_name);
        return NULL;
    }

    sqlite3 *db = connection->db;
    int max_length = sqlite3_limit(db, SQLITE_LIMIT_LENGTH, -1);
    if (size >= max_length) {
        PyErr_SetString(pysqlite_DataError, "query string is too large");
        return NULL;
    }
    if (strlen(sql_cstr) != (size_t)size) {
        PyErr_SetString(PyExc_ValueError,
                        "the query contains a null character");
        return NULL;
    }

    sqlite3_stmt *stmt;
    const char *tail;
    int rc;
    Py_BEGIN_ALLOW_THREADS
    rc = sqlite3_prepare_v2(db, sql_cstr, (int)size + 1, &stmt, &tail);
    Py_END_ALLOW_THREADS

    if (rc != SQLITE_OK) {
        _pysqlite_seterror(db);
        return NULL;
    }

    if (pysqlite_check_remaining_sql(tail)) {
        PyErr_SetString(pysqlite_Warning,
                        "You can only execute one statement at a time.");
        goto error;
    }

<<<<<<< HEAD
    Py_BEGIN_ALLOW_THREADS
    rc = sqlite3_prepare_v2(self->db,
                            sql_cstr,
                            (int)sql_cstr_len + 1,
                            &self->st,
                            &tail);
    Py_END_ALLOW_THREADS

    self->is_dml = pysqlite_statement_is_dml(self->st, sql_cstr);

    PyObject_GC_Track(self);

    if (rc != SQLITE_OK) {
        _pysqlite_seterror(self->db);
=======
    /* Determine if the statement is a DML statement.
       SELECT is the only exception. See #9924. */
    int is_dml = 0;
    for (const char *p = sql_cstr; *p != 0; p++) {
        switch (*p) {
            case ' ':
            case '\r':
            case '\n':
            case '\t':
                continue;
        }

        is_dml = (PyOS_strnicmp(p, "insert", 6) == 0)
                  || (PyOS_strnicmp(p, "update", 6) == 0)
                  || (PyOS_strnicmp(p, "delete", 6) == 0)
                  || (PyOS_strnicmp(p, "replace", 7) == 0);
        break;
    }

    pysqlite_Statement *self = PyObject_GC_New(pysqlite_Statement,
                                               pysqlite_StatementType);
    if (self == NULL) {
>>>>>>> ab36b9f8
        goto error;
    }

    self->st = stmt;
    self->in_use = 0;
    self->is_dml = is_dml;
    self->in_weakreflist = NULL;

    PyObject_GC_Track(self);
    return self;

error:
    (void)sqlite3_finalize(stmt);
    return NULL;
}

int pysqlite_statement_bind_parameter(pysqlite_Statement* self, int pos, PyObject* parameter)
{
    int rc = SQLITE_OK;
    const char *string;
    Py_ssize_t buflen;
    parameter_type paramtype;

    if (parameter == Py_None) {
        rc = sqlite3_bind_null(self->st, pos);
        goto final;
    }

    if (PyLong_CheckExact(parameter)) {
        paramtype = TYPE_LONG;
    } else if (PyFloat_CheckExact(parameter)) {
        paramtype = TYPE_FLOAT;
    } else if (PyUnicode_CheckExact(parameter)) {
        paramtype = TYPE_UNICODE;
    } else if (PyLong_Check(parameter)) {
        paramtype = TYPE_LONG;
    } else if (PyFloat_Check(parameter)) {
        paramtype = TYPE_FLOAT;
    } else if (PyUnicode_Check(parameter)) {
        paramtype = TYPE_UNICODE;
    } else if (PyObject_CheckBuffer(parameter)) {
        paramtype = TYPE_BUFFER;
    } else {
        paramtype = TYPE_UNKNOWN;
    }

    switch (paramtype) {
        case TYPE_LONG: {
            sqlite_int64 value = _pysqlite_long_as_int64(parameter);
            if (value == -1 && PyErr_Occurred())
                rc = -1;
            else
                rc = sqlite3_bind_int64(self->st, pos, value);
            break;
        }
        case TYPE_FLOAT:
            rc = sqlite3_bind_double(self->st, pos, PyFloat_AsDouble(parameter));
            break;
        case TYPE_UNICODE:
            string = PyUnicode_AsUTF8AndSize(parameter, &buflen);
            if (string == NULL)
                return -1;
            if (buflen > INT_MAX) {
                PyErr_SetString(PyExc_OverflowError,
                                "string longer than INT_MAX bytes");
                return -1;
            }
            rc = sqlite3_bind_text(self->st, pos, string, (int)buflen, SQLITE_TRANSIENT);
            break;
        case TYPE_BUFFER: {
            Py_buffer view;
            if (PyObject_GetBuffer(parameter, &view, PyBUF_SIMPLE) != 0) {
                PyErr_SetString(PyExc_ValueError, "could not convert BLOB to buffer");
                return -1;
            }
            if (view.len > INT_MAX) {
                PyErr_SetString(PyExc_OverflowError,
                                "BLOB longer than INT_MAX bytes");
                PyBuffer_Release(&view);
                return -1;
            }
            rc = sqlite3_bind_blob(self->st, pos, view.buf, (int)view.len, SQLITE_TRANSIENT);
            PyBuffer_Release(&view);
            break;
        }
        case TYPE_UNKNOWN:
            rc = -1;
    }

final:
    return rc;
}

/* returns 0 if the object is one of Python's internal ones that don't need to be adapted */
static int _need_adapt(PyObject* obj)
{
    if (pysqlite_BaseTypeAdapted) {
        return 1;
    }

    if (PyLong_CheckExact(obj) || PyFloat_CheckExact(obj)
          || PyUnicode_CheckExact(obj) || PyByteArray_CheckExact(obj)) {
        return 0;
    } else {
        return 1;
    }
}

void pysqlite_statement_bind_parameters(pysqlite_Statement* self, PyObject* parameters)
{
    PyObject* current_param;
    PyObject* adapted;
    const char* binding_name;
    int i;
    int rc;
    int num_params_needed;
    Py_ssize_t num_params;

    Py_BEGIN_ALLOW_THREADS
    num_params_needed = sqlite3_bind_parameter_count(self->st);
    Py_END_ALLOW_THREADS

    if (PyTuple_CheckExact(parameters) || PyList_CheckExact(parameters) || (!PyDict_Check(parameters) && PySequence_Check(parameters))) {
        /* parameters passed as sequence */
        if (PyTuple_CheckExact(parameters)) {
            num_params = PyTuple_GET_SIZE(parameters);
        } else if (PyList_CheckExact(parameters)) {
            num_params = PyList_GET_SIZE(parameters);
        } else {
            num_params = PySequence_Size(parameters);
            if (num_params == -1) {
                return;
            }
        }
        if (num_params != num_params_needed) {
            PyErr_Format(pysqlite_ProgrammingError,
                         "Incorrect number of bindings supplied. The current "
                         "statement uses %d, and there are %zd supplied.",
                         num_params_needed, num_params);
            return;
        }
        for (i = 0; i < num_params; i++) {
            if (PyTuple_CheckExact(parameters)) {
                PyObject *item = PyTuple_GET_ITEM(parameters, i);
                current_param = Py_NewRef(item);
            } else if (PyList_CheckExact(parameters)) {
                PyObject *item = PyList_GetItem(parameters, i);
                current_param = Py_XNewRef(item);
            } else {
                current_param = PySequence_GetItem(parameters, i);
            }
            if (!current_param) {
                return;
            }

            if (!_need_adapt(current_param)) {
                adapted = current_param;
            } else {
                adapted = pysqlite_microprotocols_adapt(current_param, (PyObject*)pysqlite_PrepareProtocolType, current_param);
                Py_DECREF(current_param);
                if (!adapted) {
                    return;
                }
            }

            rc = pysqlite_statement_bind_parameter(self, i + 1, adapted);
            Py_DECREF(adapted);

            if (rc != SQLITE_OK) {
                if (!PyErr_Occurred()) {
                    PyErr_Format(pysqlite_InterfaceError, "Error binding parameter %d - probably unsupported type.", i);
                }
                return;
            }
        }
    } else if (PyDict_Check(parameters)) {
        /* parameters passed as dictionary */
        for (i = 1; i <= num_params_needed; i++) {
            PyObject *binding_name_obj;
            Py_BEGIN_ALLOW_THREADS
            binding_name = sqlite3_bind_parameter_name(self->st, i);
            Py_END_ALLOW_THREADS
            if (!binding_name) {
                PyErr_Format(pysqlite_ProgrammingError, "Binding %d has no name, but you supplied a dictionary (which has only names).", i);
                return;
            }

            binding_name++; /* skip first char (the colon) */
            binding_name_obj = PyUnicode_FromString(binding_name);
            if (!binding_name_obj) {
                return;
            }
            if (PyDict_CheckExact(parameters)) {
                PyObject *item = PyDict_GetItemWithError(parameters, binding_name_obj);
                current_param = Py_XNewRef(item);
            } else {
                current_param = PyObject_GetItem(parameters, binding_name_obj);
            }
            Py_DECREF(binding_name_obj);
            if (!current_param) {
                if (!PyErr_Occurred() || PyErr_ExceptionMatches(PyExc_LookupError)) {
                    PyErr_Format(pysqlite_ProgrammingError, "You did not supply a value for binding parameter :%s.", binding_name);
                }
                return;
            }

            if (!_need_adapt(current_param)) {
                adapted = current_param;
            } else {
                adapted = pysqlite_microprotocols_adapt(current_param, (PyObject*)pysqlite_PrepareProtocolType, current_param);
                Py_DECREF(current_param);
                if (!adapted) {
                    return;
                }
            }

            rc = pysqlite_statement_bind_parameter(self, i, adapted);
            Py_DECREF(adapted);

            if (rc != SQLITE_OK) {
                if (!PyErr_Occurred()) {
                    PyErr_Format(pysqlite_InterfaceError, "Error binding parameter :%s - probably unsupported type.", binding_name);
                }
                return;
           }
        }
    } else {
        PyErr_SetString(PyExc_ValueError, "parameters are of unsupported type");
    }
}

int pysqlite_statement_finalize(pysqlite_Statement* self)
{
    int rc;

    rc = SQLITE_OK;
    if (self->st) {
        Py_BEGIN_ALLOW_THREADS
        rc = sqlite3_finalize(self->st);
        Py_END_ALLOW_THREADS
        self->st = NULL;
    }

    self->in_use = 0;

    return rc;
}

int pysqlite_statement_reset(pysqlite_Statement* self)
{
    int rc;

    rc = SQLITE_OK;

    if (self->in_use && self->st) {
        Py_BEGIN_ALLOW_THREADS
        rc = sqlite3_reset(self->st);
        Py_END_ALLOW_THREADS

        if (rc == SQLITE_OK) {
            self->in_use = 0;
        }
    }

    return rc;
}

void pysqlite_statement_mark_dirty(pysqlite_Statement* self)
{
    self->in_use = 1;
}

static void
stmt_dealloc(pysqlite_Statement *self)
{
    PyTypeObject *tp = Py_TYPE(self);
    PyObject_GC_UnTrack(self);
    if (self->in_weakreflist != NULL) {
        PyObject_ClearWeakRefs((PyObject*)self);
    }
    if (self->st) {
        Py_BEGIN_ALLOW_THREADS
        sqlite3_finalize(self->st);
        Py_END_ALLOW_THREADS
        self->st = 0;
    }
    tp->tp_free(self);
    Py_DECREF(tp);
}

static int
stmt_traverse(pysqlite_Statement *self, visitproc visit, void *arg)
{
    Py_VISIT(Py_TYPE(self));
    return 0;
}

/*
 * Checks if there is anything left in an SQL string after SQLite compiled it.
 * This is used to check if somebody tried to execute more than one SQL command
 * with one execute()/executemany() command, which the DB-API and we don't
 * allow.
 *
 * Returns 1 if there is more left than should be. 0 if ok.
 */
static int pysqlite_check_remaining_sql(const char* tail)
{
    const char* pos = tail;

    parse_remaining_sql_state state = NORMAL;

    for (;;) {
        switch (*pos) {
            case 0:
                return 0;
            case '-':
                if (state == NORMAL) {
                    state  = LINECOMMENT_1;
                } else if (state == LINECOMMENT_1) {
                    state = IN_LINECOMMENT;
                }
                break;
            case ' ':
            case '\t':
                break;
            case '\n':
            case 13:
                if (state == IN_LINECOMMENT) {
                    state = NORMAL;
                }
                break;
            case '/':
                if (state == NORMAL) {
                    state = COMMENTSTART_1;
                } else if (state == COMMENTEND_1) {
                    state = NORMAL;
                } else if (state == COMMENTSTART_1) {
                    return 1;
                }
                break;
            case '*':
                if (state == NORMAL) {
                    return 1;
                } else if (state == LINECOMMENT_1) {
                    return 1;
                } else if (state == COMMENTSTART_1) {
                    state = IN_COMMENT;
                } else if (state == IN_COMMENT) {
                    state = COMMENTEND_1;
                }
                break;
            default:
                if (state == COMMENTEND_1) {
                    state = IN_COMMENT;
                } else if (state == IN_LINECOMMENT) {
                } else if (state == IN_COMMENT) {
                } else {
                    return 1;
                }
        }

        pos++;
    }

    return 0;
}

static PyMemberDef stmt_members[] = {
    {"__weaklistoffset__", T_PYSSIZET, offsetof(pysqlite_Statement, in_weakreflist), READONLY},
    {NULL},
};
static PyType_Slot stmt_slots[] = {
    {Py_tp_members, stmt_members},
    {Py_tp_dealloc, stmt_dealloc},
    {Py_tp_traverse, stmt_traverse},
    {0, NULL},
};

static PyType_Spec stmt_spec = {
    .name = MODULE_NAME ".Statement",
    .basicsize = sizeof(pysqlite_Statement),
    .flags = Py_TPFLAGS_DEFAULT | Py_TPFLAGS_HAVE_GC,
    .slots = stmt_slots,
};
PyTypeObject *pysqlite_StatementType = NULL;

int
pysqlite_statement_setup_types(PyObject *module)
{
    pysqlite_StatementType = (PyTypeObject *)PyType_FromModuleAndSpec(module, &stmt_spec, NULL);
    if (pysqlite_StatementType == NULL) {
        return -1;
    }
    return 0;
}<|MERGE_RESOLUTION|>--- conflicted
+++ resolved
@@ -81,14 +81,6 @@
 pysqlite_Statement *
 pysqlite_statement_create(pysqlite_Connection *connection, PyObject *sql)
 {
-<<<<<<< HEAD
-    const char* tail;
-    int rc;
-    const char* sql_cstr;
-    Py_ssize_t sql_cstr_len;
-
-=======
->>>>>>> ab36b9f8
     assert(PyUnicode_Check(sql));
     Py_ssize_t size;
     const char *sql_cstr = PyUnicode_AsUTF8AndSize(sql, &size);
@@ -129,51 +121,15 @@
         goto error;
     }
 
-<<<<<<< HEAD
-    Py_BEGIN_ALLOW_THREADS
-    rc = sqlite3_prepare_v2(self->db,
-                            sql_cstr,
-                            (int)sql_cstr_len + 1,
-                            &self->st,
-                            &tail);
-    Py_END_ALLOW_THREADS
-
-    self->is_dml = pysqlite_statement_is_dml(self->st, sql_cstr);
-
-    PyObject_GC_Track(self);
-
-    if (rc != SQLITE_OK) {
-        _pysqlite_seterror(self->db);
-=======
-    /* Determine if the statement is a DML statement.
-       SELECT is the only exception. See #9924. */
-    int is_dml = 0;
-    for (const char *p = sql_cstr; *p != 0; p++) {
-        switch (*p) {
-            case ' ':
-            case '\r':
-            case '\n':
-            case '\t':
-                continue;
-        }
-
-        is_dml = (PyOS_strnicmp(p, "insert", 6) == 0)
-                  || (PyOS_strnicmp(p, "update", 6) == 0)
-                  || (PyOS_strnicmp(p, "delete", 6) == 0)
-                  || (PyOS_strnicmp(p, "replace", 7) == 0);
-        break;
-    }
-
     pysqlite_Statement *self = PyObject_GC_New(pysqlite_Statement,
                                                pysqlite_StatementType);
     if (self == NULL) {
->>>>>>> ab36b9f8
         goto error;
     }
 
     self->st = stmt;
     self->in_use = 0;
-    self->is_dml = is_dml;
+    self->is_dml = pysqlite_statement_is_dml(stmt, sql_cstr);
     self->in_weakreflist = NULL;
 
     PyObject_GC_Track(self);
