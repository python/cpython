/* connection.c - the connection type
 *
 * Copyright (C) 2004-2010 Gerhard Häring <gh@ghaering.de>
 *
 * This file is part of pysqlite.
 *
 * This software is provided 'as-is', without any express or implied
 * warranty.  In no event will the authors be held liable for any damages
 * arising from the use of this software.
 *
 * Permission is granted to anyone to use this software for any purpose,
 * including commercial applications, and to alter it and redistribute it
 * freely, subject to the following restrictions:
 *
 * 1. The origin of this software must not be misrepresented; you must not
 *    claim that you wrote the original software. If you use this software
 *    in a product, an acknowledgment in the product documentation would be
 *    appreciated but is not required.
 * 2. Altered source versions must be plainly marked as such, and must not be
 *    misrepresented as being the original software.
 * 3. This notice may not be removed or altered from any source distribution.
 */

#include "module.h"
#include "structmember.h"         // PyMemberDef
#include "connection.h"
#include "statement.h"
#include "cursor.h"
#include "prepare_protocol.h"
#include "util.h"

#if SQLITE_VERSION_NUMBER >= 3014000
#define HAVE_TRACE_V2
#endif

#if SQLITE_VERSION_NUMBER >= 3025000
#define HAVE_WINDOW_FUNCTIONS
#endif

#define clinic_state() (pysqlite_get_state(NULL))
#include "clinic/connection.c.h"
#undef clinic_state

/*[clinic input]
module _sqlite3
class _sqlite3.Connection "pysqlite_Connection *" "clinic_state()->ConnectionType"
[clinic start generated code]*/
/*[clinic end generated code: output=da39a3ee5e6b4b0d input=67369db2faf80891]*/

_Py_IDENTIFIER(cursor);

static const char * const begin_statements[] = {
    "BEGIN ",
    "BEGIN DEFERRED",
    "BEGIN IMMEDIATE",
    "BEGIN EXCLUSIVE",
    NULL
};

static int pysqlite_connection_set_isolation_level(pysqlite_Connection* self, PyObject* isolation_level, void *Py_UNUSED(ignored));
static void _pysqlite_drop_unused_cursor_references(pysqlite_Connection* self);

static PyObject *
new_statement_cache(pysqlite_Connection *self, int maxsize)
{
    PyObject *args[] = { NULL, PyLong_FromLong(maxsize), };
    if (args[1] == NULL) {
        return NULL;
    }
    PyObject *lru_cache = self->state->lru_cache;
    size_t nargsf = 1 | PY_VECTORCALL_ARGUMENTS_OFFSET;
    PyObject *inner = PyObject_Vectorcall(lru_cache, args + 1, nargsf, NULL);
    Py_DECREF(args[1]);
    if (inner == NULL) {
        return NULL;
    }

    args[1] = (PyObject *)self;  // Borrowed ref.
    nargsf = 1 | PY_VECTORCALL_ARGUMENTS_OFFSET;
    PyObject *res = PyObject_Vectorcall(inner, args + 1, nargsf, NULL);
    Py_DECREF(inner);
    return res;
}

/*[clinic input]
_sqlite3.Connection.__init__ as pysqlite_connection_init

    database as database_obj: object(converter='PyUnicode_FSConverter')
    timeout: double = 5.0
    detect_types: int = 0
    isolation_level: object = NULL
    check_same_thread: bool(accept={int}) = True
    factory: object(c_default='(PyObject*)clinic_state()->ConnectionType') = ConnectionType
    cached_statements: int = 128
    uri: bool = False
[clinic start generated code]*/

static int
pysqlite_connection_init_impl(pysqlite_Connection *self,
                              PyObject *database_obj, double timeout,
                              int detect_types, PyObject *isolation_level,
                              int check_same_thread, PyObject *factory,
                              int cached_statements, int uri)
/*[clinic end generated code: output=dc19df1c0e2b7b77 input=aa1f21bf12fe907a]*/
{
    int rc;

    if (PySys_Audit("sqlite3.connect", "O", database_obj) < 0) {
        return -1;
    }

    pysqlite_state *state = pysqlite_get_state_by_type(Py_TYPE(self));
    self->state = state;

    const char *database = PyBytes_AsString(database_obj);

    self->begin_statement = NULL;

    Py_CLEAR(self->statement_cache);
    Py_CLEAR(self->cursors);

    Py_INCREF(Py_None);
    Py_XSETREF(self->row_factory, Py_None);

    Py_INCREF(&PyUnicode_Type);
    Py_XSETREF(self->text_factory, (PyObject*)&PyUnicode_Type);

    Py_BEGIN_ALLOW_THREADS
    rc = sqlite3_open_v2(database, &self->db,
                         SQLITE_OPEN_READWRITE | SQLITE_OPEN_CREATE |
                         (uri ? SQLITE_OPEN_URI : 0), NULL);
    Py_END_ALLOW_THREADS

    Py_DECREF(database_obj);  // needed bco. the AC FSConverter

    if (rc != SQLITE_OK) {
        _pysqlite_seterror(state, self->db);
        return -1;
    }

    if (!isolation_level) {
        isolation_level = PyUnicode_FromString("");
        if (!isolation_level) {
            return -1;
        }
    } else {
        Py_INCREF(isolation_level);
    }
    Py_CLEAR(self->isolation_level);
    if (pysqlite_connection_set_isolation_level(self, isolation_level, NULL) != 0) {
        Py_DECREF(isolation_level);
        return -1;
    }
    Py_DECREF(isolation_level);

    self->statement_cache = new_statement_cache(self, cached_statements);
    if (self->statement_cache == NULL) {
        return -1;
    }
    if (PyErr_Occurred()) {
        return -1;
    }

    self->created_cursors = 0;

    /* Create list of weak references to cursors */
    self->cursors = PyList_New(0);
    if (self->cursors == NULL) {
        return -1;
    }

    self->detect_types = detect_types;
    (void)sqlite3_busy_timeout(self->db, (int)(timeout*1000));
    self->thread_ident = PyThread_get_thread_ident();
    self->check_same_thread = check_same_thread;

    self->function_pinboard_trace_callback = NULL;
    self->function_pinboard_progress_handler = NULL;
    self->function_pinboard_authorizer_cb = NULL;

    self->Warning               = state->Warning;
    self->Error                 = state->Error;
    self->InterfaceError        = state->InterfaceError;
    self->DatabaseError         = state->DatabaseError;
    self->DataError             = state->DataError;
    self->OperationalError      = state->OperationalError;
    self->IntegrityError        = state->IntegrityError;
    self->InternalError         = state->InternalError;
    self->ProgrammingError      = state->ProgrammingError;
    self->NotSupportedError     = state->NotSupportedError;

    if (PySys_Audit("sqlite3.connect/handle", "O", self) < 0) {
        return -1;
    }

    self->initialized = 1;

    return 0;
}

static void
pysqlite_do_all_statements(pysqlite_Connection *self)
{
    // Reset all statements
    sqlite3_stmt *stmt = NULL;
    while ((stmt = sqlite3_next_stmt(self->db, stmt))) {
        if (sqlite3_stmt_busy(stmt)) {
            (void)sqlite3_reset(stmt);
        }
    }

    // Reset all cursors
    for (int i = 0; i < PyList_Size(self->cursors); i++) {
        PyObject *weakref = PyList_GetItem(self->cursors, i);
        PyObject *object = PyWeakref_GetObject(weakref);
        if (object != Py_None) {
            pysqlite_Cursor *cursor = (pysqlite_Cursor *)object;
            cursor->reset = 1;
        }
    }
}

static int
connection_traverse(pysqlite_Connection *self, visitproc visit, void *arg)
{
    Py_VISIT(Py_TYPE(self));
    Py_VISIT(self->isolation_level);
    Py_VISIT(self->statement_cache);
    Py_VISIT(self->cursors);
    Py_VISIT(self->row_factory);
    Py_VISIT(self->text_factory);
    Py_VISIT(self->function_pinboard_trace_callback);
    Py_VISIT(self->function_pinboard_progress_handler);
    Py_VISIT(self->function_pinboard_authorizer_cb);
    return 0;
}

static int
connection_clear(pysqlite_Connection *self)
{
    Py_CLEAR(self->isolation_level);
    Py_CLEAR(self->statement_cache);
    Py_CLEAR(self->cursors);
    Py_CLEAR(self->row_factory);
    Py_CLEAR(self->text_factory);
    Py_CLEAR(self->function_pinboard_trace_callback);
    Py_CLEAR(self->function_pinboard_progress_handler);
    Py_CLEAR(self->function_pinboard_authorizer_cb);
    return 0;
}

static void
connection_close(pysqlite_Connection *self)
{
    if (self->db) {
        int rc = sqlite3_close_v2(self->db);
        assert(rc == SQLITE_OK), (void)rc;
        self->db = NULL;
    }
}

static void
connection_dealloc(pysqlite_Connection *self)
{
    PyTypeObject *tp = Py_TYPE(self);
    PyObject_GC_UnTrack(self);
    tp->tp_clear((PyObject *)self);

    /* Clean up if user has not called .close() explicitly. */
    connection_close(self);

    tp->tp_free(self);
    Py_DECREF(tp);
}

/*
 * Registers a cursor with the connection.
 *
 * 0 => error; 1 => ok
 */
int pysqlite_connection_register_cursor(pysqlite_Connection* connection, PyObject* cursor)
{
    PyObject* weakref;

    weakref = PyWeakref_NewRef((PyObject*)cursor, NULL);
    if (!weakref) {
        goto error;
    }

    if (PyList_Append(connection->cursors, weakref) != 0) {
        Py_CLEAR(weakref);
        goto error;
    }

    Py_DECREF(weakref);

    return 1;
error:
    return 0;
}

/*[clinic input]
_sqlite3.Connection.cursor as pysqlite_connection_cursor

    factory: object = NULL

Return a cursor for the connection.
[clinic start generated code]*/

static PyObject *
pysqlite_connection_cursor_impl(pysqlite_Connection *self, PyObject *factory)
/*[clinic end generated code: output=562432a9e6af2aa1 input=4127345aa091b650]*/
{
    PyObject* cursor;

    if (!pysqlite_check_thread(self) || !pysqlite_check_connection(self)) {
        return NULL;
    }

    if (factory == NULL) {
        factory = (PyObject *)self->state->CursorType;
    }

    cursor = PyObject_CallOneArg(factory, (PyObject *)self);
    if (cursor == NULL)
        return NULL;
    if (!PyObject_TypeCheck(cursor, self->state->CursorType)) {
        PyErr_Format(PyExc_TypeError,
                     "factory must return a cursor, not %.100s",
                     Py_TYPE(cursor)->tp_name);
        Py_DECREF(cursor);
        return NULL;
    }

    _pysqlite_drop_unused_cursor_references(self);

    if (cursor && self->row_factory != Py_None) {
        Py_INCREF(self->row_factory);
        Py_XSETREF(((pysqlite_Cursor *)cursor)->row_factory, self->row_factory);
    }

    return cursor;
}

/*[clinic input]
_sqlite3.Connection.close as pysqlite_connection_close

Closes the connection.
[clinic start generated code]*/

static PyObject *
pysqlite_connection_close_impl(pysqlite_Connection *self)
/*[clinic end generated code: output=a546a0da212c9b97 input=3d58064bbffaa3d3]*/
{
    if (!pysqlite_check_thread(self)) {
        return NULL;
    }

    if (!self->initialized) {
        pysqlite_state *state = pysqlite_get_state(NULL);
        PyErr_SetString(state->ProgrammingError,
                        "Base Connection.__init__ not called.");
        return NULL;
    }

    Py_CLEAR(self->statement_cache);
    connection_close(self);

    Py_RETURN_NONE;
}

/*
 * Checks if a connection object is usable (i. e. not closed).
 *
 * 0 => error; 1 => ok
 */
int pysqlite_check_connection(pysqlite_Connection* con)
{
    if (!con->initialized) {
        pysqlite_state *state = pysqlite_get_state_by_type(Py_TYPE(con));
        PyErr_SetString(state->ProgrammingError,
                        "Base Connection.__init__ not called.");
        return 0;
    }

    if (!con->db) {
        PyErr_SetString(con->state->ProgrammingError,
                        "Cannot operate on a closed database.");
        return 0;
    } else {
        return 1;
    }
}

/*[clinic input]
_sqlite3.Connection.commit as pysqlite_connection_commit

Commit the current transaction.
[clinic start generated code]*/

static PyObject *
pysqlite_connection_commit_impl(pysqlite_Connection *self)
/*[clinic end generated code: output=3da45579e89407f2 input=39c12c04dda276a8]*/
{
    int rc;
    sqlite3_stmt* statement;

    if (!pysqlite_check_thread(self) || !pysqlite_check_connection(self)) {
        return NULL;
    }

    if (!sqlite3_get_autocommit(self->db)) {

        Py_BEGIN_ALLOW_THREADS
        rc = sqlite3_prepare_v2(self->db, "COMMIT", 7, &statement, NULL);
        Py_END_ALLOW_THREADS
        if (rc != SQLITE_OK) {
            _pysqlite_seterror(self->state, self->db);
            goto error;
        }

        rc = pysqlite_step(statement);
        if (rc != SQLITE_DONE) {
            _pysqlite_seterror(self->state, self->db);
        }

        Py_BEGIN_ALLOW_THREADS
        rc = sqlite3_finalize(statement);
        Py_END_ALLOW_THREADS
        if (rc != SQLITE_OK && !PyErr_Occurred()) {
            _pysqlite_seterror(self->state, self->db);
        }

    }

error:
    if (PyErr_Occurred()) {
        return NULL;
    } else {
        Py_RETURN_NONE;
    }
}

/*[clinic input]
_sqlite3.Connection.rollback as pysqlite_connection_rollback

Roll back the current transaction.
[clinic start generated code]*/

static PyObject *
pysqlite_connection_rollback_impl(pysqlite_Connection *self)
/*[clinic end generated code: output=b66fa0d43e7ef305 input=12d4e8d068942830]*/
{
    int rc;
    sqlite3_stmt* statement;

    if (!pysqlite_check_thread(self) || !pysqlite_check_connection(self)) {
        return NULL;
    }

    if (!sqlite3_get_autocommit(self->db)) {
        pysqlite_do_all_statements(self);

        Py_BEGIN_ALLOW_THREADS
        rc = sqlite3_prepare_v2(self->db, "ROLLBACK", 9, &statement, NULL);
        Py_END_ALLOW_THREADS
        if (rc != SQLITE_OK) {
            _pysqlite_seterror(self->state, self->db);
            goto error;
        }

        rc = pysqlite_step(statement);
        if (rc != SQLITE_DONE) {
            _pysqlite_seterror(self->state, self->db);
        }

        Py_BEGIN_ALLOW_THREADS
        rc = sqlite3_finalize(statement);
        Py_END_ALLOW_THREADS
        if (rc != SQLITE_OK && !PyErr_Occurred()) {
            _pysqlite_seterror(self->state, self->db);
        }

    }

error:
    if (PyErr_Occurred()) {
        return NULL;
    } else {
        Py_RETURN_NONE;
    }
}

static int
_pysqlite_set_result(sqlite3_context* context, PyObject* py_val)
{
    if (py_val == Py_None) {
        sqlite3_result_null(context);
    } else if (PyLong_Check(py_val)) {
        sqlite_int64 value = _pysqlite_long_as_int64(py_val);
        if (value == -1 && PyErr_Occurred())
            return -1;
        sqlite3_result_int64(context, value);
    } else if (PyFloat_Check(py_val)) {
        sqlite3_result_double(context, PyFloat_AsDouble(py_val));
    } else if (PyUnicode_Check(py_val)) {
        Py_ssize_t sz;
        const char *str = PyUnicode_AsUTF8AndSize(py_val, &sz);
        if (str == NULL) {
            return -1;
        }
        if (sz > INT_MAX) {
            PyErr_SetString(PyExc_OverflowError,
                            "string is longer than INT_MAX bytes");
            return -1;
        }
        sqlite3_result_text(context, str, (int)sz, SQLITE_TRANSIENT);
    } else if (PyObject_CheckBuffer(py_val)) {
        Py_buffer view;
        if (PyObject_GetBuffer(py_val, &view, PyBUF_SIMPLE) != 0) {
            PyErr_SetString(PyExc_ValueError,
                            "could not convert BLOB to buffer");
            return -1;
        }
        if (view.len > INT_MAX) {
            PyErr_SetString(PyExc_OverflowError,
                            "BLOB longer than INT_MAX bytes");
            PyBuffer_Release(&view);
            return -1;
        }
        sqlite3_result_blob(context, view.buf, (int)view.len, SQLITE_TRANSIENT);
        PyBuffer_Release(&view);
    } else {
        return -1;
    }
    return 0;
}

static PyObject *
_pysqlite_build_py_params(sqlite3_context *context, int argc,
                          sqlite3_value **argv)
{
    PyObject* args;
    int i;
    sqlite3_value* cur_value;
    PyObject* cur_py_value;

    args = PyTuple_New(argc);
    if (!args) {
        return NULL;
    }

    for (i = 0; i < argc; i++) {
        cur_value = argv[i];
        switch (sqlite3_value_type(argv[i])) {
            case SQLITE_INTEGER:
                cur_py_value = PyLong_FromLongLong(sqlite3_value_int64(cur_value));
                break;
            case SQLITE_FLOAT:
                cur_py_value = PyFloat_FromDouble(sqlite3_value_double(cur_value));
                break;
            case SQLITE_TEXT: {
                sqlite3 *db = sqlite3_context_db_handle(context);
                const char *text = (const char *)sqlite3_value_text(cur_value);

                if (text == NULL && sqlite3_errcode(db) == SQLITE_NOMEM) {
                    PyErr_NoMemory();
                    goto error;
                }

                Py_ssize_t size = sqlite3_value_bytes(cur_value);
                cur_py_value = PyUnicode_FromStringAndSize(text, size);
                break;
            }
            case SQLITE_BLOB: {
                sqlite3 *db = sqlite3_context_db_handle(context);
                const void *blob = sqlite3_value_blob(cur_value);

                if (blob == NULL && sqlite3_errcode(db) == SQLITE_NOMEM) {
                    PyErr_NoMemory();
                    goto error;
                }

                Py_ssize_t size = sqlite3_value_bytes(cur_value);
                cur_py_value = PyBytes_FromStringAndSize(blob, size);
                break;
            }
            case SQLITE_NULL:
            default:
                cur_py_value = Py_NewRef(Py_None);
        }

        if (!cur_py_value) {
            goto error;
        }

        PyTuple_SET_ITEM(args, i, cur_py_value);
    }

    return args;

error:
    Py_DECREF(args);
    return NULL;
}

// Checks the Python exception and sets the appropriate SQLite error code.
static void
set_sqlite_error(sqlite3_context *context, const char *msg)
{
    assert(PyErr_Occurred());
    if (PyErr_ExceptionMatches(PyExc_MemoryError)) {
        sqlite3_result_error_nomem(context);
    }
    else if (PyErr_ExceptionMatches(PyExc_OverflowError)) {
        sqlite3_result_error_toobig(context);
    }
    else {
        sqlite3_result_error(context, msg, -1);
    }
    callback_context *ctx = (callback_context *)sqlite3_user_data(context);
    assert(ctx != NULL);
    assert(ctx->state != NULL);
    if (ctx->state->enable_callback_tracebacks) {
        PyErr_Print();
    }
    else {
        PyErr_Clear();
    }
}

static void
_pysqlite_func_callback(sqlite3_context *context, int argc, sqlite3_value **argv)
{
    PyGILState_STATE threadstate = PyGILState_Ensure();

    PyObject* args;
    PyObject* py_retval = NULL;
    int ok;

    args = _pysqlite_build_py_params(context, argc, argv);
    if (args) {
        callback_context *ctx = (callback_context *)sqlite3_user_data(context);
        assert(ctx != NULL);
        py_retval = PyObject_CallObject(ctx->callable, args);
        Py_DECREF(args);
    }

    ok = 0;
    if (py_retval) {
        ok = _pysqlite_set_result(context, py_retval) == 0;
        Py_DECREF(py_retval);
    }
    if (!ok) {
        set_sqlite_error(context, "user-defined function raised exception");
    }

    PyGILState_Release(threadstate);
}

static void _pysqlite_step_callback(sqlite3_context *context, int argc, sqlite3_value** params)
{
    PyGILState_STATE threadstate = PyGILState_Ensure();

    PyObject* args;
    PyObject* function_result = NULL;
    PyObject** aggregate_instance;
    PyObject* stepmethod = NULL;

    aggregate_instance = (PyObject**)sqlite3_aggregate_context(context, sizeof(PyObject*));

    if (*aggregate_instance == NULL) {
        callback_context *ctx = (callback_context *)sqlite3_user_data(context);
        assert(ctx != NULL);
        *aggregate_instance = _PyObject_CallNoArg(ctx->callable);
        if (!*aggregate_instance) {
            set_sqlite_error(context,
                    "user-defined aggregate's '__init__' method raised error");
            goto error;
        }
    }

    stepmethod = PyObject_GetAttrString(*aggregate_instance, "step");
    if (!stepmethod) {
        set_sqlite_error(context,
                         "user-defined aggregate's 'step' method not defined");
        goto error;
    }

    args = _pysqlite_build_py_params(context, argc, params);
    if (!args) {
        goto error;
    }

    function_result = PyObject_CallObject(stepmethod, args);
    Py_DECREF(args);

    if (!function_result) {
        set_sqlite_error(context,
                "user-defined aggregate's 'step' method raised error");
    }

error:
    Py_XDECREF(stepmethod);
    Py_XDECREF(function_result);

    PyGILState_Release(threadstate);
}

static void
_pysqlite_final_callback(sqlite3_context *context)
{
    PyGILState_STATE threadstate = PyGILState_Ensure();

    PyObject* function_result;
    PyObject** aggregate_instance;
    _Py_IDENTIFIER(finalize);
    int ok;
    PyObject *exception, *value, *tb;

    aggregate_instance = (PyObject**)sqlite3_aggregate_context(context, 0);
    if (aggregate_instance == NULL) {
        /* No rows matched the query; the step handler was never called. */
        goto error;
    }
    else if (!*aggregate_instance) {
        /* this branch is executed if there was an exception in the aggregate's
         * __init__ */

        goto error;
    }

    /* Keep the exception (if any) of the last call to step() */
    PyErr_Fetch(&exception, &value, &tb);

    function_result = _PyObject_CallMethodIdNoArgs(*aggregate_instance, &PyId_finalize);

    Py_DECREF(*aggregate_instance);

    ok = 0;
    if (function_result) {
        ok = _pysqlite_set_result(context, function_result) == 0;
        Py_DECREF(function_result);
    }
    if (!ok) {
        set_sqlite_error(context,
                "user-defined aggregate's 'finalize' method raised error");
    }

    /* Restore the exception (if any) of the last call to step(),
       but clear also the current exception if finalize() failed */
    PyErr_Restore(exception, value, tb);

error:
    PyGILState_Release(threadstate);
}

static void _pysqlite_drop_unused_cursor_references(pysqlite_Connection* self)
{
    PyObject* new_list;
    PyObject* weakref;
    int i;

    /* we only need to do this once in a while */
    if (self->created_cursors++ < 200) {
        return;
    }

    self->created_cursors = 0;

    new_list = PyList_New(0);
    if (!new_list) {
        return;
    }

    for (i = 0; i < PyList_Size(self->cursors); i++) {
        weakref = PyList_GetItem(self->cursors, i);
        if (PyWeakref_GetObject(weakref) != Py_None) {
            if (PyList_Append(new_list, weakref) != 0) {
                Py_DECREF(new_list);
                return;
            }
        }
    }

    Py_SETREF(self->cursors, new_list);
}

static callback_context *
create_callback_context(pysqlite_state *state, PyObject *callable)
{
    callback_context *ctx = PyMem_Malloc(sizeof(callback_context));
    if (ctx != NULL) {
        ctx->callable = Py_NewRef(callable);
        ctx->state = state;
    }
    return ctx;
}

static void
free_callback_context(callback_context *ctx)
{
    assert(ctx != NULL);
    Py_DECREF(ctx->callable);
    PyMem_Free(ctx);
}

static void
_destructor(void *ctx)
{
    if (ctx != NULL) {
        // This function may be called without the GIL held, so we need to
        // ensure that we destroy 'ctx' with the GIL held.
        PyGILState_STATE gstate = PyGILState_Ensure();
        free_callback_context((callback_context *)ctx);
        PyGILState_Release(gstate);
    }
}

<<<<<<< HEAD
static void _destructor(void* args)
{
    free_callback_context((callback_context *)args);
}

#define NOT_SUPPORTED(con, name, ver)                                   \
do {                                                                    \
    if (is_set) {                                                       \
        PyErr_SetString(con->NotSupportedError,                         \
                        name "=True requires SQLite " ver "or higher"); \
        return -1;                                                      \
    }                                                                   \
} while (0)

#define SET_FLAG(fl)       \
do {                       \
    assert(flags != NULL); \
    if (is_set) {          \
        *flags |= fl;      \
    }                      \
} while (0)

static int
add_deterministic_flag_if_supported(pysqlite_Connection *self, int *flags,
                                    int is_set)
{
#if SQLITE_VERSION_NUMBER < 3008003
    NOT_SUPPORTED(self, "deterministic", "3.8.3");
#else
    if (sqlite3_libversion_number() < 3008003) {
        NOT_SUPPORTED(self, "deterministic", "3.8.3");
    }
    SET_FLAG(SQLITE_DETERMINISTIC);
#endif
    return 0;
}

static int
add_innocuous_flag_if_supported(pysqlite_Connection *self, int *flags,
                                int is_set)
{
#if SQLITE_VERSION_NUMBER < 3031000
    NOT_SUPPORTED(self, "innocuous", "3.31.0");
#else
    if (sqlite3_libversion_number() < 3031000) {
        NOT_SUPPORTED(self, "innocuous", "3.31.0");
    }
    SET_FLAG(SQLITE_INNOCUOUS);
#endif
    return 0;
}

static int
add_directonly_flag_if_supported(pysqlite_Connection *self, int *flags,
                                 int is_set)
{
#if SQLITE_VERSION_NUMBER < 3030000
    NOT_SUPPORTED(self, "directonly", "3.30.0");
#else
    if (sqlite3_libversion_number() < 3030000) {
        NOT_SUPPORTED(self, "directonly", "3.30.0");
    }
    SET_FLAG(SQLITE_DIRECTONLY);
#endif
    return 0;
}

#undef SET_FLAG
#undef NOT_SUPPORTED


=======
>>>>>>> 01dea5f1
/*[clinic input]
_sqlite3.Connection.create_function as pysqlite_connection_create_function

    name: str
    narg: int
    func: object
    *
    deterministic: bool = False

Creates a new function. Non-standard.
[clinic start generated code]*/

static PyObject *
pysqlite_connection_create_function_impl(pysqlite_Connection *self,
                                         const char *name, int narg,
                                         PyObject *func, int deterministic)
/*[clinic end generated code: output=07d1877dd98c0308 input=f2edcf073e815beb]*/
{
    int rc;
    int flags = SQLITE_UTF8;

    if (!pysqlite_check_thread(self) || !pysqlite_check_connection(self)) {
        return NULL;
    }

    if (add_deterministic_flag_if_supported(self, &flags, deterministic) < 0) {
        return NULL;
    }
    callback_context *ctx = create_callback_context(self->state, func);
    if (ctx == NULL) {
        return NULL;
    }
    rc = sqlite3_create_function_v2(self->db, name, narg, flags, ctx,
                                    _pysqlite_func_callback,
                                    NULL,
                                    NULL,
                                    &_destructor);  // will decref func

    if (rc != SQLITE_OK) {
        /* Workaround for SQLite bug: no error code or string is available here */
        PyErr_SetString(self->OperationalError, "Error creating function");
        return NULL;
    }
    Py_RETURN_NONE;
}

#ifdef HAVE_WINDOW_FUNCTIONS
/*
 * Regarding the 'inverse' aggregate callback:
 * This method is only required by window aggregate functions, not
 * ordinary aggregate function implementations.  It is invoked to remove
 * a row from the current window.  The function arguments, if any,
 * correspond to the row being removed.
 */
static void
inverse_callback(sqlite3_context *context, int argc, sqlite3_value **params)
{
    PyObject *method = NULL;
    PyGILState_STATE gilstate = PyGILState_Ensure();

    PyObject **cls = (PyObject **)sqlite3_aggregate_context(context,
                                                            sizeof(PyObject *));
    assert(cls != NULL);
    assert(*cls != NULL);
    method = PyObject_GetAttrString(*cls, "inverse");
    if (method == NULL) {
        set_sqlite_error(context,
                         "user-defined aggregate's 'inverse' method "
                         "not defined");
        goto exit;
    }

    PyObject *args = _pysqlite_build_py_params(context, argc, params);
    if (args == NULL) {
        set_sqlite_error(context,
                         "unable to build arguments for user-defined "
                         "aggregate's 'inverse' method");
        goto exit;
    }

    PyObject *res = PyObject_CallObject(method, args);
    Py_DECREF(args);
    if (res == NULL) {
        set_sqlite_error(context,
                         "user-defined aggregate's 'inverse' method "
                         "raised error");
        goto exit;
    }
    Py_DECREF(res);

exit:
    Py_XDECREF(method);
    PyGILState_Release(gilstate);
}

/*
 * Regarding the 'value' aggregate callback:
 * This method is only required by window aggregate functions, not
 * ordinary aggregate function implementations.  It is invoked to return
 * the current value of the aggregate.
 */
static void
value_callback(sqlite3_context *context)
{
    _Py_IDENTIFIER(value);
    PyGILState_STATE gilstate = PyGILState_Ensure();

    PyObject **cls = NULL;  // Aggregate class instance.
    cls = (PyObject **)sqlite3_aggregate_context(context, sizeof(PyObject *));
    assert(cls != NULL);
    assert(*cls != NULL);

    PyObject *res = _PyObject_CallMethodIdNoArgs(*cls, &PyId_value);
    if (res == NULL) {
        set_sqlite_error(context,
                         "user-defined aggregate's 'value' method "
                         "raised error");
        goto exit;
    }

    int rc = _pysqlite_set_result(context, res);
    Py_DECREF(res);
    if (rc < 0) {
        set_sqlite_error(context,
                         "unable to set result from user-defined aggregate's "
                         "'value' method");
        goto exit;
    }

exit:
    PyGILState_Release(gilstate);
}

/*[clinic input]
_sqlite3.Connection.create_window_function as pysqlite_connection_create_window_function

    name: str
        The name of the SQL aggregate window function to be created or
        redefined.
    num_params: int
        The number of arguments that the SQL aggregate window function
        takes.
    aggregate_class: object
        A class with step(), finalize(), value(), and inverse() methods.
        Set to None to clear the window function.
    /
    *
    deterministic: bool = False
    directonly: bool = False
    innocuous: bool = False

Creates or redefines an aggregate window function. Non-standard.
[clinic start generated code]*/

static PyObject *
pysqlite_connection_create_window_function_impl(pysqlite_Connection *self,
                                                const char *name,
                                                int num_params,
                                                PyObject *aggregate_class,
                                                int deterministic,
                                                int directonly,
                                                int innocuous)
/*[clinic end generated code: output=fbbfad556264ea1e input=877311e540865c3b]*/
{
    if (sqlite3_libversion_number() < 3025000) {
        PyErr_SetString(self->NotSupportedError,
                        "create_window_function() requires "
                        "SQLite 3.25.0 or higher");
        return NULL;
    }

    if (!pysqlite_check_thread(self) || !pysqlite_check_connection(self)) {
        return NULL;
    }

    int flags = SQLITE_UTF8;
    if (add_deterministic_flag_if_supported(self, &flags, deterministic) < 0) {
        return NULL;
    }
    if (add_directonly_flag_if_supported(self, &flags, directonly) < 0) {
        return NULL;
    }
    if (add_innocuous_flag_if_supported(self, &flags, innocuous) < 0) {
        return NULL;
    }

    int rc;
    if (Py_IsNone(aggregate_class)) {
        rc = sqlite3_create_window_function(self->db, name, num_params, flags,
                                            0, 0, 0, 0, 0, 0);
    }
    else {
        callback_context *ctx = create_callback_context(self->state,
                                                        aggregate_class);
        if (ctx == NULL) {
            return NULL;
        }
        rc = sqlite3_create_window_function(self->db, name, num_params, flags,
                                            ctx,
                                            &_pysqlite_step_callback,
                                            &_pysqlite_final_callback,
                                            &value_callback,
                                            &inverse_callback,
                                            &_destructor);
    }

    if (rc != SQLITE_OK) {
        PyErr_SetString(self->OperationalError,
                        "Error creating window function");
        return NULL;
    }
    Py_RETURN_NONE;
}
#endif

/*[clinic input]
_sqlite3.Connection.create_aggregate as pysqlite_connection_create_aggregate

    name: str
    n_arg: int
    aggregate_class: object

Creates a new aggregate. Non-standard.
[clinic start generated code]*/

static PyObject *
pysqlite_connection_create_aggregate_impl(pysqlite_Connection *self,
                                          const char *name, int n_arg,
                                          PyObject *aggregate_class)
/*[clinic end generated code: output=fbb2f858cfa4d8db input=c2e13bbf234500a5]*/
{
    int rc;

    if (!pysqlite_check_thread(self) || !pysqlite_check_connection(self)) {
        return NULL;
    }

    callback_context *ctx = create_callback_context(self->state,
                                                    aggregate_class);
    if (ctx == NULL) {
        return NULL;
    }
    rc = sqlite3_create_function_v2(self->db, name, n_arg, SQLITE_UTF8, ctx,
                                    0,
                                    &_pysqlite_step_callback,
                                    &_pysqlite_final_callback,
                                    &_destructor); // will decref func
    if (rc != SQLITE_OK) {
        /* Workaround for SQLite bug: no error code or string is available here */
        PyErr_SetString(self->OperationalError, "Error creating aggregate");
        return NULL;
    }
    Py_RETURN_NONE;
}

static int _authorizer_callback(void* user_arg, int action, const char* arg1, const char* arg2 , const char* dbname, const char* access_attempt_source)
{
    PyGILState_STATE gilstate = PyGILState_Ensure();

    PyObject *ret;
    int rc;

    ret = PyObject_CallFunction((PyObject*)user_arg, "issss", action, arg1, arg2, dbname, access_attempt_source);

    if (ret == NULL) {
        pysqlite_state *state = pysqlite_get_state(NULL);
        if (state->enable_callback_tracebacks) {
            PyErr_Print();
        }
        else {
            PyErr_Clear();
        }

        rc = SQLITE_DENY;
    }
    else {
        if (PyLong_Check(ret)) {
            rc = _PyLong_AsInt(ret);
            if (rc == -1 && PyErr_Occurred()) {
                pysqlite_state *state = pysqlite_get_state(NULL);
                if (state->enable_callback_tracebacks) {
                    PyErr_Print();
                }
                else {
                    PyErr_Clear();
                }
                rc = SQLITE_DENY;
            }
        }
        else {
            rc = SQLITE_DENY;
        }
        Py_DECREF(ret);
    }

    PyGILState_Release(gilstate);
    return rc;
}

static int _progress_handler(void* user_arg)
{
    PyGILState_STATE gilstate = PyGILState_Ensure();

    int rc;
    PyObject *ret;
    ret = _PyObject_CallNoArg((PyObject*)user_arg);

    if (!ret) {
        /* abort query if error occurred */
        rc = -1;
    }
    else {
        rc = PyObject_IsTrue(ret);
        Py_DECREF(ret);
    }
    if (rc < 0) {
        pysqlite_state *state = pysqlite_get_state(NULL);
        if (state->enable_callback_tracebacks) {
            PyErr_Print();
        }
        else {
            PyErr_Clear();
        }
    }

    PyGILState_Release(gilstate);
    return rc;
}

#ifdef HAVE_TRACE_V2
/*
 * From https://sqlite.org/c3ref/trace_v2.html:
 * The integer return value from the callback is currently ignored, though this
 * may change in future releases. Callback implementations should return zero
 * to ensure future compatibility.
 */
static int _trace_callback(unsigned int type, void* user_arg, void* prepared_statement, void* statement_string)
#else
static void _trace_callback(void* user_arg, const char* statement_string)
#endif
{
#ifdef HAVE_TRACE_V2
    if (type != SQLITE_TRACE_STMT) {
        return 0;
    }
#endif

    PyGILState_STATE gilstate = PyGILState_Ensure();

    PyObject *py_statement = NULL;
    PyObject *ret = NULL;
    py_statement = PyUnicode_DecodeUTF8(statement_string,
            strlen(statement_string), "replace");
    if (py_statement) {
        ret = PyObject_CallOneArg((PyObject*)user_arg, py_statement);
        Py_DECREF(py_statement);
    }

    if (ret) {
        Py_DECREF(ret);
    } else {
        pysqlite_state *state = pysqlite_get_state(NULL);
        if (state->enable_callback_tracebacks) {
            PyErr_Print();
        }
        else {
            PyErr_Clear();
        }
    }

    PyGILState_Release(gilstate);
#ifdef HAVE_TRACE_V2
    return 0;
#endif
}

/*[clinic input]
_sqlite3.Connection.set_authorizer as pysqlite_connection_set_authorizer

    authorizer_callback as authorizer_cb: object

Sets authorizer callback. Non-standard.
[clinic start generated code]*/

static PyObject *
pysqlite_connection_set_authorizer_impl(pysqlite_Connection *self,
                                        PyObject *authorizer_cb)
/*[clinic end generated code: output=f18ba575d788b35c input=df079724c020d2f2]*/
{
    if (!pysqlite_check_thread(self) || !pysqlite_check_connection(self)) {
        return NULL;
    }

    int rc;
    if (authorizer_cb == Py_None) {
        rc = sqlite3_set_authorizer(self->db, NULL, NULL);
        Py_XSETREF(self->function_pinboard_authorizer_cb, NULL);
    }
    else {
        Py_INCREF(authorizer_cb);
        Py_XSETREF(self->function_pinboard_authorizer_cb, authorizer_cb);
        rc = sqlite3_set_authorizer(self->db, _authorizer_callback, authorizer_cb);
    }
    if (rc != SQLITE_OK) {
        PyErr_SetString(self->OperationalError,
                        "Error setting authorizer callback");
        Py_XSETREF(self->function_pinboard_authorizer_cb, NULL);
        return NULL;
    }
    Py_RETURN_NONE;
}

/*[clinic input]
_sqlite3.Connection.set_progress_handler as pysqlite_connection_set_progress_handler

    progress_handler: object
    n: int

Sets progress handler callback. Non-standard.
[clinic start generated code]*/

static PyObject *
pysqlite_connection_set_progress_handler_impl(pysqlite_Connection *self,
                                              PyObject *progress_handler,
                                              int n)
/*[clinic end generated code: output=35a7c10364cb1b04 input=857696c25f964c64]*/
{
    if (!pysqlite_check_thread(self) || !pysqlite_check_connection(self)) {
        return NULL;
    }

    if (progress_handler == Py_None) {
        /* None clears the progress handler previously set */
        sqlite3_progress_handler(self->db, 0, 0, (void*)0);
        Py_XSETREF(self->function_pinboard_progress_handler, NULL);
    } else {
        sqlite3_progress_handler(self->db, n, _progress_handler, progress_handler);
        Py_INCREF(progress_handler);
        Py_XSETREF(self->function_pinboard_progress_handler, progress_handler);
    }
    Py_RETURN_NONE;
}

/*[clinic input]
_sqlite3.Connection.set_trace_callback as pysqlite_connection_set_trace_callback

    trace_callback: object

Sets a trace callback called for each SQL statement (passed as unicode).

Non-standard.
[clinic start generated code]*/

static PyObject *
pysqlite_connection_set_trace_callback_impl(pysqlite_Connection *self,
                                            PyObject *trace_callback)
/*[clinic end generated code: output=fb0e307b9924d454 input=56d60fd38d763679]*/
{
    if (!pysqlite_check_thread(self) || !pysqlite_check_connection(self)) {
        return NULL;
    }

    if (trace_callback == Py_None) {
        /*
         * None clears the trace callback previously set
         *
         * Ref.
         * - https://sqlite.org/c3ref/c_trace.html
         * - https://sqlite.org/c3ref/trace_v2.html
         */
#ifdef HAVE_TRACE_V2
        sqlite3_trace_v2(self->db, SQLITE_TRACE_STMT, 0, 0);
#else
        sqlite3_trace(self->db, 0, (void*)0);
#endif
        Py_XSETREF(self->function_pinboard_trace_callback, NULL);
    } else {
#ifdef HAVE_TRACE_V2
        sqlite3_trace_v2(self->db, SQLITE_TRACE_STMT, _trace_callback, trace_callback);
#else
        sqlite3_trace(self->db, _trace_callback, trace_callback);
#endif
        Py_INCREF(trace_callback);
        Py_XSETREF(self->function_pinboard_trace_callback, trace_callback);
    }

    Py_RETURN_NONE;
}

#ifndef SQLITE_OMIT_LOAD_EXTENSION
/*[clinic input]
_sqlite3.Connection.enable_load_extension as pysqlite_connection_enable_load_extension

    enable as onoff: bool(accept={int})
    /

Enable dynamic loading of SQLite extension modules. Non-standard.
[clinic start generated code]*/

static PyObject *
pysqlite_connection_enable_load_extension_impl(pysqlite_Connection *self,
                                               int onoff)
/*[clinic end generated code: output=9cac37190d388baf input=5c0da5b121121cbc]*/
{
    int rc;

    if (PySys_Audit("sqlite3.enable_load_extension",
                    "OO", self, onoff ? Py_True : Py_False) < 0) {
        return NULL;
    }

    if (!pysqlite_check_thread(self) || !pysqlite_check_connection(self)) {
        return NULL;
    }

    rc = sqlite3_enable_load_extension(self->db, onoff);

    if (rc != SQLITE_OK) {
        PyErr_SetString(self->OperationalError,
                        "Error enabling load extension");
        return NULL;
    } else {
        Py_RETURN_NONE;
    }
}

/*[clinic input]
_sqlite3.Connection.load_extension as pysqlite_connection_load_extension

    name as extension_name: str
    /

Load SQLite extension module. Non-standard.
[clinic start generated code]*/

static PyObject *
pysqlite_connection_load_extension_impl(pysqlite_Connection *self,
                                        const char *extension_name)
/*[clinic end generated code: output=47eb1d7312bc97a7 input=0b711574560db9fc]*/
{
    int rc;
    char* errmsg;

    if (PySys_Audit("sqlite3.load_extension", "Os", self, extension_name) < 0) {
        return NULL;
    }

    if (!pysqlite_check_thread(self) || !pysqlite_check_connection(self)) {
        return NULL;
    }

    rc = sqlite3_load_extension(self->db, extension_name, 0, &errmsg);
    if (rc != 0) {
        PyErr_SetString(self->OperationalError, errmsg);
        return NULL;
    } else {
        Py_RETURN_NONE;
    }
}
#endif

int pysqlite_check_thread(pysqlite_Connection* self)
{
    if (self->check_same_thread) {
        if (PyThread_get_thread_ident() != self->thread_ident) {
            PyErr_Format(self->ProgrammingError,
                        "SQLite objects created in a thread can only be used in that same thread. "
                        "The object was created in thread id %lu and this is thread id %lu.",
                        self->thread_ident, PyThread_get_thread_ident());
            return 0;
        }

    }
    return 1;
}

static PyObject* pysqlite_connection_get_isolation_level(pysqlite_Connection* self, void* unused)
{
    if (!pysqlite_check_connection(self)) {
        return NULL;
    }
    return Py_NewRef(self->isolation_level);
}

static PyObject* pysqlite_connection_get_total_changes(pysqlite_Connection* self, void* unused)
{
    if (!pysqlite_check_connection(self)) {
        return NULL;
    } else {
        return Py_BuildValue("i", sqlite3_total_changes(self->db));
    }
}

static PyObject* pysqlite_connection_get_in_transaction(pysqlite_Connection* self, void* unused)
{
    if (!pysqlite_check_connection(self)) {
        return NULL;
    }
    if (!sqlite3_get_autocommit(self->db)) {
        Py_RETURN_TRUE;
    }
    Py_RETURN_FALSE;
}

static int
pysqlite_connection_set_isolation_level(pysqlite_Connection* self, PyObject* isolation_level, void *Py_UNUSED(ignored))
{
    if (isolation_level == NULL) {
        PyErr_SetString(PyExc_AttributeError, "cannot delete attribute");
        return -1;
    }
    if (isolation_level == Py_None) {
        /* We might get called during connection init, so we cannot use
         * pysqlite_connection_commit() here. */
        if (self->db && !sqlite3_get_autocommit(self->db)) {
            int rc;
            Py_BEGIN_ALLOW_THREADS
            rc = sqlite3_exec(self->db, "COMMIT", NULL, NULL, NULL);
            Py_END_ALLOW_THREADS
            if (rc != SQLITE_OK) {
                return _pysqlite_seterror(self->state, self->db);
            }
        }

        self->begin_statement = NULL;
    } else {
        const char * const *candidate;
        PyObject *uppercase_level;
        _Py_IDENTIFIER(upper);

        if (!PyUnicode_Check(isolation_level)) {
            PyErr_Format(PyExc_TypeError,
                         "isolation_level must be a string or None, not %.100s",
                         Py_TYPE(isolation_level)->tp_name);
            return -1;
        }

        uppercase_level = _PyObject_CallMethodIdOneArg(
                        (PyObject *)&PyUnicode_Type, &PyId_upper,
                        isolation_level);
        if (!uppercase_level) {
            return -1;
        }
        for (candidate = begin_statements; *candidate; candidate++) {
            if (_PyUnicode_EqualToASCIIString(uppercase_level, *candidate + 6))
                break;
        }
        Py_DECREF(uppercase_level);
        if (!*candidate) {
            PyErr_SetString(PyExc_ValueError,
                            "invalid value for isolation_level");
            return -1;
        }
        self->begin_statement = *candidate;
    }

    Py_INCREF(isolation_level);
    Py_XSETREF(self->isolation_level, isolation_level);
    return 0;
}

static PyObject *
pysqlite_connection_call(pysqlite_Connection *self, PyObject *args,
                         PyObject *kwargs)
{
    PyObject* sql;
    pysqlite_Statement* statement;

    if (!pysqlite_check_thread(self) || !pysqlite_check_connection(self)) {
        return NULL;
    }

    if (!_PyArg_NoKeywords(MODULE_NAME ".Connection", kwargs))
        return NULL;

    if (!PyArg_ParseTuple(args, "U", &sql))
        return NULL;

    statement = pysqlite_statement_create(self, sql);
    if (statement == NULL) {
        return NULL;
    }

    return (PyObject*)statement;
}

/*[clinic input]
_sqlite3.Connection.execute as pysqlite_connection_execute

    sql: unicode
    parameters: object = NULL
    /

Executes a SQL statement. Non-standard.
[clinic start generated code]*/

static PyObject *
pysqlite_connection_execute_impl(pysqlite_Connection *self, PyObject *sql,
                                 PyObject *parameters)
/*[clinic end generated code: output=5be05ae01ee17ee4 input=fbd17c75c7140271]*/
{
    _Py_IDENTIFIER(execute);
    PyObject* cursor = 0;
    PyObject* result = 0;

    cursor = _PyObject_CallMethodIdNoArgs((PyObject*)self, &PyId_cursor);
    if (!cursor) {
        goto error;
    }

    result = _PyObject_CallMethodIdObjArgs(cursor, &PyId_execute, sql, parameters, NULL);
    if (!result) {
        Py_CLEAR(cursor);
    }

error:
    Py_XDECREF(result);

    return cursor;
}

/*[clinic input]
_sqlite3.Connection.executemany as pysqlite_connection_executemany

    sql: unicode
    parameters: object
    /

Repeatedly executes a SQL statement. Non-standard.
[clinic start generated code]*/

static PyObject *
pysqlite_connection_executemany_impl(pysqlite_Connection *self,
                                     PyObject *sql, PyObject *parameters)
/*[clinic end generated code: output=776cd2fd20bfe71f input=4feab80659ffc82b]*/
{
    _Py_IDENTIFIER(executemany);
    PyObject* cursor = 0;
    PyObject* result = 0;

    cursor = _PyObject_CallMethodIdNoArgs((PyObject*)self, &PyId_cursor);
    if (!cursor) {
        goto error;
    }

    result = _PyObject_CallMethodIdObjArgs(cursor, &PyId_executemany, sql,
                                           parameters, NULL);
    if (!result) {
        Py_CLEAR(cursor);
    }

error:
    Py_XDECREF(result);

    return cursor;
}

/*[clinic input]
_sqlite3.Connection.executescript as pysqlite_connection_executescript

    sql_script as script_obj: object
    /

Executes multiple SQL statements at once. Non-standard.
[clinic start generated code]*/

static PyObject *
pysqlite_connection_executescript(pysqlite_Connection *self,
                                  PyObject *script_obj)
/*[clinic end generated code: output=4c4f9d77aa0ae37d input=b27ae5c24ffb8b43]*/
{
    _Py_IDENTIFIER(executescript);
    PyObject* cursor = 0;
    PyObject* result = 0;

    cursor = _PyObject_CallMethodIdNoArgs((PyObject*)self, &PyId_cursor);
    if (!cursor) {
        goto error;
    }

    result = _PyObject_CallMethodIdObjArgs(cursor, &PyId_executescript,
                                           script_obj, NULL);
    if (!result) {
        Py_CLEAR(cursor);
    }

error:
    Py_XDECREF(result);

    return cursor;
}

/* ------------------------- COLLATION CODE ------------------------ */

static int
pysqlite_collation_callback(
        void* context,
        int text1_length, const void* text1_data,
        int text2_length, const void* text2_data)
{
    PyGILState_STATE gilstate = PyGILState_Ensure();

    PyObject* string1 = 0;
    PyObject* string2 = 0;
    PyObject* retval = NULL;
    long longval;
    int result = 0;

    /* This callback may be executed multiple times per sqlite3_step(). Bail if
     * the previous call failed */
    if (PyErr_Occurred()) {
        goto finally;
    }

    string1 = PyUnicode_FromStringAndSize((const char*)text1_data, text1_length);
    string2 = PyUnicode_FromStringAndSize((const char*)text2_data, text2_length);

    if (!string1 || !string2) {
        goto finally; /* failed to allocate strings */
    }

    callback_context *ctx = (callback_context *)context;
    assert(ctx != NULL);
    PyObject *args[] = { NULL, string1, string2 };  // Borrowed refs.
    size_t nargsf = 2 | PY_VECTORCALL_ARGUMENTS_OFFSET;
    retval = PyObject_Vectorcall(ctx->callable, args + 1, nargsf, NULL);
    if (retval == NULL) {
        /* execution failed */
        goto finally;
    }

    longval = PyLong_AsLongAndOverflow(retval, &result);
    if (longval == -1 && PyErr_Occurred()) {
        PyErr_Clear();
        result = 0;
    }
    else if (!result) {
        if (longval > 0)
            result = 1;
        else if (longval < 0)
            result = -1;
    }

finally:
    Py_XDECREF(string1);
    Py_XDECREF(string2);
    Py_XDECREF(retval);
    PyGILState_Release(gilstate);
    return result;
}

/*[clinic input]
_sqlite3.Connection.interrupt as pysqlite_connection_interrupt

Abort any pending database operation. Non-standard.
[clinic start generated code]*/

static PyObject *
pysqlite_connection_interrupt_impl(pysqlite_Connection *self)
/*[clinic end generated code: output=f193204bc9e70b47 input=4bd0ad083cf93aa7]*/
{
    PyObject* retval = NULL;

    if (!pysqlite_check_connection(self)) {
        goto finally;
    }

    sqlite3_interrupt(self->db);

    retval = Py_NewRef(Py_None);

finally:
    return retval;
}

/* Function author: Paul Kippes <kippesp@gmail.com>
 * Class method of Connection to call the Python function _iterdump
 * of the sqlite3 module.
 */
/*[clinic input]
_sqlite3.Connection.iterdump as pysqlite_connection_iterdump

Returns iterator to the dump of the database in an SQL text format.

Non-standard.
[clinic start generated code]*/

static PyObject *
pysqlite_connection_iterdump_impl(pysqlite_Connection *self)
/*[clinic end generated code: output=586997aaf9808768 input=53bc907cb5eedb85]*/
{
    _Py_IDENTIFIER(_iterdump);
    PyObject* retval = NULL;
    PyObject* module = NULL;
    PyObject* module_dict;
    PyObject* pyfn_iterdump;

    if (!pysqlite_check_connection(self)) {
        goto finally;
    }

    module = PyImport_ImportModule(MODULE_NAME ".dump");
    if (!module) {
        goto finally;
    }

    module_dict = PyModule_GetDict(module);
    if (!module_dict) {
        goto finally;
    }

    pyfn_iterdump = _PyDict_GetItemIdWithError(module_dict, &PyId__iterdump);
    if (!pyfn_iterdump) {
        if (!PyErr_Occurred()) {
            PyErr_SetString(self->OperationalError,
                            "Failed to obtain _iterdump() reference");
        }
        goto finally;
    }

    retval = PyObject_CallOneArg(pyfn_iterdump, (PyObject *)self);

finally:
    Py_XDECREF(module);
    return retval;
}

/*[clinic input]
_sqlite3.Connection.backup as pysqlite_connection_backup

    target: object(type='pysqlite_Connection *', subclass_of='clinic_state()->ConnectionType')
    *
    pages: int = -1
    progress: object = None
    name: str = "main"
    sleep: double = 0.250

Makes a backup of the database. Non-standard.
[clinic start generated code]*/

static PyObject *
pysqlite_connection_backup_impl(pysqlite_Connection *self,
                                pysqlite_Connection *target, int pages,
                                PyObject *progress, const char *name,
                                double sleep)
/*[clinic end generated code: output=306a3e6a38c36334 input=c759627ab1ad46ff]*/
{
    int rc;
    int sleep_ms = (int)(sleep * 1000.0);
    sqlite3 *bck_conn;
    sqlite3_backup *bck_handle;

    if (!pysqlite_check_thread(self) || !pysqlite_check_connection(self)) {
        return NULL;
    }

    if (!pysqlite_check_connection(target)) {
        return NULL;
    }

    if (target == self) {
        PyErr_SetString(PyExc_ValueError, "target cannot be the same connection instance");
        return NULL;
    }

#if SQLITE_VERSION_NUMBER < 3008008
    /* Since 3.8.8 this is already done, per commit
       https://www.sqlite.org/src/info/169b5505498c0a7e */
    if (!sqlite3_get_autocommit(target->db)) {
        PyErr_SetString(self->OperationalError, "target is in transaction");
        return NULL;
    }
#endif

    if (progress != Py_None && !PyCallable_Check(progress)) {
        PyErr_SetString(PyExc_TypeError, "progress argument must be a callable");
        return NULL;
    }

    if (pages == 0) {
        pages = -1;
    }

    bck_conn = target->db;

    Py_BEGIN_ALLOW_THREADS
    bck_handle = sqlite3_backup_init(bck_conn, "main", self->db, name);
    Py_END_ALLOW_THREADS

    if (bck_handle == NULL) {
        _pysqlite_seterror(self->state, bck_conn);
        return NULL;
    }

    do {
        Py_BEGIN_ALLOW_THREADS
        rc = sqlite3_backup_step(bck_handle, pages);
        Py_END_ALLOW_THREADS

        if (progress != Py_None) {
            int remaining = sqlite3_backup_remaining(bck_handle);
            int pagecount = sqlite3_backup_pagecount(bck_handle);
            PyObject *res = PyObject_CallFunction(progress, "iii", rc,
                                                  remaining, pagecount);
            if (res == NULL) {
                /* Callback failed: abort backup and bail. */
                Py_BEGIN_ALLOW_THREADS
                sqlite3_backup_finish(bck_handle);
                Py_END_ALLOW_THREADS
                return NULL;
            }
            Py_DECREF(res);
        }

        /* Sleep for a while if there are still further pages to copy and
           the engine could not make any progress */
        if (rc == SQLITE_BUSY || rc == SQLITE_LOCKED) {
            Py_BEGIN_ALLOW_THREADS
            sqlite3_sleep(sleep_ms);
            Py_END_ALLOW_THREADS
        }
    } while (rc == SQLITE_OK || rc == SQLITE_BUSY || rc == SQLITE_LOCKED);

    Py_BEGIN_ALLOW_THREADS
    rc = sqlite3_backup_finish(bck_handle);
    Py_END_ALLOW_THREADS

    if (rc != SQLITE_OK) {
        _pysqlite_seterror(self->state, bck_conn);
        return NULL;
    }

    Py_RETURN_NONE;
}

/*[clinic input]
_sqlite3.Connection.create_collation as pysqlite_connection_create_collation

    name: str
    callback as callable: object
    /

Creates a collation function. Non-standard.
[clinic start generated code]*/

static PyObject *
pysqlite_connection_create_collation_impl(pysqlite_Connection *self,
                                          const char *name,
                                          PyObject *callable)
/*[clinic end generated code: output=a4ceaff957fdef9a input=301647aab0f2fb1d]*/
{
    if (!pysqlite_check_thread(self) || !pysqlite_check_connection(self)) {
        return NULL;
    }

    callback_context *ctx = NULL;
    int rc;
    int flags = SQLITE_UTF8;
    if (callable == Py_None) {
        rc = sqlite3_create_collation_v2(self->db, name, flags,
                                         NULL, NULL, NULL);
    }
    else {
        if (!PyCallable_Check(callable)) {
            PyErr_SetString(PyExc_TypeError, "parameter must be callable");
            return NULL;
        }
        ctx = create_callback_context(self->state, callable);
        if (ctx == NULL) {
            return NULL;
        }
        rc = sqlite3_create_collation_v2(self->db, name, flags, ctx,
                                         &pysqlite_collation_callback,
                                         &_destructor);
    }

    if (rc != SQLITE_OK) {
        /* Unlike other sqlite3_* functions, the destructor callback is _not_
         * called if sqlite3_create_collation_v2() fails, so we have to free
         * the context before returning.
         */
        if (callable != Py_None) {
            free_callback_context(ctx);
        }
        _pysqlite_seterror(self->state, self->db);
        return NULL;
    }

    Py_RETURN_NONE;
}

/*[clinic input]
_sqlite3.Connection.__enter__ as pysqlite_connection_enter

Called when the connection is used as a context manager.

Returns itself as a convenience to the caller.
[clinic start generated code]*/

static PyObject *
pysqlite_connection_enter_impl(pysqlite_Connection *self)
/*[clinic end generated code: output=457b09726d3e9dcd input=127d7a4f17e86d8f]*/
{
    if (!pysqlite_check_connection(self)) {
        return NULL;
    }
    return Py_NewRef((PyObject *)self);
}

/*[clinic input]
_sqlite3.Connection.__exit__ as pysqlite_connection_exit

    type as exc_type: object
    value as exc_value: object
    traceback as exc_tb: object
    /

Called when the connection is used as a context manager.

If there was any exception, a rollback takes place; otherwise we commit.
[clinic start generated code]*/

static PyObject *
pysqlite_connection_exit_impl(pysqlite_Connection *self, PyObject *exc_type,
                              PyObject *exc_value, PyObject *exc_tb)
/*[clinic end generated code: output=0705200e9321202a input=bd66f1532c9c54a7]*/
{
    int commit = 0;
    PyObject* result;

    if (exc_type == Py_None && exc_value == Py_None && exc_tb == Py_None) {
        commit = 1;
        result = pysqlite_connection_commit_impl(self);
    }
    else {
        result = pysqlite_connection_rollback_impl(self);
    }

    if (result == NULL) {
        if (commit) {
            /* Commit failed; try to rollback in order to unlock the database.
             * If rollback also fails, chain the exceptions. */
            PyObject *exc, *val, *tb;
            PyErr_Fetch(&exc, &val, &tb);
            result = pysqlite_connection_rollback_impl(self);
            if (result == NULL) {
                _PyErr_ChainExceptions(exc, val, tb);
            }
            else {
                Py_DECREF(result);
                PyErr_Restore(exc, val, tb);
            }
        }
        return NULL;
    }
    Py_DECREF(result);

    Py_RETURN_FALSE;
}

static const char connection_doc[] =
PyDoc_STR("SQLite database connection object.");

static PyGetSetDef connection_getset[] = {
    {"isolation_level",  (getter)pysqlite_connection_get_isolation_level, (setter)pysqlite_connection_set_isolation_level},
    {"total_changes",  (getter)pysqlite_connection_get_total_changes, (setter)0},
    {"in_transaction",  (getter)pysqlite_connection_get_in_transaction, (setter)0},
    {NULL}
};

static PyMethodDef connection_methods[] = {
    PYSQLITE_CONNECTION_BACKUP_METHODDEF
    PYSQLITE_CONNECTION_CLOSE_METHODDEF
    PYSQLITE_CONNECTION_COMMIT_METHODDEF
    PYSQLITE_CONNECTION_CREATE_AGGREGATE_METHODDEF
    PYSQLITE_CONNECTION_CREATE_COLLATION_METHODDEF
    PYSQLITE_CONNECTION_CREATE_FUNCTION_METHODDEF
    PYSQLITE_CONNECTION_CREATE_WINDOW_FUNCTION_METHODDEF
    PYSQLITE_CONNECTION_CURSOR_METHODDEF
    PYSQLITE_CONNECTION_ENABLE_LOAD_EXTENSION_METHODDEF
    PYSQLITE_CONNECTION_ENTER_METHODDEF
    PYSQLITE_CONNECTION_EXECUTEMANY_METHODDEF
    PYSQLITE_CONNECTION_EXECUTESCRIPT_METHODDEF
    PYSQLITE_CONNECTION_EXECUTE_METHODDEF
    PYSQLITE_CONNECTION_EXIT_METHODDEF
    PYSQLITE_CONNECTION_INTERRUPT_METHODDEF
    PYSQLITE_CONNECTION_ITERDUMP_METHODDEF
    PYSQLITE_CONNECTION_LOAD_EXTENSION_METHODDEF
    PYSQLITE_CONNECTION_ROLLBACK_METHODDEF
    PYSQLITE_CONNECTION_SET_AUTHORIZER_METHODDEF
    PYSQLITE_CONNECTION_SET_PROGRESS_HANDLER_METHODDEF
    PYSQLITE_CONNECTION_SET_TRACE_CALLBACK_METHODDEF
    {NULL, NULL}
};

static struct PyMemberDef connection_members[] =
{
    {"Warning", T_OBJECT, offsetof(pysqlite_Connection, Warning), READONLY},
    {"Error", T_OBJECT, offsetof(pysqlite_Connection, Error), READONLY},
    {"InterfaceError", T_OBJECT, offsetof(pysqlite_Connection, InterfaceError), READONLY},
    {"DatabaseError", T_OBJECT, offsetof(pysqlite_Connection, DatabaseError), READONLY},
    {"DataError", T_OBJECT, offsetof(pysqlite_Connection, DataError), READONLY},
    {"OperationalError", T_OBJECT, offsetof(pysqlite_Connection, OperationalError), READONLY},
    {"IntegrityError", T_OBJECT, offsetof(pysqlite_Connection, IntegrityError), READONLY},
    {"InternalError", T_OBJECT, offsetof(pysqlite_Connection, InternalError), READONLY},
    {"ProgrammingError", T_OBJECT, offsetof(pysqlite_Connection, ProgrammingError), READONLY},
    {"NotSupportedError", T_OBJECT, offsetof(pysqlite_Connection, NotSupportedError), READONLY},
    {"row_factory", T_OBJECT, offsetof(pysqlite_Connection, row_factory)},
    {"text_factory", T_OBJECT, offsetof(pysqlite_Connection, text_factory)},
    {NULL}
};

static PyType_Slot connection_slots[] = {
    {Py_tp_dealloc, connection_dealloc},
    {Py_tp_doc, (void *)connection_doc},
    {Py_tp_methods, connection_methods},
    {Py_tp_members, connection_members},
    {Py_tp_getset, connection_getset},
    {Py_tp_init, pysqlite_connection_init},
    {Py_tp_call, pysqlite_connection_call},
    {Py_tp_traverse, connection_traverse},
    {Py_tp_clear, connection_clear},
    {0, NULL},
};

static PyType_Spec connection_spec = {
    .name = MODULE_NAME ".Connection",
    .basicsize = sizeof(pysqlite_Connection),
    .flags = (Py_TPFLAGS_DEFAULT | Py_TPFLAGS_BASETYPE |
              Py_TPFLAGS_HAVE_GC | Py_TPFLAGS_IMMUTABLETYPE),
    .slots = connection_slots,
};

int
pysqlite_connection_setup_types(PyObject *module)
{
    PyObject *type = PyType_FromModuleAndSpec(module, &connection_spec, NULL);
    if (type == NULL) {
        return -1;
    }
    pysqlite_state *state = pysqlite_get_state(module);
    state->ConnectionType = (PyTypeObject *)type;
    return 0;
}<|MERGE_RESOLUTION|>--- conflicted
+++ resolved
@@ -817,12 +817,6 @@
     }
 }
 
-<<<<<<< HEAD
-static void _destructor(void* args)
-{
-    free_callback_context((callback_context *)args);
-}
-
 #define NOT_SUPPORTED(con, name, ver)                                   \
 do {                                                                    \
     if (is_set) {                                                       \
@@ -888,9 +882,6 @@
 #undef SET_FLAG
 #undef NOT_SUPPORTED
 
-
-=======
->>>>>>> 01dea5f1
 /*[clinic input]
 _sqlite3.Connection.create_function as pysqlite_connection_create_function
 
