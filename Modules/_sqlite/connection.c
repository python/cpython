--- conflicted
+++ resolved
@@ -82,7 +82,9 @@
 do {                                       \
     callback_context *tmp = ctx_ptr;       \
     ctx_ptr = ctx;                         \
-    free_callback_context(tmp);            \
+    if (tmp) {                             \
+        free_callback_context(tmp);        \
+    }                                      \
 } while (0)
 
 /*[clinic input]
@@ -281,9 +283,9 @@
 static void
 free_callback_contexts(pysqlite_Connection *self)
 {
-    free_callback_context(self->trace_ctx);
-    free_callback_context(self->progress_ctx);
-    free_callback_context(self->authorizer_ctx);
+    SET_CALLBACK_CONTEXT(self->trace_ctx, NULL);
+    SET_CALLBACK_CONTEXT(self->progress_ctx, NULL);
+    SET_CALLBACK_CONTEXT(self->authorizer_ctx, NULL);
 }
 
 static void
@@ -833,7 +835,7 @@
 free_callback_context(callback_context *ctx)
 {
     assert(ctx != NULL);
-    Py_DECREF(ctx->callable);
+    Py_XDECREF(ctx->callable);
     PyMem_Free(ctx);
 }
 
@@ -844,12 +846,7 @@
         // This function may be called without the GIL held, so we need to
         // ensure that we destroy 'ctx' with the GIL held.
         PyGILState_STATE gstate = PyGILState_Ensure();
-<<<<<<< HEAD
-        Py_XDECREF(ctx->callable);
-        PyMem_Free(ctx);
-=======
         free_callback_context((callback_context *)ctx);
->>>>>>> 001ef460
         PyGILState_Release(gstate);
     }
 }
@@ -991,18 +988,10 @@
 
     int rc;
     PyObject *ret;
-<<<<<<< HEAD
-    PyGILState_STATE gilstate;
-
-    gilstate = PyGILState_Ensure();
 
     callback_context *ctx = (callback_context *)user_arg;
     assert(ctx != NULL);
     ret = _PyObject_CallNoArg(ctx->callable);
-=======
-    ret = _PyObject_CallNoArg((PyObject*)user_arg);
->>>>>>> 001ef460
-
     if (!ret) {
         /* abort query if error occurred */
         rc = -1;
@@ -1187,8 +1176,6 @@
 
     Py_RETURN_NONE;
 }
-
-#undef SET_CALLBACK_CONTEXT
 
 #ifndef SQLITE_OMIT_LOAD_EXTENSION
 /*[clinic input]
