--- conflicted
+++ resolved
@@ -160,29 +160,12 @@
         return -1;
     }
 
-<<<<<<< HEAD
-    pysqlite_state *state = pysqlite_get_state_by_type(Py_TYPE(self));
-    self->state = state;
-
-    self->begin_statement = NULL;
-
-    Py_CLEAR(self->statement_cache);
-    Py_CLEAR(self->cursors);
-    Py_CLEAR(self->blobs);
-
-    Py_INCREF(Py_None);
-    Py_XSETREF(self->row_factory, Py_None);
-
-    Py_INCREF(&PyUnicode_Type);
-    Py_XSETREF(self->text_factory, (PyObject*)&PyUnicode_Type);
-=======
     if (self->initialized) {
         PyTypeObject *tp = Py_TYPE(self);
         tp->tp_clear((PyObject *)self);
         connection_close(self);
         self->initialized = 0;
     }
->>>>>>> e002bbc6
 
     // Create and configure SQLite database object.
     sqlite3 *db;
@@ -222,20 +205,17 @@
         return -1;
     }
 
-<<<<<<< HEAD
     /* Create lists of weak references to cursors and blobs */
-    self->cursors = PyList_New(0);
-    if (self->cursors == NULL) {
-=======
-    // Create list of weak references to cursors.
     PyObject *cursors = PyList_New(0);
     if (cursors == NULL) {
-        Py_DECREF(statement_cache);
->>>>>>> e002bbc6
+        Py_XDECREF(statement_cache);
         return -1;
     }
-    self->blobs = PyList_New(0);
-    if (self->blobs == NULL) {
+
+    PyObject *blobs = PyList_New(0);
+    if (blobs == NULL) {
+        Py_XDECREF(statement_cache);
+        Py_XDECREF(cursors);
         return -1;
     }
 
@@ -248,6 +228,7 @@
     self->thread_ident = PyThread_get_thread_ident();
     self->statement_cache = statement_cache;
     self->cursors = cursors;
+    self->blobs = blobs;
     self->created_cursors = 0;
     self->row_factory = Py_NewRef(Py_None);
     self->text_factory = Py_NewRef(&PyUnicode_Type);
