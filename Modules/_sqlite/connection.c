/* connection.c - the connection type
 *
 * Copyright (C) 2004-2010 Gerhard Häring <gh@ghaering.de>
 *
 * This file is part of pysqlite.
 *
 * This software is provided 'as-is', without any express or implied
 * warranty.  In no event will the authors be held liable for any damages
 * arising from the use of this software.
 *
 * Permission is granted to anyone to use this software for any purpose,
 * including commercial applications, and to alter it and redistribute it
 * freely, subject to the following restrictions:
 *
 * 1. The origin of this software must not be misrepresented; you must not
 *    claim that you wrote the original software. If you use this software
 *    in a product, an acknowledgment in the product documentation would be
 *    appreciated but is not required.
 * 2. Altered source versions must be plainly marked as such, and must not be
 *    misrepresented as being the original software.
 * 3. This notice may not be removed or altered from any source distribution.
 */

#include "module.h"
#include "structmember.h"         // PyMemberDef
#include "connection.h"
#include "statement.h"
#include "cursor.h"
#include "prepare_protocol.h"
#include "util.h"

#if SQLITE_VERSION_NUMBER >= 3014000
#define HAVE_TRACE_V2
#endif

#define clinic_state() (pysqlite_get_state(NULL))
#include "clinic/connection.c.h"
#undef clinic_state

/*[clinic input]
module _sqlite3
class _sqlite3.Connection "pysqlite_Connection *" "clinic_state()->ConnectionType"
[clinic start generated code]*/
/*[clinic end generated code: output=da39a3ee5e6b4b0d input=67369db2faf80891]*/

_Py_IDENTIFIER(cursor);

static const char * const begin_statements[] = {
    "BEGIN ",
    "BEGIN DEFERRED",
    "BEGIN IMMEDIATE",
    "BEGIN EXCLUSIVE",
    NULL
};

static int pysqlite_connection_set_isolation_level(pysqlite_Connection* self, PyObject* isolation_level, void *Py_UNUSED(ignored));
static void _pysqlite_drop_unused_cursor_references(pysqlite_Connection* self);
static void free_callback_context(callback_context *ctx);

static PyObject *
new_statement_cache(pysqlite_Connection *self, int maxsize)
{
    PyObject *args[] = { NULL, PyLong_FromLong(maxsize), };
    if (args[1] == NULL) {
        return NULL;
    }
    PyObject *lru_cache = self->state->lru_cache;
    size_t nargsf = 1 | PY_VECTORCALL_ARGUMENTS_OFFSET;
    PyObject *inner = PyObject_Vectorcall(lru_cache, args + 1, nargsf, NULL);
    Py_DECREF(args[1]);
    if (inner == NULL) {
        return NULL;
    }

    args[1] = (PyObject *)self;  // Borrowed ref.
    nargsf = 1 | PY_VECTORCALL_ARGUMENTS_OFFSET;
    PyObject *res = PyObject_Vectorcall(inner, args + 1, nargsf, NULL);
    Py_DECREF(inner);
    return res;
}


#define SET_CALLBACK_CONTEXT(ctx_ptr, ctx) \
do {                                       \
    callback_context *tmp = ctx_ptr;       \
    ctx_ptr = ctx;                         \
    if (tmp) {                             \
        free_callback_context(tmp);        \
    }                                      \
} while (0)

/*[clinic input]
_sqlite3.Connection.__init__ as pysqlite_connection_init

    database as database_obj: object(converter='PyUnicode_FSConverter')
    timeout: double = 5.0
    detect_types: int = 0
    isolation_level: object = NULL
    check_same_thread: bool(accept={int}) = True
    factory: object(c_default='(PyObject*)clinic_state()->ConnectionType') = ConnectionType
    cached_statements: int = 128
    uri: bool = False
[clinic start generated code]*/

static int
pysqlite_connection_init_impl(pysqlite_Connection *self,
                              PyObject *database_obj, double timeout,
                              int detect_types, PyObject *isolation_level,
                              int check_same_thread, PyObject *factory,
                              int cached_statements, int uri)
/*[clinic end generated code: output=dc19df1c0e2b7b77 input=aa1f21bf12fe907a]*/
{
    int rc;

    if (PySys_Audit("sqlite3.connect", "O", database_obj) < 0) {
        return -1;
    }

    pysqlite_state *state = pysqlite_get_state_by_type(Py_TYPE(self));
    self->state = state;

    const char *database = PyBytes_AsString(database_obj);

    self->begin_statement = NULL;

    Py_CLEAR(self->statement_cache);
    Py_CLEAR(self->cursors);

    Py_INCREF(Py_None);
    Py_XSETREF(self->row_factory, Py_None);

    Py_INCREF(&PyUnicode_Type);
    Py_XSETREF(self->text_factory, (PyObject*)&PyUnicode_Type);

    Py_BEGIN_ALLOW_THREADS
    rc = sqlite3_open_v2(database, &self->db,
                         SQLITE_OPEN_READWRITE | SQLITE_OPEN_CREATE |
                         (uri ? SQLITE_OPEN_URI : 0), NULL);
    Py_END_ALLOW_THREADS

    Py_DECREF(database_obj);  // needed bco. the AC FSConverter

    if (rc != SQLITE_OK) {
        _pysqlite_seterror(state, self->db);
        return -1;
    }

    if (!isolation_level) {
        isolation_level = PyUnicode_FromString("");
        if (!isolation_level) {
            return -1;
        }
    } else {
        Py_INCREF(isolation_level);
    }
    Py_CLEAR(self->isolation_level);
    if (pysqlite_connection_set_isolation_level(self, isolation_level, NULL) != 0) {
        Py_DECREF(isolation_level);
        return -1;
    }
    Py_DECREF(isolation_level);

    self->statement_cache = new_statement_cache(self, cached_statements);
    if (self->statement_cache == NULL) {
        return -1;
    }
    if (PyErr_Occurred()) {
        return -1;
    }

    self->created_cursors = 0;

    /* Create list of weak references to cursors */
    self->cursors = PyList_New(0);
    if (self->cursors == NULL) {
        return -1;
    }

    self->detect_types = detect_types;
    (void)sqlite3_busy_timeout(self->db, (int)(timeout*1000));
    self->thread_ident = PyThread_get_thread_ident();
    self->check_same_thread = check_same_thread;

    SET_CALLBACK_CONTEXT(self->trace_ctx, NULL);
    SET_CALLBACK_CONTEXT(self->progress_ctx, NULL);
    SET_CALLBACK_CONTEXT(self->authorizer_ctx, NULL);

    self->Warning               = state->Warning;
    self->Error                 = state->Error;
    self->InterfaceError        = state->InterfaceError;
    self->DatabaseError         = state->DatabaseError;
    self->DataError             = state->DataError;
    self->OperationalError      = state->OperationalError;
    self->IntegrityError        = state->IntegrityError;
    self->InternalError         = state->InternalError;
    self->ProgrammingError      = state->ProgrammingError;
    self->NotSupportedError     = state->NotSupportedError;

    if (PySys_Audit("sqlite3.connect/handle", "O", self) < 0) {
        return -1;
    }

    self->initialized = 1;

    return 0;
}

static void
pysqlite_do_all_statements(pysqlite_Connection *self)
{
    // Reset all statements
    sqlite3_stmt *stmt = NULL;
    while ((stmt = sqlite3_next_stmt(self->db, stmt))) {
        if (sqlite3_stmt_busy(stmt)) {
            (void)sqlite3_reset(stmt);
        }
    }

    // Reset all cursors
    for (int i = 0; i < PyList_Size(self->cursors); i++) {
        PyObject *weakref = PyList_GetItem(self->cursors, i);
        PyObject *object = PyWeakref_GetObject(weakref);
        if (object != Py_None) {
            pysqlite_Cursor *cursor = (pysqlite_Cursor *)object;
            cursor->reset = 1;
        }
    }
}

#define VISIT_CALLBACK_CONTEXT(ctx) \
do {                                \
    if (ctx) {                      \
        Py_VISIT(ctx->callable);    \
    }                               \
} while (0)

static int
connection_traverse(pysqlite_Connection *self, visitproc visit, void *arg)
{
    Py_VISIT(Py_TYPE(self));
    Py_VISIT(self->isolation_level);
    Py_VISIT(self->statement_cache);
    Py_VISIT(self->cursors);
    Py_VISIT(self->row_factory);
    Py_VISIT(self->text_factory);
    VISIT_CALLBACK_CONTEXT(self->trace_ctx);
    VISIT_CALLBACK_CONTEXT(self->progress_ctx);
    VISIT_CALLBACK_CONTEXT(self->authorizer_ctx);
#undef VISIT_CALLBACK_CONTEXT
    return 0;
}

static inline void
clear_callback_context(callback_context *ctx)
{
    if (ctx != NULL) {
        Py_CLEAR(ctx->callable);
    }
}

static int
connection_clear(pysqlite_Connection *self)
{
    Py_CLEAR(self->isolation_level);
    Py_CLEAR(self->statement_cache);
    Py_CLEAR(self->cursors);
    Py_CLEAR(self->row_factory);
    Py_CLEAR(self->text_factory);
    clear_callback_context(self->trace_ctx);
    clear_callback_context(self->progress_ctx);
    clear_callback_context(self->authorizer_ctx);
    return 0;
}

static void
connection_close(pysqlite_Connection *self)
{
    if (self->db) {
        int rc = sqlite3_close_v2(self->db);
        assert(rc == SQLITE_OK), (void)rc;
        self->db = NULL;
    }
}

static void
free_callback_contexts(pysqlite_Connection *self)
{
    SET_CALLBACK_CONTEXT(self->trace_ctx, NULL);
    SET_CALLBACK_CONTEXT(self->progress_ctx, NULL);
    SET_CALLBACK_CONTEXT(self->authorizer_ctx, NULL);
}

static void
connection_dealloc(pysqlite_Connection *self)
{
    PyTypeObject *tp = Py_TYPE(self);
    PyObject_GC_UnTrack(self);
    tp->tp_clear((PyObject *)self);

    /* Clean up if user has not called .close() explicitly. */
    connection_close(self);
    free_callback_contexts(self);

    tp->tp_free(self);
    Py_DECREF(tp);
}

/*
 * Registers a cursor with the connection.
 *
 * 0 => error; 1 => ok
 */
int pysqlite_connection_register_cursor(pysqlite_Connection* connection, PyObject* cursor)
{
    PyObject* weakref;

    weakref = PyWeakref_NewRef((PyObject*)cursor, NULL);
    if (!weakref) {
        goto error;
    }

    if (PyList_Append(connection->cursors, weakref) != 0) {
        Py_CLEAR(weakref);
        goto error;
    }

    Py_DECREF(weakref);

    return 1;
error:
    return 0;
}

/*[clinic input]
_sqlite3.Connection.cursor as pysqlite_connection_cursor

    factory: object = NULL

Return a cursor for the connection.
[clinic start generated code]*/

static PyObject *
pysqlite_connection_cursor_impl(pysqlite_Connection *self, PyObject *factory)
/*[clinic end generated code: output=562432a9e6af2aa1 input=4127345aa091b650]*/
{
    PyObject* cursor;

    if (!pysqlite_check_thread(self) || !pysqlite_check_connection(self)) {
        return NULL;
    }

    if (factory == NULL) {
        factory = (PyObject *)self->state->CursorType;
    }

    cursor = PyObject_CallOneArg(factory, (PyObject *)self);
    if (cursor == NULL)
        return NULL;
    if (!PyObject_TypeCheck(cursor, self->state->CursorType)) {
        PyErr_Format(PyExc_TypeError,
                     "factory must return a cursor, not %.100s",
                     Py_TYPE(cursor)->tp_name);
        Py_DECREF(cursor);
        return NULL;
    }

    _pysqlite_drop_unused_cursor_references(self);

    if (cursor && self->row_factory != Py_None) {
        Py_INCREF(self->row_factory);
        Py_XSETREF(((pysqlite_Cursor *)cursor)->row_factory, self->row_factory);
    }

    return cursor;
}

/*[clinic input]
_sqlite3.Connection.close as pysqlite_connection_close

Closes the connection.
[clinic start generated code]*/

static PyObject *
pysqlite_connection_close_impl(pysqlite_Connection *self)
/*[clinic end generated code: output=a546a0da212c9b97 input=3d58064bbffaa3d3]*/
{
    if (!pysqlite_check_thread(self)) {
        return NULL;
    }

    if (!self->initialized) {
        pysqlite_state *state = pysqlite_get_state(NULL);
        PyErr_SetString(state->ProgrammingError,
                        "Base Connection.__init__ not called.");
        return NULL;
    }

    Py_CLEAR(self->statement_cache);
    connection_close(self);

    Py_RETURN_NONE;
}

/*
 * Checks if a connection object is usable (i. e. not closed).
 *
 * 0 => error; 1 => ok
 */
int pysqlite_check_connection(pysqlite_Connection* con)
{
    if (!con->initialized) {
        pysqlite_state *state = pysqlite_get_state_by_type(Py_TYPE(con));
        PyErr_SetString(state->ProgrammingError,
                        "Base Connection.__init__ not called.");
        return 0;
    }

    if (!con->db) {
        PyErr_SetString(con->state->ProgrammingError,
                        "Cannot operate on a closed database.");
        return 0;
    } else {
        return 1;
    }
}

/*[clinic input]
_sqlite3.Connection.commit as pysqlite_connection_commit

Commit the current transaction.
[clinic start generated code]*/

static PyObject *
pysqlite_connection_commit_impl(pysqlite_Connection *self)
/*[clinic end generated code: output=3da45579e89407f2 input=39c12c04dda276a8]*/
{
    int rc;
    sqlite3_stmt* statement;

    if (!pysqlite_check_thread(self) || !pysqlite_check_connection(self)) {
        return NULL;
    }

    if (!sqlite3_get_autocommit(self->db)) {

        Py_BEGIN_ALLOW_THREADS
        rc = sqlite3_prepare_v2(self->db, "COMMIT", 7, &statement, NULL);
        Py_END_ALLOW_THREADS
        if (rc != SQLITE_OK) {
            _pysqlite_seterror(self->state, self->db);
            goto error;
        }

        rc = pysqlite_step(statement);
        if (rc != SQLITE_DONE) {
            _pysqlite_seterror(self->state, self->db);
        }

        Py_BEGIN_ALLOW_THREADS
        rc = sqlite3_finalize(statement);
        Py_END_ALLOW_THREADS
        if (rc != SQLITE_OK && !PyErr_Occurred()) {
            _pysqlite_seterror(self->state, self->db);
        }

    }

error:
    if (PyErr_Occurred()) {
        return NULL;
    } else {
        Py_RETURN_NONE;
    }
}

/*[clinic input]
_sqlite3.Connection.rollback as pysqlite_connection_rollback

Roll back the current transaction.
[clinic start generated code]*/

static PyObject *
pysqlite_connection_rollback_impl(pysqlite_Connection *self)
/*[clinic end generated code: output=b66fa0d43e7ef305 input=12d4e8d068942830]*/
{
    int rc;
    sqlite3_stmt* statement;

    if (!pysqlite_check_thread(self) || !pysqlite_check_connection(self)) {
        return NULL;
    }

    if (!sqlite3_get_autocommit(self->db)) {
        pysqlite_do_all_statements(self);

        Py_BEGIN_ALLOW_THREADS
        rc = sqlite3_prepare_v2(self->db, "ROLLBACK", 9, &statement, NULL);
        Py_END_ALLOW_THREADS
        if (rc != SQLITE_OK) {
            _pysqlite_seterror(self->state, self->db);
            goto error;
        }

        rc = pysqlite_step(statement);
        if (rc != SQLITE_DONE) {
            _pysqlite_seterror(self->state, self->db);
        }

        Py_BEGIN_ALLOW_THREADS
        rc = sqlite3_finalize(statement);
        Py_END_ALLOW_THREADS
        if (rc != SQLITE_OK && !PyErr_Occurred()) {
            _pysqlite_seterror(self->state, self->db);
        }

    }

error:
    if (PyErr_Occurred()) {
        return NULL;
    } else {
        Py_RETURN_NONE;
    }
}

static int
_pysqlite_set_result(sqlite3_context* context, PyObject* py_val)
{
    if (py_val == Py_None) {
        sqlite3_result_null(context);
    } else if (PyLong_Check(py_val)) {
        sqlite_int64 value = _pysqlite_long_as_int64(py_val);
        if (value == -1 && PyErr_Occurred())
            return -1;
        sqlite3_result_int64(context, value);
    } else if (PyFloat_Check(py_val)) {
        sqlite3_result_double(context, PyFloat_AsDouble(py_val));
    } else if (PyUnicode_Check(py_val)) {
        Py_ssize_t sz;
        const char *str = PyUnicode_AsUTF8AndSize(py_val, &sz);
        if (str == NULL) {
            return -1;
        }
        if (sz > INT_MAX) {
            PyErr_SetString(PyExc_OverflowError,
                            "string is longer than INT_MAX bytes");
            return -1;
        }
        sqlite3_result_text(context, str, (int)sz, SQLITE_TRANSIENT);
    } else if (PyObject_CheckBuffer(py_val)) {
        Py_buffer view;
        if (PyObject_GetBuffer(py_val, &view, PyBUF_SIMPLE) != 0) {
            PyErr_SetString(PyExc_ValueError,
                            "could not convert BLOB to buffer");
            return -1;
        }
        if (view.len > INT_MAX) {
            PyErr_SetString(PyExc_OverflowError,
                            "BLOB longer than INT_MAX bytes");
            PyBuffer_Release(&view);
            return -1;
        }
        sqlite3_result_blob(context, view.buf, (int)view.len, SQLITE_TRANSIENT);
        PyBuffer_Release(&view);
    } else {
        return -1;
    }
    return 0;
}

static PyObject *
_pysqlite_build_py_params(sqlite3_context *context, int argc,
                          sqlite3_value **argv)
{
    PyObject* args;
    int i;
    sqlite3_value* cur_value;
    PyObject* cur_py_value;

    args = PyTuple_New(argc);
    if (!args) {
        return NULL;
    }

    for (i = 0; i < argc; i++) {
        cur_value = argv[i];
        switch (sqlite3_value_type(argv[i])) {
            case SQLITE_INTEGER:
                cur_py_value = PyLong_FromLongLong(sqlite3_value_int64(cur_value));
                break;
            case SQLITE_FLOAT:
                cur_py_value = PyFloat_FromDouble(sqlite3_value_double(cur_value));
                break;
            case SQLITE_TEXT: {
                sqlite3 *db = sqlite3_context_db_handle(context);
                const char *text = (const char *)sqlite3_value_text(cur_value);

                if (text == NULL && sqlite3_errcode(db) == SQLITE_NOMEM) {
                    PyErr_NoMemory();
                    goto error;
                }

                Py_ssize_t size = sqlite3_value_bytes(cur_value);
                cur_py_value = PyUnicode_FromStringAndSize(text, size);
                break;
            }
            case SQLITE_BLOB: {
                sqlite3 *db = sqlite3_context_db_handle(context);
                const void *blob = sqlite3_value_blob(cur_value);

                if (blob == NULL && sqlite3_errcode(db) == SQLITE_NOMEM) {
                    PyErr_NoMemory();
                    goto error;
                }

                Py_ssize_t size = sqlite3_value_bytes(cur_value);
                cur_py_value = PyBytes_FromStringAndSize(blob, size);
                break;
            }
            case SQLITE_NULL:
            default:
                cur_py_value = Py_NewRef(Py_None);
        }

        if (!cur_py_value) {
            goto error;
        }

        PyTuple_SET_ITEM(args, i, cur_py_value);
    }

    return args;

error:
    Py_DECREF(args);
    return NULL;
}

static void
print_or_clear_traceback(callback_context *ctx)
{
    assert(ctx != NULL);
    assert(ctx->state != NULL);
    if (ctx->state->enable_callback_tracebacks) {
        PyErr_Print();
    }
    else {
        PyErr_Clear();
    }
}

// Checks the Python exception and sets the appropriate SQLite error code.
static void
set_sqlite_error(sqlite3_context *context, const char *msg)
{
    assert(PyErr_Occurred());
    if (PyErr_ExceptionMatches(PyExc_MemoryError)) {
        sqlite3_result_error_nomem(context);
    }
    else if (PyErr_ExceptionMatches(PyExc_OverflowError)) {
        sqlite3_result_error_toobig(context);
    }
    else {
        sqlite3_result_error(context, msg, -1);
    }
    callback_context *ctx = (callback_context *)sqlite3_user_data(context);
    print_or_clear_traceback(ctx);
}

static void
_pysqlite_func_callback(sqlite3_context *context, int argc, sqlite3_value **argv)
{
    PyGILState_STATE threadstate = PyGILState_Ensure();

    PyObject* args;
    PyObject* py_retval = NULL;
    int ok;

    args = _pysqlite_build_py_params(context, argc, argv);
    if (args) {
        callback_context *ctx = (callback_context *)sqlite3_user_data(context);
        assert(ctx != NULL);
        py_retval = PyObject_CallObject(ctx->callable, args);
        Py_DECREF(args);
    }

    ok = 0;
    if (py_retval) {
        ok = _pysqlite_set_result(context, py_retval) == 0;
        Py_DECREF(py_retval);
    }
    if (!ok) {
        set_sqlite_error(context, "user-defined function raised exception");
    }

    PyGILState_Release(threadstate);
}

static void
step_callback(sqlite3_context *context, int argc, sqlite3_value **params)
{
    PyGILState_STATE threadstate = PyGILState_Ensure();

    PyObject* args;
    PyObject* function_result = NULL;
    PyObject** aggregate_instance;
    PyObject* stepmethod = NULL;

    aggregate_instance = (PyObject**)sqlite3_aggregate_context(context, sizeof(PyObject*));

    if (*aggregate_instance == NULL) {
        callback_context *ctx = (callback_context *)sqlite3_user_data(context);
        assert(ctx != NULL);
        *aggregate_instance = _PyObject_CallNoArg(ctx->callable);
        if (!*aggregate_instance) {
            set_sqlite_error(context,
                    "user-defined aggregate's '__init__' method raised error");
            goto error;
        }
    }

    stepmethod = PyObject_GetAttrString(*aggregate_instance, "step");
    if (!stepmethod) {
        goto error;
    }

    args = _pysqlite_build_py_params(context, argc, params);
    if (!args) {
        goto error;
    }

    function_result = PyObject_CallObject(stepmethod, args);
    Py_DECREF(args);

    if (!function_result) {
        set_sqlite_error(context,
                "user-defined aggregate's 'step' method raised error");
    }

error:
    Py_XDECREF(stepmethod);
    Py_XDECREF(function_result);

    PyGILState_Release(threadstate);
}

static void
final_callback(sqlite3_context *context)
{
    PyGILState_STATE threadstate = PyGILState_Ensure();

    PyObject* function_result;
    PyObject** aggregate_instance;
    _Py_IDENTIFIER(finalize);
    int ok;
    PyObject *exception, *value, *tb;

    aggregate_instance = (PyObject**)sqlite3_aggregate_context(context, 0);
    if (aggregate_instance == NULL) {
        /* No rows matched the query; the step handler was never called. */
        goto error;
    }
    else if (!*aggregate_instance) {
        /* this branch is executed if there was an exception in the aggregate's
         * __init__ */

        goto error;
    }

    /* Keep the exception (if any) of the last call to step() */
    PyErr_Fetch(&exception, &value, &tb);

    function_result = _PyObject_CallMethodIdNoArgs(*aggregate_instance, &PyId_finalize);

    Py_DECREF(*aggregate_instance);

    ok = 0;
    if (function_result) {
        ok = _pysqlite_set_result(context, function_result) == 0;
        Py_DECREF(function_result);
    }
    if (!ok) {
        set_sqlite_error(context,
                "user-defined aggregate's 'finalize' method raised error");
    }

    /* Restore the exception (if any) of the last call to step(),
       but clear also the current exception if finalize() failed */
    PyErr_Restore(exception, value, tb);

error:
    PyGILState_Release(threadstate);
}

static void _pysqlite_drop_unused_cursor_references(pysqlite_Connection* self)
{
    PyObject* new_list;
    PyObject* weakref;
    int i;

    /* we only need to do this once in a while */
    if (self->created_cursors++ < 200) {
        return;
    }

    self->created_cursors = 0;

    new_list = PyList_New(0);
    if (!new_list) {
        return;
    }

    for (i = 0; i < PyList_Size(self->cursors); i++) {
        weakref = PyList_GetItem(self->cursors, i);
        if (PyWeakref_GetObject(weakref) != Py_None) {
            if (PyList_Append(new_list, weakref) != 0) {
                Py_DECREF(new_list);
                return;
            }
        }
    }

    Py_SETREF(self->cursors, new_list);
}

static callback_context *
create_callback_context(pysqlite_state *state, PyObject *callable)
{
    callback_context *ctx = PyMem_Malloc(sizeof(callback_context));
    if (ctx != NULL) {
        ctx->callable = Py_NewRef(callable);
        ctx->state = state;
    }
    return ctx;
}

static void
free_callback_context(callback_context *ctx)
{
    assert(ctx != NULL);
    Py_XDECREF(ctx->callable);
    PyMem_Free(ctx);
}

static void
destructor_callback(void *ctx)
{
    if (ctx != NULL) {
        // This function may be called without the GIL held, so we need to
        // ensure that we destroy 'ctx' with the GIL held.
        PyGILState_STATE gstate = PyGILState_Ensure();
        free_callback_context((callback_context *)ctx);
        PyGILState_Release(gstate);
    }
}

/*[clinic input]
_sqlite3.Connection.create_function as pysqlite_connection_create_function

    name: str
    narg: int
    func: object
    *
    deterministic: bool = False

Creates a new function. Non-standard.
[clinic start generated code]*/

static PyObject *
pysqlite_connection_create_function_impl(pysqlite_Connection *self,
                                         const char *name, int narg,
                                         PyObject *func, int deterministic)
/*[clinic end generated code: output=07d1877dd98c0308 input=f2edcf073e815beb]*/
{
    int rc;
    int flags = SQLITE_UTF8;

    if (!pysqlite_check_thread(self) || !pysqlite_check_connection(self)) {
        return NULL;
    }

    if (deterministic) {
#if SQLITE_VERSION_NUMBER < 3008003
        PyErr_SetString(self->NotSupportedError,
                        "deterministic=True requires SQLite 3.8.3 or higher");
        return NULL;
#else
        if (sqlite3_libversion_number() < 3008003) {
            PyErr_SetString(self->NotSupportedError,
                            "deterministic=True requires SQLite 3.8.3 or higher");
            return NULL;
        }
        flags |= SQLITE_DETERMINISTIC;
#endif
    }
    callback_context *ctx = create_callback_context(self->state, func);
    if (ctx == NULL) {
        return NULL;
    }
    rc = sqlite3_create_function_v2(self->db, name, narg, flags, ctx,
                                    _pysqlite_func_callback,
                                    NULL,
                                    NULL,
                                    &destructor_callback);  // will decref func

    if (rc != SQLITE_OK) {
        /* Workaround for SQLite bug: no error code or string is available here */
        PyErr_SetString(self->OperationalError, "Error creating function");
        return NULL;
    }
    Py_RETURN_NONE;
}

/*[clinic input]
_sqlite3.Connection.create_aggregate as pysqlite_connection_create_aggregate

    name: str
    n_arg: int
    aggregate_class: object

Creates a new aggregate. Non-standard.
[clinic start generated code]*/

static PyObject *
pysqlite_connection_create_aggregate_impl(pysqlite_Connection *self,
                                          const char *name, int n_arg,
                                          PyObject *aggregate_class)
/*[clinic end generated code: output=fbb2f858cfa4d8db input=c2e13bbf234500a5]*/
{
    int rc;

    if (!pysqlite_check_thread(self) || !pysqlite_check_connection(self)) {
        return NULL;
    }

    callback_context *ctx = create_callback_context(self->state,
                                                    aggregate_class);
    if (ctx == NULL) {
        return NULL;
    }
    rc = sqlite3_create_function_v2(self->db, name, n_arg, SQLITE_UTF8, ctx,
                                    0,
                                    &step_callback,
                                    &final_callback,
                                    &destructor_callback); // will decref func
    if (rc != SQLITE_OK) {
        /* Workaround for SQLite bug: no error code or string is available here */
        PyErr_SetString(self->OperationalError, "Error creating aggregate");
        return NULL;
    }
    Py_RETURN_NONE;
}

static int
authorizer_callback(void *ctx, int action, const char *arg1,
                    const char *arg2 , const char *dbname,
                    const char *access_attempt_source)
{
    PyGILState_STATE gilstate = PyGILState_Ensure();

    PyObject *ret;
    int rc = SQLITE_DENY;

<<<<<<< HEAD
    callback_context *ctx = (callback_context *)user_arg;
    assert(ctx != NULL);
    ret = PyObject_CallFunction(ctx->callable, "issss", action, arg1, arg2,
=======
    ret = PyObject_CallFunction((PyObject*)ctx, "issss", action, arg1, arg2,
>>>>>>> 97b754d4
                                dbname, access_attempt_source);

    if (ret == NULL) {
        print_or_clear_traceback(ctx);
        rc = SQLITE_DENY;
    }
    else {
        if (PyLong_Check(ret)) {
            rc = _PyLong_AsInt(ret);
            if (rc == -1 && PyErr_Occurred()) {
                print_or_clear_traceback(ctx);
                rc = SQLITE_DENY;
            }
        }
        else {
            rc = SQLITE_DENY;
        }
        Py_DECREF(ret);
    }

    PyGILState_Release(gilstate);
    return rc;
}

static int
progress_callback(void *ctx)
{
    PyGILState_STATE gilstate = PyGILState_Ensure();

    int rc;
    PyObject *ret;
<<<<<<< HEAD
=======
    ret = _PyObject_CallNoArg((PyObject*)ctx);
>>>>>>> 97b754d4

    callback_context *ctx = (callback_context *)user_arg;
    assert(ctx != NULL);
    ret = _PyObject_CallNoArg(ctx->callable);
    if (!ret) {
        /* abort query if error occurred */
        rc = -1;
    }
    else {
        rc = PyObject_IsTrue(ret);
        Py_DECREF(ret);
    }
    if (rc < 0) {
        print_or_clear_traceback(ctx);
    }

    PyGILState_Release(gilstate);
    return rc;
}

#ifdef HAVE_TRACE_V2
/*
 * From https://sqlite.org/c3ref/trace_v2.html:
 * The integer return value from the callback is currently ignored, though this
 * may change in future releases. Callback implementations should return zero
 * to ensure future compatibility.
 */
static int
trace_callback(unsigned int type, void *ctx, void *prepared_statement,
               void *statement_string)
#else
static void
trace_callback(void *ctx, const char *statement_string)
#endif
{
#ifdef HAVE_TRACE_V2
    if (type != SQLITE_TRACE_STMT) {
        return 0;
    }
#endif

    PyGILState_STATE gilstate = PyGILState_Ensure();

    PyObject *py_statement = NULL;
    PyObject *ret = NULL;
    py_statement = PyUnicode_DecodeUTF8(statement_string,
            strlen(statement_string), "replace");
    callback_context *ctx = (callback_context *)user_arg;
    assert(ctx != NULL);
    if (py_statement) {
<<<<<<< HEAD
        ret = PyObject_CallOneArg(ctx->callable, py_statement);
=======
        ret = PyObject_CallOneArg((PyObject*)ctx, py_statement);
>>>>>>> 97b754d4
        Py_DECREF(py_statement);
    }

    if (ret) {
        Py_DECREF(ret);
    }
    else {
        print_or_clear_traceback(ctx);
    }

    PyGILState_Release(gilstate);
#ifdef HAVE_TRACE_V2
    return 0;
#endif
}

/*[clinic input]
_sqlite3.Connection.set_authorizer as pysqlite_connection_set_authorizer

    authorizer_callback as callable: object

Sets authorizer callback. Non-standard.
[clinic start generated code]*/

static PyObject *
pysqlite_connection_set_authorizer_impl(pysqlite_Connection *self,
                                        PyObject *callable)
/*[clinic end generated code: output=c193601e9e8a5116 input=ec104f130b82050b]*/
{
    if (!pysqlite_check_thread(self) || !pysqlite_check_connection(self)) {
        return NULL;
    }

    int rc;
    if (callable == Py_None) {
        rc = sqlite3_set_authorizer(self->db, NULL, NULL);
        SET_CALLBACK_CONTEXT(self->authorizer_ctx, NULL);
    }
    else {
<<<<<<< HEAD
        callback_context *ctx = create_callback_context(self->state,
                                                        authorizer_cb);
        if (ctx == NULL) {
            return NULL;
        }
        rc = sqlite3_set_authorizer(self->db, _authorizer_callback, ctx);
        SET_CALLBACK_CONTEXT(self->authorizer_ctx, ctx);
=======
        Py_INCREF(callable);
        Py_XSETREF(self->function_pinboard_authorizer_cb, callable);
        rc = sqlite3_set_authorizer(self->db, authorizer_callback, callable);
>>>>>>> 97b754d4
    }
    if (rc != SQLITE_OK) {
        PyErr_SetString(self->OperationalError,
                        "Error setting authorizer callback");
        SET_CALLBACK_CONTEXT(self->authorizer_ctx, NULL);
        return NULL;
    }
    Py_RETURN_NONE;
}

/*[clinic input]
_sqlite3.Connection.set_progress_handler as pysqlite_connection_set_progress_handler

    progress_handler as callable: object
    n: int

Sets progress handler callback. Non-standard.
[clinic start generated code]*/

static PyObject *
pysqlite_connection_set_progress_handler_impl(pysqlite_Connection *self,
                                              PyObject *callable, int n)
/*[clinic end generated code: output=ba14008a483d7a53 input=3cf56d045f130a84]*/
{
    if (!pysqlite_check_thread(self) || !pysqlite_check_connection(self)) {
        return NULL;
    }

    if (callable == Py_None) {
        /* None clears the progress handler previously set */
        sqlite3_progress_handler(self->db, 0, 0, (void*)0);
        SET_CALLBACK_CONTEXT(self->progress_ctx, NULL);
    } else {
<<<<<<< HEAD
        callback_context *ctx = create_callback_context(self->state,
                                                        progress_handler);
        if (ctx == NULL) {
            return NULL;
        }
        sqlite3_progress_handler(self->db, n, _progress_handler, ctx);
        SET_CALLBACK_CONTEXT(self->progress_ctx, ctx);
=======
        sqlite3_progress_handler(self->db, n, progress_callback, callable);
        Py_INCREF(callable);
        Py_XSETREF(self->function_pinboard_progress_handler, callable);
>>>>>>> 97b754d4
    }
    Py_RETURN_NONE;
}

/*[clinic input]
_sqlite3.Connection.set_trace_callback as pysqlite_connection_set_trace_callback

    trace_callback as callable: object

Sets a trace callback called for each SQL statement (passed as unicode).

Non-standard.
[clinic start generated code]*/

static PyObject *
pysqlite_connection_set_trace_callback_impl(pysqlite_Connection *self,
                                            PyObject *callable)
/*[clinic end generated code: output=c9fd551e359165d3 input=d76eabbb633057bc]*/
{
    if (!pysqlite_check_thread(self) || !pysqlite_check_connection(self)) {
        return NULL;
    }

    if (callable == Py_None) {
        /*
         * None clears the trace callback previously set
         *
         * Ref.
         * - https://sqlite.org/c3ref/c_trace.html
         * - https://sqlite.org/c3ref/trace_v2.html
         */
#ifdef HAVE_TRACE_V2
        sqlite3_trace_v2(self->db, SQLITE_TRACE_STMT, 0, 0);
#else
        sqlite3_trace(self->db, 0, (void*)0);
#endif
        SET_CALLBACK_CONTEXT(self->trace_ctx, NULL);
    }
    else {
        callback_context *ctx = create_callback_context(self->state,
                                                        trace_callback);
        if (ctx == NULL) {
            return NULL;
        }
#ifdef HAVE_TRACE_V2
<<<<<<< HEAD
        sqlite3_trace_v2(self->db, SQLITE_TRACE_STMT, _trace_callback, ctx);
#else
        sqlite3_trace(self->db, _trace_callback, ctx);
#endif
        SET_CALLBACK_CONTEXT(self->trace_ctx, ctx);
=======
        sqlite3_trace_v2(self->db, SQLITE_TRACE_STMT, trace_callback, callable);
#else
        sqlite3_trace(self->db, trace_callback, callable);
#endif
        Py_INCREF(callable);
        Py_XSETREF(self->function_pinboard_trace_callback, callable);
>>>>>>> 97b754d4
    }

    Py_RETURN_NONE;
}

#ifndef SQLITE_OMIT_LOAD_EXTENSION
/*[clinic input]
_sqlite3.Connection.enable_load_extension as pysqlite_connection_enable_load_extension

    enable as onoff: bool(accept={int})
    /

Enable dynamic loading of SQLite extension modules. Non-standard.
[clinic start generated code]*/

static PyObject *
pysqlite_connection_enable_load_extension_impl(pysqlite_Connection *self,
                                               int onoff)
/*[clinic end generated code: output=9cac37190d388baf input=5c0da5b121121cbc]*/
{
    int rc;

    if (PySys_Audit("sqlite3.enable_load_extension",
                    "OO", self, onoff ? Py_True : Py_False) < 0) {
        return NULL;
    }

    if (!pysqlite_check_thread(self) || !pysqlite_check_connection(self)) {
        return NULL;
    }

    rc = sqlite3_enable_load_extension(self->db, onoff);

    if (rc != SQLITE_OK) {
        PyErr_SetString(self->OperationalError,
                        "Error enabling load extension");
        return NULL;
    } else {
        Py_RETURN_NONE;
    }
}

/*[clinic input]
_sqlite3.Connection.load_extension as pysqlite_connection_load_extension

    name as extension_name: str
    /

Load SQLite extension module. Non-standard.
[clinic start generated code]*/

static PyObject *
pysqlite_connection_load_extension_impl(pysqlite_Connection *self,
                                        const char *extension_name)
/*[clinic end generated code: output=47eb1d7312bc97a7 input=0b711574560db9fc]*/
{
    int rc;
    char* errmsg;

    if (PySys_Audit("sqlite3.load_extension", "Os", self, extension_name) < 0) {
        return NULL;
    }

    if (!pysqlite_check_thread(self) || !pysqlite_check_connection(self)) {
        return NULL;
    }

    rc = sqlite3_load_extension(self->db, extension_name, 0, &errmsg);
    if (rc != 0) {
        PyErr_SetString(self->OperationalError, errmsg);
        return NULL;
    } else {
        Py_RETURN_NONE;
    }
}
#endif

int pysqlite_check_thread(pysqlite_Connection* self)
{
    if (self->check_same_thread) {
        if (PyThread_get_thread_ident() != self->thread_ident) {
            PyErr_Format(self->ProgrammingError,
                        "SQLite objects created in a thread can only be used in that same thread. "
                        "The object was created in thread id %lu and this is thread id %lu.",
                        self->thread_ident, PyThread_get_thread_ident());
            return 0;
        }

    }
    return 1;
}

static PyObject* pysqlite_connection_get_isolation_level(pysqlite_Connection* self, void* unused)
{
    if (!pysqlite_check_connection(self)) {
        return NULL;
    }
    return Py_NewRef(self->isolation_level);
}

static PyObject* pysqlite_connection_get_total_changes(pysqlite_Connection* self, void* unused)
{
    if (!pysqlite_check_connection(self)) {
        return NULL;
    } else {
        return Py_BuildValue("i", sqlite3_total_changes(self->db));
    }
}

static PyObject* pysqlite_connection_get_in_transaction(pysqlite_Connection* self, void* unused)
{
    if (!pysqlite_check_connection(self)) {
        return NULL;
    }
    if (!sqlite3_get_autocommit(self->db)) {
        Py_RETURN_TRUE;
    }
    Py_RETURN_FALSE;
}

static int
pysqlite_connection_set_isolation_level(pysqlite_Connection* self, PyObject* isolation_level, void *Py_UNUSED(ignored))
{
    if (isolation_level == NULL) {
        PyErr_SetString(PyExc_AttributeError, "cannot delete attribute");
        return -1;
    }
    if (isolation_level == Py_None) {
        /* We might get called during connection init, so we cannot use
         * pysqlite_connection_commit() here. */
        if (self->db && !sqlite3_get_autocommit(self->db)) {
            int rc;
            Py_BEGIN_ALLOW_THREADS
            rc = sqlite3_exec(self->db, "COMMIT", NULL, NULL, NULL);
            Py_END_ALLOW_THREADS
            if (rc != SQLITE_OK) {
                return _pysqlite_seterror(self->state, self->db);
            }
        }

        self->begin_statement = NULL;
    } else {
        const char * const *candidate;
        PyObject *uppercase_level;
        _Py_IDENTIFIER(upper);

        if (!PyUnicode_Check(isolation_level)) {
            PyErr_Format(PyExc_TypeError,
                         "isolation_level must be a string or None, not %.100s",
                         Py_TYPE(isolation_level)->tp_name);
            return -1;
        }

        uppercase_level = _PyObject_CallMethodIdOneArg(
                        (PyObject *)&PyUnicode_Type, &PyId_upper,
                        isolation_level);
        if (!uppercase_level) {
            return -1;
        }
        for (candidate = begin_statements; *candidate; candidate++) {
            if (_PyUnicode_EqualToASCIIString(uppercase_level, *candidate + 6))
                break;
        }
        Py_DECREF(uppercase_level);
        if (!*candidate) {
            PyErr_SetString(PyExc_ValueError,
                            "invalid value for isolation_level");
            return -1;
        }
        self->begin_statement = *candidate;
    }

    Py_INCREF(isolation_level);
    Py_XSETREF(self->isolation_level, isolation_level);
    return 0;
}

static PyObject *
pysqlite_connection_call(pysqlite_Connection *self, PyObject *args,
                         PyObject *kwargs)
{
    PyObject* sql;
    pysqlite_Statement* statement;

    if (!pysqlite_check_thread(self) || !pysqlite_check_connection(self)) {
        return NULL;
    }

    if (!_PyArg_NoKeywords(MODULE_NAME ".Connection", kwargs))
        return NULL;

    if (!PyArg_ParseTuple(args, "U", &sql))
        return NULL;

    statement = pysqlite_statement_create(self, sql);
    if (statement == NULL) {
        return NULL;
    }

    return (PyObject*)statement;
}

/*[clinic input]
_sqlite3.Connection.execute as pysqlite_connection_execute

    sql: unicode
    parameters: object = NULL
    /

Executes a SQL statement. Non-standard.
[clinic start generated code]*/

static PyObject *
pysqlite_connection_execute_impl(pysqlite_Connection *self, PyObject *sql,
                                 PyObject *parameters)
/*[clinic end generated code: output=5be05ae01ee17ee4 input=fbd17c75c7140271]*/
{
    _Py_IDENTIFIER(execute);
    PyObject* cursor = 0;
    PyObject* result = 0;

    cursor = _PyObject_CallMethodIdNoArgs((PyObject*)self, &PyId_cursor);
    if (!cursor) {
        goto error;
    }

    result = _PyObject_CallMethodIdObjArgs(cursor, &PyId_execute, sql, parameters, NULL);
    if (!result) {
        Py_CLEAR(cursor);
    }

error:
    Py_XDECREF(result);

    return cursor;
}

/*[clinic input]
_sqlite3.Connection.executemany as pysqlite_connection_executemany

    sql: unicode
    parameters: object
    /

Repeatedly executes a SQL statement. Non-standard.
[clinic start generated code]*/

static PyObject *
pysqlite_connection_executemany_impl(pysqlite_Connection *self,
                                     PyObject *sql, PyObject *parameters)
/*[clinic end generated code: output=776cd2fd20bfe71f input=4feab80659ffc82b]*/
{
    _Py_IDENTIFIER(executemany);
    PyObject* cursor = 0;
    PyObject* result = 0;

    cursor = _PyObject_CallMethodIdNoArgs((PyObject*)self, &PyId_cursor);
    if (!cursor) {
        goto error;
    }

    result = _PyObject_CallMethodIdObjArgs(cursor, &PyId_executemany, sql,
                                           parameters, NULL);
    if (!result) {
        Py_CLEAR(cursor);
    }

error:
    Py_XDECREF(result);

    return cursor;
}

/*[clinic input]
_sqlite3.Connection.executescript as pysqlite_connection_executescript

    sql_script as script_obj: object
    /

Executes multiple SQL statements at once. Non-standard.
[clinic start generated code]*/

static PyObject *
pysqlite_connection_executescript(pysqlite_Connection *self,
                                  PyObject *script_obj)
/*[clinic end generated code: output=4c4f9d77aa0ae37d input=b27ae5c24ffb8b43]*/
{
    _Py_IDENTIFIER(executescript);
    PyObject* cursor = 0;
    PyObject* result = 0;

    cursor = _PyObject_CallMethodIdNoArgs((PyObject*)self, &PyId_cursor);
    if (!cursor) {
        goto error;
    }

    result = _PyObject_CallMethodIdObjArgs(cursor, &PyId_executescript,
                                           script_obj, NULL);
    if (!result) {
        Py_CLEAR(cursor);
    }

error:
    Py_XDECREF(result);

    return cursor;
}

/* ------------------------- COLLATION CODE ------------------------ */

static int
pysqlite_collation_callback(
        void* context,
        int text1_length, const void* text1_data,
        int text2_length, const void* text2_data)
{
    PyGILState_STATE gilstate = PyGILState_Ensure();

    PyObject* string1 = 0;
    PyObject* string2 = 0;
    PyObject* retval = NULL;
    long longval;
    int result = 0;

    /* This callback may be executed multiple times per sqlite3_step(). Bail if
     * the previous call failed */
    if (PyErr_Occurred()) {
        goto finally;
    }

    string1 = PyUnicode_FromStringAndSize((const char*)text1_data, text1_length);
    string2 = PyUnicode_FromStringAndSize((const char*)text2_data, text2_length);

    if (!string1 || !string2) {
        goto finally; /* failed to allocate strings */
    }

    callback_context *ctx = (callback_context *)context;
    assert(ctx != NULL);
    PyObject *args[] = { NULL, string1, string2 };  // Borrowed refs.
    size_t nargsf = 2 | PY_VECTORCALL_ARGUMENTS_OFFSET;
    retval = PyObject_Vectorcall(ctx->callable, args + 1, nargsf, NULL);
    if (retval == NULL) {
        /* execution failed */
        goto finally;
    }

    longval = PyLong_AsLongAndOverflow(retval, &result);
    if (longval == -1 && PyErr_Occurred()) {
        PyErr_Clear();
        result = 0;
    }
    else if (!result) {
        if (longval > 0)
            result = 1;
        else if (longval < 0)
            result = -1;
    }

finally:
    Py_XDECREF(string1);
    Py_XDECREF(string2);
    Py_XDECREF(retval);
    PyGILState_Release(gilstate);
    return result;
}

/*[clinic input]
_sqlite3.Connection.interrupt as pysqlite_connection_interrupt

Abort any pending database operation. Non-standard.
[clinic start generated code]*/

static PyObject *
pysqlite_connection_interrupt_impl(pysqlite_Connection *self)
/*[clinic end generated code: output=f193204bc9e70b47 input=4bd0ad083cf93aa7]*/
{
    PyObject* retval = NULL;

    if (!pysqlite_check_connection(self)) {
        goto finally;
    }

    sqlite3_interrupt(self->db);

    retval = Py_NewRef(Py_None);

finally:
    return retval;
}

/* Function author: Paul Kippes <kippesp@gmail.com>
 * Class method of Connection to call the Python function _iterdump
 * of the sqlite3 module.
 */
/*[clinic input]
_sqlite3.Connection.iterdump as pysqlite_connection_iterdump

Returns iterator to the dump of the database in an SQL text format.

Non-standard.
[clinic start generated code]*/

static PyObject *
pysqlite_connection_iterdump_impl(pysqlite_Connection *self)
/*[clinic end generated code: output=586997aaf9808768 input=53bc907cb5eedb85]*/
{
    _Py_IDENTIFIER(_iterdump);
    PyObject* retval = NULL;
    PyObject* module = NULL;
    PyObject* module_dict;
    PyObject* pyfn_iterdump;

    if (!pysqlite_check_connection(self)) {
        goto finally;
    }

    module = PyImport_ImportModule(MODULE_NAME ".dump");
    if (!module) {
        goto finally;
    }

    module_dict = PyModule_GetDict(module);
    if (!module_dict) {
        goto finally;
    }

    pyfn_iterdump = _PyDict_GetItemIdWithError(module_dict, &PyId__iterdump);
    if (!pyfn_iterdump) {
        if (!PyErr_Occurred()) {
            PyErr_SetString(self->OperationalError,
                            "Failed to obtain _iterdump() reference");
        }
        goto finally;
    }

    retval = PyObject_CallOneArg(pyfn_iterdump, (PyObject *)self);

finally:
    Py_XDECREF(module);
    return retval;
}

/*[clinic input]
_sqlite3.Connection.backup as pysqlite_connection_backup

    target: object(type='pysqlite_Connection *', subclass_of='clinic_state()->ConnectionType')
    *
    pages: int = -1
    progress: object = None
    name: str = "main"
    sleep: double = 0.250

Makes a backup of the database. Non-standard.
[clinic start generated code]*/

static PyObject *
pysqlite_connection_backup_impl(pysqlite_Connection *self,
                                pysqlite_Connection *target, int pages,
                                PyObject *progress, const char *name,
                                double sleep)
/*[clinic end generated code: output=306a3e6a38c36334 input=c759627ab1ad46ff]*/
{
    int rc;
    int sleep_ms = (int)(sleep * 1000.0);
    sqlite3 *bck_conn;
    sqlite3_backup *bck_handle;

    if (!pysqlite_check_thread(self) || !pysqlite_check_connection(self)) {
        return NULL;
    }

    if (!pysqlite_check_connection(target)) {
        return NULL;
    }

    if (target == self) {
        PyErr_SetString(PyExc_ValueError, "target cannot be the same connection instance");
        return NULL;
    }

#if SQLITE_VERSION_NUMBER < 3008008
    /* Since 3.8.8 this is already done, per commit
       https://www.sqlite.org/src/info/169b5505498c0a7e */
    if (!sqlite3_get_autocommit(target->db)) {
        PyErr_SetString(self->OperationalError, "target is in transaction");
        return NULL;
    }
#endif

    if (progress != Py_None && !PyCallable_Check(progress)) {
        PyErr_SetString(PyExc_TypeError, "progress argument must be a callable");
        return NULL;
    }

    if (pages == 0) {
        pages = -1;
    }

    bck_conn = target->db;

    Py_BEGIN_ALLOW_THREADS
    bck_handle = sqlite3_backup_init(bck_conn, "main", self->db, name);
    Py_END_ALLOW_THREADS

    if (bck_handle == NULL) {
        _pysqlite_seterror(self->state, bck_conn);
        return NULL;
    }

    do {
        Py_BEGIN_ALLOW_THREADS
        rc = sqlite3_backup_step(bck_handle, pages);
        Py_END_ALLOW_THREADS

        if (progress != Py_None) {
            int remaining = sqlite3_backup_remaining(bck_handle);
            int pagecount = sqlite3_backup_pagecount(bck_handle);
            PyObject *res = PyObject_CallFunction(progress, "iii", rc,
                                                  remaining, pagecount);
            if (res == NULL) {
                /* Callback failed: abort backup and bail. */
                Py_BEGIN_ALLOW_THREADS
                sqlite3_backup_finish(bck_handle);
                Py_END_ALLOW_THREADS
                return NULL;
            }
            Py_DECREF(res);
        }

        /* Sleep for a while if there are still further pages to copy and
           the engine could not make any progress */
        if (rc == SQLITE_BUSY || rc == SQLITE_LOCKED) {
            Py_BEGIN_ALLOW_THREADS
            sqlite3_sleep(sleep_ms);
            Py_END_ALLOW_THREADS
        }
    } while (rc == SQLITE_OK || rc == SQLITE_BUSY || rc == SQLITE_LOCKED);

    Py_BEGIN_ALLOW_THREADS
    rc = sqlite3_backup_finish(bck_handle);
    Py_END_ALLOW_THREADS

    if (rc != SQLITE_OK) {
        _pysqlite_seterror(self->state, bck_conn);
        return NULL;
    }

    Py_RETURN_NONE;
}

/*[clinic input]
_sqlite3.Connection.create_collation as pysqlite_connection_create_collation

    name: str
    callback as callable: object
    /

Creates a collation function. Non-standard.
[clinic start generated code]*/

static PyObject *
pysqlite_connection_create_collation_impl(pysqlite_Connection *self,
                                          const char *name,
                                          PyObject *callable)
/*[clinic end generated code: output=a4ceaff957fdef9a input=301647aab0f2fb1d]*/
{
    if (!pysqlite_check_thread(self) || !pysqlite_check_connection(self)) {
        return NULL;
    }

    callback_context *ctx = NULL;
    int rc;
    int flags = SQLITE_UTF8;
    if (callable == Py_None) {
        rc = sqlite3_create_collation_v2(self->db, name, flags,
                                         NULL, NULL, NULL);
    }
    else {
        if (!PyCallable_Check(callable)) {
            PyErr_SetString(PyExc_TypeError, "parameter must be callable");
            return NULL;
        }
        ctx = create_callback_context(self->state, callable);
        if (ctx == NULL) {
            return NULL;
        }
        rc = sqlite3_create_collation_v2(self->db, name, flags, ctx,
                                         &pysqlite_collation_callback,
                                         &destructor_callback);
    }

    if (rc != SQLITE_OK) {
        /* Unlike other sqlite3_* functions, the destructor callback is _not_
         * called if sqlite3_create_collation_v2() fails, so we have to free
         * the context before returning.
         */
        if (callable != Py_None) {
            free_callback_context(ctx);
        }
        _pysqlite_seterror(self->state, self->db);
        return NULL;
    }

    Py_RETURN_NONE;
}

/*[clinic input]
_sqlite3.Connection.__enter__ as pysqlite_connection_enter

Called when the connection is used as a context manager.

Returns itself as a convenience to the caller.
[clinic start generated code]*/

static PyObject *
pysqlite_connection_enter_impl(pysqlite_Connection *self)
/*[clinic end generated code: output=457b09726d3e9dcd input=127d7a4f17e86d8f]*/
{
    if (!pysqlite_check_connection(self)) {
        return NULL;
    }
    return Py_NewRef((PyObject *)self);
}

/*[clinic input]
_sqlite3.Connection.__exit__ as pysqlite_connection_exit

    type as exc_type: object
    value as exc_value: object
    traceback as exc_tb: object
    /

Called when the connection is used as a context manager.

If there was any exception, a rollback takes place; otherwise we commit.
[clinic start generated code]*/

static PyObject *
pysqlite_connection_exit_impl(pysqlite_Connection *self, PyObject *exc_type,
                              PyObject *exc_value, PyObject *exc_tb)
/*[clinic end generated code: output=0705200e9321202a input=bd66f1532c9c54a7]*/
{
    int commit = 0;
    PyObject* result;

    if (exc_type == Py_None && exc_value == Py_None && exc_tb == Py_None) {
        commit = 1;
        result = pysqlite_connection_commit_impl(self);
    }
    else {
        result = pysqlite_connection_rollback_impl(self);
    }

    if (result == NULL) {
        if (commit) {
            /* Commit failed; try to rollback in order to unlock the database.
             * If rollback also fails, chain the exceptions. */
            PyObject *exc, *val, *tb;
            PyErr_Fetch(&exc, &val, &tb);
            result = pysqlite_connection_rollback_impl(self);
            if (result == NULL) {
                _PyErr_ChainExceptions(exc, val, tb);
            }
            else {
                Py_DECREF(result);
                PyErr_Restore(exc, val, tb);
            }
        }
        return NULL;
    }
    Py_DECREF(result);

    Py_RETURN_FALSE;
}

static const char connection_doc[] =
PyDoc_STR("SQLite database connection object.");

static PyGetSetDef connection_getset[] = {
    {"isolation_level",  (getter)pysqlite_connection_get_isolation_level, (setter)pysqlite_connection_set_isolation_level},
    {"total_changes",  (getter)pysqlite_connection_get_total_changes, (setter)0},
    {"in_transaction",  (getter)pysqlite_connection_get_in_transaction, (setter)0},
    {NULL}
};

static PyMethodDef connection_methods[] = {
    PYSQLITE_CONNECTION_BACKUP_METHODDEF
    PYSQLITE_CONNECTION_CLOSE_METHODDEF
    PYSQLITE_CONNECTION_COMMIT_METHODDEF
    PYSQLITE_CONNECTION_CREATE_AGGREGATE_METHODDEF
    PYSQLITE_CONNECTION_CREATE_COLLATION_METHODDEF
    PYSQLITE_CONNECTION_CREATE_FUNCTION_METHODDEF
    PYSQLITE_CONNECTION_CURSOR_METHODDEF
    PYSQLITE_CONNECTION_ENABLE_LOAD_EXTENSION_METHODDEF
    PYSQLITE_CONNECTION_ENTER_METHODDEF
    PYSQLITE_CONNECTION_EXECUTEMANY_METHODDEF
    PYSQLITE_CONNECTION_EXECUTESCRIPT_METHODDEF
    PYSQLITE_CONNECTION_EXECUTE_METHODDEF
    PYSQLITE_CONNECTION_EXIT_METHODDEF
    PYSQLITE_CONNECTION_INTERRUPT_METHODDEF
    PYSQLITE_CONNECTION_ITERDUMP_METHODDEF
    PYSQLITE_CONNECTION_LOAD_EXTENSION_METHODDEF
    PYSQLITE_CONNECTION_ROLLBACK_METHODDEF
    PYSQLITE_CONNECTION_SET_AUTHORIZER_METHODDEF
    PYSQLITE_CONNECTION_SET_PROGRESS_HANDLER_METHODDEF
    PYSQLITE_CONNECTION_SET_TRACE_CALLBACK_METHODDEF
    {NULL, NULL}
};

static struct PyMemberDef connection_members[] =
{
    {"Warning", T_OBJECT, offsetof(pysqlite_Connection, Warning), READONLY},
    {"Error", T_OBJECT, offsetof(pysqlite_Connection, Error), READONLY},
    {"InterfaceError", T_OBJECT, offsetof(pysqlite_Connection, InterfaceError), READONLY},
    {"DatabaseError", T_OBJECT, offsetof(pysqlite_Connection, DatabaseError), READONLY},
    {"DataError", T_OBJECT, offsetof(pysqlite_Connection, DataError), READONLY},
    {"OperationalError", T_OBJECT, offsetof(pysqlite_Connection, OperationalError), READONLY},
    {"IntegrityError", T_OBJECT, offsetof(pysqlite_Connection, IntegrityError), READONLY},
    {"InternalError", T_OBJECT, offsetof(pysqlite_Connection, InternalError), READONLY},
    {"ProgrammingError", T_OBJECT, offsetof(pysqlite_Connection, ProgrammingError), READONLY},
    {"NotSupportedError", T_OBJECT, offsetof(pysqlite_Connection, NotSupportedError), READONLY},
    {"row_factory", T_OBJECT, offsetof(pysqlite_Connection, row_factory)},
    {"text_factory", T_OBJECT, offsetof(pysqlite_Connection, text_factory)},
    {NULL}
};

static PyType_Slot connection_slots[] = {
    {Py_tp_dealloc, connection_dealloc},
    {Py_tp_doc, (void *)connection_doc},
    {Py_tp_methods, connection_methods},
    {Py_tp_members, connection_members},
    {Py_tp_getset, connection_getset},
    {Py_tp_init, pysqlite_connection_init},
    {Py_tp_call, pysqlite_connection_call},
    {Py_tp_traverse, connection_traverse},
    {Py_tp_clear, connection_clear},
    {0, NULL},
};

static PyType_Spec connection_spec = {
    .name = MODULE_NAME ".Connection",
    .basicsize = sizeof(pysqlite_Connection),
    .flags = (Py_TPFLAGS_DEFAULT | Py_TPFLAGS_BASETYPE |
              Py_TPFLAGS_HAVE_GC | Py_TPFLAGS_IMMUTABLETYPE),
    .slots = connection_slots,
};

int
pysqlite_connection_setup_types(PyObject *module)
{
    PyObject *type = PyType_FromModuleAndSpec(module, &connection_spec, NULL);
    if (type == NULL) {
        return -1;
    }
    pysqlite_state *state = pysqlite_get_state(module);
    state->ConnectionType = (PyTypeObject *)type;
    return 0;
}<|MERGE_RESOLUTION|>--- conflicted
+++ resolved
@@ -961,14 +961,10 @@
     PyObject *ret;
     int rc = SQLITE_DENY;
 
-<<<<<<< HEAD
-    callback_context *ctx = (callback_context *)user_arg;
     assert(ctx != NULL);
-    ret = PyObject_CallFunction(ctx->callable, "issss", action, arg1, arg2,
-=======
-    ret = PyObject_CallFunction((PyObject*)ctx, "issss", action, arg1, arg2,
->>>>>>> 97b754d4
-                                dbname, access_attempt_source);
+    PyObject *callable = ((callback_context *)ctx)->callable;
+    ret = PyObject_CallFunction(callable, "issss", action, arg1, arg2, dbname,
+                                access_attempt_source);
 
     if (ret == NULL) {
         print_or_clear_traceback(ctx);
@@ -999,13 +995,9 @@
 
     int rc;
     PyObject *ret;
-<<<<<<< HEAD
-=======
-    ret = _PyObject_CallNoArg((PyObject*)ctx);
->>>>>>> 97b754d4
-
-    callback_context *ctx = (callback_context *)user_arg;
+
     assert(ctx != NULL);
+    PyObject *callable = ((callback_context *)ctx)->callable;
     ret = _PyObject_CallNoArg(ctx->callable);
     if (!ret) {
         /* abort query if error occurred */
@@ -1053,11 +1045,8 @@
     callback_context *ctx = (callback_context *)user_arg;
     assert(ctx != NULL);
     if (py_statement) {
-<<<<<<< HEAD
-        ret = PyObject_CallOneArg(ctx->callable, py_statement);
-=======
-        ret = PyObject_CallOneArg((PyObject*)ctx, py_statement);
->>>>>>> 97b754d4
+        PyObject *callable = ((callback_context *)ctx)->callable;
+        ret = PyObject_CallOneArg(callable, py_statement);
         Py_DECREF(py_statement);
     }
 
@@ -1097,19 +1086,12 @@
         SET_CALLBACK_CONTEXT(self->authorizer_ctx, NULL);
     }
     else {
-<<<<<<< HEAD
-        callback_context *ctx = create_callback_context(self->state,
-                                                        authorizer_cb);
+        callback_context *ctx = create_callback_context(self->state, callable);
         if (ctx == NULL) {
             return NULL;
         }
-        rc = sqlite3_set_authorizer(self->db, _authorizer_callback, ctx);
+        rc = sqlite3_set_authorizer(self->db, authorizer_callback, ctx);
         SET_CALLBACK_CONTEXT(self->authorizer_ctx, ctx);
-=======
-        Py_INCREF(callable);
-        Py_XSETREF(self->function_pinboard_authorizer_cb, callable);
-        rc = sqlite3_set_authorizer(self->db, authorizer_callback, callable);
->>>>>>> 97b754d4
     }
     if (rc != SQLITE_OK) {
         PyErr_SetString(self->OperationalError,
@@ -1143,19 +1125,12 @@
         sqlite3_progress_handler(self->db, 0, 0, (void*)0);
         SET_CALLBACK_CONTEXT(self->progress_ctx, NULL);
     } else {
-<<<<<<< HEAD
-        callback_context *ctx = create_callback_context(self->state,
-                                                        progress_handler);
+        callback_context *ctx = create_callback_context(self->state, callable);
         if (ctx == NULL) {
             return NULL;
         }
-        sqlite3_progress_handler(self->db, n, _progress_handler, ctx);
+        sqlite3_progress_handler(self->db, n, progress_handler, ctx);
         SET_CALLBACK_CONTEXT(self->progress_ctx, ctx);
-=======
-        sqlite3_progress_handler(self->db, n, progress_callback, callable);
-        Py_INCREF(callable);
-        Py_XSETREF(self->function_pinboard_progress_handler, callable);
->>>>>>> 97b754d4
     }
     Py_RETURN_NONE;
 }
@@ -1195,26 +1170,16 @@
         SET_CALLBACK_CONTEXT(self->trace_ctx, NULL);
     }
     else {
-        callback_context *ctx = create_callback_context(self->state,
-                                                        trace_callback);
+        callback_context *ctx = create_callback_context(self->state, callable);
         if (ctx == NULL) {
             return NULL;
         }
 #ifdef HAVE_TRACE_V2
-<<<<<<< HEAD
-        sqlite3_trace_v2(self->db, SQLITE_TRACE_STMT, _trace_callback, ctx);
+        sqlite3_trace_v2(self->db, SQLITE_TRACE_STMT, trace_callback, ctx);
 #else
-        sqlite3_trace(self->db, _trace_callback, ctx);
+        sqlite3_trace(self->db, trace_callback, ctx);
 #endif
-        SET_CALLBACK_CONTEXT(self->trace_ctx, ctx);
-=======
-        sqlite3_trace_v2(self->db, SQLITE_TRACE_STMT, trace_callback, callable);
-#else
-        sqlite3_trace(self->db, trace_callback, callable);
-#endif
-        Py_INCREF(callable);
-        Py_XSETREF(self->function_pinboard_trace_callback, callable);
->>>>>>> 97b754d4
+        SET_CALLBACK_CONTEXT(self->trace_ctx, callable);
     }
 
     Py_RETURN_NONE;
