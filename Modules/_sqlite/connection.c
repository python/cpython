--- conflicted
+++ resolved
@@ -29,9 +29,6 @@
 #include "prepare_protocol.h"
 #include "util.h"
 
-#define ACTION_FINALIZE 1
-#define ACTION_RESET 2
-
 #if SQLITE_VERSION_NUMBER >= 3014000
 #define HAVE_TRACE_V2
 #endif
@@ -199,36 +196,24 @@
     return 0;
 }
 
-/* action in (ACTION_RESET, ACTION_FINALIZE) */
 static void
-pysqlite_do_all_statements(pysqlite_Connection *self, int action,
-                           int reset_cursors)
-{
-    int i;
-    PyObject* weakref;
-    pysqlite_Cursor* cursor;
-
-    // Reset or finalize all cached statements
-    pysqlite_Node *node = self->statement_cache->first;
-    while (node) {
-        pysqlite_Statement *stmt = (pysqlite_Statement *)node->data;
-        assert(stmt != NULL);
-        if (action == ACTION_RESET) {
-            (void)pysqlite_statement_reset(stmt);
-        }
-        else {
-            (void)pysqlite_statement_finalize(stmt);
-        }
-        node = node->next;
-    }
-
-    if (reset_cursors) {
-        for (i = 0; i < PyList_Size(self->cursors); i++) {
-            weakref = PyList_GetItem(self->cursors, i);
-            cursor = (pysqlite_Cursor*)PyWeakref_GetObject(weakref);
-            if ((PyObject*)cursor != Py_None) {
-                cursor->reset = 1;
-            }
+pysqlite_do_all_statements(pysqlite_Connection *self)
+{
+    // Reset all cached statements
+    sqlite3_stmt *stmt = NULL;
+    while ((stmt = sqlite3_next_stmt(self->db, stmt))) {
+        if (sqlite3_stmt_busy(stmt)) {
+            (void)sqlite3_reset(stmt);
+        }
+    }
+
+    // Reset all cached statements
+    for (int i = 0; i < PyList_Size(self->cursors); i++) {
+        PyObject *weakref = PyList_GetItem(self->cursors, i);
+        PyObject *object = PyWeakref_GetObject(weakref);
+        if (object != Py_None) {
+            pysqlite_Cursor *cursor = (pysqlite_Cursor *)object;
+            cursor->reset = 1;
         }
     }
 }
@@ -239,7 +224,6 @@
     Py_VISIT(Py_TYPE(self));
     Py_VISIT(self->isolation_level);
     Py_VISIT(self->statement_cache);
-    Py_VISIT(self->statements);
     Py_VISIT(self->cursors);
     Py_VISIT(self->row_factory);
     Py_VISIT(self->text_factory);
@@ -255,7 +239,6 @@
 {
     Py_CLEAR(self->isolation_level);
     Py_CLEAR(self->statement_cache);
-    Py_CLEAR(self->statements);
     Py_CLEAR(self->cursors);
     Py_CLEAR(self->row_factory);
     Py_CLEAR(self->text_factory);
@@ -276,16 +259,6 @@
     }
 }
 
-<<<<<<< HEAD
-    Py_XDECREF(self->isolation_level);
-    Py_XDECREF(self->function_pinboard_trace_callback);
-    Py_XDECREF(self->function_pinboard_progress_handler);
-    Py_XDECREF(self->function_pinboard_authorizer_cb);
-    Py_XDECREF(self->row_factory);
-    Py_XDECREF(self->text_factory);
-    Py_XDECREF(self->collations);
-    Py_XDECREF(self->cursors);
-=======
 static void
 connection_dealloc(pysqlite_Connection *self)
 {
@@ -295,7 +268,6 @@
 
     /* Clean up if user has not called .close() explicitly. */
     connection_close(self);
->>>>>>> 0acc258f
 
     tp->tp_free(self);
     Py_DECREF(tp);
@@ -385,7 +357,7 @@
         return NULL;
     }
 
-    pysqlite_do_all_statements(self, ACTION_FINALIZE, 1);
+    Py_CLEAR(self->statement_cache);
     connection_close(self);
 
     Py_RETURN_NONE;
@@ -478,7 +450,7 @@
     }
 
     if (!sqlite3_get_autocommit(self->db)) {
-        pysqlite_do_all_statements(self, ACTION_RESET, 1);
+        pysqlite_do_all_statements(self);
 
         Py_BEGIN_ALLOW_THREADS
         rc = sqlite3_prepare_v2(self->db, "ROLLBACK", 9, &statement, NULL);
@@ -1297,11 +1269,6 @@
 {
     PyObject* sql;
     pysqlite_Statement* statement;
-<<<<<<< HEAD
-    int rc;
-=======
-    PyObject* weakref;
->>>>>>> 0acc258f
 
     if (!pysqlite_check_thread(self) || !pysqlite_check_connection(self)) {
         return NULL;
@@ -1312,54 +1279,13 @@
 
     if (!PyArg_ParseTuple(args, "U", &sql))
         return NULL;
-
-<<<<<<< HEAD
-    statement = PyObject_New(pysqlite_Statement, pysqlite_StatementType);
-    if (!statement) {
-        return NULL;
-    }
-
-    statement->db = NULL;
-    statement->st = NULL;
-    statement->sql = NULL;
-    statement->in_use = 0;
-
-    rc = pysqlite_statement_create(statement, self, sql);
-    if (rc != SQLITE_OK) {
-        if (rc == PYSQLITE_TOO_MUCH_SQL) {
-            PyErr_SetString(pysqlite_Warning, "You can only execute one statement at a time.");
-        } else if (rc == PYSQLITE_SQL_WRONG_TYPE) {
-            if (PyErr_ExceptionMatches(PyExc_TypeError))
-                PyErr_SetString(pysqlite_Warning, "SQL is of wrong type. Must be string.");
-        } else {
-            (void)pysqlite_statement_reset(statement);
-            _pysqlite_seterror(self->db);
-        }
-        goto error;
-    }
-=======
-    _pysqlite_drop_unused_statement_references(self);
 
     statement = pysqlite_statement_create(self, sql);
     if (statement == NULL) {
         return NULL;
     }
 
-    weakref = PyWeakref_NewRef((PyObject*)statement, NULL);
-    if (weakref == NULL)
-        goto error;
-    if (PyList_Append(self->statements, weakref) != 0) {
-        Py_DECREF(weakref);
-        goto error;
-    }
-    Py_DECREF(weakref);
->>>>>>> 0acc258f
-
     return (PyObject*)statement;
-
-error:
-    Py_DECREF(statement);
-    return NULL;
 }
 
 /*[clinic input]
