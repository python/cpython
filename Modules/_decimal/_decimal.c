/*
 * Copyright (c) 2008-2012 Stefan Krah. All rights reserved.
 *
 * Redistribution and use in source and binary forms, with or without
 * modification, are permitted provided that the following conditions
 * are met:
 *
 * 1. Redistributions of source code must retain the above copyright
 *    notice, this list of conditions and the following disclaimer.
 *
 * 2. Redistributions in binary form must reproduce the above copyright
 *    notice, this list of conditions and the following disclaimer in the
 *    documentation and/or other materials provided with the distribution.
 *
 * THIS SOFTWARE IS PROVIDED BY THE AUTHOR AND CONTRIBUTORS "AS IS" AND
 * ANY EXPRESS OR IMPLIED WARRANTIES, INCLUDING, BUT NOT LIMITED TO, THE
 * IMPLIED WARRANTIES OF MERCHANTABILITY AND FITNESS FOR A PARTICULAR PURPOSE
 * ARE DISCLAIMED.  IN NO EVENT SHALL THE AUTHOR OR CONTRIBUTORS BE LIABLE
 * FOR ANY DIRECT, INDIRECT, INCIDENTAL, SPECIAL, EXEMPLARY, OR CONSEQUENTIAL
 * DAMAGES (INCLUDING, BUT NOT LIMITED TO, PROCUREMENT OF SUBSTITUTE GOODS
 * OR SERVICES; LOSS OF USE, DATA, OR PROFITS; OR BUSINESS INTERRUPTION)
 * HOWEVER CAUSED AND ON ANY THEORY OF LIABILITY, WHETHER IN CONTRACT, STRICT
 * LIABILITY, OR TORT (INCLUDING NEGLIGENCE OR OTHERWISE) ARISING IN ANY WAY
 * OUT OF THE USE OF THIS SOFTWARE, EVEN IF ADVISED OF THE POSSIBILITY OF
 * SUCH DAMAGE.
 */

#ifndef Py_BUILD_CORE_BUILTIN
#  define Py_BUILD_CORE_MODULE 1
#endif

#include <Python.h>
#include "pycore_long.h"          // _PyLong_IsZero()
#include "pycore_pystate.h"       // _PyThreadState_GET()
#include "pycore_typeobject.h"
#include "complexobject.h"

#include <mpdecimal.h>

// Reuse config from mpdecimal.h if present.
#if defined(MPD_CONFIG_64)
  #ifndef CONFIG_64
    #define CONFIG_64 MPD_CONFIG_64
  #endif
#elif defined(MPD_CONFIG_32)
  #ifndef CONFIG_32
    #define CONFIG_32 MPD_CONFIG_32
  #endif
#endif

#include <ctype.h>                // isascii()
#include <stdlib.h>

#include "docstrings.h"

#ifdef EXTRA_FUNCTIONALITY
  #define _PY_DEC_ROUND_GUARD MPD_ROUND_GUARD
#else
  #define _PY_DEC_ROUND_GUARD (MPD_ROUND_GUARD-1)
#endif

struct PyDecContextObject;
struct DecCondMap;

typedef struct {
    PyTypeObject *PyDecContextManager_Type;
    PyTypeObject *PyDecContext_Type;
    PyTypeObject *PyDecSignalDictMixin_Type;
    PyTypeObject *PyDec_Type;
    PyTypeObject *PyDecSignalDict_Type;
    PyTypeObject *DecimalTuple;

    /* Top level Exception; inherits from ArithmeticError */
    PyObject *DecimalException;

#ifndef WITH_DECIMAL_CONTEXTVAR
    /* Key for thread state dictionary */
    PyObject *tls_context_key;
    /* Invariant: NULL or a strong reference to the most recently accessed
       thread local context. */
    struct PyDecContextObject *cached_context;  /* Not borrowed */
#else
    PyObject *current_context_var;
#endif

    /* Template for creating new thread contexts, calling Context() without
     * arguments and initializing the module_context on first access. */
    PyObject *default_context_template;

    /* Basic and extended context templates */
    PyObject *basic_context_template;
    PyObject *extended_context_template;

    PyObject *round_map[_PY_DEC_ROUND_GUARD];

    /* Convert rationals for comparison */
    PyObject *Rational;

    /* Invariant: NULL or pointer to _pydecimal.Decimal */
    PyObject *PyDecimal;

    PyObject *SignalTuple;

    struct DecCondMap *signal_map;
    struct DecCondMap *cond_map;

    /* External C-API functions */
    binaryfunc _py_long_multiply;
    binaryfunc _py_long_floor_divide;
    ternaryfunc _py_long_power;
    unaryfunc _py_float_abs;
    PyCFunction _py_long_bit_length;
    PyCFunction _py_float_as_integer_ratio;
} decimal_state;

static inline decimal_state *
get_module_state(PyObject *mod)
{
    decimal_state *state = _PyModule_GetState(mod);
    assert(state != NULL);
    return state;
}

static struct PyModuleDef _decimal_module;

static inline decimal_state *
get_module_state_by_def(PyTypeObject *tp)
{
    PyObject *mod = PyType_GetModuleByDef(tp, &_decimal_module);
    assert(mod != NULL);
    return get_module_state(mod);
}

static inline decimal_state *
find_state_left_or_right(PyObject *left, PyObject *right)
{
    PyObject *mod = _PyType_GetModuleByDef2(Py_TYPE(left), Py_TYPE(right),
                                            &_decimal_module);
    assert(mod != NULL);
    return get_module_state(mod);
}


#if !defined(MPD_VERSION_HEX) || MPD_VERSION_HEX < 0x02050000
  #error "libmpdec version >= 2.5.0 required"
#endif


/*
 * Type sizes with assertions in mpdecimal.h and pyport.h:
 *    sizeof(size_t) == sizeof(Py_ssize_t)
 *    sizeof(size_t) == sizeof(mpd_uint_t) == sizeof(mpd_ssize_t)
 */

#ifdef TEST_COVERAGE
  #undef Py_LOCAL_INLINE
  #define Py_LOCAL_INLINE Py_LOCAL
#endif

#define MPD_Float_operation MPD_Not_implemented

#define BOUNDS_CHECK(x, MIN, MAX) x = (x < MIN || MAX < x) ? MAX : x

/* _Py_DEC_MINALLOC >= MPD_MINALLOC */
#define _Py_DEC_MINALLOC 4

typedef struct {
    PyObject_HEAD
    Py_hash_t hash;
    mpd_t dec;
    mpd_uint_t data[_Py_DEC_MINALLOC];
} PyDecObject;

typedef struct {
    PyObject_HEAD
    uint32_t *flags;
} PyDecSignalDictObject;

typedef struct PyDecContextObject {
    PyObject_HEAD
    mpd_context_t ctx;
    PyObject *traps;
    PyObject *flags;
    int capitals;
    PyThreadState *tstate;
} PyDecContextObject;

typedef struct {
    PyObject_HEAD
    PyObject *local;
    PyObject *global;
} PyDecContextManagerObject;

#undef MPD
#undef CTX
#define PyDec_CheckExact(st, v) Py_IS_TYPE(v, (st)->PyDec_Type)
#define PyDec_Check(st, v) PyObject_TypeCheck(v, (st)->PyDec_Type)
#define PyDecSignalDict_Check(st, v) Py_IS_TYPE(v, (st)->PyDecSignalDict_Type)
#define PyDecContext_Check(st, v) PyObject_TypeCheck(v, (st)->PyDecContext_Type)
#define MPD(v) (&((PyDecObject *)v)->dec)
#define SdFlagAddr(v) (((PyDecSignalDictObject *)v)->flags)
#define SdFlags(v) (*((PyDecSignalDictObject *)v)->flags)
#define CTX(v) (&((PyDecContextObject *)v)->ctx)
#define CtxCaps(v) (((PyDecContextObject *)v)->capitals)


Py_LOCAL_INLINE(PyObject *)
incr_true(void)
{
    return Py_NewRef(Py_True);
}

Py_LOCAL_INLINE(PyObject *)
incr_false(void)
{
    return Py_NewRef(Py_False);
}

/* Error codes for functions that return signals or conditions */
#define DEC_INVALID_SIGNALS (MPD_Max_status+1U)
#define DEC_ERR_OCCURRED (DEC_INVALID_SIGNALS<<1)
#define DEC_ERRORS (DEC_INVALID_SIGNALS|DEC_ERR_OCCURRED)

typedef struct DecCondMap {
    const char *name;   /* condition or signal name */
    const char *fqname; /* fully qualified name */
    uint32_t flag;      /* libmpdec flag */
    PyObject *ex;       /* corresponding exception */
} DecCondMap;

/* Exceptions that correspond to IEEE signals */
#define SUBNORMAL 5
#define INEXACT 6
#define ROUNDED 7
#define SIGNAL_MAP_LEN 9
static DecCondMap signal_map_template[] = {
  {"InvalidOperation", "decimal.InvalidOperation", MPD_IEEE_Invalid_operation, NULL},
  {"FloatOperation", "decimal.FloatOperation", MPD_Float_operation, NULL},
  {"DivisionByZero", "decimal.DivisionByZero", MPD_Division_by_zero, NULL},
  {"Overflow", "decimal.Overflow", MPD_Overflow, NULL},
  {"Underflow", "decimal.Underflow", MPD_Underflow, NULL},
  {"Subnormal", "decimal.Subnormal", MPD_Subnormal, NULL},
  {"Inexact", "decimal.Inexact", MPD_Inexact, NULL},
  {"Rounded", "decimal.Rounded", MPD_Rounded, NULL},
  {"Clamped", "decimal.Clamped", MPD_Clamped, NULL},
  {NULL}
};

/* Exceptions that inherit from InvalidOperation */
static DecCondMap cond_map_template[] = {
  {"InvalidOperation", "decimal.InvalidOperation", MPD_Invalid_operation, NULL},
  {"ConversionSyntax", "decimal.ConversionSyntax", MPD_Conversion_syntax, NULL},
  {"DivisionImpossible", "decimal.DivisionImpossible", MPD_Division_impossible, NULL},
  {"DivisionUndefined", "decimal.DivisionUndefined", MPD_Division_undefined, NULL},
  {"InvalidContext", "decimal.InvalidContext", MPD_Invalid_context, NULL},
#ifdef EXTRA_FUNCTIONALITY
  {"MallocError", "decimal.MallocError", MPD_Malloc_error, NULL},
#endif
  {NULL}
};

/* Return a duplicate of DecCondMap template */
static inline DecCondMap *
dec_cond_map_init(DecCondMap *template, Py_ssize_t size)
{
    DecCondMap *cm;
    cm = PyMem_Malloc(size);
    if (cm == NULL) {
        PyErr_NoMemory();
        return NULL;
    }

    memcpy(cm, template, size);
    return cm;
}

static const char *dec_signal_string[MPD_NUM_FLAGS] = {
    "Clamped",
    "InvalidOperation",
    "DivisionByZero",
    "InvalidOperation",
    "InvalidOperation",
    "InvalidOperation",
    "Inexact",
    "InvalidOperation",
    "InvalidOperation",
    "InvalidOperation",
    "FloatOperation",
    "Overflow",
    "Rounded",
    "Subnormal",
    "Underflow",
};

static const char *invalid_rounding_err =
"valid values for rounding are:\n\
  [ROUND_CEILING, ROUND_FLOOR, ROUND_UP, ROUND_DOWN,\n\
   ROUND_HALF_UP, ROUND_HALF_DOWN, ROUND_HALF_EVEN,\n\
   ROUND_05UP]";

static const char *invalid_signals_err =
"valid values for signals are:\n\
  [InvalidOperation, FloatOperation, DivisionByZero,\n\
   Overflow, Underflow, Subnormal, Inexact, Rounded,\n\
   Clamped]";

#ifdef EXTRA_FUNCTIONALITY
static const char *invalid_flags_err =
"valid values for _flags or _traps are:\n\
  signals:\n\
    [DecIEEEInvalidOperation, DecFloatOperation, DecDivisionByZero,\n\
     DecOverflow, DecUnderflow, DecSubnormal, DecInexact, DecRounded,\n\
     DecClamped]\n\
  conditions which trigger DecIEEEInvalidOperation:\n\
    [DecInvalidOperation, DecConversionSyntax, DecDivisionImpossible,\n\
     DecDivisionUndefined, DecFpuError, DecInvalidContext, DecMallocError]";
#endif

static int
value_error_int(const char *mesg)
{
    PyErr_SetString(PyExc_ValueError, mesg);
    return -1;
}

static PyObject *
value_error_ptr(const char *mesg)
{
    PyErr_SetString(PyExc_ValueError, mesg);
    return NULL;
}

static int
type_error_int(const char *mesg)
{
    PyErr_SetString(PyExc_TypeError, mesg);
    return -1;
}

static int
runtime_error_int(const char *mesg)
{
    PyErr_SetString(PyExc_RuntimeError, mesg);
    return -1;
}
#define INTERNAL_ERROR_INT(funcname) \
    return runtime_error_int("internal error in " funcname)

static PyObject *
runtime_error_ptr(const char *mesg)
{
    PyErr_SetString(PyExc_RuntimeError, mesg);
    return NULL;
}
#define INTERNAL_ERROR_PTR(funcname) \
    return runtime_error_ptr("internal error in " funcname)

static void
dec_traphandler(mpd_context_t *Py_UNUSED(ctx)) /* GCOV_NOT_REACHED */
{ /* GCOV_NOT_REACHED */
    return; /* GCOV_NOT_REACHED */
}

static PyObject *
flags_as_exception(decimal_state *state, uint32_t flags)
{
    DecCondMap *cm;

    for (cm = state->signal_map; cm->name != NULL; cm++) {
        if (flags&cm->flag) {
            return cm->ex;
        }
    }

    INTERNAL_ERROR_PTR("flags_as_exception"); /* GCOV_NOT_REACHED */
}

Py_LOCAL_INLINE(uint32_t)
exception_as_flag(decimal_state *state, PyObject *ex)
{
    DecCondMap *cm;

    for (cm = state->signal_map; cm->name != NULL; cm++) {
        if (cm->ex == ex) {
            return cm->flag;
        }
    }

    PyErr_SetString(PyExc_KeyError, invalid_signals_err);
    return DEC_INVALID_SIGNALS;
}

static PyObject *
flags_as_list(decimal_state *state, uint32_t flags)
{
    PyObject *list;
    DecCondMap *cm;

    list = PyList_New(0);
    if (list == NULL) {
        return NULL;
    }

    for (cm = state->cond_map; cm->name != NULL; cm++) {
        if (flags&cm->flag) {
            if (PyList_Append(list, cm->ex) < 0) {
                goto error;
            }
        }
    }
    for (cm = state->signal_map+1; cm->name != NULL; cm++) {
        if (flags&cm->flag) {
            if (PyList_Append(list, cm->ex) < 0) {
                goto error;
            }
        }
    }

    return list;

error:
    Py_DECREF(list);
    return NULL;
}

static PyObject *
signals_as_list(decimal_state *state, uint32_t flags)
{
    PyObject *list;
    DecCondMap *cm;

    list = PyList_New(0);
    if (list == NULL) {
        return NULL;
    }

    for (cm = state->signal_map; cm->name != NULL; cm++) {
        if (flags&cm->flag) {
            if (PyList_Append(list, cm->ex) < 0) {
                Py_DECREF(list);
                return NULL;
            }
        }
    }

    return list;
}

static uint32_t
list_as_flags(decimal_state *state, PyObject *list)
{
    PyObject *item;
    uint32_t flags, x;
    Py_ssize_t n, j;

    assert(PyList_Check(list));

    n = PyList_Size(list);
    flags = 0;
    for (j = 0; j < n; j++) {
        item = PyList_GetItem(list, j);
        x = exception_as_flag(state, item);
        if (x & DEC_ERRORS) {
            return x;
        }
        flags |= x;
    }

    return flags;
}

static PyObject *
flags_as_dict(decimal_state *state, uint32_t flags)
{
    DecCondMap *cm;
    PyObject *dict;

    dict = PyDict_New();
    if (dict == NULL) {
        return NULL;
    }

    for (cm = state->signal_map; cm->name != NULL; cm++) {
        PyObject *b = flags&cm->flag ? Py_True : Py_False;
        if (PyDict_SetItem(dict, cm->ex, b) < 0) {
            Py_DECREF(dict);
            return NULL;
        }
    }

    return dict;
}

static uint32_t
dict_as_flags(decimal_state *state, PyObject *val)
{
    PyObject *b;
    DecCondMap *cm;
    uint32_t flags = 0;
    int x;

    if (!PyDict_Check(val)) {
        PyErr_SetString(PyExc_TypeError,
            "argument must be a signal dict");
        return DEC_INVALID_SIGNALS;
    }

    if (PyDict_Size(val) != SIGNAL_MAP_LEN) {
        PyErr_SetString(PyExc_KeyError,
            "invalid signal dict");
        return DEC_INVALID_SIGNALS;
    }

    for (cm = state->signal_map; cm->name != NULL; cm++) {
        b = PyDict_GetItemWithError(val, cm->ex);
        if (b == NULL) {
            if (PyErr_Occurred()) {
                return DEC_ERR_OCCURRED;
            }
            PyErr_SetString(PyExc_KeyError,
                "invalid signal dict");
            return DEC_INVALID_SIGNALS;
        }

        x = PyObject_IsTrue(b);
        if (x < 0) {
            return DEC_ERR_OCCURRED;
        }
        if (x == 1) {
            flags |= cm->flag;
        }
    }

    return flags;
}

#ifdef EXTRA_FUNCTIONALITY
static uint32_t
long_as_flags(PyObject *v)
{
    long x;

    x = PyLong_AsLong(v);
    if (x == -1 && PyErr_Occurred()) {
        return DEC_ERR_OCCURRED;
    }
    if (x < 0 || x > (long)MPD_Max_status) {
        PyErr_SetString(PyExc_TypeError, invalid_flags_err);
        return DEC_INVALID_SIGNALS;
    }

    return x;
}
#endif

static int
dec_addstatus(PyObject *context, uint32_t status)
{
    mpd_context_t *ctx = CTX(context);
    decimal_state *state = get_module_state_by_def(Py_TYPE(context));

    ctx->status |= status;
    if (status & (ctx->traps|MPD_Malloc_error)) {
        PyObject *ex, *siglist;

        if (status & MPD_Malloc_error) {
            PyErr_NoMemory();
            return 1;
        }

        ex = flags_as_exception(state, ctx->traps&status);
        if (ex == NULL) {
            return 1; /* GCOV_NOT_REACHED */
        }
        siglist = flags_as_list(state, ctx->traps&status);
        if (siglist == NULL) {
            return 1;
        }

        PyErr_SetObject(ex, siglist);
        Py_DECREF(siglist);
        return 1;
    }
    return 0;
}

static int
getround(decimal_state *state, PyObject *v)
{
    int i;
    if (PyUnicode_Check(v)) {
        for (i = 0; i < _PY_DEC_ROUND_GUARD; i++) {
            if (v == state->round_map[i]) {
                return i;
            }
        }
        for (i = 0; i < _PY_DEC_ROUND_GUARD; i++) {
            if (PyUnicode_Compare(v, state->round_map[i]) == 0) {
                return i;
            }
        }
    }

    return type_error_int(invalid_rounding_err);
}


/******************************************************************************/
/*                            SignalDict Object                               */
/******************************************************************************/

/* The SignalDict is a MutableMapping that provides access to the
   mpd_context_t flags, which reside in the context object. When a
   new context is created, context.traps and context.flags are
   initialized to new SignalDicts. Once a SignalDict is tied to
   a context, it cannot be deleted. */

static const char *INVALID_SIGNALDICT_ERROR_MSG = "invalid signal dict";

static int
signaldict_init(PyObject *self,
                PyObject *Py_UNUSED(args), PyObject *Py_UNUSED(kwds))
{
    SdFlagAddr(self) = NULL;
    return 0;
}

static Py_ssize_t
signaldict_len(PyObject *self)
{
    if (SdFlagAddr(self) == NULL) {
        return value_error_int(INVALID_SIGNALDICT_ERROR_MSG);
    }
    return SIGNAL_MAP_LEN;
}

static PyObject *
signaldict_iter(PyObject *self)
{
    if (SdFlagAddr(self) == NULL) {
        return value_error_ptr(INVALID_SIGNALDICT_ERROR_MSG);
    }
    decimal_state *state = get_module_state_by_def(Py_TYPE(self));
    return PyTuple_Type.tp_iter(state->SignalTuple);
}

static PyObject *
signaldict_getitem(PyObject *self, PyObject *key)
{
    uint32_t flag;
    if (SdFlagAddr(self) == NULL) {
        return value_error_ptr(INVALID_SIGNALDICT_ERROR_MSG);
    }
    decimal_state *state = get_module_state_by_def(Py_TYPE(self));

    flag = exception_as_flag(state, key);
    if (flag & DEC_ERRORS) {
        return NULL;
    }

    return SdFlags(self)&flag ? incr_true() : incr_false();
}

static int
signaldict_setitem(PyObject *self, PyObject *key, PyObject *value)
{
    uint32_t flag;
    int x;

    if (SdFlagAddr(self) == NULL) {
        return value_error_int(INVALID_SIGNALDICT_ERROR_MSG);
    }

    if (value == NULL) {
        return value_error_int("signal keys cannot be deleted");
    }

    decimal_state *state = get_module_state_by_def(Py_TYPE(self));
    flag = exception_as_flag(state, key);
    if (flag & DEC_ERRORS) {
        return -1;
    }

    x = PyObject_IsTrue(value);
    if (x < 0) {
        return -1;
    }

    if (x == 1) {
        SdFlags(self) |= flag;
    }
    else {
        SdFlags(self) &= ~flag;
    }

    return 0;
}

static int
signaldict_traverse(PyObject *self, visitproc visit, void *arg)
{
    Py_VISIT(Py_TYPE(self));
    return 0;
}

static void
signaldict_dealloc(PyObject *self)
{
    PyTypeObject *tp = Py_TYPE(self);
    PyObject_GC_UnTrack(self);
    tp->tp_free(self);
    Py_DECREF(tp);
}

static PyObject *
signaldict_repr(PyObject *self)
{
    DecCondMap *cm;
    const char *n[SIGNAL_MAP_LEN]; /* name */
    const char *b[SIGNAL_MAP_LEN]; /* bool */
    int i;

    if (SdFlagAddr(self) == NULL) {
        return value_error_ptr(INVALID_SIGNALDICT_ERROR_MSG);
    }

    assert(SIGNAL_MAP_LEN == 9);

    decimal_state *state = get_module_state_by_def(Py_TYPE(self));
    for (cm=state->signal_map, i=0; cm->name != NULL; cm++, i++) {
        n[i] = cm->fqname;
        b[i] = SdFlags(self)&cm->flag ? "True" : "False";
    }
    return PyUnicode_FromFormat(
        "{<class '%s'>:%s, <class '%s'>:%s, <class '%s'>:%s, "
         "<class '%s'>:%s, <class '%s'>:%s, <class '%s'>:%s, "
         "<class '%s'>:%s, <class '%s'>:%s, <class '%s'>:%s}",
            n[0], b[0], n[1], b[1], n[2], b[2],
            n[3], b[3], n[4], b[4], n[5], b[5],
            n[6], b[6], n[7], b[7], n[8], b[8]);
}

static PyObject *
signaldict_richcompare(PyObject *v, PyObject *w, int op)
{
    PyObject *res = Py_NotImplemented;

    decimal_state *state = find_state_left_or_right(v, w);
    assert(PyDecSignalDict_Check(state, v));

    if ((SdFlagAddr(v) == NULL) || (SdFlagAddr(w) == NULL)) {
        return value_error_ptr(INVALID_SIGNALDICT_ERROR_MSG);
    }

    if (op == Py_EQ || op == Py_NE) {
        if (PyDecSignalDict_Check(state, w)) {
            res = (SdFlags(v)==SdFlags(w)) ^ (op==Py_NE) ? Py_True : Py_False;
        }
        else if (PyDict_Check(w)) {
            uint32_t flags = dict_as_flags(state, w);
            if (flags & DEC_ERRORS) {
                if (flags & DEC_INVALID_SIGNALS) {
                    /* non-comparable: Py_NotImplemented */
                    PyErr_Clear();
                }
                else {
                    return NULL;
                }
            }
            else {
                res = (SdFlags(v)==flags) ^ (op==Py_NE) ? Py_True : Py_False;
            }
        }
    }

    return Py_NewRef(res);
}

static PyObject *
signaldict_copy(PyObject *self, PyObject *Py_UNUSED(dummy))
{
    if (SdFlagAddr(self) == NULL) {
        return value_error_ptr(INVALID_SIGNALDICT_ERROR_MSG);
    }
    decimal_state *state = get_module_state_by_def(Py_TYPE(self));
    return flags_as_dict(state, SdFlags(self));
}


static PyMethodDef signaldict_methods[] = {
    { "copy", signaldict_copy, METH_NOARGS, NULL},
    {NULL, NULL}
};


static PyType_Slot signaldict_slots[] = {
    {Py_tp_dealloc, signaldict_dealloc},
    {Py_tp_traverse, signaldict_traverse},
    {Py_tp_repr, signaldict_repr},
    {Py_tp_hash, PyObject_HashNotImplemented},
    {Py_tp_getattro, PyObject_GenericGetAttr},
    {Py_tp_richcompare, signaldict_richcompare},
    {Py_tp_iter, signaldict_iter},
    {Py_tp_methods, signaldict_methods},
    {Py_tp_init, signaldict_init},

    // Mapping protocol
    {Py_mp_length, signaldict_len},
    {Py_mp_subscript, signaldict_getitem},
    {Py_mp_ass_subscript, signaldict_setitem},
    {0, NULL},
};

static PyType_Spec signaldict_spec = {
    .name = "decimal.SignalDictMixin",
    .basicsize = sizeof(PyDecSignalDictObject),
    .flags = (Py_TPFLAGS_DEFAULT | Py_TPFLAGS_BASETYPE |
              Py_TPFLAGS_HAVE_GC | Py_TPFLAGS_IMMUTABLETYPE),
    .slots = signaldict_slots,
};


/******************************************************************************/
/*                         Context Object, Part 1                             */
/******************************************************************************/

#define Dec_CONTEXT_GET_SSIZE(mem)                          \
static PyObject *                                           \
context_get##mem(PyObject *self, void *Py_UNUSED(closure))  \
{                                                           \
    return PyLong_FromSsize_t(mpd_get##mem(CTX(self)));     \
}

#define Dec_CONTEXT_GET_ULONG(mem)                              \
static PyObject *                                               \
context_get##mem(PyObject *self, void *Py_UNUSED(closure))      \
{                                                               \
    return PyLong_FromUnsignedLong(mpd_get##mem(CTX(self)));    \
}

Dec_CONTEXT_GET_SSIZE(prec)
Dec_CONTEXT_GET_SSIZE(emax)
Dec_CONTEXT_GET_SSIZE(emin)
Dec_CONTEXT_GET_SSIZE(clamp)

#ifdef EXTRA_FUNCTIONALITY
Dec_CONTEXT_GET_ULONG(traps)
Dec_CONTEXT_GET_ULONG(status)
#endif

static PyObject *
context_getround(PyObject *self, void *Py_UNUSED(closure))
{
    int i = mpd_getround(CTX(self));
    decimal_state *state = get_module_state_by_def(Py_TYPE(self));

    return Py_NewRef(state->round_map[i]);
}

static PyObject *
context_getcapitals(PyObject *self, void *Py_UNUSED(closure))
{
    return PyLong_FromLong(CtxCaps(self));
}

#ifdef EXTRA_FUNCTIONALITY
static PyObject *
context_getallcr(PyObject *self, void *Py_UNUSED(closure))
{
    return PyLong_FromLong(mpd_getcr(CTX(self)));
}
#endif

static PyObject *
context_getetiny(PyObject *self, PyObject *Py_UNUSED(dummy))
{
    return PyLong_FromSsize_t(mpd_etiny(CTX(self)));
}

static PyObject *
context_getetop(PyObject *self, PyObject *Py_UNUSED(dummy))
{
    return PyLong_FromSsize_t(mpd_etop(CTX(self)));
}

static int
context_setprec(PyObject *self, PyObject *value, void *Py_UNUSED(closure))
{
    mpd_context_t *ctx;
    mpd_ssize_t x;

    x = PyLong_AsSsize_t(value);
    if (x == -1 && PyErr_Occurred()) {
        return -1;
    }

    ctx = CTX(self);
    if (!mpd_qsetprec(ctx, x)) {
        return value_error_int(
            "valid range for prec is [1, MAX_PREC]");
    }

    return 0;
}

static int
context_setemin(PyObject *self, PyObject *value, void *Py_UNUSED(closure))
{
    mpd_context_t *ctx;
    mpd_ssize_t x;

    x = PyLong_AsSsize_t(value);
    if (x == -1 && PyErr_Occurred()) {
        return -1;
    }

    ctx = CTX(self);
    if (!mpd_qsetemin(ctx, x)) {
        return value_error_int(
            "valid range for Emin is [MIN_EMIN, 0]");
    }

    return 0;
}

static int
context_setemax(PyObject *self, PyObject *value, void *Py_UNUSED(closure))
{
    mpd_context_t *ctx;
    mpd_ssize_t x;

    x = PyLong_AsSsize_t(value);
    if (x == -1 && PyErr_Occurred()) {
        return -1;
    }

    ctx = CTX(self);
    if (!mpd_qsetemax(ctx, x)) {
        return value_error_int(
            "valid range for Emax is [0, MAX_EMAX]");
    }

    return 0;
}

#ifdef CONFIG_32
static PyObject *
context_unsafe_setprec(PyObject *self, PyObject *value)
{
    mpd_context_t *ctx = CTX(self);
    mpd_ssize_t x;

    x = PyLong_AsSsize_t(value);
    if (x == -1 && PyErr_Occurred()) {
        return NULL;
    }

    if (x < 1 || x > 1070000000L) {
        return value_error_ptr(
            "valid range for unsafe prec is [1, 1070000000]");
    }

    ctx->prec = x;
    Py_RETURN_NONE;
}

static PyObject *
context_unsafe_setemin(PyObject *self, PyObject *value)
{
    mpd_context_t *ctx = CTX(self);
    mpd_ssize_t x;

    x = PyLong_AsSsize_t(value);
    if (x == -1 && PyErr_Occurred()) {
        return NULL;
    }

    if (x < -1070000000L || x > 0) {
        return value_error_ptr(
            "valid range for unsafe emin is [-1070000000, 0]");
    }

    ctx->emin = x;
    Py_RETURN_NONE;
}

static PyObject *
context_unsafe_setemax(PyObject *self, PyObject *value)
{
    mpd_context_t *ctx = CTX(self);
    mpd_ssize_t x;

    x = PyLong_AsSsize_t(value);
    if (x == -1 && PyErr_Occurred()) {
        return NULL;
    }

    if (x < 0 || x > 1070000000L) {
        return value_error_ptr(
            "valid range for unsafe emax is [0, 1070000000]");
    }

    ctx->emax = x;
    Py_RETURN_NONE;
}
#endif

static int
context_setround(PyObject *self, PyObject *value, void *Py_UNUSED(closure))
{
    mpd_context_t *ctx;
    int x;

    decimal_state *state = get_module_state_by_def(Py_TYPE(self));
    x = getround(state, value);
    if (x == -1) {
        return -1;
    }

    ctx = CTX(self);
    if (!mpd_qsetround(ctx, x)) {
        INTERNAL_ERROR_INT("context_setround"); /* GCOV_NOT_REACHED */
    }

    return 0;
}

static int
context_setcapitals(PyObject *self, PyObject *value, void *Py_UNUSED(closure))
{
    mpd_ssize_t x;

    x = PyLong_AsSsize_t(value);
    if (x == -1 && PyErr_Occurred()) {
        return -1;
    }

    if (x != 0 && x != 1) {
        return value_error_int(
            "valid values for capitals are 0 or 1");
    }
    CtxCaps(self) = (int)x;

    return 0;
}

#ifdef EXTRA_FUNCTIONALITY
static int
context_settraps(PyObject *self, PyObject *value, void *Py_UNUSED(closure))
{
    mpd_context_t *ctx;
    uint32_t flags;

    flags = long_as_flags(value);
    if (flags & DEC_ERRORS) {
        return -1;
    }

    ctx = CTX(self);
    if (!mpd_qsettraps(ctx, flags)) {
        INTERNAL_ERROR_INT("context_settraps");
    }

    return 0;
}
#endif

static int
context_settraps_list(PyObject *self, PyObject *value)
{
    mpd_context_t *ctx;
    uint32_t flags;
    decimal_state *state = get_module_state_by_def(Py_TYPE(self));
    flags = list_as_flags(state, value);
    if (flags & DEC_ERRORS) {
        return -1;
    }

    ctx = CTX(self);
    if (!mpd_qsettraps(ctx, flags)) {
        INTERNAL_ERROR_INT("context_settraps_list");
    }

    return 0;
}

static int
context_settraps_dict(PyObject *self, PyObject *value)
{
    mpd_context_t *ctx;
    uint32_t flags;

    decimal_state *state = get_module_state_by_def(Py_TYPE(self));
    if (PyDecSignalDict_Check(state, value)) {
        flags = SdFlags(value);
    }
    else {
        flags = dict_as_flags(state, value);
        if (flags & DEC_ERRORS) {
            return -1;
        }
    }

    ctx = CTX(self);
    if (!mpd_qsettraps(ctx, flags)) {
        INTERNAL_ERROR_INT("context_settraps_dict");
    }

    return 0;
}

#ifdef EXTRA_FUNCTIONALITY
static int
context_setstatus(PyObject *self, PyObject *value, void *Py_UNUSED(closure))
{
    mpd_context_t *ctx;
    uint32_t flags;

    flags = long_as_flags(value);
    if (flags & DEC_ERRORS) {
        return -1;
    }

    ctx = CTX(self);
    if (!mpd_qsetstatus(ctx, flags)) {
        INTERNAL_ERROR_INT("context_setstatus");
    }

    return 0;
}
#endif

static int
context_setstatus_list(PyObject *self, PyObject *value)
{
    mpd_context_t *ctx;
    uint32_t flags;
    decimal_state *state = get_module_state_by_def(Py_TYPE(self));

    flags = list_as_flags(state, value);
    if (flags & DEC_ERRORS) {
        return -1;
    }

    ctx = CTX(self);
    if (!mpd_qsetstatus(ctx, flags)) {
        INTERNAL_ERROR_INT("context_setstatus_list");
    }

    return 0;
}

static int
context_setstatus_dict(PyObject *self, PyObject *value)
{
    mpd_context_t *ctx;
    uint32_t flags;

    decimal_state *state = get_module_state_by_def(Py_TYPE(self));
    if (PyDecSignalDict_Check(state, value)) {
        flags = SdFlags(value);
    }
    else {
        flags = dict_as_flags(state, value);
        if (flags & DEC_ERRORS) {
            return -1;
        }
    }

    ctx = CTX(self);
    if (!mpd_qsetstatus(ctx, flags)) {
        INTERNAL_ERROR_INT("context_setstatus_dict");
    }

    return 0;
}

static int
context_setclamp(PyObject *self, PyObject *value, void *Py_UNUSED(closure))
{
    mpd_context_t *ctx;
    mpd_ssize_t x;

    x = PyLong_AsSsize_t(value);
    if (x == -1 && PyErr_Occurred()) {
        return -1;
    }
    BOUNDS_CHECK(x, INT_MIN, INT_MAX);

    ctx = CTX(self);
    if (!mpd_qsetclamp(ctx, (int)x)) {
        return value_error_int("valid values for clamp are 0 or 1");
    }

    return 0;
}

#ifdef EXTRA_FUNCTIONALITY
static int
context_setallcr(PyObject *self, PyObject *value, void *Py_UNUSED(closure))
{
    mpd_context_t *ctx;
    mpd_ssize_t x;

    x = PyLong_AsSsize_t(value);
    if (x == -1 && PyErr_Occurred()) {
        return -1;
    }
    BOUNDS_CHECK(x, INT_MIN, INT_MAX);

    ctx = CTX(self);
    if (!mpd_qsetcr(ctx, (int)x)) {
        return value_error_int("valid values for _allcr are 0 or 1");
    }

    return 0;
}
#endif

static PyObject *
context_getattr(PyObject *self, PyObject *name)
{
    PyObject *retval;

    if (PyUnicode_Check(name)) {
        if (PyUnicode_CompareWithASCIIString(name, "traps") == 0) {
            retval = ((PyDecContextObject *)self)->traps;
            return Py_NewRef(retval);
        }
        if (PyUnicode_CompareWithASCIIString(name, "flags") == 0) {
            retval = ((PyDecContextObject *)self)->flags;
            return Py_NewRef(retval);
        }
    }

    return PyObject_GenericGetAttr(self, name);
}

static int
context_setattr(PyObject *self, PyObject *name, PyObject *value)
{
    if (value == NULL) {
        PyErr_SetString(PyExc_AttributeError,
            "context attributes cannot be deleted");
        return -1;
    }

    if (PyUnicode_Check(name)) {
        if (PyUnicode_CompareWithASCIIString(name, "traps") == 0) {
            return context_settraps_dict(self, value);
        }
        if (PyUnicode_CompareWithASCIIString(name, "flags") == 0) {
            return context_setstatus_dict(self, value);
        }
    }

    return PyObject_GenericSetAttr(self, name, value);
}

static int
context_setattrs(PyObject *self, PyObject *prec, PyObject *rounding,
                 PyObject *emin, PyObject *emax, PyObject *capitals,
                 PyObject *clamp, PyObject *status, PyObject *traps) {

    int ret;
    if (prec != Py_None && context_setprec(self, prec, NULL) < 0) {
        return -1;
    }
    if (rounding != Py_None && context_setround(self, rounding, NULL) < 0) {
        return -1;
    }
    if (emin != Py_None && context_setemin(self, emin, NULL) < 0) {
        return -1;
    }
    if (emax != Py_None && context_setemax(self, emax, NULL) < 0) {
        return -1;
    }
    if (capitals != Py_None && context_setcapitals(self, capitals, NULL) < 0) {
        return -1;
    }
    if (clamp != Py_None && context_setclamp(self, clamp, NULL) < 0) {
       return -1;
    }

    if (traps != Py_None) {
        if (PyList_Check(traps)) {
            ret = context_settraps_list(self, traps);
        }
#ifdef EXTRA_FUNCTIONALITY
        else if (PyLong_Check(traps)) {
            ret = context_settraps(self, traps, NULL);
        }
#endif
        else {
            ret = context_settraps_dict(self, traps);
        }
        if (ret < 0) {
            return ret;
        }
    }
    if (status != Py_None) {
        if (PyList_Check(status)) {
            ret = context_setstatus_list(self, status);
        }
#ifdef EXTRA_FUNCTIONALITY
        else if (PyLong_Check(status)) {
            ret = context_setstatus(self, status, NULL);
        }
#endif
        else {
            ret = context_setstatus_dict(self, status);
        }
        if (ret < 0) {
            return ret;
        }
    }

    return 0;
}

static PyObject *
context_clear_traps(PyObject *self, PyObject *Py_UNUSED(dummy))
{
    CTX(self)->traps = 0;
    Py_RETURN_NONE;
}

static PyObject *
context_clear_flags(PyObject *self, PyObject *Py_UNUSED(dummy))
{
    CTX(self)->status = 0;
    Py_RETURN_NONE;
}

#define DEC_DFLT_EMAX 999999
#define DEC_DFLT_EMIN -999999

static mpd_context_t dflt_ctx = {
  28, DEC_DFLT_EMAX, DEC_DFLT_EMIN,
  MPD_IEEE_Invalid_operation|MPD_Division_by_zero|MPD_Overflow,
  0, 0, MPD_ROUND_HALF_EVEN, 0, 1
};

static PyObject *
context_new(PyTypeObject *type,
            PyObject *Py_UNUSED(args), PyObject *Py_UNUSED(kwds))
{
    PyDecContextObject *self = NULL;
    mpd_context_t *ctx;

    decimal_state *state = get_module_state_by_def(type);
    if (type == state->PyDecContext_Type) {
        self = PyObject_GC_New(PyDecContextObject, state->PyDecContext_Type);
    }
    else {
        self = (PyDecContextObject *)type->tp_alloc(type, 0);
    }

    if (self == NULL) {
        return NULL;
    }

    self->traps = PyObject_CallObject((PyObject *)state->PyDecSignalDict_Type, NULL);
    if (self->traps == NULL) {
        self->flags = NULL;
        Py_DECREF(self);
        return NULL;
    }
    self->flags = PyObject_CallObject((PyObject *)state->PyDecSignalDict_Type, NULL);
    if (self->flags == NULL) {
        Py_DECREF(self);
        return NULL;
    }

    ctx = CTX(self);

    if (state->default_context_template) {
        *ctx = *CTX(state->default_context_template);
    }
    else {
        *ctx = dflt_ctx;
    }

    SdFlagAddr(self->traps) = &ctx->traps;
    SdFlagAddr(self->flags) = &ctx->status;

    CtxCaps(self) = 1;
    self->tstate = NULL;

    if (type == state->PyDecContext_Type) {
        PyObject_GC_Track(self);
    }
    assert(PyObject_GC_IsTracked((PyObject *)self));
    return (PyObject *)self;
}

static int
context_traverse(PyDecContextObject *self, visitproc visit, void *arg)
{
    Py_VISIT(Py_TYPE(self));
    Py_VISIT(self->traps);
    Py_VISIT(self->flags);
    return 0;
}

static int
context_clear(PyDecContextObject *self)
{
    Py_CLEAR(self->traps);
    Py_CLEAR(self->flags);
    return 0;
}

static void
context_dealloc(PyDecContextObject *self)
{
    PyTypeObject *tp = Py_TYPE(self);
    PyObject_GC_UnTrack(self);
    (void)context_clear(self);
    tp->tp_free(self);
    Py_DECREF(tp);
}

static int
context_init(PyObject *self, PyObject *args, PyObject *kwds)
{
    static char *kwlist[] = {
      "prec", "rounding", "Emin", "Emax", "capitals", "clamp",
      "flags", "traps", NULL
    };
    PyObject *prec = Py_None;
    PyObject *rounding = Py_None;
    PyObject *emin = Py_None;
    PyObject *emax = Py_None;
    PyObject *capitals = Py_None;
    PyObject *clamp = Py_None;
    PyObject *status = Py_None;
    PyObject *traps = Py_None;

    assert(PyTuple_Check(args));

    if (!PyArg_ParseTupleAndKeywords(
            args, kwds,
            "|OOOOOOOO", kwlist,
            &prec, &rounding, &emin, &emax, &capitals, &clamp, &status, &traps
         )) {
        return -1;
    }

    return context_setattrs(
        self, prec, rounding,
        emin, emax, capitals,
        clamp, status, traps
    );
}

static PyObject *
context_repr(PyDecContextObject *self)
{
    mpd_context_t *ctx;
    char flags[MPD_MAX_SIGNAL_LIST];
    char traps[MPD_MAX_SIGNAL_LIST];
    int n, mem;

#ifdef Py_DEBUG
    decimal_state *state = get_module_state_by_def(Py_TYPE(self));
    assert(PyDecContext_Check(state, self));
#endif
    ctx = CTX(self);

    mem = MPD_MAX_SIGNAL_LIST;
    n = mpd_lsnprint_signals(flags, mem, ctx->status, dec_signal_string);
    if (n < 0 || n >= mem) {
        INTERNAL_ERROR_PTR("context_repr");
    }

    n = mpd_lsnprint_signals(traps, mem, ctx->traps, dec_signal_string);
    if (n < 0 || n >= mem) {
        INTERNAL_ERROR_PTR("context_repr");
    }

    return PyUnicode_FromFormat(
        "Context(prec=%zd, rounding=%s, Emin=%zd, Emax=%zd, "
                "capitals=%d, clamp=%d, flags=%s, traps=%s)",
         ctx->prec, mpd_round_string[ctx->round], ctx->emin, ctx->emax,
         self->capitals, ctx->clamp, flags, traps);
}

static void
init_basic_context(PyObject *v)
{
    mpd_context_t ctx = dflt_ctx;

    ctx.prec = 9;
    ctx.traps |= (MPD_Underflow|MPD_Clamped);
    ctx.round = MPD_ROUND_HALF_UP;

    *CTX(v) = ctx;
    CtxCaps(v) = 1;
}

static void
init_extended_context(PyObject *v)
{
    mpd_context_t ctx = dflt_ctx;

    ctx.prec = 9;
    ctx.traps = 0;

    *CTX(v) = ctx;
    CtxCaps(v) = 1;
}

/* Factory function for creating IEEE interchange format contexts */
static PyObject *
ieee_context(PyObject *module, PyObject *v)
{
    PyObject *context;
    mpd_ssize_t bits;
    mpd_context_t ctx;

    bits = PyLong_AsSsize_t(v);
    if (bits == -1 && PyErr_Occurred()) {
        return NULL;
    }
    if (bits <= 0 || bits > INT_MAX) {
        goto error;
    }
    if (mpd_ieee_context(&ctx, (int)bits) < 0) {
        goto error;
    }

    decimal_state *state = get_module_state(module);
    context = PyObject_CallObject((PyObject *)state->PyDecContext_Type, NULL);
    if (context == NULL) {
        return NULL;
    }
    *CTX(context) = ctx;

    return context;

error:
    PyErr_Format(PyExc_ValueError,
        "argument must be a multiple of 32, with a maximum of %d",
        MPD_IEEE_CONTEXT_MAX_BITS);

    return NULL;
}

static PyObject *
context_copy(PyObject *self, PyObject *Py_UNUSED(dummy))
{
    PyObject *copy;

    decimal_state *state = get_module_state_by_def(Py_TYPE(self));
    copy = PyObject_CallObject((PyObject *)state->PyDecContext_Type, NULL);
    if (copy == NULL) {
        return NULL;
    }

    *CTX(copy) = *CTX(self);
    CTX(copy)->newtrap = 0;
    CtxCaps(copy) = CtxCaps(self);

    return copy;
}

static PyObject *
context_reduce(PyObject *self, PyObject *Py_UNUSED(dummy))
{
    PyObject *flags;
    PyObject *traps;
    PyObject *ret;
    mpd_context_t *ctx;
    decimal_state *state = get_module_state_by_def(Py_TYPE(self));

    ctx = CTX(self);

    flags = signals_as_list(state, ctx->status);
    if (flags == NULL) {
        return NULL;
    }
    traps = signals_as_list(state, ctx->traps);
    if (traps == NULL) {
        Py_DECREF(flags);
        return NULL;
    }

    ret = Py_BuildValue(
            "O(nsnniiOO)",
            Py_TYPE(self),
            ctx->prec, mpd_round_string[ctx->round], ctx->emin, ctx->emax,
            CtxCaps(self), ctx->clamp, flags, traps
    );

    Py_DECREF(flags);
    Py_DECREF(traps);
    return ret;
}


static PyGetSetDef context_getsets [] =
{
  { "prec", (getter)context_getprec, (setter)context_setprec, NULL, NULL},
  { "Emax", (getter)context_getemax, (setter)context_setemax, NULL, NULL},
  { "Emin", (getter)context_getemin, (setter)context_setemin, NULL, NULL},
  { "rounding", (getter)context_getround, (setter)context_setround, NULL, NULL},
  { "capitals", (getter)context_getcapitals, (setter)context_setcapitals, NULL, NULL},
  { "clamp", (getter)context_getclamp, (setter)context_setclamp, NULL, NULL},
#ifdef EXTRA_FUNCTIONALITY
  { "_allcr", (getter)context_getallcr, (setter)context_setallcr, NULL, NULL},
  { "_traps", (getter)context_gettraps, (setter)context_settraps, NULL, NULL},
  { "_flags", (getter)context_getstatus, (setter)context_setstatus, NULL, NULL},
#endif
  {NULL}
};


#define CONTEXT_CHECK(state, obj) \
    if (!PyDecContext_Check(state, obj)) { \
        PyErr_SetString(PyExc_TypeError,   \
            "argument must be a context"); \
        return NULL;                       \
    }

#define CONTEXT_CHECK_VA(state, obj) \
    if (obj == Py_None) {                           \
        CURRENT_CONTEXT(state, obj);                \
    }                                               \
    else if (!PyDecContext_Check(state, obj)) {     \
        PyErr_SetString(PyExc_TypeError,            \
            "optional argument must be a context"); \
        return NULL;                                \
    }


/******************************************************************************/
/*                Global, thread local and temporary contexts                 */
/******************************************************************************/

/*
 * Thread local storage currently has a speed penalty of about 4%.
 * All functions that map Python's arithmetic operators to mpdecimal
 * functions have to look up the current context for each and every
 * operation.
 */

#ifndef WITH_DECIMAL_CONTEXTVAR
/* Get the context from the thread state dictionary. */
static PyObject *
current_context_from_dict(decimal_state *modstate)
{
    PyThreadState *tstate = _PyThreadState_GET();
#ifdef Py_DEBUG
    // The caller must hold the GIL
    _Py_EnsureTstateNotNULL(tstate);
#endif

    PyObject *dict = _PyThreadState_GetDict(tstate);
    if (dict == NULL) {
        PyErr_SetString(PyExc_RuntimeError,
            "cannot get thread state");
        return NULL;
    }

    PyObject *tl_context;
    tl_context = PyDict_GetItemWithError(dict, modstate->tls_context_key);
    if (tl_context != NULL) {
        /* We already have a thread local context. */
        CONTEXT_CHECK(modstate, tl_context);
    }
    else {
        if (PyErr_Occurred()) {
            return NULL;
        }

        /* Set up a new thread local context. */
        tl_context = context_copy(modstate->default_context_template, NULL);
        if (tl_context == NULL) {
            return NULL;
        }
        CTX(tl_context)->status = 0;

        if (PyDict_SetItem(dict, modstate->tls_context_key, tl_context) < 0) {
            Py_DECREF(tl_context);
            return NULL;
        }
        Py_DECREF(tl_context);
    }

    /* Cache the context of the current thread, assuming that it
     * will be accessed several times before a thread switch. */
    Py_XSETREF(modstate->cached_context,
               (PyDecContextObject *)Py_NewRef(tl_context));
    modstate->cached_context->tstate = tstate;

    /* Borrowed reference with refcount==1 */
    return tl_context;
}

/* Return borrowed reference to thread local context. */
static PyObject *
current_context(decimal_state *modstate)
{
    PyThreadState *tstate = _PyThreadState_GET();
    if (modstate->cached_context && modstate->cached_context->tstate == tstate) {
        return (PyObject *)(modstate->cached_context);
    }

    return current_context_from_dict(modstate);
}

/* ctxobj := borrowed reference to the current context */
#define CURRENT_CONTEXT(STATE, CTXOBJ)      \
    do {                                    \
        CTXOBJ = current_context(STATE);    \
        if (CTXOBJ == NULL) {               \
            return NULL;                    \
        }                                   \
    } while (0)

/* Return a new reference to the current context */
static PyObject *
PyDec_GetCurrentContext(PyObject *self, PyObject *Py_UNUSED(dummy))
{
    PyObject *context;
    decimal_state *state = get_module_state(self);

    CURRENT_CONTEXT(state, context);
    return Py_NewRef(context);
}

/* Set the thread local context to a new context, decrement old reference */
static PyObject *
PyDec_SetCurrentContext(PyObject *self, PyObject *v)
{
    PyObject *dict;

    decimal_state *state = get_module_state(self);
    CONTEXT_CHECK(state, v);

    dict = PyThreadState_GetDict();
    if (dict == NULL) {
        PyErr_SetString(PyExc_RuntimeError,
            "cannot get thread state");
        return NULL;
    }

    /* If the new context is one of the templates, make a copy.
     * This is the current behavior of decimal.py. */
    if (v == state->default_context_template ||
        v == state->basic_context_template ||
        v == state->extended_context_template) {
        v = context_copy(v, NULL);
        if (v == NULL) {
            return NULL;
        }
        CTX(v)->status = 0;
    }
    else {
        Py_INCREF(v);
    }

    Py_CLEAR(state->cached_context);
    if (PyDict_SetItem(dict, state->tls_context_key, v) < 0) {
        Py_DECREF(v);
        return NULL;
    }

    Py_DECREF(v);
    Py_RETURN_NONE;
}
#else
static PyObject *
init_current_context(decimal_state *state)
{
    PyObject *tl_context = context_copy(state->default_context_template, NULL);
    if (tl_context == NULL) {
        return NULL;
    }
    CTX(tl_context)->status = 0;

    PyObject *tok = PyContextVar_Set(state->current_context_var, tl_context);
    if (tok == NULL) {
        Py_DECREF(tl_context);
        return NULL;
    }
    Py_DECREF(tok);

    return tl_context;
}

static inline PyObject *
current_context(decimal_state *state)
{
    PyObject *tl_context;
    if (PyContextVar_Get(state->current_context_var, NULL, &tl_context) < 0) {
        return NULL;
    }

    if (tl_context != NULL) {
        return tl_context;
    }

    return init_current_context(state);
}

/* ctxobj := borrowed reference to the current context */
#define CURRENT_CONTEXT(STATE, CTXOBJ)      \
    do {                                    \
        CTXOBJ = current_context(STATE);    \
        if (CTXOBJ == NULL) {               \
            return NULL;                    \
        }                                   \
        Py_DECREF(CTXOBJ);                  \
    } while (0)

/* Return a new reference to the current context */
static PyObject *
PyDec_GetCurrentContext(PyObject *self, PyObject *Py_UNUSED(dummy))
{
    decimal_state *state = get_module_state(self);
    return current_context(state);
}

/* Set the thread local context to a new context, decrement old reference */
static PyObject *
PyDec_SetCurrentContext(PyObject *self, PyObject *v)
{
    decimal_state *state = get_module_state(self);
    CONTEXT_CHECK(state, v);

    /* If the new context is one of the templates, make a copy.
     * This is the current behavior of decimal.py. */
    if (v == state->default_context_template ||
        v == state->basic_context_template ||
        v == state->extended_context_template) {
        v = context_copy(v, NULL);
        if (v == NULL) {
            return NULL;
        }
        CTX(v)->status = 0;
    }
    else {
        Py_INCREF(v);
    }

    PyObject *tok = PyContextVar_Set(state->current_context_var, v);
    Py_DECREF(v);
    if (tok == NULL) {
        return NULL;
    }
    Py_DECREF(tok);

    Py_RETURN_NONE;
}
#endif

/* Context manager object for the 'with' statement. The manager
 * owns one reference to the global (outer) context and one
 * to the local (inner) context. */
static PyObject *
ctxmanager_new(PyObject *m, PyObject *args, PyObject *kwds)
{
    static char *kwlist[] = {
      "ctx", "prec", "rounding",
      "Emin", "Emax", "capitals",
      "clamp", "flags", "traps",
      NULL
    };
    PyObject *local = Py_None;
    PyObject *global;

    PyObject *prec = Py_None;
    PyObject *rounding = Py_None;
    PyObject *Emin = Py_None;
    PyObject *Emax = Py_None;
    PyObject *capitals = Py_None;
    PyObject *clamp = Py_None;
    PyObject *flags = Py_None;
    PyObject *traps = Py_None;

    decimal_state *state = get_module_state(m);
    CURRENT_CONTEXT(state, global);
    if (!PyArg_ParseTupleAndKeywords(args, kwds, "|OOOOOOOOO", kwlist, &local,
          &prec, &rounding, &Emin, &Emax, &capitals, &clamp, &flags, &traps)) {
        return NULL;
    }
    if (local == Py_None) {
        local = global;
    }
    else if (!PyDecContext_Check(state, local)) {
        PyErr_SetString(PyExc_TypeError,
            "optional argument must be a context");
        return NULL;
    }

    PyObject *local_copy = context_copy(local, NULL);
    if (local_copy == NULL) {
        return NULL;
    }

    int ret = context_setattrs(
        local_copy, prec, rounding,
        Emin, Emax, capitals,
        clamp, flags, traps
    );
    if (ret < 0) {
        Py_DECREF(local_copy);
        return NULL;
    }

    PyDecContextManagerObject *self;
    self = PyObject_GC_New(PyDecContextManagerObject,
                           state->PyDecContextManager_Type);
    if (self == NULL) {
        Py_DECREF(local_copy);
        return NULL;
    }

    self->local = local_copy;
    self->global = Py_NewRef(global);
    PyObject_GC_Track(self);

    return (PyObject *)self;
}

static int
ctxmanager_traverse(PyDecContextManagerObject *self, visitproc visit,
                    void *arg)
{
    Py_VISIT(Py_TYPE(self));
    Py_VISIT(self->local);
    Py_VISIT(self->global);
    return 0;
}

static int
ctxmanager_clear(PyDecContextManagerObject *self)
{
    Py_CLEAR(self->local);
    Py_CLEAR(self->global);
    return 0;
}

static void
ctxmanager_dealloc(PyDecContextManagerObject *self)
{
    PyTypeObject *tp = Py_TYPE(self);
    PyObject_GC_UnTrack(self);
    (void)ctxmanager_clear(self);
    tp->tp_free((PyObject *)self);
    Py_DECREF(tp);
}

static PyObject *
ctxmanager_set_local(PyDecContextManagerObject *self,
                     PyObject *Py_UNUSED(dummy))
{
    PyObject *ret;

    ret = PyDec_SetCurrentContext(PyType_GetModule(Py_TYPE(self)), self->local);
    if (ret == NULL) {
        return NULL;
    }
    Py_DECREF(ret);

    return Py_NewRef(self->local);
}

static PyObject *
ctxmanager_restore_global(PyDecContextManagerObject *self,
                          PyObject *Py_UNUSED(args))
{
    PyObject *ret;

    ret = PyDec_SetCurrentContext(PyType_GetModule(Py_TYPE(self)), self->global);
    if (ret == NULL) {
        return NULL;
    }
    Py_DECREF(ret);

    Py_RETURN_NONE;
}


static PyMethodDef ctxmanager_methods[] = {
  {"__enter__", (PyCFunction)ctxmanager_set_local, METH_NOARGS, NULL},
  {"__exit__", (PyCFunction)ctxmanager_restore_global, METH_VARARGS, NULL},
  {NULL, NULL}
};

static PyType_Slot ctxmanager_slots[] = {
    {Py_tp_dealloc, ctxmanager_dealloc},
    {Py_tp_getattro, PyObject_GenericGetAttr},
    {Py_tp_traverse, ctxmanager_traverse},
    {Py_tp_clear, ctxmanager_clear},
    {Py_tp_methods, ctxmanager_methods},
    {0, NULL},
};

static PyType_Spec ctxmanager_spec = {
    .name = "decimal.ContextManager",
    .basicsize = sizeof(PyDecContextManagerObject),
    .flags = (Py_TPFLAGS_DEFAULT | Py_TPFLAGS_HAVE_GC |
              Py_TPFLAGS_IMMUTABLETYPE | Py_TPFLAGS_DISALLOW_INSTANTIATION),
    .slots = ctxmanager_slots,
};


/******************************************************************************/
/*                           New Decimal Object                               */
/******************************************************************************/

static PyObject *
PyDecType_New(PyTypeObject *type)
{
    PyDecObject *dec;

    decimal_state *state = get_module_state_by_def(type);
    if (type == state->PyDec_Type) {
        dec = PyObject_GC_New(PyDecObject, state->PyDec_Type);
    }
    else {
        dec = (PyDecObject *)type->tp_alloc(type, 0);
    }
    if (dec == NULL) {
        return NULL;
    }

    dec->hash = -1;

    MPD(dec)->flags = MPD_STATIC|MPD_STATIC_DATA;
    MPD(dec)->exp = 0;
    MPD(dec)->digits = 0;
    MPD(dec)->len = 0;
    MPD(dec)->alloc = _Py_DEC_MINALLOC;
    MPD(dec)->data = dec->data;

    if (type == state->PyDec_Type) {
        PyObject_GC_Track(dec);
    }
    assert(PyObject_GC_IsTracked((PyObject *)dec));
    return (PyObject *)dec;
}
#define dec_alloc(st) PyDecType_New((st)->PyDec_Type)

static int
dec_traverse(PyObject *dec, visitproc visit, void *arg)
{
    Py_VISIT(Py_TYPE(dec));
    return 0;
}

static void
dec_dealloc(PyObject *dec)
{
    PyTypeObject *tp = Py_TYPE(dec);
    PyObject_GC_UnTrack(dec);
    mpd_del(MPD(dec));
    tp->tp_free(dec);
    Py_DECREF(tp);
}


/******************************************************************************/
/*                           Conversions to Decimal                           */
/******************************************************************************/

Py_LOCAL_INLINE(int)
is_space(int kind, const void *data, Py_ssize_t pos)
{
    Py_UCS4 ch = PyUnicode_READ(kind, data, pos);
    return Py_UNICODE_ISSPACE(ch);
}

/* Return the ASCII representation of a numeric Unicode string. The numeric
   string may contain ascii characters in the range [1, 127], any Unicode
   space and any unicode digit. If strip_ws is true, leading and trailing
   whitespace is stripped. If ignore_underscores is true, underscores are
   ignored.

   Return NULL if malloc fails and an empty string if invalid characters
   are found. */
static char *
numeric_as_ascii(PyObject *u, int strip_ws, int ignore_underscores)
{
    int kind;
    const void *data;
    Py_UCS4 ch;
    char *res, *cp;
    Py_ssize_t j, len;
    int d;

    kind = PyUnicode_KIND(u);
    data = PyUnicode_DATA(u);
    len =  PyUnicode_GET_LENGTH(u);

    cp = res = PyMem_Malloc(len+1);
    if (res == NULL) {
        PyErr_NoMemory();
        return NULL;
    }

    j = 0;
    if (strip_ws) {
        while (len > 0 && is_space(kind, data, len-1)) {
            len--;
        }
        while (j < len && is_space(kind, data, j)) {
            j++;
        }
    }

    for (; j < len; j++) {
        ch = PyUnicode_READ(kind, data, j);
        if (ignore_underscores && ch == '_') {
            continue;
        }
        if (0 < ch && ch <= 127) {
            *cp++ = ch;
            continue;
        }
        if (Py_UNICODE_ISSPACE(ch)) {
            *cp++ = ' ';
            continue;
        }
        d = Py_UNICODE_TODECIMAL(ch);
        if (d < 0) {
            /* empty string triggers ConversionSyntax */
            *res = '\0';
            return res;
        }
        *cp++ = '0' + d;
    }
    *cp = '\0';
    return res;
}

/* Return a new PyDecObject or a subtype from a C string. Use the context
   during conversion. */
static PyObject *
PyDecType_FromCString(PyTypeObject *type, const char *s,
                      PyObject *context)
{
    PyObject *dec;
    uint32_t status = 0;

    dec = PyDecType_New(type);
    if (dec == NULL) {
        return NULL;
    }

    mpd_qset_string(MPD(dec), s, CTX(context), &status);
    if (dec_addstatus(context, status)) {
        Py_DECREF(dec);
        return NULL;
    }
    return dec;
}

/* Return a new PyDecObject or a subtype from a C string. Attempt exact
   conversion. If the operand cannot be converted exactly, set
   InvalidOperation. */
static PyObject *
PyDecType_FromCStringExact(PyTypeObject *type, const char *s,
                           PyObject *context)
{
    PyObject *dec;
    uint32_t status = 0;
    mpd_context_t maxctx;

    dec = PyDecType_New(type);
    if (dec == NULL) {
        return NULL;
    }

    mpd_maxcontext(&maxctx);

    mpd_qset_string(MPD(dec), s, &maxctx, &status);
    if (status & (MPD_Inexact|MPD_Rounded|MPD_Clamped)) {
        /* we want exact results */
        mpd_seterror(MPD(dec), MPD_Invalid_operation, &status);
    }
    status &= MPD_Errors;
    if (dec_addstatus(context, status)) {
        Py_DECREF(dec);
        return NULL;
    }

    return dec;
}

/* Return a new PyDecObject or a subtype from a PyUnicodeObject. */
static PyObject *
PyDecType_FromUnicode(PyTypeObject *type, PyObject *u,
                      PyObject *context)
{
    PyObject *dec;
    char *s;

    s = numeric_as_ascii(u, 0, 0);
    if (s == NULL) {
        return NULL;
    }

    dec = PyDecType_FromCString(type, s, context);
    PyMem_Free(s);
    return dec;
}

/* Return a new PyDecObject or a subtype from a PyUnicodeObject. Attempt exact
 * conversion. If the conversion is not exact, fail with InvalidOperation.
 * Allow leading and trailing whitespace in the input operand. */
static PyObject *
PyDecType_FromUnicodeExactWS(PyTypeObject *type, PyObject *u,
                             PyObject *context)
{
    PyObject *dec;
    char *s;

    s = numeric_as_ascii(u, 1, 1);
    if (s == NULL) {
        return NULL;
    }

    dec = PyDecType_FromCStringExact(type, s, context);
    PyMem_Free(s);
    return dec;
}

/* Set PyDecObject from triple without any error checking. */
Py_LOCAL_INLINE(void)
_dec_settriple(PyObject *dec, uint8_t sign, uint32_t v, mpd_ssize_t exp)
{

#ifdef CONFIG_64
    MPD(dec)->data[0] = v;
    MPD(dec)->len = 1;
#else
    uint32_t q, r;
    q = v / MPD_RADIX;
    r = v - q * MPD_RADIX;
    MPD(dec)->data[1] = q;
    MPD(dec)->data[0] = r;
    MPD(dec)->len = q ? 2 : 1;
#endif
    mpd_set_flags(MPD(dec), sign);
    MPD(dec)->exp = exp;
    mpd_setdigits(MPD(dec));
}

/* Return a new PyDecObject from an mpd_ssize_t. */
static PyObject *
PyDecType_FromSsize(PyTypeObject *type, mpd_ssize_t v, PyObject *context)
{
    PyObject *dec;
    uint32_t status = 0;

    dec = PyDecType_New(type);
    if (dec == NULL) {
        return NULL;
    }

    mpd_qset_ssize(MPD(dec), v, CTX(context), &status);
    if (dec_addstatus(context, status)) {
        Py_DECREF(dec);
        return NULL;
    }
    return dec;
}

/* Return a new PyDecObject from an mpd_ssize_t. Conversion is exact. */
static PyObject *
PyDecType_FromSsizeExact(PyTypeObject *type, mpd_ssize_t v, PyObject *context)
{
    PyObject *dec;
    uint32_t status = 0;
    mpd_context_t maxctx;

    dec = PyDecType_New(type);
    if (dec == NULL) {
        return NULL;
    }

    mpd_maxcontext(&maxctx);

    mpd_qset_ssize(MPD(dec), v, &maxctx, &status);
    if (dec_addstatus(context, status)) {
        Py_DECREF(dec);
        return NULL;
    }
    return dec;
}

/* Convert from a PyLongObject. The context is not modified; flags set
   during conversion are accumulated in the status parameter. */
static PyObject *
dec_from_long(PyTypeObject *type, PyObject *v,
              const mpd_context_t *ctx, uint32_t *status)
{
    PyObject *dec;
    PyLongObject *l = (PyLongObject *)v;

    dec = PyDecType_New(type);
    if (dec == NULL) {
        return NULL;
    }

    if (_PyLong_IsZero(l)) {
        _dec_settriple(dec, MPD_POS, 0, 0);
        return dec;
    }

    uint8_t sign = _PyLong_IsNegative(l) ? MPD_NEG :  MPD_POS;

    if (_PyLong_IsCompact(l)) {
        _dec_settriple(dec, sign, l->long_value.ob_digit[0], 0);
        mpd_qfinalize(MPD(dec), ctx, status);
        return dec;
    }
    size_t len = _PyLong_DigitCount(l);

#if PYLONG_BITS_IN_DIGIT == 30
    mpd_qimport_u32(MPD(dec), l->long_value.ob_digit, len, sign, PyLong_BASE,
                    ctx, status);
#elif PYLONG_BITS_IN_DIGIT == 15
    mpd_qimport_u16(MPD(dec), l->long_value.ob_digit, len, sign, PyLong_BASE,
                    ctx, status);
#else
  #error "PYLONG_BITS_IN_DIGIT should be 15 or 30"
#endif

    return dec;
}

/* Return a new PyDecObject from a PyLongObject. Use the context for
   conversion. */
static PyObject *
PyDecType_FromLong(PyTypeObject *type, PyObject *v, PyObject *context)
{
    PyObject *dec;
    uint32_t status = 0;

    if (!PyLong_Check(v)) {
        PyErr_SetString(PyExc_TypeError, "argument must be an integer");
        return NULL;
    }

    dec = dec_from_long(type, v, CTX(context), &status);
    if (dec == NULL) {
        return NULL;
    }

    if (dec_addstatus(context, status)) {
        Py_DECREF(dec);
        return NULL;
    }

    return dec;
}

/* Return a new PyDecObject from a PyLongObject. Use a maximum context
   for conversion. If the conversion is not exact, set InvalidOperation. */
static PyObject *
PyDecType_FromLongExact(PyTypeObject *type, PyObject *v,
                        PyObject *context)
{
    PyObject *dec;
    uint32_t status = 0;
    mpd_context_t maxctx;

    if (!PyLong_Check(v)) {
        PyErr_SetString(PyExc_TypeError, "argument must be an integer");
        return NULL;
    }

    mpd_maxcontext(&maxctx);
    dec = dec_from_long(type, v, &maxctx, &status);
    if (dec == NULL) {
        return NULL;
    }

    if (status & (MPD_Inexact|MPD_Rounded|MPD_Clamped)) {
        /* we want exact results */
        mpd_seterror(MPD(dec), MPD_Invalid_operation, &status);
    }
    status &= MPD_Errors;
    if (dec_addstatus(context, status)) {
        Py_DECREF(dec);
        return NULL;
    }

    return dec;
}

/* Return a PyDecObject or a subtype from a PyFloatObject.
   Conversion is exact. */
static PyObject *
PyDecType_FromFloatExact(PyTypeObject *type, PyObject *v,
                         PyObject *context)
{
    PyObject *dec, *tmp;
    PyObject *n, *d, *n_d;
    mpd_ssize_t k;
    double x;
    int sign;
    mpd_t *d1, *d2;
    uint32_t status = 0;
    mpd_context_t maxctx;
    decimal_state *state = get_module_state_by_def(type);

#ifdef Py_DEBUG
    assert(PyType_IsSubtype(type, state->PyDec_Type));
#endif
    if (PyLong_Check(v)) {
        return PyDecType_FromLongExact(type, v, context);
    }
    if (!PyFloat_Check(v)) {
        PyErr_SetString(PyExc_TypeError,
            "argument must be int or float");
        return NULL;
    }

    x = PyFloat_AsDouble(v);
    if (x == -1.0 && PyErr_Occurred()) {
        return NULL;
    }
    sign = (copysign(1.0, x) == 1.0) ? 0 : 1;

    if (isnan(x) || isinf(x)) {
        dec = PyDecType_New(type);
        if (dec == NULL) {
            return NULL;
        }
        if (isnan(x)) {
            /* decimal.py calls repr(float(+-nan)),
             * which always gives a positive result. */
            mpd_setspecial(MPD(dec), MPD_POS, MPD_NAN);
        }
        else {
            mpd_setspecial(MPD(dec), sign, MPD_INF);
        }
        return dec;
    }

    /* absolute value of the float */
    tmp = state->_py_float_abs(v);
    if (tmp == NULL) {
        return NULL;
    }

    /* float as integer ratio: numerator/denominator */
    n_d = state->_py_float_as_integer_ratio(tmp, NULL);
    Py_DECREF(tmp);
    if (n_d == NULL) {
        return NULL;
    }
    n = PyTuple_GET_ITEM(n_d, 0);
    d = PyTuple_GET_ITEM(n_d, 1);

    tmp = state->_py_long_bit_length(d, NULL);
    if (tmp == NULL) {
        Py_DECREF(n_d);
        return NULL;
    }
    k = PyLong_AsSsize_t(tmp);
    Py_DECREF(tmp);
    if (k == -1 && PyErr_Occurred()) {
        Py_DECREF(n_d);
        return NULL;
    }
    k--;

    dec = PyDecType_FromLongExact(type, n, context);
    Py_DECREF(n_d);
    if (dec == NULL) {
        return NULL;
    }

    d1 = mpd_qnew();
    if (d1 == NULL) {
        Py_DECREF(dec);
        PyErr_NoMemory();
        return NULL;
    }
    d2 = mpd_qnew();
    if (d2 == NULL) {
        mpd_del(d1);
        Py_DECREF(dec);
        PyErr_NoMemory();
        return NULL;
    }

    mpd_maxcontext(&maxctx);
    mpd_qset_uint(d1, 5, &maxctx, &status);
    mpd_qset_ssize(d2, k, &maxctx, &status);
    mpd_qpow(d1, d1, d2, &maxctx, &status);
    if (dec_addstatus(context, status)) {
        mpd_del(d1);
        mpd_del(d2);
        Py_DECREF(dec);
        return NULL;
    }

    /* result = n * 5**k */
    mpd_qmul(MPD(dec), MPD(dec), d1, &maxctx, &status);
    mpd_del(d1);
    mpd_del(d2);
    if (dec_addstatus(context, status)) {
        Py_DECREF(dec);
        return NULL;
    }
    /* result = +- n * 5**k * 10**-k */
    mpd_set_sign(MPD(dec), sign);
    MPD(dec)->exp = -k;

    return dec;
}

static PyObject *
PyDecType_FromFloat(PyTypeObject *type, PyObject *v,
                    PyObject *context)
{
    PyObject *dec;
    uint32_t status = 0;

    dec = PyDecType_FromFloatExact(type, v, context);
    if (dec == NULL) {
        return NULL;
    }

    mpd_qfinalize(MPD(dec), CTX(context), &status);
    if (dec_addstatus(context, status)) {
        Py_DECREF(dec);
        return NULL;
    }

    return dec;
}

/* Return a new PyDecObject or a subtype from a Decimal. */
static PyObject *
PyDecType_FromDecimalExact(PyTypeObject *type, PyObject *v, PyObject *context)
{
    PyObject *dec;
    uint32_t status = 0;

    decimal_state *state = get_module_state_by_def(type);
    if (type == state->PyDec_Type && PyDec_CheckExact(state, v)) {
        return Py_NewRef(v);
    }

    dec = PyDecType_New(type);
    if (dec == NULL) {
        return NULL;
    }

    mpd_qcopy(MPD(dec), MPD(v), &status);
    if (dec_addstatus(context, status)) {
        Py_DECREF(dec);
        return NULL;
    }

    return dec;
}

static PyObject *
sequence_as_tuple(PyObject *v, PyObject *ex, const char *mesg)
{
    if (PyTuple_Check(v)) {
        return Py_NewRef(v);
    }
    if (PyList_Check(v)) {
        return PyList_AsTuple(v);
    }

    PyErr_SetString(ex, mesg);
    return NULL;
}

/* Return a new C string representation of a DecimalTuple. */
static char *
dectuple_as_str(PyObject *dectuple)
{
    PyObject *digits = NULL, *tmp;
    char *decstring = NULL;
    char sign_special[6];
    char *cp;
    long sign, l;
    mpd_ssize_t exp = 0;
    Py_ssize_t i, mem, tsize;
    int is_infinite = 0;
    int n;

    assert(PyTuple_Check(dectuple));

    if (PyTuple_Size(dectuple) != 3) {
        PyErr_SetString(PyExc_ValueError,
            "argument must be a sequence of length 3");
        goto error;
    }

    /* sign */
    tmp = PyTuple_GET_ITEM(dectuple, 0);
    if (!PyLong_Check(tmp)) {
        PyErr_SetString(PyExc_ValueError,
            "sign must be an integer with the value 0 or 1");
        goto error;
    }
    sign = PyLong_AsLong(tmp);
    if (sign == -1 && PyErr_Occurred()) {
        goto error;
    }
    if (sign != 0 && sign != 1) {
        PyErr_SetString(PyExc_ValueError,
            "sign must be an integer with the value 0 or 1");
        goto error;
    }
    sign_special[0] = sign ? '-' : '+';
    sign_special[1] = '\0';

    /* exponent or encoding for a special number */
    tmp = PyTuple_GET_ITEM(dectuple, 2);
    if (PyUnicode_Check(tmp)) {
        /* special */
        if (PyUnicode_CompareWithASCIIString(tmp, "F") == 0) {
            strcat(sign_special, "Inf");
            is_infinite = 1;
        }
        else if (PyUnicode_CompareWithASCIIString(tmp, "n") == 0) {
            strcat(sign_special, "NaN");
        }
        else if (PyUnicode_CompareWithASCIIString(tmp, "N") == 0) {
            strcat(sign_special, "sNaN");
        }
        else {
            PyErr_SetString(PyExc_ValueError,
                "string argument in the third position "
                "must be 'F', 'n' or 'N'");
            goto error;
        }
    }
    else {
        /* exponent */
        if (!PyLong_Check(tmp)) {
            PyErr_SetString(PyExc_ValueError,
                "exponent must be an integer");
            goto error;
        }
        exp = PyLong_AsSsize_t(tmp);
        if (exp == -1 && PyErr_Occurred()) {
            goto error;
        }
    }

    /* coefficient */
    digits = sequence_as_tuple(PyTuple_GET_ITEM(dectuple, 1), PyExc_ValueError,
                               "coefficient must be a tuple of digits");
    if (digits == NULL) {
        goto error;
    }

    tsize = PyTuple_Size(digits);
    /* [sign][coeffdigits+1][E][-][expdigits+1]['\0'] */
    mem = 1 + tsize + 3 + MPD_EXPDIGITS + 2;
    cp = decstring = PyMem_Malloc(mem);
    if (decstring == NULL) {
        PyErr_NoMemory();
        goto error;
    }

    n = snprintf(cp, mem, "%s", sign_special);
    if (n < 0 || n >= mem) {
        PyErr_SetString(PyExc_RuntimeError,
            "internal error in dec_sequence_as_str");
        goto error;
    }
    cp += n;

    if (tsize == 0 && sign_special[1] == '\0') {
        /* empty tuple: zero coefficient, except for special numbers */
        *cp++ = '0';
    }
    for (i = 0; i < tsize; i++) {
        tmp = PyTuple_GET_ITEM(digits, i);
        if (!PyLong_Check(tmp)) {
            PyErr_SetString(PyExc_ValueError,
                "coefficient must be a tuple of digits");
            goto error;
        }
        l = PyLong_AsLong(tmp);
        if (l == -1 && PyErr_Occurred()) {
            goto error;
        }
        if (l < 0 || l > 9) {
            PyErr_SetString(PyExc_ValueError,
                "coefficient must be a tuple of digits");
            goto error;
        }
        if (is_infinite) {
            /* accept but ignore any well-formed coefficient for compatibility
               with decimal.py */
            continue;
        }
        *cp++ = (char)l + '0';
    }
    *cp = '\0';

    if (sign_special[1] == '\0') {
        /* not a special number */
        *cp++ = 'E';
        n = snprintf(cp, MPD_EXPDIGITS+2, "%" PRI_mpd_ssize_t, exp);
        if (n < 0 || n >= MPD_EXPDIGITS+2) {
            PyErr_SetString(PyExc_RuntimeError,
                "internal error in dec_sequence_as_str");
            goto error;
        }
    }

    Py_XDECREF(digits);
    return decstring;


error:
    Py_XDECREF(digits);
    if (decstring) PyMem_Free(decstring);
    return NULL;
}

/* Currently accepts tuples and lists. */
static PyObject *
PyDecType_FromSequence(PyTypeObject *type, PyObject *v,
                       PyObject *context)
{
    PyObject *dectuple;
    PyObject *dec;
    char *s;

    dectuple = sequence_as_tuple(v, PyExc_TypeError,
                                 "argument must be a tuple or list");
    if (dectuple == NULL) {
        return NULL;
    }

    s = dectuple_as_str(dectuple);
    Py_DECREF(dectuple);
    if (s == NULL) {
        return NULL;
    }

    dec = PyDecType_FromCString(type, s, context);

    PyMem_Free(s);
    return dec;
}

/* Currently accepts tuples and lists. */
static PyObject *
PyDecType_FromSequenceExact(PyTypeObject *type, PyObject *v,
                            PyObject *context)
{
    PyObject *dectuple;
    PyObject *dec;
    char *s;

    dectuple = sequence_as_tuple(v, PyExc_TypeError,
                   "argument must be a tuple or list");
    if (dectuple == NULL) {
        return NULL;
    }

    s = dectuple_as_str(dectuple);
    Py_DECREF(dectuple);
    if (s == NULL) {
        return NULL;
    }

    dec = PyDecType_FromCStringExact(type, s, context);

    PyMem_Free(s);
    return dec;
}

#define PyDec_FromCString(st, str, context) \
        PyDecType_FromCString((st)->PyDec_Type, str, context)
#define PyDec_FromCStringExact(st, str, context) \
        PyDecType_FromCStringExact((st)->PyDec_Type, str, context)

#define PyDec_FromUnicode(st, unicode, context) \
        PyDecType_FromUnicode((st)->PyDec_Type, unicode, context)
#define PyDec_FromUnicodeExact(st, unicode, context) \
        PyDecType_FromUnicodeExact((st)->PyDec_Type, unicode, context)
#define PyDec_FromUnicodeExactWS(st, unicode, context) \
        PyDecType_FromUnicodeExactWS((st)->PyDec_Type, unicode, context)

#define PyDec_FromSsize(st, v, context) \
        PyDecType_FromSsize((st)->PyDec_Type, v, context)
#define PyDec_FromSsizeExact(st, v, context) \
        PyDecType_FromSsizeExact((st)->PyDec_Type, v, context)

#define PyDec_FromLong(st, pylong, context) \
        PyDecType_FromLong((st)->PyDec_Type, pylong, context)
#define PyDec_FromLongExact(st, pylong, context) \
        PyDecType_FromLongExact((st)->PyDec_Type, pylong, context)

#define PyDec_FromFloat(st, pyfloat, context) \
        PyDecType_FromFloat((st)->PyDec_Type, pyfloat, context)
#define PyDec_FromFloatExact(st, pyfloat, context) \
        PyDecType_FromFloatExact((st)->PyDec_Type, pyfloat, context)

#define PyDec_FromSequence(st, sequence, context) \
        PyDecType_FromSequence((st)->PyDec_Type, sequence, context)
#define PyDec_FromSequenceExact(st, sequence, context) \
        PyDecType_FromSequenceExact((st)->PyDec_Type, sequence, context)

/* class method */
static PyObject *
dec_from_float(PyObject *type, PyObject *pyfloat)
{
    PyObject *context;
    PyObject *result;

    decimal_state *state = get_module_state_by_def((PyTypeObject *)type);
    CURRENT_CONTEXT(state, context);
    result = PyDecType_FromFloatExact(state->PyDec_Type, pyfloat, context);
    if (type != (PyObject *)state->PyDec_Type && result != NULL) {
        Py_SETREF(result, PyObject_CallFunctionObjArgs(type, result, NULL));
    }

    return result;
}

/* create_decimal_from_float */
static PyObject *
ctx_from_float(PyObject *context, PyObject *v)
{
    decimal_state *state = get_module_state_by_def(Py_TYPE(context));
    return PyDec_FromFloat(state, v, context);
}

/* Apply the context to the input operand. Return a new PyDecObject. */
static PyObject *
dec_apply(PyObject *v, PyObject *context)
{
    PyObject *result;
    uint32_t status = 0;

    decimal_state *state = get_module_state_by_def(Py_TYPE(context));
    result = dec_alloc(state);
    if (result == NULL) {
        return NULL;
    }

    mpd_qcopy(MPD(result), MPD(v), &status);
    if (dec_addstatus(context, status)) {
        Py_DECREF(result);
        return NULL;
    }

    mpd_qfinalize(MPD(result), CTX(context), &status);
    if (dec_addstatus(context, status)) {
        Py_DECREF(result);
        return NULL;
    }

    return result;
}

/* 'v' can have any type accepted by the Decimal constructor. Attempt
   an exact conversion. If the result does not meet the restrictions
   for an mpd_t, fail with InvalidOperation. */
static PyObject *
PyDecType_FromObjectExact(PyTypeObject *type, PyObject *v, PyObject *context)
{
    decimal_state *state = get_module_state_by_def(type);
    if (v == NULL) {
        return PyDecType_FromSsizeExact(type, 0, context);
    }
    else if (PyDec_Check(state, v)) {
        return PyDecType_FromDecimalExact(type, v, context);
    }
    else if (PyUnicode_Check(v)) {
        return PyDecType_FromUnicodeExactWS(type, v, context);
    }
    else if (PyLong_Check(v)) {
        return PyDecType_FromLongExact(type, v, context);
    }
    else if (PyTuple_Check(v) || PyList_Check(v)) {
        return PyDecType_FromSequenceExact(type, v, context);
    }
    else if (PyFloat_Check(v)) {
        if (dec_addstatus(context, MPD_Float_operation)) {
            return NULL;
        }
        return PyDecType_FromFloatExact(type, v, context);
    }
    else {
        PyErr_Format(PyExc_TypeError,
            "conversion from %s to Decimal is not supported",
            Py_TYPE(v)->tp_name);
        return NULL;
    }
}

/* The context is used during conversion. This function is the
   equivalent of context.create_decimal(). */
static PyObject *
PyDec_FromObject(PyObject *v, PyObject *context)
{
    decimal_state *state = get_module_state_by_def(Py_TYPE(context));
    if (v == NULL) {
        return PyDec_FromSsize(state, 0, context);
    }
    else if (PyDec_Check(state, v)) {
        mpd_context_t *ctx = CTX(context);
        if (mpd_isnan(MPD(v)) &&
            MPD(v)->digits > ctx->prec - ctx->clamp) {
            /* Special case: too many NaN payload digits */
            PyObject *result;
            if (dec_addstatus(context, MPD_Conversion_syntax)) {
                return NULL;
            }
            result = dec_alloc(state);
            if (result == NULL) {
                return NULL;
            }
            mpd_setspecial(MPD(result), MPD_POS, MPD_NAN);
            return result;
        }
        return dec_apply(v, context);
    }
    else if (PyUnicode_Check(v)) {
        return PyDec_FromUnicode(state, v, context);
    }
    else if (PyLong_Check(v)) {
        return PyDec_FromLong(state, v, context);
    }
    else if (PyTuple_Check(v) || PyList_Check(v)) {
        return PyDec_FromSequence(state, v, context);
    }
    else if (PyFloat_Check(v)) {
        if (dec_addstatus(context, MPD_Float_operation)) {
            return NULL;
        }
        return PyDec_FromFloat(state, v, context);
    }
    else {
        PyErr_Format(PyExc_TypeError,
            "conversion from %s to Decimal is not supported",
            Py_TYPE(v)->tp_name);
        return NULL;
    }
}

static PyObject *
dec_new(PyTypeObject *type, PyObject *args, PyObject *kwds)
{
    static char *kwlist[] = {"value", "context", NULL};
    PyObject *v = NULL;
    PyObject *context = Py_None;

    if (!PyArg_ParseTupleAndKeywords(args, kwds, "|OO", kwlist,
                                     &v, &context)) {
        return NULL;
    }
    decimal_state *state = get_module_state_by_def(type);
    CONTEXT_CHECK_VA(state, context);

    return PyDecType_FromObjectExact(type, v, context);
}

static PyObject *
ctx_create_decimal(PyObject *context, PyObject *args)
{
    PyObject *v = NULL;

    if (!PyArg_ParseTuple(args, "|O", &v)) {
        return NULL;
    }

    return PyDec_FromObject(v, context);
}


/******************************************************************************/
/*                        Implicit conversions to Decimal                     */
/******************************************************************************/

/* Try to convert PyObject v to a new PyDecObject conv. If the conversion
   fails, set conv to NULL (exception is set). If the conversion is not
   implemented, set conv to Py_NotImplemented. */
#define NOT_IMPL 0
#define TYPE_ERR 1
Py_LOCAL_INLINE(int)
convert_op(int type_err, PyObject **conv, PyObject *v, PyObject *context)
{
    decimal_state *state = get_module_state_by_def(Py_TYPE(context));
    if (PyDec_Check(state, v)) {
        *conv = Py_NewRef(v);
        return 1;
    }
    if (PyLong_Check(v)) {
        *conv = PyDec_FromLongExact(state, v, context);
        if (*conv == NULL) {
            return 0;
        }
        return 1;
    }

    if (type_err) {
        PyErr_Format(PyExc_TypeError,
            "conversion from %s to Decimal is not supported",
            Py_TYPE(v)->tp_name);
    }
    else {
        *conv = Py_NewRef(Py_NotImplemented);
    }
    return 0;
}

/* Return NotImplemented for unsupported types. */
#define CONVERT_OP(a, v, context) \
    if (!convert_op(NOT_IMPL, a, v, context)) { \
        return *(a);                            \
    }

#define CONVERT_BINOP(a, b, v, w, context) \
    if (!convert_op(NOT_IMPL, a, v, context)) { \
        return *(a);                            \
    }                                           \
    if (!convert_op(NOT_IMPL, b, w, context)) { \
        Py_DECREF(*(a));                        \
        return *(b);                            \
    }

#define CONVERT_TERNOP(a, b, c, v, w, x, context) \
    if (!convert_op(NOT_IMPL, a, v, context)) {   \
        return *(a);                              \
    }                                             \
    if (!convert_op(NOT_IMPL, b, w, context)) {   \
        Py_DECREF(*(a));                          \
        return *(b);                              \
    }                                             \
    if (!convert_op(NOT_IMPL, c, x, context)) {   \
        Py_DECREF(*(a));                          \
        Py_DECREF(*(b));                          \
        return *(c);                              \
    }

/* Raise TypeError for unsupported types. */
#define CONVERT_OP_RAISE(a, v, context) \
    if (!convert_op(TYPE_ERR, a, v, context)) { \
        return NULL;                            \
    }

#define CONVERT_BINOP_RAISE(a, b, v, w, context) \
    if (!convert_op(TYPE_ERR, a, v, context)) {  \
        return NULL;                             \
    }                                            \
    if (!convert_op(TYPE_ERR, b, w, context)) {  \
        Py_DECREF(*(a));                         \
        return NULL;                             \
    }

#define CONVERT_TERNOP_RAISE(a, b, c, v, w, x, context) \
    if (!convert_op(TYPE_ERR, a, v, context)) {         \
        return NULL;                                    \
    }                                                   \
    if (!convert_op(TYPE_ERR, b, w, context)) {         \
        Py_DECREF(*(a));                                \
        return NULL;                                    \
    }                                                   \
    if (!convert_op(TYPE_ERR, c, x, context)) {         \
        Py_DECREF(*(a));                                \
        Py_DECREF(*(b));                                \
        return NULL;                                    \
    }


/******************************************************************************/
/*              Implicit conversions to Decimal for comparison                */
/******************************************************************************/

static PyObject *
multiply_by_denominator(PyObject *v, PyObject *r, PyObject *context)
{
    PyObject *result;
    PyObject *tmp = NULL;
    PyObject *denom = NULL;
    uint32_t status = 0;
    mpd_context_t maxctx;
    mpd_ssize_t exp;
    mpd_t *vv;

    /* v is not special, r is a rational */
    tmp = PyObject_GetAttrString(r, "denominator");
    if (tmp == NULL) {
        return NULL;
    }
    decimal_state *state = get_module_state_by_def(Py_TYPE(context));
    denom = PyDec_FromLongExact(state, tmp, context);
    Py_DECREF(tmp);
    if (denom == NULL) {
        return NULL;
    }

    vv = mpd_qncopy(MPD(v));
    if (vv == NULL) {
        Py_DECREF(denom);
        PyErr_NoMemory();
        return NULL;
    }
    result = dec_alloc(state);
    if (result == NULL) {
        Py_DECREF(denom);
        mpd_del(vv);
        return NULL;
    }

    mpd_maxcontext(&maxctx);
    /* Prevent Overflow in the following multiplication. The result of
       the multiplication is only used in mpd_qcmp, which can handle
       values that are technically out of bounds, like (for 32-bit)
       99999999999999999999...99999999e+425000000. */
    exp = vv->exp;
    vv->exp = 0;
    mpd_qmul(MPD(result), vv, MPD(denom), &maxctx, &status);
    MPD(result)->exp = exp;

    Py_DECREF(denom);
    mpd_del(vv);
    /* If any status has been accumulated during the multiplication,
       the result is invalid. This is very unlikely, since even the
       32-bit version supports 425000000 digits. */
    if (status) {
        PyErr_SetString(PyExc_ValueError,
            "exact conversion for comparison failed");
        Py_DECREF(result);
        return NULL;
    }

    return result;
}

static PyObject *
numerator_as_decimal(PyObject *r, PyObject *context)
{
    PyObject *tmp, *num;

    tmp = PyObject_GetAttrString(r, "numerator");
    if (tmp == NULL) {
        return NULL;
    }

    decimal_state *state = get_module_state_by_def(Py_TYPE(context));
    num = PyDec_FromLongExact(state, tmp, context);
    Py_DECREF(tmp);
    return num;
}

/* Convert v and w for comparison. v is a Decimal. If w is a Rational, both
   v and w have to be transformed. Return 1 for success, with new references
   to the converted objects in vcmp and wcmp. Return 0 for failure. In that
   case wcmp is either NULL or Py_NotImplemented (new reference) and vcmp
   is undefined. */
static int
convert_op_cmp(PyObject **vcmp, PyObject **wcmp, PyObject *v, PyObject *w,
               int op, PyObject *context)
{
    mpd_context_t *ctx = CTX(context);

    *vcmp = v;

    decimal_state *state = get_module_state_by_def(Py_TYPE(context));
    if (PyDec_Check(state, w)) {
        *wcmp = Py_NewRef(w);
    }
    else if (PyLong_Check(w)) {
        *wcmp = PyDec_FromLongExact(state, w, context);
    }
    else if (PyFloat_Check(w)) {
        if (op != Py_EQ && op != Py_NE &&
            dec_addstatus(context, MPD_Float_operation)) {
            *wcmp = NULL;
        }
        else {
            ctx->status |= MPD_Float_operation;
            *wcmp = PyDec_FromFloatExact(state, w, context);
        }
    }
    else if (PyComplex_Check(w) && (op == Py_EQ || op == Py_NE)) {
        Py_complex c = PyComplex_AsCComplex(w);
        if (c.real == -1.0 && PyErr_Occurred()) {
            *wcmp = NULL;
        }
        else if (c.imag == 0.0) {
            PyObject *tmp = PyFloat_FromDouble(c.real);
            if (tmp == NULL) {
                *wcmp = NULL;
            }
            else {
                ctx->status |= MPD_Float_operation;
                *wcmp = PyDec_FromFloatExact(state, tmp, context);
                Py_DECREF(tmp);
            }
        }
        else {
            *wcmp = Py_NewRef(Py_NotImplemented);
        }
    }
    else {
        int is_rational = PyObject_IsInstance(w, state->Rational);
        if (is_rational < 0) {
            *wcmp = NULL;
        }
        else if (is_rational > 0) {
            *wcmp = numerator_as_decimal(w, context);
            if (*wcmp && !mpd_isspecial(MPD(v))) {
                *vcmp = multiply_by_denominator(v, w, context);
                if (*vcmp == NULL) {
                    Py_CLEAR(*wcmp);
                }
            }
        }
        else {
            *wcmp = Py_NewRef(Py_NotImplemented);
        }
    }

    if (*wcmp == NULL || *wcmp == Py_NotImplemented) {
        return 0;
    }
    if (*vcmp == v) {
        Py_INCREF(v);
    }
    return 1;
}

#define CONVERT_BINOP_CMP(vcmp, wcmp, v, w, op, ctx) \
    if (!convert_op_cmp(vcmp, wcmp, v, w, op, ctx)) {  \
        return *(wcmp);                                \
    }                                                  \


/******************************************************************************/
/*                          Conversions from decimal                          */
/******************************************************************************/

static PyObject *
unicode_fromascii(const char *s, Py_ssize_t size)
{
    PyObject *res;

    res = PyUnicode_New(size, 127);
    if (res == NULL) {
        return NULL;
    }

    memcpy(PyUnicode_1BYTE_DATA(res), s, size);
    return res;
}

/* PyDecObject as a string. The default module context is only used for
   the value of 'capitals'. */
static PyObject *
dec_str(PyObject *dec)
{
    PyObject *res, *context;
    mpd_ssize_t size;
    char *cp;

    decimal_state *state = get_module_state_by_def(Py_TYPE(dec));
    CURRENT_CONTEXT(state, context);
    size = mpd_to_sci_size(&cp, MPD(dec), CtxCaps(context));
    if (size < 0) {
        PyErr_NoMemory();
        return NULL;
    }

    res = unicode_fromascii(cp, size);
    mpd_free(cp);
    return res;
}

/* Representation of a PyDecObject. */
static PyObject *
dec_repr(PyObject *dec)
{
    PyObject *res, *context;
    char *cp;
    decimal_state *state = get_module_state_by_def(Py_TYPE(dec));
    CURRENT_CONTEXT(state, context);
    cp = mpd_to_sci(MPD(dec), CtxCaps(context));
    if (cp == NULL) {
        PyErr_NoMemory();
        return NULL;
    }

    res = PyUnicode_FromFormat("Decimal('%s')", cp);
    mpd_free(cp);
    return res;
}

/* Return a duplicate of src, copy embedded null characters. */
static char *
dec_strdup(const char *src, Py_ssize_t size)
{
    char *dest = PyMem_Malloc(size+1);
    if (dest == NULL) {
        PyErr_NoMemory();
        return NULL;
    }

    memcpy(dest, src, size);
    dest[size] = '\0';
    return dest;
}

static void
dec_replace_fillchar(char *dest)
{
     while (*dest != '\0') {
         if (*dest == '\xff') *dest = '\0';
         dest++;
     }
}

/* Convert decimal_point or thousands_sep, which may be multibyte or in
   the range [128, 255], to a UTF8 string. */
static PyObject *
dotsep_as_utf8(const char *s)
{
    PyObject *utf8;
    PyObject *tmp;
    wchar_t buf[2];
    size_t n;

    n = mbstowcs(buf, s, 2);
    if (n != 1) { /* Issue #7442 */
        PyErr_SetString(PyExc_ValueError,
            "invalid decimal point or unsupported "
            "combination of LC_CTYPE and LC_NUMERIC");
        return NULL;
    }
    tmp = PyUnicode_FromWideChar(buf, n);
    if (tmp == NULL) {
        return NULL;
    }
    utf8 = PyUnicode_AsUTF8String(tmp);
    Py_DECREF(tmp);
    return utf8;
}

static int
dict_get_item_string(PyObject *dict, const char *key, PyObject **valueobj, const char **valuestr)
{
    *valueobj = NULL;
    PyObject *keyobj = PyUnicode_FromString(key);
    if (keyobj == NULL) {
        return -1;
    }
    PyObject *value = PyDict_GetItemWithError(dict, keyobj);
    Py_DECREF(keyobj);
    if (value == NULL) {
        if (PyErr_Occurred()) {
            return -1;
        }
        return 0;
    }
    value = PyUnicode_AsUTF8String(value);
    if (value == NULL) {
        return -1;
    }
    *valueobj = value;
    *valuestr = PyBytes_AS_STRING(value);
    return 0;
}

/*
 * Fallback _pydecimal formatting for new format specifiers that mpdecimal does
 * not yet support. As documented, libmpdec follows the PEP-3101 format language:
 * https://www.bytereef.org/mpdecimal/doc/libmpdec/assign-convert.html#to-string
 */
static PyObject *
pydec_format(PyObject *dec, PyObject *context, PyObject *fmt, decimal_state *state)
{
    PyObject *result;
    PyObject *pydec;
    PyObject *u;

    if (state->PyDecimal == NULL) {
        state->PyDecimal = _PyImport_GetModuleAttrString("_pydecimal", "Decimal");
        if (state->PyDecimal == NULL) {
            return NULL;
        }
    }

    u = dec_str(dec);
    if (u == NULL) {
        return NULL;
    }

    pydec = PyObject_CallOneArg(state->PyDecimal, u);
    Py_DECREF(u);
    if (pydec == NULL) {
        return NULL;
    }

    result = PyObject_CallMethod(pydec, "__format__", "(OO)", fmt, context);
    Py_DECREF(pydec);

    if (result == NULL && PyErr_ExceptionMatches(PyExc_ValueError)) {
        /* Do not confuse users with the _pydecimal exception */
        PyErr_Clear();
        PyErr_SetString(PyExc_ValueError, "invalid format string");
    }

    return result;
}

/* Formatted representation of a PyDecObject. */
static PyObject *
dec_format(PyObject *dec, PyObject *args)
{
    PyObject *result = NULL;
    PyObject *override = NULL;
    PyObject *dot = NULL;
    PyObject *sep = NULL;
    PyObject *grouping = NULL;
    PyObject *fmtarg;
    PyObject *context;
    mpd_spec_t spec;
    char *fmt;
    char *decstring = NULL;
    uint32_t status = 0;
    int replace_fillchar = 0;
    Py_ssize_t size;


    decimal_state *state = get_module_state_by_def(Py_TYPE(dec));
    CURRENT_CONTEXT(state, context);
    if (!PyArg_ParseTuple(args, "O|O", &fmtarg, &override)) {
        return NULL;
    }

    if (PyUnicode_Check(fmtarg)) {
        fmt = (char *)PyUnicode_AsUTF8AndSize(fmtarg, &size);
        if (fmt == NULL) {
            return NULL;
        }

        if (size > 0 && fmt[size-1] == 'N') {
            if (PyErr_WarnEx(PyExc_DeprecationWarning,
                             "Format specifier 'N' is deprecated", 1) < 0) {
                return NULL;
            }
        }

        if (size > 0 && fmt[0] == '\0') {
            /* NUL fill character: must be replaced with a valid UTF-8 char
               before calling mpd_parse_fmt_str(). */
            replace_fillchar = 1;
            fmt = dec_strdup(fmt, size);
            if (fmt == NULL) {
                return NULL;
            }
            fmt[0] = '_';
        }
    }
    else {
        PyErr_SetString(PyExc_TypeError,
            "format arg must be str");
        return NULL;
    }

    if (!mpd_parse_fmt_str(&spec, fmt, CtxCaps(context))) {
        if (replace_fillchar) {
            PyMem_Free(fmt);
        }

        return pydec_format(dec, context, fmtarg, state);
    }

    if (replace_fillchar) {
        /* In order to avoid clobbering parts of UTF-8 thousands separators or
           decimal points when the substitution is reversed later, the actual
           placeholder must be an invalid UTF-8 byte. */
        spec.fill[0] = '\xff';
        spec.fill[1] = '\0';
    }

    if (override) {
        /* Values for decimal_point, thousands_sep and grouping can
           be explicitly specified in the override dict. These values
           take precedence over the values obtained from localeconv()
           in mpd_parse_fmt_str(). The feature is not documented and
           is only used in test_decimal. */
        if (!PyDict_Check(override)) {
            PyErr_SetString(PyExc_TypeError,
                "optional argument must be a dict");
            goto finish;
        }
        if (dict_get_item_string(override, "decimal_point", &dot, &spec.dot) ||
            dict_get_item_string(override, "thousands_sep", &sep, &spec.sep) ||
            dict_get_item_string(override, "grouping", &grouping, &spec.grouping))
        {
            goto finish;
        }
        if (mpd_validate_lconv(&spec) < 0) {
            PyErr_SetString(PyExc_ValueError,
                "invalid override dict");
            goto finish;
        }
    }
    else {
        size_t n = strlen(spec.dot);
        if (n > 1 || (n == 1 && !isascii((unsigned char)spec.dot[0]))) {
            /* fix locale dependent non-ascii characters */
            dot = dotsep_as_utf8(spec.dot);
            if (dot == NULL) {
                goto finish;
            }
            spec.dot = PyBytes_AS_STRING(dot);
        }
        n = strlen(spec.sep);
        if (n > 1 || (n == 1 && !isascii((unsigned char)spec.sep[0]))) {
            /* fix locale dependent non-ascii characters */
            sep = dotsep_as_utf8(spec.sep);
            if (sep == NULL) {
                goto finish;
            }
            spec.sep = PyBytes_AS_STRING(sep);
        }
    }


    decstring = mpd_qformat_spec(MPD(dec), &spec, CTX(context), &status);
    if (decstring == NULL) {
        if (status & MPD_Malloc_error) {
            PyErr_NoMemory();
        }
        else {
            PyErr_SetString(PyExc_ValueError,
                "format specification exceeds internal limits of _decimal");
        }
        goto finish;
    }
    size = strlen(decstring);
    if (replace_fillchar) {
        dec_replace_fillchar(decstring);
    }

    result = PyUnicode_DecodeUTF8(decstring, size, NULL);


finish:
    Py_XDECREF(grouping);
    Py_XDECREF(sep);
    Py_XDECREF(dot);
    if (replace_fillchar) PyMem_Free(fmt);
    if (decstring) mpd_free(decstring);
    return result;
}

/* Return a PyLongObject from a PyDecObject, using the specified rounding
 * mode. The context precision is not observed. */
static PyObject *
dec_as_long(PyObject *dec, PyObject *context, int round)
{
    PyLongObject *pylong;
    digit *ob_digit;
    size_t n;
    mpd_t *x;
    mpd_context_t workctx;
    uint32_t status = 0;

    if (mpd_isspecial(MPD(dec))) {
        if (mpd_isnan(MPD(dec))) {
            PyErr_SetString(PyExc_ValueError,
                "cannot convert NaN to integer");
        }
        else {
            PyErr_SetString(PyExc_OverflowError,
                "cannot convert Infinity to integer");
        }
        return NULL;
    }

    x = mpd_qnew();
    if (x == NULL) {
        PyErr_NoMemory();
        return NULL;
    }
    workctx = *CTX(context);
    workctx.round = round;
    mpd_qround_to_int(x, MPD(dec), &workctx, &status);
    if (dec_addstatus(context, status)) {
        mpd_del(x);
        return NULL;
    }

    status = 0;
    ob_digit = NULL;
#if PYLONG_BITS_IN_DIGIT == 30
    n = mpd_qexport_u32(&ob_digit, 0, PyLong_BASE, x, &status);
#elif PYLONG_BITS_IN_DIGIT == 15
    n = mpd_qexport_u16(&ob_digit, 0, PyLong_BASE, x, &status);
#else
    #error "PYLONG_BITS_IN_DIGIT should be 15 or 30"
#endif

    if (n == SIZE_MAX) {
        PyErr_NoMemory();
        mpd_del(x);
        return NULL;
    }

    if (n == 1) {
        sdigit val = mpd_arith_sign(x) * ob_digit[0];
        mpd_free(ob_digit);
        mpd_del(x);
        return PyLong_FromLong(val);
    }

    assert(n > 0);
    assert(!mpd_iszero(x));
    pylong = _PyLong_FromDigits(mpd_isnegative(x), n, ob_digit);
    mpd_free(ob_digit);
    mpd_del(x);
    return (PyObject *) pylong;
}

/* Convert a Decimal to its exact integer ratio representation. */
static PyObject *
dec_as_integer_ratio(PyObject *self, PyObject *Py_UNUSED(dummy))
{
    PyObject *numerator = NULL;
    PyObject *denominator = NULL;
    PyObject *exponent = NULL;
    PyObject *result = NULL;
    PyObject *tmp;
    mpd_ssize_t exp;
    PyObject *context;
    uint32_t status = 0;

    if (mpd_isspecial(MPD(self))) {
        if (mpd_isnan(MPD(self))) {
            PyErr_SetString(PyExc_ValueError,
                "cannot convert NaN to integer ratio");
        }
        else {
            PyErr_SetString(PyExc_OverflowError,
                "cannot convert Infinity to integer ratio");
        }
        return NULL;
    }

    decimal_state *state = get_module_state_by_def(Py_TYPE(self));
    CURRENT_CONTEXT(state, context);

    tmp = dec_alloc(state);
    if (tmp == NULL) {
        return NULL;
    }

    if (!mpd_qcopy(MPD(tmp), MPD(self), &status)) {
        Py_DECREF(tmp);
        PyErr_NoMemory();
        return NULL;
    }

    exp = mpd_iszero(MPD(tmp)) ? 0 : MPD(tmp)->exp;
    MPD(tmp)->exp = 0;

    /* context and rounding are unused here: the conversion is exact */
    numerator = dec_as_long(tmp, context, MPD_ROUND_FLOOR);
    Py_DECREF(tmp);
    if (numerator == NULL) {
        goto error;
    }

    exponent = PyLong_FromSsize_t(exp < 0 ? -exp : exp);
    if (exponent == NULL) {
        goto error;
    }

    tmp = PyLong_FromLong(10);
    if (tmp == NULL) {
        goto error;
    }

    Py_SETREF(exponent, state->_py_long_power(tmp, exponent, Py_None));
    Py_DECREF(tmp);
    if (exponent == NULL) {
        goto error;
    }

    if (exp >= 0) {
        Py_SETREF(numerator, state->_py_long_multiply(numerator, exponent));
        if (numerator == NULL) {
            goto error;
        }
        denominator = PyLong_FromLong(1);
        if (denominator == NULL) {
            goto error;
        }
    }
    else {
        denominator = exponent;
        exponent = NULL;
        tmp = _PyLong_GCD(numerator, denominator);
        if (tmp == NULL) {
            goto error;
        }
        Py_SETREF(numerator, state->_py_long_floor_divide(numerator, tmp));
        if (numerator == NULL) {
            Py_DECREF(tmp);
            goto error;
        }
        Py_SETREF(denominator, state->_py_long_floor_divide(denominator, tmp));
        Py_DECREF(tmp);
        if (denominator == NULL) {
            goto error;
        }
    }

    result = PyTuple_Pack(2, numerator, denominator);


error:
    Py_XDECREF(exponent);
    Py_XDECREF(denominator);
    Py_XDECREF(numerator);
    return result;
}

static PyObject *
PyDec_ToIntegralValue(PyObject *dec, PyObject *args, PyObject *kwds)
{
    static char *kwlist[] = {"rounding", "context", NULL};
    PyObject *result;
    PyObject *rounding = Py_None;
    PyObject *context = Py_None;
    uint32_t status = 0;
    mpd_context_t workctx;

    if (!PyArg_ParseTupleAndKeywords(args, kwds, "|OO", kwlist,
                                     &rounding, &context)) {
        return NULL;
    }
    decimal_state *state = get_module_state_by_def(Py_TYPE(dec));
    CONTEXT_CHECK_VA(state, context);

    workctx = *CTX(context);
    if (rounding != Py_None) {
        int round = getround(state, rounding);
        if (round < 0) {
            return NULL;
        }
        if (!mpd_qsetround(&workctx, round)) {
            INTERNAL_ERROR_PTR("PyDec_ToIntegralValue"); /* GCOV_NOT_REACHED */
        }
    }

    result = dec_alloc(state);
    if (result == NULL) {
        return NULL;
    }

    mpd_qround_to_int(MPD(result), MPD(dec), &workctx, &status);
    if (dec_addstatus(context, status)) {
        Py_DECREF(result);
        return NULL;
    }

    return result;
}

static PyObject *
PyDec_ToIntegralExact(PyObject *dec, PyObject *args, PyObject *kwds)
{
    static char *kwlist[] = {"rounding", "context", NULL};
    PyObject *result;
    PyObject *rounding = Py_None;
    PyObject *context = Py_None;
    uint32_t status = 0;
    mpd_context_t workctx;

    if (!PyArg_ParseTupleAndKeywords(args, kwds, "|OO", kwlist,
                                     &rounding, &context)) {
        return NULL;
    }
    decimal_state *state = get_module_state_by_def(Py_TYPE(dec));
    CONTEXT_CHECK_VA(state, context);

    workctx = *CTX(context);
    if (rounding != Py_None) {
        int round = getround(state, rounding);
        if (round < 0) {
            return NULL;
        }
        if (!mpd_qsetround(&workctx, round)) {
            INTERNAL_ERROR_PTR("PyDec_ToIntegralExact"); /* GCOV_NOT_REACHED */
        }
    }

    result = dec_alloc(state);
    if (result == NULL) {
        return NULL;
    }

    mpd_qround_to_intx(MPD(result), MPD(dec), &workctx, &status);
    if (dec_addstatus(context, status)) {
        Py_DECREF(result);
        return NULL;
    }

    return result;
}

static PyObject *
PyDec_AsFloat(PyObject *dec)
{
    PyObject *f, *s;

    if (mpd_isnan(MPD(dec))) {
        if (mpd_issnan(MPD(dec))) {
            PyErr_SetString(PyExc_ValueError,
                "cannot convert signaling NaN to float");
            return NULL;
        }
        if (mpd_isnegative(MPD(dec))) {
            s = PyUnicode_FromString("-nan");
        }
        else {
            s = PyUnicode_FromString("nan");
        }
    }
    else {
        s = dec_str(dec);
    }

    if (s == NULL) {
        return NULL;
    }

    f = PyFloat_FromString(s);
    Py_DECREF(s);

    return f;
}

static PyObject *
PyDec_Round(PyObject *dec, PyObject *args)
{
    PyObject *result;
    PyObject *x = NULL;
    uint32_t status = 0;
    PyObject *context;

    decimal_state *state = get_module_state_by_def(Py_TYPE(dec));
    CURRENT_CONTEXT(state, context);
    if (!PyArg_ParseTuple(args, "|O", &x)) {
        return NULL;
    }

    if (x) {
        mpd_uint_t dq[1] = {1};
        mpd_t q = {MPD_STATIC|MPD_CONST_DATA,0,1,1,1,dq};
        mpd_ssize_t y;

        if (!PyLong_Check(x)) {
            PyErr_SetString(PyExc_TypeError,
                "optional arg must be an integer");
            return NULL;
        }

        y = PyLong_AsSsize_t(x);
        if (y == -1 && PyErr_Occurred()) {
            return NULL;
        }
        result = dec_alloc(state);
        if (result == NULL) {
            return NULL;
        }

        q.exp = (y == MPD_SSIZE_MIN) ? MPD_SSIZE_MAX : -y;
        mpd_qquantize(MPD(result), MPD(dec), &q, CTX(context), &status);
        if (dec_addstatus(context, status)) {
            Py_DECREF(result);
            return NULL;
        }

        return result;
    }
    else {
        return dec_as_long(dec, context, MPD_ROUND_HALF_EVEN);
    }
}

/* Return the DecimalTuple representation of a PyDecObject. */
static PyObject *
PyDec_AsTuple(PyObject *dec, PyObject *Py_UNUSED(dummy))
{
    PyObject *result = NULL;
    PyObject *sign = NULL;
    PyObject *coeff = NULL;
    PyObject *expt = NULL;
    PyObject *tmp = NULL;
    mpd_t *x = NULL;
    char *intstring = NULL;
    Py_ssize_t intlen, i;


    x = mpd_qncopy(MPD(dec));
    if (x == NULL) {
        PyErr_NoMemory();
        goto out;
    }

    sign = PyLong_FromUnsignedLong(mpd_sign(MPD(dec)));
    if (sign == NULL) {
        goto out;
    }

    if (mpd_isinfinite(x)) {
        expt = PyUnicode_FromString("F");
        if (expt == NULL) {
            goto out;
        }
        /* decimal.py has non-compliant infinity payloads. */
        coeff = Py_BuildValue("(i)", 0);
        if (coeff == NULL) {
            goto out;
        }
    }
    else {
        if (mpd_isnan(x)) {
            expt = PyUnicode_FromString(mpd_isqnan(x)?"n":"N");
        }
        else {
            expt = PyLong_FromSsize_t(MPD(dec)->exp);
        }
        if (expt == NULL) {
            goto out;
        }

        /* coefficient is defined */
        if (x->len > 0) {

            /* make an integer */
            x->exp = 0;
            /* clear NaN and sign */
            mpd_clear_flags(x);
            intstring = mpd_to_sci(x, 1);
            if (intstring == NULL) {
                PyErr_NoMemory();
                goto out;
            }

            intlen = strlen(intstring);
            coeff = PyTuple_New(intlen);
            if (coeff == NULL) {
                goto out;
            }

            for (i = 0; i < intlen; i++) {
                tmp = PyLong_FromLong(intstring[i]-'0');
                if (tmp == NULL) {
                    goto out;
                }
                PyTuple_SET_ITEM(coeff, i, tmp);
            }
        }
        else {
            coeff = PyTuple_New(0);
            if (coeff == NULL) {
                goto out;
            }
        }
    }

    decimal_state *state = get_module_state_by_def(Py_TYPE(dec));
    result = PyObject_CallFunctionObjArgs((PyObject *)state->DecimalTuple,
                                          sign, coeff, expt, NULL);

out:
    if (x) mpd_del(x);
    if (intstring) mpd_free(intstring);
    Py_XDECREF(sign);
    Py_XDECREF(coeff);
    Py_XDECREF(expt);
    return result;
}


/******************************************************************************/
/*         Macros for converting mpdecimal functions to Decimal methods       */
/******************************************************************************/

/* Unary number method that uses the default module context. */
#define Dec_UnaryNumberMethod(MPDFUNC) \
static PyObject *                                           \
nm_##MPDFUNC(PyObject *self)                                \
{                                                           \
    PyObject *result;                                       \
    PyObject *context;                                      \
    uint32_t status = 0;                                    \
                                                            \
    decimal_state *state = get_module_state_by_def(Py_TYPE(self));   \
    CURRENT_CONTEXT(state, context);                        \
    if ((result = dec_alloc(state)) == NULL) {              \
        return NULL;                                        \
    }                                                       \
                                                            \
    MPDFUNC(MPD(result), MPD(self), CTX(context), &status); \
    if (dec_addstatus(context, status)) {                   \
        Py_DECREF(result);                                  \
        return NULL;                                        \
    }                                                       \
                                                            \
    return result;                                          \
}

/* Binary number method that uses default module context. */
#define Dec_BinaryNumberMethod(MPDFUNC) \
static PyObject *                                                \
nm_##MPDFUNC(PyObject *self, PyObject *other)                    \
{                                                                \
    PyObject *a, *b;                                             \
    PyObject *result;                                            \
    PyObject *context;                                           \
    uint32_t status = 0;                                         \
                                                                 \
    decimal_state *state = find_state_left_or_right(self, other);  \
    CURRENT_CONTEXT(state, context) ;                            \
    CONVERT_BINOP(&a, &b, self, other, context);                 \
                                                                 \
    if ((result = dec_alloc(state)) == NULL) {                   \
        Py_DECREF(a);                                            \
        Py_DECREF(b);                                            \
        return NULL;                                             \
    }                                                            \
                                                                 \
    MPDFUNC(MPD(result), MPD(a), MPD(b), CTX(context), &status); \
    Py_DECREF(a);                                                \
    Py_DECREF(b);                                                \
    if (dec_addstatus(context, status)) {                        \
        Py_DECREF(result);                                       \
        return NULL;                                             \
    }                                                            \
                                                                 \
    return result;                                               \
}

/* Boolean function without a context arg. */
#define Dec_BoolFunc(MPDFUNC) \
static PyObject *                                           \
dec_##MPDFUNC(PyObject *self, PyObject *Py_UNUSED(dummy))   \
{                                                           \
    return MPDFUNC(MPD(self)) ? incr_true() : incr_false(); \
}

/* Boolean function with an optional context arg. */
#define Dec_BoolFuncVA(MPDFUNC) \
static PyObject *                                                         \
dec_##MPDFUNC(PyObject *self, PyObject *args, PyObject *kwds)             \
{                                                                         \
    static char *kwlist[] = {"context", NULL};                            \
    PyObject *context = Py_None;                                          \
                                                                          \
    if (!PyArg_ParseTupleAndKeywords(args, kwds, "|O", kwlist,            \
                                     &context)) {                         \
        return NULL;                                                      \
    }                                                                     \
    decimal_state *state = get_module_state_by_def(Py_TYPE(self));        \
    CONTEXT_CHECK_VA(state, context);                                     \
                                                                          \
    return MPDFUNC(MPD(self), CTX(context)) ? incr_true() : incr_false(); \
}

/* Unary function with an optional context arg. */
#define Dec_UnaryFuncVA(MPDFUNC) \
static PyObject *                                              \
dec_##MPDFUNC(PyObject *self, PyObject *args, PyObject *kwds)  \
{                                                              \
    static char *kwlist[] = {"context", NULL};                 \
    PyObject *result;                                          \
    PyObject *context = Py_None;                               \
    uint32_t status = 0;                                       \
                                                               \
    if (!PyArg_ParseTupleAndKeywords(args, kwds, "|O", kwlist, \
                                     &context)) {              \
        return NULL;                                           \
    }                                                          \
    decimal_state *state =                                     \
        get_module_state_by_def(Py_TYPE(self));                \
    CONTEXT_CHECK_VA(state, context);                          \
                                                               \
    if ((result = dec_alloc(state)) == NULL) {                 \
        return NULL;                                           \
    }                                                          \
                                                               \
    MPDFUNC(MPD(result), MPD(self), CTX(context), &status);    \
    if (dec_addstatus(context, status)) {                      \
        Py_DECREF(result);                                     \
        return NULL;                                           \
    }                                                          \
                                                               \
    return result;                                             \
}

/* Binary function with an optional context arg. */
#define Dec_BinaryFuncVA(MPDFUNC) \
static PyObject *                                                \
dec_##MPDFUNC(PyObject *self, PyObject *args, PyObject *kwds)    \
{                                                                \
    static char *kwlist[] = {"other", "context", NULL};          \
    PyObject *other;                                             \
    PyObject *a, *b;                                             \
    PyObject *result;                                            \
    PyObject *context = Py_None;                                 \
    uint32_t status = 0;                                         \
                                                                 \
    if (!PyArg_ParseTupleAndKeywords(args, kwds, "O|O", kwlist,  \
                                     &other, &context)) {        \
        return NULL;                                             \
    }                                                            \
    decimal_state *state =                                       \
        get_module_state_by_def(Py_TYPE(self));                  \
    CONTEXT_CHECK_VA(state, context);                            \
    CONVERT_BINOP_RAISE(&a, &b, self, other, context);           \
                                                                 \
    if ((result = dec_alloc(state)) == NULL) {                   \
        Py_DECREF(a);                                            \
        Py_DECREF(b);                                            \
        return NULL;                                             \
    }                                                            \
                                                                 \
    MPDFUNC(MPD(result), MPD(a), MPD(b), CTX(context), &status); \
    Py_DECREF(a);                                                \
    Py_DECREF(b);                                                \
    if (dec_addstatus(context, status)) {                        \
        Py_DECREF(result);                                       \
        return NULL;                                             \
    }                                                            \
                                                                 \
    return result;                                               \
}

/* Binary function with an optional context arg. Actual MPDFUNC does
   NOT take a context. The context is used to record InvalidOperation
   if the second operand cannot be converted exactly. */
#define Dec_BinaryFuncVA_NO_CTX(MPDFUNC) \
static PyObject *                                               \
dec_##MPDFUNC(PyObject *self, PyObject *args, PyObject *kwds)   \
{                                                               \
    static char *kwlist[] = {"other", "context", NULL};         \
    PyObject *context = Py_None;                                \
    PyObject *other;                                            \
    PyObject *a, *b;                                            \
    PyObject *result;                                           \
                                                                \
    if (!PyArg_ParseTupleAndKeywords(args, kwds, "O|O", kwlist, \
                                     &other, &context)) {       \
        return NULL;                                            \
    }                                                           \
    decimal_state *state =                                      \
        get_module_state_by_def(Py_TYPE(self));                 \
    CONTEXT_CHECK_VA(state, context);                           \
    CONVERT_BINOP_RAISE(&a, &b, self, other, context);          \
                                                                \
    if ((result = dec_alloc(state)) == NULL) {                  \
        Py_DECREF(a);                                           \
        Py_DECREF(b);                                           \
        return NULL;                                            \
    }                                                           \
                                                                \
    MPDFUNC(MPD(result), MPD(a), MPD(b));                       \
    Py_DECREF(a);                                               \
    Py_DECREF(b);                                               \
                                                                \
    return result;                                              \
}

/* Ternary function with an optional context arg. */
#define Dec_TernaryFuncVA(MPDFUNC) \
static PyObject *                                                        \
dec_##MPDFUNC(PyObject *self, PyObject *args, PyObject *kwds)            \
{                                                                        \
    static char *kwlist[] = {"other", "third", "context", NULL};         \
    PyObject *other, *third;                                             \
    PyObject *a, *b, *c;                                                 \
    PyObject *result;                                                    \
    PyObject *context = Py_None;                                         \
    uint32_t status = 0;                                                 \
                                                                         \
    if (!PyArg_ParseTupleAndKeywords(args, kwds, "OO|O", kwlist,         \
                                     &other, &third, &context)) {        \
        return NULL;                                                     \
    }                                                                    \
    decimal_state *state = get_module_state_by_def(Py_TYPE(self));       \
    CONTEXT_CHECK_VA(state, context);                                    \
    CONVERT_TERNOP_RAISE(&a, &b, &c, self, other, third, context);       \
                                                                         \
    if ((result = dec_alloc(state)) == NULL) {                           \
        Py_DECREF(a);                                                    \
        Py_DECREF(b);                                                    \
        Py_DECREF(c);                                                    \
        return NULL;                                                     \
    }                                                                    \
                                                                         \
    MPDFUNC(MPD(result), MPD(a), MPD(b), MPD(c), CTX(context), &status); \
    Py_DECREF(a);                                                        \
    Py_DECREF(b);                                                        \
    Py_DECREF(c);                                                        \
    if (dec_addstatus(context, status)) {                                \
        Py_DECREF(result);                                               \
        return NULL;                                                     \
    }                                                                    \
                                                                         \
    return result;                                                       \
}


/**********************************************/
/*              Number methods                */
/**********************************************/

Dec_UnaryNumberMethod(mpd_qminus)
Dec_UnaryNumberMethod(mpd_qplus)
Dec_UnaryNumberMethod(mpd_qabs)

Dec_BinaryNumberMethod(mpd_qadd)
Dec_BinaryNumberMethod(mpd_qsub)
Dec_BinaryNumberMethod(mpd_qmul)
Dec_BinaryNumberMethod(mpd_qdiv)
Dec_BinaryNumberMethod(mpd_qrem)
Dec_BinaryNumberMethod(mpd_qdivint)

static PyObject *
nm_dec_as_long(PyObject *dec)
{
    PyObject *context;
    decimal_state *state = get_module_state_by_def(Py_TYPE(dec));
    CURRENT_CONTEXT(state, context);
    return dec_as_long(dec, context, MPD_ROUND_DOWN);
}

static int
nm_nonzero(PyObject *v)
{
    return !mpd_iszero(MPD(v));
}

static PyObject *
nm_mpd_qdivmod(PyObject *v, PyObject *w)
{
    PyObject *a, *b;
    PyObject *q, *r;
    PyObject *context;
    uint32_t status = 0;
    PyObject *ret;

    decimal_state *state = find_state_left_or_right(v, w);
    CURRENT_CONTEXT(state, context);
    CONVERT_BINOP(&a, &b, v, w, context);

    q = dec_alloc(state);
    if (q == NULL) {
        Py_DECREF(a);
        Py_DECREF(b);
        return NULL;
    }
    r = dec_alloc(state);
    if (r == NULL) {
        Py_DECREF(a);
        Py_DECREF(b);
        Py_DECREF(q);
        return NULL;
    }

    mpd_qdivmod(MPD(q), MPD(r), MPD(a), MPD(b), CTX(context), &status);
    Py_DECREF(a);
    Py_DECREF(b);
    if (dec_addstatus(context, status)) {
        Py_DECREF(r);
        Py_DECREF(q);
        return NULL;
    }

    ret = PyTuple_Pack(2, q, r);
    Py_DECREF(r);
    Py_DECREF(q);
    return ret;
}

static PyObject *
nm_mpd_qpow(PyObject *base, PyObject *exp, PyObject *mod)
{
    PyObject *a, *b, *c = NULL;
    PyObject *result;
    PyObject *context;
    uint32_t status = 0;

    decimal_state *state = find_state_left_or_right(base, exp);
    CURRENT_CONTEXT(state, context);
    CONVERT_BINOP(&a, &b, base, exp, context);

    if (mod != Py_None) {
        if (!convert_op(NOT_IMPL, &c, mod, context)) {
            Py_DECREF(a);
            Py_DECREF(b);
            return c;
        }
    }

    result = dec_alloc(state);
    if (result == NULL) {
        Py_DECREF(a);
        Py_DECREF(b);
        Py_XDECREF(c);
        return NULL;
    }

    if (c == NULL) {
        mpd_qpow(MPD(result), MPD(a), MPD(b),
                 CTX(context), &status);
    }
    else {
        mpd_qpowmod(MPD(result), MPD(a), MPD(b), MPD(c),
                    CTX(context), &status);
        Py_DECREF(c);
    }
    Py_DECREF(a);
    Py_DECREF(b);
    if (dec_addstatus(context, status)) {
        Py_DECREF(result);
        return NULL;
    }

    return result;
}


/******************************************************************************/
/*                             Decimal Methods                                */
/******************************************************************************/

/* Unary arithmetic functions, optional context arg */
Dec_UnaryFuncVA(mpd_qexp)
Dec_UnaryFuncVA(mpd_qln)
Dec_UnaryFuncVA(mpd_qlog10)
Dec_UnaryFuncVA(mpd_qnext_minus)
Dec_UnaryFuncVA(mpd_qnext_plus)
Dec_UnaryFuncVA(mpd_qreduce)
Dec_UnaryFuncVA(mpd_qsqrt)

/* Binary arithmetic functions, optional context arg */
Dec_BinaryFuncVA(mpd_qcompare)
Dec_BinaryFuncVA(mpd_qcompare_signal)
Dec_BinaryFuncVA(mpd_qmax)
Dec_BinaryFuncVA(mpd_qmax_mag)
Dec_BinaryFuncVA(mpd_qmin)
Dec_BinaryFuncVA(mpd_qmin_mag)
Dec_BinaryFuncVA(mpd_qnext_toward)
Dec_BinaryFuncVA(mpd_qrem_near)

/* Ternary arithmetic functions, optional context arg */
Dec_TernaryFuncVA(mpd_qfma)

/* Boolean functions, no context arg */
Dec_BoolFunc(mpd_iscanonical)
Dec_BoolFunc(mpd_isfinite)
Dec_BoolFunc(mpd_isinfinite)
Dec_BoolFunc(mpd_isnan)
Dec_BoolFunc(mpd_isqnan)
Dec_BoolFunc(mpd_issnan)
Dec_BoolFunc(mpd_issigned)
Dec_BoolFunc(mpd_iszero)

/* Boolean functions, optional context arg */
Dec_BoolFuncVA(mpd_isnormal)
Dec_BoolFuncVA(mpd_issubnormal)

/* Unary functions, no context arg */
static PyObject *
dec_mpd_adjexp(PyObject *self, PyObject *Py_UNUSED(dummy))
{
    mpd_ssize_t retval;

    if (mpd_isspecial(MPD(self))) {
        retval = 0;
    }
    else {
        retval = mpd_adjexp(MPD(self));
    }

    return PyLong_FromSsize_t(retval);
}

static PyObject *
dec_canonical(PyObject *self, PyObject *Py_UNUSED(dummy))
{
    return Py_NewRef(self);
}

static PyObject *
dec_conjugate(PyObject *self, PyObject *Py_UNUSED(dummy))
{
    return Py_NewRef(self);
}

static PyObject *
dec_mpd_radix(PyObject *self, PyObject *Py_UNUSED(dummy))
{
    PyObject *result;

    decimal_state *state = get_module_state_by_def(Py_TYPE(self));
    result = dec_alloc(state);
    if (result == NULL) {
        return NULL;
    }

    _dec_settriple(result, MPD_POS, 10, 0);
    return result;
}

static PyObject *
dec_mpd_qcopy_abs(PyObject *self, PyObject *Py_UNUSED(dummy))
{
    PyObject *result;
    uint32_t status = 0;

    decimal_state *state = get_module_state_by_def(Py_TYPE(self));
    if ((result = dec_alloc(state)) == NULL) {
        return NULL;
    }

    mpd_qcopy_abs(MPD(result), MPD(self), &status);
    if (status & MPD_Malloc_error) {
        Py_DECREF(result);
        PyErr_NoMemory();
        return NULL;
    }

    return result;
}

static PyObject *
dec_mpd_qcopy_negate(PyObject *self, PyObject *Py_UNUSED(dummy))
{
    PyObject *result;
    uint32_t status = 0;

    decimal_state *state = get_module_state_by_def(Py_TYPE(self));
    if ((result = dec_alloc(state)) == NULL) {
        return NULL;
    }

    mpd_qcopy_negate(MPD(result), MPD(self), &status);
    if (status & MPD_Malloc_error) {
        Py_DECREF(result);
        PyErr_NoMemory();
        return NULL;
    }

    return result;
}

/* Unary functions, optional context arg */
Dec_UnaryFuncVA(mpd_qinvert)
Dec_UnaryFuncVA(mpd_qlogb)

static PyObject *
dec_mpd_class(PyObject *self, PyObject *args, PyObject *kwds)
{
    static char *kwlist[] = {"context", NULL};
    PyObject *context = Py_None;
    const char *cp;

    if (!PyArg_ParseTupleAndKeywords(args, kwds, "|O", kwlist,
                                     &context)) {
        return NULL;
    }
    decimal_state *state = get_module_state_by_def(Py_TYPE(self));
    CONTEXT_CHECK_VA(state, context);

    cp = mpd_class(MPD(self), CTX(context));
    return PyUnicode_FromString(cp);
}

static PyObject *
dec_mpd_to_eng(PyObject *self, PyObject *args, PyObject *kwds)
{
    static char *kwlist[] = {"context", NULL};
    PyObject *result;
    PyObject *context = Py_None;
    mpd_ssize_t size;
    char *s;

    if (!PyArg_ParseTupleAndKeywords(args, kwds, "|O", kwlist,
                                     &context)) {
        return NULL;
    }
    decimal_state *state = get_module_state_by_def(Py_TYPE(self));
    CONTEXT_CHECK_VA(state, context);

    size = mpd_to_eng_size(&s, MPD(self), CtxCaps(context));
    if (size < 0) {
        PyErr_NoMemory();
        return NULL;
    }

    result = unicode_fromascii(s, size);
    mpd_free(s);

    return result;
}

/* Binary functions, optional context arg for conversion errors */
Dec_BinaryFuncVA_NO_CTX(mpd_compare_total)
Dec_BinaryFuncVA_NO_CTX(mpd_compare_total_mag)

static PyObject *
dec_mpd_qcopy_sign(PyObject *self, PyObject *args, PyObject *kwds)
{
    static char *kwlist[] = {"other", "context", NULL};
    PyObject *other;
    PyObject *a, *b;
    PyObject *result;
    PyObject *context = Py_None;
    uint32_t status = 0;

    if (!PyArg_ParseTupleAndKeywords(args, kwds, "O|O", kwlist,
                                     &other, &context)) {
        return NULL;
    }
    decimal_state *state = get_module_state_by_def(Py_TYPE(self));
    CONTEXT_CHECK_VA(state, context);
    CONVERT_BINOP_RAISE(&a, &b, self, other, context);

    result = dec_alloc(state);
    if (result == NULL) {
        Py_DECREF(a);
        Py_DECREF(b);
        return NULL;
    }

    mpd_qcopy_sign(MPD(result), MPD(a), MPD(b), &status);
    Py_DECREF(a);
    Py_DECREF(b);
    if (dec_addstatus(context, status)) {
        Py_DECREF(result);
        return NULL;
    }

    return result;
}

static PyObject *
dec_mpd_same_quantum(PyObject *self, PyObject *args, PyObject *kwds)
{
    static char *kwlist[] = {"other", "context", NULL};
    PyObject *other;
    PyObject *a, *b;
    PyObject *result;
    PyObject *context = Py_None;

    if (!PyArg_ParseTupleAndKeywords(args, kwds, "O|O", kwlist,
                                     &other, &context)) {
        return NULL;
    }
    decimal_state *state = get_module_state_by_def(Py_TYPE(self));
    CONTEXT_CHECK_VA(state, context);
    CONVERT_BINOP_RAISE(&a, &b, self, other, context);

    result = mpd_same_quantum(MPD(a), MPD(b)) ? incr_true() : incr_false();
    Py_DECREF(a);
    Py_DECREF(b);

    return result;
}

/* Binary functions, optional context arg */
Dec_BinaryFuncVA(mpd_qand)
Dec_BinaryFuncVA(mpd_qor)
Dec_BinaryFuncVA(mpd_qxor)

Dec_BinaryFuncVA(mpd_qrotate)
Dec_BinaryFuncVA(mpd_qscaleb)
Dec_BinaryFuncVA(mpd_qshift)

static PyObject *
dec_mpd_qquantize(PyObject *v, PyObject *args, PyObject *kwds)
{
    static char *kwlist[] = {"exp", "rounding", "context", NULL};
    PyObject *rounding = Py_None;
    PyObject *context = Py_None;
    PyObject *w, *a, *b;
    PyObject *result;
    uint32_t status = 0;
    mpd_context_t workctx;

    if (!PyArg_ParseTupleAndKeywords(args, kwds, "O|OO", kwlist,
                                     &w, &rounding, &context)) {
        return NULL;
    }
    decimal_state *state = get_module_state_by_def(Py_TYPE(v));
    CONTEXT_CHECK_VA(state, context);

    workctx = *CTX(context);
    if (rounding != Py_None) {
        int round = getround(state, rounding);
        if (round < 0) {
            return NULL;
        }
        if (!mpd_qsetround(&workctx, round)) {
            INTERNAL_ERROR_PTR("dec_mpd_qquantize"); /* GCOV_NOT_REACHED */
        }
    }

    CONVERT_BINOP_RAISE(&a, &b, v, w, context);

    result = dec_alloc(state);
    if (result == NULL) {
        Py_DECREF(a);
        Py_DECREF(b);
        return NULL;
    }

    mpd_qquantize(MPD(result), MPD(a), MPD(b), &workctx, &status);
    Py_DECREF(a);
    Py_DECREF(b);
    if (dec_addstatus(context, status)) {
        Py_DECREF(result);
        return NULL;
    }

    return result;
}

/* Special methods */
static PyObject *
dec_richcompare(PyObject *v, PyObject *w, int op)
{
    PyObject *a;
    PyObject *b;
    PyObject *context;
    uint32_t status = 0;
    int a_issnan, b_issnan;
    int r;
    decimal_state *state = find_state_left_or_right(v, w);

#ifdef Py_DEBUG
    assert(PyDec_Check(state, v));
#endif
    CURRENT_CONTEXT(state, context);
    CONVERT_BINOP_CMP(&a, &b, v, w, op, context);

    a_issnan = mpd_issnan(MPD(a));
    b_issnan = mpd_issnan(MPD(b));

    r = mpd_qcmp(MPD(a), MPD(b), &status);
    Py_DECREF(a);
    Py_DECREF(b);
    if (r == INT_MAX) {
        /* sNaNs or op={le,ge,lt,gt} always signal. */
        if (a_issnan || b_issnan || (op != Py_EQ && op != Py_NE)) {
            if (dec_addstatus(context, status)) {
                return NULL;
            }
        }
        /* qNaN comparison with op={eq,ne} or comparison
         * with InvalidOperation disabled. */
        return (op == Py_NE) ? incr_true() : incr_false();
    }

    switch (op) {
    case Py_EQ:
        r = (r == 0);
        break;
    case Py_NE:
        r = (r != 0);
        break;
    case Py_LE:
        r = (r <= 0);
        break;
    case Py_GE:
        r = (r >= 0);
        break;
    case Py_LT:
        r = (r == -1);
        break;
    case Py_GT:
        r = (r == 1);
        break;
    }

    return PyBool_FromLong(r);
}

/* __ceil__ */
static PyObject *
dec_ceil(PyObject *self, PyObject *Py_UNUSED(dummy))
{
    PyObject *context;

    decimal_state *state = get_module_state_by_def(Py_TYPE(self));
    CURRENT_CONTEXT(state, context);
    return dec_as_long(self, context, MPD_ROUND_CEILING);
}

/* __complex__ */
static PyObject *
dec_complex(PyObject *self, PyObject *Py_UNUSED(dummy))
{
    PyObject *f;
    double x;

    f = PyDec_AsFloat(self);
    if (f == NULL) {
        return NULL;
    }

    x = PyFloat_AsDouble(f);
    Py_DECREF(f);
    if (x == -1.0 && PyErr_Occurred()) {
        return NULL;
    }

    return PyComplex_FromDoubles(x, 0);
}

/* __copy__ (METH_NOARGS) and __deepcopy__ (METH_O) */
static PyObject *
dec_copy(PyObject *self, PyObject *Py_UNUSED(dummy))
{
    return Py_NewRef(self);
}

/* __floor__ */
static PyObject *
dec_floor(PyObject *self, PyObject *Py_UNUSED(dummy))
{
    PyObject *context;

    decimal_state *state = get_module_state_by_def(Py_TYPE(self));
    CURRENT_CONTEXT(state, context);
    return dec_as_long(self, context, MPD_ROUND_FLOOR);
}

/* Always uses the module context */
static Py_hash_t
_dec_hash(PyDecObject *v)
{
#if defined(CONFIG_64) && _PyHASH_BITS == 61
    /* 2**61 - 1 */
    mpd_uint_t p_data[1] = {2305843009213693951ULL};
    mpd_t p = {MPD_POS|MPD_STATIC|MPD_CONST_DATA, 0, 19, 1, 1, p_data};
    /* Inverse of 10 modulo p */
    mpd_uint_t inv10_p_data[1] = {2075258708292324556ULL};
    mpd_t inv10_p = {MPD_POS|MPD_STATIC|MPD_CONST_DATA,
                     0, 19, 1, 1, inv10_p_data};
#elif defined(CONFIG_32) && _PyHASH_BITS == 31
    /* 2**31 - 1 */
    mpd_uint_t p_data[2] = {147483647UL, 2};
    mpd_t p = {MPD_POS|MPD_STATIC|MPD_CONST_DATA, 0, 10, 2, 2, p_data};
    /* Inverse of 10 modulo p */
    mpd_uint_t inv10_p_data[2] = {503238553UL, 1};
    mpd_t inv10_p = {MPD_POS|MPD_STATIC|MPD_CONST_DATA,
                     0, 10, 2, 2, inv10_p_data};
#else
    #error "No valid combination of CONFIG_64, CONFIG_32 and _PyHASH_BITS"
#endif
    const Py_hash_t py_hash_inf = 314159;
    mpd_uint_t ten_data[1] = {10};
    mpd_t ten = {MPD_POS|MPD_STATIC|MPD_CONST_DATA,
                 0, 2, 1, 1, ten_data};
    Py_hash_t result;
    mpd_t *exp_hash = NULL;
    mpd_t *tmp = NULL;
    mpd_ssize_t exp;
    uint32_t status = 0;
    mpd_context_t maxctx;


    if (mpd_isspecial(MPD(v))) {
        if (mpd_issnan(MPD(v))) {
            PyErr_SetString(PyExc_TypeError,
                "Cannot hash a signaling NaN value");
            return -1;
        }
        else if (mpd_isnan(MPD(v))) {
            return PyObject_GenericHash((PyObject *)v);
        }
        else {
            return py_hash_inf * mpd_arith_sign(MPD(v));
        }
    }

    mpd_maxcontext(&maxctx);
    exp_hash = mpd_qnew();
    if (exp_hash == NULL) {
        goto malloc_error;
    }
    tmp = mpd_qnew();
    if (tmp == NULL) {
        goto malloc_error;
    }

    /*
     * exp(v): exponent of v
     * int(v): coefficient of v
     */
    exp = MPD(v)->exp;
    if (exp >= 0) {
        /* 10**exp(v) % p */
        mpd_qsset_ssize(tmp, exp, &maxctx, &status);
        mpd_qpowmod(exp_hash, &ten, tmp, &p, &maxctx, &status);
    }
    else {
        /* inv10_p**(-exp(v)) % p */
        mpd_qsset_ssize(tmp, -exp, &maxctx, &status);
        mpd_qpowmod(exp_hash, &inv10_p, tmp, &p, &maxctx, &status);
    }

    /* hash = (int(v) * exp_hash) % p */
    if (!mpd_qcopy(tmp, MPD(v), &status)) {
        goto malloc_error;
    }
    tmp->exp = 0;
    mpd_set_positive(tmp);

    maxctx.prec = MPD_MAX_PREC + 21;
    maxctx.emax = MPD_MAX_EMAX + 21;
    maxctx.emin = MPD_MIN_EMIN - 21;

    mpd_qmul(tmp, tmp, exp_hash, &maxctx, &status);
    mpd_qrem(tmp, tmp, &p, &maxctx, &status);

    result = mpd_qget_ssize(tmp, &status);
    result = mpd_ispositive(MPD(v)) ? result : -result;
    result = (result == -1) ? -2 : result;

    if (status != 0) {
        if (status & MPD_Malloc_error) {
            goto malloc_error;
        }
        else {
            PyErr_SetString(PyExc_RuntimeError, /* GCOV_NOT_REACHED */
                "dec_hash: internal error: please report"); /* GCOV_NOT_REACHED */
        }
        result = -1; /* GCOV_NOT_REACHED */
    }


finish:
    if (exp_hash) mpd_del(exp_hash);
    if (tmp) mpd_del(tmp);
    return result;

malloc_error:
    PyErr_NoMemory();
    result = -1;
    goto finish;
}

static Py_hash_t
dec_hash(PyDecObject *self)
{
    if (self->hash == -1) {
        self->hash = _dec_hash(self);
    }

    return self->hash;
}

/* __reduce__ */
static PyObject *
dec_reduce(PyObject *self, PyObject *Py_UNUSED(dummy))
{
    PyObject *result, *str;

    str = dec_str(self);
    if (str == NULL) {
        return NULL;
    }

    result = Py_BuildValue("O(O)", Py_TYPE(self), str);
    Py_DECREF(str);

    return result;
}

/* __sizeof__ */
static PyObject *
dec_sizeof(PyObject *v, PyObject *Py_UNUSED(dummy))
{
    size_t res = _PyObject_SIZE(Py_TYPE(v));
    if (mpd_isdynamic_data(MPD(v))) {
        res += (size_t)MPD(v)->alloc * sizeof(mpd_uint_t);
    }
    return PyLong_FromSize_t(res);
}

/* __trunc__ */
static PyObject *
dec_trunc(PyObject *self, PyObject *Py_UNUSED(dummy))
{
    PyObject *context;

    decimal_state *state = get_module_state_by_def(Py_TYPE(self));
    CURRENT_CONTEXT(state, context);
    return dec_as_long(self, context, MPD_ROUND_DOWN);
}

/* real and imag */
static PyObject *
dec_real(PyObject *self, void *Py_UNUSED(closure))
{
    return Py_NewRef(self);
}

static PyObject *
dec_imag(PyObject *self, void *Py_UNUSED(closure))
{
    PyObject *result;

    decimal_state *state = get_module_state_by_def(Py_TYPE(self));
    result = dec_alloc(state);
    if (result == NULL) {
        return NULL;
    }

    _dec_settriple(result, MPD_POS, 0, 0);
    return result;
}


static PyGetSetDef dec_getsets [] =
{
  { "real", (getter)dec_real, NULL, NULL, NULL},
  { "imag", (getter)dec_imag, NULL, NULL, NULL},
  {NULL}
};

static PyMethodDef dec_methods [] =
{
  /* Unary arithmetic functions, optional context arg */
  { "exp", _PyCFunction_CAST(dec_mpd_qexp), METH_VARARGS|METH_KEYWORDS, doc_exp },
  { "ln", _PyCFunction_CAST(dec_mpd_qln), METH_VARARGS|METH_KEYWORDS, doc_ln },
  { "log10", _PyCFunction_CAST(dec_mpd_qlog10), METH_VARARGS|METH_KEYWORDS, doc_log10 },
  { "next_minus", _PyCFunction_CAST(dec_mpd_qnext_minus), METH_VARARGS|METH_KEYWORDS, doc_next_minus },
  { "next_plus", _PyCFunction_CAST(dec_mpd_qnext_plus), METH_VARARGS|METH_KEYWORDS, doc_next_plus },
  { "normalize", _PyCFunction_CAST(dec_mpd_qreduce), METH_VARARGS|METH_KEYWORDS, doc_normalize },
  { "to_integral", _PyCFunction_CAST(PyDec_ToIntegralValue), METH_VARARGS|METH_KEYWORDS, doc_to_integral },
  { "to_integral_exact", _PyCFunction_CAST(PyDec_ToIntegralExact), METH_VARARGS|METH_KEYWORDS, doc_to_integral_exact },
  { "to_integral_value", _PyCFunction_CAST(PyDec_ToIntegralValue), METH_VARARGS|METH_KEYWORDS, doc_to_integral_value },
  { "sqrt", _PyCFunction_CAST(dec_mpd_qsqrt), METH_VARARGS|METH_KEYWORDS, doc_sqrt },

  /* Binary arithmetic functions, optional context arg */
  { "compare", _PyCFunction_CAST(dec_mpd_qcompare), METH_VARARGS|METH_KEYWORDS, doc_compare },
  { "compare_signal", _PyCFunction_CAST(dec_mpd_qcompare_signal), METH_VARARGS|METH_KEYWORDS, doc_compare_signal },
  { "max", _PyCFunction_CAST(dec_mpd_qmax), METH_VARARGS|METH_KEYWORDS, doc_max },
  { "max_mag", _PyCFunction_CAST(dec_mpd_qmax_mag), METH_VARARGS|METH_KEYWORDS, doc_max_mag },
  { "min", _PyCFunction_CAST(dec_mpd_qmin), METH_VARARGS|METH_KEYWORDS, doc_min },
  { "min_mag", _PyCFunction_CAST(dec_mpd_qmin_mag), METH_VARARGS|METH_KEYWORDS, doc_min_mag },
  { "next_toward", _PyCFunction_CAST(dec_mpd_qnext_toward), METH_VARARGS|METH_KEYWORDS, doc_next_toward },
  { "quantize", _PyCFunction_CAST(dec_mpd_qquantize), METH_VARARGS|METH_KEYWORDS, doc_quantize },
  { "remainder_near", _PyCFunction_CAST(dec_mpd_qrem_near), METH_VARARGS|METH_KEYWORDS, doc_remainder_near },

  /* Ternary arithmetic functions, optional context arg */
  { "fma", _PyCFunction_CAST(dec_mpd_qfma), METH_VARARGS|METH_KEYWORDS, doc_fma },

  /* Boolean functions, no context arg */
  { "is_canonical", dec_mpd_iscanonical, METH_NOARGS, doc_is_canonical },
  { "is_finite", dec_mpd_isfinite, METH_NOARGS, doc_is_finite },
  { "is_infinite", dec_mpd_isinfinite, METH_NOARGS, doc_is_infinite },
  { "is_nan", dec_mpd_isnan, METH_NOARGS, doc_is_nan },
  { "is_qnan", dec_mpd_isqnan, METH_NOARGS, doc_is_qnan },
  { "is_snan", dec_mpd_issnan, METH_NOARGS, doc_is_snan },
  { "is_signed", dec_mpd_issigned, METH_NOARGS, doc_is_signed },
  { "is_zero", dec_mpd_iszero, METH_NOARGS, doc_is_zero },

  /* Boolean functions, optional context arg */
  { "is_normal", _PyCFunction_CAST(dec_mpd_isnormal), METH_VARARGS|METH_KEYWORDS, doc_is_normal },
  { "is_subnormal", _PyCFunction_CAST(dec_mpd_issubnormal), METH_VARARGS|METH_KEYWORDS, doc_is_subnormal },

  /* Unary functions, no context arg */
  { "adjusted", dec_mpd_adjexp, METH_NOARGS, doc_adjusted },
  { "canonical", dec_canonical, METH_NOARGS, doc_canonical },
  { "conjugate", dec_conjugate, METH_NOARGS, doc_conjugate },
  { "radix", dec_mpd_radix, METH_NOARGS, doc_radix },

  /* Unary functions, optional context arg for conversion errors */
  { "copy_abs", dec_mpd_qcopy_abs, METH_NOARGS, doc_copy_abs },
  { "copy_negate", dec_mpd_qcopy_negate, METH_NOARGS, doc_copy_negate },

  /* Unary functions, optional context arg */
  { "logb", _PyCFunction_CAST(dec_mpd_qlogb), METH_VARARGS|METH_KEYWORDS, doc_logb },
  { "logical_invert", _PyCFunction_CAST(dec_mpd_qinvert), METH_VARARGS|METH_KEYWORDS, doc_logical_invert },
  { "number_class", _PyCFunction_CAST(dec_mpd_class), METH_VARARGS|METH_KEYWORDS, doc_number_class },
  { "to_eng_string", _PyCFunction_CAST(dec_mpd_to_eng), METH_VARARGS|METH_KEYWORDS, doc_to_eng_string },

  /* Binary functions, optional context arg for conversion errors */
  { "compare_total", _PyCFunction_CAST(dec_mpd_compare_total), METH_VARARGS|METH_KEYWORDS, doc_compare_total },
  { "compare_total_mag", _PyCFunction_CAST(dec_mpd_compare_total_mag), METH_VARARGS|METH_KEYWORDS, doc_compare_total_mag },
  { "copy_sign", _PyCFunction_CAST(dec_mpd_qcopy_sign), METH_VARARGS|METH_KEYWORDS, doc_copy_sign },
  { "same_quantum", _PyCFunction_CAST(dec_mpd_same_quantum), METH_VARARGS|METH_KEYWORDS, doc_same_quantum },

  /* Binary functions, optional context arg */
  { "logical_and", _PyCFunction_CAST(dec_mpd_qand), METH_VARARGS|METH_KEYWORDS, doc_logical_and },
  { "logical_or", _PyCFunction_CAST(dec_mpd_qor), METH_VARARGS|METH_KEYWORDS, doc_logical_or },
  { "logical_xor", _PyCFunction_CAST(dec_mpd_qxor), METH_VARARGS|METH_KEYWORDS, doc_logical_xor },
  { "rotate", _PyCFunction_CAST(dec_mpd_qrotate), METH_VARARGS|METH_KEYWORDS, doc_rotate },
  { "scaleb", _PyCFunction_CAST(dec_mpd_qscaleb), METH_VARARGS|METH_KEYWORDS, doc_scaleb },
  { "shift", _PyCFunction_CAST(dec_mpd_qshift), METH_VARARGS|METH_KEYWORDS, doc_shift },

  /* Miscellaneous */
  { "from_float", dec_from_float, METH_O|METH_CLASS, doc_from_float },
  { "as_tuple", PyDec_AsTuple, METH_NOARGS, doc_as_tuple },
  { "as_integer_ratio", dec_as_integer_ratio, METH_NOARGS, doc_as_integer_ratio },

  /* Special methods */
  { "__copy__", dec_copy, METH_NOARGS, NULL },
  { "__deepcopy__", dec_copy, METH_O, NULL },
  { "__format__", dec_format, METH_VARARGS, NULL },
  { "__reduce__", dec_reduce, METH_NOARGS, NULL },
  { "__round__", PyDec_Round, METH_VARARGS, NULL },
  { "__ceil__", dec_ceil, METH_NOARGS, NULL },
  { "__floor__", dec_floor, METH_NOARGS, NULL },
  { "__trunc__", dec_trunc, METH_NOARGS, NULL },
  { "__complex__", dec_complex, METH_NOARGS, NULL },
  { "__sizeof__", dec_sizeof, METH_NOARGS, NULL },

  { NULL, NULL, 1 }
};

static PyType_Slot dec_slots[] = {
    {Py_tp_dealloc, dec_dealloc},
    {Py_tp_getattro, PyObject_GenericGetAttr},
    {Py_tp_traverse, dec_traverse},
    {Py_tp_repr, dec_repr},
    {Py_tp_hash, dec_hash},
    {Py_tp_str, dec_str},
    {Py_tp_doc, (void *)doc_decimal},
    {Py_tp_richcompare, dec_richcompare},
    {Py_tp_methods, dec_methods},
    {Py_tp_getset, dec_getsets},
    {Py_tp_new, dec_new},

    // Number protocol
    {Py_nb_add, nm_mpd_qadd},
    {Py_nb_subtract, nm_mpd_qsub},
    {Py_nb_multiply, nm_mpd_qmul},
    {Py_nb_remainder, nm_mpd_qrem},
    {Py_nb_divmod, nm_mpd_qdivmod},
    {Py_nb_power, nm_mpd_qpow},
    {Py_nb_negative, nm_mpd_qminus},
    {Py_nb_positive, nm_mpd_qplus},
    {Py_nb_absolute, nm_mpd_qabs},
    {Py_nb_bool, nm_nonzero},
    {Py_nb_int, nm_dec_as_long},
    {Py_nb_float, PyDec_AsFloat},
    {Py_nb_floor_divide, nm_mpd_qdivint},
    {Py_nb_true_divide, nm_mpd_qdiv},
    {0, NULL},
};


static PyType_Spec dec_spec = {
    .name = "decimal.Decimal",
    .basicsize = sizeof(PyDecObject),
    .flags = (Py_TPFLAGS_DEFAULT | Py_TPFLAGS_BASETYPE |
              Py_TPFLAGS_HAVE_GC | Py_TPFLAGS_IMMUTABLETYPE),
    .slots = dec_slots,
};


/******************************************************************************/
/*                         Context Object, Part 2                             */
/******************************************************************************/


/************************************************************************/
/*     Macros for converting mpdecimal functions to Context methods     */
/************************************************************************/

/* Boolean context method. */
#define DecCtx_BoolFunc(MPDFUNC) \
static PyObject *                                                     \
ctx_##MPDFUNC(PyObject *context, PyObject *v)                         \
{                                                                     \
    PyObject *ret;                                                    \
    PyObject *a;                                                      \
                                                                      \
    CONVERT_OP_RAISE(&a, v, context);                                 \
                                                                      \
    ret = MPDFUNC(MPD(a), CTX(context)) ? incr_true() : incr_false(); \
    Py_DECREF(a);                                                     \
    return ret;                                                       \
}

/* Boolean context method. MPDFUNC does NOT use a context. */
#define DecCtx_BoolFunc_NO_CTX(MPDFUNC) \
static PyObject *                                       \
ctx_##MPDFUNC(PyObject *context, PyObject *v)           \
{                                                       \
    PyObject *ret;                                      \
    PyObject *a;                                        \
                                                        \
    CONVERT_OP_RAISE(&a, v, context);                   \
                                                        \
    ret = MPDFUNC(MPD(a)) ? incr_true() : incr_false(); \
    Py_DECREF(a);                                       \
    return ret;                                         \
}

/* Unary context method. */
#define DecCtx_UnaryFunc(MPDFUNC) \
static PyObject *                                        \
ctx_##MPDFUNC(PyObject *context, PyObject *v)            \
{                                                        \
    PyObject *result, *a;                                \
    uint32_t status = 0;                                 \
                                                         \
    CONVERT_OP_RAISE(&a, v, context);                    \
    decimal_state *state =                               \
        get_module_state_by_def(Py_TYPE(context));       \
    if ((result = dec_alloc(state)) == NULL) {           \
        Py_DECREF(a);                                    \
        return NULL;                                     \
    }                                                    \
                                                         \
    MPDFUNC(MPD(result), MPD(a), CTX(context), &status); \
    Py_DECREF(a);                                        \
    if (dec_addstatus(context, status)) {                \
        Py_DECREF(result);                               \
        return NULL;                                     \
    }                                                    \
                                                         \
    return result;                                       \
}

/* Binary context method. */
#define DecCtx_BinaryFunc(MPDFUNC) \
static PyObject *                                                \
ctx_##MPDFUNC(PyObject *context, PyObject *args)                 \
{                                                                \
    PyObject *v, *w;                                             \
    PyObject *a, *b;                                             \
    PyObject *result;                                            \
    uint32_t status = 0;                                         \
                                                                 \
    if (!PyArg_ParseTuple(args, "OO", &v, &w)) {                 \
        return NULL;                                             \
    }                                                            \
                                                                 \
    CONVERT_BINOP_RAISE(&a, &b, v, w, context);                  \
    decimal_state *state =                                       \
        get_module_state_by_def(Py_TYPE(context));               \
    if ((result = dec_alloc(state)) == NULL) {                   \
        Py_DECREF(a);                                            \
        Py_DECREF(b);                                            \
        return NULL;                                             \
    }                                                            \
                                                                 \
    MPDFUNC(MPD(result), MPD(a), MPD(b), CTX(context), &status); \
    Py_DECREF(a);                                                \
    Py_DECREF(b);                                                \
    if (dec_addstatus(context, status)) {                        \
        Py_DECREF(result);                                       \
        return NULL;                                             \
    }                                                            \
                                                                 \
    return result;                                               \
}

/*
 * Binary context method. The context is only used for conversion.
 * The actual MPDFUNC does NOT take a context arg.
 */
#define DecCtx_BinaryFunc_NO_CTX(MPDFUNC) \
static PyObject *                                \
ctx_##MPDFUNC(PyObject *context, PyObject *args) \
{                                                \
    PyObject *v, *w;                             \
    PyObject *a, *b;                             \
    PyObject *result;                            \
                                                 \
    if (!PyArg_ParseTuple(args, "OO", &v, &w)) { \
        return NULL;                             \
    }                                            \
                                                 \
    CONVERT_BINOP_RAISE(&a, &b, v, w, context);  \
    decimal_state *state =                       \
        get_module_state_by_def(Py_TYPE(context)); \
    if ((result = dec_alloc(state)) == NULL) {   \
        Py_DECREF(a);                            \
        Py_DECREF(b);                            \
        return NULL;                             \
    }                                            \
                                                 \
    MPDFUNC(MPD(result), MPD(a), MPD(b));        \
    Py_DECREF(a);                                \
    Py_DECREF(b);                                \
                                                 \
    return result;                               \
}

/* Ternary context method. */
#define DecCtx_TernaryFunc(MPDFUNC) \
static PyObject *                                                        \
ctx_##MPDFUNC(PyObject *context, PyObject *args)                         \
{                                                                        \
    PyObject *v, *w, *x;                                                 \
    PyObject *a, *b, *c;                                                 \
    PyObject *result;                                                    \
    uint32_t status = 0;                                                 \
                                                                         \
    if (!PyArg_ParseTuple(args, "OOO", &v, &w, &x)) {                    \
        return NULL;                                                     \
    }                                                                    \
                                                                         \
    CONVERT_TERNOP_RAISE(&a, &b, &c, v, w, x, context);                  \
    decimal_state *state = get_module_state_by_def(Py_TYPE(context));    \
    if ((result = dec_alloc(state)) == NULL) {                           \
        Py_DECREF(a);                                                    \
        Py_DECREF(b);                                                    \
        Py_DECREF(c);                                                    \
        return NULL;                                                     \
    }                                                                    \
                                                                         \
    MPDFUNC(MPD(result), MPD(a), MPD(b), MPD(c), CTX(context), &status); \
    Py_DECREF(a);                                                        \
    Py_DECREF(b);                                                        \
    Py_DECREF(c);                                                        \
    if (dec_addstatus(context, status)) {                                \
        Py_DECREF(result);                                               \
        return NULL;                                                     \
    }                                                                    \
                                                                         \
    return result;                                                       \
}


/* Unary arithmetic functions */
DecCtx_UnaryFunc(mpd_qabs)
DecCtx_UnaryFunc(mpd_qexp)
DecCtx_UnaryFunc(mpd_qln)
DecCtx_UnaryFunc(mpd_qlog10)
DecCtx_UnaryFunc(mpd_qminus)
DecCtx_UnaryFunc(mpd_qnext_minus)
DecCtx_UnaryFunc(mpd_qnext_plus)
DecCtx_UnaryFunc(mpd_qplus)
DecCtx_UnaryFunc(mpd_qreduce)
DecCtx_UnaryFunc(mpd_qround_to_int)
DecCtx_UnaryFunc(mpd_qround_to_intx)
DecCtx_UnaryFunc(mpd_qsqrt)

/* Binary arithmetic functions */
DecCtx_BinaryFunc(mpd_qadd)
DecCtx_BinaryFunc(mpd_qcompare)
DecCtx_BinaryFunc(mpd_qcompare_signal)
DecCtx_BinaryFunc(mpd_qdiv)
DecCtx_BinaryFunc(mpd_qdivint)
DecCtx_BinaryFunc(mpd_qmax)
DecCtx_BinaryFunc(mpd_qmax_mag)
DecCtx_BinaryFunc(mpd_qmin)
DecCtx_BinaryFunc(mpd_qmin_mag)
DecCtx_BinaryFunc(mpd_qmul)
DecCtx_BinaryFunc(mpd_qnext_toward)
DecCtx_BinaryFunc(mpd_qquantize)
DecCtx_BinaryFunc(mpd_qrem)
DecCtx_BinaryFunc(mpd_qrem_near)
DecCtx_BinaryFunc(mpd_qsub)

static PyObject *
ctx_mpd_qdivmod(PyObject *context, PyObject *args)
{
    PyObject *v, *w;
    PyObject *a, *b;
    PyObject *q, *r;
    uint32_t status = 0;
    PyObject *ret;

    if (!PyArg_ParseTuple(args, "OO", &v, &w)) {
        return NULL;
    }

    CONVERT_BINOP_RAISE(&a, &b, v, w, context);
    decimal_state *state = get_module_state_by_def(Py_TYPE(context));
    q = dec_alloc(state);
    if (q == NULL) {
        Py_DECREF(a);
        Py_DECREF(b);
        return NULL;
    }
    r = dec_alloc(state);
    if (r == NULL) {
        Py_DECREF(a);
        Py_DECREF(b);
        Py_DECREF(q);
        return NULL;
    }

    mpd_qdivmod(MPD(q), MPD(r), MPD(a), MPD(b), CTX(context), &status);
    Py_DECREF(a);
    Py_DECREF(b);
    if (dec_addstatus(context, status)) {
        Py_DECREF(r);
        Py_DECREF(q);
        return NULL;
    }

    ret = PyTuple_Pack(2, q, r);
    Py_DECREF(r);
    Py_DECREF(q);
    return ret;
}

/* Binary or ternary arithmetic functions */
static PyObject *
ctx_mpd_qpow(PyObject *context, PyObject *args, PyObject *kwds)
{
    static char *kwlist[] = {"a", "b", "modulo", NULL};
    PyObject *base, *exp, *mod = Py_None;
    PyObject *a, *b, *c = NULL;
    PyObject *result;
    uint32_t status = 0;

    if (!PyArg_ParseTupleAndKeywords(args, kwds, "OO|O", kwlist,
                                     &base, &exp, &mod)) {
        return NULL;
    }

    CONVERT_BINOP_RAISE(&a, &b, base, exp, context);

    if (mod != Py_None) {
        if (!convert_op(TYPE_ERR, &c, mod, context)) {
            Py_DECREF(a);
            Py_DECREF(b);
            return c;
        }
    }

    decimal_state *state = get_module_state_by_def(Py_TYPE(context));
    result = dec_alloc(state);
    if (result == NULL) {
        Py_DECREF(a);
        Py_DECREF(b);
        Py_XDECREF(c);
        return NULL;
    }

    if (c == NULL) {
        mpd_qpow(MPD(result), MPD(a), MPD(b),
                 CTX(context), &status);
    }
    else {
        mpd_qpowmod(MPD(result), MPD(a), MPD(b), MPD(c),
                    CTX(context), &status);
        Py_DECREF(c);
    }
    Py_DECREF(a);
    Py_DECREF(b);
    if (dec_addstatus(context, status)) {
        Py_DECREF(result);
        return NULL;
    }

    return result;
}

/* Ternary arithmetic functions */
DecCtx_TernaryFunc(mpd_qfma)

/* No argument */
static PyObject *
ctx_mpd_radix(PyObject *context, PyObject *dummy)
{
    return dec_mpd_radix(context, dummy);
}

/* Boolean functions: single decimal argument */
DecCtx_BoolFunc(mpd_isnormal)
DecCtx_BoolFunc(mpd_issubnormal)
DecCtx_BoolFunc_NO_CTX(mpd_isfinite)
DecCtx_BoolFunc_NO_CTX(mpd_isinfinite)
DecCtx_BoolFunc_NO_CTX(mpd_isnan)
DecCtx_BoolFunc_NO_CTX(mpd_isqnan)
DecCtx_BoolFunc_NO_CTX(mpd_issigned)
DecCtx_BoolFunc_NO_CTX(mpd_issnan)
DecCtx_BoolFunc_NO_CTX(mpd_iszero)

static PyObject *
ctx_iscanonical(PyObject *context, PyObject *v)
{
    decimal_state *state = get_module_state_by_def(Py_TYPE(context));
    if (!PyDec_Check(state, v)) {
        PyErr_SetString(PyExc_TypeError,
            "argument must be a Decimal");
        return NULL;
    }

    return mpd_iscanonical(MPD(v)) ? incr_true() : incr_false();
}

/* Functions with a single decimal argument */
static PyObject *
PyDecContext_Apply(PyObject *context, PyObject *v)
{
    PyObject *result, *a;

    CONVERT_OP_RAISE(&a, v, context);

    result = dec_apply(a, context);
    Py_DECREF(a);
    return result;
}

static PyObject *
ctx_canonical(PyObject *context, PyObject *v)
{
    decimal_state *state = get_module_state_by_def(Py_TYPE(context));
    if (!PyDec_Check(state, v)) {
        PyErr_SetString(PyExc_TypeError,
            "argument must be a Decimal");
        return NULL;
    }

    return Py_NewRef(v);
}

static PyObject *
ctx_mpd_qcopy_abs(PyObject *context, PyObject *v)
{
    PyObject *result, *a;
    uint32_t status = 0;

    CONVERT_OP_RAISE(&a, v, context);
    decimal_state *state = get_module_state_by_def(Py_TYPE(context));
    result = dec_alloc(state);
    if (result == NULL) {
        Py_DECREF(a);
        return NULL;
    }

    mpd_qcopy_abs(MPD(result), MPD(a), &status);
    Py_DECREF(a);
    if (dec_addstatus(context, status)) {
        Py_DECREF(result);
        return NULL;
    }

    return result;
}

static PyObject *
ctx_copy_decimal(PyObject *context, PyObject *v)
{
    PyObject *result;

    CONVERT_OP_RAISE(&result, v, context);
    return result;
}

static PyObject *
ctx_mpd_qcopy_negate(PyObject *context, PyObject *v)
{
    PyObject *result, *a;
    uint32_t status = 0;

    CONVERT_OP_RAISE(&a, v, context);
    decimal_state *state = get_module_state_by_def(Py_TYPE(context));
    result = dec_alloc(state);
    if (result == NULL) {
        Py_DECREF(a);
        return NULL;
    }

    mpd_qcopy_negate(MPD(result), MPD(a), &status);
    Py_DECREF(a);
    if (dec_addstatus(context, status)) {
        Py_DECREF(result);
        return NULL;
    }

    return result;
}

DecCtx_UnaryFunc(mpd_qlogb)
DecCtx_UnaryFunc(mpd_qinvert)

static PyObject *
ctx_mpd_class(PyObject *context, PyObject *v)
{
    PyObject *a;
    const char *cp;

    CONVERT_OP_RAISE(&a, v, context);

    cp = mpd_class(MPD(a), CTX(context));
    Py_DECREF(a);

    return PyUnicode_FromString(cp);
}

static PyObject *
ctx_mpd_to_sci(PyObject *context, PyObject *v)
{
    PyObject *result;
    PyObject *a;
    mpd_ssize_t size;
    char *s;

    CONVERT_OP_RAISE(&a, v, context);

    size = mpd_to_sci_size(&s, MPD(a), CtxCaps(context));
    Py_DECREF(a);
    if (size < 0) {
        PyErr_NoMemory();
        return NULL;
    }

    result = unicode_fromascii(s, size);
    mpd_free(s);

    return result;
}

static PyObject *
ctx_mpd_to_eng(PyObject *context, PyObject *v)
{
    PyObject *result;
    PyObject *a;
    mpd_ssize_t size;
    char *s;

    CONVERT_OP_RAISE(&a, v, context);

    size = mpd_to_eng_size(&s, MPD(a), CtxCaps(context));
    Py_DECREF(a);
    if (size < 0) {
        PyErr_NoMemory();
        return NULL;
    }

    result = unicode_fromascii(s, size);
    mpd_free(s);

    return result;
}

/* Functions with two decimal arguments */
DecCtx_BinaryFunc_NO_CTX(mpd_compare_total)
DecCtx_BinaryFunc_NO_CTX(mpd_compare_total_mag)

static PyObject *
ctx_mpd_qcopy_sign(PyObject *context, PyObject *args)
{
    PyObject *v, *w;
    PyObject *a, *b;
    PyObject *result;
    uint32_t status = 0;

    if (!PyArg_ParseTuple(args, "OO", &v, &w)) {
        return NULL;
    }

    CONVERT_BINOP_RAISE(&a, &b, v, w, context);
    decimal_state *state = get_module_state_by_def(Py_TYPE(context));
    result = dec_alloc(state);
    if (result == NULL) {
        Py_DECREF(a);
        Py_DECREF(b);
        return NULL;
    }

    mpd_qcopy_sign(MPD(result), MPD(a), MPD(b), &status);
    Py_DECREF(a);
    Py_DECREF(b);
    if (dec_addstatus(context, status)) {
        Py_DECREF(result);
        return NULL;
    }

    return result;
}

DecCtx_BinaryFunc(mpd_qand)
DecCtx_BinaryFunc(mpd_qor)
DecCtx_BinaryFunc(mpd_qxor)

DecCtx_BinaryFunc(mpd_qrotate)
DecCtx_BinaryFunc(mpd_qscaleb)
DecCtx_BinaryFunc(mpd_qshift)

static PyObject *
ctx_mpd_same_quantum(PyObject *context, PyObject *args)
{
    PyObject *v, *w;
    PyObject *a, *b;
    PyObject *result;

    if (!PyArg_ParseTuple(args, "OO", &v, &w)) {
        return NULL;
    }

    CONVERT_BINOP_RAISE(&a, &b, v, w, context);

    result = mpd_same_quantum(MPD(a), MPD(b)) ? incr_true() : incr_false();
    Py_DECREF(a);
    Py_DECREF(b);

    return result;
}


static PyMethodDef context_methods [] =
{
  /* Unary arithmetic functions */
  { "abs", ctx_mpd_qabs, METH_O, doc_ctx_abs },
  { "exp", ctx_mpd_qexp, METH_O, doc_ctx_exp },
  { "ln", ctx_mpd_qln, METH_O, doc_ctx_ln },
  { "log10", ctx_mpd_qlog10, METH_O, doc_ctx_log10 },
  { "minus", ctx_mpd_qminus, METH_O, doc_ctx_minus },
  { "next_minus", ctx_mpd_qnext_minus, METH_O, doc_ctx_next_minus },
  { "next_plus", ctx_mpd_qnext_plus, METH_O, doc_ctx_next_plus },
  { "normalize", ctx_mpd_qreduce, METH_O, doc_ctx_normalize },
  { "plus", ctx_mpd_qplus, METH_O, doc_ctx_plus },
  { "to_integral", ctx_mpd_qround_to_int, METH_O, doc_ctx_to_integral },
  { "to_integral_exact", ctx_mpd_qround_to_intx, METH_O, doc_ctx_to_integral_exact },
  { "to_integral_value", ctx_mpd_qround_to_int, METH_O, doc_ctx_to_integral_value },
  { "sqrt", ctx_mpd_qsqrt, METH_O, doc_ctx_sqrt },

  /* Binary arithmetic functions */
  { "add", ctx_mpd_qadd, METH_VARARGS, doc_ctx_add },
  { "compare", ctx_mpd_qcompare, METH_VARARGS, doc_ctx_compare },
  { "compare_signal", ctx_mpd_qcompare_signal, METH_VARARGS, doc_ctx_compare_signal },
  { "divide", ctx_mpd_qdiv, METH_VARARGS, doc_ctx_divide },
  { "divide_int", ctx_mpd_qdivint, METH_VARARGS, doc_ctx_divide_int },
  { "divmod", ctx_mpd_qdivmod, METH_VARARGS, doc_ctx_divmod },
  { "max", ctx_mpd_qmax, METH_VARARGS, doc_ctx_max },
  { "max_mag", ctx_mpd_qmax_mag, METH_VARARGS, doc_ctx_max_mag },
  { "min", ctx_mpd_qmin, METH_VARARGS, doc_ctx_min },
  { "min_mag", ctx_mpd_qmin_mag, METH_VARARGS, doc_ctx_min_mag },
  { "multiply", ctx_mpd_qmul, METH_VARARGS, doc_ctx_multiply },
  { "next_toward", ctx_mpd_qnext_toward, METH_VARARGS, doc_ctx_next_toward },
  { "quantize", ctx_mpd_qquantize, METH_VARARGS, doc_ctx_quantize },
  { "remainder", ctx_mpd_qrem, METH_VARARGS, doc_ctx_remainder },
  { "remainder_near", ctx_mpd_qrem_near, METH_VARARGS, doc_ctx_remainder_near },
  { "subtract", ctx_mpd_qsub, METH_VARARGS, doc_ctx_subtract },

  /* Binary or ternary arithmetic functions */
  { "power", _PyCFunction_CAST(ctx_mpd_qpow), METH_VARARGS|METH_KEYWORDS, doc_ctx_power },

  /* Ternary arithmetic functions */
  { "fma", ctx_mpd_qfma, METH_VARARGS, doc_ctx_fma },

  /* No argument */
  { "Etiny", context_getetiny, METH_NOARGS, doc_ctx_Etiny },
  { "Etop", context_getetop, METH_NOARGS, doc_ctx_Etop },
  { "radix", ctx_mpd_radix, METH_NOARGS, doc_ctx_radix },

  /* Boolean functions */
  { "is_canonical", ctx_iscanonical, METH_O, doc_ctx_is_canonical },
  { "is_finite", ctx_mpd_isfinite, METH_O, doc_ctx_is_finite },
  { "is_infinite", ctx_mpd_isinfinite, METH_O, doc_ctx_is_infinite },
  { "is_nan", ctx_mpd_isnan, METH_O, doc_ctx_is_nan },
  { "is_normal", ctx_mpd_isnormal, METH_O, doc_ctx_is_normal },
  { "is_qnan", ctx_mpd_isqnan, METH_O, doc_ctx_is_qnan },
  { "is_signed", ctx_mpd_issigned, METH_O, doc_ctx_is_signed },
  { "is_snan", ctx_mpd_issnan, METH_O, doc_ctx_is_snan },
  { "is_subnormal", ctx_mpd_issubnormal, METH_O, doc_ctx_is_subnormal },
  { "is_zero", ctx_mpd_iszero, METH_O, doc_ctx_is_zero },

  /* Functions with a single decimal argument */
  { "_apply", PyDecContext_Apply, METH_O, NULL }, /* alias for apply */
#ifdef EXTRA_FUNCTIONALITY
  { "apply", PyDecContext_Apply, METH_O, doc_ctx_apply },
#endif
  { "canonical", ctx_canonical, METH_O, doc_ctx_canonical },
  { "copy_abs", ctx_mpd_qcopy_abs, METH_O, doc_ctx_copy_abs },
  { "copy_decimal", ctx_copy_decimal, METH_O, doc_ctx_copy_decimal },
  { "copy_negate", ctx_mpd_qcopy_negate, METH_O, doc_ctx_copy_negate },
  { "logb", ctx_mpd_qlogb, METH_O, doc_ctx_logb },
  { "logical_invert", ctx_mpd_qinvert, METH_O, doc_ctx_logical_invert },
  { "number_class", ctx_mpd_class, METH_O, doc_ctx_number_class },
  { "to_sci_string", ctx_mpd_to_sci, METH_O, doc_ctx_to_sci_string },
  { "to_eng_string", ctx_mpd_to_eng, METH_O, doc_ctx_to_eng_string },

  /* Functions with two decimal arguments */
  { "compare_total", ctx_mpd_compare_total, METH_VARARGS, doc_ctx_compare_total },
  { "compare_total_mag", ctx_mpd_compare_total_mag, METH_VARARGS, doc_ctx_compare_total_mag },
  { "copy_sign", ctx_mpd_qcopy_sign, METH_VARARGS, doc_ctx_copy_sign },
  { "logical_and", ctx_mpd_qand, METH_VARARGS, doc_ctx_logical_and },
  { "logical_or", ctx_mpd_qor, METH_VARARGS, doc_ctx_logical_or },
  { "logical_xor", ctx_mpd_qxor, METH_VARARGS, doc_ctx_logical_xor },
  { "rotate", ctx_mpd_qrotate, METH_VARARGS, doc_ctx_rotate },
  { "same_quantum", ctx_mpd_same_quantum, METH_VARARGS, doc_ctx_same_quantum },
  { "scaleb", ctx_mpd_qscaleb, METH_VARARGS, doc_ctx_scaleb },
  { "shift", ctx_mpd_qshift, METH_VARARGS, doc_ctx_shift },

  /* Set context values */
  { "clear_flags", context_clear_flags, METH_NOARGS, doc_ctx_clear_flags },
  { "clear_traps", context_clear_traps, METH_NOARGS, doc_ctx_clear_traps },

#ifdef CONFIG_32
  /* Unsafe set functions with relaxed range checks */
  { "_unsafe_setprec", context_unsafe_setprec, METH_O, NULL },
  { "_unsafe_setemin", context_unsafe_setemin, METH_O, NULL },
  { "_unsafe_setemax", context_unsafe_setemax, METH_O, NULL },
#endif

  /* Miscellaneous */
  { "__copy__", context_copy, METH_NOARGS, NULL },
  { "__reduce__", context_reduce, METH_NOARGS, NULL },
  { "copy", context_copy, METH_NOARGS, doc_ctx_copy },
  { "create_decimal", ctx_create_decimal, METH_VARARGS, doc_ctx_create_decimal },
  { "create_decimal_from_float", ctx_from_float, METH_O, doc_ctx_create_decimal_from_float },

  { NULL, NULL, 1 }
};

static PyType_Slot context_slots[] = {
    {Py_tp_dealloc, context_dealloc},
    {Py_tp_traverse, context_traverse},
    {Py_tp_clear, context_clear},
    {Py_tp_repr, context_repr},
    {Py_tp_getattro, context_getattr},
    {Py_tp_setattro, context_setattr},
    {Py_tp_doc, (void *)doc_context},
    {Py_tp_methods, context_methods},
    {Py_tp_getset, context_getsets},
    {Py_tp_init, context_init},
    {Py_tp_new, context_new},
    {0, NULL},
};

static PyType_Spec context_spec = {
    .name = "decimal.Context",
    .basicsize = sizeof(PyDecContextObject),
    .flags = (Py_TPFLAGS_DEFAULT | Py_TPFLAGS_BASETYPE |
              Py_TPFLAGS_HAVE_GC | Py_TPFLAGS_IMMUTABLETYPE),
    .slots = context_slots,
};


static PyMethodDef _decimal_methods [] =
{
  { "getcontext", PyDec_GetCurrentContext, METH_NOARGS, doc_getcontext},
  { "setcontext", PyDec_SetCurrentContext, METH_O, doc_setcontext},
  { "localcontext", _PyCFunction_CAST(ctxmanager_new), METH_VARARGS|METH_KEYWORDS, doc_localcontext},
<<<<<<< HEAD
  { "IEEEContext", (PyCFunction)ieee_context, METH_O, doc_ieee_context},
=======
#ifdef EXTRA_FUNCTIONALITY
  { "IEEEContext", ieee_context, METH_O, doc_ieee_context},
#endif
>>>>>>> 54dd77fb
  { NULL, NULL, 1, NULL }
};


struct ssize_constmap { const char *name; mpd_ssize_t val; };
static struct ssize_constmap ssize_constants [] = {
    {"MAX_PREC", MPD_MAX_PREC},
    {"MAX_EMAX", MPD_MAX_EMAX},
    {"MIN_EMIN",  MPD_MIN_EMIN},
    {"MIN_ETINY", MPD_MIN_ETINY},
    {NULL}
};

struct int_constmap { const char *name; int val; };
static struct int_constmap int_constants [] = {
    /* int constants */
    {"IEEE_CONTEXT_MAX_BITS", MPD_IEEE_CONTEXT_MAX_BITS},
#ifdef EXTRA_FUNCTIONALITY
    /* int condition flags */
    {"DecClamped", MPD_Clamped},
    {"DecConversionSyntax", MPD_Conversion_syntax},
    {"DecDivisionByZero", MPD_Division_by_zero},
    {"DecDivisionImpossible", MPD_Division_impossible},
    {"DecDivisionUndefined", MPD_Division_undefined},
    {"DecFpuError", MPD_Fpu_error},
    {"DecInexact", MPD_Inexact},
    {"DecInvalidContext", MPD_Invalid_context},
    {"DecInvalidOperation", MPD_Invalid_operation},
    {"DecIEEEInvalidOperation", MPD_IEEE_Invalid_operation},
    {"DecMallocError", MPD_Malloc_error},
    {"DecFloatOperation", MPD_Float_operation},
    {"DecOverflow", MPD_Overflow},
    {"DecRounded", MPD_Rounded},
    {"DecSubnormal", MPD_Subnormal},
    {"DecUnderflow", MPD_Underflow},
    {"DecErrors", MPD_Errors},
    {"DecTraps", MPD_Traps},
#endif
    {NULL}
};


#define CHECK_INT(expr) \
    do { if ((expr) < 0) goto error; } while (0)
#define ASSIGN_PTR(result, expr) \
    do { result = (expr); if (result == NULL) goto error; } while (0)
#define CHECK_PTR(expr) \
    do { if ((expr) == NULL) goto error; } while (0)


static PyCFunction
cfunc_noargs(PyTypeObject *t, const char *name)
{
    struct PyMethodDef *m;

    if (t->tp_methods == NULL) {
        goto error;
    }

    for (m = t->tp_methods; m->ml_name != NULL; m++) {
        if (strcmp(name, m->ml_name) == 0) {
            if (!(m->ml_flags & METH_NOARGS)) {
                goto error;
            }
            return m->ml_meth;
        }
    }

error:
    PyErr_Format(PyExc_RuntimeError,
        "internal error: could not find method %s", name);
    return NULL;
}

static int minalloc_is_set = 0;

static int
_decimal_exec(PyObject *m)
{
    PyObject *numbers = NULL;
    PyObject *Number = NULL;
    PyObject *collections = NULL;
    PyObject *collections_abc = NULL;
    PyObject *MutableMapping = NULL;
    PyObject *obj = NULL;
    DecCondMap *cm;
    struct ssize_constmap *ssize_cm;
    struct int_constmap *int_cm;
    int i;


    /* Init libmpdec */
    mpd_traphandler = dec_traphandler;
    mpd_mallocfunc = PyMem_Malloc;
    mpd_reallocfunc = PyMem_Realloc;
    mpd_callocfunc = mpd_callocfunc_em;
    mpd_free = PyMem_Free;

    /* Suppress the warning caused by multi-phase initialization */
    if (!minalloc_is_set) {
        mpd_setminalloc(_Py_DEC_MINALLOC);
        minalloc_is_set = 1;
    }

    decimal_state *state = get_module_state(m);

    /* Init external C-API functions */
    state->_py_long_multiply = PyLong_Type.tp_as_number->nb_multiply;
    state->_py_long_floor_divide = PyLong_Type.tp_as_number->nb_floor_divide;
    state->_py_long_power = PyLong_Type.tp_as_number->nb_power;
    state->_py_float_abs = PyFloat_Type.tp_as_number->nb_absolute;
    ASSIGN_PTR(state->_py_float_as_integer_ratio,
               cfunc_noargs(&PyFloat_Type, "as_integer_ratio"));
    ASSIGN_PTR(state->_py_long_bit_length,
               cfunc_noargs(&PyLong_Type, "bit_length"));


    /* Init types */
#define CREATE_TYPE(mod, tp, spec) do {                               \
    tp = (PyTypeObject *)PyType_FromMetaclass(NULL, mod, spec, NULL); \
    CHECK_PTR(tp);                                                    \
} while (0)

    CREATE_TYPE(m, state->PyDec_Type, &dec_spec);
    CREATE_TYPE(m, state->PyDecContext_Type, &context_spec);
    CREATE_TYPE(m, state->PyDecContextManager_Type, &ctxmanager_spec);
    CREATE_TYPE(m, state->PyDecSignalDictMixin_Type, &signaldict_spec);

#undef CREATE_TYPE

    ASSIGN_PTR(obj, PyUnicode_FromString("decimal"));
    CHECK_INT(PyDict_SetItemString(state->PyDec_Type->tp_dict, "__module__", obj));
    CHECK_INT(PyDict_SetItemString(state->PyDecContext_Type->tp_dict,
                                   "__module__", obj));
    Py_CLEAR(obj);


    /* Numeric abstract base classes */
    ASSIGN_PTR(numbers, PyImport_ImportModule("numbers"));
    ASSIGN_PTR(Number, PyObject_GetAttrString(numbers, "Number"));
    /* Register Decimal with the Number abstract base class */
    ASSIGN_PTR(obj, PyObject_CallMethod(Number, "register", "(O)",
                                        (PyObject *)state->PyDec_Type));
    Py_CLEAR(obj);
    /* Rational is a global variable used for fraction comparisons. */
    ASSIGN_PTR(state->Rational, PyObject_GetAttrString(numbers, "Rational"));
    /* Done with numbers, Number */
    Py_CLEAR(numbers);
    Py_CLEAR(Number);

    /* DecimalTuple */
    ASSIGN_PTR(collections, PyImport_ImportModule("collections"));
    ASSIGN_PTR(state->DecimalTuple, (PyTypeObject *)PyObject_CallMethod(collections,
                                 "namedtuple", "(ss)", "DecimalTuple",
                                 "sign digits exponent"));

    ASSIGN_PTR(obj, PyUnicode_FromString("decimal"));
    CHECK_INT(PyDict_SetItemString(state->DecimalTuple->tp_dict, "__module__", obj));
    Py_CLEAR(obj);

    /* MutableMapping */
    ASSIGN_PTR(collections_abc, PyImport_ImportModule("collections.abc"));
    ASSIGN_PTR(MutableMapping, PyObject_GetAttrString(collections_abc,
                                                      "MutableMapping"));
    /* Create SignalDict type */
    ASSIGN_PTR(state->PyDecSignalDict_Type,
                   (PyTypeObject *)PyObject_CallFunction(
                   (PyObject *)&PyType_Type, "s(OO){}",
                   "SignalDict", state->PyDecSignalDictMixin_Type,
                   MutableMapping));

    /* Done with collections, MutableMapping */
    Py_CLEAR(collections);
    Py_CLEAR(collections_abc);
    Py_CLEAR(MutableMapping);

    /* For format specifiers not yet supported by libmpdec */
    state->PyDecimal = NULL;

    /* Add types to the module */
    CHECK_INT(PyModule_AddType(m, state->PyDec_Type));
    CHECK_INT(PyModule_AddType(m, state->PyDecContext_Type));
    CHECK_INT(PyModule_AddType(m, state->DecimalTuple));

    /* Create top level exception */
    ASSIGN_PTR(state->DecimalException, PyErr_NewException(
                                     "decimal.DecimalException",
                                     PyExc_ArithmeticError, NULL));
    CHECK_INT(PyModule_AddType(m, (PyTypeObject *)state->DecimalException));

    /* Create signal tuple */
    ASSIGN_PTR(state->SignalTuple, PyTuple_New(SIGNAL_MAP_LEN));

    /* Add exceptions that correspond to IEEE signals */
    ASSIGN_PTR(state->signal_map, dec_cond_map_init(signal_map_template,
                                                    sizeof(signal_map_template)));
    for (i = SIGNAL_MAP_LEN-1; i >= 0; i--) {
        PyObject *base;

        cm = state->signal_map + i;

        switch (cm->flag) {
        case MPD_Float_operation:
            base = PyTuple_Pack(2, state->DecimalException, PyExc_TypeError);
            break;
        case MPD_Division_by_zero:
            base = PyTuple_Pack(2, state->DecimalException,
                                PyExc_ZeroDivisionError);
            break;
        case MPD_Overflow:
            base = PyTuple_Pack(2, state->signal_map[INEXACT].ex,
                                   state->signal_map[ROUNDED].ex);
            break;
        case MPD_Underflow:
            base = PyTuple_Pack(3, state->signal_map[INEXACT].ex,
                                   state->signal_map[ROUNDED].ex,
                                   state->signal_map[SUBNORMAL].ex);
            break;
        default:
            base = PyTuple_Pack(1, state->DecimalException);
            break;
        }

        if (base == NULL) {
            goto error; /* GCOV_NOT_REACHED */
        }

        ASSIGN_PTR(cm->ex, PyErr_NewException(cm->fqname, base, NULL));
        Py_DECREF(base);

        /* add to module */
        CHECK_INT(PyModule_AddObjectRef(m, cm->name, cm->ex));

        /* add to signal tuple */
        PyTuple_SET_ITEM(state->SignalTuple, i, Py_NewRef(cm->ex));
    }

    /*
     * Unfortunately, InvalidOperation is a signal that comprises
     * several conditions, including InvalidOperation! Naming the
     * signal IEEEInvalidOperation would prevent the confusion.
     */
    ASSIGN_PTR(state->cond_map, dec_cond_map_init(cond_map_template,
                                                  sizeof(cond_map_template)));
    state->cond_map[0].ex = state->signal_map[0].ex;

    /* Add remaining exceptions, inherit from InvalidOperation */
    for (cm = state->cond_map+1; cm->name != NULL; cm++) {
        PyObject *base;
        if (cm->flag == MPD_Division_undefined) {
            base = PyTuple_Pack(2, state->signal_map[0].ex, PyExc_ZeroDivisionError);
        }
        else {
            base = PyTuple_Pack(1, state->signal_map[0].ex);
        }
        if (base == NULL) {
            goto error; /* GCOV_NOT_REACHED */
        }

        ASSIGN_PTR(cm->ex, PyErr_NewException(cm->fqname, base, NULL));
        Py_DECREF(base);

        CHECK_INT(PyModule_AddObjectRef(m, cm->name, cm->ex));
    }


    /* Init default context template first */
    ASSIGN_PTR(state->default_context_template,
               PyObject_CallObject((PyObject *)state->PyDecContext_Type, NULL));
    CHECK_INT(PyModule_AddObjectRef(m, "DefaultContext",
                                    state->default_context_template));

#ifndef WITH_DECIMAL_CONTEXTVAR
    ASSIGN_PTR(state->tls_context_key,
               PyUnicode_FromString("___DECIMAL_CTX__"));
    CHECK_INT(PyModule_AddObjectRef(m, "HAVE_CONTEXTVAR", Py_False));
#else
    ASSIGN_PTR(state->current_context_var, PyContextVar_New("decimal_context", NULL));
    CHECK_INT(PyModule_AddObjectRef(m, "HAVE_CONTEXTVAR", Py_True));
#endif
    CHECK_INT(PyModule_AddObjectRef(m, "HAVE_THREADS", Py_True));

    /* Init basic context template */
    ASSIGN_PTR(state->basic_context_template,
               PyObject_CallObject((PyObject *)state->PyDecContext_Type, NULL));
    init_basic_context(state->basic_context_template);
    CHECK_INT(PyModule_AddObjectRef(m, "BasicContext",
                                    state->basic_context_template));

    /* Init extended context template */
    ASSIGN_PTR(state->extended_context_template,
               PyObject_CallObject((PyObject *)state->PyDecContext_Type, NULL));
    init_extended_context(state->extended_context_template);
    CHECK_INT(PyModule_AddObjectRef(m, "ExtendedContext",
                                    state->extended_context_template));


    /* Init mpd_ssize_t constants */
    for (ssize_cm = ssize_constants; ssize_cm->name != NULL; ssize_cm++) {
        CHECK_INT(PyModule_Add(m, ssize_cm->name,
                               PyLong_FromSsize_t(ssize_cm->val)));
    }

    /* Init int constants */
    for (int_cm = int_constants; int_cm->name != NULL; int_cm++) {
        CHECK_INT(PyModule_AddIntConstant(m, int_cm->name,
                                          int_cm->val));
    }

    /* Init string constants */
    for (i = 0; i < _PY_DEC_ROUND_GUARD; i++) {
        ASSIGN_PTR(state->round_map[i], PyUnicode_InternFromString(mpd_round_string[i]));
        CHECK_INT(PyModule_AddObjectRef(m, mpd_round_string[i], state->round_map[i]));
    }

    /* Add specification version number */
    CHECK_INT(PyModule_AddStringConstant(m, "__version__", "1.70"));
    CHECK_INT(PyModule_AddStringConstant(m, "__libmpdec_version__", mpd_version()));

    return 0;

error:
    Py_CLEAR(obj); /* GCOV_NOT_REACHED */
    Py_CLEAR(numbers); /* GCOV_NOT_REACHED */
    Py_CLEAR(Number); /* GCOV_NOT_REACHED */
    Py_CLEAR(collections); /* GCOV_NOT_REACHED */
    Py_CLEAR(collections_abc); /* GCOV_NOT_REACHED */
    Py_CLEAR(MutableMapping); /* GCOV_NOT_REACHED */

    return -1;
}

static int
decimal_traverse(PyObject *module, visitproc visit, void *arg)
{
    decimal_state *state = get_module_state(module);
    Py_VISIT(state->PyDecContextManager_Type);
    Py_VISIT(state->PyDecContext_Type);
    Py_VISIT(state->PyDecSignalDictMixin_Type);
    Py_VISIT(state->PyDec_Type);
    Py_VISIT(state->PyDecSignalDict_Type);
    Py_VISIT(state->DecimalTuple);
    Py_VISIT(state->DecimalException);

#ifndef WITH_DECIMAL_CONTEXTVAR
    Py_VISIT(state->tls_context_key);
    Py_VISIT(state->cached_context);
#else
    Py_VISIT(state->current_context_var);
#endif

    Py_VISIT(state->default_context_template);
    Py_VISIT(state->basic_context_template);
    Py_VISIT(state->extended_context_template);
    Py_VISIT(state->Rational);
    Py_VISIT(state->SignalTuple);

    if (state->signal_map != NULL) {
        for (DecCondMap *cm = state->signal_map; cm->name != NULL; cm++) {
            Py_VISIT(cm->ex);
        }
    }
    if (state->cond_map != NULL) {
        for (DecCondMap *cm = state->cond_map + 1; cm->name != NULL; cm++) {
            Py_VISIT(cm->ex);
        }
    }
    return 0;
}

static int
decimal_clear(PyObject *module)
{
    decimal_state *state = get_module_state(module);
    Py_CLEAR(state->PyDecContextManager_Type);
    Py_CLEAR(state->PyDecContext_Type);
    Py_CLEAR(state->PyDecSignalDictMixin_Type);
    Py_CLEAR(state->PyDec_Type);
    Py_CLEAR(state->PyDecSignalDict_Type);
    Py_CLEAR(state->DecimalTuple);
    Py_CLEAR(state->DecimalException);

#ifndef WITH_DECIMAL_CONTEXTVAR
    Py_CLEAR(state->tls_context_key);
    Py_CLEAR(state->cached_context);
#else
    Py_CLEAR(state->current_context_var);
#endif

    Py_CLEAR(state->default_context_template);
    Py_CLEAR(state->basic_context_template);
    Py_CLEAR(state->extended_context_template);
    Py_CLEAR(state->Rational);
    Py_CLEAR(state->SignalTuple);
    Py_CLEAR(state->PyDecimal);

    if (state->signal_map != NULL) {
        for (DecCondMap *cm = state->signal_map; cm->name != NULL; cm++) {
            Py_DECREF(cm->ex);
        }
        PyMem_Free(state->signal_map);
        state->signal_map = NULL;
    }

    if (state->cond_map != NULL) {
        // cond_map[0].ex has borrowed a reference from signal_map[0].ex
        for (DecCondMap *cm = state->cond_map + 1; cm->name != NULL; cm++) {
            Py_DECREF(cm->ex);
        }
        PyMem_Free(state->cond_map);
        state->cond_map = NULL;
    }
    return 0;
}

static void
decimal_free(void *module)
{
    (void)decimal_clear((PyObject *)module);
}

static struct PyModuleDef_Slot _decimal_slots[] = {
    {Py_mod_exec, _decimal_exec},
    {Py_mod_multiple_interpreters, Py_MOD_PER_INTERPRETER_GIL_SUPPORTED},
    {Py_mod_gil, Py_MOD_GIL_NOT_USED},
    {0, NULL},
};

static struct PyModuleDef _decimal_module = {
    PyModuleDef_HEAD_INIT,
    .m_name = "decimal",
    .m_doc = doc__decimal,
    .m_size = sizeof(decimal_state),
    .m_methods = _decimal_methods,
    .m_slots = _decimal_slots,
    .m_traverse = decimal_traverse,
    .m_clear = decimal_clear,
    .m_free = decimal_free,
};

PyMODINIT_FUNC
PyInit__decimal(void)
{
    return PyModuleDef_Init(&_decimal_module);
}<|MERGE_RESOLUTION|>--- conflicted
+++ resolved
@@ -5754,13 +5754,7 @@
   { "getcontext", PyDec_GetCurrentContext, METH_NOARGS, doc_getcontext},
   { "setcontext", PyDec_SetCurrentContext, METH_O, doc_setcontext},
   { "localcontext", _PyCFunction_CAST(ctxmanager_new), METH_VARARGS|METH_KEYWORDS, doc_localcontext},
-<<<<<<< HEAD
-  { "IEEEContext", (PyCFunction)ieee_context, METH_O, doc_ieee_context},
-=======
-#ifdef EXTRA_FUNCTIONALITY
   { "IEEEContext", ieee_context, METH_O, doc_ieee_context},
-#endif
->>>>>>> 54dd77fb
   { NULL, NULL, 1, NULL }
 };
 
