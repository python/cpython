--- conflicted
+++ resolved
@@ -6098,7 +6098,8 @@
     Py_CLEAR(collections); /* GCOV_NOT_REACHED */
     Py_CLEAR(collections_abc); /* GCOV_NOT_REACHED */
     Py_CLEAR(MutableMapping); /* GCOV_NOT_REACHED */
-<<<<<<< HEAD
+    PyMem_Free(state->signal_map); /* GCOV_NOT_REACHED */
+    PyMem_Free(state->cond_map); /* GCOV_NOT_REACHED */
 
     return -1; /* GCOV_NOT_REACHED */
 }
@@ -6115,13 +6116,6 @@
     Py_VISIT(state->DecimalTuple);
     Py_VISIT(state->DecimalException);
 
-=======
-    Py_CLEAR(state->SignalTuple); /* GCOV_NOT_REACHED */
-    PyMem_Free(state->signal_map); /* GCOV_NOT_REACHED */
-    PyMem_Free(state->cond_map); /* GCOV_NOT_REACHED */
-    Py_CLEAR(state->DecimalTuple); /* GCOV_NOT_REACHED */
-    Py_CLEAR(state->default_context_template); /* GCOV_NOT_REACHED */
->>>>>>> 009e8f08
 #ifndef WITH_DECIMAL_CONTEXTVAR
     Py_VISIT(state->tls_context_key);
     Py_VISIT(state->cached_context);
