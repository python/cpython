--- conflicted
+++ resolved
@@ -5648,19 +5648,8 @@
     return dec_as_long(self, context, MPD_ROUND_CEILING);
 }
 
-/*[clinic input]
-_decimal.Decimal.__complex__
-
-Convert this value to exact type complex.
-[clinic start generated code]*/
-
-static PyObject *
-<<<<<<< HEAD
+static PyObject *
 dec_complex(PyObject *self)
-=======
-_decimal_Decimal___complex___impl(PyObject *self)
-/*[clinic end generated code: output=c9b5b4a9fdebc912 input=6b11c6f20af7061a]*/
->>>>>>> 11a5fc82
 {
     PyObject *f;
     double x;
@@ -6018,17 +6007,6 @@
   _DECIMAL_DECIMAL_AS_INTEGER_RATIO_METHODDEF
 
   /* Special methods */
-<<<<<<< HEAD
-  { "__copy__", dec_copy, METH_NOARGS, NULL },
-  { "__deepcopy__", dec_copy, METH_O, NULL },
-  { "__format__", dec_format, METH_VARARGS, NULL },
-  { "__reduce__", dec_reduce, METH_NOARGS, NULL },
-  { "__round__", PyDec_Round, METH_VARARGS, NULL },
-  { "__ceil__", dec_ceil, METH_NOARGS, NULL },
-  { "__floor__", dec_floor, METH_NOARGS, NULL },
-  { "__trunc__", dec_trunc, METH_NOARGS, NULL },
-  { "__sizeof__", dec_sizeof, METH_NOARGS, NULL },
-=======
   _DECIMAL_DECIMAL___COPY___METHODDEF
   _DECIMAL_DECIMAL___DEEPCOPY___METHODDEF
   _DECIMAL_DECIMAL___FORMAT___METHODDEF
@@ -6037,9 +6015,7 @@
   _DECIMAL_DECIMAL___CEIL___METHODDEF
   _DECIMAL_DECIMAL___FLOOR___METHODDEF
   _DECIMAL_DECIMAL___TRUNC___METHODDEF
-  _DECIMAL_DECIMAL___COMPLEX___METHODDEF
   _DECIMAL_DECIMAL___SIZEOF___METHODDEF
->>>>>>> 11a5fc82
 
   { NULL, NULL, 1 }
 };
