/*
 * Copyright (c) 2008-2012 Stefan Krah. All rights reserved.
 *
 * Redistribution and use in source and binary forms, with or without
 * modification, are permitted provided that the following conditions
 * are met:
 *
 * 1. Redistributions of source code must retain the above copyright
 *    notice, this list of conditions and the following disclaimer.
 *
 * 2. Redistributions in binary form must reproduce the above copyright
 *    notice, this list of conditions and the following disclaimer in the
 *    documentation and/or other materials provided with the distribution.
 *
 * THIS SOFTWARE IS PROVIDED BY THE AUTHOR AND CONTRIBUTORS "AS IS" AND
 * ANY EXPRESS OR IMPLIED WARRANTIES, INCLUDING, BUT NOT LIMITED TO, THE
 * IMPLIED WARRANTIES OF MERCHANTABILITY AND FITNESS FOR A PARTICULAR PURPOSE
 * ARE DISCLAIMED.  IN NO EVENT SHALL THE AUTHOR OR CONTRIBUTORS BE LIABLE
 * FOR ANY DIRECT, INDIRECT, INCIDENTAL, SPECIAL, EXEMPLARY, OR CONSEQUENTIAL
 * DAMAGES (INCLUDING, BUT NOT LIMITED TO, PROCUREMENT OF SUBSTITUTE GOODS
 * OR SERVICES; LOSS OF USE, DATA, OR PROFITS; OR BUSINESS INTERRUPTION)
 * HOWEVER CAUSED AND ON ANY THEORY OF LIABILITY, WHETHER IN CONTRACT, STRICT
 * LIABILITY, OR TORT (INCLUDING NEGLIGENCE OR OTHERWISE) ARISING IN ANY WAY
 * OUT OF THE USE OF THIS SOFTWARE, EVEN IF ADVISED OF THE POSSIBILITY OF
 * SUCH DAMAGE.
 */

#ifndef Py_BUILD_CORE_BUILTIN
#  define Py_BUILD_CORE_MODULE 1
#endif

#include <Python.h>
#include "pycore_object.h"        // _PyObject_VisitType()
#include "pycore_pystate.h"       // _PyThreadState_GET()
#include "pycore_typeobject.h"

#include <mpdecimal.h>

// Reuse config from mpdecimal.h if present.
#if defined(MPD_CONFIG_64)
  #ifndef CONFIG_64
    #define CONFIG_64 MPD_CONFIG_64
  #endif
#elif defined(MPD_CONFIG_32)
  #ifndef CONFIG_32
    #define CONFIG_32 MPD_CONFIG_32
  #endif
#endif

#include <ctype.h>                // isascii()
#include <stdlib.h>

#ifdef EXTRA_FUNCTIONALITY
  #define _PY_DEC_ROUND_GUARD MPD_ROUND_GUARD
#else
  #define _PY_DEC_ROUND_GUARD (MPD_ROUND_GUARD-1)
#endif

#include "clinic/_decimal.c.h"

/*[clinic input]
module _decimal
class _decimal.Decimal "PyObject *" "&dec_spec"
class _decimal.Context "PyObject *" "&context_spec"
[clinic start generated code]*/
/*[clinic end generated code: output=da39a3ee5e6b4b0d input=a6a6c0bdf4e576ef]*/

struct PyDecContextObject;
struct DecCondMap;

typedef struct {
    PyTypeObject *PyDecContextManager_Type;
    PyTypeObject *PyDecContext_Type;
    PyTypeObject *PyDecSignalDictMixin_Type;
    PyTypeObject *PyDec_Type;
    PyTypeObject *PyDecSignalDict_Type;
    PyTypeObject *DecimalTuple;

    /* Top level Exception; inherits from ArithmeticError */
    PyObject *DecimalException;

#ifndef WITH_DECIMAL_CONTEXTVAR
    /* Key for thread state dictionary */
    PyObject *tls_context_key;
    /* Invariant: NULL or a strong reference to the most recently accessed
       thread local context. */
    struct PyDecContextObject *cached_context;  /* Not borrowed */
#else
    PyObject *current_context_var;
#endif

    /* Template for creating new thread contexts, calling Context() without
     * arguments and initializing the module_context on first access. */
    PyObject *default_context_template;

    /* Basic and extended context templates */
    PyObject *basic_context_template;
    PyObject *extended_context_template;

    PyObject *round_map[_PY_DEC_ROUND_GUARD];

    /* Convert rationals for comparison */
    PyObject *Rational;

    /* Invariant: NULL or pointer to _pydecimal.Decimal */
    PyObject *PyDecimal;

    PyObject *SignalTuple;

    struct DecCondMap *signal_map;
    struct DecCondMap *cond_map;

    /* External C-API functions */
    binaryfunc _py_long_multiply;
    binaryfunc _py_long_floor_divide;
    ternaryfunc _py_long_power;
    unaryfunc _py_float_abs;
    PyCFunction _py_long_bit_length;
    PyCFunction _py_float_as_integer_ratio;
} decimal_state;

static inline decimal_state *
get_module_state(PyObject *mod)
{
    decimal_state *state = _PyModule_GetState(mod);
    assert(state != NULL);
    return state;
}

static struct PyModuleDef _decimal_module;
static PyType_Spec dec_spec;
static PyType_Spec context_spec;

static inline decimal_state *
get_module_state_by_def(PyTypeObject *tp)
{
    PyObject *mod = PyType_GetModuleByDef(tp, &_decimal_module);
    assert(mod != NULL);
    return get_module_state(mod);
}

static inline decimal_state *
find_state_left_or_right(PyObject *left, PyObject *right)
{
    PyTypeObject *base;
    if (PyType_GetBaseByToken(Py_TYPE(left), &dec_spec, &base) != 1) {
        assert(!PyErr_Occurred());
        PyType_GetBaseByToken(Py_TYPE(right), &dec_spec, &base);
    }
    assert(base != NULL);
    void *state = _PyType_GetModuleState(base);
    assert(state != NULL);
    Py_DECREF(base);
    return (decimal_state *)state;
}

static inline decimal_state *
find_state_ternary(PyObject *left, PyObject *right, PyObject *modulus)
{
    PyTypeObject *base;
    if (PyType_GetBaseByToken(Py_TYPE(left), &dec_spec, &base) != 1) {
        assert(!PyErr_Occurred());
        if (PyType_GetBaseByToken(Py_TYPE(right), &dec_spec, &base) != 1) {
            assert(!PyErr_Occurred());
            PyType_GetBaseByToken(Py_TYPE(modulus), &dec_spec, &base);
        }
    }
    assert(base != NULL);
    void *state = _PyType_GetModuleState(base);
    assert(state != NULL);
    Py_DECREF(base);
    return (decimal_state *)state;
}


#if !defined(MPD_VERSION_HEX) || MPD_VERSION_HEX < 0x02050000
  #error "libmpdec version >= 2.5.0 required"
#endif


/*
 * Type sizes with assertions in mpdecimal.h and pyport.h:
 *    sizeof(size_t) == sizeof(Py_ssize_t)
 *    sizeof(size_t) == sizeof(mpd_uint_t) == sizeof(mpd_ssize_t)
 */

#ifdef TEST_COVERAGE
  #undef Py_LOCAL_INLINE
  #define Py_LOCAL_INLINE Py_LOCAL
#endif

#define MPD_Float_operation MPD_Not_implemented

#define BOUNDS_CHECK(x, MIN, MAX) x = (x < MIN || MAX < x) ? MAX : x

/* _Py_DEC_MINALLOC >= MPD_MINALLOC */
#define _Py_DEC_MINALLOC 4

typedef struct {
    PyObject_HEAD
    Py_hash_t hash;
    mpd_t dec;
    mpd_uint_t data[_Py_DEC_MINALLOC];
} PyDecObject;

#define _PyDecObject_CAST(op)   ((PyDecObject *)(op))

typedef struct {
    PyObject_HEAD
    uint32_t *flags;
} PyDecSignalDictObject;

#define _PyDecSignalDictObject_CAST(op) ((PyDecSignalDictObject *)(op))

typedef struct PyDecContextObject {
    PyObject_HEAD
    mpd_context_t ctx;
    PyObject *traps;
    PyObject *flags;
    int capitals;
    PyThreadState *tstate;
    decimal_state *modstate;
} PyDecContextObject;

#define _PyDecContextObject_CAST(op)    ((PyDecContextObject *)(op))

typedef struct {
    PyObject_HEAD
    PyObject *local;
    PyObject *global;
} PyDecContextManagerObject;

#define _PyDecContextManagerObject_CAST(op) ((PyDecContextManagerObject *)(op))

#undef MPD
#undef CTX
#define PyDec_CheckExact(st, v) Py_IS_TYPE(v, (st)->PyDec_Type)
#define PyDec_Check(st, v) PyObject_TypeCheck(v, (st)->PyDec_Type)
#define PyDecSignalDict_Check(st, v) Py_IS_TYPE(v, (st)->PyDecSignalDict_Type)
#define PyDecContext_Check(st, v) PyObject_TypeCheck(v, (st)->PyDecContext_Type)
#define MPD(v) (&_PyDecObject_CAST(v)->dec)
#define SdFlagAddr(v) (_PyDecSignalDictObject_CAST(v)->flags)
#define SdFlags(v) (*_PyDecSignalDictObject_CAST(v)->flags)
#define CTX(v) (&_PyDecContextObject_CAST(v)->ctx)
#define CtxCaps(v) (_PyDecContextObject_CAST(v)->capitals)

static inline decimal_state *
get_module_state_from_ctx(PyObject *v)
{
    assert(PyType_GetBaseByToken(Py_TYPE(v), &context_spec, NULL) == 1);
    decimal_state *state = ((PyDecContextObject *)v)->modstate;
    assert(state != NULL);
    return state;
}


Py_LOCAL_INLINE(PyObject *)
incr_true(void)
{
    return Py_NewRef(Py_True);
}

Py_LOCAL_INLINE(PyObject *)
incr_false(void)
{
    return Py_NewRef(Py_False);
}

/* Error codes for functions that return signals or conditions */
#define DEC_INVALID_SIGNALS (MPD_Max_status+1U)
#define DEC_ERR_OCCURRED (DEC_INVALID_SIGNALS<<1)
#define DEC_ERRORS (DEC_INVALID_SIGNALS|DEC_ERR_OCCURRED)

typedef struct DecCondMap {
    const char *name;   /* condition or signal name */
    const char *fqname; /* fully qualified name */
    uint32_t flag;      /* libmpdec flag */
    PyObject *ex;       /* corresponding exception */
} DecCondMap;

/* Exceptions that correspond to IEEE signals */
#define SUBNORMAL 5
#define INEXACT 6
#define ROUNDED 7
#define SIGNAL_MAP_LEN 9
static DecCondMap signal_map_template[] = {
  {"InvalidOperation", "decimal.InvalidOperation", MPD_IEEE_Invalid_operation, NULL},
  {"FloatOperation", "decimal.FloatOperation", MPD_Float_operation, NULL},
  {"DivisionByZero", "decimal.DivisionByZero", MPD_Division_by_zero, NULL},
  {"Overflow", "decimal.Overflow", MPD_Overflow, NULL},
  {"Underflow", "decimal.Underflow", MPD_Underflow, NULL},
  {"Subnormal", "decimal.Subnormal", MPD_Subnormal, NULL},
  {"Inexact", "decimal.Inexact", MPD_Inexact, NULL},
  {"Rounded", "decimal.Rounded", MPD_Rounded, NULL},
  {"Clamped", "decimal.Clamped", MPD_Clamped, NULL},
  {NULL}
};

/* Exceptions that inherit from InvalidOperation */
static DecCondMap cond_map_template[] = {
  {"InvalidOperation", "decimal.InvalidOperation", MPD_Invalid_operation, NULL},
  {"ConversionSyntax", "decimal.ConversionSyntax", MPD_Conversion_syntax, NULL},
  {"DivisionImpossible", "decimal.DivisionImpossible", MPD_Division_impossible, NULL},
  {"DivisionUndefined", "decimal.DivisionUndefined", MPD_Division_undefined, NULL},
  {"InvalidContext", "decimal.InvalidContext", MPD_Invalid_context, NULL},
#ifdef EXTRA_FUNCTIONALITY
  {"MallocError", "decimal.MallocError", MPD_Malloc_error, NULL},
#endif
  {NULL}
};

/* Return a duplicate of DecCondMap template */
static inline DecCondMap *
dec_cond_map_init(DecCondMap *template, Py_ssize_t size)
{
    DecCondMap *cm;
    cm = PyMem_Malloc(size);
    if (cm == NULL) {
        PyErr_NoMemory();
        return NULL;
    }

    memcpy(cm, template, size);
    return cm;
}

static const char *dec_signal_string[MPD_NUM_FLAGS] = {
    "Clamped",
    "InvalidOperation",
    "DivisionByZero",
    "InvalidOperation",
    "InvalidOperation",
    "InvalidOperation",
    "Inexact",
    "InvalidOperation",
    "InvalidOperation",
    "InvalidOperation",
    "FloatOperation",
    "Overflow",
    "Rounded",
    "Subnormal",
    "Underflow",
};

static const char *invalid_rounding_err =
"valid values for rounding are:\n\
  [ROUND_CEILING, ROUND_FLOOR, ROUND_UP, ROUND_DOWN,\n\
   ROUND_HALF_UP, ROUND_HALF_DOWN, ROUND_HALF_EVEN,\n\
   ROUND_05UP]";

static const char *invalid_signals_err =
"valid values for signals are:\n\
  [InvalidOperation, FloatOperation, DivisionByZero,\n\
   Overflow, Underflow, Subnormal, Inexact, Rounded,\n\
   Clamped]";

#ifdef EXTRA_FUNCTIONALITY
static const char *invalid_flags_err =
"valid values for _flags or _traps are:\n\
  signals:\n\
    [DecIEEEInvalidOperation, DecFloatOperation, DecDivisionByZero,\n\
     DecOverflow, DecUnderflow, DecSubnormal, DecInexact, DecRounded,\n\
     DecClamped]\n\
  conditions which trigger DecIEEEInvalidOperation:\n\
    [DecInvalidOperation, DecConversionSyntax, DecDivisionImpossible,\n\
     DecDivisionUndefined, DecFpuError, DecInvalidContext, DecMallocError]";
#endif

static int
value_error_int(const char *mesg)
{
    PyErr_SetString(PyExc_ValueError, mesg);
    return -1;
}

static PyObject *
value_error_ptr(const char *mesg)
{
    PyErr_SetString(PyExc_ValueError, mesg);
    return NULL;
}

static int
type_error_int(const char *mesg)
{
    PyErr_SetString(PyExc_TypeError, mesg);
    return -1;
}

static int
runtime_error_int(const char *mesg)
{
    PyErr_SetString(PyExc_RuntimeError, mesg);
    return -1;
}
#define INTERNAL_ERROR_INT(funcname) \
    return runtime_error_int("internal error in " funcname)

static PyObject *
runtime_error_ptr(const char *mesg)
{
    PyErr_SetString(PyExc_RuntimeError, mesg);
    return NULL;
}
#define INTERNAL_ERROR_PTR(funcname) \
    return runtime_error_ptr("internal error in " funcname)

static void
dec_traphandler(mpd_context_t *Py_UNUSED(ctx)) /* GCOV_NOT_REACHED */
{ /* GCOV_NOT_REACHED */
    return; /* GCOV_NOT_REACHED */
}

static PyObject *
flags_as_exception(decimal_state *state, uint32_t flags)
{
    DecCondMap *cm;

    for (cm = state->signal_map; cm->name != NULL; cm++) {
        if (flags&cm->flag) {
            return cm->ex;
        }
    }

    INTERNAL_ERROR_PTR("flags_as_exception"); /* GCOV_NOT_REACHED */
}

Py_LOCAL_INLINE(uint32_t)
exception_as_flag(decimal_state *state, PyObject *ex)
{
    DecCondMap *cm;

    for (cm = state->signal_map; cm->name != NULL; cm++) {
        if (cm->ex == ex) {
            return cm->flag;
        }
    }

    PyErr_SetString(PyExc_KeyError, invalid_signals_err);
    return DEC_INVALID_SIGNALS;
}

static PyObject *
flags_as_list(decimal_state *state, uint32_t flags)
{
    PyObject *list;
    DecCondMap *cm;

    list = PyList_New(0);
    if (list == NULL) {
        return NULL;
    }

    for (cm = state->cond_map; cm->name != NULL; cm++) {
        if (flags&cm->flag) {
            if (PyList_Append(list, cm->ex) < 0) {
                goto error;
            }
        }
    }
    for (cm = state->signal_map+1; cm->name != NULL; cm++) {
        if (flags&cm->flag) {
            if (PyList_Append(list, cm->ex) < 0) {
                goto error;
            }
        }
    }

    return list;

error:
    Py_DECREF(list);
    return NULL;
}

static PyObject *
signals_as_list(decimal_state *state, uint32_t flags)
{
    PyObject *list;
    DecCondMap *cm;

    list = PyList_New(0);
    if (list == NULL) {
        return NULL;
    }

    for (cm = state->signal_map; cm->name != NULL; cm++) {
        if (flags&cm->flag) {
            if (PyList_Append(list, cm->ex) < 0) {
                Py_DECREF(list);
                return NULL;
            }
        }
    }

    return list;
}

static uint32_t
list_as_flags(decimal_state *state, PyObject *list)
{
    PyObject *item;
    uint32_t flags, x;
    Py_ssize_t n, j;

    assert(PyList_Check(list));

    n = PyList_Size(list);
    flags = 0;
    for (j = 0; j < n; j++) {
        item = PyList_GetItem(list, j);
        x = exception_as_flag(state, item);
        if (x & DEC_ERRORS) {
            return x;
        }
        flags |= x;
    }

    return flags;
}

static PyObject *
flags_as_dict(decimal_state *state, uint32_t flags)
{
    DecCondMap *cm;
    PyObject *dict;

    dict = PyDict_New();
    if (dict == NULL) {
        return NULL;
    }

    for (cm = state->signal_map; cm->name != NULL; cm++) {
        PyObject *b = flags&cm->flag ? Py_True : Py_False;
        if (PyDict_SetItem(dict, cm->ex, b) < 0) {
            Py_DECREF(dict);
            return NULL;
        }
    }

    return dict;
}

static uint32_t
dict_as_flags(decimal_state *state, PyObject *val)
{
    PyObject *b;
    DecCondMap *cm;
    uint32_t flags = 0;
    int x;

    if (!PyDict_Check(val)) {
        PyErr_SetString(PyExc_TypeError,
            "argument must be a signal dict");
        return DEC_INVALID_SIGNALS;
    }

    if (PyDict_Size(val) != SIGNAL_MAP_LEN) {
        PyErr_SetString(PyExc_KeyError,
            "invalid signal dict");
        return DEC_INVALID_SIGNALS;
    }

    for (cm = state->signal_map; cm->name != NULL; cm++) {
        b = PyDict_GetItemWithError(val, cm->ex);
        if (b == NULL) {
            if (PyErr_Occurred()) {
                return DEC_ERR_OCCURRED;
            }
            PyErr_SetString(PyExc_KeyError,
                "invalid signal dict");
            return DEC_INVALID_SIGNALS;
        }

        x = PyObject_IsTrue(b);
        if (x < 0) {
            return DEC_ERR_OCCURRED;
        }
        if (x == 1) {
            flags |= cm->flag;
        }
    }

    return flags;
}

#ifdef EXTRA_FUNCTIONALITY
static uint32_t
long_as_flags(PyObject *v)
{
    long x;

    x = PyLong_AsLong(v);
    if (x == -1 && PyErr_Occurred()) {
        return DEC_ERR_OCCURRED;
    }
    if (x < 0 || x > (long)MPD_Max_status) {
        PyErr_SetString(PyExc_TypeError, invalid_flags_err);
        return DEC_INVALID_SIGNALS;
    }

    return x;
}
#endif

static int
dec_addstatus(PyObject *context, uint32_t status)
{
    mpd_context_t *ctx = CTX(context);
    decimal_state *state = get_module_state_from_ctx(context);

    ctx->status |= status;
    if (status & (ctx->traps|MPD_Malloc_error)) {
        PyObject *ex, *siglist;

        if (status & MPD_Malloc_error) {
            PyErr_NoMemory();
            return 1;
        }

        ex = flags_as_exception(state, ctx->traps&status);
        if (ex == NULL) {
            return 1; /* GCOV_NOT_REACHED */
        }
        siglist = flags_as_list(state, ctx->traps&status);
        if (siglist == NULL) {
            return 1;
        }

        PyErr_SetObject(ex, siglist);
        Py_DECREF(siglist);
        return 1;
    }
    return 0;
}

static int
getround(decimal_state *state, PyObject *v)
{
    int i;
    if (PyUnicode_Check(v)) {
        for (i = 0; i < _PY_DEC_ROUND_GUARD; i++) {
            if (v == state->round_map[i]) {
                return i;
            }
        }
        for (i = 0; i < _PY_DEC_ROUND_GUARD; i++) {
            if (PyUnicode_Compare(v, state->round_map[i]) == 0) {
                return i;
            }
        }
    }

    return type_error_int(invalid_rounding_err);
}


/******************************************************************************/
/*                            SignalDict Object                               */
/******************************************************************************/

/* The SignalDict is a MutableMapping that provides access to the
   mpd_context_t flags, which reside in the context object. When a
   new context is created, context.traps and context.flags are
   initialized to new SignalDicts. Once a SignalDict is tied to
   a context, it cannot be deleted. */

static const char *INVALID_SIGNALDICT_ERROR_MSG = "invalid signal dict";

static int
signaldict_init(PyObject *self,
                PyObject *Py_UNUSED(args), PyObject *Py_UNUSED(kwds))
{
    SdFlagAddr(self) = NULL;
    return 0;
}

static Py_ssize_t
signaldict_len(PyObject *self)
{
    if (SdFlagAddr(self) == NULL) {
        return value_error_int(INVALID_SIGNALDICT_ERROR_MSG);
    }
    return SIGNAL_MAP_LEN;
}

static PyObject *
signaldict_iter(PyObject *self)
{
    if (SdFlagAddr(self) == NULL) {
        return value_error_ptr(INVALID_SIGNALDICT_ERROR_MSG);
    }
    decimal_state *state = get_module_state_by_def(Py_TYPE(self));
    return PyTuple_Type.tp_iter(state->SignalTuple);
}

static PyObject *
signaldict_getitem(PyObject *self, PyObject *key)
{
    uint32_t flag;
    if (SdFlagAddr(self) == NULL) {
        return value_error_ptr(INVALID_SIGNALDICT_ERROR_MSG);
    }
    decimal_state *state = get_module_state_by_def(Py_TYPE(self));

    flag = exception_as_flag(state, key);
    if (flag & DEC_ERRORS) {
        return NULL;
    }

    return SdFlags(self)&flag ? incr_true() : incr_false();
}

static int
signaldict_setitem(PyObject *self, PyObject *key, PyObject *value)
{
    uint32_t flag;
    int x;

    if (SdFlagAddr(self) == NULL) {
        return value_error_int(INVALID_SIGNALDICT_ERROR_MSG);
    }

    if (value == NULL) {
        return value_error_int("signal keys cannot be deleted");
    }

    decimal_state *state = get_module_state_by_def(Py_TYPE(self));
    flag = exception_as_flag(state, key);
    if (flag & DEC_ERRORS) {
        return -1;
    }

    x = PyObject_IsTrue(value);
    if (x < 0) {
        return -1;
    }

    if (x == 1) {
        SdFlags(self) |= flag;
    }
    else {
        SdFlags(self) &= ~flag;
    }

    return 0;
}

static void
signaldict_dealloc(PyObject *self)
{
    PyTypeObject *tp = Py_TYPE(self);
    PyObject_GC_UnTrack(self);
    tp->tp_free(self);
    Py_DECREF(tp);
}

static PyObject *
signaldict_repr(PyObject *self)
{
    DecCondMap *cm;
    const char *n[SIGNAL_MAP_LEN]; /* name */
    const char *b[SIGNAL_MAP_LEN]; /* bool */
    int i;

    if (SdFlagAddr(self) == NULL) {
        return value_error_ptr(INVALID_SIGNALDICT_ERROR_MSG);
    }

    assert(SIGNAL_MAP_LEN == 9);

    decimal_state *state = get_module_state_by_def(Py_TYPE(self));
    for (cm=state->signal_map, i=0; cm->name != NULL; cm++, i++) {
        n[i] = cm->fqname;
        b[i] = SdFlags(self)&cm->flag ? "True" : "False";
    }
    return PyUnicode_FromFormat(
        "{<class '%s'>:%s, <class '%s'>:%s, <class '%s'>:%s, "
         "<class '%s'>:%s, <class '%s'>:%s, <class '%s'>:%s, "
         "<class '%s'>:%s, <class '%s'>:%s, <class '%s'>:%s}",
            n[0], b[0], n[1], b[1], n[2], b[2],
            n[3], b[3], n[4], b[4], n[5], b[5],
            n[6], b[6], n[7], b[7], n[8], b[8]);
}

static PyObject *
signaldict_richcompare(PyObject *v, PyObject *w, int op)
{
    PyObject *res = Py_NotImplemented;

    decimal_state *state = get_module_state_by_def(Py_TYPE(v));
    assert(PyDecSignalDict_Check(state, v));

    if ((SdFlagAddr(v) == NULL) || (SdFlagAddr(w) == NULL)) {
        return value_error_ptr(INVALID_SIGNALDICT_ERROR_MSG);
    }

    if (op == Py_EQ || op == Py_NE) {
        if (PyDecSignalDict_Check(state, w)) {
            res = (SdFlags(v)==SdFlags(w)) ^ (op==Py_NE) ? Py_True : Py_False;
        }
        else if (PyDict_Check(w)) {
            uint32_t flags = dict_as_flags(state, w);
            if (flags & DEC_ERRORS) {
                if (flags & DEC_INVALID_SIGNALS) {
                    /* non-comparable: Py_NotImplemented */
                    PyErr_Clear();
                }
                else {
                    return NULL;
                }
            }
            else {
                res = (SdFlags(v)==flags) ^ (op==Py_NE) ? Py_True : Py_False;
            }
        }
    }

    return Py_NewRef(res);
}

static PyObject *
signaldict_copy(PyObject *self, PyObject *Py_UNUSED(dummy))
{
    if (SdFlagAddr(self) == NULL) {
        return value_error_ptr(INVALID_SIGNALDICT_ERROR_MSG);
    }
    decimal_state *state = get_module_state_by_def(Py_TYPE(self));
    return flags_as_dict(state, SdFlags(self));
}


static PyMethodDef signaldict_methods[] = {
    { "copy", signaldict_copy, METH_NOARGS, NULL},
    {NULL, NULL}
};


static PyType_Slot signaldict_slots[] = {
    {Py_tp_dealloc, signaldict_dealloc},
    {Py_tp_traverse, _PyObject_VisitType},
    {Py_tp_repr, signaldict_repr},
    {Py_tp_hash, PyObject_HashNotImplemented},
    {Py_tp_getattro, PyObject_GenericGetAttr},
    {Py_tp_richcompare, signaldict_richcompare},
    {Py_tp_iter, signaldict_iter},
    {Py_tp_methods, signaldict_methods},
    {Py_tp_init, signaldict_init},

    // Mapping protocol
    {Py_mp_length, signaldict_len},
    {Py_mp_subscript, signaldict_getitem},
    {Py_mp_ass_subscript, signaldict_setitem},
    {0, NULL},
};

static PyType_Spec signaldict_spec = {
    .name = "decimal.SignalDictMixin",
    .basicsize = sizeof(PyDecSignalDictObject),
    .flags = (Py_TPFLAGS_DEFAULT | Py_TPFLAGS_BASETYPE |
              Py_TPFLAGS_HAVE_GC | Py_TPFLAGS_IMMUTABLETYPE),
    .slots = signaldict_slots,
};


/******************************************************************************/
/*                         Context Object, Part 1                             */
/******************************************************************************/

#define Dec_CONTEXT_GET_SSIZE(mem)                          \
static PyObject *                                           \
context_get##mem(PyObject *self, void *Py_UNUSED(closure))  \
{                                                           \
    return PyLong_FromSsize_t(mpd_get##mem(CTX(self)));     \
}

#define Dec_CONTEXT_GET_ULONG(mem)                              \
static PyObject *                                               \
context_get##mem(PyObject *self, void *Py_UNUSED(closure))      \
{                                                               \
    return PyLong_FromUnsignedLong(mpd_get##mem(CTX(self)));    \
}

Dec_CONTEXT_GET_SSIZE(prec)
Dec_CONTEXT_GET_SSIZE(emax)
Dec_CONTEXT_GET_SSIZE(emin)
Dec_CONTEXT_GET_SSIZE(clamp)

#ifdef EXTRA_FUNCTIONALITY
Dec_CONTEXT_GET_ULONG(traps)
Dec_CONTEXT_GET_ULONG(status)
#endif

static PyObject *
context_getround(PyObject *self, void *Py_UNUSED(closure))
{
    int i = mpd_getround(CTX(self));
    decimal_state *state = get_module_state_from_ctx(self);

    return Py_NewRef(state->round_map[i]);
}

static PyObject *
context_getcapitals(PyObject *self, void *Py_UNUSED(closure))
{
    return PyLong_FromLong(CtxCaps(self));
}

#ifdef EXTRA_FUNCTIONALITY
static PyObject *
context_getallcr(PyObject *self, void *Py_UNUSED(closure))
{
    return PyLong_FromLong(mpd_getcr(CTX(self)));
}
#endif

/*[clinic input]
_decimal.Context.Etiny

Return a value equal to Emin - prec + 1.

This is the minimum exponent value for subnormal results.  When
underflow occurs, the exponent is set to Etiny.
[clinic start generated code]*/

static PyObject *
_decimal_Context_Etiny_impl(PyObject *self)
/*[clinic end generated code: output=c9a4a1a3e3575289 input=1274040f303f2244]*/
{
    return PyLong_FromSsize_t(mpd_etiny(CTX(self)));
}

/*[clinic input]
_decimal.Context.Etop

Return a value equal to Emax - prec + 1.

This is the maximum exponent if the _clamp field of the context is set
to 1 (IEEE clamp mode).  Etop() must not be negative.
[clinic start generated code]*/

static PyObject *
_decimal_Context_Etop_impl(PyObject *self)
/*[clinic end generated code: output=f0a3f6e1b829074e input=838a4409316ec728]*/
{
    return PyLong_FromSsize_t(mpd_etop(CTX(self)));
}

static int
context_setprec(PyObject *self, PyObject *value, void *Py_UNUSED(closure))
{
    mpd_context_t *ctx;
    mpd_ssize_t x;

    x = PyLong_AsSsize_t(value);
    if (x == -1 && PyErr_Occurred()) {
        return -1;
    }

    ctx = CTX(self);
    if (!mpd_qsetprec(ctx, x)) {
        return value_error_int(
            "valid range for prec is [1, MAX_PREC]");
    }

    return 0;
}

static int
context_setemin(PyObject *self, PyObject *value, void *Py_UNUSED(closure))
{
    mpd_context_t *ctx;
    mpd_ssize_t x;

    x = PyLong_AsSsize_t(value);
    if (x == -1 && PyErr_Occurred()) {
        return -1;
    }

    ctx = CTX(self);
    if (!mpd_qsetemin(ctx, x)) {
        return value_error_int(
            "valid range for Emin is [MIN_EMIN, 0]");
    }

    return 0;
}

static int
context_setemax(PyObject *self, PyObject *value, void *Py_UNUSED(closure))
{
    mpd_context_t *ctx;
    mpd_ssize_t x;

    x = PyLong_AsSsize_t(value);
    if (x == -1 && PyErr_Occurred()) {
        return -1;
    }

    ctx = CTX(self);
    if (!mpd_qsetemax(ctx, x)) {
        return value_error_int(
            "valid range for Emax is [0, MAX_EMAX]");
    }

    return 0;
}

#ifdef CONFIG_32
/*[clinic input]
_decimal.Context._unsafe_setprec

    x: Py_ssize_t
    /

[clinic start generated code]*/

static PyObject *
_decimal_Context__unsafe_setprec_impl(PyObject *self, Py_ssize_t x)
/*[clinic end generated code: output=dd838edf08e12dd9 input=23a1b19ceb1569be]*/
{
    mpd_context_t *ctx = CTX(self);

    if (x < 1 || x > 1070000000L) {
        return value_error_ptr(
            "valid range for unsafe prec is [1, 1070000000]");
    }

    ctx->prec = x;
    Py_RETURN_NONE;
}

/*[clinic input]
_decimal.Context._unsafe_setemin

    x: Py_ssize_t
    /

[clinic start generated code]*/

static PyObject *
_decimal_Context__unsafe_setemin_impl(PyObject *self, Py_ssize_t x)
/*[clinic end generated code: output=0c49cafee8a65846 input=652f1ecacca7e0ce]*/
{
    mpd_context_t *ctx = CTX(self);

    if (x < -1070000000L || x > 0) {
        return value_error_ptr(
            "valid range for unsafe emin is [-1070000000, 0]");
    }

    ctx->emin = x;
    Py_RETURN_NONE;
}

/*[clinic input]
_decimal.Context._unsafe_setemax

    x: Py_ssize_t
    /

[clinic start generated code]*/

static PyObject *
_decimal_Context__unsafe_setemax_impl(PyObject *self, Py_ssize_t x)
/*[clinic end generated code: output=776563e0377a00e8 input=b2a32a9a2750e7a8]*/
{
    mpd_context_t *ctx = CTX(self);

    if (x < 0 || x > 1070000000L) {
        return value_error_ptr(
            "valid range for unsafe emax is [0, 1070000000]");
    }

    ctx->emax = x;
    Py_RETURN_NONE;
}
#endif

static int
context_setround(PyObject *self, PyObject *value, void *Py_UNUSED(closure))
{
    mpd_context_t *ctx;
    int x;

    decimal_state *state = get_module_state_from_ctx(self);
    x = getround(state, value);
    if (x == -1) {
        return -1;
    }

    ctx = CTX(self);
    if (!mpd_qsetround(ctx, x)) {
        INTERNAL_ERROR_INT("context_setround"); /* GCOV_NOT_REACHED */
    }

    return 0;
}

static int
context_setcapitals(PyObject *self, PyObject *value, void *Py_UNUSED(closure))
{
    mpd_ssize_t x;

    x = PyLong_AsSsize_t(value);
    if (x == -1 && PyErr_Occurred()) {
        return -1;
    }

    if (x != 0 && x != 1) {
        return value_error_int(
            "valid values for capitals are 0 or 1");
    }
    CtxCaps(self) = (int)x;

    return 0;
}

#ifdef EXTRA_FUNCTIONALITY
static int
context_settraps(PyObject *self, PyObject *value, void *Py_UNUSED(closure))
{
    mpd_context_t *ctx;
    uint32_t flags;

    flags = long_as_flags(value);
    if (flags & DEC_ERRORS) {
        return -1;
    }

    ctx = CTX(self);
    if (!mpd_qsettraps(ctx, flags)) {
        INTERNAL_ERROR_INT("context_settraps");
    }

    return 0;
}
#endif

static int
context_settraps_list(PyObject *self, PyObject *value)
{
    mpd_context_t *ctx;
    uint32_t flags;
    decimal_state *state = get_module_state_from_ctx(self);
    flags = list_as_flags(state, value);
    if (flags & DEC_ERRORS) {
        return -1;
    }

    ctx = CTX(self);
    if (!mpd_qsettraps(ctx, flags)) {
        INTERNAL_ERROR_INT("context_settraps_list");
    }

    return 0;
}

static int
context_settraps_dict(PyObject *self, PyObject *value)
{
    mpd_context_t *ctx;
    uint32_t flags;

    decimal_state *state = get_module_state_from_ctx(self);
    if (PyDecSignalDict_Check(state, value)) {
        flags = SdFlags(value);
    }
    else {
        flags = dict_as_flags(state, value);
        if (flags & DEC_ERRORS) {
            return -1;
        }
    }

    ctx = CTX(self);
    if (!mpd_qsettraps(ctx, flags)) {
        INTERNAL_ERROR_INT("context_settraps_dict");
    }

    return 0;
}

#ifdef EXTRA_FUNCTIONALITY
static int
context_setstatus(PyObject *self, PyObject *value, void *Py_UNUSED(closure))
{
    mpd_context_t *ctx;
    uint32_t flags;

    flags = long_as_flags(value);
    if (flags & DEC_ERRORS) {
        return -1;
    }

    ctx = CTX(self);
    if (!mpd_qsetstatus(ctx, flags)) {
        INTERNAL_ERROR_INT("context_setstatus");
    }

    return 0;
}
#endif

static int
context_setstatus_list(PyObject *self, PyObject *value)
{
    mpd_context_t *ctx;
    uint32_t flags;
    decimal_state *state = get_module_state_from_ctx(self);

    flags = list_as_flags(state, value);
    if (flags & DEC_ERRORS) {
        return -1;
    }

    ctx = CTX(self);
    if (!mpd_qsetstatus(ctx, flags)) {
        INTERNAL_ERROR_INT("context_setstatus_list");
    }

    return 0;
}

static int
context_setstatus_dict(PyObject *self, PyObject *value)
{
    mpd_context_t *ctx;
    uint32_t flags;

    decimal_state *state = get_module_state_from_ctx(self);
    if (PyDecSignalDict_Check(state, value)) {
        flags = SdFlags(value);
    }
    else {
        flags = dict_as_flags(state, value);
        if (flags & DEC_ERRORS) {
            return -1;
        }
    }

    ctx = CTX(self);
    if (!mpd_qsetstatus(ctx, flags)) {
        INTERNAL_ERROR_INT("context_setstatus_dict");
    }

    return 0;
}

static int
context_setclamp(PyObject *self, PyObject *value, void *Py_UNUSED(closure))
{
    mpd_context_t *ctx;
    mpd_ssize_t x;

    x = PyLong_AsSsize_t(value);
    if (x == -1 && PyErr_Occurred()) {
        return -1;
    }
    BOUNDS_CHECK(x, INT_MIN, INT_MAX);

    ctx = CTX(self);
    if (!mpd_qsetclamp(ctx, (int)x)) {
        return value_error_int("valid values for clamp are 0 or 1");
    }

    return 0;
}

#ifdef EXTRA_FUNCTIONALITY
static int
context_setallcr(PyObject *self, PyObject *value, void *Py_UNUSED(closure))
{
    mpd_context_t *ctx;
    mpd_ssize_t x;

    x = PyLong_AsSsize_t(value);
    if (x == -1 && PyErr_Occurred()) {
        return -1;
    }
    BOUNDS_CHECK(x, INT_MIN, INT_MAX);

    ctx = CTX(self);
    if (!mpd_qsetcr(ctx, (int)x)) {
        return value_error_int("valid values for _allcr are 0 or 1");
    }

    return 0;
}
#endif

static PyObject *
context_getattr(PyObject *self, PyObject *name)
{
    PyObject *retval;

    if (PyUnicode_Check(name)) {
        if (PyUnicode_CompareWithASCIIString(name, "traps") == 0) {
            retval = ((PyDecContextObject *)self)->traps;
            return Py_NewRef(retval);
        }
        if (PyUnicode_CompareWithASCIIString(name, "flags") == 0) {
            retval = ((PyDecContextObject *)self)->flags;
            return Py_NewRef(retval);
        }
    }

    return PyObject_GenericGetAttr(self, name);
}

static int
context_setattr(PyObject *self, PyObject *name, PyObject *value)
{
    if (value == NULL) {
        PyErr_SetString(PyExc_AttributeError,
            "context attributes cannot be deleted");
        return -1;
    }

    if (PyUnicode_Check(name)) {
        if (PyUnicode_CompareWithASCIIString(name, "traps") == 0) {
            return context_settraps_dict(self, value);
        }
        if (PyUnicode_CompareWithASCIIString(name, "flags") == 0) {
            return context_setstatus_dict(self, value);
        }
    }

    return PyObject_GenericSetAttr(self, name, value);
}

static int
context_setattrs(PyObject *self, PyObject *prec, PyObject *rounding,
                 PyObject *emin, PyObject *emax, PyObject *capitals,
                 PyObject *clamp, PyObject *status, PyObject *traps) {

    int ret;
    if (prec != Py_None && context_setprec(self, prec, NULL) < 0) {
        return -1;
    }
    if (rounding != Py_None && context_setround(self, rounding, NULL) < 0) {
        return -1;
    }
    if (emin != Py_None && context_setemin(self, emin, NULL) < 0) {
        return -1;
    }
    if (emax != Py_None && context_setemax(self, emax, NULL) < 0) {
        return -1;
    }
    if (capitals != Py_None && context_setcapitals(self, capitals, NULL) < 0) {
        return -1;
    }
    if (clamp != Py_None && context_setclamp(self, clamp, NULL) < 0) {
       return -1;
    }

    if (traps != Py_None) {
        if (PyList_Check(traps)) {
            ret = context_settraps_list(self, traps);
        }
#ifdef EXTRA_FUNCTIONALITY
        else if (PyLong_Check(traps)) {
            ret = context_settraps(self, traps, NULL);
        }
#endif
        else {
            ret = context_settraps_dict(self, traps);
        }
        if (ret < 0) {
            return ret;
        }
    }
    if (status != Py_None) {
        if (PyList_Check(status)) {
            ret = context_setstatus_list(self, status);
        }
#ifdef EXTRA_FUNCTIONALITY
        else if (PyLong_Check(status)) {
            ret = context_setstatus(self, status, NULL);
        }
#endif
        else {
            ret = context_setstatus_dict(self, status);
        }
        if (ret < 0) {
            return ret;
        }
    }

    return 0;
}

/*[clinic input]
_decimal.Context.clear_traps

Set all traps to False.
[clinic start generated code]*/

static PyObject *
_decimal_Context_clear_traps_impl(PyObject *self)
/*[clinic end generated code: output=b47cfa6e32407d40 input=3872e80637148035]*/
{
    CTX(self)->traps = 0;
    Py_RETURN_NONE;
}

/*[clinic input]
_decimal.Context.clear_flags

Reset all flags to False.
[clinic start generated code]*/

static PyObject *
_decimal_Context_clear_flags_impl(PyObject *self)
/*[clinic end generated code: output=c86719a70177d0b6 input=a06055e2f3e7edb1]*/
{
    CTX(self)->status = 0;
    Py_RETURN_NONE;
}

#define DEC_DFLT_EMAX 999999
#define DEC_DFLT_EMIN -999999

static mpd_context_t dflt_ctx = {
  28, DEC_DFLT_EMAX, DEC_DFLT_EMIN,
  MPD_IEEE_Invalid_operation|MPD_Division_by_zero|MPD_Overflow,
  0, 0, MPD_ROUND_HALF_EVEN, 0, 1
};

static PyObject *
context_new(PyTypeObject *type,
            PyObject *Py_UNUSED(args), PyObject *Py_UNUSED(kwds))
{
    PyDecContextObject *self = NULL;
    mpd_context_t *ctx;

    decimal_state *state = get_module_state_by_def(type);
    if (type == state->PyDecContext_Type) {
        self = PyObject_GC_New(PyDecContextObject, state->PyDecContext_Type);
    }
    else {
        self = (PyDecContextObject *)type->tp_alloc(type, 0);
    }

    if (self == NULL) {
        return NULL;
    }

    self->traps = PyObject_CallObject((PyObject *)state->PyDecSignalDict_Type, NULL);
    if (self->traps == NULL) {
        self->flags = NULL;
        Py_DECREF(self);
        return NULL;
    }
    self->flags = PyObject_CallObject((PyObject *)state->PyDecSignalDict_Type, NULL);
    if (self->flags == NULL) {
        Py_DECREF(self);
        return NULL;
    }

    ctx = CTX(self);

    if (state->default_context_template) {
        *ctx = *CTX(state->default_context_template);
    }
    else {
        *ctx = dflt_ctx;
    }

    SdFlagAddr(self->traps) = &ctx->traps;
    SdFlagAddr(self->flags) = &ctx->status;

    CtxCaps(self) = 1;
    self->tstate = NULL;
    self->modstate = state;

    if (type == state->PyDecContext_Type) {
        PyObject_GC_Track(self);
    }
    assert(PyObject_GC_IsTracked((PyObject *)self));
    return (PyObject *)self;
}

static int
context_traverse(PyObject *op, visitproc visit, void *arg)
{
    PyDecContextObject *self = _PyDecContextObject_CAST(op);
    Py_VISIT(Py_TYPE(self));
    Py_VISIT(self->traps);
    Py_VISIT(self->flags);
    return 0;
}

static int
context_clear(PyObject *op)
{
    PyDecContextObject *self = _PyDecContextObject_CAST(op);
    Py_CLEAR(self->traps);
    Py_CLEAR(self->flags);
    return 0;
}

static void
context_dealloc(PyObject *self)
{
    PyTypeObject *tp = Py_TYPE(self);
    PyObject_GC_UnTrack(self);
    (void)context_clear(self);
    tp->tp_free(self);
    Py_DECREF(tp);
}

/*[clinic input]
_decimal.Context.__init__ as context_init

    prec: object = None
    rounding: object = None
    Emin as emin: object = None
    Emax as emax: object = None
    capitals: object = None
    clamp: object = None
    flags as status: object = None
    traps: object = None

Create context.

The context affects almost all operations and controls rounding,
Over/Underflow, raising of exceptions and much more.  A new context
can be constructed as follows:

    >>> c = Context(prec=28, Emin=-425000000, Emax=425000000,
    ...             rounding=ROUND_HALF_EVEN, capitals=1, clamp=1,
    ...             traps=[InvalidOperation, DivisionByZero, Overflow],
    ...             flags=[])
    >>>
[clinic start generated code]*/

static int
context_init_impl(PyObject *self, PyObject *prec, PyObject *rounding,
                  PyObject *emin, PyObject *emax, PyObject *capitals,
                  PyObject *clamp, PyObject *status, PyObject *traps)
/*[clinic end generated code: output=8bfdc59fbe862f44 input=45c704b93cd02959]*/
{
    return context_setattrs(
        self, prec, rounding,
        emin, emax, capitals,
        clamp, status, traps
    );
}

static PyObject *
context_repr(PyObject *self)
{
    mpd_context_t *ctx;
    char flags[MPD_MAX_SIGNAL_LIST];
    char traps[MPD_MAX_SIGNAL_LIST];
    int n, mem;

#ifdef Py_DEBUG
    decimal_state *state = get_module_state_from_ctx(self);
    assert(PyDecContext_Check(state, self));
#endif
    ctx = CTX(self);

    mem = MPD_MAX_SIGNAL_LIST;
    n = mpd_lsnprint_signals(flags, mem, ctx->status, dec_signal_string);
    if (n < 0 || n >= mem) {
        INTERNAL_ERROR_PTR("context_repr");
    }

    n = mpd_lsnprint_signals(traps, mem, ctx->traps, dec_signal_string);
    if (n < 0 || n >= mem) {
        INTERNAL_ERROR_PTR("context_repr");
    }

    return PyUnicode_FromFormat(
        "Context(prec=%zd, rounding=%s, Emin=%zd, Emax=%zd, "
                "capitals=%d, clamp=%d, flags=%s, traps=%s)",
         ctx->prec, mpd_round_string[ctx->round], ctx->emin, ctx->emax,
         CtxCaps(self), ctx->clamp, flags, traps);
}

static void
init_basic_context(PyObject *v)
{
    mpd_context_t ctx = dflt_ctx;

    ctx.prec = 9;
    ctx.traps |= (MPD_Underflow|MPD_Clamped);
    ctx.round = MPD_ROUND_HALF_UP;

    *CTX(v) = ctx;
    CtxCaps(v) = 1;
}

static void
init_extended_context(PyObject *v)
{
    mpd_context_t ctx = dflt_ctx;

    ctx.prec = 9;
    ctx.traps = 0;

    *CTX(v) = ctx;
    CtxCaps(v) = 1;
}

/* Factory function for creating IEEE interchange format contexts */

/*[clinic input]
_decimal.IEEEContext

    bits: Py_ssize_t
    /

Return a context, initialized as one of the IEEE interchange formats.

The argument must be a multiple of 32 and less than
IEEE_CONTEXT_MAX_BITS.
[clinic start generated code]*/

static PyObject *
_decimal_IEEEContext_impl(PyObject *module, Py_ssize_t bits)
/*[clinic end generated code: output=19a35f320fe19789 input=5cff864d899eb2d7]*/
{
    PyObject *context;
    mpd_context_t ctx;

    if (bits <= 0 || bits > INT_MAX) {
        goto error;
    }
    if (mpd_ieee_context(&ctx, (int)bits) < 0) {
        goto error;
    }

    decimal_state *state = get_module_state(module);
    context = PyObject_CallObject((PyObject *)state->PyDecContext_Type, NULL);
    if (context == NULL) {
        return NULL;
    }
    *CTX(context) = ctx;

    return context;

error:
    PyErr_Format(PyExc_ValueError,
        "argument must be a multiple of 32, with a maximum of %d",
        MPD_IEEE_CONTEXT_MAX_BITS);

    return NULL;
}

static PyObject *
context_copy(decimal_state *state, PyObject *v)
{
    PyObject *copy =
        PyObject_CallObject((PyObject *)state->PyDecContext_Type, NULL);

    if (copy == NULL) {
        return NULL;
    }

    *CTX(copy) = *CTX(v);
    CTX(copy)->newtrap = 0;
    CtxCaps(copy) = CtxCaps(v);

    return copy;
}

/*[clinic input]
_decimal.Context.copy

    cls: defining_class

Return a duplicate of the context with all flags cleared.
[clinic start generated code]*/

static PyObject *
_decimal_Context_copy_impl(PyObject *self, PyTypeObject *cls)
/*[clinic end generated code: output=31c9c8eeb0c0cf77 input=aef1c0bddabdf8f0]*/
{
    decimal_state *state = PyType_GetModuleState(cls);

    return context_copy(state, self);
}

/*[clinic input]
_decimal.Context.__copy__ = _decimal.Context.copy

[clinic start generated code]*/

static PyObject *
_decimal_Context___copy___impl(PyObject *self, PyTypeObject *cls)
/*[clinic end generated code: output=93552486e5fb0ab4 input=4a55dd22f6d31bcc]*/
{
    decimal_state *state = PyType_GetModuleState(cls);

    return context_copy(state, self);
}

/*[clinic input]
_decimal.Context.__reduce__ = _decimal.Context.copy

[clinic start generated code]*/

static PyObject *
_decimal_Context___reduce___impl(PyObject *self, PyTypeObject *cls)
/*[clinic end generated code: output=4e77de55efdbb56a input=787683f13d047ce8]*/
{
    PyObject *flags;
    PyObject *traps;
    PyObject *ret;
    mpd_context_t *ctx;
    decimal_state *state = PyType_GetModuleState(cls);

    ctx = CTX(self);

    flags = signals_as_list(state, ctx->status);
    if (flags == NULL) {
        return NULL;
    }
    traps = signals_as_list(state, ctx->traps);
    if (traps == NULL) {
        Py_DECREF(flags);
        return NULL;
    }

    ret = Py_BuildValue(
            "O(nsnniiOO)",
            Py_TYPE(self),
            ctx->prec, mpd_round_string[ctx->round], ctx->emin, ctx->emax,
            CtxCaps(self), ctx->clamp, flags, traps
    );

    Py_DECREF(flags);
    Py_DECREF(traps);
    return ret;
}


static PyGetSetDef context_getsets [] =
{
  { "prec", context_getprec, context_setprec, NULL, NULL},
  { "Emax", context_getemax, context_setemax, NULL, NULL},
  { "Emin", context_getemin, context_setemin, NULL, NULL},
  { "rounding", context_getround, context_setround, NULL, NULL},
  { "capitals", context_getcapitals, context_setcapitals, NULL, NULL},
  { "clamp", context_getclamp, context_setclamp, NULL, NULL},
#ifdef EXTRA_FUNCTIONALITY
  { "_allcr", context_getallcr, context_setallcr, NULL, NULL},
  { "_traps", context_gettraps, context_settraps, NULL, NULL},
  { "_flags", context_getstatus, context_setstatus, NULL, NULL},
#endif
  {NULL}
};


#define CONTEXT_CHECK(state, obj) \
    if (!PyDecContext_Check(state, obj)) { \
        PyErr_SetString(PyExc_TypeError,   \
            "argument must be a context"); \
        return NULL;                       \
    }

#define CONTEXT_CHECK_VA(state, obj) \
    if (obj == Py_None) {                           \
        CURRENT_CONTEXT(state, obj);                \
    }                                               \
    else if (!PyDecContext_Check(state, obj)) {     \
        PyErr_SetString(PyExc_TypeError,            \
            "optional argument must be a context"); \
        return NULL;                                \
    }


/******************************************************************************/
/*                Global, thread local and temporary contexts                 */
/******************************************************************************/

/*
 * Thread local storage currently has a speed penalty of about 4%.
 * All functions that map Python's arithmetic operators to mpdecimal
 * functions have to look up the current context for each and every
 * operation.
 */

#ifndef WITH_DECIMAL_CONTEXTVAR
/* Get the context from the thread state dictionary. */
static PyObject *
current_context_from_dict(decimal_state *modstate)
{
    PyThreadState *tstate = _PyThreadState_GET();
#ifdef Py_DEBUG
    // The caller must hold the GIL
    _Py_EnsureTstateNotNULL(tstate);
#endif

    PyObject *dict = _PyThreadState_GetDict(tstate);
    if (dict == NULL) {
        PyErr_SetString(PyExc_RuntimeError,
            "cannot get thread state");
        return NULL;
    }

    PyObject *tl_context;
    tl_context = PyDict_GetItemWithError(dict, modstate->tls_context_key);
    if (tl_context != NULL) {
        /* We already have a thread local context. */
        CONTEXT_CHECK(modstate, tl_context);
    }
    else {
        if (PyErr_Occurred()) {
            return NULL;
        }

        /* Set up a new thread local context. */
        tl_context = context_copy(modstate, modstate->default_context_template);
        if (tl_context == NULL) {
            return NULL;
        }
        CTX(tl_context)->status = 0;

        if (PyDict_SetItem(dict, modstate->tls_context_key, tl_context) < 0) {
            Py_DECREF(tl_context);
            return NULL;
        }
        Py_DECREF(tl_context);
    }

    /* Cache the context of the current thread, assuming that it
     * will be accessed several times before a thread switch. */
    Py_XSETREF(modstate->cached_context,
               (PyDecContextObject *)Py_NewRef(tl_context));
    modstate->cached_context->tstate = tstate;

    /* Borrowed reference with refcount==1 */
    return tl_context;
}

/* Return borrowed reference to thread local context. */
static PyObject *
current_context(decimal_state *modstate)
{
    PyThreadState *tstate = _PyThreadState_GET();
    if (modstate->cached_context && modstate->cached_context->tstate == tstate) {
        return (PyObject *)(modstate->cached_context);
    }

    return current_context_from_dict(modstate);
}

/* ctxobj := borrowed reference to the current context */
#define CURRENT_CONTEXT(STATE, CTXOBJ)      \
    do {                                    \
        CTXOBJ = current_context(STATE);    \
        if (CTXOBJ == NULL) {               \
            return NULL;                    \
        }                                   \
    } while (0)

/* Return a new reference to the current context */
static PyObject *
PyDec_GetCurrentContext(PyObject *self)
{
    PyObject *context;
    decimal_state *state = get_module_state(self);

    CURRENT_CONTEXT(state, context);
    return Py_NewRef(context);
}

/* Set the thread local context to a new context, decrement old reference */
static PyObject *
PyDec_SetCurrentContext(PyObject *self, PyObject *v)
{
    PyObject *dict;

    decimal_state *state = get_module_state(self);
    CONTEXT_CHECK(state, v);

    dict = PyThreadState_GetDict();
    if (dict == NULL) {
        PyErr_SetString(PyExc_RuntimeError,
            "cannot get thread state");
        return NULL;
    }

    /* If the new context is one of the templates, make a copy.
     * This is the current behavior of decimal.py. */
    if (v == state->default_context_template ||
        v == state->basic_context_template ||
        v == state->extended_context_template) {
        v = context_copy(state, v);
        if (v == NULL) {
            return NULL;
        }
        CTX(v)->status = 0;
    }
    else {
        Py_INCREF(v);
    }

    Py_CLEAR(state->cached_context);
    if (PyDict_SetItem(dict, state->tls_context_key, v) < 0) {
        Py_DECREF(v);
        return NULL;
    }

    Py_DECREF(v);
    Py_RETURN_NONE;
}
#else
static PyObject *
init_current_context(decimal_state *state)
{
    PyObject *tl_context = context_copy(state, state->default_context_template);
    if (tl_context == NULL) {
        return NULL;
    }
    CTX(tl_context)->status = 0;

    PyObject *tok = PyContextVar_Set(state->current_context_var, tl_context);
    if (tok == NULL) {
        Py_DECREF(tl_context);
        return NULL;
    }
    Py_DECREF(tok);

    return tl_context;
}

static inline PyObject *
current_context(decimal_state *state)
{
    PyObject *tl_context;
    if (PyContextVar_Get(state->current_context_var, NULL, &tl_context) < 0) {
        return NULL;
    }

    if (tl_context != NULL) {
        return tl_context;
    }

    return init_current_context(state);
}

/* ctxobj := borrowed reference to the current context */
#define CURRENT_CONTEXT(STATE, CTXOBJ)      \
    do {                                    \
        CTXOBJ = current_context(STATE);    \
        if (CTXOBJ == NULL) {               \
            return NULL;                    \
        }                                   \
        Py_DECREF(CTXOBJ);                  \
    } while (0)

/* Return a new reference to the current context */
static PyObject *
PyDec_GetCurrentContext(PyObject *self)
{
    decimal_state *state = get_module_state(self);
    return current_context(state);
}

/* Set the thread local context to a new context, decrement old reference */
static PyObject *
PyDec_SetCurrentContext(PyObject *self, PyObject *v)
{
    decimal_state *state = get_module_state(self);
    CONTEXT_CHECK(state, v);

    /* If the new context is one of the templates, make a copy.
     * This is the current behavior of decimal.py. */
    if (v == state->default_context_template ||
        v == state->basic_context_template ||
        v == state->extended_context_template) {
        v = context_copy(state, v);
        if (v == NULL) {
            return NULL;
        }
        CTX(v)->status = 0;
    }
    else {
        Py_INCREF(v);
    }

    PyObject *tok = PyContextVar_Set(state->current_context_var, v);
    Py_DECREF(v);
    if (tok == NULL) {
        return NULL;
    }
    Py_DECREF(tok);

    Py_RETURN_NONE;
}
#endif

/*[clinic input]
_decimal.getcontext

Get the current default context.
[clinic start generated code]*/

static PyObject *
_decimal_getcontext_impl(PyObject *module)
/*[clinic end generated code: output=5982062c4d39e3dd input=7ac316fe42a1b6f5]*/
{
    return PyDec_GetCurrentContext(module);
}

/*[clinic input]
_decimal.setcontext

    context: object
    /

Set a new default context.
[clinic start generated code]*/

static PyObject *
_decimal_setcontext(PyObject *module, PyObject *context)
/*[clinic end generated code: output=8065f870be2852ce input=b57d7ee786b022a6]*/
{
    return PyDec_SetCurrentContext(module, context);
}

/* Context manager object for the 'with' statement. The manager
 * owns one reference to the global (outer) context and one
 * to the local (inner) context. */

/*[clinic input]
@text_signature "($module, /, ctx=None, **kwargs)"
_decimal.localcontext

    ctx as local: object = None
    *
    prec: object = None
    rounding: object = None
    Emin: object = None
    Emax: object = None
    capitals: object = None
    clamp: object = None
    flags: object = None
    traps: object = None

Return a context manager for a copy of the supplied context.

That will set the default context to a copy of ctx on entry to the
with-statement and restore the previous default context when exiting
the with-statement. If no context is specified, a copy of the current
default context is used.
[clinic start generated code]*/

static PyObject *
_decimal_localcontext_impl(PyObject *module, PyObject *local, PyObject *prec,
                           PyObject *rounding, PyObject *Emin,
                           PyObject *Emax, PyObject *capitals,
                           PyObject *clamp, PyObject *flags, PyObject *traps)
/*[clinic end generated code: output=9bf4e47742a809b0 input=490307b9689c3856]*/
{
    PyObject *global;

    decimal_state *state = get_module_state(module);
    CURRENT_CONTEXT(state, global);
    if (local == Py_None) {
        local = global;
    }
    else if (!PyDecContext_Check(state, local)) {
        PyErr_SetString(PyExc_TypeError,
            "optional argument must be a context");
        return NULL;
    }

    PyObject *local_copy = context_copy(state, local);
    if (local_copy == NULL) {
        return NULL;
    }

    int ret = context_setattrs(
        local_copy, prec, rounding,
        Emin, Emax, capitals,
        clamp, flags, traps
    );
    if (ret < 0) {
        Py_DECREF(local_copy);
        return NULL;
    }

    PyDecContextManagerObject *self;
    self = PyObject_GC_New(PyDecContextManagerObject,
                           state->PyDecContextManager_Type);
    if (self == NULL) {
        Py_DECREF(local_copy);
        return NULL;
    }

    self->local = local_copy;
    self->global = Py_NewRef(global);
    PyObject_GC_Track(self);

    return (PyObject *)self;
}

static int
ctxmanager_traverse(PyObject *op, visitproc visit, void *arg)
{
    PyDecContextManagerObject *self = _PyDecContextManagerObject_CAST(op);
    Py_VISIT(Py_TYPE(self));
    Py_VISIT(self->local);
    Py_VISIT(self->global);
    return 0;
}

static int
ctxmanager_clear(PyObject *op)
{
    PyDecContextManagerObject *self = _PyDecContextManagerObject_CAST(op);
    Py_CLEAR(self->local);
    Py_CLEAR(self->global);
    return 0;
}

static void
ctxmanager_dealloc(PyObject *self)
{
    PyTypeObject *tp = Py_TYPE(self);
    PyObject_GC_UnTrack(self);
    (void)ctxmanager_clear(self);
    tp->tp_free(self);
    Py_DECREF(tp);
}

static PyObject *
ctxmanager_set_local(PyObject *op, PyObject *Py_UNUSED(dummy))
{
    PyObject *ret;
    PyDecContextManagerObject *self = _PyDecContextManagerObject_CAST(op);
    ret = PyDec_SetCurrentContext(PyType_GetModule(Py_TYPE(self)), self->local);
    if (ret == NULL) {
        return NULL;
    }
    Py_DECREF(ret);

    return Py_NewRef(self->local);
}

static PyObject *
ctxmanager_restore_global(PyObject *op, PyObject *Py_UNUSED(args))
{
    PyObject *ret;
    PyDecContextManagerObject *self = _PyDecContextManagerObject_CAST(op);
    ret = PyDec_SetCurrentContext(PyType_GetModule(Py_TYPE(self)), self->global);
    if (ret == NULL) {
        return NULL;
    }
    Py_DECREF(ret);

    Py_RETURN_NONE;
}


static PyMethodDef ctxmanager_methods[] = {
  {"__enter__", ctxmanager_set_local, METH_NOARGS, NULL},
  {"__exit__", ctxmanager_restore_global, METH_VARARGS, NULL},
  {NULL, NULL}
};

static PyType_Slot ctxmanager_slots[] = {
    {Py_tp_dealloc, ctxmanager_dealloc},
    {Py_tp_getattro, PyObject_GenericGetAttr},
    {Py_tp_traverse, ctxmanager_traverse},
    {Py_tp_clear, ctxmanager_clear},
    {Py_tp_methods, ctxmanager_methods},
    {0, NULL},
};

static PyType_Spec ctxmanager_spec = {
    .name = "decimal.ContextManager",
    .basicsize = sizeof(PyDecContextManagerObject),
    .flags = (Py_TPFLAGS_DEFAULT | Py_TPFLAGS_HAVE_GC |
              Py_TPFLAGS_IMMUTABLETYPE | Py_TPFLAGS_DISALLOW_INSTANTIATION),
    .slots = ctxmanager_slots,
};


/******************************************************************************/
/*                           New Decimal Object                               */
/******************************************************************************/

static PyObject *
PyDecType_New(decimal_state *state, PyTypeObject *type)
{
    PyDecObject *dec;

    if (type == state->PyDec_Type) {
        dec = PyObject_GC_New(PyDecObject, state->PyDec_Type);
    }
    else {
        dec = (PyDecObject *)type->tp_alloc(type, 0);
    }
    if (dec == NULL) {
        return NULL;
    }

    dec->hash = -1;

    MPD(dec)->flags = MPD_STATIC|MPD_STATIC_DATA;
    MPD(dec)->exp = 0;
    MPD(dec)->digits = 0;
    MPD(dec)->len = 0;
    MPD(dec)->alloc = _Py_DEC_MINALLOC;
    MPD(dec)->data = dec->data;

    if (type == state->PyDec_Type) {
        PyObject_GC_Track(dec);
    }
    assert(PyObject_GC_IsTracked((PyObject *)dec));
    return (PyObject *)dec;
}
#define dec_alloc(st) PyDecType_New(st, (st)->PyDec_Type)

static void
dec_dealloc(PyObject *dec)
{
    PyTypeObject *tp = Py_TYPE(dec);
    PyObject_GC_UnTrack(dec);
    mpd_del(MPD(dec));
    tp->tp_free(dec);
    Py_DECREF(tp);
}


/******************************************************************************/
/*                           Conversions to Decimal                           */
/******************************************************************************/

Py_LOCAL_INLINE(int)
is_space(int kind, const void *data, Py_ssize_t pos)
{
    Py_UCS4 ch = PyUnicode_READ(kind, data, pos);
    return Py_UNICODE_ISSPACE(ch);
}

/* Return the ASCII representation of a numeric Unicode string. The numeric
   string may contain ascii characters in the range [1, 127], any Unicode
   space and any unicode digit. If strip_ws is true, leading and trailing
   whitespace is stripped. If ignore_underscores is true, underscores are
   ignored.

   Return NULL if malloc fails and an empty string if invalid characters
   are found. */
static char *
numeric_as_ascii(PyObject *u, int strip_ws, int ignore_underscores)
{
    int kind;
    const void *data;
    Py_UCS4 ch;
    char *res, *cp;
    Py_ssize_t j, len;
    int d;

    kind = PyUnicode_KIND(u);
    data = PyUnicode_DATA(u);
    len =  PyUnicode_GET_LENGTH(u);

    cp = res = PyMem_Malloc(len+1);
    if (res == NULL) {
        PyErr_NoMemory();
        return NULL;
    }

    j = 0;
    if (strip_ws) {
        while (len > 0 && is_space(kind, data, len-1)) {
            len--;
        }
        while (j < len && is_space(kind, data, j)) {
            j++;
        }
    }

    for (; j < len; j++) {
        ch = PyUnicode_READ(kind, data, j);
        if (ignore_underscores && ch == '_') {
            continue;
        }
        if (0 < ch && ch <= 127) {
            *cp++ = ch;
            continue;
        }
        if (Py_UNICODE_ISSPACE(ch)) {
            *cp++ = ' ';
            continue;
        }
        d = Py_UNICODE_TODECIMAL(ch);
        if (d < 0) {
            /* empty string triggers ConversionSyntax */
            *res = '\0';
            return res;
        }
        *cp++ = '0' + d;
    }
    *cp = '\0';
    return res;
}

/* Return a new PyDecObject or a subtype from a C string. Use the context
   during conversion. */
static PyObject *
PyDecType_FromCString(PyTypeObject *type, const char *s,
                      PyObject *context)
{
    PyObject *dec;
    uint32_t status = 0;

    decimal_state *state = get_module_state_from_ctx(context);
    dec = PyDecType_New(state, type);
    if (dec == NULL) {
        return NULL;
    }

    mpd_qset_string(MPD(dec), s, CTX(context), &status);
    if (dec_addstatus(context, status)) {
        Py_DECREF(dec);
        return NULL;
    }
    return dec;
}

/* Return a new PyDecObject or a subtype from a C string. Attempt exact
   conversion. If the operand cannot be converted exactly, set
   InvalidOperation. */
static PyObject *
PyDecType_FromCStringExact(PyTypeObject *type, const char *s,
                           PyObject *context)
{
    PyObject *dec;
    uint32_t status = 0;
    mpd_context_t maxctx;

    decimal_state *state = get_module_state_from_ctx(context);
    dec = PyDecType_New(state, type);
    if (dec == NULL) {
        return NULL;
    }

    mpd_maxcontext(&maxctx);

    mpd_qset_string(MPD(dec), s, &maxctx, &status);
    if (status & (MPD_Inexact|MPD_Rounded|MPD_Clamped)) {
        /* we want exact results */
        mpd_seterror(MPD(dec), MPD_Invalid_operation, &status);
    }
    status &= MPD_Errors;
    if (dec_addstatus(context, status)) {
        Py_DECREF(dec);
        return NULL;
    }

    return dec;
}

/* Return a new PyDecObject or a subtype from a PyUnicodeObject. */
static PyObject *
PyDecType_FromUnicode(PyTypeObject *type, PyObject *u,
                      PyObject *context)
{
    PyObject *dec;
    char *s;

    s = numeric_as_ascii(u, 0, 0);
    if (s == NULL) {
        return NULL;
    }

    dec = PyDecType_FromCString(type, s, context);
    PyMem_Free(s);
    return dec;
}

/* Return a new PyDecObject or a subtype from a PyUnicodeObject. Attempt exact
 * conversion. If the conversion is not exact, fail with InvalidOperation.
 * Allow leading and trailing whitespace in the input operand. */
static PyObject *
PyDecType_FromUnicodeExactWS(PyTypeObject *type, PyObject *u,
                             PyObject *context)
{
    PyObject *dec;
    char *s;

    s = numeric_as_ascii(u, 1, 1);
    if (s == NULL) {
        return NULL;
    }

    dec = PyDecType_FromCStringExact(type, s, context);
    PyMem_Free(s);
    return dec;
}

/* Set PyDecObject from triple without any error checking. */
Py_LOCAL_INLINE(void)
_dec_settriple(PyObject *dec, uint8_t sign, uint32_t v, mpd_ssize_t exp)
{

#ifdef CONFIG_64
    MPD(dec)->data[0] = v;
    MPD(dec)->len = 1;
#else
    uint32_t q, r;
    q = v / MPD_RADIX;
    r = v - q * MPD_RADIX;
    MPD(dec)->data[1] = q;
    MPD(dec)->data[0] = r;
    MPD(dec)->len = q ? 2 : 1;
#endif
    mpd_set_flags(MPD(dec), sign);
    MPD(dec)->exp = exp;
    mpd_setdigits(MPD(dec));
}

/* Return a new PyDecObject from an mpd_ssize_t. */
static PyObject *
PyDecType_FromSsize(PyTypeObject *type, mpd_ssize_t v, PyObject *context)
{
    PyObject *dec;
    uint32_t status = 0;

    decimal_state *state = get_module_state_from_ctx(context);
    dec = PyDecType_New(state, type);
    if (dec == NULL) {
        return NULL;
    }

    mpd_qset_ssize(MPD(dec), v, CTX(context), &status);
    if (dec_addstatus(context, status)) {
        Py_DECREF(dec);
        return NULL;
    }
    return dec;
}

/* Return a new PyDecObject from an mpd_ssize_t. Conversion is exact. */
static PyObject *
PyDecType_FromSsizeExact(PyTypeObject *type, mpd_ssize_t v, PyObject *context)
{
    PyObject *dec;
    uint32_t status = 0;
    mpd_context_t maxctx;

    decimal_state *state = get_module_state_from_ctx(context);
    dec = PyDecType_New(state, type);
    if (dec == NULL) {
        return NULL;
    }

    mpd_maxcontext(&maxctx);

    mpd_qset_ssize(MPD(dec), v, &maxctx, &status);
    if (dec_addstatus(context, status)) {
        Py_DECREF(dec);
        return NULL;
    }
    return dec;
}

/* Convert from a PyLongObject. The context is not modified; flags set
   during conversion are accumulated in the status parameter. */
static PyObject *
dec_from_long(decimal_state *state, PyTypeObject *type, PyObject *v,
              const mpd_context_t *ctx, uint32_t *status)
{
    PyObject *dec = PyDecType_New(state, type);

    if (dec == NULL) {
        return NULL;
    }

    PyLongExport export_long;

    if (PyLong_Export(v, &export_long) == -1) {
        Py_DECREF(dec);
        return NULL;
    }
    if (export_long.digits) {
        const PyLongLayout *layout = PyLong_GetNativeLayout();

        assert(layout->bits_per_digit < 32);
        assert(layout->digits_order == -1);
        assert(layout->digit_endianness == (PY_LITTLE_ENDIAN ? -1 : 1));
        assert(layout->digit_size == 2 || layout->digit_size == 4);

        uint32_t base = (uint32_t)1 << layout->bits_per_digit;
        uint8_t sign = export_long.negative ? MPD_NEG : MPD_POS;
        Py_ssize_t len = export_long.ndigits;

        if (layout->digit_size == 4) {
            mpd_qimport_u32(MPD(dec), export_long.digits, len, sign,
                            base, ctx, status);
        }
        else {
            mpd_qimport_u16(MPD(dec), export_long.digits, len, sign,
                            base, ctx, status);
        }
        PyLong_FreeExport(&export_long);
    }
    else {
        mpd_qset_i64(MPD(dec), export_long.value, ctx, status);
    }
    return dec;
}

/* Return a new PyDecObject from a PyLongObject. Use the context for
   conversion. */
static PyObject *
PyDecType_FromLong(PyTypeObject *type, PyObject *v, PyObject *context)
{
    PyObject *dec;
    uint32_t status = 0;

    if (!PyLong_Check(v)) {
        PyErr_SetString(PyExc_TypeError, "argument must be an integer");
        return NULL;
    }

    decimal_state *state = get_module_state_from_ctx(context);
    dec = dec_from_long(state, type, v, CTX(context), &status);
    if (dec == NULL) {
        return NULL;
    }

    if (dec_addstatus(context, status)) {
        Py_DECREF(dec);
        return NULL;
    }

    return dec;
}

/* Return a new PyDecObject from a PyLongObject. Use a maximum context
   for conversion. If the conversion is not exact, set InvalidOperation. */
static PyObject *
PyDecType_FromLongExact(PyTypeObject *type, PyObject *v,
                        PyObject *context)
{
    PyObject *dec;
    uint32_t status = 0;
    mpd_context_t maxctx;

    if (!PyLong_Check(v)) {
        PyErr_SetString(PyExc_TypeError, "argument must be an integer");
        return NULL;
    }

    mpd_maxcontext(&maxctx);
    decimal_state *state = get_module_state_from_ctx(context);
    dec = dec_from_long(state, type, v, &maxctx, &status);
    if (dec == NULL) {
        return NULL;
    }

    if (status & (MPD_Inexact|MPD_Rounded|MPD_Clamped)) {
        /* we want exact results */
        mpd_seterror(MPD(dec), MPD_Invalid_operation, &status);
    }
    status &= MPD_Errors;
    if (dec_addstatus(context, status)) {
        Py_DECREF(dec);
        return NULL;
    }

    return dec;
}

/* Return a PyDecObject or a subtype from a PyFloatObject.
   Conversion is exact. */
static PyObject *
PyDecType_FromFloatExact(PyTypeObject *type, PyObject *v,
                         PyObject *context)
{
    PyObject *dec, *tmp;
    PyObject *n, *d, *n_d;
    mpd_ssize_t k;
    double x;
    int sign;
    mpd_t *d1, *d2;
    uint32_t status = 0;
    mpd_context_t maxctx;
    decimal_state *state = get_module_state_from_ctx(context);

#ifdef Py_DEBUG
    assert(PyType_IsSubtype(type, state->PyDec_Type));
#endif
    if (PyLong_Check(v)) {
        return PyDecType_FromLongExact(type, v, context);
    }
    if (!PyFloat_Check(v)) {
        PyErr_SetString(PyExc_TypeError,
            "argument must be int or float");
        return NULL;
    }

    x = PyFloat_AsDouble(v);
    if (x == -1.0 && PyErr_Occurred()) {
        return NULL;
    }
    sign = (copysign(1.0, x) == 1.0) ? 0 : 1;

    if (isnan(x) || isinf(x)) {
        dec = PyDecType_New(state, type);
        if (dec == NULL) {
            return NULL;
        }
        if (isnan(x)) {
            /* decimal.py calls repr(float(+-nan)),
             * which always gives a positive result. */
            mpd_setspecial(MPD(dec), MPD_POS, MPD_NAN);
        }
        else {
            mpd_setspecial(MPD(dec), sign, MPD_INF);
        }
        return dec;
    }

    /* absolute value of the float */
    tmp = state->_py_float_abs(v);
    if (tmp == NULL) {
        return NULL;
    }

    /* float as integer ratio: numerator/denominator */
    n_d = state->_py_float_as_integer_ratio(tmp, NULL);
    Py_DECREF(tmp);
    if (n_d == NULL) {
        return NULL;
    }
    n = PyTuple_GET_ITEM(n_d, 0);
    d = PyTuple_GET_ITEM(n_d, 1);

    tmp = state->_py_long_bit_length(d, NULL);
    if (tmp == NULL) {
        Py_DECREF(n_d);
        return NULL;
    }
    k = PyLong_AsSsize_t(tmp);
    Py_DECREF(tmp);
    if (k == -1 && PyErr_Occurred()) {
        Py_DECREF(n_d);
        return NULL;
    }
    k--;

    dec = PyDecType_FromLongExact(type, n, context);
    Py_DECREF(n_d);
    if (dec == NULL) {
        return NULL;
    }

    d1 = mpd_qnew();
    if (d1 == NULL) {
        Py_DECREF(dec);
        PyErr_NoMemory();
        return NULL;
    }
    d2 = mpd_qnew();
    if (d2 == NULL) {
        mpd_del(d1);
        Py_DECREF(dec);
        PyErr_NoMemory();
        return NULL;
    }

    mpd_maxcontext(&maxctx);
    mpd_qset_uint(d1, 5, &maxctx, &status);
    mpd_qset_ssize(d2, k, &maxctx, &status);
    mpd_qpow(d1, d1, d2, &maxctx, &status);
    if (dec_addstatus(context, status)) {
        mpd_del(d1);
        mpd_del(d2);
        Py_DECREF(dec);
        return NULL;
    }

    /* result = n * 5**k */
    mpd_qmul(MPD(dec), MPD(dec), d1, &maxctx, &status);
    mpd_del(d1);
    mpd_del(d2);
    if (dec_addstatus(context, status)) {
        Py_DECREF(dec);
        return NULL;
    }
    /* result = +- n * 5**k * 10**-k */
    mpd_set_sign(MPD(dec), sign);
    MPD(dec)->exp = -k;

    return dec;
}

static PyObject *
PyDecType_FromFloat(PyTypeObject *type, PyObject *v,
                    PyObject *context)
{
    PyObject *dec;
    uint32_t status = 0;

    dec = PyDecType_FromFloatExact(type, v, context);
    if (dec == NULL) {
        return NULL;
    }

    mpd_qfinalize(MPD(dec), CTX(context), &status);
    if (dec_addstatus(context, status)) {
        Py_DECREF(dec);
        return NULL;
    }

    return dec;
}

/* Return a new PyDecObject or a subtype from a Decimal. */
static PyObject *
PyDecType_FromDecimalExact(PyTypeObject *type, PyObject *v, PyObject *context)
{
    PyObject *dec;
    uint32_t status = 0;

    decimal_state *state = get_module_state_from_ctx(context);
    if (type == state->PyDec_Type && PyDec_CheckExact(state, v)) {
        return Py_NewRef(v);
    }

    dec = PyDecType_New(state, type);
    if (dec == NULL) {
        return NULL;
    }

    mpd_qcopy(MPD(dec), MPD(v), &status);
    if (dec_addstatus(context, status)) {
        Py_DECREF(dec);
        return NULL;
    }

    return dec;
}

static PyObject *
sequence_as_tuple(PyObject *v, PyObject *ex, const char *mesg)
{
    if (PyTuple_Check(v)) {
        return Py_NewRef(v);
    }
    if (PyList_Check(v)) {
        return PyList_AsTuple(v);
    }

    PyErr_SetString(ex, mesg);
    return NULL;
}

/* Return a new C string representation of a DecimalTuple. */
static char *
dectuple_as_str(PyObject *dectuple)
{
    PyObject *digits = NULL, *tmp;
    char *decstring = NULL;
    char sign_special[6];
    char *cp;
    long sign, l;
    mpd_ssize_t exp = 0;
    Py_ssize_t i, mem, tsize;
    int is_infinite = 0;
    int n;

    assert(PyTuple_Check(dectuple));

    if (PyTuple_Size(dectuple) != 3) {
        PyErr_SetString(PyExc_ValueError,
            "argument must be a sequence of length 3");
        goto error;
    }

    /* sign */
    tmp = PyTuple_GET_ITEM(dectuple, 0);
    if (!PyLong_Check(tmp)) {
        PyErr_SetString(PyExc_ValueError,
            "sign must be an integer with the value 0 or 1");
        goto error;
    }
    sign = PyLong_AsLong(tmp);
    if (sign == -1 && PyErr_Occurred()) {
        goto error;
    }
    if (sign != 0 && sign != 1) {
        PyErr_SetString(PyExc_ValueError,
            "sign must be an integer with the value 0 or 1");
        goto error;
    }
    sign_special[0] = sign ? '-' : '+';
    sign_special[1] = '\0';

    /* exponent or encoding for a special number */
    tmp = PyTuple_GET_ITEM(dectuple, 2);
    if (PyUnicode_Check(tmp)) {
        /* special */
        if (PyUnicode_CompareWithASCIIString(tmp, "F") == 0) {
            strcat(sign_special, "Inf");
            is_infinite = 1;
        }
        else if (PyUnicode_CompareWithASCIIString(tmp, "n") == 0) {
            strcat(sign_special, "NaN");
        }
        else if (PyUnicode_CompareWithASCIIString(tmp, "N") == 0) {
            strcat(sign_special, "sNaN");
        }
        else {
            PyErr_SetString(PyExc_ValueError,
                "string argument in the third position "
                "must be 'F', 'n' or 'N'");
            goto error;
        }
    }
    else {
        /* exponent */
        if (!PyLong_Check(tmp)) {
            PyErr_SetString(PyExc_ValueError,
                "exponent must be an integer");
            goto error;
        }
        exp = PyLong_AsSsize_t(tmp);
        if (exp == -1 && PyErr_Occurred()) {
            goto error;
        }
    }

    /* coefficient */
    digits = sequence_as_tuple(PyTuple_GET_ITEM(dectuple, 1), PyExc_ValueError,
                               "coefficient must be a tuple of digits");
    if (digits == NULL) {
        goto error;
    }

    tsize = PyTuple_Size(digits);
    /* [sign][coeffdigits+1][E][-][expdigits+1]['\0'] */
    mem = 1 + tsize + 3 + MPD_EXPDIGITS + 2;
    cp = decstring = PyMem_Malloc(mem);
    if (decstring == NULL) {
        PyErr_NoMemory();
        goto error;
    }

    n = snprintf(cp, mem, "%s", sign_special);
    if (n < 0 || n >= mem) {
        PyErr_SetString(PyExc_RuntimeError,
            "internal error in dec_sequence_as_str");
        goto error;
    }
    cp += n;

    if (tsize == 0 && sign_special[1] == '\0') {
        /* empty tuple: zero coefficient, except for special numbers */
        *cp++ = '0';
    }
    for (i = 0; i < tsize; i++) {
        tmp = PyTuple_GET_ITEM(digits, i);
        if (!PyLong_Check(tmp)) {
            PyErr_SetString(PyExc_ValueError,
                "coefficient must be a tuple of digits");
            goto error;
        }
        l = PyLong_AsLong(tmp);
        if (l == -1 && PyErr_Occurred()) {
            goto error;
        }
        if (l < 0 || l > 9) {
            PyErr_SetString(PyExc_ValueError,
                "coefficient must be a tuple of digits");
            goto error;
        }
        if (is_infinite) {
            /* accept but ignore any well-formed coefficient for compatibility
               with decimal.py */
            continue;
        }
        *cp++ = (char)l + '0';
    }
    *cp = '\0';

    if (sign_special[1] == '\0') {
        /* not a special number */
        *cp++ = 'E';
        n = snprintf(cp, MPD_EXPDIGITS+2, "%" PRI_mpd_ssize_t, exp);
        if (n < 0 || n >= MPD_EXPDIGITS+2) {
            PyErr_SetString(PyExc_RuntimeError,
                "internal error in dec_sequence_as_str");
            goto error;
        }
    }

    Py_XDECREF(digits);
    return decstring;


error:
    Py_XDECREF(digits);
    if (decstring) PyMem_Free(decstring);
    return NULL;
}

/* Currently accepts tuples and lists. */
static PyObject *
PyDecType_FromSequence(PyTypeObject *type, PyObject *v,
                       PyObject *context)
{
    PyObject *dectuple;
    PyObject *dec;
    char *s;

    dectuple = sequence_as_tuple(v, PyExc_TypeError,
                                 "argument must be a tuple or list");
    if (dectuple == NULL) {
        return NULL;
    }

    s = dectuple_as_str(dectuple);
    Py_DECREF(dectuple);
    if (s == NULL) {
        return NULL;
    }

    dec = PyDecType_FromCString(type, s, context);

    PyMem_Free(s);
    return dec;
}

/* Currently accepts tuples and lists. */
static PyObject *
PyDecType_FromSequenceExact(PyTypeObject *type, PyObject *v,
                            PyObject *context)
{
    PyObject *dectuple;
    PyObject *dec;
    char *s;

    dectuple = sequence_as_tuple(v, PyExc_TypeError,
                   "argument must be a tuple or list");
    if (dectuple == NULL) {
        return NULL;
    }

    s = dectuple_as_str(dectuple);
    Py_DECREF(dectuple);
    if (s == NULL) {
        return NULL;
    }

    dec = PyDecType_FromCStringExact(type, s, context);

    PyMem_Free(s);
    return dec;
}

#define PyDec_FromCString(st, str, context) \
        PyDecType_FromCString((st)->PyDec_Type, str, context)
#define PyDec_FromCStringExact(st, str, context) \
        PyDecType_FromCStringExact((st)->PyDec_Type, str, context)

#define PyDec_FromUnicode(st, unicode, context) \
        PyDecType_FromUnicode((st)->PyDec_Type, unicode, context)
#define PyDec_FromUnicodeExact(st, unicode, context) \
        PyDecType_FromUnicodeExact((st)->PyDec_Type, unicode, context)
#define PyDec_FromUnicodeExactWS(st, unicode, context) \
        PyDecType_FromUnicodeExactWS((st)->PyDec_Type, unicode, context)

#define PyDec_FromSsize(st, v, context) \
        PyDecType_FromSsize((st)->PyDec_Type, v, context)
#define PyDec_FromSsizeExact(st, v, context) \
        PyDecType_FromSsizeExact((st)->PyDec_Type, v, context)

#define PyDec_FromLong(st, pylong, context) \
        PyDecType_FromLong((st)->PyDec_Type, pylong, context)
#define PyDec_FromLongExact(st, pylong, context) \
        PyDecType_FromLongExact((st)->PyDec_Type, pylong, context)

#define PyDec_FromFloat(st, pyfloat, context) \
        PyDecType_FromFloat((st)->PyDec_Type, pyfloat, context)
#define PyDec_FromFloatExact(st, pyfloat, context) \
        PyDecType_FromFloatExact((st)->PyDec_Type, pyfloat, context)

#define PyDec_FromSequence(st, sequence, context) \
        PyDecType_FromSequence((st)->PyDec_Type, sequence, context)
#define PyDec_FromSequenceExact(st, sequence, context) \
        PyDecType_FromSequenceExact((st)->PyDec_Type, sequence, context)

/*[clinic input]
@classmethod
_decimal.Decimal.from_float

    cls: defining_class
    f as pyfloat: object
    /

Class method that converts a float to a decimal number, exactly.

Since 0.1 is not exactly representable in binary floating point,
Decimal.from_float(0.1) is not the same as Decimal('0.1').

    >>> Decimal.from_float(0.1)
    Decimal('0.1000000000000000055511151231257827021181583404541015625')
    >>> Decimal.from_float(float('nan'))
    Decimal('NaN')
    >>> Decimal.from_float(float('inf'))
    Decimal('Infinity')
    >>> Decimal.from_float(float('-inf'))
    Decimal('-Infinity')
[clinic start generated code]*/

static PyObject *
_decimal_Decimal_from_float_impl(PyTypeObject *type, PyTypeObject *cls,
                                 PyObject *pyfloat)
/*[clinic end generated code: output=fcb7d55d2f9dc790 input=03bc8dbe963e52ca]*/
{
    PyObject *context;
    PyObject *result;

    decimal_state *state = PyType_GetModuleState(cls);
    CURRENT_CONTEXT(state, context);
    result = PyDecType_FromFloatExact(state->PyDec_Type, pyfloat, context);
    if (type != state->PyDec_Type && result != NULL) {
        Py_SETREF(result,
            PyObject_CallFunctionObjArgs((PyObject *)type, result, NULL));
    }

    return result;
}

/* 'v' can have any numeric type accepted by the Decimal constructor. Attempt
   an exact conversion. If the result does not meet the restrictions
   for an mpd_t, fail with InvalidOperation. */
static PyObject *
PyDecType_FromNumberExact(PyTypeObject *type, PyTypeObject *cls,
                          PyObject *v, PyObject *context)
{
    decimal_state *state = PyType_GetModuleState(cls);
    assert(v != NULL);
    if (PyDec_Check(state, v)) {
        return PyDecType_FromDecimalExact(type, v, context);
    }
    else if (PyLong_Check(v)) {
        return PyDecType_FromLongExact(type, v, context);
    }
    else if (PyFloat_Check(v)) {
        if (dec_addstatus(context, MPD_Float_operation)) {
            return NULL;
        }
        return PyDecType_FromFloatExact(type, v, context);
    }
    else {
        PyErr_Format(PyExc_TypeError,
            "conversion from %s to Decimal is not supported",
            Py_TYPE(v)->tp_name);
        return NULL;
    }
}

/*[clinic input]
@classmethod
_decimal.Decimal.from_number

    cls: defining_class
    number: object
    /

Class method that converts a real number to a decimal number, exactly.

    >>> Decimal.from_number(314)              # int
    Decimal('314')
    >>> Decimal.from_number(0.1)              # float
    Decimal('0.1000000000000000055511151231257827021181583404541015625')
    >>> Decimal.from_number(Decimal('3.14'))  # another decimal instance
    Decimal('3.14')
[clinic start generated code]*/

static PyObject *
_decimal_Decimal_from_number_impl(PyTypeObject *type, PyTypeObject *cls,
                                  PyObject *number)
/*[clinic end generated code: output=4d3ec722b7acfd8b input=271cb4feb3148804]*/
{
    PyObject *context;
    PyObject *result;

    decimal_state *state = PyType_GetModuleState(cls);
    CURRENT_CONTEXT(state, context);
    result = PyDecType_FromNumberExact(state->PyDec_Type, cls, number, context);
    if (type != state->PyDec_Type && result != NULL) {
        Py_SETREF(result,
            PyObject_CallFunctionObjArgs((PyObject *)type, result, NULL));
    }

    return result;
}

/* create_decimal_from_float */

/*[clinic input]
_decimal.Context.create_decimal_from_float

    self as context: self
    cls: defining_class
    f: object
    /

Create a new Decimal instance from float f.

Unlike the Decimal.from_float() class method, this function observes
the context limits.
[clinic start generated code]*/

static PyObject *
_decimal_Context_create_decimal_from_float_impl(PyObject *context,
                                                PyTypeObject *cls,
                                                PyObject *f)
/*[clinic end generated code: output=a5548f5140fa0870 input=8c66eeb22b01ddd4]*/
{
    decimal_state *state = PyType_GetModuleState(cls);
    return PyDec_FromFloat(state, f, context);
}

/* Apply the context to the input operand. Return a new PyDecObject. */
static PyObject *
dec_apply(PyObject *v, PyObject *context)
{
    PyObject *result;
    uint32_t status = 0;

    decimal_state *state = get_module_state_from_ctx(context);
    result = dec_alloc(state);
    if (result == NULL) {
        return NULL;
    }

    mpd_qcopy(MPD(result), MPD(v), &status);
    if (dec_addstatus(context, status)) {
        Py_DECREF(result);
        return NULL;
    }

    mpd_qfinalize(MPD(result), CTX(context), &status);
    if (dec_addstatus(context, status)) {
        Py_DECREF(result);
        return NULL;
    }

    return result;
}

/* 'v' can have any type accepted by the Decimal constructor. Attempt
   an exact conversion. If the result does not meet the restrictions
   for an mpd_t, fail with InvalidOperation. */
static PyObject *
PyDecType_FromObjectExact(PyTypeObject *type, PyObject *v, PyObject *context)
{
    decimal_state *state = get_module_state_from_ctx(context);
    if (v == NULL) {
        return PyDecType_FromSsizeExact(type, 0, context);
    }
    else if (PyDec_Check(state, v)) {
        return PyDecType_FromDecimalExact(type, v, context);
    }
    else if (PyUnicode_Check(v)) {
        return PyDecType_FromUnicodeExactWS(type, v, context);
    }
    else if (PyLong_Check(v)) {
        return PyDecType_FromLongExact(type, v, context);
    }
    else if (PyTuple_Check(v) || PyList_Check(v)) {
        return PyDecType_FromSequenceExact(type, v, context);
    }
    else if (PyFloat_Check(v)) {
        if (dec_addstatus(context, MPD_Float_operation)) {
            return NULL;
        }
        return PyDecType_FromFloatExact(type, v, context);
    }
    else {
        PyErr_Format(PyExc_TypeError,
            "conversion from %s to Decimal is not supported",
            Py_TYPE(v)->tp_name);
        return NULL;
    }
}

/* The context is used during conversion. This function is the
   equivalent of context.create_decimal(). */
static PyObject *
PyDec_FromObject(PyObject *v, PyObject *context)
{
    decimal_state *state = get_module_state_from_ctx(context);
    if (v == NULL) {
        return PyDec_FromSsize(state, 0, context);
    }
    else if (PyDec_Check(state, v)) {
        mpd_context_t *ctx = CTX(context);
        if (mpd_isnan(MPD(v)) &&
            MPD(v)->digits > ctx->prec - ctx->clamp) {
            /* Special case: too many NaN payload digits */
            PyObject *result;
            if (dec_addstatus(context, MPD_Conversion_syntax)) {
                return NULL;
            }
            result = dec_alloc(state);
            if (result == NULL) {
                return NULL;
            }
            mpd_setspecial(MPD(result), MPD_POS, MPD_NAN);
            return result;
        }
        return dec_apply(v, context);
    }
    else if (PyUnicode_Check(v)) {
        return PyDec_FromUnicode(state, v, context);
    }
    else if (PyLong_Check(v)) {
        return PyDec_FromLong(state, v, context);
    }
    else if (PyTuple_Check(v) || PyList_Check(v)) {
        return PyDec_FromSequence(state, v, context);
    }
    else if (PyFloat_Check(v)) {
        if (dec_addstatus(context, MPD_Float_operation)) {
            return NULL;
        }
        return PyDec_FromFloat(state, v, context);
    }
    else {
        PyErr_Format(PyExc_TypeError,
            "conversion from %s to Decimal is not supported",
            Py_TYPE(v)->tp_name);
        return NULL;
    }
}

/*[clinic input]
@classmethod
_decimal.Decimal.__new__ as dec_new

    value: object(c_default="NULL") = "0"
    context: object = None

Construct a new Decimal object.

value can be an integer, string, tuple, or another Decimal object.  If
no value is given, return Decimal('0'). The context does not affect
the conversion and is only passed to determine if the InvalidOperation
trap is active.
[clinic start generated code]*/

static PyObject *
dec_new_impl(PyTypeObject *type, PyObject *value, PyObject *context)
/*[clinic end generated code: output=35f48a40c65625ba input=5f8a0892d3fcef80]*/
{
    decimal_state *state = get_module_state_by_def(type);
    CONTEXT_CHECK_VA(state, context);

    return PyDecType_FromObjectExact(type, value, context);
}

/*[clinic input]
_decimal.Context.create_decimal

    self as context: self
    num: object(c_default="NULL") = "0"
    /

Create a new Decimal instance from num, using self as the context.

Unlike the Decimal constructor, this function observes the context
limits.
[clinic start generated code]*/

static PyObject *
_decimal_Context_create_decimal_impl(PyObject *context, PyObject *num)
/*[clinic end generated code: output=85e08ae02f3b34da input=d2c4946cf7804fbe]*/
{
    return PyDec_FromObject(num, context);
}


/******************************************************************************/
/*                        Implicit conversions to Decimal                     */
/******************************************************************************/

/* Try to convert PyObject v to a new PyDecObject conv. If the conversion
   fails, set conv to NULL (exception is set). If the conversion is not
   implemented, set conv to Py_NotImplemented. */
#define NOT_IMPL 0
#define TYPE_ERR 1
Py_LOCAL_INLINE(int)
convert_op(int type_err, PyObject **conv, PyObject *v, PyObject *context)
{
    decimal_state *state = get_module_state_from_ctx(context);
    if (PyDec_Check(state, v)) {
        *conv = Py_NewRef(v);
        return 1;
    }
    if (PyLong_Check(v)) {
        *conv = PyDec_FromLongExact(state, v, context);
        if (*conv == NULL) {
            return 0;
        }
        return 1;
    }

    if (type_err) {
        PyErr_Format(PyExc_TypeError,
            "conversion from %s to Decimal is not supported",
            Py_TYPE(v)->tp_name);
    }
    else {
        *conv = Py_NewRef(Py_NotImplemented);
    }
    return 0;
}

/* Return NotImplemented for unsupported types. */
#define CONVERT_OP(a, v, context) \
    if (!convert_op(NOT_IMPL, a, v, context)) { \
        return *(a);                            \
    }

#define CONVERT_BINOP(a, b, v, w, context) \
    if (!convert_op(NOT_IMPL, a, v, context)) { \
        return *(a);                            \
    }                                           \
    if (!convert_op(NOT_IMPL, b, w, context)) { \
        Py_DECREF(*(a));                        \
        return *(b);                            \
    }

#define CONVERT_TERNOP(a, b, c, v, w, x, context) \
    if (!convert_op(NOT_IMPL, a, v, context)) {   \
        return *(a);                              \
    }                                             \
    if (!convert_op(NOT_IMPL, b, w, context)) {   \
        Py_DECREF(*(a));                          \
        return *(b);                              \
    }                                             \
    if (!convert_op(NOT_IMPL, c, x, context)) {   \
        Py_DECREF(*(a));                          \
        Py_DECREF(*(b));                          \
        return *(c);                              \
    }

/* Raise TypeError for unsupported types. */
#define CONVERT_OP_RAISE(a, v, context) \
    if (!convert_op(TYPE_ERR, a, v, context)) { \
        return NULL;                            \
    }

#define CONVERT_BINOP_RAISE(a, b, v, w, context) \
    if (!convert_op(TYPE_ERR, a, v, context)) {  \
        return NULL;                             \
    }                                            \
    if (!convert_op(TYPE_ERR, b, w, context)) {  \
        Py_DECREF(*(a));                         \
        return NULL;                             \
    }

#define CONVERT_TERNOP_RAISE(a, b, c, v, w, x, context) \
    if (!convert_op(TYPE_ERR, a, v, context)) {         \
        return NULL;                                    \
    }                                                   \
    if (!convert_op(TYPE_ERR, b, w, context)) {         \
        Py_DECREF(*(a));                                \
        return NULL;                                    \
    }                                                   \
    if (!convert_op(TYPE_ERR, c, x, context)) {         \
        Py_DECREF(*(a));                                \
        Py_DECREF(*(b));                                \
        return NULL;                                    \
    }


/******************************************************************************/
/*              Implicit conversions to Decimal for comparison                */
/******************************************************************************/

static PyObject *
multiply_by_denominator(PyObject *v, PyObject *r, PyObject *context)
{
    PyObject *result;
    PyObject *tmp = NULL;
    PyObject *denom = NULL;
    uint32_t status = 0;
    mpd_context_t maxctx;
    mpd_ssize_t exp;
    mpd_t *vv;

    /* v is not special, r is a rational */
    tmp = PyObject_GetAttrString(r, "denominator");
    if (tmp == NULL) {
        return NULL;
    }
    decimal_state *state = get_module_state_from_ctx(context);
    denom = PyDec_FromLongExact(state, tmp, context);
    Py_DECREF(tmp);
    if (denom == NULL) {
        return NULL;
    }

    vv = mpd_qncopy(MPD(v));
    if (vv == NULL) {
        Py_DECREF(denom);
        PyErr_NoMemory();
        return NULL;
    }
    result = dec_alloc(state);
    if (result == NULL) {
        Py_DECREF(denom);
        mpd_del(vv);
        return NULL;
    }

    mpd_maxcontext(&maxctx);
    /* Prevent Overflow in the following multiplication. The result of
       the multiplication is only used in mpd_qcmp, which can handle
       values that are technically out of bounds, like (for 32-bit)
       99999999999999999999...99999999e+425000000. */
    exp = vv->exp;
    vv->exp = 0;
    mpd_qmul(MPD(result), vv, MPD(denom), &maxctx, &status);
    MPD(result)->exp = exp;

    Py_DECREF(denom);
    mpd_del(vv);
    /* If any status has been accumulated during the multiplication,
       the result is invalid. This is very unlikely, since even the
       32-bit version supports 425000000 digits. */
    if (status) {
        PyErr_SetString(PyExc_ValueError,
            "exact conversion for comparison failed");
        Py_DECREF(result);
        return NULL;
    }

    return result;
}

static PyObject *
numerator_as_decimal(PyObject *r, PyObject *context)
{
    PyObject *tmp, *num;

    tmp = PyObject_GetAttrString(r, "numerator");
    if (tmp == NULL) {
        return NULL;
    }

    decimal_state *state = get_module_state_from_ctx(context);
    num = PyDec_FromLongExact(state, tmp, context);
    Py_DECREF(tmp);
    return num;
}

/* Convert v and w for comparison. v is a Decimal. If w is a Rational, both
   v and w have to be transformed. Return 1 for success, with new references
   to the converted objects in vcmp and wcmp. Return 0 for failure. In that
   case wcmp is either NULL or Py_NotImplemented (new reference) and vcmp
   is undefined. */
static int
convert_op_cmp(PyObject **vcmp, PyObject **wcmp, PyObject *v, PyObject *w,
               int op, PyObject *context)
{
    mpd_context_t *ctx = CTX(context);

    *vcmp = v;

    decimal_state *state = get_module_state_from_ctx(context);
    if (PyDec_Check(state, w)) {
        *wcmp = Py_NewRef(w);
    }
    else if (PyLong_Check(w)) {
        *wcmp = PyDec_FromLongExact(state, w, context);
    }
    else if (PyFloat_Check(w)) {
        if (op != Py_EQ && op != Py_NE &&
            dec_addstatus(context, MPD_Float_operation)) {
            *wcmp = NULL;
        }
        else {
            ctx->status |= MPD_Float_operation;
            *wcmp = PyDec_FromFloatExact(state, w, context);
        }
    }
    else if (PyComplex_Check(w) && (op == Py_EQ || op == Py_NE)) {
        Py_complex c = PyComplex_AsCComplex(w);
        if (c.real == -1.0 && PyErr_Occurred()) {
            *wcmp = NULL;
        }
        else if (c.imag == 0.0) {
            PyObject *tmp = PyFloat_FromDouble(c.real);
            if (tmp == NULL) {
                *wcmp = NULL;
            }
            else {
                ctx->status |= MPD_Float_operation;
                *wcmp = PyDec_FromFloatExact(state, tmp, context);
                Py_DECREF(tmp);
            }
        }
        else {
            *wcmp = Py_NewRef(Py_NotImplemented);
        }
    }
    else {
        int is_rational = PyObject_IsInstance(w, state->Rational);
        if (is_rational < 0) {
            *wcmp = NULL;
        }
        else if (is_rational > 0) {
            *wcmp = numerator_as_decimal(w, context);
            if (*wcmp && !mpd_isspecial(MPD(v))) {
                *vcmp = multiply_by_denominator(v, w, context);
                if (*vcmp == NULL) {
                    Py_CLEAR(*wcmp);
                }
            }
        }
        else {
            *wcmp = Py_NewRef(Py_NotImplemented);
        }
    }

    if (*wcmp == NULL || *wcmp == Py_NotImplemented) {
        return 0;
    }
    if (*vcmp == v) {
        Py_INCREF(v);
    }
    return 1;
}

#define CONVERT_BINOP_CMP(vcmp, wcmp, v, w, op, ctx) \
    if (!convert_op_cmp(vcmp, wcmp, v, w, op, ctx)) {  \
        return *(wcmp);                                \
    }                                                  \


/******************************************************************************/
/*                          Conversions from decimal                          */
/******************************************************************************/

static PyObject *
unicode_fromascii(const char *s, Py_ssize_t size)
{
    PyObject *res;

    res = PyUnicode_New(size, 127);
    if (res == NULL) {
        return NULL;
    }

    memcpy(PyUnicode_1BYTE_DATA(res), s, size);
    return res;
}

/* PyDecObject as a string. The default module context is only used for
   the value of 'capitals'. */
static PyObject *
dec_str(PyObject *dec)
{
    PyObject *res, *context;
    mpd_ssize_t size;
    char *cp;

    decimal_state *state = get_module_state_by_def(Py_TYPE(dec));
    CURRENT_CONTEXT(state, context);
    size = mpd_to_sci_size(&cp, MPD(dec), CtxCaps(context));
    if (size < 0) {
        PyErr_NoMemory();
        return NULL;
    }

    res = unicode_fromascii(cp, size);
    mpd_free(cp);
    return res;
}

/* Representation of a PyDecObject. */
static PyObject *
dec_repr(PyObject *dec)
{
    PyObject *res, *context;
    char *cp;
    decimal_state *state = get_module_state_by_def(Py_TYPE(dec));
    CURRENT_CONTEXT(state, context);
    cp = mpd_to_sci(MPD(dec), CtxCaps(context));
    if (cp == NULL) {
        PyErr_NoMemory();
        return NULL;
    }

    res = PyUnicode_FromFormat("Decimal('%s')", cp);
    mpd_free(cp);
    return res;
}

/* Return a duplicate of src, copy embedded null characters. */
static char *
dec_strdup(const char *src, Py_ssize_t size)
{
    char *dest = PyMem_Malloc(size+1);
    if (dest == NULL) {
        PyErr_NoMemory();
        return NULL;
    }

    memcpy(dest, src, size);
    dest[size] = '\0';
    return dest;
}

static void
dec_replace_fillchar(char *dest)
{
     while (*dest != '\0') {
         if (*dest == '\xff') *dest = '\0';
         dest++;
     }
}

/* Convert decimal_point or thousands_sep, which may be multibyte or in
   the range [128, 255], to a UTF8 string. */
static PyObject *
dotsep_as_utf8(const char *s)
{
    PyObject *utf8;
    PyObject *tmp;
    wchar_t buf[2];
    size_t n;

    n = mbstowcs(buf, s, 2);
    if (n != 1) { /* Issue #7442 */
        PyErr_SetString(PyExc_ValueError,
            "invalid decimal point or unsupported "
            "combination of LC_CTYPE and LC_NUMERIC");
        return NULL;
    }
    tmp = PyUnicode_FromWideChar(buf, n);
    if (tmp == NULL) {
        return NULL;
    }
    utf8 = PyUnicode_AsUTF8String(tmp);
    Py_DECREF(tmp);
    return utf8;
}

static int
dict_get_item_string(PyObject *dict, const char *key, PyObject **valueobj, const char **valuestr)
{
    *valueobj = NULL;
    PyObject *keyobj = PyUnicode_FromString(key);
    if (keyobj == NULL) {
        return -1;
    }
    PyObject *value = PyDict_GetItemWithError(dict, keyobj);
    Py_DECREF(keyobj);
    if (value == NULL) {
        if (PyErr_Occurred()) {
            return -1;
        }
        return 0;
    }
    value = PyUnicode_AsUTF8String(value);
    if (value == NULL) {
        return -1;
    }
    *valueobj = value;
    *valuestr = PyBytes_AS_STRING(value);
    return 0;
}

/*
 * Fallback _pydecimal formatting for new format specifiers that mpdecimal does
 * not yet support. As documented, libmpdec follows the PEP-3101 format language:
 * https://www.bytereef.org/mpdecimal/doc/libmpdec/assign-convert.html#to-string
 */
static PyObject *
pydec_format(PyObject *dec, PyObject *context, PyObject *fmt, decimal_state *state)
{
    PyObject *result;
    PyObject *pydec;
    PyObject *u;

    if (state->PyDecimal == NULL) {
        state->PyDecimal = PyImport_ImportModuleAttrString("_pydecimal", "Decimal");
        if (state->PyDecimal == NULL) {
            return NULL;
        }
    }

    u = dec_str(dec);
    if (u == NULL) {
        return NULL;
    }

    pydec = PyObject_CallOneArg(state->PyDecimal, u);
    Py_DECREF(u);
    if (pydec == NULL) {
        return NULL;
    }

    result = PyObject_CallMethod(pydec, "__format__", "(OO)", fmt, context);
    Py_DECREF(pydec);

    if (result == NULL && PyErr_ExceptionMatches(PyExc_ValueError)) {
        /* Do not confuse users with the _pydecimal exception */
        PyErr_Clear();
        PyErr_SetString(PyExc_ValueError, "invalid format string");
    }

    return result;
}

/* Formatted representation of a PyDecObject. */

/*[clinic input]
_decimal.Decimal.__format__

    self as dec: self
    cls: defining_class
    format_spec as fmtarg: unicode
    override: object = NULL
    /

Formats the Decimal according to format_spec.
[clinic start generated code]*/

static PyObject *
_decimal_Decimal___format___impl(PyObject *dec, PyTypeObject *cls,
                                 PyObject *fmtarg, PyObject *override)
/*[clinic end generated code: output=6d95f91bbb28b3ed input=2dbfaa0cbe243e9e]*/
{
    PyObject *result = NULL;
    PyObject *dot = NULL;
    PyObject *sep = NULL;
    PyObject *grouping = NULL;
    PyObject *context;
    mpd_spec_t spec;
    char *fmt;
    char *decstring = NULL;
    uint32_t status = 0;
    int replace_fillchar = 0;
    Py_ssize_t size;
    decimal_state *state = PyType_GetModuleState(cls);
    CURRENT_CONTEXT(state, context);
    fmt = (char *)PyUnicode_AsUTF8AndSize(fmtarg, &size);
    if (fmt == NULL) {
        return NULL;
    }

    if (size > 0 && fmt[size-1] == 'N') {
        if (PyErr_WarnEx(PyExc_DeprecationWarning,
                         "Format specifier 'N' is deprecated", 1) < 0) {
            return NULL;
        }
    }

    if (size > 0 && fmt[0] == '\0') {
        /* NUL fill character: must be replaced with a valid UTF-8 char
           before calling mpd_parse_fmt_str(). */
        replace_fillchar = 1;
        fmt = dec_strdup(fmt, size);
        if (fmt == NULL) {
            return NULL;
        }
        fmt[0] = '_';
    }

    if (!mpd_parse_fmt_str(&spec, fmt, CtxCaps(context))) {
        if (replace_fillchar) {
            PyMem_Free(fmt);
        }

        return pydec_format(dec, context, fmtarg, state);
    }

    if (replace_fillchar) {
        /* In order to avoid clobbering parts of UTF-8 thousands separators or
           decimal points when the substitution is reversed later, the actual
           placeholder must be an invalid UTF-8 byte. */
        spec.fill[0] = '\xff';
        spec.fill[1] = '\0';
    }

    if (override) {
        /* Values for decimal_point, thousands_sep and grouping can
           be explicitly specified in the override dict. These values
           take precedence over the values obtained from localeconv()
           in mpd_parse_fmt_str(). The feature is not documented and
           is only used in test_decimal. */
        if (!PyDict_Check(override)) {
            PyErr_SetString(PyExc_TypeError,
                "optional argument must be a dict");
            goto finish;
        }
        if (dict_get_item_string(override, "decimal_point", &dot, &spec.dot) ||
            dict_get_item_string(override, "thousands_sep", &sep, &spec.sep) ||
            dict_get_item_string(override, "grouping", &grouping, &spec.grouping))
        {
            goto finish;
        }
        if (mpd_validate_lconv(&spec) < 0) {
            PyErr_SetString(PyExc_ValueError,
                "invalid override dict");
            goto finish;
        }
    }
    else {
        size_t n = strlen(spec.dot);
        if (n > 1 || (n == 1 && !isascii((unsigned char)spec.dot[0]))) {
            /* fix locale dependent non-ascii characters */
            dot = dotsep_as_utf8(spec.dot);
            if (dot == NULL) {
                goto finish;
            }
            spec.dot = PyBytes_AS_STRING(dot);
        }
        n = strlen(spec.sep);
        if (n > 1 || (n == 1 && !isascii((unsigned char)spec.sep[0]))) {
            /* fix locale dependent non-ascii characters */
            sep = dotsep_as_utf8(spec.sep);
            if (sep == NULL) {
                goto finish;
            }
            spec.sep = PyBytes_AS_STRING(sep);
        }
    }


    decstring = mpd_qformat_spec(MPD(dec), &spec, CTX(context), &status);
    if (decstring == NULL) {
        if (status & MPD_Malloc_error) {
            PyErr_NoMemory();
        }
        else {
            PyErr_SetString(PyExc_ValueError,
                "format specification exceeds internal limits of _decimal");
        }
        goto finish;
    }
    size = strlen(decstring);
    if (replace_fillchar) {
        dec_replace_fillchar(decstring);
    }

    result = PyUnicode_DecodeUTF8(decstring, size, NULL);


finish:
    Py_XDECREF(grouping);
    Py_XDECREF(sep);
    Py_XDECREF(dot);
    if (replace_fillchar) PyMem_Free(fmt);
    if (decstring) mpd_free(decstring);
    return result;
}

/* Return a PyLongObject from a PyDecObject, using the specified rounding
 * mode. The context precision is not observed. */
static PyObject *
dec_as_long(PyObject *dec, PyObject *context, int round)
{
    if (mpd_isspecial(MPD(dec))) {
        if (mpd_isnan(MPD(dec))) {
            PyErr_SetString(PyExc_ValueError,
                "cannot convert NaN to integer");
        }
        else {
            PyErr_SetString(PyExc_OverflowError,
                "cannot convert Infinity to integer");
        }
        return NULL;
    }

    mpd_t *x = mpd_qnew();

    if (x == NULL) {
        PyErr_NoMemory();
        return NULL;
    }

    mpd_context_t workctx = *CTX(context);
    uint32_t status = 0;

    workctx.round = round;
    mpd_qround_to_int(x, MPD(dec), &workctx, &status);
    if (dec_addstatus(context, status)) {
        mpd_del(x);
        return NULL;
    }

    status = 0;
    int64_t val = mpd_qget_i64(x, &status);

    if (!status) {
        mpd_del(x);
        return PyLong_FromInt64(val);
    }
    assert(!mpd_iszero(x));

    const PyLongLayout *layout = PyLong_GetNativeLayout();

    assert(layout->bits_per_digit < 32);
    assert(layout->digits_order == -1);
    assert(layout->digit_endianness == (PY_LITTLE_ENDIAN ? -1 : 1));
    assert(layout->digit_size == 2 || layout->digit_size == 4);

    uint32_t base = (uint32_t)1 << layout->bits_per_digit;
    /* We use a temporary buffer for digits for now, as for nonzero rdata
       mpd_qexport_u32/u16() require either space "allocated by one of
       libmpdec’s allocation functions" or "rlen MUST be correct" (to avoid
       reallocation).  This can be further optimized by using rlen from
       mpd_sizeinbase().  See gh-127925. */
    void *tmp_digits = NULL;
    size_t n;

    status = 0;
    if (layout->digit_size == 4) {
        n = mpd_qexport_u32((uint32_t **)&tmp_digits, 0, base, x, &status);
    }
    else {
        n = mpd_qexport_u16((uint16_t **)&tmp_digits, 0, base, x, &status);
    }

    if (n == SIZE_MAX) {
        PyErr_NoMemory();
        mpd_del(x);
        mpd_free(tmp_digits);
        return NULL;
    }

    void *digits;
    PyLongWriter *writer = PyLongWriter_Create(mpd_isnegative(x), n, &digits);

    mpd_del(x);
    if (writer == NULL) {
        mpd_free(tmp_digits);
        return NULL;
    }
    memcpy(digits, tmp_digits, layout->digit_size*n);
    mpd_free(tmp_digits);
    return PyLongWriter_Finish(writer);
}

/*[clinic input]
_decimal.Decimal.as_integer_ratio

    cls: defining_class

Return a pair of integers whose ratio is exactly equal to the original.

The ratio is in lowest terms and with a positive denominator.
Raise OverflowError on infinities and a ValueError on NaNs.
[clinic start generated code]*/

static PyObject *
_decimal_Decimal_as_integer_ratio_impl(PyObject *self, PyTypeObject *cls)
/*[clinic end generated code: output=eb49c512701f844b input=07e33d8852184761]*/
{
    PyObject *numerator = NULL;
    PyObject *denominator = NULL;
    PyObject *exponent = NULL;
    PyObject *result = NULL;
    PyObject *tmp;
    mpd_ssize_t exp;
    PyObject *context;
    uint32_t status = 0;

    if (mpd_isspecial(MPD(self))) {
        if (mpd_isnan(MPD(self))) {
            PyErr_SetString(PyExc_ValueError,
                "cannot convert NaN to integer ratio");
        }
        else {
            PyErr_SetString(PyExc_OverflowError,
                "cannot convert Infinity to integer ratio");
        }
        return NULL;
    }

    decimal_state *state = PyType_GetModuleState(cls);
    CURRENT_CONTEXT(state, context);

    tmp = dec_alloc(state);
    if (tmp == NULL) {
        return NULL;
    }

    if (!mpd_qcopy(MPD(tmp), MPD(self), &status)) {
        Py_DECREF(tmp);
        PyErr_NoMemory();
        return NULL;
    }

    exp = mpd_iszero(MPD(tmp)) ? 0 : MPD(tmp)->exp;
    MPD(tmp)->exp = 0;

    /* context and rounding are unused here: the conversion is exact */
    numerator = dec_as_long(tmp, context, MPD_ROUND_FLOOR);
    Py_DECREF(tmp);
    if (numerator == NULL) {
        goto error;
    }

    exponent = PyLong_FromSsize_t(exp < 0 ? -exp : exp);
    if (exponent == NULL) {
        goto error;
    }

    tmp = PyLong_FromLong(10);
    if (tmp == NULL) {
        goto error;
    }

    Py_SETREF(exponent, state->_py_long_power(tmp, exponent, Py_None));
    Py_DECREF(tmp);
    if (exponent == NULL) {
        goto error;
    }

    if (exp >= 0) {
        Py_SETREF(numerator, state->_py_long_multiply(numerator, exponent));
        if (numerator == NULL) {
            goto error;
        }
        denominator = PyLong_FromLong(1);
        if (denominator == NULL) {
            goto error;
        }
    }
    else {
        denominator = exponent;
        exponent = NULL;
        tmp = _PyLong_GCD(numerator, denominator);
        if (tmp == NULL) {
            goto error;
        }
        Py_SETREF(numerator, state->_py_long_floor_divide(numerator, tmp));
        if (numerator == NULL) {
            Py_DECREF(tmp);
            goto error;
        }
        Py_SETREF(denominator, state->_py_long_floor_divide(denominator, tmp));
        Py_DECREF(tmp);
        if (denominator == NULL) {
            goto error;
        }
    }

    result = PyTuple_Pack(2, numerator, denominator);


error:
    Py_XDECREF(exponent);
    Py_XDECREF(denominator);
    Py_XDECREF(numerator);
    return result;
}

/*[clinic input]
_decimal.Decimal.to_integral_value

    cls: defining_class
    rounding: object = None
    context: object = None

Round to the nearest integer without signaling Inexact or Rounded.

The rounding mode is determined by the rounding parameter if given,
else by the given context. If neither parameter is given, then the
rounding mode of the current default context is used.
[clinic start generated code]*/

static PyObject *
_decimal_Decimal_to_integral_value_impl(PyObject *self, PyTypeObject *cls,
                                        PyObject *rounding,
                                        PyObject *context)
/*[clinic end generated code: output=23047d848ef84db1 input=85aa9499a21ea8d7]*/
{
    PyObject *result;
    uint32_t status = 0;
    mpd_context_t workctx;

    decimal_state *state = PyType_GetModuleState(cls);
    CONTEXT_CHECK_VA(state, context);

    workctx = *CTX(context);
    if (rounding != Py_None) {
        int round = getround(state, rounding);
        if (round < 0) {
            return NULL;
        }
        if (!mpd_qsetround(&workctx, round)) {
            INTERNAL_ERROR_PTR("PyDec_ToIntegralValue"); /* GCOV_NOT_REACHED */
        }
    }

    result = dec_alloc(state);
    if (result == NULL) {
        return NULL;
    }

    mpd_qround_to_int(MPD(result), MPD(self), &workctx, &status);
    if (dec_addstatus(context, status)) {
        Py_DECREF(result);
        return NULL;
    }

    return result;
}

/*[clinic input]
_decimal.Decimal.to_integral = _decimal.Decimal.to_integral_value

Identical to the to_integral_value() method.

The to_integral() name has been kept for compatibility with older
versions.
[clinic start generated code]*/

static PyObject *
_decimal_Decimal_to_integral_impl(PyObject *self, PyTypeObject *cls,
                                  PyObject *rounding, PyObject *context)
/*[clinic end generated code: output=5dac8f54c2a3ed26 input=709b54618ecd0d8b]*/
{
    return _decimal_Decimal_to_integral_value_impl(self, cls, rounding,
                                                   context);
}

/*[clinic input]
_decimal.Decimal.to_integral_exact = _decimal.Decimal.to_integral_value

Round to the nearest integer.

Decimal.to_integral_exact() signals Inexact or Rounded as appropriate
if rounding occurs.  The rounding mode is determined by the rounding
parameter if given, else by the given context. If neither parameter is
given, then the rounding mode of the current default context is used.
[clinic start generated code]*/

static PyObject *
_decimal_Decimal_to_integral_exact_impl(PyObject *self, PyTypeObject *cls,
                                        PyObject *rounding,
                                        PyObject *context)
/*[clinic end generated code: output=543a39a02eea9917 input=fabce7a744b8087c]*/
{
    PyObject *result;
    uint32_t status = 0;
    mpd_context_t workctx;

    decimal_state *state = PyType_GetModuleState(cls);
    CONTEXT_CHECK_VA(state, context);

    workctx = *CTX(context);
    if (rounding != Py_None) {
        int round = getround(state, rounding);
        if (round < 0) {
            return NULL;
        }
        if (!mpd_qsetround(&workctx, round)) {
            INTERNAL_ERROR_PTR("PyDec_ToIntegralExact"); /* GCOV_NOT_REACHED */
        }
    }

    result = dec_alloc(state);
    if (result == NULL) {
        return NULL;
    }

    mpd_qround_to_intx(MPD(result), MPD(self), &workctx, &status);
    if (dec_addstatus(context, status)) {
        Py_DECREF(result);
        return NULL;
    }

    return result;
}

static PyObject *
PyDec_AsFloat(PyObject *dec)
{
    PyObject *f, *s;

    if (mpd_isnan(MPD(dec))) {
        if (mpd_issnan(MPD(dec))) {
            PyErr_SetString(PyExc_ValueError,
                "cannot convert signaling NaN to float");
            return NULL;
        }
        if (mpd_isnegative(MPD(dec))) {
            s = PyUnicode_FromString("-nan");
        }
        else {
            s = PyUnicode_FromString("nan");
        }
    }
    else {
        s = dec_str(dec);
    }

    if (s == NULL) {
        return NULL;
    }

    f = PyFloat_FromString(s);
    Py_DECREF(s);

    return f;
}

/*[clinic input]
_decimal.Decimal.__round__

    cls: defining_class
    ndigits: object = NULL
    /

Return the Integral closest to self, rounding half toward even.
[clinic start generated code]*/

static PyObject *
_decimal_Decimal___round___impl(PyObject *self, PyTypeObject *cls,
                                PyObject *ndigits)
/*[clinic end generated code: output=790c2c6bd57890e6 input=d69e7178a58a66b1]*/
{
    PyObject *result;
    uint32_t status = 0;
    PyObject *context;
    decimal_state *state = PyType_GetModuleState(cls);
    CURRENT_CONTEXT(state, context);
    if (ndigits) {
        mpd_uint_t dq[1] = {1};
        mpd_t q = {MPD_STATIC|MPD_CONST_DATA,0,1,1,1,dq};
        mpd_ssize_t y;

        if (!PyLong_Check(ndigits)) {
            PyErr_SetString(PyExc_TypeError,
                "optional arg must be an integer");
            return NULL;
        }

        y = PyLong_AsSsize_t(ndigits);
        if (y == -1 && PyErr_Occurred()) {
            return NULL;
        }
        result = dec_alloc(state);
        if (result == NULL) {
            return NULL;
        }

        q.exp = (y == MPD_SSIZE_MIN) ? MPD_SSIZE_MAX : -y;
        mpd_qquantize(MPD(result), MPD(self), &q, CTX(context), &status);
        if (dec_addstatus(context, status)) {
            Py_DECREF(result);
            return NULL;
        }

        return result;
    }
    else {
        return dec_as_long(self, context, MPD_ROUND_HALF_EVEN);
    }
}

/*[clinic input]
_decimal.Decimal.as_tuple

    cls: defining_class

Return a tuple representation of the number.
[clinic start generated code]*/

static PyObject *
_decimal_Decimal_as_tuple_impl(PyObject *self, PyTypeObject *cls)
/*[clinic end generated code: output=d68b967becee8ab9 input=bfa86d640224d9f5]*/
{
    PyObject *result = NULL;
    PyObject *sign = NULL;
    PyObject *coeff = NULL;
    PyObject *expt = NULL;
    PyObject *tmp = NULL;
    mpd_t *x = NULL;
    char *intstring = NULL;
    Py_ssize_t intlen, i;


    x = mpd_qncopy(MPD(self));
    if (x == NULL) {
        PyErr_NoMemory();
        goto out;
    }

    sign = PyLong_FromUnsignedLong(mpd_sign(MPD(self)));
    if (sign == NULL) {
        goto out;
    }

    if (mpd_isinfinite(x)) {
        expt = PyUnicode_FromString("F");
        if (expt == NULL) {
            goto out;
        }
        /* decimal.py has non-compliant infinity payloads. */
        coeff = Py_BuildValue("(i)", 0);
        if (coeff == NULL) {
            goto out;
        }
    }
    else {
        if (mpd_isnan(x)) {
            expt = PyUnicode_FromString(mpd_isqnan(x)?"n":"N");
        }
        else {
            expt = PyLong_FromSsize_t(MPD(self)->exp);
        }
        if (expt == NULL) {
            goto out;
        }

        /* coefficient is defined */
        if (x->len > 0) {

            /* make an integer */
            x->exp = 0;
            /* clear NaN and sign */
            mpd_clear_flags(x);
            intstring = mpd_to_sci(x, 1);
            if (intstring == NULL) {
                PyErr_NoMemory();
                goto out;
            }

            intlen = strlen(intstring);
            coeff = PyTuple_New(intlen);
            if (coeff == NULL) {
                goto out;
            }

            for (i = 0; i < intlen; i++) {
                tmp = PyLong_FromLong(intstring[i]-'0');
                if (tmp == NULL) {
                    goto out;
                }
                PyTuple_SET_ITEM(coeff, i, tmp);
            }
        }
        else {
            coeff = PyTuple_New(0);
            if (coeff == NULL) {
                goto out;
            }
        }
    }

    decimal_state *state = PyType_GetModuleState(cls);
    result = PyObject_CallFunctionObjArgs((PyObject *)state->DecimalTuple,
                                          sign, coeff, expt, NULL);

out:
    if (x) mpd_del(x);
    if (intstring) mpd_free(intstring);
    Py_XDECREF(sign);
    Py_XDECREF(coeff);
    Py_XDECREF(expt);
    return result;
}


/******************************************************************************/
/*         Macros for converting mpdecimal functions to Decimal methods       */
/******************************************************************************/

/* Unary number method that uses the default module context. */
#define Dec_UnaryNumberMethod(MPDFUNC) \
static PyObject *                                           \
nm_##MPDFUNC(PyObject *self)                                \
{                                                           \
    PyObject *result;                                       \
    PyObject *context;                                      \
    uint32_t status = 0;                                    \
                                                            \
    decimal_state *state = get_module_state_by_def(Py_TYPE(self));   \
    CURRENT_CONTEXT(state, context);                        \
    if ((result = dec_alloc(state)) == NULL) {              \
        return NULL;                                        \
    }                                                       \
                                                            \
    MPDFUNC(MPD(result), MPD(self), CTX(context), &status); \
    if (dec_addstatus(context, status)) {                   \
        Py_DECREF(result);                                  \
        return NULL;                                        \
    }                                                       \
                                                            \
    return result;                                          \
}

/* Binary number method that uses default module context. */
#define Dec_BinaryNumberMethod(MPDFUNC) \
static PyObject *                                                \
nm_##MPDFUNC(PyObject *self, PyObject *other)                    \
{                                                                \
    PyObject *a, *b;                                             \
    PyObject *result;                                            \
    PyObject *context;                                           \
    uint32_t status = 0;                                         \
                                                                 \
    decimal_state *state = find_state_left_or_right(self, other); \
    CURRENT_CONTEXT(state, context) ;                            \
    CONVERT_BINOP(&a, &b, self, other, context);                 \
                                                                 \
    if ((result = dec_alloc(state)) == NULL) {                   \
        Py_DECREF(a);                                            \
        Py_DECREF(b);                                            \
        return NULL;                                             \
    }                                                            \
                                                                 \
    MPDFUNC(MPD(result), MPD(a), MPD(b), CTX(context), &status); \
    Py_DECREF(a);                                                \
    Py_DECREF(b);                                                \
    if (dec_addstatus(context, status)) {                        \
        Py_DECREF(result);                                       \
        return NULL;                                             \
    }                                                            \
                                                                 \
    return result;                                               \
}

/* Boolean function without a context arg.
   Argument Clinic provides PyObject *self
*/
#define Dec_BoolFunc(MPDFUNC) \
{                                                           \
    return MPDFUNC(MPD(self)) ? incr_true() : incr_false(); \
}

/* Boolean function with an optional context arg.
   Argument Clinic provides PyObject *self, PyTypeObject *cls,
                            PyObject *context
*/
#define Dec_BoolFuncVA(MPDFUNC) \
{                                                                         \
    decimal_state *state = PyType_GetModuleState(cls);                    \
    CONTEXT_CHECK_VA(state, context);                                     \
                                                                          \
    return MPDFUNC(MPD(self), CTX(context)) ? incr_true() : incr_false(); \
}

/* Unary function with an optional context arg.
   Argument Clinic provides PyObject *self, PyTypeObject *cls,
                            PyObject *context
*/
#define Dec_UnaryFuncVA(MPDFUNC) \
{                                                              \
    PyObject *result;                                          \
    uint32_t status = 0;                                       \
    decimal_state *state = PyType_GetModuleState(cls);         \
    CONTEXT_CHECK_VA(state, context);                          \
                                                               \
    if ((result = dec_alloc(state)) == NULL) {                 \
        return NULL;                                           \
    }                                                          \
                                                               \
    MPDFUNC(MPD(result), MPD(self), CTX(context), &status);    \
    if (dec_addstatus(context, status)) {                      \
        Py_DECREF(result);                                     \
        return NULL;                                           \
    }                                                          \
                                                               \
    return result;                                             \
}

/* Binary function with an optional context arg.
   Argument Clinic provides PyObject *self, PyTypeObject *cls,
                            PyObject *other, PyObject *context
*/
#define Dec_BinaryFuncVA(MPDFUNC) \
{                                                                \
    PyObject *a, *b;                                             \
    PyObject *result;                                            \
    uint32_t status = 0;                                         \
    decimal_state *state = PyType_GetModuleState(cls);           \
    CONTEXT_CHECK_VA(state, context);                            \
    CONVERT_BINOP_RAISE(&a, &b, self, other, context);           \
                                                                 \
    if ((result = dec_alloc(state)) == NULL) {                   \
        Py_DECREF(a);                                            \
        Py_DECREF(b);                                            \
        return NULL;                                             \
    }                                                            \
                                                                 \
    MPDFUNC(MPD(result), MPD(a), MPD(b), CTX(context), &status); \
    Py_DECREF(a);                                                \
    Py_DECREF(b);                                                \
    if (dec_addstatus(context, status)) {                        \
        Py_DECREF(result);                                       \
        return NULL;                                             \
    }                                                            \
                                                                 \
    return result;                                               \
}

/* Binary function with an optional context arg. Actual MPDFUNC does
   NOT take a context. The context is used to record InvalidOperation
   if the second operand cannot be converted exactly.

   Argument Clinic provides PyObject *self, PyTypeObject *cls,
                            PyObject *other, PyObject *context
*/
#define Dec_BinaryFuncVA_NO_CTX(MPDFUNC) \
{                                                               \
    PyObject *a, *b;                                            \
    PyObject *result;                                           \
    decimal_state *state = PyType_GetModuleState(cls);          \
    CONTEXT_CHECK_VA(state, context);                           \
    CONVERT_BINOP_RAISE(&a, &b, self, other, context);          \
                                                                \
    if ((result = dec_alloc(state)) == NULL) {                  \
        Py_DECREF(a);                                           \
        Py_DECREF(b);                                           \
        return NULL;                                            \
    }                                                           \
                                                                \
    MPDFUNC(MPD(result), MPD(a), MPD(b));                       \
    Py_DECREF(a);                                               \
    Py_DECREF(b);                                               \
                                                                \
    return result;                                              \
}

/* Ternary function with an optional context arg.
   Argument Clinic provides PyObject *self, PyTypeObject *cls,
                            PyObject *other, PyObject *third,
                            PyObject *context
*/
#define Dec_TernaryFuncVA(MPDFUNC) \
{                                                                        \
    PyObject *a, *b, *c;                                                 \
    PyObject *result;                                                    \
    uint32_t status = 0;                                                 \
    decimal_state *state = PyType_GetModuleState(cls);                   \
    CONTEXT_CHECK_VA(state, context);                                    \
    CONVERT_TERNOP_RAISE(&a, &b, &c, self, other, third, context);       \
                                                                         \
    if ((result = dec_alloc(state)) == NULL) {                           \
        Py_DECREF(a);                                                    \
        Py_DECREF(b);                                                    \
        Py_DECREF(c);                                                    \
        return NULL;                                                     \
    }                                                                    \
                                                                         \
    MPDFUNC(MPD(result), MPD(a), MPD(b), MPD(c), CTX(context), &status); \
    Py_DECREF(a);                                                        \
    Py_DECREF(b);                                                        \
    Py_DECREF(c);                                                        \
    if (dec_addstatus(context, status)) {                                \
        Py_DECREF(result);                                               \
        return NULL;                                                     \
    }                                                                    \
                                                                         \
    return result;                                                       \
}


/**********************************************/
/*              Number methods                */
/**********************************************/

Dec_UnaryNumberMethod(mpd_qminus)
Dec_UnaryNumberMethod(mpd_qplus)
Dec_UnaryNumberMethod(mpd_qabs)

Dec_BinaryNumberMethod(mpd_qadd)
Dec_BinaryNumberMethod(mpd_qsub)
Dec_BinaryNumberMethod(mpd_qmul)
Dec_BinaryNumberMethod(mpd_qdiv)
Dec_BinaryNumberMethod(mpd_qrem)
Dec_BinaryNumberMethod(mpd_qdivint)

static PyObject *
nm_dec_as_long(PyObject *dec)
{
    PyObject *context;
    decimal_state *state = get_module_state_by_def(Py_TYPE(dec));
    CURRENT_CONTEXT(state, context);
    return dec_as_long(dec, context, MPD_ROUND_DOWN);
}

static int
nm_nonzero(PyObject *v)
{
    return !mpd_iszero(MPD(v));
}

static PyObject *
nm_mpd_qdivmod(PyObject *v, PyObject *w)
{
    PyObject *a, *b;
    PyObject *q, *r;
    PyObject *context;
    uint32_t status = 0;
    PyObject *ret;

    decimal_state *state = find_state_left_or_right(v, w);
    CURRENT_CONTEXT(state, context);
    CONVERT_BINOP(&a, &b, v, w, context);

    q = dec_alloc(state);
    if (q == NULL) {
        Py_DECREF(a);
        Py_DECREF(b);
        return NULL;
    }
    r = dec_alloc(state);
    if (r == NULL) {
        Py_DECREF(a);
        Py_DECREF(b);
        Py_DECREF(q);
        return NULL;
    }

    mpd_qdivmod(MPD(q), MPD(r), MPD(a), MPD(b), CTX(context), &status);
    Py_DECREF(a);
    Py_DECREF(b);
    if (dec_addstatus(context, status)) {
        Py_DECREF(r);
        Py_DECREF(q);
        return NULL;
    }

    ret = PyTuple_Pack(2, q, r);
    Py_DECREF(r);
    Py_DECREF(q);
    return ret;
}

static PyObject *
nm_mpd_qpow(PyObject *base, PyObject *exp, PyObject *mod)
{
    PyObject *a, *b, *c = NULL;
    PyObject *result;
    PyObject *context;
    uint32_t status = 0;

    decimal_state *state = find_state_ternary(base, exp, mod);
    CURRENT_CONTEXT(state, context);
    CONVERT_BINOP(&a, &b, base, exp, context);

    if (mod != Py_None) {
        if (!convert_op(NOT_IMPL, &c, mod, context)) {
            Py_DECREF(a);
            Py_DECREF(b);
            return c;
        }
    }

    result = dec_alloc(state);
    if (result == NULL) {
        Py_DECREF(a);
        Py_DECREF(b);
        Py_XDECREF(c);
        return NULL;
    }

    if (c == NULL) {
        mpd_qpow(MPD(result), MPD(a), MPD(b),
                 CTX(context), &status);
    }
    else {
        mpd_qpowmod(MPD(result), MPD(a), MPD(b), MPD(c),
                    CTX(context), &status);
        Py_DECREF(c);
    }
    Py_DECREF(a);
    Py_DECREF(b);
    if (dec_addstatus(context, status)) {
        Py_DECREF(result);
        return NULL;
    }

    return result;
}


/******************************************************************************/
/*                             Decimal Methods                                */
/******************************************************************************/

/* Unary arithmetic functions, optional context arg */

/*[clinic input]
_decimal.Decimal.exp

    cls: defining_class
    context: object = None

Return the value of the (natural) exponential function e**x.

The function always uses the ROUND_HALF_EVEN mode and the result is
correctly rounded.
[clinic start generated code]*/

static PyObject *
_decimal_Decimal_exp_impl(PyObject *self, PyTypeObject *cls,
                          PyObject *context)
/*[clinic end generated code: output=40317012aedbaeac input=84919aad3dabda08]*/
Dec_UnaryFuncVA(mpd_qexp)

/*[clinic input]
_decimal.Decimal.ln = _decimal.Decimal.exp

Return the natural (base e) logarithm of the operand.

The function always uses the ROUND_HALF_EVEN mode and the result is
correctly rounded.
[clinic start generated code]*/

static PyObject *
_decimal_Decimal_ln_impl(PyObject *self, PyTypeObject *cls,
                         PyObject *context)
/*[clinic end generated code: output=e8f9e81cac38e5dc input=d353c51ec00d1cff]*/
Dec_UnaryFuncVA(mpd_qln)

/*[clinic input]
_decimal.Decimal.log10 = _decimal.Decimal.exp

Return the base ten logarithm of the operand.

The function always uses the ROUND_HALF_EVEN mode and the result is
correctly rounded.
[clinic start generated code]*/

static PyObject *
_decimal_Decimal_log10_impl(PyObject *self, PyTypeObject *cls,
                            PyObject *context)
/*[clinic end generated code: output=00b3255648135c95 input=48a6be60154c0b46]*/
Dec_UnaryFuncVA(mpd_qlog10)

/*[clinic input]
_decimal.Decimal.next_minus = _decimal.Decimal.exp

Returns the largest representable number smaller than itself.
[clinic start generated code]*/

static PyObject *
_decimal_Decimal_next_minus_impl(PyObject *self, PyTypeObject *cls,
                                 PyObject *context)
/*[clinic end generated code: output=a187a55e6976b572 input=666b348f71e6c090]*/
Dec_UnaryFuncVA(mpd_qnext_minus)

/*[clinic input]
_decimal.Decimal.next_plus = _decimal.Decimal.exp

Returns the smallest representable number larger than itself.
[clinic start generated code]*/

static PyObject *
_decimal_Decimal_next_plus_impl(PyObject *self, PyTypeObject *cls,
                                PyObject *context)
/*[clinic end generated code: output=13737d41714e320e input=04e105060ad1fa15]*/
Dec_UnaryFuncVA(mpd_qnext_plus)

/*[clinic input]
_decimal.Decimal.normalize = _decimal.Decimal.exp

Normalize the number by stripping trailing 0s

This also change anything equal to 0 to 0e0.  Used for producing
canonical values for members of an equivalence class.  For example,
Decimal('32.100') and Decimal('0.321000e+2') both normalize to
the equivalent value Decimal('32.1').
[clinic start generated code]*/

static PyObject *
_decimal_Decimal_normalize_impl(PyObject *self, PyTypeObject *cls,
                                PyObject *context)
/*[clinic end generated code: output=32c4c0d13fe33fb9 input=d5ee63acd904d4de]*/
Dec_UnaryFuncVA(mpd_qreduce)

/*[clinic input]
_decimal.Decimal.sqrt = _decimal.Decimal.exp

Return the square root of the argument to full precision.

The result is correctly rounded using the ROUND_HALF_EVEN rounding mode.
[clinic start generated code]*/

static PyObject *
_decimal_Decimal_sqrt_impl(PyObject *self, PyTypeObject *cls,
                           PyObject *context)
/*[clinic end generated code: output=deb1280077b5e586 input=3a76afbd39dc20b9]*/
Dec_UnaryFuncVA(mpd_qsqrt)

/* Binary arithmetic functions, optional context arg */

/*[clinic input]
_decimal.Decimal.compare

    cls: defining_class
    other: object
    context: object = None

Compare self to other.

Return a decimal value:

    a or b is a NaN ==> Decimal('NaN')
    a < b           ==> Decimal('-1')
    a == b          ==> Decimal('0')
    a > b           ==> Decimal('1')
[clinic start generated code]*/

static PyObject *
_decimal_Decimal_compare_impl(PyObject *self, PyTypeObject *cls,
                              PyObject *other, PyObject *context)
/*[clinic end generated code: output=a4a1d383ec192cfa input=d18a02bb8083e92a]*/
Dec_BinaryFuncVA(mpd_qcompare)

/*[clinic input]
_decimal.Decimal.compare_signal = _decimal.Decimal.compare

Identical to compare, except that all NaNs signal.
[clinic start generated code]*/

static PyObject *
_decimal_Decimal_compare_signal_impl(PyObject *self, PyTypeObject *cls,
                                     PyObject *other, PyObject *context)
/*[clinic end generated code: output=22f757371fd4167b input=a52a39d1c6fc369d]*/
Dec_BinaryFuncVA(mpd_qcompare_signal)

/*[clinic input]
_decimal.Decimal.max = _decimal.Decimal.compare

Maximum of self and other.

If one operand is a quiet NaN and the other is numeric, the numeric
operand is returned.
[clinic start generated code]*/

static PyObject *
_decimal_Decimal_max_impl(PyObject *self, PyTypeObject *cls, PyObject *other,
                          PyObject *context)
/*[clinic end generated code: output=d3d12db9815869e5 input=2ae2582f551296d8]*/
Dec_BinaryFuncVA(mpd_qmax)

/*[clinic input]
_decimal.Decimal.max_mag = _decimal.Decimal.compare

As the max() method, but compares the absolute values of the operands.
[clinic start generated code]*/

static PyObject *
_decimal_Decimal_max_mag_impl(PyObject *self, PyTypeObject *cls,
                              PyObject *other, PyObject *context)
/*[clinic end generated code: output=f71f2c27d9bc7cac input=88b105e66cf138c5]*/
Dec_BinaryFuncVA(mpd_qmax_mag)

/*[clinic input]
_decimal.Decimal.min = _decimal.Decimal.compare

Minimum of self and other.

If one operand is a quiet NaN and the other is numeric, the numeric
operand is returned.
[clinic start generated code]*/

static PyObject *
_decimal_Decimal_min_impl(PyObject *self, PyTypeObject *cls, PyObject *other,
                          PyObject *context)
/*[clinic end generated code: output=c5620344ae5f3dd1 input=2a70f2c087c418c9]*/
Dec_BinaryFuncVA(mpd_qmin)

/*[clinic input]
_decimal.Decimal.min_mag = _decimal.Decimal.compare

As the min() method, but compares the absolute values of the operands.
[clinic start generated code]*/

static PyObject *
_decimal_Decimal_min_mag_impl(PyObject *self, PyTypeObject *cls,
                              PyObject *other, PyObject *context)
/*[clinic end generated code: output=018562ad1c22aae3 input=351fa3c0e592746a]*/
Dec_BinaryFuncVA(mpd_qmin_mag)

/*[clinic input]
_decimal.Decimal.next_toward = _decimal.Decimal.compare

Returns the number closest to self, in the direction towards other.

If the two operands are unequal, return the number closest to the first
operand in the direction of the second operand.  If both operands are
numerically equal, return a copy of the first operand with the sign set
to be the same as the sign of the second operand.
[clinic start generated code]*/

static PyObject *
_decimal_Decimal_next_toward_impl(PyObject *self, PyTypeObject *cls,
                                  PyObject *other, PyObject *context)
/*[clinic end generated code: output=71d879bca8bc1019 input=fdf0091ea6e9e416]*/
Dec_BinaryFuncVA(mpd_qnext_toward)

/*[clinic input]
_decimal.Decimal.remainder_near = _decimal.Decimal.compare

Return the remainder from dividing self by other.

This differs from self % other in that the sign of the remainder is
chosen so as to minimize its absolute value. More precisely, the return
value is self - n * other where n is the integer nearest to the exact
value of self / other, and if two integers are equally near then the
even one is chosen.

If the result is zero then its sign will be the sign of self.
[clinic start generated code]*/

static PyObject *
_decimal_Decimal_remainder_near_impl(PyObject *self, PyTypeObject *cls,
                                     PyObject *other, PyObject *context)
/*[clinic end generated code: output=d3fbb4985f2077fa input=eb5a8dfe3470b794]*/
Dec_BinaryFuncVA(mpd_qrem_near)

/* Ternary arithmetic functions, optional context arg */

/*[clinic input]
_decimal.Decimal.fma

    cls: defining_class
    other: object
    third: object
    context: object = None

Fused multiply-add.

Return self*other+third with no rounding of the intermediate product
self*other.

    >>> Decimal(2).fma(3, 5)
    Decimal('11')
[clinic start generated code]*/

static PyObject *
_decimal_Decimal_fma_impl(PyObject *self, PyTypeObject *cls, PyObject *other,
                          PyObject *third, PyObject *context)
/*[clinic end generated code: output=db49a777e85b71e4 input=2104c001f6077c35]*/
Dec_TernaryFuncVA(mpd_qfma)

/* Boolean functions, no context arg */

/*[clinic input]
_decimal.Decimal.is_canonical

Return True if the argument is canonical and False otherwise.

Currently, a Decimal instance is always canonical, so this operation
always returns True.
[clinic start generated code]*/

static PyObject *
_decimal_Decimal_is_canonical_impl(PyObject *self)
/*[clinic end generated code: output=b29668684f45443e input=b3b3e6878ccf40b8]*/
Dec_BoolFunc(mpd_iscanonical)

/*[clinic input]
_decimal.Decimal.is_finite

Return True if the argument is a finite number, and False otherwise.
[clinic start generated code]*/

static PyObject *
_decimal_Decimal_is_finite_impl(PyObject *self)
/*[clinic end generated code: output=537306fbfc9131f8 input=e9b8b5866704bae6]*/
Dec_BoolFunc(mpd_isfinite)

/*[clinic input]
_decimal.Decimal.is_infinite

Return True if the argument is infinite, and False otherwise.
[clinic start generated code]*/

static PyObject *
_decimal_Decimal_is_infinite_impl(PyObject *self)
/*[clinic end generated code: output=31b775ff28f05ce2 input=8f3937a790ee4ec2]*/
Dec_BoolFunc(mpd_isinfinite)

/*[clinic input]
_decimal.Decimal.is_nan

Return True if the argument is a (quiet or signaling) NaN, else False.
[clinic start generated code]*/

static PyObject *
_decimal_Decimal_is_nan_impl(PyObject *self)
/*[clinic end generated code: output=b704e8b49a164388 input=795e5dac85976994]*/
Dec_BoolFunc(mpd_isnan)

/*[clinic input]
_decimal.Decimal.is_qnan

Return True if the argument is a quiet NaN, and False otherwise.
[clinic start generated code]*/

static PyObject *
_decimal_Decimal_is_qnan_impl(PyObject *self)
/*[clinic end generated code: output=85b5241f43798376 input=00485f3c3cfae0af]*/
Dec_BoolFunc(mpd_isqnan)

/*[clinic input]
_decimal.Decimal.is_snan

Return True if the argument is a signaling NaN and False otherwise.
[clinic start generated code]*/

static PyObject *
_decimal_Decimal_is_snan_impl(PyObject *self)
/*[clinic end generated code: output=50de9ec6507e4a4f input=f3b0f8592c921879]*/
Dec_BoolFunc(mpd_issnan)

/*[clinic input]
_decimal.Decimal.is_signed

Return True if the argument has a negative sign and False otherwise.

Note that both zeros and NaNs can carry signs.
[clinic start generated code]*/

static PyObject *
_decimal_Decimal_is_signed_impl(PyObject *self)
/*[clinic end generated code: output=8ec7bc85d8e755e4 input=97c3437ab5dffecc]*/
Dec_BoolFunc(mpd_issigned)

/*[clinic input]
_decimal.Decimal.is_zero

Return True if the argument is a zero and False otherwise.
[clinic start generated code]*/

static PyObject *
_decimal_Decimal_is_zero_impl(PyObject *self)
/*[clinic end generated code: output=2d87ea1b15879112 input=ae616674cd050a51]*/
Dec_BoolFunc(mpd_iszero)

/* Boolean functions, optional context arg */

/*[clinic input]
_decimal.Decimal.is_normal = _decimal.Decimal.exp

Return True if the argument is a normal number and False otherwise.

Normal number is a finite nonzero number, which is not subnormal.
[clinic start generated code]*/

static PyObject *
_decimal_Decimal_is_normal_impl(PyObject *self, PyTypeObject *cls,
                                PyObject *context)
/*[clinic end generated code: output=92a3878e293758d4 input=9afe43b9db9f4818]*/
Dec_BoolFuncVA(mpd_isnormal)

/*[clinic input]
_decimal.Decimal.is_subnormal = _decimal.Decimal.exp

Return True if the argument is subnormal, and False otherwise.

A number is subnormal if it is non-zero, finite, and has an adjusted
exponent less than Emin.
[clinic start generated code]*/

static PyObject *
_decimal_Decimal_is_subnormal_impl(PyObject *self, PyTypeObject *cls,
                                   PyObject *context)
/*[clinic end generated code: output=1404c04d980ebc07 input=11839c122c185b8b]*/
Dec_BoolFuncVA(mpd_issubnormal)

/* Unary functions, no context arg */

/*[clinic input]
_decimal.Decimal.adjusted

Return the adjusted exponent (exp + digits - 1) of the number.
[clinic start generated code]*/

static PyObject *
_decimal_Decimal_adjusted_impl(PyObject *self)
/*[clinic end generated code: output=21ea2c9f23994c52 input=8ba2029d8d906b18]*/
{
    mpd_ssize_t retval;

    if (mpd_isspecial(MPD(self))) {
        retval = 0;
    }
    else {
        retval = mpd_adjexp(MPD(self));
    }

    return PyLong_FromSsize_t(retval);
}

/*[clinic input]
_decimal.Decimal.canonical

Return the canonical encoding of the argument.

Currently, the encoding of a Decimal instance is always canonical,
so this operation returns its argument unchanged.
[clinic start generated code]*/

static PyObject *
_decimal_Decimal_canonical_impl(PyObject *self)
/*[clinic end generated code: output=3cbeb47d91e6da2d input=8a4719d14c52d521]*/
{
    return Py_NewRef(self);
}

/*[clinic input]
_decimal.Decimal.conjugate

Return self.
[clinic start generated code]*/

static PyObject *
_decimal_Decimal_conjugate_impl(PyObject *self)
/*[clinic end generated code: output=9a37bf633f25a291 input=c7179975ef74fd84]*/
{
    return Py_NewRef(self);
}

static inline PyObject *
_dec_mpd_radix(decimal_state *state)
{
    PyObject *result;

    result = dec_alloc(state);
    if (result == NULL) {
        return NULL;
    }

    _dec_settriple(result, MPD_POS, 10, 0);
    return result;
}

/*[clinic input]
_decimal.Decimal.radix

    cls: defining_class

Return Decimal(10).

This is the radix (base) in which the Decimal class does
all its arithmetic. Included for compatibility with the specification.
[clinic start generated code]*/

static PyObject *
_decimal_Decimal_radix_impl(PyObject *self, PyTypeObject *cls)
/*[clinic end generated code: output=40a3bc7ec3d99228 input=b0d4cb9f870bbac1]*/
{
    decimal_state *state = PyType_GetModuleState(cls);
    return _dec_mpd_radix(state);
}

/*[clinic input]
_decimal.Decimal.copy_abs

    cls: defining_class

Return the absolute value of the argument.

This operation is unaffected by context and is quiet: no flags are
changed and no rounding is performed.
[clinic start generated code]*/

static PyObject *
_decimal_Decimal_copy_abs_impl(PyObject *self, PyTypeObject *cls)
/*[clinic end generated code: output=081cb7fb4230676e input=676d7c62b1795512]*/
{
    PyObject *result;
    uint32_t status = 0;
    decimal_state *state = PyType_GetModuleState(cls);

    if ((result = dec_alloc(state)) == NULL) {
        return NULL;
    }

    mpd_qcopy_abs(MPD(result), MPD(self), &status);
    if (status & MPD_Malloc_error) {
        Py_DECREF(result);
        PyErr_NoMemory();
        return NULL;
    }

    return result;
}

/*[clinic input]
_decimal.Decimal.copy_negate = _decimal.Decimal.copy_abs

Return the negation of the argument.

This operation is unaffected by context and is quiet: no flags are
changed and no rounding is performed.
[clinic start generated code]*/

static PyObject *
_decimal_Decimal_copy_negate_impl(PyObject *self, PyTypeObject *cls)
/*[clinic end generated code: output=04fed82c17d4e28b input=23f41ee8899f3891]*/
{
    PyObject *result;
    uint32_t status = 0;
    decimal_state *state = PyType_GetModuleState(cls);

    if ((result = dec_alloc(state)) == NULL) {
        return NULL;
    }

    mpd_qcopy_negate(MPD(result), MPD(self), &status);
    if (status & MPD_Malloc_error) {
        Py_DECREF(result);
        PyErr_NoMemory();
        return NULL;
    }

    return result;
}

/* Unary functions, optional context arg */

/*[clinic input]
_decimal.Decimal.logical_invert = _decimal.Decimal.exp

Invert all its digits.

The self should have zero sign and exponent, and digits either 0 or 1.
[clinic start generated code]*/

static PyObject *
<<<<<<< HEAD
_decimal_Decimal_logical_invert_impl(PyObject *self, PyObject *context)
/*[clinic end generated code: output=59beb9b1b51b9f34 input=fb9eb6253e7639e1]*/
=======
_decimal_Decimal_logical_invert_impl(PyObject *self, PyTypeObject *cls,
                                     PyObject *context)
/*[clinic end generated code: output=c626ed4b104a97b7 input=3531dac8b9548dad]*/
>>>>>>> 34503111
Dec_UnaryFuncVA(mpd_qinvert)

/*[clinic input]
_decimal.Decimal.logb = _decimal.Decimal.exp

Return the adjusted exponent of the operand as a Decimal instance.

If the operand is a zero, then Decimal('-Infinity') is returned and the
DivisionByZero condition is raised. If the operand is an infinity then
Decimal('Infinity') is returned.
[clinic start generated code]*/

static PyObject *
_decimal_Decimal_logb_impl(PyObject *self, PyTypeObject *cls,
                           PyObject *context)
/*[clinic end generated code: output=36b0bda09e934245 input=a8df027d1b8a2b17]*/
Dec_UnaryFuncVA(mpd_qlogb)

/*[clinic input]
_decimal.Decimal.number_class = _decimal.Decimal.exp

Return a string describing the class of the operand.

The returned value is one of the following ten strings:

    * '-Infinity', indicating that the operand is negative infinity.
    * '-Normal', indicating that the operand is a negative normal
      number.
    * '-Subnormal', indicating that the operand is negative and
      subnormal.
    * '-Zero', indicating that the operand is a negative zero.
    * '+Zero', indicating that the operand is a positive zero.
    * '+Subnormal', indicating that the operand is positive and
      subnormal.
    * '+Normal', indicating that the operand is a positive normal
      number.
    * '+Infinity', indicating that the operand is positive infinity.
    * 'NaN', indicating that the operand is a quiet NaN (Not a Number).
    * 'sNaN', indicating that the operand is a signaling NaN.
[clinic start generated code]*/

static PyObject *
_decimal_Decimal_number_class_impl(PyObject *self, PyTypeObject *cls,
                                   PyObject *context)
/*[clinic end generated code: output=1ac82412e0849c52 input=447095d2677fa0ca]*/
{
    const char *cp;

    decimal_state *state = PyType_GetModuleState(cls);
    CONTEXT_CHECK_VA(state, context);

    cp = mpd_class(MPD(self), CTX(context));
    return PyUnicode_FromString(cp);
}

/*[clinic input]
_decimal.Decimal.to_eng_string = _decimal.Decimal.exp

Convert to an engineering-type string.

Engineering notation has an exponent which is a multiple of 3, so there
are up to 3 digits left of the decimal place. For example,
Decimal('123E+1') is converted to Decimal('1.23E+3').

The value of context.capitals determines whether the exponent sign is
lower or upper case. Otherwise, the context does not affect the
operation.
[clinic start generated code]*/

static PyObject *
_decimal_Decimal_to_eng_string_impl(PyObject *self, PyTypeObject *cls,
                                    PyObject *context)
/*[clinic end generated code: output=901f128d437ae5c0 input=b2cb7e01e268e45d]*/
{
    PyObject *result;
    mpd_ssize_t size;
    char *s;

    decimal_state *state = PyType_GetModuleState(cls);
    CONTEXT_CHECK_VA(state, context);

    size = mpd_to_eng_size(&s, MPD(self), CtxCaps(context));
    if (size < 0) {
        PyErr_NoMemory();
        return NULL;
    }

    result = unicode_fromascii(s, size);
    mpd_free(s);

    return result;
}

/* Binary functions, optional context arg for conversion errors */

/*[clinic input]
_decimal.Decimal.compare_total = _decimal.Decimal.compare

Compare two operands using their abstract representation.

Similar to the compare() method, but the result
gives a total ordering on Decimal instances.  Two Decimal instances with
the same numeric value but different representations compare unequal
in this ordering:

    >>> Decimal('12.0').compare_total(Decimal('12'))
    Decimal('-1')

Quiet and signaling NaNs are also included in the total ordering. The
result of this function is Decimal('0') if both operands have the same
representation, Decimal('-1') if the first operand is lower in the
total order than the second, and Decimal('1') if the first operand is
higher in the total order than the second operand. See the
specification for details of the total order.

This operation is unaffected by context and is quiet: no flags are
changed and no rounding is performed. As an exception, the C version
may raise InvalidOperation if the second operand cannot be converted
exactly.
[clinic start generated code]*/

static PyObject *
_decimal_Decimal_compare_total_impl(PyObject *self, PyTypeObject *cls,
                                    PyObject *other, PyObject *context)
/*[clinic end generated code: output=83649010bad7815f input=6f3111ec5fdbf3c1]*/
Dec_BinaryFuncVA_NO_CTX(mpd_compare_total)

/*[clinic input]
_decimal.Decimal.compare_total_mag = _decimal.Decimal.compare

As compare_total(), but ignores the sign of each operand.

x.compare_total_mag(y) is equivalent to
x.copy_abs().compare_total(y.copy_abs()).

This operation is unaffected by context and is quiet: no flags are
changed and no rounding is performed. As an exception, the C version
may raise InvalidOperation if the second operand cannot be converted
exactly.
[clinic start generated code]*/

static PyObject *
_decimal_Decimal_compare_total_mag_impl(PyObject *self, PyTypeObject *cls,
                                        PyObject *other, PyObject *context)
/*[clinic end generated code: output=b99c924cafb5f0e3 input=eba17c4c24eb2833]*/
Dec_BinaryFuncVA_NO_CTX(mpd_compare_total_mag)

/*[clinic input]
_decimal.Decimal.copy_sign = _decimal.Decimal.compare

Return a copy of *self* with the sign of *other*.

For example:

    >>> Decimal('2.3').copy_sign(Decimal('-1.5'))
    Decimal('-2.3')

This operation is unaffected by context and is quiet: no flags are
changed and no rounding is performed. As an exception, the C version
may raise InvalidOperation if the second operand cannot be converted
exactly.
[clinic start generated code]*/

static PyObject *
_decimal_Decimal_copy_sign_impl(PyObject *self, PyTypeObject *cls,
                                PyObject *other, PyObject *context)
/*[clinic end generated code: output=e4c8f884f4d75801 input=51ed9e4691e2249e]*/
{
    PyObject *a, *b;
    PyObject *result;
    uint32_t status = 0;

    decimal_state *state = PyType_GetModuleState(cls);
    CONTEXT_CHECK_VA(state, context);
    CONVERT_BINOP_RAISE(&a, &b, self, other, context);

    result = dec_alloc(state);
    if (result == NULL) {
        Py_DECREF(a);
        Py_DECREF(b);
        return NULL;
    }

    mpd_qcopy_sign(MPD(result), MPD(a), MPD(b), &status);
    Py_DECREF(a);
    Py_DECREF(b);
    if (dec_addstatus(context, status)) {
        Py_DECREF(result);
        return NULL;
    }

    return result;
}

/*[clinic input]
_decimal.Decimal.same_quantum = _decimal.Decimal.compare

Test whether self and other have the same exponent or both are NaN.

This operation is unaffected by context and is quiet: no flags are
changed and no rounding is performed. As an exception, the C version
may raise InvalidOperation if the second operand cannot be converted
exactly.
[clinic start generated code]*/

static PyObject *
_decimal_Decimal_same_quantum_impl(PyObject *self, PyTypeObject *cls,
                                   PyObject *other, PyObject *context)
/*[clinic end generated code: output=7c757edb0c263721 input=8339415fa359e7df]*/
{
    PyObject *a, *b;
    PyObject *result;

    decimal_state *state = PyType_GetModuleState(cls);
    CONTEXT_CHECK_VA(state, context);
    CONVERT_BINOP_RAISE(&a, &b, self, other, context);

    result = mpd_same_quantum(MPD(a), MPD(b)) ? incr_true() : incr_false();
    Py_DECREF(a);
    Py_DECREF(b);

    return result;
}

/* Binary functions, optional context arg */

/*[clinic input]
_decimal.Decimal.logical_and = _decimal.Decimal.compare

Applies an 'and' operation between self and other's digits.

Both self and other should have zero sign and exponent,
and digits either 0 or 1.
[clinic start generated code]*/

static PyObject *
<<<<<<< HEAD
_decimal_Decimal_logical_and_impl(PyObject *self, PyObject *other,
                                  PyObject *context)
/*[clinic end generated code: output=1526a357f97eaf71 input=f8857b9b57be75f3]*/
=======
_decimal_Decimal_logical_and_impl(PyObject *self, PyTypeObject *cls,
                                  PyObject *other, PyObject *context)
/*[clinic end generated code: output=9a4cbb74c180b0bb input=2b319baee8970929]*/
>>>>>>> 34503111
Dec_BinaryFuncVA(mpd_qand)

/*[clinic input]
_decimal.Decimal.logical_or = _decimal.Decimal.compare

Applies an 'or' operation between self and other's digits.

Both self and other should have zero sign and exponent,
and digits either 0 or 1.
[clinic start generated code]*/

static PyObject *
<<<<<<< HEAD
_decimal_Decimal_logical_or_impl(PyObject *self, PyObject *other,
                                 PyObject *context)
/*[clinic end generated code: output=e57a72acf0982f56 input=4043d61390b2a07d]*/
=======
_decimal_Decimal_logical_or_impl(PyObject *self, PyTypeObject *cls,
                                 PyObject *other, PyObject *context)
/*[clinic end generated code: output=063c4de18dc41ecb input=75e0e1d4dd373b90]*/
>>>>>>> 34503111
Dec_BinaryFuncVA(mpd_qor)

/*[clinic input]
_decimal.Decimal.logical_xor = _decimal.Decimal.compare

Applies an 'xor' operation between self and other's digits.

Both self and other should have zero sign and exponent,
and digits either 0 or 1.
[clinic start generated code]*/

static PyObject *
<<<<<<< HEAD
_decimal_Decimal_logical_xor_impl(PyObject *self, PyObject *other,
                                  PyObject *context)
/*[clinic end generated code: output=ae3a7aeddde5a1a8 input=faea7766e521bdde]*/
=======
_decimal_Decimal_logical_xor_impl(PyObject *self, PyTypeObject *cls,
                                  PyObject *other, PyObject *context)
/*[clinic end generated code: output=829b09cb49926ad7 input=a1ed8d6ac38c1c9e]*/
>>>>>>> 34503111
Dec_BinaryFuncVA(mpd_qxor)

/*[clinic input]
_decimal.Decimal.rotate = _decimal.Decimal.compare

Returns a rotated copy of self's digits, value-of-other times.

The second operand must be an integer in the range -precision through
precision. The absolute value of the second operand gives the number of
places to rotate. If the second operand is positive then rotation is to
the left; otherwise rotation is to the right.  The coefficient of the
first operand is padded on the left with zeros to length precision if
necessary. The sign and exponent of the first operand are unchanged.
[clinic start generated code]*/

static PyObject *
_decimal_Decimal_rotate_impl(PyObject *self, PyTypeObject *cls,
                             PyObject *other, PyObject *context)
/*[clinic end generated code: output=09f2737082882b83 input=cde7b032eac43f0b]*/
Dec_BinaryFuncVA(mpd_qrotate)

/*[clinic input]
_decimal.Decimal.scaleb = _decimal.Decimal.compare

Return the first operand with the exponent adjusted the second.

Equivalently, return the first operand multiplied by 10**other. The
second operand must be an integer.
[clinic start generated code]*/

static PyObject *
_decimal_Decimal_scaleb_impl(PyObject *self, PyTypeObject *cls,
                             PyObject *other, PyObject *context)
/*[clinic end generated code: output=ae8730536c9f2d30 input=7f29f83278d05f83]*/
Dec_BinaryFuncVA(mpd_qscaleb)

/*[clinic input]
_decimal.Decimal.shift = _decimal.Decimal.compare

Returns a shifted copy of self's digits, value-of-other times.

The second operand must be an integer in the range -precision through
precision. The absolute value of the second operand gives the number
of places to shift. If the second operand is positive, then the shift
is to the left; otherwise the shift is to the right. Digits shifted
into the coefficient are zeros. The sign and exponent of the first
operand are unchanged.
[clinic start generated code]*/

static PyObject *
_decimal_Decimal_shift_impl(PyObject *self, PyTypeObject *cls,
                            PyObject *other, PyObject *context)
/*[clinic end generated code: output=82e061a0d9ecc4f5 input=501759c2522cb78e]*/
Dec_BinaryFuncVA(mpd_qshift)

/*[clinic input]
_decimal.Decimal.quantize

    cls: defining_class
    exp as w: object
    rounding: object = None
    context: object = None

Quantize *self* so its exponent is the same as that of *exp*.

Return a value equal to *self* after rounding, with the exponent
of *exp*.

    >>> Decimal('1.41421356').quantize(Decimal('1.000'))
    Decimal('1.414')

Unlike other operations, if the length of the coefficient after the
quantize operation would be greater than precision, then an
InvalidOperation is signaled.  This guarantees that, unless there
is an error condition, the quantized exponent is always equal to
that of the right-hand operand.

Also unlike other operations, quantize never signals Underflow, even
if the result is subnormal and inexact.

If the exponent of the second operand is larger than that of the first,
then rounding may be necessary. In this case, the rounding mode is
determined by the rounding argument if given, else by the given context
argument; if neither argument is given, the rounding mode of the
current thread's context is used.
[clinic start generated code]*/

static PyObject *
_decimal_Decimal_quantize_impl(PyObject *self, PyTypeObject *cls,
                               PyObject *w, PyObject *rounding,
                               PyObject *context)
/*[clinic end generated code: output=fc51edf458559913 input=1166e6311e047b74]*/
{
    PyObject *a, *b;
    PyObject *result;
    uint32_t status = 0;
    mpd_context_t workctx;

    decimal_state *state = PyType_GetModuleState(cls);
    CONTEXT_CHECK_VA(state, context);

    workctx = *CTX(context);
    if (rounding != Py_None) {
        int round = getround(state, rounding);
        if (round < 0) {
            return NULL;
        }
        if (!mpd_qsetround(&workctx, round)) {
            INTERNAL_ERROR_PTR("dec_mpd_qquantize"); /* GCOV_NOT_REACHED */
        }
    }

    CONVERT_BINOP_RAISE(&a, &b, self, w, context);

    result = dec_alloc(state);
    if (result == NULL) {
        Py_DECREF(a);
        Py_DECREF(b);
        return NULL;
    }

    mpd_qquantize(MPD(result), MPD(a), MPD(b), &workctx, &status);
    Py_DECREF(a);
    Py_DECREF(b);
    if (dec_addstatus(context, status)) {
        Py_DECREF(result);
        return NULL;
    }

    return result;
}

/* Special methods */
static PyObject *
dec_richcompare(PyObject *v, PyObject *w, int op)
{
    PyObject *a;
    PyObject *b;
    PyObject *context;
    uint32_t status = 0;
    int a_issnan, b_issnan;
    int r;
    decimal_state *state = find_state_left_or_right(v, w);

#ifdef Py_DEBUG
    assert(PyDec_Check(state, v));
#endif
    CURRENT_CONTEXT(state, context);
    CONVERT_BINOP_CMP(&a, &b, v, w, op, context);

    a_issnan = mpd_issnan(MPD(a));
    b_issnan = mpd_issnan(MPD(b));

    r = mpd_qcmp(MPD(a), MPD(b), &status);
    Py_DECREF(a);
    Py_DECREF(b);
    if (r == INT_MAX) {
        /* sNaNs or op={le,ge,lt,gt} always signal. */
        if (a_issnan || b_issnan || (op != Py_EQ && op != Py_NE)) {
            if (dec_addstatus(context, status)) {
                return NULL;
            }
        }
        /* qNaN comparison with op={eq,ne} or comparison
         * with InvalidOperation disabled. */
        return (op == Py_NE) ? incr_true() : incr_false();
    }

    switch (op) {
    case Py_EQ:
        r = (r == 0);
        break;
    case Py_NE:
        r = (r != 0);
        break;
    case Py_LE:
        r = (r <= 0);
        break;
    case Py_GE:
        r = (r >= 0);
        break;
    case Py_LT:
        r = (r == -1);
        break;
    case Py_GT:
        r = (r == 1);
        break;
    }

    return PyBool_FromLong(r);
}

/*[clinic input]
_decimal.Decimal.__ceil__

    cls: defining_class

Return the ceiling as an Integral.
[clinic start generated code]*/

static PyObject *
_decimal_Decimal___ceil___impl(PyObject *self, PyTypeObject *cls)
/*[clinic end generated code: output=d986ebf9aadbf9fe input=a8e0b87897706816]*/
{
    PyObject *context;

    decimal_state *state = PyType_GetModuleState(cls);
    CURRENT_CONTEXT(state, context);
    return dec_as_long(self, context, MPD_ROUND_CEILING);
}

/*[clinic input]
_decimal.Decimal.__complex__

Convert this value to exact type complex.
[clinic start generated code]*/

static PyObject *
_decimal_Decimal___complex___impl(PyObject *self)
/*[clinic end generated code: output=c9b5b4a9fdebc912 input=6b11c6f20af7061a]*/
{
    PyObject *f;
    double x;

    f = PyDec_AsFloat(self);
    if (f == NULL) {
        return NULL;
    }

    x = PyFloat_AsDouble(f);
    Py_DECREF(f);
    if (x == -1.0 && PyErr_Occurred()) {
        return NULL;
    }

    return PyComplex_FromDoubles(x, 0);
}

/*[clinic input]
_decimal.Decimal.__copy__

[clinic start generated code]*/

static PyObject *
_decimal_Decimal___copy___impl(PyObject *self)
/*[clinic end generated code: output=8eb3656c0250762b input=3dfd30a3e1493c01]*/
{
    return Py_NewRef(self);
}

/*[clinic input]
_decimal.Decimal.__deepcopy__

    memo: object
    /

[clinic start generated code]*/

static PyObject *
_decimal_Decimal___deepcopy__(PyObject *self, PyObject *memo)
/*[clinic end generated code: output=988fb34e0136b376 input=f95598c6f43233aa]*/
{
    return Py_NewRef(self);
}

/*[clinic input]
_decimal.Decimal.__floor__ = _decimal.Decimal.__ceil__

Return the floor as an Integral.
[clinic start generated code]*/

static PyObject *
_decimal_Decimal___floor___impl(PyObject *self, PyTypeObject *cls)
/*[clinic end generated code: output=e239a2f7f6514c12 input=dcc37aeceb0efb8d]*/
{
    PyObject *context;

    decimal_state *state = PyType_GetModuleState(cls);
    CURRENT_CONTEXT(state, context);
    return dec_as_long(self, context, MPD_ROUND_FLOOR);
}

/* Always uses the module context */
static Py_hash_t
_dec_hash(PyDecObject *v)
{
#if defined(CONFIG_64) && _PyHASH_BITS == 61
    /* 2**61 - 1 */
    mpd_uint_t p_data[1] = {2305843009213693951ULL};
    mpd_t p = {MPD_POS|MPD_STATIC|MPD_CONST_DATA, 0, 19, 1, 1, p_data};
    /* Inverse of 10 modulo p */
    mpd_uint_t inv10_p_data[1] = {2075258708292324556ULL};
    mpd_t inv10_p = {MPD_POS|MPD_STATIC|MPD_CONST_DATA,
                     0, 19, 1, 1, inv10_p_data};
#elif defined(CONFIG_32) && _PyHASH_BITS == 31
    /* 2**31 - 1 */
    mpd_uint_t p_data[2] = {147483647UL, 2};
    mpd_t p = {MPD_POS|MPD_STATIC|MPD_CONST_DATA, 0, 10, 2, 2, p_data};
    /* Inverse of 10 modulo p */
    mpd_uint_t inv10_p_data[2] = {503238553UL, 1};
    mpd_t inv10_p = {MPD_POS|MPD_STATIC|MPD_CONST_DATA,
                     0, 10, 2, 2, inv10_p_data};
#else
    #error "No valid combination of CONFIG_64, CONFIG_32 and _PyHASH_BITS"
#endif
    const Py_hash_t py_hash_inf = 314159;
    mpd_uint_t ten_data[1] = {10};
    mpd_t ten = {MPD_POS|MPD_STATIC|MPD_CONST_DATA,
                 0, 2, 1, 1, ten_data};
    Py_hash_t result;
    mpd_t *exp_hash = NULL;
    mpd_t *tmp = NULL;
    mpd_ssize_t exp;
    uint32_t status = 0;
    mpd_context_t maxctx;


    if (mpd_isspecial(MPD(v))) {
        if (mpd_issnan(MPD(v))) {
            PyErr_SetString(PyExc_TypeError,
                "Cannot hash a signaling NaN value");
            return -1;
        }
        else if (mpd_isnan(MPD(v))) {
            return PyObject_GenericHash((PyObject *)v);
        }
        else {
            return py_hash_inf * mpd_arith_sign(MPD(v));
        }
    }

    mpd_maxcontext(&maxctx);
    exp_hash = mpd_qnew();
    if (exp_hash == NULL) {
        goto malloc_error;
    }
    tmp = mpd_qnew();
    if (tmp == NULL) {
        goto malloc_error;
    }

    /*
     * exp(v): exponent of v
     * int(v): coefficient of v
     */
    exp = MPD(v)->exp;
    if (exp >= 0) {
        /* 10**exp(v) % p */
        mpd_qsset_ssize(tmp, exp, &maxctx, &status);
        mpd_qpowmod(exp_hash, &ten, tmp, &p, &maxctx, &status);
    }
    else {
        /* inv10_p**(-exp(v)) % p */
        mpd_qsset_ssize(tmp, -exp, &maxctx, &status);
        mpd_qpowmod(exp_hash, &inv10_p, tmp, &p, &maxctx, &status);
    }

    /* hash = (int(v) * exp_hash) % p */
    if (!mpd_qcopy(tmp, MPD(v), &status)) {
        goto malloc_error;
    }
    tmp->exp = 0;
    mpd_set_positive(tmp);

    maxctx.prec = MPD_MAX_PREC + 21;
    maxctx.emax = MPD_MAX_EMAX + 21;
    maxctx.emin = MPD_MIN_EMIN - 21;

    mpd_qmul(tmp, tmp, exp_hash, &maxctx, &status);
    mpd_qrem(tmp, tmp, &p, &maxctx, &status);

    result = mpd_qget_ssize(tmp, &status);
    result = mpd_ispositive(MPD(v)) ? result : -result;
    result = (result == -1) ? -2 : result;

    if (status != 0) {
        if (status & MPD_Malloc_error) {
            goto malloc_error;
        }
        else {
            PyErr_SetString(PyExc_RuntimeError, /* GCOV_NOT_REACHED */
                "dec_hash: internal error: please report"); /* GCOV_NOT_REACHED */
        }
        result = -1; /* GCOV_NOT_REACHED */
    }


finish:
    if (exp_hash) mpd_del(exp_hash);
    if (tmp) mpd_del(tmp);
    return result;

malloc_error:
    PyErr_NoMemory();
    result = -1;
    goto finish;
}

static Py_hash_t
dec_hash(PyObject *op)
{
    PyDecObject *self = _PyDecObject_CAST(op);
    if (self->hash == -1) {
        self->hash = _dec_hash(self);
    }

    return self->hash;
}

/*[clinic input]
_decimal.Decimal.__reduce__

Return state information for pickling.
[clinic start generated code]*/

static PyObject *
_decimal_Decimal___reduce___impl(PyObject *self)
/*[clinic end generated code: output=84fa6648a496a8d2 input=0345ea951d9b986f]*/
{
    PyObject *result, *str;

    str = dec_str(self);
    if (str == NULL) {
        return NULL;
    }

    result = Py_BuildValue("O(O)", Py_TYPE(self), str);
    Py_DECREF(str);

    return result;
}

/*[clinic input]
_decimal.Decimal.__sizeof__

    self as v: self

Returns size in memory, in bytes
[clinic start generated code]*/

static PyObject *
_decimal_Decimal___sizeof___impl(PyObject *v)
/*[clinic end generated code: output=f16de05097c62b79 input=a557db538cfddbb7]*/
{
    size_t res = _PyObject_SIZE(Py_TYPE(v));
    if (mpd_isdynamic_data(MPD(v))) {
        res += (size_t)MPD(v)->alloc * sizeof(mpd_uint_t);
    }
    return PyLong_FromSize_t(res);
}

/*[clinic input]
_decimal.Decimal.__trunc__ = _decimal.Decimal.__ceil__

Return the Integral closest to x between 0 and x.
[clinic start generated code]*/

static PyObject *
_decimal_Decimal___trunc___impl(PyObject *self, PyTypeObject *cls)
/*[clinic end generated code: output=7b3decc4b636ce32 input=9b3a3a85f63b0515]*/
{
    PyObject *context;

    decimal_state *state = PyType_GetModuleState(cls);
    CURRENT_CONTEXT(state, context);
    return dec_as_long(self, context, MPD_ROUND_DOWN);
}

/* real and imag */
static PyObject *
dec_real(PyObject *self, void *Py_UNUSED(closure))
{
    return Py_NewRef(self);
}

static PyObject *
dec_imag(PyObject *self, void *Py_UNUSED(closure))
{
    PyObject *result;

    decimal_state *state = get_module_state_by_def(Py_TYPE(self));
    result = dec_alloc(state);
    if (result == NULL) {
        return NULL;
    }

    _dec_settriple(result, MPD_POS, 0, 0);
    return result;
}


static PyGetSetDef dec_getsets [] =
{
  { "real", dec_real, NULL, NULL, NULL},
  { "imag", dec_imag, NULL, NULL, NULL},
  {NULL}
};

static PyMethodDef dec_methods [] =
{
  /* Unary arithmetic functions, optional context arg */
  _DECIMAL_DECIMAL_EXP_METHODDEF
  _DECIMAL_DECIMAL_LN_METHODDEF
  _DECIMAL_DECIMAL_LOG10_METHODDEF
  _DECIMAL_DECIMAL_NEXT_MINUS_METHODDEF
  _DECIMAL_DECIMAL_NEXT_PLUS_METHODDEF
  _DECIMAL_DECIMAL_NORMALIZE_METHODDEF
  _DECIMAL_DECIMAL_TO_INTEGRAL_METHODDEF
  _DECIMAL_DECIMAL_TO_INTEGRAL_EXACT_METHODDEF
  _DECIMAL_DECIMAL_TO_INTEGRAL_VALUE_METHODDEF
  _DECIMAL_DECIMAL_SQRT_METHODDEF

  /* Binary arithmetic functions, optional context arg */
  _DECIMAL_DECIMAL_COMPARE_METHODDEF
  _DECIMAL_DECIMAL_COMPARE_SIGNAL_METHODDEF
  _DECIMAL_DECIMAL_MAX_METHODDEF
  _DECIMAL_DECIMAL_MAX_MAG_METHODDEF
  _DECIMAL_DECIMAL_MIN_METHODDEF
  _DECIMAL_DECIMAL_MIN_MAG_METHODDEF
  _DECIMAL_DECIMAL_NEXT_TOWARD_METHODDEF
  _DECIMAL_DECIMAL_QUANTIZE_METHODDEF
  _DECIMAL_DECIMAL_REMAINDER_NEAR_METHODDEF

  /* Ternary arithmetic functions, optional context arg */
  _DECIMAL_DECIMAL_FMA_METHODDEF

  /* Boolean functions, no context arg */
  _DECIMAL_DECIMAL_IS_CANONICAL_METHODDEF
  _DECIMAL_DECIMAL_IS_FINITE_METHODDEF
  _DECIMAL_DECIMAL_IS_INFINITE_METHODDEF
  _DECIMAL_DECIMAL_IS_NAN_METHODDEF
  _DECIMAL_DECIMAL_IS_QNAN_METHODDEF
  _DECIMAL_DECIMAL_IS_SNAN_METHODDEF
  _DECIMAL_DECIMAL_IS_SIGNED_METHODDEF
  _DECIMAL_DECIMAL_IS_ZERO_METHODDEF

  /* Boolean functions, optional context arg */
  _DECIMAL_DECIMAL_IS_NORMAL_METHODDEF
  _DECIMAL_DECIMAL_IS_SUBNORMAL_METHODDEF

  /* Unary functions, no context arg */
  _DECIMAL_DECIMAL_ADJUSTED_METHODDEF
  _DECIMAL_DECIMAL_CANONICAL_METHODDEF
  _DECIMAL_DECIMAL_CONJUGATE_METHODDEF
  _DECIMAL_DECIMAL_RADIX_METHODDEF

  /* Unary functions, optional context arg for conversion errors */
  _DECIMAL_DECIMAL_COPY_ABS_METHODDEF
  _DECIMAL_DECIMAL_COPY_NEGATE_METHODDEF

  /* Unary functions, optional context arg */
  _DECIMAL_DECIMAL_LOGB_METHODDEF
  _DECIMAL_DECIMAL_LOGICAL_INVERT_METHODDEF
  _DECIMAL_DECIMAL_NUMBER_CLASS_METHODDEF
  _DECIMAL_DECIMAL_TO_ENG_STRING_METHODDEF

  /* Binary functions, optional context arg for conversion errors */
  _DECIMAL_DECIMAL_COMPARE_TOTAL_METHODDEF
  _DECIMAL_DECIMAL_COMPARE_TOTAL_MAG_METHODDEF
  _DECIMAL_DECIMAL_COPY_SIGN_METHODDEF
  _DECIMAL_DECIMAL_SAME_QUANTUM_METHODDEF

  /* Binary functions, optional context arg */
  _DECIMAL_DECIMAL_LOGICAL_AND_METHODDEF
  _DECIMAL_DECIMAL_LOGICAL_OR_METHODDEF
  _DECIMAL_DECIMAL_LOGICAL_XOR_METHODDEF
  _DECIMAL_DECIMAL_ROTATE_METHODDEF
  _DECIMAL_DECIMAL_SCALEB_METHODDEF
  _DECIMAL_DECIMAL_SHIFT_METHODDEF

  /* Miscellaneous */
  _DECIMAL_DECIMAL_FROM_FLOAT_METHODDEF
  _DECIMAL_DECIMAL_FROM_NUMBER_METHODDEF
  _DECIMAL_DECIMAL_AS_TUPLE_METHODDEF
  _DECIMAL_DECIMAL_AS_INTEGER_RATIO_METHODDEF

  /* Special methods */
  _DECIMAL_DECIMAL___COPY___METHODDEF
  _DECIMAL_DECIMAL___DEEPCOPY___METHODDEF
  _DECIMAL_DECIMAL___FORMAT___METHODDEF
  _DECIMAL_DECIMAL___REDUCE___METHODDEF
  _DECIMAL_DECIMAL___ROUND___METHODDEF
  _DECIMAL_DECIMAL___CEIL___METHODDEF
  _DECIMAL_DECIMAL___FLOOR___METHODDEF
  _DECIMAL_DECIMAL___TRUNC___METHODDEF
  _DECIMAL_DECIMAL___COMPLEX___METHODDEF
  _DECIMAL_DECIMAL___SIZEOF___METHODDEF

  { NULL, NULL, 1 }
};

static PyType_Slot dec_slots[] = {
    {Py_tp_token, Py_TP_USE_SPEC},
    {Py_tp_dealloc, dec_dealloc},
    {Py_tp_getattro, PyObject_GenericGetAttr},
    {Py_tp_traverse, _PyObject_VisitType},
    {Py_tp_repr, dec_repr},
    {Py_tp_hash, dec_hash},
    {Py_tp_str, dec_str},
    {Py_tp_doc, (void *)dec_new__doc__},
    {Py_tp_richcompare, dec_richcompare},
    {Py_tp_methods, dec_methods},
    {Py_tp_getset, dec_getsets},
    {Py_tp_new, dec_new},

    // Number protocol
    {Py_nb_add, nm_mpd_qadd},
    {Py_nb_subtract, nm_mpd_qsub},
    {Py_nb_multiply, nm_mpd_qmul},
    {Py_nb_remainder, nm_mpd_qrem},
    {Py_nb_divmod, nm_mpd_qdivmod},
    {Py_nb_power, nm_mpd_qpow},
    {Py_nb_negative, nm_mpd_qminus},
    {Py_nb_positive, nm_mpd_qplus},
    {Py_nb_absolute, nm_mpd_qabs},
    {Py_nb_bool, nm_nonzero},
    {Py_nb_int, nm_dec_as_long},
    {Py_nb_float, PyDec_AsFloat},
    {Py_nb_floor_divide, nm_mpd_qdivint},
    {Py_nb_true_divide, nm_mpd_qdiv},
    {0, NULL},
};


static PyType_Spec dec_spec = {
    .name = "decimal.Decimal",
    .basicsize = sizeof(PyDecObject),
    .flags = (Py_TPFLAGS_DEFAULT | Py_TPFLAGS_BASETYPE |
              Py_TPFLAGS_HAVE_GC | Py_TPFLAGS_IMMUTABLETYPE),
    .slots = dec_slots,
};


/******************************************************************************/
/*                         Context Object, Part 2                             */
/******************************************************************************/


/************************************************************************/
/*     Macros for converting mpdecimal functions to Context methods     */
/************************************************************************/

/* Boolean context method.
   Argument Clinic provides PyObject *context, PyObject *x
*/
#define DecCtx_BoolFunc(MPDFUNC) \
{                                                                     \
    PyObject *ret;                                                    \
    PyObject *a;                                                      \
                                                                      \
    CONVERT_OP_RAISE(&a, x, context);                                 \
                                                                      \
    ret = MPDFUNC(MPD(a), CTX(context)) ? incr_true() : incr_false(); \
    Py_DECREF(a);                                                     \
    return ret;                                                       \
}

/* Boolean context method. MPDFUNC does NOT use a context.
   Argument Clinic provides PyObject *context, PyObject *x
*/
#define DecCtx_BoolFunc_NO_CTX(MPDFUNC) \
{                                                       \
    PyObject *ret;                                      \
    PyObject *a;                                        \
                                                        \
    CONVERT_OP_RAISE(&a, x, context);                   \
                                                        \
    ret = MPDFUNC(MPD(a)) ? incr_true() : incr_false(); \
    Py_DECREF(a);                                       \
    return ret;                                         \
}

/* Unary context method.
   Argument Clinic provides PyObject *context,
                            PyTypeObject *cls, PyObject *x
*/
#define DecCtx_UnaryFunc(MPDFUNC) \
{                                                        \
    PyObject *result, *a;                                \
    uint32_t status = 0;                                 \
                                                         \
    CONVERT_OP_RAISE(&a, x, context);                    \
    decimal_state *state = PyType_GetModuleState(cls);   \
    if ((result = dec_alloc(state)) == NULL) {           \
        Py_DECREF(a);                                    \
        return NULL;                                     \
    }                                                    \
                                                         \
    MPDFUNC(MPD(result), MPD(a), CTX(context), &status); \
    Py_DECREF(a);                                        \
    if (dec_addstatus(context, status)) {                \
        Py_DECREF(result);                               \
        return NULL;                                     \
    }                                                    \
                                                         \
    return result;                                       \
}

/* Binary context method.
   Argument Clinic provides PyObject *context, PyTypeObject *cls,
                            PyObject *x, PyObject *y
*/
#define DecCtx_BinaryFunc(MPDFUNC) \
{                                                                \
    PyObject *a, *b;                                             \
    PyObject *result;                                            \
    uint32_t status = 0;                                         \
                                                                 \
    CONVERT_BINOP_RAISE(&a, &b, x, y, context);                  \
    decimal_state *state = PyType_GetModuleState(cls);           \
    if ((result = dec_alloc(state)) == NULL) {                   \
        Py_DECREF(a);                                            \
        Py_DECREF(b);                                            \
        return NULL;                                             \
    }                                                            \
                                                                 \
    MPDFUNC(MPD(result), MPD(a), MPD(b), CTX(context), &status); \
    Py_DECREF(a);                                                \
    Py_DECREF(b);                                                \
    if (dec_addstatus(context, status)) {                        \
        Py_DECREF(result);                                       \
        return NULL;                                             \
    }                                                            \
                                                                 \
    return result;                                               \
}

/*
 * Binary context method. The context is only used for conversion.
 * The actual MPDFUNC does NOT take a context arg.
 * Argument Clinic provides PyObject *context, PyTypeObject *cls,
 *                          PyObject *x, PyObject *y
 */
#define DecCtx_BinaryFunc_NO_CTX(MPDFUNC) \
{                                                \
    PyObject *a, *b;                             \
    PyObject *result;                            \
                                                 \
    CONVERT_BINOP_RAISE(&a, &b, x, y, context);  \
    decimal_state *state =                       \
        PyType_GetModuleState(cls);              \
    if ((result = dec_alloc(state)) == NULL) {   \
        Py_DECREF(a);                            \
        Py_DECREF(b);                            \
        return NULL;                             \
    }                                            \
                                                 \
    MPDFUNC(MPD(result), MPD(a), MPD(b));        \
    Py_DECREF(a);                                \
    Py_DECREF(b);                                \
                                                 \
    return result;                               \
}

/* Ternary context method.
   Argument Clinic provides PyObject *context, PyTypeObject *cls,
                            PyObject *x, PyObject *y, PyObject *z
*/
#define DecCtx_TernaryFunc(MPDFUNC) \
{                                                                        \
    PyObject *a, *b, *c;                                                 \
    PyObject *result;                                                    \
    uint32_t status = 0;                                                 \
                                                                         \
    CONVERT_TERNOP_RAISE(&a, &b, &c, x, y, z, context);                  \
    decimal_state *state = PyType_GetModuleState(cls);                   \
    if ((result = dec_alloc(state)) == NULL) {                           \
        Py_DECREF(a);                                                    \
        Py_DECREF(b);                                                    \
        Py_DECREF(c);                                                    \
        return NULL;                                                     \
    }                                                                    \
                                                                         \
    MPDFUNC(MPD(result), MPD(a), MPD(b), MPD(c), CTX(context), &status); \
    Py_DECREF(a);                                                        \
    Py_DECREF(b);                                                        \
    Py_DECREF(c);                                                        \
    if (dec_addstatus(context, status)) {                                \
        Py_DECREF(result);                                               \
        return NULL;                                                     \
    }                                                                    \
                                                                         \
    return result;                                                       \
}


/* Unary arithmetic functions */

/*[clinic input]
_decimal.Context.abs

    self as context: self
    cls: defining_class
    x: object
    /

Return the absolute value of x.
[clinic start generated code]*/

static PyObject *
_decimal_Context_abs_impl(PyObject *context, PyTypeObject *cls, PyObject *x)
/*[clinic end generated code: output=fe080467d32e229c input=00a33f9c68463bb0]*/
DecCtx_UnaryFunc(mpd_qabs)

/*[clinic input]
_decimal.Context.exp = _decimal.Context.abs

Return e ** x.
[clinic start generated code]*/

static PyObject *
_decimal_Context_exp_impl(PyObject *context, PyTypeObject *cls, PyObject *x)
/*[clinic end generated code: output=c7477a67010ccc5f input=5b443c4ab153dd2e]*/
DecCtx_UnaryFunc(mpd_qexp)

/*[clinic input]
_decimal.Context.ln = _decimal.Context.abs

Return the natural (base e) logarithm of x.
[clinic start generated code]*/

static PyObject *
_decimal_Context_ln_impl(PyObject *context, PyTypeObject *cls, PyObject *x)
/*[clinic end generated code: output=63e691b0680bffc7 input=cf43cd98a0fe7425]*/
DecCtx_UnaryFunc(mpd_qln)

/*[clinic input]
_decimal.Context.log10 = _decimal.Context.abs

Return the base 10 logarithm of x.
[clinic start generated code]*/

static PyObject *
_decimal_Context_log10_impl(PyObject *context, PyTypeObject *cls,
                            PyObject *x)
/*[clinic end generated code: output=e0d9fc928570304d input=309e57faf42c257d]*/
DecCtx_UnaryFunc(mpd_qlog10)

/*[clinic input]
_decimal.Context.minus = _decimal.Context.abs

Minus corresponds to unary prefix minus in Python.

This operation applies the context to the result.
[clinic start generated code]*/

static PyObject *
_decimal_Context_minus_impl(PyObject *context, PyTypeObject *cls,
                            PyObject *x)
/*[clinic end generated code: output=f06c409b6aef1aad input=63be4c419d1d554b]*/
DecCtx_UnaryFunc(mpd_qminus)

/*[clinic input]
_decimal.Context.next_minus = _decimal.Context.abs

Return the largest representable number smaller than x.
[clinic start generated code]*/

static PyObject *
_decimal_Context_next_minus_impl(PyObject *context, PyTypeObject *cls,
                                 PyObject *x)
/*[clinic end generated code: output=8dd168f08bec9547 input=969f4d24dfcd5e85]*/
DecCtx_UnaryFunc(mpd_qnext_minus)

/*[clinic input]
_decimal.Context.next_plus = _decimal.Context.abs

Return the smallest representable number larger than x.
[clinic start generated code]*/

static PyObject *
_decimal_Context_next_plus_impl(PyObject *context, PyTypeObject *cls,
                                PyObject *x)
/*[clinic end generated code: output=2a50586ad2f7c108 input=af1a85ee59b56a3c]*/
DecCtx_UnaryFunc(mpd_qnext_plus)

/*[clinic input]
_decimal.Context.normalize = _decimal.Context.abs

Reduce x to its simplest form. Alias for reduce(x).
[clinic start generated code]*/

static PyObject *
_decimal_Context_normalize_impl(PyObject *context, PyTypeObject *cls,
                                PyObject *x)
/*[clinic end generated code: output=9a9510f442ba2852 input=a65bc39c81a654a9]*/
DecCtx_UnaryFunc(mpd_qreduce)

/*[clinic input]
_decimal.Context.plus = _decimal.Context.abs

Plus corresponds to the unary prefix plus operator in Python.

This operation applies the context to the result.
[clinic start generated code]*/

static PyObject *
_decimal_Context_plus_impl(PyObject *context, PyTypeObject *cls, PyObject *x)
/*[clinic end generated code: output=c37d29f58a47f93a input=5d8a75702d20e2f9]*/
DecCtx_UnaryFunc(mpd_qplus)

/*[clinic input]
_decimal.Context.to_integral_value = _decimal.Context.abs

Round to an integer.
[clinic start generated code]*/

static PyObject *
_decimal_Context_to_integral_value_impl(PyObject *context, PyTypeObject *cls,
                                        PyObject *x)
/*[clinic end generated code: output=e3d9ad000bc06036 input=3103e147cb9de9ed]*/
DecCtx_UnaryFunc(mpd_qround_to_int)

/*[clinic input]
_decimal.Context.to_integral_exact = _decimal.Context.abs

Round to an integer. Signal if the result is rounded or inexact.
[clinic start generated code]*/

static PyObject *
_decimal_Context_to_integral_exact_impl(PyObject *context, PyTypeObject *cls,
                                        PyObject *x)
/*[clinic end generated code: output=680b796dfae8e2ef input=677dc4b915907b68]*/
DecCtx_UnaryFunc(mpd_qround_to_intx)

/*[clinic input]
_decimal.Context.to_integral = _decimal.Context.abs

Identical to to_integral_value(x).
[clinic start generated code]*/

static PyObject *
_decimal_Context_to_integral_impl(PyObject *context, PyTypeObject *cls,
                                  PyObject *x)
/*[clinic end generated code: output=09f4823b90b2cf17 input=89d4a4b15495b8c9]*/
DecCtx_UnaryFunc(mpd_qround_to_int)

/*[clinic input]
_decimal.Context.sqrt = _decimal.Context.abs

Square root of a non-negative number to context precision.
[clinic start generated code]*/

static PyObject *
_decimal_Context_sqrt_impl(PyObject *context, PyTypeObject *cls, PyObject *x)
/*[clinic end generated code: output=2b9c16c6f5ceead0 input=90bd954b0b8076fb]*/
DecCtx_UnaryFunc(mpd_qsqrt)

/* Binary arithmetic functions */

/*[clinic input]
_decimal.Context.add

    self as context: self
    cls: defining_class
    x: object
    y: object
    /

Return the sum of x and y.
[clinic start generated code]*/

static PyObject *
_decimal_Context_add_impl(PyObject *context, PyTypeObject *cls, PyObject *x,
                          PyObject *y)
/*[clinic end generated code: output=ab4f0fb841e6a867 input=f2c74f6a845f62e9]*/
DecCtx_BinaryFunc(mpd_qadd)

/*[clinic input]
_decimal.Context.compare = _decimal.Context.add

Compare x and y numerically.
[clinic start generated code]*/

static PyObject *
_decimal_Context_compare_impl(PyObject *context, PyTypeObject *cls,
                              PyObject *x, PyObject *y)
/*[clinic end generated code: output=56efd1faf653f1d7 input=f701cb179c966ec1]*/
DecCtx_BinaryFunc(mpd_qcompare)

/*[clinic input]
_decimal.Context.compare_signal = _decimal.Context.add

Compare x and y numerically.  All NaNs signal.
[clinic start generated code]*/

static PyObject *
_decimal_Context_compare_signal_impl(PyObject *context, PyTypeObject *cls,
                                     PyObject *x, PyObject *y)
/*[clinic end generated code: output=7c1a9a9f6ae4e5cd input=32a1bcef7bbc5179]*/
DecCtx_BinaryFunc(mpd_qcompare_signal)

/*[clinic input]
_decimal.Context.divide = _decimal.Context.add

Return x divided by y.
[clinic start generated code]*/

static PyObject *
_decimal_Context_divide_impl(PyObject *context, PyTypeObject *cls,
                             PyObject *x, PyObject *y)
/*[clinic end generated code: output=1a7924b20e24a528 input=00cd9bc2ba2a1786]*/
DecCtx_BinaryFunc(mpd_qdiv)

/*[clinic input]
_decimal.Context.divide_int = _decimal.Context.add

Return x divided by y, truncated to an integer.
[clinic start generated code]*/

static PyObject *
_decimal_Context_divide_int_impl(PyObject *context, PyTypeObject *cls,
                                 PyObject *x, PyObject *y)
/*[clinic end generated code: output=7a1d8948625105f0 input=e80ada2f50d9719d]*/
DecCtx_BinaryFunc(mpd_qdivint)

/*[clinic input]
_decimal.Context.max = _decimal.Context.add

Compare the values numerically and return the maximum.
[clinic start generated code]*/

static PyObject *
_decimal_Context_max_impl(PyObject *context, PyTypeObject *cls, PyObject *x,
                          PyObject *y)
/*[clinic end generated code: output=cd54af10a51c11fc input=22008ab898c86a8b]*/
DecCtx_BinaryFunc(mpd_qmax)

/*[clinic input]
_decimal.Context.max_mag = _decimal.Context.add

Compare the values numerically with their sign ignored.
[clinic start generated code]*/

static PyObject *
_decimal_Context_max_mag_impl(PyObject *context, PyTypeObject *cls,
                              PyObject *x, PyObject *y)
/*[clinic end generated code: output=1c812e73bcb7827f input=f7ce42ef82a7c52e]*/
DecCtx_BinaryFunc(mpd_qmax_mag)

/*[clinic input]
_decimal.Context.min = _decimal.Context.add

Compare the values numerically and return the minimum.
[clinic start generated code]*/

static PyObject *
_decimal_Context_min_impl(PyObject *context, PyTypeObject *cls, PyObject *x,
                          PyObject *y)
/*[clinic end generated code: output=aa494e95b88107b3 input=2aeec1167638c5ef]*/
DecCtx_BinaryFunc(mpd_qmin)

/*[clinic input]
_decimal.Context.min_mag = _decimal.Context.add

Compare the values numerically with their sign ignored.
[clinic start generated code]*/

static PyObject *
_decimal_Context_min_mag_impl(PyObject *context, PyTypeObject *cls,
                              PyObject *x, PyObject *y)
/*[clinic end generated code: output=ee0b69c1d9a14185 input=19d158c29e4fc140]*/
DecCtx_BinaryFunc(mpd_qmin_mag)

/*[clinic input]
_decimal.Context.multiply = _decimal.Context.add

Return the product of x and y.
[clinic start generated code]*/

static PyObject *
_decimal_Context_multiply_impl(PyObject *context, PyTypeObject *cls,
                               PyObject *x, PyObject *y)
/*[clinic end generated code: output=45f33b805afa01a8 input=2fdd01acdbeef8ba]*/
DecCtx_BinaryFunc(mpd_qmul)

/*[clinic input]
_decimal.Context.next_toward = _decimal.Context.add

Return the number closest to x, in the direction towards y.
[clinic start generated code]*/

static PyObject *
_decimal_Context_next_toward_impl(PyObject *context, PyTypeObject *cls,
                                  PyObject *x, PyObject *y)
/*[clinic end generated code: output=436afff6f43edec2 input=aac775298e02b68c]*/
DecCtx_BinaryFunc(mpd_qnext_toward)

/*[clinic input]
_decimal.Context.quantize = _decimal.Context.add

Return a value equal to x (rounded), having the exponent of y.
[clinic start generated code]*/

static PyObject *
_decimal_Context_quantize_impl(PyObject *context, PyTypeObject *cls,
                               PyObject *x, PyObject *y)
/*[clinic end generated code: output=fcf8cd32b7d628c9 input=43d67a696ab6d895]*/
DecCtx_BinaryFunc(mpd_qquantize)

/*[clinic input]
_decimal.Context.remainder = _decimal.Context.add

Return the remainder from integer division.

The sign of the result, if non-zero, is the same as that of the
original dividend.
[clinic start generated code]*/

static PyObject *
_decimal_Context_remainder_impl(PyObject *context, PyTypeObject *cls,
                                PyObject *x, PyObject *y)
/*[clinic end generated code: output=e0f96c834abbfbd2 input=36d0eb2b392c1215]*/
DecCtx_BinaryFunc(mpd_qrem)

/*[clinic input]
_decimal.Context.remainder_near = _decimal.Context.add

Return x - y * n.

Here n is the integer nearest the exact value of x / y (if the result
is 0 then its sign will be the sign of x).
[clinic start generated code]*/

static PyObject *
_decimal_Context_remainder_near_impl(PyObject *context, PyTypeObject *cls,
                                     PyObject *x, PyObject *y)
/*[clinic end generated code: output=7f18c535a12cf8ac input=bafb6327bb314c5c]*/
DecCtx_BinaryFunc(mpd_qrem_near)

/*[clinic input]
_decimal.Context.subtract = _decimal.Context.add

Return the difference between x and y.
[clinic start generated code]*/

static PyObject *
_decimal_Context_subtract_impl(PyObject *context, PyTypeObject *cls,
                               PyObject *x, PyObject *y)
/*[clinic end generated code: output=3d764a8a87e79401 input=6767683ec68f7a1a]*/
DecCtx_BinaryFunc(mpd_qsub)

/*[clinic input]
_decimal.Context.divmod

    self as context: self
    x: object
    y: object
    /

Return quotient and remainder of the division x / y.
[clinic start generated code]*/

static PyObject *
_decimal_Context_divmod_impl(PyObject *context, PyObject *x, PyObject *y)
/*[clinic end generated code: output=5dbf5410e3f302af input=4d8eee07823c752a]*/
{
    PyObject *a, *b;
    PyObject *q, *r;
    uint32_t status = 0;
    PyObject *ret;

    CONVERT_BINOP_RAISE(&a, &b, x, y, context);
    decimal_state *state = get_module_state_from_ctx(context);
    q = dec_alloc(state);
    if (q == NULL) {
        Py_DECREF(a);
        Py_DECREF(b);
        return NULL;
    }
    r = dec_alloc(state);
    if (r == NULL) {
        Py_DECREF(a);
        Py_DECREF(b);
        Py_DECREF(q);
        return NULL;
    }

    mpd_qdivmod(MPD(q), MPD(r), MPD(a), MPD(b), CTX(context), &status);
    Py_DECREF(a);
    Py_DECREF(b);
    if (dec_addstatus(context, status)) {
        Py_DECREF(r);
        Py_DECREF(q);
        return NULL;
    }

    ret = PyTuple_Pack(2, q, r);
    Py_DECREF(r);
    Py_DECREF(q);
    return ret;
}

/* Binary or ternary arithmetic functions */

/*[clinic input]
_decimal.Context.power

    self as context: self
    cls: defining_class
    a as base: object
    b as exp: object
    modulo as mod: object = None

Compute a**b.

If 'a' is negative, then 'b' must be integral. The result will be
inexact unless 'a' is integral and the result is finite and can be
expressed exactly in 'precision' digits.  In the Python version the
result is always correctly rounded, in the C version the result is
almost always correctly rounded.

If modulo is given, compute (a**b) % modulo. The following
restrictions hold:

    * all three arguments must be integral
    * 'b' must be nonnegative
    * at least one of 'a' or 'b' must be nonzero
    * modulo must be nonzero and less than 10**prec in absolute value
[clinic start generated code]*/

static PyObject *
_decimal_Context_power_impl(PyObject *context, PyTypeObject *cls,
                            PyObject *base, PyObject *exp, PyObject *mod)
/*[clinic end generated code: output=d06d40c37cdd69dc input=2a70edd03317c666]*/
{
    PyObject *a, *b, *c = NULL;
    PyObject *result;
    uint32_t status = 0;

    CONVERT_BINOP_RAISE(&a, &b, base, exp, context);

    if (mod != Py_None) {
        if (!convert_op(TYPE_ERR, &c, mod, context)) {
            Py_DECREF(a);
            Py_DECREF(b);
            return c;
        }
    }

    decimal_state *state = PyType_GetModuleState(cls);
    result = dec_alloc(state);
    if (result == NULL) {
        Py_DECREF(a);
        Py_DECREF(b);
        Py_XDECREF(c);
        return NULL;
    }

    if (c == NULL) {
        mpd_qpow(MPD(result), MPD(a), MPD(b),
                 CTX(context), &status);
    }
    else {
        mpd_qpowmod(MPD(result), MPD(a), MPD(b), MPD(c),
                    CTX(context), &status);
        Py_DECREF(c);
    }
    Py_DECREF(a);
    Py_DECREF(b);
    if (dec_addstatus(context, status)) {
        Py_DECREF(result);
        return NULL;
    }

    return result;
}

/* Ternary arithmetic functions */

/*[clinic input]
_decimal.Context.fma

    self as context: self
    cls: defining_class
    x: object
    y: object
    z: object
    /

Return x multiplied by y, plus z.
[clinic start generated code]*/

static PyObject *
_decimal_Context_fma_impl(PyObject *context, PyTypeObject *cls, PyObject *x,
                          PyObject *y, PyObject *z)
/*[clinic end generated code: output=08ec3cefc59d71a9 input=da3963b1a1da83b9]*/
DecCtx_TernaryFunc(mpd_qfma)

/* No argument */

/*[clinic input]
_decimal.Context.radix

    self as context: self
    cls: defining_class

Return 10.
[clinic start generated code]*/

static PyObject *
_decimal_Context_radix_impl(PyObject *context, PyTypeObject *cls)
/*[clinic end generated code: output=674b88b7cd0c264d input=e1e4f8c0abf86825]*/
{
    decimal_state *state = PyType_GetModuleState(cls);
    return _dec_mpd_radix(state);
}

/* Boolean functions: single decimal argument */

/*[clinic input]
_decimal.Context.is_normal

    self as context: self
    cls: defining_class
    x: object
    /

Return True if x is a normal number, False otherwise.
[clinic start generated code]*/

static PyObject *
_decimal_Context_is_normal_impl(PyObject *context, PyTypeObject *cls,
                                PyObject *x)
/*[clinic end generated code: output=089c5609db60bf57 input=7c90b825a517ef7e]*/
DecCtx_BoolFunc(mpd_isnormal)

/*[clinic input]
_decimal.Context.is_subnormal = _decimal.Context.is_normal

Return True if x is subnormal, False otherwise.
[clinic start generated code]*/

static PyObject *
_decimal_Context_is_subnormal_impl(PyObject *context, PyTypeObject *cls,
                                   PyObject *x)
/*[clinic end generated code: output=f58c45a288aadeda input=73f1bd9367b913a4]*/
DecCtx_BoolFunc(mpd_issubnormal)

/*[clinic input]
_decimal.Context.is_finite = _decimal.Context.is_normal

Return True if x is finite, False otherwise.
[clinic start generated code]*/

static PyObject *
_decimal_Context_is_finite_impl(PyObject *context, PyTypeObject *cls,
                                PyObject *x)
/*[clinic end generated code: output=dfb00f1b5589b9f0 input=abff92a8a6bb85e6]*/
DecCtx_BoolFunc_NO_CTX(mpd_isfinite)

/*[clinic input]
_decimal.Context.is_infinite = _decimal.Context.is_normal

Return True if x is infinite, False otherwise.
[clinic start generated code]*/

static PyObject *
_decimal_Context_is_infinite_impl(PyObject *context, PyTypeObject *cls,
                                  PyObject *x)
/*[clinic end generated code: output=1c28517500811d01 input=591242ae9a1e60e6]*/
DecCtx_BoolFunc_NO_CTX(mpd_isinfinite)

/*[clinic input]
_decimal.Context.is_nan = _decimal.Context.is_normal

Return True if x is a qNaN or sNaN, False otherwise.
[clinic start generated code]*/

static PyObject *
_decimal_Context_is_nan_impl(PyObject *context, PyTypeObject *cls,
                             PyObject *x)
/*[clinic end generated code: output=9dc15463ee19864a input=520218376d5eec5e]*/
DecCtx_BoolFunc_NO_CTX(mpd_isnan)

/*[clinic input]
_decimal.Context.is_qnan = _decimal.Context.is_normal

Return True if x is a quiet NaN, False otherwise.
[clinic start generated code]*/

static PyObject *
_decimal_Context_is_qnan_impl(PyObject *context, PyTypeObject *cls,
                              PyObject *x)
/*[clinic end generated code: output=4caa672e03703b6d input=97d06a14ab3360d1]*/
DecCtx_BoolFunc_NO_CTX(mpd_isqnan)

/*[clinic input]
_decimal.Context.is_snan = _decimal.Context.is_normal

Return True if x is a signaling NaN, False otherwise.
[clinic start generated code]*/

static PyObject *
_decimal_Context_is_snan_impl(PyObject *context, PyTypeObject *cls,
                              PyObject *x)
/*[clinic end generated code: output=a8caa929d9f82ecd input=0059fe4e9c3b25a8]*/
DecCtx_BoolFunc_NO_CTX(mpd_issnan)

/*[clinic input]
_decimal.Context.is_signed = _decimal.Context.is_normal

Return True if x is negative, False otherwise.
[clinic start generated code]*/

static PyObject *
_decimal_Context_is_signed_impl(PyObject *context, PyTypeObject *cls,
                                PyObject *x)
/*[clinic end generated code: output=42c450c99d4fe7db input=b950cd697721ab8b]*/
DecCtx_BoolFunc_NO_CTX(mpd_issigned)

/*[clinic input]
_decimal.Context.is_zero = _decimal.Context.is_normal

Return True if x is a zero, False otherwise.
[clinic start generated code]*/

static PyObject *
_decimal_Context_is_zero_impl(PyObject *context, PyTypeObject *cls,
                              PyObject *x)
/*[clinic end generated code: output=e6c55359b7241d9e input=bf08197d142a8027]*/
DecCtx_BoolFunc_NO_CTX(mpd_iszero)

/*[clinic input]
_decimal.Context.is_canonical = _decimal.Context.is_normal

Return True if x is canonical, False otherwise.
[clinic start generated code]*/

static PyObject *
_decimal_Context_is_canonical_impl(PyObject *context, PyTypeObject *cls,
                                   PyObject *x)
/*[clinic end generated code: output=18ee249d9aec957c input=1bf2129808e55eb9]*/
{
    decimal_state *state = PyType_GetModuleState(cls);
    if (!PyDec_Check(state, x)) {
        PyErr_SetString(PyExc_TypeError,
            "argument must be a Decimal");
        return NULL;
    }

    return mpd_iscanonical(MPD(x)) ? incr_true() : incr_false();
}

/* Functions with a single decimal argument */
/*[clinic input]
_decimal.Context._apply = _decimal.Context.is_normal

Apply self to Decimal x.
[clinic start generated code]*/

static PyObject *
_decimal_Context__apply_impl(PyObject *context, PyTypeObject *cls,
                             PyObject *x)
/*[clinic end generated code: output=c6b542f4e8114b97 input=12b34468ca4a4c30]*/
{
    PyObject *result, *a;

    CONVERT_OP_RAISE(&a, x, context);

    result = dec_apply(a, context);
    Py_DECREF(a);
    return result;
}

#ifdef EXTRA_FUNCTIONALITY
/*[clinic input]
_decimal.Context.apply = _decimal.Context._apply

Apply self to Decimal x.
[clinic start generated code]*/

static PyObject *
_decimal_Context_apply_impl(PyObject *context, PyTypeObject *cls,
                            PyObject *x)
/*[clinic end generated code: output=f8a7142d47ad4ff3 input=388e66ca82733516]*/
{
    return _decimal_Context__apply(context, v);
}
#endif

/*[clinic input]
_decimal.Context.canonical = _decimal.Context.is_normal

Return a new instance of x.
[clinic start generated code]*/

static PyObject *
_decimal_Context_canonical_impl(PyObject *context, PyTypeObject *cls,
                                PyObject *x)
/*[clinic end generated code: output=f213e433e2032e5e input=025ecb106ac15bff]*/
{
    decimal_state *state = PyType_GetModuleState(cls);
    if (!PyDec_Check(state, x)) {
        PyErr_SetString(PyExc_TypeError,
            "argument must be a Decimal");
        return NULL;
    }

    return Py_NewRef(x);
}

/*[clinic input]
_decimal.Context.copy_abs = _decimal.Context.is_normal

Return a copy of x with the sign set to 0.
[clinic start generated code]*/

static PyObject *
_decimal_Context_copy_abs_impl(PyObject *context, PyTypeObject *cls,
                               PyObject *x)
/*[clinic end generated code: output=a141ad4b9afe2deb input=4aa2f612625f0f73]*/
{
    PyObject *result, *a;
    uint32_t status = 0;

    CONVERT_OP_RAISE(&a, x, context);
    decimal_state *state = PyType_GetModuleState(cls);
    result = dec_alloc(state);
    if (result == NULL) {
        Py_DECREF(a);
        return NULL;
    }

    mpd_qcopy_abs(MPD(result), MPD(a), &status);
    Py_DECREF(a);
    if (dec_addstatus(context, status)) {
        Py_DECREF(result);
        return NULL;
    }

    return result;
}

/*[clinic input]
_decimal.Context.copy_decimal = _decimal.Context.is_normal

Return a copy of Decimal x.
[clinic start generated code]*/

static PyObject *
_decimal_Context_copy_decimal_impl(PyObject *context, PyTypeObject *cls,
                                   PyObject *x)
/*[clinic end generated code: output=639a82e1193d31f6 input=4db4f942f45fb7c9]*/
{
    PyObject *result;

    CONVERT_OP_RAISE(&result, x, context);
    return result;
}

/*[clinic input]
_decimal.Context.copy_negate = _decimal.Context.is_normal

Return a copy of x with the sign inverted.
[clinic start generated code]*/

static PyObject *
_decimal_Context_copy_negate_impl(PyObject *context, PyTypeObject *cls,
                                  PyObject *x)
/*[clinic end generated code: output=e49d013489dc252b input=2e6e213e2ed0efda]*/
{
    PyObject *result, *a;
    uint32_t status = 0;

    CONVERT_OP_RAISE(&a, x, context);
    decimal_state *state = PyType_GetModuleState(cls);
    result = dec_alloc(state);
    if (result == NULL) {
        Py_DECREF(a);
        return NULL;
    }

    mpd_qcopy_negate(MPD(result), MPD(a), &status);
    Py_DECREF(a);
    if (dec_addstatus(context, status)) {
        Py_DECREF(result);
        return NULL;
    }

    return result;
}

/*[clinic input]
_decimal.Context.logb = _decimal.Context.abs

Return the exponent of the magnitude of the operand's MSD.
[clinic start generated code]*/

static PyObject *
_decimal_Context_logb_impl(PyObject *context, PyTypeObject *cls, PyObject *x)
/*[clinic end generated code: output=9b9697e1eb68093f input=28d1cd1a8a906b9a]*/
DecCtx_UnaryFunc(mpd_qlogb)

/*[clinic input]
_decimal.Context.logical_invert = _decimal.Context.abs

Invert all the digits in the operand.

The operand should have zero sign and exponent, and digits
either 0 or 1.

    >>> ExtendedContext.logical_invert(Decimal('0'))
    Decimal('111111111')
    >>> ExtendedContext.logical_invert(Decimal('1'))
    Decimal('111111110')
    >>> ExtendedContext.logical_invert(Decimal('111111111'))
    Decimal('0')
    >>> ExtendedContext.logical_invert(Decimal('101010101'))
    Decimal('10101010')
    >>> ExtendedContext.logical_invert(1101)
    Decimal('111110010')
[clinic start generated code]*/

static PyObject *
<<<<<<< HEAD
_decimal_Context_logical_invert(PyObject *context, PyObject *x)
/*[clinic end generated code: output=b863a5cdb986f684 input=c10bbdfd8d864be6]*/
=======
_decimal_Context_logical_invert_impl(PyObject *context, PyTypeObject *cls,
                                     PyObject *x)
/*[clinic end generated code: output=97760277a958e2b0 input=1fa8dcc59c557fcc]*/
>>>>>>> 34503111
DecCtx_UnaryFunc(mpd_qinvert)

/*[clinic input]
_decimal.Context.number_class = _decimal.Context.is_normal

Return an indication of the class of x.
[clinic start generated code]*/

static PyObject *
_decimal_Context_number_class_impl(PyObject *context, PyTypeObject *cls,
                                   PyObject *x)
/*[clinic end generated code: output=c1592a23e25ba5ee input=1ead8462f1800e4e]*/
{
    PyObject *a;
    const char *cp;

    CONVERT_OP_RAISE(&a, x, context);

    cp = mpd_class(MPD(a), CTX(context));
    Py_DECREF(a);

    return PyUnicode_FromString(cp);
}

/*[clinic input]
_decimal.Context.to_sci_string = _decimal.Context.is_normal

Convert a number to a string using scientific notation.
[clinic start generated code]*/

static PyObject *
_decimal_Context_to_sci_string_impl(PyObject *context, PyTypeObject *cls,
                                    PyObject *x)
/*[clinic end generated code: output=092dcdef999d72da input=ed442677c66d342d]*/
{
    PyObject *result;
    PyObject *a;
    mpd_ssize_t size;
    char *s;

    CONVERT_OP_RAISE(&a, x, context);

    size = mpd_to_sci_size(&s, MPD(a), CtxCaps(context));
    Py_DECREF(a);
    if (size < 0) {
        PyErr_NoMemory();
        return NULL;
    }

    result = unicode_fromascii(s, size);
    mpd_free(s);

    return result;
}

/*[clinic input]
_decimal.Context.to_eng_string = _decimal.Context.is_normal

Convert a number to a string, using engineering notation.
[clinic start generated code]*/

static PyObject *
_decimal_Context_to_eng_string_impl(PyObject *context, PyTypeObject *cls,
                                    PyObject *x)
/*[clinic end generated code: output=7fc53216c208f487 input=a574385e2e3e3bc0]*/
{
    PyObject *result;
    PyObject *a;
    mpd_ssize_t size;
    char *s;

    CONVERT_OP_RAISE(&a, x, context);

    size = mpd_to_eng_size(&s, MPD(a), CtxCaps(context));
    Py_DECREF(a);
    if (size < 0) {
        PyErr_NoMemory();
        return NULL;
    }

    result = unicode_fromascii(s, size);
    mpd_free(s);

    return result;
}

/* Functions with two decimal arguments */

/*[clinic input]
_decimal.Context.compare_total

    self as context: self
    cls: defining_class
    x: object
    y: object
    /

Compare x and y using their abstract representation.
[clinic start generated code]*/

static PyObject *
_decimal_Context_compare_total_impl(PyObject *context, PyTypeObject *cls,
                                    PyObject *x, PyObject *y)
/*[clinic end generated code: output=f79177b27fe930e3 input=2bfc677a841e297a]*/
DecCtx_BinaryFunc_NO_CTX(mpd_compare_total)

/*[clinic input]
_decimal.Context.compare_total_mag = _decimal.Context.compare_total

Compare x and y using their abstract representation, ignoring sign.
[clinic start generated code]*/

static PyObject *
_decimal_Context_compare_total_mag_impl(PyObject *context, PyTypeObject *cls,
                                        PyObject *x, PyObject *y)
/*[clinic end generated code: output=2528c669ccd6d6ff input=2b982e69f932dcb2]*/
DecCtx_BinaryFunc_NO_CTX(mpd_compare_total_mag)

/*[clinic input]
_decimal.Context.copy_sign = _decimal.Context.compare_total

Copy the sign from y to x.
[clinic start generated code]*/

static PyObject *
_decimal_Context_copy_sign_impl(PyObject *context, PyTypeObject *cls,
                                PyObject *x, PyObject *y)
/*[clinic end generated code: output=77d23b6f4e42120c input=c0682aeaffc7cfdf]*/
{
    PyObject *a, *b;
    PyObject *result;
    uint32_t status = 0;

    CONVERT_BINOP_RAISE(&a, &b, x, y, context);
    decimal_state *state = PyType_GetModuleState(cls);
    result = dec_alloc(state);
    if (result == NULL) {
        Py_DECREF(a);
        Py_DECREF(b);
        return NULL;
    }

    mpd_qcopy_sign(MPD(result), MPD(a), MPD(b), &status);
    Py_DECREF(a);
    Py_DECREF(b);
    if (dec_addstatus(context, status)) {
        Py_DECREF(result);
        return NULL;
    }

    return result;
}

/*[clinic input]
_decimal.Context.logical_and = _decimal.Context.add

Applies the logical operation 'and' between each operand's digits.

Both operands should have zero sign and exponent, and
digits either 0 or 1.

    >>> ExtendedContext.logical_and(Decimal('0'), Decimal('0'))
    Decimal('0')
    >>> ExtendedContext.logical_and(Decimal('0'), Decimal('1'))
    Decimal('0')
    >>> ExtendedContext.logical_and(Decimal('1'), Decimal('0'))
    Decimal('0')
    >>> ExtendedContext.logical_and(Decimal('1'), Decimal('1'))
    Decimal('1')
    >>> ExtendedContext.logical_and(Decimal('1100'), Decimal('1010'))
    Decimal('1000')
    >>> ExtendedContext.logical_and(Decimal('1111'), Decimal('10'))
    Decimal('10')
    >>> ExtendedContext.logical_and(110, 1101)
    Decimal('100')
    >>> ExtendedContext.logical_and(Decimal(110), 1101)
    Decimal('100')
    >>> ExtendedContext.logical_and(110, Decimal(1101))
    Decimal('100')
[clinic start generated code]*/

static PyObject *
<<<<<<< HEAD
_decimal_Context_logical_and_impl(PyObject *context, PyObject *x,
                                  PyObject *y)
/*[clinic end generated code: output=f1e9bf7844a395fc input=771aebf6de97e246]*/
=======
_decimal_Context_logical_and_impl(PyObject *context, PyTypeObject *cls,
                                  PyObject *x, PyObject *y)
/*[clinic end generated code: output=009dfa08ecaa2ac8 input=30ee33b5b365fd80]*/
>>>>>>> 34503111
DecCtx_BinaryFunc(mpd_qand)

/*[clinic input]
_decimal.Context.logical_or = _decimal.Context.add

Applies the logical operation 'or' between each operand's digits.

Both operands should have zero sign and exponent, and digits
either 0 or 1.

    >>> ExtendedContext.logical_or(Decimal('0'), Decimal('0'))
    Decimal('0')
    >>> ExtendedContext.logical_or(Decimal('0'), Decimal('1'))
    Decimal('1')
    >>> ExtendedContext.logical_or(Decimal('1'), Decimal('0'))
    Decimal('1')
    >>> ExtendedContext.logical_or(Decimal('1'), Decimal('1'))
    Decimal('1')
    >>> ExtendedContext.logical_or(Decimal('1100'), Decimal('1010'))
    Decimal('1110')
    >>> ExtendedContext.logical_or(Decimal('1110'), Decimal('10'))
    Decimal('1110')
    >>> ExtendedContext.logical_or(110, 1101)
    Decimal('1111')
    >>> ExtendedContext.logical_or(Decimal(110), 1101)
    Decimal('1111')
    >>> ExtendedContext.logical_or(110, Decimal(1101))
    Decimal('1111')
[clinic start generated code]*/

static PyObject *
<<<<<<< HEAD
_decimal_Context_logical_or_impl(PyObject *context, PyObject *x, PyObject *y)
/*[clinic end generated code: output=28f7ecd1af3262f0 input=380611292d885f9d]*/
=======
_decimal_Context_logical_or_impl(PyObject *context, PyTypeObject *cls,
                                 PyObject *x, PyObject *y)
/*[clinic end generated code: output=eb38617e8d31bf12 input=3b1a6725d0262fb9]*/
>>>>>>> 34503111
DecCtx_BinaryFunc(mpd_qor)

/*[clinic input]
_decimal.Context.logical_xor = _decimal.Context.add

Applies the logical operation 'xor' between each operand's digits.

Both operands should have zero sign and exponent, and digits
either 0 or 1.

    >>> ExtendedContext.logical_xor(Decimal('0'), Decimal('0'))
    Decimal('0')
    >>> ExtendedContext.logical_xor(Decimal('0'), Decimal('1'))
    Decimal('1')
    >>> ExtendedContext.logical_xor(Decimal('1'), Decimal('0'))
    Decimal('1')
    >>> ExtendedContext.logical_xor(Decimal('1'), Decimal('1'))
    Decimal('0')
    >>> ExtendedContext.logical_xor(Decimal('1100'), Decimal('1010'))
    Decimal('110')
    >>> ExtendedContext.logical_xor(Decimal('1111'), Decimal('10'))
    Decimal('1101')
    >>> ExtendedContext.logical_xor(110, 1101)
    Decimal('1011')
    >>> ExtendedContext.logical_xor(Decimal(110), 1101)
    Decimal('1011')
    >>> ExtendedContext.logical_xor(110, Decimal(1101))
    Decimal('1011')
[clinic start generated code]*/

static PyObject *
<<<<<<< HEAD
_decimal_Context_logical_xor_impl(PyObject *context, PyObject *x,
                                  PyObject *y)
/*[clinic end generated code: output=7d8461ace42d1871 input=a23b928a8d0f5df0]*/
=======
_decimal_Context_logical_xor_impl(PyObject *context, PyTypeObject *cls,
                                  PyObject *x, PyObject *y)
/*[clinic end generated code: output=23cd81fdcd865d5a input=5ebbbe8bb35da380]*/
>>>>>>> 34503111
DecCtx_BinaryFunc(mpd_qxor)

/*[clinic input]
_decimal.Context.rotate = _decimal.Context.add

Return a copy of x, rotated by y places.
[clinic start generated code]*/

static PyObject *
_decimal_Context_rotate_impl(PyObject *context, PyTypeObject *cls,
                             PyObject *x, PyObject *y)
/*[clinic end generated code: output=3d5b3cfcb4659432 input=7ad91845c909eb0a]*/
DecCtx_BinaryFunc(mpd_qrotate)

/*[clinic input]
_decimal.Context.scaleb = _decimal.Context.add

Return the first operand after adding the second value to its exp.
[clinic start generated code]*/

static PyObject *
_decimal_Context_scaleb_impl(PyObject *context, PyTypeObject *cls,
                             PyObject *x, PyObject *y)
/*[clinic end generated code: output=795ac61bcbe61c67 input=c5d2ee7a57f65f8c]*/
DecCtx_BinaryFunc(mpd_qscaleb)

/*[clinic input]
_decimal.Context.shift = _decimal.Context.add

Return a copy of x, shifted by y places.
[clinic start generated code]*/

static PyObject *
_decimal_Context_shift_impl(PyObject *context, PyTypeObject *cls,
                            PyObject *x, PyObject *y)
/*[clinic end generated code: output=43d69615f0271c81 input=1ab44ff0854420ce]*/
DecCtx_BinaryFunc(mpd_qshift)

/*[clinic input]
_decimal.Context.same_quantum = _decimal.Context.add

Return True if the two operands have the same exponent.
[clinic start generated code]*/

static PyObject *
_decimal_Context_same_quantum_impl(PyObject *context, PyTypeObject *cls,
                                   PyObject *x, PyObject *y)
/*[clinic end generated code: output=91a4d8325f98d9e9 input=194cd156e398eaf9]*/
{
    PyObject *a, *b;
    PyObject *result;

    CONVERT_BINOP_RAISE(&a, &b, x, y, context);

    result = mpd_same_quantum(MPD(a), MPD(b)) ? incr_true() : incr_false();
    Py_DECREF(a);
    Py_DECREF(b);

    return result;
}


static PyMethodDef context_methods [] =
{
  /* Unary arithmetic functions */
  _DECIMAL_CONTEXT_ABS_METHODDEF
  _DECIMAL_CONTEXT_EXP_METHODDEF
  _DECIMAL_CONTEXT_LN_METHODDEF
  _DECIMAL_CONTEXT_LOG10_METHODDEF
  _DECIMAL_CONTEXT_MINUS_METHODDEF
  _DECIMAL_CONTEXT_NEXT_MINUS_METHODDEF
  _DECIMAL_CONTEXT_NEXT_PLUS_METHODDEF
  _DECIMAL_CONTEXT_NORMALIZE_METHODDEF
  _DECIMAL_CONTEXT_PLUS_METHODDEF
  _DECIMAL_CONTEXT_TO_INTEGRAL_METHODDEF
  _DECIMAL_CONTEXT_TO_INTEGRAL_EXACT_METHODDEF
  _DECIMAL_CONTEXT_TO_INTEGRAL_VALUE_METHODDEF
  _DECIMAL_CONTEXT_SQRT_METHODDEF

  /* Binary arithmetic functions */
  _DECIMAL_CONTEXT_ADD_METHODDEF
  _DECIMAL_CONTEXT_COMPARE_METHODDEF
  _DECIMAL_CONTEXT_COMPARE_SIGNAL_METHODDEF
  _DECIMAL_CONTEXT_DIVIDE_METHODDEF
  _DECIMAL_CONTEXT_DIVIDE_INT_METHODDEF
  _DECIMAL_CONTEXT_DIVMOD_METHODDEF
  _DECIMAL_CONTEXT_MAX_METHODDEF
  _DECIMAL_CONTEXT_MAX_MAG_METHODDEF
  _DECIMAL_CONTEXT_MIN_METHODDEF
  _DECIMAL_CONTEXT_MIN_MAG_METHODDEF
  _DECIMAL_CONTEXT_MULTIPLY_METHODDEF
  _DECIMAL_CONTEXT_NEXT_TOWARD_METHODDEF
  _DECIMAL_CONTEXT_QUANTIZE_METHODDEF
  _DECIMAL_CONTEXT_REMAINDER_METHODDEF
  _DECIMAL_CONTEXT_REMAINDER_NEAR_METHODDEF
  _DECIMAL_CONTEXT_SUBTRACT_METHODDEF

  /* Binary or ternary arithmetic functions */
  _DECIMAL_CONTEXT_POWER_METHODDEF

  /* Ternary arithmetic functions */
  _DECIMAL_CONTEXT_FMA_METHODDEF

  /* No argument */
  _DECIMAL_CONTEXT_ETINY_METHODDEF
  _DECIMAL_CONTEXT_ETOP_METHODDEF
  _DECIMAL_CONTEXT_RADIX_METHODDEF

  /* Boolean functions */
  _DECIMAL_CONTEXT_IS_CANONICAL_METHODDEF
  _DECIMAL_CONTEXT_IS_FINITE_METHODDEF
  _DECIMAL_CONTEXT_IS_INFINITE_METHODDEF
  _DECIMAL_CONTEXT_IS_NAN_METHODDEF
  _DECIMAL_CONTEXT_IS_NORMAL_METHODDEF
  _DECIMAL_CONTEXT_IS_QNAN_METHODDEF
  _DECIMAL_CONTEXT_IS_SIGNED_METHODDEF
  _DECIMAL_CONTEXT_IS_SNAN_METHODDEF
  _DECIMAL_CONTEXT_IS_SUBNORMAL_METHODDEF
  _DECIMAL_CONTEXT_IS_ZERO_METHODDEF

  /* Functions with a single decimal argument */
  _DECIMAL_CONTEXT__APPLY_METHODDEF
  _DECIMAL_CONTEXT_APPLY_METHODDEF
  _DECIMAL_CONTEXT_CANONICAL_METHODDEF
  _DECIMAL_CONTEXT_COPY_ABS_METHODDEF
  _DECIMAL_CONTEXT_COPY_DECIMAL_METHODDEF
  _DECIMAL_CONTEXT_COPY_NEGATE_METHODDEF
  _DECIMAL_CONTEXT_LOGB_METHODDEF
  _DECIMAL_CONTEXT_LOGICAL_INVERT_METHODDEF
  _DECIMAL_CONTEXT_NUMBER_CLASS_METHODDEF
  _DECIMAL_CONTEXT_TO_SCI_STRING_METHODDEF
  _DECIMAL_CONTEXT_TO_ENG_STRING_METHODDEF

  /* Functions with two decimal arguments */
  _DECIMAL_CONTEXT_COMPARE_TOTAL_METHODDEF
  _DECIMAL_CONTEXT_COMPARE_TOTAL_MAG_METHODDEF
  _DECIMAL_CONTEXT_COPY_SIGN_METHODDEF
  _DECIMAL_CONTEXT_LOGICAL_AND_METHODDEF
  _DECIMAL_CONTEXT_LOGICAL_OR_METHODDEF
  _DECIMAL_CONTEXT_LOGICAL_XOR_METHODDEF
  _DECIMAL_CONTEXT_ROTATE_METHODDEF
  _DECIMAL_CONTEXT_SAME_QUANTUM_METHODDEF
  _DECIMAL_CONTEXT_SCALEB_METHODDEF
  _DECIMAL_CONTEXT_SHIFT_METHODDEF

  /* Set context values */
  _DECIMAL_CONTEXT_CLEAR_FLAGS_METHODDEF
  _DECIMAL_CONTEXT_CLEAR_TRAPS_METHODDEF

  /* Unsafe set functions with relaxed range checks */
  _DECIMAL_CONTEXT__UNSAFE_SETPREC_METHODDEF
  _DECIMAL_CONTEXT__UNSAFE_SETEMIN_METHODDEF
  _DECIMAL_CONTEXT__UNSAFE_SETEMAX_METHODDEF

  /* Miscellaneous */
  _DECIMAL_CONTEXT___COPY___METHODDEF
  _DECIMAL_CONTEXT___REDUCE___METHODDEF
  _DECIMAL_CONTEXT_COPY_METHODDEF
  _DECIMAL_CONTEXT_CREATE_DECIMAL_METHODDEF
  _DECIMAL_CONTEXT_CREATE_DECIMAL_FROM_FLOAT_METHODDEF

  { NULL, NULL, 1 }
};

static PyType_Slot context_slots[] = {
    {Py_tp_token, Py_TP_USE_SPEC},
    {Py_tp_dealloc, context_dealloc},
    {Py_tp_traverse, context_traverse},
    {Py_tp_clear, context_clear},
    {Py_tp_repr, context_repr},
    {Py_tp_getattro, context_getattr},
    {Py_tp_setattro, context_setattr},
    {Py_tp_doc, (void *)context_init__doc__},
    {Py_tp_methods, context_methods},
    {Py_tp_getset, context_getsets},
    {Py_tp_init, context_init},
    {Py_tp_new, context_new},
    {0, NULL},
};

static PyType_Spec context_spec = {
    .name = "decimal.Context",
    .basicsize = sizeof(PyDecContextObject),
    .flags = (Py_TPFLAGS_DEFAULT | Py_TPFLAGS_BASETYPE |
              Py_TPFLAGS_HAVE_GC | Py_TPFLAGS_IMMUTABLETYPE),
    .slots = context_slots,
};


static PyMethodDef _decimal_methods [] =
{
  _DECIMAL_GETCONTEXT_METHODDEF
  _DECIMAL_SETCONTEXT_METHODDEF
  _DECIMAL_LOCALCONTEXT_METHODDEF
  _DECIMAL_IEEECONTEXT_METHODDEF
  { NULL, NULL, 1, NULL }
};


struct ssize_constmap { const char *name; mpd_ssize_t val; };
static struct ssize_constmap ssize_constants [] = {
    {"MAX_PREC", MPD_MAX_PREC},
    {"MAX_EMAX", MPD_MAX_EMAX},
    {"MIN_EMIN",  MPD_MIN_EMIN},
    {"MIN_ETINY", MPD_MIN_ETINY},
    {NULL}
};

struct int_constmap { const char *name; int val; };
static struct int_constmap int_constants [] = {
    /* int constants */
    {"IEEE_CONTEXT_MAX_BITS", MPD_IEEE_CONTEXT_MAX_BITS},
#ifdef EXTRA_FUNCTIONALITY
    {"DECIMAL32", MPD_DECIMAL32},
    {"DECIMAL64", MPD_DECIMAL64},
    {"DECIMAL128", MPD_DECIMAL128},
    /* int condition flags */
    {"DecClamped", MPD_Clamped},
    {"DecConversionSyntax", MPD_Conversion_syntax},
    {"DecDivisionByZero", MPD_Division_by_zero},
    {"DecDivisionImpossible", MPD_Division_impossible},
    {"DecDivisionUndefined", MPD_Division_undefined},
    {"DecFpuError", MPD_Fpu_error},
    {"DecInexact", MPD_Inexact},
    {"DecInvalidContext", MPD_Invalid_context},
    {"DecInvalidOperation", MPD_Invalid_operation},
    {"DecIEEEInvalidOperation", MPD_IEEE_Invalid_operation},
    {"DecMallocError", MPD_Malloc_error},
    {"DecFloatOperation", MPD_Float_operation},
    {"DecOverflow", MPD_Overflow},
    {"DecRounded", MPD_Rounded},
    {"DecSubnormal", MPD_Subnormal},
    {"DecUnderflow", MPD_Underflow},
    {"DecErrors", MPD_Errors},
    {"DecTraps", MPD_Traps},
#endif
    {NULL}
};


#define CHECK_INT(expr) \
    do { if ((expr) < 0) goto error; } while (0)
#define ASSIGN_PTR(result, expr) \
    do { result = (expr); if (result == NULL) goto error; } while (0)
#define CHECK_PTR(expr) \
    do { if ((expr) == NULL) goto error; } while (0)


static PyCFunction
cfunc_noargs(PyTypeObject *t, const char *name)
{
    struct PyMethodDef *m;

    if (t->tp_methods == NULL) {
        goto error;
    }

    for (m = t->tp_methods; m->ml_name != NULL; m++) {
        if (strcmp(name, m->ml_name) == 0) {
            if (!(m->ml_flags & METH_NOARGS)) {
                goto error;
            }
            return m->ml_meth;
        }
    }

error:
    PyErr_Format(PyExc_RuntimeError,
        "internal error: could not find method %s", name);
    return NULL;
}

static int minalloc_is_set = 0;

static int
_decimal_exec(PyObject *m)
{
    PyObject *numbers = NULL;
    PyObject *Number = NULL;
    PyObject *collections = NULL;
    PyObject *collections_abc = NULL;
    PyObject *MutableMapping = NULL;
    PyObject *obj = NULL;
    DecCondMap *cm;
    struct ssize_constmap *ssize_cm;
    struct int_constmap *int_cm;
    int i;


    /* Init libmpdec */
    mpd_traphandler = dec_traphandler;
    mpd_mallocfunc = PyMem_Malloc;
    mpd_reallocfunc = PyMem_Realloc;
    mpd_callocfunc = mpd_callocfunc_em;
    mpd_free = PyMem_Free;

    /* Suppress the warning caused by multi-phase initialization */
    if (!minalloc_is_set) {
        mpd_setminalloc(_Py_DEC_MINALLOC);
        minalloc_is_set = 1;
    }

    decimal_state *state = get_module_state(m);

    /* Init external C-API functions */
    state->_py_long_multiply = PyLong_Type.tp_as_number->nb_multiply;
    state->_py_long_floor_divide = PyLong_Type.tp_as_number->nb_floor_divide;
    state->_py_long_power = PyLong_Type.tp_as_number->nb_power;
    state->_py_float_abs = PyFloat_Type.tp_as_number->nb_absolute;
    ASSIGN_PTR(state->_py_float_as_integer_ratio,
               cfunc_noargs(&PyFloat_Type, "as_integer_ratio"));
    ASSIGN_PTR(state->_py_long_bit_length,
               cfunc_noargs(&PyLong_Type, "bit_length"));


    /* Init types */
#define CREATE_TYPE(mod, tp, spec) do {                               \
    tp = (PyTypeObject *)PyType_FromMetaclass(NULL, mod, spec, NULL); \
    CHECK_PTR(tp);                                                    \
} while (0)

    CREATE_TYPE(m, state->PyDec_Type, &dec_spec);
    CREATE_TYPE(m, state->PyDecContext_Type, &context_spec);
    CREATE_TYPE(m, state->PyDecContextManager_Type, &ctxmanager_spec);
    CREATE_TYPE(m, state->PyDecSignalDictMixin_Type, &signaldict_spec);

#undef CREATE_TYPE

    ASSIGN_PTR(obj, PyUnicode_FromString("decimal"));
    CHECK_INT(PyDict_SetItemString(state->PyDec_Type->tp_dict, "__module__", obj));
    CHECK_INT(PyDict_SetItemString(state->PyDecContext_Type->tp_dict,
                                   "__module__", obj));
    Py_CLEAR(obj);


    /* Numeric abstract base classes */
    ASSIGN_PTR(numbers, PyImport_ImportModule("numbers"));
    ASSIGN_PTR(Number, PyObject_GetAttrString(numbers, "Number"));
    /* Register Decimal with the Number abstract base class */
    ASSIGN_PTR(obj, PyObject_CallMethod(Number, "register", "(O)",
                                        (PyObject *)state->PyDec_Type));
    Py_CLEAR(obj);
    /* Rational is a global variable used for fraction comparisons. */
    ASSIGN_PTR(state->Rational, PyObject_GetAttrString(numbers, "Rational"));
    /* Done with numbers, Number */
    Py_CLEAR(numbers);
    Py_CLEAR(Number);

    /* DecimalTuple */
    ASSIGN_PTR(collections, PyImport_ImportModule("collections"));
    ASSIGN_PTR(state->DecimalTuple, (PyTypeObject *)PyObject_CallMethod(collections,
                                 "namedtuple", "(ss)", "DecimalTuple",
                                 "sign digits exponent"));

    ASSIGN_PTR(obj, PyUnicode_FromString("decimal"));
    CHECK_INT(PyDict_SetItemString(state->DecimalTuple->tp_dict, "__module__", obj));
    Py_CLEAR(obj);

    /* MutableMapping */
    ASSIGN_PTR(collections_abc, PyImport_ImportModule("collections.abc"));
    ASSIGN_PTR(MutableMapping, PyObject_GetAttrString(collections_abc,
                                                      "MutableMapping"));
    /* Create SignalDict type */
    ASSIGN_PTR(state->PyDecSignalDict_Type,
                   (PyTypeObject *)PyObject_CallFunction(
                   (PyObject *)&PyType_Type, "s(OO){}",
                   "SignalDict", state->PyDecSignalDictMixin_Type,
                   MutableMapping));

    /* Done with collections, MutableMapping */
    Py_CLEAR(collections);
    Py_CLEAR(collections_abc);
    Py_CLEAR(MutableMapping);

    /* For format specifiers not yet supported by libmpdec */
    state->PyDecimal = NULL;

    /* Add types to the module */
    CHECK_INT(PyModule_AddType(m, state->PyDec_Type));
    CHECK_INT(PyModule_AddType(m, state->PyDecContext_Type));
    CHECK_INT(PyModule_AddType(m, state->DecimalTuple));

    /* Create top level exception */
    ASSIGN_PTR(state->DecimalException, PyErr_NewException(
                                     "decimal.DecimalException",
                                     PyExc_ArithmeticError, NULL));
    CHECK_INT(PyModule_AddType(m, (PyTypeObject *)state->DecimalException));

    /* Create signal tuple */
    ASSIGN_PTR(state->SignalTuple, PyTuple_New(SIGNAL_MAP_LEN));

    /* Add exceptions that correspond to IEEE signals */
    ASSIGN_PTR(state->signal_map, dec_cond_map_init(signal_map_template,
                                                    sizeof(signal_map_template)));
    for (i = SIGNAL_MAP_LEN-1; i >= 0; i--) {
        PyObject *base;

        cm = state->signal_map + i;

        switch (cm->flag) {
        case MPD_Float_operation:
            base = PyTuple_Pack(2, state->DecimalException, PyExc_TypeError);
            break;
        case MPD_Division_by_zero:
            base = PyTuple_Pack(2, state->DecimalException,
                                PyExc_ZeroDivisionError);
            break;
        case MPD_Overflow:
            base = PyTuple_Pack(2, state->signal_map[INEXACT].ex,
                                   state->signal_map[ROUNDED].ex);
            break;
        case MPD_Underflow:
            base = PyTuple_Pack(3, state->signal_map[INEXACT].ex,
                                   state->signal_map[ROUNDED].ex,
                                   state->signal_map[SUBNORMAL].ex);
            break;
        default:
            base = PyTuple_Pack(1, state->DecimalException);
            break;
        }

        if (base == NULL) {
            goto error; /* GCOV_NOT_REACHED */
        }

        ASSIGN_PTR(cm->ex, PyErr_NewException(cm->fqname, base, NULL));
        Py_DECREF(base);

        /* add to module */
        CHECK_INT(PyModule_AddObjectRef(m, cm->name, cm->ex));

        /* add to signal tuple */
        PyTuple_SET_ITEM(state->SignalTuple, i, Py_NewRef(cm->ex));
    }

    /*
     * Unfortunately, InvalidOperation is a signal that comprises
     * several conditions, including InvalidOperation! Naming the
     * signal IEEEInvalidOperation would prevent the confusion.
     */
    ASSIGN_PTR(state->cond_map, dec_cond_map_init(cond_map_template,
                                                  sizeof(cond_map_template)));
    state->cond_map[0].ex = state->signal_map[0].ex;

    /* Add remaining exceptions, inherit from InvalidOperation */
    for (cm = state->cond_map+1; cm->name != NULL; cm++) {
        PyObject *base;
        if (cm->flag == MPD_Division_undefined) {
            base = PyTuple_Pack(2, state->signal_map[0].ex, PyExc_ZeroDivisionError);
        }
        else {
            base = PyTuple_Pack(1, state->signal_map[0].ex);
        }
        if (base == NULL) {
            goto error; /* GCOV_NOT_REACHED */
        }

        ASSIGN_PTR(cm->ex, PyErr_NewException(cm->fqname, base, NULL));
        Py_DECREF(base);

        CHECK_INT(PyModule_AddObjectRef(m, cm->name, cm->ex));
    }


    /* Init default context template first */
    ASSIGN_PTR(state->default_context_template,
               PyObject_CallObject((PyObject *)state->PyDecContext_Type, NULL));
    CHECK_INT(PyModule_AddObjectRef(m, "DefaultContext",
                                    state->default_context_template));

#ifndef WITH_DECIMAL_CONTEXTVAR
    ASSIGN_PTR(state->tls_context_key,
               PyUnicode_FromString("___DECIMAL_CTX__"));
    CHECK_INT(PyModule_AddObjectRef(m, "HAVE_CONTEXTVAR", Py_False));
#else
    ASSIGN_PTR(state->current_context_var, PyContextVar_New("decimal_context", NULL));
    CHECK_INT(PyModule_AddObjectRef(m, "HAVE_CONTEXTVAR", Py_True));
#endif
    CHECK_INT(PyModule_AddObjectRef(m, "HAVE_THREADS", Py_True));

    /* Init basic context template */
    ASSIGN_PTR(state->basic_context_template,
               PyObject_CallObject((PyObject *)state->PyDecContext_Type, NULL));
    init_basic_context(state->basic_context_template);
    CHECK_INT(PyModule_AddObjectRef(m, "BasicContext",
                                    state->basic_context_template));

    /* Init extended context template */
    ASSIGN_PTR(state->extended_context_template,
               PyObject_CallObject((PyObject *)state->PyDecContext_Type, NULL));
    init_extended_context(state->extended_context_template);
    CHECK_INT(PyModule_AddObjectRef(m, "ExtendedContext",
                                    state->extended_context_template));


    /* Init mpd_ssize_t constants */
    for (ssize_cm = ssize_constants; ssize_cm->name != NULL; ssize_cm++) {
        CHECK_INT(PyModule_Add(m, ssize_cm->name,
                               PyLong_FromSsize_t(ssize_cm->val)));
    }

    /* Init int constants */
    for (int_cm = int_constants; int_cm->name != NULL; int_cm++) {
        CHECK_INT(PyModule_AddIntConstant(m, int_cm->name,
                                          int_cm->val));
    }

    /* Init string constants */
    for (i = 0; i < _PY_DEC_ROUND_GUARD; i++) {
        ASSIGN_PTR(state->round_map[i], PyUnicode_InternFromString(mpd_round_string[i]));
        CHECK_INT(PyModule_AddObjectRef(m, mpd_round_string[i], state->round_map[i]));
    }

    /* Add specification version number */
    CHECK_INT(PyModule_AddStringConstant(m, "__version__", "1.70"));
    CHECK_INT(PyModule_AddStringConstant(m, "__libmpdec_version__", mpd_version()));

    return 0;

error:
    Py_CLEAR(obj); /* GCOV_NOT_REACHED */
    Py_CLEAR(numbers); /* GCOV_NOT_REACHED */
    Py_CLEAR(Number); /* GCOV_NOT_REACHED */
    Py_CLEAR(collections); /* GCOV_NOT_REACHED */
    Py_CLEAR(collections_abc); /* GCOV_NOT_REACHED */
    Py_CLEAR(MutableMapping); /* GCOV_NOT_REACHED */

    return -1;
}

static int
decimal_traverse(PyObject *module, visitproc visit, void *arg)
{
    decimal_state *state = get_module_state(module);
    Py_VISIT(state->PyDecContextManager_Type);
    Py_VISIT(state->PyDecContext_Type);
    Py_VISIT(state->PyDecSignalDictMixin_Type);
    Py_VISIT(state->PyDec_Type);
    Py_VISIT(state->PyDecSignalDict_Type);
    Py_VISIT(state->DecimalTuple);
    Py_VISIT(state->DecimalException);

#ifndef WITH_DECIMAL_CONTEXTVAR
    Py_VISIT(state->tls_context_key);
    Py_VISIT(state->cached_context);
#else
    Py_VISIT(state->current_context_var);
#endif

    Py_VISIT(state->default_context_template);
    Py_VISIT(state->basic_context_template);
    Py_VISIT(state->extended_context_template);
    Py_VISIT(state->Rational);
    Py_VISIT(state->SignalTuple);

    if (state->signal_map != NULL) {
        for (DecCondMap *cm = state->signal_map; cm->name != NULL; cm++) {
            Py_VISIT(cm->ex);
        }
    }
    if (state->cond_map != NULL) {
        for (DecCondMap *cm = state->cond_map + 1; cm->name != NULL; cm++) {
            Py_VISIT(cm->ex);
        }
    }
    return 0;
}

static int
decimal_clear(PyObject *module)
{
    decimal_state *state = get_module_state(module);
    Py_CLEAR(state->PyDecContextManager_Type);
    Py_CLEAR(state->PyDecContext_Type);
    Py_CLEAR(state->PyDecSignalDictMixin_Type);
    Py_CLEAR(state->PyDec_Type);
    Py_CLEAR(state->PyDecSignalDict_Type);
    Py_CLEAR(state->DecimalTuple);
    Py_CLEAR(state->DecimalException);

#ifndef WITH_DECIMAL_CONTEXTVAR
    Py_CLEAR(state->tls_context_key);
    Py_CLEAR(state->cached_context);
#else
    Py_CLEAR(state->current_context_var);
#endif

    Py_CLEAR(state->default_context_template);
    Py_CLEAR(state->basic_context_template);
    Py_CLEAR(state->extended_context_template);
    Py_CLEAR(state->Rational);
    Py_CLEAR(state->SignalTuple);
    Py_CLEAR(state->PyDecimal);

    if (state->signal_map != NULL) {
        for (DecCondMap *cm = state->signal_map; cm->name != NULL; cm++) {
            Py_DECREF(cm->ex);
        }
        PyMem_Free(state->signal_map);
        state->signal_map = NULL;
    }

    if (state->cond_map != NULL) {
        // cond_map[0].ex has borrowed a reference from signal_map[0].ex
        for (DecCondMap *cm = state->cond_map + 1; cm->name != NULL; cm++) {
            Py_DECREF(cm->ex);
        }
        PyMem_Free(state->cond_map);
        state->cond_map = NULL;
    }
    return 0;
}

static void
decimal_free(void *module)
{
    (void)decimal_clear((PyObject *)module);
}

static struct PyModuleDef_Slot _decimal_slots[] = {
    {Py_mod_exec, _decimal_exec},
    {Py_mod_multiple_interpreters, Py_MOD_PER_INTERPRETER_GIL_SUPPORTED},
    {Py_mod_gil, Py_MOD_GIL_NOT_USED},
    {0, NULL},
};

static struct PyModuleDef _decimal_module = {
    PyModuleDef_HEAD_INIT,
    .m_name = "decimal",
    .m_doc = "C decimal arithmetic module",
    .m_size = sizeof(decimal_state),
    .m_methods = _decimal_methods,
    .m_slots = _decimal_slots,
    .m_traverse = decimal_traverse,
    .m_clear = decimal_clear,
    .m_free = decimal_free,
};

PyMODINIT_FUNC
PyInit__decimal(void)
{
    return PyModuleDef_Init(&_decimal_module);
}<|MERGE_RESOLUTION|>--- conflicted
+++ resolved
@@ -5241,14 +5241,9 @@
 [clinic start generated code]*/
 
 static PyObject *
-<<<<<<< HEAD
-_decimal_Decimal_logical_invert_impl(PyObject *self, PyObject *context)
-/*[clinic end generated code: output=59beb9b1b51b9f34 input=fb9eb6253e7639e1]*/
-=======
 _decimal_Decimal_logical_invert_impl(PyObject *self, PyTypeObject *cls,
                                      PyObject *context)
-/*[clinic end generated code: output=c626ed4b104a97b7 input=3531dac8b9548dad]*/
->>>>>>> 34503111
+/*[clinic end generated code: output=c626ed4b104a97b7 input=fb9eb6253e7639e1]*/
 Dec_UnaryFuncVA(mpd_qinvert)
 
 /*[clinic input]
@@ -5485,15 +5480,9 @@
 [clinic start generated code]*/
 
 static PyObject *
-<<<<<<< HEAD
-_decimal_Decimal_logical_and_impl(PyObject *self, PyObject *other,
-                                  PyObject *context)
-/*[clinic end generated code: output=1526a357f97eaf71 input=f8857b9b57be75f3]*/
-=======
 _decimal_Decimal_logical_and_impl(PyObject *self, PyTypeObject *cls,
                                   PyObject *other, PyObject *context)
-/*[clinic end generated code: output=9a4cbb74c180b0bb input=2b319baee8970929]*/
->>>>>>> 34503111
+/*[clinic end generated code: output=9a4cbb74c180b0bb input=f8857b9b57be75f3]*/
 Dec_BinaryFuncVA(mpd_qand)
 
 /*[clinic input]
@@ -5506,15 +5495,9 @@
 [clinic start generated code]*/
 
 static PyObject *
-<<<<<<< HEAD
-_decimal_Decimal_logical_or_impl(PyObject *self, PyObject *other,
-                                 PyObject *context)
-/*[clinic end generated code: output=e57a72acf0982f56 input=4043d61390b2a07d]*/
-=======
 _decimal_Decimal_logical_or_impl(PyObject *self, PyTypeObject *cls,
                                  PyObject *other, PyObject *context)
-/*[clinic end generated code: output=063c4de18dc41ecb input=75e0e1d4dd373b90]*/
->>>>>>> 34503111
+/*[clinic end generated code: output=063c4de18dc41ecb input=4043d61390b2a07d]*/
 Dec_BinaryFuncVA(mpd_qor)
 
 /*[clinic input]
@@ -5527,15 +5510,9 @@
 [clinic start generated code]*/
 
 static PyObject *
-<<<<<<< HEAD
-_decimal_Decimal_logical_xor_impl(PyObject *self, PyObject *other,
-                                  PyObject *context)
-/*[clinic end generated code: output=ae3a7aeddde5a1a8 input=faea7766e521bdde]*/
-=======
 _decimal_Decimal_logical_xor_impl(PyObject *self, PyTypeObject *cls,
                                   PyObject *other, PyObject *context)
-/*[clinic end generated code: output=829b09cb49926ad7 input=a1ed8d6ac38c1c9e]*/
->>>>>>> 34503111
+/*[clinic end generated code: output=829b09cb49926ad7 input=faea7766e521bdde]*/
 Dec_BinaryFuncVA(mpd_qxor)
 
 /*[clinic input]
@@ -7151,14 +7128,9 @@
 [clinic start generated code]*/
 
 static PyObject *
-<<<<<<< HEAD
-_decimal_Context_logical_invert(PyObject *context, PyObject *x)
-/*[clinic end generated code: output=b863a5cdb986f684 input=c10bbdfd8d864be6]*/
-=======
 _decimal_Context_logical_invert_impl(PyObject *context, PyTypeObject *cls,
                                      PyObject *x)
-/*[clinic end generated code: output=97760277a958e2b0 input=1fa8dcc59c557fcc]*/
->>>>>>> 34503111
+/*[clinic end generated code: output=97760277a958e2b0 input=c10bbdfd8d864be6]*/
 DecCtx_UnaryFunc(mpd_qinvert)
 
 /*[clinic input]
@@ -7341,15 +7313,9 @@
 [clinic start generated code]*/
 
 static PyObject *
-<<<<<<< HEAD
-_decimal_Context_logical_and_impl(PyObject *context, PyObject *x,
-                                  PyObject *y)
-/*[clinic end generated code: output=f1e9bf7844a395fc input=771aebf6de97e246]*/
-=======
 _decimal_Context_logical_and_impl(PyObject *context, PyTypeObject *cls,
                                   PyObject *x, PyObject *y)
-/*[clinic end generated code: output=009dfa08ecaa2ac8 input=30ee33b5b365fd80]*/
->>>>>>> 34503111
+/*[clinic end generated code: output=009dfa08ecaa2ac8 input=771aebf6de97e246]*/
 DecCtx_BinaryFunc(mpd_qand)
 
 /*[clinic input]
@@ -7381,14 +7347,9 @@
 [clinic start generated code]*/
 
 static PyObject *
-<<<<<<< HEAD
-_decimal_Context_logical_or_impl(PyObject *context, PyObject *x, PyObject *y)
-/*[clinic end generated code: output=28f7ecd1af3262f0 input=380611292d885f9d]*/
-=======
 _decimal_Context_logical_or_impl(PyObject *context, PyTypeObject *cls,
                                  PyObject *x, PyObject *y)
-/*[clinic end generated code: output=eb38617e8d31bf12 input=3b1a6725d0262fb9]*/
->>>>>>> 34503111
+/*[clinic end generated code: output=eb38617e8d31bf12 input=380611292d885f9d]*/
 DecCtx_BinaryFunc(mpd_qor)
 
 /*[clinic input]
@@ -7420,15 +7381,9 @@
 [clinic start generated code]*/
 
 static PyObject *
-<<<<<<< HEAD
-_decimal_Context_logical_xor_impl(PyObject *context, PyObject *x,
-                                  PyObject *y)
-/*[clinic end generated code: output=7d8461ace42d1871 input=a23b928a8d0f5df0]*/
-=======
 _decimal_Context_logical_xor_impl(PyObject *context, PyTypeObject *cls,
                                   PyObject *x, PyObject *y)
-/*[clinic end generated code: output=23cd81fdcd865d5a input=5ebbbe8bb35da380]*/
->>>>>>> 34503111
+/*[clinic end generated code: output=23cd81fdcd865d5a input=a23b928a8d0f5df0]*/
 DecCtx_BinaryFunc(mpd_qxor)
 
 /*[clinic input]
