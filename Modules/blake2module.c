/*
 * Written in 2013 by Dmitry Chestnykh <dmitry@codingrobots.com>
 * Modified for CPython by Christian Heimes <christian@python.org>
 * Updated to use HACL* by Jonathan Protzenko <jonathan@protzenko.fr>
<<<<<<< HEAD
 * Refactored by Bénédikt Tran <10796600+picnixz@users.noreply.github.com>
=======
 * Additional work by Bénédikt Tran <10796600+picnixz@users.noreply.github.com>
>>>>>>> a68ddea3
 *
 * To the extent possible under law, the author have dedicated all
 * copyright and related and neighboring rights to this software to
 * the public domain worldwide. This software is distributed without
 * any warranty. http://creativecommons.org/publicdomain/zero/1.0/
 */

#ifndef Py_BUILD_CORE_BUILTIN
#  define Py_BUILD_CORE_MODULE 1
#endif

#include "Python.h"
#include "pycore_moduleobject.h"
#include "pycore_strhex.h"       // _Py_strhex()
#include "pycore_typeobject.h"
#include "_hashlib/hashlib_buffer.h"
#include "_hashlib/hashlib_mutex.h"

// QUICK CPU AUTODETECTION
//
// See https://github.com/python/cpython/pull/119316 -- we only enable
// vectorized versions for Intel CPUs, even though HACL*'s "vec128" modules also
// run on ARM NEON. (We could enable them on POWER -- but I don't have access to
// a test machine to see if that speeds anything up.)
//
// Note that configure.ac and the rest of the build are written in such a way
// that if the configure script finds suitable flags to compile HACL's SIMD128
// (resp. SIMD256) files, then Hacl_Hash_Blake2b_Simd128.c (resp. ...) will be
// pulled into the build automatically, and then only the CPU autodetection will
// need to be updated here.

#if defined(__x86_64__) && defined(__GNUC__)
#include <cpuid.h>
#elif defined(_M_X64)
#include <intrin.h>
#endif

#include <stdbool.h>

// SIMD256 can't be compiled on macOS ARM64, and performance of SIMD128 isn't
// great; but when compiling a universal2 binary, autoconf will set
// _Py_HACL_CAN_COMPILE_VEC{128,256} because they *can* be compiled on x86_64.
// If we're on macOS ARM64, we however disable these preprocessor symbols.
#if defined(__APPLE__) && defined(__arm64__)
#  undef _Py_HACL_CAN_COMPILE_VEC128
#  undef _Py_HACL_CAN_COMPILE_VEC256
#endif

// HACL* expects HACL_CAN_COMPILE_VEC* macros to be set in order to enable
// the corresponding SIMD instructions so we need to "forward" the values
// we just deduced above.
#define HACL_CAN_COMPILE_VEC128 _Py_HACL_CAN_COMPILE_VEC128
#define HACL_CAN_COMPILE_VEC256 _Py_HACL_CAN_COMPILE_VEC256

#include "_hacl/Hacl_Hash_Blake2s.h"
#include "_hacl/Hacl_Hash_Blake2b.h"
#if _Py_HACL_CAN_COMPILE_VEC128
#include "_hacl/Hacl_Hash_Blake2s_Simd128.h"
#endif
#if _Py_HACL_CAN_COMPILE_VEC256
#include "_hacl/Hacl_Hash_Blake2b_Simd256.h"
#endif

// MODULE TYPE SLOTS

static PyType_Spec blake2b_type_spec;
static PyType_Spec blake2s_type_spec;

PyDoc_STRVAR(blake2mod__doc__,
             "_blake2 provides BLAKE2b and BLAKE2s for hashlib\n");

typedef struct {
    PyTypeObject *blake2b_type;
    PyTypeObject *blake2s_type;
    bool can_run_simd128;
    bool can_run_simd256;
} Blake2State;

static inline Blake2State *
blake2_get_state(PyObject *module)
{
    void *state = _PyModule_GetState(module);
    assert(state != NULL);
    return (Blake2State *)state;
}

#if defined(_Py_HACL_CAN_COMPILE_VEC128) || defined(_Py_HACL_CAN_COMPILE_VEC256)
static inline Blake2State *
blake2_get_state_from_type(PyTypeObject *module)
{
    void *state = _PyType_GetModuleState(module);
    assert(state != NULL);
    return (Blake2State *)state;
}
#endif

static struct PyMethodDef blake2mod_functions[] = {
    {NULL, NULL}
};

static int
_blake2_traverse(PyObject *module, visitproc visit, void *arg)
{
    Blake2State *state = blake2_get_state(module);
    Py_VISIT(state->blake2b_type);
    Py_VISIT(state->blake2s_type);
    return 0;
}

static int
_blake2_clear(PyObject *module)
{
    Blake2State *state = blake2_get_state(module);
    Py_CLEAR(state->blake2b_type);
    Py_CLEAR(state->blake2s_type);
    return 0;
}

static void
_blake2_free(void *module)
{
    (void)_blake2_clear((PyObject *)module);
}

static void
blake2module_init_cpu_features(Blake2State *state)
{
    /* This must be kept in sync with hmacmodule_init_cpu_features()
     * in hmacmodule.c */
    int eax1 = 0, ebx1 = 0, ecx1 = 0, edx1 = 0;
    int eax7 = 0, ebx7 = 0, ecx7 = 0, edx7 = 0;
#if defined(__x86_64__) && defined(__GNUC__)
    __cpuid_count(1, 0, eax1, ebx1, ecx1, edx1);
    __cpuid_count(7, 0, eax7, ebx7, ecx7, edx7);
#elif defined(_M_X64)
    int info1[4] = {0};
    __cpuidex(info1, 1, 0);
    eax1 = info1[0], ebx1 = info1[1], ecx1 = info1[2], edx1 = info1[3];

    int info7[4] = {0};
    __cpuidex(info7, 7, 0);
    eax7 = info7[0], ebx7 = info7[1], ecx7 = info7[2], edx7 = info7[3];
#endif
    // fmt: off
    (void)eax1; (void)ebx1; (void)ecx1; (void)edx1;
    (void)eax7; (void)ebx7; (void)ecx7; (void)edx7;
    // fmt: on

#define EBX_AVX2 (1 << 5)
#define ECX_SSE3 (1 << 0)
#define ECX_SSSE3 (1 << 9)
#define ECX_SSE4_1 (1 << 19)
#define ECX_SSE4_2 (1 << 20)
#define ECX_AVX (1 << 28)
#define EDX_SSE (1 << 25)
#define EDX_SSE2 (1 << 26)
#define EDX_CMOV (1 << 15)

    bool avx = (ecx1 & ECX_AVX) != 0;
    bool avx2 = (ebx7 & EBX_AVX2) != 0;

    bool sse = (edx1 & EDX_SSE) != 0;
    bool sse2 = (edx1 & EDX_SSE2) != 0;
    bool cmov = (edx1 & EDX_CMOV) != 0;

    bool sse3 = (ecx1 & ECX_SSE3) != 0;
    bool sse41 = (ecx1 & ECX_SSE4_1) != 0;
    bool sse42 = (ecx1 & ECX_SSE4_2) != 0;

#undef EDX_CMOV
#undef EDX_SSE2
#undef EDX_SSE
#undef ECX_AVX
#undef ECX_SSE4_2
#undef ECX_SSE4_1
#undef ECX_SSSE3
#undef ECX_SSE3
#undef EBX_AVX2

#if _Py_HACL_CAN_COMPILE_VEC128
    // TODO(picnixz): use py_cpuid_features (gh-125022) to improve detection
    state->can_run_simd128 = sse && sse2 && sse3 && sse41 && sse42 && cmov;
#else
    // fmt: off
    (void)sse; (void)sse2; (void)sse3; (void)sse41; (void)sse42; (void)cmov;
    // fmt: on
    state->can_run_simd128 = false;
#endif

#if _Py_HACL_CAN_COMPILE_VEC256
    // TODO(picnixz): use py_cpuid_features (gh-125022) to improve detection
    state->can_run_simd256 = state->can_run_simd128 && avx && avx2;
#else
    // fmt: off
    (void)avx; (void)avx2;
    // fmt: on
    state->can_run_simd256 = false;
#endif
}

static int
blake2_exec(PyObject *m)
{
    Blake2State *st = blake2_get_state(m);
    blake2module_init_cpu_features(st);

#define ADD_INT(DICT, NAME, VALUE)                      \
    do {                                                \
        PyObject *x = PyLong_FromLong(VALUE);           \
        if (x == NULL) {                                \
            return -1;                                  \
        }                                               \
        int rc = PyDict_SetItemString(DICT, NAME, x);   \
        Py_DECREF(x);                                   \
        if (rc < 0) {                                   \
            return -1;                                  \
        }                                               \
    } while(0)

#define ADD_INT_CONST(NAME, VALUE)                          \
    do {                                                    \
        if (PyModule_AddIntConstant(m, NAME, VALUE) < 0) {  \
            return -1;                                      \
        }                                                   \
    } while (0)

    ADD_INT_CONST("_GIL_MINSIZE", HASHLIB_GIL_MINSIZE);

    st->blake2b_type = (PyTypeObject *)PyType_FromModuleAndSpec(
        m, &blake2b_type_spec, NULL);

    if (st->blake2b_type == NULL) {
        return -1;
    }
    if (PyModule_AddType(m, st->blake2b_type) < 0) {
        return -1;
    }

    PyObject *d = st->blake2b_type->tp_dict;
    ADD_INT(d, "SALT_SIZE", HACL_HASH_BLAKE2B_SALT_BYTES);
    ADD_INT(d, "PERSON_SIZE", HACL_HASH_BLAKE2B_PERSONAL_BYTES);
    ADD_INT(d, "MAX_KEY_SIZE", HACL_HASH_BLAKE2B_KEY_BYTES);
    ADD_INT(d, "MAX_DIGEST_SIZE", HACL_HASH_BLAKE2B_OUT_BYTES);

    ADD_INT_CONST("BLAKE2B_SALT_SIZE", HACL_HASH_BLAKE2B_SALT_BYTES);
    ADD_INT_CONST("BLAKE2B_PERSON_SIZE", HACL_HASH_BLAKE2B_PERSONAL_BYTES);
    ADD_INT_CONST("BLAKE2B_MAX_KEY_SIZE", HACL_HASH_BLAKE2B_KEY_BYTES);
    ADD_INT_CONST("BLAKE2B_MAX_DIGEST_SIZE", HACL_HASH_BLAKE2B_OUT_BYTES);

    /* BLAKE2s */
    st->blake2s_type = (PyTypeObject *)PyType_FromModuleAndSpec(
        m, &blake2s_type_spec, NULL);

    if (st->blake2s_type == NULL) {
        return -1;
    }
    if (PyModule_AddType(m, st->blake2s_type) < 0) {
        return -1;
    }

    d = st->blake2s_type->tp_dict;
    ADD_INT(d, "SALT_SIZE", HACL_HASH_BLAKE2S_SALT_BYTES);
    ADD_INT(d, "PERSON_SIZE", HACL_HASH_BLAKE2S_PERSONAL_BYTES);
    ADD_INT(d, "MAX_KEY_SIZE", HACL_HASH_BLAKE2S_KEY_BYTES);
    ADD_INT(d, "MAX_DIGEST_SIZE", HACL_HASH_BLAKE2S_OUT_BYTES);

    ADD_INT_CONST("BLAKE2S_SALT_SIZE", HACL_HASH_BLAKE2S_SALT_BYTES);
    ADD_INT_CONST("BLAKE2S_PERSON_SIZE", HACL_HASH_BLAKE2S_PERSONAL_BYTES);
    ADD_INT_CONST("BLAKE2S_MAX_KEY_SIZE", HACL_HASH_BLAKE2S_KEY_BYTES);
    ADD_INT_CONST("BLAKE2S_MAX_DIGEST_SIZE", HACL_HASH_BLAKE2S_OUT_BYTES);

#undef ADD_INT_CONST
#undef ADD_INT
    return 0;
}

static PyModuleDef_Slot _blake2_slots[] = {
    {Py_mod_exec, blake2_exec},
    {Py_mod_multiple_interpreters, Py_MOD_PER_INTERPRETER_GIL_SUPPORTED},
    {Py_mod_gil, Py_MOD_GIL_NOT_USED},
    {0, NULL}
};

static struct PyModuleDef blake2_module = {
    .m_base = PyModuleDef_HEAD_INIT,
    .m_name = "_blake2",
    .m_doc = blake2mod__doc__,
    .m_size = sizeof(Blake2State),
    .m_methods = blake2mod_functions,
    .m_slots = _blake2_slots,
    .m_traverse = _blake2_traverse,
    .m_clear = _blake2_clear,
    .m_free = _blake2_free,
};

PyMODINIT_FUNC
PyInit__blake2(void)
{
    return PyModuleDef_Init(&blake2_module);
}

// IMPLEMENTATION OF METHODS

// The HACL* API does not offer an agile API that can deal with either Blake2S
// or Blake2B -- the reason is that the underlying states are optimized (uint32s
// for S, uint64s for B). Therefore, we use a tagged union in this module to
// correctly dispatch. Note that the previous incarnation of this code
// transformed the Blake2b implementation into the Blake2s one using a script,
// so this is an improvement.
//
// The 128 and 256 versions are only available if i) we were able to compile
// them, and ii) if the CPU we run on also happens to have the right instruction
// set.
typedef enum { Blake2s, Blake2b, Blake2s_128, Blake2b_256 } blake2_impl;

static inline bool
is_blake2b(blake2_impl impl)
{
    return impl == Blake2b || impl == Blake2b_256;
}

static inline bool
is_blake2s(blake2_impl impl)
{
    return impl == Blake2s || impl == Blake2s_128;
}

static inline blake2_impl
type_to_impl(PyTypeObject *type)
{
#if defined(_Py_HACL_CAN_COMPILE_VEC128) || defined(_Py_HACL_CAN_COMPILE_VEC256)
    Blake2State *st = blake2_get_state_from_type(type);
#endif
    if (!strcmp(type->tp_name, blake2b_type_spec.name)) {
#if _Py_HACL_CAN_COMPILE_VEC256
        return st->can_run_simd256 ? Blake2b_256 : Blake2b;
#else
        return Blake2b;
#endif
    }
    else if (!strcmp(type->tp_name, blake2s_type_spec.name)) {
#if _Py_HACL_CAN_COMPILE_VEC128
        return st->can_run_simd128 ? Blake2s_128 : Blake2s;
#else
        return Blake2s;
#endif
    }
    Py_UNREACHABLE();
}

typedef struct {
<<<<<<< HEAD
    PyObject_HEAD
    HASHLIB_LOCK_HEAD
=======
    HASHLIB_OBJECT_HEAD
>>>>>>> a68ddea3
    union {
        Hacl_Hash_Blake2s_state_t *blake2s_state;
        Hacl_Hash_Blake2b_state_t *blake2b_state;
#if _Py_HACL_CAN_COMPILE_VEC128
        Hacl_Hash_Blake2s_Simd128_state_t *blake2s_128_state;
#endif
#if _Py_HACL_CAN_COMPILE_VEC256
        Hacl_Hash_Blake2b_Simd256_state_t *blake2b_256_state;
#endif
    };
    blake2_impl impl;
} Blake2Object;

#define _Blake2Object_CAST(op)  ((Blake2Object *)(op))

// --- Module clinic configuration --------------------------------------------

/*[clinic input]
module _blake2
class _blake2.blake2b "Blake2Object *" "&PyType_Type"
class _blake2.blake2s "Blake2Object *" "&PyType_Type"
[clinic start generated code]*/
/*[clinic end generated code: output=da39a3ee5e6b4b0d input=86b0972b0c41b3d0]*/

#include "clinic/blake2module.c.h"

// --- BLAKE-2 object interface -----------------------------------------------

static Blake2Object *
new_Blake2Object(PyTypeObject *type)
{
    Blake2Object *self = PyObject_GC_New(Blake2Object, type);
    if (self == NULL) {
        return NULL;
    }
    HASHLIB_INIT_MUTEX(self);

    PyObject_GC_Track(self);
    return self;
}

/* HACL* takes a uint32_t for the length of its parameter, but Py_ssize_t can be
 * 64 bits so we loop in <4gig chunks when needed. */

#if PY_SSIZE_T_MAX > UINT32_MAX
#  define HACL_UPDATE_LOOP(UPDATE_FUNC, STATE, BUF, LEN)    \
    do {                                                    \
        while (LEN > UINT32_MAX) {                          \
            (void)UPDATE_FUNC(STATE, BUF, UINT32_MAX);      \
            LEN -= UINT32_MAX;                              \
            BUF += UINT32_MAX;                              \
        }                                                   \
    } while (0)
#else
#  define HACL_UPDATE_LOOP(...)
#endif

/*
 * Note: we explicitly ignore the error code on the basis that it would take
 * more than 1 billion years to overflow the maximum admissible length for
 * blake2b/2s (2^64 - 1).
 */
#define HACL_UPDATE(UPDATE_FUNC, STATE, BUF, LEN)               \
    do {                                                        \
        HACL_UPDATE_LOOP(UPDATE_FUNC, STATE, BUF, LEN);         \
        /* cast to uint32_t is now safe */                      \
        (void)UPDATE_FUNC(STATE, BUF, (uint32_t)LEN);           \
    } while (0)

static void
blake2_update_unlocked(Blake2Object *self, uint8_t *buf, Py_ssize_t len)
{
    switch (self->impl) {
        // blake2b_256_state and blake2s_128_state must be if'd since
        // otherwise this results in an unresolved symbol at link-time.
#if _Py_HACL_CAN_COMPILE_VEC256
        case Blake2b_256:
            HACL_UPDATE(Hacl_Hash_Blake2b_Simd256_update,
                        self->blake2b_256_state, buf, len);
            return;
#endif
#if _Py_HACL_CAN_COMPILE_VEC128
        case Blake2s_128:
            HACL_UPDATE(Hacl_Hash_Blake2s_Simd128_update,
                        self->blake2s_128_state, buf, len);
            return;
#endif
        case Blake2b:
            HACL_UPDATE(Hacl_Hash_Blake2b_update,
                        self->blake2b_state, buf, len);
            return;
        case Blake2s:
            HACL_UPDATE(Hacl_Hash_Blake2s_update,
                        self->blake2s_state, buf, len);
            return;
        default:
            Py_UNREACHABLE();
    }
}

#define BLAKE2_IMPLNAME(SELF)   \
    (is_blake2b((SELF)->impl) ? "blake2b" : "blake2s")
#define GET_BLAKE2_CONST(SELF, NAME)    \
    (is_blake2b((SELF)->impl)           \
        ? HACL_HASH_BLAKE2B_ ## NAME    \
        : HACL_HASH_BLAKE2S_ ## NAME)

#define MAX_OUT_BYTES(SELF)         GET_BLAKE2_CONST(SELF, OUT_BYTES)
#define MAX_SALT_LENGTH(SELF)       GET_BLAKE2_CONST(SELF, SALT_BYTES)
#define MAX_KEY_BYTES(SELF)         GET_BLAKE2_CONST(SELF, KEY_BYTES)
#define MAX_PERSONAL_BYTES(SELF)    GET_BLAKE2_CONST(SELF, PERSONAL_BYTES)

static int
py_blake2_validate_params(Blake2Object *self,
                          int digest_size,
                          Py_buffer *key, Py_buffer *salt, Py_buffer *person,
                          int fanout, int depth, unsigned long leaf_size,
                          unsigned long long node_offset, int node_depth,
                          int inner_size)
{
    /* Validate digest size. */
    if (digest_size <= 0 || (unsigned int)digest_size > MAX_OUT_BYTES(self)) {
        PyErr_Format(
            PyExc_ValueError,
            "digest_size for %s must be between 1 and %d bytes, got %d",
            BLAKE2_IMPLNAME(self), MAX_OUT_BYTES(self), digest_size
        );
        goto error;
    }

#define CHECK_LENGTH(NAME, VALUE, MAX)                                  \
    do {                                                                \
        if ((size_t)(VALUE) > (size_t)(MAX)) {                          \
            PyErr_Format(PyExc_ValueError,                              \
                         "maximum %s length is %zu bytes, got %zd",     \
                         (NAME), (size_t)(MAX), (Py_ssize_t)(VALUE));   \
            goto error;                                                 \
        }                                                               \
    } while (0)
    /* Validate key parameter. */
    if (key->obj && key->len) {
        CHECK_LENGTH("key", key->len, MAX_KEY_BYTES(self));
    }
    /* Validate salt parameter. */
    if (salt->obj && salt->len) {
        CHECK_LENGTH("salt", salt->len, MAX_SALT_LENGTH(self));
    }
    /* Validate personalization parameter. */
    if (person->obj && person->len) {
        CHECK_LENGTH("person", person->len, MAX_PERSONAL_BYTES(self));
    }
#undef CHECK_LENGTH
#define CHECK_TREE(NAME, VALUE, MIN, MAX)                           \
    do {                                                            \
        if ((VALUE) < (MIN) || (size_t)(VALUE) > (size_t)(MAX)) {   \
            PyErr_Format(PyExc_ValueError,                          \
                         "'%s' must be between %zu and %zu",        \
                         (NAME), (size_t)(MIN), (size_t)(MAX));     \
            goto error;                                             \
        }                                                           \
    } while (0)
    /* Validate tree parameters. */
    CHECK_TREE("fanout", fanout, 0, 255);
    CHECK_TREE("depth", depth, 1, 255);
    CHECK_TREE("node_depth", node_depth, 0, 255);
    CHECK_TREE("inner_size", inner_size, 0, MAX_OUT_BYTES(self));
#undef CHECK_TREE
    if (leaf_size > 0xFFFFFFFFU) {
        /* maximum: 2**32 - 1 */
        PyErr_SetString(PyExc_OverflowError, "'leaf_size' is too large");
        goto error;
    }
    if (is_blake2s(self->impl) && node_offset > 0xFFFFFFFFFFFFULL) {
        /* maximum: 2**48 - 1 */
        PyErr_SetString(PyExc_OverflowError, "'node_offset' is too large");
        goto error;
    }
    return 0;
error:
    return -1;
}


static PyObject *
py_blake2_new(PyTypeObject *type, PyObject *data, int digest_size,
              Py_buffer *key, Py_buffer *salt, Py_buffer *person,
              int fanout, int depth, unsigned long leaf_size,
              unsigned long long node_offset, int node_depth,
              int inner_size, int last_node, int usedforsecurity)
{
    Blake2Object *self = NULL;

    self = new_Blake2Object(type);
    if (self == NULL) {
        goto error;
    }

    self->impl = type_to_impl(type);
    // Ensure that the states are NULL-initialized in case of an error.
    // See: py_blake2_clear() for more details.
    switch (self->impl) {
#if _Py_HACL_CAN_COMPILE_VEC256
        case Blake2b_256:
            self->blake2b_256_state = NULL;
            break;
#endif
#if _Py_HACL_CAN_COMPILE_VEC128
        case Blake2s_128:
            self->blake2s_128_state = NULL;
            break;
#endif
        case Blake2b:
            self->blake2b_state = NULL;
            break;
        case Blake2s:
            self->blake2s_state = NULL;
            break;
        default:
            Py_UNREACHABLE();
    }

    // Unlike the state types, the parameters share a single (client-friendly)
    // structure.
    if (py_blake2_validate_params(self,
                                  digest_size,
                                  key, salt, person,
                                  fanout, depth, leaf_size,
                                  node_offset, node_depth, inner_size) < 0)
    {
        goto error;
    }

    // Using Blake2b because we statically know that these are greater than the
    // Blake2s sizes -- this avoids a VLA.
    uint8_t salt_buffer[HACL_HASH_BLAKE2B_SALT_BYTES] = {0};
    uint8_t personal_buffer[HACL_HASH_BLAKE2B_PERSONAL_BYTES] = {0};
    if (salt->obj != NULL) {
        assert(salt->buf != NULL);
        memcpy(salt_buffer, salt->buf, salt->len);
    }
    if (person->obj != NULL) {
        assert(person->buf != NULL);
        memcpy(personal_buffer, person->buf, person->len);
    }

    Hacl_Hash_Blake2b_blake2_params params = {
        .digest_length = digest_size,
        .key_length = (uint8_t)key->len,
        .fanout = fanout,
        .depth = depth,
        .leaf_length = leaf_size,
        .node_offset = node_offset,
        .node_depth = node_depth,
        .inner_length = inner_size,
        .salt = salt_buffer,
        .personal = personal_buffer
    };

#define BLAKE2_MALLOC(TYPE, STATE)                                  \
    do {                                                            \
        STATE = Hacl_Hash_ ## TYPE ## _malloc_with_params_and_key(  \
                    &params, last_node, key->buf);                  \
        if (STATE == NULL) {                                        \
            (void)PyErr_NoMemory();                                 \
            goto error;                                             \
        }                                                           \
    } while (0)

    switch (self->impl) {
#if _Py_HACL_CAN_COMPILE_VEC256
        case Blake2b_256:
            BLAKE2_MALLOC(Blake2b_Simd256, self->blake2b_256_state);
            break;
#endif
#if _Py_HACL_CAN_COMPILE_VEC128
        case Blake2s_128:
            BLAKE2_MALLOC(Blake2s_Simd128, self->blake2s_128_state);
            break;
#endif
        case Blake2b:
            BLAKE2_MALLOC(Blake2b, self->blake2b_state);
            break;
        case Blake2s:
            BLAKE2_MALLOC(Blake2s, self->blake2s_state);
            break;
        default:
            Py_UNREACHABLE();
    }
#undef BLAKE2_MALLOC

    /* Process initial data if any. */
    if (data != NULL) {
        Py_buffer buf;
        GET_BUFFER_VIEW_OR_ERROR(data, &buf, goto error);
<<<<<<< HEAD
        if (buf.len >= HASHLIB_GIL_MINSIZE) {
            /* Do not initialize self->mutex here as this is the constructor
             * where it is not yet possible to have concurrent access. */
            Py_BEGIN_ALLOW_THREADS
            update(self, buf.buf, buf.len);
            Py_END_ALLOW_THREADS
        }
        else {
            update(self, buf.buf, buf.len);
        }
=======
        /* Do not use self->mutex here as this is the constructor
         * where it is not yet possible to have concurrent access. */
        HASHLIB_EXTERNAL_INSTRUCTIONS_UNLOCKED(
            buf.len,
            blake2_update_unlocked(self, buf.buf, buf.len)
        );
>>>>>>> a68ddea3
        PyBuffer_Release(&buf);
    }

    return (PyObject *)self;
error:
    Py_XDECREF(self);
    return NULL;
}

/*[clinic input]
@classmethod
_blake2.blake2b.__new__ as py_blake2b_new
    data as data_obj: object(c_default="NULL") = b''
    *
    digest_size: int(c_default="HACL_HASH_BLAKE2B_OUT_BYTES") = _blake2.blake2b.MAX_DIGEST_SIZE
    key: Py_buffer(c_default="NULL", py_default="b''") = None
    salt: Py_buffer(c_default="NULL", py_default="b''") = None
    person: Py_buffer(c_default="NULL", py_default="b''") = None
    fanout: int = 1
    depth: int = 1
    leaf_size: unsigned_long = 0
    node_offset: unsigned_long_long = 0
    node_depth: int = 0
    inner_size: int = 0
    last_node: bool = False
    usedforsecurity: bool = True
    string: object(c_default="NULL") = None

Return a new BLAKE2b hash object.
[clinic start generated code]*/

static PyObject *
py_blake2b_new_impl(PyTypeObject *type, PyObject *data_obj, int digest_size,
                    Py_buffer *key, Py_buffer *salt, Py_buffer *person,
                    int fanout, int depth, unsigned long leaf_size,
                    unsigned long long node_offset, int node_depth,
                    int inner_size, int last_node, int usedforsecurity,
                    PyObject *string)
/*[clinic end generated code: output=de64bd850606b6a0 input=78cf60a2922d2f90]*/
{
    PyObject *data;
    if (_Py_hashlib_data_argument(&data, data_obj, string) < 0) {
        return NULL;
    }
    return py_blake2_new(type, data, digest_size, key, salt, person,
                         fanout, depth, leaf_size, node_offset, node_depth,
                         inner_size, last_node, usedforsecurity);
}

/*[clinic input]
@classmethod
_blake2.blake2s.__new__ as py_blake2s_new
    data as data_obj: object(c_default="NULL") = b''
    *
    digest_size: int(c_default="HACL_HASH_BLAKE2S_OUT_BYTES") = _blake2.blake2s.MAX_DIGEST_SIZE
    key: Py_buffer(c_default="NULL", py_default="b''") = None
    salt: Py_buffer(c_default="NULL", py_default="b''") = None
    person: Py_buffer(c_default="NULL", py_default="b''") = None
    fanout: int = 1
    depth: int = 1
    leaf_size: unsigned_long = 0
    node_offset: unsigned_long_long = 0
    node_depth: int = 0
    inner_size: int = 0
    last_node: bool = False
    usedforsecurity: bool = True
    string: object(c_default="NULL") = None

Return a new BLAKE2s hash object.
[clinic start generated code]*/

static PyObject *
py_blake2s_new_impl(PyTypeObject *type, PyObject *data_obj, int digest_size,
                    Py_buffer *key, Py_buffer *salt, Py_buffer *person,
                    int fanout, int depth, unsigned long leaf_size,
                    unsigned long long node_offset, int node_depth,
                    int inner_size, int last_node, int usedforsecurity,
                    PyObject *string)
/*[clinic end generated code: output=582a0c4295cc3a3c input=6843d6332eefd295]*/
{
    PyObject *data;
    if (_Py_hashlib_data_argument(&data, data_obj, string) < 0) {
        return NULL;
    }
    return py_blake2_new(type, data, digest_size, key, salt, person,
                         fanout, depth, leaf_size, node_offset, node_depth,
                         inner_size, last_node, usedforsecurity);
}

static int
blake2_blake2b_copy_unlocked(Blake2Object *self, Blake2Object *cpy)
{
    assert(cpy != NULL);
#define BLAKE2_COPY(TYPE, STATE_ATTR)                                       \
    do {                                                                    \
        cpy->STATE_ATTR = Hacl_Hash_ ## TYPE ## _copy(self->STATE_ATTR);    \
        if (cpy->STATE_ATTR == NULL) {                                      \
            goto error;                                                     \
        }                                                                   \
    } while (0)

    switch (self->impl) {
#if _Py_HACL_CAN_COMPILE_VEC256
        case Blake2b_256:
            BLAKE2_COPY(Blake2b_Simd256, blake2b_256_state);
            break;
#endif
#if _Py_HACL_CAN_COMPILE_VEC128
        case Blake2s_128:
            BLAKE2_COPY(Blake2s_Simd128, blake2s_128_state);
            break;
#endif
        case Blake2b:
            BLAKE2_COPY(Blake2b, blake2b_state);
            break;
        case Blake2s:
            BLAKE2_COPY(Blake2s, blake2s_state);
            break;
        default:
            Py_UNREACHABLE();
    }
#undef BLAKE2_COPY
    cpy->impl = self->impl;
    return 0;

error:
    (void)PyErr_NoMemory();
    return -1;
}

/*[clinic input]
_blake2.blake2b.copy

    cls: defining_class

Return a copy of the hash object.
[clinic start generated code]*/

static PyObject *
_blake2_blake2b_copy_impl(Blake2Object *self, PyTypeObject *cls)
/*[clinic end generated code: output=5f8ea31c56c52287 input=f38f3475e9aec98d]*/
{
    int rc;
    Blake2Object *cpy;

    if ((cpy = new_Blake2Object(cls)) == NULL) {
        return NULL;
    }

    HASHLIB_ACQUIRE_LOCK(self);
    rc = blake2_blake2b_copy_unlocked(self, cpy);
    HASHLIB_RELEASE_LOCK(self);
    if (rc < 0) {
        Py_DECREF(cpy);
        return NULL;
    }
    return (PyObject *)cpy;
}

/*[clinic input]
_blake2.blake2b.update

    data: object
    /

Update this hash object's state with the provided bytes-like object.
[clinic start generated code]*/

static PyObject *
_blake2_blake2b_update_impl(Blake2Object *self, PyObject *data)
/*[clinic end generated code: output=99330230068e8c99 input=ffc4aa6a6a225d31]*/
{
    Py_buffer buf;
    GET_BUFFER_VIEW_OR_ERROUT(data, &buf);
    HASHLIB_EXTERNAL_INSTRUCTIONS_LOCKED(
        self, buf.len,
        blake2_update_unlocked(self, buf.buf, buf.len)
    );
    PyBuffer_Release(&buf);
    Py_RETURN_NONE;
}

static uint8_t
blake2_blake2b_compute_digest(Blake2Object *self, uint8_t *digest)
{
    switch (self->impl) {
#if _Py_HACL_CAN_COMPILE_VEC256
        case Blake2b_256:
            return Hacl_Hash_Blake2b_Simd256_digest(
                self->blake2b_256_state, digest);
#endif
#if _Py_HACL_CAN_COMPILE_VEC128
        case Blake2s_128:
            return Hacl_Hash_Blake2s_Simd128_digest(
                self->blake2s_128_state, digest);
#endif
        case Blake2b:
            return Hacl_Hash_Blake2b_digest(self->blake2b_state, digest);
        case Blake2s:
            return Hacl_Hash_Blake2s_digest(self->blake2s_state, digest);
        default:
            Py_UNREACHABLE();
    }
}

/*[clinic input]
_blake2.blake2b.digest

Return the digest value as a bytes object.
[clinic start generated code]*/

static PyObject *
_blake2_blake2b_digest_impl(Blake2Object *self)
/*[clinic end generated code: output=31ab8ad477f4a2f7 input=7d21659e9c5fff02]*/
{
    uint8_t digest_length = 0, digest[HACL_HASH_BLAKE2B_OUT_BYTES];
    HASHLIB_ACQUIRE_LOCK(self);
    digest_length = blake2_blake2b_compute_digest(self, digest);
    HASHLIB_RELEASE_LOCK(self);
    return PyBytes_FromStringAndSize((const char *)digest, digest_length);
}

/*[clinic input]
_blake2.blake2b.hexdigest

Return the digest value as a string of hexadecimal digits.
[clinic start generated code]*/

static PyObject *
_blake2_blake2b_hexdigest_impl(Blake2Object *self)
/*[clinic end generated code: output=5ef54b138db6610a input=76930f6946351f56]*/
{
    uint8_t digest_length = 0, digest[HACL_HASH_BLAKE2B_OUT_BYTES];
    HASHLIB_ACQUIRE_LOCK(self);
    digest_length = blake2_blake2b_compute_digest(self, digest);
    HASHLIB_RELEASE_LOCK(self);
    return _Py_strhex((const char *)digest, digest_length);
}


static PyMethodDef py_blake2b_methods[] = {
    _BLAKE2_BLAKE2B_COPY_METHODDEF
    _BLAKE2_BLAKE2B_DIGEST_METHODDEF
    _BLAKE2_BLAKE2B_HEXDIGEST_METHODDEF
    _BLAKE2_BLAKE2B_UPDATE_METHODDEF
    {NULL, NULL}
};


static PyObject *
py_blake2b_get_name(PyObject *op, void *Py_UNUSED(closure))
{
    Blake2Object *self = _Blake2Object_CAST(op);
    return PyUnicode_FromString(BLAKE2_IMPLNAME(self));
}


static PyObject *
py_blake2b_get_block_size(PyObject *op, void *Py_UNUSED(closure))
{
    Blake2Object *self = _Blake2Object_CAST(op);
    return PyLong_FromLong(GET_BLAKE2_CONST(self, BLOCK_BYTES));
}


static Hacl_Hash_Blake2b_index
hacl_get_blake2_info(Blake2Object *self)
{
    switch (self->impl) {
#if _Py_HACL_CAN_COMPILE_VEC256
        case Blake2b_256:
            return Hacl_Hash_Blake2b_Simd256_info(self->blake2b_256_state);
#endif
#if _Py_HACL_CAN_COMPILE_VEC128
        case Blake2s_128:
            return Hacl_Hash_Blake2s_Simd128_info(self->blake2s_128_state);
#endif
        case Blake2b:
            return Hacl_Hash_Blake2b_info(self->blake2b_state);
        case Blake2s:
            return Hacl_Hash_Blake2s_info(self->blake2s_state);
        default:
            Py_UNREACHABLE();
    }
}


static PyObject *
py_blake2b_get_digest_size(PyObject *op, void *Py_UNUSED(closure))
{
    Blake2Object *self = _Blake2Object_CAST(op);
    Hacl_Hash_Blake2b_index info = hacl_get_blake2_info(self);
    return PyLong_FromLong(info.digest_length);
}


static PyGetSetDef py_blake2b_getsetters[] = {
    {"name", py_blake2b_get_name, NULL, NULL, NULL},
    {"block_size", py_blake2b_get_block_size, NULL, NULL, NULL},
    {"digest_size", py_blake2b_get_digest_size, NULL, NULL, NULL},
    {NULL}  /* Sentinel */
};


static int
py_blake2_clear(PyObject *op)
{
    Blake2Object *self = (Blake2Object *)op;
    // The initialization function uses PyObject_GC_New() but explicitly
    // initializes the HACL* internal state to NULL before allocating
    // it. If an error occurs in the constructor, we should only free
    // states that were allocated (i.e. that are not NULL).
#define BLAKE2_FREE(TYPE, STATE)                \
    do {                                        \
        if (STATE != NULL) {                    \
            Hacl_Hash_ ## TYPE ## _free(STATE); \
            STATE = NULL;                       \
        }                                       \
    } while (0)

    switch (self->impl) {
#if _Py_HACL_CAN_COMPILE_VEC256
        case Blake2b_256:
            BLAKE2_FREE(Blake2b_Simd256, self->blake2b_256_state);
            break;
#endif
#if _Py_HACL_CAN_COMPILE_VEC128
        case Blake2s_128:
            BLAKE2_FREE(Blake2s_Simd128, self->blake2s_128_state);
            break;
#endif
        case Blake2b:
            BLAKE2_FREE(Blake2b, self->blake2b_state);
            break;
        case Blake2s:
            BLAKE2_FREE(Blake2s, self->blake2s_state);
            break;
        default:
            Py_UNREACHABLE();
    }
#undef BLAKE2_FREE
    return 0;
}

static void
py_blake2_dealloc(PyObject *self)
{
    PyTypeObject *type = Py_TYPE(self);
    PyObject_GC_UnTrack(self);
    (void)py_blake2_clear(self);
    type->tp_free(self);
    Py_DECREF(type);
}

static int
py_blake2_traverse(PyObject *self, visitproc visit, void *arg)
{
    Py_VISIT(Py_TYPE(self));
    return 0;
}

static PyType_Slot blake2b_type_slots[] = {
    {Py_tp_clear, py_blake2_clear},
    {Py_tp_dealloc, py_blake2_dealloc},
    {Py_tp_traverse, py_blake2_traverse},
    {Py_tp_doc, (char *)py_blake2b_new__doc__},
    {Py_tp_methods, py_blake2b_methods},
    {Py_tp_getset, py_blake2b_getsetters},
    {Py_tp_new, py_blake2b_new},
    {0, 0}
};

static PyType_Slot blake2s_type_slots[] = {
    {Py_tp_clear, py_blake2_clear},
    {Py_tp_dealloc, py_blake2_dealloc},
    {Py_tp_traverse, py_blake2_traverse},
    {Py_tp_doc, (char *)py_blake2s_new__doc__},
    {Py_tp_methods, py_blake2b_methods},
    {Py_tp_getset, py_blake2b_getsetters},
    // only the constructor differs, so that it can receive a clinic-generated
    // default digest length suitable for blake2s
    {Py_tp_new, py_blake2s_new},
    {0, 0}
};

static PyType_Spec blake2b_type_spec = {
    .name = "_blake2.blake2b",
    .basicsize = sizeof(Blake2Object),
    .flags = Py_TPFLAGS_DEFAULT | Py_TPFLAGS_IMMUTABLETYPE
             | Py_TPFLAGS_HAVE_GC | Py_TPFLAGS_HEAPTYPE,
    .slots = blake2b_type_slots
};

static PyType_Spec blake2s_type_spec = {
    .name = "_blake2.blake2s",
    .basicsize = sizeof(Blake2Object),
    .flags = Py_TPFLAGS_DEFAULT | Py_TPFLAGS_IMMUTABLETYPE
             | Py_TPFLAGS_HAVE_GC | Py_TPFLAGS_HEAPTYPE,
    .slots = blake2s_type_slots
};<|MERGE_RESOLUTION|>--- conflicted
+++ resolved
@@ -2,11 +2,7 @@
  * Written in 2013 by Dmitry Chestnykh <dmitry@codingrobots.com>
  * Modified for CPython by Christian Heimes <christian@python.org>
  * Updated to use HACL* by Jonathan Protzenko <jonathan@protzenko.fr>
-<<<<<<< HEAD
- * Refactored by Bénédikt Tran <10796600+picnixz@users.noreply.github.com>
-=======
  * Additional work by Bénédikt Tran <10796600+picnixz@users.noreply.github.com>
->>>>>>> a68ddea3
  *
  * To the extent possible under law, the author have dedicated all
  * copyright and related and neighboring rights to this software to
@@ -358,12 +354,7 @@
 }
 
 typedef struct {
-<<<<<<< HEAD
-    PyObject_HEAD
-    HASHLIB_LOCK_HEAD
-=======
     HASHLIB_OBJECT_HEAD
->>>>>>> a68ddea3
     union {
         Hacl_Hash_Blake2s_state_t *blake2s_state;
         Hacl_Hash_Blake2b_state_t *blake2b_state;
@@ -658,25 +649,12 @@
     if (data != NULL) {
         Py_buffer buf;
         GET_BUFFER_VIEW_OR_ERROR(data, &buf, goto error);
-<<<<<<< HEAD
-        if (buf.len >= HASHLIB_GIL_MINSIZE) {
-            /* Do not initialize self->mutex here as this is the constructor
-             * where it is not yet possible to have concurrent access. */
-            Py_BEGIN_ALLOW_THREADS
-            update(self, buf.buf, buf.len);
-            Py_END_ALLOW_THREADS
-        }
-        else {
-            update(self, buf.buf, buf.len);
-        }
-=======
         /* Do not use self->mutex here as this is the constructor
          * where it is not yet possible to have concurrent access. */
         HASHLIB_EXTERNAL_INSTRUCTIONS_UNLOCKED(
             buf.len,
             blake2_update_unlocked(self, buf.buf, buf.len)
         );
->>>>>>> a68ddea3
         PyBuffer_Release(&buf);
     }
 
