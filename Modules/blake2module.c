/*
 * Written in 2013 by Dmitry Chestnykh <dmitry@codingrobots.com>
 * Modified for CPython by Christian Heimes <christian@python.org>
 * Updated to use HACL* by Jonathan Protzenko <jonathan@protzenko.fr>
 * Additional work by Bénédikt Tran <10796600+picnixz@users.noreply.github.com>
 *
 * To the extent possible under law, the author have dedicated all
 * copyright and related and neighboring rights to this software to
 * the public domain worldwide. This software is distributed without
 * any warranty. http://creativecommons.org/publicdomain/zero/1.0/
 */

#ifndef Py_BUILD_CORE_BUILTIN
#  define Py_BUILD_CORE_MODULE 1
#endif

#include "Python.h"
<<<<<<< HEAD
#include "hashlib.h"
#include "pycore_cpuinfo.h"         // _Py_cpuid_features
#include "pycore_strhex.h"          // _Py_strhex()
#include "pycore_typeobject.h"
=======
>>>>>>> d7e12a36
#include "pycore_moduleobject.h"
#include "pycore_strhex.h"              // _Py_strhex()
#include "pycore_typeobject.h"

#include "_hashlib/hashlib_buffer.h"
#include "_hashlib/hashlib_mutex.h"

#include <stdbool.h>

// SIMD256 can't be compiled on macOS ARM64, and performance of SIMD128 isn't
// great; but when compiling a universal2 binary, autoconf will set
// _Py_HACL_CAN_COMPILE_VEC{128,256} because they *can* be compiled on x86_64.
// If we're on macOS ARM64, we however disable these preprocessor symbols.
#if defined(__APPLE__) && defined(__arm64__)
#  undef _Py_HACL_CAN_COMPILE_VEC128
#  undef _Py_HACL_CAN_COMPILE_VEC256
#endif

// HACL* expects HACL_CAN_COMPILE_VEC* macros to be set in order to enable
// the corresponding SIMD instructions so we need to "forward" the values
// we just deduced above.
#define HACL_CAN_COMPILE_VEC128 _Py_HACL_CAN_COMPILE_VEC128
#define HACL_CAN_COMPILE_VEC256 _Py_HACL_CAN_COMPILE_VEC256

#include "_hacl/Hacl_Hash_Blake2s.h"
#include "_hacl/Hacl_Hash_Blake2b.h"
#if _Py_HACL_CAN_COMPILE_VEC128
#include "_hacl/Hacl_Hash_Blake2s_Simd128.h"
#endif
#if _Py_HACL_CAN_COMPILE_VEC256
#include "_hacl/Hacl_Hash_Blake2b_Simd256.h"
#endif

// MODULE TYPE SLOTS

static PyType_Spec blake2b_type_spec;
static PyType_Spec blake2s_type_spec;

PyDoc_STRVAR(blake2mod__doc__,
             "_blake2 provides BLAKE2b and BLAKE2s for hashlib\n");

typedef struct {
    PyTypeObject *blake2b_type;
    PyTypeObject *blake2s_type;
    bool can_run_simd128;
    bool can_run_simd256;
} Blake2State;

static inline Blake2State *
blake2_get_state(PyObject *module)
{
    void *state = _PyModule_GetState(module);
    assert(state != NULL);
    return (Blake2State *)state;
}

#if defined(_Py_HACL_CAN_COMPILE_VEC128) || defined(_Py_HACL_CAN_COMPILE_VEC256)
static inline Blake2State *
blake2_get_state_from_type(PyTypeObject *module)
{
    void *state = _PyType_GetModuleState(module);
    assert(state != NULL);
    return (Blake2State *)state;
}
#endif

static struct PyMethodDef blake2mod_functions[] = {
    {NULL, NULL}
};

static int
_blake2_traverse(PyObject *module, visitproc visit, void *arg)
{
    Blake2State *state = blake2_get_state(module);
    Py_VISIT(state->blake2b_type);
    Py_VISIT(state->blake2s_type);
    return 0;
}

static int
_blake2_clear(PyObject *module)
{
    Blake2State *state = blake2_get_state(module);
    Py_CLEAR(state->blake2b_type);
    Py_CLEAR(state->blake2s_type);
    return 0;
}

static void
_blake2_free(void *module)
{
    (void)_blake2_clear((PyObject *)module);
}

static void
blake2module_init_cpu_features(Blake2State *state)
{
    _Py_cpuid_features flags;
    _Py_cpuid_detect_features(&flags);
#if _Py_HACL_CAN_COMPILE_VEC128
    state->can_run_simd128 = flags.sse && flags.sse2 && flags.sse3
                             && flags.sse41 && flags.sse42
                             && flags.cmov;
#else
    state->can_run_simd128 = false;
#endif

#if _Py_HACL_CAN_COMPILE_VEC256
    state->can_run_simd256 = state->can_run_simd128
                             && flags.avx && flags.avx2;
#else
    state->can_run_simd256 = false;
#endif
}

static int
blake2_exec(PyObject *m)
{
    Blake2State *st = blake2_get_state(m);
    blake2module_init_cpu_features(st);

#define ADD_INT(DICT, NAME, VALUE)                      \
    do {                                                \
        PyObject *x = PyLong_FromLong(VALUE);           \
        if (x == NULL) {                                \
            return -1;                                  \
        }                                               \
        int rc = PyDict_SetItemString(DICT, NAME, x);   \
        Py_DECREF(x);                                   \
        if (rc < 0) {                                   \
            return -1;                                  \
        }                                               \
    } while(0)

#define ADD_INT_CONST(NAME, VALUE)                          \
    do {                                                    \
        if (PyModule_AddIntConstant(m, NAME, VALUE) < 0) {  \
            return -1;                                      \
        }                                                   \
    } while (0)

    ADD_INT_CONST("_GIL_MINSIZE", HASHLIB_GIL_MINSIZE);

    st->blake2b_type = (PyTypeObject *)PyType_FromModuleAndSpec(
        m, &blake2b_type_spec, NULL);

    if (st->blake2b_type == NULL) {
        return -1;
    }
    if (PyModule_AddType(m, st->blake2b_type) < 0) {
        return -1;
    }

    PyObject *d = st->blake2b_type->tp_dict;
    ADD_INT(d, "SALT_SIZE", HACL_HASH_BLAKE2B_SALT_BYTES);
    ADD_INT(d, "PERSON_SIZE", HACL_HASH_BLAKE2B_PERSONAL_BYTES);
    ADD_INT(d, "MAX_KEY_SIZE", HACL_HASH_BLAKE2B_KEY_BYTES);
    ADD_INT(d, "MAX_DIGEST_SIZE", HACL_HASH_BLAKE2B_OUT_BYTES);

    ADD_INT_CONST("BLAKE2B_SALT_SIZE", HACL_HASH_BLAKE2B_SALT_BYTES);
    ADD_INT_CONST("BLAKE2B_PERSON_SIZE", HACL_HASH_BLAKE2B_PERSONAL_BYTES);
    ADD_INT_CONST("BLAKE2B_MAX_KEY_SIZE", HACL_HASH_BLAKE2B_KEY_BYTES);
    ADD_INT_CONST("BLAKE2B_MAX_DIGEST_SIZE", HACL_HASH_BLAKE2B_OUT_BYTES);

    /* BLAKE2s */
    st->blake2s_type = (PyTypeObject *)PyType_FromModuleAndSpec(
        m, &blake2s_type_spec, NULL);

    if (st->blake2s_type == NULL) {
        return -1;
    }
    if (PyModule_AddType(m, st->blake2s_type) < 0) {
        return -1;
    }

    d = st->blake2s_type->tp_dict;
    ADD_INT(d, "SALT_SIZE", HACL_HASH_BLAKE2S_SALT_BYTES);
    ADD_INT(d, "PERSON_SIZE", HACL_HASH_BLAKE2S_PERSONAL_BYTES);
    ADD_INT(d, "MAX_KEY_SIZE", HACL_HASH_BLAKE2S_KEY_BYTES);
    ADD_INT(d, "MAX_DIGEST_SIZE", HACL_HASH_BLAKE2S_OUT_BYTES);

    ADD_INT_CONST("BLAKE2S_SALT_SIZE", HACL_HASH_BLAKE2S_SALT_BYTES);
    ADD_INT_CONST("BLAKE2S_PERSON_SIZE", HACL_HASH_BLAKE2S_PERSONAL_BYTES);
    ADD_INT_CONST("BLAKE2S_MAX_KEY_SIZE", HACL_HASH_BLAKE2S_KEY_BYTES);
    ADD_INT_CONST("BLAKE2S_MAX_DIGEST_SIZE", HACL_HASH_BLAKE2S_OUT_BYTES);

#undef ADD_INT_CONST
#undef ADD_INT
    return 0;
}

static PyModuleDef_Slot _blake2_slots[] = {
    {Py_mod_exec, blake2_exec},
    {Py_mod_multiple_interpreters, Py_MOD_PER_INTERPRETER_GIL_SUPPORTED},
    {Py_mod_gil, Py_MOD_GIL_NOT_USED},
    {0, NULL}
};

static struct PyModuleDef blake2_module = {
    .m_base = PyModuleDef_HEAD_INIT,
    .m_name = "_blake2",
    .m_doc = blake2mod__doc__,
    .m_size = sizeof(Blake2State),
    .m_methods = blake2mod_functions,
    .m_slots = _blake2_slots,
    .m_traverse = _blake2_traverse,
    .m_clear = _blake2_clear,
    .m_free = _blake2_free,
};

PyMODINIT_FUNC
PyInit__blake2(void)
{
    return PyModuleDef_Init(&blake2_module);
}

// IMPLEMENTATION OF METHODS

// The HACL* API does not offer an agile API that can deal with either Blake2S
// or Blake2B -- the reason is that the underlying states are optimized (uint32s
// for S, uint64s for B). Therefore, we use a tagged union in this module to
// correctly dispatch. Note that the previous incarnation of this code
// transformed the Blake2b implementation into the Blake2s one using a script,
// so this is an improvement.
//
// The 128 and 256 versions are only available if i) we were able to compile
// them, and ii) if the CPU we run on also happens to have the right instruction
// set.
typedef enum { Blake2s, Blake2b, Blake2s_128, Blake2b_256 } blake2_impl;

static inline bool
is_blake2b(blake2_impl impl)
{
    return impl == Blake2b || impl == Blake2b_256;
}

static inline bool
is_blake2s(blake2_impl impl)
{
    return impl == Blake2s || impl == Blake2s_128;
}

static inline blake2_impl
type_to_impl(PyTypeObject *type)
{
#if defined(_Py_HACL_CAN_COMPILE_VEC128) || defined(_Py_HACL_CAN_COMPILE_VEC256)
    Blake2State *st = blake2_get_state_from_type(type);
#endif
    if (!strcmp(type->tp_name, blake2b_type_spec.name)) {
#if _Py_HACL_CAN_COMPILE_VEC256
        return st->can_run_simd256 ? Blake2b_256 : Blake2b;
#else
        return Blake2b;
#endif
    }
    else if (!strcmp(type->tp_name, blake2s_type_spec.name)) {
#if _Py_HACL_CAN_COMPILE_VEC128
        return st->can_run_simd128 ? Blake2s_128 : Blake2s;
#else
        return Blake2s;
#endif
    }
    Py_UNREACHABLE();
}

typedef struct {
    HASHLIB_OBJECT_HEAD
    union {
        Hacl_Hash_Blake2s_state_t *blake2s_state;
        Hacl_Hash_Blake2b_state_t *blake2b_state;
#if _Py_HACL_CAN_COMPILE_VEC128
        Hacl_Hash_Blake2s_Simd128_state_t *blake2s_128_state;
#endif
#if _Py_HACL_CAN_COMPILE_VEC256
        Hacl_Hash_Blake2b_Simd256_state_t *blake2b_256_state;
#endif
    };
    blake2_impl impl;
} Blake2Object;

#define _Blake2Object_CAST(op)  ((Blake2Object *)(op))

// --- Module clinic configuration --------------------------------------------

/*[clinic input]
module _blake2
class _blake2.blake2b "Blake2Object *" "&PyType_Type"
class _blake2.blake2s "Blake2Object *" "&PyType_Type"
[clinic start generated code]*/
/*[clinic end generated code: output=da39a3ee5e6b4b0d input=86b0972b0c41b3d0]*/

#include "clinic/blake2module.c.h"

// --- BLAKE-2 object interface -----------------------------------------------

static Blake2Object *
new_Blake2Object(PyTypeObject *type)
{
    Blake2Object *self = PyObject_GC_New(Blake2Object, type);
    if (self == NULL) {
        return NULL;
    }
    HASHLIB_INIT_MUTEX(self);

    PyObject_GC_Track(self);
    return self;
}

/* HACL* takes a uint32_t for the length of its parameter, but Py_ssize_t can be
 * 64 bits so we loop in <4gig chunks when needed. */

#if PY_SSIZE_T_MAX > UINT32_MAX
#  define HACL_UPDATE_LOOP(UPDATE_FUNC, STATE, BUF, LEN)    \
    do {                                                    \
        while (LEN > UINT32_MAX) {                          \
            (void)UPDATE_FUNC(STATE, BUF, UINT32_MAX);      \
            LEN -= UINT32_MAX;                              \
            BUF += UINT32_MAX;                              \
        }                                                   \
    } while (0)
#else
#  define HACL_UPDATE_LOOP(...)
#endif

/*
 * Note: we explicitly ignore the error code on the basis that it would take
 * more than 1 billion years to overflow the maximum admissible length for
 * blake2b/2s (2^64 - 1).
 */
#define HACL_UPDATE(UPDATE_FUNC, STATE, BUF, LEN)               \
    do {                                                        \
        HACL_UPDATE_LOOP(UPDATE_FUNC, STATE, BUF, LEN);         \
        /* cast to uint32_t is now safe */                      \
        (void)UPDATE_FUNC(STATE, BUF, (uint32_t)LEN);           \
    } while (0)

static void
blake2_update_unlocked(Blake2Object *self, uint8_t *buf, Py_ssize_t len)
{
    switch (self->impl) {
        // blake2b_256_state and blake2s_128_state must be if'd since
        // otherwise this results in an unresolved symbol at link-time.
#if _Py_HACL_CAN_COMPILE_VEC256
        case Blake2b_256:
            HACL_UPDATE(Hacl_Hash_Blake2b_Simd256_update,
                        self->blake2b_256_state, buf, len);
            return;
#endif
#if _Py_HACL_CAN_COMPILE_VEC128
        case Blake2s_128:
            HACL_UPDATE(Hacl_Hash_Blake2s_Simd128_update,
                        self->blake2s_128_state, buf, len);
            return;
#endif
        case Blake2b:
            HACL_UPDATE(Hacl_Hash_Blake2b_update,
                        self->blake2b_state, buf, len);
            return;
        case Blake2s:
            HACL_UPDATE(Hacl_Hash_Blake2s_update,
                        self->blake2s_state, buf, len);
            return;
        default:
            Py_UNREACHABLE();
    }
}

#define BLAKE2_IMPLNAME(SELF)   \
    (is_blake2b((SELF)->impl) ? "blake2b" : "blake2s")
#define GET_BLAKE2_CONST(SELF, NAME)    \
    (is_blake2b((SELF)->impl)           \
        ? HACL_HASH_BLAKE2B_ ## NAME    \
        : HACL_HASH_BLAKE2S_ ## NAME)

#define MAX_OUT_BYTES(SELF)         GET_BLAKE2_CONST(SELF, OUT_BYTES)
#define MAX_SALT_LENGTH(SELF)       GET_BLAKE2_CONST(SELF, SALT_BYTES)
#define MAX_KEY_BYTES(SELF)         GET_BLAKE2_CONST(SELF, KEY_BYTES)
#define MAX_PERSONAL_BYTES(SELF)    GET_BLAKE2_CONST(SELF, PERSONAL_BYTES)

static int
py_blake2_validate_params(Blake2Object *self,
                          int digest_size,
                          Py_buffer *key, Py_buffer *salt, Py_buffer *person,
                          int fanout, int depth, unsigned long leaf_size,
                          unsigned long long node_offset, int node_depth,
                          int inner_size)
{
    /* Validate digest size. */
    if (digest_size <= 0 || (unsigned int)digest_size > MAX_OUT_BYTES(self)) {
        PyErr_Format(
            PyExc_ValueError,
            "digest_size for %s must be between 1 and %d bytes, got %d",
            BLAKE2_IMPLNAME(self), MAX_OUT_BYTES(self), digest_size
        );
        goto error;
    }

#define CHECK_LENGTH(NAME, VALUE, MAX)                                  \
    do {                                                                \
        if ((size_t)(VALUE) > (size_t)(MAX)) {                          \
            PyErr_Format(PyExc_ValueError,                              \
                         "maximum %s length is %zu bytes, got %zd",     \
                         (NAME), (size_t)(MAX), (Py_ssize_t)(VALUE));   \
            goto error;                                                 \
        }                                                               \
    } while (0)
    /* Validate key parameter. */
    if (key->obj && key->len) {
        CHECK_LENGTH("key", key->len, MAX_KEY_BYTES(self));
    }
    /* Validate salt parameter. */
    if (salt->obj && salt->len) {
        CHECK_LENGTH("salt", salt->len, MAX_SALT_LENGTH(self));
    }
    /* Validate personalization parameter. */
    if (person->obj && person->len) {
        CHECK_LENGTH("person", person->len, MAX_PERSONAL_BYTES(self));
    }
#undef CHECK_LENGTH
#define CHECK_TREE(NAME, VALUE, MIN, MAX)                           \
    do {                                                            \
        if ((VALUE) < (MIN) || (size_t)(VALUE) > (size_t)(MAX)) {   \
            PyErr_Format(PyExc_ValueError,                          \
                         "'%s' must be between %zu and %zu",        \
                         (NAME), (size_t)(MIN), (size_t)(MAX));     \
            goto error;                                             \
        }                                                           \
    } while (0)
    /* Validate tree parameters. */
    CHECK_TREE("fanout", fanout, 0, 255);
    CHECK_TREE("depth", depth, 1, 255);
    CHECK_TREE("node_depth", node_depth, 0, 255);
    CHECK_TREE("inner_size", inner_size, 0, MAX_OUT_BYTES(self));
#undef CHECK_TREE
    if (leaf_size > 0xFFFFFFFFU) {
        /* maximum: 2**32 - 1 */
        PyErr_SetString(PyExc_OverflowError, "'leaf_size' is too large");
        goto error;
    }
    if (is_blake2s(self->impl) && node_offset > 0xFFFFFFFFFFFFULL) {
        /* maximum: 2**48 - 1 */
        PyErr_SetString(PyExc_OverflowError, "'node_offset' is too large");
        goto error;
    }
    return 0;
error:
    return -1;
}


static PyObject *
py_blake2_new(PyTypeObject *type, PyObject *data, int digest_size,
              Py_buffer *key, Py_buffer *salt, Py_buffer *person,
              int fanout, int depth, unsigned long leaf_size,
              unsigned long long node_offset, int node_depth,
              int inner_size, int last_node, int usedforsecurity)
{
    Blake2Object *self = NULL;

    self = new_Blake2Object(type);
    if (self == NULL) {
        goto error;
    }

    self->impl = type_to_impl(type);
    // Ensure that the states are NULL-initialized in case of an error.
    // See: py_blake2_clear() for more details.
    switch (self->impl) {
#if _Py_HACL_CAN_COMPILE_VEC256
        case Blake2b_256:
            self->blake2b_256_state = NULL;
            break;
#endif
#if _Py_HACL_CAN_COMPILE_VEC128
        case Blake2s_128:
            self->blake2s_128_state = NULL;
            break;
#endif
        case Blake2b:
            self->blake2b_state = NULL;
            break;
        case Blake2s:
            self->blake2s_state = NULL;
            break;
        default:
            Py_UNREACHABLE();
    }

    // Unlike the state types, the parameters share a single (client-friendly)
    // structure.
    if (py_blake2_validate_params(self,
                                  digest_size,
                                  key, salt, person,
                                  fanout, depth, leaf_size,
                                  node_offset, node_depth, inner_size) < 0)
    {
        goto error;
    }

    // Using Blake2b because we statically know that these are greater than the
    // Blake2s sizes -- this avoids a VLA.
    uint8_t salt_buffer[HACL_HASH_BLAKE2B_SALT_BYTES] = {0};
    uint8_t personal_buffer[HACL_HASH_BLAKE2B_PERSONAL_BYTES] = {0};
    if (salt->obj != NULL) {
        assert(salt->buf != NULL);
        memcpy(salt_buffer, salt->buf, salt->len);
    }
    if (person->obj != NULL) {
        assert(person->buf != NULL);
        memcpy(personal_buffer, person->buf, person->len);
    }

    Hacl_Hash_Blake2b_blake2_params params = {
        .digest_length = digest_size,
        .key_length = (uint8_t)key->len,
        .fanout = fanout,
        .depth = depth,
        .leaf_length = leaf_size,
        .node_offset = node_offset,
        .node_depth = node_depth,
        .inner_length = inner_size,
        .salt = salt_buffer,
        .personal = personal_buffer
    };

#define BLAKE2_MALLOC(TYPE, STATE)                                  \
    do {                                                            \
        STATE = Hacl_Hash_ ## TYPE ## _malloc_with_params_and_key(  \
                    &params, last_node, key->buf);                  \
        if (STATE == NULL) {                                        \
            (void)PyErr_NoMemory();                                 \
            goto error;                                             \
        }                                                           \
    } while (0)

    switch (self->impl) {
#if _Py_HACL_CAN_COMPILE_VEC256
        case Blake2b_256:
            BLAKE2_MALLOC(Blake2b_Simd256, self->blake2b_256_state);
            break;
#endif
#if _Py_HACL_CAN_COMPILE_VEC128
        case Blake2s_128:
            BLAKE2_MALLOC(Blake2s_Simd128, self->blake2s_128_state);
            break;
#endif
        case Blake2b:
            BLAKE2_MALLOC(Blake2b, self->blake2b_state);
            break;
        case Blake2s:
            BLAKE2_MALLOC(Blake2s, self->blake2s_state);
            break;
        default:
            Py_UNREACHABLE();
    }
#undef BLAKE2_MALLOC

    /* Process initial data if any. */
    if (data != NULL) {
        Py_buffer buf;
        GET_BUFFER_VIEW_OR_ERROR(data, &buf, goto error);
        /* Do not use self->mutex here as this is the constructor
         * where it is not yet possible to have concurrent access. */
        HASHLIB_EXTERNAL_INSTRUCTIONS_UNLOCKED(
            buf.len,
            blake2_update_unlocked(self, buf.buf, buf.len)
        );
        PyBuffer_Release(&buf);
    }

    return (PyObject *)self;
error:
    Py_XDECREF(self);
    return NULL;
}

/*[clinic input]
@classmethod
_blake2.blake2b.__new__ as py_blake2b_new
    data as data_obj: object(c_default="NULL") = b''
    *
    digest_size: int(c_default="HACL_HASH_BLAKE2B_OUT_BYTES") = _blake2.blake2b.MAX_DIGEST_SIZE
    key: Py_buffer(c_default="NULL", py_default="b''") = None
    salt: Py_buffer(c_default="NULL", py_default="b''") = None
    person: Py_buffer(c_default="NULL", py_default="b''") = None
    fanout: int = 1
    depth: int = 1
    leaf_size: unsigned_long = 0
    node_offset: unsigned_long_long = 0
    node_depth: int = 0
    inner_size: int = 0
    last_node: bool = False
    usedforsecurity: bool = True
    string: object(c_default="NULL") = None

Return a new BLAKE2b hash object.
[clinic start generated code]*/

static PyObject *
py_blake2b_new_impl(PyTypeObject *type, PyObject *data_obj, int digest_size,
                    Py_buffer *key, Py_buffer *salt, Py_buffer *person,
                    int fanout, int depth, unsigned long leaf_size,
                    unsigned long long node_offset, int node_depth,
                    int inner_size, int last_node, int usedforsecurity,
                    PyObject *string)
/*[clinic end generated code: output=de64bd850606b6a0 input=78cf60a2922d2f90]*/
{
    PyObject *data;
    if (_Py_hashlib_data_argument(&data, data_obj, string) < 0) {
        return NULL;
    }
    return py_blake2_new(type, data, digest_size, key, salt, person,
                         fanout, depth, leaf_size, node_offset, node_depth,
                         inner_size, last_node, usedforsecurity);
}

/*[clinic input]
@classmethod
_blake2.blake2s.__new__ as py_blake2s_new
    data as data_obj: object(c_default="NULL") = b''
    *
    digest_size: int(c_default="HACL_HASH_BLAKE2S_OUT_BYTES") = _blake2.blake2s.MAX_DIGEST_SIZE
    key: Py_buffer(c_default="NULL", py_default="b''") = None
    salt: Py_buffer(c_default="NULL", py_default="b''") = None
    person: Py_buffer(c_default="NULL", py_default="b''") = None
    fanout: int = 1
    depth: int = 1
    leaf_size: unsigned_long = 0
    node_offset: unsigned_long_long = 0
    node_depth: int = 0
    inner_size: int = 0
    last_node: bool = False
    usedforsecurity: bool = True
    string: object(c_default="NULL") = None

Return a new BLAKE2s hash object.
[clinic start generated code]*/

static PyObject *
py_blake2s_new_impl(PyTypeObject *type, PyObject *data_obj, int digest_size,
                    Py_buffer *key, Py_buffer *salt, Py_buffer *person,
                    int fanout, int depth, unsigned long leaf_size,
                    unsigned long long node_offset, int node_depth,
                    int inner_size, int last_node, int usedforsecurity,
                    PyObject *string)
/*[clinic end generated code: output=582a0c4295cc3a3c input=6843d6332eefd295]*/
{
    PyObject *data;
    if (_Py_hashlib_data_argument(&data, data_obj, string) < 0) {
        return NULL;
    }
    return py_blake2_new(type, data, digest_size, key, salt, person,
                         fanout, depth, leaf_size, node_offset, node_depth,
                         inner_size, last_node, usedforsecurity);
}

static int
blake2_blake2b_copy_unlocked(Blake2Object *self, Blake2Object *cpy)
{
    assert(cpy != NULL);
#define BLAKE2_COPY(TYPE, STATE_ATTR)                                       \
    do {                                                                    \
        cpy->STATE_ATTR = Hacl_Hash_ ## TYPE ## _copy(self->STATE_ATTR);    \
        if (cpy->STATE_ATTR == NULL) {                                      \
            goto error;                                                     \
        }                                                                   \
    } while (0)

    switch (self->impl) {
#if _Py_HACL_CAN_COMPILE_VEC256
        case Blake2b_256:
            BLAKE2_COPY(Blake2b_Simd256, blake2b_256_state);
            break;
#endif
#if _Py_HACL_CAN_COMPILE_VEC128
        case Blake2s_128:
            BLAKE2_COPY(Blake2s_Simd128, blake2s_128_state);
            break;
#endif
        case Blake2b:
            BLAKE2_COPY(Blake2b, blake2b_state);
            break;
        case Blake2s:
            BLAKE2_COPY(Blake2s, blake2s_state);
            break;
        default:
            Py_UNREACHABLE();
    }
#undef BLAKE2_COPY
    cpy->impl = self->impl;
    return 0;

error:
    (void)PyErr_NoMemory();
    return -1;
}

/*[clinic input]
_blake2.blake2b.copy

    cls: defining_class

Return a copy of the hash object.
[clinic start generated code]*/

static PyObject *
_blake2_blake2b_copy_impl(Blake2Object *self, PyTypeObject *cls)
/*[clinic end generated code: output=5f8ea31c56c52287 input=f38f3475e9aec98d]*/
{
    int rc;
    Blake2Object *cpy;

    if ((cpy = new_Blake2Object(cls)) == NULL) {
        return NULL;
    }

    HASHLIB_ACQUIRE_LOCK(self);
    rc = blake2_blake2b_copy_unlocked(self, cpy);
    HASHLIB_RELEASE_LOCK(self);
    if (rc < 0) {
        Py_DECREF(cpy);
        return NULL;
    }
    return (PyObject *)cpy;
}

/*[clinic input]
_blake2.blake2b.update

    data: object
    /

Update this hash object's state with the provided bytes-like object.
[clinic start generated code]*/

static PyObject *
_blake2_blake2b_update_impl(Blake2Object *self, PyObject *data)
/*[clinic end generated code: output=99330230068e8c99 input=ffc4aa6a6a225d31]*/
{
    Py_buffer buf;
    GET_BUFFER_VIEW_OR_ERROUT(data, &buf);
    HASHLIB_EXTERNAL_INSTRUCTIONS_LOCKED(
        self, buf.len,
        blake2_update_unlocked(self, buf.buf, buf.len)
    );
    PyBuffer_Release(&buf);
    Py_RETURN_NONE;
}

static uint8_t
blake2_blake2b_compute_digest(Blake2Object *self, uint8_t *digest)
{
    switch (self->impl) {
#if _Py_HACL_CAN_COMPILE_VEC256
        case Blake2b_256:
            return Hacl_Hash_Blake2b_Simd256_digest(
                self->blake2b_256_state, digest);
#endif
#if _Py_HACL_CAN_COMPILE_VEC128
        case Blake2s_128:
            return Hacl_Hash_Blake2s_Simd128_digest(
                self->blake2s_128_state, digest);
#endif
        case Blake2b:
            return Hacl_Hash_Blake2b_digest(self->blake2b_state, digest);
        case Blake2s:
            return Hacl_Hash_Blake2s_digest(self->blake2s_state, digest);
        default:
            Py_UNREACHABLE();
    }
}

/*[clinic input]
_blake2.blake2b.digest

Return the digest value as a bytes object.
[clinic start generated code]*/

static PyObject *
_blake2_blake2b_digest_impl(Blake2Object *self)
/*[clinic end generated code: output=31ab8ad477f4a2f7 input=7d21659e9c5fff02]*/
{
    uint8_t digest_length = 0, digest[HACL_HASH_BLAKE2B_OUT_BYTES];
    HASHLIB_ACQUIRE_LOCK(self);
    digest_length = blake2_blake2b_compute_digest(self, digest);
    HASHLIB_RELEASE_LOCK(self);
    return PyBytes_FromStringAndSize((const char *)digest, digest_length);
}

/*[clinic input]
_blake2.blake2b.hexdigest

Return the digest value as a string of hexadecimal digits.
[clinic start generated code]*/

static PyObject *
_blake2_blake2b_hexdigest_impl(Blake2Object *self)
/*[clinic end generated code: output=5ef54b138db6610a input=76930f6946351f56]*/
{
    uint8_t digest_length = 0, digest[HACL_HASH_BLAKE2B_OUT_BYTES];
    HASHLIB_ACQUIRE_LOCK(self);
    digest_length = blake2_blake2b_compute_digest(self, digest);
    HASHLIB_RELEASE_LOCK(self);
    return _Py_strhex((const char *)digest, digest_length);
}


static PyMethodDef py_blake2b_methods[] = {
    _BLAKE2_BLAKE2B_COPY_METHODDEF
    _BLAKE2_BLAKE2B_DIGEST_METHODDEF
    _BLAKE2_BLAKE2B_HEXDIGEST_METHODDEF
    _BLAKE2_BLAKE2B_UPDATE_METHODDEF
    {NULL, NULL}
};


static PyObject *
py_blake2b_get_name(PyObject *op, void *Py_UNUSED(closure))
{
    Blake2Object *self = _Blake2Object_CAST(op);
    return PyUnicode_FromString(BLAKE2_IMPLNAME(self));
}


static PyObject *
py_blake2b_get_block_size(PyObject *op, void *Py_UNUSED(closure))
{
    Blake2Object *self = _Blake2Object_CAST(op);
    return PyLong_FromLong(GET_BLAKE2_CONST(self, BLOCK_BYTES));
}


static Hacl_Hash_Blake2b_index
hacl_get_blake2_info(Blake2Object *self)
{
    switch (self->impl) {
#if _Py_HACL_CAN_COMPILE_VEC256
        case Blake2b_256:
            return Hacl_Hash_Blake2b_Simd256_info(self->blake2b_256_state);
#endif
#if _Py_HACL_CAN_COMPILE_VEC128
        case Blake2s_128:
            return Hacl_Hash_Blake2s_Simd128_info(self->blake2s_128_state);
#endif
        case Blake2b:
            return Hacl_Hash_Blake2b_info(self->blake2b_state);
        case Blake2s:
            return Hacl_Hash_Blake2s_info(self->blake2s_state);
        default:
            Py_UNREACHABLE();
    }
}


static PyObject *
py_blake2b_get_digest_size(PyObject *op, void *Py_UNUSED(closure))
{
    Blake2Object *self = _Blake2Object_CAST(op);
    Hacl_Hash_Blake2b_index info = hacl_get_blake2_info(self);
    return PyLong_FromLong(info.digest_length);
}


static PyGetSetDef py_blake2b_getsetters[] = {
    {"name", py_blake2b_get_name, NULL, NULL, NULL},
    {"block_size", py_blake2b_get_block_size, NULL, NULL, NULL},
    {"digest_size", py_blake2b_get_digest_size, NULL, NULL, NULL},
    {NULL}  /* Sentinel */
};


static int
py_blake2_clear(PyObject *op)
{
    Blake2Object *self = (Blake2Object *)op;
    // The initialization function uses PyObject_GC_New() but explicitly
    // initializes the HACL* internal state to NULL before allocating
    // it. If an error occurs in the constructor, we should only free
    // states that were allocated (i.e. that are not NULL).
#define BLAKE2_FREE(TYPE, STATE)                \
    do {                                        \
        if (STATE != NULL) {                    \
            Hacl_Hash_ ## TYPE ## _free(STATE); \
            STATE = NULL;                       \
        }                                       \
    } while (0)

    switch (self->impl) {
#if _Py_HACL_CAN_COMPILE_VEC256
        case Blake2b_256:
            BLAKE2_FREE(Blake2b_Simd256, self->blake2b_256_state);
            break;
#endif
#if _Py_HACL_CAN_COMPILE_VEC128
        case Blake2s_128:
            BLAKE2_FREE(Blake2s_Simd128, self->blake2s_128_state);
            break;
#endif
        case Blake2b:
            BLAKE2_FREE(Blake2b, self->blake2b_state);
            break;
        case Blake2s:
            BLAKE2_FREE(Blake2s, self->blake2s_state);
            break;
        default:
            Py_UNREACHABLE();
    }
#undef BLAKE2_FREE
    return 0;
}

static void
py_blake2_dealloc(PyObject *self)
{
    PyTypeObject *type = Py_TYPE(self);
    PyObject_GC_UnTrack(self);
    (void)py_blake2_clear(self);
    type->tp_free(self);
    Py_DECREF(type);
}

static int
py_blake2_traverse(PyObject *self, visitproc visit, void *arg)
{
    Py_VISIT(Py_TYPE(self));
    return 0;
}

static PyType_Slot blake2b_type_slots[] = {
    {Py_tp_clear, py_blake2_clear},
    {Py_tp_dealloc, py_blake2_dealloc},
    {Py_tp_traverse, py_blake2_traverse},
    {Py_tp_doc, (char *)py_blake2b_new__doc__},
    {Py_tp_methods, py_blake2b_methods},
    {Py_tp_getset, py_blake2b_getsetters},
    {Py_tp_new, py_blake2b_new},
    {0, 0}
};

static PyType_Slot blake2s_type_slots[] = {
    {Py_tp_clear, py_blake2_clear},
    {Py_tp_dealloc, py_blake2_dealloc},
    {Py_tp_traverse, py_blake2_traverse},
    {Py_tp_doc, (char *)py_blake2s_new__doc__},
    {Py_tp_methods, py_blake2b_methods},
    {Py_tp_getset, py_blake2b_getsetters},
    // only the constructor differs, so that it can receive a clinic-generated
    // default digest length suitable for blake2s
    {Py_tp_new, py_blake2s_new},
    {0, 0}
};

static PyType_Spec blake2b_type_spec = {
    .name = "_blake2.blake2b",
    .basicsize = sizeof(Blake2Object),
    .flags = Py_TPFLAGS_DEFAULT | Py_TPFLAGS_IMMUTABLETYPE
             | Py_TPFLAGS_HAVE_GC | Py_TPFLAGS_HEAPTYPE,
    .slots = blake2b_type_slots
};

static PyType_Spec blake2s_type_spec = {
    .name = "_blake2.blake2s",
    .basicsize = sizeof(Blake2Object),
    .flags = Py_TPFLAGS_DEFAULT | Py_TPFLAGS_IMMUTABLETYPE
             | Py_TPFLAGS_HAVE_GC | Py_TPFLAGS_HEAPTYPE,
    .slots = blake2s_type_slots
};<|MERGE_RESOLUTION|>--- conflicted
+++ resolved
@@ -15,13 +15,7 @@
 #endif
 
 #include "Python.h"
-<<<<<<< HEAD
-#include "hashlib.h"
-#include "pycore_cpuinfo.h"         // _Py_cpuid_features
-#include "pycore_strhex.h"          // _Py_strhex()
-#include "pycore_typeobject.h"
-=======
->>>>>>> d7e12a36
+#include "pycore_cpuinfo.h"             // _Py_cpuid_features
 #include "pycore_moduleobject.h"
 #include "pycore_strhex.h"              // _Py_strhex()
 #include "pycore_typeobject.h"
