--- conflicted
+++ resolved
@@ -22,11 +22,7 @@
 
 # Update this when updating to a new version after verifying that the changes
 # the update brings in are good.
-<<<<<<< HEAD
-expected_hacl_star_rev=cea4e8eb5c81fa668c6240e8c5a334de8a86394f
-=======
 expected_hacl_star_rev=f218923ef2417d963d7efc7951593ae6aef613f7
->>>>>>> d9e25122
 
 hacl_dir="$(realpath "$1")"
 cd "$(dirname "$0")"
