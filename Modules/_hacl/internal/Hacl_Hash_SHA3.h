--- conflicted
+++ resolved
@@ -37,12 +37,6 @@
 
 #include "../Hacl_Hash_SHA3.h"
 
-extern const uint32_t Hacl_Hash_SHA3_keccak_rotc[24U];
-
-extern const uint32_t Hacl_Hash_SHA3_keccak_piln[24U];
-
-extern const uint64_t Hacl_Hash_SHA3_keccak_rndc[24U];
-
 void
 Hacl_Hash_SHA3_update_multi_sha3(
   Spec_Hash_Definitions_hash_alg a,
@@ -59,13 +53,10 @@
   uint32_t input_len
 );
 
-<<<<<<< HEAD
-=======
 void Hacl_Hash_SHA3_state_permute(uint64_t *s);
 
 void Hacl_Hash_SHA3_loadState(uint32_t rateInBytes, uint8_t *input, uint64_t *s);
 
->>>>>>> 65a12c55
 #if defined(__cplusplus)
 }
 #endif
