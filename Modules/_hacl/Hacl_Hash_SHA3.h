/* MIT License
 *
 * Copyright (c) 2016-2022 INRIA, CMU and Microsoft Corporation
 * Copyright (c) 2022-2023 HACL* Contributors
 *
 * Permission is hereby granted, free of charge, to any person obtaining a copy
 * of this software and associated documentation files (the "Software"), to deal
 * in the Software without restriction, including without limitation the rights
 * to use, copy, modify, merge, publish, distribute, sublicense, and/or sell
 * copies of the Software, and to permit persons to whom the Software is
 * furnished to do so, subject to the following conditions:
 *
 * The above copyright notice and this permission notice shall be included in all
 * copies or substantial portions of the Software.
 *
 * THE SOFTWARE IS PROVIDED "AS IS", WITHOUT WARRANTY OF ANY KIND, EXPRESS OR
 * IMPLIED, INCLUDING BUT NOT LIMITED TO THE WARRANTIES OF MERCHANTABILITY,
 * FITNESS FOR A PARTICULAR PURPOSE AND NONINFRINGEMENT. IN NO EVENT SHALL THE
 * AUTHORS OR COPYRIGHT HOLDERS BE LIABLE FOR ANY CLAIM, DAMAGES OR OTHER
 * LIABILITY, WHETHER IN AN ACTION OF CONTRACT, TORT OR OTHERWISE, ARISING FROM,
 * OUT OF OR IN CONNECTION WITH THE SOFTWARE OR THE USE OR OTHER DEALINGS IN THE
 * SOFTWARE.
 */


#ifndef __Hacl_Hash_SHA3_H
#define __Hacl_Hash_SHA3_H

#if defined(__cplusplus)
extern "C" {
#endif

#include <string.h>
#include "python_hacl_namespaces.h"
#include "krml/types.h"
#include "krml/lowstar_endianness.h"
#include "krml/internal/target.h"

#include "Hacl_Streaming_Types.h"

typedef struct Hacl_Hash_SHA3_hash_buf_s
{
  Spec_Hash_Definitions_hash_alg fst;
  uint64_t *snd;
}
Hacl_Hash_SHA3_hash_buf;

typedef struct Hacl_Hash_SHA3_state_t_s
{
  Hacl_Hash_SHA3_hash_buf block_state;
  uint8_t *buf;
  uint64_t total_len;
}
Hacl_Hash_SHA3_state_t;

Spec_Hash_Definitions_hash_alg Hacl_Hash_SHA3_get_alg(Hacl_Hash_SHA3_state_t *s);

Hacl_Hash_SHA3_state_t *Hacl_Hash_SHA3_malloc(Spec_Hash_Definitions_hash_alg a);

void Hacl_Hash_SHA3_free(Hacl_Hash_SHA3_state_t *state);

Hacl_Hash_SHA3_state_t *Hacl_Hash_SHA3_copy(Hacl_Hash_SHA3_state_t *state);

void Hacl_Hash_SHA3_reset(Hacl_Hash_SHA3_state_t *state);

Hacl_Streaming_Types_error_code
Hacl_Hash_SHA3_update(Hacl_Hash_SHA3_state_t *state, uint8_t *chunk, uint32_t chunk_len);

Hacl_Streaming_Types_error_code
Hacl_Hash_SHA3_digest(Hacl_Hash_SHA3_state_t *state, uint8_t *output);

Hacl_Streaming_Types_error_code
Hacl_Hash_SHA3_squeeze(Hacl_Hash_SHA3_state_t *s, uint8_t *dst, uint32_t l);

uint32_t Hacl_Hash_SHA3_block_len(Hacl_Hash_SHA3_state_t *s);

uint32_t Hacl_Hash_SHA3_hash_len(Hacl_Hash_SHA3_state_t *s);

bool Hacl_Hash_SHA3_is_shake(Hacl_Hash_SHA3_state_t *s);
<<<<<<< HEAD

void Hacl_Hash_SHA3_absorb_inner_32(uint32_t rateInBytes, uint8_t *b, uint64_t *s);

void
Hacl_Hash_SHA3_shake128(
  uint8_t *output,
=======

void
Hacl_Hash_SHA3_shake128_hacl(
  uint32_t inputByteLen,
  uint8_t *input,
>>>>>>> 65a12c55
  uint32_t outputByteLen,
  uint8_t *input,
  uint32_t inputByteLen
);

void
<<<<<<< HEAD
Hacl_Hash_SHA3_shake256(
  uint8_t *output,
=======
Hacl_Hash_SHA3_shake256_hacl(
  uint32_t inputByteLen,
  uint8_t *input,
>>>>>>> 65a12c55
  uint32_t outputByteLen,
  uint8_t *input,
  uint32_t inputByteLen
);

<<<<<<< HEAD
void Hacl_Hash_SHA3_sha3_224(uint8_t *output, uint8_t *input, uint32_t inputByteLen);

void Hacl_Hash_SHA3_sha3_256(uint8_t *output, uint8_t *input, uint32_t inputByteLen);

void Hacl_Hash_SHA3_sha3_384(uint8_t *output, uint8_t *input, uint32_t inputByteLen);

void Hacl_Hash_SHA3_sha3_512(uint8_t *output, uint8_t *input, uint32_t inputByteLen);

/**
Allocate state buffer of 200-bytes
*/
uint64_t *Hacl_Hash_SHA3_state_malloc(void);

/**
Free state buffer
*/
void Hacl_Hash_SHA3_state_free(uint64_t *s);

/**
Absorb number of input blocks and write the output state

  This function is intended to receive a hash state and input buffer.
  It prcoesses an input of multiple of 168-bytes (SHAKE128 block size),
  any additional bytes of final partial block are ignored.
=======
void Hacl_Hash_SHA3_sha3_224(uint8_t *output, uint8_t *input, uint32_t input_len);

void Hacl_Hash_SHA3_sha3_256(uint8_t *output, uint8_t *input, uint32_t input_len);

void Hacl_Hash_SHA3_sha3_384(uint8_t *output, uint8_t *input, uint32_t input_len);

void Hacl_Hash_SHA3_sha3_512(uint8_t *output, uint8_t *input, uint32_t input_len);

void Hacl_Hash_SHA3_absorb_inner(uint32_t rateInBytes, uint8_t *block, uint64_t *s);
>>>>>>> 65a12c55

  The argument `state` (IN/OUT) points to hash state, i.e., uint64_t[25]
  The argument `input` (IN) points to `inputByteLen` bytes of valid memory,
  i.e., uint8_t[inputByteLen]
*/
void
<<<<<<< HEAD
Hacl_Hash_SHA3_shake128_absorb_nblocks(uint64_t *state, uint8_t *input, uint32_t inputByteLen);

/**
Absorb a final partial block of input and write the output state

  This function is intended to receive a hash state and input buffer.
  It prcoesses a sequence of bytes at end of input buffer that is less 
  than 168-bytes (SHAKE128 block size),
  any bytes of full blocks at start of input buffer are ignored.

  The argument `state` (IN/OUT) points to hash state, i.e., uint64_t[25]
  The argument `input` (IN) points to `inputByteLen` bytes of valid memory,
  i.e., uint8_t[inputByteLen]
  
  Note: Full size of input buffer must be passed to `inputByteLen` including
  the number of full-block bytes at start of input buffer that are ignored
*/
void
Hacl_Hash_SHA3_shake128_absorb_final(uint64_t *state, uint8_t *input, uint32_t inputByteLen);

/**
Squeeze a hash state to output buffer
=======
Hacl_Hash_SHA3_squeeze0(
  uint64_t *s,
  uint32_t rateInBytes,
  uint32_t outputByteLen,
  uint8_t *output
);
>>>>>>> 65a12c55

  This function is intended to receive a hash state and output buffer.
  It produces an output of multiple of 168-bytes (SHAKE128 block size),
  any additional bytes of final partial block are ignored.

  The argument `state` (IN) points to hash state, i.e., uint64_t[25]
  The argument `output` (OUT) points to `outputByteLen` bytes of valid memory,
  i.e., uint8_t[outputByteLen]
*/
void
<<<<<<< HEAD
Hacl_Hash_SHA3_shake128_squeeze_nblocks(
  uint64_t *state,
  uint8_t *output,
  uint32_t outputByteLen
=======
Hacl_Hash_SHA3_keccak(
  uint32_t rate,
  uint32_t capacity,
  uint32_t inputByteLen,
  uint8_t *input,
  uint8_t delimitedSuffix,
  uint32_t outputByteLen,
  uint8_t *output
>>>>>>> 65a12c55
);

#if defined(__cplusplus)
}
#endif

#define __Hacl_Hash_SHA3_H_DEFINED
#endif<|MERGE_RESOLUTION|>--- conflicted
+++ resolved
@@ -77,65 +77,23 @@
 uint32_t Hacl_Hash_SHA3_hash_len(Hacl_Hash_SHA3_state_t *s);
 
 bool Hacl_Hash_SHA3_is_shake(Hacl_Hash_SHA3_state_t *s);
-<<<<<<< HEAD
-
-void Hacl_Hash_SHA3_absorb_inner_32(uint32_t rateInBytes, uint8_t *b, uint64_t *s);
-
-void
-Hacl_Hash_SHA3_shake128(
-  uint8_t *output,
-=======
 
 void
 Hacl_Hash_SHA3_shake128_hacl(
   uint32_t inputByteLen,
   uint8_t *input,
->>>>>>> 65a12c55
   uint32_t outputByteLen,
-  uint8_t *input,
-  uint32_t inputByteLen
+  uint8_t *output
 );
 
 void
-<<<<<<< HEAD
-Hacl_Hash_SHA3_shake256(
-  uint8_t *output,
-=======
 Hacl_Hash_SHA3_shake256_hacl(
   uint32_t inputByteLen,
   uint8_t *input,
->>>>>>> 65a12c55
   uint32_t outputByteLen,
-  uint8_t *input,
-  uint32_t inputByteLen
+  uint8_t *output
 );
 
-<<<<<<< HEAD
-void Hacl_Hash_SHA3_sha3_224(uint8_t *output, uint8_t *input, uint32_t inputByteLen);
-
-void Hacl_Hash_SHA3_sha3_256(uint8_t *output, uint8_t *input, uint32_t inputByteLen);
-
-void Hacl_Hash_SHA3_sha3_384(uint8_t *output, uint8_t *input, uint32_t inputByteLen);
-
-void Hacl_Hash_SHA3_sha3_512(uint8_t *output, uint8_t *input, uint32_t inputByteLen);
-
-/**
-Allocate state buffer of 200-bytes
-*/
-uint64_t *Hacl_Hash_SHA3_state_malloc(void);
-
-/**
-Free state buffer
-*/
-void Hacl_Hash_SHA3_state_free(uint64_t *s);
-
-/**
-Absorb number of input blocks and write the output state
-
-  This function is intended to receive a hash state and input buffer.
-  It prcoesses an input of multiple of 168-bytes (SHAKE128 block size),
-  any additional bytes of final partial block are ignored.
-=======
 void Hacl_Hash_SHA3_sha3_224(uint8_t *output, uint8_t *input, uint32_t input_len);
 
 void Hacl_Hash_SHA3_sha3_256(uint8_t *output, uint8_t *input, uint32_t input_len);
@@ -145,60 +103,16 @@
 void Hacl_Hash_SHA3_sha3_512(uint8_t *output, uint8_t *input, uint32_t input_len);
 
 void Hacl_Hash_SHA3_absorb_inner(uint32_t rateInBytes, uint8_t *block, uint64_t *s);
->>>>>>> 65a12c55
 
-  The argument `state` (IN/OUT) points to hash state, i.e., uint64_t[25]
-  The argument `input` (IN) points to `inputByteLen` bytes of valid memory,
-  i.e., uint8_t[inputByteLen]
-*/
 void
-<<<<<<< HEAD
-Hacl_Hash_SHA3_shake128_absorb_nblocks(uint64_t *state, uint8_t *input, uint32_t inputByteLen);
-
-/**
-Absorb a final partial block of input and write the output state
-
-  This function is intended to receive a hash state and input buffer.
-  It prcoesses a sequence of bytes at end of input buffer that is less 
-  than 168-bytes (SHAKE128 block size),
-  any bytes of full blocks at start of input buffer are ignored.
-
-  The argument `state` (IN/OUT) points to hash state, i.e., uint64_t[25]
-  The argument `input` (IN) points to `inputByteLen` bytes of valid memory,
-  i.e., uint8_t[inputByteLen]
-  
-  Note: Full size of input buffer must be passed to `inputByteLen` including
-  the number of full-block bytes at start of input buffer that are ignored
-*/
-void
-Hacl_Hash_SHA3_shake128_absorb_final(uint64_t *state, uint8_t *input, uint32_t inputByteLen);
-
-/**
-Squeeze a hash state to output buffer
-=======
 Hacl_Hash_SHA3_squeeze0(
   uint64_t *s,
   uint32_t rateInBytes,
   uint32_t outputByteLen,
   uint8_t *output
 );
->>>>>>> 65a12c55
 
-  This function is intended to receive a hash state and output buffer.
-  It produces an output of multiple of 168-bytes (SHAKE128 block size),
-  any additional bytes of final partial block are ignored.
-
-  The argument `state` (IN) points to hash state, i.e., uint64_t[25]
-  The argument `output` (OUT) points to `outputByteLen` bytes of valid memory,
-  i.e., uint8_t[outputByteLen]
-*/
 void
-<<<<<<< HEAD
-Hacl_Hash_SHA3_shake128_squeeze_nblocks(
-  uint64_t *state,
-  uint8_t *output,
-  uint32_t outputByteLen
-=======
 Hacl_Hash_SHA3_keccak(
   uint32_t rate,
   uint32_t capacity,
@@ -207,7 +121,6 @@
   uint8_t delimitedSuffix,
   uint32_t outputByteLen,
   uint8_t *output
->>>>>>> 65a12c55
 );
 
 #if defined(__cplusplus)
