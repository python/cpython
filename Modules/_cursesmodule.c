/*
 *   This is a curses module for Python.
 *
 *   Based on prior work by Lance Ellinghaus and Oliver Andrich
 *   Version 1.2 of this module: Copyright 1994 by Lance Ellinghouse,
 *    Cathedral City, California Republic, United States of America.
 *
 *   Version 1.5b1, heavily extended for ncurses by Oliver Andrich:
 *   Copyright 1996,1997 by Oliver Andrich, Koblenz, Germany.
 *
 *   Tidied for Python 1.6, and currently maintained by <amk@amk.ca>.
 *
 *   Permission is hereby granted, free of charge, to any person obtaining
 *   a copy of this source file to use, copy, modify, merge, or publish it
 *   subject to the following conditions:
 *
 *   The above copyright notice and this permission notice shall be included
 *   in all copies or in any new file that contains a substantial portion of
 *   this file.
 *
 *   THE  AUTHOR  MAKES  NO  REPRESENTATIONS ABOUT  THE  SUITABILITY  OF
 *   THE  SOFTWARE FOR  ANY  PURPOSE.  IT IS  PROVIDED  "AS IS"  WITHOUT
 *   EXPRESS OR  IMPLIED WARRANTY.  THE AUTHOR DISCLAIMS  ALL WARRANTIES
 *   WITH  REGARD TO  THIS  SOFTWARE, INCLUDING  ALL IMPLIED  WARRANTIES
 *   OF   MERCHANTABILITY,  FITNESS   FOR  A   PARTICULAR  PURPOSE   AND
 *   NON-INFRINGEMENT  OF THIRD  PARTY  RIGHTS. IN  NO  EVENT SHALL  THE
 *   AUTHOR  BE LIABLE  TO  YOU  OR ANY  OTHER  PARTY  FOR ANY  SPECIAL,
 *   INDIRECT,  OR  CONSEQUENTIAL  DAMAGES  OR  ANY  DAMAGES  WHATSOEVER
 *   WHETHER IN AN  ACTION OF CONTRACT, NEGLIGENCE,  STRICT LIABILITY OR
 *   ANY OTHER  ACTION ARISING OUT OF  OR IN CONNECTION WITH  THE USE OR
 *   PERFORMANCE OF THIS SOFTWARE.
 */

/*

  A number of SysV or ncurses functions don't have wrappers yet; if you
  need a given function, add it and send a patch.  See
  https://www.python.org/dev/patches/ for instructions on how to submit
  patches to Python.

  Here's a list of currently unsupported functions:

  addchnstr addchstr color_set define_key
  del_curterm delscreen dupwin inchnstr inchstr innstr keyok
  mcprint mvaddchnstr mvaddchstr mvcur mvinchnstr
  mvinchstr mvinnstr mmvwaddchnstr mvwaddchstr
  mvwinchnstr mvwinchstr mvwinnstr newterm
  restartterm ripoffline scr_dump
  scr_init scr_restore scr_set scrl set_curterm set_term setterm
  tgetent tgetflag tgetnum tgetstr tgoto timeout tputs
  vidattr vidputs waddchnstr waddchstr
  wcolor_set winchnstr winchstr winnstr wmouse_trafo wscrl

  Low-priority:
  slk_attr slk_attr_off slk_attr_on slk_attr_set slk_attroff
  slk_attron slk_attrset slk_clear slk_color slk_init slk_label
  slk_noutrefresh slk_refresh slk_restore slk_set slk_touch

  Menu extension (ncurses and probably SYSV):
  current_item free_item free_menu item_count item_description
  item_index item_init item_name item_opts item_opts_off
  item_opts_on item_term item_userptr item_value item_visible
  menu_back menu_driver menu_fore menu_format menu_grey
  menu_init menu_items menu_mark menu_opts menu_opts_off
  menu_opts_on menu_pad menu_pattern menu_request_by_name
  menu_request_name menu_spacing menu_sub menu_term menu_userptr
  menu_win new_item new_menu pos_menu_cursor post_menu
  scale_menu set_current_item set_item_init set_item_opts
  set_item_term set_item_userptr set_item_value set_menu_back
  set_menu_fore set_menu_format set_menu_grey set_menu_init
  set_menu_items set_menu_mark set_menu_opts set_menu_pad
  set_menu_pattern set_menu_spacing set_menu_sub set_menu_term
  set_menu_userptr set_menu_win set_top_row top_row unpost_menu

  Form extension (ncurses and probably SYSV):
  current_field data_ahead data_behind dup_field
  dynamic_fieldinfo field_arg field_back field_buffer
  field_count field_fore field_index field_info field_init
  field_just field_opts field_opts_off field_opts_on field_pad
  field_status field_term field_type field_userptr form_driver
  form_fields form_init form_opts form_opts_off form_opts_on
  form_page form_request_by_name form_request_name form_sub
  form_term form_userptr form_win free_field free_form
  link_field link_fieldtype move_field new_field new_form
  new_page pos_form_cursor post_form scale_form
  set_current_field set_field_back set_field_buffer
  set_field_fore set_field_init set_field_just set_field_opts
  set_field_pad set_field_status set_field_term set_field_type
  set_field_userptr set_fieldtype_arg set_fieldtype_choice
  set_form_fields set_form_init set_form_opts set_form_page
  set_form_sub set_form_term set_form_userptr set_form_win
  set_max_field set_new_page unpost_form


*/

/* Release Number */

static const char PyCursesVersion[] = "2.2";

/* Includes */

#ifndef Py_BUILD_CORE_BUILTIN
#  define Py_BUILD_CORE_MODULE 1
#endif

#include "Python.h"
#include "pycore_capsule.h"     // _PyCapsule_SetTraverse()
#include "pycore_long.h"        // _PyLong_GetZero()
#include "pycore_structseq.h"   // _PyStructSequence_NewType()
<<<<<<< HEAD
#include "pycore_sysmodule.h"   // _PySys_GetRequiredAttrString()
=======
#include "pycore_sysmodule.h"   // _PySys_GetOptionalAttrString()
>>>>>>> 0ef4ffee

#ifdef __hpux
#define STRICT_SYSV_CURSES
#endif

#define CURSES_MODULE
#include "py_curses.h"

#if defined(HAVE_TERM_H) || defined(__sgi)
/* For termname, longname, putp, tigetflag, tigetnum, tigetstr, tparm
   which are not declared in SysV curses and for setupterm. */
#include <term.h>
/* Including <term.h> #defines many common symbols. */
#undef lines
#undef columns
#endif

#ifdef HAVE_LANGINFO_H
#include <langinfo.h>
#endif

#if !defined(NCURSES_VERSION) && (defined(sgi) || defined(__sun) || defined(SCO5))
#define STRICT_SYSV_CURSES       /* Don't use ncurses extensions */
typedef chtype attr_t;           /* No attr_t type is available */
#endif

#if defined(_AIX)
#define STRICT_SYSV_CURSES
#endif

#if defined(HAVE_NCURSESW) && NCURSES_EXT_FUNCS+0 >= 20170401 && NCURSES_EXT_COLORS+0 >= 20170401
#define _NCURSES_EXTENDED_COLOR_FUNCS   1
#else
#define _NCURSES_EXTENDED_COLOR_FUNCS   0
#endif

#if _NCURSES_EXTENDED_COLOR_FUNCS
#define _CURSES_COLOR_VAL_TYPE          int
#define _CURSES_COLOR_NUM_TYPE          int
#define _CURSES_INIT_COLOR_FUNC         init_extended_color
#define _CURSES_INIT_PAIR_FUNC          init_extended_pair
#define _COLOR_CONTENT_FUNC             extended_color_content
#define _CURSES_PAIR_CONTENT_FUNC       extended_pair_content
#else
#define _CURSES_COLOR_VAL_TYPE          short
#define _CURSES_COLOR_NUM_TYPE          short
#define _CURSES_INIT_COLOR_FUNC         init_color
#define _CURSES_INIT_PAIR_FUNC          init_pair
#define _COLOR_CONTENT_FUNC             color_content
#define _CURSES_PAIR_CONTENT_FUNC       pair_content
#endif  /* _NCURSES_EXTENDED_COLOR_FUNCS */

typedef struct {
    PyObject *error;                // curses exception type
    PyTypeObject *window_type;      // exposed by PyCursesWindow_Type
} cursesmodule_state;

static inline cursesmodule_state *
get_cursesmodule_state(PyObject *module)
{
    void *state = PyModule_GetState(module);
    assert(state != NULL);
    return (cursesmodule_state *)state;
}

static inline cursesmodule_state *
get_cursesmodule_state_by_cls(PyTypeObject *cls)
{
    void *state = PyType_GetModuleState(cls);
    assert(state != NULL);
    return (cursesmodule_state *)state;
}

static inline cursesmodule_state *
get_cursesmodule_state_by_win(PyCursesWindowObject *win)
{
    return get_cursesmodule_state_by_cls(Py_TYPE(win));
}

#define _PyCursesWindowObject_CAST(op)  ((PyCursesWindowObject *)(op))

/*[clinic input]
module _curses
class _curses.window "PyCursesWindowObject *" "clinic_state()->window_type"
[clinic start generated code]*/
/*[clinic end generated code: output=da39a3ee5e6b4b0d input=ae6cb623018f2cbc]*/

/* Indicate whether the module has already been loaded or not. */
static int curses_module_loaded = 0;

/* Tells whether setupterm() has been called to initialise terminfo.  */
static int curses_setupterm_called = FALSE;

/* Tells whether initscr() has been called to initialise curses.  */
static int curses_initscr_called = FALSE;

/* Tells whether start_color() has been called to initialise color usage. */
static int curses_start_color_called = FALSE;

static const char *curses_screen_encoding = NULL;

/* Utility Checking Procedures */

/*
 * Function to check that 'funcname' has been called by testing
 * the 'called' boolean. If an error occurs, a PyCursesError is
 * set and this returns 0. Otherwise, this returns 1.
 *
 * Since this function can be called in functions that do not
 * have a direct access to the module's state, '_curses.error'
 * is imported on demand.
 */
static inline int
_PyCursesCheckFunction(int called, const char *funcname)
{
    if (called == TRUE) {
        return 1;
    }
    PyObject *exc = PyImport_ImportModuleAttrString("_curses", "error");
    if (exc != NULL) {
        PyErr_Format(exc, "must call %s() first", funcname);
        Py_DECREF(exc);
    }
    assert(PyErr_Occurred());
    return 0;
}

/*
 * Function to check that 'funcname' has been called by testing
 * the 'called'' boolean. If an error occurs, a PyCursesError is
 * set and this returns 0. Otherwise this returns 1.
 *
 * The exception type is obtained from the 'module' state.
 */
static inline int
_PyCursesStatefulCheckFunction(PyObject *module, int called, const char *funcname)
{
    if (called == TRUE) {
        return 1;
    }
    cursesmodule_state *state = get_cursesmodule_state(module);
    PyErr_Format(state->error, "must call %s() first", funcname);
    return 0;
}

#define PyCursesStatefulSetupTermCalled(MODULE)                         \
    do {                                                                \
        if (!_PyCursesStatefulCheckFunction(MODULE,                     \
                                            curses_setupterm_called,    \
                                            "setupterm"))               \
        {                                                               \
            return 0;                                                   \
        }                                                               \
    } while (0)

#define PyCursesStatefulInitialised(MODULE)                         \
    do {                                                            \
        if (!_PyCursesStatefulCheckFunction(MODULE,                 \
                                            curses_initscr_called,  \
                                            "initscr"))             \
        {                                                           \
            return 0;                                               \
        }                                                           \
    } while (0)

#define PyCursesStatefulInitialisedColor(MODULE)                        \
    do {                                                                \
        if (!_PyCursesStatefulCheckFunction(MODULE,                     \
                                            curses_start_color_called,  \
                                            "start_color"))             \
        {                                                               \
            return 0;                                                   \
        }                                                               \
    } while (0)

/* Utility Functions */

static inline void
_PyCursesSetError(cursesmodule_state *state, const char *funcname)
{
    if (funcname == NULL) {
        PyErr_SetString(state->error, catchall_ERR);
    }
    else {
        PyErr_Format(state->error, "%s() returned ERR", funcname);
    }
}

/*
 * Check the return code from a curses function and return None
 * or raise an exception as appropriate.
 */

static PyObject *
PyCursesCheckERR(PyObject *module, int code, const char *fname)
{
    if (code != ERR) {
        Py_RETURN_NONE;
    } else {
        cursesmodule_state *state = get_cursesmodule_state(module);
        _PyCursesSetError(state, fname);
        return NULL;
    }
}

static PyObject *
PyCursesCheckERR_ForWin(PyCursesWindowObject *win, int code, const char *fname)
{
    if (code != ERR) {
        Py_RETURN_NONE;
    } else {
        cursesmodule_state *state = get_cursesmodule_state_by_win(win);
        _PyCursesSetError(state, fname);
        return NULL;
    }
}

/* Convert an object to a byte (an integer of type chtype):

   - int
   - bytes of length 1
   - str of length 1

   Return 1 on success, 0 on error (invalid type or integer overflow). */
static int
PyCurses_ConvertToChtype(PyCursesWindowObject *win, PyObject *obj, chtype *ch)
{
    long value;
    if (PyBytes_Check(obj)) {
        if (PyBytes_GET_SIZE(obj) != 1) {
            PyErr_Format(PyExc_TypeError,
                         "expect int or bytes or str of length 1, "
                         "got a bytes of length %zd",
                         PyBytes_GET_SIZE(obj));
            return 0;
        }
        value = (unsigned char)PyBytes_AsString(obj)[0];
    }
    else if (PyUnicode_Check(obj)) {
        if (PyUnicode_GET_LENGTH(obj) != 1) {
            PyErr_Format(PyExc_TypeError,
                         "expect int or bytes or str of length 1, "
                         "got a str of length %zi",
                         PyUnicode_GET_LENGTH(obj));
            return 0;
        }
        value = PyUnicode_READ_CHAR(obj, 0);
        if (128 < value) {
            PyObject *bytes;
            const char *encoding;
            if (win)
                encoding = win->encoding;
            else
                encoding = curses_screen_encoding;
            bytes = PyUnicode_AsEncodedString(obj, encoding, NULL);
            if (bytes == NULL)
                return 0;
            if (PyBytes_GET_SIZE(bytes) == 1)
                value = (unsigned char)PyBytes_AS_STRING(bytes)[0];
            else
                value = -1;
            Py_DECREF(bytes);
            if (value < 0)
                goto overflow;
        }
    }
    else if (PyLong_CheckExact(obj)) {
        int long_overflow;
        value = PyLong_AsLongAndOverflow(obj, &long_overflow);
        if (long_overflow)
            goto overflow;
    }
    else {
        PyErr_Format(PyExc_TypeError,
                     "expect int or bytes or str of length 1, got %s",
                     Py_TYPE(obj)->tp_name);
        return 0;
    }
    *ch = (chtype)value;
    if ((long)*ch != value)
        goto overflow;
    return 1;

overflow:
    PyErr_SetString(PyExc_OverflowError,
                    "byte doesn't fit in chtype");
    return 0;
}

/* Convert an object to a byte (chtype) or a character (cchar_t):

    - int
    - bytes of length 1
    - str of length 1

   Return:

    - 2 if obj is a character (written into *wch)
    - 1 if obj is a byte (written into *ch)
    - 0 on error: raise an exception */
static int
PyCurses_ConvertToCchar_t(PyCursesWindowObject *win, PyObject *obj,
                          chtype *ch
#ifdef HAVE_NCURSESW
                          , wchar_t *wch
#endif
                          )
{
    long value;
#ifdef HAVE_NCURSESW
    wchar_t buffer[2];
#endif

    if (PyUnicode_Check(obj)) {
#ifdef HAVE_NCURSESW
        if (PyUnicode_AsWideChar(obj, buffer, 2) != 1) {
            PyErr_Format(PyExc_TypeError,
                         "expect int or bytes or str of length 1, "
                         "got a str of length %zi",
                         PyUnicode_GET_LENGTH(obj));
            return 0;
        }
        *wch = buffer[0];
        return 2;
#else
        return PyCurses_ConvertToChtype(win, obj, ch);
#endif
    }
    else if (PyBytes_Check(obj)) {
        if (PyBytes_GET_SIZE(obj) != 1) {
            PyErr_Format(PyExc_TypeError,
                         "expect int or bytes or str of length 1, "
                         "got a bytes of length %zd",
                         PyBytes_GET_SIZE(obj));
            return 0;
        }
        value = (unsigned char)PyBytes_AsString(obj)[0];
    }
    else if (PyLong_CheckExact(obj)) {
        int overflow;
        value = PyLong_AsLongAndOverflow(obj, &overflow);
        if (overflow) {
            PyErr_SetString(PyExc_OverflowError,
                            "int doesn't fit in long");
            return 0;
        }
    }
    else {
        PyErr_Format(PyExc_TypeError,
                     "expect int or bytes or str of length 1, got %s",
                     Py_TYPE(obj)->tp_name);
        return 0;
    }

    *ch = (chtype)value;
    if ((long)*ch != value) {
        PyErr_Format(PyExc_OverflowError,
                     "byte doesn't fit in chtype");
        return 0;
    }
    return 1;
}

/* Convert an object to a byte string (char*) or a wide character string
   (wchar_t*). Return:

    - 2 if obj is a character string (written into *wch)
    - 1 if obj is a byte string (written into *bytes)
    - 0 on error: raise an exception */
static int
PyCurses_ConvertToString(PyCursesWindowObject *win, PyObject *obj,
                         PyObject **bytes, wchar_t **wstr)
{
    char *str;
    if (PyUnicode_Check(obj)) {
#ifdef HAVE_NCURSESW
        assert (wstr != NULL);

        *wstr = PyUnicode_AsWideCharString(obj, NULL);
        if (*wstr == NULL)
            return 0;
        return 2;
#else
        assert (wstr == NULL);
        *bytes = PyUnicode_AsEncodedString(obj, win->encoding, NULL);
        if (*bytes == NULL)
            return 0;
        /* check for embedded null bytes */
        if (PyBytes_AsStringAndSize(*bytes, &str, NULL) < 0) {
            Py_CLEAR(*bytes);
            return 0;
        }
        return 1;
#endif
    }
    else if (PyBytes_Check(obj)) {
        *bytes = Py_NewRef(obj);
        /* check for embedded null bytes */
        if (PyBytes_AsStringAndSize(*bytes, &str, NULL) < 0) {
            Py_DECREF(obj);
            return 0;
        }
        return 1;
    }

    PyErr_Format(PyExc_TypeError, "expect bytes or str, got %s",
                 Py_TYPE(obj)->tp_name);
    return 0;
}

static int
color_allow_default_converter(PyObject *arg, void *ptr)
{
    long color_number;
    int overflow;

    color_number = PyLong_AsLongAndOverflow(arg, &overflow);
    if (color_number == -1 && PyErr_Occurred())
        return 0;

    if (overflow > 0 || color_number >= COLORS) {
        PyErr_Format(PyExc_ValueError,
                     "Color number is greater than COLORS-1 (%d).",
                     COLORS - 1);
        return 0;
    }
    else if (overflow < 0 || color_number < 0) {
        color_number = -1;
    }

    *(int *)ptr = (int)color_number;
    return 1;
}

static int
color_converter(PyObject *arg, void *ptr)
{
    if (!color_allow_default_converter(arg, ptr)) {
        return 0;
    }
    if (*(int *)ptr < 0) {
        PyErr_SetString(PyExc_ValueError,
                        "Color number is less than 0.");
        return 0;
    }
    return 1;
}

/*[python input]
class color_converter(CConverter):
    type = 'int'
    converter = 'color_converter'
[python start generated code]*/
/*[python end generated code: output=da39a3ee5e6b4b0d input=4260d2b6e66b3709]*/

/*[python input]
class color_allow_default_converter(CConverter):
    type = 'int'
    converter = 'color_allow_default_converter'
[python start generated code]*/
/*[python end generated code: output=da39a3ee5e6b4b0d input=975602bc058a872d]*/

static int
pair_converter(PyObject *arg, void *ptr)
{
    long pair_number;
    int overflow;

    pair_number = PyLong_AsLongAndOverflow(arg, &overflow);
    if (pair_number == -1 && PyErr_Occurred())
        return 0;

#if _NCURSES_EXTENDED_COLOR_FUNCS
    if (overflow > 0 || pair_number > INT_MAX) {
        PyErr_Format(PyExc_ValueError,
                     "Color pair is greater than maximum (%d).",
                     INT_MAX);
        return 0;
    }
#else
    if (overflow > 0 || pair_number >= COLOR_PAIRS) {
        PyErr_Format(PyExc_ValueError,
                     "Color pair is greater than COLOR_PAIRS-1 (%d).",
                     COLOR_PAIRS - 1);
        return 0;
    }
#endif
    else if (overflow < 0 || pair_number < 0) {
        PyErr_SetString(PyExc_ValueError,
                        "Color pair is less than 0.");
        return 0;
    }

    *(int *)ptr = (int)pair_number;
    return 1;
}

/*[python input]
class pair_converter(CConverter):
    type = 'int'
    converter = 'pair_converter'
[python start generated code]*/
/*[python end generated code: output=da39a3ee5e6b4b0d input=1a918ae6a1b32af7]*/

static int
component_converter(PyObject *arg, void *ptr)
{
    long component;
    int overflow;

    component = PyLong_AsLongAndOverflow(arg, &overflow);
    if (component == -1 && PyErr_Occurred())
        return 0;

    if (overflow > 0 || component > 1000) {
        PyErr_SetString(PyExc_ValueError,
                        "Color component is greater than 1000");
        return 0;
    }
    else if (overflow < 0 || component < 0) {
        PyErr_SetString(PyExc_ValueError,
                        "Color component is less than 0");
        return 0;
    }

    *(short *)ptr = (short)component;
    return 1;
}

/*[python input]
class component_converter(CConverter):
    type = 'short'
    converter = 'component_converter'
[python start generated code]*/
/*[python end generated code: output=da39a3ee5e6b4b0d input=38e9be01d33927fb]*/

/*****************************************************************************
 The Window Object
******************************************************************************/

/* Function prototype macros for Window object

   X - function name
   TYPE - parameter Type
   ERGSTR - format string for construction of the return value
   PARSESTR - format string for argument parsing
*/

#define Window_NoArgNoReturnFunction(X)                                 \
    static PyObject *PyCursesWindow_ ## X                               \
    (PyObject *op, PyObject *Py_UNUSED(ignored))                        \
    {                                                                   \
        PyCursesWindowObject *self = _PyCursesWindowObject_CAST(op);    \
        int code = X(self->win);                                        \
        return PyCursesCheckERR_ForWin(self, code, # X);                \
    }

#define Window_NoArgTrueFalseFunction(X)                                \
    static PyObject * PyCursesWindow_ ## X                              \
    (PyObject *op, PyObject *Py_UNUSED(ignored))                        \
    {                                                                   \
        PyCursesWindowObject *self = _PyCursesWindowObject_CAST(op);    \
        return PyBool_FromLong(X(self->win));                           \
    }

#define Window_NoArgNoReturnVoidFunction(X)                             \
    static PyObject * PyCursesWindow_ ## X                              \
    (PyObject *op, PyObject *Py_UNUSED(ignored))                        \
    {                                                                   \
        PyCursesWindowObject *self = _PyCursesWindowObject_CAST(op);    \
        X(self->win);                                                   \
        Py_RETURN_NONE;                                                 \
    }

#define Window_NoArg2TupleReturnFunction(X, TYPE, ERGSTR)               \
    static PyObject * PyCursesWindow_ ## X                              \
    (PyObject *op, PyObject *Py_UNUSED(ignored))                        \
    {                                                                   \
        TYPE arg1, arg2;                                                \
        PyCursesWindowObject *self = _PyCursesWindowObject_CAST(op);    \
        X(self->win, arg1, arg2);                                       \
        return Py_BuildValue(ERGSTR, arg1, arg2);                       \
    }

#define Window_OneArgNoReturnVoidFunction(X, TYPE, PARSESTR)            \
    static PyObject * PyCursesWindow_ ## X                              \
    (PyObject *op, PyObject *args)                                      \
    {                                                                   \
        TYPE arg1;                                                      \
        if (!PyArg_ParseTuple(args, PARSESTR, &arg1)) {                 \
            return NULL;                                                \
        }                                                               \
        PyCursesWindowObject *self = _PyCursesWindowObject_CAST(op);    \
        X(self->win, arg1);                                             \
        Py_RETURN_NONE;                                                 \
    }

#define Window_OneArgNoReturnFunction(X, TYPE, PARSESTR)                \
    static PyObject * PyCursesWindow_ ## X                              \
    (PyObject *op, PyObject *args)                                      \
    {                                                                   \
        TYPE arg1;                                                      \
        if (!PyArg_ParseTuple(args, PARSESTR, &arg1)) {                 \
            return NULL;                                                \
        }                                                               \
        PyCursesWindowObject *self = _PyCursesWindowObject_CAST(op);    \
        int code = X(self->win, arg1);                                  \
        return PyCursesCheckERR_ForWin(self, code, # X);                \
    }

#define Window_TwoArgNoReturnFunction(X, TYPE, PARSESTR)                \
    static PyObject * PyCursesWindow_ ## X                              \
    (PyObject *op, PyObject *args)                                      \
    {                                                                   \
        TYPE arg1, arg2;                                                \
        if (!PyArg_ParseTuple(args,PARSESTR, &arg1, &arg2)) {           \
            return NULL;                                                \
        }                                                               \
        PyCursesWindowObject *self = _PyCursesWindowObject_CAST(op);    \
        int code = X(self->win, arg1, arg2);                            \
        return PyCursesCheckERR_ForWin(self, code, # X);                \
    }

/* ------------- WINDOW routines --------------- */

Window_NoArgNoReturnFunction(untouchwin)
Window_NoArgNoReturnFunction(touchwin)
Window_NoArgNoReturnFunction(redrawwin)
Window_NoArgNoReturnFunction(winsertln)
Window_NoArgNoReturnFunction(werase)
Window_NoArgNoReturnFunction(wdeleteln)

Window_NoArgTrueFalseFunction(is_wintouched)

Window_NoArgNoReturnVoidFunction(wsyncup)
Window_NoArgNoReturnVoidFunction(wsyncdown)
Window_NoArgNoReturnVoidFunction(wstandend)
Window_NoArgNoReturnVoidFunction(wstandout)
Window_NoArgNoReturnVoidFunction(wcursyncup)
Window_NoArgNoReturnVoidFunction(wclrtoeol)
Window_NoArgNoReturnVoidFunction(wclrtobot)
Window_NoArgNoReturnVoidFunction(wclear)

Window_OneArgNoReturnVoidFunction(idcok, int, "i;True(1) or False(0)")
#ifdef HAVE_CURSES_IMMEDOK
Window_OneArgNoReturnVoidFunction(immedok, int, "i;True(1) or False(0)")
#endif
Window_OneArgNoReturnVoidFunction(wtimeout, int, "i;delay")

Window_NoArg2TupleReturnFunction(getyx, int, "ii")
Window_NoArg2TupleReturnFunction(getbegyx, int, "ii")
Window_NoArg2TupleReturnFunction(getmaxyx, int, "ii")
Window_NoArg2TupleReturnFunction(getparyx, int, "ii")

Window_OneArgNoReturnFunction(clearok, int, "i;True(1) or False(0)")
Window_OneArgNoReturnFunction(idlok, int, "i;True(1) or False(0)")
Window_OneArgNoReturnFunction(keypad, int, "i;True(1) or False(0)")
Window_OneArgNoReturnFunction(leaveok, int, "i;True(1) or False(0)")
Window_OneArgNoReturnFunction(nodelay, int, "i;True(1) or False(0)")
Window_OneArgNoReturnFunction(notimeout, int, "i;True(1) or False(0)")
Window_OneArgNoReturnFunction(scrollok, int, "i;True(1) or False(0)")
Window_OneArgNoReturnFunction(winsdelln, int, "i;nlines")
#ifdef HAVE_CURSES_SYNCOK
Window_OneArgNoReturnFunction(syncok, int, "i;True(1) or False(0)")
#endif

Window_TwoArgNoReturnFunction(mvwin, int, "ii;y,x")
Window_TwoArgNoReturnFunction(mvderwin, int, "ii;y,x")
Window_TwoArgNoReturnFunction(wmove, int, "ii;y,x")
#ifndef STRICT_SYSV_CURSES
Window_TwoArgNoReturnFunction(wresize, int, "ii;lines,columns")
#endif

/* Allocation and deallocation of Window Objects */

static PyObject *
PyCursesWindow_New(cursesmodule_state *state,
                   WINDOW *win, const char *encoding)
{
    if (encoding == NULL) {
#if defined(MS_WINDOWS)
        char *buffer[100];
        UINT cp;
        cp = GetConsoleOutputCP();
        if (cp != 0) {
            PyOS_snprintf(buffer, sizeof(buffer), "cp%u", cp);
            encoding = buffer;
        }
#elif defined(CODESET)
        const char *codeset = nl_langinfo(CODESET);
        if (codeset != NULL && codeset[0] != 0) {
            encoding = codeset;
        }
#endif
        if (encoding == NULL) {
            encoding = "utf-8";
        }
    }

    PyCursesWindowObject *wo = PyObject_GC_New(PyCursesWindowObject,
                                               state->window_type);
    if (wo == NULL) {
        return NULL;
    }
    wo->win = win;
    wo->encoding = _PyMem_Strdup(encoding);
    if (wo->encoding == NULL) {
        Py_DECREF(wo);
        PyErr_NoMemory();
        return NULL;
    }
    PyObject_GC_Track((PyObject *)wo);
    return (PyObject *)wo;
}

static void
PyCursesWindow_dealloc(PyObject *self)
{
    PyTypeObject *window_type = Py_TYPE(self);
    PyObject_GC_UnTrack(self);
    PyCursesWindowObject *wo = (PyCursesWindowObject *)self;
    if (wo->win != stdscr && wo->win != NULL) {
        // silently ignore errors in delwin(3)
        (void)delwin(wo->win);
    }
    if (wo->encoding != NULL) {
        PyMem_Free(wo->encoding);
    }
    window_type->tp_free(self);
    Py_DECREF(window_type);
}

static int
PyCursesWindow_traverse(PyObject *self, visitproc visit, void *arg)
{
    Py_VISIT(Py_TYPE(self));
    return 0;
}

/* Addch, Addstr, Addnstr */

/*[clinic input]
_curses.window.addch

    [
    y: int
        Y-coordinate.
    x: int
        X-coordinate.
    ]

    ch: object
        Character to add.

    [
    attr: long(c_default="A_NORMAL") = _curses.A_NORMAL
        Attributes for the character.
    ]
    /

Paint the character.

Paint character ch at (y, x) with attributes attr,
overwriting any character previously painted at that location.
By default, the character position and attributes are the
current settings for the window object.
[clinic start generated code]*/

static PyObject *
_curses_window_addch_impl(PyCursesWindowObject *self, int group_left_1,
                          int y, int x, PyObject *ch, int group_right_1,
                          long attr)
/*[clinic end generated code: output=00f4c37af3378f45 input=95ce131578458196]*/
{
    int coordinates_group = group_left_1;
    int rtn;
    int type;
    chtype cch = 0;
#ifdef HAVE_NCURSESW
    wchar_t wstr[2];
    cchar_t wcval;
#endif
    const char *funcname;

#ifdef HAVE_NCURSESW
    type = PyCurses_ConvertToCchar_t(self, ch, &cch, wstr);
    if (type == 2) {
        funcname = "add_wch";
        wstr[1] = L'\0';
        setcchar(&wcval, wstr, attr, PAIR_NUMBER(attr), NULL);
        if (coordinates_group)
            rtn = mvwadd_wch(self->win,y,x, &wcval);
        else {
            rtn = wadd_wch(self->win, &wcval);
        }
    }
    else
#else
    type = PyCurses_ConvertToCchar_t(self, ch, &cch);
#endif
    if (type == 1) {
        funcname = "addch";
        if (coordinates_group)
            rtn = mvwaddch(self->win,y,x, cch | (attr_t) attr);
        else {
            rtn = waddch(self->win, cch | (attr_t) attr);
        }
    }
    else {
        return NULL;
    }
    return PyCursesCheckERR_ForWin(self, rtn, funcname);
}

/*[clinic input]
_curses.window.addstr

    [
    y: int
        Y-coordinate.
    x: int
        X-coordinate.
    ]

    str: object
        String to add.

    [
    attr: long
        Attributes for characters.
    ]
    /

Paint the string.

Paint the string str at (y, x) with attributes attr,
overwriting anything previously on the display.
By default, the character position and attributes are the
current settings for the window object.
[clinic start generated code]*/

static PyObject *
_curses_window_addstr_impl(PyCursesWindowObject *self, int group_left_1,
                           int y, int x, PyObject *str, int group_right_1,
                           long attr)
/*[clinic end generated code: output=65a928ea85ff3115 input=ff6cbb91448a22a3]*/
{
    int rtn;
    int strtype;
    PyObject *bytesobj = NULL;
#ifdef HAVE_NCURSESW
    wchar_t *wstr = NULL;
#endif
    attr_t attr_old = A_NORMAL;
    int use_xy = group_left_1, use_attr = group_right_1;
    const char *funcname;

#ifdef HAVE_NCURSESW
    strtype = PyCurses_ConvertToString(self, str, &bytesobj, &wstr);
#else
    strtype = PyCurses_ConvertToString(self, str, &bytesobj, NULL);
#endif
    if (strtype == 0) {
        return NULL;
    }
    if (use_attr) {
        attr_old = getattrs(self->win);
        (void)wattrset(self->win,attr);
    }
#ifdef HAVE_NCURSESW
    if (strtype == 2) {
        funcname = "addwstr";
        if (use_xy)
            rtn = mvwaddwstr(self->win,y,x,wstr);
        else
            rtn = waddwstr(self->win,wstr);
        PyMem_Free(wstr);
    }
    else
#endif
    {
        const char *str = PyBytes_AS_STRING(bytesobj);
        funcname = "addstr";
        if (use_xy)
            rtn = mvwaddstr(self->win,y,x,str);
        else
            rtn = waddstr(self->win,str);
        Py_DECREF(bytesobj);
    }
    if (use_attr)
        (void)wattrset(self->win,attr_old);
    return PyCursesCheckERR_ForWin(self, rtn, funcname);
}

/*[clinic input]
_curses.window.addnstr

    [
    y: int
        Y-coordinate.
    x: int
        X-coordinate.
    ]

    str: object
        String to add.

    n: int
        Maximal number of characters.

    [
    attr: long
        Attributes for characters.
    ]
    /

Paint at most n characters of the string.

Paint at most n characters of the string str at (y, x) with
attributes attr, overwriting anything previously on the display.
By default, the character position and attributes are the
current settings for the window object.
[clinic start generated code]*/

static PyObject *
_curses_window_addnstr_impl(PyCursesWindowObject *self, int group_left_1,
                            int y, int x, PyObject *str, int n,
                            int group_right_1, long attr)
/*[clinic end generated code: output=6d21cee2ce6876d9 input=72718415c2744a2a]*/
{
    int rtn;
    int strtype;
    PyObject *bytesobj = NULL;
#ifdef HAVE_NCURSESW
    wchar_t *wstr = NULL;
#endif
    attr_t attr_old = A_NORMAL;
    int use_xy = group_left_1, use_attr = group_right_1;
    const char *funcname;

#ifdef HAVE_NCURSESW
    strtype = PyCurses_ConvertToString(self, str, &bytesobj, &wstr);
#else
    strtype = PyCurses_ConvertToString(self, str, &bytesobj, NULL);
#endif
    if (strtype == 0)
        return NULL;

    if (use_attr) {
        attr_old = getattrs(self->win);
        (void)wattrset(self->win,attr);
    }
#ifdef HAVE_NCURSESW
    if (strtype == 2) {
        funcname = "addnwstr";
        if (use_xy)
            rtn = mvwaddnwstr(self->win,y,x,wstr,n);
        else
            rtn = waddnwstr(self->win,wstr,n);
        PyMem_Free(wstr);
    }
    else
#endif
    {
        const char *str = PyBytes_AS_STRING(bytesobj);
        funcname = "addnstr";
        if (use_xy)
            rtn = mvwaddnstr(self->win,y,x,str,n);
        else
            rtn = waddnstr(self->win,str,n);
        Py_DECREF(bytesobj);
    }
    if (use_attr)
        (void)wattrset(self->win,attr_old);
    return PyCursesCheckERR_ForWin(self, rtn, funcname);
}

/*[clinic input]
_curses.window.bkgd

    ch: object
        Background character.
    attr: long(c_default="A_NORMAL") = _curses.A_NORMAL
        Background attributes.
    /

Set the background property of the window.
[clinic start generated code]*/

static PyObject *
_curses_window_bkgd_impl(PyCursesWindowObject *self, PyObject *ch, long attr)
/*[clinic end generated code: output=058290afb2cf4034 input=634015bcb339283d]*/
{
    chtype bkgd;

    if (!PyCurses_ConvertToChtype(self, ch, &bkgd))
        return NULL;

    return PyCursesCheckERR_ForWin(self, wbkgd(self->win, bkgd | attr), "bkgd");
}

/*[clinic input]
_curses.window.attroff

    attr: long
    /

Remove attribute attr from the "background" set.
[clinic start generated code]*/

static PyObject *
_curses_window_attroff_impl(PyCursesWindowObject *self, long attr)
/*[clinic end generated code: output=8a2fcd4df682fc64 input=786beedf06a7befe]*/
{
    return PyCursesCheckERR_ForWin(self, wattroff(self->win, (attr_t)attr), "attroff");
}

/*[clinic input]
_curses.window.attron

    attr: long
    /

Add attribute attr from the "background" set.
[clinic start generated code]*/

static PyObject *
_curses_window_attron_impl(PyCursesWindowObject *self, long attr)
/*[clinic end generated code: output=7afea43b237fa870 input=5a88fba7b1524f32]*/
{
    return PyCursesCheckERR_ForWin(self, wattron(self->win, (attr_t)attr), "attron");
}

/*[clinic input]
_curses.window.attrset

    attr: long
    /

Set the "background" set of attributes.
[clinic start generated code]*/

static PyObject *
_curses_window_attrset_impl(PyCursesWindowObject *self, long attr)
/*[clinic end generated code: output=84e379bff20c0433 input=42e400c0d0154ab5]*/
{
    return PyCursesCheckERR_ForWin(self, wattrset(self->win, (attr_t)attr), "attrset");
}

/*[clinic input]
_curses.window.bkgdset

    ch: object
        Background character.
    attr: long(c_default="A_NORMAL") = _curses.A_NORMAL
        Background attributes.
    /

Set the window's background.
[clinic start generated code]*/

static PyObject *
_curses_window_bkgdset_impl(PyCursesWindowObject *self, PyObject *ch,
                            long attr)
/*[clinic end generated code: output=8cb994fc4d7e2496 input=e09c682425c9e45b]*/
{
    chtype bkgd;

    if (!PyCurses_ConvertToChtype(self, ch, &bkgd))
        return NULL;

    wbkgdset(self->win, bkgd | attr);
    return PyCursesCheckERR_ForWin(self, 0, "bkgdset");
}

/*[clinic input]
_curses.window.border

    ls: object(c_default="NULL") = _curses.ACS_VLINE
        Left side.
    rs: object(c_default="NULL") = _curses.ACS_VLINE
        Right side.
    ts: object(c_default="NULL") = _curses.ACS_HLINE
        Top side.
    bs: object(c_default="NULL") = _curses.ACS_HLINE
        Bottom side.
    tl: object(c_default="NULL") = _curses.ACS_ULCORNER
        Upper-left corner.
    tr: object(c_default="NULL") = _curses.ACS_URCORNER
        Upper-right corner.
    bl: object(c_default="NULL") = _curses.ACS_LLCORNER
        Bottom-left corner.
    br: object(c_default="NULL") = _curses.ACS_LRCORNER
        Bottom-right corner.
    /

Draw a border around the edges of the window.

Each parameter specifies the character to use for a specific part of the
border.  The characters can be specified as integers or as one-character
strings.  A 0 value for any parameter will cause the default character to be
used for that parameter.
[clinic start generated code]*/

static PyObject *
_curses_window_border_impl(PyCursesWindowObject *self, PyObject *ls,
                           PyObject *rs, PyObject *ts, PyObject *bs,
                           PyObject *tl, PyObject *tr, PyObject *bl,
                           PyObject *br)
/*[clinic end generated code: output=670ef38d3d7c2aa3 input=e015f735d67a240b]*/
{
    chtype ch[8];
    int i;

    /* Clear the array of parameters */
    for(i=0; i<8; i++)
        ch[i] = 0;

#define CONVERTTOCHTYPE(obj, i) \
    if ((obj) != NULL && !PyCurses_ConvertToChtype(self, (obj), &ch[(i)])) \
        return NULL;

    CONVERTTOCHTYPE(ls, 0);
    CONVERTTOCHTYPE(rs, 1);
    CONVERTTOCHTYPE(ts, 2);
    CONVERTTOCHTYPE(bs, 3);
    CONVERTTOCHTYPE(tl, 4);
    CONVERTTOCHTYPE(tr, 5);
    CONVERTTOCHTYPE(bl, 6);
    CONVERTTOCHTYPE(br, 7);

#undef CONVERTTOCHTYPE

    wborder(self->win,
            ch[0], ch[1], ch[2], ch[3],
            ch[4], ch[5], ch[6], ch[7]);
    Py_RETURN_NONE;
}

/*[clinic input]
_curses.window.box

    [
    verch: object(c_default="_PyLong_GetZero()") = 0
        Left and right side.
    horch: object(c_default="_PyLong_GetZero()") = 0
        Top and bottom side.
    ]
    /

Draw a border around the edges of the window.

Similar to border(), but both ls and rs are verch and both ts and bs are
horch.  The default corner characters are always used by this function.
[clinic start generated code]*/

static PyObject *
_curses_window_box_impl(PyCursesWindowObject *self, int group_right_1,
                        PyObject *verch, PyObject *horch)
/*[clinic end generated code: output=f3fcb038bb287192 input=f00435f9c8c98f60]*/
{
    chtype ch1 = 0, ch2 = 0;
    if (group_right_1) {
        if (!PyCurses_ConvertToChtype(self, verch, &ch1)) {
            return NULL;
        }
        if (!PyCurses_ConvertToChtype(self, horch, &ch2)) {
            return NULL;
        }
    }
    box(self->win,ch1,ch2);
    Py_RETURN_NONE;
}

#if defined(HAVE_NCURSES_H) || defined(MVWDELCH_IS_EXPRESSION)
#define py_mvwdelch mvwdelch
#else
int py_mvwdelch(WINDOW *w, int y, int x)
{
    mvwdelch(w,y,x);
    /* On HP/UX, mvwdelch already returns. On other systems,
       we may well run into this return statement. */
    return 0;
}
#endif

#if defined(HAVE_CURSES_IS_PAD)
// is_pad() is defined, either as a macro or as a function
#define py_is_pad(win)      is_pad(win)
#elif defined(WINDOW_HAS_FLAGS)
// is_pad() is not defined, but we can inspect WINDOW structure members
#define py_is_pad(win)      ((win) ? ((win)->_flags & _ISPAD) != 0 : FALSE)
#endif

/* chgat, added by Fabian Kreutz <fabian.kreutz at gmx.net> */
#ifdef HAVE_CURSES_WCHGAT
/*[-clinic input]
_curses.window.chgat

    [
    y: int
        Y-coordinate.
    x: int
        X-coordinate.
    ]

    n: int = -1
        Number of characters.

    attr: long
        Attributes for characters.
    /

Set the attributes of characters.

Set the attributes of num characters at the current cursor position, or at
position (y, x) if supplied.  If no value of num is given or num = -1, the
attribute will be set on all the characters to the end of the line.  This
function does not move the cursor.  The changed line will be touched using
the touchline() method so that the contents will be redisplayed by the next
window refresh.
[-clinic start generated code]*/
static PyObject *
PyCursesWindow_ChgAt(PyObject *op, PyObject *args)
{
    PyCursesWindowObject *self = _PyCursesWindowObject_CAST(op);

    int rtn;
    int x, y;
    int num = -1;
    short color;
    attr_t attr = A_NORMAL;
    long lattr;
    int use_xy = FALSE;

    switch (PyTuple_Size(args)) {
    case 1:
        if (!PyArg_ParseTuple(args,"l;attr", &lattr))
            return NULL;
        attr = lattr;
        break;
    case 2:
        if (!PyArg_ParseTuple(args,"il;n,attr", &num, &lattr))
            return NULL;
        attr = lattr;
        break;
    case 3:
        if (!PyArg_ParseTuple(args,"iil;int,int,attr", &y, &x, &lattr))
            return NULL;
        attr = lattr;
        use_xy = TRUE;
        break;
    case 4:
        if (!PyArg_ParseTuple(args,"iiil;int,int,n,attr", &y, &x, &num, &lattr))
            return NULL;
        attr = lattr;
        use_xy = TRUE;
        break;
    default:
        PyErr_SetString(PyExc_TypeError, "chgat requires 1 to 4 arguments");
        return NULL;
    }

    color = (short) PAIR_NUMBER(attr);
    attr = attr & A_ATTRIBUTES;

    if (use_xy) {
        rtn = mvwchgat(self->win,y,x,num,attr,color,NULL);
        touchline(self->win,y,1);
    } else {
        getyx(self->win,y,x);
        rtn = wchgat(self->win,num,attr,color,NULL);
        touchline(self->win,y,1);
    }
    return PyCursesCheckERR_ForWin(self, rtn, "chgat");
}
#endif

/*[clinic input]
_curses.window.delch

    [
    y: int
        Y-coordinate.
    x: int
        X-coordinate.
    ]
    /

Delete any character at (y, x).
[clinic start generated code]*/

static PyObject *
_curses_window_delch_impl(PyCursesWindowObject *self, int group_right_1,
                          int y, int x)
/*[clinic end generated code: output=22e77bb9fa11b461 input=d2f79e630a4fc6d0]*/
{
    if (!group_right_1) {
        return PyCursesCheckERR_ForWin(self, wdelch(self->win), "wdelch");
    }
    else {
        return PyCursesCheckERR_ForWin(self, py_mvwdelch(self->win, y, x), "mvwdelch");
    }
}

/*[clinic input]
_curses.window.derwin

    [
    nlines: int = 0
        Height.
    ncols: int = 0
        Width.
    ]
    begin_y: int
        Top side y-coordinate.
    begin_x: int
        Left side x-coordinate.
    /

Create a sub-window (window-relative coordinates).

derwin() is the same as calling subwin(), except that begin_y and begin_x
are relative to the origin of the window, rather than relative to the entire
screen.
[clinic start generated code]*/

static PyObject *
_curses_window_derwin_impl(PyCursesWindowObject *self, int group_left_1,
                           int nlines, int ncols, int begin_y, int begin_x)
/*[clinic end generated code: output=7924b112d9f70d6e input=966d9481f7f5022e]*/
{
    WINDOW *win;

    win = derwin(self->win,nlines,ncols,begin_y,begin_x);

    if (win == NULL) {
        cursesmodule_state *state = get_cursesmodule_state_by_win(self);
        PyErr_SetString(state->error, catchall_NULL);
        return NULL;
    }

    cursesmodule_state *state = get_cursesmodule_state_by_win(self);
    return PyCursesWindow_New(state, win, NULL);
}

/*[clinic input]
_curses.window.echochar

    ch: object
        Character to add.

    attr: long(c_default="A_NORMAL") = _curses.A_NORMAL
        Attributes for the character.
    /

Add character ch with attribute attr, and refresh.
[clinic start generated code]*/

static PyObject *
_curses_window_echochar_impl(PyCursesWindowObject *self, PyObject *ch,
                             long attr)
/*[clinic end generated code: output=13e7dd875d4b9642 input=e7f34b964e92b156]*/
{
    chtype ch_;

    if (!PyCurses_ConvertToChtype(self, ch, &ch_))
        return NULL;

#ifdef py_is_pad
    if (py_is_pad(self->win)) {
        return PyCursesCheckERR_ForWin(self,
                                       pechochar(self->win, ch_ | (attr_t)attr),
                                       "echochar");
    }
    else
#endif
        return PyCursesCheckERR_ForWin(self,
                                       wechochar(self->win, ch_ | (attr_t)attr),
                                       "echochar");
}

#ifdef NCURSES_MOUSE_VERSION
/*[clinic input]
_curses.window.enclose

    y: int
        Y-coordinate.
    x: int
        X-coordinate.
    /

Return True if the screen-relative coordinates are enclosed by the window.
[clinic start generated code]*/

static PyObject *
_curses_window_enclose_impl(PyCursesWindowObject *self, int y, int x)
/*[clinic end generated code: output=8679beef50502648 input=4fd3355d723f7bc9]*/
{
    return PyBool_FromLong(wenclose(self->win, y, x));
}
#endif

/*[clinic input]
_curses.window.getbkgd -> long

Return the window's current background character/attribute pair.
[clinic start generated code]*/

static long
_curses_window_getbkgd_impl(PyCursesWindowObject *self)
/*[clinic end generated code: output=c52b25dc16b215c3 input=a69db882fa35426c]*/
{
    return (long) getbkgd(self->win);
}

/*[clinic input]
_curses.window.getch -> int

    [
    y: int
        Y-coordinate.
    x: int
        X-coordinate.
    ]
    /

Get a character code from terminal keyboard.

The integer returned does not have to be in ASCII range: function keys,
keypad keys and so on return numbers higher than 256.  In no-delay mode, -1
is returned if there is no input, else getch() waits until a key is pressed.
[clinic start generated code]*/

static int
_curses_window_getch_impl(PyCursesWindowObject *self, int group_right_1,
                          int y, int x)
/*[clinic end generated code: output=980aa6af0c0ca387 input=bb24ebfb379f991f]*/
{
    int rtn;

    Py_BEGIN_ALLOW_THREADS
    if (!group_right_1) {
        rtn = wgetch(self->win);
    }
    else {
        rtn = mvwgetch(self->win, y, x);
    }
    Py_END_ALLOW_THREADS

    return rtn;
}

/*[clinic input]
_curses.window.getkey

    [
    y: int
        Y-coordinate.
    x: int
        X-coordinate.
    ]
    /

Get a character (string) from terminal keyboard.

Returning a string instead of an integer, as getch() does.  Function keys,
keypad keys and other special keys return a multibyte string containing the
key name.  In no-delay mode, an exception is raised if there is no input.
[clinic start generated code]*/

static PyObject *
_curses_window_getkey_impl(PyCursesWindowObject *self, int group_right_1,
                           int y, int x)
/*[clinic end generated code: output=8490a182db46b10f input=be2dee34f5cf57f8]*/
{
    int rtn;

    Py_BEGIN_ALLOW_THREADS
    if (!group_right_1) {
        rtn = wgetch(self->win);
    }
    else {
        rtn = mvwgetch(self->win, y, x);
    }
    Py_END_ALLOW_THREADS

    if (rtn == ERR) {
        /* getch() returns ERR in nodelay mode */
        PyErr_CheckSignals();
        if (!PyErr_Occurred()) {
            cursesmodule_state *state = get_cursesmodule_state_by_win(self);
            PyErr_SetString(state->error, "no input");
        }
        return NULL;
    } else if (rtn <= 255) {
#ifdef NCURSES_VERSION_MAJOR
#if NCURSES_VERSION_MAJOR*100+NCURSES_VERSION_MINOR <= 507
        /* Work around a bug in ncurses 5.7 and earlier */
        if (rtn < 0) {
            rtn += 256;
        }
#endif
#endif
        return PyUnicode_FromOrdinal(rtn);
    } else {
        const char *knp = keyname(rtn);
        return PyUnicode_FromString((knp == NULL) ? "" : knp);
    }
}

#ifdef HAVE_NCURSESW
/*[clinic input]
_curses.window.get_wch

    [
    y: int
        Y-coordinate.
    x: int
        X-coordinate.
    ]
    /

Get a wide character from terminal keyboard.

Return a character for most keys, or an integer for function keys,
keypad keys, and other special keys.
[clinic start generated code]*/

static PyObject *
_curses_window_get_wch_impl(PyCursesWindowObject *self, int group_right_1,
                            int y, int x)
/*[clinic end generated code: output=9f4f86e91fe50ef3 input=dd7e5367fb49dc48]*/
{
    int ct;
    wint_t rtn;

    Py_BEGIN_ALLOW_THREADS
    if (!group_right_1) {
        ct = wget_wch(self->win ,&rtn);
    }
    else {
        ct = mvwget_wch(self->win, y, x, &rtn);
    }
    Py_END_ALLOW_THREADS

    if (ct == ERR) {
        if (PyErr_CheckSignals())
            return NULL;

        /* get_wch() returns ERR in nodelay mode */
        cursesmodule_state *state = get_cursesmodule_state_by_win(self);
        PyErr_SetString(state->error, "no input");
        return NULL;
    }
    if (ct == KEY_CODE_YES)
        return PyLong_FromLong(rtn);
    else
        return PyUnicode_FromOrdinal(rtn);
}
#endif

/*[-clinic input]
_curses.window.getstr

    [
    y: int
        Y-coordinate.
    x: int
        X-coordinate.
    ]
    n: int = 1023
        Maximal number of characters.
    /

Read a string from the user, with primitive line editing capacity.
[-clinic start generated code]*/

static PyObject *
PyCursesWindow_GetStr(PyObject *op, PyObject *args)
{
    PyCursesWindowObject *self = _PyCursesWindowObject_CAST(op);

    int x, y, n;
    char rtn[1024]; /* This should be big enough.. I hope */
    int rtn2;

    switch (PyTuple_Size(args)) {
    case 0:
        Py_BEGIN_ALLOW_THREADS
        rtn2 = wgetnstr(self->win,rtn, 1023);
        Py_END_ALLOW_THREADS
        break;
    case 1:
        if (!PyArg_ParseTuple(args,"i;n", &n))
            return NULL;
        if (n < 0) {
            PyErr_SetString(PyExc_ValueError, "'n' must be nonnegative");
            return NULL;
        }
        Py_BEGIN_ALLOW_THREADS
        rtn2 = wgetnstr(self->win, rtn, Py_MIN(n, 1023));
        Py_END_ALLOW_THREADS
        break;
    case 2:
        if (!PyArg_ParseTuple(args,"ii;y,x",&y,&x))
            return NULL;
        Py_BEGIN_ALLOW_THREADS
#ifdef STRICT_SYSV_CURSES
        rtn2 = wmove(self->win,y,x)==ERR ? ERR : wgetnstr(self->win, rtn, 1023);
#else
        rtn2 = mvwgetnstr(self->win,y,x,rtn, 1023);
#endif
        Py_END_ALLOW_THREADS
        break;
    case 3:
        if (!PyArg_ParseTuple(args,"iii;y,x,n", &y, &x, &n))
            return NULL;
        if (n < 0) {
            PyErr_SetString(PyExc_ValueError, "'n' must be nonnegative");
            return NULL;
        }
#ifdef STRICT_SYSV_CURSES
        Py_BEGIN_ALLOW_THREADS
        rtn2 = wmove(self->win,y,x)==ERR ? ERR :
        wgetnstr(self->win, rtn, Py_MIN(n, 1023));
        Py_END_ALLOW_THREADS
#else
        Py_BEGIN_ALLOW_THREADS
        rtn2 = mvwgetnstr(self->win, y, x, rtn, Py_MIN(n, 1023));
        Py_END_ALLOW_THREADS
#endif
        break;
    default:
        PyErr_SetString(PyExc_TypeError, "getstr requires 0 to 3 arguments");
        return NULL;
    }
    if (rtn2 == ERR)
        rtn[0] = 0;
    return PyBytes_FromString(rtn);
}

/*[clinic input]
_curses.window.hline

    [
    y: int
        Starting Y-coordinate.
    x: int
        Starting X-coordinate.
    ]

    ch: object
        Character to draw.
    n: int
        Line length.

    [
    attr: long(c_default="A_NORMAL") = _curses.A_NORMAL
        Attributes for the characters.
    ]
    /

Display a horizontal line.
[clinic start generated code]*/

static PyObject *
_curses_window_hline_impl(PyCursesWindowObject *self, int group_left_1,
                          int y, int x, PyObject *ch, int n,
                          int group_right_1, long attr)
/*[clinic end generated code: output=c00d489d61fc9eef input=81a4dea47268163e]*/
{
    chtype ch_;

    if (!PyCurses_ConvertToChtype(self, ch, &ch_))
        return NULL;
    if (group_left_1) {
        if (wmove(self->win, y, x) == ERR) {
            return PyCursesCheckERR_ForWin(self, ERR, "wmove");
        }
    }
    return PyCursesCheckERR_ForWin(self, whline(self->win, ch_ | (attr_t)attr, n), "hline");
}

/*[clinic input]
_curses.window.insch

    [
    y: int
        Y-coordinate.
    x: int
        X-coordinate.
    ]

    ch: object
        Character to insert.

    [
    attr: long(c_default="A_NORMAL") = _curses.A_NORMAL
        Attributes for the character.
    ]
    /

Insert a character before the current or specified position.

All characters to the right of the cursor are shifted one position right, with
the rightmost characters on the line being lost.
[clinic start generated code]*/

static PyObject *
_curses_window_insch_impl(PyCursesWindowObject *self, int group_left_1,
                          int y, int x, PyObject *ch, int group_right_1,
                          long attr)
/*[clinic end generated code: output=ade8cfe3a3bf3e34 input=336342756ee19812]*/
{
    int rtn;
    chtype ch_ = 0;

    if (!PyCurses_ConvertToChtype(self, ch, &ch_))
        return NULL;

    if (!group_left_1) {
        rtn = winsch(self->win, ch_ | (attr_t)attr);
    }
    else {
        rtn = mvwinsch(self->win, y, x, ch_ | (attr_t)attr);
    }

    return PyCursesCheckERR_ForWin(self, rtn, "insch");
}

/*[clinic input]
_curses.window.inch -> unsigned_long

    [
    y: int
        Y-coordinate.
    x: int
        X-coordinate.
    ]
    /

Return the character at the given position in the window.

The bottom 8 bits are the character proper, and upper bits are the attributes.
[clinic start generated code]*/

static unsigned long
_curses_window_inch_impl(PyCursesWindowObject *self, int group_right_1,
                         int y, int x)
/*[clinic end generated code: output=6c4719fe978fe86a input=fac23ee11e3b3a66]*/
{
    unsigned long rtn;

    if (!group_right_1) {
        rtn = winch(self->win);
    }
    else {
        rtn = mvwinch(self->win, y, x);
    }

    return rtn;
}

/*[-clinic input]
_curses.window.instr

    [
    y: int
        Y-coordinate.
    x: int
        X-coordinate.
    ]
    n: int = 1023
        Maximal number of characters.
    /

Return a string of characters, extracted from the window.

Return a string of characters, extracted from the window starting at the
current cursor position, or at y, x if specified.  Attributes are stripped
from the characters.  If n is specified, instr() returns a string at most
n characters long (exclusive of the trailing NUL).
[-clinic start generated code]*/
static PyObject *
PyCursesWindow_InStr(PyObject *op, PyObject *args)
{
    PyCursesWindowObject *self = _PyCursesWindowObject_CAST(op);

    int x, y, n;
    char rtn[1024]; /* This should be big enough.. I hope */
    int rtn2;

    switch (PyTuple_Size(args)) {
    case 0:
        rtn2 = winnstr(self->win,rtn, 1023);
        break;
    case 1:
        if (!PyArg_ParseTuple(args,"i;n", &n))
            return NULL;
        if (n < 0) {
            PyErr_SetString(PyExc_ValueError, "'n' must be nonnegative");
            return NULL;
        }
        rtn2 = winnstr(self->win, rtn, Py_MIN(n, 1023));
        break;
    case 2:
        if (!PyArg_ParseTuple(args,"ii;y,x",&y,&x))
            return NULL;
        rtn2 = mvwinnstr(self->win,y,x,rtn,1023);
        break;
    case 3:
        if (!PyArg_ParseTuple(args, "iii;y,x,n", &y, &x, &n))
            return NULL;
        if (n < 0) {
            PyErr_SetString(PyExc_ValueError, "'n' must be nonnegative");
            return NULL;
        }
        rtn2 = mvwinnstr(self->win, y, x, rtn, Py_MIN(n,1023));
        break;
    default:
        PyErr_SetString(PyExc_TypeError, "instr requires 0 or 3 arguments");
        return NULL;
    }
    if (rtn2 == ERR)
        rtn[0] = 0;
    return PyBytes_FromString(rtn);
}

/*[clinic input]
_curses.window.insstr

    [
    y: int
        Y-coordinate.
    x: int
        X-coordinate.
    ]

    str: object
        String to insert.

    [
    attr: long
        Attributes for characters.
    ]
    /

Insert the string before the current or specified position.

Insert a character string (as many characters as will fit on the line)
before the character under the cursor.  All characters to the right of
the cursor are shifted right, with the rightmost characters on the line
being lost.  The cursor position does not change (after moving to y, x,
if specified).
[clinic start generated code]*/

static PyObject *
_curses_window_insstr_impl(PyCursesWindowObject *self, int group_left_1,
                           int y, int x, PyObject *str, int group_right_1,
                           long attr)
/*[clinic end generated code: output=c259a5265ad0b777 input=6827cddc6340a7f3]*/
{
    int rtn;
    int strtype;
    PyObject *bytesobj = NULL;
#ifdef HAVE_NCURSESW
    wchar_t *wstr = NULL;
#endif
    attr_t attr_old = A_NORMAL;
    int use_xy = group_left_1, use_attr = group_right_1;
    const char *funcname;

#ifdef HAVE_NCURSESW
    strtype = PyCurses_ConvertToString(self, str, &bytesobj, &wstr);
#else
    strtype = PyCurses_ConvertToString(self, str, &bytesobj, NULL);
#endif
    if (strtype == 0)
        return NULL;

    if (use_attr) {
        attr_old = getattrs(self->win);
        (void)wattrset(self->win, (attr_t)attr);
    }
#ifdef HAVE_NCURSESW
    if (strtype == 2) {
        funcname = "inswstr";
        if (use_xy)
            rtn = mvwins_wstr(self->win,y,x,wstr);
        else
            rtn = wins_wstr(self->win,wstr);
        PyMem_Free(wstr);
    }
    else
#endif
    {
        const char *str = PyBytes_AS_STRING(bytesobj);
        funcname = "insstr";
        if (use_xy)
            rtn = mvwinsstr(self->win,y,x,str);
        else
            rtn = winsstr(self->win,str);
        Py_DECREF(bytesobj);
    }
    if (use_attr)
        (void)wattrset(self->win,attr_old);
    return PyCursesCheckERR_ForWin(self, rtn, funcname);
}

/*[clinic input]
_curses.window.insnstr

    [
    y: int
        Y-coordinate.
    x: int
        X-coordinate.
    ]

    str: object
        String to insert.

    n: int
        Maximal number of characters.

    [
    attr: long
        Attributes for characters.
    ]
    /

Insert at most n characters of the string.

Insert a character string (as many characters as will fit on the line)
before the character under the cursor, up to n characters.  If n is zero
or negative, the entire string is inserted.  All characters to the right
of the cursor are shifted right, with the rightmost characters on the line
being lost.  The cursor position does not change (after moving to y, x, if
specified).
[clinic start generated code]*/

static PyObject *
_curses_window_insnstr_impl(PyCursesWindowObject *self, int group_left_1,
                            int y, int x, PyObject *str, int n,
                            int group_right_1, long attr)
/*[clinic end generated code: output=971a32ea6328ec8b input=70fa0cd543901a4c]*/
{
    int rtn;
    int strtype;
    PyObject *bytesobj = NULL;
#ifdef HAVE_NCURSESW
    wchar_t *wstr = NULL;
#endif
    attr_t attr_old = A_NORMAL;
    int use_xy = group_left_1, use_attr = group_right_1;
    const char *funcname;

#ifdef HAVE_NCURSESW
    strtype = PyCurses_ConvertToString(self, str, &bytesobj, &wstr);
#else
    strtype = PyCurses_ConvertToString(self, str, &bytesobj, NULL);
#endif
    if (strtype == 0)
        return NULL;

    if (use_attr) {
        attr_old = getattrs(self->win);
        (void)wattrset(self->win, (attr_t)attr);
    }
#ifdef HAVE_NCURSESW
    if (strtype == 2) {
        funcname = "insn_wstr";
        if (use_xy)
            rtn = mvwins_nwstr(self->win,y,x,wstr,n);
        else
            rtn = wins_nwstr(self->win,wstr,n);
        PyMem_Free(wstr);
    }
    else
#endif
    {
        const char *str = PyBytes_AS_STRING(bytesobj);
        funcname = "insnstr";
        if (use_xy)
            rtn = mvwinsnstr(self->win,y,x,str,n);
        else
            rtn = winsnstr(self->win,str,n);
        Py_DECREF(bytesobj);
    }
    if (use_attr)
        (void)wattrset(self->win,attr_old);
    return PyCursesCheckERR_ForWin(self, rtn, funcname);
}

/*[clinic input]
_curses.window.is_linetouched

    line: int
        Line number.
    /

Return True if the specified line was modified, otherwise return False.

Raise a curses.error exception if line is not valid for the given window.
[clinic start generated code]*/

static PyObject *
_curses_window_is_linetouched_impl(PyCursesWindowObject *self, int line)
/*[clinic end generated code: output=ad4a4edfee2db08c input=a7be0c189f243914]*/
{
    int erg;
    erg = is_linetouched(self->win, line);
    if (erg == ERR) {
        PyErr_SetString(PyExc_TypeError,
                        "is_linetouched: line number outside of boundaries");
        return NULL;
    }
    return PyBool_FromLong(erg);
}

#ifdef py_is_pad
/*[clinic input]
_curses.window.noutrefresh

    [
    pminrow: int
    pmincol: int
    sminrow: int
    smincol: int
    smaxrow: int
    smaxcol: int
    ]
    /

Mark for refresh but wait.

This function updates the data structure representing the desired state of the
window, but does not force an update of the physical screen.  To accomplish
that, call doupdate().
[clinic start generated code]*/

static PyObject *
_curses_window_noutrefresh_impl(PyCursesWindowObject *self,
                                int group_right_1, int pminrow, int pmincol,
                                int sminrow, int smincol, int smaxrow,
                                int smaxcol)
/*[clinic end generated code: output=809a1f3c6a03e23e input=3e56898388cd739e]*/
#else
/*[clinic input]
_curses.window.noutrefresh

Mark for refresh but wait.

This function updates the data structure representing the desired state of the
window, but does not force an update of the physical screen.  To accomplish
that, call doupdate().
[clinic start generated code]*/

static PyObject *
_curses_window_noutrefresh_impl(PyCursesWindowObject *self)
/*[clinic end generated code: output=6ef6dec666643fee input=876902e3fa431dbd]*/
#endif
{
    int rtn;

#ifdef py_is_pad
    if (py_is_pad(self->win)) {
        if (!group_right_1) {
            cursesmodule_state *state = get_cursesmodule_state_by_win(self);
            PyErr_SetString(state->error,
                            "noutrefresh() called for a pad "
                            "requires 6 arguments");
            return NULL;
        }
        Py_BEGIN_ALLOW_THREADS
        rtn = pnoutrefresh(self->win, pminrow, pmincol,
                           sminrow, smincol, smaxrow, smaxcol);
        Py_END_ALLOW_THREADS
        return PyCursesCheckERR_ForWin(self, rtn, "pnoutrefresh");
    }
    if (group_right_1) {
        PyErr_SetString(PyExc_TypeError,
                        "noutrefresh() takes no arguments (6 given)");
        return NULL;
    }
#endif
    Py_BEGIN_ALLOW_THREADS
    rtn = wnoutrefresh(self->win);
    Py_END_ALLOW_THREADS
    return PyCursesCheckERR_ForWin(self, rtn, "wnoutrefresh");
}

/*[clinic input]
_curses.window.overlay

    destwin: object(type="PyCursesWindowObject *", subclass_of="clinic_state()->window_type")

    [
    sminrow: int
    smincol: int
    dminrow: int
    dmincol: int
    dmaxrow: int
    dmaxcol: int
    ]
    /

Overlay the window on top of destwin.

The windows need not be the same size, only the overlapping region is copied.
This copy is non-destructive, which means that the current background
character does not overwrite the old contents of destwin.

To get fine-grained control over the copied region, the second form of
overlay() can be used.  sminrow and smincol are the upper-left coordinates
of the source window, and the other variables mark a rectangle in the
destination window.
[clinic start generated code]*/

static PyObject *
_curses_window_overlay_impl(PyCursesWindowObject *self,
                            PyCursesWindowObject *destwin, int group_right_1,
                            int sminrow, int smincol, int dminrow,
                            int dmincol, int dmaxrow, int dmaxcol)
/*[clinic end generated code: output=82bb2c4cb443ca58 input=6e4b32a7c627a356]*/
{
    int rtn;

    if (group_right_1) {
        rtn = copywin(self->win, destwin->win, sminrow, smincol,
                      dminrow, dmincol, dmaxrow, dmaxcol, TRUE);
        return PyCursesCheckERR_ForWin(self, rtn, "copywin");
    }
    else {
        rtn = overlay(self->win, destwin->win);
        return PyCursesCheckERR_ForWin(self, rtn, "overlay");
    }
}

/*[clinic input]
_curses.window.overwrite

    destwin: object(type="PyCursesWindowObject *", subclass_of="clinic_state()->window_type")

    [
    sminrow: int
    smincol: int
    dminrow: int
    dmincol: int
    dmaxrow: int
    dmaxcol: int
    ]
    /

Overwrite the window on top of destwin.

The windows need not be the same size, in which case only the overlapping
region is copied.  This copy is destructive, which means that the current
background character overwrites the old contents of destwin.

To get fine-grained control over the copied region, the second form of
overwrite() can be used. sminrow and smincol are the upper-left coordinates
of the source window, the other variables mark a rectangle in the destination
window.
[clinic start generated code]*/

static PyObject *
_curses_window_overwrite_impl(PyCursesWindowObject *self,
                              PyCursesWindowObject *destwin,
                              int group_right_1, int sminrow, int smincol,
                              int dminrow, int dmincol, int dmaxrow,
                              int dmaxcol)
/*[clinic end generated code: output=12ae007d1681be28 input=d83dd8b24ff2bcc9]*/
{
    int rtn;

    if (group_right_1) {
        rtn = copywin(self->win, destwin->win, sminrow, smincol,
                      dminrow, dmincol, dmaxrow, dmaxcol, FALSE);
        return PyCursesCheckERR_ForWin(self, rtn, "copywin");
    }
    else {
        rtn = overwrite(self->win, destwin->win);
        return PyCursesCheckERR_ForWin(self, rtn, "overwrite");
    }
}

/*[clinic input]
_curses.window.putwin

    file: object
    /

Write all data associated with the window into the provided file object.

This information can be later retrieved using the getwin() function.
[clinic start generated code]*/

static PyObject *
_curses_window_putwin(PyCursesWindowObject *self, PyObject *file)
/*[clinic end generated code: output=3a25e2a5e7a040ac input=0608648e09c8ea0a]*/
{
    /* We have to simulate this by writing to a temporary FILE*,
       then reading back, then writing to the argument file. */
    FILE *fp;
    PyObject *res = NULL;

    fp = tmpfile();
    if (fp == NULL)
        return PyErr_SetFromErrno(PyExc_OSError);
    if (_Py_set_inheritable(fileno(fp), 0, NULL) < 0)
        goto exit;
    res = PyCursesCheckERR_ForWin(self, putwin(self->win, fp), "putwin");
    if (res == NULL)
        goto exit;
    fseek(fp, 0, 0);
    while (1) {
        char buf[BUFSIZ];
        Py_ssize_t n = fread(buf, 1, BUFSIZ, fp);

        if (n <= 0)
            break;
        Py_DECREF(res);
        res = PyObject_CallMethod(file, "write", "y#", buf, n);
        if (res == NULL)
            break;
    }

exit:
    fclose(fp);
    return res;
}

/*[clinic input]
_curses.window.redrawln

    beg: int
        Starting line number.
    num: int
        The number of lines.
    /

Mark the specified lines corrupted.

They should be completely redrawn on the next refresh() call.
[clinic start generated code]*/

static PyObject *
_curses_window_redrawln_impl(PyCursesWindowObject *self, int beg, int num)
/*[clinic end generated code: output=ea216e334f9ce1b4 input=152155e258a77a7a]*/
{
    return PyCursesCheckERR_ForWin(self, wredrawln(self->win,beg,num), "redrawln");
}

/*[clinic input]
_curses.window.refresh

    [
    pminrow: int
    pmincol: int
    sminrow: int
    smincol: int
    smaxrow: int
    smaxcol: int
    ]
    /

Update the display immediately.

Synchronize actual screen with previous drawing/deleting methods.
The 6 optional arguments can only be specified when the window is a pad
created with newpad().  The additional parameters are needed to indicate
what part of the pad and screen are involved.  pminrow and pmincol specify
the upper left-hand corner of the rectangle to be displayed in the pad.
sminrow, smincol, smaxrow, and smaxcol specify the edges of the rectangle to
be displayed on the screen.  The lower right-hand corner of the rectangle to
be displayed in the pad is calculated from the screen coordinates, since the
rectangles must be the same size.  Both rectangles must be entirely contained
within their respective structures.  Negative values of pminrow, pmincol,
sminrow, or smincol are treated as if they were zero.
[clinic start generated code]*/

static PyObject *
_curses_window_refresh_impl(PyCursesWindowObject *self, int group_right_1,
                            int pminrow, int pmincol, int sminrow,
                            int smincol, int smaxrow, int smaxcol)
/*[clinic end generated code: output=42199543115e6e63 input=95e01cb5ffc635d0]*/
{
    int rtn;

#ifdef py_is_pad
    if (py_is_pad(self->win)) {
        if (!group_right_1) {
            cursesmodule_state *state = get_cursesmodule_state_by_win(self);
            PyErr_SetString(state->error,
                            "refresh() for a pad requires 6 arguments");
            return NULL;
        }
        Py_BEGIN_ALLOW_THREADS
        rtn = prefresh(self->win, pminrow, pmincol,
                       sminrow, smincol, smaxrow, smaxcol);
        Py_END_ALLOW_THREADS
        return PyCursesCheckERR_ForWin(self, rtn, "prefresh");
    }
#endif
    if (group_right_1) {
        PyErr_SetString(PyExc_TypeError,
                        "refresh() takes no arguments (6 given)");
        return NULL;
    }
    Py_BEGIN_ALLOW_THREADS
    rtn = wrefresh(self->win);
    Py_END_ALLOW_THREADS
    return PyCursesCheckERR_ForWin(self, rtn, "prefresh");
}

/*[clinic input]
_curses.window.setscrreg

    top: int
        First line number.
    bottom: int
        Last line number.
    /

Define a software scrolling region.

All scrolling actions will take place in this region.
[clinic start generated code]*/

static PyObject *
_curses_window_setscrreg_impl(PyCursesWindowObject *self, int top,
                              int bottom)
/*[clinic end generated code: output=486ab5db218d2b1a input=1b517b986838bf0e]*/
{
    return PyCursesCheckERR_ForWin(self, wsetscrreg(self->win, top, bottom), "wsetscrreg");
}

/*[clinic input]
_curses.window.subwin

    [
    nlines: int = 0
        Height.
    ncols: int = 0
        Width.
    ]
    begin_y: int
        Top side y-coordinate.
    begin_x: int
        Left side x-coordinate.
    /

Create a sub-window (screen-relative coordinates).

By default, the sub-window will extend from the specified position to the
lower right corner of the window.
[clinic start generated code]*/

static PyObject *
_curses_window_subwin_impl(PyCursesWindowObject *self, int group_left_1,
                           int nlines, int ncols, int begin_y, int begin_x)
/*[clinic end generated code: output=93e898afc348f59a input=2129fa47fd57721c]*/
{
    WINDOW *win;

    /* printf("Subwin: %i %i %i %i   \n", nlines, ncols, begin_y, begin_x); */
#ifdef py_is_pad
    if (py_is_pad(self->win)) {
        win = subpad(self->win, nlines, ncols, begin_y, begin_x);
    }
    else
#endif
        win = subwin(self->win, nlines, ncols, begin_y, begin_x);

    if (win == NULL) {
        cursesmodule_state *state = get_cursesmodule_state_by_win(self);
        PyErr_SetString(state->error, catchall_NULL);
        return NULL;
    }

    cursesmodule_state *state = get_cursesmodule_state_by_win(self);
    return PyCursesWindow_New(state, win, self->encoding);
}

/*[clinic input]
_curses.window.scroll

    [
    lines: int = 1
        Number of lines to scroll.
    ]
    /

Scroll the screen or scrolling region.

Scroll upward if the argument is positive and downward if it is negative.
[clinic start generated code]*/

static PyObject *
_curses_window_scroll_impl(PyCursesWindowObject *self, int group_right_1,
                           int lines)
/*[clinic end generated code: output=4541a8a11852d360 input=c969ca0cfabbdbec]*/
{
    if (!group_right_1) {
        return PyCursesCheckERR_ForWin(self, scroll(self->win), "scroll");
    }
    else {
        return PyCursesCheckERR_ForWin(self, wscrl(self->win, lines), "scroll");
    }
}

/*[clinic input]
_curses.window.touchline

    start: int
    count: int
    [
    changed: bool = True
    ]
    /

Pretend count lines have been changed, starting with line start.

If changed is supplied, it specifies whether the affected lines are marked
as having been changed (changed=True) or unchanged (changed=False).
[clinic start generated code]*/

static PyObject *
_curses_window_touchline_impl(PyCursesWindowObject *self, int start,
                              int count, int group_right_1, int changed)
/*[clinic end generated code: output=65d05b3f7438c61d input=a98aa4f79b6be845]*/
{
    if (!group_right_1) {
        return PyCursesCheckERR_ForWin(self, touchline(self->win, start, count), "touchline");
    }
    else {
        return PyCursesCheckERR_ForWin(self, wtouchln(self->win, start, count, changed), "touchline");
    }
}

/*[clinic input]
_curses.window.vline

    [
    y: int
        Starting Y-coordinate.
    x: int
        Starting X-coordinate.
    ]

    ch: object
        Character to draw.
    n: int
        Line length.

    [
    attr: long(c_default="A_NORMAL") = _curses.A_NORMAL
        Attributes for the character.
    ]
    /

Display a vertical line.
[clinic start generated code]*/

static PyObject *
_curses_window_vline_impl(PyCursesWindowObject *self, int group_left_1,
                          int y, int x, PyObject *ch, int n,
                          int group_right_1, long attr)
/*[clinic end generated code: output=287ad1cc8982217f input=a6f2dc86a4648b32]*/
{
    chtype ch_;

    if (!PyCurses_ConvertToChtype(self, ch, &ch_))
        return NULL;
    if (group_left_1) {
        if (wmove(self->win, y, x) == ERR)
            return PyCursesCheckERR_ForWin(self, ERR, "wmove");
    }
    return PyCursesCheckERR_ForWin(self, wvline(self->win, ch_ | (attr_t)attr, n), "vline");
}

static PyObject *
PyCursesWindow_get_encoding(PyObject *op, void *closure)
{
    PyCursesWindowObject *self = _PyCursesWindowObject_CAST(op);
    return PyUnicode_FromString(self->encoding);
}

static int
PyCursesWindow_set_encoding(PyObject *op, PyObject *value, void *Py_UNUSED(ignored))
{
    PyCursesWindowObject *self = _PyCursesWindowObject_CAST(op);

    PyObject *ascii;
    char *encoding;

    /* It is illegal to del win.encoding */
    if (value == NULL) {
        PyErr_SetString(PyExc_TypeError,
                        "encoding may not be deleted");
        return -1;
    }

    if (!PyUnicode_Check(value)) {
        PyErr_SetString(PyExc_TypeError,
                        "setting encoding to a non-string");
        return -1;
    }
    ascii = PyUnicode_AsASCIIString(value);
    if (ascii == NULL)
        return -1;
    encoding = _PyMem_Strdup(PyBytes_AS_STRING(ascii));
    Py_DECREF(ascii);
    if (encoding == NULL) {
        PyErr_NoMemory();
        return -1;
    }
    PyMem_Free(self->encoding);
    self->encoding = encoding;
    return 0;
}

#define clinic_state()  (get_cursesmodule_state_by_cls(Py_TYPE(self)))
#include "clinic/_cursesmodule.c.h"
#undef clinic_state

static PyMethodDef PyCursesWindow_methods[] = {
    _CURSES_WINDOW_ADDCH_METHODDEF
    _CURSES_WINDOW_ADDNSTR_METHODDEF
    _CURSES_WINDOW_ADDSTR_METHODDEF
    _CURSES_WINDOW_ATTROFF_METHODDEF
    _CURSES_WINDOW_ATTRON_METHODDEF
    _CURSES_WINDOW_ATTRSET_METHODDEF
    _CURSES_WINDOW_BKGD_METHODDEF
#ifdef HAVE_CURSES_WCHGAT
    {"chgat",           PyCursesWindow_ChgAt, METH_VARARGS},
#endif
    _CURSES_WINDOW_BKGDSET_METHODDEF
    _CURSES_WINDOW_BORDER_METHODDEF
    _CURSES_WINDOW_BOX_METHODDEF
    {"clear",           PyCursesWindow_wclear, METH_NOARGS},
    {"clearok",         PyCursesWindow_clearok, METH_VARARGS},
    {"clrtobot",        PyCursesWindow_wclrtobot, METH_NOARGS},
    {"clrtoeol",        PyCursesWindow_wclrtoeol, METH_NOARGS},
    {"cursyncup",       PyCursesWindow_wcursyncup, METH_NOARGS},
    _CURSES_WINDOW_DELCH_METHODDEF
    {"deleteln",        PyCursesWindow_wdeleteln, METH_NOARGS},
    _CURSES_WINDOW_DERWIN_METHODDEF
    _CURSES_WINDOW_ECHOCHAR_METHODDEF
    _CURSES_WINDOW_ENCLOSE_METHODDEF
    {"erase",           PyCursesWindow_werase, METH_NOARGS},
    {"getbegyx",        PyCursesWindow_getbegyx, METH_NOARGS},
    _CURSES_WINDOW_GETBKGD_METHODDEF
    _CURSES_WINDOW_GETCH_METHODDEF
    _CURSES_WINDOW_GETKEY_METHODDEF
    _CURSES_WINDOW_GET_WCH_METHODDEF
    {"getmaxyx",        PyCursesWindow_getmaxyx, METH_NOARGS},
    {"getparyx",        PyCursesWindow_getparyx, METH_NOARGS},
    {"getstr",          PyCursesWindow_GetStr, METH_VARARGS},
    {"getyx",           PyCursesWindow_getyx, METH_NOARGS},
    _CURSES_WINDOW_HLINE_METHODDEF
    {"idcok",           PyCursesWindow_idcok, METH_VARARGS},
    {"idlok",           PyCursesWindow_idlok, METH_VARARGS},
#ifdef HAVE_CURSES_IMMEDOK
    {"immedok",         PyCursesWindow_immedok, METH_VARARGS},
#endif
    _CURSES_WINDOW_INCH_METHODDEF
    _CURSES_WINDOW_INSCH_METHODDEF
    {"insdelln",        PyCursesWindow_winsdelln, METH_VARARGS},
    {"insertln",        PyCursesWindow_winsertln, METH_NOARGS},
    _CURSES_WINDOW_INSNSTR_METHODDEF
    _CURSES_WINDOW_INSSTR_METHODDEF
    {"instr",           PyCursesWindow_InStr, METH_VARARGS},
    _CURSES_WINDOW_IS_LINETOUCHED_METHODDEF
    {"is_wintouched",   PyCursesWindow_is_wintouched, METH_NOARGS},
    {"keypad",          PyCursesWindow_keypad, METH_VARARGS},
    {"leaveok",         PyCursesWindow_leaveok, METH_VARARGS},
    {"move",            PyCursesWindow_wmove, METH_VARARGS},
    {"mvderwin",        PyCursesWindow_mvderwin, METH_VARARGS},
    {"mvwin",           PyCursesWindow_mvwin, METH_VARARGS},
    {"nodelay",         PyCursesWindow_nodelay, METH_VARARGS},
    {"notimeout",       PyCursesWindow_notimeout, METH_VARARGS},
    _CURSES_WINDOW_NOUTREFRESH_METHODDEF
    _CURSES_WINDOW_OVERLAY_METHODDEF
    _CURSES_WINDOW_OVERWRITE_METHODDEF
    _CURSES_WINDOW_PUTWIN_METHODDEF
    _CURSES_WINDOW_REDRAWLN_METHODDEF
    {"redrawwin",       PyCursesWindow_redrawwin, METH_NOARGS},
    _CURSES_WINDOW_REFRESH_METHODDEF
#ifndef STRICT_SYSV_CURSES
    {"resize",          PyCursesWindow_wresize, METH_VARARGS},
#endif
    _CURSES_WINDOW_SCROLL_METHODDEF
    {"scrollok",        PyCursesWindow_scrollok, METH_VARARGS},
    _CURSES_WINDOW_SETSCRREG_METHODDEF
    {"standend",        PyCursesWindow_wstandend, METH_NOARGS},
    {"standout",        PyCursesWindow_wstandout, METH_NOARGS},
    {"subpad", (PyCFunction)_curses_window_subwin, METH_VARARGS, _curses_window_subwin__doc__},
    _CURSES_WINDOW_SUBWIN_METHODDEF
    {"syncdown",        PyCursesWindow_wsyncdown, METH_NOARGS},
#ifdef HAVE_CURSES_SYNCOK
    {"syncok",          PyCursesWindow_syncok, METH_VARARGS},
#endif
    {"syncup",          PyCursesWindow_wsyncup, METH_NOARGS},
    {"timeout",         PyCursesWindow_wtimeout, METH_VARARGS},
    _CURSES_WINDOW_TOUCHLINE_METHODDEF
    {"touchwin",        PyCursesWindow_touchwin, METH_NOARGS},
    {"untouchwin",      PyCursesWindow_untouchwin, METH_NOARGS},
    _CURSES_WINDOW_VLINE_METHODDEF
    {NULL,                  NULL}   /* sentinel */
};

static PyGetSetDef PyCursesWindow_getsets[] = {
    {
        "encoding",
        PyCursesWindow_get_encoding,
        PyCursesWindow_set_encoding,
        "the typecode character used to create the array"
    },
    {NULL, NULL, NULL, NULL }  /* sentinel */
};

static PyType_Slot PyCursesWindow_Type_slots[] = {
    {Py_tp_methods, PyCursesWindow_methods},
    {Py_tp_getset, PyCursesWindow_getsets},
    {Py_tp_dealloc, PyCursesWindow_dealloc},
    {Py_tp_traverse, PyCursesWindow_traverse},
    {0, NULL}
};

static PyType_Spec PyCursesWindow_Type_spec = {
    .name = "_curses.window",
    .basicsize =  sizeof(PyCursesWindowObject),
    .flags = Py_TPFLAGS_DEFAULT
        | Py_TPFLAGS_DISALLOW_INSTANTIATION
        | Py_TPFLAGS_IMMUTABLETYPE
        | Py_TPFLAGS_HEAPTYPE
        | Py_TPFLAGS_HAVE_GC,
    .slots = PyCursesWindow_Type_slots
};

/* -------------------------------------------------------*/

/* Function Body Macros - They are ugly but very, very useful. ;-)

   X - function name
   TYPE - parameter Type
   ERGSTR - format string for construction of the return value
   PARSESTR - format string for argument parsing
   */

#define NoArgNoReturnFunctionBody(X) \
{ \
  PyCursesStatefulInitialised(module); \
  return PyCursesCheckERR(module, X(), # X); }

#define NoArgOrFlagNoReturnFunctionBody(X, flag) \
{ \
    PyCursesStatefulInitialised(module); \
    if (flag) \
        return PyCursesCheckERR(module, X(), # X); \
    else \
        return PyCursesCheckERR(module, no ## X(), # X); \
}

#define NoArgReturnIntFunctionBody(X) \
{ \
 PyCursesStatefulInitialised(module); \
 return PyLong_FromLong((long) X()); }


#define NoArgReturnStringFunctionBody(X) \
{ \
  PyCursesStatefulInitialised(module); \
  return PyBytes_FromString(X()); }

#define NoArgTrueFalseFunctionBody(X) \
{ \
  PyCursesStatefulInitialised(module); \
  return PyBool_FromLong(X()); }

#define NoArgNoReturnVoidFunctionBody(X) \
{ \
  PyCursesStatefulInitialised(module); \
  X(); \
  Py_RETURN_NONE; }

/*********************************************************************
 Global Functions
**********************************************************************/

#ifdef HAVE_CURSES_FILTER
/*[clinic input]
_curses.filter

[clinic start generated code]*/

static PyObject *
_curses_filter_impl(PyObject *module)
/*[clinic end generated code: output=fb5b8a3642eb70b5 input=668c75a6992d3624]*/
{
    /* not checking for PyCursesInitialised here since filter() must
       be called before initscr() */
    filter();
    Py_RETURN_NONE;
}
#endif

/*[clinic input]
_curses.baudrate

Return the output speed of the terminal in bits per second.
[clinic start generated code]*/

static PyObject *
_curses_baudrate_impl(PyObject *module)
/*[clinic end generated code: output=3c63c6c401d7d9c0 input=921f022ed04a0fd9]*/
NoArgReturnIntFunctionBody(baudrate)

/*[clinic input]
_curses.beep

Emit a short attention sound.
[clinic start generated code]*/

static PyObject *
_curses_beep_impl(PyObject *module)
/*[clinic end generated code: output=425274962abe49a2 input=a35698ca7d0162bc]*/
NoArgNoReturnFunctionBody(beep)

/*[clinic input]
_curses.can_change_color

Return True if the programmer can change the colors displayed by the terminal.
[clinic start generated code]*/

static PyObject *
_curses_can_change_color_impl(PyObject *module)
/*[clinic end generated code: output=359df8c3c77d8bf1 input=d7718884de0092f2]*/
NoArgTrueFalseFunctionBody(can_change_color)

/*[clinic input]
_curses.cbreak

    flag: bool = True
        If false, the effect is the same as calling nocbreak().
    /

Enter cbreak mode.

In cbreak mode (sometimes called "rare" mode) normal tty line buffering is
turned off and characters are available to be read one by one.  However,
unlike raw mode, special characters (interrupt, quit, suspend, and flow
control) retain their effects on the tty driver and calling program.
Calling first raw() then cbreak() leaves the terminal in cbreak mode.
[clinic start generated code]*/

static PyObject *
_curses_cbreak_impl(PyObject *module, int flag)
/*[clinic end generated code: output=9f9dee9664769751 input=c7d0bddda93016c1]*/
NoArgOrFlagNoReturnFunctionBody(cbreak, flag)

/*[clinic input]
_curses.color_content

    color_number: color
        The number of the color (0 - (COLORS-1)).
    /

Return the red, green, and blue (RGB) components of the specified color.

A 3-tuple is returned, containing the R, G, B values for the given color,
which will be between 0 (no component) and 1000 (maximum amount of component).
[clinic start generated code]*/

static PyObject *
_curses_color_content_impl(PyObject *module, int color_number)
/*[clinic end generated code: output=17b466df7054e0de input=03b5ed0472662aea]*/
{
    _CURSES_COLOR_VAL_TYPE r,g,b;

    PyCursesStatefulInitialised(module);
    PyCursesStatefulInitialisedColor(module);

    if (_COLOR_CONTENT_FUNC(color_number, &r, &g, &b) == ERR) {
        cursesmodule_state *state = get_cursesmodule_state(module);
        PyErr_Format(state->error, "%s() returned ERR",
                     Py_STRINGIFY(_COLOR_CONTENT_FUNC));
        return NULL;
    }

    return Py_BuildValue("(iii)", r, g, b);
}

/*[clinic input]
_curses.color_pair

    pair_number: int
        The number of the color pair.
    /

Return the attribute value for displaying text in the specified color.

This attribute value can be combined with A_STANDOUT, A_REVERSE, and the
other A_* attributes.  pair_number() is the counterpart to this function.
[clinic start generated code]*/

static PyObject *
_curses_color_pair_impl(PyObject *module, int pair_number)
/*[clinic end generated code: output=60718abb10ce9feb input=6034e9146f343802]*/
{
    PyCursesStatefulInitialised(module);
    PyCursesStatefulInitialisedColor(module);

    return  PyLong_FromLong(COLOR_PAIR(pair_number));
}

/*[clinic input]
_curses.curs_set

    visibility: int
        0 for invisible, 1 for normal visible, or 2 for very visible.
    /

Set the cursor state.

If the terminal supports the visibility requested, the previous cursor
state is returned; otherwise, an exception is raised.  On many terminals,
the "visible" mode is an underline cursor and the "very visible" mode is
a block cursor.
[clinic start generated code]*/

static PyObject *
_curses_curs_set_impl(PyObject *module, int visibility)
/*[clinic end generated code: output=ee8e62483b1d6cd4 input=81a7924a65d29504]*/
{
    int erg;

    PyCursesStatefulInitialised(module);

    erg = curs_set(visibility);
    if (erg == ERR) return PyCursesCheckERR(module, erg, "curs_set");

    return PyLong_FromLong((long) erg);
}

/*[clinic input]
_curses.def_prog_mode

Save the current terminal mode as the "program" mode.

The "program" mode is the mode when the running program is using curses.

Subsequent calls to reset_prog_mode() will restore this mode.
[clinic start generated code]*/

static PyObject *
_curses_def_prog_mode_impl(PyObject *module)
/*[clinic end generated code: output=05d5a351fff874aa input=768b9cace620dda5]*/
NoArgNoReturnFunctionBody(def_prog_mode)

/*[clinic input]
_curses.def_shell_mode

Save the current terminal mode as the "shell" mode.

The "shell" mode is the mode when the running program is not using curses.

Subsequent calls to reset_shell_mode() will restore this mode.
[clinic start generated code]*/

static PyObject *
_curses_def_shell_mode_impl(PyObject *module)
/*[clinic end generated code: output=d6e42f5c768f860f input=5ead21f6f0baa894]*/
NoArgNoReturnFunctionBody(def_shell_mode)

/*[clinic input]
_curses.delay_output

    ms: int
        Duration in milliseconds.
    /

Insert a pause in output.
[clinic start generated code]*/

static PyObject *
_curses_delay_output_impl(PyObject *module, int ms)
/*[clinic end generated code: output=b6613a67f17fa4f4 input=5316457f5f59196c]*/
{
    PyCursesStatefulInitialised(module);

    return PyCursesCheckERR(module, delay_output(ms), "delay_output");
}

/*[clinic input]
_curses.doupdate

Update the physical screen to match the virtual screen.
[clinic start generated code]*/

static PyObject *
_curses_doupdate_impl(PyObject *module)
/*[clinic end generated code: output=f34536975a75680c input=8da80914432a6489]*/
NoArgNoReturnFunctionBody(doupdate)

/*[clinic input]
_curses.echo

    flag: bool = True
        If false, the effect is the same as calling noecho().
    /

Enter echo mode.

In echo mode, each character input is echoed to the screen as it is entered.
[clinic start generated code]*/

static PyObject *
_curses_echo_impl(PyObject *module, int flag)
/*[clinic end generated code: output=03acb2ddfa6c8729 input=86cd4d5bb1d569c0]*/
NoArgOrFlagNoReturnFunctionBody(echo, flag)

/*[clinic input]
_curses.endwin

De-initialize the library, and return terminal to normal status.
[clinic start generated code]*/

static PyObject *
_curses_endwin_impl(PyObject *module)
/*[clinic end generated code: output=c0150cd96d2f4128 input=e172cfa43062f3fa]*/
NoArgNoReturnFunctionBody(endwin)

/*[clinic input]
_curses.erasechar

Return the user's current erase character.
[clinic start generated code]*/

static PyObject *
_curses_erasechar_impl(PyObject *module)
/*[clinic end generated code: output=3df305dc6b926b3f input=628c136c3c5758d3]*/
{
    char ch;

    PyCursesStatefulInitialised(module);

    ch = erasechar();

    return PyBytes_FromStringAndSize(&ch, 1);
}

/*[clinic input]
_curses.flash

Flash the screen.

That is, change it to reverse-video and then change it back in a short interval.
[clinic start generated code]*/

static PyObject *
_curses_flash_impl(PyObject *module)
/*[clinic end generated code: output=488b8a0ebd9ea9b8 input=02fdfb06c8fc3171]*/
NoArgNoReturnFunctionBody(flash)

/*[clinic input]
_curses.flushinp

Flush all input buffers.

This throws away any typeahead that has been typed by the user and has not
yet been processed by the program.
[clinic start generated code]*/

static PyObject *
_curses_flushinp_impl(PyObject *module)
/*[clinic end generated code: output=7e7a1fc1473960f5 input=59d042e705cef5ec]*/
NoArgNoReturnVoidFunctionBody(flushinp)

#ifdef getsyx
/*[clinic input]
_curses.getsyx

Return the current coordinates of the virtual screen cursor.

Return a (y, x) tuple.  If leaveok is currently true, return (-1, -1).
[clinic start generated code]*/

static PyObject *
_curses_getsyx_impl(PyObject *module)
/*[clinic end generated code: output=c8e6c3f42349a038 input=9e1f862f3b4f7cba]*/
{
    int x = 0;
    int y = 0;

    PyCursesStatefulInitialised(module);

    getsyx(y, x);

    return Py_BuildValue("(ii)", y, x);
}
#endif

#ifdef NCURSES_MOUSE_VERSION
/*[clinic input]
_curses.getmouse

Retrieve the queued mouse event.

After getch() returns KEY_MOUSE to signal a mouse event, this function
returns a 5-tuple (id, x, y, z, bstate).
[clinic start generated code]*/

static PyObject *
_curses_getmouse_impl(PyObject *module)
/*[clinic end generated code: output=ccf4242546b9cfa8 input=5b756ee6f5b481b1]*/
{
    int rtn;
    MEVENT event;

    PyCursesStatefulInitialised(module);

    rtn = getmouse( &event );
    if (rtn == ERR) {
        cursesmodule_state *state = get_cursesmodule_state(module);
        PyErr_SetString(state->error, "getmouse() returned ERR");
        return NULL;
    }
    return Py_BuildValue("(hiiik)",
                         (short)event.id,
                         (int)event.x, (int)event.y, (int)event.z,
                         (unsigned long) event.bstate);
}

/*[clinic input]
_curses.ungetmouse

    id: short
    x: int
    y: int
    z: int
    bstate: unsigned_long(bitwise=True)
    /

Push a KEY_MOUSE event onto the input queue.

The following getmouse() will return the given state data.
[clinic start generated code]*/

static PyObject *
_curses_ungetmouse_impl(PyObject *module, short id, int x, int y, int z,
                        unsigned long bstate)
/*[clinic end generated code: output=3430c9b0fc5c4341 input=fd650b2ca5a01e8f]*/
{
    MEVENT event;

    PyCursesStatefulInitialised(module);

    event.id = id;
    event.x = x;
    event.y = y;
    event.z = z;
    event.bstate = bstate;
    return PyCursesCheckERR(module, ungetmouse(&event), "ungetmouse");
}
#endif

/*[clinic input]
_curses.getwin

    file: object
    /

Read window related data stored in the file by an earlier putwin() call.

The routine then creates and initializes a new window using that data,
returning the new window object.
[clinic start generated code]*/

static PyObject *
_curses_getwin(PyObject *module, PyObject *file)
/*[clinic end generated code: output=a79e0df3379af756 input=f713d2bba0e4c929]*/
{
    FILE *fp;
    PyObject *data;
    size_t datalen;
    WINDOW *win;
    PyObject *res = NULL;

    PyCursesStatefulInitialised(module);

    fp = tmpfile();
    if (fp == NULL)
        return PyErr_SetFromErrno(PyExc_OSError);

    if (_Py_set_inheritable(fileno(fp), 0, NULL) < 0)
        goto error;

    data = PyObject_CallMethod(file, "read", NULL);
    if (data == NULL)
        goto error;
    if (!PyBytes_Check(data)) {
        PyErr_Format(PyExc_TypeError,
                     "f.read() returned %.100s instead of bytes",
                     Py_TYPE(data)->tp_name);
        Py_DECREF(data);
        goto error;
    }
    datalen = PyBytes_GET_SIZE(data);
    if (fwrite(PyBytes_AS_STRING(data), 1, datalen, fp) != datalen) {
        PyErr_SetFromErrno(PyExc_OSError);
        Py_DECREF(data);
        goto error;
    }
    Py_DECREF(data);

    fseek(fp, 0, 0);
    win = getwin(fp);
    if (win == NULL) {
        cursesmodule_state *state = get_cursesmodule_state(module);
        PyErr_SetString(state->error, catchall_NULL);
        goto error;
    }
    cursesmodule_state *state = get_cursesmodule_state(module);
    res = PyCursesWindow_New(state, win, NULL);

error:
    fclose(fp);
    return res;
}

/*[clinic input]
_curses.halfdelay

    tenths: byte
        Maximal blocking delay in tenths of seconds (1 - 255).
    /

Enter half-delay mode.

Use nocbreak() to leave half-delay mode.
[clinic start generated code]*/

static PyObject *
_curses_halfdelay_impl(PyObject *module, unsigned char tenths)
/*[clinic end generated code: output=e92cdf0ef33c0663 input=e42dce7259c15100]*/
{
    PyCursesStatefulInitialised(module);

    return PyCursesCheckERR(module, halfdelay(tenths), "halfdelay");
}

/*[clinic input]
_curses.has_colors

Return True if the terminal can display colors; otherwise, return False.
[clinic start generated code]*/

static PyObject *
_curses_has_colors_impl(PyObject *module)
/*[clinic end generated code: output=db5667483139e3e2 input=b2ec41b739d896c6]*/
NoArgTrueFalseFunctionBody(has_colors)

/*[clinic input]
_curses.has_ic

Return True if the terminal has insert- and delete-character capabilities.
[clinic start generated code]*/

static PyObject *
_curses_has_ic_impl(PyObject *module)
/*[clinic end generated code: output=6be24da9cb1268fe input=9bc2d3a797cc7324]*/
NoArgTrueFalseFunctionBody(has_ic)

/*[clinic input]
_curses.has_il

Return True if the terminal has insert- and delete-line capabilities.
[clinic start generated code]*/

static PyObject *
_curses_has_il_impl(PyObject *module)
/*[clinic end generated code: output=d45bd7788ff9f5f4 input=cd939d5607ee5427]*/
NoArgTrueFalseFunctionBody(has_il)

#ifdef HAVE_CURSES_HAS_KEY
/*[clinic input]
_curses.has_key

    key: int
        Key number.
    /

Return True if the current terminal type recognizes a key with that value.
[clinic start generated code]*/

static PyObject *
_curses_has_key_impl(PyObject *module, int key)
/*[clinic end generated code: output=19ad48319414d0b1 input=78bd44acf1a4997c]*/
{
    PyCursesStatefulInitialised(module);

    return PyBool_FromLong(has_key(key));
}
#endif

/*[clinic input]
_curses.init_color

    color_number: color
        The number of the color to be changed (0 - (COLORS-1)).
    r: component
        Red component (0 - 1000).
    g: component
        Green component (0 - 1000).
    b: component
        Blue component (0 - 1000).
    /

Change the definition of a color.

When init_color() is used, all occurrences of that color on the screen
immediately change to the new definition.  This function is a no-op on
most terminals; it is active only if can_change_color() returns true.
[clinic start generated code]*/

static PyObject *
_curses_init_color_impl(PyObject *module, int color_number, short r, short g,
                        short b)
/*[clinic end generated code: output=d7ed71b2d818cdf2 input=ae2b8bea0f152c80]*/
{
    PyCursesStatefulInitialised(module);
    PyCursesStatefulInitialisedColor(module);

    return PyCursesCheckERR(module,
                            _CURSES_INIT_COLOR_FUNC(color_number, r, g, b),
                            Py_STRINGIFY(_CURSES_INIT_COLOR_FUNC));
}

/*[clinic input]
_curses.init_pair

    pair_number: pair
        The number of the color-pair to be changed (1 - (COLOR_PAIRS-1)).
    fg: color_allow_default
        Foreground color number (-1 - (COLORS-1)).
    bg: color_allow_default
        Background color number (-1 - (COLORS-1)).
    /

Change the definition of a color-pair.

If the color-pair was previously initialized, the screen is refreshed and
all occurrences of that color-pair are changed to the new definition.
[clinic start generated code]*/

static PyObject *
_curses_init_pair_impl(PyObject *module, int pair_number, int fg, int bg)
/*[clinic end generated code: output=a0bba03d2bbc3ee6 input=54b421b44c12c389]*/
{
    PyCursesStatefulInitialised(module);
    PyCursesStatefulInitialisedColor(module);

    if (_CURSES_INIT_PAIR_FUNC(pair_number, fg, bg) == ERR) {
        if (pair_number >= COLOR_PAIRS) {
            PyErr_Format(PyExc_ValueError,
                         "Color pair is greater than COLOR_PAIRS-1 (%d).",
                         COLOR_PAIRS - 1);
        }
        else {
            cursesmodule_state *state = get_cursesmodule_state(module);
            PyErr_Format(state->error, "%s() returned ERR",
                         Py_STRINGIFY(_CURSES_INIT_PAIR_FUNC));
        }
        return NULL;
    }

    Py_RETURN_NONE;
}

/*[clinic input]
_curses.initscr

Initialize the library.

Return a WindowObject which represents the whole screen.
[clinic start generated code]*/

static PyObject *
_curses_initscr_impl(PyObject *module)
/*[clinic end generated code: output=619fb68443810b7b input=514f4bce1821f6b5]*/
{
    WINDOW *win;

    if (curses_initscr_called) {
        wrefresh(stdscr);
        cursesmodule_state *state = get_cursesmodule_state(module);
        return PyCursesWindow_New(state, stdscr, NULL);
    }

    win = initscr();

    if (win == NULL) {
        cursesmodule_state *state = get_cursesmodule_state(module);
        PyErr_SetString(state->error, catchall_NULL);
        return NULL;
    }

    curses_initscr_called = curses_setupterm_called = TRUE;

    PyObject *module_dict = PyModule_GetDict(module); // borrowed
    if (module_dict == NULL) {
        return NULL;
    }
    /* This was moved from initcurses() because it core dumped on SGI,
       where they're not defined until you've called initscr() */
#define SetDictInt(NAME, VALUE)                                     \
    do {                                                            \
        PyObject *value = PyLong_FromLong((long)(VALUE));           \
        if (value == NULL) {                                        \
            return NULL;                                            \
        }                                                           \
        int rc = PyDict_SetItemString(module_dict, (NAME), value);  \
        Py_DECREF(value);                                           \
        if (rc < 0) {                                               \
            return NULL;                                            \
        }                                                           \
    } while (0)

    /* Here are some graphic symbols you can use */
    SetDictInt("ACS_ULCORNER",      (ACS_ULCORNER));
    SetDictInt("ACS_LLCORNER",      (ACS_LLCORNER));
    SetDictInt("ACS_URCORNER",      (ACS_URCORNER));
    SetDictInt("ACS_LRCORNER",      (ACS_LRCORNER));
    SetDictInt("ACS_LTEE",          (ACS_LTEE));
    SetDictInt("ACS_RTEE",          (ACS_RTEE));
    SetDictInt("ACS_BTEE",          (ACS_BTEE));
    SetDictInt("ACS_TTEE",          (ACS_TTEE));
    SetDictInt("ACS_HLINE",         (ACS_HLINE));
    SetDictInt("ACS_VLINE",         (ACS_VLINE));
    SetDictInt("ACS_PLUS",          (ACS_PLUS));
#if !defined(__hpux) || defined(HAVE_NCURSES_H)
    /* On HP/UX 11, these are of type cchar_t, which is not an
       integral type. If this is a problem on more platforms, a
       configure test should be added to determine whether ACS_S1
       is of integral type. */
    SetDictInt("ACS_S1",            (ACS_S1));
    SetDictInt("ACS_S9",            (ACS_S9));
    SetDictInt("ACS_DIAMOND",       (ACS_DIAMOND));
    SetDictInt("ACS_CKBOARD",       (ACS_CKBOARD));
    SetDictInt("ACS_DEGREE",        (ACS_DEGREE));
    SetDictInt("ACS_PLMINUS",       (ACS_PLMINUS));
    SetDictInt("ACS_BULLET",        (ACS_BULLET));
    SetDictInt("ACS_LARROW",        (ACS_LARROW));
    SetDictInt("ACS_RARROW",        (ACS_RARROW));
    SetDictInt("ACS_DARROW",        (ACS_DARROW));
    SetDictInt("ACS_UARROW",        (ACS_UARROW));
    SetDictInt("ACS_BOARD",         (ACS_BOARD));
    SetDictInt("ACS_LANTERN",       (ACS_LANTERN));
    SetDictInt("ACS_BLOCK",         (ACS_BLOCK));
#endif
    SetDictInt("ACS_BSSB",          (ACS_ULCORNER));
    SetDictInt("ACS_SSBB",          (ACS_LLCORNER));
    SetDictInt("ACS_BBSS",          (ACS_URCORNER));
    SetDictInt("ACS_SBBS",          (ACS_LRCORNER));
    SetDictInt("ACS_SBSS",          (ACS_RTEE));
    SetDictInt("ACS_SSSB",          (ACS_LTEE));
    SetDictInt("ACS_SSBS",          (ACS_BTEE));
    SetDictInt("ACS_BSSS",          (ACS_TTEE));
    SetDictInt("ACS_BSBS",          (ACS_HLINE));
    SetDictInt("ACS_SBSB",          (ACS_VLINE));
    SetDictInt("ACS_SSSS",          (ACS_PLUS));

    /* The following are never available with strict SYSV curses */
#ifdef ACS_S3
    SetDictInt("ACS_S3",            (ACS_S3));
#endif
#ifdef ACS_S7
    SetDictInt("ACS_S7",            (ACS_S7));
#endif
#ifdef ACS_LEQUAL
    SetDictInt("ACS_LEQUAL",        (ACS_LEQUAL));
#endif
#ifdef ACS_GEQUAL
    SetDictInt("ACS_GEQUAL",        (ACS_GEQUAL));
#endif
#ifdef ACS_PI
    SetDictInt("ACS_PI",            (ACS_PI));
#endif
#ifdef ACS_NEQUAL
    SetDictInt("ACS_NEQUAL",        (ACS_NEQUAL));
#endif
#ifdef ACS_STERLING
    SetDictInt("ACS_STERLING",      (ACS_STERLING));
#endif

    SetDictInt("LINES", LINES);
    SetDictInt("COLS", COLS);
#undef SetDictInt

    cursesmodule_state *state = get_cursesmodule_state(module);
    PyObject *winobj = PyCursesWindow_New(state, win, NULL);
    if (winobj == NULL) {
        return NULL;
    }
    curses_screen_encoding = ((PyCursesWindowObject *)winobj)->encoding;
    return winobj;
}

/*[clinic input]
_curses.setupterm

    term: str(accept={str, NoneType}) = None
        Terminal name.
        If omitted, the value of the TERM environment variable will be used.
    fd: int = -1
        File descriptor to which any initialization sequences will be sent.
        If not supplied, the file descriptor for sys.stdout will be used.

Initialize the terminal.
[clinic start generated code]*/

static PyObject *
_curses_setupterm_impl(PyObject *module, const char *term, int fd)
/*[clinic end generated code: output=4584e587350f2848 input=4511472766af0c12]*/
{
    int err;

    if (fd == -1) {
        PyObject* sys_stdout;

<<<<<<< HEAD
        sys_stdout = _PySys_GetRequiredAttrString("stdout");
        if (sys_stdout == NULL) {
=======
        if (_PySys_GetOptionalAttrString("stdout", &sys_stdout) < 0) {
>>>>>>> 0ef4ffee
            return NULL;
        }

        if (sys_stdout == Py_None) {
            cursesmodule_state *state = get_cursesmodule_state(module);
            PyErr_SetString(state->error, "lost sys.stdout");
<<<<<<< HEAD
            Py_DECREF(sys_stdout);
=======
            Py_XDECREF(sys_stdout);
>>>>>>> 0ef4ffee
            return NULL;
        }

        fd = PyObject_AsFileDescriptor(sys_stdout);
        Py_DECREF(sys_stdout);
        if (fd == -1) {
            return NULL;
        }
    }

    if (!curses_setupterm_called && setupterm((char *)term, fd, &err) == ERR) {
        const char* s = "setupterm: unknown error";

        if (err == 0) {
            s = "setupterm: could not find terminal";
        } else if (err == -1) {
            s = "setupterm: could not find terminfo database";
        }

        cursesmodule_state *state = get_cursesmodule_state(module);
        PyErr_SetString(state->error, s);
        return NULL;
    }

    curses_setupterm_called = TRUE;

    Py_RETURN_NONE;
}

#if defined(NCURSES_EXT_FUNCS) && NCURSES_EXT_FUNCS >= 20081102
// https://invisible-island.net/ncurses/NEWS.html#index-t20080119

/*[clinic input]
_curses.get_escdelay

Gets the curses ESCDELAY setting.

Gets the number of milliseconds to wait after reading an escape character,
to distinguish between an individual escape character entered on the
keyboard from escape sequences sent by cursor and function keys.
[clinic start generated code]*/

static PyObject *
_curses_get_escdelay_impl(PyObject *module)
/*[clinic end generated code: output=222fa1a822555d60 input=be2d5b3dd974d0a4]*/
{
    return PyLong_FromLong(ESCDELAY);
}
/*[clinic input]
_curses.set_escdelay
    ms: int
        length of the delay in milliseconds.
    /

Sets the curses ESCDELAY setting.

Sets the number of milliseconds to wait after reading an escape character,
to distinguish between an individual escape character entered on the
keyboard from escape sequences sent by cursor and function keys.
[clinic start generated code]*/

static PyObject *
_curses_set_escdelay_impl(PyObject *module, int ms)
/*[clinic end generated code: output=43818efbf7980ac4 input=7796fe19f111e250]*/
{
    if (ms <= 0) {
        PyErr_SetString(PyExc_ValueError, "ms must be > 0");
        return NULL;
    }

    return PyCursesCheckERR(module, set_escdelay(ms), "set_escdelay");
}

/*[clinic input]
_curses.get_tabsize

Gets the curses TABSIZE setting.

Gets the number of columns used by the curses library when converting a tab
character to spaces as it adds the tab to a window.
[clinic start generated code]*/

static PyObject *
_curses_get_tabsize_impl(PyObject *module)
/*[clinic end generated code: output=7e9e51fb6126fbdf input=74af86bf6c9f5d7e]*/
{
    return PyLong_FromLong(TABSIZE);
}
/*[clinic input]
_curses.set_tabsize
    size: int
        rendered cell width of a tab character.
    /

Sets the curses TABSIZE setting.

Sets the number of columns used by the curses library when converting a tab
character to spaces as it adds the tab to a window.
[clinic start generated code]*/

static PyObject *
_curses_set_tabsize_impl(PyObject *module, int size)
/*[clinic end generated code: output=c1de5a76c0daab1e input=78cba6a3021ad061]*/
{
    if (size <= 0) {
        PyErr_SetString(PyExc_ValueError, "size must be > 0");
        return NULL;
    }

    return PyCursesCheckERR(module, set_tabsize(size), "set_tabsize");
}
#endif

/*[clinic input]
_curses.intrflush

    flag: bool
    /

[clinic start generated code]*/

static PyObject *
_curses_intrflush_impl(PyObject *module, int flag)
/*[clinic end generated code: output=c1986df35e999a0f input=c65fe2ef973fe40a]*/
{
    PyCursesStatefulInitialised(module);

    return PyCursesCheckERR(module, intrflush(NULL, flag), "intrflush");
}

/*[clinic input]
_curses.isendwin

Return True if endwin() has been called.
[clinic start generated code]*/

static PyObject *
_curses_isendwin_impl(PyObject *module)
/*[clinic end generated code: output=d73179e4a7e1eb8c input=6cdb01a7ebf71397]*/
NoArgTrueFalseFunctionBody(isendwin)

#ifdef HAVE_CURSES_IS_TERM_RESIZED
/*[clinic input]
_curses.is_term_resized

    nlines: int
        Height.
    ncols: int
        Width.
    /

Return True if resize_term() would modify the window structure, False otherwise.
[clinic start generated code]*/

static PyObject *
_curses_is_term_resized_impl(PyObject *module, int nlines, int ncols)
/*[clinic end generated code: output=aafe04afe50f1288 input=ca9c0bd0fb8ab444]*/
{
    PyCursesStatefulInitialised(module);

    return PyBool_FromLong(is_term_resized(nlines, ncols));
}
#endif /* HAVE_CURSES_IS_TERM_RESIZED */

/*[clinic input]
_curses.keyname

    key: int
        Key number.
    /

Return the name of specified key.
[clinic start generated code]*/

static PyObject *
_curses_keyname_impl(PyObject *module, int key)
/*[clinic end generated code: output=fa2675ab3f4e056b input=ee4b1d0f243a2a2b]*/
{
    const char *knp;

    PyCursesStatefulInitialised(module);

    if (key < 0) {
        PyErr_SetString(PyExc_ValueError, "invalid key number");
        return NULL;
    }
    knp = keyname(key);

    return PyBytes_FromString((knp == NULL) ? "" : knp);
}

/*[clinic input]
_curses.killchar

Return the user's current line kill character.
[clinic start generated code]*/

static PyObject *
_curses_killchar_impl(PyObject *module)
/*[clinic end generated code: output=31c3a45b2c528269 input=1ff171c38df5ccad]*/
{
    char ch;

    ch = killchar();

    return PyBytes_FromStringAndSize(&ch, 1);
}

/*[clinic input]
_curses.longname

Return the terminfo long name field describing the current terminal.

The maximum length of a verbose description is 128 characters.  It is defined
only after the call to initscr().
[clinic start generated code]*/

static PyObject *
_curses_longname_impl(PyObject *module)
/*[clinic end generated code: output=fdf30433727ef568 input=84c3f20201b1098e]*/
NoArgReturnStringFunctionBody(longname)

/*[clinic input]
_curses.meta

    yes: bool
    /

Enable/disable meta keys.

If yes is True, allow 8-bit characters to be input.  If yes is False,
allow only 7-bit characters.
[clinic start generated code]*/

static PyObject *
_curses_meta_impl(PyObject *module, int yes)
/*[clinic end generated code: output=22f5abda46a605d8 input=cfe7da79f51d0e30]*/
{
    PyCursesStatefulInitialised(module);

    return PyCursesCheckERR(module, meta(stdscr, yes), "meta");
}

#ifdef NCURSES_MOUSE_VERSION
/*[clinic input]
_curses.mouseinterval

    interval: int
        Time in milliseconds.
    /

Set and retrieve the maximum time between press and release in a click.

Set the maximum time that can elapse between press and release events in
order for them to be recognized as a click, and return the previous interval
value.
[clinic start generated code]*/

static PyObject *
_curses_mouseinterval_impl(PyObject *module, int interval)
/*[clinic end generated code: output=c4f5ff04354634c5 input=75aaa3f0db10ac4e]*/
{
    PyCursesStatefulInitialised(module);

    return PyCursesCheckERR(module, mouseinterval(interval), "mouseinterval");
}

/*[clinic input]
_curses.mousemask

    newmask: unsigned_long(bitwise=True)
    /

Set the mouse events to be reported, and return a tuple (availmask, oldmask).

Return a tuple (availmask, oldmask).  availmask indicates which of the
specified mouse events can be reported; on complete failure it returns 0.
oldmask is the previous value of the given window's mouse event mask.
If this function is never called, no mouse events are ever reported.
[clinic start generated code]*/

static PyObject *
_curses_mousemask_impl(PyObject *module, unsigned long newmask)
/*[clinic end generated code: output=9406cf1b8a36e485 input=bdf76b7568a3c541]*/
{
    mmask_t oldmask, availmask;

    PyCursesStatefulInitialised(module);
    availmask = mousemask((mmask_t)newmask, &oldmask);
    return Py_BuildValue("(kk)",
                         (unsigned long)availmask, (unsigned long)oldmask);
}
#endif

/*[clinic input]
_curses.napms -> int

    ms: int
        Duration in milliseconds.
    /

Sleep for specified time.
[clinic start generated code]*/

static int
_curses_napms_impl(PyObject *module, int ms)
/*[clinic end generated code: output=5f292a6a724491bd input=c6d6e01f2f1df9f7]*/
{
    if (!_PyCursesStatefulCheckFunction(module,
                                        curses_initscr_called,
                                        "initscr")) {
        return -1;
    }
    return napms(ms);
}


/*[clinic input]
_curses.newpad

    nlines: int
        Height.
    ncols: int
        Width.
    /

Create and return a pointer to a new pad data structure.
[clinic start generated code]*/

static PyObject *
_curses_newpad_impl(PyObject *module, int nlines, int ncols)
/*[clinic end generated code: output=de52a56eb1098ec9 input=93f1272f240d8894]*/
{
    WINDOW *win;

    PyCursesStatefulInitialised(module);

    win = newpad(nlines, ncols);

    if (win == NULL) {
        cursesmodule_state *state = get_cursesmodule_state(module);
        PyErr_SetString(state->error, catchall_NULL);
        return NULL;
    }

    cursesmodule_state *state = get_cursesmodule_state(module);
    return PyCursesWindow_New(state, win, NULL);
}

/*[clinic input]
_curses.newwin

    nlines: int
        Height.
    ncols: int
        Width.
    [
    begin_y: int = 0
        Top side y-coordinate.
    begin_x: int = 0
        Left side x-coordinate.
    ]
    /

Return a new window.

By default, the window will extend from the specified position to the lower
right corner of the screen.
[clinic start generated code]*/

static PyObject *
_curses_newwin_impl(PyObject *module, int nlines, int ncols,
                    int group_right_1, int begin_y, int begin_x)
/*[clinic end generated code: output=c1e0a8dc8ac2826c input=29312c15a72a003d]*/
{
    WINDOW *win;

    PyCursesStatefulInitialised(module);

    win = newwin(nlines,ncols,begin_y,begin_x);
    if (win == NULL) {
        cursesmodule_state *state = get_cursesmodule_state(module);
        PyErr_SetString(state->error, catchall_NULL);
        return NULL;
    }

    cursesmodule_state *state = get_cursesmodule_state(module);
    return PyCursesWindow_New(state, win, NULL);
}

/*[clinic input]
_curses.nl

    flag: bool = True
        If false, the effect is the same as calling nonl().
    /

Enter newline mode.

This mode translates the return key into newline on input, and translates
newline into return and line-feed on output.  Newline mode is initially on.
[clinic start generated code]*/

static PyObject *
_curses_nl_impl(PyObject *module, int flag)
/*[clinic end generated code: output=b39cc0ffc9015003 input=18e3e9c6e8cfcf6f]*/
NoArgOrFlagNoReturnFunctionBody(nl, flag)

/*[clinic input]
_curses.nocbreak

Leave cbreak mode.

Return to normal "cooked" mode with line buffering.
[clinic start generated code]*/

static PyObject *
_curses_nocbreak_impl(PyObject *module)
/*[clinic end generated code: output=eabf3833a4fbf620 input=e4b65f7d734af400]*/
NoArgNoReturnFunctionBody(nocbreak)

/*[clinic input]
_curses.noecho

Leave echo mode.

Echoing of input characters is turned off.
[clinic start generated code]*/

static PyObject *
_curses_noecho_impl(PyObject *module)
/*[clinic end generated code: output=cc95ab45bc98f41b input=76714df529e614c3]*/
NoArgNoReturnFunctionBody(noecho)

/*[clinic input]
_curses.nonl

Leave newline mode.

Disable translation of return into newline on input, and disable low-level
translation of newline into newline/return on output.
[clinic start generated code]*/

static PyObject *
_curses_nonl_impl(PyObject *module)
/*[clinic end generated code: output=99e917e9715770c6 input=9d37dd122d3022fc]*/
NoArgNoReturnFunctionBody(nonl)

/*[clinic input]
_curses.noqiflush

Disable queue flushing.

When queue flushing is disabled, normal flush of input and output queues
associated with the INTR, QUIT and SUSP characters will not be done.
[clinic start generated code]*/

static PyObject *
_curses_noqiflush_impl(PyObject *module)
/*[clinic end generated code: output=8b95a4229bbf0877 input=ba3e6b2e3e54c4df]*/
NoArgNoReturnVoidFunctionBody(noqiflush)

/*[clinic input]
_curses.noraw

Leave raw mode.

Return to normal "cooked" mode with line buffering.
[clinic start generated code]*/

static PyObject *
_curses_noraw_impl(PyObject *module)
/*[clinic end generated code: output=39894e5524c430cc input=6ec86692096dffb5]*/
NoArgNoReturnFunctionBody(noraw)

/*[clinic input]
_curses.pair_content

    pair_number: pair
        The number of the color pair (0 - (COLOR_PAIRS-1)).
    /

Return a tuple (fg, bg) containing the colors for the requested color pair.
[clinic start generated code]*/

static PyObject *
_curses_pair_content_impl(PyObject *module, int pair_number)
/*[clinic end generated code: output=4a726dd0e6885f3f input=03970f840fc7b739]*/
{
    _CURSES_COLOR_NUM_TYPE f, b;

    PyCursesStatefulInitialised(module);
    PyCursesStatefulInitialisedColor(module);

    if (_CURSES_PAIR_CONTENT_FUNC(pair_number, &f, &b) == ERR) {
        if (pair_number >= COLOR_PAIRS) {
            PyErr_Format(PyExc_ValueError,
                         "Color pair is greater than COLOR_PAIRS-1 (%d).",
                         COLOR_PAIRS - 1);
        }
        else {
            cursesmodule_state *state = get_cursesmodule_state(module);
            PyErr_Format(state->error, "%s() returned ERR",
                         Py_STRINGIFY(_CURSES_PAIR_CONTENT_FUNC));
        }
        return NULL;
    }

    return Py_BuildValue("(ii)", f, b);
}

/*[clinic input]
_curses.pair_number

    attr: int
    /

Return the number of the color-pair set by the specified attribute value.

color_pair() is the counterpart to this function.
[clinic start generated code]*/

static PyObject *
_curses_pair_number_impl(PyObject *module, int attr)
/*[clinic end generated code: output=85bce7d65c0aa3f4 input=d478548e33f5e61a]*/
{
    PyCursesStatefulInitialised(module);
    PyCursesStatefulInitialisedColor(module);

    return PyLong_FromLong(PAIR_NUMBER(attr));
}

/*[clinic input]
_curses.putp

    string: str(accept={robuffer})
    /

Emit the value of a specified terminfo capability for the current terminal.

Note that the output of putp() always goes to standard output.
[clinic start generated code]*/

static PyObject *
_curses_putp_impl(PyObject *module, const char *string)
/*[clinic end generated code: output=e98081d1b8eb5816 input=1601faa828b44cb3]*/
{
    return PyCursesCheckERR(module, putp(string), "putp");
}

/*[clinic input]
_curses.qiflush

    flag: bool = True
        If false, the effect is the same as calling noqiflush().
    /

Enable queue flushing.

If queue flushing is enabled, all output in the display driver queue
will be flushed when the INTR, QUIT and SUSP characters are read.
[clinic start generated code]*/

static PyObject *
_curses_qiflush_impl(PyObject *module, int flag)
/*[clinic end generated code: output=9167e862f760ea30 input=6ec8b3e2b717ec40]*/
{
    PyCursesStatefulInitialised(module);

    if (flag) {
        qiflush();
    }
    else {
        noqiflush();
    }
    Py_RETURN_NONE;
}

#if defined(HAVE_CURSES_RESIZETERM) || defined(HAVE_CURSES_RESIZE_TERM)
/* Internal helper used for updating curses.LINES, curses.COLS, _curses.LINES
 * and _curses.COLS. Returns 1 on success and 0 on failure. */
static int
update_lines_cols(PyObject *private_module)
{
    PyObject *exposed_module = NULL, *o = NULL;

    exposed_module = PyImport_ImportModule("curses");
    if (exposed_module == NULL) {
        goto error;
    }
    PyObject *exposed_module_dict = PyModule_GetDict(exposed_module); // borrowed
    if (exposed_module_dict == NULL) {
        goto error;
    }
    PyObject *private_module_dict = PyModule_GetDict(private_module); // borrowed
    if (private_module_dict == NULL) {
        goto error;
    }

    o = PyLong_FromLong(LINES);
    if (o == NULL) {
        goto error;
    }
    if (PyDict_SetItemString(exposed_module_dict, "LINES", o) < 0) {
        goto error;
    }
    if (PyDict_SetItemString(private_module_dict, "LINES", o) < 0) {
        goto error;
    }
    Py_DECREF(o);

    o = PyLong_FromLong(COLS);
    if (o == NULL) {
        goto error;
    }
    if (PyDict_SetItemString(exposed_module_dict, "COLS", o) < 0) {
        goto error;
    }
    if (PyDict_SetItemString(private_module_dict, "COLS", o) < 0) {
        goto error;
    }
    Py_DECREF(o);
    Py_DECREF(exposed_module);
    return 1;

error:
    Py_XDECREF(o);
    Py_XDECREF(exposed_module);
    return 0;
}

/*[clinic input]
_curses.update_lines_cols

[clinic start generated code]*/

static PyObject *
_curses_update_lines_cols_impl(PyObject *module)
/*[clinic end generated code: output=423f2b1e63ed0f75 input=5f065ab7a28a5d90]*/
{
    if (!update_lines_cols(module)) {
        return NULL;
    }
    Py_RETURN_NONE;
}

#endif

/*[clinic input]
_curses.raw

    flag: bool = True
        If false, the effect is the same as calling noraw().
    /

Enter raw mode.

In raw mode, normal line buffering and processing of interrupt, quit,
suspend, and flow control keys are turned off; characters are presented to
curses input functions one by one.
[clinic start generated code]*/

static PyObject *
_curses_raw_impl(PyObject *module, int flag)
/*[clinic end generated code: output=a750e4b342be015b input=4b447701389fb4df]*/
NoArgOrFlagNoReturnFunctionBody(raw, flag)

/*[clinic input]
_curses.reset_prog_mode

Restore the terminal to "program" mode, as previously saved by def_prog_mode().
[clinic start generated code]*/

static PyObject *
_curses_reset_prog_mode_impl(PyObject *module)
/*[clinic end generated code: output=15eb765abf0b6575 input=3d82bea2b3243471]*/
NoArgNoReturnFunctionBody(reset_prog_mode)

/*[clinic input]
_curses.reset_shell_mode

Restore the terminal to "shell" mode, as previously saved by def_shell_mode().
[clinic start generated code]*/

static PyObject *
_curses_reset_shell_mode_impl(PyObject *module)
/*[clinic end generated code: output=0238de2962090d33 input=1c738fa64bd1a24f]*/
NoArgNoReturnFunctionBody(reset_shell_mode)

/*[clinic input]
_curses.resetty

Restore terminal mode.
[clinic start generated code]*/

static PyObject *
_curses_resetty_impl(PyObject *module)
/*[clinic end generated code: output=ff4b448e80a7cd63 input=940493de03624bb0]*/
NoArgNoReturnFunctionBody(resetty)

#ifdef HAVE_CURSES_RESIZETERM
/*[clinic input]
_curses.resizeterm

    nlines: short
        Height.
    ncols: short
        Width.
    /

Resize the standard and current windows to the specified dimensions.

Adjusts other bookkeeping data used by the curses library that record the
window dimensions (in particular the SIGWINCH handler).
[clinic start generated code]*/

static PyObject *
_curses_resizeterm_impl(PyObject *module, short nlines, short ncols)
/*[clinic end generated code: output=4de3abab50c67f02 input=414e92a63e3e9899]*/
{
    PyObject *result;

    PyCursesStatefulInitialised(module);

    result = PyCursesCheckERR(module, resizeterm(nlines, ncols), "resizeterm");
    if (!result)
        return NULL;
    if (!update_lines_cols(module)) {
        Py_DECREF(result);
        return NULL;
    }
    return result;
}

#endif

#ifdef HAVE_CURSES_RESIZE_TERM
/*[clinic input]
_curses.resize_term

    nlines: short
        Height.
    ncols: short
        Width.
    /

Backend function used by resizeterm(), performing most of the work.

When resizing the windows, resize_term() blank-fills the areas that are
extended.  The calling application should fill in these areas with appropriate
data.  The resize_term() function attempts to resize all windows.  However,
due to the calling convention of pads, it is not possible to resize these
without additional interaction with the application.
[clinic start generated code]*/

static PyObject *
_curses_resize_term_impl(PyObject *module, short nlines, short ncols)
/*[clinic end generated code: output=46c6d749fa291dbd input=276afa43d8ea7091]*/
{
    PyObject *result;

    PyCursesStatefulInitialised(module);

    result = PyCursesCheckERR(module, resize_term(nlines, ncols), "resize_term");
    if (!result)
        return NULL;
    if (!update_lines_cols(module)) {
        Py_DECREF(result);
        return NULL;
    }
    return result;
}
#endif /* HAVE_CURSES_RESIZE_TERM */

/*[clinic input]
_curses.savetty

Save terminal mode.
[clinic start generated code]*/

static PyObject *
_curses_savetty_impl(PyObject *module)
/*[clinic end generated code: output=6babc49f12b42199 input=fce6b2b7d2200102]*/
NoArgNoReturnFunctionBody(savetty)

#ifdef getsyx
/*[clinic input]
_curses.setsyx

    y: int
        Y-coordinate.
    x: int
        X-coordinate.
    /

Set the virtual screen cursor.

If y and x are both -1, then leaveok is set.
[clinic start generated code]*/

static PyObject *
_curses_setsyx_impl(PyObject *module, int y, int x)
/*[clinic end generated code: output=23dcf753511a2464 input=fa7f2b208e10a557]*/
{
    PyCursesStatefulInitialised(module);

    setsyx(y,x);

    Py_RETURN_NONE;
}
#endif

/*[clinic input]
_curses.start_color

Initializes eight basic colors and global variables COLORS and COLOR_PAIRS.

Must be called if the programmer wants to use colors, and before any other
color manipulation routine is called.  It is good practice to call this
routine right after initscr().

It also restores the colors on the terminal to the values they had when the
terminal was just turned on.
[clinic start generated code]*/

static PyObject *
_curses_start_color_impl(PyObject *module)
/*[clinic end generated code: output=8b772b41d8090ede input=0ca0ecb2b77e1a12]*/
{
    PyCursesStatefulInitialised(module);

    if (start_color() == ERR) {
        cursesmodule_state *state = get_cursesmodule_state(module);
        PyErr_SetString(state->error, "start_color() returned ERR");
        return NULL;
    }

    curses_start_color_called = TRUE;

    PyObject *module_dict = PyModule_GetDict(module); // borrowed
    if (module_dict == NULL) {
        return NULL;
    }
#define DICT_ADD_INT_VALUE(NAME, VALUE)                             \
    do {                                                            \
        PyObject *value = PyLong_FromLong((long)(VALUE));           \
        if (value == NULL) {                                        \
            return NULL;                                            \
        }                                                           \
        int rc = PyDict_SetItemString(module_dict, (NAME), value);  \
        Py_DECREF(value);                                           \
        if (rc < 0) {                                               \
            return NULL;                                            \
        }                                                           \
    } while (0)

    DICT_ADD_INT_VALUE("COLORS", COLORS);
    DICT_ADD_INT_VALUE("COLOR_PAIRS", COLOR_PAIRS);
#undef DICT_ADD_INT_VALUE

    Py_RETURN_NONE;
}

/*[clinic input]
_curses.termattrs

Return a logical OR of all video attributes supported by the terminal.
[clinic start generated code]*/

static PyObject *
_curses_termattrs_impl(PyObject *module)
/*[clinic end generated code: output=b06f437fce1b6fc4 input=0559882a04f84d1d]*/
NoArgReturnIntFunctionBody(termattrs)

/*[clinic input]
_curses.termname

Return the value of the environment variable TERM, truncated to 14 characters.
[clinic start generated code]*/

static PyObject *
_curses_termname_impl(PyObject *module)
/*[clinic end generated code: output=96375577ebbd67fd input=33c08d000944f33f]*/
NoArgReturnStringFunctionBody(termname)

/*[clinic input]
_curses.tigetflag

    capname: str
        The terminfo capability name.
    /

Return the value of the Boolean capability.

The value -1 is returned if capname is not a Boolean capability, or 0 if
it is canceled or absent from the terminal description.
[clinic start generated code]*/

static PyObject *
_curses_tigetflag_impl(PyObject *module, const char *capname)
/*[clinic end generated code: output=8853c0e55542195b input=b0787af9e3e9a6ce]*/
{
    PyCursesStatefulSetupTermCalled(module);

    return PyLong_FromLong( (long) tigetflag( (char *)capname ) );
}

/*[clinic input]
_curses.tigetnum

    capname: str
        The terminfo capability name.
    /

Return the value of the numeric capability.

The value -2 is returned if capname is not a numeric capability, or -1 if
it is canceled or absent from the terminal description.
[clinic start generated code]*/

static PyObject *
_curses_tigetnum_impl(PyObject *module, const char *capname)
/*[clinic end generated code: output=46f8b0a1b5dff42f input=5cdf2f410b109720]*/
{
    PyCursesStatefulSetupTermCalled(module);

    return PyLong_FromLong( (long) tigetnum( (char *)capname ) );
}

/*[clinic input]
_curses.tigetstr

    capname: str
        The terminfo capability name.
    /

Return the value of the string capability.

None is returned if capname is not a string capability, or is canceled or
absent from the terminal description.
[clinic start generated code]*/

static PyObject *
_curses_tigetstr_impl(PyObject *module, const char *capname)
/*[clinic end generated code: output=f22b576ad60248f3 input=36644df25c73c0a7]*/
{
    PyCursesStatefulSetupTermCalled(module);

    capname = tigetstr( (char *)capname );
    if (capname == NULL || capname == (char*) -1) {
        Py_RETURN_NONE;
    }
    return PyBytes_FromString( capname );
}

/*[clinic input]
_curses.tparm

    str: str(accept={robuffer})
        Parameterized byte string obtained from the terminfo database.
    i1: int = 0
    i2: int = 0
    i3: int = 0
    i4: int = 0
    i5: int = 0
    i6: int = 0
    i7: int = 0
    i8: int = 0
    i9: int = 0
    /

Instantiate the specified byte string with the supplied parameters.
[clinic start generated code]*/

static PyObject *
_curses_tparm_impl(PyObject *module, const char *str, int i1, int i2, int i3,
                   int i4, int i5, int i6, int i7, int i8, int i9)
/*[clinic end generated code: output=599f62b615c667ff input=5e30b15786f032aa]*/
{
    char* result = NULL;

    PyCursesStatefulSetupTermCalled(module);

    result = tparm((char *)str,i1,i2,i3,i4,i5,i6,i7,i8,i9);
    if (!result) {
        cursesmodule_state *state = get_cursesmodule_state(module);
        PyErr_SetString(state->error, "tparm() returned NULL");
        return NULL;
    }

    return PyBytes_FromString(result);
}

#ifdef HAVE_CURSES_TYPEAHEAD
/*[clinic input]
_curses.typeahead

    fd: int
        File descriptor.
    /

Specify that the file descriptor fd be used for typeahead checking.

If fd is -1, then no typeahead checking is done.
[clinic start generated code]*/

static PyObject *
_curses_typeahead_impl(PyObject *module, int fd)
/*[clinic end generated code: output=084bb649d7066583 input=f2968d8e1805051b]*/
{
    PyCursesStatefulInitialised(module);

    return PyCursesCheckERR(module, typeahead( fd ), "typeahead");
}
#endif

/*[clinic input]
_curses.unctrl

    ch: object
    /

Return a string which is a printable representation of the character ch.

Control characters are displayed as a caret followed by the character,
for example as ^C.  Printing characters are left as they are.
[clinic start generated code]*/

static PyObject *
_curses_unctrl(PyObject *module, PyObject *ch)
/*[clinic end generated code: output=8e07fafc430c9434 input=cd1e35e16cd1ace4]*/
{
    chtype ch_;

    PyCursesStatefulInitialised(module);

    if (!PyCurses_ConvertToChtype(NULL, ch, &ch_))
        return NULL;

    return PyBytes_FromString(unctrl(ch_));
}

/*[clinic input]
_curses.ungetch

    ch: object
    /

Push ch so the next getch() will return it.
[clinic start generated code]*/

static PyObject *
_curses_ungetch(PyObject *module, PyObject *ch)
/*[clinic end generated code: output=9b19d8268376d887 input=6681e6ae4c42e5eb]*/
{
    chtype ch_;

    PyCursesStatefulInitialised(module);

    if (!PyCurses_ConvertToChtype(NULL, ch, &ch_))
        return NULL;

    return PyCursesCheckERR(module, ungetch(ch_), "ungetch");
}

#ifdef HAVE_NCURSESW
/* Convert an object to a character (wchar_t):

    - int
    - str of length 1

   Return 1 on success, 0 on error. */
static int
PyCurses_ConvertToWchar_t(PyObject *obj,
                          wchar_t *wch)
{
    if (PyUnicode_Check(obj)) {
        wchar_t buffer[2];
        if (PyUnicode_AsWideChar(obj, buffer, 2) != 1) {
            PyErr_Format(PyExc_TypeError,
                         "expect int or str of length 1, "
                         "got a str of length %zi",
                         PyUnicode_GET_LENGTH(obj));
            return 0;
        }
        *wch = buffer[0];
        return 2;
    }
    else if (PyLong_CheckExact(obj)) {
        long value;
        int overflow;
        value = PyLong_AsLongAndOverflow(obj, &overflow);
        if (overflow) {
            PyErr_SetString(PyExc_OverflowError,
                            "int doesn't fit in long");
            return 0;
        }
        *wch = (wchar_t)value;
        if ((long)*wch != value) {
            PyErr_Format(PyExc_OverflowError,
                         "character doesn't fit in wchar_t");
            return 0;
        }
        return 1;
    }
    else {
        PyErr_Format(PyExc_TypeError,
                     "expect int or str of length 1, got %s",
                     Py_TYPE(obj)->tp_name);
        return 0;
    }
}

/*[clinic input]
_curses.unget_wch

    ch: object
    /

Push ch so the next get_wch() will return it.
[clinic start generated code]*/

static PyObject *
_curses_unget_wch(PyObject *module, PyObject *ch)
/*[clinic end generated code: output=1974c9fb01d37863 input=0d56dc65a46feebb]*/
{
    wchar_t wch;

    PyCursesStatefulInitialised(module);

    if (!PyCurses_ConvertToWchar_t(ch, &wch))
        return NULL;
    return PyCursesCheckERR(module, unget_wch(wch), "unget_wch");
}
#endif

#ifdef HAVE_CURSES_USE_ENV
/*[clinic input]
_curses.use_env

    flag: bool
    /

Use environment variables LINES and COLUMNS.

If used, this function should be called before initscr() or newterm() are
called.

When flag is False, the values of lines and columns specified in the terminfo
database will be used, even if environment variables LINES and COLUMNS (used
by default) are set, or if curses is running in a window (in which case
default behavior would be to use the window size if LINES and COLUMNS are
not set).
[clinic start generated code]*/

static PyObject *
_curses_use_env_impl(PyObject *module, int flag)
/*[clinic end generated code: output=b2c445e435c0b164 input=06ac30948f2d78e4]*/
{
    use_env(flag);
    Py_RETURN_NONE;
}
#endif

#ifndef STRICT_SYSV_CURSES
/*[clinic input]
_curses.use_default_colors

Allow use of default values for colors on terminals supporting this feature.

Use this to support transparency in your application.  The default color
is assigned to the color number -1.
[clinic start generated code]*/

static PyObject *
_curses_use_default_colors_impl(PyObject *module)
/*[clinic end generated code: output=a3b81ff71dd901be input=656844367470e8fc]*/
{
    int code;

    PyCursesStatefulInitialised(module);
    PyCursesStatefulInitialisedColor(module);

    code = use_default_colors();
    if (code != ERR) {
        Py_RETURN_NONE;
    } else {
        cursesmodule_state *state = get_cursesmodule_state(module);
        PyErr_SetString(state->error, "use_default_colors() returned ERR");
        return NULL;
    }
}
#endif /* STRICT_SYSV_CURSES */


#ifdef NCURSES_VERSION

PyDoc_STRVAR(ncurses_version__doc__,
"curses.ncurses_version\n\
\n\
Ncurses version information as a named tuple.");

static PyStructSequence_Field ncurses_version_fields[] = {
    {"major", "Major release number"},
    {"minor", "Minor release number"},
    {"patch", "Patch release number"},
    {0}
};

static PyStructSequence_Desc ncurses_version_desc = {
    "curses.ncurses_version",  /* name */
    ncurses_version__doc__,    /* doc */
    ncurses_version_fields,    /* fields */
    3
};

static PyObject *
make_ncurses_version(PyTypeObject *type)
{
    PyObject *ncurses_version = PyStructSequence_New(type);
    if (ncurses_version == NULL) {
        return NULL;
    }
    const char *str = curses_version();
    unsigned long major = 0, minor = 0, patch = 0;
    if (!str || sscanf(str, "%*[^0-9]%lu.%lu.%lu", &major, &minor, &patch) < 3) {
        // Fallback to header version, which cannot be that wrong
        major = NCURSES_VERSION_MAJOR;
        minor = NCURSES_VERSION_MINOR;
        patch = NCURSES_VERSION_PATCH;
    }
#define SET_VERSION_COMPONENT(INDEX, VALUE)                     \
    do {                                                        \
        PyObject *o = PyLong_FromLong(VALUE);                   \
        if (o == NULL) {                                        \
            Py_DECREF(ncurses_version);                         \
            return NULL;                                        \
        }                                                       \
        PyStructSequence_SET_ITEM(ncurses_version, INDEX, o);   \
    } while (0)

    SET_VERSION_COMPONENT(0, major);
    SET_VERSION_COMPONENT(1, minor);
    SET_VERSION_COMPONENT(2, patch);
#undef SET_VERSION_COMPONENT
    return ncurses_version;
}

#endif /* NCURSES_VERSION */

/*[clinic input]
_curses.has_extended_color_support

Return True if the module supports extended colors; otherwise, return False.

Extended color support allows more than 256 color-pairs for terminals
that support more than 16 colors (e.g. xterm-256color).
[clinic start generated code]*/

static PyObject *
_curses_has_extended_color_support_impl(PyObject *module)
/*[clinic end generated code: output=68f1be2b57d92e22 input=4b905f046e35ee9f]*/
{
    return PyBool_FromLong(_NCURSES_EXTENDED_COLOR_FUNCS);
}

/* List of functions defined in the module */

static PyMethodDef cursesmodule_methods[] = {
    _CURSES_BAUDRATE_METHODDEF
    _CURSES_BEEP_METHODDEF
    _CURSES_CAN_CHANGE_COLOR_METHODDEF
    _CURSES_CBREAK_METHODDEF
    _CURSES_COLOR_CONTENT_METHODDEF
    _CURSES_COLOR_PAIR_METHODDEF
    _CURSES_CURS_SET_METHODDEF
    _CURSES_DEF_PROG_MODE_METHODDEF
    _CURSES_DEF_SHELL_MODE_METHODDEF
    _CURSES_DELAY_OUTPUT_METHODDEF
    _CURSES_DOUPDATE_METHODDEF
    _CURSES_ECHO_METHODDEF
    _CURSES_ENDWIN_METHODDEF
    _CURSES_ERASECHAR_METHODDEF
    _CURSES_FILTER_METHODDEF
    _CURSES_FLASH_METHODDEF
    _CURSES_FLUSHINP_METHODDEF
    _CURSES_GETMOUSE_METHODDEF
    _CURSES_UNGETMOUSE_METHODDEF
    _CURSES_GETSYX_METHODDEF
    _CURSES_GETWIN_METHODDEF
    _CURSES_HAS_COLORS_METHODDEF
    _CURSES_HAS_EXTENDED_COLOR_SUPPORT_METHODDEF
    _CURSES_HAS_IC_METHODDEF
    _CURSES_HAS_IL_METHODDEF
    _CURSES_HAS_KEY_METHODDEF
    _CURSES_HALFDELAY_METHODDEF
    _CURSES_INIT_COLOR_METHODDEF
    _CURSES_INIT_PAIR_METHODDEF
    _CURSES_INITSCR_METHODDEF
    _CURSES_INTRFLUSH_METHODDEF
    _CURSES_ISENDWIN_METHODDEF
    _CURSES_IS_TERM_RESIZED_METHODDEF
    _CURSES_KEYNAME_METHODDEF
    _CURSES_KILLCHAR_METHODDEF
    _CURSES_LONGNAME_METHODDEF
    _CURSES_META_METHODDEF
    _CURSES_MOUSEINTERVAL_METHODDEF
    _CURSES_MOUSEMASK_METHODDEF
    _CURSES_NAPMS_METHODDEF
    _CURSES_NEWPAD_METHODDEF
    _CURSES_NEWWIN_METHODDEF
    _CURSES_NL_METHODDEF
    _CURSES_NOCBREAK_METHODDEF
    _CURSES_NOECHO_METHODDEF
    _CURSES_NONL_METHODDEF
    _CURSES_NOQIFLUSH_METHODDEF
    _CURSES_NORAW_METHODDEF
    _CURSES_PAIR_CONTENT_METHODDEF
    _CURSES_PAIR_NUMBER_METHODDEF
    _CURSES_PUTP_METHODDEF
    _CURSES_QIFLUSH_METHODDEF
    _CURSES_RAW_METHODDEF
    _CURSES_RESET_PROG_MODE_METHODDEF
    _CURSES_RESET_SHELL_MODE_METHODDEF
    _CURSES_RESETTY_METHODDEF
    _CURSES_RESIZETERM_METHODDEF
    _CURSES_RESIZE_TERM_METHODDEF
    _CURSES_SAVETTY_METHODDEF
#if defined(NCURSES_EXT_FUNCS) && NCURSES_EXT_FUNCS >= 20081102
    _CURSES_GET_ESCDELAY_METHODDEF
    _CURSES_SET_ESCDELAY_METHODDEF
#endif
    _CURSES_GET_TABSIZE_METHODDEF
    _CURSES_SET_TABSIZE_METHODDEF
    _CURSES_SETSYX_METHODDEF
    _CURSES_SETUPTERM_METHODDEF
    _CURSES_START_COLOR_METHODDEF
    _CURSES_TERMATTRS_METHODDEF
    _CURSES_TERMNAME_METHODDEF
    _CURSES_TIGETFLAG_METHODDEF
    _CURSES_TIGETNUM_METHODDEF
    _CURSES_TIGETSTR_METHODDEF
    _CURSES_TPARM_METHODDEF
    _CURSES_TYPEAHEAD_METHODDEF
    _CURSES_UNCTRL_METHODDEF
    _CURSES_UNGETCH_METHODDEF
    _CURSES_UPDATE_LINES_COLS_METHODDEF
    _CURSES_UNGET_WCH_METHODDEF
    _CURSES_USE_ENV_METHODDEF
    _CURSES_USE_DEFAULT_COLORS_METHODDEF
    {NULL,                  NULL}         /* sentinel */
};

/* Module C API */

/* Function versions of the 3 functions for testing whether curses has been
   initialised or not. */

static inline int
curses_capi_setupterm_called(void)
{
    return _PyCursesCheckFunction(curses_setupterm_called, "setupterm");
}

static inline int
curses_capi_initscr_called(void)
{
    return _PyCursesCheckFunction(curses_initscr_called, "initscr");
}

static inline int
curses_capi_start_color_called(void)
{
    return _PyCursesCheckFunction(curses_start_color_called, "start_color");
}

static void *
curses_capi_new(cursesmodule_state *state)
{
    assert(state->window_type != NULL);
    void **capi = (void **)PyMem_Calloc(PyCurses_API_pointers, sizeof(void *));
    if (capi == NULL) {
        PyErr_NoMemory();
        return NULL;
    }
    capi[0] = (void *)Py_NewRef(state->window_type);
    capi[1] = curses_capi_setupterm_called;
    capi[2] = curses_capi_initscr_called;
    capi[3] = curses_capi_start_color_called;
    return (void *)capi;
}

static void
curses_capi_free(void *capi)
{
    assert(capi != NULL);
    void **capi_ptr = (void **)capi;
    // In free-threaded builds, capi_ptr[0] may have been already cleared
    // by curses_capi_capsule_destructor(), hence the use of Py_XDECREF().
    Py_XDECREF(capi_ptr[0]); // decref curses window type
    PyMem_Free(capi_ptr);
}

/* Module C API Capsule */

static void
curses_capi_capsule_destructor(PyObject *op)
{
    void *capi = PyCapsule_GetPointer(op, PyCurses_CAPSULE_NAME);
    curses_capi_free(capi);
}

static int
curses_capi_capsule_traverse(PyObject *op, visitproc visit, void *arg)
{
    void **capi_ptr = PyCapsule_GetPointer(op, PyCurses_CAPSULE_NAME);
    assert(capi_ptr != NULL);
    Py_VISIT(capi_ptr[0]);  // visit curses window type
    return 0;
}

static int
curses_capi_capsule_clear(PyObject *op)
{
    void **capi_ptr = PyCapsule_GetPointer(op, PyCurses_CAPSULE_NAME);
    assert(capi_ptr != NULL);
    Py_CLEAR(capi_ptr[0]);  // clear curses window type
    return 0;
}

static PyObject *
curses_capi_capsule_new(void *capi)
{
    PyObject *capsule = PyCapsule_New(capi, PyCurses_CAPSULE_NAME,
                                      curses_capi_capsule_destructor);
    if (capsule == NULL) {
        return NULL;
    }
    if (_PyCapsule_SetTraverse(capsule,
                               curses_capi_capsule_traverse,
                               curses_capi_capsule_clear) < 0)
    {
        Py_DECREF(capsule);
        return NULL;
    }
    return capsule;
}

/* Module initialization and cleanup functions */

static int
cursesmodule_traverse(PyObject *mod, visitproc visit, void *arg)
{
    cursesmodule_state *state = get_cursesmodule_state(mod);
    Py_VISIT(state->error);
    Py_VISIT(state->window_type);
    return 0;
}

static int
cursesmodule_clear(PyObject *mod)
{
    cursesmodule_state *state = get_cursesmodule_state(mod);
    Py_CLEAR(state->error);
    Py_CLEAR(state->window_type);
    return 0;
}

static void
cursesmodule_free(void *mod)
{
    (void)cursesmodule_clear((PyObject *)mod);
    curses_module_loaded = 0;  // allow reloading once garbage-collected
}

static int
cursesmodule_exec(PyObject *module)
{
    if (curses_module_loaded) {
        PyErr_SetString(PyExc_ImportError,
                        "module 'curses' can only be loaded once per process");
        return -1;
    }
    curses_module_loaded = 1;

    cursesmodule_state *state = get_cursesmodule_state(module);
    /* Initialize object type */
    state->window_type = (PyTypeObject *)PyType_FromModuleAndSpec(
        module, &PyCursesWindow_Type_spec, NULL);
    if (state->window_type == NULL) {
        return -1;
    }
    if (PyModule_AddType(module, state->window_type) < 0) {
        return -1;
    }

    /* Add some symbolic constants to the module */
    PyObject *module_dict = PyModule_GetDict(module);
    if (module_dict == NULL) {
        return -1;
    }

    /* Create the C API object */
    void *capi = curses_capi_new(state);
    if (capi == NULL) {
        return -1;
    }
    /* Add a capsule for the C API */
    PyObject *capi_capsule = curses_capi_capsule_new(capi);
    if (capi_capsule == NULL) {
        curses_capi_free(capi);
        return -1;
    }
    int rc = PyDict_SetItemString(module_dict, "_C_API", capi_capsule);
    Py_DECREF(capi_capsule);
    if (rc < 0) {
        return -1;
    }

    /* For exception curses.error */
    state->error = PyErr_NewException("_curses.error", NULL, NULL);
    if (state->error == NULL) {
        return -1;
    }
    rc = PyDict_SetItemString(module_dict, "error", state->error);
    if (rc < 0) {
        return -1;
    }

    /* Make the version available */
    PyObject *curses_version = PyBytes_FromString(PyCursesVersion);
    if (curses_version == NULL) {
        return -1;
    }
    rc = PyDict_SetItemString(module_dict, "version", curses_version);
    if (rc < 0) {
        Py_DECREF(curses_version);
        return -1;
    }
    rc = PyDict_SetItemString(module_dict, "__version__", curses_version);
    Py_CLEAR(curses_version);
    if (rc < 0) {
        return -1;
    }

#ifdef NCURSES_VERSION
    /* ncurses_version */
    PyTypeObject *version_type;
    version_type = _PyStructSequence_NewType(&ncurses_version_desc,
                                             Py_TPFLAGS_DISALLOW_INSTANTIATION);
    if (version_type == NULL) {
        return -1;
    }
    PyObject *ncurses_version = make_ncurses_version(version_type);
    Py_DECREF(version_type);
    if (ncurses_version == NULL) {
        return -1;
    }
    rc = PyDict_SetItemString(module_dict, "ncurses_version", ncurses_version);
    Py_CLEAR(ncurses_version);
    if (rc < 0) {
        return -1;
    }
#endif /* NCURSES_VERSION */

#define SetDictInt(NAME, VALUE)                                     \
    do {                                                            \
        PyObject *value = PyLong_FromLong((long)(VALUE));           \
        if (value == NULL) {                                        \
            return -1;                                              \
        }                                                           \
        int rc = PyDict_SetItemString(module_dict, (NAME), value);  \
        Py_DECREF(value);                                           \
        if (rc < 0) {                                               \
            return -1;                                              \
        }                                                           \
    } while (0)

    SetDictInt("ERR", ERR);
    SetDictInt("OK", OK);

    /* Here are some attributes you can add to chars to print */

    SetDictInt("A_ATTRIBUTES",      A_ATTRIBUTES);
    SetDictInt("A_NORMAL",              A_NORMAL);
    SetDictInt("A_STANDOUT",            A_STANDOUT);
    SetDictInt("A_UNDERLINE",           A_UNDERLINE);
    SetDictInt("A_REVERSE",             A_REVERSE);
    SetDictInt("A_BLINK",               A_BLINK);
    SetDictInt("A_DIM",                 A_DIM);
    SetDictInt("A_BOLD",                A_BOLD);
    SetDictInt("A_ALTCHARSET",          A_ALTCHARSET);
    SetDictInt("A_INVIS",           A_INVIS);
    SetDictInt("A_PROTECT",         A_PROTECT);
    SetDictInt("A_CHARTEXT",        A_CHARTEXT);
    SetDictInt("A_COLOR",           A_COLOR);

    /* The following are never available with strict SYSV curses */
#ifdef A_HORIZONTAL
    SetDictInt("A_HORIZONTAL",      A_HORIZONTAL);
#endif
#ifdef A_LEFT
    SetDictInt("A_LEFT",            A_LEFT);
#endif
#ifdef A_LOW
    SetDictInt("A_LOW",             A_LOW);
#endif
#ifdef A_RIGHT
    SetDictInt("A_RIGHT",           A_RIGHT);
#endif
#ifdef A_TOP
    SetDictInt("A_TOP",             A_TOP);
#endif
#ifdef A_VERTICAL
    SetDictInt("A_VERTICAL",        A_VERTICAL);
#endif

    /* ncurses extension */
#ifdef A_ITALIC
    SetDictInt("A_ITALIC",          A_ITALIC);
#endif

    SetDictInt("COLOR_BLACK",       COLOR_BLACK);
    SetDictInt("COLOR_RED",         COLOR_RED);
    SetDictInt("COLOR_GREEN",       COLOR_GREEN);
    SetDictInt("COLOR_YELLOW",      COLOR_YELLOW);
    SetDictInt("COLOR_BLUE",        COLOR_BLUE);
    SetDictInt("COLOR_MAGENTA",     COLOR_MAGENTA);
    SetDictInt("COLOR_CYAN",        COLOR_CYAN);
    SetDictInt("COLOR_WHITE",       COLOR_WHITE);

#ifdef NCURSES_MOUSE_VERSION
    /* Mouse-related constants */
    SetDictInt("BUTTON1_PRESSED",          BUTTON1_PRESSED);
    SetDictInt("BUTTON1_RELEASED",         BUTTON1_RELEASED);
    SetDictInt("BUTTON1_CLICKED",          BUTTON1_CLICKED);
    SetDictInt("BUTTON1_DOUBLE_CLICKED",   BUTTON1_DOUBLE_CLICKED);
    SetDictInt("BUTTON1_TRIPLE_CLICKED",   BUTTON1_TRIPLE_CLICKED);

    SetDictInt("BUTTON2_PRESSED",          BUTTON2_PRESSED);
    SetDictInt("BUTTON2_RELEASED",         BUTTON2_RELEASED);
    SetDictInt("BUTTON2_CLICKED",          BUTTON2_CLICKED);
    SetDictInt("BUTTON2_DOUBLE_CLICKED",   BUTTON2_DOUBLE_CLICKED);
    SetDictInt("BUTTON2_TRIPLE_CLICKED",   BUTTON2_TRIPLE_CLICKED);

    SetDictInt("BUTTON3_PRESSED",          BUTTON3_PRESSED);
    SetDictInt("BUTTON3_RELEASED",         BUTTON3_RELEASED);
    SetDictInt("BUTTON3_CLICKED",          BUTTON3_CLICKED);
    SetDictInt("BUTTON3_DOUBLE_CLICKED",   BUTTON3_DOUBLE_CLICKED);
    SetDictInt("BUTTON3_TRIPLE_CLICKED",   BUTTON3_TRIPLE_CLICKED);

    SetDictInt("BUTTON4_PRESSED",          BUTTON4_PRESSED);
    SetDictInt("BUTTON4_RELEASED",         BUTTON4_RELEASED);
    SetDictInt("BUTTON4_CLICKED",          BUTTON4_CLICKED);
    SetDictInt("BUTTON4_DOUBLE_CLICKED",   BUTTON4_DOUBLE_CLICKED);
    SetDictInt("BUTTON4_TRIPLE_CLICKED",   BUTTON4_TRIPLE_CLICKED);

#if NCURSES_MOUSE_VERSION > 1
    SetDictInt("BUTTON5_PRESSED",          BUTTON5_PRESSED);
    SetDictInt("BUTTON5_RELEASED",         BUTTON5_RELEASED);
    SetDictInt("BUTTON5_CLICKED",          BUTTON5_CLICKED);
    SetDictInt("BUTTON5_DOUBLE_CLICKED",   BUTTON5_DOUBLE_CLICKED);
    SetDictInt("BUTTON5_TRIPLE_CLICKED",   BUTTON5_TRIPLE_CLICKED);
#endif

    SetDictInt("BUTTON_SHIFT",             BUTTON_SHIFT);
    SetDictInt("BUTTON_CTRL",              BUTTON_CTRL);
    SetDictInt("BUTTON_ALT",               BUTTON_ALT);

    SetDictInt("ALL_MOUSE_EVENTS",         ALL_MOUSE_EVENTS);
    SetDictInt("REPORT_MOUSE_POSITION",    REPORT_MOUSE_POSITION);
#endif
    /* Now set everything up for KEY_ variables */
    for (int keycode = KEY_MIN; keycode < KEY_MAX; keycode++) {
        const char *key_name = keyname(keycode);
        if (key_name == NULL || strcmp(key_name, "UNKNOWN KEY") == 0) {
            continue;
        }
        if (strncmp(key_name, "KEY_F(", 6) == 0) {
            char *fn_key_name = PyMem_Malloc(strlen(key_name) + 1);
            if (!fn_key_name) {
                PyErr_NoMemory();
                return -1;
            }
            const char *p1 = key_name;
            char *p2 = fn_key_name;
            while (*p1) {
                if (*p1 != '(' && *p1 != ')') {
                    *p2 = *p1;
                    p2++;
                }
                p1++;
            }
            *p2 = (char)0;
            PyObject *p_keycode = PyLong_FromLong((long)keycode);
            if (p_keycode == NULL) {
                PyMem_Free(fn_key_name);
                return -1;
            }
            int rc = PyDict_SetItemString(module_dict, fn_key_name, p_keycode);
            Py_DECREF(p_keycode);
            PyMem_Free(fn_key_name);
            if (rc < 0) {
                return -1;
            }
        }
        else {
            SetDictInt(key_name, keycode);
        }
    }
    SetDictInt("KEY_MIN", KEY_MIN);
    SetDictInt("KEY_MAX", KEY_MAX);
#undef SetDictInt
    return 0;
}

/* Initialization function for the module */

static PyModuleDef_Slot cursesmodule_slots[] = {
    {Py_mod_exec, cursesmodule_exec},
    {Py_mod_multiple_interpreters, Py_MOD_MULTIPLE_INTERPRETERS_NOT_SUPPORTED},
    {Py_mod_gil, Py_MOD_GIL_NOT_USED},
    {0, NULL}
};

static struct PyModuleDef cursesmodule = {
    PyModuleDef_HEAD_INIT,
    .m_name = "_curses",
    .m_size = sizeof(cursesmodule_state),
    .m_methods = cursesmodule_methods,
    .m_slots = cursesmodule_slots,
    .m_traverse = cursesmodule_traverse,
    .m_clear = cursesmodule_clear,
    .m_free = cursesmodule_free
};

PyMODINIT_FUNC
PyInit__curses(void)
{
    return PyModuleDef_Init(&cursesmodule);
}<|MERGE_RESOLUTION|>--- conflicted
+++ resolved
@@ -108,11 +108,7 @@
 #include "pycore_capsule.h"     // _PyCapsule_SetTraverse()
 #include "pycore_long.h"        // _PyLong_GetZero()
 #include "pycore_structseq.h"   // _PyStructSequence_NewType()
-<<<<<<< HEAD
-#include "pycore_sysmodule.h"   // _PySys_GetRequiredAttrString()
-=======
-#include "pycore_sysmodule.h"   // _PySys_GetOptionalAttrString()
->>>>>>> 0ef4ffee
+#include "pycore_sysmodule.h"   // PySys_GetAttrString()
 
 #ifdef __hpux
 #define STRICT_SYSV_CURSES
@@ -3547,23 +3543,14 @@
     if (fd == -1) {
         PyObject* sys_stdout;
 
-<<<<<<< HEAD
-        sys_stdout = _PySys_GetRequiredAttrString("stdout");
-        if (sys_stdout == NULL) {
-=======
-        if (_PySys_GetOptionalAttrString("stdout", &sys_stdout) < 0) {
->>>>>>> 0ef4ffee
+        if (PySys_GetAttrString("stdout", &sys_stdout) < 0) {
             return NULL;
         }
 
-        if (sys_stdout == Py_None) {
+        if (sys_stdout == NULL || sys_stdout == Py_None) {
             cursesmodule_state *state = get_cursesmodule_state(module);
             PyErr_SetString(state->error, "lost sys.stdout");
-<<<<<<< HEAD
-            Py_DECREF(sys_stdout);
-=======
             Py_XDECREF(sys_stdout);
->>>>>>> 0ef4ffee
             return NULL;
         }
 
