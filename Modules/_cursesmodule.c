/*
 *   This is a curses module for Python.
 *
 *   Based on prior work by Lance Ellinghaus and Oliver Andrich
 *   Version 1.2 of this module: Copyright 1994 by Lance Ellinghouse,
 *    Cathedral City, California Republic, United States of America.
 *
 *   Version 1.5b1, heavily extended for ncurses by Oliver Andrich:
 *   Copyright 1996,1997 by Oliver Andrich, Koblenz, Germany.
 *
 *   Tidied for Python 1.6, and currently maintained by <amk@amk.ca>.
 *
 *   Permission is hereby granted, free of charge, to any person obtaining
 *   a copy of this source file to use, copy, modify, merge, or publish it
 *   subject to the following conditions:
 *
 *   The above copyright notice and this permission notice shall be included
 *   in all copies or in any new file that contains a substantial portion of
 *   this file.
 *
 *   THE  AUTHOR  MAKES  NO  REPRESENTATIONS ABOUT  THE  SUITABILITY  OF
 *   THE  SOFTWARE FOR  ANY  PURPOSE.  IT IS  PROVIDED  "AS IS"  WITHOUT
 *   EXPRESS OR  IMPLIED WARRANTY.  THE AUTHOR DISCLAIMS  ALL WARRANTIES
 *   WITH  REGARD TO  THIS  SOFTWARE, INCLUDING  ALL IMPLIED  WARRANTIES
 *   OF   MERCHANTABILITY,  FITNESS   FOR  A   PARTICULAR  PURPOSE   AND
 *   NON-INFRINGEMENT  OF THIRD  PARTY  RIGHTS. IN  NO  EVENT SHALL  THE
 *   AUTHOR  BE LIABLE  TO  YOU  OR ANY  OTHER  PARTY  FOR ANY  SPECIAL,
 *   INDIRECT,  OR  CONSEQUENTIAL  DAMAGES  OR  ANY  DAMAGES  WHATSOEVER
 *   WHETHER IN AN  ACTION OF CONTRACT, NEGLIGENCE,  STRICT LIABILITY OR
 *   ANY OTHER  ACTION ARISING OUT OF  OR IN CONNECTION WITH  THE USE OR
 *   PERFORMANCE OF THIS SOFTWARE.
 */

/*

  A number of SysV or ncurses functions don't have wrappers yet; if you
  need a given function, add it and send a patch.  See
  https://www.python.org/dev/patches/ for instructions on how to submit
  patches to Python.

  Here's a list of currently unsupported functions:

  addchnstr addchstr color_set define_key
  del_curterm delscreen dupwin inchnstr inchstr innstr keyok
  mcprint mvaddchnstr mvaddchstr mvcur mvinchnstr
  mvinchstr mvinnstr mmvwaddchnstr mvwaddchstr
  mvwinchnstr mvwinchstr mvwinnstr newterm
  restartterm ripoffline scr_dump
  scr_init scr_restore scr_set scrl set_curterm set_term setterm
  tgetent tgetflag tgetnum tgetstr tgoto timeout tputs
  vidattr vidputs waddchnstr waddchstr
  wcolor_set winchnstr winchstr winnstr wmouse_trafo wscrl

  Low-priority:
  slk_attr slk_attr_off slk_attr_on slk_attr_set slk_attroff
  slk_attron slk_attrset slk_clear slk_color slk_init slk_label
  slk_noutrefresh slk_refresh slk_restore slk_set slk_touch

  Menu extension (ncurses and probably SYSV):
  current_item free_item free_menu item_count item_description
  item_index item_init item_name item_opts item_opts_off
  item_opts_on item_term item_userptr item_value item_visible
  menu_back menu_driver menu_fore menu_format menu_grey
  menu_init menu_items menu_mark menu_opts menu_opts_off
  menu_opts_on menu_pad menu_pattern menu_request_by_name
  menu_request_name menu_spacing menu_sub menu_term menu_userptr
  menu_win new_item new_menu pos_menu_cursor post_menu
  scale_menu set_current_item set_item_init set_item_opts
  set_item_term set_item_userptr set_item_value set_menu_back
  set_menu_fore set_menu_format set_menu_grey set_menu_init
  set_menu_items set_menu_mark set_menu_opts set_menu_pad
  set_menu_pattern set_menu_spacing set_menu_sub set_menu_term
  set_menu_userptr set_menu_win set_top_row top_row unpost_menu

  Form extension (ncurses and probably SYSV):
  current_field data_ahead data_behind dup_field
  dynamic_fieldinfo field_arg field_back field_buffer
  field_count field_fore field_index field_info field_init
  field_just field_opts field_opts_off field_opts_on field_pad
  field_status field_term field_type field_userptr form_driver
  form_fields form_init form_opts form_opts_off form_opts_on
  form_page form_request_by_name form_request_name form_sub
  form_term form_userptr form_win free_field free_form
  link_field link_fieldtype move_field new_field new_form
  new_page pos_form_cursor post_form scale_form
  set_current_field set_field_back set_field_buffer
  set_field_fore set_field_init set_field_just set_field_opts
  set_field_pad set_field_status set_field_term set_field_type
  set_field_userptr set_fieldtype_arg set_fieldtype_choice
  set_form_fields set_form_init set_form_opts set_form_page
  set_form_sub set_form_term set_form_userptr set_form_win
  set_max_field set_new_page unpost_form


*/

/* Release Number */

static const char PyCursesVersion[] = "2.2";

/* Includes */

#ifndef Py_BUILD_CORE_BUILTIN
#  define Py_BUILD_CORE_MODULE 1
#endif

#include "Python.h"
#include "pycore_capsule.h"     // _PyCapsule_SetTraverse()
#include "pycore_long.h"        // _PyLong_GetZero()
#include "pycore_structseq.h"   // _PyStructSequence_NewType()
#include "pycore_sysmodule.h"   // _PySys_GetOptionalAttrString()
#include "pycore_fileutils.h"   // _Py_set_inheritable

#ifdef __hpux
#define STRICT_SYSV_CURSES
#endif

#define CURSES_MODULE
#include "py_curses.h"

#if defined(HAVE_TERM_H) || defined(__sgi)
/* For termname, longname, putp, tigetflag, tigetnum, tigetstr, tparm
   which are not declared in SysV curses and for setupterm. */
#include <term.h>
/* Including <term.h> #defines many common symbols. */
#undef lines
#undef columns
#endif

#ifdef HAVE_LANGINFO_H
#include <langinfo.h>
#endif

#if !defined(NCURSES_VERSION) && (defined(sgi) || defined(__sun) || defined(SCO5))
#define STRICT_SYSV_CURSES       /* Don't use ncurses extensions */
typedef chtype attr_t;           /* No attr_t type is available */
#endif

#if defined(_AIX)
#define STRICT_SYSV_CURSES
#endif

#if defined(HAVE_NCURSESW) && NCURSES_EXT_FUNCS+0 >= 20170401 && NCURSES_EXT_COLORS+0 >= 20170401
#define _NCURSES_EXTENDED_COLOR_FUNCS   1
#else
#define _NCURSES_EXTENDED_COLOR_FUNCS   0
#endif

#if _NCURSES_EXTENDED_COLOR_FUNCS
#define _CURSES_COLOR_VAL_TYPE          int
#define _CURSES_COLOR_NUM_TYPE          int
#define _CURSES_INIT_COLOR_FUNC         init_extended_color
#define _CURSES_INIT_PAIR_FUNC          init_extended_pair
#define _COLOR_CONTENT_FUNC             extended_color_content
#define _CURSES_PAIR_CONTENT_FUNC       extended_pair_content
#else
#define _CURSES_COLOR_VAL_TYPE          short
#define _CURSES_COLOR_NUM_TYPE          short
#define _CURSES_INIT_COLOR_FUNC         init_color
#define _CURSES_INIT_PAIR_FUNC          init_pair
#define _COLOR_CONTENT_FUNC             color_content
#define _CURSES_PAIR_CONTENT_FUNC       pair_content
#endif  /* _NCURSES_EXTENDED_COLOR_FUNCS */

typedef struct {
    PyObject *error;                // curses exception type
    PyTypeObject *window_type;      // exposed by PyCursesWindow_Type
} cursesmodule_state;

static inline cursesmodule_state *
get_cursesmodule_state(PyObject *module)
{
    void *state = PyModule_GetState(module);
    assert(state != NULL);
    return (cursesmodule_state *)state;
}

static inline cursesmodule_state *
get_cursesmodule_state_by_cls(PyTypeObject *cls)
{
    void *state = PyType_GetModuleState(cls);
    assert(state != NULL);
    return (cursesmodule_state *)state;
}

static inline cursesmodule_state *
get_cursesmodule_state_by_win(PyCursesWindowObject *win)
{
    return get_cursesmodule_state_by_cls(Py_TYPE(win));
}

#define _PyCursesWindowObject_CAST(op)  ((PyCursesWindowObject *)(op))

/*[clinic input]
module _curses
class _curses.window "PyCursesWindowObject *" "clinic_state()->window_type"
[clinic start generated code]*/
/*[clinic end generated code: output=da39a3ee5e6b4b0d input=ae6cb623018f2cbc]*/

/* Indicate whether the module has already been loaded or not. */
static int curses_module_loaded = 0;

/* Tells whether setupterm() has been called to initialise terminfo.  */
static int curses_setupterm_called = FALSE;

/* Tells whether initscr() has been called to initialise curses.  */
static int curses_initscr_called = FALSE;

/* Tells whether start_color() has been called to initialise color usage. */
static int curses_start_color_called = FALSE;

static const char *curses_screen_encoding = NULL;

/* Utility Checking Procedures */

/*
 * Function to check that 'funcname' has been called by testing
 * the 'called' boolean. If an error occurs, a PyCursesError is
 * set and this returns 0. Otherwise, this returns 1.
 *
 * Since this function can be called in functions that do not
 * have a direct access to the module's state, '_curses.error'
 * is imported on demand.
 */
static inline int
_PyCursesCheckFunction(int called, const char *funcname)
{
    if (called == TRUE) {
        return 1;
    }
    PyObject *exc = PyImport_ImportModuleAttrString("_curses", "error");
    if (exc != NULL) {
        PyErr_Format(exc, "must call %s() first", funcname);
        Py_DECREF(exc);
    }
    assert(PyErr_Occurred());
    return 0;
}

/*
 * Function to check that 'funcname' has been called by testing
 * the 'called'' boolean. If an error occurs, a PyCursesError is
 * set and this returns 0. Otherwise this returns 1.
 *
 * The exception type is obtained from the 'module' state.
 */
static inline int
_PyCursesStatefulCheckFunction(PyObject *module, int called, const char *funcname)
{
    if (called == TRUE) {
        return 1;
    }
    cursesmodule_state *state = get_cursesmodule_state(module);
    PyErr_Format(state->error, "must call %s() first", funcname);
    return 0;
}

#define PyCursesStatefulSetupTermCalled(MODULE)                         \
    do {                                                                \
        if (!_PyCursesStatefulCheckFunction(MODULE,                     \
                                            curses_setupterm_called,    \
                                            "setupterm"))               \
        {                                                               \
            return 0;                                                   \
        }                                                               \
    } while (0)

#define PyCursesStatefulInitialised(MODULE)                         \
    do {                                                            \
        if (!_PyCursesStatefulCheckFunction(MODULE,                 \
                                            curses_initscr_called,  \
                                            "initscr"))             \
        {                                                           \
            return 0;                                               \
        }                                                           \
    } while (0)

#define PyCursesStatefulInitialisedColor(MODULE)                        \
    do {                                                                \
        if (!_PyCursesStatefulCheckFunction(MODULE,                     \
                                            curses_start_color_called,  \
                                            "start_color"))             \
        {                                                               \
            return 0;                                                   \
        }                                                               \
    } while (0)

/* Utility Functions */

static inline void
_PyCursesSetError(cursesmodule_state *state, const char *funcname)
{
    if (funcname == NULL) {
        PyErr_SetString(state->error, catchall_ERR);
    }
    else {
        PyErr_Format(state->error, "%s() returned ERR", funcname);
    }
}

/*
 * Check the return code from a curses function and return None
 * or raise an exception as appropriate.
 */

static PyObject *
PyCursesCheckERR(PyObject *module, int code, const char *fname)
{
    if (code != ERR) {
        Py_RETURN_NONE;
    } else {
        cursesmodule_state *state = get_cursesmodule_state(module);
        _PyCursesSetError(state, fname);
        return NULL;
    }
}

static PyObject *
PyCursesCheckERR_ForWin(PyCursesWindowObject *win, int code, const char *fname)
{
    if (code != ERR) {
        Py_RETURN_NONE;
    } else {
        cursesmodule_state *state = get_cursesmodule_state_by_win(win);
        _PyCursesSetError(state, fname);
        return NULL;
    }
}

/* Convert an object to a byte (an integer of type chtype):

   - int
   - bytes of length 1
   - str of length 1

   Return 1 on success, 0 on error (invalid type or integer overflow). */
static int
PyCurses_ConvertToChtype(PyCursesWindowObject *win, PyObject *obj, chtype *ch)
{
    long value;
    if (PyBytes_Check(obj)) {
        if (PyBytes_GET_SIZE(obj) != 1) {
            PyErr_Format(PyExc_TypeError,
                         "expect int or bytes or str of length 1, "
                         "got a bytes of length %zd",
                         PyBytes_GET_SIZE(obj));
            return 0;
        }
        value = (unsigned char)PyBytes_AsString(obj)[0];
    }
    else if (PyUnicode_Check(obj)) {
        if (PyUnicode_GET_LENGTH(obj) != 1) {
            PyErr_Format(PyExc_TypeError,
                         "expect int or bytes or str of length 1, "
                         "got a str of length %zi",
                         PyUnicode_GET_LENGTH(obj));
            return 0;
        }
        value = PyUnicode_READ_CHAR(obj, 0);
        if (128 < value) {
            PyObject *bytes;
            const char *encoding;
            if (win)
                encoding = win->encoding;
            else
                encoding = curses_screen_encoding;
            bytes = PyUnicode_AsEncodedString(obj, encoding, NULL);
            if (bytes == NULL)
                return 0;
            if (PyBytes_GET_SIZE(bytes) == 1)
                value = (unsigned char)PyBytes_AS_STRING(bytes)[0];
            else
                value = -1;
            Py_DECREF(bytes);
            if (value < 0)
                goto overflow;
        }
    }
    else if (PyLong_CheckExact(obj)) {
        int long_overflow;
        value = PyLong_AsLongAndOverflow(obj, &long_overflow);
        if (long_overflow)
            goto overflow;
    }
    else {
        PyErr_Format(PyExc_TypeError,
                     "expect int or bytes or str of length 1, got %s",
                     Py_TYPE(obj)->tp_name);
        return 0;
    }
    *ch = (chtype)value;
    if ((long)*ch != value)
        goto overflow;
    return 1;

overflow:
    PyErr_SetString(PyExc_OverflowError,
                    "byte doesn't fit in chtype");
    return 0;
}

/* Convert an object to a byte (chtype) or a character (cchar_t):

    - int
    - bytes of length 1
    - str of length 1

   Return:

    - 2 if obj is a character (written into *wch)
    - 1 if obj is a byte (written into *ch)
    - 0 on error: raise an exception */
static int
PyCurses_ConvertToCchar_t(PyCursesWindowObject *win, PyObject *obj,
                          chtype *ch
#ifdef HAVE_NCURSESW
                          , wchar_t *wch
#endif
                          )
{
    long value;
#ifdef HAVE_NCURSESW
    wchar_t buffer[2];
#endif

    if (PyUnicode_Check(obj)) {
#ifdef HAVE_NCURSESW
        if (PyUnicode_AsWideChar(obj, buffer, 2) != 1) {
            PyErr_Format(PyExc_TypeError,
                         "expect int or bytes or str of length 1, "
                         "got a str of length %zi",
                         PyUnicode_GET_LENGTH(obj));
            return 0;
        }
        *wch = buffer[0];
        return 2;
#else
        return PyCurses_ConvertToChtype(win, obj, ch);
#endif
    }
    else if (PyBytes_Check(obj)) {
        if (PyBytes_GET_SIZE(obj) != 1) {
            PyErr_Format(PyExc_TypeError,
                         "expect int or bytes or str of length 1, "
                         "got a bytes of length %zd",
                         PyBytes_GET_SIZE(obj));
            return 0;
        }
        value = (unsigned char)PyBytes_AsString(obj)[0];
    }
    else if (PyLong_CheckExact(obj)) {
        int overflow;
        value = PyLong_AsLongAndOverflow(obj, &overflow);
        if (overflow) {
            PyErr_SetString(PyExc_OverflowError,
                            "int doesn't fit in long");
            return 0;
        }
    }
    else {
        PyErr_Format(PyExc_TypeError,
                     "expect int or bytes or str of length 1, got %s",
                     Py_TYPE(obj)->tp_name);
        return 0;
    }

    *ch = (chtype)value;
    if ((long)*ch != value) {
        PyErr_Format(PyExc_OverflowError,
                     "byte doesn't fit in chtype");
        return 0;
    }
    return 1;
}

/* Convert an object to a byte string (char*) or a wide character string
   (wchar_t*). Return:

    - 2 if obj is a character string (written into *wch)
    - 1 if obj is a byte string (written into *bytes)
    - 0 on error: raise an exception */
static int
PyCurses_ConvertToString(PyCursesWindowObject *win, PyObject *obj,
                         PyObject **bytes, wchar_t **wstr)
{
    char *str;
    if (PyUnicode_Check(obj)) {
#ifdef HAVE_NCURSESW
        assert (wstr != NULL);

        *wstr = PyUnicode_AsWideCharString(obj, NULL);
        if (*wstr == NULL)
            return 0;
        return 2;
#else
        assert (wstr == NULL);
        *bytes = PyUnicode_AsEncodedString(obj, win->encoding, NULL);
        if (*bytes == NULL)
            return 0;
        /* check for embedded null bytes */
        if (PyBytes_AsStringAndSize(*bytes, &str, NULL) < 0) {
            Py_CLEAR(*bytes);
            return 0;
        }
        return 1;
#endif
    }
    else if (PyBytes_Check(obj)) {
        *bytes = Py_NewRef(obj);
        /* check for embedded null bytes */
        if (PyBytes_AsStringAndSize(*bytes, &str, NULL) < 0) {
            Py_DECREF(obj);
            return 0;
        }
        return 1;
    }

    PyErr_Format(PyExc_TypeError, "expect bytes or str, got %s",
                 Py_TYPE(obj)->tp_name);
    return 0;
}

static int
color_allow_default_converter(PyObject *arg, void *ptr)
{
    long color_number;
    int overflow;

    color_number = PyLong_AsLongAndOverflow(arg, &overflow);
    if (color_number == -1 && PyErr_Occurred())
        return 0;

    if (overflow > 0 || color_number >= COLORS) {
        PyErr_Format(PyExc_ValueError,
                     "Color number is greater than COLORS-1 (%d).",
                     COLORS - 1);
        return 0;
    }
    else if (overflow < 0 || color_number < 0) {
        color_number = -1;
    }

    *(int *)ptr = (int)color_number;
    return 1;
}

static int
color_converter(PyObject *arg, void *ptr)
{
    if (!color_allow_default_converter(arg, ptr)) {
        return 0;
    }
    if (*(int *)ptr < 0) {
        PyErr_SetString(PyExc_ValueError,
                        "Color number is less than 0.");
        return 0;
    }
    return 1;
}

/*[python input]
class color_converter(CConverter):
    type = 'int'
    converter = 'color_converter'
[python start generated code]*/
/*[python end generated code: output=da39a3ee5e6b4b0d input=4260d2b6e66b3709]*/

/*[python input]
class color_allow_default_converter(CConverter):
    type = 'int'
    converter = 'color_allow_default_converter'
[python start generated code]*/
/*[python end generated code: output=da39a3ee5e6b4b0d input=975602bc058a872d]*/

static int
pair_converter(PyObject *arg, void *ptr)
{
    long pair_number;
    int overflow;

    pair_number = PyLong_AsLongAndOverflow(arg, &overflow);
    if (pair_number == -1 && PyErr_Occurred())
        return 0;

#if _NCURSES_EXTENDED_COLOR_FUNCS
    if (overflow > 0 || pair_number > INT_MAX) {
        PyErr_Format(PyExc_ValueError,
                     "Color pair is greater than maximum (%d).",
                     INT_MAX);
        return 0;
    }
#else
    if (overflow > 0 || pair_number >= COLOR_PAIRS) {
        PyErr_Format(PyExc_ValueError,
                     "Color pair is greater than COLOR_PAIRS-1 (%d).",
                     COLOR_PAIRS - 1);
        return 0;
    }
#endif
    else if (overflow < 0 || pair_number < 0) {
        PyErr_SetString(PyExc_ValueError,
                        "Color pair is less than 0.");
        return 0;
    }

    *(int *)ptr = (int)pair_number;
    return 1;
}

/*[python input]
class pair_converter(CConverter):
    type = 'int'
    converter = 'pair_converter'
[python start generated code]*/
/*[python end generated code: output=da39a3ee5e6b4b0d input=1a918ae6a1b32af7]*/

static int
component_converter(PyObject *arg, void *ptr)
{
    long component;
    int overflow;

    component = PyLong_AsLongAndOverflow(arg, &overflow);
    if (component == -1 && PyErr_Occurred())
        return 0;

    if (overflow > 0 || component > 1000) {
        PyErr_SetString(PyExc_ValueError,
                        "Color component is greater than 1000");
        return 0;
    }
    else if (overflow < 0 || component < 0) {
        PyErr_SetString(PyExc_ValueError,
                        "Color component is less than 0");
        return 0;
    }

    *(short *)ptr = (short)component;
    return 1;
}

/*[python input]
class component_converter(CConverter):
    type = 'short'
    converter = 'component_converter'
[python start generated code]*/
/*[python end generated code: output=da39a3ee5e6b4b0d input=38e9be01d33927fb]*/

/*****************************************************************************
 The Window Object
******************************************************************************/

/* Function prototype macros for Window object

   X - function name
   TYPE - parameter Type
   ERGSTR - format string for construction of the return value
   PARSESTR - format string for argument parsing
*/

#define Window_NoArgNoReturnFunction(X)                                 \
    static PyObject *PyCursesWindow_ ## X                               \
    (PyObject *op, PyObject *Py_UNUSED(ignored))                        \
    {                                                                   \
        PyCursesWindowObject *self = _PyCursesWindowObject_CAST(op);    \
        int code = X(self->win);                                        \
        return PyCursesCheckERR_ForWin(self, code, # X);                \
    }

#define Window_NoArgTrueFalseFunction(X)                                \
    static PyObject * PyCursesWindow_ ## X                              \
    (PyObject *op, PyObject *Py_UNUSED(ignored))                        \
    {                                                                   \
        PyCursesWindowObject *self = _PyCursesWindowObject_CAST(op);    \
        return PyBool_FromLong(X(self->win));                           \
    }

#define Window_NoArgNoReturnVoidFunction(X)                             \
    static PyObject * PyCursesWindow_ ## X                              \
    (PyObject *op, PyObject *Py_UNUSED(ignored))                        \
    {                                                                   \
        PyCursesWindowObject *self = _PyCursesWindowObject_CAST(op);    \
        X(self->win);                                                   \
        Py_RETURN_NONE;                                                 \
    }

#define Window_NoArg2TupleReturnFunction(X, TYPE, ERGSTR)               \
    static PyObject * PyCursesWindow_ ## X                              \
    (PyObject *op, PyObject *Py_UNUSED(ignored))                        \
    {                                                                   \
        TYPE arg1, arg2;                                                \
        PyCursesWindowObject *self = _PyCursesWindowObject_CAST(op);    \
        X(self->win, arg1, arg2);                                       \
        return Py_BuildValue(ERGSTR, arg1, arg2);                       \
    }

#define Window_OneArgNoReturnVoidFunction(X, TYPE, PARSESTR)            \
    static PyObject * PyCursesWindow_ ## X                              \
    (PyObject *op, PyObject *args)                                      \
    {                                                                   \
        TYPE arg1;                                                      \
        if (!PyArg_ParseTuple(args, PARSESTR, &arg1)) {                 \
            return NULL;                                                \
        }                                                               \
        PyCursesWindowObject *self = _PyCursesWindowObject_CAST(op);    \
        X(self->win, arg1);                                             \
        Py_RETURN_NONE;                                                 \
    }

#define Window_OneArgNoReturnFunction(X, TYPE, PARSESTR)                \
    static PyObject * PyCursesWindow_ ## X                              \
    (PyObject *op, PyObject *args)                                      \
    {                                                                   \
        TYPE arg1;                                                      \
        if (!PyArg_ParseTuple(args, PARSESTR, &arg1)) {                 \
            return NULL;                                                \
        }                                                               \
        PyCursesWindowObject *self = _PyCursesWindowObject_CAST(op);    \
        int code = X(self->win, arg1);                                  \
        return PyCursesCheckERR_ForWin(self, code, # X);                \
    }

#define Window_TwoArgNoReturnFunction(X, TYPE, PARSESTR)                \
    static PyObject * PyCursesWindow_ ## X                              \
    (PyObject *op, PyObject *args)                                      \
    {                                                                   \
        TYPE arg1, arg2;                                                \
        if (!PyArg_ParseTuple(args,PARSESTR, &arg1, &arg2)) {           \
            return NULL;                                                \
        }                                                               \
        PyCursesWindowObject *self = _PyCursesWindowObject_CAST(op);    \
        int code = X(self->win, arg1, arg2);                            \
        return PyCursesCheckERR_ForWin(self, code, # X);                \
    }

/* ------------- WINDOW routines --------------- */

Window_NoArgNoReturnFunction(untouchwin)
Window_NoArgNoReturnFunction(touchwin)
Window_NoArgNoReturnFunction(redrawwin)
Window_NoArgNoReturnFunction(winsertln)
Window_NoArgNoReturnFunction(werase)
Window_NoArgNoReturnFunction(wdeleteln)

Window_NoArgTrueFalseFunction(is_wintouched)

Window_NoArgNoReturnVoidFunction(wsyncup)
Window_NoArgNoReturnVoidFunction(wsyncdown)
Window_NoArgNoReturnVoidFunction(wstandend)
Window_NoArgNoReturnVoidFunction(wstandout)
Window_NoArgNoReturnVoidFunction(wcursyncup)
Window_NoArgNoReturnVoidFunction(wclrtoeol)
Window_NoArgNoReturnVoidFunction(wclrtobot)
Window_NoArgNoReturnVoidFunction(wclear)

Window_OneArgNoReturnVoidFunction(idcok, int, "i;True(1) or False(0)")
#ifdef HAVE_CURSES_IMMEDOK
Window_OneArgNoReturnVoidFunction(immedok, int, "i;True(1) or False(0)")
#endif
Window_OneArgNoReturnVoidFunction(wtimeout, int, "i;delay")

Window_NoArg2TupleReturnFunction(getyx, int, "ii")
Window_NoArg2TupleReturnFunction(getbegyx, int, "ii")
Window_NoArg2TupleReturnFunction(getmaxyx, int, "ii")
Window_NoArg2TupleReturnFunction(getparyx, int, "ii")

Window_OneArgNoReturnFunction(clearok, int, "i;True(1) or False(0)")
Window_OneArgNoReturnFunction(idlok, int, "i;True(1) or False(0)")
Window_OneArgNoReturnFunction(keypad, int, "i;True(1) or False(0)")
Window_OneArgNoReturnFunction(leaveok, int, "i;True(1) or False(0)")
Window_OneArgNoReturnFunction(nodelay, int, "i;True(1) or False(0)")
Window_OneArgNoReturnFunction(notimeout, int, "i;True(1) or False(0)")
Window_OneArgNoReturnFunction(scrollok, int, "i;True(1) or False(0)")
Window_OneArgNoReturnFunction(winsdelln, int, "i;nlines")
#ifdef HAVE_CURSES_SYNCOK
Window_OneArgNoReturnFunction(syncok, int, "i;True(1) or False(0)")
#endif

Window_TwoArgNoReturnFunction(mvwin, int, "ii;y,x")
Window_TwoArgNoReturnFunction(mvderwin, int, "ii;y,x")
Window_TwoArgNoReturnFunction(wmove, int, "ii;y,x")
#ifndef STRICT_SYSV_CURSES
Window_TwoArgNoReturnFunction(wresize, int, "ii;lines,columns")
#endif

/* Allocation and deallocation of Window Objects */

static PyObject *
<<<<<<< HEAD
PyCursesWindow_New(WINDOW *win, const char *encoding,
                   PyCursesWindowObject *orig)
=======
PyCursesWindow_New(cursesmodule_state *state,
                   WINDOW *win, const char *encoding)
>>>>>>> 842ab815
{
    if (encoding == NULL) {
#if defined(MS_WINDOWS)
        char *buffer[100];
        UINT cp;
        cp = GetConsoleOutputCP();
        if (cp != 0) {
            PyOS_snprintf(buffer, sizeof(buffer), "cp%u", cp);
            encoding = buffer;
        }
#elif defined(CODESET)
        const char *codeset = nl_langinfo(CODESET);
        if (codeset != NULL && codeset[0] != 0) {
            encoding = codeset;
        }
#endif
        if (encoding == NULL) {
            encoding = "utf-8";
        }
    }

    PyCursesWindowObject *wo = PyObject_GC_New(PyCursesWindowObject,
                                               state->window_type);
    if (wo == NULL) {
        return NULL;
    }
    wo->win = win;
    wo->encoding = _PyMem_Strdup(encoding);
    if (wo->encoding == NULL) {
        Py_DECREF(wo);
        PyErr_NoMemory();
        return NULL;
    }
<<<<<<< HEAD
    wo->orig = orig;
    Py_XINCREF(orig);
=======
    PyObject_GC_Track((PyObject *)wo);
>>>>>>> 842ab815
    return (PyObject *)wo;
}

static void
PyCursesWindow_dealloc(PyObject *self)
{
    PyTypeObject *window_type = Py_TYPE(self);
    PyObject_GC_UnTrack(self);
    PyCursesWindowObject *wo = (PyCursesWindowObject *)self;
    if (wo->win != stdscr && wo->win != NULL) {
        // silently ignore errors in delwin(3)
        (void)delwin(wo->win);
    }
    if (wo->encoding != NULL) {
        PyMem_Free(wo->encoding);
<<<<<<< HEAD
    Py_XDECREF(wo->orig);
    PyObject_Free(wo);
=======
    }
    window_type->tp_free(self);
    Py_DECREF(window_type);
}

static int
PyCursesWindow_traverse(PyObject *self, visitproc visit, void *arg)
{
    Py_VISIT(Py_TYPE(self));
    return 0;
>>>>>>> 842ab815
}

/* Addch, Addstr, Addnstr */

/*[clinic input]
_curses.window.addch

    [
    y: int
        Y-coordinate.
    x: int
        X-coordinate.
    ]

    ch: object
        Character to add.

    [
    attr: long(c_default="A_NORMAL") = _curses.A_NORMAL
        Attributes for the character.
    ]
    /

Paint the character.

Paint character ch at (y, x) with attributes attr,
overwriting any character previously painted at that location.
By default, the character position and attributes are the
current settings for the window object.
[clinic start generated code]*/

static PyObject *
_curses_window_addch_impl(PyCursesWindowObject *self, int group_left_1,
                          int y, int x, PyObject *ch, int group_right_1,
                          long attr)
/*[clinic end generated code: output=00f4c37af3378f45 input=95ce131578458196]*/
{
    int coordinates_group = group_left_1;
    int rtn;
    int type;
    chtype cch = 0;
#ifdef HAVE_NCURSESW
    wchar_t wstr[2];
    cchar_t wcval;
#endif
    const char *funcname;

#ifdef HAVE_NCURSESW
    type = PyCurses_ConvertToCchar_t(self, ch, &cch, wstr);
    if (type == 2) {
        funcname = "add_wch";
        wstr[1] = L'\0';
        setcchar(&wcval, wstr, attr, PAIR_NUMBER(attr), NULL);
        if (coordinates_group)
            rtn = mvwadd_wch(self->win,y,x, &wcval);
        else {
            rtn = wadd_wch(self->win, &wcval);
        }
    }
    else
#else
    type = PyCurses_ConvertToCchar_t(self, ch, &cch);
#endif
    if (type == 1) {
        funcname = "addch";
        if (coordinates_group)
            rtn = mvwaddch(self->win,y,x, cch | (attr_t) attr);
        else {
            rtn = waddch(self->win, cch | (attr_t) attr);
        }
    }
    else {
        return NULL;
    }
    return PyCursesCheckERR_ForWin(self, rtn, funcname);
}

/*[clinic input]
_curses.window.addstr

    [
    y: int
        Y-coordinate.
    x: int
        X-coordinate.
    ]

    str: object
        String to add.

    [
    attr: long
        Attributes for characters.
    ]
    /

Paint the string.

Paint the string str at (y, x) with attributes attr,
overwriting anything previously on the display.
By default, the character position and attributes are the
current settings for the window object.
[clinic start generated code]*/

static PyObject *
_curses_window_addstr_impl(PyCursesWindowObject *self, int group_left_1,
                           int y, int x, PyObject *str, int group_right_1,
                           long attr)
/*[clinic end generated code: output=65a928ea85ff3115 input=ff6cbb91448a22a3]*/
{
    int rtn;
    int strtype;
    PyObject *bytesobj = NULL;
#ifdef HAVE_NCURSESW
    wchar_t *wstr = NULL;
#endif
    attr_t attr_old = A_NORMAL;
    int use_xy = group_left_1, use_attr = group_right_1;
    const char *funcname;

#ifdef HAVE_NCURSESW
    strtype = PyCurses_ConvertToString(self, str, &bytesobj, &wstr);
#else
    strtype = PyCurses_ConvertToString(self, str, &bytesobj, NULL);
#endif
    if (strtype == 0) {
        return NULL;
    }
    if (use_attr) {
        attr_old = getattrs(self->win);
        (void)wattrset(self->win,attr);
    }
#ifdef HAVE_NCURSESW
    if (strtype == 2) {
        funcname = "addwstr";
        if (use_xy)
            rtn = mvwaddwstr(self->win,y,x,wstr);
        else
            rtn = waddwstr(self->win,wstr);
        PyMem_Free(wstr);
    }
    else
#endif
    {
        const char *str = PyBytes_AS_STRING(bytesobj);
        funcname = "addstr";
        if (use_xy)
            rtn = mvwaddstr(self->win,y,x,str);
        else
            rtn = waddstr(self->win,str);
        Py_DECREF(bytesobj);
    }
    if (use_attr)
        (void)wattrset(self->win,attr_old);
    return PyCursesCheckERR_ForWin(self, rtn, funcname);
}

/*[clinic input]
_curses.window.addnstr

    [
    y: int
        Y-coordinate.
    x: int
        X-coordinate.
    ]

    str: object
        String to add.

    n: int
        Maximal number of characters.

    [
    attr: long
        Attributes for characters.
    ]
    /

Paint at most n characters of the string.

Paint at most n characters of the string str at (y, x) with
attributes attr, overwriting anything previously on the display.
By default, the character position and attributes are the
current settings for the window object.
[clinic start generated code]*/

static PyObject *
_curses_window_addnstr_impl(PyCursesWindowObject *self, int group_left_1,
                            int y, int x, PyObject *str, int n,
                            int group_right_1, long attr)
/*[clinic end generated code: output=6d21cee2ce6876d9 input=72718415c2744a2a]*/
{
    int rtn;
    int strtype;
    PyObject *bytesobj = NULL;
#ifdef HAVE_NCURSESW
    wchar_t *wstr = NULL;
#endif
    attr_t attr_old = A_NORMAL;
    int use_xy = group_left_1, use_attr = group_right_1;
    const char *funcname;

#ifdef HAVE_NCURSESW
    strtype = PyCurses_ConvertToString(self, str, &bytesobj, &wstr);
#else
    strtype = PyCurses_ConvertToString(self, str, &bytesobj, NULL);
#endif
    if (strtype == 0)
        return NULL;

    if (use_attr) {
        attr_old = getattrs(self->win);
        (void)wattrset(self->win,attr);
    }
#ifdef HAVE_NCURSESW
    if (strtype == 2) {
        funcname = "addnwstr";
        if (use_xy)
            rtn = mvwaddnwstr(self->win,y,x,wstr,n);
        else
            rtn = waddnwstr(self->win,wstr,n);
        PyMem_Free(wstr);
    }
    else
#endif
    {
        const char *str = PyBytes_AS_STRING(bytesobj);
        funcname = "addnstr";
        if (use_xy)
            rtn = mvwaddnstr(self->win,y,x,str,n);
        else
            rtn = waddnstr(self->win,str,n);
        Py_DECREF(bytesobj);
    }
    if (use_attr)
        (void)wattrset(self->win,attr_old);
    return PyCursesCheckERR_ForWin(self, rtn, funcname);
}

/*[clinic input]
_curses.window.bkgd

    ch: object
        Background character.
    attr: long(c_default="A_NORMAL") = _curses.A_NORMAL
        Background attributes.
    /

Set the background property of the window.
[clinic start generated code]*/

static PyObject *
_curses_window_bkgd_impl(PyCursesWindowObject *self, PyObject *ch, long attr)
/*[clinic end generated code: output=058290afb2cf4034 input=634015bcb339283d]*/
{
    chtype bkgd;

    if (!PyCurses_ConvertToChtype(self, ch, &bkgd))
        return NULL;

    return PyCursesCheckERR_ForWin(self, wbkgd(self->win, bkgd | attr), "bkgd");
}

/*[clinic input]
_curses.window.attroff

    attr: long
    /

Remove attribute attr from the "background" set.
[clinic start generated code]*/

static PyObject *
_curses_window_attroff_impl(PyCursesWindowObject *self, long attr)
/*[clinic end generated code: output=8a2fcd4df682fc64 input=786beedf06a7befe]*/
{
    return PyCursesCheckERR_ForWin(self, wattroff(self->win, (attr_t)attr), "attroff");
}

/*[clinic input]
_curses.window.attron

    attr: long
    /

Add attribute attr from the "background" set.
[clinic start generated code]*/

static PyObject *
_curses_window_attron_impl(PyCursesWindowObject *self, long attr)
/*[clinic end generated code: output=7afea43b237fa870 input=5a88fba7b1524f32]*/
{
    return PyCursesCheckERR_ForWin(self, wattron(self->win, (attr_t)attr), "attron");
}

/*[clinic input]
_curses.window.attrset

    attr: long
    /

Set the "background" set of attributes.
[clinic start generated code]*/

static PyObject *
_curses_window_attrset_impl(PyCursesWindowObject *self, long attr)
/*[clinic end generated code: output=84e379bff20c0433 input=42e400c0d0154ab5]*/
{
    return PyCursesCheckERR_ForWin(self, wattrset(self->win, (attr_t)attr), "attrset");
}

/*[clinic input]
_curses.window.bkgdset

    ch: object
        Background character.
    attr: long(c_default="A_NORMAL") = _curses.A_NORMAL
        Background attributes.
    /

Set the window's background.
[clinic start generated code]*/

static PyObject *
_curses_window_bkgdset_impl(PyCursesWindowObject *self, PyObject *ch,
                            long attr)
/*[clinic end generated code: output=8cb994fc4d7e2496 input=e09c682425c9e45b]*/
{
    chtype bkgd;

    if (!PyCurses_ConvertToChtype(self, ch, &bkgd))
        return NULL;

    wbkgdset(self->win, bkgd | attr);
    return PyCursesCheckERR_ForWin(self, 0, "bkgdset");
}

/*[clinic input]
_curses.window.border

    ls: object(c_default="NULL") = _curses.ACS_VLINE
        Left side.
    rs: object(c_default="NULL") = _curses.ACS_VLINE
        Right side.
    ts: object(c_default="NULL") = _curses.ACS_HLINE
        Top side.
    bs: object(c_default="NULL") = _curses.ACS_HLINE
        Bottom side.
    tl: object(c_default="NULL") = _curses.ACS_ULCORNER
        Upper-left corner.
    tr: object(c_default="NULL") = _curses.ACS_URCORNER
        Upper-right corner.
    bl: object(c_default="NULL") = _curses.ACS_LLCORNER
        Bottom-left corner.
    br: object(c_default="NULL") = _curses.ACS_LRCORNER
        Bottom-right corner.
    /

Draw a border around the edges of the window.

Each parameter specifies the character to use for a specific part of the
border.  The characters can be specified as integers or as one-character
strings.  A 0 value for any parameter will cause the default character to be
used for that parameter.
[clinic start generated code]*/

static PyObject *
_curses_window_border_impl(PyCursesWindowObject *self, PyObject *ls,
                           PyObject *rs, PyObject *ts, PyObject *bs,
                           PyObject *tl, PyObject *tr, PyObject *bl,
                           PyObject *br)
/*[clinic end generated code: output=670ef38d3d7c2aa3 input=e015f735d67a240b]*/
{
    chtype ch[8];
    int i;

    /* Clear the array of parameters */
    for(i=0; i<8; i++)
        ch[i] = 0;

#define CONVERTTOCHTYPE(obj, i) \
    if ((obj) != NULL && !PyCurses_ConvertToChtype(self, (obj), &ch[(i)])) \
        return NULL;

    CONVERTTOCHTYPE(ls, 0);
    CONVERTTOCHTYPE(rs, 1);
    CONVERTTOCHTYPE(ts, 2);
    CONVERTTOCHTYPE(bs, 3);
    CONVERTTOCHTYPE(tl, 4);
    CONVERTTOCHTYPE(tr, 5);
    CONVERTTOCHTYPE(bl, 6);
    CONVERTTOCHTYPE(br, 7);

#undef CONVERTTOCHTYPE

    wborder(self->win,
            ch[0], ch[1], ch[2], ch[3],
            ch[4], ch[5], ch[6], ch[7]);
    Py_RETURN_NONE;
}

/*[clinic input]
_curses.window.box

    [
    verch: object(c_default="_PyLong_GetZero()") = 0
        Left and right side.
    horch: object(c_default="_PyLong_GetZero()") = 0
        Top and bottom side.
    ]
    /

Draw a border around the edges of the window.

Similar to border(), but both ls and rs are verch and both ts and bs are
horch.  The default corner characters are always used by this function.
[clinic start generated code]*/

static PyObject *
_curses_window_box_impl(PyCursesWindowObject *self, int group_right_1,
                        PyObject *verch, PyObject *horch)
/*[clinic end generated code: output=f3fcb038bb287192 input=f00435f9c8c98f60]*/
{
    chtype ch1 = 0, ch2 = 0;
    if (group_right_1) {
        if (!PyCurses_ConvertToChtype(self, verch, &ch1)) {
            return NULL;
        }
        if (!PyCurses_ConvertToChtype(self, horch, &ch2)) {
            return NULL;
        }
    }
    box(self->win,ch1,ch2);
    Py_RETURN_NONE;
}

#if defined(HAVE_NCURSES_H) || defined(MVWDELCH_IS_EXPRESSION)
#define py_mvwdelch mvwdelch
#else
int py_mvwdelch(WINDOW *w, int y, int x)
{
    mvwdelch(w,y,x);
    /* On HP/UX, mvwdelch already returns. On other systems,
       we may well run into this return statement. */
    return 0;
}
#endif

#if defined(HAVE_CURSES_IS_PAD)
// is_pad() is defined, either as a macro or as a function
#define py_is_pad(win)      is_pad(win)
#elif defined(WINDOW_HAS_FLAGS)
// is_pad() is not defined, but we can inspect WINDOW structure members
#define py_is_pad(win)      ((win) ? ((win)->_flags & _ISPAD) != 0 : FALSE)
#endif

/* chgat, added by Fabian Kreutz <fabian.kreutz at gmx.net> */
#ifdef HAVE_CURSES_WCHGAT
/*[-clinic input]
_curses.window.chgat

    [
    y: int
        Y-coordinate.
    x: int
        X-coordinate.
    ]

    n: int = -1
        Number of characters.

    attr: long
        Attributes for characters.
    /

Set the attributes of characters.

Set the attributes of num characters at the current cursor position, or at
position (y, x) if supplied.  If no value of num is given or num = -1, the
attribute will be set on all the characters to the end of the line.  This
function does not move the cursor.  The changed line will be touched using
the touchline() method so that the contents will be redisplayed by the next
window refresh.
[-clinic start generated code]*/
static PyObject *
PyCursesWindow_ChgAt(PyObject *op, PyObject *args)
{
    PyCursesWindowObject *self = _PyCursesWindowObject_CAST(op);

    int rtn;
    int x, y;
    int num = -1;
    short color;
    attr_t attr = A_NORMAL;
    long lattr;
    int use_xy = FALSE;

    switch (PyTuple_Size(args)) {
    case 1:
        if (!PyArg_ParseTuple(args,"l;attr", &lattr))
            return NULL;
        attr = lattr;
        break;
    case 2:
        if (!PyArg_ParseTuple(args,"il;n,attr", &num, &lattr))
            return NULL;
        attr = lattr;
        break;
    case 3:
        if (!PyArg_ParseTuple(args,"iil;int,int,attr", &y, &x, &lattr))
            return NULL;
        attr = lattr;
        use_xy = TRUE;
        break;
    case 4:
        if (!PyArg_ParseTuple(args,"iiil;int,int,n,attr", &y, &x, &num, &lattr))
            return NULL;
        attr = lattr;
        use_xy = TRUE;
        break;
    default:
        PyErr_SetString(PyExc_TypeError, "chgat requires 1 to 4 arguments");
        return NULL;
    }

    color = (short) PAIR_NUMBER(attr);
    attr = attr & A_ATTRIBUTES;

    if (use_xy) {
        rtn = mvwchgat(self->win,y,x,num,attr,color,NULL);
        touchline(self->win,y,1);
    } else {
        getyx(self->win,y,x);
        rtn = wchgat(self->win,num,attr,color,NULL);
        touchline(self->win,y,1);
    }
    return PyCursesCheckERR_ForWin(self, rtn, "chgat");
}
#endif

/*[clinic input]
_curses.window.delch

    [
    y: int
        Y-coordinate.
    x: int
        X-coordinate.
    ]
    /

Delete any character at (y, x).
[clinic start generated code]*/

static PyObject *
_curses_window_delch_impl(PyCursesWindowObject *self, int group_right_1,
                          int y, int x)
/*[clinic end generated code: output=22e77bb9fa11b461 input=d2f79e630a4fc6d0]*/
{
    if (!group_right_1) {
        return PyCursesCheckERR_ForWin(self, wdelch(self->win), "wdelch");
    }
    else {
        return PyCursesCheckERR_ForWin(self, py_mvwdelch(self->win, y, x), "mvwdelch");
    }
}

/*[clinic input]
_curses.window.derwin

    [
    nlines: int = 0
        Height.
    ncols: int = 0
        Width.
    ]
    begin_y: int
        Top side y-coordinate.
    begin_x: int
        Left side x-coordinate.
    /

Create a sub-window (window-relative coordinates).

derwin() is the same as calling subwin(), except that begin_y and begin_x
are relative to the origin of the window, rather than relative to the entire
screen.
[clinic start generated code]*/

static PyObject *
_curses_window_derwin_impl(PyCursesWindowObject *self, int group_left_1,
                           int nlines, int ncols, int begin_y, int begin_x)
/*[clinic end generated code: output=7924b112d9f70d6e input=966d9481f7f5022e]*/
{
    WINDOW *win;

    win = derwin(self->win,nlines,ncols,begin_y,begin_x);

    if (win == NULL) {
        cursesmodule_state *state = get_cursesmodule_state_by_win(self);
        PyErr_SetString(state->error, catchall_NULL);
        return NULL;
    }

<<<<<<< HEAD
    return (PyObject *)PyCursesWindow_New(win, NULL, self);
=======
    cursesmodule_state *state = get_cursesmodule_state_by_win(self);
    return PyCursesWindow_New(state, win, NULL);
>>>>>>> 842ab815
}

/*[clinic input]
_curses.window.echochar

    ch: object
        Character to add.

    attr: long(c_default="A_NORMAL") = _curses.A_NORMAL
        Attributes for the character.
    /

Add character ch with attribute attr, and refresh.
[clinic start generated code]*/

static PyObject *
_curses_window_echochar_impl(PyCursesWindowObject *self, PyObject *ch,
                             long attr)
/*[clinic end generated code: output=13e7dd875d4b9642 input=e7f34b964e92b156]*/
{
    chtype ch_;

    if (!PyCurses_ConvertToChtype(self, ch, &ch_))
        return NULL;

#ifdef py_is_pad
    if (py_is_pad(self->win)) {
        return PyCursesCheckERR_ForWin(self,
                                       pechochar(self->win, ch_ | (attr_t)attr),
                                       "echochar");
    }
    else
#endif
        return PyCursesCheckERR_ForWin(self,
                                       wechochar(self->win, ch_ | (attr_t)attr),
                                       "echochar");
}

#ifdef NCURSES_MOUSE_VERSION
/*[clinic input]
_curses.window.enclose

    y: int
        Y-coordinate.
    x: int
        X-coordinate.
    /

Return True if the screen-relative coordinates are enclosed by the window.
[clinic start generated code]*/

static PyObject *
_curses_window_enclose_impl(PyCursesWindowObject *self, int y, int x)
/*[clinic end generated code: output=8679beef50502648 input=4fd3355d723f7bc9]*/
{
    return PyBool_FromLong(wenclose(self->win, y, x));
}
#endif

/*[clinic input]
_curses.window.getbkgd -> long

Return the window's current background character/attribute pair.
[clinic start generated code]*/

static long
_curses_window_getbkgd_impl(PyCursesWindowObject *self)
/*[clinic end generated code: output=c52b25dc16b215c3 input=a69db882fa35426c]*/
{
    return (long) getbkgd(self->win);
}

/*[clinic input]
_curses.window.getch -> int

    [
    y: int
        Y-coordinate.
    x: int
        X-coordinate.
    ]
    /

Get a character code from terminal keyboard.

The integer returned does not have to be in ASCII range: function keys,
keypad keys and so on return numbers higher than 256.  In no-delay mode, -1
is returned if there is no input, else getch() waits until a key is pressed.
[clinic start generated code]*/

static int
_curses_window_getch_impl(PyCursesWindowObject *self, int group_right_1,
                          int y, int x)
/*[clinic end generated code: output=980aa6af0c0ca387 input=bb24ebfb379f991f]*/
{
    int rtn;

    Py_BEGIN_ALLOW_THREADS
    if (!group_right_1) {
        rtn = wgetch(self->win);
    }
    else {
        rtn = mvwgetch(self->win, y, x);
    }
    Py_END_ALLOW_THREADS

    return rtn;
}

/*[clinic input]
_curses.window.getkey

    [
    y: int
        Y-coordinate.
    x: int
        X-coordinate.
    ]
    /

Get a character (string) from terminal keyboard.

Returning a string instead of an integer, as getch() does.  Function keys,
keypad keys and other special keys return a multibyte string containing the
key name.  In no-delay mode, an exception is raised if there is no input.
[clinic start generated code]*/

static PyObject *
_curses_window_getkey_impl(PyCursesWindowObject *self, int group_right_1,
                           int y, int x)
/*[clinic end generated code: output=8490a182db46b10f input=be2dee34f5cf57f8]*/
{
    int rtn;

    Py_BEGIN_ALLOW_THREADS
    if (!group_right_1) {
        rtn = wgetch(self->win);
    }
    else {
        rtn = mvwgetch(self->win, y, x);
    }
    Py_END_ALLOW_THREADS

    if (rtn == ERR) {
        /* getch() returns ERR in nodelay mode */
        PyErr_CheckSignals();
        if (!PyErr_Occurred()) {
            cursesmodule_state *state = get_cursesmodule_state_by_win(self);
            PyErr_SetString(state->error, "no input");
        }
        return NULL;
    } else if (rtn <= 255) {
#ifdef NCURSES_VERSION_MAJOR
#if NCURSES_VERSION_MAJOR*100+NCURSES_VERSION_MINOR <= 507
        /* Work around a bug in ncurses 5.7 and earlier */
        if (rtn < 0) {
            rtn += 256;
        }
#endif
#endif
        return PyUnicode_FromOrdinal(rtn);
    } else {
        const char *knp = keyname(rtn);
        return PyUnicode_FromString((knp == NULL) ? "" : knp);
    }
}

#ifdef HAVE_NCURSESW
/*[clinic input]
_curses.window.get_wch

    [
    y: int
        Y-coordinate.
    x: int
        X-coordinate.
    ]
    /

Get a wide character from terminal keyboard.

Return a character for most keys, or an integer for function keys,
keypad keys, and other special keys.
[clinic start generated code]*/

static PyObject *
_curses_window_get_wch_impl(PyCursesWindowObject *self, int group_right_1,
                            int y, int x)
/*[clinic end generated code: output=9f4f86e91fe50ef3 input=dd7e5367fb49dc48]*/
{
    int ct;
    wint_t rtn;

    Py_BEGIN_ALLOW_THREADS
    if (!group_right_1) {
        ct = wget_wch(self->win ,&rtn);
    }
    else {
        ct = mvwget_wch(self->win, y, x, &rtn);
    }
    Py_END_ALLOW_THREADS

    if (ct == ERR) {
        if (PyErr_CheckSignals())
            return NULL;

        /* get_wch() returns ERR in nodelay mode */
        cursesmodule_state *state = get_cursesmodule_state_by_win(self);
        PyErr_SetString(state->error, "no input");
        return NULL;
    }
    if (ct == KEY_CODE_YES)
        return PyLong_FromLong(rtn);
    else
        return PyUnicode_FromOrdinal(rtn);
}
#endif

/*[-clinic input]
_curses.window.getstr

    [
    y: int
        Y-coordinate.
    x: int
        X-coordinate.
    ]
    n: int = 1023
        Maximal number of characters.
    /

Read a string from the user, with primitive line editing capacity.
[-clinic start generated code]*/

static PyObject *
PyCursesWindow_GetStr(PyObject *op, PyObject *args)
{
    PyCursesWindowObject *self = _PyCursesWindowObject_CAST(op);

    int x, y, n;
    char rtn[1024]; /* This should be big enough.. I hope */
    int rtn2;

    switch (PyTuple_Size(args)) {
    case 0:
        Py_BEGIN_ALLOW_THREADS
        rtn2 = wgetnstr(self->win,rtn, 1023);
        Py_END_ALLOW_THREADS
        break;
    case 1:
        if (!PyArg_ParseTuple(args,"i;n", &n))
            return NULL;
        if (n < 0) {
            PyErr_SetString(PyExc_ValueError, "'n' must be nonnegative");
            return NULL;
        }
        Py_BEGIN_ALLOW_THREADS
        rtn2 = wgetnstr(self->win, rtn, Py_MIN(n, 1023));
        Py_END_ALLOW_THREADS
        break;
    case 2:
        if (!PyArg_ParseTuple(args,"ii;y,x",&y,&x))
            return NULL;
        Py_BEGIN_ALLOW_THREADS
#ifdef STRICT_SYSV_CURSES
        rtn2 = wmove(self->win,y,x)==ERR ? ERR : wgetnstr(self->win, rtn, 1023);
#else
        rtn2 = mvwgetnstr(self->win,y,x,rtn, 1023);
#endif
        Py_END_ALLOW_THREADS
        break;
    case 3:
        if (!PyArg_ParseTuple(args,"iii;y,x,n", &y, &x, &n))
            return NULL;
        if (n < 0) {
            PyErr_SetString(PyExc_ValueError, "'n' must be nonnegative");
            return NULL;
        }
#ifdef STRICT_SYSV_CURSES
        Py_BEGIN_ALLOW_THREADS
        rtn2 = wmove(self->win,y,x)==ERR ? ERR :
        wgetnstr(self->win, rtn, Py_MIN(n, 1023));
        Py_END_ALLOW_THREADS
#else
        Py_BEGIN_ALLOW_THREADS
        rtn2 = mvwgetnstr(self->win, y, x, rtn, Py_MIN(n, 1023));
        Py_END_ALLOW_THREADS
#endif
        break;
    default:
        PyErr_SetString(PyExc_TypeError, "getstr requires 0 to 3 arguments");
        return NULL;
    }
    if (rtn2 == ERR)
        rtn[0] = 0;
    return PyBytes_FromString(rtn);
}

/*[clinic input]
_curses.window.hline

    [
    y: int
        Starting Y-coordinate.
    x: int
        Starting X-coordinate.
    ]

    ch: object
        Character to draw.
    n: int
        Line length.

    [
    attr: long(c_default="A_NORMAL") = _curses.A_NORMAL
        Attributes for the characters.
    ]
    /

Display a horizontal line.
[clinic start generated code]*/

static PyObject *
_curses_window_hline_impl(PyCursesWindowObject *self, int group_left_1,
                          int y, int x, PyObject *ch, int n,
                          int group_right_1, long attr)
/*[clinic end generated code: output=c00d489d61fc9eef input=81a4dea47268163e]*/
{
    chtype ch_;

    if (!PyCurses_ConvertToChtype(self, ch, &ch_))
        return NULL;
    if (group_left_1) {
        if (wmove(self->win, y, x) == ERR) {
            return PyCursesCheckERR_ForWin(self, ERR, "wmove");
        }
    }
    return PyCursesCheckERR_ForWin(self, whline(self->win, ch_ | (attr_t)attr, n), "hline");
}

/*[clinic input]
_curses.window.insch

    [
    y: int
        Y-coordinate.
    x: int
        X-coordinate.
    ]

    ch: object
        Character to insert.

    [
    attr: long(c_default="A_NORMAL") = _curses.A_NORMAL
        Attributes for the character.
    ]
    /

Insert a character before the current or specified position.

All characters to the right of the cursor are shifted one position right, with
the rightmost characters on the line being lost.
[clinic start generated code]*/

static PyObject *
_curses_window_insch_impl(PyCursesWindowObject *self, int group_left_1,
                          int y, int x, PyObject *ch, int group_right_1,
                          long attr)
/*[clinic end generated code: output=ade8cfe3a3bf3e34 input=336342756ee19812]*/
{
    int rtn;
    chtype ch_ = 0;

    if (!PyCurses_ConvertToChtype(self, ch, &ch_))
        return NULL;

    if (!group_left_1) {
        rtn = winsch(self->win, ch_ | (attr_t)attr);
    }
    else {
        rtn = mvwinsch(self->win, y, x, ch_ | (attr_t)attr);
    }

    return PyCursesCheckERR_ForWin(self, rtn, "insch");
}

/*[clinic input]
_curses.window.inch -> unsigned_long

    [
    y: int
        Y-coordinate.
    x: int
        X-coordinate.
    ]
    /

Return the character at the given position in the window.

The bottom 8 bits are the character proper, and upper bits are the attributes.
[clinic start generated code]*/

static unsigned long
_curses_window_inch_impl(PyCursesWindowObject *self, int group_right_1,
                         int y, int x)
/*[clinic end generated code: output=6c4719fe978fe86a input=fac23ee11e3b3a66]*/
{
    unsigned long rtn;

    if (!group_right_1) {
        rtn = winch(self->win);
    }
    else {
        rtn = mvwinch(self->win, y, x);
    }

    return rtn;
}

/*[-clinic input]
_curses.window.instr

    [
    y: int
        Y-coordinate.
    x: int
        X-coordinate.
    ]
    n: int = 1023
        Maximal number of characters.
    /

Return a string of characters, extracted from the window.

Return a string of characters, extracted from the window starting at the
current cursor position, or at y, x if specified.  Attributes are stripped
from the characters.  If n is specified, instr() returns a string at most
n characters long (exclusive of the trailing NUL).
[-clinic start generated code]*/
static PyObject *
PyCursesWindow_InStr(PyObject *op, PyObject *args)
{
    PyCursesWindowObject *self = _PyCursesWindowObject_CAST(op);

    int x, y, n;
    char rtn[1024]; /* This should be big enough.. I hope */
    int rtn2;

    switch (PyTuple_Size(args)) {
    case 0:
        rtn2 = winnstr(self->win,rtn, 1023);
        break;
    case 1:
        if (!PyArg_ParseTuple(args,"i;n", &n))
            return NULL;
        if (n < 0) {
            PyErr_SetString(PyExc_ValueError, "'n' must be nonnegative");
            return NULL;
        }
        rtn2 = winnstr(self->win, rtn, Py_MIN(n, 1023));
        break;
    case 2:
        if (!PyArg_ParseTuple(args,"ii;y,x",&y,&x))
            return NULL;
        rtn2 = mvwinnstr(self->win,y,x,rtn,1023);
        break;
    case 3:
        if (!PyArg_ParseTuple(args, "iii;y,x,n", &y, &x, &n))
            return NULL;
        if (n < 0) {
            PyErr_SetString(PyExc_ValueError, "'n' must be nonnegative");
            return NULL;
        }
        rtn2 = mvwinnstr(self->win, y, x, rtn, Py_MIN(n,1023));
        break;
    default:
        PyErr_SetString(PyExc_TypeError, "instr requires 0 or 3 arguments");
        return NULL;
    }
    if (rtn2 == ERR)
        rtn[0] = 0;
    return PyBytes_FromString(rtn);
}

/*[clinic input]
_curses.window.insstr

    [
    y: int
        Y-coordinate.
    x: int
        X-coordinate.
    ]

    str: object
        String to insert.

    [
    attr: long
        Attributes for characters.
    ]
    /

Insert the string before the current or specified position.

Insert a character string (as many characters as will fit on the line)
before the character under the cursor.  All characters to the right of
the cursor are shifted right, with the rightmost characters on the line
being lost.  The cursor position does not change (after moving to y, x,
if specified).
[clinic start generated code]*/

static PyObject *
_curses_window_insstr_impl(PyCursesWindowObject *self, int group_left_1,
                           int y, int x, PyObject *str, int group_right_1,
                           long attr)
/*[clinic end generated code: output=c259a5265ad0b777 input=6827cddc6340a7f3]*/
{
    int rtn;
    int strtype;
    PyObject *bytesobj = NULL;
#ifdef HAVE_NCURSESW
    wchar_t *wstr = NULL;
#endif
    attr_t attr_old = A_NORMAL;
    int use_xy = group_left_1, use_attr = group_right_1;
    const char *funcname;

#ifdef HAVE_NCURSESW
    strtype = PyCurses_ConvertToString(self, str, &bytesobj, &wstr);
#else
    strtype = PyCurses_ConvertToString(self, str, &bytesobj, NULL);
#endif
    if (strtype == 0)
        return NULL;

    if (use_attr) {
        attr_old = getattrs(self->win);
        (void)wattrset(self->win, (attr_t)attr);
    }
#ifdef HAVE_NCURSESW
    if (strtype == 2) {
        funcname = "inswstr";
        if (use_xy)
            rtn = mvwins_wstr(self->win,y,x,wstr);
        else
            rtn = wins_wstr(self->win,wstr);
        PyMem_Free(wstr);
    }
    else
#endif
    {
        const char *str = PyBytes_AS_STRING(bytesobj);
        funcname = "insstr";
        if (use_xy)
            rtn = mvwinsstr(self->win,y,x,str);
        else
            rtn = winsstr(self->win,str);
        Py_DECREF(bytesobj);
    }
    if (use_attr)
        (void)wattrset(self->win,attr_old);
    return PyCursesCheckERR_ForWin(self, rtn, funcname);
}

/*[clinic input]
_curses.window.insnstr

    [
    y: int
        Y-coordinate.
    x: int
        X-coordinate.
    ]

    str: object
        String to insert.

    n: int
        Maximal number of characters.

    [
    attr: long
        Attributes for characters.
    ]
    /

Insert at most n characters of the string.

Insert a character string (as many characters as will fit on the line)
before the character under the cursor, up to n characters.  If n is zero
or negative, the entire string is inserted.  All characters to the right
of the cursor are shifted right, with the rightmost characters on the line
being lost.  The cursor position does not change (after moving to y, x, if
specified).
[clinic start generated code]*/

static PyObject *
_curses_window_insnstr_impl(PyCursesWindowObject *self, int group_left_1,
                            int y, int x, PyObject *str, int n,
                            int group_right_1, long attr)
/*[clinic end generated code: output=971a32ea6328ec8b input=70fa0cd543901a4c]*/
{
    int rtn;
    int strtype;
    PyObject *bytesobj = NULL;
#ifdef HAVE_NCURSESW
    wchar_t *wstr = NULL;
#endif
    attr_t attr_old = A_NORMAL;
    int use_xy = group_left_1, use_attr = group_right_1;
    const char *funcname;

#ifdef HAVE_NCURSESW
    strtype = PyCurses_ConvertToString(self, str, &bytesobj, &wstr);
#else
    strtype = PyCurses_ConvertToString(self, str, &bytesobj, NULL);
#endif
    if (strtype == 0)
        return NULL;

    if (use_attr) {
        attr_old = getattrs(self->win);
        (void)wattrset(self->win, (attr_t)attr);
    }
#ifdef HAVE_NCURSESW
    if (strtype == 2) {
        funcname = "insn_wstr";
        if (use_xy)
            rtn = mvwins_nwstr(self->win,y,x,wstr,n);
        else
            rtn = wins_nwstr(self->win,wstr,n);
        PyMem_Free(wstr);
    }
    else
#endif
    {
        const char *str = PyBytes_AS_STRING(bytesobj);
        funcname = "insnstr";
        if (use_xy)
            rtn = mvwinsnstr(self->win,y,x,str,n);
        else
            rtn = winsnstr(self->win,str,n);
        Py_DECREF(bytesobj);
    }
    if (use_attr)
        (void)wattrset(self->win,attr_old);
    return PyCursesCheckERR_ForWin(self, rtn, funcname);
}

/*[clinic input]
_curses.window.is_linetouched

    line: int
        Line number.
    /

Return True if the specified line was modified, otherwise return False.

Raise a curses.error exception if line is not valid for the given window.
[clinic start generated code]*/

static PyObject *
_curses_window_is_linetouched_impl(PyCursesWindowObject *self, int line)
/*[clinic end generated code: output=ad4a4edfee2db08c input=a7be0c189f243914]*/
{
    int erg;
    erg = is_linetouched(self->win, line);
    if (erg == ERR) {
        PyErr_SetString(PyExc_TypeError,
                        "is_linetouched: line number outside of boundaries");
        return NULL;
    }
    return PyBool_FromLong(erg);
}

#ifdef py_is_pad
/*[clinic input]
_curses.window.noutrefresh

    [
    pminrow: int
    pmincol: int
    sminrow: int
    smincol: int
    smaxrow: int
    smaxcol: int
    ]
    /

Mark for refresh but wait.

This function updates the data structure representing the desired state of the
window, but does not force an update of the physical screen.  To accomplish
that, call doupdate().
[clinic start generated code]*/

static PyObject *
_curses_window_noutrefresh_impl(PyCursesWindowObject *self,
                                int group_right_1, int pminrow, int pmincol,
                                int sminrow, int smincol, int smaxrow,
                                int smaxcol)
/*[clinic end generated code: output=809a1f3c6a03e23e input=3e56898388cd739e]*/
#else
/*[clinic input]
_curses.window.noutrefresh

Mark for refresh but wait.

This function updates the data structure representing the desired state of the
window, but does not force an update of the physical screen.  To accomplish
that, call doupdate().
[clinic start generated code]*/

static PyObject *
_curses_window_noutrefresh_impl(PyCursesWindowObject *self)
/*[clinic end generated code: output=6ef6dec666643fee input=876902e3fa431dbd]*/
#endif
{
    int rtn;

#ifdef py_is_pad
    if (py_is_pad(self->win)) {
        if (!group_right_1) {
            cursesmodule_state *state = get_cursesmodule_state_by_win(self);
            PyErr_SetString(state->error,
                            "noutrefresh() called for a pad "
                            "requires 6 arguments");
            return NULL;
        }
        Py_BEGIN_ALLOW_THREADS
        rtn = pnoutrefresh(self->win, pminrow, pmincol,
                           sminrow, smincol, smaxrow, smaxcol);
        Py_END_ALLOW_THREADS
        return PyCursesCheckERR_ForWin(self, rtn, "pnoutrefresh");
    }
    if (group_right_1) {
        PyErr_SetString(PyExc_TypeError,
                        "noutrefresh() takes no arguments (6 given)");
        return NULL;
    }
#endif
    Py_BEGIN_ALLOW_THREADS
    rtn = wnoutrefresh(self->win);
    Py_END_ALLOW_THREADS
    return PyCursesCheckERR_ForWin(self, rtn, "wnoutrefresh");
}

/*[clinic input]
_curses.window.overlay

    destwin: object(type="PyCursesWindowObject *", subclass_of="clinic_state()->window_type")

    [
    sminrow: int
    smincol: int
    dminrow: int
    dmincol: int
    dmaxrow: int
    dmaxcol: int
    ]
    /

Overlay the window on top of destwin.

The windows need not be the same size, only the overlapping region is copied.
This copy is non-destructive, which means that the current background
character does not overwrite the old contents of destwin.

To get fine-grained control over the copied region, the second form of
overlay() can be used.  sminrow and smincol are the upper-left coordinates
of the source window, and the other variables mark a rectangle in the
destination window.
[clinic start generated code]*/

static PyObject *
_curses_window_overlay_impl(PyCursesWindowObject *self,
                            PyCursesWindowObject *destwin, int group_right_1,
                            int sminrow, int smincol, int dminrow,
                            int dmincol, int dmaxrow, int dmaxcol)
/*[clinic end generated code: output=82bb2c4cb443ca58 input=6e4b32a7c627a356]*/
{
    int rtn;

    if (group_right_1) {
        rtn = copywin(self->win, destwin->win, sminrow, smincol,
                      dminrow, dmincol, dmaxrow, dmaxcol, TRUE);
        return PyCursesCheckERR_ForWin(self, rtn, "copywin");
    }
    else {
        rtn = overlay(self->win, destwin->win);
        return PyCursesCheckERR_ForWin(self, rtn, "overlay");
    }
}

/*[clinic input]
_curses.window.overwrite

    destwin: object(type="PyCursesWindowObject *", subclass_of="clinic_state()->window_type")

    [
    sminrow: int
    smincol: int
    dminrow: int
    dmincol: int
    dmaxrow: int
    dmaxcol: int
    ]
    /

Overwrite the window on top of destwin.

The windows need not be the same size, in which case only the overlapping
region is copied.  This copy is destructive, which means that the current
background character overwrites the old contents of destwin.

To get fine-grained control over the copied region, the second form of
overwrite() can be used. sminrow and smincol are the upper-left coordinates
of the source window, the other variables mark a rectangle in the destination
window.
[clinic start generated code]*/

static PyObject *
_curses_window_overwrite_impl(PyCursesWindowObject *self,
                              PyCursesWindowObject *destwin,
                              int group_right_1, int sminrow, int smincol,
                              int dminrow, int dmincol, int dmaxrow,
                              int dmaxcol)
/*[clinic end generated code: output=12ae007d1681be28 input=d83dd8b24ff2bcc9]*/
{
    int rtn;

    if (group_right_1) {
        rtn = copywin(self->win, destwin->win, sminrow, smincol,
                      dminrow, dmincol, dmaxrow, dmaxcol, FALSE);
        return PyCursesCheckERR_ForWin(self, rtn, "copywin");
    }
    else {
        rtn = overwrite(self->win, destwin->win);
        return PyCursesCheckERR_ForWin(self, rtn, "overwrite");
    }
}

/*[clinic input]
_curses.window.putwin

    file: object
    /

Write all data associated with the window into the provided file object.

This information can be later retrieved using the getwin() function.
[clinic start generated code]*/

static PyObject *
_curses_window_putwin_impl(PyCursesWindowObject *self, PyObject *file)
/*[clinic end generated code: output=fdae68ac59b0281b input=0608648e09c8ea0a]*/
{
    /* We have to simulate this by writing to a temporary FILE*,
       then reading back, then writing to the argument file. */
    FILE *fp;
    PyObject *res = NULL;

    fp = tmpfile();
    if (fp == NULL)
        return PyErr_SetFromErrno(PyExc_OSError);
    if (_Py_set_inheritable(fileno(fp), 0, NULL) < 0)
        goto exit;
    res = PyCursesCheckERR_ForWin(self, putwin(self->win, fp), "putwin");
    if (res == NULL)
        goto exit;
    fseek(fp, 0, 0);
    while (1) {
        char buf[BUFSIZ];
        Py_ssize_t n = fread(buf, 1, BUFSIZ, fp);

        if (n <= 0)
            break;
        Py_DECREF(res);
        res = PyObject_CallMethod(file, "write", "y#", buf, n);
        if (res == NULL)
            break;
    }

exit:
    fclose(fp);
    return res;
}

/*[clinic input]
_curses.window.redrawln

    beg: int
        Starting line number.
    num: int
        The number of lines.
    /

Mark the specified lines corrupted.

They should be completely redrawn on the next refresh() call.
[clinic start generated code]*/

static PyObject *
_curses_window_redrawln_impl(PyCursesWindowObject *self, int beg, int num)
/*[clinic end generated code: output=ea216e334f9ce1b4 input=152155e258a77a7a]*/
{
    return PyCursesCheckERR_ForWin(self, wredrawln(self->win,beg,num), "redrawln");
}

/*[clinic input]
_curses.window.refresh

    [
    pminrow: int
    pmincol: int
    sminrow: int
    smincol: int
    smaxrow: int
    smaxcol: int
    ]
    /

Update the display immediately.

Synchronize actual screen with previous drawing/deleting methods.
The 6 optional arguments can only be specified when the window is a pad
created with newpad().  The additional parameters are needed to indicate
what part of the pad and screen are involved.  pminrow and pmincol specify
the upper left-hand corner of the rectangle to be displayed in the pad.
sminrow, smincol, smaxrow, and smaxcol specify the edges of the rectangle to
be displayed on the screen.  The lower right-hand corner of the rectangle to
be displayed in the pad is calculated from the screen coordinates, since the
rectangles must be the same size.  Both rectangles must be entirely contained
within their respective structures.  Negative values of pminrow, pmincol,
sminrow, or smincol are treated as if they were zero.
[clinic start generated code]*/

static PyObject *
_curses_window_refresh_impl(PyCursesWindowObject *self, int group_right_1,
                            int pminrow, int pmincol, int sminrow,
                            int smincol, int smaxrow, int smaxcol)
/*[clinic end generated code: output=42199543115e6e63 input=95e01cb5ffc635d0]*/
{
    int rtn;

#ifdef py_is_pad
    if (py_is_pad(self->win)) {
        if (!group_right_1) {
            cursesmodule_state *state = get_cursesmodule_state_by_win(self);
            PyErr_SetString(state->error,
                            "refresh() for a pad requires 6 arguments");
            return NULL;
        }
        Py_BEGIN_ALLOW_THREADS
        rtn = prefresh(self->win, pminrow, pmincol,
                       sminrow, smincol, smaxrow, smaxcol);
        Py_END_ALLOW_THREADS
        return PyCursesCheckERR_ForWin(self, rtn, "prefresh");
    }
#endif
    if (group_right_1) {
        PyErr_SetString(PyExc_TypeError,
                        "refresh() takes no arguments (6 given)");
        return NULL;
    }
    Py_BEGIN_ALLOW_THREADS
    rtn = wrefresh(self->win);
    Py_END_ALLOW_THREADS
    return PyCursesCheckERR_ForWin(self, rtn, "prefresh");
}

/*[clinic input]
_curses.window.setscrreg

    top: int
        First line number.
    bottom: int
        Last line number.
    /

Define a software scrolling region.

All scrolling actions will take place in this region.
[clinic start generated code]*/

static PyObject *
_curses_window_setscrreg_impl(PyCursesWindowObject *self, int top,
                              int bottom)
/*[clinic end generated code: output=486ab5db218d2b1a input=1b517b986838bf0e]*/
{
    return PyCursesCheckERR_ForWin(self, wsetscrreg(self->win, top, bottom), "wsetscrreg");
}

/*[clinic input]
_curses.window.subwin

    [
    nlines: int = 0
        Height.
    ncols: int = 0
        Width.
    ]
    begin_y: int
        Top side y-coordinate.
    begin_x: int
        Left side x-coordinate.
    /

Create a sub-window (screen-relative coordinates).

By default, the sub-window will extend from the specified position to the
lower right corner of the window.
[clinic start generated code]*/

static PyObject *
_curses_window_subwin_impl(PyCursesWindowObject *self, int group_left_1,
                           int nlines, int ncols, int begin_y, int begin_x)
/*[clinic end generated code: output=93e898afc348f59a input=2129fa47fd57721c]*/
{
    WINDOW *win;

    /* printf("Subwin: %i %i %i %i   \n", nlines, ncols, begin_y, begin_x); */
#ifdef py_is_pad
    if (py_is_pad(self->win)) {
        win = subpad(self->win, nlines, ncols, begin_y, begin_x);
    }
    else
#endif
        win = subwin(self->win, nlines, ncols, begin_y, begin_x);

    if (win == NULL) {
        cursesmodule_state *state = get_cursesmodule_state_by_win(self);
        PyErr_SetString(state->error, catchall_NULL);
        return NULL;
    }

<<<<<<< HEAD
    return (PyObject *)PyCursesWindow_New(win, self->encoding, self);
=======
    cursesmodule_state *state = get_cursesmodule_state_by_win(self);
    return PyCursesWindow_New(state, win, self->encoding);
>>>>>>> 842ab815
}

/*[clinic input]
_curses.window.scroll

    [
    lines: int = 1
        Number of lines to scroll.
    ]
    /

Scroll the screen or scrolling region.

Scroll upward if the argument is positive and downward if it is negative.
[clinic start generated code]*/

static PyObject *
_curses_window_scroll_impl(PyCursesWindowObject *self, int group_right_1,
                           int lines)
/*[clinic end generated code: output=4541a8a11852d360 input=c969ca0cfabbdbec]*/
{
    if (!group_right_1) {
        return PyCursesCheckERR_ForWin(self, scroll(self->win), "scroll");
    }
    else {
        return PyCursesCheckERR_ForWin(self, wscrl(self->win, lines), "scroll");
    }
}

/*[clinic input]
_curses.window.touchline

    start: int
    count: int
    [
    changed: bool = True
    ]
    /

Pretend count lines have been changed, starting with line start.

If changed is supplied, it specifies whether the affected lines are marked
as having been changed (changed=True) or unchanged (changed=False).
[clinic start generated code]*/

static PyObject *
_curses_window_touchline_impl(PyCursesWindowObject *self, int start,
                              int count, int group_right_1, int changed)
/*[clinic end generated code: output=65d05b3f7438c61d input=a98aa4f79b6be845]*/
{
    if (!group_right_1) {
        return PyCursesCheckERR_ForWin(self, touchline(self->win, start, count), "touchline");
    }
    else {
        return PyCursesCheckERR_ForWin(self, wtouchln(self->win, start, count, changed), "touchline");
    }
}

/*[clinic input]
_curses.window.vline

    [
    y: int
        Starting Y-coordinate.
    x: int
        Starting X-coordinate.
    ]

    ch: object
        Character to draw.
    n: int
        Line length.

    [
    attr: long(c_default="A_NORMAL") = _curses.A_NORMAL
        Attributes for the character.
    ]
    /

Display a vertical line.
[clinic start generated code]*/

static PyObject *
_curses_window_vline_impl(PyCursesWindowObject *self, int group_left_1,
                          int y, int x, PyObject *ch, int n,
                          int group_right_1, long attr)
/*[clinic end generated code: output=287ad1cc8982217f input=a6f2dc86a4648b32]*/
{
    chtype ch_;

    if (!PyCurses_ConvertToChtype(self, ch, &ch_))
        return NULL;
    if (group_left_1) {
        if (wmove(self->win, y, x) == ERR)
            return PyCursesCheckERR_ForWin(self, ERR, "wmove");
    }
    return PyCursesCheckERR_ForWin(self, wvline(self->win, ch_ | (attr_t)attr, n), "vline");
}

static PyObject *
PyCursesWindow_get_encoding(PyObject *op, void *closure)
{
    PyCursesWindowObject *self = _PyCursesWindowObject_CAST(op);
    return PyUnicode_FromString(self->encoding);
}

static int
PyCursesWindow_set_encoding(PyObject *op, PyObject *value, void *Py_UNUSED(ignored))
{
    PyCursesWindowObject *self = _PyCursesWindowObject_CAST(op);

    PyObject *ascii;
    char *encoding;

    /* It is illegal to del win.encoding */
    if (value == NULL) {
        PyErr_SetString(PyExc_TypeError,
                        "encoding may not be deleted");
        return -1;
    }

    if (!PyUnicode_Check(value)) {
        PyErr_SetString(PyExc_TypeError,
                        "setting encoding to a non-string");
        return -1;
    }
    ascii = PyUnicode_AsASCIIString(value);
    if (ascii == NULL)
        return -1;
    encoding = _PyMem_Strdup(PyBytes_AS_STRING(ascii));
    Py_DECREF(ascii);
    if (encoding == NULL) {
        PyErr_NoMemory();
        return -1;
    }
    PyMem_Free(self->encoding);
    self->encoding = encoding;
    return 0;
}

#define clinic_state()  (get_cursesmodule_state_by_cls(Py_TYPE(self)))
#include "clinic/_cursesmodule.c.h"
#undef clinic_state

static PyMethodDef PyCursesWindow_methods[] = {
    _CURSES_WINDOW_ADDCH_METHODDEF
    _CURSES_WINDOW_ADDNSTR_METHODDEF
    _CURSES_WINDOW_ADDSTR_METHODDEF
    _CURSES_WINDOW_ATTROFF_METHODDEF
    _CURSES_WINDOW_ATTRON_METHODDEF
    _CURSES_WINDOW_ATTRSET_METHODDEF
    _CURSES_WINDOW_BKGD_METHODDEF
#ifdef HAVE_CURSES_WCHGAT
    {"chgat",           PyCursesWindow_ChgAt, METH_VARARGS},
#endif
    _CURSES_WINDOW_BKGDSET_METHODDEF
    _CURSES_WINDOW_BORDER_METHODDEF
    _CURSES_WINDOW_BOX_METHODDEF
    {"clear",           PyCursesWindow_wclear, METH_NOARGS},
    {"clearok",         PyCursesWindow_clearok, METH_VARARGS},
    {"clrtobot",        PyCursesWindow_wclrtobot, METH_NOARGS},
    {"clrtoeol",        PyCursesWindow_wclrtoeol, METH_NOARGS},
    {"cursyncup",       PyCursesWindow_wcursyncup, METH_NOARGS},
    _CURSES_WINDOW_DELCH_METHODDEF
    {"deleteln",        PyCursesWindow_wdeleteln, METH_NOARGS},
    _CURSES_WINDOW_DERWIN_METHODDEF
    _CURSES_WINDOW_ECHOCHAR_METHODDEF
    _CURSES_WINDOW_ENCLOSE_METHODDEF
    {"erase",           PyCursesWindow_werase, METH_NOARGS},
    {"getbegyx",        PyCursesWindow_getbegyx, METH_NOARGS},
    _CURSES_WINDOW_GETBKGD_METHODDEF
    _CURSES_WINDOW_GETCH_METHODDEF
    _CURSES_WINDOW_GETKEY_METHODDEF
    _CURSES_WINDOW_GET_WCH_METHODDEF
    {"getmaxyx",        PyCursesWindow_getmaxyx, METH_NOARGS},
    {"getparyx",        PyCursesWindow_getparyx, METH_NOARGS},
    {"getstr",          PyCursesWindow_GetStr, METH_VARARGS},
    {"getyx",           PyCursesWindow_getyx, METH_NOARGS},
    _CURSES_WINDOW_HLINE_METHODDEF
    {"idcok",           PyCursesWindow_idcok, METH_VARARGS},
    {"idlok",           PyCursesWindow_idlok, METH_VARARGS},
#ifdef HAVE_CURSES_IMMEDOK
    {"immedok",         PyCursesWindow_immedok, METH_VARARGS},
#endif
    _CURSES_WINDOW_INCH_METHODDEF
    _CURSES_WINDOW_INSCH_METHODDEF
    {"insdelln",        PyCursesWindow_winsdelln, METH_VARARGS},
    {"insertln",        PyCursesWindow_winsertln, METH_NOARGS},
    _CURSES_WINDOW_INSNSTR_METHODDEF
    _CURSES_WINDOW_INSSTR_METHODDEF
    {"instr",           PyCursesWindow_InStr, METH_VARARGS},
    _CURSES_WINDOW_IS_LINETOUCHED_METHODDEF
    {"is_wintouched",   PyCursesWindow_is_wintouched, METH_NOARGS},
    {"keypad",          PyCursesWindow_keypad, METH_VARARGS},
    {"leaveok",         PyCursesWindow_leaveok, METH_VARARGS},
    {"move",            PyCursesWindow_wmove, METH_VARARGS},
    {"mvderwin",        PyCursesWindow_mvderwin, METH_VARARGS},
    {"mvwin",           PyCursesWindow_mvwin, METH_VARARGS},
    {"nodelay",         PyCursesWindow_nodelay, METH_VARARGS},
    {"notimeout",       PyCursesWindow_notimeout, METH_VARARGS},
    _CURSES_WINDOW_NOUTREFRESH_METHODDEF
    _CURSES_WINDOW_OVERLAY_METHODDEF
    _CURSES_WINDOW_OVERWRITE_METHODDEF
    _CURSES_WINDOW_PUTWIN_METHODDEF
    _CURSES_WINDOW_REDRAWLN_METHODDEF
    {"redrawwin",       PyCursesWindow_redrawwin, METH_NOARGS},
    _CURSES_WINDOW_REFRESH_METHODDEF
#ifndef STRICT_SYSV_CURSES
    {"resize",          PyCursesWindow_wresize, METH_VARARGS},
#endif
    _CURSES_WINDOW_SCROLL_METHODDEF
    {"scrollok",        PyCursesWindow_scrollok, METH_VARARGS},
    _CURSES_WINDOW_SETSCRREG_METHODDEF
    {"standend",        PyCursesWindow_wstandend, METH_NOARGS},
    {"standout",        PyCursesWindow_wstandout, METH_NOARGS},
    {"subpad",          _curses_window_subwin, METH_VARARGS, _curses_window_subwin__doc__},
    _CURSES_WINDOW_SUBWIN_METHODDEF
    {"syncdown",        PyCursesWindow_wsyncdown, METH_NOARGS},
#ifdef HAVE_CURSES_SYNCOK
    {"syncok",          PyCursesWindow_syncok, METH_VARARGS},
#endif
    {"syncup",          PyCursesWindow_wsyncup, METH_NOARGS},
    {"timeout",         PyCursesWindow_wtimeout, METH_VARARGS},
    _CURSES_WINDOW_TOUCHLINE_METHODDEF
    {"touchwin",        PyCursesWindow_touchwin, METH_NOARGS},
    {"untouchwin",      PyCursesWindow_untouchwin, METH_NOARGS},
    _CURSES_WINDOW_VLINE_METHODDEF
    {NULL,                  NULL}   /* sentinel */
};

static PyGetSetDef PyCursesWindow_getsets[] = {
    {
        "encoding",
        PyCursesWindow_get_encoding,
        PyCursesWindow_set_encoding,
        "the typecode character used to create the array"
    },
    {NULL, NULL, NULL, NULL }  /* sentinel */
};

static PyType_Slot PyCursesWindow_Type_slots[] = {
    {Py_tp_methods, PyCursesWindow_methods},
    {Py_tp_getset, PyCursesWindow_getsets},
    {Py_tp_dealloc, PyCursesWindow_dealloc},
    {Py_tp_traverse, PyCursesWindow_traverse},
    {0, NULL}
};

static PyType_Spec PyCursesWindow_Type_spec = {
    .name = "_curses.window",
    .basicsize =  sizeof(PyCursesWindowObject),
    .flags = Py_TPFLAGS_DEFAULT
        | Py_TPFLAGS_DISALLOW_INSTANTIATION
        | Py_TPFLAGS_IMMUTABLETYPE
        | Py_TPFLAGS_HEAPTYPE
        | Py_TPFLAGS_HAVE_GC,
    .slots = PyCursesWindow_Type_slots
};

/* -------------------------------------------------------*/

/* Function Body Macros - They are ugly but very, very useful. ;-)

   X - function name
   TYPE - parameter Type
   ERGSTR - format string for construction of the return value
   PARSESTR - format string for argument parsing
   */

#define NoArgNoReturnFunctionBody(X) \
{ \
  PyCursesStatefulInitialised(module); \
  return PyCursesCheckERR(module, X(), # X); }

#define NoArgOrFlagNoReturnFunctionBody(X, flag) \
{ \
    PyCursesStatefulInitialised(module); \
    if (flag) \
        return PyCursesCheckERR(module, X(), # X); \
    else \
        return PyCursesCheckERR(module, no ## X(), # X); \
}

#define NoArgReturnIntFunctionBody(X) \
{ \
 PyCursesStatefulInitialised(module); \
 return PyLong_FromLong((long) X()); }


#define NoArgReturnStringFunctionBody(X) \
{ \
  PyCursesStatefulInitialised(module); \
  return PyBytes_FromString(X()); }

#define NoArgTrueFalseFunctionBody(X) \
{ \
  PyCursesStatefulInitialised(module); \
  return PyBool_FromLong(X()); }

#define NoArgNoReturnVoidFunctionBody(X) \
{ \
  PyCursesStatefulInitialised(module); \
  X(); \
  Py_RETURN_NONE; }

/*********************************************************************
 Global Functions
**********************************************************************/

#ifdef HAVE_CURSES_FILTER
/*[clinic input]
_curses.filter

[clinic start generated code]*/

static PyObject *
_curses_filter_impl(PyObject *module)
/*[clinic end generated code: output=fb5b8a3642eb70b5 input=668c75a6992d3624]*/
{
    /* not checking for PyCursesInitialised here since filter() must
       be called before initscr() */
    filter();
    Py_RETURN_NONE;
}
#endif

/*[clinic input]
_curses.baudrate

Return the output speed of the terminal in bits per second.
[clinic start generated code]*/

static PyObject *
_curses_baudrate_impl(PyObject *module)
/*[clinic end generated code: output=3c63c6c401d7d9c0 input=921f022ed04a0fd9]*/
NoArgReturnIntFunctionBody(baudrate)

/*[clinic input]
_curses.beep

Emit a short attention sound.
[clinic start generated code]*/

static PyObject *
_curses_beep_impl(PyObject *module)
/*[clinic end generated code: output=425274962abe49a2 input=a35698ca7d0162bc]*/
NoArgNoReturnFunctionBody(beep)

/*[clinic input]
_curses.can_change_color

Return True if the programmer can change the colors displayed by the terminal.
[clinic start generated code]*/

static PyObject *
_curses_can_change_color_impl(PyObject *module)
/*[clinic end generated code: output=359df8c3c77d8bf1 input=d7718884de0092f2]*/
NoArgTrueFalseFunctionBody(can_change_color)

/*[clinic input]
_curses.cbreak

    flag: bool = True
        If false, the effect is the same as calling nocbreak().
    /

Enter cbreak mode.

In cbreak mode (sometimes called "rare" mode) normal tty line buffering is
turned off and characters are available to be read one by one.  However,
unlike raw mode, special characters (interrupt, quit, suspend, and flow
control) retain their effects on the tty driver and calling program.
Calling first raw() then cbreak() leaves the terminal in cbreak mode.
[clinic start generated code]*/

static PyObject *
_curses_cbreak_impl(PyObject *module, int flag)
/*[clinic end generated code: output=9f9dee9664769751 input=c7d0bddda93016c1]*/
NoArgOrFlagNoReturnFunctionBody(cbreak, flag)

/*[clinic input]
_curses.color_content

    color_number: color
        The number of the color (0 - (COLORS-1)).
    /

Return the red, green, and blue (RGB) components of the specified color.

A 3-tuple is returned, containing the R, G, B values for the given color,
which will be between 0 (no component) and 1000 (maximum amount of component).
[clinic start generated code]*/

static PyObject *
_curses_color_content_impl(PyObject *module, int color_number)
/*[clinic end generated code: output=17b466df7054e0de input=03b5ed0472662aea]*/
{
    _CURSES_COLOR_VAL_TYPE r,g,b;

    PyCursesStatefulInitialised(module);
    PyCursesStatefulInitialisedColor(module);

    if (_COLOR_CONTENT_FUNC(color_number, &r, &g, &b) == ERR) {
        cursesmodule_state *state = get_cursesmodule_state(module);
        PyErr_Format(state->error, "%s() returned ERR",
                     Py_STRINGIFY(_COLOR_CONTENT_FUNC));
        return NULL;
    }

    return Py_BuildValue("(iii)", r, g, b);
}

/*[clinic input]
_curses.color_pair

    pair_number: int
        The number of the color pair.
    /

Return the attribute value for displaying text in the specified color.

This attribute value can be combined with A_STANDOUT, A_REVERSE, and the
other A_* attributes.  pair_number() is the counterpart to this function.
[clinic start generated code]*/

static PyObject *
_curses_color_pair_impl(PyObject *module, int pair_number)
/*[clinic end generated code: output=60718abb10ce9feb input=6034e9146f343802]*/
{
    PyCursesStatefulInitialised(module);
    PyCursesStatefulInitialisedColor(module);

    return  PyLong_FromLong(COLOR_PAIR(pair_number));
}

/*[clinic input]
_curses.curs_set

    visibility: int
        0 for invisible, 1 for normal visible, or 2 for very visible.
    /

Set the cursor state.

If the terminal supports the visibility requested, the previous cursor
state is returned; otherwise, an exception is raised.  On many terminals,
the "visible" mode is an underline cursor and the "very visible" mode is
a block cursor.
[clinic start generated code]*/

static PyObject *
_curses_curs_set_impl(PyObject *module, int visibility)
/*[clinic end generated code: output=ee8e62483b1d6cd4 input=81a7924a65d29504]*/
{
    int erg;

    PyCursesStatefulInitialised(module);

    erg = curs_set(visibility);
    if (erg == ERR) return PyCursesCheckERR(module, erg, "curs_set");

    return PyLong_FromLong((long) erg);
}

/*[clinic input]
_curses.def_prog_mode

Save the current terminal mode as the "program" mode.

The "program" mode is the mode when the running program is using curses.

Subsequent calls to reset_prog_mode() will restore this mode.
[clinic start generated code]*/

static PyObject *
_curses_def_prog_mode_impl(PyObject *module)
/*[clinic end generated code: output=05d5a351fff874aa input=768b9cace620dda5]*/
NoArgNoReturnFunctionBody(def_prog_mode)

/*[clinic input]
_curses.def_shell_mode

Save the current terminal mode as the "shell" mode.

The "shell" mode is the mode when the running program is not using curses.

Subsequent calls to reset_shell_mode() will restore this mode.
[clinic start generated code]*/

static PyObject *
_curses_def_shell_mode_impl(PyObject *module)
/*[clinic end generated code: output=d6e42f5c768f860f input=5ead21f6f0baa894]*/
NoArgNoReturnFunctionBody(def_shell_mode)

/*[clinic input]
_curses.delay_output

    ms: int
        Duration in milliseconds.
    /

Insert a pause in output.
[clinic start generated code]*/

static PyObject *
_curses_delay_output_impl(PyObject *module, int ms)
/*[clinic end generated code: output=b6613a67f17fa4f4 input=5316457f5f59196c]*/
{
    PyCursesStatefulInitialised(module);

    return PyCursesCheckERR(module, delay_output(ms), "delay_output");
}

/*[clinic input]
_curses.doupdate

Update the physical screen to match the virtual screen.
[clinic start generated code]*/

static PyObject *
_curses_doupdate_impl(PyObject *module)
/*[clinic end generated code: output=f34536975a75680c input=8da80914432a6489]*/
NoArgNoReturnFunctionBody(doupdate)

/*[clinic input]
_curses.echo

    flag: bool = True
        If false, the effect is the same as calling noecho().
    /

Enter echo mode.

In echo mode, each character input is echoed to the screen as it is entered.
[clinic start generated code]*/

static PyObject *
_curses_echo_impl(PyObject *module, int flag)
/*[clinic end generated code: output=03acb2ddfa6c8729 input=86cd4d5bb1d569c0]*/
NoArgOrFlagNoReturnFunctionBody(echo, flag)

/*[clinic input]
_curses.endwin

De-initialize the library, and return terminal to normal status.
[clinic start generated code]*/

static PyObject *
_curses_endwin_impl(PyObject *module)
/*[clinic end generated code: output=c0150cd96d2f4128 input=e172cfa43062f3fa]*/
NoArgNoReturnFunctionBody(endwin)

/*[clinic input]
_curses.erasechar

Return the user's current erase character.
[clinic start generated code]*/

static PyObject *
_curses_erasechar_impl(PyObject *module)
/*[clinic end generated code: output=3df305dc6b926b3f input=628c136c3c5758d3]*/
{
    char ch;

    PyCursesStatefulInitialised(module);

    ch = erasechar();

    return PyBytes_FromStringAndSize(&ch, 1);
}

/*[clinic input]
_curses.flash

Flash the screen.

That is, change it to reverse-video and then change it back in a short interval.
[clinic start generated code]*/

static PyObject *
_curses_flash_impl(PyObject *module)
/*[clinic end generated code: output=488b8a0ebd9ea9b8 input=02fdfb06c8fc3171]*/
NoArgNoReturnFunctionBody(flash)

/*[clinic input]
_curses.flushinp

Flush all input buffers.

This throws away any typeahead that has been typed by the user and has not
yet been processed by the program.
[clinic start generated code]*/

static PyObject *
_curses_flushinp_impl(PyObject *module)
/*[clinic end generated code: output=7e7a1fc1473960f5 input=59d042e705cef5ec]*/
NoArgNoReturnVoidFunctionBody(flushinp)

#ifdef getsyx
/*[clinic input]
_curses.getsyx

Return the current coordinates of the virtual screen cursor.

Return a (y, x) tuple.  If leaveok is currently true, return (-1, -1).
[clinic start generated code]*/

static PyObject *
_curses_getsyx_impl(PyObject *module)
/*[clinic end generated code: output=c8e6c3f42349a038 input=9e1f862f3b4f7cba]*/
{
    int x = 0;
    int y = 0;

    PyCursesStatefulInitialised(module);

    getsyx(y, x);

    return Py_BuildValue("(ii)", y, x);
}
#endif

#ifdef NCURSES_MOUSE_VERSION
/*[clinic input]
_curses.getmouse

Retrieve the queued mouse event.

After getch() returns KEY_MOUSE to signal a mouse event, this function
returns a 5-tuple (id, x, y, z, bstate).
[clinic start generated code]*/

static PyObject *
_curses_getmouse_impl(PyObject *module)
/*[clinic end generated code: output=ccf4242546b9cfa8 input=5b756ee6f5b481b1]*/
{
    int rtn;
    MEVENT event;

    PyCursesStatefulInitialised(module);

    rtn = getmouse( &event );
    if (rtn == ERR) {
        cursesmodule_state *state = get_cursesmodule_state(module);
        PyErr_SetString(state->error, "getmouse() returned ERR");
        return NULL;
    }
    return Py_BuildValue("(hiiik)",
                         (short)event.id,
                         (int)event.x, (int)event.y, (int)event.z,
                         (unsigned long) event.bstate);
}

/*[clinic input]
_curses.ungetmouse

    id: short
    x: int
    y: int
    z: int
    bstate: unsigned_long(bitwise=True)
    /

Push a KEY_MOUSE event onto the input queue.

The following getmouse() will return the given state data.
[clinic start generated code]*/

static PyObject *
_curses_ungetmouse_impl(PyObject *module, short id, int x, int y, int z,
                        unsigned long bstate)
/*[clinic end generated code: output=3430c9b0fc5c4341 input=fd650b2ca5a01e8f]*/
{
    MEVENT event;

    PyCursesStatefulInitialised(module);

    event.id = id;
    event.x = x;
    event.y = y;
    event.z = z;
    event.bstate = bstate;
    return PyCursesCheckERR(module, ungetmouse(&event), "ungetmouse");
}
#endif

/*[clinic input]
_curses.getwin

    file: object
    /

Read window related data stored in the file by an earlier putwin() call.

The routine then creates and initializes a new window using that data,
returning the new window object.
[clinic start generated code]*/

static PyObject *
_curses_getwin(PyObject *module, PyObject *file)
/*[clinic end generated code: output=a79e0df3379af756 input=f713d2bba0e4c929]*/
{
    FILE *fp;
    PyObject *data;
    size_t datalen;
    WINDOW *win;
    PyObject *res = NULL;

    PyCursesStatefulInitialised(module);

    fp = tmpfile();
    if (fp == NULL)
        return PyErr_SetFromErrno(PyExc_OSError);

    if (_Py_set_inheritable(fileno(fp), 0, NULL) < 0)
        goto error;

    data = PyObject_CallMethod(file, "read", NULL);
    if (data == NULL)
        goto error;
    if (!PyBytes_Check(data)) {
        PyErr_Format(PyExc_TypeError,
                     "f.read() returned %.100s instead of bytes",
                     Py_TYPE(data)->tp_name);
        Py_DECREF(data);
        goto error;
    }
    datalen = PyBytes_GET_SIZE(data);
    if (fwrite(PyBytes_AS_STRING(data), 1, datalen, fp) != datalen) {
        PyErr_SetFromErrno(PyExc_OSError);
        Py_DECREF(data);
        goto error;
    }
    Py_DECREF(data);

    fseek(fp, 0, 0);
    win = getwin(fp);
    if (win == NULL) {
        cursesmodule_state *state = get_cursesmodule_state(module);
        PyErr_SetString(state->error, catchall_NULL);
        goto error;
    }
<<<<<<< HEAD
    res = PyCursesWindow_New(win, NULL, NULL);
=======
    cursesmodule_state *state = get_cursesmodule_state(module);
    res = PyCursesWindow_New(state, win, NULL);
>>>>>>> 842ab815

error:
    fclose(fp);
    return res;
}

/*[clinic input]
_curses.halfdelay

    tenths: byte
        Maximal blocking delay in tenths of seconds (1 - 255).
    /

Enter half-delay mode.

Use nocbreak() to leave half-delay mode.
[clinic start generated code]*/

static PyObject *
_curses_halfdelay_impl(PyObject *module, unsigned char tenths)
/*[clinic end generated code: output=e92cdf0ef33c0663 input=e42dce7259c15100]*/
{
    PyCursesStatefulInitialised(module);

    return PyCursesCheckERR(module, halfdelay(tenths), "halfdelay");
}

/*[clinic input]
_curses.has_colors

Return True if the terminal can display colors; otherwise, return False.
[clinic start generated code]*/

static PyObject *
_curses_has_colors_impl(PyObject *module)
/*[clinic end generated code: output=db5667483139e3e2 input=b2ec41b739d896c6]*/
NoArgTrueFalseFunctionBody(has_colors)

/*[clinic input]
_curses.has_ic

Return True if the terminal has insert- and delete-character capabilities.
[clinic start generated code]*/

static PyObject *
_curses_has_ic_impl(PyObject *module)
/*[clinic end generated code: output=6be24da9cb1268fe input=9bc2d3a797cc7324]*/
NoArgTrueFalseFunctionBody(has_ic)

/*[clinic input]
_curses.has_il

Return True if the terminal has insert- and delete-line capabilities.
[clinic start generated code]*/

static PyObject *
_curses_has_il_impl(PyObject *module)
/*[clinic end generated code: output=d45bd7788ff9f5f4 input=cd939d5607ee5427]*/
NoArgTrueFalseFunctionBody(has_il)

#ifdef HAVE_CURSES_HAS_KEY
/*[clinic input]
_curses.has_key

    key: int
        Key number.
    /

Return True if the current terminal type recognizes a key with that value.
[clinic start generated code]*/

static PyObject *
_curses_has_key_impl(PyObject *module, int key)
/*[clinic end generated code: output=19ad48319414d0b1 input=78bd44acf1a4997c]*/
{
    PyCursesStatefulInitialised(module);

    return PyBool_FromLong(has_key(key));
}
#endif

/*[clinic input]
_curses.init_color

    color_number: color
        The number of the color to be changed (0 - (COLORS-1)).
    r: component
        Red component (0 - 1000).
    g: component
        Green component (0 - 1000).
    b: component
        Blue component (0 - 1000).
    /

Change the definition of a color.

When init_color() is used, all occurrences of that color on the screen
immediately change to the new definition.  This function is a no-op on
most terminals; it is active only if can_change_color() returns true.
[clinic start generated code]*/

static PyObject *
_curses_init_color_impl(PyObject *module, int color_number, short r, short g,
                        short b)
/*[clinic end generated code: output=d7ed71b2d818cdf2 input=ae2b8bea0f152c80]*/
{
    PyCursesStatefulInitialised(module);
    PyCursesStatefulInitialisedColor(module);

    return PyCursesCheckERR(module,
                            _CURSES_INIT_COLOR_FUNC(color_number, r, g, b),
                            Py_STRINGIFY(_CURSES_INIT_COLOR_FUNC));
}

/*[clinic input]
_curses.init_pair

    pair_number: pair
        The number of the color-pair to be changed (1 - (COLOR_PAIRS-1)).
    fg: color_allow_default
        Foreground color number (-1 - (COLORS-1)).
    bg: color_allow_default
        Background color number (-1 - (COLORS-1)).
    /

Change the definition of a color-pair.

If the color-pair was previously initialized, the screen is refreshed and
all occurrences of that color-pair are changed to the new definition.
[clinic start generated code]*/

static PyObject *
_curses_init_pair_impl(PyObject *module, int pair_number, int fg, int bg)
/*[clinic end generated code: output=a0bba03d2bbc3ee6 input=54b421b44c12c389]*/
{
    PyCursesStatefulInitialised(module);
    PyCursesStatefulInitialisedColor(module);

    if (_CURSES_INIT_PAIR_FUNC(pair_number, fg, bg) == ERR) {
        if (pair_number >= COLOR_PAIRS) {
            PyErr_Format(PyExc_ValueError,
                         "Color pair is greater than COLOR_PAIRS-1 (%d).",
                         COLOR_PAIRS - 1);
        }
        else {
            cursesmodule_state *state = get_cursesmodule_state(module);
            PyErr_Format(state->error, "%s() returned ERR",
                         Py_STRINGIFY(_CURSES_INIT_PAIR_FUNC));
        }
        return NULL;
    }

    Py_RETURN_NONE;
}

/*[clinic input]
_curses.initscr

Initialize the library.

Return a WindowObject which represents the whole screen.
[clinic start generated code]*/

static PyObject *
_curses_initscr_impl(PyObject *module)
/*[clinic end generated code: output=619fb68443810b7b input=514f4bce1821f6b5]*/
{
    WINDOW *win;

    if (curses_initscr_called) {
        wrefresh(stdscr);
<<<<<<< HEAD
        return (PyObject *)PyCursesWindow_New(stdscr, NULL, NULL);
=======
        cursesmodule_state *state = get_cursesmodule_state(module);
        return PyCursesWindow_New(state, stdscr, NULL);
>>>>>>> 842ab815
    }

    win = initscr();

    if (win == NULL) {
        cursesmodule_state *state = get_cursesmodule_state(module);
        PyErr_SetString(state->error, catchall_NULL);
        return NULL;
    }

    curses_initscr_called = curses_setupterm_called = TRUE;

    PyObject *module_dict = PyModule_GetDict(module); // borrowed
    if (module_dict == NULL) {
        return NULL;
    }
    /* This was moved from initcurses() because it core dumped on SGI,
       where they're not defined until you've called initscr() */
#define SetDictInt(NAME, VALUE)                                     \
    do {                                                            \
        PyObject *value = PyLong_FromLong((long)(VALUE));           \
        if (value == NULL) {                                        \
            return NULL;                                            \
        }                                                           \
        int rc = PyDict_SetItemString(module_dict, (NAME), value);  \
        Py_DECREF(value);                                           \
        if (rc < 0) {                                               \
            return NULL;                                            \
        }                                                           \
    } while (0)

    /* Here are some graphic symbols you can use */
    SetDictInt("ACS_ULCORNER",      (ACS_ULCORNER));
    SetDictInt("ACS_LLCORNER",      (ACS_LLCORNER));
    SetDictInt("ACS_URCORNER",      (ACS_URCORNER));
    SetDictInt("ACS_LRCORNER",      (ACS_LRCORNER));
    SetDictInt("ACS_LTEE",          (ACS_LTEE));
    SetDictInt("ACS_RTEE",          (ACS_RTEE));
    SetDictInt("ACS_BTEE",          (ACS_BTEE));
    SetDictInt("ACS_TTEE",          (ACS_TTEE));
    SetDictInt("ACS_HLINE",         (ACS_HLINE));
    SetDictInt("ACS_VLINE",         (ACS_VLINE));
    SetDictInt("ACS_PLUS",          (ACS_PLUS));
#if !defined(__hpux) || defined(HAVE_NCURSES_H)
    /* On HP/UX 11, these are of type cchar_t, which is not an
       integral type. If this is a problem on more platforms, a
       configure test should be added to determine whether ACS_S1
       is of integral type. */
    SetDictInt("ACS_S1",            (ACS_S1));
    SetDictInt("ACS_S9",            (ACS_S9));
    SetDictInt("ACS_DIAMOND",       (ACS_DIAMOND));
    SetDictInt("ACS_CKBOARD",       (ACS_CKBOARD));
    SetDictInt("ACS_DEGREE",        (ACS_DEGREE));
    SetDictInt("ACS_PLMINUS",       (ACS_PLMINUS));
    SetDictInt("ACS_BULLET",        (ACS_BULLET));
    SetDictInt("ACS_LARROW",        (ACS_LARROW));
    SetDictInt("ACS_RARROW",        (ACS_RARROW));
    SetDictInt("ACS_DARROW",        (ACS_DARROW));
    SetDictInt("ACS_UARROW",        (ACS_UARROW));
    SetDictInt("ACS_BOARD",         (ACS_BOARD));
    SetDictInt("ACS_LANTERN",       (ACS_LANTERN));
    SetDictInt("ACS_BLOCK",         (ACS_BLOCK));
#endif
    SetDictInt("ACS_BSSB",          (ACS_ULCORNER));
    SetDictInt("ACS_SSBB",          (ACS_LLCORNER));
    SetDictInt("ACS_BBSS",          (ACS_URCORNER));
    SetDictInt("ACS_SBBS",          (ACS_LRCORNER));
    SetDictInt("ACS_SBSS",          (ACS_RTEE));
    SetDictInt("ACS_SSSB",          (ACS_LTEE));
    SetDictInt("ACS_SSBS",          (ACS_BTEE));
    SetDictInt("ACS_BSSS",          (ACS_TTEE));
    SetDictInt("ACS_BSBS",          (ACS_HLINE));
    SetDictInt("ACS_SBSB",          (ACS_VLINE));
    SetDictInt("ACS_SSSS",          (ACS_PLUS));

    /* The following are never available with strict SYSV curses */
#ifdef ACS_S3
    SetDictInt("ACS_S3",            (ACS_S3));
#endif
#ifdef ACS_S7
    SetDictInt("ACS_S7",            (ACS_S7));
#endif
#ifdef ACS_LEQUAL
    SetDictInt("ACS_LEQUAL",        (ACS_LEQUAL));
#endif
#ifdef ACS_GEQUAL
    SetDictInt("ACS_GEQUAL",        (ACS_GEQUAL));
#endif
#ifdef ACS_PI
    SetDictInt("ACS_PI",            (ACS_PI));
#endif
#ifdef ACS_NEQUAL
    SetDictInt("ACS_NEQUAL",        (ACS_NEQUAL));
#endif
#ifdef ACS_STERLING
    SetDictInt("ACS_STERLING",      (ACS_STERLING));
#endif

    SetDictInt("LINES", LINES);
    SetDictInt("COLS", COLS);
#undef SetDictInt

<<<<<<< HEAD
    winobj = (PyCursesWindowObject *)PyCursesWindow_New(win, NULL, NULL);
    screen_encoding = winobj->encoding;
    return (PyObject *)winobj;
=======
    cursesmodule_state *state = get_cursesmodule_state(module);
    PyObject *winobj = PyCursesWindow_New(state, win, NULL);
    if (winobj == NULL) {
        return NULL;
    }
    curses_screen_encoding = ((PyCursesWindowObject *)winobj)->encoding;
    return winobj;
>>>>>>> 842ab815
}

/*[clinic input]
_curses.setupterm

    term: str(accept={str, NoneType}) = None
        Terminal name.
        If omitted, the value of the TERM environment variable will be used.
    fd: int = -1
        File descriptor to which any initialization sequences will be sent.
        If not supplied, the file descriptor for sys.stdout will be used.

Initialize the terminal.
[clinic start generated code]*/

static PyObject *
_curses_setupterm_impl(PyObject *module, const char *term, int fd)
/*[clinic end generated code: output=4584e587350f2848 input=4511472766af0c12]*/
{
    int err;

    if (fd == -1) {
        PyObject* sys_stdout;

        if (_PySys_GetOptionalAttrString("stdout", &sys_stdout) < 0) {
            return NULL;
        }

        if (sys_stdout == NULL || sys_stdout == Py_None) {
            cursesmodule_state *state = get_cursesmodule_state(module);
            PyErr_SetString(state->error, "lost sys.stdout");
            Py_XDECREF(sys_stdout);
            return NULL;
        }

        fd = PyObject_AsFileDescriptor(sys_stdout);
        Py_DECREF(sys_stdout);
        if (fd == -1) {
            return NULL;
        }
    }

    if (!curses_setupterm_called && setupterm((char *)term, fd, &err) == ERR) {
        const char* s = "setupterm: unknown error";

        if (err == 0) {
            s = "setupterm: could not find terminal";
        } else if (err == -1) {
            s = "setupterm: could not find terminfo database";
        }

        cursesmodule_state *state = get_cursesmodule_state(module);
        PyErr_SetString(state->error, s);
        return NULL;
    }

    curses_setupterm_called = TRUE;

    Py_RETURN_NONE;
}

#if defined(NCURSES_EXT_FUNCS) && NCURSES_EXT_FUNCS >= 20081102
// https://invisible-island.net/ncurses/NEWS.html#index-t20080119

/*[clinic input]
_curses.get_escdelay

Gets the curses ESCDELAY setting.

Gets the number of milliseconds to wait after reading an escape character,
to distinguish between an individual escape character entered on the
keyboard from escape sequences sent by cursor and function keys.
[clinic start generated code]*/

static PyObject *
_curses_get_escdelay_impl(PyObject *module)
/*[clinic end generated code: output=222fa1a822555d60 input=be2d5b3dd974d0a4]*/
{
    return PyLong_FromLong(ESCDELAY);
}
/*[clinic input]
_curses.set_escdelay
    ms: int
        length of the delay in milliseconds.
    /

Sets the curses ESCDELAY setting.

Sets the number of milliseconds to wait after reading an escape character,
to distinguish between an individual escape character entered on the
keyboard from escape sequences sent by cursor and function keys.
[clinic start generated code]*/

static PyObject *
_curses_set_escdelay_impl(PyObject *module, int ms)
/*[clinic end generated code: output=43818efbf7980ac4 input=7796fe19f111e250]*/
{
    if (ms <= 0) {
        PyErr_SetString(PyExc_ValueError, "ms must be > 0");
        return NULL;
    }

    return PyCursesCheckERR(module, set_escdelay(ms), "set_escdelay");
}

/*[clinic input]
_curses.get_tabsize

Gets the curses TABSIZE setting.

Gets the number of columns used by the curses library when converting a tab
character to spaces as it adds the tab to a window.
[clinic start generated code]*/

static PyObject *
_curses_get_tabsize_impl(PyObject *module)
/*[clinic end generated code: output=7e9e51fb6126fbdf input=74af86bf6c9f5d7e]*/
{
    return PyLong_FromLong(TABSIZE);
}
/*[clinic input]
_curses.set_tabsize
    size: int
        rendered cell width of a tab character.
    /

Sets the curses TABSIZE setting.

Sets the number of columns used by the curses library when converting a tab
character to spaces as it adds the tab to a window.
[clinic start generated code]*/

static PyObject *
_curses_set_tabsize_impl(PyObject *module, int size)
/*[clinic end generated code: output=c1de5a76c0daab1e input=78cba6a3021ad061]*/
{
    if (size <= 0) {
        PyErr_SetString(PyExc_ValueError, "size must be > 0");
        return NULL;
    }

    return PyCursesCheckERR(module, set_tabsize(size), "set_tabsize");
}
#endif

/*[clinic input]
_curses.intrflush

    flag: bool
    /

[clinic start generated code]*/

static PyObject *
_curses_intrflush_impl(PyObject *module, int flag)
/*[clinic end generated code: output=c1986df35e999a0f input=c65fe2ef973fe40a]*/
{
    PyCursesStatefulInitialised(module);

    return PyCursesCheckERR(module, intrflush(NULL, flag), "intrflush");
}

/*[clinic input]
_curses.isendwin

Return True if endwin() has been called.
[clinic start generated code]*/

static PyObject *
_curses_isendwin_impl(PyObject *module)
/*[clinic end generated code: output=d73179e4a7e1eb8c input=6cdb01a7ebf71397]*/
NoArgTrueFalseFunctionBody(isendwin)

#ifdef HAVE_CURSES_IS_TERM_RESIZED
/*[clinic input]
_curses.is_term_resized

    nlines: int
        Height.
    ncols: int
        Width.
    /

Return True if resize_term() would modify the window structure, False otherwise.
[clinic start generated code]*/

static PyObject *
_curses_is_term_resized_impl(PyObject *module, int nlines, int ncols)
/*[clinic end generated code: output=aafe04afe50f1288 input=ca9c0bd0fb8ab444]*/
{
    PyCursesStatefulInitialised(module);

    return PyBool_FromLong(is_term_resized(nlines, ncols));
}
#endif /* HAVE_CURSES_IS_TERM_RESIZED */

/*[clinic input]
_curses.keyname

    key: int
        Key number.
    /

Return the name of specified key.
[clinic start generated code]*/

static PyObject *
_curses_keyname_impl(PyObject *module, int key)
/*[clinic end generated code: output=fa2675ab3f4e056b input=ee4b1d0f243a2a2b]*/
{
    const char *knp;

    PyCursesStatefulInitialised(module);

    if (key < 0) {
        PyErr_SetString(PyExc_ValueError, "invalid key number");
        return NULL;
    }
    knp = keyname(key);

    return PyBytes_FromString((knp == NULL) ? "" : knp);
}

/*[clinic input]
_curses.killchar

Return the user's current line kill character.
[clinic start generated code]*/

static PyObject *
_curses_killchar_impl(PyObject *module)
/*[clinic end generated code: output=31c3a45b2c528269 input=1ff171c38df5ccad]*/
{
    char ch;

    ch = killchar();

    return PyBytes_FromStringAndSize(&ch, 1);
}

/*[clinic input]
_curses.longname

Return the terminfo long name field describing the current terminal.

The maximum length of a verbose description is 128 characters.  It is defined
only after the call to initscr().
[clinic start generated code]*/

static PyObject *
_curses_longname_impl(PyObject *module)
/*[clinic end generated code: output=fdf30433727ef568 input=84c3f20201b1098e]*/
NoArgReturnStringFunctionBody(longname)

/*[clinic input]
_curses.meta

    yes: bool
    /

Enable/disable meta keys.

If yes is True, allow 8-bit characters to be input.  If yes is False,
allow only 7-bit characters.
[clinic start generated code]*/

static PyObject *
_curses_meta_impl(PyObject *module, int yes)
/*[clinic end generated code: output=22f5abda46a605d8 input=cfe7da79f51d0e30]*/
{
    PyCursesStatefulInitialised(module);

    return PyCursesCheckERR(module, meta(stdscr, yes), "meta");
}

#ifdef NCURSES_MOUSE_VERSION
/*[clinic input]
_curses.mouseinterval

    interval: int
        Time in milliseconds.
    /

Set and retrieve the maximum time between press and release in a click.

Set the maximum time that can elapse between press and release events in
order for them to be recognized as a click, and return the previous interval
value.
[clinic start generated code]*/

static PyObject *
_curses_mouseinterval_impl(PyObject *module, int interval)
/*[clinic end generated code: output=c4f5ff04354634c5 input=75aaa3f0db10ac4e]*/
{
    PyCursesStatefulInitialised(module);

    return PyCursesCheckERR(module, mouseinterval(interval), "mouseinterval");
}

/*[clinic input]
_curses.mousemask

    newmask: unsigned_long(bitwise=True)
    /

Set the mouse events to be reported, and return a tuple (availmask, oldmask).

Return a tuple (availmask, oldmask).  availmask indicates which of the
specified mouse events can be reported; on complete failure it returns 0.
oldmask is the previous value of the given window's mouse event mask.
If this function is never called, no mouse events are ever reported.
[clinic start generated code]*/

static PyObject *
_curses_mousemask_impl(PyObject *module, unsigned long newmask)
/*[clinic end generated code: output=9406cf1b8a36e485 input=bdf76b7568a3c541]*/
{
    mmask_t oldmask, availmask;

    PyCursesStatefulInitialised(module);
    availmask = mousemask((mmask_t)newmask, &oldmask);
    return Py_BuildValue("(kk)",
                         (unsigned long)availmask, (unsigned long)oldmask);
}
#endif

/*[clinic input]
_curses.napms -> int

    ms: int
        Duration in milliseconds.
    /

Sleep for specified time.
[clinic start generated code]*/

static int
_curses_napms_impl(PyObject *module, int ms)
/*[clinic end generated code: output=5f292a6a724491bd input=c6d6e01f2f1df9f7]*/
{
    if (!_PyCursesStatefulCheckFunction(module,
                                        curses_initscr_called,
                                        "initscr")) {
        return -1;
    }
    return napms(ms);
}


/*[clinic input]
_curses.newpad

    nlines: int
        Height.
    ncols: int
        Width.
    /

Create and return a pointer to a new pad data structure.
[clinic start generated code]*/

static PyObject *
_curses_newpad_impl(PyObject *module, int nlines, int ncols)
/*[clinic end generated code: output=de52a56eb1098ec9 input=93f1272f240d8894]*/
{
    WINDOW *win;

    PyCursesStatefulInitialised(module);

    win = newpad(nlines, ncols);

    if (win == NULL) {
        cursesmodule_state *state = get_cursesmodule_state(module);
        PyErr_SetString(state->error, catchall_NULL);
        return NULL;
    }

<<<<<<< HEAD
    return (PyObject *)PyCursesWindow_New(win, NULL, NULL);
=======
    cursesmodule_state *state = get_cursesmodule_state(module);
    return PyCursesWindow_New(state, win, NULL);
>>>>>>> 842ab815
}

/*[clinic input]
_curses.newwin

    nlines: int
        Height.
    ncols: int
        Width.
    [
    begin_y: int = 0
        Top side y-coordinate.
    begin_x: int = 0
        Left side x-coordinate.
    ]
    /

Return a new window.

By default, the window will extend from the specified position to the lower
right corner of the screen.
[clinic start generated code]*/

static PyObject *
_curses_newwin_impl(PyObject *module, int nlines, int ncols,
                    int group_right_1, int begin_y, int begin_x)
/*[clinic end generated code: output=c1e0a8dc8ac2826c input=29312c15a72a003d]*/
{
    WINDOW *win;

    PyCursesStatefulInitialised(module);

    win = newwin(nlines,ncols,begin_y,begin_x);
    if (win == NULL) {
        cursesmodule_state *state = get_cursesmodule_state(module);
        PyErr_SetString(state->error, catchall_NULL);
        return NULL;
    }

<<<<<<< HEAD
    return (PyObject *)PyCursesWindow_New(win, NULL, NULL);
=======
    cursesmodule_state *state = get_cursesmodule_state(module);
    return PyCursesWindow_New(state, win, NULL);
>>>>>>> 842ab815
}

/*[clinic input]
_curses.nl

    flag: bool = True
        If false, the effect is the same as calling nonl().
    /

Enter newline mode.

This mode translates the return key into newline on input, and translates
newline into return and line-feed on output.  Newline mode is initially on.
[clinic start generated code]*/

static PyObject *
_curses_nl_impl(PyObject *module, int flag)
/*[clinic end generated code: output=b39cc0ffc9015003 input=18e3e9c6e8cfcf6f]*/
NoArgOrFlagNoReturnFunctionBody(nl, flag)

/*[clinic input]
_curses.nocbreak

Leave cbreak mode.

Return to normal "cooked" mode with line buffering.
[clinic start generated code]*/

static PyObject *
_curses_nocbreak_impl(PyObject *module)
/*[clinic end generated code: output=eabf3833a4fbf620 input=e4b65f7d734af400]*/
NoArgNoReturnFunctionBody(nocbreak)

/*[clinic input]
_curses.noecho

Leave echo mode.

Echoing of input characters is turned off.
[clinic start generated code]*/

static PyObject *
_curses_noecho_impl(PyObject *module)
/*[clinic end generated code: output=cc95ab45bc98f41b input=76714df529e614c3]*/
NoArgNoReturnFunctionBody(noecho)

/*[clinic input]
_curses.nonl

Leave newline mode.

Disable translation of return into newline on input, and disable low-level
translation of newline into newline/return on output.
[clinic start generated code]*/

static PyObject *
_curses_nonl_impl(PyObject *module)
/*[clinic end generated code: output=99e917e9715770c6 input=9d37dd122d3022fc]*/
NoArgNoReturnFunctionBody(nonl)

/*[clinic input]
_curses.noqiflush

Disable queue flushing.

When queue flushing is disabled, normal flush of input and output queues
associated with the INTR, QUIT and SUSP characters will not be done.
[clinic start generated code]*/

static PyObject *
_curses_noqiflush_impl(PyObject *module)
/*[clinic end generated code: output=8b95a4229bbf0877 input=ba3e6b2e3e54c4df]*/
NoArgNoReturnVoidFunctionBody(noqiflush)

/*[clinic input]
_curses.noraw

Leave raw mode.

Return to normal "cooked" mode with line buffering.
[clinic start generated code]*/

static PyObject *
_curses_noraw_impl(PyObject *module)
/*[clinic end generated code: output=39894e5524c430cc input=6ec86692096dffb5]*/
NoArgNoReturnFunctionBody(noraw)

/*[clinic input]
_curses.pair_content

    pair_number: pair
        The number of the color pair (0 - (COLOR_PAIRS-1)).
    /

Return a tuple (fg, bg) containing the colors for the requested color pair.
[clinic start generated code]*/

static PyObject *
_curses_pair_content_impl(PyObject *module, int pair_number)
/*[clinic end generated code: output=4a726dd0e6885f3f input=03970f840fc7b739]*/
{
    _CURSES_COLOR_NUM_TYPE f, b;

    PyCursesStatefulInitialised(module);
    PyCursesStatefulInitialisedColor(module);

    if (_CURSES_PAIR_CONTENT_FUNC(pair_number, &f, &b) == ERR) {
        if (pair_number >= COLOR_PAIRS) {
            PyErr_Format(PyExc_ValueError,
                         "Color pair is greater than COLOR_PAIRS-1 (%d).",
                         COLOR_PAIRS - 1);
        }
        else {
            cursesmodule_state *state = get_cursesmodule_state(module);
            PyErr_Format(state->error, "%s() returned ERR",
                         Py_STRINGIFY(_CURSES_PAIR_CONTENT_FUNC));
        }
        return NULL;
    }

    return Py_BuildValue("(ii)", f, b);
}

/*[clinic input]
_curses.pair_number

    attr: int
    /

Return the number of the color-pair set by the specified attribute value.

color_pair() is the counterpart to this function.
[clinic start generated code]*/

static PyObject *
_curses_pair_number_impl(PyObject *module, int attr)
/*[clinic end generated code: output=85bce7d65c0aa3f4 input=d478548e33f5e61a]*/
{
    PyCursesStatefulInitialised(module);
    PyCursesStatefulInitialisedColor(module);

    return PyLong_FromLong(PAIR_NUMBER(attr));
}

/*[clinic input]
_curses.putp

    string: str(accept={robuffer})
    /

Emit the value of a specified terminfo capability for the current terminal.

Note that the output of putp() always goes to standard output.
[clinic start generated code]*/

static PyObject *
_curses_putp_impl(PyObject *module, const char *string)
/*[clinic end generated code: output=e98081d1b8eb5816 input=1601faa828b44cb3]*/
{
    return PyCursesCheckERR(module, putp(string), "putp");
}

/*[clinic input]
_curses.qiflush

    flag: bool = True
        If false, the effect is the same as calling noqiflush().
    /

Enable queue flushing.

If queue flushing is enabled, all output in the display driver queue
will be flushed when the INTR, QUIT and SUSP characters are read.
[clinic start generated code]*/

static PyObject *
_curses_qiflush_impl(PyObject *module, int flag)
/*[clinic end generated code: output=9167e862f760ea30 input=6ec8b3e2b717ec40]*/
{
    PyCursesStatefulInitialised(module);

    if (flag) {
        qiflush();
    }
    else {
        noqiflush();
    }
    Py_RETURN_NONE;
}

#if defined(HAVE_CURSES_RESIZETERM) || defined(HAVE_CURSES_RESIZE_TERM)
/* Internal helper used for updating curses.LINES, curses.COLS, _curses.LINES
 * and _curses.COLS. Returns 1 on success and 0 on failure. */
static int
update_lines_cols(PyObject *private_module)
{
    PyObject *exposed_module = NULL, *o = NULL;

    exposed_module = PyImport_ImportModule("curses");
    if (exposed_module == NULL) {
        goto error;
    }
    PyObject *exposed_module_dict = PyModule_GetDict(exposed_module); // borrowed
    if (exposed_module_dict == NULL) {
        goto error;
    }
    PyObject *private_module_dict = PyModule_GetDict(private_module); // borrowed
    if (private_module_dict == NULL) {
        goto error;
    }

    o = PyLong_FromLong(LINES);
    if (o == NULL) {
        goto error;
    }
    if (PyDict_SetItemString(exposed_module_dict, "LINES", o) < 0) {
        goto error;
    }
    if (PyDict_SetItemString(private_module_dict, "LINES", o) < 0) {
        goto error;
    }
    Py_DECREF(o);

    o = PyLong_FromLong(COLS);
    if (o == NULL) {
        goto error;
    }
    if (PyDict_SetItemString(exposed_module_dict, "COLS", o) < 0) {
        goto error;
    }
    if (PyDict_SetItemString(private_module_dict, "COLS", o) < 0) {
        goto error;
    }
    Py_DECREF(o);
    Py_DECREF(exposed_module);
    return 1;

error:
    Py_XDECREF(o);
    Py_XDECREF(exposed_module);
    return 0;
}

/*[clinic input]
_curses.update_lines_cols

[clinic start generated code]*/

static PyObject *
_curses_update_lines_cols_impl(PyObject *module)
/*[clinic end generated code: output=423f2b1e63ed0f75 input=5f065ab7a28a5d90]*/
{
    if (!update_lines_cols(module)) {
        return NULL;
    }
    Py_RETURN_NONE;
}

#endif

/*[clinic input]
_curses.raw

    flag: bool = True
        If false, the effect is the same as calling noraw().
    /

Enter raw mode.

In raw mode, normal line buffering and processing of interrupt, quit,
suspend, and flow control keys are turned off; characters are presented to
curses input functions one by one.
[clinic start generated code]*/

static PyObject *
_curses_raw_impl(PyObject *module, int flag)
/*[clinic end generated code: output=a750e4b342be015b input=4b447701389fb4df]*/
NoArgOrFlagNoReturnFunctionBody(raw, flag)

/*[clinic input]
_curses.reset_prog_mode

Restore the terminal to "program" mode, as previously saved by def_prog_mode().
[clinic start generated code]*/

static PyObject *
_curses_reset_prog_mode_impl(PyObject *module)
/*[clinic end generated code: output=15eb765abf0b6575 input=3d82bea2b3243471]*/
NoArgNoReturnFunctionBody(reset_prog_mode)

/*[clinic input]
_curses.reset_shell_mode

Restore the terminal to "shell" mode, as previously saved by def_shell_mode().
[clinic start generated code]*/

static PyObject *
_curses_reset_shell_mode_impl(PyObject *module)
/*[clinic end generated code: output=0238de2962090d33 input=1c738fa64bd1a24f]*/
NoArgNoReturnFunctionBody(reset_shell_mode)

/*[clinic input]
_curses.resetty

Restore terminal mode.
[clinic start generated code]*/

static PyObject *
_curses_resetty_impl(PyObject *module)
/*[clinic end generated code: output=ff4b448e80a7cd63 input=940493de03624bb0]*/
NoArgNoReturnFunctionBody(resetty)

#ifdef HAVE_CURSES_RESIZETERM
/*[clinic input]
_curses.resizeterm

    nlines: short
        Height.
    ncols: short
        Width.
    /

Resize the standard and current windows to the specified dimensions.

Adjusts other bookkeeping data used by the curses library that record the
window dimensions (in particular the SIGWINCH handler).
[clinic start generated code]*/

static PyObject *
_curses_resizeterm_impl(PyObject *module, short nlines, short ncols)
/*[clinic end generated code: output=4de3abab50c67f02 input=414e92a63e3e9899]*/
{
    PyObject *result;

    PyCursesStatefulInitialised(module);

    result = PyCursesCheckERR(module, resizeterm(nlines, ncols), "resizeterm");
    if (!result)
        return NULL;
    if (!update_lines_cols(module)) {
        Py_DECREF(result);
        return NULL;
    }
    return result;
}

#endif

#ifdef HAVE_CURSES_RESIZE_TERM
/*[clinic input]
_curses.resize_term

    nlines: short
        Height.
    ncols: short
        Width.
    /

Backend function used by resizeterm(), performing most of the work.

When resizing the windows, resize_term() blank-fills the areas that are
extended.  The calling application should fill in these areas with appropriate
data.  The resize_term() function attempts to resize all windows.  However,
due to the calling convention of pads, it is not possible to resize these
without additional interaction with the application.
[clinic start generated code]*/

static PyObject *
_curses_resize_term_impl(PyObject *module, short nlines, short ncols)
/*[clinic end generated code: output=46c6d749fa291dbd input=276afa43d8ea7091]*/
{
    PyObject *result;

    PyCursesStatefulInitialised(module);

    result = PyCursesCheckERR(module, resize_term(nlines, ncols), "resize_term");
    if (!result)
        return NULL;
    if (!update_lines_cols(module)) {
        Py_DECREF(result);
        return NULL;
    }
    return result;
}
#endif /* HAVE_CURSES_RESIZE_TERM */

/*[clinic input]
_curses.savetty

Save terminal mode.
[clinic start generated code]*/

static PyObject *
_curses_savetty_impl(PyObject *module)
/*[clinic end generated code: output=6babc49f12b42199 input=fce6b2b7d2200102]*/
NoArgNoReturnFunctionBody(savetty)

#ifdef getsyx
/*[clinic input]
_curses.setsyx

    y: int
        Y-coordinate.
    x: int
        X-coordinate.
    /

Set the virtual screen cursor.

If y and x are both -1, then leaveok is set.
[clinic start generated code]*/

static PyObject *
_curses_setsyx_impl(PyObject *module, int y, int x)
/*[clinic end generated code: output=23dcf753511a2464 input=fa7f2b208e10a557]*/
{
    PyCursesStatefulInitialised(module);

    setsyx(y,x);

    Py_RETURN_NONE;
}
#endif

/*[clinic input]
_curses.start_color

Initializes eight basic colors and global variables COLORS and COLOR_PAIRS.

Must be called if the programmer wants to use colors, and before any other
color manipulation routine is called.  It is good practice to call this
routine right after initscr().

It also restores the colors on the terminal to the values they had when the
terminal was just turned on.
[clinic start generated code]*/

static PyObject *
_curses_start_color_impl(PyObject *module)
/*[clinic end generated code: output=8b772b41d8090ede input=0ca0ecb2b77e1a12]*/
{
    PyCursesStatefulInitialised(module);

    if (start_color() == ERR) {
        cursesmodule_state *state = get_cursesmodule_state(module);
        PyErr_SetString(state->error, "start_color() returned ERR");
        return NULL;
    }

    curses_start_color_called = TRUE;

    PyObject *module_dict = PyModule_GetDict(module); // borrowed
    if (module_dict == NULL) {
        return NULL;
    }
#define DICT_ADD_INT_VALUE(NAME, VALUE)                             \
    do {                                                            \
        PyObject *value = PyLong_FromLong((long)(VALUE));           \
        if (value == NULL) {                                        \
            return NULL;                                            \
        }                                                           \
        int rc = PyDict_SetItemString(module_dict, (NAME), value);  \
        Py_DECREF(value);                                           \
        if (rc < 0) {                                               \
            return NULL;                                            \
        }                                                           \
    } while (0)

    DICT_ADD_INT_VALUE("COLORS", COLORS);
    DICT_ADD_INT_VALUE("COLOR_PAIRS", COLOR_PAIRS);
#undef DICT_ADD_INT_VALUE

    Py_RETURN_NONE;
}

/*[clinic input]
_curses.termattrs

Return a logical OR of all video attributes supported by the terminal.
[clinic start generated code]*/

static PyObject *
_curses_termattrs_impl(PyObject *module)
/*[clinic end generated code: output=b06f437fce1b6fc4 input=0559882a04f84d1d]*/
NoArgReturnIntFunctionBody(termattrs)

/*[clinic input]
_curses.termname

Return the value of the environment variable TERM, truncated to 14 characters.
[clinic start generated code]*/

static PyObject *
_curses_termname_impl(PyObject *module)
/*[clinic end generated code: output=96375577ebbd67fd input=33c08d000944f33f]*/
NoArgReturnStringFunctionBody(termname)

/*[clinic input]
_curses.tigetflag

    capname: str
        The terminfo capability name.
    /

Return the value of the Boolean capability.

The value -1 is returned if capname is not a Boolean capability, or 0 if
it is canceled or absent from the terminal description.
[clinic start generated code]*/

static PyObject *
_curses_tigetflag_impl(PyObject *module, const char *capname)
/*[clinic end generated code: output=8853c0e55542195b input=b0787af9e3e9a6ce]*/
{
    PyCursesStatefulSetupTermCalled(module);

    return PyLong_FromLong( (long) tigetflag( (char *)capname ) );
}

/*[clinic input]
_curses.tigetnum

    capname: str
        The terminfo capability name.
    /

Return the value of the numeric capability.

The value -2 is returned if capname is not a numeric capability, or -1 if
it is canceled or absent from the terminal description.
[clinic start generated code]*/

static PyObject *
_curses_tigetnum_impl(PyObject *module, const char *capname)
/*[clinic end generated code: output=46f8b0a1b5dff42f input=5cdf2f410b109720]*/
{
    PyCursesStatefulSetupTermCalled(module);

    return PyLong_FromLong( (long) tigetnum( (char *)capname ) );
}

/*[clinic input]
_curses.tigetstr

    capname: str
        The terminfo capability name.
    /

Return the value of the string capability.

None is returned if capname is not a string capability, or is canceled or
absent from the terminal description.
[clinic start generated code]*/

static PyObject *
_curses_tigetstr_impl(PyObject *module, const char *capname)
/*[clinic end generated code: output=f22b576ad60248f3 input=36644df25c73c0a7]*/
{
    PyCursesStatefulSetupTermCalled(module);

    capname = tigetstr( (char *)capname );
    if (capname == NULL || capname == (char*) -1) {
        Py_RETURN_NONE;
    }
    return PyBytes_FromString( capname );
}

/*[clinic input]
_curses.tparm

    str: str(accept={robuffer})
        Parameterized byte string obtained from the terminfo database.
    i1: int = 0
    i2: int = 0
    i3: int = 0
    i4: int = 0
    i5: int = 0
    i6: int = 0
    i7: int = 0
    i8: int = 0
    i9: int = 0
    /

Instantiate the specified byte string with the supplied parameters.
[clinic start generated code]*/

static PyObject *
_curses_tparm_impl(PyObject *module, const char *str, int i1, int i2, int i3,
                   int i4, int i5, int i6, int i7, int i8, int i9)
/*[clinic end generated code: output=599f62b615c667ff input=5e30b15786f032aa]*/
{
    char* result = NULL;

    PyCursesStatefulSetupTermCalled(module);

    result = tparm((char *)str,i1,i2,i3,i4,i5,i6,i7,i8,i9);
    if (!result) {
        cursesmodule_state *state = get_cursesmodule_state(module);
        PyErr_SetString(state->error, "tparm() returned NULL");
        return NULL;
    }

    return PyBytes_FromString(result);
}

#ifdef HAVE_CURSES_TYPEAHEAD
/*[clinic input]
_curses.typeahead

    fd: int
        File descriptor.
    /

Specify that the file descriptor fd be used for typeahead checking.

If fd is -1, then no typeahead checking is done.
[clinic start generated code]*/

static PyObject *
_curses_typeahead_impl(PyObject *module, int fd)
/*[clinic end generated code: output=084bb649d7066583 input=f2968d8e1805051b]*/
{
    PyCursesStatefulInitialised(module);

    return PyCursesCheckERR(module, typeahead( fd ), "typeahead");
}
#endif

/*[clinic input]
_curses.unctrl

    ch: object
    /

Return a string which is a printable representation of the character ch.

Control characters are displayed as a caret followed by the character,
for example as ^C.  Printing characters are left as they are.
[clinic start generated code]*/

static PyObject *
_curses_unctrl(PyObject *module, PyObject *ch)
/*[clinic end generated code: output=8e07fafc430c9434 input=cd1e35e16cd1ace4]*/
{
    chtype ch_;

    PyCursesStatefulInitialised(module);

    if (!PyCurses_ConvertToChtype(NULL, ch, &ch_))
        return NULL;

    return PyBytes_FromString(unctrl(ch_));
}

/*[clinic input]
_curses.ungetch

    ch: object
    /

Push ch so the next getch() will return it.
[clinic start generated code]*/

static PyObject *
_curses_ungetch(PyObject *module, PyObject *ch)
/*[clinic end generated code: output=9b19d8268376d887 input=6681e6ae4c42e5eb]*/
{
    chtype ch_;

    PyCursesStatefulInitialised(module);

    if (!PyCurses_ConvertToChtype(NULL, ch, &ch_))
        return NULL;

    return PyCursesCheckERR(module, ungetch(ch_), "ungetch");
}

#ifdef HAVE_NCURSESW
/* Convert an object to a character (wchar_t):

    - int
    - str of length 1

   Return 1 on success, 0 on error. */
static int
PyCurses_ConvertToWchar_t(PyObject *obj,
                          wchar_t *wch)
{
    if (PyUnicode_Check(obj)) {
        wchar_t buffer[2];
        if (PyUnicode_AsWideChar(obj, buffer, 2) != 1) {
            PyErr_Format(PyExc_TypeError,
                         "expect int or str of length 1, "
                         "got a str of length %zi",
                         PyUnicode_GET_LENGTH(obj));
            return 0;
        }
        *wch = buffer[0];
        return 2;
    }
    else if (PyLong_CheckExact(obj)) {
        long value;
        int overflow;
        value = PyLong_AsLongAndOverflow(obj, &overflow);
        if (overflow) {
            PyErr_SetString(PyExc_OverflowError,
                            "int doesn't fit in long");
            return 0;
        }
        *wch = (wchar_t)value;
        if ((long)*wch != value) {
            PyErr_Format(PyExc_OverflowError,
                         "character doesn't fit in wchar_t");
            return 0;
        }
        return 1;
    }
    else {
        PyErr_Format(PyExc_TypeError,
                     "expect int or str of length 1, got %s",
                     Py_TYPE(obj)->tp_name);
        return 0;
    }
}

/*[clinic input]
_curses.unget_wch

    ch: object
    /

Push ch so the next get_wch() will return it.
[clinic start generated code]*/

static PyObject *
_curses_unget_wch(PyObject *module, PyObject *ch)
/*[clinic end generated code: output=1974c9fb01d37863 input=0d56dc65a46feebb]*/
{
    wchar_t wch;

    PyCursesStatefulInitialised(module);

    if (!PyCurses_ConvertToWchar_t(ch, &wch))
        return NULL;
    return PyCursesCheckERR(module, unget_wch(wch), "unget_wch");
}
#endif

#ifdef HAVE_CURSES_USE_ENV
/*[clinic input]
_curses.use_env

    flag: bool
    /

Use environment variables LINES and COLUMNS.

If used, this function should be called before initscr() or newterm() are
called.

When flag is False, the values of lines and columns specified in the terminfo
database will be used, even if environment variables LINES and COLUMNS (used
by default) are set, or if curses is running in a window (in which case
default behavior would be to use the window size if LINES and COLUMNS are
not set).
[clinic start generated code]*/

static PyObject *
_curses_use_env_impl(PyObject *module, int flag)
/*[clinic end generated code: output=b2c445e435c0b164 input=06ac30948f2d78e4]*/
{
    use_env(flag);
    Py_RETURN_NONE;
}
#endif

#ifndef STRICT_SYSV_CURSES
/*[clinic input]
_curses.use_default_colors

Allow use of default values for colors on terminals supporting this feature.

Use this to support transparency in your application.  The default color
is assigned to the color number -1.
[clinic start generated code]*/

static PyObject *
_curses_use_default_colors_impl(PyObject *module)
/*[clinic end generated code: output=a3b81ff71dd901be input=656844367470e8fc]*/
{
    int code;

    PyCursesStatefulInitialised(module);
    PyCursesStatefulInitialisedColor(module);

    code = use_default_colors();
    if (code != ERR) {
        Py_RETURN_NONE;
    } else {
        cursesmodule_state *state = get_cursesmodule_state(module);
        PyErr_SetString(state->error, "use_default_colors() returned ERR");
        return NULL;
    }
}
#endif /* STRICT_SYSV_CURSES */


#ifdef NCURSES_VERSION

PyDoc_STRVAR(ncurses_version__doc__,
"curses.ncurses_version\n\
\n\
Ncurses version information as a named tuple.");

static PyStructSequence_Field ncurses_version_fields[] = {
    {"major", "Major release number"},
    {"minor", "Minor release number"},
    {"patch", "Patch release number"},
    {0}
};

static PyStructSequence_Desc ncurses_version_desc = {
    "curses.ncurses_version",  /* name */
    ncurses_version__doc__,    /* doc */
    ncurses_version_fields,    /* fields */
    3
};

static PyObject *
make_ncurses_version(PyTypeObject *type)
{
    PyObject *ncurses_version = PyStructSequence_New(type);
    if (ncurses_version == NULL) {
        return NULL;
    }
    const char *str = curses_version();
    unsigned long major = 0, minor = 0, patch = 0;
    if (!str || sscanf(str, "%*[^0-9]%lu.%lu.%lu", &major, &minor, &patch) < 3) {
        // Fallback to header version, which cannot be that wrong
        major = NCURSES_VERSION_MAJOR;
        minor = NCURSES_VERSION_MINOR;
        patch = NCURSES_VERSION_PATCH;
    }
#define SET_VERSION_COMPONENT(INDEX, VALUE)                     \
    do {                                                        \
        PyObject *o = PyLong_FromLong(VALUE);                   \
        if (o == NULL) {                                        \
            Py_DECREF(ncurses_version);                         \
            return NULL;                                        \
        }                                                       \
        PyStructSequence_SET_ITEM(ncurses_version, INDEX, o);   \
    } while (0)

    SET_VERSION_COMPONENT(0, major);
    SET_VERSION_COMPONENT(1, minor);
    SET_VERSION_COMPONENT(2, patch);
#undef SET_VERSION_COMPONENT
    return ncurses_version;
}

#endif /* NCURSES_VERSION */

/*[clinic input]
_curses.has_extended_color_support

Return True if the module supports extended colors; otherwise, return False.

Extended color support allows more than 256 color-pairs for terminals
that support more than 16 colors (e.g. xterm-256color).
[clinic start generated code]*/

static PyObject *
_curses_has_extended_color_support_impl(PyObject *module)
/*[clinic end generated code: output=68f1be2b57d92e22 input=4b905f046e35ee9f]*/
{
    return PyBool_FromLong(_NCURSES_EXTENDED_COLOR_FUNCS);
}

/* List of functions defined in the module */

static PyMethodDef cursesmodule_methods[] = {
    _CURSES_BAUDRATE_METHODDEF
    _CURSES_BEEP_METHODDEF
    _CURSES_CAN_CHANGE_COLOR_METHODDEF
    _CURSES_CBREAK_METHODDEF
    _CURSES_COLOR_CONTENT_METHODDEF
    _CURSES_COLOR_PAIR_METHODDEF
    _CURSES_CURS_SET_METHODDEF
    _CURSES_DEF_PROG_MODE_METHODDEF
    _CURSES_DEF_SHELL_MODE_METHODDEF
    _CURSES_DELAY_OUTPUT_METHODDEF
    _CURSES_DOUPDATE_METHODDEF
    _CURSES_ECHO_METHODDEF
    _CURSES_ENDWIN_METHODDEF
    _CURSES_ERASECHAR_METHODDEF
    _CURSES_FILTER_METHODDEF
    _CURSES_FLASH_METHODDEF
    _CURSES_FLUSHINP_METHODDEF
    _CURSES_GETMOUSE_METHODDEF
    _CURSES_UNGETMOUSE_METHODDEF
    _CURSES_GETSYX_METHODDEF
    _CURSES_GETWIN_METHODDEF
    _CURSES_HAS_COLORS_METHODDEF
    _CURSES_HAS_EXTENDED_COLOR_SUPPORT_METHODDEF
    _CURSES_HAS_IC_METHODDEF
    _CURSES_HAS_IL_METHODDEF
    _CURSES_HAS_KEY_METHODDEF
    _CURSES_HALFDELAY_METHODDEF
    _CURSES_INIT_COLOR_METHODDEF
    _CURSES_INIT_PAIR_METHODDEF
    _CURSES_INITSCR_METHODDEF
    _CURSES_INTRFLUSH_METHODDEF
    _CURSES_ISENDWIN_METHODDEF
    _CURSES_IS_TERM_RESIZED_METHODDEF
    _CURSES_KEYNAME_METHODDEF
    _CURSES_KILLCHAR_METHODDEF
    _CURSES_LONGNAME_METHODDEF
    _CURSES_META_METHODDEF
    _CURSES_MOUSEINTERVAL_METHODDEF
    _CURSES_MOUSEMASK_METHODDEF
    _CURSES_NAPMS_METHODDEF
    _CURSES_NEWPAD_METHODDEF
    _CURSES_NEWWIN_METHODDEF
    _CURSES_NL_METHODDEF
    _CURSES_NOCBREAK_METHODDEF
    _CURSES_NOECHO_METHODDEF
    _CURSES_NONL_METHODDEF
    _CURSES_NOQIFLUSH_METHODDEF
    _CURSES_NORAW_METHODDEF
    _CURSES_PAIR_CONTENT_METHODDEF
    _CURSES_PAIR_NUMBER_METHODDEF
    _CURSES_PUTP_METHODDEF
    _CURSES_QIFLUSH_METHODDEF
    _CURSES_RAW_METHODDEF
    _CURSES_RESET_PROG_MODE_METHODDEF
    _CURSES_RESET_SHELL_MODE_METHODDEF
    _CURSES_RESETTY_METHODDEF
    _CURSES_RESIZETERM_METHODDEF
    _CURSES_RESIZE_TERM_METHODDEF
    _CURSES_SAVETTY_METHODDEF
#if defined(NCURSES_EXT_FUNCS) && NCURSES_EXT_FUNCS >= 20081102
    _CURSES_GET_ESCDELAY_METHODDEF
    _CURSES_SET_ESCDELAY_METHODDEF
#endif
    _CURSES_GET_TABSIZE_METHODDEF
    _CURSES_SET_TABSIZE_METHODDEF
    _CURSES_SETSYX_METHODDEF
    _CURSES_SETUPTERM_METHODDEF
    _CURSES_START_COLOR_METHODDEF
    _CURSES_TERMATTRS_METHODDEF
    _CURSES_TERMNAME_METHODDEF
    _CURSES_TIGETFLAG_METHODDEF
    _CURSES_TIGETNUM_METHODDEF
    _CURSES_TIGETSTR_METHODDEF
    _CURSES_TPARM_METHODDEF
    _CURSES_TYPEAHEAD_METHODDEF
    _CURSES_UNCTRL_METHODDEF
    _CURSES_UNGETCH_METHODDEF
    _CURSES_UPDATE_LINES_COLS_METHODDEF
    _CURSES_UNGET_WCH_METHODDEF
    _CURSES_USE_ENV_METHODDEF
    _CURSES_USE_DEFAULT_COLORS_METHODDEF
    {NULL,                  NULL}         /* sentinel */
};

/* Module C API */

/* Function versions of the 3 functions for testing whether curses has been
   initialised or not. */

static inline int
curses_capi_setupterm_called(void)
{
    return _PyCursesCheckFunction(curses_setupterm_called, "setupterm");
}

static inline int
curses_capi_initscr_called(void)
{
    return _PyCursesCheckFunction(curses_initscr_called, "initscr");
}

static inline int
curses_capi_start_color_called(void)
{
    return _PyCursesCheckFunction(curses_start_color_called, "start_color");
}

static void *
curses_capi_new(cursesmodule_state *state)
{
    assert(state->window_type != NULL);
    void **capi = (void **)PyMem_Calloc(PyCurses_API_pointers, sizeof(void *));
    if (capi == NULL) {
        PyErr_NoMemory();
        return NULL;
    }
    capi[0] = (void *)Py_NewRef(state->window_type);
    capi[1] = curses_capi_setupterm_called;
    capi[2] = curses_capi_initscr_called;
    capi[3] = curses_capi_start_color_called;
    return (void *)capi;
}

static void
curses_capi_free(void *capi)
{
    assert(capi != NULL);
    void **capi_ptr = (void **)capi;
    // In free-threaded builds, capi_ptr[0] may have been already cleared
    // by curses_capi_capsule_destructor(), hence the use of Py_XDECREF().
    Py_XDECREF(capi_ptr[0]); // decref curses window type
    PyMem_Free(capi_ptr);
}

/* Module C API Capsule */

static void
curses_capi_capsule_destructor(PyObject *op)
{
    void *capi = PyCapsule_GetPointer(op, PyCurses_CAPSULE_NAME);
    curses_capi_free(capi);
}

static int
curses_capi_capsule_traverse(PyObject *op, visitproc visit, void *arg)
{
    void **capi_ptr = PyCapsule_GetPointer(op, PyCurses_CAPSULE_NAME);
    assert(capi_ptr != NULL);
    Py_VISIT(capi_ptr[0]);  // visit curses window type
    return 0;
}

static int
curses_capi_capsule_clear(PyObject *op)
{
    void **capi_ptr = PyCapsule_GetPointer(op, PyCurses_CAPSULE_NAME);
    assert(capi_ptr != NULL);
    Py_CLEAR(capi_ptr[0]);  // clear curses window type
    return 0;
}

static PyObject *
curses_capi_capsule_new(void *capi)
{
    PyObject *capsule = PyCapsule_New(capi, PyCurses_CAPSULE_NAME,
                                      curses_capi_capsule_destructor);
    if (capsule == NULL) {
        return NULL;
    }
    if (_PyCapsule_SetTraverse(capsule,
                               curses_capi_capsule_traverse,
                               curses_capi_capsule_clear) < 0)
    {
        Py_DECREF(capsule);
        return NULL;
    }
    return capsule;
}

/* Module initialization and cleanup functions */

static int
cursesmodule_traverse(PyObject *mod, visitproc visit, void *arg)
{
    cursesmodule_state *state = get_cursesmodule_state(mod);
    Py_VISIT(state->error);
    Py_VISIT(state->window_type);
    return 0;
}

static int
cursesmodule_clear(PyObject *mod)
{
    cursesmodule_state *state = get_cursesmodule_state(mod);
    Py_CLEAR(state->error);
    Py_CLEAR(state->window_type);
    return 0;
}

static void
cursesmodule_free(void *mod)
{
    (void)cursesmodule_clear((PyObject *)mod);
    curses_module_loaded = 0;  // allow reloading once garbage-collected
}

static int
cursesmodule_exec(PyObject *module)
{
    if (curses_module_loaded) {
        PyErr_SetString(PyExc_ImportError,
                        "module 'curses' can only be loaded once per process");
        return -1;
    }
    curses_module_loaded = 1;

    cursesmodule_state *state = get_cursesmodule_state(module);
    /* Initialize object type */
    state->window_type = (PyTypeObject *)PyType_FromModuleAndSpec(
        module, &PyCursesWindow_Type_spec, NULL);
    if (state->window_type == NULL) {
        return -1;
    }
    if (PyModule_AddType(module, state->window_type) < 0) {
        return -1;
    }

    /* Add some symbolic constants to the module */
    PyObject *module_dict = PyModule_GetDict(module);
    if (module_dict == NULL) {
        return -1;
    }

    /* Create the C API object */
    void *capi = curses_capi_new(state);
    if (capi == NULL) {
        return -1;
    }
    /* Add a capsule for the C API */
    PyObject *capi_capsule = curses_capi_capsule_new(capi);
    if (capi_capsule == NULL) {
        curses_capi_free(capi);
        return -1;
    }
    int rc = PyDict_SetItemString(module_dict, "_C_API", capi_capsule);
    Py_DECREF(capi_capsule);
    if (rc < 0) {
        return -1;
    }

    /* For exception curses.error */
    state->error = PyErr_NewException("_curses.error", NULL, NULL);
    if (state->error == NULL) {
        return -1;
    }
    rc = PyDict_SetItemString(module_dict, "error", state->error);
    if (rc < 0) {
        return -1;
    }

    /* Make the version available */
    PyObject *curses_version = PyBytes_FromString(PyCursesVersion);
    if (curses_version == NULL) {
        return -1;
    }
    rc = PyDict_SetItemString(module_dict, "version", curses_version);
    if (rc < 0) {
        Py_DECREF(curses_version);
        return -1;
    }
    rc = PyDict_SetItemString(module_dict, "__version__", curses_version);
    Py_CLEAR(curses_version);
    if (rc < 0) {
        return -1;
    }

#ifdef NCURSES_VERSION
    /* ncurses_version */
    PyTypeObject *version_type;
    version_type = _PyStructSequence_NewType(&ncurses_version_desc,
                                             Py_TPFLAGS_DISALLOW_INSTANTIATION);
    if (version_type == NULL) {
        return -1;
    }
    PyObject *ncurses_version = make_ncurses_version(version_type);
    Py_DECREF(version_type);
    if (ncurses_version == NULL) {
        return -1;
    }
    rc = PyDict_SetItemString(module_dict, "ncurses_version", ncurses_version);
    Py_CLEAR(ncurses_version);
    if (rc < 0) {
        return -1;
    }
#endif /* NCURSES_VERSION */

#define SetDictInt(NAME, VALUE)                                     \
    do {                                                            \
        PyObject *value = PyLong_FromLong((long)(VALUE));           \
        if (value == NULL) {                                        \
            return -1;                                              \
        }                                                           \
        int rc = PyDict_SetItemString(module_dict, (NAME), value);  \
        Py_DECREF(value);                                           \
        if (rc < 0) {                                               \
            return -1;                                              \
        }                                                           \
    } while (0)

    SetDictInt("ERR", ERR);
    SetDictInt("OK", OK);

    /* Here are some attributes you can add to chars to print */

    SetDictInt("A_ATTRIBUTES",      A_ATTRIBUTES);
    SetDictInt("A_NORMAL",              A_NORMAL);
    SetDictInt("A_STANDOUT",            A_STANDOUT);
    SetDictInt("A_UNDERLINE",           A_UNDERLINE);
    SetDictInt("A_REVERSE",             A_REVERSE);
    SetDictInt("A_BLINK",               A_BLINK);
    SetDictInt("A_DIM",                 A_DIM);
    SetDictInt("A_BOLD",                A_BOLD);
    SetDictInt("A_ALTCHARSET",          A_ALTCHARSET);
    SetDictInt("A_INVIS",           A_INVIS);
    SetDictInt("A_PROTECT",         A_PROTECT);
    SetDictInt("A_CHARTEXT",        A_CHARTEXT);
    SetDictInt("A_COLOR",           A_COLOR);

    /* The following are never available with strict SYSV curses */
#ifdef A_HORIZONTAL
    SetDictInt("A_HORIZONTAL",      A_HORIZONTAL);
#endif
#ifdef A_LEFT
    SetDictInt("A_LEFT",            A_LEFT);
#endif
#ifdef A_LOW
    SetDictInt("A_LOW",             A_LOW);
#endif
#ifdef A_RIGHT
    SetDictInt("A_RIGHT",           A_RIGHT);
#endif
#ifdef A_TOP
    SetDictInt("A_TOP",             A_TOP);
#endif
#ifdef A_VERTICAL
    SetDictInt("A_VERTICAL",        A_VERTICAL);
#endif

    /* ncurses extension */
#ifdef A_ITALIC
    SetDictInt("A_ITALIC",          A_ITALIC);
#endif

    SetDictInt("COLOR_BLACK",       COLOR_BLACK);
    SetDictInt("COLOR_RED",         COLOR_RED);
    SetDictInt("COLOR_GREEN",       COLOR_GREEN);
    SetDictInt("COLOR_YELLOW",      COLOR_YELLOW);
    SetDictInt("COLOR_BLUE",        COLOR_BLUE);
    SetDictInt("COLOR_MAGENTA",     COLOR_MAGENTA);
    SetDictInt("COLOR_CYAN",        COLOR_CYAN);
    SetDictInt("COLOR_WHITE",       COLOR_WHITE);

#ifdef NCURSES_MOUSE_VERSION
    /* Mouse-related constants */
    SetDictInt("BUTTON1_PRESSED",          BUTTON1_PRESSED);
    SetDictInt("BUTTON1_RELEASED",         BUTTON1_RELEASED);
    SetDictInt("BUTTON1_CLICKED",          BUTTON1_CLICKED);
    SetDictInt("BUTTON1_DOUBLE_CLICKED",   BUTTON1_DOUBLE_CLICKED);
    SetDictInt("BUTTON1_TRIPLE_CLICKED",   BUTTON1_TRIPLE_CLICKED);

    SetDictInt("BUTTON2_PRESSED",          BUTTON2_PRESSED);
    SetDictInt("BUTTON2_RELEASED",         BUTTON2_RELEASED);
    SetDictInt("BUTTON2_CLICKED",          BUTTON2_CLICKED);
    SetDictInt("BUTTON2_DOUBLE_CLICKED",   BUTTON2_DOUBLE_CLICKED);
    SetDictInt("BUTTON2_TRIPLE_CLICKED",   BUTTON2_TRIPLE_CLICKED);

    SetDictInt("BUTTON3_PRESSED",          BUTTON3_PRESSED);
    SetDictInt("BUTTON3_RELEASED",         BUTTON3_RELEASED);
    SetDictInt("BUTTON3_CLICKED",          BUTTON3_CLICKED);
    SetDictInt("BUTTON3_DOUBLE_CLICKED",   BUTTON3_DOUBLE_CLICKED);
    SetDictInt("BUTTON3_TRIPLE_CLICKED",   BUTTON3_TRIPLE_CLICKED);

    SetDictInt("BUTTON4_PRESSED",          BUTTON4_PRESSED);
    SetDictInt("BUTTON4_RELEASED",         BUTTON4_RELEASED);
    SetDictInt("BUTTON4_CLICKED",          BUTTON4_CLICKED);
    SetDictInt("BUTTON4_DOUBLE_CLICKED",   BUTTON4_DOUBLE_CLICKED);
    SetDictInt("BUTTON4_TRIPLE_CLICKED",   BUTTON4_TRIPLE_CLICKED);

#if NCURSES_MOUSE_VERSION > 1
    SetDictInt("BUTTON5_PRESSED",          BUTTON5_PRESSED);
    SetDictInt("BUTTON5_RELEASED",         BUTTON5_RELEASED);
    SetDictInt("BUTTON5_CLICKED",          BUTTON5_CLICKED);
    SetDictInt("BUTTON5_DOUBLE_CLICKED",   BUTTON5_DOUBLE_CLICKED);
    SetDictInt("BUTTON5_TRIPLE_CLICKED",   BUTTON5_TRIPLE_CLICKED);
#endif

    SetDictInt("BUTTON_SHIFT",             BUTTON_SHIFT);
    SetDictInt("BUTTON_CTRL",              BUTTON_CTRL);
    SetDictInt("BUTTON_ALT",               BUTTON_ALT);

    SetDictInt("ALL_MOUSE_EVENTS",         ALL_MOUSE_EVENTS);
    SetDictInt("REPORT_MOUSE_POSITION",    REPORT_MOUSE_POSITION);
#endif
    /* Now set everything up for KEY_ variables */
    for (int keycode = KEY_MIN; keycode < KEY_MAX; keycode++) {
        const char *key_name = keyname(keycode);
        if (key_name == NULL || strcmp(key_name, "UNKNOWN KEY") == 0) {
            continue;
        }
        if (strncmp(key_name, "KEY_F(", 6) == 0) {
            char *fn_key_name = PyMem_Malloc(strlen(key_name) + 1);
            if (!fn_key_name) {
                PyErr_NoMemory();
                return -1;
            }
            const char *p1 = key_name;
            char *p2 = fn_key_name;
            while (*p1) {
                if (*p1 != '(' && *p1 != ')') {
                    *p2 = *p1;
                    p2++;
                }
                p1++;
            }
            *p2 = (char)0;
            PyObject *p_keycode = PyLong_FromLong((long)keycode);
            if (p_keycode == NULL) {
                PyMem_Free(fn_key_name);
                return -1;
            }
            int rc = PyDict_SetItemString(module_dict, fn_key_name, p_keycode);
            Py_DECREF(p_keycode);
            PyMem_Free(fn_key_name);
            if (rc < 0) {
                return -1;
            }
        }
        else {
            SetDictInt(key_name, keycode);
        }
    }
    SetDictInt("KEY_MIN", KEY_MIN);
    SetDictInt("KEY_MAX", KEY_MAX);
#undef SetDictInt
    return 0;
}

/* Initialization function for the module */

static PyModuleDef_Slot cursesmodule_slots[] = {
    {Py_mod_exec, cursesmodule_exec},
    {Py_mod_multiple_interpreters, Py_MOD_MULTIPLE_INTERPRETERS_NOT_SUPPORTED},
    {Py_mod_gil, Py_MOD_GIL_NOT_USED},
    {0, NULL}
};

static struct PyModuleDef cursesmodule = {
    PyModuleDef_HEAD_INIT,
    .m_name = "_curses",
    .m_size = sizeof(cursesmodule_state),
    .m_methods = cursesmodule_methods,
    .m_slots = cursesmodule_slots,
    .m_traverse = cursesmodule_traverse,
    .m_clear = cursesmodule_clear,
    .m_free = cursesmodule_free
};

PyMODINIT_FUNC
PyInit__curses(void)
{
    return PyModuleDef_Init(&cursesmodule);
}<|MERGE_RESOLUTION|>--- conflicted
+++ resolved
@@ -786,13 +786,9 @@
 /* Allocation and deallocation of Window Objects */
 
 static PyObject *
-<<<<<<< HEAD
-PyCursesWindow_New(WINDOW *win, const char *encoding,
+PyCursesWindow_New(cursesmodule_state *state,
+                   WINDOW *win, const char *encoding,
                    PyCursesWindowObject *orig)
-=======
-PyCursesWindow_New(cursesmodule_state *state,
-                   WINDOW *win, const char *encoding)
->>>>>>> 842ab815
 {
     if (encoding == NULL) {
 #if defined(MS_WINDOWS)
@@ -826,12 +822,9 @@
         PyErr_NoMemory();
         return NULL;
     }
-<<<<<<< HEAD
     wo->orig = orig;
     Py_XINCREF(orig);
-=======
     PyObject_GC_Track((PyObject *)wo);
->>>>>>> 842ab815
     return (PyObject *)wo;
 }
 
@@ -847,11 +840,8 @@
     }
     if (wo->encoding != NULL) {
         PyMem_Free(wo->encoding);
-<<<<<<< HEAD
+    }
     Py_XDECREF(wo->orig);
-    PyObject_Free(wo);
-=======
-    }
     window_type->tp_free(self);
     Py_DECREF(window_type);
 }
@@ -861,7 +851,6 @@
 {
     Py_VISIT(Py_TYPE(self));
     return 0;
->>>>>>> 842ab815
 }
 
 /* Addch, Addstr, Addnstr */
@@ -1467,12 +1456,8 @@
         return NULL;
     }
 
-<<<<<<< HEAD
-    return (PyObject *)PyCursesWindow_New(win, NULL, self);
-=======
     cursesmodule_state *state = get_cursesmodule_state_by_win(self);
-    return PyCursesWindow_New(state, win, NULL);
->>>>>>> 842ab815
+    return PyCursesWindow_New(state, win, NULL, self);
 }
 
 /*[clinic input]
@@ -2511,12 +2496,8 @@
         return NULL;
     }
 
-<<<<<<< HEAD
-    return (PyObject *)PyCursesWindow_New(win, self->encoding, self);
-=======
     cursesmodule_state *state = get_cursesmodule_state_by_win(self);
-    return PyCursesWindow_New(state, win, self->encoding);
->>>>>>> 842ab815
+    return PyCursesWindow_New(state, win, self->encoding, self);
 }
 
 /*[clinic input]
@@ -3259,12 +3240,8 @@
         PyErr_SetString(state->error, catchall_NULL);
         goto error;
     }
-<<<<<<< HEAD
-    res = PyCursesWindow_New(win, NULL, NULL);
-=======
     cursesmodule_state *state = get_cursesmodule_state(module);
-    res = PyCursesWindow_New(state, win, NULL);
->>>>>>> 842ab815
+    res = PyCursesWindow_New(state, win, NULL, NULL);
 
 error:
     fclose(fp);
@@ -3436,12 +3413,8 @@
 
     if (curses_initscr_called) {
         wrefresh(stdscr);
-<<<<<<< HEAD
-        return (PyObject *)PyCursesWindow_New(stdscr, NULL, NULL);
-=======
         cursesmodule_state *state = get_cursesmodule_state(module);
-        return PyCursesWindow_New(state, stdscr, NULL);
->>>>>>> 842ab815
+        return PyCursesWindow_New(state, stdscr, NULL, NULL);
     }
 
     win = initscr();
@@ -3544,19 +3517,13 @@
     SetDictInt("COLS", COLS);
 #undef SetDictInt
 
-<<<<<<< HEAD
-    winobj = (PyCursesWindowObject *)PyCursesWindow_New(win, NULL, NULL);
-    screen_encoding = winobj->encoding;
-    return (PyObject *)winobj;
-=======
     cursesmodule_state *state = get_cursesmodule_state(module);
-    PyObject *winobj = PyCursesWindow_New(state, win, NULL);
+    PyObject *winobj = PyCursesWindow_New(state, win, NULL, NULL);
     if (winobj == NULL) {
         return NULL;
     }
     curses_screen_encoding = ((PyCursesWindowObject *)winobj)->encoding;
     return winobj;
->>>>>>> 842ab815
 }
 
 /*[clinic input]
@@ -3934,12 +3901,8 @@
         return NULL;
     }
 
-<<<<<<< HEAD
-    return (PyObject *)PyCursesWindow_New(win, NULL, NULL);
-=======
     cursesmodule_state *state = get_cursesmodule_state(module);
-    return PyCursesWindow_New(state, win, NULL);
->>>>>>> 842ab815
+    return PyCursesWindow_New(state, win, NULL, NULL);
 }
 
 /*[clinic input]
@@ -3979,12 +3942,8 @@
         return NULL;
     }
 
-<<<<<<< HEAD
-    return (PyObject *)PyCursesWindow_New(win, NULL, NULL);
-=======
     cursesmodule_state *state = get_cursesmodule_state(module);
-    return PyCursesWindow_New(state, win, NULL);
->>>>>>> 842ab815
+    return PyCursesWindow_New(state, win, NULL, NULL);
 }
 
 /*[clinic input]
