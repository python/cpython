/*
 *   This is a curses module for Python.
 *
 *   Based on prior work by Lance Ellinghaus and Oliver Andrich
 *   Version 1.2 of this module: Copyright 1994 by Lance Ellinghouse,
 *    Cathedral City, California Republic, United States of America.
 *
 *   Version 1.5b1, heavily extended for ncurses by Oliver Andrich:
 *   Copyright 1996,1997 by Oliver Andrich, Koblenz, Germany.
 *
 *   Tidied for Python 1.6, and currently maintained by <amk@amk.ca>.
 *
 *   Permission is hereby granted, free of charge, to any person obtaining
 *   a copy of this source file to use, copy, modify, merge, or publish it
 *   subject to the following conditions:
 *
 *   The above copyright notice and this permission notice shall be included
 *   in all copies or in any new file that contains a substantial portion of
 *   this file.
 *
 *   THE  AUTHOR  MAKES  NO  REPRESENTATIONS ABOUT  THE  SUITABILITY  OF
 *   THE  SOFTWARE FOR  ANY  PURPOSE.  IT IS  PROVIDED  "AS IS"  WITHOUT
 *   EXPRESS OR  IMPLIED WARRANTY.  THE AUTHOR DISCLAIMS  ALL WARRANTIES
 *   WITH  REGARD TO  THIS  SOFTWARE, INCLUDING  ALL IMPLIED  WARRANTIES
 *   OF   MERCHANTABILITY,  FITNESS   FOR  A   PARTICULAR  PURPOSE   AND
 *   NON-INFRINGEMENT  OF THIRD  PARTY  RIGHTS. IN  NO  EVENT SHALL  THE
 *   AUTHOR  BE LIABLE  TO  YOU  OR ANY  OTHER  PARTY  FOR ANY  SPECIAL,
 *   INDIRECT,  OR  CONSEQUENTIAL  DAMAGES  OR  ANY  DAMAGES  WHATSOEVER
 *   WHETHER IN AN  ACTION OF CONTRACT, NEGLIGENCE,  STRICT LIABILITY OR
 *   ANY OTHER  ACTION ARISING OUT OF  OR IN CONNECTION WITH  THE USE OR
 *   PERFORMANCE OF THIS SOFTWARE.
 */

/*

  A number of SysV or ncurses functions don't have wrappers yet; if you
  need a given function, add it and send a patch.  See
  https://www.python.org/dev/patches/ for instructions on how to submit
  patches to Python.

  Here's a list of currently unsupported functions:

  addchnstr addchstr color_set define_key
  del_curterm delscreen dupwin inchnstr inchstr innstr keyok
  mcprint mvaddchnstr mvaddchstr mvcur mvinchnstr
  mvinchstr mvinnstr mmvwaddchnstr mvwaddchstr
  mvwinchnstr mvwinchstr mvwinnstr newterm
  restartterm ripoffline scr_dump
  scr_init scr_restore scr_set scrl set_curterm set_term setterm
  tgetent tgetflag tgetnum tgetstr tgoto timeout tputs
  vidattr vidputs waddchnstr waddchstr
  wcolor_set winchnstr winchstr winnstr wmouse_trafo wscrl

  Low-priority:
  slk_attr slk_attr_off slk_attr_on slk_attr_set slk_attroff
  slk_attron slk_attrset slk_clear slk_color slk_init slk_label
  slk_noutrefresh slk_refresh slk_restore slk_set slk_touch

  Menu extension (ncurses and probably SYSV):
  current_item free_item free_menu item_count item_description
  item_index item_init item_name item_opts item_opts_off
  item_opts_on item_term item_userptr item_value item_visible
  menu_back menu_driver menu_fore menu_format menu_grey
  menu_init menu_items menu_mark menu_opts menu_opts_off
  menu_opts_on menu_pad menu_pattern menu_request_by_name
  menu_request_name menu_spacing menu_sub menu_term menu_userptr
  menu_win new_item new_menu pos_menu_cursor post_menu
  scale_menu set_current_item set_item_init set_item_opts
  set_item_term set_item_userptr set_item_value set_menu_back
  set_menu_fore set_menu_format set_menu_grey set_menu_init
  set_menu_items set_menu_mark set_menu_opts set_menu_pad
  set_menu_pattern set_menu_spacing set_menu_sub set_menu_term
  set_menu_userptr set_menu_win set_top_row top_row unpost_menu

  Form extension (ncurses and probably SYSV):
  current_field data_ahead data_behind dup_field
  dynamic_fieldinfo field_arg field_back field_buffer
  field_count field_fore field_index field_info field_init
  field_just field_opts field_opts_off field_opts_on field_pad
  field_status field_term field_type field_userptr form_driver
  form_fields form_init form_opts form_opts_off form_opts_on
  form_page form_request_by_name form_request_name form_sub
  form_term form_userptr form_win free_field free_form
  link_field link_fieldtype move_field new_field new_form
  new_page pos_form_cursor post_form scale_form
  set_current_field set_field_back set_field_buffer
  set_field_fore set_field_init set_field_just set_field_opts
  set_field_pad set_field_status set_field_term set_field_type
  set_field_userptr set_fieldtype_arg set_fieldtype_choice
  set_form_fields set_form_init set_form_opts set_form_page
  set_form_sub set_form_term set_form_userptr set_form_win
  set_max_field set_new_page unpost_form


*/

/* Release Number */

static const char PyCursesVersion[] = "2.2";

/* Includes */

#ifndef Py_BUILD_CORE_BUILTIN
#  define Py_BUILD_CORE_MODULE 1
#endif

#include "Python.h"
#include "pycore_capsule.h"     // _PyCapsule_SetTraverse()
#include "pycore_long.h"        // _PyLong_GetZero()
#include "pycore_structseq.h"   // _PyStructSequence_NewType()
#include "pycore_sysmodule.h"   // _PySys_GetOptionalAttrString()
#include "pycore_fileutils.h"   // _Py_set_inheritable

#ifdef __hpux
#define STRICT_SYSV_CURSES
#endif

#define CURSES_MODULE
#include "py_curses.h"

#if defined(HAVE_TERM_H) || defined(__sgi)
/* For termname, longname, putp, tigetflag, tigetnum, tigetstr, tparm
   which are not declared in SysV curses and for setupterm. */
#include <term.h>
/* Including <term.h> #defines many common symbols. */
#undef lines
#undef columns
#endif

#ifdef HAVE_LANGINFO_H
#include <langinfo.h>
#endif

#if !defined(NCURSES_VERSION) && (defined(sgi) || defined(__sun) || defined(SCO5))
#define STRICT_SYSV_CURSES       /* Don't use ncurses extensions */
typedef chtype attr_t;           /* No attr_t type is available */
#endif

#if defined(_AIX)
#define STRICT_SYSV_CURSES
#endif

#if defined(HAVE_NCURSESW) && NCURSES_EXT_FUNCS+0 >= 20170401 && NCURSES_EXT_COLORS+0 >= 20170401
#define _NCURSES_EXTENDED_COLOR_FUNCS   1
#else
#define _NCURSES_EXTENDED_COLOR_FUNCS   0
#endif

#if _NCURSES_EXTENDED_COLOR_FUNCS
#define _CURSES_COLOR_VAL_TYPE          int
#define _CURSES_COLOR_NUM_TYPE          int
#define _CURSES_INIT_COLOR_FUNC         init_extended_color
#define _CURSES_INIT_PAIR_FUNC          init_extended_pair
#define _COLOR_CONTENT_FUNC             extended_color_content
#define _CURSES_PAIR_CONTENT_FUNC       extended_pair_content
#else
#define _CURSES_COLOR_VAL_TYPE          short
#define _CURSES_COLOR_NUM_TYPE          short
#define _CURSES_INIT_COLOR_FUNC         init_color
#define _CURSES_INIT_PAIR_FUNC          init_pair
#define _COLOR_CONTENT_FUNC             color_content
#define _CURSES_PAIR_CONTENT_FUNC       pair_content
#endif  /* _NCURSES_EXTENDED_COLOR_FUNCS */

typedef struct {
    PyObject *error;                // curses exception type
    PyTypeObject *window_type;      // exposed by PyCursesWindow_Type
} cursesmodule_state;

static inline cursesmodule_state *
get_cursesmodule_state(PyObject *module)
{
    void *state = PyModule_GetState(module);
    assert(state != NULL);
    return (cursesmodule_state *)state;
}

static inline cursesmodule_state *
get_cursesmodule_state_by_cls(PyTypeObject *cls)
{
    void *state = PyType_GetModuleState(cls);
    assert(state != NULL);
    return (cursesmodule_state *)state;
}

static inline cursesmodule_state *
get_cursesmodule_state_by_win(PyCursesWindowObject *win)
{
    return get_cursesmodule_state_by_cls(Py_TYPE(win));
}

#define _PyCursesWindowObject_CAST(op)  ((PyCursesWindowObject *)(op))

/*[clinic input]
module _curses
class _curses.window "PyCursesWindowObject *" "clinic_state()->window_type"
class _curses.error "PyCursesErrorObject *" "clinic_state()->error"
[clinic start generated code]*/
/*[clinic end generated code: output=da39a3ee5e6b4b0d input=a6b4ac3824e7c5c3]*/

/* Indicate whether the module has already been loaded or not. */
static int curses_module_loaded = 0;

/* Tells whether setupterm() has been called to initialise terminfo.  */
static int curses_setupterm_called = FALSE;

/* Tells whether initscr() has been called to initialise curses.  */
static int curses_initscr_called = FALSE;

/* Tells whether start_color() has been called to initialise color usage. */
static int curses_start_color_called = FALSE;

static const char *curses_screen_encoding = NULL;

/* Error type */

#define CURSES_ERROR_FORMAT             "%s() returned ERR"
#define CURSES_ERROR_NULL_FORMAT        "%s() returned NULL"
#define CURSES_ERROR_MUST_CALL_FORMAT   "must call %s() first"

typedef struct {
    PyException_HEAD
    /* The name of the curses function that triggered the error. */
    PyObject *funcname;
} PyCursesErrorObject;

#define _PyCursesErrorObject_CAST(PTR)  ((PyCursesErrorObject *)(PTR))

static int
PyCursesError_clear(PyObject *self)
{
    PyCursesErrorObject *exc = _PyCursesErrorObject_CAST(self);
    Py_CLEAR(exc->funcname);
    return _PyType_CAST(PyExc_Exception)->tp_clear(self);
}

static void
PyCursesError_dealloc(PyObject *self)
{
    PyTypeObject *tp = Py_TYPE(self);
    PyObject_GC_UnTrack(self);
    (void)PyCursesError_clear(self);
    tp->tp_free(self);
    Py_DECREF(tp);
}

static int
PyCursesError_traverse(PyObject *self, visitproc visit, void *arg)
{
    Py_VISIT(Py_TYPE(self));
    PyCursesErrorObject *exc = _PyCursesErrorObject_CAST(self);
    Py_VISIT(exc->funcname);
    return _PyType_CAST(PyExc_Exception)->tp_traverse(self, visit, arg);
}

/*[clinic input]
@getter
_curses.error.funcname
[clinic start generated code]*/

static PyObject *
_curses_error_funcname_get_impl(PyCursesErrorObject *self)
/*[clinic end generated code: output=bddac78d045d9e92 input=a0ed7b814bba25e9]*/
{
    PyObject *res = self->funcname;
    return res == NULL ? Py_None : Py_NewRef(res);
}

/*[clinic input]
@setter
_curses.error.funcname
[clinic start generated code]*/

static int
_curses_error_funcname_set_impl(PyCursesErrorObject *self, PyObject *value)
/*[clinic end generated code: output=1320e03bf8c27ca8 input=e7ad8f11456a402e]*/
{
    if (PyUnicode_Check(value) || Py_IsNone(value)) {
        Py_XSETREF(self->funcname, Py_NewRef(value));
        return 0;
    }
    PyErr_Format(PyExc_TypeError, "expecting a str or None, got %T", value);
    return -1;
}

/* Utility Error Procedures */

static inline void
PyCursesError_SetImplementation(
#ifndef NDEBUG
    cursesmodule_state *state,
#else
    cursesmodule_state *Py_UNUSED(state),
#endif
    const char *funcname)
{
    assert(funcname != NULL);
    PyObject *exc = PyErr_GetRaisedException();
    assert(PyErr_GivenExceptionMatches(exc, state->error));
    PyObject *p_funcname = PyUnicode_FromString(funcname);
    if (p_funcname == NULL) {
        goto error;
    }
    int rc = PyObject_SetAttrString(exc, "funcname", p_funcname);
    Py_DECREF(p_funcname);
    if (rc < 0) {
        goto error;
    }

restore:
    PyErr_SetRaisedException(exc);
    return;

error:
    // The curses exception is likely more important than the
    // exceptions that we get if we fail to set the attribute.
    PyErr_Clear();
    goto restore;
}

/*
 * Format a curses error.
 *
 * The function name in the error message is 'simple_funcname'.
 * If 'simple_funcname' is NULL, it falls back 'curses_funcname'.
 */
static void
_PyCursesSetError(cursesmodule_state *state,
                  const char *simple_funcname,
                  const char *curses_funcname)
{
    assert(!PyErr_Occurred());
    if (simple_funcname == NULL && curses_funcname == NULL) {
        PyErr_SetString(state->error, catchall_ERR);
        return;
    }
    if (simple_funcname == NULL) {
        simple_funcname = curses_funcname;
    }
    PyErr_Format(state->error, CURSES_ERROR_FORMAT, simple_funcname);
    PyCursesError_SetImplementation(state, curses_funcname);
}

static void
PyCursesSetError_From(PyObject *, const char *, const char *);

/*
 * Format a curses error using 'funcname' as the displayed
 * function name and underlying curses function name.
 */
static inline void
PyCursesSetError(PyObject *module, const char *funcname)
{
    PyCursesSetError_From(module, funcname, funcname);
}

static void
PyCursesSetError_From(PyObject *module,
                      const char *simple_funcname,
                      const char *curses_funcname)
{
    cursesmodule_state *state = get_cursesmodule_state(module);
    _PyCursesSetError(state, simple_funcname, curses_funcname);
}

static void
PyCursesSetError_ForWin_From(PyCursesWindowObject *,
                             const char *, const char *);

static inline void
PyCursesSetError_ForWin(PyCursesWindowObject *win, const char *funcname)
{
    PyCursesSetError_ForWin_From(win, funcname, funcname);
}

static void
PyCursesSetError_ForWin_From(PyCursesWindowObject *win,
                             const char *simple_funcname,
                             const char *curses_funcname)
{
    cursesmodule_state *state = get_cursesmodule_state_by_win(win);
    _PyCursesSetError(state, simple_funcname, curses_funcname);
}

/* Utility Checking Procedures */

/*
 * Function to check that 'funcname' has been called by testing
 * the 'called' boolean. If an error occurs, a PyCursesError is
 * set and this returns 0. Otherwise, this returns 1.
 *
 * Since this function can be called in functions that do not
 * have a direct access to the module's state, '_curses.error'
 * is imported on demand.
 */
static inline int
_PyCursesStatelessCheckFunction(int called, const char *funcname)
{
    if (called == TRUE) {
        return 1;
    }
    PyObject *exc = PyImport_ImportModuleAttrString("_curses", "error");
    if (exc != NULL) {
        PyErr_Format(exc, CURSES_ERROR_MUST_CALL_FORMAT, funcname);
        Py_DECREF(exc);
    }
    assert(PyErr_Occurred());
    return 0;
}

/*
 * Function to check that 'funcname' has been called by testing
 * the 'called'' boolean. If an error occurs, a PyCursesError is
 * set and this returns 0. Otherwise this returns 1.
 *
 * The exception type is obtained from the 'module' state.
 */
static inline int
_PyCursesCheckFunction(PyObject *module, int called, const char *funcname)
{
    if (called == TRUE) {
        return 1;
    }
    cursesmodule_state *state = get_cursesmodule_state(module);
    PyErr_Format(state->error, CURSES_ERROR_MUST_CALL_FORMAT, funcname);
    return 0;
}

#define PyCursesCheckSetupTermCalled(MODULE)                    \
    do {                                                        \
        if (!_PyCursesCheckFunction(MODULE,                     \
                                    curses_setupterm_called,    \
                                    "setupterm"))               \
        {                                                       \
            return 0;                                           \
        }                                                       \
    } while (0)

#define PyCursesCheckInitialised(MODULE)                    \
    do {                                                    \
        if (!_PyCursesCheckFunction(MODULE,                 \
                                    curses_initscr_called,  \
                                    "initscr"))             \
        {                                                   \
            return 0;                                       \
        }                                                   \
    } while (0)

#define PyCursesCheckInitialisedColor(MODULE)                   \
    do {                                                        \
        if (!_PyCursesCheckFunction(MODULE,                     \
                                    curses_start_color_called,  \
                                    "start_color"))             \
        {                                                       \
            return 0;                                           \
        }                                                       \
    } while (0)

/* Utility Functions */

/*
 * Check the return code from a curses function, returning None
 * on success and setting an exception on error.
 */

static PyObject *PyCursesCheckERR_From(PyObject *, int,
                                       const char *, const char *);

static inline PyObject *
PyCursesCheckERR(PyObject *module, int code, const char *funcname)
{
    return PyCursesCheckERR_From(module, code, funcname, funcname);
}

static PyObject *
PyCursesCheckERR_From(PyObject *module, int code,
                      const char *simple_funcname,
                      const char *curses_funcname)
{
    if (code != ERR) {
        Py_RETURN_NONE;
    }
    PyCursesSetError_From(module, simple_funcname, curses_funcname);
    return NULL;
}

static PyObject *PyCursesCheckERR_ForWin_From(PyCursesWindowObject *, int,
                                              const char *, const char *);

static inline PyObject *
PyCursesCheckERR_ForWin(PyCursesWindowObject *win, int code,
                        const char *funcname)
{
    return PyCursesCheckERR_ForWin_From(win, code, funcname, funcname);
}

static PyObject *
PyCursesCheckERR_ForWin_From(PyCursesWindowObject *win, int code,
                             const char *simple_funcname,
                             const char *curses_funcname)
{
    if (code != ERR) {
        Py_RETURN_NONE;
    }
    PyCursesSetError_ForWin_From(win, simple_funcname, curses_funcname);
    return NULL;
}

/* Convert an object to a byte (an integer of type chtype):

   - int
   - bytes of length 1
   - str of length 1

   Return 1 on success, 0 on error (invalid type or integer overflow). */
static int
PyCurses_ConvertToChtype(PyCursesWindowObject *win, PyObject *obj, chtype *ch)
{
    long value;
    if (PyBytes_Check(obj)) {
        if (PyBytes_GET_SIZE(obj) != 1) {
            PyErr_Format(PyExc_TypeError,
                         "expect int or bytes or str of length 1, "
                         "got a bytes of length %zd",
                         PyBytes_GET_SIZE(obj));
            return 0;
        }
        value = (unsigned char)PyBytes_AsString(obj)[0];
    }
    else if (PyUnicode_Check(obj)) {
        if (PyUnicode_GET_LENGTH(obj) != 1) {
            PyErr_Format(PyExc_TypeError,
                         "expect int or bytes or str of length 1, "
                         "got a str of length %zi",
                         PyUnicode_GET_LENGTH(obj));
            return 0;
        }
        value = PyUnicode_READ_CHAR(obj, 0);
        if (128 < value) {
            PyObject *bytes;
            const char *encoding;
            if (win)
                encoding = win->encoding;
            else
                encoding = curses_screen_encoding;
            bytes = PyUnicode_AsEncodedString(obj, encoding, NULL);
            if (bytes == NULL)
                return 0;
            if (PyBytes_GET_SIZE(bytes) == 1)
                value = (unsigned char)PyBytes_AS_STRING(bytes)[0];
            else
                value = -1;
            Py_DECREF(bytes);
            if (value < 0)
                goto overflow;
        }
    }
    else if (PyLong_CheckExact(obj)) {
        int long_overflow;
        value = PyLong_AsLongAndOverflow(obj, &long_overflow);
        if (long_overflow)
            goto overflow;
    }
    else {
        PyErr_Format(PyExc_TypeError,
                     "expect int or bytes or str of length 1, got %s",
                     Py_TYPE(obj)->tp_name);
        return 0;
    }
    *ch = (chtype)value;
    if ((long)*ch != value)
        goto overflow;
    return 1;

overflow:
    PyErr_SetString(PyExc_OverflowError,
                    "byte doesn't fit in chtype");
    return 0;
}

/* Convert an object to a byte (chtype) or a character (cchar_t):

    - int
    - bytes of length 1
    - str of length 1

   Return:

    - 2 if obj is a character (written into *wch)
    - 1 if obj is a byte (written into *ch)
    - 0 on error: raise an exception */
static int
PyCurses_ConvertToCchar_t(PyCursesWindowObject *win, PyObject *obj,
                          chtype *ch
#ifdef HAVE_NCURSESW
                          , wchar_t *wch
#endif
                          )
{
    long value;
#ifdef HAVE_NCURSESW
    wchar_t buffer[2];
#endif

    if (PyUnicode_Check(obj)) {
#ifdef HAVE_NCURSESW
        if (PyUnicode_AsWideChar(obj, buffer, 2) != 1) {
            PyErr_Format(PyExc_TypeError,
                         "expect int or bytes or str of length 1, "
                         "got a str of length %zi",
                         PyUnicode_GET_LENGTH(obj));
            return 0;
        }
        *wch = buffer[0];
        return 2;
#else
        return PyCurses_ConvertToChtype(win, obj, ch);
#endif
    }
    else if (PyBytes_Check(obj)) {
        if (PyBytes_GET_SIZE(obj) != 1) {
            PyErr_Format(PyExc_TypeError,
                         "expect int or bytes or str of length 1, "
                         "got a bytes of length %zd",
                         PyBytes_GET_SIZE(obj));
            return 0;
        }
        value = (unsigned char)PyBytes_AsString(obj)[0];
    }
    else if (PyLong_CheckExact(obj)) {
        int overflow;
        value = PyLong_AsLongAndOverflow(obj, &overflow);
        if (overflow) {
            PyErr_SetString(PyExc_OverflowError,
                            "int doesn't fit in long");
            return 0;
        }
    }
    else {
        PyErr_Format(PyExc_TypeError,
                     "expect int or bytes or str of length 1, got %s",
                     Py_TYPE(obj)->tp_name);
        return 0;
    }

    *ch = (chtype)value;
    if ((long)*ch != value) {
        PyErr_Format(PyExc_OverflowError,
                     "byte doesn't fit in chtype");
        return 0;
    }
    return 1;
}

/* Convert an object to a byte string (char*) or a wide character string
   (wchar_t*). Return:

    - 2 if obj is a character string (written into *wch)
    - 1 if obj is a byte string (written into *bytes)
    - 0 on error: raise an exception */
static int
PyCurses_ConvertToString(PyCursesWindowObject *win, PyObject *obj,
                         PyObject **bytes, wchar_t **wstr)
{
    char *str;
    if (PyUnicode_Check(obj)) {
#ifdef HAVE_NCURSESW
        assert (wstr != NULL);

        *wstr = PyUnicode_AsWideCharString(obj, NULL);
        if (*wstr == NULL)
            return 0;
        return 2;
#else
        assert (wstr == NULL);
        *bytes = PyUnicode_AsEncodedString(obj, win->encoding, NULL);
        if (*bytes == NULL)
            return 0;
        /* check for embedded null bytes */
        if (PyBytes_AsStringAndSize(*bytes, &str, NULL) < 0) {
            Py_CLEAR(*bytes);
            return 0;
        }
        return 1;
#endif
    }
    else if (PyBytes_Check(obj)) {
        *bytes = Py_NewRef(obj);
        /* check for embedded null bytes */
        if (PyBytes_AsStringAndSize(*bytes, &str, NULL) < 0) {
            Py_DECREF(obj);
            return 0;
        }
        return 1;
    }

    PyErr_Format(PyExc_TypeError, "expect bytes or str, got %s",
                 Py_TYPE(obj)->tp_name);
    return 0;
}

static int
color_allow_default_converter(PyObject *arg, void *ptr)
{
    long color_number;
    int overflow;

    color_number = PyLong_AsLongAndOverflow(arg, &overflow);
    if (color_number == -1 && PyErr_Occurred())
        return 0;

    if (overflow > 0 || color_number >= COLORS) {
        PyErr_Format(PyExc_ValueError,
                     "Color number is greater than COLORS-1 (%d).",
                     COLORS - 1);
        return 0;
    }
    else if (overflow < 0 || color_number < 0) {
        color_number = -1;
    }

    *(int *)ptr = (int)color_number;
    return 1;
}

static int
color_converter(PyObject *arg, void *ptr)
{
    if (!color_allow_default_converter(arg, ptr)) {
        return 0;
    }
    if (*(int *)ptr < 0) {
        PyErr_SetString(PyExc_ValueError,
                        "Color number is less than 0.");
        return 0;
    }
    return 1;
}

/*[python input]
class color_converter(CConverter):
    type = 'int'
    converter = 'color_converter'
[python start generated code]*/
/*[python end generated code: output=da39a3ee5e6b4b0d input=4260d2b6e66b3709]*/

/*[python input]
class color_allow_default_converter(CConverter):
    type = 'int'
    converter = 'color_allow_default_converter'
[python start generated code]*/
/*[python end generated code: output=da39a3ee5e6b4b0d input=975602bc058a872d]*/

static int
pair_converter(PyObject *arg, void *ptr)
{
    long pair_number;
    int overflow;

    pair_number = PyLong_AsLongAndOverflow(arg, &overflow);
    if (pair_number == -1 && PyErr_Occurred())
        return 0;

#if _NCURSES_EXTENDED_COLOR_FUNCS
    if (overflow > 0 || pair_number > INT_MAX) {
        PyErr_Format(PyExc_ValueError,
                     "Color pair is greater than maximum (%d).",
                     INT_MAX);
        return 0;
    }
#else
    if (overflow > 0 || pair_number >= COLOR_PAIRS) {
        PyErr_Format(PyExc_ValueError,
                     "Color pair is greater than COLOR_PAIRS-1 (%d).",
                     COLOR_PAIRS - 1);
        return 0;
    }
#endif
    else if (overflow < 0 || pair_number < 0) {
        PyErr_SetString(PyExc_ValueError,
                        "Color pair is less than 0.");
        return 0;
    }

    *(int *)ptr = (int)pair_number;
    return 1;
}

/*[python input]
class pair_converter(CConverter):
    type = 'int'
    converter = 'pair_converter'
[python start generated code]*/
/*[python end generated code: output=da39a3ee5e6b4b0d input=1a918ae6a1b32af7]*/

static int
component_converter(PyObject *arg, void *ptr)
{
    long component;
    int overflow;

    component = PyLong_AsLongAndOverflow(arg, &overflow);
    if (component == -1 && PyErr_Occurred())
        return 0;

    if (overflow > 0 || component > 1000) {
        PyErr_SetString(PyExc_ValueError,
                        "Color component is greater than 1000");
        return 0;
    }
    else if (overflow < 0 || component < 0) {
        PyErr_SetString(PyExc_ValueError,
                        "Color component is less than 0");
        return 0;
    }

    *(short *)ptr = (short)component;
    return 1;
}

/*[python input]
class component_converter(CConverter):
    type = 'short'
    converter = 'component_converter'
[python start generated code]*/
/*[python end generated code: output=da39a3ee5e6b4b0d input=38e9be01d33927fb]*/

/*****************************************************************************
 The Window Object
******************************************************************************/

/*
 * Macros for creating a PyCursesWindowObject object's method.
 *
 * Parameters
 *
 *  X           The name of the curses C function or macro to invoke.
 *  TYPE        The function parameter(s) type.
 *  ERGSTR      The format string for construction of the return value.
 *  PARSESTR    The format string for argument parsing.
 */

#define Window_NoArgNoReturnFunction(X)                     \
    static PyObject *PyCursesWindow_ ## X                   \
    (PyCursesWindowObject *self, PyObject *Py_UNUSED(args)) \
    {                                                       \
        int rtn = X(self->win);                             \
        return PyCursesCheckERR_ForWin(self, rtn, # X);     \
    }

<<<<<<< HEAD
#define Window_NoArgTrueFalseFunction(X)                    \
    static PyObject * PyCursesWindow_ ## X                  \
    (PyCursesWindowObject *self, PyObject *Py_UNUSED(args)) \
    {                                                       \
        return PyBool_FromLong(X(self->win));               \
    }

#define Window_NoArgNoReturnVoidFunction(X)                 \
    static PyObject * PyCursesWindow_ ## X                  \
    (PyCursesWindowObject *self, PyObject *Py_UNUSED(args)) \
    {                                                       \
        X(self->win);                                       \
        Py_RETURN_NONE;                                     \
    }

#define Window_NoArg2TupleReturnFunction(X, TYPE, ERGSTR)   \
    static PyObject * PyCursesWindow_ ## X                  \
    (PyCursesWindowObject *self, PyObject *Py_UNUSED(args)) \
    {                                                       \
        TYPE arg1, arg2;                                    \
        X(self->win, arg1, arg2);                           \
        return Py_BuildValue(ERGSTR, arg1, arg2);           \
    }

#define Window_OneArgNoReturnVoidFunction(X, TYPE, PARSESTR)    \
    static PyObject * PyCursesWindow_ ## X                      \
    (PyCursesWindowObject *self, PyObject *args)                \
    {                                                           \
        TYPE arg;                                               \
        if (!PyArg_ParseTuple(args, PARSESTR, &arg)) {          \
            return NULL;                                        \
        }                                                       \
        X(self->win, arg);                                      \
        Py_RETURN_NONE;                                         \
    }

#define Window_OneArgNoReturnFunction(X, TYPE, PARSESTR)    \
    static PyObject * PyCursesWindow_ ## X                  \
    (PyCursesWindowObject *self, PyObject *args)            \
    {                                                       \
        TYPE arg;                                           \
        if (!PyArg_ParseTuple(args, PARSESTR, &arg)) {      \
            return NULL;                                    \
        }                                                   \
        int rtn = X(self->win, arg);                        \
        return PyCursesCheckERR_ForWin(self, rtn, # X);     \
    }

#define Window_TwoArgNoReturnFunction(X, TYPE, PARSESTR)        \
    static PyObject * PyCursesWindow_ ## X                      \
    (PyCursesWindowObject *self, PyObject *args)                \
    {                                                           \
        TYPE arg1, arg2;                                        \
        if (!PyArg_ParseTuple(args, PARSESTR, &arg1, &arg2)) {  \
            return NULL;                                        \
        }                                                       \
        int rtn = X(self->win, arg1, arg2);                     \
        return PyCursesCheckERR_ForWin(self, rtn, # X);         \
=======
#define Window_NoArgNoReturnFunction(X)                                 \
    static PyObject *PyCursesWindow_ ## X                               \
    (PyObject *op, PyObject *Py_UNUSED(ignored))                        \
    {                                                                   \
        PyCursesWindowObject *self = _PyCursesWindowObject_CAST(op);    \
        int code = X(self->win);                                        \
        return PyCursesCheckERR_ForWin(self, code, # X);                \
    }

#define Window_NoArgTrueFalseFunction(X)                                \
    static PyObject * PyCursesWindow_ ## X                              \
    (PyObject *op, PyObject *Py_UNUSED(ignored))                        \
    {                                                                   \
        PyCursesWindowObject *self = _PyCursesWindowObject_CAST(op);    \
        return PyBool_FromLong(X(self->win));                           \
    }

#define Window_NoArgNoReturnVoidFunction(X)                             \
    static PyObject * PyCursesWindow_ ## X                              \
    (PyObject *op, PyObject *Py_UNUSED(ignored))                        \
    {                                                                   \
        PyCursesWindowObject *self = _PyCursesWindowObject_CAST(op);    \
        X(self->win);                                                   \
        Py_RETURN_NONE;                                                 \
    }

#define Window_NoArg2TupleReturnFunction(X, TYPE, ERGSTR)               \
    static PyObject * PyCursesWindow_ ## X                              \
    (PyObject *op, PyObject *Py_UNUSED(ignored))                        \
    {                                                                   \
        TYPE arg1, arg2;                                                \
        PyCursesWindowObject *self = _PyCursesWindowObject_CAST(op);    \
        X(self->win, arg1, arg2);                                       \
        return Py_BuildValue(ERGSTR, arg1, arg2);                       \
    }

#define Window_OneArgNoReturnVoidFunction(X, TYPE, PARSESTR)            \
    static PyObject * PyCursesWindow_ ## X                              \
    (PyObject *op, PyObject *args)                                      \
    {                                                                   \
        TYPE arg1;                                                      \
        if (!PyArg_ParseTuple(args, PARSESTR, &arg1)) {                 \
            return NULL;                                                \
        }                                                               \
        PyCursesWindowObject *self = _PyCursesWindowObject_CAST(op);    \
        X(self->win, arg1);                                             \
        Py_RETURN_NONE;                                                 \
    }

#define Window_OneArgNoReturnFunction(X, TYPE, PARSESTR)                \
    static PyObject * PyCursesWindow_ ## X                              \
    (PyObject *op, PyObject *args)                                      \
    {                                                                   \
        TYPE arg1;                                                      \
        if (!PyArg_ParseTuple(args, PARSESTR, &arg1)) {                 \
            return NULL;                                                \
        }                                                               \
        PyCursesWindowObject *self = _PyCursesWindowObject_CAST(op);    \
        int code = X(self->win, arg1);                                  \
        return PyCursesCheckERR_ForWin(self, code, # X);                \
    }

#define Window_TwoArgNoReturnFunction(X, TYPE, PARSESTR)                \
    static PyObject * PyCursesWindow_ ## X                              \
    (PyObject *op, PyObject *args)                                      \
    {                                                                   \
        TYPE arg1, arg2;                                                \
        if (!PyArg_ParseTuple(args,PARSESTR, &arg1, &arg2)) {           \
            return NULL;                                                \
        }                                                               \
        PyCursesWindowObject *self = _PyCursesWindowObject_CAST(op);    \
        int code = X(self->win, arg1, arg2);                            \
        return PyCursesCheckERR_ForWin(self, code, # X);                \
>>>>>>> de6482ed
    }

/* ------------- WINDOW routines --------------- */

Window_NoArgNoReturnFunction(untouchwin)
Window_NoArgNoReturnFunction(touchwin)
Window_NoArgNoReturnFunction(redrawwin)
Window_NoArgNoReturnFunction(winsertln)
Window_NoArgNoReturnFunction(werase)
Window_NoArgNoReturnFunction(wdeleteln)

Window_NoArgTrueFalseFunction(is_wintouched)

Window_NoArgNoReturnVoidFunction(wsyncup)
Window_NoArgNoReturnVoidFunction(wsyncdown)
Window_NoArgNoReturnVoidFunction(wstandend)
Window_NoArgNoReturnVoidFunction(wstandout)
Window_NoArgNoReturnVoidFunction(wcursyncup)
Window_NoArgNoReturnVoidFunction(wclrtoeol)
Window_NoArgNoReturnVoidFunction(wclrtobot)
Window_NoArgNoReturnVoidFunction(wclear)

Window_OneArgNoReturnVoidFunction(idcok, int, "i;True(1) or False(0)")
#ifdef HAVE_CURSES_IMMEDOK
Window_OneArgNoReturnVoidFunction(immedok, int, "i;True(1) or False(0)")
#endif
Window_OneArgNoReturnVoidFunction(wtimeout, int, "i;delay")

Window_NoArg2TupleReturnFunction(getyx, int, "ii")
Window_NoArg2TupleReturnFunction(getbegyx, int, "ii")
Window_NoArg2TupleReturnFunction(getmaxyx, int, "ii")
Window_NoArg2TupleReturnFunction(getparyx, int, "ii")

Window_OneArgNoReturnFunction(clearok, int, "i;True(1) or False(0)")
Window_OneArgNoReturnFunction(idlok, int, "i;True(1) or False(0)")
Window_OneArgNoReturnFunction(keypad, int, "i;True(1) or False(0)")
Window_OneArgNoReturnFunction(leaveok, int, "i;True(1) or False(0)")
Window_OneArgNoReturnFunction(nodelay, int, "i;True(1) or False(0)")
Window_OneArgNoReturnFunction(notimeout, int, "i;True(1) or False(0)")
Window_OneArgNoReturnFunction(scrollok, int, "i;True(1) or False(0)")
Window_OneArgNoReturnFunction(winsdelln, int, "i;nlines")
#ifdef HAVE_CURSES_SYNCOK
Window_OneArgNoReturnFunction(syncok, int, "i;True(1) or False(0)")
#endif

Window_TwoArgNoReturnFunction(mvwin, int, "ii;y,x")
Window_TwoArgNoReturnFunction(mvderwin, int, "ii;y,x")
Window_TwoArgNoReturnFunction(wmove, int, "ii;y,x")
#ifndef STRICT_SYSV_CURSES
Window_TwoArgNoReturnFunction(wresize, int, "ii;lines,columns")
#endif

/* Allocation and deallocation of Window Objects */

static PyObject *
PyCursesWindow_New(cursesmodule_state *state,
                   WINDOW *win, const char *encoding)
{
    if (encoding == NULL) {
#if defined(MS_WINDOWS)
        char *buffer[100];
        UINT cp;
        cp = GetConsoleOutputCP();
        if (cp != 0) {
            PyOS_snprintf(buffer, sizeof(buffer), "cp%u", cp);
            encoding = buffer;
        }
#elif defined(CODESET)
        const char *codeset = nl_langinfo(CODESET);
        if (codeset != NULL && codeset[0] != 0) {
            encoding = codeset;
        }
#endif
        if (encoding == NULL) {
            encoding = "utf-8";
        }
    }

    PyCursesWindowObject *wo = PyObject_GC_New(PyCursesWindowObject,
                                               state->window_type);
    if (wo == NULL) {
        return NULL;
    }
    wo->win = win;
    wo->encoding = _PyMem_Strdup(encoding);
    if (wo->encoding == NULL) {
        Py_DECREF(wo);
        PyErr_NoMemory();
        return NULL;
    }
    PyObject_GC_Track((PyObject *)wo);
    return (PyObject *)wo;
}

static void
PyCursesWindow_dealloc(PyObject *self)
{
    PyTypeObject *window_type = Py_TYPE(self);
    PyObject_GC_UnTrack(self);
    PyCursesWindowObject *wo = (PyCursesWindowObject *)self;
    if (wo->win != stdscr && wo->win != NULL) {
        // silently ignore errors in delwin(3)
        (void)delwin(wo->win);
    }
    if (wo->encoding != NULL) {
        PyMem_Free(wo->encoding);
    }
    window_type->tp_free(self);
    Py_DECREF(window_type);
}

static int
PyCursesWindow_traverse(PyObject *self, visitproc visit, void *arg)
{
    Py_VISIT(Py_TYPE(self));
    return 0;
}

/* Addch, Addstr, Addnstr */

/*[clinic input]
_curses.window.addch

    [
    y: int
        Y-coordinate.
    x: int
        X-coordinate.
    ]

    ch: object
        Character to add.

    [
    attr: long(c_default="A_NORMAL") = _curses.A_NORMAL
        Attributes for the character.
    ]
    /

Paint the character.

Paint character ch at (y, x) with attributes attr,
overwriting any character previously painted at that location.
By default, the character position and attributes are the
current settings for the window object.
[clinic start generated code]*/

static PyObject *
_curses_window_addch_impl(PyCursesWindowObject *self, int group_left_1,
                          int y, int x, PyObject *ch, int group_right_1,
                          long attr)
/*[clinic end generated code: output=00f4c37af3378f45 input=95ce131578458196]*/
{
    int coordinates_group = group_left_1;
    int rtn;
    int type;
    chtype cch = 0;
#ifdef HAVE_NCURSESW
    wchar_t wstr[2];
    cchar_t wcval;
#endif
    const char *simple_funcname, *curses_funcname;

#ifdef HAVE_NCURSESW
    type = PyCurses_ConvertToCchar_t(self, ch, &cch, wstr);
    if (type == 2) {
        simple_funcname = "add_wch";
        wstr[1] = L'\0';
        setcchar(&wcval, wstr, attr, PAIR_NUMBER(attr), NULL);
        if (coordinates_group) {
            rtn = mvwadd_wch(self->win, y, x, &wcval);
            curses_funcname = "mvwadd_wch";
        }
        else {
            rtn = wadd_wch(self->win, &wcval);
            curses_funcname = "wadd_wch";
        }
    }
    else
#else
    type = PyCurses_ConvertToCchar_t(self, ch, &cch);
#endif
    if (type == 1) {
        simple_funcname = "addch";
        if (coordinates_group) {
            rtn = mvwaddch(self->win, y, x, cch | (attr_t) attr);
            curses_funcname = "mvwaddch";
        }
        else {
            rtn = waddch(self->win, cch | (attr_t) attr);
            curses_funcname = "waddch";
        }
    }
    else {
        return NULL;
    }
    return PyCursesCheckERR_ForWin_From(self, rtn,
                                        simple_funcname,
                                        curses_funcname);
}

/*[clinic input]
_curses.window.addstr

    [
    y: int
        Y-coordinate.
    x: int
        X-coordinate.
    ]

    str: object
        String to add.

    [
    attr: long
        Attributes for characters.
    ]
    /

Paint the string.

Paint the string str at (y, x) with attributes attr,
overwriting anything previously on the display.
By default, the character position and attributes are the
current settings for the window object.
[clinic start generated code]*/

static PyObject *
_curses_window_addstr_impl(PyCursesWindowObject *self, int group_left_1,
                           int y, int x, PyObject *str, int group_right_1,
                           long attr)
/*[clinic end generated code: output=65a928ea85ff3115 input=ff6cbb91448a22a3]*/
{
    int rtn;
    int strtype;
    PyObject *bytesobj = NULL;
#ifdef HAVE_NCURSESW
    wchar_t *wstr = NULL;
#endif
    attr_t attr_old = A_NORMAL;
    int use_xy = group_left_1, use_attr = group_right_1;
    const char *simple_funcname, *curses_funcname;

#ifdef HAVE_NCURSESW
    strtype = PyCurses_ConvertToString(self, str, &bytesobj, &wstr);
#else
    strtype = PyCurses_ConvertToString(self, str, &bytesobj, NULL);
#endif
    if (strtype == 0) {
        return NULL;
    }

    if (use_attr) {
        attr_old = getattrs(self->win);
        (void)wattrset(self->win,attr);
    }
#ifdef HAVE_NCURSESW
    if (strtype == 2) {
        simple_funcname = "addwstr";
        if (use_xy) {
            rtn = mvwaddwstr(self->win, y, x, wstr);
            curses_funcname = "mvwaddwstr";
        }
        else {
            rtn = waddwstr(self->win, wstr);
            curses_funcname = "waddwstr";
        }
        PyMem_Free(wstr);
    }
    else
#endif
    {
        const char *text = PyBytes_AS_STRING(bytesobj);
        simple_funcname = "addstr";
        if (use_xy) {
            rtn = mvwaddstr(self->win, y, x, text);
            curses_funcname = "mvwaddstr";
        }
        else {
            rtn = waddstr(self->win, text);
            curses_funcname = "waddstr";
        }
        Py_DECREF(bytesobj);
    }
    if (use_attr) {
        (void)wattrset(self->win, attr_old);
    }
    return PyCursesCheckERR_ForWin_From(self, rtn,
                                        simple_funcname,
                                        curses_funcname);
}

/*[clinic input]
_curses.window.addnstr

    [
    y: int
        Y-coordinate.
    x: int
        X-coordinate.
    ]

    str: object
        String to add.

    n: int
        Maximal number of characters.

    [
    attr: long
        Attributes for characters.
    ]
    /

Paint at most n characters of the string.

Paint at most n characters of the string str at (y, x) with
attributes attr, overwriting anything previously on the display.
By default, the character position and attributes are the
current settings for the window object.
[clinic start generated code]*/

static PyObject *
_curses_window_addnstr_impl(PyCursesWindowObject *self, int group_left_1,
                            int y, int x, PyObject *str, int n,
                            int group_right_1, long attr)
/*[clinic end generated code: output=6d21cee2ce6876d9 input=72718415c2744a2a]*/
{
    int rtn;
    int strtype;
    PyObject *bytesobj = NULL;
#ifdef HAVE_NCURSESW
    wchar_t *wstr = NULL;
#endif
    attr_t attr_old = A_NORMAL;
    int use_xy = group_left_1, use_attr = group_right_1;
    const char *simple_funcname, *curses_funcname;

#ifdef HAVE_NCURSESW
    strtype = PyCurses_ConvertToString(self, str, &bytesobj, &wstr);
#else
    strtype = PyCurses_ConvertToString(self, str, &bytesobj, NULL);
#endif
    if (strtype == 0) {
        return NULL;
    }

    if (use_attr) {
        attr_old = getattrs(self->win);
        (void)wattrset(self->win,attr);
    }
#ifdef HAVE_NCURSESW
    if (strtype == 2) {
        simple_funcname = "addnwstr";
        if (use_xy) {
            rtn = mvwaddnwstr(self->win, y, x, wstr, n);
            curses_funcname = "mvwaddnwstr";
        }
        else {
            rtn = waddnwstr(self->win, wstr, n);
            curses_funcname = "waddnwstr";
        }
        PyMem_Free(wstr);
    }
    else
#endif
    {
        const char *str = PyBytes_AS_STRING(bytesobj);
        simple_funcname = "addnstr";
        if (use_xy) {
            rtn = mvwaddnstr(self->win, y, x, str, n);
            curses_funcname = "mvwaddnstr";
        }
        else {
            rtn = waddnstr(self->win, str, n);
            curses_funcname = "waddnstr";
        }
        Py_DECREF(bytesobj);
    }
    if (use_attr) {
        (void)wattrset(self->win,attr_old);
    }
    return PyCursesCheckERR_ForWin_From(self, rtn,
                                        simple_funcname,
                                        curses_funcname);
}

/*[clinic input]
_curses.window.bkgd

    ch: object
        Background character.
    attr: long(c_default="A_NORMAL") = _curses.A_NORMAL
        Background attributes.
    /

Set the background property of the window.
[clinic start generated code]*/

static PyObject *
_curses_window_bkgd_impl(PyCursesWindowObject *self, PyObject *ch, long attr)
/*[clinic end generated code: output=058290afb2cf4034 input=634015bcb339283d]*/
{
    chtype bkgd;

    if (!PyCurses_ConvertToChtype(self, ch, &bkgd)) {
        return NULL;
    }

    int rtn = wbkgd(self->win, bkgd | attr);
    return PyCursesCheckERR_ForWin_From(self, rtn, "bkgd", "wbkgd");
}

/*[clinic input]
_curses.window.attroff

    attr: long
    /

Remove attribute attr from the "background" set.
[clinic start generated code]*/

static PyObject *
_curses_window_attroff_impl(PyCursesWindowObject *self, long attr)
/*[clinic end generated code: output=8a2fcd4df682fc64 input=786beedf06a7befe]*/
{
    int rtn = wattroff(self->win, (attr_t)attr);
    return PyCursesCheckERR_ForWin_From(self, rtn, "attroff", "wattroff");
}

/*[clinic input]
_curses.window.attron

    attr: long
    /

Add attribute attr from the "background" set.
[clinic start generated code]*/

static PyObject *
_curses_window_attron_impl(PyCursesWindowObject *self, long attr)
/*[clinic end generated code: output=7afea43b237fa870 input=5a88fba7b1524f32]*/
{
    int rtn = wattron(self->win, (attr_t)attr);
    return PyCursesCheckERR_ForWin_From(self, rtn, "attron", "wattron");
}

/*[clinic input]
_curses.window.attrset

    attr: long
    /

Set the "background" set of attributes.
[clinic start generated code]*/

static PyObject *
_curses_window_attrset_impl(PyCursesWindowObject *self, long attr)
/*[clinic end generated code: output=84e379bff20c0433 input=42e400c0d0154ab5]*/
{
    int rtn = wattrset(self->win, (attr_t)attr);
    return PyCursesCheckERR_ForWin_From(self, rtn, "attrset", "wattrset");
}

/*[clinic input]
_curses.window.bkgdset

    ch: object
        Background character.
    attr: long(c_default="A_NORMAL") = _curses.A_NORMAL
        Background attributes.
    /

Set the window's background.
[clinic start generated code]*/

static PyObject *
_curses_window_bkgdset_impl(PyCursesWindowObject *self, PyObject *ch,
                            long attr)
/*[clinic end generated code: output=8cb994fc4d7e2496 input=e09c682425c9e45b]*/
{
    chtype bkgd;

    if (!PyCurses_ConvertToChtype(self, ch, &bkgd)) {
        return NULL;
    }

    wbkgdset(self->win, bkgd | attr);
    Py_RETURN_NONE;
}

/*[clinic input]
_curses.window.border

    ls: object(c_default="NULL") = _curses.ACS_VLINE
        Left side.
    rs: object(c_default="NULL") = _curses.ACS_VLINE
        Right side.
    ts: object(c_default="NULL") = _curses.ACS_HLINE
        Top side.
    bs: object(c_default="NULL") = _curses.ACS_HLINE
        Bottom side.
    tl: object(c_default="NULL") = _curses.ACS_ULCORNER
        Upper-left corner.
    tr: object(c_default="NULL") = _curses.ACS_URCORNER
        Upper-right corner.
    bl: object(c_default="NULL") = _curses.ACS_LLCORNER
        Bottom-left corner.
    br: object(c_default="NULL") = _curses.ACS_LRCORNER
        Bottom-right corner.
    /

Draw a border around the edges of the window.

Each parameter specifies the character to use for a specific part of the
border.  The characters can be specified as integers or as one-character
strings.  A 0 value for any parameter will cause the default character to be
used for that parameter.
[clinic start generated code]*/

static PyObject *
_curses_window_border_impl(PyCursesWindowObject *self, PyObject *ls,
                           PyObject *rs, PyObject *ts, PyObject *bs,
                           PyObject *tl, PyObject *tr, PyObject *bl,
                           PyObject *br)
/*[clinic end generated code: output=670ef38d3d7c2aa3 input=e015f735d67a240b]*/
{
    chtype ch[8];
    int i;

    /* Clear the array of parameters */
    for(i=0; i<8; i++)
        ch[i] = 0;

#define CONVERTTOCHTYPE(obj, i) \
    if ((obj) != NULL && !PyCurses_ConvertToChtype(self, (obj), &ch[(i)])) \
        return NULL;

    CONVERTTOCHTYPE(ls, 0);
    CONVERTTOCHTYPE(rs, 1);
    CONVERTTOCHTYPE(ts, 2);
    CONVERTTOCHTYPE(bs, 3);
    CONVERTTOCHTYPE(tl, 4);
    CONVERTTOCHTYPE(tr, 5);
    CONVERTTOCHTYPE(bl, 6);
    CONVERTTOCHTYPE(br, 7);

#undef CONVERTTOCHTYPE

    wborder(self->win,
            ch[0], ch[1], ch[2], ch[3],
            ch[4], ch[5], ch[6], ch[7]);
    Py_RETURN_NONE;
}

/*[clinic input]
_curses.window.box

    [
    verch: object(c_default="_PyLong_GetZero()") = 0
        Left and right side.
    horch: object(c_default="_PyLong_GetZero()") = 0
        Top and bottom side.
    ]
    /

Draw a border around the edges of the window.

Similar to border(), but both ls and rs are verch and both ts and bs are
horch.  The default corner characters are always used by this function.
[clinic start generated code]*/

static PyObject *
_curses_window_box_impl(PyCursesWindowObject *self, int group_right_1,
                        PyObject *verch, PyObject *horch)
/*[clinic end generated code: output=f3fcb038bb287192 input=f00435f9c8c98f60]*/
{
    chtype ch1 = 0, ch2 = 0;
    if (group_right_1) {
        if (!PyCurses_ConvertToChtype(self, verch, &ch1)) {
            return NULL;
        }
        if (!PyCurses_ConvertToChtype(self, horch, &ch2)) {
            return NULL;
        }
    }
    (void)box(self->win, ch1, ch2);
    Py_RETURN_NONE;
}

#if defined(HAVE_NCURSES_H) || defined(MVWDELCH_IS_EXPRESSION)
#define py_mvwdelch mvwdelch
#else
int py_mvwdelch(WINDOW *w, int y, int x)
{
    mvwdelch(w,y,x);
    /* On HP/UX, mvwdelch already returns. On other systems,
       we may well run into this return statement. */
    return 0;
}
#endif

#if defined(HAVE_CURSES_IS_PAD)
// is_pad() is defined, either as a macro or as a function
#define py_is_pad(win)      is_pad(win)
#elif defined(WINDOW_HAS_FLAGS)
// is_pad() is not defined, but we can inspect WINDOW structure members
#define py_is_pad(win)      ((win) ? ((win)->_flags & _ISPAD) != 0 : FALSE)
#endif

/* chgat, added by Fabian Kreutz <fabian.kreutz at gmx.net> */
#ifdef HAVE_CURSES_WCHGAT
/*[-clinic input]
_curses.window.chgat

    [
    y: int
        Y-coordinate.
    x: int
        X-coordinate.
    ]

    n: int = -1
        Number of characters.

    attr: long
        Attributes for characters.
    /

Set the attributes of characters.

Set the attributes of num characters at the current cursor position, or at
position (y, x) if supplied.  If no value of num is given or num = -1, the
attribute will be set on all the characters to the end of the line.  This
function does not move the cursor.  The changed line will be touched using
the touchline() method so that the contents will be redisplayed by the next
window refresh.
[-clinic start generated code]*/
static PyObject *
PyCursesWindow_ChgAt(PyObject *op, PyObject *args)
{
    PyCursesWindowObject *self = _PyCursesWindowObject_CAST(op);

    int rtn;
    const char *curses_funcname;
    int x, y;
    int num = -1;
    short color;
    attr_t attr = A_NORMAL;
    long lattr;
    int use_xy = FALSE;

    switch (PyTuple_Size(args)) {
    case 1:
        if (!PyArg_ParseTuple(args,"l;attr", &lattr))
            return NULL;
        attr = lattr;
        break;
    case 2:
        if (!PyArg_ParseTuple(args,"il;n,attr", &num, &lattr))
            return NULL;
        attr = lattr;
        break;
    case 3:
        if (!PyArg_ParseTuple(args,"iil;int,int,attr", &y, &x, &lattr))
            return NULL;
        attr = lattr;
        use_xy = TRUE;
        break;
    case 4:
        if (!PyArg_ParseTuple(args,"iiil;int,int,n,attr", &y, &x, &num, &lattr))
            return NULL;
        attr = lattr;
        use_xy = TRUE;
        break;
    default:
        PyErr_SetString(PyExc_TypeError, "chgat requires 1 to 4 arguments");
        return NULL;
    }

    color = (short) PAIR_NUMBER(attr);
    attr = attr & A_ATTRIBUTES;

    if (use_xy) {
        rtn = mvwchgat(self->win, y, x, num, attr, color, NULL);
        curses_funcname = "mvwchgat";
        (void)touchline(self->win, y, 1);
    }
    else {
        getyx(self->win, y, x);
        rtn = wchgat(self->win, num, attr, color, NULL);
        curses_funcname = "wchgat";
        (void)touchline(self->win, y, 1);
    }
    return PyCursesCheckERR_ForWin_From(self, rtn, "chgat", curses_funcname);
}
#endif

/*[clinic input]
_curses.window.delch

    [
    y: int
        Y-coordinate.
    x: int
        X-coordinate.
    ]
    /

Delete any character at (y, x).
[clinic start generated code]*/

static PyObject *
_curses_window_delch_impl(PyCursesWindowObject *self, int group_right_1,
                          int y, int x)
/*[clinic end generated code: output=22e77bb9fa11b461 input=d2f79e630a4fc6d0]*/
{
    int rtn;
    const char *curses_funcname;
    if (!group_right_1) {
        rtn = wdelch(self->win);
        curses_funcname = "wdelch";
    }
    else {
        rtn = py_mvwdelch(self->win, y, x);
        curses_funcname = "mvwdelch";
    }
    return PyCursesCheckERR_ForWin_From(self, rtn, "wdelch", curses_funcname);
}

/*[clinic input]
_curses.window.derwin

    [
    nlines: int = 0
        Height.
    ncols: int = 0
        Width.
    ]
    begin_y: int
        Top side y-coordinate.
    begin_x: int
        Left side x-coordinate.
    /

Create a sub-window (window-relative coordinates).

derwin() is the same as calling subwin(), except that begin_y and begin_x
are relative to the origin of the window, rather than relative to the entire
screen.
[clinic start generated code]*/

static PyObject *
_curses_window_derwin_impl(PyCursesWindowObject *self, int group_left_1,
                           int nlines, int ncols, int begin_y, int begin_x)
/*[clinic end generated code: output=7924b112d9f70d6e input=966d9481f7f5022e]*/
{
    WINDOW *win;

    win = derwin(self->win,nlines,ncols,begin_y,begin_x);

    if (win == NULL) {
        cursesmodule_state *state = get_cursesmodule_state_by_win(self);
        PyErr_Format(state->error, CURSES_ERROR_NULL_FORMAT, "derwin");
        PyCursesError_SetImplementation(state, "derwin");
        return NULL;
    }

    cursesmodule_state *state = get_cursesmodule_state_by_win(self);
    return PyCursesWindow_New(state, win, NULL);
}

/*[clinic input]
_curses.window.echochar

    ch: object
        Character to add.

    attr: long(c_default="A_NORMAL") = _curses.A_NORMAL
        Attributes for the character.
    /

Add character ch with attribute attr, and refresh.
[clinic start generated code]*/

static PyObject *
_curses_window_echochar_impl(PyCursesWindowObject *self, PyObject *ch,
                             long attr)
/*[clinic end generated code: output=13e7dd875d4b9642 input=e7f34b964e92b156]*/
{
    chtype ch_;

    if (!PyCurses_ConvertToChtype(self, ch, &ch_)) {
        return NULL;
    }

    int rtn;
    const char *curses_funcname;
#ifdef py_is_pad
    if (py_is_pad(self->win)) {
        rtn = pechochar(self->win, ch_ | (attr_t)attr);
        curses_funcname = "pechochar";
    }
    else
#endif
    {
        rtn = wechochar(self->win, ch_ | (attr_t)attr);
        curses_funcname = "wechochar";
    }
    return PyCursesCheckERR_ForWin_From(self, rtn, "echochar", curses_funcname);
}

#ifdef NCURSES_MOUSE_VERSION
/*[clinic input]
_curses.window.enclose

    y: int
        Y-coordinate.
    x: int
        X-coordinate.
    /

Return True if the screen-relative coordinates are enclosed by the window.
[clinic start generated code]*/

static PyObject *
_curses_window_enclose_impl(PyCursesWindowObject *self, int y, int x)
/*[clinic end generated code: output=8679beef50502648 input=4fd3355d723f7bc9]*/
{
    return PyBool_FromLong(wenclose(self->win, y, x));
}
#endif

/*[clinic input]
_curses.window.getbkgd -> long

Return the window's current background character/attribute pair.
[clinic start generated code]*/

static long
_curses_window_getbkgd_impl(PyCursesWindowObject *self)
/*[clinic end generated code: output=c52b25dc16b215c3 input=a69db882fa35426c]*/
{
    return (long) getbkgd(self->win);
}

/*[clinic input]
_curses.window.getch -> int

    [
    y: int
        Y-coordinate.
    x: int
        X-coordinate.
    ]
    /

Get a character code from terminal keyboard.

The integer returned does not have to be in ASCII range: function keys,
keypad keys and so on return numbers higher than 256.  In no-delay mode, -1
is returned if there is no input, else getch() waits until a key is pressed.
[clinic start generated code]*/

static int
_curses_window_getch_impl(PyCursesWindowObject *self, int group_right_1,
                          int y, int x)
/*[clinic end generated code: output=980aa6af0c0ca387 input=bb24ebfb379f991f]*/
{
    int rtn;

    Py_BEGIN_ALLOW_THREADS
    if (!group_right_1) {
        rtn = wgetch(self->win);
    }
    else {
        rtn = mvwgetch(self->win, y, x);
    }
    Py_END_ALLOW_THREADS

    return rtn;
}

/*[clinic input]
_curses.window.getkey

    [
    y: int
        Y-coordinate.
    x: int
        X-coordinate.
    ]
    /

Get a character (string) from terminal keyboard.

Returning a string instead of an integer, as getch() does.  Function keys,
keypad keys and other special keys return a multibyte string containing the
key name.  In no-delay mode, an exception is raised if there is no input.
[clinic start generated code]*/

static PyObject *
_curses_window_getkey_impl(PyCursesWindowObject *self, int group_right_1,
                           int y, int x)
/*[clinic end generated code: output=8490a182db46b10f input=be2dee34f5cf57f8]*/
{
    int rtn;

    Py_BEGIN_ALLOW_THREADS
    if (!group_right_1) {
        rtn = wgetch(self->win);
    }
    else {
        rtn = mvwgetch(self->win, y, x);
    }
    Py_END_ALLOW_THREADS

    if (rtn == ERR) {
        /* getch() returns ERR in nodelay mode */
        PyErr_CheckSignals();
        if (!PyErr_Occurred()) {
            cursesmodule_state *state = get_cursesmodule_state_by_win(self);
            PyErr_SetString(state->error, "no input");
            const char *funcname = group_right_1 ? "mvwgetch" : "wgetch";
            PyCursesError_SetImplementation(state, funcname);
        }
        return NULL;
    } else if (rtn <= 255) {
#ifdef NCURSES_VERSION_MAJOR
#if NCURSES_VERSION_MAJOR*100+NCURSES_VERSION_MINOR <= 507
        /* Work around a bug in ncurses 5.7 and earlier */
        if (rtn < 0) {
            rtn += 256;
        }
#endif
#endif
        return PyUnicode_FromOrdinal(rtn);
    } else {
        const char *knp = keyname(rtn);
        return PyUnicode_FromString((knp == NULL) ? "" : knp);
    }
}

#ifdef HAVE_NCURSESW
/*[clinic input]
_curses.window.get_wch

    [
    y: int
        Y-coordinate.
    x: int
        X-coordinate.
    ]
    /

Get a wide character from terminal keyboard.

Return a character for most keys, or an integer for function keys,
keypad keys, and other special keys.
[clinic start generated code]*/

static PyObject *
_curses_window_get_wch_impl(PyCursesWindowObject *self, int group_right_1,
                            int y, int x)
/*[clinic end generated code: output=9f4f86e91fe50ef3 input=dd7e5367fb49dc48]*/
{
    int rtn;
    wint_t wch;

    Py_BEGIN_ALLOW_THREADS
    if (!group_right_1) {
        rtn = wget_wch(self->win, &wch);
    }
    else {
        rtn = mvwget_wch(self->win, y, x, &wch);
    }
    Py_END_ALLOW_THREADS

    if (rtn == ERR) {
        if (PyErr_CheckSignals()) {
            return NULL;
        }
        /* get_wch() returns ERR in nodelay mode */
        cursesmodule_state *state = get_cursesmodule_state_by_win(self);
        PyErr_SetString(state->error, "no input");
        const char *funcname = group_right_1 ? "mvwget_wch" : "wget_wch";
        PyCursesError_SetImplementation(state, funcname);
        return NULL;
    }
    else if (rtn == KEY_CODE_YES) {
        return PyLong_FromLong(wch);
    }
    else {
        return PyUnicode_FromOrdinal(wch);
    }
}
#endif

/*[-clinic input]
_curses.window.getstr

    [
    y: int
        Y-coordinate.
    x: int
        X-coordinate.
    ]
    n: int = 1023
        Maximal number of characters.
    /

Read a string from the user, with primitive line editing capacity.
[-clinic start generated code]*/

static PyObject *
PyCursesWindow_GetStr(PyObject *op, PyObject *args)
{
    PyCursesWindowObject *self = _PyCursesWindowObject_CAST(op);

    int x, y, n;
    char rtn[1024]; /* This should be big enough.. I hope */
    int rtn2;

    switch (PyTuple_Size(args)) {
    case 0:
        Py_BEGIN_ALLOW_THREADS
        rtn2 = wgetnstr(self->win,rtn, 1023);
        Py_END_ALLOW_THREADS
        break;
    case 1:
        if (!PyArg_ParseTuple(args,"i;n", &n))
            return NULL;
        if (n < 0) {
            PyErr_SetString(PyExc_ValueError, "'n' must be nonnegative");
            return NULL;
        }
        Py_BEGIN_ALLOW_THREADS
        rtn2 = wgetnstr(self->win, rtn, Py_MIN(n, 1023));
        Py_END_ALLOW_THREADS
        break;
    case 2:
        if (!PyArg_ParseTuple(args,"ii;y,x",&y,&x))
            return NULL;
        Py_BEGIN_ALLOW_THREADS
#ifdef STRICT_SYSV_CURSES
        rtn2 = wmove(self->win,y,x)==ERR ? ERR : wgetnstr(self->win, rtn, 1023);
#else
        rtn2 = mvwgetnstr(self->win,y,x,rtn, 1023);
#endif
        Py_END_ALLOW_THREADS
        break;
    case 3:
        if (!PyArg_ParseTuple(args,"iii;y,x,n", &y, &x, &n))
            return NULL;
        if (n < 0) {
            PyErr_SetString(PyExc_ValueError, "'n' must be nonnegative");
            return NULL;
        }
#ifdef STRICT_SYSV_CURSES
        Py_BEGIN_ALLOW_THREADS
        rtn2 = wmove(self->win,y,x)==ERR ? ERR :
        wgetnstr(self->win, rtn, Py_MIN(n, 1023));
        Py_END_ALLOW_THREADS
#else
        Py_BEGIN_ALLOW_THREADS
        rtn2 = mvwgetnstr(self->win, y, x, rtn, Py_MIN(n, 1023));
        Py_END_ALLOW_THREADS
#endif
        break;
    default:
        PyErr_SetString(PyExc_TypeError, "getstr requires 0 to 3 arguments");
        return NULL;
    }
    if (rtn2 == ERR)
        rtn[0] = 0;
    return PyBytes_FromString(rtn);
}

/*[clinic input]
_curses.window.hline

    [
    y: int
        Starting Y-coordinate.
    x: int
        Starting X-coordinate.
    ]

    ch: object
        Character to draw.
    n: int
        Line length.

    [
    attr: long(c_default="A_NORMAL") = _curses.A_NORMAL
        Attributes for the characters.
    ]
    /

Display a horizontal line.
[clinic start generated code]*/

static PyObject *
_curses_window_hline_impl(PyCursesWindowObject *self, int group_left_1,
                          int y, int x, PyObject *ch, int n,
                          int group_right_1, long attr)
/*[clinic end generated code: output=c00d489d61fc9eef input=81a4dea47268163e]*/
{
    chtype ch_;

    if (!PyCurses_ConvertToChtype(self, ch, &ch_)) {
        return NULL;
    }

    if (group_left_1) {
        if (wmove(self->win, y, x) == ERR) {
            PyCursesSetError_ForWin(self, "wmove");
            return NULL;
        }
    }
    int rtn = whline(self->win, ch_ | (attr_t)attr, n);
    return PyCursesCheckERR_ForWin_From(self, rtn, "hline", "whline");
}

/*[clinic input]
_curses.window.insch

    [
    y: int
        Y-coordinate.
    x: int
        X-coordinate.
    ]

    ch: object
        Character to insert.

    [
    attr: long(c_default="A_NORMAL") = _curses.A_NORMAL
        Attributes for the character.
    ]
    /

Insert a character before the current or specified position.

All characters to the right of the cursor are shifted one position right, with
the rightmost characters on the line being lost.
[clinic start generated code]*/

static PyObject *
_curses_window_insch_impl(PyCursesWindowObject *self, int group_left_1,
                          int y, int x, PyObject *ch, int group_right_1,
                          long attr)
/*[clinic end generated code: output=ade8cfe3a3bf3e34 input=336342756ee19812]*/
{
    int rtn;
    chtype ch_ = 0;

    if (!PyCurses_ConvertToChtype(self, ch, &ch_)) {
        return NULL;
    }

    const char *curses_funcname;
    if (!group_left_1) {
        rtn = winsch(self->win, ch_ | (attr_t)attr);
        curses_funcname = "winsch";
    }
    else {
        rtn = mvwinsch(self->win, y, x, ch_ | (attr_t)attr);
        curses_funcname = "mvwwinsch";
    }

    return PyCursesCheckERR_ForWin_From(self, rtn, "insch", curses_funcname);
}

/*[clinic input]
_curses.window.inch -> unsigned_long

    [
    y: int
        Y-coordinate.
    x: int
        X-coordinate.
    ]
    /

Return the character at the given position in the window.

The bottom 8 bits are the character proper, and upper bits are the attributes.
[clinic start generated code]*/

static unsigned long
_curses_window_inch_impl(PyCursesWindowObject *self, int group_right_1,
                         int y, int x)
/*[clinic end generated code: output=6c4719fe978fe86a input=fac23ee11e3b3a66]*/
{
    unsigned long rtn;

    if (!group_right_1) {
        rtn = winch(self->win);
    }
    else {
        rtn = mvwinch(self->win, y, x);
    }

    return rtn;
}

/*[-clinic input]
_curses.window.instr

    [
    y: int
        Y-coordinate.
    x: int
        X-coordinate.
    ]
    n: int = 1023
        Maximal number of characters.
    /

Return a string of characters, extracted from the window.

Return a string of characters, extracted from the window starting at the
current cursor position, or at y, x if specified.  Attributes are stripped
from the characters.  If n is specified, instr() returns a string at most
n characters long (exclusive of the trailing NUL).
[-clinic start generated code]*/
static PyObject *
PyCursesWindow_InStr(PyObject *op, PyObject *args)
{
    PyCursesWindowObject *self = _PyCursesWindowObject_CAST(op);

    int x, y, n;
    char rtn[1024]; /* This should be big enough.. I hope */
    int rtn2;

    switch (PyTuple_Size(args)) {
    case 0:
        rtn2 = winnstr(self->win,rtn, 1023);
        break;
    case 1:
        if (!PyArg_ParseTuple(args,"i;n", &n))
            return NULL;
        if (n < 0) {
            PyErr_SetString(PyExc_ValueError, "'n' must be nonnegative");
            return NULL;
        }
        rtn2 = winnstr(self->win, rtn, Py_MIN(n, 1023));
        break;
    case 2:
        if (!PyArg_ParseTuple(args,"ii;y,x",&y,&x))
            return NULL;
        rtn2 = mvwinnstr(self->win,y,x,rtn,1023);
        break;
    case 3:
        if (!PyArg_ParseTuple(args, "iii;y,x,n", &y, &x, &n))
            return NULL;
        if (n < 0) {
            PyErr_SetString(PyExc_ValueError, "'n' must be nonnegative");
            return NULL;
        }
        rtn2 = mvwinnstr(self->win, y, x, rtn, Py_MIN(n,1023));
        break;
    default:
        PyErr_SetString(PyExc_TypeError, "instr requires 0 or 3 arguments");
        return NULL;
    }
    if (rtn2 == ERR)
        rtn[0] = 0;
    return PyBytes_FromString(rtn);
}

/*[clinic input]
_curses.window.insstr

    [
    y: int
        Y-coordinate.
    x: int
        X-coordinate.
    ]

    str: object
        String to insert.

    [
    attr: long
        Attributes for characters.
    ]
    /

Insert the string before the current or specified position.

Insert a character string (as many characters as will fit on the line)
before the character under the cursor.  All characters to the right of
the cursor are shifted right, with the rightmost characters on the line
being lost.  The cursor position does not change (after moving to y, x,
if specified).
[clinic start generated code]*/

static PyObject *
_curses_window_insstr_impl(PyCursesWindowObject *self, int group_left_1,
                           int y, int x, PyObject *str, int group_right_1,
                           long attr)
/*[clinic end generated code: output=c259a5265ad0b777 input=6827cddc6340a7f3]*/
{
    int rtn;
    int strtype;
    PyObject *bytesobj = NULL;
#ifdef HAVE_NCURSESW
    wchar_t *wstr = NULL;
#endif
    attr_t attr_old = A_NORMAL;
    int use_xy = group_left_1, use_attr = group_right_1;
    const char *simple_funcname, *curses_funcname;

#ifdef HAVE_NCURSESW
    strtype = PyCurses_ConvertToString(self, str, &bytesobj, &wstr);
#else
    strtype = PyCurses_ConvertToString(self, str, &bytesobj, NULL);
#endif
    if (strtype == 0) {
        return NULL;
    }

    if (use_attr) {
        attr_old = getattrs(self->win);
        (void)wattrset(self->win, (attr_t)attr);
    }
#ifdef HAVE_NCURSESW
    if (strtype == 2) {
        simple_funcname = "inswstr";
        if (use_xy) {
            rtn = mvwins_wstr(self->win, y, x, wstr);
            curses_funcname = "mvwins_wstr";
        }
        else {
            rtn = wins_wstr(self->win, wstr);
            curses_funcname = "wins_wstr";
        }
        PyMem_Free(wstr);
    }
    else
#endif
    {
        const char *text = PyBytes_AS_STRING(bytesobj);
        simple_funcname = "insstr";
        if (use_xy) {
            rtn = mvwinsstr(self->win, y, x, text);
            curses_funcname = "mvwinsstr";
        }
        else {
            rtn = winsstr(self->win, text);
            curses_funcname = "winsstr";
        }
        Py_DECREF(bytesobj);
    }
    if (use_attr) {
        (void)wattrset(self->win, attr_old);
    }
    return PyCursesCheckERR_ForWin_From(self, rtn,
                                        simple_funcname,
                                        curses_funcname);
}

/*[clinic input]
_curses.window.insnstr

    [
    y: int
        Y-coordinate.
    x: int
        X-coordinate.
    ]

    str: object
        String to insert.

    n: int
        Maximal number of characters.

    [
    attr: long
        Attributes for characters.
    ]
    /

Insert at most n characters of the string.

Insert a character string (as many characters as will fit on the line)
before the character under the cursor, up to n characters.  If n is zero
or negative, the entire string is inserted.  All characters to the right
of the cursor are shifted right, with the rightmost characters on the line
being lost.  The cursor position does not change (after moving to y, x, if
specified).
[clinic start generated code]*/

static PyObject *
_curses_window_insnstr_impl(PyCursesWindowObject *self, int group_left_1,
                            int y, int x, PyObject *str, int n,
                            int group_right_1, long attr)
/*[clinic end generated code: output=971a32ea6328ec8b input=70fa0cd543901a4c]*/
{
    int rtn;
    int strtype;
    PyObject *bytesobj = NULL;
#ifdef HAVE_NCURSESW
    wchar_t *wstr = NULL;
#endif
    attr_t attr_old = A_NORMAL;
    int use_xy = group_left_1, use_attr = group_right_1;
    const char *simple_funcname, *curses_funcname;

#ifdef HAVE_NCURSESW
    strtype = PyCurses_ConvertToString(self, str, &bytesobj, &wstr);
#else
    strtype = PyCurses_ConvertToString(self, str, &bytesobj, NULL);
#endif
    if (strtype == 0) {
        return NULL;
    }

    if (use_attr) {
        attr_old = getattrs(self->win);
        (void)wattrset(self->win, (attr_t)attr);
    }
#ifdef HAVE_NCURSESW
    if (strtype == 2) {
        simple_funcname = "insn_wstr";
        if (use_xy) {
            rtn = mvwins_nwstr(self->win, y, x, wstr, n);
            curses_funcname = "mvwins_nwstr";
        }
        else {
            rtn = wins_nwstr(self->win, wstr, n);
            curses_funcname = "wins_nwstr";
        }
        PyMem_Free(wstr);
    }
    else
#endif
    {
        const char *text = PyBytes_AS_STRING(bytesobj);
        simple_funcname = "insnstr";
        if (use_xy) {
            rtn = mvwinsnstr(self->win, y, x, text, n);
            curses_funcname = "mvwinsnstr";
        }
        else {
            rtn = winsnstr(self->win, text, n);
            curses_funcname = "winsnstr";
        }
        Py_DECREF(bytesobj);
    }
    if (use_attr) {
        (void)wattrset(self->win, attr_old);
    }
    return PyCursesCheckERR_ForWin_From(self, rtn,
                                        simple_funcname,
                                        curses_funcname);
}

/*[clinic input]
_curses.window.is_linetouched

    line: int
        Line number.
    /

Return True if the specified line was modified, otherwise return False.

Raise a curses.error exception if line is not valid for the given window.
[clinic start generated code]*/

static PyObject *
_curses_window_is_linetouched_impl(PyCursesWindowObject *self, int line)
/*[clinic end generated code: output=ad4a4edfee2db08c input=a7be0c189f243914]*/
{
    int erg;
    erg = is_linetouched(self->win, line);
    if (erg == ERR) {
        PyErr_SetString(PyExc_TypeError,
                        "is_linetouched: line number outside of boundaries");
        return NULL;
    }
    return PyBool_FromLong(erg);
}

#ifdef py_is_pad
/*[clinic input]
_curses.window.noutrefresh

    [
    pminrow: int
    pmincol: int
    sminrow: int
    smincol: int
    smaxrow: int
    smaxcol: int
    ]
    /

Mark for refresh but wait.

This function updates the data structure representing the desired state of the
window, but does not force an update of the physical screen.  To accomplish
that, call doupdate().
[clinic start generated code]*/

static PyObject *
_curses_window_noutrefresh_impl(PyCursesWindowObject *self,
                                int group_right_1, int pminrow, int pmincol,
                                int sminrow, int smincol, int smaxrow,
                                int smaxcol)
/*[clinic end generated code: output=809a1f3c6a03e23e input=3e56898388cd739e]*/
#else
/*[clinic input]
_curses.window.noutrefresh

Mark for refresh but wait.

This function updates the data structure representing the desired state of the
window, but does not force an update of the physical screen.  To accomplish
that, call doupdate().
[clinic start generated code]*/

static PyObject *
_curses_window_noutrefresh_impl(PyCursesWindowObject *self)
/*[clinic end generated code: output=6ef6dec666643fee input=876902e3fa431dbd]*/
#endif
{
    int rtn;

#ifdef py_is_pad
    if (py_is_pad(self->win)) {
        if (!group_right_1) {
            cursesmodule_state *state = get_cursesmodule_state_by_win(self);
            PyErr_SetString(state->error,
                            "noutrefresh() called for a pad "
                            "requires 6 arguments");
            return NULL;
        }
        Py_BEGIN_ALLOW_THREADS
        rtn = pnoutrefresh(self->win, pminrow, pmincol,
                           sminrow, smincol, smaxrow, smaxcol);
        Py_END_ALLOW_THREADS
        return PyCursesCheckERR_ForWin(self, rtn, "pnoutrefresh");
    }
    if (group_right_1) {
        PyErr_SetString(PyExc_TypeError,
                        "noutrefresh() takes no arguments (6 given)");
        return NULL;
    }
#endif
    Py_BEGIN_ALLOW_THREADS
    rtn = wnoutrefresh(self->win);
    Py_END_ALLOW_THREADS
    return PyCursesCheckERR_ForWin(self, rtn, "wnoutrefresh");
}

/*[clinic input]
_curses.window.overlay

    destwin: object(type="PyCursesWindowObject *", subclass_of="clinic_state()->window_type")

    [
    sminrow: int
    smincol: int
    dminrow: int
    dmincol: int
    dmaxrow: int
    dmaxcol: int
    ]
    /

Overlay the window on top of destwin.

The windows need not be the same size, only the overlapping region is copied.
This copy is non-destructive, which means that the current background
character does not overwrite the old contents of destwin.

To get fine-grained control over the copied region, the second form of
overlay() can be used.  sminrow and smincol are the upper-left coordinates
of the source window, and the other variables mark a rectangle in the
destination window.
[clinic start generated code]*/

static PyObject *
_curses_window_overlay_impl(PyCursesWindowObject *self,
                            PyCursesWindowObject *destwin, int group_right_1,
                            int sminrow, int smincol, int dminrow,
                            int dmincol, int dmaxrow, int dmaxcol)
/*[clinic end generated code: output=82bb2c4cb443ca58 input=6e4b32a7c627a356]*/
{
    int rtn;

    if (group_right_1) {
        rtn = copywin(self->win, destwin->win, sminrow, smincol,
                      dminrow, dmincol, dmaxrow, dmaxcol, TRUE);
        return PyCursesCheckERR_ForWin(self, rtn, "copywin");
    }
    else {
        rtn = overlay(self->win, destwin->win);
        return PyCursesCheckERR_ForWin(self, rtn, "overlay");
    }
}

/*[clinic input]
_curses.window.overwrite

    destwin: object(type="PyCursesWindowObject *", subclass_of="clinic_state()->window_type")

    [
    sminrow: int
    smincol: int
    dminrow: int
    dmincol: int
    dmaxrow: int
    dmaxcol: int
    ]
    /

Overwrite the window on top of destwin.

The windows need not be the same size, in which case only the overlapping
region is copied.  This copy is destructive, which means that the current
background character overwrites the old contents of destwin.

To get fine-grained control over the copied region, the second form of
overwrite() can be used. sminrow and smincol are the upper-left coordinates
of the source window, the other variables mark a rectangle in the destination
window.
[clinic start generated code]*/

static PyObject *
_curses_window_overwrite_impl(PyCursesWindowObject *self,
                              PyCursesWindowObject *destwin,
                              int group_right_1, int sminrow, int smincol,
                              int dminrow, int dmincol, int dmaxrow,
                              int dmaxcol)
/*[clinic end generated code: output=12ae007d1681be28 input=d83dd8b24ff2bcc9]*/
{
    int rtn;

    if (group_right_1) {
        rtn = copywin(self->win, destwin->win, sminrow, smincol,
                      dminrow, dmincol, dmaxrow, dmaxcol, FALSE);
        return PyCursesCheckERR_ForWin(self, rtn, "copywin");
    }
    else {
        rtn = overwrite(self->win, destwin->win);
        return PyCursesCheckERR_ForWin(self, rtn, "overwrite");
    }
}

/*[clinic input]
_curses.window.putwin

    file: object
    /

Write all data associated with the window into the provided file object.

This information can be later retrieved using the getwin() function.
[clinic start generated code]*/

static PyObject *
_curses_window_putwin_impl(PyCursesWindowObject *self, PyObject *file)
/*[clinic end generated code: output=fdae68ac59b0281b input=0608648e09c8ea0a]*/
{
    /* We have to simulate this by writing to a temporary FILE*,
       then reading back, then writing to the argument file. */
    FILE *fp;
    PyObject *res = NULL;

    fp = tmpfile();
    if (fp == NULL)
        return PyErr_SetFromErrno(PyExc_OSError);
    if (_Py_set_inheritable(fileno(fp), 0, NULL) < 0)
        goto exit;
    res = PyCursesCheckERR_ForWin(self, putwin(self->win, fp), "putwin");
    if (res == NULL)
        goto exit;
    fseek(fp, 0, 0);
    while (1) {
        char buf[BUFSIZ];
        Py_ssize_t n = fread(buf, 1, BUFSIZ, fp);

        if (n <= 0)
            break;
        Py_DECREF(res);
        res = PyObject_CallMethod(file, "write", "y#", buf, n);
        if (res == NULL)
            break;
    }

exit:
    fclose(fp);
    return res;
}

/*[clinic input]
_curses.window.redrawln

    beg: int
        Starting line number.
    num: int
        The number of lines.
    /

Mark the specified lines corrupted.

They should be completely redrawn on the next refresh() call.
[clinic start generated code]*/

static PyObject *
_curses_window_redrawln_impl(PyCursesWindowObject *self, int beg, int num)
/*[clinic end generated code: output=ea216e334f9ce1b4 input=152155e258a77a7a]*/
{
    int rtn = wredrawln(self->win,beg, num);
    return PyCursesCheckERR_ForWin_From(self, rtn, "redrawln", "wredrawln");
}

/*[clinic input]
_curses.window.refresh

    [
    pminrow: int
    pmincol: int
    sminrow: int
    smincol: int
    smaxrow: int
    smaxcol: int
    ]
    /

Update the display immediately.

Synchronize actual screen with previous drawing/deleting methods.
The 6 optional arguments can only be specified when the window is a pad
created with newpad().  The additional parameters are needed to indicate
what part of the pad and screen are involved.  pminrow and pmincol specify
the upper left-hand corner of the rectangle to be displayed in the pad.
sminrow, smincol, smaxrow, and smaxcol specify the edges of the rectangle to
be displayed on the screen.  The lower right-hand corner of the rectangle to
be displayed in the pad is calculated from the screen coordinates, since the
rectangles must be the same size.  Both rectangles must be entirely contained
within their respective structures.  Negative values of pminrow, pmincol,
sminrow, or smincol are treated as if they were zero.
[clinic start generated code]*/

static PyObject *
_curses_window_refresh_impl(PyCursesWindowObject *self, int group_right_1,
                            int pminrow, int pmincol, int sminrow,
                            int smincol, int smaxrow, int smaxcol)
/*[clinic end generated code: output=42199543115e6e63 input=95e01cb5ffc635d0]*/
{
    int rtn;

#ifdef py_is_pad
    if (py_is_pad(self->win)) {
        if (!group_right_1) {
            cursesmodule_state *state = get_cursesmodule_state_by_win(self);
            PyErr_SetString(state->error,
                            "refresh() for a pad requires 6 arguments");
            return NULL;
        }
        Py_BEGIN_ALLOW_THREADS
        rtn = prefresh(self->win, pminrow, pmincol,
                       sminrow, smincol, smaxrow, smaxcol);
        Py_END_ALLOW_THREADS
        return PyCursesCheckERR_ForWin(self, rtn, "prefresh");
    }
#endif
    if (group_right_1) {
        PyErr_SetString(PyExc_TypeError,
                        "refresh() takes no arguments (6 given)");
        return NULL;
    }
    Py_BEGIN_ALLOW_THREADS
    rtn = wrefresh(self->win);
    Py_END_ALLOW_THREADS
    return PyCursesCheckERR_ForWin_From(self, rtn, "prefresh", "wrefresh");
}

/*[clinic input]
_curses.window.setscrreg

    top: int
        First line number.
    bottom: int
        Last line number.
    /

Define a software scrolling region.

All scrolling actions will take place in this region.
[clinic start generated code]*/

static PyObject *
_curses_window_setscrreg_impl(PyCursesWindowObject *self, int top,
                              int bottom)
/*[clinic end generated code: output=486ab5db218d2b1a input=1b517b986838bf0e]*/
{
    int rtn = wsetscrreg(self->win, top, bottom);
    return PyCursesCheckERR_ForWin(self, rtn, "wsetscrreg");
}

/*[clinic input]
_curses.window.subwin

    [
    nlines: int = 0
        Height.
    ncols: int = 0
        Width.
    ]
    begin_y: int
        Top side y-coordinate.
    begin_x: int
        Left side x-coordinate.
    /

Create a sub-window (screen-relative coordinates).

By default, the sub-window will extend from the specified position to the
lower right corner of the window.
[clinic start generated code]*/

static PyObject *
_curses_window_subwin_impl(PyCursesWindowObject *self, int group_left_1,
                           int nlines, int ncols, int begin_y, int begin_x)
/*[clinic end generated code: output=93e898afc348f59a input=2129fa47fd57721c]*/
{
    WINDOW *win;
    const char *curses_funcname;

    /* printf("Subwin: %i %i %i %i   \n", nlines, ncols, begin_y, begin_x); */
#ifdef py_is_pad
    if (py_is_pad(self->win)) {
        win = subpad(self->win, nlines, ncols, begin_y, begin_x);
        curses_funcname = "subpad";
    }
    else
#endif
    {
        win = subwin(self->win, nlines, ncols, begin_y, begin_x);
        curses_funcname = "subwin";
    }

    if (win == NULL) {
        cursesmodule_state *state = get_cursesmodule_state_by_win(self);
        PyErr_SetString(state->error, catchall_NULL);
        PyCursesError_SetImplementation(state, curses_funcname);
        return NULL;
    }

    cursesmodule_state *state = get_cursesmodule_state_by_win(self);
    return PyCursesWindow_New(state, win, self->encoding);
}

/*[clinic input]
_curses.window.scroll

    [
    lines: int = 1
        Number of lines to scroll.
    ]
    /

Scroll the screen or scrolling region.

Scroll upward if the argument is positive and downward if it is negative.
[clinic start generated code]*/

static PyObject *
_curses_window_scroll_impl(PyCursesWindowObject *self, int group_right_1,
                           int lines)
/*[clinic end generated code: output=4541a8a11852d360 input=c969ca0cfabbdbec]*/
{
    int rtn;
    const char *curses_funcname;
    if (!group_right_1) {
        rtn = scroll(self->win);
        curses_funcname = "scroll";
    }
    else {
        rtn = wscrl(self->win, lines);
        curses_funcname = "wscrl";
    }
    return PyCursesCheckERR_ForWin_From(self, rtn, "scroll", curses_funcname);
}

/*[clinic input]
_curses.window.touchline

    start: int
    count: int
    [
    changed: bool = True
    ]
    /

Pretend count lines have been changed, starting with line start.

If changed is supplied, it specifies whether the affected lines are marked
as having been changed (changed=True) or unchanged (changed=False).
[clinic start generated code]*/

static PyObject *
_curses_window_touchline_impl(PyCursesWindowObject *self, int start,
                              int count, int group_right_1, int changed)
/*[clinic end generated code: output=65d05b3f7438c61d input=a98aa4f79b6be845]*/
{
    int rtn;
    const char *curses_funcname;
    if (!group_right_1) {
        rtn = touchline(self->win, start, count);
        curses_funcname = "touchline";
    }
    else {
        rtn = wtouchln(self->win, start, count, changed);
        curses_funcname = "wtouchln";
    }
    return PyCursesCheckERR_ForWin_From(self, rtn, "touchline", curses_funcname);
}

/*[clinic input]
_curses.window.vline

    [
    y: int
        Starting Y-coordinate.
    x: int
        Starting X-coordinate.
    ]

    ch: object
        Character to draw.
    n: int
        Line length.

    [
    attr: long(c_default="A_NORMAL") = _curses.A_NORMAL
        Attributes for the character.
    ]
    /

Display a vertical line.
[clinic start generated code]*/

static PyObject *
_curses_window_vline_impl(PyCursesWindowObject *self, int group_left_1,
                          int y, int x, PyObject *ch, int n,
                          int group_right_1, long attr)
/*[clinic end generated code: output=287ad1cc8982217f input=a6f2dc86a4648b32]*/
{
    chtype ch_;

    if (!PyCurses_ConvertToChtype(self, ch, &ch_)) {
        return NULL;
    }
    if (group_left_1) {
        if (wmove(self->win, y, x) == ERR) {
            PyCursesSetError_ForWin(self, "wmove");
            return NULL;
        }
    }
    int rtn = wvline(self->win, ch_ | (attr_t)attr, n);
    return PyCursesCheckERR_ForWin_From(self, rtn, "vline", "wvline");
}

static PyObject *
PyCursesWindow_get_encoding(PyObject *op, void *closure)
{
    PyCursesWindowObject *self = _PyCursesWindowObject_CAST(op);
    return PyUnicode_FromString(self->encoding);
}

static int
PyCursesWindow_set_encoding(PyObject *op, PyObject *value, void *Py_UNUSED(ignored))
{
    PyCursesWindowObject *self = _PyCursesWindowObject_CAST(op);

    PyObject *ascii;
    char *encoding;

    /* It is illegal to del win.encoding */
    if (value == NULL) {
        PyErr_SetString(PyExc_TypeError,
                        "encoding may not be deleted");
        return -1;
    }

    if (!PyUnicode_Check(value)) {
        PyErr_SetString(PyExc_TypeError,
                        "setting encoding to a non-string");
        return -1;
    }
    ascii = PyUnicode_AsASCIIString(value);
    if (ascii == NULL)
        return -1;
    encoding = _PyMem_Strdup(PyBytes_AS_STRING(ascii));
    Py_DECREF(ascii);
    if (encoding == NULL) {
        PyErr_NoMemory();
        return -1;
    }
    PyMem_Free(self->encoding);
    self->encoding = encoding;
    return 0;
}

#define clinic_state()  (get_cursesmodule_state_by_cls(Py_TYPE(self)))
#include "clinic/_cursesmodule.c.h"
#undef clinic_state

static PyGetSetDef PyCursesError_Type_getsets[] = {
    _CURSES_ERROR_FUNCNAME_GETSETDEF
    {NULL}
};

static PyType_Slot PyCursesError_Type_slots[] = {
    {Py_tp_getset, PyCursesError_Type_getsets},
    {Py_tp_dealloc, PyCursesError_dealloc},
    {Py_tp_traverse, PyCursesError_traverse},
    {Py_tp_clear, PyCursesError_clear},
    {0, NULL},
};

static PyType_Spec PyCursesError_Type_spec = {
    .name = "_curses.error",
    .basicsize = sizeof(PyCursesErrorObject),
    .flags = Py_TPFLAGS_DEFAULT
        | Py_TPFLAGS_BASETYPE
        | Py_TPFLAGS_IMMUTABLETYPE
        | Py_TPFLAGS_HAVE_GC,
    .slots = PyCursesError_Type_slots,
};

static PyMethodDef PyCursesWindow_methods[] = {
    _CURSES_WINDOW_ADDCH_METHODDEF
    _CURSES_WINDOW_ADDNSTR_METHODDEF
    _CURSES_WINDOW_ADDSTR_METHODDEF
    _CURSES_WINDOW_ATTROFF_METHODDEF
    _CURSES_WINDOW_ATTRON_METHODDEF
    _CURSES_WINDOW_ATTRSET_METHODDEF
    _CURSES_WINDOW_BKGD_METHODDEF
#ifdef HAVE_CURSES_WCHGAT
    {"chgat",           PyCursesWindow_ChgAt, METH_VARARGS},
#endif
    _CURSES_WINDOW_BKGDSET_METHODDEF
    _CURSES_WINDOW_BORDER_METHODDEF
    _CURSES_WINDOW_BOX_METHODDEF
    {"clear",           PyCursesWindow_wclear, METH_NOARGS},
    {"clearok",         PyCursesWindow_clearok, METH_VARARGS},
    {"clrtobot",        PyCursesWindow_wclrtobot, METH_NOARGS},
    {"clrtoeol",        PyCursesWindow_wclrtoeol, METH_NOARGS},
    {"cursyncup",       PyCursesWindow_wcursyncup, METH_NOARGS},
    _CURSES_WINDOW_DELCH_METHODDEF
    {"deleteln",        PyCursesWindow_wdeleteln, METH_NOARGS},
    _CURSES_WINDOW_DERWIN_METHODDEF
    _CURSES_WINDOW_ECHOCHAR_METHODDEF
    _CURSES_WINDOW_ENCLOSE_METHODDEF
    {"erase",           PyCursesWindow_werase, METH_NOARGS},
    {"getbegyx",        PyCursesWindow_getbegyx, METH_NOARGS},
    _CURSES_WINDOW_GETBKGD_METHODDEF
    _CURSES_WINDOW_GETCH_METHODDEF
    _CURSES_WINDOW_GETKEY_METHODDEF
    _CURSES_WINDOW_GET_WCH_METHODDEF
    {"getmaxyx",        PyCursesWindow_getmaxyx, METH_NOARGS},
    {"getparyx",        PyCursesWindow_getparyx, METH_NOARGS},
    {"getstr",          PyCursesWindow_GetStr, METH_VARARGS},
    {"getyx",           PyCursesWindow_getyx, METH_NOARGS},
    _CURSES_WINDOW_HLINE_METHODDEF
    {"idcok",           PyCursesWindow_idcok, METH_VARARGS},
    {"idlok",           PyCursesWindow_idlok, METH_VARARGS},
#ifdef HAVE_CURSES_IMMEDOK
    {"immedok",         PyCursesWindow_immedok, METH_VARARGS},
#endif
    _CURSES_WINDOW_INCH_METHODDEF
    _CURSES_WINDOW_INSCH_METHODDEF
    {"insdelln",        PyCursesWindow_winsdelln, METH_VARARGS},
    {"insertln",        PyCursesWindow_winsertln, METH_NOARGS},
    _CURSES_WINDOW_INSNSTR_METHODDEF
    _CURSES_WINDOW_INSSTR_METHODDEF
    {"instr",           PyCursesWindow_InStr, METH_VARARGS},
    _CURSES_WINDOW_IS_LINETOUCHED_METHODDEF
    {"is_wintouched",   PyCursesWindow_is_wintouched, METH_NOARGS},
    {"keypad",          PyCursesWindow_keypad, METH_VARARGS},
    {"leaveok",         PyCursesWindow_leaveok, METH_VARARGS},
    {"move",            PyCursesWindow_wmove, METH_VARARGS},
    {"mvderwin",        PyCursesWindow_mvderwin, METH_VARARGS},
    {"mvwin",           PyCursesWindow_mvwin, METH_VARARGS},
    {"nodelay",         PyCursesWindow_nodelay, METH_VARARGS},
    {"notimeout",       PyCursesWindow_notimeout, METH_VARARGS},
    _CURSES_WINDOW_NOUTREFRESH_METHODDEF
    _CURSES_WINDOW_OVERLAY_METHODDEF
    _CURSES_WINDOW_OVERWRITE_METHODDEF
    _CURSES_WINDOW_PUTWIN_METHODDEF
    _CURSES_WINDOW_REDRAWLN_METHODDEF
    {"redrawwin",       PyCursesWindow_redrawwin, METH_NOARGS},
    _CURSES_WINDOW_REFRESH_METHODDEF
#ifndef STRICT_SYSV_CURSES
    {"resize",          PyCursesWindow_wresize, METH_VARARGS},
#endif
    _CURSES_WINDOW_SCROLL_METHODDEF
    {"scrollok",        PyCursesWindow_scrollok, METH_VARARGS},
    _CURSES_WINDOW_SETSCRREG_METHODDEF
    {"standend",        PyCursesWindow_wstandend, METH_NOARGS},
    {"standout",        PyCursesWindow_wstandout, METH_NOARGS},
    {"subpad",          _curses_window_subwin, METH_VARARGS, _curses_window_subwin__doc__},
    _CURSES_WINDOW_SUBWIN_METHODDEF
    {"syncdown",        PyCursesWindow_wsyncdown, METH_NOARGS},
#ifdef HAVE_CURSES_SYNCOK
    {"syncok",          PyCursesWindow_syncok, METH_VARARGS},
#endif
    {"syncup",          PyCursesWindow_wsyncup, METH_NOARGS},
    {"timeout",         PyCursesWindow_wtimeout, METH_VARARGS},
    _CURSES_WINDOW_TOUCHLINE_METHODDEF
    {"touchwin",        PyCursesWindow_touchwin, METH_NOARGS},
    {"untouchwin",      PyCursesWindow_untouchwin, METH_NOARGS},
    _CURSES_WINDOW_VLINE_METHODDEF
    {NULL,                  NULL}   /* sentinel */
};

static PyGetSetDef PyCursesWindow_getsets[] = {
    {
        "encoding",
        PyCursesWindow_get_encoding,
        PyCursesWindow_set_encoding,
        "the typecode character used to create the array"
    },
    {NULL, NULL, NULL, NULL }  /* sentinel */
};

static PyType_Slot PyCursesWindow_Type_slots[] = {
    {Py_tp_methods, PyCursesWindow_methods},
    {Py_tp_getset, PyCursesWindow_getsets},
    {Py_tp_dealloc, PyCursesWindow_dealloc},
    {Py_tp_traverse, PyCursesWindow_traverse},
    {0, NULL}
};

static PyType_Spec PyCursesWindow_Type_spec = {
    .name = "_curses.window",
    .basicsize =  sizeof(PyCursesWindowObject),
    .flags = Py_TPFLAGS_DEFAULT
        | Py_TPFLAGS_DISALLOW_INSTANTIATION
        | Py_TPFLAGS_IMMUTABLETYPE
        | Py_TPFLAGS_HEAPTYPE
        | Py_TPFLAGS_HAVE_GC,
    .slots = PyCursesWindow_Type_slots
};

/* -------------------------------------------------------*/

/*
 * Macros for implementing simple module's methods.
 *
 * Parameters
 *
 *  X       The name of the curses C function or macro to invoke.
 *  FLAG    When false, prefixes the function name with 'no' at runtime,
 *          This parameter is present in the signature and auto-generated
 *          by Argument Clinic.
 *
 * These macros should only be used for generating the body of
 * the module's methods since they need a module reference.
 */

#define NoArgNoReturnFunctionBody(X)            \
{                                               \
    PyCursesCheckInitialised(module);           \
    return PyCursesCheckERR(module, X(), # X);  \
}

#define NoArgOrFlagNoReturnFunctionBody(X, FLAG)    \
{                                                   \
    PyCursesCheckInitialised(module);               \
    int rtn;                                        \
    const char *funcname;                           \
    if (FLAG) {                                     \
        rtn = X();                                  \
        funcname = # X;                             \
    }                                               \
    else {                                          \
        rtn = no ## X();                            \
        funcname = "no" # X;                        \
    }                                               \
    return PyCursesCheckERR_From(module, rtn,       \
                                 # X, funcname);    \
}

#define NoArgReturnIntFunctionBody(X)   \
{                                       \
    PyCursesCheckInitialised(module);   \
    return PyLong_FromLong((long) X()); \
}

#define NoArgReturnStringFunctionBody(X)    \
{                                           \
    PyCursesCheckInitialised(module);       \
    return PyBytes_FromString(X());         \
}

#define NoArgTrueFalseFunctionBody(X)   \
{                                       \
    PyCursesCheckInitialised(module);   \
    return PyBool_FromLong(X());        \
}

#define NoArgNoReturnVoidFunctionBody(X)    \
{                                           \
    PyCursesCheckInitialised(module);       \
    X();                                    \
    Py_RETURN_NONE;                         \
}

/*********************************************************************
 Global Functions
**********************************************************************/

#ifdef HAVE_CURSES_FILTER
/*[clinic input]
_curses.filter

[clinic start generated code]*/

static PyObject *
_curses_filter_impl(PyObject *module)
/*[clinic end generated code: output=fb5b8a3642eb70b5 input=668c75a6992d3624]*/
{
    /* not checking for PyCursesInitialised here since filter() must
       be called before initscr() */
    filter();
    Py_RETURN_NONE;
}
#endif

/*[clinic input]
_curses.baudrate

Return the output speed of the terminal in bits per second.
[clinic start generated code]*/

static PyObject *
_curses_baudrate_impl(PyObject *module)
/*[clinic end generated code: output=3c63c6c401d7d9c0 input=921f022ed04a0fd9]*/
NoArgReturnIntFunctionBody(baudrate)

/*[clinic input]
_curses.beep

Emit a short attention sound.
[clinic start generated code]*/

static PyObject *
_curses_beep_impl(PyObject *module)
/*[clinic end generated code: output=425274962abe49a2 input=a35698ca7d0162bc]*/
NoArgNoReturnFunctionBody(beep)

/*[clinic input]
_curses.can_change_color

Return True if the programmer can change the colors displayed by the terminal.
[clinic start generated code]*/

static PyObject *
_curses_can_change_color_impl(PyObject *module)
/*[clinic end generated code: output=359df8c3c77d8bf1 input=d7718884de0092f2]*/
NoArgTrueFalseFunctionBody(can_change_color)

/*[clinic input]
_curses.cbreak

    flag: bool = True
        If false, the effect is the same as calling nocbreak().
    /

Enter cbreak mode.

In cbreak mode (sometimes called "rare" mode) normal tty line buffering is
turned off and characters are available to be read one by one.  However,
unlike raw mode, special characters (interrupt, quit, suspend, and flow
control) retain their effects on the tty driver and calling program.
Calling first raw() then cbreak() leaves the terminal in cbreak mode.
[clinic start generated code]*/

static PyObject *
_curses_cbreak_impl(PyObject *module, int flag)
/*[clinic end generated code: output=9f9dee9664769751 input=c7d0bddda93016c1]*/
NoArgOrFlagNoReturnFunctionBody(cbreak, flag)

/*[clinic input]
_curses.color_content

    color_number: color
        The number of the color (0 - (COLORS-1)).
    /

Return the red, green, and blue (RGB) components of the specified color.

A 3-tuple is returned, containing the R, G, B values for the given color,
which will be between 0 (no component) and 1000 (maximum amount of component).
[clinic start generated code]*/

static PyObject *
_curses_color_content_impl(PyObject *module, int color_number)
/*[clinic end generated code: output=17b466df7054e0de input=03b5ed0472662aea]*/
{
    _CURSES_COLOR_VAL_TYPE r,g,b;

    PyCursesCheckInitialised(module);
    PyCursesCheckInitialisedColor(module);

    if (_COLOR_CONTENT_FUNC(color_number, &r, &g, &b) == ERR) {
        PyCursesSetError(module, Py_STRINGIFY(_COLOR_CONTENT_FUNC));
        return NULL;
    }

    return Py_BuildValue("(iii)", r, g, b);
}

/*[clinic input]
_curses.color_pair

    pair_number: int
        The number of the color pair.
    /

Return the attribute value for displaying text in the specified color.

This attribute value can be combined with A_STANDOUT, A_REVERSE, and the
other A_* attributes.  pair_number() is the counterpart to this function.
[clinic start generated code]*/

static PyObject *
_curses_color_pair_impl(PyObject *module, int pair_number)
/*[clinic end generated code: output=60718abb10ce9feb input=6034e9146f343802]*/
{
    PyCursesCheckInitialised(module);
    PyCursesCheckInitialisedColor(module);

    return PyLong_FromLong(COLOR_PAIR(pair_number));
}

/*[clinic input]
_curses.curs_set

    visibility: int
        0 for invisible, 1 for normal visible, or 2 for very visible.
    /

Set the cursor state.

If the terminal supports the visibility requested, the previous cursor
state is returned; otherwise, an exception is raised.  On many terminals,
the "visible" mode is an underline cursor and the "very visible" mode is
a block cursor.
[clinic start generated code]*/

static PyObject *
_curses_curs_set_impl(PyObject *module, int visibility)
/*[clinic end generated code: output=ee8e62483b1d6cd4 input=81a7924a65d29504]*/
{
    int erg;

    PyCursesCheckInitialised(module);

    erg = curs_set(visibility);
    if (erg == ERR) {
        PyCursesSetError(module, "curs_set");
        return NULL;
    }

    return PyLong_FromLong((long) erg);
}

/*[clinic input]
_curses.def_prog_mode

Save the current terminal mode as the "program" mode.

The "program" mode is the mode when the running program is using curses.

Subsequent calls to reset_prog_mode() will restore this mode.
[clinic start generated code]*/

static PyObject *
_curses_def_prog_mode_impl(PyObject *module)
/*[clinic end generated code: output=05d5a351fff874aa input=768b9cace620dda5]*/
NoArgNoReturnFunctionBody(def_prog_mode)

/*[clinic input]
_curses.def_shell_mode

Save the current terminal mode as the "shell" mode.

The "shell" mode is the mode when the running program is not using curses.

Subsequent calls to reset_shell_mode() will restore this mode.
[clinic start generated code]*/

static PyObject *
_curses_def_shell_mode_impl(PyObject *module)
/*[clinic end generated code: output=d6e42f5c768f860f input=5ead21f6f0baa894]*/
NoArgNoReturnFunctionBody(def_shell_mode)

/*[clinic input]
_curses.delay_output

    ms: int
        Duration in milliseconds.
    /

Insert a pause in output.
[clinic start generated code]*/

static PyObject *
_curses_delay_output_impl(PyObject *module, int ms)
/*[clinic end generated code: output=b6613a67f17fa4f4 input=5316457f5f59196c]*/
{
    PyCursesCheckInitialised(module);

    return PyCursesCheckERR(module, delay_output(ms), "delay_output");
}

/*[clinic input]
_curses.doupdate

Update the physical screen to match the virtual screen.
[clinic start generated code]*/

static PyObject *
_curses_doupdate_impl(PyObject *module)
/*[clinic end generated code: output=f34536975a75680c input=8da80914432a6489]*/
NoArgNoReturnFunctionBody(doupdate)

/*[clinic input]
_curses.echo

    flag: bool = True
        If false, the effect is the same as calling noecho().
    /

Enter echo mode.

In echo mode, each character input is echoed to the screen as it is entered.
[clinic start generated code]*/

static PyObject *
_curses_echo_impl(PyObject *module, int flag)
/*[clinic end generated code: output=03acb2ddfa6c8729 input=86cd4d5bb1d569c0]*/
NoArgOrFlagNoReturnFunctionBody(echo, flag)

/*[clinic input]
_curses.endwin

De-initialize the library, and return terminal to normal status.
[clinic start generated code]*/

static PyObject *
_curses_endwin_impl(PyObject *module)
/*[clinic end generated code: output=c0150cd96d2f4128 input=e172cfa43062f3fa]*/
NoArgNoReturnFunctionBody(endwin)

/*[clinic input]
_curses.erasechar

Return the user's current erase character.
[clinic start generated code]*/

static PyObject *
_curses_erasechar_impl(PyObject *module)
/*[clinic end generated code: output=3df305dc6b926b3f input=628c136c3c5758d3]*/
{
    char ch;

    PyCursesCheckInitialised(module);

    ch = erasechar();

    return PyBytes_FromStringAndSize(&ch, 1);
}

/*[clinic input]
_curses.flash

Flash the screen.

That is, change it to reverse-video and then change it back in a short interval.
[clinic start generated code]*/

static PyObject *
_curses_flash_impl(PyObject *module)
/*[clinic end generated code: output=488b8a0ebd9ea9b8 input=02fdfb06c8fc3171]*/
NoArgNoReturnFunctionBody(flash)

/*[clinic input]
_curses.flushinp

Flush all input buffers.

This throws away any typeahead that has been typed by the user and has not
yet been processed by the program.
[clinic start generated code]*/

static PyObject *
_curses_flushinp_impl(PyObject *module)
/*[clinic end generated code: output=7e7a1fc1473960f5 input=59d042e705cef5ec]*/
NoArgNoReturnVoidFunctionBody(flushinp)

#ifdef getsyx
/*[clinic input]
_curses.getsyx

Return the current coordinates of the virtual screen cursor.

Return a (y, x) tuple.  If leaveok is currently true, return (-1, -1).
[clinic start generated code]*/

static PyObject *
_curses_getsyx_impl(PyObject *module)
/*[clinic end generated code: output=c8e6c3f42349a038 input=9e1f862f3b4f7cba]*/
{
    int x = 0;
    int y = 0;

    PyCursesCheckInitialised(module);

    getsyx(y, x);

    return Py_BuildValue("(ii)", y, x);
}
#endif

#ifdef NCURSES_MOUSE_VERSION
/*[clinic input]
_curses.getmouse

Retrieve the queued mouse event.

After getch() returns KEY_MOUSE to signal a mouse event, this function
returns a 5-tuple (id, x, y, z, bstate).
[clinic start generated code]*/

static PyObject *
_curses_getmouse_impl(PyObject *module)
/*[clinic end generated code: output=ccf4242546b9cfa8 input=5b756ee6f5b481b1]*/
{
    int rtn;
    MEVENT event;

    PyCursesCheckInitialised(module);

    rtn = getmouse(&event);
    if (rtn == ERR) {
        PyCursesSetError(module, "getmouse");
        return NULL;
    }
    return Py_BuildValue("(hiiik)",
                         (short)event.id,
                         (int)event.x, (int)event.y, (int)event.z,
                         (unsigned long) event.bstate);
}

/*[clinic input]
_curses.ungetmouse

    id: short
    x: int
    y: int
    z: int
    bstate: unsigned_long(bitwise=True)
    /

Push a KEY_MOUSE event onto the input queue.

The following getmouse() will return the given state data.
[clinic start generated code]*/

static PyObject *
_curses_ungetmouse_impl(PyObject *module, short id, int x, int y, int z,
                        unsigned long bstate)
/*[clinic end generated code: output=3430c9b0fc5c4341 input=fd650b2ca5a01e8f]*/
{
    MEVENT event;

    PyCursesCheckInitialised(module);

    event.id = id;
    event.x = x;
    event.y = y;
    event.z = z;
    event.bstate = bstate;
    return PyCursesCheckERR(module, ungetmouse(&event), "ungetmouse");
}
#endif

/*[clinic input]
_curses.getwin

    file: object
    /

Read window related data stored in the file by an earlier putwin() call.

The routine then creates and initializes a new window using that data,
returning the new window object.
[clinic start generated code]*/

static PyObject *
_curses_getwin(PyObject *module, PyObject *file)
/*[clinic end generated code: output=a79e0df3379af756 input=f713d2bba0e4c929]*/
{
    FILE *fp;
    PyObject *data;
    size_t datalen;
    WINDOW *win;
    PyObject *res = NULL;

    PyCursesCheckInitialised(module);

    fp = tmpfile();
    if (fp == NULL)
        return PyErr_SetFromErrno(PyExc_OSError);

    if (_Py_set_inheritable(fileno(fp), 0, NULL) < 0)
        goto error;

    data = PyObject_CallMethod(file, "read", NULL);
    if (data == NULL)
        goto error;
    if (!PyBytes_Check(data)) {
        PyErr_Format(PyExc_TypeError,
                     "f.read() returned %.100s instead of bytes",
                     Py_TYPE(data)->tp_name);
        Py_DECREF(data);
        goto error;
    }
    datalen = PyBytes_GET_SIZE(data);
    if (fwrite(PyBytes_AS_STRING(data), 1, datalen, fp) != datalen) {
        PyErr_SetFromErrno(PyExc_OSError);
        Py_DECREF(data);
        goto error;
    }
    Py_DECREF(data);

    fseek(fp, 0, 0);
    win = getwin(fp);
    if (win == NULL) {
        cursesmodule_state *state = get_cursesmodule_state(module);
        PyErr_SetString(state->error, catchall_NULL);
        PyCursesError_SetImplementation(state, "getwin");
        goto error;
    }
    cursesmodule_state *state = get_cursesmodule_state(module);
    res = PyCursesWindow_New(state, win, NULL);

error:
    fclose(fp);
    return res;
}

/*[clinic input]
_curses.halfdelay

    tenths: byte
        Maximal blocking delay in tenths of seconds (1 - 255).
    /

Enter half-delay mode.

Use nocbreak() to leave half-delay mode.
[clinic start generated code]*/

static PyObject *
_curses_halfdelay_impl(PyObject *module, unsigned char tenths)
/*[clinic end generated code: output=e92cdf0ef33c0663 input=e42dce7259c15100]*/
{
    PyCursesCheckInitialised(module);

    return PyCursesCheckERR(module, halfdelay(tenths), "halfdelay");
}

/*[clinic input]
_curses.has_colors

Return True if the terminal can display colors; otherwise, return False.
[clinic start generated code]*/

static PyObject *
_curses_has_colors_impl(PyObject *module)
/*[clinic end generated code: output=db5667483139e3e2 input=b2ec41b739d896c6]*/
NoArgTrueFalseFunctionBody(has_colors)

/*[clinic input]
_curses.has_ic

Return True if the terminal has insert- and delete-character capabilities.
[clinic start generated code]*/

static PyObject *
_curses_has_ic_impl(PyObject *module)
/*[clinic end generated code: output=6be24da9cb1268fe input=9bc2d3a797cc7324]*/
NoArgTrueFalseFunctionBody(has_ic)

/*[clinic input]
_curses.has_il

Return True if the terminal has insert- and delete-line capabilities.
[clinic start generated code]*/

static PyObject *
_curses_has_il_impl(PyObject *module)
/*[clinic end generated code: output=d45bd7788ff9f5f4 input=cd939d5607ee5427]*/
NoArgTrueFalseFunctionBody(has_il)

#ifdef HAVE_CURSES_HAS_KEY
/*[clinic input]
_curses.has_key

    key: int
        Key number.
    /

Return True if the current terminal type recognizes a key with that value.
[clinic start generated code]*/

static PyObject *
_curses_has_key_impl(PyObject *module, int key)
/*[clinic end generated code: output=19ad48319414d0b1 input=78bd44acf1a4997c]*/
{
    PyCursesCheckInitialised(module);

    return PyBool_FromLong(has_key(key));
}
#endif

/*[clinic input]
_curses.init_color

    color_number: color
        The number of the color to be changed (0 - (COLORS-1)).
    r: component
        Red component (0 - 1000).
    g: component
        Green component (0 - 1000).
    b: component
        Blue component (0 - 1000).
    /

Change the definition of a color.

When init_color() is used, all occurrences of that color on the screen
immediately change to the new definition.  This function is a no-op on
most terminals; it is active only if can_change_color() returns true.
[clinic start generated code]*/

static PyObject *
_curses_init_color_impl(PyObject *module, int color_number, short r, short g,
                        short b)
/*[clinic end generated code: output=d7ed71b2d818cdf2 input=ae2b8bea0f152c80]*/
{
    PyCursesCheckInitialised(module);
    PyCursesCheckInitialisedColor(module);

    return PyCursesCheckERR(module,
                            _CURSES_INIT_COLOR_FUNC(color_number, r, g, b),
                            Py_STRINGIFY(_CURSES_INIT_COLOR_FUNC));
}

/*[clinic input]
_curses.init_pair

    pair_number: pair
        The number of the color-pair to be changed (1 - (COLOR_PAIRS-1)).
    fg: color_allow_default
        Foreground color number (-1 - (COLORS-1)).
    bg: color_allow_default
        Background color number (-1 - (COLORS-1)).
    /

Change the definition of a color-pair.

If the color-pair was previously initialized, the screen is refreshed and
all occurrences of that color-pair are changed to the new definition.
[clinic start generated code]*/

static PyObject *
_curses_init_pair_impl(PyObject *module, int pair_number, int fg, int bg)
/*[clinic end generated code: output=a0bba03d2bbc3ee6 input=54b421b44c12c389]*/
{
    PyCursesCheckInitialised(module);
    PyCursesCheckInitialisedColor(module);

    if (_CURSES_INIT_PAIR_FUNC(pair_number, fg, bg) == ERR) {
        if (pair_number >= COLOR_PAIRS) {
            PyErr_Format(PyExc_ValueError,
                         "Color pair is greater than COLOR_PAIRS-1 (%d).",
                         COLOR_PAIRS - 1);
        }
        else {
            PyCursesSetError(module, Py_STRINGIFY(_CURSES_INIT_PAIR_FUNC));
        }
        return NULL;
    }

    Py_RETURN_NONE;
}

/*[clinic input]
_curses.initscr

Initialize the library.

Return a WindowObject which represents the whole screen.
[clinic start generated code]*/

static PyObject *
_curses_initscr_impl(PyObject *module)
/*[clinic end generated code: output=619fb68443810b7b input=514f4bce1821f6b5]*/
{
    WINDOW *win;

    if (curses_initscr_called) {
        (void)wrefresh(stdscr); // TODO(picnixz): should we report an error?
        cursesmodule_state *state = get_cursesmodule_state(module);
        return PyCursesWindow_New(state, stdscr, NULL);
    }

    win = initscr();

    if (win == NULL) {
        cursesmodule_state *state = get_cursesmodule_state(module);
        PyErr_SetString(state->error, catchall_NULL);
        PyCursesError_SetImplementation(state, "initscr");
        return NULL;
    }

    curses_initscr_called = curses_setupterm_called = TRUE;

    PyObject *module_dict = PyModule_GetDict(module); // borrowed
    if (module_dict == NULL) {
        return NULL;
    }
    /* This was moved from initcurses() because it core dumped on SGI,
       where they're not defined until you've called initscr() */
#define SetDictInt(NAME, VALUE)                                     \
    do {                                                            \
        PyObject *value = PyLong_FromLong((long)(VALUE));           \
        if (value == NULL) {                                        \
            return NULL;                                            \
        }                                                           \
        int rc = PyDict_SetItemString(module_dict, (NAME), value);  \
        Py_DECREF(value);                                           \
        if (rc < 0) {                                               \
            return NULL;                                            \
        }                                                           \
    } while (0)

    /* Here are some graphic symbols you can use */
    SetDictInt("ACS_ULCORNER",      (ACS_ULCORNER));
    SetDictInt("ACS_LLCORNER",      (ACS_LLCORNER));
    SetDictInt("ACS_URCORNER",      (ACS_URCORNER));
    SetDictInt("ACS_LRCORNER",      (ACS_LRCORNER));
    SetDictInt("ACS_LTEE",          (ACS_LTEE));
    SetDictInt("ACS_RTEE",          (ACS_RTEE));
    SetDictInt("ACS_BTEE",          (ACS_BTEE));
    SetDictInt("ACS_TTEE",          (ACS_TTEE));
    SetDictInt("ACS_HLINE",         (ACS_HLINE));
    SetDictInt("ACS_VLINE",         (ACS_VLINE));
    SetDictInt("ACS_PLUS",          (ACS_PLUS));
#if !defined(__hpux) || defined(HAVE_NCURSES_H)
    /* On HP/UX 11, these are of type cchar_t, which is not an
       integral type. If this is a problem on more platforms, a
       configure test should be added to determine whether ACS_S1
       is of integral type. */
    SetDictInt("ACS_S1",            (ACS_S1));
    SetDictInt("ACS_S9",            (ACS_S9));
    SetDictInt("ACS_DIAMOND",       (ACS_DIAMOND));
    SetDictInt("ACS_CKBOARD",       (ACS_CKBOARD));
    SetDictInt("ACS_DEGREE",        (ACS_DEGREE));
    SetDictInt("ACS_PLMINUS",       (ACS_PLMINUS));
    SetDictInt("ACS_BULLET",        (ACS_BULLET));
    SetDictInt("ACS_LARROW",        (ACS_LARROW));
    SetDictInt("ACS_RARROW",        (ACS_RARROW));
    SetDictInt("ACS_DARROW",        (ACS_DARROW));
    SetDictInt("ACS_UARROW",        (ACS_UARROW));
    SetDictInt("ACS_BOARD",         (ACS_BOARD));
    SetDictInt("ACS_LANTERN",       (ACS_LANTERN));
    SetDictInt("ACS_BLOCK",         (ACS_BLOCK));
#endif
    SetDictInt("ACS_BSSB",          (ACS_ULCORNER));
    SetDictInt("ACS_SSBB",          (ACS_LLCORNER));
    SetDictInt("ACS_BBSS",          (ACS_URCORNER));
    SetDictInt("ACS_SBBS",          (ACS_LRCORNER));
    SetDictInt("ACS_SBSS",          (ACS_RTEE));
    SetDictInt("ACS_SSSB",          (ACS_LTEE));
    SetDictInt("ACS_SSBS",          (ACS_BTEE));
    SetDictInt("ACS_BSSS",          (ACS_TTEE));
    SetDictInt("ACS_BSBS",          (ACS_HLINE));
    SetDictInt("ACS_SBSB",          (ACS_VLINE));
    SetDictInt("ACS_SSSS",          (ACS_PLUS));

    /* The following are never available with strict SYSV curses */
#ifdef ACS_S3
    SetDictInt("ACS_S3",            (ACS_S3));
#endif
#ifdef ACS_S7
    SetDictInt("ACS_S7",            (ACS_S7));
#endif
#ifdef ACS_LEQUAL
    SetDictInt("ACS_LEQUAL",        (ACS_LEQUAL));
#endif
#ifdef ACS_GEQUAL
    SetDictInt("ACS_GEQUAL",        (ACS_GEQUAL));
#endif
#ifdef ACS_PI
    SetDictInt("ACS_PI",            (ACS_PI));
#endif
#ifdef ACS_NEQUAL
    SetDictInt("ACS_NEQUAL",        (ACS_NEQUAL));
#endif
#ifdef ACS_STERLING
    SetDictInt("ACS_STERLING",      (ACS_STERLING));
#endif

    SetDictInt("LINES", LINES);
    SetDictInt("COLS", COLS);
#undef SetDictInt

    cursesmodule_state *state = get_cursesmodule_state(module);
    PyObject *winobj = PyCursesWindow_New(state, win, NULL);
    if (winobj == NULL) {
        return NULL;
    }
    curses_screen_encoding = ((PyCursesWindowObject *)winobj)->encoding;
    return winobj;
}

/*[clinic input]
_curses.setupterm

    term: str(accept={str, NoneType}) = None
        Terminal name.
        If omitted, the value of the TERM environment variable will be used.
    fd: int = -1
        File descriptor to which any initialization sequences will be sent.
        If not supplied, the file descriptor for sys.stdout will be used.

Initialize the terminal.
[clinic start generated code]*/

static PyObject *
_curses_setupterm_impl(PyObject *module, const char *term, int fd)
/*[clinic end generated code: output=4584e587350f2848 input=4511472766af0c12]*/
{
    int err;

    if (fd == -1) {
        PyObject* sys_stdout;

        if (_PySys_GetOptionalAttrString("stdout", &sys_stdout) < 0) {
            return NULL;
        }

        if (sys_stdout == NULL || sys_stdout == Py_None) {
            cursesmodule_state *state = get_cursesmodule_state(module);
            PyErr_SetString(state->error, "lost sys.stdout");
            Py_XDECREF(sys_stdout);
            return NULL;
        }

        fd = PyObject_AsFileDescriptor(sys_stdout);
        Py_DECREF(sys_stdout);
        if (fd == -1) {
            return NULL;
        }
    }

    if (!curses_setupterm_called && setupterm((char *)term, fd, &err) == ERR) {
        const char *error_message;

        if (err == 0) {
            error_message = "setupterm: could not find terminal";
        }
        else if (err == -1) {
            error_message = "setupterm: could not find terminfo database";
        }
        else {
            error_message = "setupterm: unknown error";
        }

        cursesmodule_state *state = get_cursesmodule_state(module);
        PyErr_SetString(state->error, error_message);
        PyCursesError_SetImplementation(state, "setupterm");
        return NULL;
    }

    curses_setupterm_called = TRUE;

    Py_RETURN_NONE;
}

#if defined(NCURSES_EXT_FUNCS) && NCURSES_EXT_FUNCS >= 20081102
// https://invisible-island.net/ncurses/NEWS.html#index-t20080119

/*[clinic input]
_curses.get_escdelay

Gets the curses ESCDELAY setting.

Gets the number of milliseconds to wait after reading an escape character,
to distinguish between an individual escape character entered on the
keyboard from escape sequences sent by cursor and function keys.
[clinic start generated code]*/

static PyObject *
_curses_get_escdelay_impl(PyObject *module)
/*[clinic end generated code: output=222fa1a822555d60 input=be2d5b3dd974d0a4]*/
{
    return PyLong_FromLong(ESCDELAY);
}
/*[clinic input]
_curses.set_escdelay
    ms: int
        length of the delay in milliseconds.
    /

Sets the curses ESCDELAY setting.

Sets the number of milliseconds to wait after reading an escape character,
to distinguish between an individual escape character entered on the
keyboard from escape sequences sent by cursor and function keys.
[clinic start generated code]*/

static PyObject *
_curses_set_escdelay_impl(PyObject *module, int ms)
/*[clinic end generated code: output=43818efbf7980ac4 input=7796fe19f111e250]*/
{
    if (ms <= 0) {
        PyErr_SetString(PyExc_ValueError, "ms must be > 0");
        return NULL;
    }

    return PyCursesCheckERR(module, set_escdelay(ms), "set_escdelay");
}

/*[clinic input]
_curses.get_tabsize

Gets the curses TABSIZE setting.

Gets the number of columns used by the curses library when converting a tab
character to spaces as it adds the tab to a window.
[clinic start generated code]*/

static PyObject *
_curses_get_tabsize_impl(PyObject *module)
/*[clinic end generated code: output=7e9e51fb6126fbdf input=74af86bf6c9f5d7e]*/
{
    return PyLong_FromLong(TABSIZE);
}
/*[clinic input]
_curses.set_tabsize
    size: int
        rendered cell width of a tab character.
    /

Sets the curses TABSIZE setting.

Sets the number of columns used by the curses library when converting a tab
character to spaces as it adds the tab to a window.
[clinic start generated code]*/

static PyObject *
_curses_set_tabsize_impl(PyObject *module, int size)
/*[clinic end generated code: output=c1de5a76c0daab1e input=78cba6a3021ad061]*/
{
    if (size <= 0) {
        PyErr_SetString(PyExc_ValueError, "size must be > 0");
        return NULL;
    }

    return PyCursesCheckERR(module, set_tabsize(size), "set_tabsize");
}
#endif

/*[clinic input]
_curses.intrflush

    flag: bool
    /

[clinic start generated code]*/

static PyObject *
_curses_intrflush_impl(PyObject *module, int flag)
/*[clinic end generated code: output=c1986df35e999a0f input=c65fe2ef973fe40a]*/
{
    PyCursesCheckInitialised(module);

    return PyCursesCheckERR(module, intrflush(NULL, flag), "intrflush");
}

/*[clinic input]
_curses.isendwin

Return True if endwin() has been called.
[clinic start generated code]*/

static PyObject *
_curses_isendwin_impl(PyObject *module)
/*[clinic end generated code: output=d73179e4a7e1eb8c input=6cdb01a7ebf71397]*/
NoArgTrueFalseFunctionBody(isendwin)

#ifdef HAVE_CURSES_IS_TERM_RESIZED
/*[clinic input]
_curses.is_term_resized

    nlines: int
        Height.
    ncols: int
        Width.
    /

Return True if resize_term() would modify the window structure, False otherwise.
[clinic start generated code]*/

static PyObject *
_curses_is_term_resized_impl(PyObject *module, int nlines, int ncols)
/*[clinic end generated code: output=aafe04afe50f1288 input=ca9c0bd0fb8ab444]*/
{
    PyCursesCheckInitialised(module);

    return PyBool_FromLong(is_term_resized(nlines, ncols));
}
#endif /* HAVE_CURSES_IS_TERM_RESIZED */

/*[clinic input]
_curses.keyname

    key: int
        Key number.
    /

Return the name of specified key.
[clinic start generated code]*/

static PyObject *
_curses_keyname_impl(PyObject *module, int key)
/*[clinic end generated code: output=fa2675ab3f4e056b input=ee4b1d0f243a2a2b]*/
{
    const char *knp;

    PyCursesCheckInitialised(module);

    if (key < 0) {
        PyErr_SetString(PyExc_ValueError, "invalid key number");
        return NULL;
    }
    knp = keyname(key);

    return PyBytes_FromString((knp == NULL) ? "" : knp);
}

/*[clinic input]
_curses.killchar

Return the user's current line kill character.
[clinic start generated code]*/

static PyObject *
_curses_killchar_impl(PyObject *module)
/*[clinic end generated code: output=31c3a45b2c528269 input=1ff171c38df5ccad]*/
{
    char ch;

    ch = killchar();

    return PyBytes_FromStringAndSize(&ch, 1);
}

/*[clinic input]
_curses.longname

Return the terminfo long name field describing the current terminal.

The maximum length of a verbose description is 128 characters.  It is defined
only after the call to initscr().
[clinic start generated code]*/

static PyObject *
_curses_longname_impl(PyObject *module)
/*[clinic end generated code: output=fdf30433727ef568 input=84c3f20201b1098e]*/
NoArgReturnStringFunctionBody(longname)

/*[clinic input]
_curses.meta

    yes: bool
    /

Enable/disable meta keys.

If yes is True, allow 8-bit characters to be input.  If yes is False,
allow only 7-bit characters.
[clinic start generated code]*/

static PyObject *
_curses_meta_impl(PyObject *module, int yes)
/*[clinic end generated code: output=22f5abda46a605d8 input=cfe7da79f51d0e30]*/
{
    PyCursesCheckInitialised(module);

    return PyCursesCheckERR(module, meta(stdscr, yes), "meta");
}

#ifdef NCURSES_MOUSE_VERSION
/*[clinic input]
_curses.mouseinterval

    interval: int
        Time in milliseconds.
    /

Set and retrieve the maximum time between press and release in a click.

Set the maximum time that can elapse between press and release events in
order for them to be recognized as a click, and return the previous interval
value.
[clinic start generated code]*/

static PyObject *
_curses_mouseinterval_impl(PyObject *module, int interval)
/*[clinic end generated code: output=c4f5ff04354634c5 input=75aaa3f0db10ac4e]*/
{
    PyCursesCheckInitialised(module);

    return PyCursesCheckERR(module, mouseinterval(interval), "mouseinterval");
}

/*[clinic input]
_curses.mousemask

    newmask: unsigned_long(bitwise=True)
    /

Set the mouse events to be reported, and return a tuple (availmask, oldmask).

Return a tuple (availmask, oldmask).  availmask indicates which of the
specified mouse events can be reported; on complete failure it returns 0.
oldmask is the previous value of the given window's mouse event mask.
If this function is never called, no mouse events are ever reported.
[clinic start generated code]*/

static PyObject *
_curses_mousemask_impl(PyObject *module, unsigned long newmask)
/*[clinic end generated code: output=9406cf1b8a36e485 input=bdf76b7568a3c541]*/
{
    mmask_t oldmask, availmask;

    PyCursesCheckInitialised(module);
    availmask = mousemask((mmask_t)newmask, &oldmask);
    return Py_BuildValue("(kk)",
                         (unsigned long)availmask, (unsigned long)oldmask);
}
#endif

/*[clinic input]
_curses.napms -> int

    ms: int
        Duration in milliseconds.
    /

Sleep for specified time.
[clinic start generated code]*/

static int
_curses_napms_impl(PyObject *module, int ms)
/*[clinic end generated code: output=5f292a6a724491bd input=c6d6e01f2f1df9f7]*/
{
<<<<<<< HEAD
    PyCursesCheckInitialised(module);

=======
    if (!_PyCursesStatefulCheckFunction(module,
                                        curses_initscr_called,
                                        "initscr")) {
        return -1;
    }
>>>>>>> de6482ed
    return napms(ms);
}


/*[clinic input]
_curses.newpad

    nlines: int
        Height.
    ncols: int
        Width.
    /

Create and return a pointer to a new pad data structure.
[clinic start generated code]*/

static PyObject *
_curses_newpad_impl(PyObject *module, int nlines, int ncols)
/*[clinic end generated code: output=de52a56eb1098ec9 input=93f1272f240d8894]*/
{
    WINDOW *win;

    PyCursesCheckInitialised(module);

    win = newpad(nlines, ncols);

    if (win == NULL) {
        cursesmodule_state *state = get_cursesmodule_state(module);
        PyErr_SetString(state->error, catchall_NULL);
        PyCursesError_SetImplementation(state, "newpad");
        return NULL;
    }

    cursesmodule_state *state = get_cursesmodule_state(module);
    return PyCursesWindow_New(state, win, NULL);
}

/*[clinic input]
_curses.newwin

    nlines: int
        Height.
    ncols: int
        Width.
    [
    begin_y: int = 0
        Top side y-coordinate.
    begin_x: int = 0
        Left side x-coordinate.
    ]
    /

Return a new window.

By default, the window will extend from the specified position to the lower
right corner of the screen.
[clinic start generated code]*/

static PyObject *
_curses_newwin_impl(PyObject *module, int nlines, int ncols,
                    int group_right_1, int begin_y, int begin_x)
/*[clinic end generated code: output=c1e0a8dc8ac2826c input=29312c15a72a003d]*/
{
    WINDOW *win;

    PyCursesCheckInitialised(module);

    win = newwin(nlines, ncols, begin_y, begin_x);
    if (win == NULL) {
        cursesmodule_state *state = get_cursesmodule_state(module);
        PyErr_SetString(state->error, catchall_NULL);
        PyCursesError_SetImplementation(state, "newwin");
        return NULL;
    }

    cursesmodule_state *state = get_cursesmodule_state(module);
    return PyCursesWindow_New(state, win, NULL);
}

/*[clinic input]
_curses.nl

    flag: bool = True
        If false, the effect is the same as calling nonl().
    /

Enter newline mode.

This mode translates the return key into newline on input, and translates
newline into return and line-feed on output.  Newline mode is initially on.
[clinic start generated code]*/

static PyObject *
_curses_nl_impl(PyObject *module, int flag)
/*[clinic end generated code: output=b39cc0ffc9015003 input=18e3e9c6e8cfcf6f]*/
NoArgOrFlagNoReturnFunctionBody(nl, flag)

/*[clinic input]
_curses.nocbreak

Leave cbreak mode.

Return to normal "cooked" mode with line buffering.
[clinic start generated code]*/

static PyObject *
_curses_nocbreak_impl(PyObject *module)
/*[clinic end generated code: output=eabf3833a4fbf620 input=e4b65f7d734af400]*/
NoArgNoReturnFunctionBody(nocbreak)

/*[clinic input]
_curses.noecho

Leave echo mode.

Echoing of input characters is turned off.
[clinic start generated code]*/

static PyObject *
_curses_noecho_impl(PyObject *module)
/*[clinic end generated code: output=cc95ab45bc98f41b input=76714df529e614c3]*/
NoArgNoReturnFunctionBody(noecho)

/*[clinic input]
_curses.nonl

Leave newline mode.

Disable translation of return into newline on input, and disable low-level
translation of newline into newline/return on output.
[clinic start generated code]*/

static PyObject *
_curses_nonl_impl(PyObject *module)
/*[clinic end generated code: output=99e917e9715770c6 input=9d37dd122d3022fc]*/
NoArgNoReturnFunctionBody(nonl)

/*[clinic input]
_curses.noqiflush

Disable queue flushing.

When queue flushing is disabled, normal flush of input and output queues
associated with the INTR, QUIT and SUSP characters will not be done.
[clinic start generated code]*/

static PyObject *
_curses_noqiflush_impl(PyObject *module)
/*[clinic end generated code: output=8b95a4229bbf0877 input=ba3e6b2e3e54c4df]*/
NoArgNoReturnVoidFunctionBody(noqiflush)

/*[clinic input]
_curses.noraw

Leave raw mode.

Return to normal "cooked" mode with line buffering.
[clinic start generated code]*/

static PyObject *
_curses_noraw_impl(PyObject *module)
/*[clinic end generated code: output=39894e5524c430cc input=6ec86692096dffb5]*/
NoArgNoReturnFunctionBody(noraw)

/*[clinic input]
_curses.pair_content

    pair_number: pair
        The number of the color pair (0 - (COLOR_PAIRS-1)).
    /

Return a tuple (fg, bg) containing the colors for the requested color pair.
[clinic start generated code]*/

static PyObject *
_curses_pair_content_impl(PyObject *module, int pair_number)
/*[clinic end generated code: output=4a726dd0e6885f3f input=03970f840fc7b739]*/
{
    _CURSES_COLOR_NUM_TYPE f, b;

    PyCursesCheckInitialised(module);
    PyCursesCheckInitialisedColor(module);

    if (_CURSES_PAIR_CONTENT_FUNC(pair_number, &f, &b) == ERR) {
        if (pair_number >= COLOR_PAIRS) {
            PyErr_Format(PyExc_ValueError,
                         "Color pair is greater than COLOR_PAIRS-1 (%d).",
                         COLOR_PAIRS - 1);
        }
        else {
            PyCursesSetError(module, Py_STRINGIFY(_CURSES_PAIR_CONTENT_FUNC));
        }
        return NULL;
    }

    return Py_BuildValue("(ii)", f, b);
}

/*[clinic input]
_curses.pair_number

    attr: int
    /

Return the number of the color-pair set by the specified attribute value.

color_pair() is the counterpart to this function.
[clinic start generated code]*/

static PyObject *
_curses_pair_number_impl(PyObject *module, int attr)
/*[clinic end generated code: output=85bce7d65c0aa3f4 input=d478548e33f5e61a]*/
{
    PyCursesCheckInitialised(module);
    PyCursesCheckInitialisedColor(module);

    return PyLong_FromLong(PAIR_NUMBER(attr));
}

/*[clinic input]
_curses.putp

    string: str(accept={robuffer})
    /

Emit the value of a specified terminfo capability for the current terminal.

Note that the output of putp() always goes to standard output.
[clinic start generated code]*/

static PyObject *
_curses_putp_impl(PyObject *module, const char *string)
/*[clinic end generated code: output=e98081d1b8eb5816 input=1601faa828b44cb3]*/
{
    return PyCursesCheckERR(module, putp(string), "putp");
}

/*[clinic input]
_curses.qiflush

    flag: bool = True
        If false, the effect is the same as calling noqiflush().
    /

Enable queue flushing.

If queue flushing is enabled, all output in the display driver queue
will be flushed when the INTR, QUIT and SUSP characters are read.
[clinic start generated code]*/

static PyObject *
_curses_qiflush_impl(PyObject *module, int flag)
/*[clinic end generated code: output=9167e862f760ea30 input=6ec8b3e2b717ec40]*/
{
    PyCursesCheckInitialised(module);

    if (flag) {
        qiflush();
    }
    else {
        noqiflush();
    }
    Py_RETURN_NONE;
}

#if defined(HAVE_CURSES_RESIZETERM) || defined(HAVE_CURSES_RESIZE_TERM)
/* Internal helper used for updating curses.LINES, curses.COLS, _curses.LINES
 * and _curses.COLS. Returns 1 on success and 0 on failure. */
static int
update_lines_cols(PyObject *private_module)
{
    PyObject *exposed_module = NULL, *o = NULL;

    exposed_module = PyImport_ImportModule("curses");
    if (exposed_module == NULL) {
        goto error;
    }
    PyObject *exposed_module_dict = PyModule_GetDict(exposed_module); // borrowed
    if (exposed_module_dict == NULL) {
        goto error;
    }
    PyObject *private_module_dict = PyModule_GetDict(private_module); // borrowed
    if (private_module_dict == NULL) {
        goto error;
    }

    o = PyLong_FromLong(LINES);
    if (o == NULL) {
        goto error;
    }
    if (PyDict_SetItemString(exposed_module_dict, "LINES", o) < 0) {
        goto error;
    }
    if (PyDict_SetItemString(private_module_dict, "LINES", o) < 0) {
        goto error;
    }
    Py_DECREF(o);

    o = PyLong_FromLong(COLS);
    if (o == NULL) {
        goto error;
    }
    if (PyDict_SetItemString(exposed_module_dict, "COLS", o) < 0) {
        goto error;
    }
    if (PyDict_SetItemString(private_module_dict, "COLS", o) < 0) {
        goto error;
    }
    Py_DECREF(o);
    Py_DECREF(exposed_module);
    return 1;

error:
    Py_XDECREF(o);
    Py_XDECREF(exposed_module);
    return 0;
}

/*[clinic input]
_curses.update_lines_cols

[clinic start generated code]*/

static PyObject *
_curses_update_lines_cols_impl(PyObject *module)
/*[clinic end generated code: output=423f2b1e63ed0f75 input=5f065ab7a28a5d90]*/
{
    if (!update_lines_cols(module)) {
        return NULL;
    }
    Py_RETURN_NONE;
}

#endif

/*[clinic input]
_curses.raw

    flag: bool = True
        If false, the effect is the same as calling noraw().
    /

Enter raw mode.

In raw mode, normal line buffering and processing of interrupt, quit,
suspend, and flow control keys are turned off; characters are presented to
curses input functions one by one.
[clinic start generated code]*/

static PyObject *
_curses_raw_impl(PyObject *module, int flag)
/*[clinic end generated code: output=a750e4b342be015b input=4b447701389fb4df]*/
NoArgOrFlagNoReturnFunctionBody(raw, flag)

/*[clinic input]
_curses.reset_prog_mode

Restore the terminal to "program" mode, as previously saved by def_prog_mode().
[clinic start generated code]*/

static PyObject *
_curses_reset_prog_mode_impl(PyObject *module)
/*[clinic end generated code: output=15eb765abf0b6575 input=3d82bea2b3243471]*/
NoArgNoReturnFunctionBody(reset_prog_mode)

/*[clinic input]
_curses.reset_shell_mode

Restore the terminal to "shell" mode, as previously saved by def_shell_mode().
[clinic start generated code]*/

static PyObject *
_curses_reset_shell_mode_impl(PyObject *module)
/*[clinic end generated code: output=0238de2962090d33 input=1c738fa64bd1a24f]*/
NoArgNoReturnFunctionBody(reset_shell_mode)

/*[clinic input]
_curses.resetty

Restore terminal mode.
[clinic start generated code]*/

static PyObject *
_curses_resetty_impl(PyObject *module)
/*[clinic end generated code: output=ff4b448e80a7cd63 input=940493de03624bb0]*/
NoArgNoReturnFunctionBody(resetty)

#ifdef HAVE_CURSES_RESIZETERM
/*[clinic input]
_curses.resizeterm

    nlines: short
        Height.
    ncols: short
        Width.
    /

Resize the standard and current windows to the specified dimensions.

Adjusts other bookkeeping data used by the curses library that record the
window dimensions (in particular the SIGWINCH handler).
[clinic start generated code]*/

static PyObject *
_curses_resizeterm_impl(PyObject *module, short nlines, short ncols)
/*[clinic end generated code: output=4de3abab50c67f02 input=414e92a63e3e9899]*/
{
    PyObject *result;

    PyCursesCheckInitialised(module);

    result = PyCursesCheckERR(module, resizeterm(nlines, ncols), "resizeterm");
    if (!result)
        return NULL;
    if (!update_lines_cols(module)) {
        Py_DECREF(result);
        return NULL;
    }
    return result;
}

#endif

#ifdef HAVE_CURSES_RESIZE_TERM
/*[clinic input]
_curses.resize_term

    nlines: short
        Height.
    ncols: short
        Width.
    /

Backend function used by resizeterm(), performing most of the work.

When resizing the windows, resize_term() blank-fills the areas that are
extended.  The calling application should fill in these areas with appropriate
data.  The resize_term() function attempts to resize all windows.  However,
due to the calling convention of pads, it is not possible to resize these
without additional interaction with the application.
[clinic start generated code]*/

static PyObject *
_curses_resize_term_impl(PyObject *module, short nlines, short ncols)
/*[clinic end generated code: output=46c6d749fa291dbd input=276afa43d8ea7091]*/
{
    PyObject *result;

    PyCursesCheckInitialised(module);

    result = PyCursesCheckERR(module, resize_term(nlines, ncols), "resize_term");
    if (!result)
        return NULL;
    if (!update_lines_cols(module)) {
        Py_DECREF(result);
        return NULL;
    }
    return result;
}
#endif /* HAVE_CURSES_RESIZE_TERM */

/*[clinic input]
_curses.savetty

Save terminal mode.
[clinic start generated code]*/

static PyObject *
_curses_savetty_impl(PyObject *module)
/*[clinic end generated code: output=6babc49f12b42199 input=fce6b2b7d2200102]*/
NoArgNoReturnFunctionBody(savetty)

#ifdef getsyx
/*[clinic input]
_curses.setsyx

    y: int
        Y-coordinate.
    x: int
        X-coordinate.
    /

Set the virtual screen cursor.

If y and x are both -1, then leaveok is set.
[clinic start generated code]*/

static PyObject *
_curses_setsyx_impl(PyObject *module, int y, int x)
/*[clinic end generated code: output=23dcf753511a2464 input=fa7f2b208e10a557]*/
{
    PyCursesCheckInitialised(module);

    setsyx(y,x);

    Py_RETURN_NONE;
}
#endif

/*[clinic input]
_curses.start_color

Initializes eight basic colors and global variables COLORS and COLOR_PAIRS.

Must be called if the programmer wants to use colors, and before any other
color manipulation routine is called.  It is good practice to call this
routine right after initscr().

It also restores the colors on the terminal to the values they had when the
terminal was just turned on.
[clinic start generated code]*/

static PyObject *
_curses_start_color_impl(PyObject *module)
/*[clinic end generated code: output=8b772b41d8090ede input=0ca0ecb2b77e1a12]*/
{
    PyCursesCheckInitialised(module);

    if (start_color() == ERR) {
        PyCursesSetError(module, "start_color");
        return NULL;
    }

    curses_start_color_called = TRUE;

    PyObject *module_dict = PyModule_GetDict(module); // borrowed
    if (module_dict == NULL) {
        return NULL;
    }
#define DICT_ADD_INT_VALUE(NAME, VALUE)                             \
    do {                                                            \
        PyObject *value = PyLong_FromLong((long)(VALUE));           \
        if (value == NULL) {                                        \
            return NULL;                                            \
        }                                                           \
        int rc = PyDict_SetItemString(module_dict, (NAME), value);  \
        Py_DECREF(value);                                           \
        if (rc < 0) {                                               \
            return NULL;                                            \
        }                                                           \
    } while (0)

    DICT_ADD_INT_VALUE("COLORS", COLORS);
    DICT_ADD_INT_VALUE("COLOR_PAIRS", COLOR_PAIRS);
#undef DICT_ADD_INT_VALUE

    Py_RETURN_NONE;
}

/*[clinic input]
_curses.termattrs

Return a logical OR of all video attributes supported by the terminal.
[clinic start generated code]*/

static PyObject *
_curses_termattrs_impl(PyObject *module)
/*[clinic end generated code: output=b06f437fce1b6fc4 input=0559882a04f84d1d]*/
NoArgReturnIntFunctionBody(termattrs)

/*[clinic input]
_curses.termname

Return the value of the environment variable TERM, truncated to 14 characters.
[clinic start generated code]*/

static PyObject *
_curses_termname_impl(PyObject *module)
/*[clinic end generated code: output=96375577ebbd67fd input=33c08d000944f33f]*/
NoArgReturnStringFunctionBody(termname)

/*[clinic input]
_curses.tigetflag

    capname: str
        The terminfo capability name.
    /

Return the value of the Boolean capability.

The value -1 is returned if capname is not a Boolean capability, or 0 if
it is canceled or absent from the terminal description.
[clinic start generated code]*/

static PyObject *
_curses_tigetflag_impl(PyObject *module, const char *capname)
/*[clinic end generated code: output=8853c0e55542195b input=b0787af9e3e9a6ce]*/
{
    PyCursesCheckSetupTermCalled(module);

    return PyLong_FromLong( (long) tigetflag( (char *)capname ) );
}

/*[clinic input]
_curses.tigetnum

    capname: str
        The terminfo capability name.
    /

Return the value of the numeric capability.

The value -2 is returned if capname is not a numeric capability, or -1 if
it is canceled or absent from the terminal description.
[clinic start generated code]*/

static PyObject *
_curses_tigetnum_impl(PyObject *module, const char *capname)
/*[clinic end generated code: output=46f8b0a1b5dff42f input=5cdf2f410b109720]*/
{
    PyCursesCheckSetupTermCalled(module);

    return PyLong_FromLong( (long) tigetnum( (char *)capname ) );
}

/*[clinic input]
_curses.tigetstr

    capname: str
        The terminfo capability name.
    /

Return the value of the string capability.

None is returned if capname is not a string capability, or is canceled or
absent from the terminal description.
[clinic start generated code]*/

static PyObject *
_curses_tigetstr_impl(PyObject *module, const char *capname)
/*[clinic end generated code: output=f22b576ad60248f3 input=36644df25c73c0a7]*/
{
    PyCursesCheckSetupTermCalled(module);

    capname = tigetstr( (char *)capname );
    if (capname == NULL || capname == (char*) -1) {
        Py_RETURN_NONE;
    }
    return PyBytes_FromString( capname );
}

/*[clinic input]
_curses.tparm

    str: str(accept={robuffer})
        Parameterized byte string obtained from the terminfo database.
    i1: int = 0
    i2: int = 0
    i3: int = 0
    i4: int = 0
    i5: int = 0
    i6: int = 0
    i7: int = 0
    i8: int = 0
    i9: int = 0
    /

Instantiate the specified byte string with the supplied parameters.
[clinic start generated code]*/

static PyObject *
_curses_tparm_impl(PyObject *module, const char *str, int i1, int i2, int i3,
                   int i4, int i5, int i6, int i7, int i8, int i9)
/*[clinic end generated code: output=599f62b615c667ff input=5e30b15786f032aa]*/
{
    PyCursesCheckSetupTermCalled(module);

    const char *result = tparm((char *)str, i1, i2, i3, i4, i5, i6, i7, i8, i9);
    if (result == NULL) {
        cursesmodule_state *state = get_cursesmodule_state(module);
        PyErr_Format(state->error, CURSES_ERROR_NULL_FORMAT, "tparm");
        PyCursesError_SetImplementation(state, "tparm");
        return NULL;
    }

    return PyBytes_FromString(result);
}

#ifdef HAVE_CURSES_TYPEAHEAD
/*[clinic input]
_curses.typeahead

    fd: int
        File descriptor.
    /

Specify that the file descriptor fd be used for typeahead checking.

If fd is -1, then no typeahead checking is done.
[clinic start generated code]*/

static PyObject *
_curses_typeahead_impl(PyObject *module, int fd)
/*[clinic end generated code: output=084bb649d7066583 input=f2968d8e1805051b]*/
{
    PyCursesCheckInitialised(module);

    return PyCursesCheckERR(module, typeahead( fd ), "typeahead");
}
#endif

/*[clinic input]
_curses.unctrl

    ch: object
    /

Return a string which is a printable representation of the character ch.

Control characters are displayed as a caret followed by the character,
for example as ^C.  Printing characters are left as they are.
[clinic start generated code]*/

static PyObject *
_curses_unctrl(PyObject *module, PyObject *ch)
/*[clinic end generated code: output=8e07fafc430c9434 input=cd1e35e16cd1ace4]*/
{
    chtype ch_;

    PyCursesCheckInitialised(module);

    if (!PyCurses_ConvertToChtype(NULL, ch, &ch_))
        return NULL;

    return PyBytes_FromString(unctrl(ch_));
}

/*[clinic input]
_curses.ungetch

    ch: object
    /

Push ch so the next getch() will return it.
[clinic start generated code]*/

static PyObject *
_curses_ungetch(PyObject *module, PyObject *ch)
/*[clinic end generated code: output=9b19d8268376d887 input=6681e6ae4c42e5eb]*/
{
    chtype ch_;

    PyCursesCheckInitialised(module);

    if (!PyCurses_ConvertToChtype(NULL, ch, &ch_))
        return NULL;

    return PyCursesCheckERR(module, ungetch(ch_), "ungetch");
}

#ifdef HAVE_NCURSESW
/* Convert an object to a character (wchar_t):

    - int
    - str of length 1

   Return 1 on success, 0 on error. */
static int
PyCurses_ConvertToWchar_t(PyObject *obj,
                          wchar_t *wch)
{
    if (PyUnicode_Check(obj)) {
        wchar_t buffer[2];
        if (PyUnicode_AsWideChar(obj, buffer, 2) != 1) {
            PyErr_Format(PyExc_TypeError,
                         "expect int or str of length 1, "
                         "got a str of length %zi",
                         PyUnicode_GET_LENGTH(obj));
            return 0;
        }
        *wch = buffer[0];
        return 2;
    }
    else if (PyLong_CheckExact(obj)) {
        long value;
        int overflow;
        value = PyLong_AsLongAndOverflow(obj, &overflow);
        if (overflow) {
            PyErr_SetString(PyExc_OverflowError,
                            "int doesn't fit in long");
            return 0;
        }
        *wch = (wchar_t)value;
        if ((long)*wch != value) {
            PyErr_Format(PyExc_OverflowError,
                         "character doesn't fit in wchar_t");
            return 0;
        }
        return 1;
    }
    else {
        PyErr_Format(PyExc_TypeError,
                     "expect int or str of length 1, got %s",
                     Py_TYPE(obj)->tp_name);
        return 0;
    }
}

/*[clinic input]
_curses.unget_wch

    ch: object
    /

Push ch so the next get_wch() will return it.
[clinic start generated code]*/

static PyObject *
_curses_unget_wch(PyObject *module, PyObject *ch)
/*[clinic end generated code: output=1974c9fb01d37863 input=0d56dc65a46feebb]*/
{
    wchar_t wch;

    PyCursesCheckInitialised(module);

    if (!PyCurses_ConvertToWchar_t(ch, &wch))
        return NULL;
    return PyCursesCheckERR(module, unget_wch(wch), "unget_wch");
}
#endif

#ifdef HAVE_CURSES_USE_ENV
/*[clinic input]
_curses.use_env

    flag: bool
    /

Use environment variables LINES and COLUMNS.

If used, this function should be called before initscr() or newterm() are
called.

When flag is False, the values of lines and columns specified in the terminfo
database will be used, even if environment variables LINES and COLUMNS (used
by default) are set, or if curses is running in a window (in which case
default behavior would be to use the window size if LINES and COLUMNS are
not set).
[clinic start generated code]*/

static PyObject *
_curses_use_env_impl(PyObject *module, int flag)
/*[clinic end generated code: output=b2c445e435c0b164 input=06ac30948f2d78e4]*/
{
    use_env(flag);
    Py_RETURN_NONE;
}
#endif

#ifndef STRICT_SYSV_CURSES
/*[clinic input]
_curses.use_default_colors

Allow use of default values for colors on terminals supporting this feature.

Use this to support transparency in your application.  The default color
is assigned to the color number -1.
[clinic start generated code]*/

static PyObject *
_curses_use_default_colors_impl(PyObject *module)
/*[clinic end generated code: output=a3b81ff71dd901be input=656844367470e8fc]*/
{
    PyCursesCheckInitialised(module);
    PyCursesCheckInitialisedColor(module);

    return PyCursesCheckERR(module, use_default_colors(), "use_default_colors");
}
#endif /* STRICT_SYSV_CURSES */


#ifdef NCURSES_VERSION

PyDoc_STRVAR(ncurses_version__doc__,
"curses.ncurses_version\n\
\n\
Ncurses version information as a named tuple.");

static PyStructSequence_Field ncurses_version_fields[] = {
    {"major", "Major release number"},
    {"minor", "Minor release number"},
    {"patch", "Patch release number"},
    {0}
};

static PyStructSequence_Desc ncurses_version_desc = {
    "curses.ncurses_version",  /* name */
    ncurses_version__doc__,    /* doc */
    ncurses_version_fields,    /* fields */
    3
};

static PyObject *
make_ncurses_version(PyTypeObject *type)
{
    PyObject *ncurses_version = PyStructSequence_New(type);
    if (ncurses_version == NULL) {
        return NULL;
    }
    const char *str = curses_version();
    unsigned long major = 0, minor = 0, patch = 0;
    if (!str || sscanf(str, "%*[^0-9]%lu.%lu.%lu", &major, &minor, &patch) < 3) {
        // Fallback to header version, which cannot be that wrong
        major = NCURSES_VERSION_MAJOR;
        minor = NCURSES_VERSION_MINOR;
        patch = NCURSES_VERSION_PATCH;
    }
#define SET_VERSION_COMPONENT(INDEX, VALUE)                     \
    do {                                                        \
        PyObject *o = PyLong_FromLong(VALUE);                   \
        if (o == NULL) {                                        \
            Py_DECREF(ncurses_version);                         \
            return NULL;                                        \
        }                                                       \
        PyStructSequence_SET_ITEM(ncurses_version, INDEX, o);   \
    } while (0)

    SET_VERSION_COMPONENT(0, major);
    SET_VERSION_COMPONENT(1, minor);
    SET_VERSION_COMPONENT(2, patch);
#undef SET_VERSION_COMPONENT
    return ncurses_version;
}

#endif /* NCURSES_VERSION */

/*[clinic input]
_curses.has_extended_color_support

Return True if the module supports extended colors; otherwise, return False.

Extended color support allows more than 256 color-pairs for terminals
that support more than 16 colors (e.g. xterm-256color).
[clinic start generated code]*/

static PyObject *
_curses_has_extended_color_support_impl(PyObject *module)
/*[clinic end generated code: output=68f1be2b57d92e22 input=4b905f046e35ee9f]*/
{
    return PyBool_FromLong(_NCURSES_EXTENDED_COLOR_FUNCS);
}

/* List of functions defined in the module */

static PyMethodDef cursesmodule_methods[] = {
    _CURSES_BAUDRATE_METHODDEF
    _CURSES_BEEP_METHODDEF
    _CURSES_CAN_CHANGE_COLOR_METHODDEF
    _CURSES_CBREAK_METHODDEF
    _CURSES_COLOR_CONTENT_METHODDEF
    _CURSES_COLOR_PAIR_METHODDEF
    _CURSES_CURS_SET_METHODDEF
    _CURSES_DEF_PROG_MODE_METHODDEF
    _CURSES_DEF_SHELL_MODE_METHODDEF
    _CURSES_DELAY_OUTPUT_METHODDEF
    _CURSES_DOUPDATE_METHODDEF
    _CURSES_ECHO_METHODDEF
    _CURSES_ENDWIN_METHODDEF
    _CURSES_ERASECHAR_METHODDEF
    _CURSES_FILTER_METHODDEF
    _CURSES_FLASH_METHODDEF
    _CURSES_FLUSHINP_METHODDEF
    _CURSES_GETMOUSE_METHODDEF
    _CURSES_UNGETMOUSE_METHODDEF
    _CURSES_GETSYX_METHODDEF
    _CURSES_GETWIN_METHODDEF
    _CURSES_HAS_COLORS_METHODDEF
    _CURSES_HAS_EXTENDED_COLOR_SUPPORT_METHODDEF
    _CURSES_HAS_IC_METHODDEF
    _CURSES_HAS_IL_METHODDEF
    _CURSES_HAS_KEY_METHODDEF
    _CURSES_HALFDELAY_METHODDEF
    _CURSES_INIT_COLOR_METHODDEF
    _CURSES_INIT_PAIR_METHODDEF
    _CURSES_INITSCR_METHODDEF
    _CURSES_INTRFLUSH_METHODDEF
    _CURSES_ISENDWIN_METHODDEF
    _CURSES_IS_TERM_RESIZED_METHODDEF
    _CURSES_KEYNAME_METHODDEF
    _CURSES_KILLCHAR_METHODDEF
    _CURSES_LONGNAME_METHODDEF
    _CURSES_META_METHODDEF
    _CURSES_MOUSEINTERVAL_METHODDEF
    _CURSES_MOUSEMASK_METHODDEF
    _CURSES_NAPMS_METHODDEF
    _CURSES_NEWPAD_METHODDEF
    _CURSES_NEWWIN_METHODDEF
    _CURSES_NL_METHODDEF
    _CURSES_NOCBREAK_METHODDEF
    _CURSES_NOECHO_METHODDEF
    _CURSES_NONL_METHODDEF
    _CURSES_NOQIFLUSH_METHODDEF
    _CURSES_NORAW_METHODDEF
    _CURSES_PAIR_CONTENT_METHODDEF
    _CURSES_PAIR_NUMBER_METHODDEF
    _CURSES_PUTP_METHODDEF
    _CURSES_QIFLUSH_METHODDEF
    _CURSES_RAW_METHODDEF
    _CURSES_RESET_PROG_MODE_METHODDEF
    _CURSES_RESET_SHELL_MODE_METHODDEF
    _CURSES_RESETTY_METHODDEF
    _CURSES_RESIZETERM_METHODDEF
    _CURSES_RESIZE_TERM_METHODDEF
    _CURSES_SAVETTY_METHODDEF
#if defined(NCURSES_EXT_FUNCS) && NCURSES_EXT_FUNCS >= 20081102
    _CURSES_GET_ESCDELAY_METHODDEF
    _CURSES_SET_ESCDELAY_METHODDEF
#endif
    _CURSES_GET_TABSIZE_METHODDEF
    _CURSES_SET_TABSIZE_METHODDEF
    _CURSES_SETSYX_METHODDEF
    _CURSES_SETUPTERM_METHODDEF
    _CURSES_START_COLOR_METHODDEF
    _CURSES_TERMATTRS_METHODDEF
    _CURSES_TERMNAME_METHODDEF
    _CURSES_TIGETFLAG_METHODDEF
    _CURSES_TIGETNUM_METHODDEF
    _CURSES_TIGETSTR_METHODDEF
    _CURSES_TPARM_METHODDEF
    _CURSES_TYPEAHEAD_METHODDEF
    _CURSES_UNCTRL_METHODDEF
    _CURSES_UNGETCH_METHODDEF
    _CURSES_UPDATE_LINES_COLS_METHODDEF
    _CURSES_UNGET_WCH_METHODDEF
    _CURSES_USE_ENV_METHODDEF
    _CURSES_USE_DEFAULT_COLORS_METHODDEF
    {NULL,                  NULL}         /* sentinel */
};

/* Module C API */

/* Function versions of the 3 functions for testing whether curses has been
   initialised or not. */

static inline int
curses_capi_setupterm_called(void)
{
    return _PyCursesStatelessCheckFunction(curses_setupterm_called, "setupterm");
}

static inline int
curses_capi_initscr_called(void)
{
    return _PyCursesStatelessCheckFunction(curses_initscr_called, "initscr");
}

static inline int
curses_capi_start_color_called(void)
{
    return _PyCursesStatelessCheckFunction(curses_start_color_called, "start_color");
}

static void *
curses_capi_new(cursesmodule_state *state)
{
    assert(state->window_type != NULL);
    void **capi = (void **)PyMem_Calloc(PyCurses_API_pointers, sizeof(void *));
    if (capi == NULL) {
        PyErr_NoMemory();
        return NULL;
    }
    capi[0] = (void *)Py_NewRef(state->window_type);
    capi[1] = curses_capi_setupterm_called;
    capi[2] = curses_capi_initscr_called;
    capi[3] = curses_capi_start_color_called;
    return (void *)capi;
}

static void
curses_capi_free(void *capi)
{
    assert(capi != NULL);
    void **capi_ptr = (void **)capi;
    // In free-threaded builds, capi_ptr[0] may have been already cleared
    // by curses_capi_capsule_destructor(), hence the use of Py_XDECREF().
    Py_XDECREF(capi_ptr[0]); // decref curses window type
    PyMem_Free(capi_ptr);
}

/* Module C API Capsule */

static void
curses_capi_capsule_destructor(PyObject *op)
{
    void *capi = PyCapsule_GetPointer(op, PyCurses_CAPSULE_NAME);
    curses_capi_free(capi);
}

static int
curses_capi_capsule_traverse(PyObject *op, visitproc visit, void *arg)
{
    void **capi_ptr = PyCapsule_GetPointer(op, PyCurses_CAPSULE_NAME);
    assert(capi_ptr != NULL);
    Py_VISIT(capi_ptr[0]);  // visit curses window type
    return 0;
}

static int
curses_capi_capsule_clear(PyObject *op)
{
    void **capi_ptr = PyCapsule_GetPointer(op, PyCurses_CAPSULE_NAME);
    assert(capi_ptr != NULL);
    Py_CLEAR(capi_ptr[0]);  // clear curses window type
    return 0;
}

static PyObject *
curses_capi_capsule_new(void *capi)
{
    PyObject *capsule = PyCapsule_New(capi, PyCurses_CAPSULE_NAME,
                                      curses_capi_capsule_destructor);
    if (capsule == NULL) {
        return NULL;
    }
    if (_PyCapsule_SetTraverse(capsule,
                               curses_capi_capsule_traverse,
                               curses_capi_capsule_clear) < 0)
    {
        Py_DECREF(capsule);
        return NULL;
    }
    return capsule;
}

/* Module initialization and cleanup functions */

static int
cursesmodule_traverse(PyObject *mod, visitproc visit, void *arg)
{
    cursesmodule_state *state = get_cursesmodule_state(mod);
    Py_VISIT(state->error);
    Py_VISIT(state->window_type);
    return 0;
}

static int
cursesmodule_clear(PyObject *mod)
{
    cursesmodule_state *state = get_cursesmodule_state(mod);
    Py_CLEAR(state->error);
    Py_CLEAR(state->window_type);
    return 0;
}

static void
cursesmodule_free(void *mod)
{
    (void)cursesmodule_clear((PyObject *)mod);
    curses_module_loaded = 0;  // allow reloading once garbage-collected
}

static int
cursesmodule_exec(PyObject *module)
{
    if (curses_module_loaded) {
        PyErr_SetString(PyExc_ImportError,
                        "module 'curses' can only be loaded once per process");
        return -1;
    }
    curses_module_loaded = 1;

    cursesmodule_state *state = get_cursesmodule_state(module);
    /* Initialize error type */
    PyObject *bases = PyTuple_Pack(1, PyExc_Exception);
    if (bases == NULL) {
        return -1;
    }
    state->error = PyType_FromModuleAndSpec(module, &PyCursesError_Type_spec,
                                            bases);
    Py_DECREF(bases);
    if (state->error == NULL) {
        return -1;
    }
    if (PyModule_AddType(module, _PyType_CAST(state->error)) < 0) {
        return -1;
    }

    /* Initialize window type */
    state->window_type = (PyTypeObject *)PyType_FromModuleAndSpec(
        module, &PyCursesWindow_Type_spec, NULL);
    if (state->window_type == NULL) {
        return -1;
    }
    if (PyModule_AddType(module, state->window_type) < 0) {
        return -1;
    }

    /* Add some symbolic constants to the module */
    PyObject *module_dict = PyModule_GetDict(module);
    if (module_dict == NULL) {
        return -1;
    }

    /* Create the C API object */
    void *capi = curses_capi_new(state);
    if (capi == NULL) {
        return -1;
    }
    /* Add a capsule for the C API */
    PyObject *capi_capsule = curses_capi_capsule_new(capi);
    if (capi_capsule == NULL) {
        curses_capi_free(capi);
        return -1;
    }
    int rc = PyDict_SetItemString(module_dict, "_C_API", capi_capsule);
    Py_DECREF(capi_capsule);
    if (rc < 0) {
        return -1;
    }

    /* Make the version available */
    PyObject *curses_version = PyBytes_FromString(PyCursesVersion);
    if (curses_version == NULL) {
        return -1;
    }
    rc = PyDict_SetItemString(module_dict, "version", curses_version);
    if (rc < 0) {
        Py_DECREF(curses_version);
        return -1;
    }
    rc = PyDict_SetItemString(module_dict, "__version__", curses_version);
    Py_CLEAR(curses_version);
    if (rc < 0) {
        return -1;
    }

#ifdef NCURSES_VERSION
    /* ncurses_version */
    PyTypeObject *version_type;
    version_type = _PyStructSequence_NewType(&ncurses_version_desc,
                                             Py_TPFLAGS_DISALLOW_INSTANTIATION);
    if (version_type == NULL) {
        return -1;
    }
    PyObject *ncurses_version = make_ncurses_version(version_type);
    Py_DECREF(version_type);
    if (ncurses_version == NULL) {
        return -1;
    }
    rc = PyDict_SetItemString(module_dict, "ncurses_version", ncurses_version);
    Py_CLEAR(ncurses_version);
    if (rc < 0) {
        return -1;
    }
#endif /* NCURSES_VERSION */

#define SetDictInt(NAME, VALUE)                                     \
    do {                                                            \
        PyObject *value = PyLong_FromLong((long)(VALUE));           \
        if (value == NULL) {                                        \
            return -1;                                              \
        }                                                           \
        int rc = PyDict_SetItemString(module_dict, (NAME), value);  \
        Py_DECREF(value);                                           \
        if (rc < 0) {                                               \
            return -1;                                              \
        }                                                           \
    } while (0)

    SetDictInt("ERR", ERR);
    SetDictInt("OK", OK);

    /* Here are some attributes you can add to chars to print */

    SetDictInt("A_ATTRIBUTES",      A_ATTRIBUTES);
    SetDictInt("A_NORMAL",              A_NORMAL);
    SetDictInt("A_STANDOUT",            A_STANDOUT);
    SetDictInt("A_UNDERLINE",           A_UNDERLINE);
    SetDictInt("A_REVERSE",             A_REVERSE);
    SetDictInt("A_BLINK",               A_BLINK);
    SetDictInt("A_DIM",                 A_DIM);
    SetDictInt("A_BOLD",                A_BOLD);
    SetDictInt("A_ALTCHARSET",          A_ALTCHARSET);
    SetDictInt("A_INVIS",           A_INVIS);
    SetDictInt("A_PROTECT",         A_PROTECT);
    SetDictInt("A_CHARTEXT",        A_CHARTEXT);
    SetDictInt("A_COLOR",           A_COLOR);

    /* The following are never available with strict SYSV curses */
#ifdef A_HORIZONTAL
    SetDictInt("A_HORIZONTAL",      A_HORIZONTAL);
#endif
#ifdef A_LEFT
    SetDictInt("A_LEFT",            A_LEFT);
#endif
#ifdef A_LOW
    SetDictInt("A_LOW",             A_LOW);
#endif
#ifdef A_RIGHT
    SetDictInt("A_RIGHT",           A_RIGHT);
#endif
#ifdef A_TOP
    SetDictInt("A_TOP",             A_TOP);
#endif
#ifdef A_VERTICAL
    SetDictInt("A_VERTICAL",        A_VERTICAL);
#endif

    /* ncurses extension */
#ifdef A_ITALIC
    SetDictInt("A_ITALIC",          A_ITALIC);
#endif

    SetDictInt("COLOR_BLACK",       COLOR_BLACK);
    SetDictInt("COLOR_RED",         COLOR_RED);
    SetDictInt("COLOR_GREEN",       COLOR_GREEN);
    SetDictInt("COLOR_YELLOW",      COLOR_YELLOW);
    SetDictInt("COLOR_BLUE",        COLOR_BLUE);
    SetDictInt("COLOR_MAGENTA",     COLOR_MAGENTA);
    SetDictInt("COLOR_CYAN",        COLOR_CYAN);
    SetDictInt("COLOR_WHITE",       COLOR_WHITE);

#ifdef NCURSES_MOUSE_VERSION
    /* Mouse-related constants */
    SetDictInt("BUTTON1_PRESSED",          BUTTON1_PRESSED);
    SetDictInt("BUTTON1_RELEASED",         BUTTON1_RELEASED);
    SetDictInt("BUTTON1_CLICKED",          BUTTON1_CLICKED);
    SetDictInt("BUTTON1_DOUBLE_CLICKED",   BUTTON1_DOUBLE_CLICKED);
    SetDictInt("BUTTON1_TRIPLE_CLICKED",   BUTTON1_TRIPLE_CLICKED);

    SetDictInt("BUTTON2_PRESSED",          BUTTON2_PRESSED);
    SetDictInt("BUTTON2_RELEASED",         BUTTON2_RELEASED);
    SetDictInt("BUTTON2_CLICKED",          BUTTON2_CLICKED);
    SetDictInt("BUTTON2_DOUBLE_CLICKED",   BUTTON2_DOUBLE_CLICKED);
    SetDictInt("BUTTON2_TRIPLE_CLICKED",   BUTTON2_TRIPLE_CLICKED);

    SetDictInt("BUTTON3_PRESSED",          BUTTON3_PRESSED);
    SetDictInt("BUTTON3_RELEASED",         BUTTON3_RELEASED);
    SetDictInt("BUTTON3_CLICKED",          BUTTON3_CLICKED);
    SetDictInt("BUTTON3_DOUBLE_CLICKED",   BUTTON3_DOUBLE_CLICKED);
    SetDictInt("BUTTON3_TRIPLE_CLICKED",   BUTTON3_TRIPLE_CLICKED);

    SetDictInt("BUTTON4_PRESSED",          BUTTON4_PRESSED);
    SetDictInt("BUTTON4_RELEASED",         BUTTON4_RELEASED);
    SetDictInt("BUTTON4_CLICKED",          BUTTON4_CLICKED);
    SetDictInt("BUTTON4_DOUBLE_CLICKED",   BUTTON4_DOUBLE_CLICKED);
    SetDictInt("BUTTON4_TRIPLE_CLICKED",   BUTTON4_TRIPLE_CLICKED);

#if NCURSES_MOUSE_VERSION > 1
    SetDictInt("BUTTON5_PRESSED",          BUTTON5_PRESSED);
    SetDictInt("BUTTON5_RELEASED",         BUTTON5_RELEASED);
    SetDictInt("BUTTON5_CLICKED",          BUTTON5_CLICKED);
    SetDictInt("BUTTON5_DOUBLE_CLICKED",   BUTTON5_DOUBLE_CLICKED);
    SetDictInt("BUTTON5_TRIPLE_CLICKED",   BUTTON5_TRIPLE_CLICKED);
#endif

    SetDictInt("BUTTON_SHIFT",             BUTTON_SHIFT);
    SetDictInt("BUTTON_CTRL",              BUTTON_CTRL);
    SetDictInt("BUTTON_ALT",               BUTTON_ALT);

    SetDictInt("ALL_MOUSE_EVENTS",         ALL_MOUSE_EVENTS);
    SetDictInt("REPORT_MOUSE_POSITION",    REPORT_MOUSE_POSITION);
#endif
    /* Now set everything up for KEY_ variables */
    for (int keycode = KEY_MIN; keycode < KEY_MAX; keycode++) {
        const char *key_name = keyname(keycode);
        if (key_name == NULL || strcmp(key_name, "UNKNOWN KEY") == 0) {
            continue;
        }
        if (strncmp(key_name, "KEY_F(", 6) == 0) {
            char *fn_key_name = PyMem_Malloc(strlen(key_name) + 1);
            if (!fn_key_name) {
                PyErr_NoMemory();
                return -1;
            }
            const char *p1 = key_name;
            char *p2 = fn_key_name;
            while (*p1) {
                if (*p1 != '(' && *p1 != ')') {
                    *p2 = *p1;
                    p2++;
                }
                p1++;
            }
            *p2 = (char)0;
            PyObject *p_keycode = PyLong_FromLong((long)keycode);
            if (p_keycode == NULL) {
                PyMem_Free(fn_key_name);
                return -1;
            }
            int rc = PyDict_SetItemString(module_dict, fn_key_name, p_keycode);
            Py_DECREF(p_keycode);
            PyMem_Free(fn_key_name);
            if (rc < 0) {
                return -1;
            }
        }
        else {
            SetDictInt(key_name, keycode);
        }
    }
    SetDictInt("KEY_MIN", KEY_MIN);
    SetDictInt("KEY_MAX", KEY_MAX);
#undef SetDictInt
    return 0;
}

/* Initialization function for the module */

static PyModuleDef_Slot cursesmodule_slots[] = {
    {Py_mod_exec, cursesmodule_exec},
    {Py_mod_multiple_interpreters, Py_MOD_MULTIPLE_INTERPRETERS_NOT_SUPPORTED},
    {Py_mod_gil, Py_MOD_GIL_NOT_USED},
    {0, NULL}
};

static struct PyModuleDef cursesmodule = {
    PyModuleDef_HEAD_INIT,
    .m_name = "_curses",
    .m_size = sizeof(cursesmodule_state),
    .m_methods = cursesmodule_methods,
    .m_slots = cursesmodule_slots,
    .m_traverse = cursesmodule_traverse,
    .m_clear = cursesmodule_clear,
    .m_free = cursesmodule_free
};

PyMODINIT_FUNC
PyInit__curses(void)
{
    return PyModuleDef_Init(&cursesmodule);
}<|MERGE_RESOLUTION|>--- conflicted
+++ resolved
@@ -848,66 +848,6 @@
         return PyCursesCheckERR_ForWin(self, rtn, # X);     \
     }
 
-<<<<<<< HEAD
-#define Window_NoArgTrueFalseFunction(X)                    \
-    static PyObject * PyCursesWindow_ ## X                  \
-    (PyCursesWindowObject *self, PyObject *Py_UNUSED(args)) \
-    {                                                       \
-        return PyBool_FromLong(X(self->win));               \
-    }
-
-#define Window_NoArgNoReturnVoidFunction(X)                 \
-    static PyObject * PyCursesWindow_ ## X                  \
-    (PyCursesWindowObject *self, PyObject *Py_UNUSED(args)) \
-    {                                                       \
-        X(self->win);                                       \
-        Py_RETURN_NONE;                                     \
-    }
-
-#define Window_NoArg2TupleReturnFunction(X, TYPE, ERGSTR)   \
-    static PyObject * PyCursesWindow_ ## X                  \
-    (PyCursesWindowObject *self, PyObject *Py_UNUSED(args)) \
-    {                                                       \
-        TYPE arg1, arg2;                                    \
-        X(self->win, arg1, arg2);                           \
-        return Py_BuildValue(ERGSTR, arg1, arg2);           \
-    }
-
-#define Window_OneArgNoReturnVoidFunction(X, TYPE, PARSESTR)    \
-    static PyObject * PyCursesWindow_ ## X                      \
-    (PyCursesWindowObject *self, PyObject *args)                \
-    {                                                           \
-        TYPE arg;                                               \
-        if (!PyArg_ParseTuple(args, PARSESTR, &arg)) {          \
-            return NULL;                                        \
-        }                                                       \
-        X(self->win, arg);                                      \
-        Py_RETURN_NONE;                                         \
-    }
-
-#define Window_OneArgNoReturnFunction(X, TYPE, PARSESTR)    \
-    static PyObject * PyCursesWindow_ ## X                  \
-    (PyCursesWindowObject *self, PyObject *args)            \
-    {                                                       \
-        TYPE arg;                                           \
-        if (!PyArg_ParseTuple(args, PARSESTR, &arg)) {      \
-            return NULL;                                    \
-        }                                                   \
-        int rtn = X(self->win, arg);                        \
-        return PyCursesCheckERR_ForWin(self, rtn, # X);     \
-    }
-
-#define Window_TwoArgNoReturnFunction(X, TYPE, PARSESTR)        \
-    static PyObject * PyCursesWindow_ ## X                      \
-    (PyCursesWindowObject *self, PyObject *args)                \
-    {                                                           \
-        TYPE arg1, arg2;                                        \
-        if (!PyArg_ParseTuple(args, PARSESTR, &arg1, &arg2)) {  \
-            return NULL;                                        \
-        }                                                       \
-        int rtn = X(self->win, arg1, arg2);                     \
-        return PyCursesCheckERR_ForWin(self, rtn, # X);         \
-=======
 #define Window_NoArgNoReturnFunction(X)                                 \
     static PyObject *PyCursesWindow_ ## X                               \
     (PyObject *op, PyObject *Py_UNUSED(ignored))                        \
@@ -981,7 +921,6 @@
         PyCursesWindowObject *self = _PyCursesWindowObject_CAST(op);    \
         int code = X(self->win, arg1, arg2);                            \
         return PyCursesCheckERR_ForWin(self, code, # X);                \
->>>>>>> de6482ed
     }
 
 /* ------------- WINDOW routines --------------- */
@@ -4269,16 +4208,11 @@
 _curses_napms_impl(PyObject *module, int ms)
 /*[clinic end generated code: output=5f292a6a724491bd input=c6d6e01f2f1df9f7]*/
 {
-<<<<<<< HEAD
-    PyCursesCheckInitialised(module);
-
-=======
-    if (!_PyCursesStatefulCheckFunction(module,
-                                        curses_initscr_called,
-                                        "initscr")) {
+    if (!_PyCursesCheckFunction(module,
+                                curses_initscr_called,
+                                "initscr")) {
         return -1;
     }
->>>>>>> de6482ed
     return napms(ms);
 }
 
