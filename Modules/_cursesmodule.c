/*
 *   This is a curses module for Python.
 *
 *   Based on prior work by Lance Ellinghaus and Oliver Andrich
 *   Version 1.2 of this module: Copyright 1994 by Lance Ellinghouse,
 *    Cathedral City, California Republic, United States of America.
 *
 *   Version 1.5b1, heavily extended for ncurses by Oliver Andrich:
 *   Copyright 1996,1997 by Oliver Andrich, Koblenz, Germany.
 *
 *   Tidied for Python 1.6, and currently maintained by <amk@amk.ca>.
 *
 *   Permission is hereby granted, free of charge, to any person obtaining
 *   a copy of this source file to use, copy, modify, merge, or publish it
 *   subject to the following conditions:
 *
 *   The above copyright notice and this permission notice shall be included
 *   in all copies or in any new file that contains a substantial portion of
 *   this file.
 *
 *   THE  AUTHOR  MAKES  NO  REPRESENTATIONS ABOUT  THE  SUITABILITY  OF
 *   THE  SOFTWARE FOR  ANY  PURPOSE.  IT IS  PROVIDED  "AS IS"  WITHOUT
 *   EXPRESS OR  IMPLIED WARRANTY.  THE AUTHOR DISCLAIMS  ALL WARRANTIES
 *   WITH  REGARD TO  THIS  SOFTWARE, INCLUDING  ALL IMPLIED  WARRANTIES
 *   OF   MERCHANTABILITY,  FITNESS   FOR  A   PARTICULAR  PURPOSE   AND
 *   NON-INFRINGEMENT  OF THIRD  PARTY  RIGHTS. IN  NO  EVENT SHALL  THE
 *   AUTHOR  BE LIABLE  TO  YOU  OR ANY  OTHER  PARTY  FOR ANY  SPECIAL,
 *   INDIRECT,  OR  CONSEQUENTIAL  DAMAGES  OR  ANY  DAMAGES  WHATSOEVER
 *   WHETHER IN AN  ACTION OF CONTRACT, NEGLIGENCE,  STRICT LIABILITY OR
 *   ANY OTHER  ACTION ARISING OUT OF  OR IN CONNECTION WITH  THE USE OR
 *   PERFORMANCE OF THIS SOFTWARE.
 */

/*

  A number of SysV or ncurses functions don't have wrappers yet; if you
  need a given function, add it and send a patch.  See
  https://www.python.org/dev/patches/ for instructions on how to submit
  patches to Python.

  Here's a list of currently unsupported functions:

  addchnstr addchstr color_set define_key
  del_curterm delscreen dupwin inchnstr inchstr innstr keyok
  mcprint mvaddchnstr mvaddchstr mvcur mvinchnstr
  mvinchstr mvinnstr mmvwaddchnstr mvwaddchstr
  mvwinchnstr mvwinchstr mvwinnstr newterm
  restartterm ripoffline scr_dump
  scr_init scr_restore scr_set scrl set_curterm set_term setterm
  tgetent tgetflag tgetnum tgetstr tgoto timeout tputs
  vidattr vidputs waddchnstr waddchstr
  wcolor_set winchnstr winchstr winnstr wmouse_trafo wscrl

  Low-priority:
  slk_attr slk_attr_off slk_attr_on slk_attr_set slk_attroff
  slk_attron slk_attrset slk_clear slk_color slk_init slk_label
  slk_noutrefresh slk_refresh slk_restore slk_set slk_touch

  Menu extension (ncurses and probably SYSV):
  current_item free_item free_menu item_count item_description
  item_index item_init item_name item_opts item_opts_off
  item_opts_on item_term item_userptr item_value item_visible
  menu_back menu_driver menu_fore menu_format menu_grey
  menu_init menu_items menu_mark menu_opts menu_opts_off
  menu_opts_on menu_pad menu_pattern menu_request_by_name
  menu_request_name menu_spacing menu_sub menu_term menu_userptr
  menu_win new_item new_menu pos_menu_cursor post_menu
  scale_menu set_current_item set_item_init set_item_opts
  set_item_term set_item_userptr set_item_value set_menu_back
  set_menu_fore set_menu_format set_menu_grey set_menu_init
  set_menu_items set_menu_mark set_menu_opts set_menu_pad
  set_menu_pattern set_menu_spacing set_menu_sub set_menu_term
  set_menu_userptr set_menu_win set_top_row top_row unpost_menu

  Form extension (ncurses and probably SYSV):
  current_field data_ahead data_behind dup_field
  dynamic_fieldinfo field_arg field_back field_buffer
  field_count field_fore field_index field_info field_init
  field_just field_opts field_opts_off field_opts_on field_pad
  field_status field_term field_type field_userptr form_driver
  form_fields form_init form_opts form_opts_off form_opts_on
  form_page form_request_by_name form_request_name form_sub
  form_term form_userptr form_win free_field free_form
  link_field link_fieldtype move_field new_field new_form
  new_page pos_form_cursor post_form scale_form
  set_current_field set_field_back set_field_buffer
  set_field_fore set_field_init set_field_just set_field_opts
  set_field_pad set_field_status set_field_term set_field_type
  set_field_userptr set_fieldtype_arg set_fieldtype_choice
  set_form_fields set_form_init set_form_opts set_form_page
  set_form_sub set_form_term set_form_userptr set_form_win
  set_max_field set_new_page unpost_form


*/

/* Release Number */

static const char PyCursesVersion[] = "2.2";

/* Includes */

#ifndef Py_BUILD_CORE_BUILTIN
#  define Py_BUILD_CORE_MODULE 1
#endif

#include "Python.h"
#include "pycore_capsule.h"     // _PyCapsule_SetTraverse()
#include "pycore_long.h"        // _PyLong_GetZero()
#include "pycore_structseq.h"   // _PyStructSequence_NewType()

#ifdef __hpux
#define STRICT_SYSV_CURSES
#endif

#define CURSES_MODULE
#include "py_curses.h"

#if defined(HAVE_TERM_H) || defined(__sgi)
/* For termname, longname, putp, tigetflag, tigetnum, tigetstr, tparm
   which are not declared in SysV curses and for setupterm. */
#include <term.h>
/* Including <term.h> #defines many common symbols. */
#undef lines
#undef columns
#endif

#ifdef HAVE_LANGINFO_H
#include <langinfo.h>
#endif

#if !defined(NCURSES_VERSION) && (defined(sgi) || defined(__sun) || defined(SCO5))
#define STRICT_SYSV_CURSES       /* Don't use ncurses extensions */
typedef chtype attr_t;           /* No attr_t type is available */
#endif

#if defined(_AIX)
#define STRICT_SYSV_CURSES
#endif

#if defined(HAVE_NCURSESW) && NCURSES_EXT_FUNCS+0 >= 20170401 && NCURSES_EXT_COLORS+0 >= 20170401
#define _NCURSES_EXTENDED_COLOR_FUNCS   1
#else
#define _NCURSES_EXTENDED_COLOR_FUNCS   0
#endif

#if _NCURSES_EXTENDED_COLOR_FUNCS
#define _CURSES_COLOR_VAL_TYPE          int
#define _CURSES_COLOR_NUM_TYPE          int
#define _CURSES_INIT_COLOR_FUNC         init_extended_color
#define _CURSES_INIT_PAIR_FUNC          init_extended_pair
#define _COLOR_CONTENT_FUNC             extended_color_content
#define _CURSES_PAIR_CONTENT_FUNC       extended_pair_content
#else
#define _CURSES_COLOR_VAL_TYPE          short
#define _CURSES_COLOR_NUM_TYPE          short
#define _CURSES_INIT_COLOR_FUNC         init_color
#define _CURSES_INIT_PAIR_FUNC          init_pair
#define _COLOR_CONTENT_FUNC             color_content
#define _CURSES_PAIR_CONTENT_FUNC       pair_content
#endif  /* _NCURSES_EXTENDED_COLOR_FUNCS */

typedef struct {
    PyObject *error;                // curses exception type
    PyTypeObject *window_type;      // exposed by PyCursesWindow_Type
} cursesmodule_state;

static inline cursesmodule_state *
get_cursesmodule_state(PyObject *module)
{
    void *state = PyModule_GetState(module);
    assert(state != NULL);
    return (cursesmodule_state *)state;
}

static inline cursesmodule_state *
get_cursesmodule_state_by_cls(PyTypeObject *cls)
{
    void *state = PyType_GetModuleState(cls);
    assert(state != NULL);
    return (cursesmodule_state *)state;
}

static inline cursesmodule_state *
get_cursesmodule_state_by_win(PyCursesWindowObject *win)
{
    return get_cursesmodule_state_by_cls(Py_TYPE(win));
}

#define _PyCursesWindowObject_CAST(op)  ((PyCursesWindowObject *)(op))

/*[clinic input]
module _curses
class _curses.window "PyCursesWindowObject *" "clinic_state()->window_type"
[clinic start generated code]*/
/*[clinic end generated code: output=da39a3ee5e6b4b0d input=ae6cb623018f2cbc]*/

/* Indicate whether the module has already been loaded or not. */
static int curses_module_loaded = 0;

/* Tells whether setupterm() has been called to initialise terminfo.  */
static int curses_setupterm_called = FALSE;

/* Tells whether initscr() has been called to initialise curses.  */
static int curses_initscr_called = FALSE;

/* Tells whether start_color() has been called to initialise color usage. */
static int curses_start_color_called = FALSE;

static const char *curses_screen_encoding = NULL;

/* Utility Checking Procedures */

/*
 * Function to check that 'funcname' has been called by testing
 * the 'called' boolean. If an error occurs, a PyCursesError is
 * set and this returns 0. Otherwise, this returns 1.
 *
 * Since this function can be called in functions that do not
 * have a direct access to the module's state, '_curses.error'
 * is imported on demand.
 */
static inline int
_PyCursesCheckFunction(int called, const char *funcname)
{
    if (called == TRUE) {
        return 1;
    }
    PyObject *exc = _PyImport_GetModuleAttrString("_curses", "error");
    if (exc != NULL) {
        PyErr_Format(exc, "must call %s() first", funcname);
        Py_DECREF(exc);
    }
    assert(PyErr_Occurred());
    return 0;
}

/*
 * Function to check that 'funcname' has been called by testing
 * the 'called'' boolean. If an error occurs, a PyCursesError is
 * set and this returns 0. Otherwise this returns 1.
 *
 * The exception type is obtained from the 'module' state.
 */
static inline int
_PyCursesStatefulCheckFunction(PyObject *module, int called, const char *funcname)
{
    if (called == TRUE) {
        return 1;
    }
    cursesmodule_state *state = get_cursesmodule_state(module);
    PyErr_Format(state->error, "must call %s() first", funcname);
    return 0;
}

#define PyCursesStatefulSetupTermCalled(MODULE)                         \
    do {                                                                \
        if (!_PyCursesStatefulCheckFunction(MODULE,                     \
                                            curses_setupterm_called,    \
                                            "setupterm"))               \
        {                                                               \
            return 0;                                                   \
        }                                                               \
    } while (0)

#define PyCursesStatefulInitialised(MODULE)                         \
    do {                                                            \
        if (!_PyCursesStatefulCheckFunction(MODULE,                 \
                                            curses_initscr_called,  \
                                            "initscr"))             \
        {                                                           \
            return 0;                                               \
        }                                                           \
    } while (0)

#define PyCursesStatefulInitialisedColor(MODULE)                        \
    do {                                                                \
        if (!_PyCursesStatefulCheckFunction(MODULE,                     \
                                            curses_start_color_called,  \
                                            "start_color"))             \
        {                                                               \
            return 0;                                                   \
        }                                                               \
    } while (0)

/* Utility Functions */

static inline void
_PyCursesSetError(cursesmodule_state *state, const char *funcname)
{
    if (funcname == NULL) {
        PyErr_SetString(state->error, catchall_ERR);
    }
    else {
        PyErr_Format(state->error, "%s() returned ERR", funcname);
    }
}

/*
 * Check the return code from a curses function and return None
 * or raise an exception as appropriate.
 */

static PyObject *
PyCursesCheckERR(PyObject *module, int code, const char *fname)
{
    if (code != ERR) {
        Py_RETURN_NONE;
    } else {
        cursesmodule_state *state = get_cursesmodule_state(module);
        _PyCursesSetError(state, fname);
        return NULL;
    }
}

static PyObject *
PyCursesCheckERR_ForWin(PyCursesWindowObject *win, int code, const char *fname)
{
    if (code != ERR) {
        Py_RETURN_NONE;
    } else {
        cursesmodule_state *state = get_cursesmodule_state_by_win(win);
        _PyCursesSetError(state, fname);
        return NULL;
    }
}

/* Convert an object to a byte (an integer of type chtype):

   - int
   - bytes of length 1
   - str of length 1

   Return 1 on success, 0 on error (invalid type or integer overflow). */
static int
PyCurses_ConvertToChtype(PyCursesWindowObject *win, PyObject *obj, chtype *ch)
{
    long value;
    if (PyBytes_Check(obj)) {
        if (PyBytes_GET_SIZE(obj) != 1) {
            PyErr_Format(PyExc_TypeError,
                         "expect int or bytes or str of length 1, "
                         "got a bytes of length %zd",
                         PyBytes_GET_SIZE(obj));
            return 0;
        }
        value = (unsigned char)PyBytes_AsString(obj)[0];
    }
    else if (PyUnicode_Check(obj)) {
        if (PyUnicode_GET_LENGTH(obj) != 1) {
            PyErr_Format(PyExc_TypeError,
                         "expect int or bytes or str of length 1, "
                         "got a str of length %zi",
                         PyUnicode_GET_LENGTH(obj));
            return 0;
        }
        value = PyUnicode_READ_CHAR(obj, 0);
        if (128 < value) {
            PyObject *bytes;
            const char *encoding;
            if (win)
                encoding = win->encoding;
            else
                encoding = curses_screen_encoding;
            bytes = PyUnicode_AsEncodedString(obj, encoding, NULL);
            if (bytes == NULL)
                return 0;
            if (PyBytes_GET_SIZE(bytes) == 1)
                value = (unsigned char)PyBytes_AS_STRING(bytes)[0];
            else
                value = -1;
            Py_DECREF(bytes);
            if (value < 0)
                goto overflow;
        }
    }
    else if (PyLong_CheckExact(obj)) {
        int long_overflow;
        value = PyLong_AsLongAndOverflow(obj, &long_overflow);
        if (long_overflow)
            goto overflow;
    }
    else {
        PyErr_Format(PyExc_TypeError,
                     "expect int or bytes or str of length 1, got %s",
                     Py_TYPE(obj)->tp_name);
        return 0;
    }
    *ch = (chtype)value;
    if ((long)*ch != value)
        goto overflow;
    return 1;

overflow:
    PyErr_SetString(PyExc_OverflowError,
                    "byte doesn't fit in chtype");
    return 0;
}

/* Convert an object to a byte (chtype) or a character (cchar_t):

    - int
    - bytes of length 1
    - str of length 1

   Return:

    - 2 if obj is a character (written into *wch)
    - 1 if obj is a byte (written into *ch)
    - 0 on error: raise an exception */
static int
PyCurses_ConvertToCchar_t(PyCursesWindowObject *win, PyObject *obj,
                          chtype *ch
#ifdef HAVE_NCURSESW
                          , wchar_t *wch
#endif
                          )
{
    long value;
#ifdef HAVE_NCURSESW
    wchar_t buffer[2];
#endif

    if (PyUnicode_Check(obj)) {
#ifdef HAVE_NCURSESW
        if (PyUnicode_AsWideChar(obj, buffer, 2) != 1) {
            PyErr_Format(PyExc_TypeError,
                         "expect int or bytes or str of length 1, "
                         "got a str of length %zi",
                         PyUnicode_GET_LENGTH(obj));
            return 0;
        }
        *wch = buffer[0];
        return 2;
#else
        return PyCurses_ConvertToChtype(win, obj, ch);
#endif
    }
    else if (PyBytes_Check(obj)) {
        if (PyBytes_GET_SIZE(obj) != 1) {
            PyErr_Format(PyExc_TypeError,
                         "expect int or bytes or str of length 1, "
                         "got a bytes of length %zd",
                         PyBytes_GET_SIZE(obj));
            return 0;
        }
        value = (unsigned char)PyBytes_AsString(obj)[0];
    }
    else if (PyLong_CheckExact(obj)) {
        int overflow;
        value = PyLong_AsLongAndOverflow(obj, &overflow);
        if (overflow) {
            PyErr_SetString(PyExc_OverflowError,
                            "int doesn't fit in long");
            return 0;
        }
    }
    else {
        PyErr_Format(PyExc_TypeError,
                     "expect int or bytes or str of length 1, got %s",
                     Py_TYPE(obj)->tp_name);
        return 0;
    }

    *ch = (chtype)value;
    if ((long)*ch != value) {
        PyErr_Format(PyExc_OverflowError,
                     "byte doesn't fit in chtype");
        return 0;
    }
    return 1;
}

/* Convert an object to a byte string (char*) or a wide character string
   (wchar_t*). Return:

    - 2 if obj is a character string (written into *wch)
    - 1 if obj is a byte string (written into *bytes)
    - 0 on error: raise an exception */
static int
PyCurses_ConvertToString(PyCursesWindowObject *win, PyObject *obj,
                         PyObject **bytes, wchar_t **wstr)
{
    char *str;
    if (PyUnicode_Check(obj)) {
#ifdef HAVE_NCURSESW
        assert (wstr != NULL);

        *wstr = PyUnicode_AsWideCharString(obj, NULL);
        if (*wstr == NULL)
            return 0;
        return 2;
#else
        assert (wstr == NULL);
        *bytes = PyUnicode_AsEncodedString(obj, win->encoding, NULL);
        if (*bytes == NULL)
            return 0;
        /* check for embedded null bytes */
        if (PyBytes_AsStringAndSize(*bytes, &str, NULL) < 0) {
            Py_CLEAR(*bytes);
            return 0;
        }
        return 1;
#endif
    }
    else if (PyBytes_Check(obj)) {
        *bytes = Py_NewRef(obj);
        /* check for embedded null bytes */
        if (PyBytes_AsStringAndSize(*bytes, &str, NULL) < 0) {
            Py_DECREF(obj);
            return 0;
        }
        return 1;
    }

    PyErr_Format(PyExc_TypeError, "expect bytes or str, got %s",
                 Py_TYPE(obj)->tp_name);
    return 0;
}

static int
color_allow_default_converter(PyObject *arg, void *ptr)
{
    long color_number;
    int overflow;

    color_number = PyLong_AsLongAndOverflow(arg, &overflow);
    if (color_number == -1 && PyErr_Occurred())
        return 0;

    if (overflow > 0 || color_number >= COLORS) {
        PyErr_Format(PyExc_ValueError,
                     "Color number is greater than COLORS-1 (%d).",
                     COLORS - 1);
        return 0;
    }
    else if (overflow < 0 || color_number < 0) {
        color_number = -1;
    }

    *(int *)ptr = (int)color_number;
    return 1;
}

static int
color_converter(PyObject *arg, void *ptr)
{
    if (!color_allow_default_converter(arg, ptr)) {
        return 0;
    }
    if (*(int *)ptr < 0) {
        PyErr_SetString(PyExc_ValueError,
                        "Color number is less than 0.");
        return 0;
    }
    return 1;
}

/*[python input]
class color_converter(CConverter):
    type = 'int'
    converter = 'color_converter'
[python start generated code]*/
/*[python end generated code: output=da39a3ee5e6b4b0d input=4260d2b6e66b3709]*/

/*[python input]
class color_allow_default_converter(CConverter):
    type = 'int'
    converter = 'color_allow_default_converter'
[python start generated code]*/
/*[python end generated code: output=da39a3ee5e6b4b0d input=975602bc058a872d]*/

static int
pair_converter(PyObject *arg, void *ptr)
{
    long pair_number;
    int overflow;

    pair_number = PyLong_AsLongAndOverflow(arg, &overflow);
    if (pair_number == -1 && PyErr_Occurred())
        return 0;

#if _NCURSES_EXTENDED_COLOR_FUNCS
    if (overflow > 0 || pair_number > INT_MAX) {
        PyErr_Format(PyExc_ValueError,
                     "Color pair is greater than maximum (%d).",
                     INT_MAX);
        return 0;
    }
#else
    if (overflow > 0 || pair_number >= COLOR_PAIRS) {
        PyErr_Format(PyExc_ValueError,
                     "Color pair is greater than COLOR_PAIRS-1 (%d).",
                     COLOR_PAIRS - 1);
        return 0;
    }
#endif
    else if (overflow < 0 || pair_number < 0) {
        PyErr_SetString(PyExc_ValueError,
                        "Color pair is less than 0.");
        return 0;
    }

    *(int *)ptr = (int)pair_number;
    return 1;
}

/*[python input]
class pair_converter(CConverter):
    type = 'int'
    converter = 'pair_converter'
[python start generated code]*/
/*[python end generated code: output=da39a3ee5e6b4b0d input=1a918ae6a1b32af7]*/

static int
component_converter(PyObject *arg, void *ptr)
{
    long component;
    int overflow;

    component = PyLong_AsLongAndOverflow(arg, &overflow);
    if (component == -1 && PyErr_Occurred())
        return 0;

    if (overflow > 0 || component > 1000) {
        PyErr_SetString(PyExc_ValueError,
                        "Color component is greater than 1000");
        return 0;
    }
    else if (overflow < 0 || component < 0) {
        PyErr_SetString(PyExc_ValueError,
                        "Color component is less than 0");
        return 0;
    }

    *(short *)ptr = (short)component;
    return 1;
}

/*[python input]
class component_converter(CConverter):
    type = 'short'
    converter = 'component_converter'
[python start generated code]*/
/*[python end generated code: output=da39a3ee5e6b4b0d input=38e9be01d33927fb]*/

/*****************************************************************************
 The Window Object
******************************************************************************/

/* Function prototype macros for Window object

   X - function name
   TYPE - parameter Type
   ERGSTR - format string for construction of the return value
   PARSESTR - format string for argument parsing
*/

#define Window_NoArgNoReturnFunction(X)                                 \
    static PyObject *PyCursesWindow_ ## X                               \
    (PyObject *op, PyObject *Py_UNUSED(ignored))                        \
    {                                                                   \
        PyCursesWindowObject *self = _PyCursesWindowObject_CAST(op);    \
        int code = X(self->win);                                        \
        return PyCursesCheckERR_ForWin(self, code, # X);                \
    }

#define Window_NoArgTrueFalseFunction(X)                                \
    static PyObject * PyCursesWindow_ ## X                              \
    (PyObject *op, PyObject *Py_UNUSED(ignored))                        \
    {                                                                   \
        PyCursesWindowObject *self = _PyCursesWindowObject_CAST(op);    \
        return PyBool_FromLong(X(self->win));                           \
    }

#define Window_NoArgNoReturnVoidFunction(X)                             \
    static PyObject * PyCursesWindow_ ## X                              \
    (PyObject *op, PyObject *Py_UNUSED(ignored))                        \
    {                                                                   \
        PyCursesWindowObject *self = _PyCursesWindowObject_CAST(op);    \
        X(self->win);                                                   \
        Py_RETURN_NONE;                                                 \
    }

#define Window_NoArg2TupleReturnFunction(X, TYPE, ERGSTR)               \
    static PyObject * PyCursesWindow_ ## X                              \
    (PyObject *op, PyObject *Py_UNUSED(ignored))                        \
    {                                                                   \
        TYPE arg1, arg2;                                                \
        PyCursesWindowObject *self = _PyCursesWindowObject_CAST(op);    \
        X(self->win, arg1, arg2);                                       \
        return Py_BuildValue(ERGSTR, arg1, arg2);                       \
    }

#define Window_OneArgNoReturnVoidFunction(X, TYPE, PARSESTR)            \
    static PyObject * PyCursesWindow_ ## X                              \
    (PyObject *op, PyObject *args)                                      \
    {                                                                   \
        TYPE arg1;                                                      \
        if (!PyArg_ParseTuple(args, PARSESTR, &arg1)) {                 \
            return NULL;                                                \
        }                                                               \
        PyCursesWindowObject *self = _PyCursesWindowObject_CAST(op);    \
        X(self->win, arg1);                                             \
        Py_RETURN_NONE;                                                 \
    }

#define Window_OneArgNoReturnFunction(X, TYPE, PARSESTR)                \
    static PyObject * PyCursesWindow_ ## X                              \
    (PyObject *op, PyObject *args)                                      \
    {                                                                   \
        TYPE arg1;                                                      \
        if (!PyArg_ParseTuple(args, PARSESTR, &arg1)) {                 \
            return NULL;                                                \
        }                                                               \
        PyCursesWindowObject *self = _PyCursesWindowObject_CAST(op);    \
        int code = X(self->win, arg1);                                  \
        return PyCursesCheckERR_ForWin(self, code, # X);                \
    }

#define Window_TwoArgNoReturnFunction(X, TYPE, PARSESTR)                \
    static PyObject * PyCursesWindow_ ## X                              \
    (PyObject *op, PyObject *args)                                      \
    {                                                                   \
        TYPE arg1, arg2;                                                \
        if (!PyArg_ParseTuple(args,PARSESTR, &arg1, &arg2)) {           \
            return NULL;                                                \
        }                                                               \
        PyCursesWindowObject *self = _PyCursesWindowObject_CAST(op);    \
        int code = X(self->win, arg1, arg2);                            \
        return PyCursesCheckERR_ForWin(self, code, # X);                \
    }

/* ------------- WINDOW routines --------------- */

Window_NoArgNoReturnFunction(untouchwin)
Window_NoArgNoReturnFunction(touchwin)
Window_NoArgNoReturnFunction(redrawwin)
Window_NoArgNoReturnFunction(winsertln)
Window_NoArgNoReturnFunction(werase)
Window_NoArgNoReturnFunction(wdeleteln)

Window_NoArgTrueFalseFunction(is_wintouched)

Window_NoArgNoReturnVoidFunction(wsyncup)
Window_NoArgNoReturnVoidFunction(wsyncdown)
Window_NoArgNoReturnVoidFunction(wstandend)
Window_NoArgNoReturnVoidFunction(wstandout)
Window_NoArgNoReturnVoidFunction(wcursyncup)
Window_NoArgNoReturnVoidFunction(wclrtoeol)
Window_NoArgNoReturnVoidFunction(wclrtobot)
Window_NoArgNoReturnVoidFunction(wclear)

Window_OneArgNoReturnVoidFunction(idcok, int, "i;True(1) or False(0)")
#ifdef HAVE_CURSES_IMMEDOK
Window_OneArgNoReturnVoidFunction(immedok, int, "i;True(1) or False(0)")
#endif
Window_OneArgNoReturnVoidFunction(wtimeout, int, "i;delay")

Window_NoArg2TupleReturnFunction(getyx, int, "ii")
Window_NoArg2TupleReturnFunction(getbegyx, int, "ii")
Window_NoArg2TupleReturnFunction(getmaxyx, int, "ii")
Window_NoArg2TupleReturnFunction(getparyx, int, "ii")

Window_OneArgNoReturnFunction(clearok, int, "i;True(1) or False(0)")
Window_OneArgNoReturnFunction(idlok, int, "i;True(1) or False(0)")
Window_OneArgNoReturnFunction(keypad, int, "i;True(1) or False(0)")
Window_OneArgNoReturnFunction(leaveok, int, "i;True(1) or False(0)")
Window_OneArgNoReturnFunction(nodelay, int, "i;True(1) or False(0)")
Window_OneArgNoReturnFunction(notimeout, int, "i;True(1) or False(0)")
Window_OneArgNoReturnFunction(scrollok, int, "i;True(1) or False(0)")
Window_OneArgNoReturnFunction(winsdelln, int, "i;nlines")
#ifdef HAVE_CURSES_SYNCOK
Window_OneArgNoReturnFunction(syncok, int, "i;True(1) or False(0)")
#endif

Window_TwoArgNoReturnFunction(mvwin, int, "ii;y,x")
Window_TwoArgNoReturnFunction(mvderwin, int, "ii;y,x")
Window_TwoArgNoReturnFunction(wmove, int, "ii;y,x")
#ifndef STRICT_SYSV_CURSES
Window_TwoArgNoReturnFunction(wresize, int, "ii;lines,columns")
#endif

/* Allocation and deallocation of Window Objects */

static PyObject *
PyCursesWindow_New(cursesmodule_state *state,
                   WINDOW *win, const char *encoding)
{
    if (encoding == NULL) {
#if defined(MS_WINDOWS)
        char *buffer[100];
        UINT cp;
        cp = GetConsoleOutputCP();
        if (cp != 0) {
            PyOS_snprintf(buffer, sizeof(buffer), "cp%u", cp);
            encoding = buffer;
        }
#elif defined(CODESET)
        const char *codeset = nl_langinfo(CODESET);
        if (codeset != NULL && codeset[0] != 0) {
            encoding = codeset;
        }
#endif
        if (encoding == NULL) {
            encoding = "utf-8";
        }
    }

    PyCursesWindowObject *wo = PyObject_GC_New(PyCursesWindowObject,
                                               state->window_type);
    if (wo == NULL) {
        return NULL;
    }
    wo->win = win;
    wo->encoding = _PyMem_Strdup(encoding);
    if (wo->encoding == NULL) {
        Py_DECREF(wo);
        PyErr_NoMemory();
        return NULL;
    }
    PyObject_GC_Track((PyObject *)wo);
    return (PyObject *)wo;
}

static void
PyCursesWindow_dealloc(PyObject *self)
{
    PyTypeObject *window_type = Py_TYPE(self);
    PyObject_GC_UnTrack(self);
    PyCursesWindowObject *wo = (PyCursesWindowObject *)self;
    if (wo->win != stdscr && wo->win != NULL) {
        // silently ignore errors in delwin(3)
        (void)delwin(wo->win);
    }
    if (wo->encoding != NULL) {
        PyMem_Free(wo->encoding);
    }
    window_type->tp_free(self);
    Py_DECREF(window_type);
}

static int
PyCursesWindow_traverse(PyObject *self, visitproc visit, void *arg)
{
    Py_VISIT(Py_TYPE(self));
    return 0;
}

/* Addch, Addstr, Addnstr */

/*[clinic input]
_curses.window.addch

    [
    y: int
        Y-coordinate.
    x: int
        X-coordinate.
    ]

    ch: object
        Character to add.

    [
    attr: long(c_default="A_NORMAL") = _curses.A_NORMAL
        Attributes for the character.
    ]
    /

Paint the character.

Paint character ch at (y, x) with attributes attr,
overwriting any character previously painted at that location.
By default, the character position and attributes are the
current settings for the window object.
[clinic start generated code]*/

static PyObject *
_curses_window_addch_impl(PyCursesWindowObject *self, int group_left_1,
                          int y, int x, PyObject *ch, int group_right_1,
                          long attr)
/*[clinic end generated code: output=00f4c37af3378f45 input=95ce131578458196]*/
{
    int coordinates_group = group_left_1;
    int rtn;
    int type;
    chtype cch = 0;
#ifdef HAVE_NCURSESW
    wchar_t wstr[2];
    cchar_t wcval;
#endif
    const char *funcname;

#ifdef HAVE_NCURSESW
    type = PyCurses_ConvertToCchar_t(self, ch, &cch, wstr);
    if (type == 2) {
        funcname = "add_wch";
        wstr[1] = L'\0';
        setcchar(&wcval, wstr, attr, PAIR_NUMBER(attr), NULL);
        if (coordinates_group)
            rtn = mvwadd_wch(self->win,y,x, &wcval);
        else {
            rtn = wadd_wch(self->win, &wcval);
        }
    }
    else
#else
    type = PyCurses_ConvertToCchar_t(self, ch, &cch);
#endif
    if (type == 1) {
        funcname = "addch";
        if (coordinates_group)
            rtn = mvwaddch(self->win,y,x, cch | (attr_t) attr);
        else {
            rtn = waddch(self->win, cch | (attr_t) attr);
        }
    }
    else {
        return NULL;
    }
    return PyCursesCheckERR_ForWin(self, rtn, funcname);
}

/*[clinic input]
_curses.window.addstr

    [
    y: int
        Y-coordinate.
    x: int
        X-coordinate.
    ]

    str: object
        String to add.

    [
    attr: long
        Attributes for characters.
    ]
    /

Paint the string.

Paint the string str at (y, x) with attributes attr,
overwriting anything previously on the display.
By default, the character position and attributes are the
current settings for the window object.
[clinic start generated code]*/

static PyObject *
_curses_window_addstr_impl(PyCursesWindowObject *self, int group_left_1,
                           int y, int x, PyObject *str, int group_right_1,
                           long attr)
/*[clinic end generated code: output=65a928ea85ff3115 input=ff6cbb91448a22a3]*/
{
    int rtn;
    int strtype;
    PyObject *bytesobj = NULL;
#ifdef HAVE_NCURSESW
    wchar_t *wstr = NULL;
#endif
    attr_t attr_old = A_NORMAL;
    int use_xy = group_left_1, use_attr = group_right_1;
    const char *funcname;

#ifdef HAVE_NCURSESW
    strtype = PyCurses_ConvertToString(self, str, &bytesobj, &wstr);
#else
    strtype = PyCurses_ConvertToString(self, str, &bytesobj, NULL);
#endif
    if (strtype == 0) {
        return NULL;
    }
    if (use_attr) {
        attr_old = getattrs(self->win);
        (void)wattrset(self->win,attr);
    }
#ifdef HAVE_NCURSESW
    if (strtype == 2) {
        funcname = "addwstr";
        if (use_xy)
            rtn = mvwaddwstr(self->win,y,x,wstr);
        else
            rtn = waddwstr(self->win,wstr);
        PyMem_Free(wstr);
    }
    else
#endif
    {
        const char *str = PyBytes_AS_STRING(bytesobj);
        funcname = "addstr";
        if (use_xy)
            rtn = mvwaddstr(self->win,y,x,str);
        else
            rtn = waddstr(self->win,str);
        Py_DECREF(bytesobj);
    }
    if (use_attr)
        (void)wattrset(self->win,attr_old);
    return PyCursesCheckERR_ForWin(self, rtn, funcname);
}

/*[clinic input]
_curses.window.addnstr

    [
    y: int
        Y-coordinate.
    x: int
        X-coordinate.
    ]

    str: object
        String to add.

    n: int
        Maximal number of characters.

    [
    attr: long
        Attributes for characters.
    ]
    /

Paint at most n characters of the string.

Paint at most n characters of the string str at (y, x) with
attributes attr, overwriting anything previously on the display.
By default, the character position and attributes are the
current settings for the window object.
[clinic start generated code]*/

static PyObject *
_curses_window_addnstr_impl(PyCursesWindowObject *self, int group_left_1,
                            int y, int x, PyObject *str, int n,
                            int group_right_1, long attr)
/*[clinic end generated code: output=6d21cee2ce6876d9 input=72718415c2744a2a]*/
{
    int rtn;
    int strtype;
    PyObject *bytesobj = NULL;
#ifdef HAVE_NCURSESW
    wchar_t *wstr = NULL;
#endif
    attr_t attr_old = A_NORMAL;
    int use_xy = group_left_1, use_attr = group_right_1;
    const char *funcname;

#ifdef HAVE_NCURSESW
    strtype = PyCurses_ConvertToString(self, str, &bytesobj, &wstr);
#else
    strtype = PyCurses_ConvertToString(self, str, &bytesobj, NULL);
#endif
    if (strtype == 0)
        return NULL;

    if (use_attr) {
        attr_old = getattrs(self->win);
        (void)wattrset(self->win,attr);
    }
#ifdef HAVE_NCURSESW
    if (strtype == 2) {
        funcname = "addnwstr";
        if (use_xy)
            rtn = mvwaddnwstr(self->win,y,x,wstr,n);
        else
            rtn = waddnwstr(self->win,wstr,n);
        PyMem_Free(wstr);
    }
    else
#endif
    {
        const char *str = PyBytes_AS_STRING(bytesobj);
        funcname = "addnstr";
        if (use_xy)
            rtn = mvwaddnstr(self->win,y,x,str,n);
        else
            rtn = waddnstr(self->win,str,n);
        Py_DECREF(bytesobj);
    }
    if (use_attr)
        (void)wattrset(self->win,attr_old);
    return PyCursesCheckERR_ForWin(self, rtn, funcname);
}

/*[clinic input]
_curses.window.bkgd

    ch: object
        Background character.
    attr: long(c_default="A_NORMAL") = _curses.A_NORMAL
        Background attributes.
    /

Set the background property of the window.
[clinic start generated code]*/

static PyObject *
_curses_window_bkgd_impl(PyCursesWindowObject *self, PyObject *ch, long attr)
/*[clinic end generated code: output=058290afb2cf4034 input=634015bcb339283d]*/
{
    chtype bkgd;

    if (!PyCurses_ConvertToChtype(self, ch, &bkgd))
        return NULL;

    return PyCursesCheckERR_ForWin(self, wbkgd(self->win, bkgd | attr), "bkgd");
}

/*[clinic input]
_curses.window.attroff

    attr: long
    /

Remove attribute attr from the "background" set.
[clinic start generated code]*/

static PyObject *
_curses_window_attroff_impl(PyCursesWindowObject *self, long attr)
/*[clinic end generated code: output=8a2fcd4df682fc64 input=786beedf06a7befe]*/
{
    return PyCursesCheckERR_ForWin(self, wattroff(self->win, (attr_t)attr), "attroff");
}

/*[clinic input]
_curses.window.attron

    attr: long
    /

Add attribute attr from the "background" set.
[clinic start generated code]*/

static PyObject *
_curses_window_attron_impl(PyCursesWindowObject *self, long attr)
/*[clinic end generated code: output=7afea43b237fa870 input=5a88fba7b1524f32]*/
{
    return PyCursesCheckERR_ForWin(self, wattron(self->win, (attr_t)attr), "attron");
}

/*[clinic input]
_curses.window.attrset

    attr: long
    /

Set the "background" set of attributes.
[clinic start generated code]*/

static PyObject *
_curses_window_attrset_impl(PyCursesWindowObject *self, long attr)
/*[clinic end generated code: output=84e379bff20c0433 input=42e400c0d0154ab5]*/
{
    return PyCursesCheckERR_ForWin(self, wattrset(self->win, (attr_t)attr), "attrset");
}

/*[clinic input]
_curses.window.bkgdset

    ch: object
        Background character.
    attr: long(c_default="A_NORMAL") = _curses.A_NORMAL
        Background attributes.
    /

Set the window's background.
[clinic start generated code]*/

static PyObject *
_curses_window_bkgdset_impl(PyCursesWindowObject *self, PyObject *ch,
                            long attr)
/*[clinic end generated code: output=8cb994fc4d7e2496 input=e09c682425c9e45b]*/
{
    chtype bkgd;

    if (!PyCurses_ConvertToChtype(self, ch, &bkgd))
        return NULL;

    wbkgdset(self->win, bkgd | attr);
    return PyCursesCheckERR_ForWin(self, 0, "bkgdset");
}

/*[clinic input]
_curses.window.border

    ls: object(c_default="NULL") = _curses.ACS_VLINE
        Left side.
    rs: object(c_default="NULL") = _curses.ACS_VLINE
        Right side.
    ts: object(c_default="NULL") = _curses.ACS_HLINE
        Top side.
    bs: object(c_default="NULL") = _curses.ACS_HLINE
        Bottom side.
    tl: object(c_default="NULL") = _curses.ACS_ULCORNER
        Upper-left corner.
    tr: object(c_default="NULL") = _curses.ACS_URCORNER
        Upper-right corner.
    bl: object(c_default="NULL") = _curses.ACS_LLCORNER
        Bottom-left corner.
    br: object(c_default="NULL") = _curses.ACS_LRCORNER
        Bottom-right corner.
    /

Draw a border around the edges of the window.

Each parameter specifies the character to use for a specific part of the
border.  The characters can be specified as integers or as one-character
strings.  A 0 value for any parameter will cause the default character to be
used for that parameter.
[clinic start generated code]*/

static PyObject *
_curses_window_border_impl(PyCursesWindowObject *self, PyObject *ls,
                           PyObject *rs, PyObject *ts, PyObject *bs,
                           PyObject *tl, PyObject *tr, PyObject *bl,
                           PyObject *br)
/*[clinic end generated code: output=670ef38d3d7c2aa3 input=e015f735d67a240b]*/
{
    chtype ch[8];
    int i;

    /* Clear the array of parameters */
    for(i=0; i<8; i++)
        ch[i] = 0;

#define CONVERTTOCHTYPE(obj, i) \
    if ((obj) != NULL && !PyCurses_ConvertToChtype(self, (obj), &ch[(i)])) \
        return NULL;

    CONVERTTOCHTYPE(ls, 0);
    CONVERTTOCHTYPE(rs, 1);
    CONVERTTOCHTYPE(ts, 2);
    CONVERTTOCHTYPE(bs, 3);
    CONVERTTOCHTYPE(tl, 4);
    CONVERTTOCHTYPE(tr, 5);
    CONVERTTOCHTYPE(bl, 6);
    CONVERTTOCHTYPE(br, 7);

#undef CONVERTTOCHTYPE

    wborder(self->win,
            ch[0], ch[1], ch[2], ch[3],
            ch[4], ch[5], ch[6], ch[7]);
    Py_RETURN_NONE;
}

/*[clinic input]
_curses.window.box

    [
    verch: object(c_default="_PyLong_GetZero()") = 0
        Left and right side.
    horch: object(c_default="_PyLong_GetZero()") = 0
        Top and bottom side.
    ]
    /

Draw a border around the edges of the window.

Similar to border(), but both ls and rs are verch and both ts and bs are
horch.  The default corner characters are always used by this function.
[clinic start generated code]*/

static PyObject *
_curses_window_box_impl(PyCursesWindowObject *self, int group_right_1,
                        PyObject *verch, PyObject *horch)
/*[clinic end generated code: output=f3fcb038bb287192 input=f00435f9c8c98f60]*/
{
    chtype ch1 = 0, ch2 = 0;
    if (group_right_1) {
        if (!PyCurses_ConvertToChtype(self, verch, &ch1)) {
            return NULL;
        }
        if (!PyCurses_ConvertToChtype(self, horch, &ch2)) {
            return NULL;
        }
    }
    box(self->win,ch1,ch2);
    Py_RETURN_NONE;
}

#if defined(HAVE_NCURSES_H) || defined(MVWDELCH_IS_EXPRESSION)
#define py_mvwdelch mvwdelch
#else
int py_mvwdelch(WINDOW *w, int y, int x)
{
    mvwdelch(w,y,x);
    /* On HP/UX, mvwdelch already returns. On other systems,
       we may well run into this return statement. */
    return 0;
}
#endif

#if defined(HAVE_CURSES_IS_PAD)
// is_pad() is defined, either as a macro or as a function
#define py_is_pad(win)      is_pad(win)
#elif defined(WINDOW_HAS_FLAGS)
// is_pad() is not defined, but we can inspect WINDOW structure members
#define py_is_pad(win)      ((win) ? ((win)->_flags & _ISPAD) != 0 : FALSE)
#endif

/* chgat, added by Fabian Kreutz <fabian.kreutz at gmx.net> */
#ifdef HAVE_CURSES_WCHGAT
/*[-clinic input]
_curses.window.chgat

    [
    y: int
        Y-coordinate.
    x: int
        X-coordinate.
    ]

    n: int = -1
        Number of characters.

    attr: long
        Attributes for characters.
    /

Set the attributes of characters.

Set the attributes of num characters at the current cursor position, or at
position (y, x) if supplied.  If no value of num is given or num = -1, the
attribute will be set on all the characters to the end of the line.  This
function does not move the cursor.  The changed line will be touched using
the touchline() method so that the contents will be redisplayed by the next
window refresh.
[-clinic start generated code]*/
static PyObject *
PyCursesWindow_ChgAt(PyObject *op, PyObject *args)
{
    PyCursesWindowObject *self = _PyCursesWindowObject_CAST(op);

    int rtn;
    int x, y;
    int num = -1;
    short color;
    attr_t attr = A_NORMAL;
    long lattr;
    int use_xy = FALSE;

    switch (PyTuple_Size(args)) {
    case 1:
        if (!PyArg_ParseTuple(args,"l;attr", &lattr))
            return NULL;
        attr = lattr;
        break;
    case 2:
        if (!PyArg_ParseTuple(args,"il;n,attr", &num, &lattr))
            return NULL;
        attr = lattr;
        break;
    case 3:
        if (!PyArg_ParseTuple(args,"iil;int,int,attr", &y, &x, &lattr))
            return NULL;
        attr = lattr;
        use_xy = TRUE;
        break;
    case 4:
        if (!PyArg_ParseTuple(args,"iiil;int,int,n,attr", &y, &x, &num, &lattr))
            return NULL;
        attr = lattr;
        use_xy = TRUE;
        break;
    default:
        PyErr_SetString(PyExc_TypeError, "chgat requires 1 to 4 arguments");
        return NULL;
    }

    color = (short) PAIR_NUMBER(attr);
    attr = attr & A_ATTRIBUTES;

    if (use_xy) {
        rtn = mvwchgat(self->win,y,x,num,attr,color,NULL);
        touchline(self->win,y,1);
    } else {
        getyx(self->win,y,x);
        rtn = wchgat(self->win,num,attr,color,NULL);
        touchline(self->win,y,1);
    }
    return PyCursesCheckERR_ForWin(self, rtn, "chgat");
}
#endif

/*[clinic input]
_curses.window.delch

    [
    y: int
        Y-coordinate.
    x: int
        X-coordinate.
    ]
    /

Delete any character at (y, x).
[clinic start generated code]*/

static PyObject *
_curses_window_delch_impl(PyCursesWindowObject *self, int group_right_1,
                          int y, int x)
/*[clinic end generated code: output=22e77bb9fa11b461 input=d2f79e630a4fc6d0]*/
{
    if (!group_right_1) {
        return PyCursesCheckERR_ForWin(self, wdelch(self->win), "wdelch");
    }
    else {
        return PyCursesCheckERR_ForWin(self, py_mvwdelch(self->win, y, x), "mvwdelch");
    }
}

/*[clinic input]
_curses.window.derwin

    [
    nlines: int = 0
        Height.
    ncols: int = 0
        Width.
    ]
    begin_y: int
        Top side y-coordinate.
    begin_x: int
        Left side x-coordinate.
    /

Create a sub-window (window-relative coordinates).

derwin() is the same as calling subwin(), except that begin_y and begin_x
are relative to the origin of the window, rather than relative to the entire
screen.
[clinic start generated code]*/

static PyObject *
_curses_window_derwin_impl(PyCursesWindowObject *self, int group_left_1,
                           int nlines, int ncols, int begin_y, int begin_x)
/*[clinic end generated code: output=7924b112d9f70d6e input=966d9481f7f5022e]*/
{
    WINDOW *win;

    win = derwin(self->win,nlines,ncols,begin_y,begin_x);

    if (win == NULL) {
        cursesmodule_state *state = get_cursesmodule_state_by_win(self);
        PyErr_SetString(state->error, catchall_NULL);
        return NULL;
    }

    cursesmodule_state *state = get_cursesmodule_state_by_win(self);
    return PyCursesWindow_New(state, win, NULL);
}

/*[clinic input]
_curses.window.echochar

    ch: object
        Character to add.

    attr: long(c_default="A_NORMAL") = _curses.A_NORMAL
        Attributes for the character.
    /

Add character ch with attribute attr, and refresh.
[clinic start generated code]*/

static PyObject *
_curses_window_echochar_impl(PyCursesWindowObject *self, PyObject *ch,
                             long attr)
/*[clinic end generated code: output=13e7dd875d4b9642 input=e7f34b964e92b156]*/
{
    chtype ch_;

    if (!PyCurses_ConvertToChtype(self, ch, &ch_))
        return NULL;

#ifdef py_is_pad
    if (py_is_pad(self->win)) {
        return PyCursesCheckERR_ForWin(self,
                                       pechochar(self->win, ch_ | (attr_t)attr),
                                       "echochar");
    }
    else
#endif
        return PyCursesCheckERR_ForWin(self,
                                       wechochar(self->win, ch_ | (attr_t)attr),
                                       "echochar");
}

#ifdef NCURSES_MOUSE_VERSION
/*[clinic input]
_curses.window.enclose

    y: int
        Y-coordinate.
    x: int
        X-coordinate.
    /

Return True if the screen-relative coordinates are enclosed by the window.
[clinic start generated code]*/

static PyObject *
_curses_window_enclose_impl(PyCursesWindowObject *self, int y, int x)
/*[clinic end generated code: output=8679beef50502648 input=4fd3355d723f7bc9]*/
{
    return PyBool_FromLong(wenclose(self->win, y, x));
}
#endif

/*[clinic input]
_curses.window.getbkgd -> long

Return the window's current background character/attribute pair.
[clinic start generated code]*/

static long
_curses_window_getbkgd_impl(PyCursesWindowObject *self)
/*[clinic end generated code: output=c52b25dc16b215c3 input=a69db882fa35426c]*/
{
    return (long) getbkgd(self->win);
}

/*[clinic input]
_curses.window.getch -> int

    [
    y: int
        Y-coordinate.
    x: int
        X-coordinate.
    ]
    /

Get a character code from terminal keyboard.

The integer returned does not have to be in ASCII range: function keys,
keypad keys and so on return numbers higher than 256.  In no-delay mode, -1
is returned if there is no input, else getch() waits until a key is pressed.
[clinic start generated code]*/

static int
_curses_window_getch_impl(PyCursesWindowObject *self, int group_right_1,
                          int y, int x)
/*[clinic end generated code: output=980aa6af0c0ca387 input=bb24ebfb379f991f]*/
{
    int rtn;

    Py_BEGIN_ALLOW_THREADS
    if (!group_right_1) {
        rtn = wgetch(self->win);
    }
    else {
        rtn = mvwgetch(self->win, y, x);
    }
    Py_END_ALLOW_THREADS

    return rtn;
}

/*[clinic input]
_curses.window.getkey

    [
    y: int
        Y-coordinate.
    x: int
        X-coordinate.
    ]
    /

Get a character (string) from terminal keyboard.

Returning a string instead of an integer, as getch() does.  Function keys,
keypad keys and other special keys return a multibyte string containing the
key name.  In no-delay mode, an exception is raised if there is no input.
[clinic start generated code]*/

static PyObject *
_curses_window_getkey_impl(PyCursesWindowObject *self, int group_right_1,
                           int y, int x)
/*[clinic end generated code: output=8490a182db46b10f input=be2dee34f5cf57f8]*/
{
    int rtn;

    Py_BEGIN_ALLOW_THREADS
    if (!group_right_1) {
        rtn = wgetch(self->win);
    }
    else {
        rtn = mvwgetch(self->win, y, x);
    }
    Py_END_ALLOW_THREADS

    if (rtn == ERR) {
        /* getch() returns ERR in nodelay mode */
        PyErr_CheckSignals();
        if (!PyErr_Occurred()) {
            cursesmodule_state *state = get_cursesmodule_state_by_win(self);
            PyErr_SetString(state->error, "no input");
        }
        return NULL;
    } else if (rtn <= 255) {
#ifdef NCURSES_VERSION_MAJOR
#if NCURSES_VERSION_MAJOR*100+NCURSES_VERSION_MINOR <= 507
        /* Work around a bug in ncurses 5.7 and earlier */
        if (rtn < 0) {
            rtn += 256;
        }
#endif
#endif
        return PyUnicode_FromOrdinal(rtn);
    } else {
        const char *knp = keyname(rtn);
        return PyUnicode_FromString((knp == NULL) ? "" : knp);
    }
}

#ifdef HAVE_NCURSESW
/*[clinic input]
_curses.window.get_wch

    [
    y: int
        Y-coordinate.
    x: int
        X-coordinate.
    ]
    /

Get a wide character from terminal keyboard.

Return a character for most keys, or an integer for function keys,
keypad keys, and other special keys.
[clinic start generated code]*/

static PyObject *
_curses_window_get_wch_impl(PyCursesWindowObject *self, int group_right_1,
                            int y, int x)
/*[clinic end generated code: output=9f4f86e91fe50ef3 input=dd7e5367fb49dc48]*/
{
    int ct;
    wint_t rtn;

    Py_BEGIN_ALLOW_THREADS
    if (!group_right_1) {
        ct = wget_wch(self->win ,&rtn);
    }
    else {
        ct = mvwget_wch(self->win, y, x, &rtn);
    }
    Py_END_ALLOW_THREADS

    if (ct == ERR) {
        if (PyErr_CheckSignals())
            return NULL;

        /* get_wch() returns ERR in nodelay mode */
        cursesmodule_state *state = get_cursesmodule_state_by_win(self);
        PyErr_SetString(state->error, "no input");
        return NULL;
    }
    if (ct == KEY_CODE_YES)
        return PyLong_FromLong(rtn);
    else
        return PyUnicode_FromOrdinal(rtn);
}
#endif

/*[-clinic input]
_curses.window.getstr

    [
    y: int
        Y-coordinate.
    x: int
        X-coordinate.
    ]
    n: int = 1023
        Maximal number of characters.
    /

Read a string from the user, with primitive line editing capacity.
[-clinic start generated code]*/

static PyObject *
PyCursesWindow_GetStr(PyObject *op, PyObject *args)
{
    PyCursesWindowObject *self = _PyCursesWindowObject_CAST(op);

    int x, y, n;
    char rtn[1024]; /* This should be big enough.. I hope */
    int rtn2;

    switch (PyTuple_Size(args)) {
    case 0:
        Py_BEGIN_ALLOW_THREADS
        rtn2 = wgetnstr(self->win,rtn, 1023);
        Py_END_ALLOW_THREADS
        break;
    case 1:
        if (!PyArg_ParseTuple(args,"i;n", &n))
            return NULL;
        if (n < 0) {
            PyErr_SetString(PyExc_ValueError, "'n' must be nonnegative");
            return NULL;
        }
        Py_BEGIN_ALLOW_THREADS
        rtn2 = wgetnstr(self->win, rtn, Py_MIN(n, 1023));
        Py_END_ALLOW_THREADS
        break;
    case 2:
        if (!PyArg_ParseTuple(args,"ii;y,x",&y,&x))
            return NULL;
        Py_BEGIN_ALLOW_THREADS
#ifdef STRICT_SYSV_CURSES
        rtn2 = wmove(self->win,y,x)==ERR ? ERR : wgetnstr(self->win, rtn, 1023);
#else
        rtn2 = mvwgetnstr(self->win,y,x,rtn, 1023);
#endif
        Py_END_ALLOW_THREADS
        break;
    case 3:
        if (!PyArg_ParseTuple(args,"iii;y,x,n", &y, &x, &n))
            return NULL;
        if (n < 0) {
            PyErr_SetString(PyExc_ValueError, "'n' must be nonnegative");
            return NULL;
        }
#ifdef STRICT_SYSV_CURSES
        Py_BEGIN_ALLOW_THREADS
        rtn2 = wmove(self->win,y,x)==ERR ? ERR :
        wgetnstr(self->win, rtn, Py_MIN(n, 1023));
        Py_END_ALLOW_THREADS
#else
        Py_BEGIN_ALLOW_THREADS
        rtn2 = mvwgetnstr(self->win, y, x, rtn, Py_MIN(n, 1023));
        Py_END_ALLOW_THREADS
#endif
        break;
    default:
        PyErr_SetString(PyExc_TypeError, "getstr requires 0 to 3 arguments");
        return NULL;
    }
    if (rtn2 == ERR)
        rtn[0] = 0;
    return PyBytes_FromString(rtn);
}

/*[clinic input]
_curses.window.hline

    [
    y: int
        Starting Y-coordinate.
    x: int
        Starting X-coordinate.
    ]

    ch: object
        Character to draw.
    n: int
        Line length.

    [
    attr: long(c_default="A_NORMAL") = _curses.A_NORMAL
        Attributes for the characters.
    ]
    /

Display a horizontal line.
[clinic start generated code]*/

static PyObject *
_curses_window_hline_impl(PyCursesWindowObject *self, int group_left_1,
                          int y, int x, PyObject *ch, int n,
                          int group_right_1, long attr)
/*[clinic end generated code: output=c00d489d61fc9eef input=81a4dea47268163e]*/
{
    chtype ch_;

    if (!PyCurses_ConvertToChtype(self, ch, &ch_))
        return NULL;
    if (group_left_1) {
        if (wmove(self->win, y, x) == ERR) {
            return PyCursesCheckERR_ForWin(self, ERR, "wmove");
        }
    }
    return PyCursesCheckERR_ForWin(self, whline(self->win, ch_ | (attr_t)attr, n), "hline");
}

/*[clinic input]
_curses.window.insch

    [
    y: int
        Y-coordinate.
    x: int
        X-coordinate.
    ]

    ch: object
        Character to insert.

    [
    attr: long(c_default="A_NORMAL") = _curses.A_NORMAL
        Attributes for the character.
    ]
    /

Insert a character before the current or specified position.

All characters to the right of the cursor are shifted one position right, with
the rightmost characters on the line being lost.
[clinic start generated code]*/

static PyObject *
_curses_window_insch_impl(PyCursesWindowObject *self, int group_left_1,
                          int y, int x, PyObject *ch, int group_right_1,
                          long attr)
/*[clinic end generated code: output=ade8cfe3a3bf3e34 input=336342756ee19812]*/
{
    int rtn;
    chtype ch_ = 0;

    if (!PyCurses_ConvertToChtype(self, ch, &ch_))
        return NULL;

    if (!group_left_1) {
        rtn = winsch(self->win, ch_ | (attr_t)attr);
    }
    else {
        rtn = mvwinsch(self->win, y, x, ch_ | (attr_t)attr);
    }

    return PyCursesCheckERR_ForWin(self, rtn, "insch");
}

/*[clinic input]
_curses.window.inch -> unsigned_long

    [
    y: int
        Y-coordinate.
    x: int
        X-coordinate.
    ]
    /

Return the character at the given position in the window.

The bottom 8 bits are the character proper, and upper bits are the attributes.
[clinic start generated code]*/

static unsigned long
_curses_window_inch_impl(PyCursesWindowObject *self, int group_right_1,
                         int y, int x)
/*[clinic end generated code: output=6c4719fe978fe86a input=fac23ee11e3b3a66]*/
{
    unsigned long rtn;

    if (!group_right_1) {
        rtn = winch(self->win);
    }
    else {
        rtn = mvwinch(self->win, y, x);
    }

    return rtn;
}

/*[-clinic input]
_curses.window.instr

    [
    y: int
        Y-coordinate.
    x: int
        X-coordinate.
    ]
    n: int = 1023
        Maximal number of characters.
    /

Return a string of characters, extracted from the window.

Return a string of characters, extracted from the window starting at the
current cursor position, or at y, x if specified.  Attributes are stripped
from the characters.  If n is specified, instr() returns a string at most
n characters long (exclusive of the trailing NUL).
[-clinic start generated code]*/
static PyObject *
PyCursesWindow_InStr(PyObject *op, PyObject *args)
{
    PyCursesWindowObject *self = _PyCursesWindowObject_CAST(op);

    int x, y, n;
    char rtn[1024]; /* This should be big enough.. I hope */
    int rtn2;

    switch (PyTuple_Size(args)) {
    case 0:
        rtn2 = winnstr(self->win,rtn, 1023);
        break;
    case 1:
        if (!PyArg_ParseTuple(args,"i;n", &n))
            return NULL;
        if (n < 0) {
            PyErr_SetString(PyExc_ValueError, "'n' must be nonnegative");
            return NULL;
        }
        rtn2 = winnstr(self->win, rtn, Py_MIN(n, 1023));
        break;
    case 2:
        if (!PyArg_ParseTuple(args,"ii;y,x",&y,&x))
            return NULL;
        rtn2 = mvwinnstr(self->win,y,x,rtn,1023);
        break;
    case 3:
        if (!PyArg_ParseTuple(args, "iii;y,x,n", &y, &x, &n))
            return NULL;
        if (n < 0) {
            PyErr_SetString(PyExc_ValueError, "'n' must be nonnegative");
            return NULL;
        }
        rtn2 = mvwinnstr(self->win, y, x, rtn, Py_MIN(n,1023));
        break;
    default:
        PyErr_SetString(PyExc_TypeError, "instr requires 0 or 3 arguments");
        return NULL;
    }
    if (rtn2 == ERR)
        rtn[0] = 0;
    return PyBytes_FromString(rtn);
}

/*[clinic input]
_curses.window.insstr

    [
    y: int
        Y-coordinate.
    x: int
        X-coordinate.
    ]

    str: object
        String to insert.

    [
    attr: long
        Attributes for characters.
    ]
    /

Insert the string before the current or specified position.

Insert a character string (as many characters as will fit on the line)
before the character under the cursor.  All characters to the right of
the cursor are shifted right, with the rightmost characters on the line
being lost.  The cursor position does not change (after moving to y, x,
if specified).
[clinic start generated code]*/

static PyObject *
_curses_window_insstr_impl(PyCursesWindowObject *self, int group_left_1,
                           int y, int x, PyObject *str, int group_right_1,
                           long attr)
/*[clinic end generated code: output=c259a5265ad0b777 input=6827cddc6340a7f3]*/
{
    int rtn;
    int strtype;
    PyObject *bytesobj = NULL;
#ifdef HAVE_NCURSESW
    wchar_t *wstr = NULL;
#endif
    attr_t attr_old = A_NORMAL;
    int use_xy = group_left_1, use_attr = group_right_1;
    const char *funcname;

#ifdef HAVE_NCURSESW
    strtype = PyCurses_ConvertToString(self, str, &bytesobj, &wstr);
#else
    strtype = PyCurses_ConvertToString(self, str, &bytesobj, NULL);
#endif
    if (strtype == 0)
        return NULL;

    if (use_attr) {
        attr_old = getattrs(self->win);
        (void)wattrset(self->win, (attr_t)attr);
    }
#ifdef HAVE_NCURSESW
    if (strtype == 2) {
        funcname = "inswstr";
        if (use_xy)
            rtn = mvwins_wstr(self->win,y,x,wstr);
        else
            rtn = wins_wstr(self->win,wstr);
        PyMem_Free(wstr);
    }
    else
#endif
    {
        const char *str = PyBytes_AS_STRING(bytesobj);
        funcname = "insstr";
        if (use_xy)
            rtn = mvwinsstr(self->win,y,x,str);
        else
            rtn = winsstr(self->win,str);
        Py_DECREF(bytesobj);
    }
    if (use_attr)
        (void)wattrset(self->win,attr_old);
    return PyCursesCheckERR_ForWin(self, rtn, funcname);
}

/*[clinic input]
_curses.window.insnstr

    [
    y: int
        Y-coordinate.
    x: int
        X-coordinate.
    ]

    str: object
        String to insert.

    n: int
        Maximal number of characters.

    [
    attr: long
        Attributes for characters.
    ]
    /

Insert at most n characters of the string.

Insert a character string (as many characters as will fit on the line)
before the character under the cursor, up to n characters.  If n is zero
or negative, the entire string is inserted.  All characters to the right
of the cursor are shifted right, with the rightmost characters on the line
being lost.  The cursor position does not change (after moving to y, x, if
specified).
[clinic start generated code]*/

static PyObject *
_curses_window_insnstr_impl(PyCursesWindowObject *self, int group_left_1,
                            int y, int x, PyObject *str, int n,
                            int group_right_1, long attr)
/*[clinic end generated code: output=971a32ea6328ec8b input=70fa0cd543901a4c]*/
{
    int rtn;
    int strtype;
    PyObject *bytesobj = NULL;
#ifdef HAVE_NCURSESW
    wchar_t *wstr = NULL;
#endif
    attr_t attr_old = A_NORMAL;
    int use_xy = group_left_1, use_attr = group_right_1;
    const char *funcname;

#ifdef HAVE_NCURSESW
    strtype = PyCurses_ConvertToString(self, str, &bytesobj, &wstr);
#else
    strtype = PyCurses_ConvertToString(self, str, &bytesobj, NULL);
#endif
    if (strtype == 0)
        return NULL;

    if (use_attr) {
        attr_old = getattrs(self->win);
        (void)wattrset(self->win, (attr_t)attr);
    }
#ifdef HAVE_NCURSESW
    if (strtype == 2) {
        funcname = "insn_wstr";
        if (use_xy)
            rtn = mvwins_nwstr(self->win,y,x,wstr,n);
        else
            rtn = wins_nwstr(self->win,wstr,n);
        PyMem_Free(wstr);
    }
    else
#endif
    {
        const char *str = PyBytes_AS_STRING(bytesobj);
        funcname = "insnstr";
        if (use_xy)
            rtn = mvwinsnstr(self->win,y,x,str,n);
        else
            rtn = winsnstr(self->win,str,n);
        Py_DECREF(bytesobj);
    }
    if (use_attr)
        (void)wattrset(self->win,attr_old);
    return PyCursesCheckERR_ForWin(self, rtn, funcname);
}

/*[clinic input]
_curses.window.is_linetouched

    line: int
        Line number.
    /

Return True if the specified line was modified, otherwise return False.

Raise a curses.error exception if line is not valid for the given window.
[clinic start generated code]*/

static PyObject *
_curses_window_is_linetouched_impl(PyCursesWindowObject *self, int line)
/*[clinic end generated code: output=ad4a4edfee2db08c input=a7be0c189f243914]*/
{
    int erg;
    erg = is_linetouched(self->win, line);
    if (erg == ERR) {
        PyErr_SetString(PyExc_TypeError,
                        "is_linetouched: line number outside of boundaries");
        return NULL;
    }
    return PyBool_FromLong(erg);
}

#ifdef py_is_pad
/*[clinic input]
_curses.window.noutrefresh

    [
    pminrow: int
    pmincol: int
    sminrow: int
    smincol: int
    smaxrow: int
    smaxcol: int
    ]
    /

Mark for refresh but wait.

This function updates the data structure representing the desired state of the
window, but does not force an update of the physical screen.  To accomplish
that, call doupdate().
[clinic start generated code]*/

static PyObject *
_curses_window_noutrefresh_impl(PyCursesWindowObject *self,
                                int group_right_1, int pminrow, int pmincol,
                                int sminrow, int smincol, int smaxrow,
                                int smaxcol)
/*[clinic end generated code: output=809a1f3c6a03e23e input=3e56898388cd739e]*/
#else
/*[clinic input]
_curses.window.noutrefresh

Mark for refresh but wait.

This function updates the data structure representing the desired state of the
window, but does not force an update of the physical screen.  To accomplish
that, call doupdate().
[clinic start generated code]*/

static PyObject *
_curses_window_noutrefresh_impl(PyCursesWindowObject *self)
/*[clinic end generated code: output=6ef6dec666643fee input=876902e3fa431dbd]*/
#endif
{
    int rtn;

#ifdef py_is_pad
    if (py_is_pad(self->win)) {
        if (!group_right_1) {
            cursesmodule_state *state = get_cursesmodule_state_by_win(self);
            PyErr_SetString(state->error,
                            "noutrefresh() called for a pad "
                            "requires 6 arguments");
            return NULL;
        }
        Py_BEGIN_ALLOW_THREADS
        rtn = pnoutrefresh(self->win, pminrow, pmincol,
                           sminrow, smincol, smaxrow, smaxcol);
        Py_END_ALLOW_THREADS
        return PyCursesCheckERR_ForWin(self, rtn, "pnoutrefresh");
    }
    if (group_right_1) {
        PyErr_SetString(PyExc_TypeError,
                        "noutrefresh() takes no arguments (6 given)");
        return NULL;
    }
#endif
    Py_BEGIN_ALLOW_THREADS
    rtn = wnoutrefresh(self->win);
    Py_END_ALLOW_THREADS
    return PyCursesCheckERR_ForWin(self, rtn, "wnoutrefresh");
}

/*[clinic input]
_curses.window.overlay

    destwin: object(type="PyCursesWindowObject *", subclass_of="clinic_state()->window_type")

    [
    sminrow: int
    smincol: int
    dminrow: int
    dmincol: int
    dmaxrow: int
    dmaxcol: int
    ]
    /

Overlay the window on top of destwin.

The windows need not be the same size, only the overlapping region is copied.
This copy is non-destructive, which means that the current background
character does not overwrite the old contents of destwin.

To get fine-grained control over the copied region, the second form of
overlay() can be used.  sminrow and smincol are the upper-left coordinates
of the source window, and the other variables mark a rectangle in the
destination window.
[clinic start generated code]*/

static PyObject *
_curses_window_overlay_impl(PyCursesWindowObject *self,
                            PyCursesWindowObject *destwin, int group_right_1,
                            int sminrow, int smincol, int dminrow,
                            int dmincol, int dmaxrow, int dmaxcol)
/*[clinic end generated code: output=82bb2c4cb443ca58 input=6e4b32a7c627a356]*/
{
    int rtn;

    if (group_right_1) {
        rtn = copywin(self->win, destwin->win, sminrow, smincol,
                      dminrow, dmincol, dmaxrow, dmaxcol, TRUE);
        return PyCursesCheckERR_ForWin(self, rtn, "copywin");
    }
    else {
        rtn = overlay(self->win, destwin->win);
        return PyCursesCheckERR_ForWin(self, rtn, "overlay");
    }
}

/*[clinic input]
_curses.window.overwrite

    destwin: object(type="PyCursesWindowObject *", subclass_of="clinic_state()->window_type")

    [
    sminrow: int
    smincol: int
    dminrow: int
    dmincol: int
    dmaxrow: int
    dmaxcol: int
    ]
    /

Overwrite the window on top of destwin.

The windows need not be the same size, in which case only the overlapping
region is copied.  This copy is destructive, which means that the current
background character overwrites the old contents of destwin.

To get fine-grained control over the copied region, the second form of
overwrite() can be used. sminrow and smincol are the upper-left coordinates
of the source window, the other variables mark a rectangle in the destination
window.
[clinic start generated code]*/

static PyObject *
_curses_window_overwrite_impl(PyCursesWindowObject *self,
                              PyCursesWindowObject *destwin,
                              int group_right_1, int sminrow, int smincol,
                              int dminrow, int dmincol, int dmaxrow,
                              int dmaxcol)
/*[clinic end generated code: output=12ae007d1681be28 input=d83dd8b24ff2bcc9]*/
{
    int rtn;

    if (group_right_1) {
        rtn = copywin(self->win, destwin->win, sminrow, smincol,
                      dminrow, dmincol, dmaxrow, dmaxcol, FALSE);
        return PyCursesCheckERR_ForWin(self, rtn, "copywin");
    }
    else {
        rtn = overwrite(self->win, destwin->win);
        return PyCursesCheckERR_ForWin(self, rtn, "overwrite");
    }
}

/*[clinic input]
_curses.window.putwin

    file: object
    /

Write all data associated with the window into the provided file object.

This information can be later retrieved using the getwin() function.
[clinic start generated code]*/

static PyObject *
_curses_window_putwin(PyCursesWindowObject *self, PyObject *file)
/*[clinic end generated code: output=3a25e2a5e7a040ac input=0608648e09c8ea0a]*/
{
    /* We have to simulate this by writing to a temporary FILE*,
       then reading back, then writing to the argument file. */
    FILE *fp;
    PyObject *res = NULL;

    fp = tmpfile();
    if (fp == NULL)
        return PyErr_SetFromErrno(PyExc_OSError);
    if (_Py_set_inheritable(fileno(fp), 0, NULL) < 0)
        goto exit;
    res = PyCursesCheckERR_ForWin(self, putwin(self->win, fp), "putwin");
    if (res == NULL)
        goto exit;
    fseek(fp, 0, 0);
    while (1) {
        char buf[BUFSIZ];
        Py_ssize_t n = fread(buf, 1, BUFSIZ, fp);

        if (n <= 0)
            break;
        Py_DECREF(res);
        res = PyObject_CallMethod(file, "write", "y#", buf, n);
        if (res == NULL)
            break;
    }

exit:
    fclose(fp);
    return res;
}

/*[clinic input]
_curses.window.redrawln

    beg: int
        Starting line number.
    num: int
        The number of lines.
    /

Mark the specified lines corrupted.

They should be completely redrawn on the next refresh() call.
[clinic start generated code]*/

static PyObject *
_curses_window_redrawln_impl(PyCursesWindowObject *self, int beg, int num)
/*[clinic end generated code: output=ea216e334f9ce1b4 input=152155e258a77a7a]*/
{
    return PyCursesCheckERR_ForWin(self, wredrawln(self->win,beg,num), "redrawln");
}

/*[clinic input]
_curses.window.refresh

    [
    pminrow: int
    pmincol: int
    sminrow: int
    smincol: int
    smaxrow: int
    smaxcol: int
    ]
    /

Update the display immediately.

Synchronize actual screen with previous drawing/deleting methods.
The 6 optional arguments can only be specified when the window is a pad
created with newpad().  The additional parameters are needed to indicate
what part of the pad and screen are involved.  pminrow and pmincol specify
the upper left-hand corner of the rectangle to be displayed in the pad.
sminrow, smincol, smaxrow, and smaxcol specify the edges of the rectangle to
be displayed on the screen.  The lower right-hand corner of the rectangle to
be displayed in the pad is calculated from the screen coordinates, since the
rectangles must be the same size.  Both rectangles must be entirely contained
within their respective structures.  Negative values of pminrow, pmincol,
sminrow, or smincol are treated as if they were zero.
[clinic start generated code]*/

static PyObject *
_curses_window_refresh_impl(PyCursesWindowObject *self, int group_right_1,
                            int pminrow, int pmincol, int sminrow,
                            int smincol, int smaxrow, int smaxcol)
/*[clinic end generated code: output=42199543115e6e63 input=95e01cb5ffc635d0]*/
{
    int rtn;

#ifdef py_is_pad
    if (py_is_pad(self->win)) {
        if (!group_right_1) {
            cursesmodule_state *state = get_cursesmodule_state_by_win(self);
            PyErr_SetString(state->error,
                            "refresh() for a pad requires 6 arguments");
            return NULL;
        }
        Py_BEGIN_ALLOW_THREADS
        rtn = prefresh(self->win, pminrow, pmincol,
                       sminrow, smincol, smaxrow, smaxcol);
        Py_END_ALLOW_THREADS
        return PyCursesCheckERR_ForWin(self, rtn, "prefresh");
    }
#endif
    if (group_right_1) {
        PyErr_SetString(PyExc_TypeError,
                        "refresh() takes no arguments (6 given)");
        return NULL;
    }
    Py_BEGIN_ALLOW_THREADS
    rtn = wrefresh(self->win);
    Py_END_ALLOW_THREADS
    return PyCursesCheckERR_ForWin(self, rtn, "prefresh");
}

/*[clinic input]
_curses.window.setscrreg

    top: int
        First line number.
    bottom: int
        Last line number.
    /

Define a software scrolling region.

All scrolling actions will take place in this region.
[clinic start generated code]*/

static PyObject *
_curses_window_setscrreg_impl(PyCursesWindowObject *self, int top,
                              int bottom)
/*[clinic end generated code: output=486ab5db218d2b1a input=1b517b986838bf0e]*/
{
    return PyCursesCheckERR_ForWin(self, wsetscrreg(self->win, top, bottom), "wsetscrreg");
}

/*[clinic input]
_curses.window.subwin

    [
    nlines: int = 0
        Height.
    ncols: int = 0
        Width.
    ]
    begin_y: int
        Top side y-coordinate.
    begin_x: int
        Left side x-coordinate.
    /

Create a sub-window (screen-relative coordinates).

By default, the sub-window will extend from the specified position to the
lower right corner of the window.
[clinic start generated code]*/

static PyObject *
_curses_window_subwin_impl(PyCursesWindowObject *self, int group_left_1,
                           int nlines, int ncols, int begin_y, int begin_x)
/*[clinic end generated code: output=93e898afc348f59a input=2129fa47fd57721c]*/
{
    WINDOW *win;

    /* printf("Subwin: %i %i %i %i   \n", nlines, ncols, begin_y, begin_x); */
#ifdef py_is_pad
    if (py_is_pad(self->win)) {
        win = subpad(self->win, nlines, ncols, begin_y, begin_x);
    }
    else
#endif
        win = subwin(self->win, nlines, ncols, begin_y, begin_x);

    if (win == NULL) {
        cursesmodule_state *state = get_cursesmodule_state_by_win(self);
        PyErr_SetString(state->error, catchall_NULL);
        return NULL;
    }

    cursesmodule_state *state = get_cursesmodule_state_by_win(self);
    return PyCursesWindow_New(state, win, self->encoding);
}

/*[clinic input]
_curses.window.scroll

    [
    lines: int = 1
        Number of lines to scroll.
    ]
    /

Scroll the screen or scrolling region.

Scroll upward if the argument is positive and downward if it is negative.
[clinic start generated code]*/

static PyObject *
_curses_window_scroll_impl(PyCursesWindowObject *self, int group_right_1,
                           int lines)
/*[clinic end generated code: output=4541a8a11852d360 input=c969ca0cfabbdbec]*/
{
    if (!group_right_1) {
        return PyCursesCheckERR_ForWin(self, scroll(self->win), "scroll");
    }
    else {
        return PyCursesCheckERR_ForWin(self, wscrl(self->win, lines), "scroll");
    }
}

/*[clinic input]
_curses.window.touchline

    start: int
    count: int
    [
    changed: bool = True
    ]
    /

Pretend count lines have been changed, starting with line start.

If changed is supplied, it specifies whether the affected lines are marked
as having been changed (changed=True) or unchanged (changed=False).
[clinic start generated code]*/

static PyObject *
_curses_window_touchline_impl(PyCursesWindowObject *self, int start,
                              int count, int group_right_1, int changed)
/*[clinic end generated code: output=65d05b3f7438c61d input=a98aa4f79b6be845]*/
{
    if (!group_right_1) {
        return PyCursesCheckERR_ForWin(self, touchline(self->win, start, count), "touchline");
    }
    else {
        return PyCursesCheckERR_ForWin(self, wtouchln(self->win, start, count, changed), "touchline");
    }
}

/*[clinic input]
_curses.window.vline

    [
    y: int
        Starting Y-coordinate.
    x: int
        Starting X-coordinate.
    ]

    ch: object
        Character to draw.
    n: int
        Line length.

    [
    attr: long(c_default="A_NORMAL") = _curses.A_NORMAL
        Attributes for the character.
    ]
    /

Display a vertical line.
[clinic start generated code]*/

static PyObject *
_curses_window_vline_impl(PyCursesWindowObject *self, int group_left_1,
                          int y, int x, PyObject *ch, int n,
                          int group_right_1, long attr)
/*[clinic end generated code: output=287ad1cc8982217f input=a6f2dc86a4648b32]*/
{
    chtype ch_;

    if (!PyCurses_ConvertToChtype(self, ch, &ch_))
        return NULL;
    if (group_left_1) {
        if (wmove(self->win, y, x) == ERR)
            return PyCursesCheckERR_ForWin(self, ERR, "wmove");
    }
    return PyCursesCheckERR_ForWin(self, wvline(self->win, ch_ | (attr_t)attr, n), "vline");
}

static PyObject *
PyCursesWindow_get_encoding(PyObject *op, void *closure)
{
    PyCursesWindowObject *self = _PyCursesWindowObject_CAST(op);
    return PyUnicode_FromString(self->encoding);
}

static int
PyCursesWindow_set_encoding(PyObject *op, PyObject *value, void *Py_UNUSED(ignored))
{
    PyCursesWindowObject *self = _PyCursesWindowObject_CAST(op);

    PyObject *ascii;
    char *encoding;

    /* It is illegal to del win.encoding */
    if (value == NULL) {
        PyErr_SetString(PyExc_TypeError,
                        "encoding may not be deleted");
        return -1;
    }

    if (!PyUnicode_Check(value)) {
        PyErr_SetString(PyExc_TypeError,
                        "setting encoding to a non-string");
        return -1;
    }
    ascii = PyUnicode_AsASCIIString(value);
    if (ascii == NULL)
        return -1;
    encoding = _PyMem_Strdup(PyBytes_AS_STRING(ascii));
    Py_DECREF(ascii);
    if (encoding == NULL) {
        PyErr_NoMemory();
        return -1;
    }
    PyMem_Free(self->encoding);
    self->encoding = encoding;
    return 0;
}

#define clinic_state()  (get_cursesmodule_state_by_cls(Py_TYPE(self)))
#include "clinic/_cursesmodule.c.h"
#undef clinic_state

static PyMethodDef PyCursesWindow_methods[] = {
    _CURSES_WINDOW_ADDCH_METHODDEF
    _CURSES_WINDOW_ADDNSTR_METHODDEF
    _CURSES_WINDOW_ADDSTR_METHODDEF
    _CURSES_WINDOW_ATTROFF_METHODDEF
    _CURSES_WINDOW_ATTRON_METHODDEF
    _CURSES_WINDOW_ATTRSET_METHODDEF
    _CURSES_WINDOW_BKGD_METHODDEF
#ifdef HAVE_CURSES_WCHGAT
    {"chgat",           PyCursesWindow_ChgAt, METH_VARARGS},
#endif
    _CURSES_WINDOW_BKGDSET_METHODDEF
    _CURSES_WINDOW_BORDER_METHODDEF
    _CURSES_WINDOW_BOX_METHODDEF
    {"clear",           PyCursesWindow_wclear, METH_NOARGS},
    {"clearok",         PyCursesWindow_clearok, METH_VARARGS},
    {"clrtobot",        PyCursesWindow_wclrtobot, METH_NOARGS},
    {"clrtoeol",        PyCursesWindow_wclrtoeol, METH_NOARGS},
    {"cursyncup",       PyCursesWindow_wcursyncup, METH_NOARGS},
    _CURSES_WINDOW_DELCH_METHODDEF
    {"deleteln",        PyCursesWindow_wdeleteln, METH_NOARGS},
    _CURSES_WINDOW_DERWIN_METHODDEF
    _CURSES_WINDOW_ECHOCHAR_METHODDEF
    _CURSES_WINDOW_ENCLOSE_METHODDEF
    {"erase",           PyCursesWindow_werase, METH_NOARGS},
    {"getbegyx",        PyCursesWindow_getbegyx, METH_NOARGS},
    _CURSES_WINDOW_GETBKGD_METHODDEF
    _CURSES_WINDOW_GETCH_METHODDEF
    _CURSES_WINDOW_GETKEY_METHODDEF
    _CURSES_WINDOW_GET_WCH_METHODDEF
    {"getmaxyx",        PyCursesWindow_getmaxyx, METH_NOARGS},
    {"getparyx",        PyCursesWindow_getparyx, METH_NOARGS},
    {"getstr",          PyCursesWindow_GetStr, METH_VARARGS},
    {"getyx",           PyCursesWindow_getyx, METH_NOARGS},
    _CURSES_WINDOW_HLINE_METHODDEF
    {"idcok",           PyCursesWindow_idcok, METH_VARARGS},
    {"idlok",           PyCursesWindow_idlok, METH_VARARGS},
#ifdef HAVE_CURSES_IMMEDOK
    {"immedok",         PyCursesWindow_immedok, METH_VARARGS},
#endif
    _CURSES_WINDOW_INCH_METHODDEF
    _CURSES_WINDOW_INSCH_METHODDEF
    {"insdelln",        PyCursesWindow_winsdelln, METH_VARARGS},
    {"insertln",        PyCursesWindow_winsertln, METH_NOARGS},
    _CURSES_WINDOW_INSNSTR_METHODDEF
    _CURSES_WINDOW_INSSTR_METHODDEF
    {"instr",           PyCursesWindow_InStr, METH_VARARGS},
    _CURSES_WINDOW_IS_LINETOUCHED_METHODDEF
    {"is_wintouched",   PyCursesWindow_is_wintouched, METH_NOARGS},
    {"keypad",          PyCursesWindow_keypad, METH_VARARGS},
    {"leaveok",         PyCursesWindow_leaveok, METH_VARARGS},
    {"move",            PyCursesWindow_wmove, METH_VARARGS},
    {"mvderwin",        PyCursesWindow_mvderwin, METH_VARARGS},
    {"mvwin",           PyCursesWindow_mvwin, METH_VARARGS},
    {"nodelay",         PyCursesWindow_nodelay, METH_VARARGS},
    {"notimeout",       PyCursesWindow_notimeout, METH_VARARGS},
    _CURSES_WINDOW_NOUTREFRESH_METHODDEF
    _CURSES_WINDOW_OVERLAY_METHODDEF
    _CURSES_WINDOW_OVERWRITE_METHODDEF
    _CURSES_WINDOW_PUTWIN_METHODDEF
    _CURSES_WINDOW_REDRAWLN_METHODDEF
    {"redrawwin",       PyCursesWindow_redrawwin, METH_NOARGS},
    _CURSES_WINDOW_REFRESH_METHODDEF
#ifndef STRICT_SYSV_CURSES
    {"resize",          PyCursesWindow_wresize, METH_VARARGS},
#endif
    _CURSES_WINDOW_SCROLL_METHODDEF
    {"scrollok",        PyCursesWindow_scrollok, METH_VARARGS},
    _CURSES_WINDOW_SETSCRREG_METHODDEF
    {"standend",        PyCursesWindow_wstandend, METH_NOARGS},
    {"standout",        PyCursesWindow_wstandout, METH_NOARGS},
    {"subpad", (PyCFunction)_curses_window_subwin, METH_VARARGS, _curses_window_subwin__doc__},
    _CURSES_WINDOW_SUBWIN_METHODDEF
    {"syncdown",        PyCursesWindow_wsyncdown, METH_NOARGS},
#ifdef HAVE_CURSES_SYNCOK
    {"syncok",          PyCursesWindow_syncok, METH_VARARGS},
#endif
    {"syncup",          PyCursesWindow_wsyncup, METH_NOARGS},
    {"timeout",         PyCursesWindow_wtimeout, METH_VARARGS},
    _CURSES_WINDOW_TOUCHLINE_METHODDEF
    {"touchwin",        PyCursesWindow_touchwin, METH_NOARGS},
    {"untouchwin",      PyCursesWindow_untouchwin, METH_NOARGS},
    _CURSES_WINDOW_VLINE_METHODDEF
    {NULL,                  NULL}   /* sentinel */
};

static PyGetSetDef PyCursesWindow_getsets[] = {
    {
        "encoding",
        PyCursesWindow_get_encoding,
        PyCursesWindow_set_encoding,
        "the typecode character used to create the array"
    },
    {NULL, NULL, NULL, NULL }  /* sentinel */
};

static PyType_Slot PyCursesWindow_Type_slots[] = {
    {Py_tp_methods, PyCursesWindow_methods},
    {Py_tp_getset, PyCursesWindow_getsets},
    {Py_tp_dealloc, PyCursesWindow_dealloc},
    {Py_tp_traverse, PyCursesWindow_traverse},
    {0, NULL}
};

static PyType_Spec PyCursesWindow_Type_spec = {
    .name = "_curses.window",
    .basicsize =  sizeof(PyCursesWindowObject),
    .flags = Py_TPFLAGS_DEFAULT
        | Py_TPFLAGS_DISALLOW_INSTANTIATION
        | Py_TPFLAGS_IMMUTABLETYPE
        | Py_TPFLAGS_HEAPTYPE
        | Py_TPFLAGS_HAVE_GC,
    .slots = PyCursesWindow_Type_slots
};

/* -------------------------------------------------------*/

/* Function Body Macros - They are ugly but very, very useful. ;-)

   X - function name
   TYPE - parameter Type
   ERGSTR - format string for construction of the return value
   PARSESTR - format string for argument parsing
   */

#define NoArgNoReturnFunctionBody(X) \
{ \
  PyCursesStatefulInitialised(module); \
  return PyCursesCheckERR(module, X(), # X); }

#define NoArgOrFlagNoReturnFunctionBody(X, flag) \
{ \
    PyCursesStatefulInitialised(module); \
    if (flag) \
        return PyCursesCheckERR(module, X(), # X); \
    else \
        return PyCursesCheckERR(module, no ## X(), # X); \
}

#define NoArgReturnIntFunctionBody(X) \
{ \
 PyCursesStatefulInitialised(module); \
 return PyLong_FromLong((long) X()); }


#define NoArgReturnStringFunctionBody(X) \
{ \
  PyCursesStatefulInitialised(module); \
  return PyBytes_FromString(X()); }

#define NoArgTrueFalseFunctionBody(X) \
{ \
  PyCursesStatefulInitialised(module); \
  return PyBool_FromLong(X()); }

#define NoArgNoReturnVoidFunctionBody(X) \
{ \
  PyCursesStatefulInitialised(module); \
  X(); \
  Py_RETURN_NONE; }

/*********************************************************************
 Global Functions
**********************************************************************/

#ifdef HAVE_CURSES_FILTER
/*[clinic input]
_curses.filter

[clinic start generated code]*/

static PyObject *
_curses_filter_impl(PyObject *module)
/*[clinic end generated code: output=fb5b8a3642eb70b5 input=668c75a6992d3624]*/
{
    /* not checking for PyCursesInitialised here since filter() must
       be called before initscr() */
    filter();
    Py_RETURN_NONE;
}
#endif

/*[clinic input]
_curses.baudrate

Return the output speed of the terminal in bits per second.
[clinic start generated code]*/

static PyObject *
_curses_baudrate_impl(PyObject *module)
/*[clinic end generated code: output=3c63c6c401d7d9c0 input=921f022ed04a0fd9]*/
NoArgReturnIntFunctionBody(baudrate)

/*[clinic input]
_curses.beep

Emit a short attention sound.
[clinic start generated code]*/

static PyObject *
_curses_beep_impl(PyObject *module)
/*[clinic end generated code: output=425274962abe49a2 input=a35698ca7d0162bc]*/
NoArgNoReturnFunctionBody(beep)

/*[clinic input]
_curses.can_change_color

Return True if the programmer can change the colors displayed by the terminal.
[clinic start generated code]*/

static PyObject *
_curses_can_change_color_impl(PyObject *module)
/*[clinic end generated code: output=359df8c3c77d8bf1 input=d7718884de0092f2]*/
NoArgTrueFalseFunctionBody(can_change_color)

/*[clinic input]
_curses.cbreak

    flag: bool = True
        If false, the effect is the same as calling nocbreak().
    /

Enter cbreak mode.

In cbreak mode (sometimes called "rare" mode) normal tty line buffering is
turned off and characters are available to be read one by one.  However,
unlike raw mode, special characters (interrupt, quit, suspend, and flow
control) retain their effects on the tty driver and calling program.
Calling first raw() then cbreak() leaves the terminal in cbreak mode.
[clinic start generated code]*/

static PyObject *
_curses_cbreak_impl(PyObject *module, int flag)
/*[clinic end generated code: output=9f9dee9664769751 input=c7d0bddda93016c1]*/
NoArgOrFlagNoReturnFunctionBody(cbreak, flag)

/*[clinic input]
_curses.color_content

    color_number: color
        The number of the color (0 - (COLORS-1)).
    /

Return the red, green, and blue (RGB) components of the specified color.

A 3-tuple is returned, containing the R, G, B values for the given color,
which will be between 0 (no component) and 1000 (maximum amount of component).
[clinic start generated code]*/

static PyObject *
_curses_color_content_impl(PyObject *module, int color_number)
/*[clinic end generated code: output=17b466df7054e0de input=03b5ed0472662aea]*/
{
    _CURSES_COLOR_VAL_TYPE r,g,b;

    PyCursesStatefulInitialised(module);
    PyCursesStatefulInitialisedColor(module);

    if (_COLOR_CONTENT_FUNC(color_number, &r, &g, &b) == ERR) {
        cursesmodule_state *state = get_cursesmodule_state(module);
        PyErr_Format(state->error, "%s() returned ERR",
                     Py_STRINGIFY(_COLOR_CONTENT_FUNC));
        return NULL;
    }

    return Py_BuildValue("(iii)", r, g, b);
}

/*[clinic input]
_curses.color_pair

    pair_number: int
        The number of the color pair.
    /

Return the attribute value for displaying text in the specified color.

This attribute value can be combined with A_STANDOUT, A_REVERSE, and the
other A_* attributes.  pair_number() is the counterpart to this function.
[clinic start generated code]*/

static PyObject *
_curses_color_pair_impl(PyObject *module, int pair_number)
/*[clinic end generated code: output=60718abb10ce9feb input=6034e9146f343802]*/
{
    PyCursesStatefulInitialised(module);
    PyCursesStatefulInitialisedColor(module);

    return  PyLong_FromLong(COLOR_PAIR(pair_number));
}

/*[clinic input]
_curses.curs_set

    visibility: int
        0 for invisible, 1 for normal visible, or 2 for very visible.
    /

Set the cursor state.

If the terminal supports the visibility requested, the previous cursor
state is returned; otherwise, an exception is raised.  On many terminals,
the "visible" mode is an underline cursor and the "very visible" mode is
a block cursor.
[clinic start generated code]*/

static PyObject *
_curses_curs_set_impl(PyObject *module, int visibility)
/*[clinic end generated code: output=ee8e62483b1d6cd4 input=81a7924a65d29504]*/
{
    int erg;

    PyCursesStatefulInitialised(module);

    erg = curs_set(visibility);
    if (erg == ERR) return PyCursesCheckERR(module, erg, "curs_set");

    return PyLong_FromLong((long) erg);
}

/*[clinic input]
_curses.def_prog_mode

Save the current terminal mode as the "program" mode.

The "program" mode is the mode when the running program is using curses.

Subsequent calls to reset_prog_mode() will restore this mode.
[clinic start generated code]*/

static PyObject *
_curses_def_prog_mode_impl(PyObject *module)
/*[clinic end generated code: output=05d5a351fff874aa input=768b9cace620dda5]*/
NoArgNoReturnFunctionBody(def_prog_mode)

/*[clinic input]
_curses.def_shell_mode

Save the current terminal mode as the "shell" mode.

The "shell" mode is the mode when the running program is not using curses.

Subsequent calls to reset_shell_mode() will restore this mode.
[clinic start generated code]*/

static PyObject *
_curses_def_shell_mode_impl(PyObject *module)
/*[clinic end generated code: output=d6e42f5c768f860f input=5ead21f6f0baa894]*/
NoArgNoReturnFunctionBody(def_shell_mode)

/*[clinic input]
_curses.delay_output

    ms: int
        Duration in milliseconds.
    /

Insert a pause in output.
[clinic start generated code]*/

static PyObject *
_curses_delay_output_impl(PyObject *module, int ms)
/*[clinic end generated code: output=b6613a67f17fa4f4 input=5316457f5f59196c]*/
{
    PyCursesStatefulInitialised(module);

    return PyCursesCheckERR(module, delay_output(ms), "delay_output");
}

/*[clinic input]
_curses.doupdate

Update the physical screen to match the virtual screen.
[clinic start generated code]*/

static PyObject *
_curses_doupdate_impl(PyObject *module)
/*[clinic end generated code: output=f34536975a75680c input=8da80914432a6489]*/
NoArgNoReturnFunctionBody(doupdate)

/*[clinic input]
_curses.echo

    flag: bool = True
        If false, the effect is the same as calling noecho().
    /

Enter echo mode.

In echo mode, each character input is echoed to the screen as it is entered.
[clinic start generated code]*/

static PyObject *
_curses_echo_impl(PyObject *module, int flag)
/*[clinic end generated code: output=03acb2ddfa6c8729 input=86cd4d5bb1d569c0]*/
NoArgOrFlagNoReturnFunctionBody(echo, flag)

/*[clinic input]
_curses.endwin

De-initialize the library, and return terminal to normal status.
[clinic start generated code]*/

static PyObject *
_curses_endwin_impl(PyObject *module)
/*[clinic end generated code: output=c0150cd96d2f4128 input=e172cfa43062f3fa]*/
NoArgNoReturnFunctionBody(endwin)

/*[clinic input]
_curses.erasechar

Return the user's current erase character.
[clinic start generated code]*/

static PyObject *
_curses_erasechar_impl(PyObject *module)
/*[clinic end generated code: output=3df305dc6b926b3f input=628c136c3c5758d3]*/
{
    char ch;

    PyCursesStatefulInitialised(module);

    ch = erasechar();

    return PyBytes_FromStringAndSize(&ch, 1);
}

/*[clinic input]
_curses.flash

Flash the screen.

That is, change it to reverse-video and then change it back in a short interval.
[clinic start generated code]*/

static PyObject *
_curses_flash_impl(PyObject *module)
/*[clinic end generated code: output=488b8a0ebd9ea9b8 input=02fdfb06c8fc3171]*/
NoArgNoReturnFunctionBody(flash)

/*[clinic input]
_curses.flushinp

Flush all input buffers.

This throws away any typeahead that has been typed by the user and has not
yet been processed by the program.
[clinic start generated code]*/

static PyObject *
_curses_flushinp_impl(PyObject *module)
/*[clinic end generated code: output=7e7a1fc1473960f5 input=59d042e705cef5ec]*/
NoArgNoReturnVoidFunctionBody(flushinp)

#ifdef getsyx
/*[clinic input]
_curses.getsyx

Return the current coordinates of the virtual screen cursor.

Return a (y, x) tuple.  If leaveok is currently true, return (-1, -1).
[clinic start generated code]*/

static PyObject *
_curses_getsyx_impl(PyObject *module)
/*[clinic end generated code: output=c8e6c3f42349a038 input=9e1f862f3b4f7cba]*/
{
    int x = 0;
    int y = 0;

    PyCursesStatefulInitialised(module);

    getsyx(y, x);

    return Py_BuildValue("(ii)", y, x);
}
#endif

#ifdef NCURSES_MOUSE_VERSION
/*[clinic input]
_curses.getmouse

Retrieve the queued mouse event.

After getch() returns KEY_MOUSE to signal a mouse event, this function
returns a 5-tuple (id, x, y, z, bstate).
[clinic start generated code]*/

static PyObject *
_curses_getmouse_impl(PyObject *module)
/*[clinic end generated code: output=ccf4242546b9cfa8 input=5b756ee6f5b481b1]*/
{
    int rtn;
    MEVENT event;

    PyCursesStatefulInitialised(module);

    rtn = getmouse( &event );
    if (rtn == ERR) {
        cursesmodule_state *state = get_cursesmodule_state(module);
        PyErr_SetString(state->error, "getmouse() returned ERR");
        return NULL;
    }
    return Py_BuildValue("(hiiik)",
                         (short)event.id,
                         (int)event.x, (int)event.y, (int)event.z,
                         (unsigned long) event.bstate);
}

/*[clinic input]
_curses.ungetmouse

    id: short
    x: int
    y: int
    z: int
    bstate: unsigned_long(bitwise=True)
    /

Push a KEY_MOUSE event onto the input queue.

The following getmouse() will return the given state data.
[clinic start generated code]*/

static PyObject *
_curses_ungetmouse_impl(PyObject *module, short id, int x, int y, int z,
                        unsigned long bstate)
/*[clinic end generated code: output=3430c9b0fc5c4341 input=fd650b2ca5a01e8f]*/
{
    MEVENT event;

    PyCursesStatefulInitialised(module);

    event.id = id;
    event.x = x;
    event.y = y;
    event.z = z;
    event.bstate = bstate;
    return PyCursesCheckERR(module, ungetmouse(&event), "ungetmouse");
}
#endif

/*[clinic input]
_curses.getwin

    file: object
    /

Read window related data stored in the file by an earlier putwin() call.

The routine then creates and initializes a new window using that data,
returning the new window object.
[clinic start generated code]*/

static PyObject *
_curses_getwin(PyObject *module, PyObject *file)
/*[clinic end generated code: output=a79e0df3379af756 input=f713d2bba0e4c929]*/
{
    FILE *fp;
    PyObject *data;
    size_t datalen;
    WINDOW *win;
    PyObject *res = NULL;

    PyCursesStatefulInitialised(module);

    fp = tmpfile();
    if (fp == NULL)
        return PyErr_SetFromErrno(PyExc_OSError);

    if (_Py_set_inheritable(fileno(fp), 0, NULL) < 0)
        goto error;

    data = PyObject_CallMethod(file, "read", NULL);
    if (data == NULL)
        goto error;
    if (!PyBytes_Check(data)) {
        PyErr_Format(PyExc_TypeError,
                     "f.read() returned %.100s instead of bytes",
                     Py_TYPE(data)->tp_name);
        Py_DECREF(data);
        goto error;
    }
    datalen = PyBytes_GET_SIZE(data);
    if (fwrite(PyBytes_AS_STRING(data), 1, datalen, fp) != datalen) {
        PyErr_SetFromErrno(PyExc_OSError);
        Py_DECREF(data);
        goto error;
    }
    Py_DECREF(data);

    fseek(fp, 0, 0);
    win = getwin(fp);
    if (win == NULL) {
        cursesmodule_state *state = get_cursesmodule_state(module);
        PyErr_SetString(state->error, catchall_NULL);
        goto error;
    }
    cursesmodule_state *state = get_cursesmodule_state(module);
    res = PyCursesWindow_New(state, win, NULL);

error:
    fclose(fp);
    return res;
}

/*[clinic input]
_curses.halfdelay

    tenths: byte
        Maximal blocking delay in tenths of seconds (1 - 255).
    /

Enter half-delay mode.

Use nocbreak() to leave half-delay mode.
[clinic start generated code]*/

static PyObject *
_curses_halfdelay_impl(PyObject *module, unsigned char tenths)
/*[clinic end generated code: output=e92cdf0ef33c0663 input=e42dce7259c15100]*/
{
    PyCursesStatefulInitialised(module);

    return PyCursesCheckERR(module, halfdelay(tenths), "halfdelay");
}

/*[clinic input]
_curses.has_colors

Return True if the terminal can display colors; otherwise, return False.
[clinic start generated code]*/

static PyObject *
_curses_has_colors_impl(PyObject *module)
/*[clinic end generated code: output=db5667483139e3e2 input=b2ec41b739d896c6]*/
NoArgTrueFalseFunctionBody(has_colors)

/*[clinic input]
_curses.has_ic

Return True if the terminal has insert- and delete-character capabilities.
[clinic start generated code]*/

static PyObject *
_curses_has_ic_impl(PyObject *module)
/*[clinic end generated code: output=6be24da9cb1268fe input=9bc2d3a797cc7324]*/
NoArgTrueFalseFunctionBody(has_ic)

/*[clinic input]
_curses.has_il

Return True if the terminal has insert- and delete-line capabilities.
[clinic start generated code]*/

static PyObject *
_curses_has_il_impl(PyObject *module)
/*[clinic end generated code: output=d45bd7788ff9f5f4 input=cd939d5607ee5427]*/
NoArgTrueFalseFunctionBody(has_il)

#ifdef HAVE_CURSES_HAS_KEY
/*[clinic input]
_curses.has_key

    key: int
        Key number.
    /

Return True if the current terminal type recognizes a key with that value.
[clinic start generated code]*/

static PyObject *
_curses_has_key_impl(PyObject *module, int key)
/*[clinic end generated code: output=19ad48319414d0b1 input=78bd44acf1a4997c]*/
{
    PyCursesStatefulInitialised(module);

    return PyBool_FromLong(has_key(key));
}
#endif

/*[clinic input]
_curses.init_color

    color_number: color
        The number of the color to be changed (0 - (COLORS-1)).
    r: component
        Red component (0 - 1000).
    g: component
        Green component (0 - 1000).
    b: component
        Blue component (0 - 1000).
    /

Change the definition of a color.

When init_color() is used, all occurrences of that color on the screen
immediately change to the new definition.  This function is a no-op on
most terminals; it is active only if can_change_color() returns true.
[clinic start generated code]*/

static PyObject *
_curses_init_color_impl(PyObject *module, int color_number, short r, short g,
                        short b)
/*[clinic end generated code: output=d7ed71b2d818cdf2 input=ae2b8bea0f152c80]*/
{
    PyCursesStatefulInitialised(module);
    PyCursesStatefulInitialisedColor(module);

    return PyCursesCheckERR(module,
                            _CURSES_INIT_COLOR_FUNC(color_number, r, g, b),
                            Py_STRINGIFY(_CURSES_INIT_COLOR_FUNC));
}

/*[clinic input]
_curses.init_pair

    pair_number: pair
        The number of the color-pair to be changed (1 - (COLOR_PAIRS-1)).
    fg: color_allow_default
        Foreground color number (-1 - (COLORS-1)).
    bg: color_allow_default
        Background color number (-1 - (COLORS-1)).
    /

Change the definition of a color-pair.

If the color-pair was previously initialized, the screen is refreshed and
all occurrences of that color-pair are changed to the new definition.
[clinic start generated code]*/

static PyObject *
_curses_init_pair_impl(PyObject *module, int pair_number, int fg, int bg)
/*[clinic end generated code: output=a0bba03d2bbc3ee6 input=54b421b44c12c389]*/
{
    PyCursesStatefulInitialised(module);
    PyCursesStatefulInitialisedColor(module);

    if (_CURSES_INIT_PAIR_FUNC(pair_number, fg, bg) == ERR) {
        if (pair_number >= COLOR_PAIRS) {
            PyErr_Format(PyExc_ValueError,
                         "Color pair is greater than COLOR_PAIRS-1 (%d).",
                         COLOR_PAIRS - 1);
        }
        else {
            cursesmodule_state *state = get_cursesmodule_state(module);
            PyErr_Format(state->error, "%s() returned ERR",
                         Py_STRINGIFY(_CURSES_INIT_PAIR_FUNC));
        }
        return NULL;
    }

    Py_RETURN_NONE;
}

/*[clinic input]
_curses.initscr

Initialize the library.

Return a WindowObject which represents the whole screen.
[clinic start generated code]*/

static PyObject *
_curses_initscr_impl(PyObject *module)
/*[clinic end generated code: output=619fb68443810b7b input=514f4bce1821f6b5]*/
{
    WINDOW *win;

    if (curses_initscr_called) {
        wrefresh(stdscr);
        cursesmodule_state *state = get_cursesmodule_state(module);
        return PyCursesWindow_New(state, stdscr, NULL);
    }

    win = initscr();

    if (win == NULL) {
        cursesmodule_state *state = get_cursesmodule_state(module);
        PyErr_SetString(state->error, catchall_NULL);
        return NULL;
    }

    curses_initscr_called = curses_setupterm_called = TRUE;

    PyObject *module_dict = PyModule_GetDict(module); // borrowed
    if (module_dict == NULL) {
        return NULL;
    }
    /* This was moved from initcurses() because it core dumped on SGI,
       where they're not defined until you've called initscr() */
#define SetDictInt(NAME, VALUE)                                     \
    do {                                                            \
        PyObject *value = PyLong_FromLong((long)(VALUE));           \
        if (value == NULL) {                                        \
            return NULL;                                            \
        }                                                           \
        int rc = PyDict_SetItemString(module_dict, (NAME), value);  \
        Py_DECREF(value);                                           \
        if (rc < 0) {                                               \
            return NULL;                                            \
        }                                                           \
    } while (0)

    /* Here are some graphic symbols you can use */
    SetDictInt("ACS_ULCORNER",      (ACS_ULCORNER));
    SetDictInt("ACS_LLCORNER",      (ACS_LLCORNER));
    SetDictInt("ACS_URCORNER",      (ACS_URCORNER));
    SetDictInt("ACS_LRCORNER",      (ACS_LRCORNER));
    SetDictInt("ACS_LTEE",          (ACS_LTEE));
    SetDictInt("ACS_RTEE",          (ACS_RTEE));
    SetDictInt("ACS_BTEE",          (ACS_BTEE));
    SetDictInt("ACS_TTEE",          (ACS_TTEE));
    SetDictInt("ACS_HLINE",         (ACS_HLINE));
    SetDictInt("ACS_VLINE",         (ACS_VLINE));
    SetDictInt("ACS_PLUS",          (ACS_PLUS));
#if !defined(__hpux) || defined(HAVE_NCURSES_H)
    /* On HP/UX 11, these are of type cchar_t, which is not an
       integral type. If this is a problem on more platforms, a
       configure test should be added to determine whether ACS_S1
       is of integral type. */
    SetDictInt("ACS_S1",            (ACS_S1));
    SetDictInt("ACS_S9",            (ACS_S9));
    SetDictInt("ACS_DIAMOND",       (ACS_DIAMOND));
    SetDictInt("ACS_CKBOARD",       (ACS_CKBOARD));
    SetDictInt("ACS_DEGREE",        (ACS_DEGREE));
    SetDictInt("ACS_PLMINUS",       (ACS_PLMINUS));
    SetDictInt("ACS_BULLET",        (ACS_BULLET));
    SetDictInt("ACS_LARROW",        (ACS_LARROW));
    SetDictInt("ACS_RARROW",        (ACS_RARROW));
    SetDictInt("ACS_DARROW",        (ACS_DARROW));
    SetDictInt("ACS_UARROW",        (ACS_UARROW));
    SetDictInt("ACS_BOARD",         (ACS_BOARD));
    SetDictInt("ACS_LANTERN",       (ACS_LANTERN));
    SetDictInt("ACS_BLOCK",         (ACS_BLOCK));
#endif
    SetDictInt("ACS_BSSB",          (ACS_ULCORNER));
    SetDictInt("ACS_SSBB",          (ACS_LLCORNER));
    SetDictInt("ACS_BBSS",          (ACS_URCORNER));
    SetDictInt("ACS_SBBS",          (ACS_LRCORNER));
    SetDictInt("ACS_SBSS",          (ACS_RTEE));
    SetDictInt("ACS_SSSB",          (ACS_LTEE));
    SetDictInt("ACS_SSBS",          (ACS_BTEE));
    SetDictInt("ACS_BSSS",          (ACS_TTEE));
    SetDictInt("ACS_BSBS",          (ACS_HLINE));
    SetDictInt("ACS_SBSB",          (ACS_VLINE));
    SetDictInt("ACS_SSSS",          (ACS_PLUS));

    /* The following are never available with strict SYSV curses */
#ifdef ACS_S3
    SetDictInt("ACS_S3",            (ACS_S3));
#endif
#ifdef ACS_S7
    SetDictInt("ACS_S7",            (ACS_S7));
#endif
#ifdef ACS_LEQUAL
    SetDictInt("ACS_LEQUAL",        (ACS_LEQUAL));
#endif
#ifdef ACS_GEQUAL
    SetDictInt("ACS_GEQUAL",        (ACS_GEQUAL));
#endif
#ifdef ACS_PI
    SetDictInt("ACS_PI",            (ACS_PI));
#endif
#ifdef ACS_NEQUAL
    SetDictInt("ACS_NEQUAL",        (ACS_NEQUAL));
#endif
#ifdef ACS_STERLING
    SetDictInt("ACS_STERLING",      (ACS_STERLING));
#endif

    SetDictInt("LINES", LINES);
    SetDictInt("COLS", COLS);
#undef SetDictInt

    cursesmodule_state *state = get_cursesmodule_state(module);
    PyObject *winobj = PyCursesWindow_New(state, win, NULL);
    if (winobj == NULL) {
        return NULL;
    }
    curses_screen_encoding = ((PyCursesWindowObject *)winobj)->encoding;
    return winobj;
}

/*[clinic input]
_curses.setupterm

    term: str(accept={str, NoneType}) = None
        Terminal name.
        If omitted, the value of the TERM environment variable will be used.
    fd: int = -1
        File descriptor to which any initialization sequences will be sent.
        If not supplied, the file descriptor for sys.stdout will be used.

Initialize the terminal.
[clinic start generated code]*/

static PyObject *
_curses_setupterm_impl(PyObject *module, const char *term, int fd)
/*[clinic end generated code: output=4584e587350f2848 input=4511472766af0c12]*/
{
    int err;

    if (fd == -1) {
        PyObject* sys_stdout;

        sys_stdout = PySys_GetAttrString("stdout");
        if (sys_stdout == NULL) {
            return NULL;
        }

<<<<<<< HEAD
        if (sys_stdout == Py_None) {
            PyErr_SetString(PyCursesError, "lost sys.stdout");
            Py_DECREF(sys_stdout);
=======
        if (sys_stdout == NULL || sys_stdout == Py_None) {
            cursesmodule_state *state = get_cursesmodule_state(module);
            PyErr_SetString(state->error, "lost sys.stdout");
>>>>>>> 8e57877e
            return NULL;
        }

        fd = PyObject_AsFileDescriptor(sys_stdout);
        Py_DECREF(sys_stdout);
        if (fd == -1) {
            return NULL;
        }
    }

    if (!curses_setupterm_called && setupterm((char *)term, fd, &err) == ERR) {
        const char* s = "setupterm: unknown error";

        if (err == 0) {
            s = "setupterm: could not find terminal";
        } else if (err == -1) {
            s = "setupterm: could not find terminfo database";
        }

        cursesmodule_state *state = get_cursesmodule_state(module);
        PyErr_SetString(state->error, s);
        return NULL;
    }

    curses_setupterm_called = TRUE;

    Py_RETURN_NONE;
}

#if defined(NCURSES_EXT_FUNCS) && NCURSES_EXT_FUNCS >= 20081102
// https://invisible-island.net/ncurses/NEWS.html#index-t20080119

/*[clinic input]
_curses.get_escdelay

Gets the curses ESCDELAY setting.

Gets the number of milliseconds to wait after reading an escape character,
to distinguish between an individual escape character entered on the
keyboard from escape sequences sent by cursor and function keys.
[clinic start generated code]*/

static PyObject *
_curses_get_escdelay_impl(PyObject *module)
/*[clinic end generated code: output=222fa1a822555d60 input=be2d5b3dd974d0a4]*/
{
    return PyLong_FromLong(ESCDELAY);
}
/*[clinic input]
_curses.set_escdelay
    ms: int
        length of the delay in milliseconds.
    /

Sets the curses ESCDELAY setting.

Sets the number of milliseconds to wait after reading an escape character,
to distinguish between an individual escape character entered on the
keyboard from escape sequences sent by cursor and function keys.
[clinic start generated code]*/

static PyObject *
_curses_set_escdelay_impl(PyObject *module, int ms)
/*[clinic end generated code: output=43818efbf7980ac4 input=7796fe19f111e250]*/
{
    if (ms <= 0) {
        PyErr_SetString(PyExc_ValueError, "ms must be > 0");
        return NULL;
    }

    return PyCursesCheckERR(module, set_escdelay(ms), "set_escdelay");
}

/*[clinic input]
_curses.get_tabsize

Gets the curses TABSIZE setting.

Gets the number of columns used by the curses library when converting a tab
character to spaces as it adds the tab to a window.
[clinic start generated code]*/

static PyObject *
_curses_get_tabsize_impl(PyObject *module)
/*[clinic end generated code: output=7e9e51fb6126fbdf input=74af86bf6c9f5d7e]*/
{
    return PyLong_FromLong(TABSIZE);
}
/*[clinic input]
_curses.set_tabsize
    size: int
        rendered cell width of a tab character.
    /

Sets the curses TABSIZE setting.

Sets the number of columns used by the curses library when converting a tab
character to spaces as it adds the tab to a window.
[clinic start generated code]*/

static PyObject *
_curses_set_tabsize_impl(PyObject *module, int size)
/*[clinic end generated code: output=c1de5a76c0daab1e input=78cba6a3021ad061]*/
{
    if (size <= 0) {
        PyErr_SetString(PyExc_ValueError, "size must be > 0");
        return NULL;
    }

    return PyCursesCheckERR(module, set_tabsize(size), "set_tabsize");
}
#endif

/*[clinic input]
_curses.intrflush

    flag: bool
    /

[clinic start generated code]*/

static PyObject *
_curses_intrflush_impl(PyObject *module, int flag)
/*[clinic end generated code: output=c1986df35e999a0f input=c65fe2ef973fe40a]*/
{
    PyCursesStatefulInitialised(module);

    return PyCursesCheckERR(module, intrflush(NULL, flag), "intrflush");
}

/*[clinic input]
_curses.isendwin

Return True if endwin() has been called.
[clinic start generated code]*/

static PyObject *
_curses_isendwin_impl(PyObject *module)
/*[clinic end generated code: output=d73179e4a7e1eb8c input=6cdb01a7ebf71397]*/
NoArgTrueFalseFunctionBody(isendwin)

#ifdef HAVE_CURSES_IS_TERM_RESIZED
/*[clinic input]
_curses.is_term_resized

    nlines: int
        Height.
    ncols: int
        Width.
    /

Return True if resize_term() would modify the window structure, False otherwise.
[clinic start generated code]*/

static PyObject *
_curses_is_term_resized_impl(PyObject *module, int nlines, int ncols)
/*[clinic end generated code: output=aafe04afe50f1288 input=ca9c0bd0fb8ab444]*/
{
    PyCursesStatefulInitialised(module);

    return PyBool_FromLong(is_term_resized(nlines, ncols));
}
#endif /* HAVE_CURSES_IS_TERM_RESIZED */

/*[clinic input]
_curses.keyname

    key: int
        Key number.
    /

Return the name of specified key.
[clinic start generated code]*/

static PyObject *
_curses_keyname_impl(PyObject *module, int key)
/*[clinic end generated code: output=fa2675ab3f4e056b input=ee4b1d0f243a2a2b]*/
{
    const char *knp;

    PyCursesStatefulInitialised(module);

    if (key < 0) {
        PyErr_SetString(PyExc_ValueError, "invalid key number");
        return NULL;
    }
    knp = keyname(key);

    return PyBytes_FromString((knp == NULL) ? "" : knp);
}

/*[clinic input]
_curses.killchar

Return the user's current line kill character.
[clinic start generated code]*/

static PyObject *
_curses_killchar_impl(PyObject *module)
/*[clinic end generated code: output=31c3a45b2c528269 input=1ff171c38df5ccad]*/
{
    char ch;

    ch = killchar();

    return PyBytes_FromStringAndSize(&ch, 1);
}

/*[clinic input]
_curses.longname

Return the terminfo long name field describing the current terminal.

The maximum length of a verbose description is 128 characters.  It is defined
only after the call to initscr().
[clinic start generated code]*/

static PyObject *
_curses_longname_impl(PyObject *module)
/*[clinic end generated code: output=fdf30433727ef568 input=84c3f20201b1098e]*/
NoArgReturnStringFunctionBody(longname)

/*[clinic input]
_curses.meta

    yes: bool
    /

Enable/disable meta keys.

If yes is True, allow 8-bit characters to be input.  If yes is False,
allow only 7-bit characters.
[clinic start generated code]*/

static PyObject *
_curses_meta_impl(PyObject *module, int yes)
/*[clinic end generated code: output=22f5abda46a605d8 input=cfe7da79f51d0e30]*/
{
    PyCursesStatefulInitialised(module);

    return PyCursesCheckERR(module, meta(stdscr, yes), "meta");
}

#ifdef NCURSES_MOUSE_VERSION
/*[clinic input]
_curses.mouseinterval

    interval: int
        Time in milliseconds.
    /

Set and retrieve the maximum time between press and release in a click.

Set the maximum time that can elapse between press and release events in
order for them to be recognized as a click, and return the previous interval
value.
[clinic start generated code]*/

static PyObject *
_curses_mouseinterval_impl(PyObject *module, int interval)
/*[clinic end generated code: output=c4f5ff04354634c5 input=75aaa3f0db10ac4e]*/
{
    PyCursesStatefulInitialised(module);

    return PyCursesCheckERR(module, mouseinterval(interval), "mouseinterval");
}

/*[clinic input]
_curses.mousemask

    newmask: unsigned_long(bitwise=True)
    /

Set the mouse events to be reported, and return a tuple (availmask, oldmask).

Return a tuple (availmask, oldmask).  availmask indicates which of the
specified mouse events can be reported; on complete failure it returns 0.
oldmask is the previous value of the given window's mouse event mask.
If this function is never called, no mouse events are ever reported.
[clinic start generated code]*/

static PyObject *
_curses_mousemask_impl(PyObject *module, unsigned long newmask)
/*[clinic end generated code: output=9406cf1b8a36e485 input=bdf76b7568a3c541]*/
{
    mmask_t oldmask, availmask;

    PyCursesStatefulInitialised(module);
    availmask = mousemask((mmask_t)newmask, &oldmask);
    return Py_BuildValue("(kk)",
                         (unsigned long)availmask, (unsigned long)oldmask);
}
#endif

/*[clinic input]
_curses.napms -> int

    ms: int
        Duration in milliseconds.
    /

Sleep for specified time.
[clinic start generated code]*/

static int
_curses_napms_impl(PyObject *module, int ms)
/*[clinic end generated code: output=5f292a6a724491bd input=c6d6e01f2f1df9f7]*/
{
    if (!_PyCursesStatefulCheckFunction(module,
                                        curses_initscr_called,
                                        "initscr")) {
        return -1;
    }
    return napms(ms);
}


/*[clinic input]
_curses.newpad

    nlines: int
        Height.
    ncols: int
        Width.
    /

Create and return a pointer to a new pad data structure.
[clinic start generated code]*/

static PyObject *
_curses_newpad_impl(PyObject *module, int nlines, int ncols)
/*[clinic end generated code: output=de52a56eb1098ec9 input=93f1272f240d8894]*/
{
    WINDOW *win;

    PyCursesStatefulInitialised(module);

    win = newpad(nlines, ncols);

    if (win == NULL) {
        cursesmodule_state *state = get_cursesmodule_state(module);
        PyErr_SetString(state->error, catchall_NULL);
        return NULL;
    }

    cursesmodule_state *state = get_cursesmodule_state(module);
    return PyCursesWindow_New(state, win, NULL);
}

/*[clinic input]
_curses.newwin

    nlines: int
        Height.
    ncols: int
        Width.
    [
    begin_y: int = 0
        Top side y-coordinate.
    begin_x: int = 0
        Left side x-coordinate.
    ]
    /

Return a new window.

By default, the window will extend from the specified position to the lower
right corner of the screen.
[clinic start generated code]*/

static PyObject *
_curses_newwin_impl(PyObject *module, int nlines, int ncols,
                    int group_right_1, int begin_y, int begin_x)
/*[clinic end generated code: output=c1e0a8dc8ac2826c input=29312c15a72a003d]*/
{
    WINDOW *win;

    PyCursesStatefulInitialised(module);

    win = newwin(nlines,ncols,begin_y,begin_x);
    if (win == NULL) {
        cursesmodule_state *state = get_cursesmodule_state(module);
        PyErr_SetString(state->error, catchall_NULL);
        return NULL;
    }

    cursesmodule_state *state = get_cursesmodule_state(module);
    return PyCursesWindow_New(state, win, NULL);
}

/*[clinic input]
_curses.nl

    flag: bool = True
        If false, the effect is the same as calling nonl().
    /

Enter newline mode.

This mode translates the return key into newline on input, and translates
newline into return and line-feed on output.  Newline mode is initially on.
[clinic start generated code]*/

static PyObject *
_curses_nl_impl(PyObject *module, int flag)
/*[clinic end generated code: output=b39cc0ffc9015003 input=18e3e9c6e8cfcf6f]*/
NoArgOrFlagNoReturnFunctionBody(nl, flag)

/*[clinic input]
_curses.nocbreak

Leave cbreak mode.

Return to normal "cooked" mode with line buffering.
[clinic start generated code]*/

static PyObject *
_curses_nocbreak_impl(PyObject *module)
/*[clinic end generated code: output=eabf3833a4fbf620 input=e4b65f7d734af400]*/
NoArgNoReturnFunctionBody(nocbreak)

/*[clinic input]
_curses.noecho

Leave echo mode.

Echoing of input characters is turned off.
[clinic start generated code]*/

static PyObject *
_curses_noecho_impl(PyObject *module)
/*[clinic end generated code: output=cc95ab45bc98f41b input=76714df529e614c3]*/
NoArgNoReturnFunctionBody(noecho)

/*[clinic input]
_curses.nonl

Leave newline mode.

Disable translation of return into newline on input, and disable low-level
translation of newline into newline/return on output.
[clinic start generated code]*/

static PyObject *
_curses_nonl_impl(PyObject *module)
/*[clinic end generated code: output=99e917e9715770c6 input=9d37dd122d3022fc]*/
NoArgNoReturnFunctionBody(nonl)

/*[clinic input]
_curses.noqiflush

Disable queue flushing.

When queue flushing is disabled, normal flush of input and output queues
associated with the INTR, QUIT and SUSP characters will not be done.
[clinic start generated code]*/

static PyObject *
_curses_noqiflush_impl(PyObject *module)
/*[clinic end generated code: output=8b95a4229bbf0877 input=ba3e6b2e3e54c4df]*/
NoArgNoReturnVoidFunctionBody(noqiflush)

/*[clinic input]
_curses.noraw

Leave raw mode.

Return to normal "cooked" mode with line buffering.
[clinic start generated code]*/

static PyObject *
_curses_noraw_impl(PyObject *module)
/*[clinic end generated code: output=39894e5524c430cc input=6ec86692096dffb5]*/
NoArgNoReturnFunctionBody(noraw)

/*[clinic input]
_curses.pair_content

    pair_number: pair
        The number of the color pair (0 - (COLOR_PAIRS-1)).
    /

Return a tuple (fg, bg) containing the colors for the requested color pair.
[clinic start generated code]*/

static PyObject *
_curses_pair_content_impl(PyObject *module, int pair_number)
/*[clinic end generated code: output=4a726dd0e6885f3f input=03970f840fc7b739]*/
{
    _CURSES_COLOR_NUM_TYPE f, b;

    PyCursesStatefulInitialised(module);
    PyCursesStatefulInitialisedColor(module);

    if (_CURSES_PAIR_CONTENT_FUNC(pair_number, &f, &b) == ERR) {
        if (pair_number >= COLOR_PAIRS) {
            PyErr_Format(PyExc_ValueError,
                         "Color pair is greater than COLOR_PAIRS-1 (%d).",
                         COLOR_PAIRS - 1);
        }
        else {
            cursesmodule_state *state = get_cursesmodule_state(module);
            PyErr_Format(state->error, "%s() returned ERR",
                         Py_STRINGIFY(_CURSES_PAIR_CONTENT_FUNC));
        }
        return NULL;
    }

    return Py_BuildValue("(ii)", f, b);
}

/*[clinic input]
_curses.pair_number

    attr: int
    /

Return the number of the color-pair set by the specified attribute value.

color_pair() is the counterpart to this function.
[clinic start generated code]*/

static PyObject *
_curses_pair_number_impl(PyObject *module, int attr)
/*[clinic end generated code: output=85bce7d65c0aa3f4 input=d478548e33f5e61a]*/
{
    PyCursesStatefulInitialised(module);
    PyCursesStatefulInitialisedColor(module);

    return PyLong_FromLong(PAIR_NUMBER(attr));
}

/*[clinic input]
_curses.putp

    string: str(accept={robuffer})
    /

Emit the value of a specified terminfo capability for the current terminal.

Note that the output of putp() always goes to standard output.
[clinic start generated code]*/

static PyObject *
_curses_putp_impl(PyObject *module, const char *string)
/*[clinic end generated code: output=e98081d1b8eb5816 input=1601faa828b44cb3]*/
{
    return PyCursesCheckERR(module, putp(string), "putp");
}

/*[clinic input]
_curses.qiflush

    flag: bool = True
        If false, the effect is the same as calling noqiflush().
    /

Enable queue flushing.

If queue flushing is enabled, all output in the display driver queue
will be flushed when the INTR, QUIT and SUSP characters are read.
[clinic start generated code]*/

static PyObject *
_curses_qiflush_impl(PyObject *module, int flag)
/*[clinic end generated code: output=9167e862f760ea30 input=6ec8b3e2b717ec40]*/
{
    PyCursesStatefulInitialised(module);

    if (flag) {
        qiflush();
    }
    else {
        noqiflush();
    }
    Py_RETURN_NONE;
}

#if defined(HAVE_CURSES_RESIZETERM) || defined(HAVE_CURSES_RESIZE_TERM)
/* Internal helper used for updating curses.LINES, curses.COLS, _curses.LINES
 * and _curses.COLS. Returns 1 on success and 0 on failure. */
static int
update_lines_cols(PyObject *private_module)
{
    PyObject *exposed_module = NULL, *o = NULL;

    exposed_module = PyImport_ImportModule("curses");
    if (exposed_module == NULL) {
        goto error;
    }
    PyObject *exposed_module_dict = PyModule_GetDict(exposed_module); // borrowed
    if (exposed_module_dict == NULL) {
        goto error;
    }
    PyObject *private_module_dict = PyModule_GetDict(private_module); // borrowed
    if (private_module_dict == NULL) {
        goto error;
    }

    o = PyLong_FromLong(LINES);
    if (o == NULL) {
        goto error;
    }
    if (PyDict_SetItemString(exposed_module_dict, "LINES", o) < 0) {
        goto error;
    }
    if (PyDict_SetItemString(private_module_dict, "LINES", o) < 0) {
        goto error;
    }
    Py_DECREF(o);

    o = PyLong_FromLong(COLS);
    if (o == NULL) {
        goto error;
    }
    if (PyDict_SetItemString(exposed_module_dict, "COLS", o) < 0) {
        goto error;
    }
    if (PyDict_SetItemString(private_module_dict, "COLS", o) < 0) {
        goto error;
    }
    Py_DECREF(o);
    Py_DECREF(exposed_module);
    return 1;

error:
    Py_XDECREF(o);
    Py_XDECREF(exposed_module);
    return 0;
}

/*[clinic input]
_curses.update_lines_cols

[clinic start generated code]*/

static PyObject *
_curses_update_lines_cols_impl(PyObject *module)
/*[clinic end generated code: output=423f2b1e63ed0f75 input=5f065ab7a28a5d90]*/
{
    if (!update_lines_cols(module)) {
        return NULL;
    }
    Py_RETURN_NONE;
}

#endif

/*[clinic input]
_curses.raw

    flag: bool = True
        If false, the effect is the same as calling noraw().
    /

Enter raw mode.

In raw mode, normal line buffering and processing of interrupt, quit,
suspend, and flow control keys are turned off; characters are presented to
curses input functions one by one.
[clinic start generated code]*/

static PyObject *
_curses_raw_impl(PyObject *module, int flag)
/*[clinic end generated code: output=a750e4b342be015b input=4b447701389fb4df]*/
NoArgOrFlagNoReturnFunctionBody(raw, flag)

/*[clinic input]
_curses.reset_prog_mode

Restore the terminal to "program" mode, as previously saved by def_prog_mode().
[clinic start generated code]*/

static PyObject *
_curses_reset_prog_mode_impl(PyObject *module)
/*[clinic end generated code: output=15eb765abf0b6575 input=3d82bea2b3243471]*/
NoArgNoReturnFunctionBody(reset_prog_mode)

/*[clinic input]
_curses.reset_shell_mode

Restore the terminal to "shell" mode, as previously saved by def_shell_mode().
[clinic start generated code]*/

static PyObject *
_curses_reset_shell_mode_impl(PyObject *module)
/*[clinic end generated code: output=0238de2962090d33 input=1c738fa64bd1a24f]*/
NoArgNoReturnFunctionBody(reset_shell_mode)

/*[clinic input]
_curses.resetty

Restore terminal mode.
[clinic start generated code]*/

static PyObject *
_curses_resetty_impl(PyObject *module)
/*[clinic end generated code: output=ff4b448e80a7cd63 input=940493de03624bb0]*/
NoArgNoReturnFunctionBody(resetty)

#ifdef HAVE_CURSES_RESIZETERM
/*[clinic input]
_curses.resizeterm

    nlines: short
        Height.
    ncols: short
        Width.
    /

Resize the standard and current windows to the specified dimensions.

Adjusts other bookkeeping data used by the curses library that record the
window dimensions (in particular the SIGWINCH handler).
[clinic start generated code]*/

static PyObject *
_curses_resizeterm_impl(PyObject *module, short nlines, short ncols)
/*[clinic end generated code: output=4de3abab50c67f02 input=414e92a63e3e9899]*/
{
    PyObject *result;

    PyCursesStatefulInitialised(module);

    result = PyCursesCheckERR(module, resizeterm(nlines, ncols), "resizeterm");
    if (!result)
        return NULL;
    if (!update_lines_cols(module)) {
        Py_DECREF(result);
        return NULL;
    }
    return result;
}

#endif

#ifdef HAVE_CURSES_RESIZE_TERM
/*[clinic input]
_curses.resize_term

    nlines: short
        Height.
    ncols: short
        Width.
    /

Backend function used by resizeterm(), performing most of the work.

When resizing the windows, resize_term() blank-fills the areas that are
extended.  The calling application should fill in these areas with appropriate
data.  The resize_term() function attempts to resize all windows.  However,
due to the calling convention of pads, it is not possible to resize these
without additional interaction with the application.
[clinic start generated code]*/

static PyObject *
_curses_resize_term_impl(PyObject *module, short nlines, short ncols)
/*[clinic end generated code: output=46c6d749fa291dbd input=276afa43d8ea7091]*/
{
    PyObject *result;

    PyCursesStatefulInitialised(module);

    result = PyCursesCheckERR(module, resize_term(nlines, ncols), "resize_term");
    if (!result)
        return NULL;
    if (!update_lines_cols(module)) {
        Py_DECREF(result);
        return NULL;
    }
    return result;
}
#endif /* HAVE_CURSES_RESIZE_TERM */

/*[clinic input]
_curses.savetty

Save terminal mode.
[clinic start generated code]*/

static PyObject *
_curses_savetty_impl(PyObject *module)
/*[clinic end generated code: output=6babc49f12b42199 input=fce6b2b7d2200102]*/
NoArgNoReturnFunctionBody(savetty)

#ifdef getsyx
/*[clinic input]
_curses.setsyx

    y: int
        Y-coordinate.
    x: int
        X-coordinate.
    /

Set the virtual screen cursor.

If y and x are both -1, then leaveok is set.
[clinic start generated code]*/

static PyObject *
_curses_setsyx_impl(PyObject *module, int y, int x)
/*[clinic end generated code: output=23dcf753511a2464 input=fa7f2b208e10a557]*/
{
    PyCursesStatefulInitialised(module);

    setsyx(y,x);

    Py_RETURN_NONE;
}
#endif

/*[clinic input]
_curses.start_color

Initializes eight basic colors and global variables COLORS and COLOR_PAIRS.

Must be called if the programmer wants to use colors, and before any other
color manipulation routine is called.  It is good practice to call this
routine right after initscr().

It also restores the colors on the terminal to the values they had when the
terminal was just turned on.
[clinic start generated code]*/

static PyObject *
_curses_start_color_impl(PyObject *module)
/*[clinic end generated code: output=8b772b41d8090ede input=0ca0ecb2b77e1a12]*/
{
    PyCursesStatefulInitialised(module);

    if (start_color() == ERR) {
        cursesmodule_state *state = get_cursesmodule_state(module);
        PyErr_SetString(state->error, "start_color() returned ERR");
        return NULL;
    }

    curses_start_color_called = TRUE;

    PyObject *module_dict = PyModule_GetDict(module); // borrowed
    if (module_dict == NULL) {
        return NULL;
    }
#define DICT_ADD_INT_VALUE(NAME, VALUE)                             \
    do {                                                            \
        PyObject *value = PyLong_FromLong((long)(VALUE));           \
        if (value == NULL) {                                        \
            return NULL;                                            \
        }                                                           \
        int rc = PyDict_SetItemString(module_dict, (NAME), value);  \
        Py_DECREF(value);                                           \
        if (rc < 0) {                                               \
            return NULL;                                            \
        }                                                           \
    } while (0)

    DICT_ADD_INT_VALUE("COLORS", COLORS);
    DICT_ADD_INT_VALUE("COLOR_PAIRS", COLOR_PAIRS);
#undef DICT_ADD_INT_VALUE

    Py_RETURN_NONE;
}

/*[clinic input]
_curses.termattrs

Return a logical OR of all video attributes supported by the terminal.
[clinic start generated code]*/

static PyObject *
_curses_termattrs_impl(PyObject *module)
/*[clinic end generated code: output=b06f437fce1b6fc4 input=0559882a04f84d1d]*/
NoArgReturnIntFunctionBody(termattrs)

/*[clinic input]
_curses.termname

Return the value of the environment variable TERM, truncated to 14 characters.
[clinic start generated code]*/

static PyObject *
_curses_termname_impl(PyObject *module)
/*[clinic end generated code: output=96375577ebbd67fd input=33c08d000944f33f]*/
NoArgReturnStringFunctionBody(termname)

/*[clinic input]
_curses.tigetflag

    capname: str
        The terminfo capability name.
    /

Return the value of the Boolean capability.

The value -1 is returned if capname is not a Boolean capability, or 0 if
it is canceled or absent from the terminal description.
[clinic start generated code]*/

static PyObject *
_curses_tigetflag_impl(PyObject *module, const char *capname)
/*[clinic end generated code: output=8853c0e55542195b input=b0787af9e3e9a6ce]*/
{
    PyCursesStatefulSetupTermCalled(module);

    return PyLong_FromLong( (long) tigetflag( (char *)capname ) );
}

/*[clinic input]
_curses.tigetnum

    capname: str
        The terminfo capability name.
    /

Return the value of the numeric capability.

The value -2 is returned if capname is not a numeric capability, or -1 if
it is canceled or absent from the terminal description.
[clinic start generated code]*/

static PyObject *
_curses_tigetnum_impl(PyObject *module, const char *capname)
/*[clinic end generated code: output=46f8b0a1b5dff42f input=5cdf2f410b109720]*/
{
    PyCursesStatefulSetupTermCalled(module);

    return PyLong_FromLong( (long) tigetnum( (char *)capname ) );
}

/*[clinic input]
_curses.tigetstr

    capname: str
        The terminfo capability name.
    /

Return the value of the string capability.

None is returned if capname is not a string capability, or is canceled or
absent from the terminal description.
[clinic start generated code]*/

static PyObject *
_curses_tigetstr_impl(PyObject *module, const char *capname)
/*[clinic end generated code: output=f22b576ad60248f3 input=36644df25c73c0a7]*/
{
    PyCursesStatefulSetupTermCalled(module);

    capname = tigetstr( (char *)capname );
    if (capname == NULL || capname == (char*) -1) {
        Py_RETURN_NONE;
    }
    return PyBytes_FromString( capname );
}

/*[clinic input]
_curses.tparm

    str: str(accept={robuffer})
        Parameterized byte string obtained from the terminfo database.
    i1: int = 0
    i2: int = 0
    i3: int = 0
    i4: int = 0
    i5: int = 0
    i6: int = 0
    i7: int = 0
    i8: int = 0
    i9: int = 0
    /

Instantiate the specified byte string with the supplied parameters.
[clinic start generated code]*/

static PyObject *
_curses_tparm_impl(PyObject *module, const char *str, int i1, int i2, int i3,
                   int i4, int i5, int i6, int i7, int i8, int i9)
/*[clinic end generated code: output=599f62b615c667ff input=5e30b15786f032aa]*/
{
    char* result = NULL;

    PyCursesStatefulSetupTermCalled(module);

    result = tparm((char *)str,i1,i2,i3,i4,i5,i6,i7,i8,i9);
    if (!result) {
        cursesmodule_state *state = get_cursesmodule_state(module);
        PyErr_SetString(state->error, "tparm() returned NULL");
        return NULL;
    }

    return PyBytes_FromString(result);
}

#ifdef HAVE_CURSES_TYPEAHEAD
/*[clinic input]
_curses.typeahead

    fd: int
        File descriptor.
    /

Specify that the file descriptor fd be used for typeahead checking.

If fd is -1, then no typeahead checking is done.
[clinic start generated code]*/

static PyObject *
_curses_typeahead_impl(PyObject *module, int fd)
/*[clinic end generated code: output=084bb649d7066583 input=f2968d8e1805051b]*/
{
    PyCursesStatefulInitialised(module);

    return PyCursesCheckERR(module, typeahead( fd ), "typeahead");
}
#endif

/*[clinic input]
_curses.unctrl

    ch: object
    /

Return a string which is a printable representation of the character ch.

Control characters are displayed as a caret followed by the character,
for example as ^C.  Printing characters are left as they are.
[clinic start generated code]*/

static PyObject *
_curses_unctrl(PyObject *module, PyObject *ch)
/*[clinic end generated code: output=8e07fafc430c9434 input=cd1e35e16cd1ace4]*/
{
    chtype ch_;

    PyCursesStatefulInitialised(module);

    if (!PyCurses_ConvertToChtype(NULL, ch, &ch_))
        return NULL;

    return PyBytes_FromString(unctrl(ch_));
}

/*[clinic input]
_curses.ungetch

    ch: object
    /

Push ch so the next getch() will return it.
[clinic start generated code]*/

static PyObject *
_curses_ungetch(PyObject *module, PyObject *ch)
/*[clinic end generated code: output=9b19d8268376d887 input=6681e6ae4c42e5eb]*/
{
    chtype ch_;

    PyCursesStatefulInitialised(module);

    if (!PyCurses_ConvertToChtype(NULL, ch, &ch_))
        return NULL;

    return PyCursesCheckERR(module, ungetch(ch_), "ungetch");
}

#ifdef HAVE_NCURSESW
/* Convert an object to a character (wchar_t):

    - int
    - str of length 1

   Return 1 on success, 0 on error. */
static int
PyCurses_ConvertToWchar_t(PyObject *obj,
                          wchar_t *wch)
{
    if (PyUnicode_Check(obj)) {
        wchar_t buffer[2];
        if (PyUnicode_AsWideChar(obj, buffer, 2) != 1) {
            PyErr_Format(PyExc_TypeError,
                         "expect int or str of length 1, "
                         "got a str of length %zi",
                         PyUnicode_GET_LENGTH(obj));
            return 0;
        }
        *wch = buffer[0];
        return 2;
    }
    else if (PyLong_CheckExact(obj)) {
        long value;
        int overflow;
        value = PyLong_AsLongAndOverflow(obj, &overflow);
        if (overflow) {
            PyErr_SetString(PyExc_OverflowError,
                            "int doesn't fit in long");
            return 0;
        }
        *wch = (wchar_t)value;
        if ((long)*wch != value) {
            PyErr_Format(PyExc_OverflowError,
                         "character doesn't fit in wchar_t");
            return 0;
        }
        return 1;
    }
    else {
        PyErr_Format(PyExc_TypeError,
                     "expect int or str of length 1, got %s",
                     Py_TYPE(obj)->tp_name);
        return 0;
    }
}

/*[clinic input]
_curses.unget_wch

    ch: object
    /

Push ch so the next get_wch() will return it.
[clinic start generated code]*/

static PyObject *
_curses_unget_wch(PyObject *module, PyObject *ch)
/*[clinic end generated code: output=1974c9fb01d37863 input=0d56dc65a46feebb]*/
{
    wchar_t wch;

    PyCursesStatefulInitialised(module);

    if (!PyCurses_ConvertToWchar_t(ch, &wch))
        return NULL;
    return PyCursesCheckERR(module, unget_wch(wch), "unget_wch");
}
#endif

#ifdef HAVE_CURSES_USE_ENV
/*[clinic input]
_curses.use_env

    flag: bool
    /

Use environment variables LINES and COLUMNS.

If used, this function should be called before initscr() or newterm() are
called.

When flag is False, the values of lines and columns specified in the terminfo
database will be used, even if environment variables LINES and COLUMNS (used
by default) are set, or if curses is running in a window (in which case
default behavior would be to use the window size if LINES and COLUMNS are
not set).
[clinic start generated code]*/

static PyObject *
_curses_use_env_impl(PyObject *module, int flag)
/*[clinic end generated code: output=b2c445e435c0b164 input=06ac30948f2d78e4]*/
{
    use_env(flag);
    Py_RETURN_NONE;
}
#endif

#ifndef STRICT_SYSV_CURSES
/*[clinic input]
_curses.use_default_colors

Allow use of default values for colors on terminals supporting this feature.

Use this to support transparency in your application.  The default color
is assigned to the color number -1.
[clinic start generated code]*/

static PyObject *
_curses_use_default_colors_impl(PyObject *module)
/*[clinic end generated code: output=a3b81ff71dd901be input=656844367470e8fc]*/
{
    int code;

    PyCursesStatefulInitialised(module);
    PyCursesStatefulInitialisedColor(module);

    code = use_default_colors();
    if (code != ERR) {
        Py_RETURN_NONE;
    } else {
        cursesmodule_state *state = get_cursesmodule_state(module);
        PyErr_SetString(state->error, "use_default_colors() returned ERR");
        return NULL;
    }
}
#endif /* STRICT_SYSV_CURSES */


#ifdef NCURSES_VERSION

PyDoc_STRVAR(ncurses_version__doc__,
"curses.ncurses_version\n\
\n\
Ncurses version information as a named tuple.");

static PyStructSequence_Field ncurses_version_fields[] = {
    {"major", "Major release number"},
    {"minor", "Minor release number"},
    {"patch", "Patch release number"},
    {0}
};

static PyStructSequence_Desc ncurses_version_desc = {
    "curses.ncurses_version",  /* name */
    ncurses_version__doc__,    /* doc */
    ncurses_version_fields,    /* fields */
    3
};

static PyObject *
make_ncurses_version(PyTypeObject *type)
{
    PyObject *ncurses_version = PyStructSequence_New(type);
    if (ncurses_version == NULL) {
        return NULL;
    }
    const char *str = curses_version();
    unsigned long major = 0, minor = 0, patch = 0;
    if (!str || sscanf(str, "%*[^0-9]%lu.%lu.%lu", &major, &minor, &patch) < 3) {
        // Fallback to header version, which cannot be that wrong
        major = NCURSES_VERSION_MAJOR;
        minor = NCURSES_VERSION_MINOR;
        patch = NCURSES_VERSION_PATCH;
    }
#define SET_VERSION_COMPONENT(INDEX, VALUE)                     \
    do {                                                        \
        PyObject *o = PyLong_FromLong(VALUE);                   \
        if (o == NULL) {                                        \
            Py_DECREF(ncurses_version);                         \
            return NULL;                                        \
        }                                                       \
        PyStructSequence_SET_ITEM(ncurses_version, INDEX, o);   \
    } while (0)

    SET_VERSION_COMPONENT(0, major);
    SET_VERSION_COMPONENT(1, minor);
    SET_VERSION_COMPONENT(2, patch);
#undef SET_VERSION_COMPONENT
    return ncurses_version;
}

#endif /* NCURSES_VERSION */

/*[clinic input]
_curses.has_extended_color_support

Return True if the module supports extended colors; otherwise, return False.

Extended color support allows more than 256 color-pairs for terminals
that support more than 16 colors (e.g. xterm-256color).
[clinic start generated code]*/

static PyObject *
_curses_has_extended_color_support_impl(PyObject *module)
/*[clinic end generated code: output=68f1be2b57d92e22 input=4b905f046e35ee9f]*/
{
    return PyBool_FromLong(_NCURSES_EXTENDED_COLOR_FUNCS);
}

/* List of functions defined in the module */

static PyMethodDef cursesmodule_methods[] = {
    _CURSES_BAUDRATE_METHODDEF
    _CURSES_BEEP_METHODDEF
    _CURSES_CAN_CHANGE_COLOR_METHODDEF
    _CURSES_CBREAK_METHODDEF
    _CURSES_COLOR_CONTENT_METHODDEF
    _CURSES_COLOR_PAIR_METHODDEF
    _CURSES_CURS_SET_METHODDEF
    _CURSES_DEF_PROG_MODE_METHODDEF
    _CURSES_DEF_SHELL_MODE_METHODDEF
    _CURSES_DELAY_OUTPUT_METHODDEF
    _CURSES_DOUPDATE_METHODDEF
    _CURSES_ECHO_METHODDEF
    _CURSES_ENDWIN_METHODDEF
    _CURSES_ERASECHAR_METHODDEF
    _CURSES_FILTER_METHODDEF
    _CURSES_FLASH_METHODDEF
    _CURSES_FLUSHINP_METHODDEF
    _CURSES_GETMOUSE_METHODDEF
    _CURSES_UNGETMOUSE_METHODDEF
    _CURSES_GETSYX_METHODDEF
    _CURSES_GETWIN_METHODDEF
    _CURSES_HAS_COLORS_METHODDEF
    _CURSES_HAS_EXTENDED_COLOR_SUPPORT_METHODDEF
    _CURSES_HAS_IC_METHODDEF
    _CURSES_HAS_IL_METHODDEF
    _CURSES_HAS_KEY_METHODDEF
    _CURSES_HALFDELAY_METHODDEF
    _CURSES_INIT_COLOR_METHODDEF
    _CURSES_INIT_PAIR_METHODDEF
    _CURSES_INITSCR_METHODDEF
    _CURSES_INTRFLUSH_METHODDEF
    _CURSES_ISENDWIN_METHODDEF
    _CURSES_IS_TERM_RESIZED_METHODDEF
    _CURSES_KEYNAME_METHODDEF
    _CURSES_KILLCHAR_METHODDEF
    _CURSES_LONGNAME_METHODDEF
    _CURSES_META_METHODDEF
    _CURSES_MOUSEINTERVAL_METHODDEF
    _CURSES_MOUSEMASK_METHODDEF
    _CURSES_NAPMS_METHODDEF
    _CURSES_NEWPAD_METHODDEF
    _CURSES_NEWWIN_METHODDEF
    _CURSES_NL_METHODDEF
    _CURSES_NOCBREAK_METHODDEF
    _CURSES_NOECHO_METHODDEF
    _CURSES_NONL_METHODDEF
    _CURSES_NOQIFLUSH_METHODDEF
    _CURSES_NORAW_METHODDEF
    _CURSES_PAIR_CONTENT_METHODDEF
    _CURSES_PAIR_NUMBER_METHODDEF
    _CURSES_PUTP_METHODDEF
    _CURSES_QIFLUSH_METHODDEF
    _CURSES_RAW_METHODDEF
    _CURSES_RESET_PROG_MODE_METHODDEF
    _CURSES_RESET_SHELL_MODE_METHODDEF
    _CURSES_RESETTY_METHODDEF
    _CURSES_RESIZETERM_METHODDEF
    _CURSES_RESIZE_TERM_METHODDEF
    _CURSES_SAVETTY_METHODDEF
#if defined(NCURSES_EXT_FUNCS) && NCURSES_EXT_FUNCS >= 20081102
    _CURSES_GET_ESCDELAY_METHODDEF
    _CURSES_SET_ESCDELAY_METHODDEF
#endif
    _CURSES_GET_TABSIZE_METHODDEF
    _CURSES_SET_TABSIZE_METHODDEF
    _CURSES_SETSYX_METHODDEF
    _CURSES_SETUPTERM_METHODDEF
    _CURSES_START_COLOR_METHODDEF
    _CURSES_TERMATTRS_METHODDEF
    _CURSES_TERMNAME_METHODDEF
    _CURSES_TIGETFLAG_METHODDEF
    _CURSES_TIGETNUM_METHODDEF
    _CURSES_TIGETSTR_METHODDEF
    _CURSES_TPARM_METHODDEF
    _CURSES_TYPEAHEAD_METHODDEF
    _CURSES_UNCTRL_METHODDEF
    _CURSES_UNGETCH_METHODDEF
    _CURSES_UPDATE_LINES_COLS_METHODDEF
    _CURSES_UNGET_WCH_METHODDEF
    _CURSES_USE_ENV_METHODDEF
    _CURSES_USE_DEFAULT_COLORS_METHODDEF
    {NULL,                  NULL}         /* sentinel */
};

/* Module C API */

/* Function versions of the 3 functions for testing whether curses has been
   initialised or not. */

static inline int
curses_capi_setupterm_called(void)
{
    return _PyCursesCheckFunction(curses_setupterm_called, "setupterm");
}

static inline int
curses_capi_initscr_called(void)
{
    return _PyCursesCheckFunction(curses_initscr_called, "initscr");
}

static inline int
curses_capi_start_color_called(void)
{
    return _PyCursesCheckFunction(curses_start_color_called, "start_color");
}

static void *
curses_capi_new(cursesmodule_state *state)
{
    assert(state->window_type != NULL);
    void **capi = (void **)PyMem_Calloc(PyCurses_API_pointers, sizeof(void *));
    if (capi == NULL) {
        PyErr_NoMemory();
        return NULL;
    }
    capi[0] = (void *)Py_NewRef(state->window_type);
    capi[1] = curses_capi_setupterm_called;
    capi[2] = curses_capi_initscr_called;
    capi[3] = curses_capi_start_color_called;
    return (void *)capi;
}

static void
curses_capi_free(void *capi)
{
    assert(capi != NULL);
    void **capi_ptr = (void **)capi;
    // In free-threaded builds, capi_ptr[0] may have been already cleared
    // by curses_capi_capsule_destructor(), hence the use of Py_XDECREF().
    Py_XDECREF(capi_ptr[0]); // decref curses window type
    PyMem_Free(capi_ptr);
}

/* Module C API Capsule */

static void
curses_capi_capsule_destructor(PyObject *op)
{
    void *capi = PyCapsule_GetPointer(op, PyCurses_CAPSULE_NAME);
    curses_capi_free(capi);
}

static int
curses_capi_capsule_traverse(PyObject *op, visitproc visit, void *arg)
{
    void **capi_ptr = PyCapsule_GetPointer(op, PyCurses_CAPSULE_NAME);
    assert(capi_ptr != NULL);
    Py_VISIT(capi_ptr[0]);  // visit curses window type
    return 0;
}

static int
curses_capi_capsule_clear(PyObject *op)
{
    void **capi_ptr = PyCapsule_GetPointer(op, PyCurses_CAPSULE_NAME);
    assert(capi_ptr != NULL);
    Py_CLEAR(capi_ptr[0]);  // clear curses window type
    return 0;
}

static PyObject *
curses_capi_capsule_new(void *capi)
{
    PyObject *capsule = PyCapsule_New(capi, PyCurses_CAPSULE_NAME,
                                      curses_capi_capsule_destructor);
    if (capsule == NULL) {
        return NULL;
    }
    if (_PyCapsule_SetTraverse(capsule,
                               curses_capi_capsule_traverse,
                               curses_capi_capsule_clear) < 0)
    {
        Py_DECREF(capsule);
        return NULL;
    }
    return capsule;
}

/* Module initialization and cleanup functions */

static int
cursesmodule_traverse(PyObject *mod, visitproc visit, void *arg)
{
    cursesmodule_state *state = get_cursesmodule_state(mod);
    Py_VISIT(state->error);
    Py_VISIT(state->window_type);
    return 0;
}

static int
cursesmodule_clear(PyObject *mod)
{
    cursesmodule_state *state = get_cursesmodule_state(mod);
    Py_CLEAR(state->error);
    Py_CLEAR(state->window_type);
    return 0;
}

static void
cursesmodule_free(void *mod)
{
    (void)cursesmodule_clear((PyObject *)mod);
    curses_module_loaded = 0;  // allow reloading once garbage-collected
}

static int
cursesmodule_exec(PyObject *module)
{
    if (curses_module_loaded) {
        PyErr_SetString(PyExc_ImportError,
                        "module 'curses' can only be loaded once per process");
        return -1;
    }
    curses_module_loaded = 1;

    cursesmodule_state *state = get_cursesmodule_state(module);
    /* Initialize object type */
    state->window_type = (PyTypeObject *)PyType_FromModuleAndSpec(
        module, &PyCursesWindow_Type_spec, NULL);
    if (state->window_type == NULL) {
        return -1;
    }
    if (PyModule_AddType(module, state->window_type) < 0) {
        return -1;
    }

    /* Add some symbolic constants to the module */
    PyObject *module_dict = PyModule_GetDict(module);
    if (module_dict == NULL) {
        return -1;
    }

    /* Create the C API object */
    void *capi = curses_capi_new(state);
    if (capi == NULL) {
        return -1;
    }
    /* Add a capsule for the C API */
    PyObject *capi_capsule = curses_capi_capsule_new(capi);
    if (capi_capsule == NULL) {
        curses_capi_free(capi);
        return -1;
    }
    int rc = PyDict_SetItemString(module_dict, "_C_API", capi_capsule);
    Py_DECREF(capi_capsule);
    if (rc < 0) {
        return -1;
    }

    /* For exception curses.error */
    state->error = PyErr_NewException("_curses.error", NULL, NULL);
    if (state->error == NULL) {
        return -1;
    }
    rc = PyDict_SetItemString(module_dict, "error", state->error);
    if (rc < 0) {
        return -1;
    }

    /* Make the version available */
    PyObject *curses_version = PyBytes_FromString(PyCursesVersion);
    if (curses_version == NULL) {
        return -1;
    }
    rc = PyDict_SetItemString(module_dict, "version", curses_version);
    if (rc < 0) {
        Py_DECREF(curses_version);
        return -1;
    }
    rc = PyDict_SetItemString(module_dict, "__version__", curses_version);
    Py_CLEAR(curses_version);
    if (rc < 0) {
        return -1;
    }

#ifdef NCURSES_VERSION
    /* ncurses_version */
    PyTypeObject *version_type;
    version_type = _PyStructSequence_NewType(&ncurses_version_desc,
                                             Py_TPFLAGS_DISALLOW_INSTANTIATION);
    if (version_type == NULL) {
        return -1;
    }
    PyObject *ncurses_version = make_ncurses_version(version_type);
    Py_DECREF(version_type);
    if (ncurses_version == NULL) {
        return -1;
    }
    rc = PyDict_SetItemString(module_dict, "ncurses_version", ncurses_version);
    Py_CLEAR(ncurses_version);
    if (rc < 0) {
        return -1;
    }
#endif /* NCURSES_VERSION */

#define SetDictInt(NAME, VALUE)                                     \
    do {                                                            \
        PyObject *value = PyLong_FromLong((long)(VALUE));           \
        if (value == NULL) {                                        \
            return -1;                                              \
        }                                                           \
        int rc = PyDict_SetItemString(module_dict, (NAME), value);  \
        Py_DECREF(value);                                           \
        if (rc < 0) {                                               \
            return -1;                                              \
        }                                                           \
    } while (0)

    SetDictInt("ERR", ERR);
    SetDictInt("OK", OK);

    /* Here are some attributes you can add to chars to print */

    SetDictInt("A_ATTRIBUTES",      A_ATTRIBUTES);
    SetDictInt("A_NORMAL",              A_NORMAL);
    SetDictInt("A_STANDOUT",            A_STANDOUT);
    SetDictInt("A_UNDERLINE",           A_UNDERLINE);
    SetDictInt("A_REVERSE",             A_REVERSE);
    SetDictInt("A_BLINK",               A_BLINK);
    SetDictInt("A_DIM",                 A_DIM);
    SetDictInt("A_BOLD",                A_BOLD);
    SetDictInt("A_ALTCHARSET",          A_ALTCHARSET);
    SetDictInt("A_INVIS",           A_INVIS);
    SetDictInt("A_PROTECT",         A_PROTECT);
    SetDictInt("A_CHARTEXT",        A_CHARTEXT);
    SetDictInt("A_COLOR",           A_COLOR);

    /* The following are never available with strict SYSV curses */
#ifdef A_HORIZONTAL
    SetDictInt("A_HORIZONTAL",      A_HORIZONTAL);
#endif
#ifdef A_LEFT
    SetDictInt("A_LEFT",            A_LEFT);
#endif
#ifdef A_LOW
    SetDictInt("A_LOW",             A_LOW);
#endif
#ifdef A_RIGHT
    SetDictInt("A_RIGHT",           A_RIGHT);
#endif
#ifdef A_TOP
    SetDictInt("A_TOP",             A_TOP);
#endif
#ifdef A_VERTICAL
    SetDictInt("A_VERTICAL",        A_VERTICAL);
#endif

    /* ncurses extension */
#ifdef A_ITALIC
    SetDictInt("A_ITALIC",          A_ITALIC);
#endif

    SetDictInt("COLOR_BLACK",       COLOR_BLACK);
    SetDictInt("COLOR_RED",         COLOR_RED);
    SetDictInt("COLOR_GREEN",       COLOR_GREEN);
    SetDictInt("COLOR_YELLOW",      COLOR_YELLOW);
    SetDictInt("COLOR_BLUE",        COLOR_BLUE);
    SetDictInt("COLOR_MAGENTA",     COLOR_MAGENTA);
    SetDictInt("COLOR_CYAN",        COLOR_CYAN);
    SetDictInt("COLOR_WHITE",       COLOR_WHITE);

#ifdef NCURSES_MOUSE_VERSION
    /* Mouse-related constants */
    SetDictInt("BUTTON1_PRESSED",          BUTTON1_PRESSED);
    SetDictInt("BUTTON1_RELEASED",         BUTTON1_RELEASED);
    SetDictInt("BUTTON1_CLICKED",          BUTTON1_CLICKED);
    SetDictInt("BUTTON1_DOUBLE_CLICKED",   BUTTON1_DOUBLE_CLICKED);
    SetDictInt("BUTTON1_TRIPLE_CLICKED",   BUTTON1_TRIPLE_CLICKED);

    SetDictInt("BUTTON2_PRESSED",          BUTTON2_PRESSED);
    SetDictInt("BUTTON2_RELEASED",         BUTTON2_RELEASED);
    SetDictInt("BUTTON2_CLICKED",          BUTTON2_CLICKED);
    SetDictInt("BUTTON2_DOUBLE_CLICKED",   BUTTON2_DOUBLE_CLICKED);
    SetDictInt("BUTTON2_TRIPLE_CLICKED",   BUTTON2_TRIPLE_CLICKED);

    SetDictInt("BUTTON3_PRESSED",          BUTTON3_PRESSED);
    SetDictInt("BUTTON3_RELEASED",         BUTTON3_RELEASED);
    SetDictInt("BUTTON3_CLICKED",          BUTTON3_CLICKED);
    SetDictInt("BUTTON3_DOUBLE_CLICKED",   BUTTON3_DOUBLE_CLICKED);
    SetDictInt("BUTTON3_TRIPLE_CLICKED",   BUTTON3_TRIPLE_CLICKED);

    SetDictInt("BUTTON4_PRESSED",          BUTTON4_PRESSED);
    SetDictInt("BUTTON4_RELEASED",         BUTTON4_RELEASED);
    SetDictInt("BUTTON4_CLICKED",          BUTTON4_CLICKED);
    SetDictInt("BUTTON4_DOUBLE_CLICKED",   BUTTON4_DOUBLE_CLICKED);
    SetDictInt("BUTTON4_TRIPLE_CLICKED",   BUTTON4_TRIPLE_CLICKED);

#if NCURSES_MOUSE_VERSION > 1
    SetDictInt("BUTTON5_PRESSED",          BUTTON5_PRESSED);
    SetDictInt("BUTTON5_RELEASED",         BUTTON5_RELEASED);
    SetDictInt("BUTTON5_CLICKED",          BUTTON5_CLICKED);
    SetDictInt("BUTTON5_DOUBLE_CLICKED",   BUTTON5_DOUBLE_CLICKED);
    SetDictInt("BUTTON5_TRIPLE_CLICKED",   BUTTON5_TRIPLE_CLICKED);
#endif

    SetDictInt("BUTTON_SHIFT",             BUTTON_SHIFT);
    SetDictInt("BUTTON_CTRL",              BUTTON_CTRL);
    SetDictInt("BUTTON_ALT",               BUTTON_ALT);

    SetDictInt("ALL_MOUSE_EVENTS",         ALL_MOUSE_EVENTS);
    SetDictInt("REPORT_MOUSE_POSITION",    REPORT_MOUSE_POSITION);
#endif
    /* Now set everything up for KEY_ variables */
    for (int keycode = KEY_MIN; keycode < KEY_MAX; keycode++) {
        const char *key_name = keyname(keycode);
        if (key_name == NULL || strcmp(key_name, "UNKNOWN KEY") == 0) {
            continue;
        }
        if (strncmp(key_name, "KEY_F(", 6) == 0) {
            char *fn_key_name = PyMem_Malloc(strlen(key_name) + 1);
            if (!fn_key_name) {
                PyErr_NoMemory();
                return -1;
            }
            const char *p1 = key_name;
            char *p2 = fn_key_name;
            while (*p1) {
                if (*p1 != '(' && *p1 != ')') {
                    *p2 = *p1;
                    p2++;
                }
                p1++;
            }
            *p2 = (char)0;
            PyObject *p_keycode = PyLong_FromLong((long)keycode);
            if (p_keycode == NULL) {
                PyMem_Free(fn_key_name);
                return -1;
            }
            int rc = PyDict_SetItemString(module_dict, fn_key_name, p_keycode);
            Py_DECREF(p_keycode);
            PyMem_Free(fn_key_name);
            if (rc < 0) {
                return -1;
            }
        }
        else {
            SetDictInt(key_name, keycode);
        }
    }
    SetDictInt("KEY_MIN", KEY_MIN);
    SetDictInt("KEY_MAX", KEY_MAX);
#undef SetDictInt
    return 0;
}

/* Initialization function for the module */

static PyModuleDef_Slot cursesmodule_slots[] = {
    {Py_mod_exec, cursesmodule_exec},
    {Py_mod_multiple_interpreters, Py_MOD_MULTIPLE_INTERPRETERS_NOT_SUPPORTED},
    {Py_mod_gil, Py_MOD_GIL_NOT_USED},
    {0, NULL}
};

static struct PyModuleDef cursesmodule = {
    PyModuleDef_HEAD_INIT,
    .m_name = "_curses",
    .m_size = sizeof(cursesmodule_state),
    .m_methods = cursesmodule_methods,
    .m_slots = cursesmodule_slots,
    .m_traverse = cursesmodule_traverse,
    .m_clear = cursesmodule_clear,
    .m_free = cursesmodule_free
};

PyMODINIT_FUNC
PyInit__curses(void)
{
    return PyModuleDef_Init(&cursesmodule);
}<|MERGE_RESOLUTION|>--- conflicted
+++ resolved
@@ -3547,15 +3547,10 @@
             return NULL;
         }
 
-<<<<<<< HEAD
         if (sys_stdout == Py_None) {
-            PyErr_SetString(PyCursesError, "lost sys.stdout");
-            Py_DECREF(sys_stdout);
-=======
-        if (sys_stdout == NULL || sys_stdout == Py_None) {
             cursesmodule_state *state = get_cursesmodule_state(module);
             PyErr_SetString(state->error, "lost sys.stdout");
->>>>>>> 8e57877e
+            Py_DECREF(sys_stdout);
             return NULL;
         }
 
