/* Socket module */

/*

This module provides an interface to Berkeley socket IPC.

Limitations:

- Only AF_INET, AF_INET6 and AF_UNIX address families are supported in a
  portable manner, though AF_PACKET, AF_NETLINK, AF_QIPCRTR and AF_TIPC are
  supported under Linux.
- No read/write operations (use sendall/recv or makefile instead).
- Additional restrictions apply on some non-Unix platforms (compensated
  for by socket.py).

Module interface:

- socket.error: exception raised for socket specific errors, alias for OSError
- socket.gaierror: exception raised for getaddrinfo/getnameinfo errors,
    a subclass of socket.error
- socket.herror: exception raised for gethostby* errors,
    a subclass of socket.error
- socket.gethostbyname(hostname) --> host IP address (string: 'dd.dd.dd.dd')
- socket.gethostbyaddr(IP address) --> (hostname, [alias, ...], [IP addr, ...])
- socket.gethostname() --> host name (string: 'spam' or 'spam.domain.com')
- socket.getprotobyname(protocolname) --> protocol number
- socket.getservbyname(servicename[, protocolname]) --> port number
- socket.getservbyport(portnumber[, protocolname]) --> service name
- socket.socket([family[, type [, proto, fileno]]]) --> new socket object
    (fileno specifies a pre-existing socket file descriptor)
- socket.socketpair([family[, type [, proto]]]) --> (socket, socket)
- socket.ntohs(16 bit value) --> new int object
- socket.ntohl(32 bit value) --> new int object
- socket.htons(16 bit value) --> new int object
- socket.htonl(32 bit value) --> new int object
- socket.getaddrinfo(host, port [, family, type, proto, flags])
    --> List of (family, type, proto, canonname, sockaddr)
- socket.getnameinfo(sockaddr, flags) --> (host, port)
- socket.AF_INET, socket.SOCK_STREAM, etc.: constants from <socket.h>
- socket.has_ipv6: boolean value indicating if IPv6 is supported
- socket.inet_aton(IP address) -> 32-bit packed IP representation
- socket.inet_ntoa(packed IP) -> IP address string
- socket.getdefaulttimeout() -> None | float
- socket.setdefaulttimeout(None | float)
- socket.if_nameindex() -> list of tuples (if_index, if_name)
- socket.if_nametoindex(name) -> corresponding interface index
- socket.if_indextoname(index) -> corresponding interface name
- an internet socket address is a pair (hostname, port)
  where hostname can be anything recognized by gethostbyname()
  (including the dd.dd.dd.dd notation) and port is in host byte order
- where a hostname is returned, the dd.dd.dd.dd notation is used
- a UNIX domain socket address is a string specifying the pathname
- an AF_PACKET socket address is a tuple containing a string
  specifying the ethernet interface and an integer specifying
  the Ethernet protocol number to be received. For example:
  ("eth0",0x1234).  Optional 3rd,4th,5th elements in the tuple
  specify packet-type and ha-type/addr.
- an AF_QIPCRTR socket address is a (node, port) tuple where the
  node and port are non-negative integers.
- an AF_TIPC socket address is expressed as
 (addr_type, v1, v2, v3 [, scope]); where addr_type can be one of:
    TIPC_ADDR_NAMESEQ, TIPC_ADDR_NAME, and TIPC_ADDR_ID;
  and scope can be one of:
    TIPC_ZONE_SCOPE, TIPC_CLUSTER_SCOPE, and TIPC_NODE_SCOPE.
  The meaning of v1, v2 and v3 depends on the value of addr_type:
    if addr_type is TIPC_ADDR_NAME:
        v1 is the server type
        v2 is the port identifier
        v3 is ignored
    if addr_type is TIPC_ADDR_NAMESEQ:
        v1 is the server type
        v2 is the lower port number
        v3 is the upper port number
    if addr_type is TIPC_ADDR_ID:
        v1 is the node
        v2 is the ref
        v3 is ignored


Local naming conventions:

- names starting with sock_ are socket object methods
- names starting with socket_ are module-level functions
- names starting with PySocket are exported through socketmodule.h

*/

#ifndef Py_BUILD_CORE_BUILTIN
#  define Py_BUILD_CORE_MODULE 1
#endif

#ifdef __APPLE__
// Issue #35569: Expose RFC 3542 socket options.
#define __APPLE_USE_RFC_3542 1
#include <AvailabilityMacros.h>
/* for getaddrinfo thread safety test on old versions of OS X */
#ifndef MAC_OS_X_VERSION_10_5
#define MAC_OS_X_VERSION_10_5 1050
#endif
  /*
   * inet_aton is not available on OSX 10.3, yet we want to use a binary
   * that was build on 10.4 or later to work on that release, weak linking
   * comes to the rescue.
   */
# pragma weak inet_aton
#endif

#include "Python.h"
#include "pycore_capsule.h"       // _PyCapsule_SetTraverse()
#include "pycore_fileutils.h"     // _Py_set_inheritable()
#include "pycore_moduleobject.h"  // _PyModule_GetState
#include "pycore_object.h"        // _PyObject_VisitType()
#include "pycore_time.h"          // _PyTime_AsMilliseconds()
#include "pycore_pystate.h"       // _Py_AssertHoldsTstate()

#ifdef _Py_MEMORY_SANITIZER
#  include <sanitizer/msan_interface.h>
#endif

/* Socket object documentation */
PyDoc_STRVAR(sock_doc,
"socket(family=AF_INET, type=SOCK_STREAM, proto=0) -> socket object\n\
socket(family=-1, type=-1, proto=-1, fileno=None) -> socket object\n\
\n\
Open a socket of the given type.  The family argument specifies the\n\
address family; it defaults to AF_INET.  The type argument specifies\n\
whether this is a stream (SOCK_STREAM, this is the default)\n\
or datagram (SOCK_DGRAM) socket.  The protocol argument defaults to 0,\n\
specifying the default protocol.  Keyword arguments are accepted.\n\
The socket is created as non-inheritable.\n\
\n\
When a fileno is passed in, family, type and proto are auto-detected,\n\
unless they are explicitly set.\n\
\n\
A socket object represents one endpoint of a network connection.\n\
\n\
Methods of socket objects (keyword arguments not allowed):\n\
\n\
_accept() -- accept connection, returning new socket fd and client address\n\
bind(addr) -- bind the socket to a local address\n\
close() -- close the socket\n\
connect(addr) -- connect the socket to a remote address\n\
connect_ex(addr) -- connect, return an error code instead of an exception\n\
dup() -- return a new socket fd duplicated from fileno()\n\
fileno() -- return underlying file descriptor\n\
getpeername() -- return remote address [*]\n\
getsockname() -- return local address\n\
getsockopt(level, optname[, buflen]) -- get socket options\n\
gettimeout() -- return timeout or None\n\
listen([n]) -- start listening for incoming connections\n\
recv(buflen[, flags]) -- receive data\n\
recv_into(buffer[, nbytes[, flags]]) -- receive data (into a buffer)\n\
recvfrom(buflen[, flags]) -- receive data and sender\'s address\n\
recvfrom_into(buffer[, nbytes, [, flags])\n\
  -- receive data and sender\'s address (into a buffer)\n\
sendall(data[, flags]) -- send all data\n\
send(data[, flags]) -- send data, may not send all of it\n\
sendto(data[, flags], addr) -- send data to a given address\n\
setblocking(bool) -- set or clear the blocking I/O flag\n\
getblocking() -- return True if socket is blocking, False if non-blocking\n\
setsockopt(level, optname, value[, optlen]) -- set socket options\n\
settimeout(None | float) -- set or clear the timeout\n\
shutdown(how) -- shut down traffic in one or both directions\n\
\n\
 [*] not available on all platforms!");

/* XXX This is a terrible mess of platform-dependent preprocessor hacks.
   I hope some day someone can clean this up please... */

/* Hacks for gethostbyname_r().  On some non-Linux platforms, the configure
   script doesn't get this right, so we hardcode some platform checks below.
   On the other hand, not all Linux versions agree, so there the settings
   computed by the configure script are needed! */

#ifndef __linux__
# undef HAVE_GETHOSTBYNAME_R_3_ARG
# undef HAVE_GETHOSTBYNAME_R_5_ARG
# undef HAVE_GETHOSTBYNAME_R_6_ARG
#endif

#if defined(__OpenBSD__)
# include <sys/uio.h>
#endif

#if defined(__ANDROID__) && __ANDROID_API__ < 23
# undef HAVE_GETHOSTBYNAME_R
#endif

#ifdef HAVE_GETHOSTBYNAME_R
# if defined(_AIX) && !defined(_LINUX_SOURCE_COMPAT)
#  define HAVE_GETHOSTBYNAME_R_3_ARG
# elif defined(__sun) || defined(__sgi)
#  define HAVE_GETHOSTBYNAME_R_5_ARG
# elif defined(__linux__)
/* Rely on the configure script */
# elif defined(_LINUX_SOURCE_COMPAT) /* Linux compatibility on AIX */
#  define HAVE_GETHOSTBYNAME_R_6_ARG
# else
#  undef HAVE_GETHOSTBYNAME_R
# endif
#endif

#if !defined(HAVE_GETHOSTBYNAME_R) && !defined(MS_WINDOWS)
# define USE_GETHOSTBYNAME_LOCK
#endif

#if defined(__APPLE__) || defined(__CYGWIN__) || defined(__NetBSD__)
#  include <sys/ioctl.h>
#endif

#if defined(HAVE_BLUETOOTH_H) && !defined(__FreeBSD__)
#  include <netbt/l2cap.h>
#  include <netbt/rfcomm.h>
#  include <netbt/hci.h>
#  include <netbt/sco.h>
#endif

#if defined(__sgi) && _COMPILER_VERSION>700 && !_SGIAPI
/* make sure that the reentrant (gethostbyaddr_r etc)
   functions are declared correctly if compiling with
   MIPSPro 7.x in ANSI C mode (default) */

/* XXX Using _SGIAPI is the wrong thing,
   but I don't know what the right thing is. */
#undef _SGIAPI /* to avoid warning */
#define _SGIAPI 1

#undef _XOPEN_SOURCE
#include <sys/socket.h>
#include <sys/types.h>
#include <netinet/in.h>
#ifdef _SS_ALIGNSIZE
#define HAVE_GETADDRINFO 1
#define HAVE_GETNAMEINFO 1
#endif

#define HAVE_INET_PTON
#include <netdb.h>
#endif // __sgi

/* Solaris fails to define this variable at all. */
#if (defined(__sun) && defined(__SVR4)) && !defined(INET_ADDRSTRLEN)
#define INET_ADDRSTRLEN 16
#endif

/* Generic includes */
#ifdef HAVE_SYS_TYPES_H
#include <sys/types.h>
#endif

#ifdef HAVE_SYS_SOCKET_H
#include <sys/socket.h>
#endif

#ifdef HAVE_NET_IF_H
#include <net/if.h>
#endif

#ifdef HAVE_NET_ETHERNET_H
#include <net/ethernet.h>
#endif

/* Generic socket object definitions and includes */
#define PySocket_BUILDING_SOCKET
#include "socketmodule.h"

/* Addressing includes */

#ifndef MS_WINDOWS

/* Non-MS WINDOWS includes */
#ifdef HAVE_NETDB_H
#  include <netdb.h>
#endif
#include <unistd.h>               // close()

/* Headers needed for inet_ntoa() and inet_addr() */
#   include <arpa/inet.h>

#  include <fcntl.h>

#else /* MS_WINDOWS */

/* MS_WINDOWS includes */
# ifdef HAVE_FCNTL_H
#  include <fcntl.h>
# endif

/* Helpers needed for AF_HYPERV */
# include <Rpc.h>

/* Macros based on the IPPROTO enum, see: https://bugs.python.org/issue29515 */
#define IPPROTO_ICMP IPPROTO_ICMP
#define IPPROTO_IGMP IPPROTO_IGMP
#define IPPROTO_GGP IPPROTO_GGP
#define IPPROTO_TCP IPPROTO_TCP
#define IPPROTO_PUP IPPROTO_PUP
#define IPPROTO_UDP IPPROTO_UDP
#define IPPROTO_IDP IPPROTO_IDP
#define IPPROTO_ND IPPROTO_ND
#define IPPROTO_RAW IPPROTO_RAW
#define IPPROTO_MAX IPPROTO_MAX
#define IPPROTO_HOPOPTS IPPROTO_HOPOPTS
#define IPPROTO_IPV4 IPPROTO_IPV4
#define IPPROTO_IPV6 IPPROTO_IPV6
#define IPPROTO_ROUTING IPPROTO_ROUTING
#define IPPROTO_FRAGMENT IPPROTO_FRAGMENT
#define IPPROTO_ESP IPPROTO_ESP
#define IPPROTO_AH IPPROTO_AH
#define IPPROTO_ICMPV6 IPPROTO_ICMPV6
#define IPPROTO_NONE IPPROTO_NONE
#define IPPROTO_DSTOPTS IPPROTO_DSTOPTS
#define IPPROTO_EGP IPPROTO_EGP
#define IPPROTO_PIM IPPROTO_PIM
#define IPPROTO_ICLFXBM IPPROTO_ICLFXBM  // WinSock2 only
#define IPPROTO_ST IPPROTO_ST  // WinSock2 only
#define IPPROTO_CBT IPPROTO_CBT  // WinSock2 only
#define IPPROTO_IGP IPPROTO_IGP  // WinSock2 only
#define IPPROTO_RDP IPPROTO_RDP  // WinSock2 only
#define IPPROTO_PGM IPPROTO_PGM  // WinSock2 only
#define IPPROTO_L2TP IPPROTO_L2TP  // WinSock2 only
#define IPPROTO_SCTP IPPROTO_SCTP  // WinSock2 only

/* Provides the IsWindows7SP1OrGreater() function */
#include <versionhelpers.h>
// For if_nametoindex() and if_indextoname()
#include <iphlpapi.h>

/* remove some flags on older version Windows during run-time.
   https://msdn.microsoft.com/en-us/library/windows/desktop/ms738596.aspx */
typedef struct {
    DWORD build_number;  /* available starting with this Win10 BuildNumber */
    const char flag_name[20];
} FlagRuntimeInfo;

/* IMPORTANT: make sure the list ordered by descending build_number */
static FlagRuntimeInfo win_runtime_flags[] = {
    /* available starting with Windows 10 1709 */
    {16299, "TCP_KEEPIDLE"},
    {16299, "TCP_KEEPINTVL"},
    /* available starting with Windows 10 1703 */
    {15063, "TCP_KEEPCNT"},
    /* available starting with Windows 10 1607 */
    {14393, "TCP_FASTOPEN"}
};

static int
remove_unusable_flags(PyObject *m)
{
    PyObject *dict;
    OSVERSIONINFOEX info;

    dict = PyModule_GetDict(m);
    if (dict == NULL) {
        return -1;
    }
#ifndef MS_WINDOWS_DESKTOP
    info.dwOSVersionInfoSize = sizeof(info);
    if (!GetVersionEx((OSVERSIONINFO*) &info)) {
        PyErr_SetFromWindowsErr(0);
        return -1;
    }
#else
    /* set to Windows 10, except BuildNumber. */
    memset(&info, 0, sizeof(info));
    info.dwOSVersionInfoSize = sizeof(info);
    info.dwMajorVersion = 10;
    info.dwMinorVersion = 0;

    /* set Condition Mask */
    DWORDLONG dwlConditionMask = 0;
    VER_SET_CONDITION(dwlConditionMask, VER_MAJORVERSION, VER_GREATER_EQUAL);
    VER_SET_CONDITION(dwlConditionMask, VER_MINORVERSION, VER_GREATER_EQUAL);
    VER_SET_CONDITION(dwlConditionMask, VER_BUILDNUMBER, VER_GREATER_EQUAL);
#endif

    for (int i=0; i<sizeof(win_runtime_flags)/sizeof(FlagRuntimeInfo); i++) {
#ifdef MS_WINDOWS_DESKTOP
        info.dwBuildNumber = win_runtime_flags[i].build_number;
        /* greater than or equal to the specified version?
           Compatibility Mode will not cheat VerifyVersionInfo(...) */
        BOOL isSupported = VerifyVersionInfo(
            &info,
            VER_MAJORVERSION|VER_MINORVERSION|VER_BUILDNUMBER,
            dwlConditionMask);
#else
        /* note in this case 'info' is the actual OS version, whereas above
           it is the version to compare against. */
        BOOL isSupported = info.dwMajorVersion > 10 ||
            (info.dwMajorVersion == 10 && info.dwMinorVersion > 0) ||
            (info.dwMajorVersion == 10 && info.dwMinorVersion == 0 &&
            info.dwBuildNumber >= win_runtime_flags[i].build_number);
#endif
        if (isSupported) {
            break;
        }
        else {
            if (PyDict_PopString(dict, win_runtime_flags[i].flag_name,
                                 NULL) < 0) {
                return -1;
            }
        }
    }
    return 0;
}

#endif

#include <stddef.h>

#ifndef O_NONBLOCK
# define O_NONBLOCK O_NDELAY
#endif

/* include Python's addrinfo.h unless it causes trouble */
#if defined(__sgi) && _COMPILER_VERSION>700 && defined(_SS_ALIGNSIZE)
  /* Do not include addinfo.h on some newer IRIX versions.
   * _SS_ALIGNSIZE is defined in sys/socket.h by 6.5.21,
   * for example, but not by 6.5.10.
   */
#elif defined(_MSC_VER) && _MSC_VER>1201
  /* Do not include addrinfo.h for MSVC7 or greater. 'addrinfo' and
   * EAI_* constants are defined in (the already included) ws2tcpip.h.
   */
#else
#  include "addrinfo.h"
#endif

#ifdef __APPLE__
#ifdef HAVE_INET_ATON
#define USE_INET_ATON_WEAKLINK
#endif

#endif

/* I know this is a bad practice, but it is the easiest... */
#if !defined(HAVE_GETADDRINFO)
/* avoid clashes with the C library definition of the symbol. */
#define getaddrinfo fake_getaddrinfo
#define gai_strerror fake_gai_strerror
#define freeaddrinfo fake_freeaddrinfo
#include "getaddrinfo.c"
#endif

#if !defined(HAVE_GETNAMEINFO)
#define getnameinfo fake_getnameinfo
#include "getnameinfo.c"
#endif // HAVE_GETNAMEINFO

#ifdef MS_WINDOWS
#define SOCKETCLOSE closesocket
#endif

#ifdef MS_WIN32
#  undef EAFNOSUPPORT
#  define EAFNOSUPPORT WSAEAFNOSUPPORT
#endif

#ifndef SOCKETCLOSE
#  define SOCKETCLOSE close
#endif

#if defined(HAVE_BLUETOOTH_H) || defined(HAVE_BLUETOOTH_BLUETOOTH_H)
# define USE_BLUETOOTH 1
# if defined(HAVE_BLUETOOTH_BLUETOOTH_H) // Linux
#   define _BT_L2_MEMB(sa, memb) ((sa)->l2_##memb)
#   define _BT_RC_MEMB(sa, memb) ((sa)->rc_##memb)
#   define _BT_HCI_MEMB(sa, memb) ((sa)->hci_##memb)
#   define _BT_SCO_MEMB(sa, memb) ((sa)->sco_##memb)
# elif defined(__FreeBSD__)
#   define BTPROTO_L2CAP BLUETOOTH_PROTO_L2CAP
#   define BTPROTO_RFCOMM BLUETOOTH_PROTO_RFCOMM
#   define BTPROTO_HCI BLUETOOTH_PROTO_HCI
#   define BTPROTO_SCO BLUETOOTH_PROTO_SCO
#   define SOL_HCI SOL_HCI_RAW
#   define HCI_FILTER SO_HCI_RAW_FILTER
#   define HCI_DATA_DIR SO_HCI_RAW_DIRECTION
#   define sockaddr_l2 sockaddr_l2cap
#   define sockaddr_rc sockaddr_rfcomm
#   define hci_dev hci_node
#   define _BT_L2_MEMB(sa, memb) ((sa)->l2cap_##memb)
#   define _BT_RC_MEMB(sa, memb) ((sa)->rfcomm_##memb)
#   define _BT_HCI_MEMB(sa, memb) ((sa)->hci_##memb)
#   define _BT_SCO_MEMB(sa, memb) ((sa)->sco_##memb)
# else // NetBSD, DragonFly BSD
#   define sockaddr_l2 sockaddr_bt
#   define sockaddr_rc sockaddr_bt
#   define sockaddr_hci sockaddr_bt
#   define sockaddr_sco sockaddr_bt
#   define bt_l2 bt
#   define bt_rc bt
#   define bt_sco bt
#   define bt_hci bt
#   define bt_cid bt_channel
#   define SOL_L2CAP BTPROTO_L2CAP
#   define SOL_RFCOMM BTPROTO_RFCOMM
#   define SOL_HCI BTPROTO_HCI
#   define SOL_SCO BTPROTO_SCO
#   define HCI_DATA_DIR SO_HCI_DIRECTION
#   define _BT_L2_MEMB(sa, memb) ((sa)->bt_##memb)
#   define _BT_RC_MEMB(sa, memb) ((sa)->bt_##memb)
#   define _BT_HCI_MEMB(sa, memb) ((sa)->bt_##memb)
#   define _BT_SCO_MEMB(sa, memb) ((sa)->bt_##memb)
# endif
#endif

#ifdef MS_WINDOWS_DESKTOP
#define sockaddr_rc SOCKADDR_BTH_REDEF

#define USE_BLUETOOTH 1
#define AF_BLUETOOTH AF_BTH
#define BTPROTO_RFCOMM BTHPROTO_RFCOMM
#define _BT_RC_MEMB(sa, memb) ((sa)->memb)
#endif /* MS_WINDOWS_DESKTOP */

/* Convert "sock_addr_t *" to "struct sockaddr *". */
#define SAS2SA(x)       (&((x)->sa))

/*
 * Constants for getnameinfo()
 */
#if !defined(NI_MAXHOST)
#define NI_MAXHOST 1025
#endif
#if !defined(NI_MAXSERV)
#define NI_MAXSERV 32
#endif

#ifndef INVALID_SOCKET /* MS defines this */
#define INVALID_SOCKET (-1)
#endif

#ifndef INADDR_NONE
#define INADDR_NONE (-1)
#endif

typedef struct _socket_state {
    /* The sock_type variable contains pointers to various functions,
       some of which call new_sockobject(), which uses sock_type, so
       there has to be a circular reference. */
    PyTypeObject *sock_type;

    /* Global variable holding the exception type for errors detected
       by this module (but not argument type or memory errors, etc.). */
    PyObject *socket_herror;
    PyObject *socket_gaierror;

    /* Default timeout for new sockets */
    PyTime_t defaulttimeout;
} socket_state;

#if defined(HAVE_ACCEPT) || defined(HAVE_ACCEPT4)
#if defined(HAVE_ACCEPT4) && defined(SOCK_CLOEXEC)
/* accept4() is available on Linux 2.6.28+ and glibc 2.10 */
static int accept4_works = -1;
#endif
#endif

#ifdef SOCK_CLOEXEC
/* socket() and socketpair() fail with EINVAL on Linux kernel older
 * than 2.6.27 if SOCK_CLOEXEC flag is set in the socket type. */
static int sock_cloexec_works = -1;
#endif

static inline void
set_sock_fd(PySocketSockObject *s, SOCKET_T fd)
{
#if SIZEOF_SOCKET_T == SIZEOF_INT
    _Py_atomic_store_int_relaxed((int *)&s->sock_fd, (int)fd);
#elif SIZEOF_SOCKET_T == SIZEOF_LONG
    _Py_atomic_store_long_relaxed((long *)&s->sock_fd, (long)fd);
#elif SIZEOF_SOCKET_T == SIZEOF_LONG_LONG
    _Py_atomic_store_llong_relaxed((long long *)&s->sock_fd, (long long)fd);
#else
    #error "Unsupported SIZEOF_SOCKET_T"
#endif
}

static inline SOCKET_T
get_sock_fd(PySocketSockObject *s)
{
#if SIZEOF_SOCKET_T == SIZEOF_INT
    return (SOCKET_T)_Py_atomic_load_int_relaxed((int *)&s->sock_fd);
#elif SIZEOF_SOCKET_T == SIZEOF_LONG
    return (SOCKET_T)_Py_atomic_load_long_relaxed((long *)&s->sock_fd);
#elif SIZEOF_SOCKET_T == SIZEOF_LONG_LONG
    return (SOCKET_T)_Py_atomic_load_llong_relaxed((long long *)&s->sock_fd);
#else
    #error "Unsupported SIZEOF_SOCKET_T"
#endif
}

#define _PySocketSockObject_CAST(op)    ((PySocketSockObject *)(op))

static inline socket_state *
get_module_state(PyObject *mod)
{
    void *state = _PyModule_GetState(mod);
    assert(state != NULL);
    return (socket_state *)state;
}

static struct PyModuleDef socketmodule;

static inline socket_state *
find_module_state_by_def(PyTypeObject *type)
{
    PyObject *mod = PyType_GetModuleByDef(type, &socketmodule);
    assert(mod != NULL);
    return get_module_state(mod);
}

#define UNSIGNED_INT_CONVERTER(NAME, TYPE)                          \
static int                                                          \
_PyLong_##NAME##_Converter(PyObject *obj, void *ptr)                \
{                                                                   \
    Py_ssize_t bytes = PyLong_AsNativeBytes(obj, ptr, sizeof(TYPE), \
            Py_ASNATIVEBYTES_NATIVE_ENDIAN |                        \
            Py_ASNATIVEBYTES_ALLOW_INDEX |                          \
            Py_ASNATIVEBYTES_REJECT_NEGATIVE |                      \
            Py_ASNATIVEBYTES_UNSIGNED_BUFFER);                      \
    if (bytes < 0) {                                                \
        return 0;                                                   \
    }                                                               \
    if ((size_t)bytes > sizeof(TYPE)) {                             \
        PyErr_SetString(PyExc_OverflowError,                        \
                        "Python int too large for C " #TYPE);       \
        return 0;                                                   \
    }                                                               \
    return 1;                                                       \
}

#if defined(HAVE_IF_NAMEINDEX) || defined(MS_WINDOWS)
# ifdef MS_WINDOWS
    UNSIGNED_INT_CONVERTER(NetIfindex, NET_IFINDEX)
# else
#   define _PyLong_NetIfindex_Converter _PyLong_UnsignedInt_Converter
#   define NET_IFINDEX unsigned int
# endif
#endif // defined(HAVE_IF_NAMEINDEX) || defined(MS_WINDOWS)

/*[python input]
class NET_IFINDEX_converter(CConverter):
    type = "NET_IFINDEX"
    converter = '_PyLong_NetIfindex_Converter'

[python start generated code]*/
/*[python end generated code: output=da39a3ee5e6b4b0d input=1cf809c40a407c34]*/

/*[clinic input]
module _socket
class _socket.socket "PySocketSockObject *" "clinic_state()->sock_type"
[clinic start generated code]*/
/*[clinic end generated code: output=da39a3ee5e6b4b0d input=2db2489bd2219fd8]*/

#define clinic_state() (find_module_state_by_def(type))
#include "clinic/socketmodule.c.h"
#undef clinic_state

/* XXX There's a problem here: *static* functions are not supposed to have
   a Py prefix (or use CapitalizedWords).  Later... */

#if defined(HAVE_POLL_H)
#include <poll.h>
#elif defined(HAVE_SYS_POLL_H)
#include <sys/poll.h>
#endif

/* Largest value to try to store in a socklen_t (used when handling
   ancillary data).  POSIX requires socklen_t to hold at least
   (2**31)-1 and recommends against storing larger values, but
   socklen_t was originally int in the BSD interface, so to be on the
   safe side we use the smaller of (2**31)-1 and INT_MAX. */
#if INT_MAX > 0x7fffffff
#define SOCKLEN_T_LIMIT 0x7fffffff
#else
#define SOCKLEN_T_LIMIT INT_MAX
#endif

#ifdef HAVE_POLL
/* Instead of select(), we'll use poll() since poll() works on any fd. */
#define IS_SELECTABLE(s) 1
/* Can we call select() with this socket without a buffer overrun? */
#else
/* If there's no timeout left, we don't have to call select, so it's a safe,
 * little white lie. */
#define IS_SELECTABLE(s) (_PyIsSelectable_fd((s)->sock_fd) || (s)->sock_timeout <= 0)
#endif

static PyObject*
select_error(void)
{
    PyErr_SetString(PyExc_OSError, "unable to select on socket");
    return NULL;
}

#ifdef MS_WINDOWS
#ifndef WSAEAGAIN
#define WSAEAGAIN WSAEWOULDBLOCK
#endif
#define CHECK_ERRNO(expected) \
    (WSAGetLastError() == WSA ## expected)
#else
#define CHECK_ERRNO(expected) \
    (errno == expected)
#endif

#ifdef MS_WINDOWS
#  define GET_SOCK_ERROR WSAGetLastError()
#  define SET_SOCK_ERROR(err) WSASetLastError(err)
#  define SOCK_TIMEOUT_ERR WSAEWOULDBLOCK
#  define SOCK_INPROGRESS_ERR WSAEWOULDBLOCK
#else
#  define GET_SOCK_ERROR errno
#  define SET_SOCK_ERROR(err) do { errno = err; } while (0)
#  define SOCK_TIMEOUT_ERR EWOULDBLOCK
#  define SOCK_INPROGRESS_ERR EINPROGRESS
#endif

/* Convenience function to raise an error according to errno
   and return a NULL pointer from a function. */

static PyObject *
set_error(void)
{
#ifdef MS_WINDOWS
    int err_no = WSAGetLastError();
    /* PyErr_SetExcFromWindowsErr() invokes FormatMessage() which
       recognizes the error codes used by both GetLastError() and
       WSAGetLastError */
    if (err_no)
        return PyErr_SetExcFromWindowsErr(PyExc_OSError, err_no);
#endif

    return PyErr_SetFromErrno(PyExc_OSError);
}


#if defined(HAVE_GETHOSTBYNAME_R) || defined (HAVE_GETHOSTBYNAME) || defined (HAVE_GETHOSTBYADDR)
static PyObject *
set_herror(socket_state *state, int h_error)
{
    PyObject *v;

#ifdef HAVE_HSTRERROR
    v = Py_BuildValue("(is)", h_error, hstrerror(h_error));
#else
    v = Py_BuildValue("(is)", h_error, "host not found");
#endif
    if (v != NULL) {
        PyErr_SetObject(state->socket_herror, v);
        Py_DECREF(v);
    }

    return NULL;
}
#endif


#ifdef HAVE_GETADDRINFO
static PyObject *
set_gaierror(socket_state *state, int error)
{
    PyObject *v;

#ifdef EAI_SYSTEM
    /* EAI_SYSTEM is not available on Windows XP. */
    if (error == EAI_SYSTEM)
        return set_error();
#endif

#ifdef HAVE_GAI_STRERROR
    v = Py_BuildValue("(is)", error, gai_strerror(error));
#else
    v = Py_BuildValue("(is)", error, "getaddrinfo failed");
#endif
    if (v != NULL) {
        PyErr_SetObject(state->socket_gaierror, v);
        Py_DECREF(v);
    }

    return NULL;
}
#endif

/* Function to perform the setting of socket blocking mode
   internally. block = (1 | 0). */
static int
internal_setblocking(PySocketSockObject *s, int block)
{
    int result = -1;
#ifdef MS_WINDOWS
    u_long arg;
#endif
#if !defined(MS_WINDOWS) \
    && !((defined(HAVE_SYS_IOCTL_H) && defined(FIONBIO)))
    int delay_flag, new_delay_flag;
#endif

    Py_BEGIN_ALLOW_THREADS
#ifndef MS_WINDOWS
#if (defined(HAVE_SYS_IOCTL_H) && defined(FIONBIO))
    block = !block;
    if (ioctl(get_sock_fd(s), FIONBIO, (unsigned int *)&block) == -1)
        goto done;
#else
    delay_flag = fcntl(get_sock_fd(s), F_GETFL, 0);
    if (delay_flag == -1)
        goto done;
    if (block)
        new_delay_flag = delay_flag & (~O_NONBLOCK);
    else
        new_delay_flag = delay_flag | O_NONBLOCK;
    if (new_delay_flag != delay_flag)
        if (fcntl(get_sock_fd(s), F_SETFL, new_delay_flag) == -1)
            goto done;
#endif
#else /* MS_WINDOWS */
    arg = !block;
    if (ioctlsocket(get_sock_fd(s), FIONBIO, &arg) != 0)
        goto done;
#endif /* MS_WINDOWS */

    result = 0;

  done:
    Py_END_ALLOW_THREADS

    if (result) {
#ifndef MS_WINDOWS
        PyErr_SetFromErrno(PyExc_OSError);
#else
        PyErr_SetExcFromWindowsErr(PyExc_OSError, WSAGetLastError());
#endif
    }

    return result;
}

static int
internal_select(PySocketSockObject *s, int writing, PyTime_t interval,
                int connect)
{
    int n;
#ifdef HAVE_POLL
    struct pollfd pollfd;
    PyTime_t ms;
#else
    fd_set fds, efds;
    struct timeval tv, *tvp;
#endif

    /* must be called with a thread state */
    _Py_AssertHoldsTstate();

    /* Error condition is for output only */
    assert(!(connect && !writing));

    /* Guard against closed socket */
    if (get_sock_fd(s) == INVALID_SOCKET)
        return 0;

    /* Prefer poll, if available, since you can poll() any fd
     * which can't be done with select(). */
#ifdef HAVE_POLL
    pollfd.fd = get_sock_fd(s);
    pollfd.events = writing ? POLLOUT : POLLIN;
    if (connect) {
        /* On Windows, the socket becomes writable on connection success,
           but a connection failure is notified as an error. On POSIX, the
           socket becomes writable on connection success or on connection
           failure. */
        pollfd.events |= POLLERR;
    }

    /* s->sock_timeout is in seconds, timeout in ms */
    ms = _PyTime_AsMilliseconds(interval, _PyTime_ROUND_CEILING);
    if (ms > INT_MAX) {
        ms = INT_MAX;
    }

    /* On some OSes, typically BSD-based ones, the timeout parameter of the
       poll() syscall, when negative, must be exactly INFTIM, where defined,
       or -1. See issue 37811. */
    if (ms < 0) {
#ifdef INFTIM
        ms = INFTIM;
#else
        ms = -1;
#endif
    }
    assert(INT_MIN <= ms && ms <= INT_MAX);

    Py_BEGIN_ALLOW_THREADS;
    n = poll(&pollfd, 1, (int)ms);
    Py_END_ALLOW_THREADS;
#else
    if (interval >= 0) {
        _PyTime_AsTimeval_clamp(interval, &tv, _PyTime_ROUND_CEILING);
        tvp = &tv;
    }
    else
        tvp = NULL;

    FD_ZERO(&fds);
    FD_SET(get_sock_fd(s), &fds);
    FD_ZERO(&efds);
    if (connect) {
        /* On Windows, the socket becomes writable on connection success,
           but a connection failure is notified as an error. On POSIX, the
           socket becomes writable on connection success or on connection
           failure. */
        FD_SET(get_sock_fd(s), &efds);
    }

    /* See if the socket is ready */
    Py_BEGIN_ALLOW_THREADS;
    if (writing)
        n = select(Py_SAFE_DOWNCAST(get_sock_fd(s)+1, SOCKET_T, int),
                   NULL, &fds, &efds, tvp);
    else
        n = select(Py_SAFE_DOWNCAST(get_sock_fd(s)+1, SOCKET_T, int),
                   &fds, NULL, &efds, tvp);
    Py_END_ALLOW_THREADS;
#endif

    if (n < 0)
        return -1;
    if (n == 0)
        return 1;
    return 0;
}

/* Call a socket function.

   On error, raise an exception and return -1 if err is set, or fill err and
   return -1 otherwise. If a signal was received and the signal handler raised
   an exception, return -1, and set err to -1 if err is set.

   On success, return 0, and set err to 0 if err is set.

   If the socket has a timeout, wait until the socket is ready before calling
   the function: wait until the socket is writable if writing is nonzero, wait
   until the socket received data otherwise.

   If the socket function is interrupted by a signal (failed with EINTR): retry
   the function, except if the signal handler raised an exception (PEP 475).

   When the function is retried, recompute the timeout using a monotonic clock.

   sock_call_ex() must be called with the GIL held. The socket function is
   called with the GIL released. */
static int
sock_call_ex(PySocketSockObject *s,
             int writing,
             int (*sock_func) (PySocketSockObject *s, void *data),
             void *data,
             int connect,
             int *err,
             PyTime_t timeout)
{
    int has_timeout = (timeout > 0);
    PyTime_t deadline = 0;
    int deadline_initialized = 0;
    int res;

    /* sock_call() must be called with a thread state. */
    _Py_AssertHoldsTstate();

    /* outer loop to retry select() when select() is interrupted by a signal
       or to retry select()+sock_func() on false positive (see above) */
    while (1) {
        /* For connect(), poll even for blocking socket. The connection
           runs asynchronously. */
        if (has_timeout || connect) {
            if (has_timeout) {
                PyTime_t interval;

                if (deadline_initialized) {
                    /* recompute the timeout */
                    interval = _PyDeadline_Get(deadline);
                }
                else {
                    deadline_initialized = 1;
                    deadline = _PyDeadline_Init(timeout);
                    interval = timeout;
                }

                if (interval >= 0) {
                    res = internal_select(s, writing, interval, connect);
                }
                else {
                    res = 1;
                }
            }
            else {
                res = internal_select(s, writing, timeout, connect);
            }

            if (res == -1) {
                if (err)
                    *err = GET_SOCK_ERROR;

                if (CHECK_ERRNO(EINTR)) {
                    /* select() was interrupted by a signal */
                    if (PyErr_CheckSignals()) {
                        if (err)
                            *err = -1;
                        return -1;
                    }

                    /* retry select() */
                    continue;
                }

                /* select() failed */
                s->errorhandler();
                return -1;
            }

            if (res == 1) {
                if (err)
                    *err = SOCK_TIMEOUT_ERR;
                else
                    PyErr_SetString(PyExc_TimeoutError, "timed out");
                return -1;
            }

            /* the socket is ready */
        }

        /* inner loop to retry sock_func() when sock_func() is interrupted
           by a signal */
        while (1) {
            Py_BEGIN_ALLOW_THREADS
            res = sock_func(s, data);
            Py_END_ALLOW_THREADS

            if (res) {
                /* sock_func() succeeded */
                if (err)
                    *err = 0;
                return 0;
            }

            if (err)
                *err = GET_SOCK_ERROR;

            if (!CHECK_ERRNO(EINTR))
                break;

            /* sock_func() was interrupted by a signal */
            if (PyErr_CheckSignals()) {
                if (err)
                    *err = -1;
                return -1;
            }

            /* retry sock_func() */
        }

        if (s->sock_timeout > 0
            && (CHECK_ERRNO(EWOULDBLOCK) || CHECK_ERRNO(EAGAIN))) {
            /* False positive: sock_func() failed with EWOULDBLOCK or EAGAIN.

               For example, select() could indicate a socket is ready for
               reading, but the data then discarded by the OS because of a
               wrong checksum.

               Loop on select() to recheck for socket readiness. */
            continue;
        }

        /* sock_func() failed */
        if (!err)
            s->errorhandler();
        /* else: err was already set before */
        return -1;
    }
}

static int
sock_call(PySocketSockObject *s,
          int writing,
          int (*func) (PySocketSockObject *s, void *data),
          void *data)
{
    return sock_call_ex(s, writing, func, data, 0, NULL, s->sock_timeout);
}


/* Initialize a new socket object. */

static int
init_sockobject(socket_state *state, PySocketSockObject *s,
                SOCKET_T fd, int family, int type, int proto)
{
    set_sock_fd(s, fd);
    s->sock_family = family;

    s->sock_type = type;

    /* It's possible to pass SOCK_NONBLOCK and SOCK_CLOEXEC bit flags
       on some OSes as part of socket.type.  We want to reset them here,
       to make socket.type be set to the same value on all platforms.
       Otherwise, simple code like 'if sock.type == SOCK_STREAM' is
       not portable.
    */
#ifdef SOCK_NONBLOCK
    s->sock_type = s->sock_type & ~SOCK_NONBLOCK;
#endif
#ifdef SOCK_CLOEXEC
    s->sock_type = s->sock_type & ~SOCK_CLOEXEC;
#endif

    s->sock_proto = proto;

    s->errorhandler = &set_error;
#ifdef SOCK_NONBLOCK
    if (type & SOCK_NONBLOCK)
        s->sock_timeout = 0;
    else
#endif
    {
        s->sock_timeout = _Py_atomic_load_int64_relaxed(&state->defaulttimeout);
        if (s->sock_timeout >= 0) {
            if (internal_setblocking(s, 0) == -1) {
                return -1;
            }
        }
    }
    s->state = state;
    return 0;
}


#ifdef HAVE_SOCKETPAIR
/* Create a new socket object.
   This just creates the object and initializes it.
   If the creation fails, return NULL and set an exception (implicit
   in NEWOBJ()). */

static PySocketSockObject *
new_sockobject(socket_state *state, SOCKET_T fd, int family, int type,
               int proto)
{
    PyTypeObject *tp = state->sock_type;
    PySocketSockObject *s = (PySocketSockObject *)tp->tp_alloc(tp, 0);
    if (s == NULL) {
        return NULL;
    }
    if (init_sockobject(state, s, fd, family, type, proto) == -1) {
        Py_DECREF(s);
        return NULL;
    }
    return s;
}
#endif


/* Lock to allow python interpreter to continue, but only allow one
   thread to be in gethostbyname or getaddrinfo */
#if defined(USE_GETHOSTBYNAME_LOCK)
static PyThread_type_lock netdb_lock;
#endif


#ifdef HAVE_GETADDRINFO
/* Convert a string specifying a host name or one of a few symbolic
   names to a numeric IP address.  This usually calls gethostbyname()
   to do the work; the names "" and "<broadcast>" are special.
   Return the length (IPv4 should be 4 bytes), or negative if
   an error occurred; then an exception is raised. */

static int
setipaddr(socket_state *state, const char *name, struct sockaddr *addr_ret,
          size_t addr_ret_size, int af)
{
    struct addrinfo hints, *res;
    int error;

    memset((void *) addr_ret, '\0', sizeof(*addr_ret));
    if (name[0] == '\0') {
        int siz;
        memset(&hints, 0, sizeof(hints));
        hints.ai_family = af;
        hints.ai_socktype = SOCK_DGRAM;         /*dummy*/
        hints.ai_flags = AI_PASSIVE;
        Py_BEGIN_ALLOW_THREADS
        error = getaddrinfo(NULL, "0", &hints, &res);
        Py_END_ALLOW_THREADS
        /* We assume that those thread-unsafe getaddrinfo() versions
           *are* safe regarding their return value, ie. that a
           subsequent call to getaddrinfo() does not destroy the
           outcome of the first call. */
        if (error) {
            res = NULL;  // no-op, remind us that it is invalid; gh-100795
            set_gaierror(state, error);
            return -1;
        }
        switch (res->ai_family) {
        case AF_INET:
            siz = 4;
            break;
#ifdef ENABLE_IPV6
        case AF_INET6:
            siz = 16;
            break;
#endif
        default:
            freeaddrinfo(res);
            PyErr_SetString(PyExc_OSError,
                "unsupported address family");
            return -1;
        }
        if (res->ai_next) {
            freeaddrinfo(res);
            PyErr_SetString(PyExc_OSError,
                "wildcard resolved to multiple address");
            return -1;
        }
        if (res->ai_addrlen < addr_ret_size)
            addr_ret_size = res->ai_addrlen;
        memcpy(addr_ret, res->ai_addr, addr_ret_size);
        freeaddrinfo(res);
        return siz;
    }
    /* special-case broadcast - inet_addr() below can return INADDR_NONE for
     * this */
    if (strcmp(name, "255.255.255.255") == 0 ||
        strcmp(name, "<broadcast>") == 0) {
        struct sockaddr_in *sin;
        if (af != AF_INET && af != AF_UNSPEC) {
            PyErr_SetString(PyExc_OSError,
                "address family mismatched");
            return -1;
        }
        sin = (struct sockaddr_in *)addr_ret;
        memset((void *) sin, '\0', sizeof(*sin));
        sin->sin_family = AF_INET;
#ifdef HAVE_SOCKADDR_SA_LEN
        sin->sin_len = sizeof(*sin);
#endif
        sin->sin_addr.s_addr = INADDR_BROADCAST;
        return sizeof(sin->sin_addr);
    }

    /* avoid a name resolution in case of numeric address */
#ifdef HAVE_INET_PTON
    /* check for an IPv4 address */
    if (af == AF_UNSPEC || af == AF_INET) {
        struct sockaddr_in *sin = (struct sockaddr_in *)addr_ret;
        memset(sin, 0, sizeof(*sin));
        if (inet_pton(AF_INET, name, &sin->sin_addr) > 0) {
            sin->sin_family = AF_INET;
#ifdef HAVE_SOCKADDR_SA_LEN
            sin->sin_len = sizeof(*sin);
#endif
            return 4;
        }
    }
#ifdef ENABLE_IPV6
    /* check for an IPv6 address - if the address contains a scope ID, we
     * fallback to getaddrinfo(), which can handle translation from interface
     * name to interface index */
    if ((af == AF_UNSPEC || af == AF_INET6) && !strchr(name, '%')) {
        struct sockaddr_in6 *sin = (struct sockaddr_in6 *)addr_ret;
        memset(sin, 0, sizeof(*sin));
        if (inet_pton(AF_INET6, name, &sin->sin6_addr) > 0) {
            sin->sin6_family = AF_INET6;
#ifdef HAVE_SOCKADDR_SA_LEN
            sin->sin6_len = sizeof(*sin);
#endif
            return 16;
        }
    }
#endif /* ENABLE_IPV6 */
#else /* HAVE_INET_PTON */
    /* check for an IPv4 address */
    if (af == AF_INET || af == AF_UNSPEC) {
        struct sockaddr_in *sin = (struct sockaddr_in *)addr_ret;
        memset(sin, 0, sizeof(*sin));
        if ((sin->sin_addr.s_addr = inet_addr(name)) != INADDR_NONE) {
            sin->sin_family = AF_INET;
#ifdef HAVE_SOCKADDR_SA_LEN
            sin->sin_len = sizeof(*sin);
#endif
            return 4;
        }
    }
#endif /* HAVE_INET_PTON */

    /* perform a name resolution */
    memset(&hints, 0, sizeof(hints));
    hints.ai_family = af;
    Py_BEGIN_ALLOW_THREADS
    error = getaddrinfo(name, NULL, &hints, &res);
#if defined(__digital__) && defined(__unix__)
    if (error == EAI_NONAME && af == AF_UNSPEC) {
        /* On Tru64 V5.1, numeric-to-addr conversion fails
           if no address family is given. Assume IPv4 for now.*/
        hints.ai_family = AF_INET;
        error = getaddrinfo(name, NULL, &hints, &res);
    }
#endif
    Py_END_ALLOW_THREADS
    if (error) {
        res = NULL;  // no-op, remind us that it is invalid; gh-100795
        set_gaierror(state, error);
        return -1;
    }
    if (res->ai_addrlen < addr_ret_size)
        addr_ret_size = res->ai_addrlen;
    memcpy((char *) addr_ret, res->ai_addr, addr_ret_size);
    freeaddrinfo(res);
    switch (addr_ret->sa_family) {
    case AF_INET:
        return 4;
#ifdef ENABLE_IPV6
    case AF_INET6:
        return 16;
#endif
    default:
        PyErr_SetString(PyExc_OSError, "unknown address family");
        return -1;
    }
}
#endif // HAVE_GETADDRINFO

/* Convert IPv4 sockaddr to a Python str. */

static PyObject *
make_ipv4_addr(const struct sockaddr_in *addr)
{
    char buf[INET_ADDRSTRLEN];
    if (inet_ntop(AF_INET, &addr->sin_addr, buf, sizeof(buf)) == NULL) {
        PyErr_SetFromErrno(PyExc_OSError);
        return NULL;
    }
    return PyUnicode_FromString(buf);
}

#ifdef ENABLE_IPV6
/* Convert IPv6 sockaddr to a Python str. */

static PyObject *
make_ipv6_addr(const struct sockaddr_in6 *addr)
{
    char buf[INET6_ADDRSTRLEN];
    if (inet_ntop(AF_INET6, &addr->sin6_addr, buf, sizeof(buf)) == NULL) {
        PyErr_SetFromErrno(PyExc_OSError);
        return NULL;
    }
    return PyUnicode_FromString(buf);
}
#endif

#ifdef USE_BLUETOOTH
/* Convert a string representation of a Bluetooth address into a numeric
   address.  Returns the length (6), or raises an exception and returns -1 if
   an error occurred. */

static int
setbdaddr(const char *name, bdaddr_t *bdaddr)
{
    unsigned int b0, b1, b2, b3, b4, b5;
    char ch;
    int n;

    n = sscanf(name, "%X:%X:%X:%X:%X:%X%c",
               &b5, &b4, &b3, &b2, &b1, &b0, &ch);
    if (n == 6 && (b0 | b1 | b2 | b3 | b4 | b5) < 256) {

#ifdef MS_WINDOWS
        *bdaddr = (ULONGLONG)(b0 & 0xFF);
        *bdaddr |= ((ULONGLONG)(b1 & 0xFF) << 8);
        *bdaddr |= ((ULONGLONG)(b2 & 0xFF) << 16);
        *bdaddr |= ((ULONGLONG)(b3 & 0xFF) << 24);
        *bdaddr |= ((ULONGLONG)(b4 & 0xFF) << 32);
        *bdaddr |= ((ULONGLONG)(b5 & 0xFF) << 40);
#else
        bdaddr->b[0] = b0;
        bdaddr->b[1] = b1;
        bdaddr->b[2] = b2;
        bdaddr->b[3] = b3;
        bdaddr->b[4] = b4;
        bdaddr->b[5] = b5;
#endif

        return 6;
    } else {
        PyErr_SetString(PyExc_OSError, "bad bluetooth address");
        return -1;
    }
}

/* Create a string representation of the Bluetooth address.  This is always a
   string of the form 'XX:XX:XX:XX:XX:XX' where XX is a two digit hexadecimal
   value (zero padded if necessary). */

static PyObject *
makebdaddr(bdaddr_t *bdaddr)
{
#ifdef MS_WINDOWS
    int i;
    unsigned int octets[6];

    for (i = 0; i < 6; ++i) {
        octets[i] = ((*bdaddr) >> (8 * i)) & 0xFF;
    }

    return PyUnicode_FromFormat("%02X:%02X:%02X:%02X:%02X:%02X",
        octets[5], octets[4], octets[3],
        octets[2], octets[1], octets[0]);
#else
    return PyUnicode_FromFormat("%02X:%02X:%02X:%02X:%02X:%02X",
        bdaddr->b[5], bdaddr->b[4], bdaddr->b[3],
        bdaddr->b[2], bdaddr->b[1], bdaddr->b[0]);
#endif
}
#endif

PyObject*
unicode_fsdecode(void *arg)
{
    return PyUnicode_DecodeFSDefault((const char*)arg);
}

/* Create an object representing the given socket address,
   suitable for passing it back to bind(), connect() etc.
   The family field of the sockaddr structure is inspected
   to determine what kind of address it really is. */

/*ARGSUSED*/
static PyObject *
makesockaddr(SOCKET_T sockfd, struct sockaddr *addr, size_t addrlen, int proto)
{
    if (addrlen == 0) {
        /* No address -- may be recvfrom() from known socket */
        Py_RETURN_NONE;
    }

    switch (addr->sa_family) {

    case AF_INET:
    {
        const struct sockaddr_in *a = (const struct sockaddr_in *)addr;
        PyObject *addrobj = make_ipv4_addr(a);
        PyObject *ret = NULL;
        if (addrobj) {
            ret = Py_BuildValue("Oi", addrobj, ntohs(a->sin_port));
            Py_DECREF(addrobj);
        }
        return ret;
    }

#if defined(AF_UNIX)
    case AF_UNIX:
    {
        struct sockaddr_un *a = (struct sockaddr_un *) addr;
#ifdef __linux__
        size_t linuxaddrlen = addrlen - offsetof(struct sockaddr_un, sun_path);
        if (linuxaddrlen > 0 && a->sun_path[0] == 0) {  /* Linux abstract namespace */
            return PyBytes_FromStringAndSize(a->sun_path, linuxaddrlen);
        }
        else
#endif /* linux */
        {
            /* regular NULL-terminated string */
            return PyUnicode_DecodeFSDefault(a->sun_path);
        }
    }
#endif /* AF_UNIX */

#if defined(AF_NETLINK)
       case AF_NETLINK:
       {
           struct sockaddr_nl *a = (struct sockaddr_nl *) addr;
           return Py_BuildValue("II", a->nl_pid, a->nl_groups);
       }
#endif /* AF_NETLINK */

#if defined(AF_QIPCRTR)
       case AF_QIPCRTR:
       {
           struct sockaddr_qrtr *a = (struct sockaddr_qrtr *) addr;
           return Py_BuildValue("II", a->sq_node, a->sq_port);
       }
#endif /* AF_QIPCRTR */

#if defined(AF_VSOCK)
       case AF_VSOCK:
       {
           struct sockaddr_vm *a = (struct sockaddr_vm *) addr;
           return Py_BuildValue("II", a->svm_cid, a->svm_port);
       }
#endif /* AF_VSOCK */

#ifdef ENABLE_IPV6
    case AF_INET6:
    {
        const struct sockaddr_in6 *a = (const struct sockaddr_in6 *)addr;
        PyObject *addrobj = make_ipv6_addr(a);
        PyObject *ret = NULL;
        if (addrobj) {
            ret = Py_BuildValue("OiII",
                                addrobj,
                                ntohs(a->sin6_port),
                                ntohl(a->sin6_flowinfo),
                                a->sin6_scope_id);
            Py_DECREF(addrobj);
        }
        return ret;
    }
#endif /* ENABLE_IPV6 */

#ifdef USE_BLUETOOTH
    case AF_BLUETOOTH:
        switch (proto) {

#ifdef BTPROTO_L2CAP
        case BTPROTO_L2CAP:
        {
            struct sockaddr_l2 *a = (struct sockaddr_l2 *) addr;
            PyObject *addrobj = makebdaddr(&_BT_L2_MEMB(a, bdaddr));
            PyObject *ret = NULL;
            if (addrobj) {
#if defined(BDADDR_BREDR)  // Linux, FreeBSD
                if (_BT_L2_MEMB(a, bdaddr_type) != BDADDR_BREDR) {
                    ret = Py_BuildValue("OiiB",
                                        addrobj,
                                        _BT_L2_MEMB(a, psm),
                                        _BT_L2_MEMB(a, cid),
                                        _BT_L2_MEMB(a, bdaddr_type));
                }
                else
#endif
                if (_BT_L2_MEMB(a, cid) != 0) {
                    ret = Py_BuildValue("Oii",
                                        addrobj,
                                        _BT_L2_MEMB(a, psm),
                                        _BT_L2_MEMB(a, cid));
                }
                else {
                    /* Retain old format for non-LE address. */
                    ret = Py_BuildValue("Oi",
                                        addrobj,
                                        _BT_L2_MEMB(a, psm));
                }
                Py_DECREF(addrobj);
            }
            return ret;
        }

#endif /* BTPROTO_L2CAP */

        case BTPROTO_RFCOMM:
        {
            struct sockaddr_rc *a = (struct sockaddr_rc *) addr;
            PyObject *addrobj = makebdaddr(&_BT_RC_MEMB(a, bdaddr));
            PyObject *ret = NULL;
            if (addrobj) {
                ret = Py_BuildValue("Oi",
                                    addrobj,
                                    _BT_RC_MEMB(a, channel));
                Py_DECREF(addrobj);
            }
            return ret;
        }

#ifdef BTPROTO_HCI
        case BTPROTO_HCI:
        {
            struct sockaddr_hci *a = (struct sockaddr_hci *) addr;
#if defined(HAVE_BLUETOOTH_BLUETOOTH_H)
            PyObject *ret = NULL;
            if (_BT_HCI_MEMB(a, channel) == HCI_CHANNEL_RAW) {
                return Py_BuildValue("i", _BT_HCI_MEMB(a, dev));
            }
            else {
                return Py_BuildValue("ii",
                                     _BT_HCI_MEMB(a, dev),
                                     _BT_HCI_MEMB(a, channel));
            }
            return ret;
#elif defined(__FreeBSD__)
            const char *node = _BT_HCI_MEMB(a, node);
            size_t len = strnlen(node, sizeof(_BT_HCI_MEMB(a, node)));
            return PyUnicode_FromStringAndSize(node, (Py_ssize_t)len);
#else
            return makebdaddr(&_BT_HCI_MEMB(a, bdaddr));
#endif
        }
#endif /* BTPROTO_HCI */

#ifdef BTPROTO_SCO
        case BTPROTO_SCO:
        {
            struct sockaddr_sco *a = (struct sockaddr_sco *) addr;
            return makebdaddr(&_BT_SCO_MEMB(a, bdaddr));
        }
#endif /* BTPROTO_SCO */

        default:
            PyErr_SetString(PyExc_ValueError,
                            "Unknown Bluetooth protocol");
            return NULL;
        }
#endif /* USE_BLUETOOTH */

#if defined(HAVE_NETPACKET_PACKET_H) && defined(SIOCGIFNAME)
    case AF_PACKET:
    {
        struct sockaddr_ll *a = (struct sockaddr_ll *)addr;
        const char *ifname = "";
        struct ifreq ifr;
        /* need to look up interface name give index */
        if (a->sll_ifindex) {
            ifr.ifr_ifindex = a->sll_ifindex;
            if (ioctl(sockfd, SIOCGIFNAME, &ifr) == 0)
                ifname = ifr.ifr_name;
        }
        return Py_BuildValue("shbhy#",
                             ifname,
                             ntohs(a->sll_protocol),
                             a->sll_pkttype,
                             a->sll_hatype,
                             a->sll_addr,
                             (Py_ssize_t)a->sll_halen);
    }
#endif /* HAVE_NETPACKET_PACKET_H && SIOCGIFNAME */

#ifdef HAVE_LINUX_TIPC_H
    case AF_TIPC:
    {
        struct sockaddr_tipc *a = (struct sockaddr_tipc *) addr;
        if (a->addrtype == TIPC_ADDR_NAMESEQ) {
            return Py_BuildValue("IIIII",
                            a->addrtype,
                            a->addr.nameseq.type,
                            a->addr.nameseq.lower,
                            a->addr.nameseq.upper,
                            a->scope);
        } else if (a->addrtype == TIPC_ADDR_NAME) {
            return Py_BuildValue("IIIII",
                            a->addrtype,
                            a->addr.name.name.type,
                            a->addr.name.name.instance,
                            a->addr.name.name.instance,
                            a->scope);
        } else if (a->addrtype == TIPC_ADDR_ID) {
            return Py_BuildValue("IIIII",
                            a->addrtype,
                            a->addr.id.node,
                            a->addr.id.ref,
                            0,
                            a->scope);
        } else {
            PyErr_SetString(PyExc_ValueError,
                            "Invalid address type");
            return NULL;
        }
    }
#endif /* HAVE_LINUX_TIPC_H */

#if defined(AF_CAN) && defined(SIOCGIFNAME)
    case AF_CAN:
    {
        struct sockaddr_can *a = (struct sockaddr_can *)addr;
        const char *ifname = "";
        struct ifreq ifr;
        /* need to look up interface name given index */
        if (a->can_ifindex) {
            ifr.ifr_ifindex = a->can_ifindex;
            if (ioctl(sockfd, SIOCGIFNAME, &ifr) == 0)
                ifname = ifr.ifr_name;
        }

        switch (proto) {
#ifdef CAN_ISOTP
          case CAN_ISOTP:
          {
              return Py_BuildValue("O&kk", unicode_fsdecode,
                                   ifname,
                                   a->can_addr.tp.rx_id,
                                   a->can_addr.tp.tx_id);
          }
#endif /* CAN_ISOTP */
#ifdef CAN_J1939
          case CAN_J1939:
          {
              return Py_BuildValue("O&KIB", unicode_fsdecode,
                                   ifname,
                                   (unsigned long long)a->can_addr.j1939.name,
                                   (unsigned int)a->can_addr.j1939.pgn,
                                   a->can_addr.j1939.addr);
          }
#endif /* CAN_J1939 */
          default:
          {
              return Py_BuildValue("(O&)", unicode_fsdecode, ifname);
          }
        }
    }
#endif /* AF_CAN && SIOCGIFNAME */

#ifdef PF_SYSTEM
    case PF_SYSTEM:
        switch(proto) {
#ifdef SYSPROTO_CONTROL
        case SYSPROTO_CONTROL:
        {
            struct sockaddr_ctl *a = (struct sockaddr_ctl *)addr;
            return Py_BuildValue("(II)", a->sc_id, a->sc_unit);
        }
#endif /* SYSPROTO_CONTROL */
        default:
            PyErr_SetString(PyExc_ValueError,
                            "Invalid address type");
            return 0;
        }
#endif /* PF_SYSTEM */

#ifdef HAVE_SOCKADDR_ALG
    case AF_ALG:
    {
        struct sockaddr_alg *a = (struct sockaddr_alg *)addr;
        return Py_BuildValue("s#s#HH",
            a->salg_type,
            strnlen((const char*)a->salg_type,
                    sizeof(a->salg_type)),
            a->salg_name,
            strnlen((const char*)a->salg_name,
                    sizeof(a->salg_name)),
            a->salg_feat,
            a->salg_mask);
    }
#endif /* HAVE_SOCKADDR_ALG */

#ifdef HAVE_AF_HYPERV
    case AF_HYPERV:
    {
        SOCKADDR_HV *a = (SOCKADDR_HV *) addr;

        wchar_t *guidStr;
        RPC_STATUS res = UuidToStringW(&a->VmId, &guidStr);
        if (res != RPC_S_OK) {
            PyErr_SetFromWindowsErr(res);
            return 0;
        }
        PyObject *vmId = PyUnicode_FromWideChar(guidStr, -1);
        res = RpcStringFreeW(&guidStr);
        assert(res == RPC_S_OK);

        res = UuidToStringW(&a->ServiceId, &guidStr);
        if (res != RPC_S_OK) {
            Py_DECREF(vmId);
            PyErr_SetFromWindowsErr(res);
            return 0;
        }
        PyObject *serviceId = PyUnicode_FromWideChar(guidStr, -1);
        res = RpcStringFreeW(&guidStr);
        assert(res == RPC_S_OK);

        return Py_BuildValue("NN", vmId, serviceId);
    }
#endif /* AF_HYPERV */

    /* More cases here... */

    default:
        /* If we don't know the address family, don't raise an
           exception -- return it as an (int, bytes) tuple. */
        return Py_BuildValue("iy#",
                             addr->sa_family,
                             addr->sa_data,
                             sizeof(addr->sa_data));

    }
}

#if defined(HAVE_BIND) || defined(HAVE_CONNECTTO) || defined(CMSG_LEN)
/* Helper for getsockaddrarg: bypass IDNA for ASCII-only host names
   (in particular, numeric IP addresses). */
struct maybe_idna {
    PyObject *obj;
    char *buf;
};

static void
idna_cleanup(struct maybe_idna *data)
{
    Py_CLEAR(data->obj);
}

static int
idna_converter(PyObject *obj, void *arg)
{
    struct maybe_idna *data = (struct maybe_idna*)arg;
    size_t len;
    PyObject *obj2;
    if (obj == NULL) {
        idna_cleanup(data);
        return 1;
    }
    data->obj = NULL;
    len = -1;
    if (PyBytes_Check(obj)) {
        data->buf = PyBytes_AsString(obj);
        len = PyBytes_Size(obj);
    }
    else if (PyByteArray_Check(obj)) {
        data->buf = PyByteArray_AsString(obj);
        len = PyByteArray_Size(obj);
    }
    else if (PyUnicode_Check(obj)) {
        if (PyUnicode_IS_COMPACT_ASCII(obj)) {
            data->buf = PyUnicode_DATA(obj);
            len = PyUnicode_GET_LENGTH(obj);
        }
        else {
            obj2 = PyUnicode_AsEncodedString(obj, "idna", NULL);
            if (!obj2) {
                PyErr_SetString(PyExc_TypeError, "encoding of hostname failed");
                return 0;
            }
            assert(PyBytes_Check(obj2));
            data->obj = obj2;
            data->buf = PyBytes_AS_STRING(obj2);
            len = PyBytes_GET_SIZE(obj2);
        }
    }
    else {
        PyErr_Format(PyExc_TypeError, "str, bytes or bytearray expected, not %s",
                     Py_TYPE(obj)->tp_name);
        return 0;
    }
    if (strlen(data->buf) != len) {
        Py_CLEAR(data->obj);
        PyErr_SetString(PyExc_TypeError, "host name must not contain null character");
        return 0;
    }
    return Py_CLEANUP_SUPPORTED;
}

/* Parse a socket address argument according to the socket object's
   address family.  Return 1 if the address was in the proper format,
   0 of not.  The address is returned through addr_ret, its length
   through len_ret. */

static int
getsockaddrarg(PySocketSockObject *s, PyObject *args,
               sock_addr_t *addrbuf, int *len_ret, const char *caller)
{
    switch (s->sock_family) {

#if defined(AF_UNIX)
    case AF_UNIX:
    {
        Py_buffer path;
        int retval = 0;

        /* PEP 383.  Not using PyUnicode_FSConverter since we need to
           allow embedded nulls on Linux. */
        if (PyUnicode_Check(args)) {
            if ((args = PyUnicode_EncodeFSDefault(args)) == NULL)
                return 0;
        }
        else
            Py_INCREF(args);
        if (!PyArg_Parse(args, "y*", &path)) {
            Py_DECREF(args);
            return retval;
        }
        assert(path.len >= 0);

        struct sockaddr_un* addr = &addrbuf->un;
        memset(addr, 0, sizeof(struct sockaddr_un));
#ifdef __linux__
        if (path.len == 0 || *(const char *)path.buf == 0) {
            /* Linux abstract namespace extension:
               - Empty address auto-binding to an abstract address
               - Address that starts with null byte */
            if ((size_t)path.len > sizeof addr->sun_path) {
                PyErr_SetString(PyExc_OSError,
                                "AF_UNIX path too long");
                goto unix_out;
            }

            *len_ret = path.len + offsetof(struct sockaddr_un, sun_path);
        }
        else
#endif /* linux */
        {
            /* regular NULL-terminated string */
            if ((size_t)path.len >= sizeof addr->sun_path) {
                PyErr_SetString(PyExc_OSError,
                                "AF_UNIX path too long");
                goto unix_out;
            }
            addr->sun_path[path.len] = 0;

            /* including the tailing NUL */
            *len_ret = path.len + offsetof(struct sockaddr_un, sun_path) + 1;
        }
        addr->sun_family = s->sock_family;
        memcpy(addr->sun_path, path.buf, path.len);

        retval = 1;
    unix_out:
        PyBuffer_Release(&path);
        Py_DECREF(args);
        return retval;
    }
#endif /* AF_UNIX */

#if defined(AF_NETLINK)
    case AF_NETLINK:
    {
        int pid, groups;
        struct sockaddr_nl* addr = &addrbuf->nl;
        memset(addr, 0, sizeof(struct sockaddr_nl));
        if (!PyTuple_Check(args)) {
            PyErr_Format(
                PyExc_TypeError,
                "%s(): AF_NETLINK address must be tuple, not %.500s",
                caller, Py_TYPE(args)->tp_name);
            return 0;
        }
        if (!PyArg_ParseTuple(args,
                              "II;AF_NETLINK address must be a pair "
                              "(pid, groups)",
                              &pid, &groups))
        {
            return 0;
        }
        addr->nl_family = AF_NETLINK;
        addr->nl_pid = pid;
        addr->nl_groups = groups;
        *len_ret = sizeof(*addr);
        return 1;
    }
#endif /* AF_NETLINK */

#if defined(AF_QIPCRTR)
    case AF_QIPCRTR:
    {
        unsigned int node, port;
        struct sockaddr_qrtr* addr = &addrbuf->sq;
        memset(addr, 0, sizeof(struct sockaddr_qrtr));
        if (!PyTuple_Check(args)) {
            PyErr_Format(
                PyExc_TypeError,
                "getsockaddrarg: "
                "AF_QIPCRTR address must be tuple, not %.500s",
                Py_TYPE(args)->tp_name);
            return 0;
        }
        if (!PyArg_ParseTuple(args, "II:getsockaddrarg", &node, &port))
            return 0;
        addr->sq_family = AF_QIPCRTR;
        addr->sq_node = node;
        addr->sq_port = port;
        *len_ret = sizeof(*addr);
        return 1;
    }
#endif /* AF_QIPCRTR */

#if defined(AF_VSOCK)
    case AF_VSOCK:
    {
        struct sockaddr_vm* addr = &addrbuf->vm;
        int port, cid;
        memset(addr, 0, sizeof(struct sockaddr_vm));
        if (!PyTuple_Check(args)) {
            PyErr_Format(
                PyExc_TypeError,
                "getsockaddrarg: "
                "AF_VSOCK address must be tuple, not %.500s",
                Py_TYPE(args)->tp_name);
            return 0;
        }
        if (!PyArg_ParseTuple(args, "II:getsockaddrarg", &cid, &port))
            return 0;
        addr->svm_family = s->sock_family;
        addr->svm_port = port;
        addr->svm_cid = cid;
        *len_ret = sizeof(*addr);
        return 1;
    }
#endif /* AF_VSOCK */


#ifdef AF_RDS
    case AF_RDS:
        /* RDS sockets use sockaddr_in */
        _Py_FALLTHROUGH;
#endif /* AF_RDS */

#ifdef AF_DIVERT
    case AF_DIVERT:
        /* FreeBSD divert(4) sockets use sockaddr_in */
        _Py_FALLTHROUGH;
#endif /* AF_DIVERT */

    case AF_INET:
    {
        struct maybe_idna host = {NULL, NULL};
        int port, result;
        if (!PyTuple_Check(args)) {
            PyErr_Format(
                PyExc_TypeError,
                "%s(): AF_INET address must be tuple, not %.500s",
                caller, Py_TYPE(args)->tp_name);
            return 0;
        }
        if (!PyArg_ParseTuple(args,
                              "O&i;AF_INET address must be a pair "
                              "(host, port)",
                              idna_converter, &host, &port))
        {
            assert(PyErr_Occurred());
            if (PyErr_ExceptionMatches(PyExc_OverflowError)) {
                PyErr_Format(PyExc_OverflowError,
                             "%s(): port must be 0-65535.", caller);
            }
            return 0;
        }
        struct sockaddr_in* addr = &addrbuf->in;
        memset(addr, 0, sizeof(struct sockaddr_in));
        result = setipaddr(s->state, host.buf, (struct sockaddr *)addr,
                           sizeof(*addr),  AF_INET);
        idna_cleanup(&host);
        if (result < 0)
            return 0;
        if (port < 0 || port > 0xffff) {
            PyErr_Format(
                PyExc_OverflowError,
                "%s(): port must be 0-65535.", caller);
            return 0;
        }
        addr->sin_family = AF_INET;
        addr->sin_port = htons((short)port);
        *len_ret = sizeof *addr;
        return 1;
    }

#ifdef ENABLE_IPV6
    case AF_INET6:
    {
        struct maybe_idna host = {NULL, NULL};
        int port, result;
        unsigned int flowinfo, scope_id;
        flowinfo = scope_id = 0;
        if (!PyTuple_Check(args)) {
            PyErr_Format(
                PyExc_TypeError,
                "%s(): AF_INET6 address must be tuple, not %.500s",
                caller, Py_TYPE(args)->tp_name);
            return 0;
        }
        if (!PyArg_ParseTuple(args,
                              "O&i|II;AF_INET6 address must be a tuple "
                              "(host, port[, flowinfo[, scopeid]])",
                              idna_converter, &host, &port, &flowinfo,
                              &scope_id))
        {
            assert(PyErr_Occurred());
            if (PyErr_ExceptionMatches(PyExc_OverflowError)) {
                PyErr_Format(PyExc_OverflowError,
                             "%s(): port must be 0-65535.", caller);
            }
            return 0;
        }
        struct sockaddr_in6* addr = &addrbuf->in6;
        memset(addr, 0, sizeof(struct sockaddr_in6));
        result = setipaddr(s->state, host.buf, (struct sockaddr *)addr,
                           sizeof(*addr), AF_INET6);
        idna_cleanup(&host);
        if (result < 0)
            return 0;
        if (port < 0 || port > 0xffff) {
            PyErr_Format(
                PyExc_OverflowError,
                "%s(): port must be 0-65535.", caller);
            return 0;
        }
        if (flowinfo > 0xfffff) {
            PyErr_Format(
                PyExc_OverflowError,
                "%s(): flowinfo must be 0-1048575.", caller);
            return 0;
        }
        addr->sin6_family = s->sock_family;
        addr->sin6_port = htons((short)port);
        addr->sin6_flowinfo = htonl(flowinfo);
        addr->sin6_scope_id = scope_id;
        *len_ret = sizeof *addr;
        return 1;
    }
#endif /* ENABLE_IPV6 */

#ifdef USE_BLUETOOTH
    case AF_BLUETOOTH:
    {
        switch (s->sock_proto) {
#ifdef BTPROTO_L2CAP
        case BTPROTO_L2CAP:
        {
            const char *straddr;

            struct sockaddr_l2 *addr = &addrbuf->bt_l2;
            memset(addr, 0, sizeof(struct sockaddr_l2));
            _BT_L2_MEMB(addr, family) = AF_BLUETOOTH;
            unsigned short psm;
#if defined(BDADDR_BREDR)  // Linux, FreeBSD
            unsigned short cid = 0;
            unsigned char bdaddr_type = BDADDR_BREDR;
            if (!PyArg_ParseTuple(args, "sH|HB", &straddr,
                                  &psm,
                                  &cid,
                                  &bdaddr_type)) {
                PyErr_Format(PyExc_OSError,
                             "%s(): wrong format", caller);
                return 0;
            }
            _BT_L2_MEMB(addr, bdaddr_type) = bdaddr_type;
#else
            unsigned char cid = 0;
            if (!PyArg_ParseTuple(args, "sH|B", &straddr,
                                  &psm, &cid)) {
                PyErr_Format(PyExc_OSError,
                             "%s(): wrong format", caller);
                return 0;
            }
#endif
            _BT_L2_MEMB(addr, psm) = psm;
            _BT_L2_MEMB(addr, cid) = cid;

            if (setbdaddr(straddr, &_BT_L2_MEMB(addr, bdaddr)) < 0)
                return 0;

            *len_ret = sizeof *addr;
            return 1;
        }
#endif /* BTPROTO_L2CAP */
        case BTPROTO_RFCOMM:
        {
            const char *straddr;
            struct sockaddr_rc *addr = &addrbuf->bt_rc;
            memset(addr, 0, sizeof(struct sockaddr_rc));
            _BT_RC_MEMB(addr, family) = AF_BLUETOOTH;
#ifdef MS_WINDOWS
            unsigned long channel;
#           define FORMAT_CHANNEL "k"
#else
            unsigned char channel;
#           define FORMAT_CHANNEL "B"
#endif
            if (!PyArg_ParseTuple(args, "s" FORMAT_CHANNEL,
                                  &straddr, &channel)) {
                PyErr_Format(PyExc_OSError, "%s(): wrong format", caller);
                return 0;
            }
#undef FORMAT_CHANNEL
            _BT_RC_MEMB(addr, channel) = channel;

            if (setbdaddr(straddr, &_BT_RC_MEMB(addr, bdaddr)) < 0)
                return 0;

            *len_ret = sizeof *addr;
            return 1;
        }
#ifdef BTPROTO_HCI
        case BTPROTO_HCI:
        {
            struct sockaddr_hci *addr = &addrbuf->bt_hci;
            memset(addr, 0, sizeof(struct sockaddr_hci));
            _BT_HCI_MEMB(addr, family) = AF_BLUETOOTH;
#if defined(HAVE_BLUETOOTH_BLUETOOTH_H)
            unsigned short dev;
            unsigned short channel = HCI_CHANNEL_RAW;
            if (PyIndex_Check(args)) {
                if (!PyArg_Parse(args, "H", &dev)) {
                    return 0;
                }
            }
            else if (!PyArg_ParseTuple(args, "H|H", &dev, &channel)) {
                PyErr_Format(PyExc_OSError,
                             "%s(): wrong format", caller);
                return 0;
            }
            _BT_HCI_MEMB(addr, dev) = dev;
            _BT_HCI_MEMB(addr, channel) = channel;
#else
            const char *straddr;
            if (!PyArg_Parse(args, "s", &straddr)) {
                PyErr_Format(PyExc_OSError, "%s: "
                             "wrong format", caller);
                return 0;
            }
# if defined(__FreeBSD__)
            if (strlen(straddr) > sizeof(_BT_HCI_MEMB(addr, node))) {
                PyErr_Format(PyExc_ValueError, "%s: "
                             "node too long", caller);
                return 0;
            }
            strncpy(_BT_HCI_MEMB(addr, node), straddr,
                    sizeof(_BT_HCI_MEMB(addr, node)));
# else
            if (setbdaddr(straddr, &_BT_HCI_MEMB(addr, bdaddr)) < 0)
                return 0;
# endif
#endif
            *len_ret = sizeof *addr;
            return 1;
        }
#endif /* BTPROTO_HCI */
#ifdef BTPROTO_SCO
        case BTPROTO_SCO:
        {
            const char *straddr;

            struct sockaddr_sco *addr = &addrbuf->bt_sco;
            memset(addr, 0, sizeof(struct sockaddr_sco));
            _BT_SCO_MEMB(addr, family) = AF_BLUETOOTH;

            if (PyBytes_Check(args)) {
                if (!PyArg_Parse(args, "y", &straddr)) {
                    return 0;
                }
            }
            else if (PyUnicode_Check(args)) {
                if (!PyArg_Parse(args, "s", &straddr)) {
                    return 0;
                }
            }
            else {
                PyErr_Format(PyExc_OSError,
                             "%s(): wrong format", caller);
                return 0;
            }
            if (setbdaddr(straddr, &_BT_SCO_MEMB(addr, bdaddr)) < 0)
                return 0;

            *len_ret = sizeof *addr;
            return 1;
        }
#endif /* BTPROTO_SCO */
        default:
            PyErr_Format(PyExc_OSError,
                         "%s(): unknown Bluetooth protocol", caller);
            return 0;
        }
    }
#endif /* USE_BLUETOOTH */

#if defined(HAVE_NETPACKET_PACKET_H) && defined(SIOCGIFINDEX)
    case AF_PACKET:
    {
        struct ifreq ifr;
        const char *interfaceName;
        int protoNumber;
        int hatype = 0;
        int pkttype = PACKET_HOST;
        Py_buffer haddr = {NULL, NULL};

        if (!PyTuple_Check(args)) {
            PyErr_Format(
                PyExc_TypeError,
                "%s(): AF_PACKET address must be tuple, not %.500s",
                caller, Py_TYPE(args)->tp_name);
            return 0;
        }
        /* XXX: improve the default error message according to the
           documentation of AF_PACKET, which would be added as part
           of bpo-25041. */
        if (!PyArg_ParseTuple(args,
                              "si|iiy*;AF_PACKET address must be a tuple of "
                              "two to five elements",
                              &interfaceName, &protoNumber, &pkttype, &hatype,
                              &haddr))
        {
            assert(PyErr_Occurred());
            if (PyErr_ExceptionMatches(PyExc_OverflowError)) {
                PyErr_Format(PyExc_OverflowError,
                             "%s(): address argument out of range", caller);
            }
            return 0;
        }
        strncpy(ifr.ifr_name, interfaceName, sizeof(ifr.ifr_name));
        ifr.ifr_name[(sizeof(ifr.ifr_name))-1] = '\0';
        if (ioctl(get_sock_fd(s), SIOCGIFINDEX, &ifr) < 0) {
            s->errorhandler();
            PyBuffer_Release(&haddr);
            return 0;
        }
        if (haddr.buf && haddr.len > 8) {
            PyErr_SetString(PyExc_ValueError,
                            "Hardware address must be 8 bytes or less");
            PyBuffer_Release(&haddr);
            return 0;
        }
        if (protoNumber < 0 || protoNumber > 0xffff) {
            PyErr_Format(
                PyExc_OverflowError,
                "%s(): proto must be 0-65535.", caller);
            PyBuffer_Release(&haddr);
            return 0;
        }
        struct sockaddr_ll* addr = &addrbuf->ll;
        memset(addr, 0, sizeof(struct sockaddr_ll));
        addr->sll_family = AF_PACKET;
        addr->sll_protocol = htons((short)protoNumber);
        addr->sll_ifindex = ifr.ifr_ifindex;
        addr->sll_pkttype = pkttype;
        addr->sll_hatype = hatype;
        if (haddr.buf) {
            memcpy(&addr->sll_addr, haddr.buf, haddr.len);
            addr->sll_halen = haddr.len;
        }
        else
            addr->sll_halen = 0;
        *len_ret = sizeof *addr;
        PyBuffer_Release(&haddr);
        return 1;
    }
#endif /* HAVE_NETPACKET_PACKET_H && SIOCGIFINDEX */

#ifdef HAVE_LINUX_TIPC_H
    case AF_TIPC:
    {
        unsigned int atype, v1, v2, v3;
        unsigned int scope = TIPC_CLUSTER_SCOPE;

        if (!PyTuple_Check(args)) {
            PyErr_Format(
                PyExc_TypeError,
                "%s(): AF_TIPC address must be tuple, not %.500s",
                caller, Py_TYPE(args)->tp_name);
            return 0;
        }

        if (!PyArg_ParseTuple(args,
                              "IIII|I;AF_TIPC address must be a tuple "
                              "(addr_type, v1, v2, v3[, scope])",
                              &atype, &v1, &v2, &v3, &scope))
        {
            return 0;
        }

        struct sockaddr_tipc *addr = &addrbuf->tipc;
        memset(addr, 0, sizeof(struct sockaddr_tipc));

        addr->family = AF_TIPC;
        addr->scope = scope;
        addr->addrtype = atype;

        if (atype == TIPC_ADDR_NAMESEQ) {
            addr->addr.nameseq.type = v1;
            addr->addr.nameseq.lower = v2;
            addr->addr.nameseq.upper = v3;
        } else if (atype == TIPC_ADDR_NAME) {
            addr->addr.name.name.type = v1;
            addr->addr.name.name.instance = v2;
        } else if (atype == TIPC_ADDR_ID) {
            addr->addr.id.node = v1;
            addr->addr.id.ref = v2;
        } else {
            /* Shouldn't happen */
            PyErr_SetString(PyExc_TypeError, "Invalid address type");
            return 0;
        }

        *len_ret = sizeof(*addr);

        return 1;
    }
#endif /* HAVE_LINUX_TIPC_H */

#if defined(AF_CAN) && defined(SIOCGIFINDEX)
    case AF_CAN:
        switch (s->sock_proto) {
#ifdef CAN_RAW
        case CAN_RAW:
        #ifdef CAN_BCM
            _Py_FALLTHROUGH;
        #endif
#endif
#ifdef CAN_BCM
        case CAN_BCM:
#endif
#if defined(CAN_RAW) || defined(CAN_BCM)
        {
            PyObject *interfaceName;
            struct ifreq ifr;
            Py_ssize_t len;
            struct sockaddr_can *addr = &addrbuf->can;
            memset(addr, 0, sizeof(struct sockaddr_can));

            if (!PyTuple_Check(args)) {
                PyErr_Format(PyExc_TypeError,
                             "%s(): AF_CAN address must be tuple, not %.500s",
                             caller, Py_TYPE(args)->tp_name);
                return 0;
            }
            if (!PyArg_ParseTuple(args,
                                  "O&;AF_CAN address must be a tuple "
                                  "(interface, )",
                                  PyUnicode_FSConverter, &interfaceName))
            {
                return 0;
            }

            len = PyBytes_GET_SIZE(interfaceName);

            if (len == 0) {
                ifr.ifr_ifindex = 0;
            } else if ((size_t)len < sizeof(ifr.ifr_name)) {
                strncpy(ifr.ifr_name, PyBytes_AS_STRING(interfaceName), sizeof(ifr.ifr_name));
                ifr.ifr_name[(sizeof(ifr.ifr_name))-1] = '\0';
                if (ioctl(get_sock_fd(s), SIOCGIFINDEX, &ifr) < 0) {
                    s->errorhandler();
                    Py_DECREF(interfaceName);
                    return 0;
                }
            } else {
                PyErr_SetString(PyExc_OSError,
                                "AF_CAN interface name too long");
                Py_DECREF(interfaceName);
                return 0;
            }

            addr->can_family = AF_CAN;
            addr->can_ifindex = ifr.ifr_ifindex;

            *len_ret = sizeof(*addr);
            Py_DECREF(interfaceName);
            return 1;
        }
#endif /* CAN_RAW || CAN_BCM */

#ifdef CAN_ISOTP
        case CAN_ISOTP:
        {
            PyObject *interfaceName;
            struct ifreq ifr;
            Py_ssize_t len;
            unsigned long int rx_id, tx_id;

            struct sockaddr_can *addr = &addrbuf->can;
            memset(addr, 0, sizeof(struct sockaddr_can));

            if (!PyArg_ParseTuple(args, "O&kk", PyUnicode_FSConverter,
                                              &interfaceName,
                                              &rx_id,
                                              &tx_id))
                return 0;

            len = PyBytes_GET_SIZE(interfaceName);

            if (len == 0) {
                ifr.ifr_ifindex = 0;
            } else if ((size_t)len < sizeof(ifr.ifr_name)) {
                strncpy(ifr.ifr_name, PyBytes_AS_STRING(interfaceName), sizeof(ifr.ifr_name));
                ifr.ifr_name[(sizeof(ifr.ifr_name))-1] = '\0';
                if (ioctl(get_sock_fd(s), SIOCGIFINDEX, &ifr) < 0) {
                    s->errorhandler();
                    Py_DECREF(interfaceName);
                    return 0;
                }
            } else {
                PyErr_SetString(PyExc_OSError,
                                "AF_CAN interface name too long");
                Py_DECREF(interfaceName);
                return 0;
            }

            addr->can_family = AF_CAN;
            addr->can_ifindex = ifr.ifr_ifindex;
            addr->can_addr.tp.rx_id = rx_id;
            addr->can_addr.tp.tx_id = tx_id;

            *len_ret = sizeof(*addr);
            Py_DECREF(interfaceName);
            return 1;
        }
#endif /* CAN_ISOTP */
#ifdef CAN_J1939
        case CAN_J1939:
        {
            PyObject *interfaceName;
            struct ifreq ifr;
            Py_ssize_t len;
            unsigned long long j1939_name; /* at least 64 bits */
            unsigned int j1939_pgn; /* at least 32 bits */
            uint8_t j1939_addr;

            struct sockaddr_can *addr = &addrbuf->can;
            memset(addr, 0, sizeof(struct sockaddr_can));

            if (!PyArg_ParseTuple(args, "O&KIB", PyUnicode_FSConverter,
                                              &interfaceName,
                                              &j1939_name,
                                              &j1939_pgn,
                                              &j1939_addr))
                return 0;

            len = PyBytes_GET_SIZE(interfaceName);

            if (len == 0) {
                ifr.ifr_ifindex = 0;
            } else if ((size_t)len < sizeof(ifr.ifr_name)) {
                strncpy(ifr.ifr_name, PyBytes_AS_STRING(interfaceName), sizeof(ifr.ifr_name));
                ifr.ifr_name[(sizeof(ifr.ifr_name))-1] = '\0';
                if (ioctl(get_sock_fd(s), SIOCGIFINDEX, &ifr) < 0) {
                    s->errorhandler();
                    Py_DECREF(interfaceName);
                    return 0;
                }
            } else {
                PyErr_SetString(PyExc_OSError,
                                "AF_CAN interface name too long");
                Py_DECREF(interfaceName);
                return 0;
            }

            addr->can_family = AF_CAN;
            addr->can_ifindex = ifr.ifr_ifindex;
            addr->can_addr.j1939.name = (uint64_t)j1939_name;
            addr->can_addr.j1939.pgn = (uint32_t)j1939_pgn;
            addr->can_addr.j1939.addr = j1939_addr;

            *len_ret = sizeof(*addr);
            Py_DECREF(interfaceName);
            return 1;
        }
#endif /* CAN_J1939 */
        default:
            PyErr_Format(PyExc_OSError,
                         "%s(): unsupported CAN protocol", caller);
            return 0;
        }
#endif /* AF_CAN && SIOCGIFINDEX */

#ifdef PF_SYSTEM
    case PF_SYSTEM:
        switch (s->sock_proto) {
#ifdef SYSPROTO_CONTROL
        case SYSPROTO_CONTROL:
        {
            struct sockaddr_ctl *addr = &addrbuf->ctl;
            memset(addr, 0, sizeof(struct sockaddr_ctl));
            addr->sc_family = AF_SYSTEM;
            addr->ss_sysaddr = AF_SYS_CONTROL;

            if (PyUnicode_Check(args)) {
                struct ctl_info info;
                PyObject *ctl_name;

                if (!PyArg_Parse(args, "O&",
                                PyUnicode_FSConverter, &ctl_name)) {
                    return 0;
                }

                if (PyBytes_GET_SIZE(ctl_name) > (Py_ssize_t)sizeof(info.ctl_name)) {
                    PyErr_SetString(PyExc_ValueError,
                                    "provided string is too long");
                    Py_DECREF(ctl_name);
                    return 0;
                }
                strncpy(info.ctl_name, PyBytes_AS_STRING(ctl_name),
                        sizeof(info.ctl_name));
                Py_DECREF(ctl_name);

                if (ioctl(get_sock_fd(s), CTLIOCGINFO, &info)) {
                    PyErr_SetString(PyExc_OSError,
                          "cannot find kernel control with provided name");
                    return 0;
                }

                addr->sc_id = info.ctl_id;
                addr->sc_unit = 0;
            } else if (!PyArg_ParseTuple(args, "II",
                                         &(addr->sc_id), &(addr->sc_unit))) {
                PyErr_Format(PyExc_TypeError,
                             "%s(): PF_SYSTEM address must be a str or "
                             "a pair (id, unit)", caller);
                return 0;
            }

            *len_ret = sizeof(*addr);
            return 1;
        }
#endif /* SYSPROTO_CONTROL */
        default:
            PyErr_Format(PyExc_OSError,
                         "%s(): unsupported PF_SYSTEM protocol", caller);
            return 0;
        }
#endif /* PF_SYSTEM */
#ifdef HAVE_SOCKADDR_ALG
    case AF_ALG:
    {
        const char *type;
        const char *name;
        struct sockaddr_alg *sa = &addrbuf->alg;

        memset(sa, 0, sizeof(*sa));
        sa->salg_family = AF_ALG;

        if (!PyTuple_Check(args)) {
            PyErr_Format(PyExc_TypeError,
                         "%s(): AF_ALG address must be tuple, not %.500s",
                         caller, Py_TYPE(args)->tp_name);
            return 0;
        }
        if (!PyArg_ParseTuple(args,
                              "ss|HH;AF_ALG address must be a tuple "
                              "(type, name[, feat[, mask]])",
                              &type, &name, &sa->salg_feat, &sa->salg_mask))
        {
            return 0;
        }
        /* sockaddr_alg has fixed-sized char arrays for type, and name
         * both must be NULL terminated.
         */
        if (strlen(type) >= sizeof(sa->salg_type)) {
            PyErr_SetString(PyExc_ValueError, "AF_ALG type too long.");
            return 0;
        }
        strncpy((char *)sa->salg_type, type, sizeof(sa->salg_type));
        if (strlen(name) >= sizeof(sa->salg_name)) {
            PyErr_SetString(PyExc_ValueError, "AF_ALG name too long.");
            return 0;
        }
        strncpy((char *)sa->salg_name, name, sizeof(sa->salg_name));

        *len_ret = sizeof(*sa);
        return 1;
    }
#endif /* HAVE_SOCKADDR_ALG */
#ifdef HAVE_AF_HYPERV
    case AF_HYPERV:
    {
        switch (s->sock_proto) {
        case HV_PROTOCOL_RAW:
        {
            PyObject *vm_id_obj = NULL;
            PyObject *service_id_obj = NULL;

            SOCKADDR_HV *addr = &addrbuf->hv;

            memset(addr, 0, sizeof(*addr));
            addr->Family = AF_HYPERV;

            if (!PyTuple_Check(args)) {
                PyErr_Format(PyExc_TypeError,
                    "%s(): AF_HYPERV address must be tuple, not %.500s",
                    caller, Py_TYPE(args)->tp_name);
                return 0;
            }
            if (!PyArg_ParseTuple(args,
                "UU;AF_HYPERV address must be a str tuple (vm_id, service_id)",
                &vm_id_obj, &service_id_obj))
            {
                return 0;
            }

            wchar_t *guid_str = PyUnicode_AsWideCharString(vm_id_obj, NULL);
            if (guid_str == NULL) {
                PyErr_Format(PyExc_ValueError,
                    "%s(): AF_HYPERV address vm_id is not a valid UUID string",
                    caller);
                return 0;
            }
            RPC_STATUS rc = UuidFromStringW(guid_str, &addr->VmId);
            PyMem_Free(guid_str);
            if (rc != RPC_S_OK) {
                PyErr_Format(PyExc_ValueError,
                    "%s(): AF_HYPERV address vm_id is not a valid UUID string",
                    caller);
                return 0;
            }

            guid_str = PyUnicode_AsWideCharString(service_id_obj, NULL);
            if (guid_str == NULL) {
                PyErr_Format(PyExc_ValueError,
                    "%s(): AF_HYPERV address service_id is not a valid UUID string",
                    caller);
                return 0;
            }
            rc = UuidFromStringW(guid_str, &addr->ServiceId);
            PyMem_Free(guid_str);
            if (rc != RPC_S_OK) {
                PyErr_Format(PyExc_ValueError,
                    "%s(): AF_HYPERV address service_id is not a valid UUID string",
                    caller);
                return 0;
            }

            *len_ret = sizeof(*addr);
            return 1;
        }
        default:
            PyErr_Format(PyExc_OSError,
                "%s(): unsupported AF_HYPERV protocol: %d",
                caller, s->sock_proto);
            return 0;
        }
    }
#endif /* HAVE_AF_HYPERV */

    /* More cases here... */

    default:
        PyErr_Format(PyExc_OSError, "%s(): bad family", caller);
        return 0;

    }
}
#endif // defined(HAVE_BIND) || defined(HAVE_CONNECTTO) || defined(CMSG_LEN)


/* Get the address length according to the socket object's address family.
   Return 1 if the family is known, 0 otherwise.  The length is returned
   through len_ret. */

static int
getsockaddrlen(PySocketSockObject *s, socklen_t *len_ret)
{
    switch (s->sock_family) {

#if defined(AF_UNIX)
    case AF_UNIX:
    {
        *len_ret = sizeof (struct sockaddr_un);
        return 1;
    }
#endif /* AF_UNIX */

#if defined(AF_NETLINK)
    case AF_NETLINK:
    {
        *len_ret = sizeof (struct sockaddr_nl);
        return 1;
    }
#endif /* AF_NETLINK */

#if defined(AF_QIPCRTR)
    case AF_QIPCRTR:
    {
        *len_ret = sizeof (struct sockaddr_qrtr);
        return 1;
    }
#endif /* AF_QIPCRTR */

#if defined(AF_VSOCK)
       case AF_VSOCK:
       {
           *len_ret = sizeof (struct sockaddr_vm);
           return 1;
       }
#endif /* AF_VSOCK */

#ifdef AF_RDS
    case AF_RDS:
        /* RDS sockets use sockaddr_in */
       _Py_FALLTHROUGH;
#endif /* AF_RDS */

    case AF_INET:
    {
        *len_ret = sizeof (struct sockaddr_in);
        return 1;
    }

#ifdef ENABLE_IPV6
    case AF_INET6:
    {
        *len_ret = sizeof (struct sockaddr_in6);
        return 1;
    }
#endif /* ENABLE_IPV6 */

#ifdef USE_BLUETOOTH
    case AF_BLUETOOTH:
    {
        switch(s->sock_proto)
        {

#ifdef BTPROTO_L2CAP
        case BTPROTO_L2CAP:
            *len_ret = sizeof (struct sockaddr_l2);
            return 1;
#endif /* BTPROTO_L2CAP */
        case BTPROTO_RFCOMM:
            *len_ret = sizeof (struct sockaddr_rc);
            return 1;
#ifdef BTPROTO_HCI
        case BTPROTO_HCI:
            *len_ret = sizeof (struct sockaddr_hci);
            return 1;
#endif /* BTPROTO_HCI */
#ifdef BTPROTO_SCO
        case BTPROTO_SCO:
            *len_ret = sizeof (struct sockaddr_sco);
            return 1;
#endif /* BTPROTO_SCO */
        default:
            PyErr_SetString(PyExc_OSError, "getsockaddrlen: "
                            "unknown BT protocol");
            return 0;

        }
    }
#endif /* USE_BLUETOOTH */

#ifdef HAVE_NETPACKET_PACKET_H
    case AF_PACKET:
    {
        *len_ret = sizeof (struct sockaddr_ll);
        return 1;
    }
#endif /* HAVE_NETPACKET_PACKET_H */

#ifdef HAVE_LINUX_TIPC_H
    case AF_TIPC:
    {
        *len_ret = sizeof (struct sockaddr_tipc);
        return 1;
    }
#endif /* HAVE_LINUX_TIPC_H */

#ifdef AF_CAN
    case AF_CAN:
    {
        *len_ret = sizeof (struct sockaddr_can);
        return 1;
    }
#endif /* AF_CAN */

#ifdef PF_SYSTEM
    case PF_SYSTEM:
        switch(s->sock_proto) {
#ifdef SYSPROTO_CONTROL
        case SYSPROTO_CONTROL:
            *len_ret = sizeof (struct sockaddr_ctl);
            return 1;
#endif /* SYSPROTO_CONTROL */
        default:
            PyErr_SetString(PyExc_OSError, "getsockaddrlen: "
                            "unknown PF_SYSTEM protocol");
            return 0;
        }
#endif /* PF_SYSTEM */
#ifdef HAVE_SOCKADDR_ALG
    case AF_ALG:
    {
        *len_ret = sizeof (struct sockaddr_alg);
        return 1;
    }
#endif /* HAVE_SOCKADDR_ALG */
#ifdef HAVE_AF_HYPERV
    case AF_HYPERV:
    {
        *len_ret = sizeof (SOCKADDR_HV);
        return 1;
    }
#endif /* HAVE_AF_HYPERV */

    /* More cases here... */

    default:
        PyErr_SetString(PyExc_OSError, "getsockaddrlen: bad family");
        return 0;

    }
}


/* Support functions for the sendmsg() and recvmsg[_into]() methods.
   Currently, these methods are only compiled if the RFC 2292/3542
   CMSG_LEN() macro is available.  Older systems seem to have used
   sizeof(struct cmsghdr) + (length) where CMSG_LEN() is used now, so
   it may be possible to define CMSG_LEN() that way if it's not
   provided.  Some architectures might need extra padding after the
   cmsghdr, however, and CMSG_LEN() would have to take account of
   this. */
#ifdef CMSG_LEN
/* If length is in range, set *result to CMSG_LEN(length) and return
   true; otherwise, return false. */
static int
get_CMSG_LEN(size_t length, size_t *result)
{
    size_t tmp;

    if (length > (SOCKLEN_T_LIMIT - CMSG_LEN(0)))
        return 0;
    tmp = CMSG_LEN(length);
    if (tmp > SOCKLEN_T_LIMIT || tmp < length)
        return 0;
    *result = tmp;
    return 1;
}

#ifdef CMSG_SPACE
/* If length is in range, set *result to CMSG_SPACE(length) and return
   true; otherwise, return false. */
static int
get_CMSG_SPACE(size_t length, size_t *result)
{
    size_t tmp;

    /* Use CMSG_SPACE(1) here in order to take account of the padding
       necessary before *and* after the data. */
    if (length > (SOCKLEN_T_LIMIT - CMSG_SPACE(1)))
        return 0;
    tmp = CMSG_SPACE(length);
    if (tmp > SOCKLEN_T_LIMIT || tmp < length)
        return 0;
    *result = tmp;
    return 1;
}
#endif

/* Return true iff msg->msg_controllen is valid, cmsgh is a valid
   pointer in msg->msg_control with at least "space" bytes after it,
   and its cmsg_len member inside the buffer. */
static int
cmsg_min_space(struct msghdr *msg, struct cmsghdr *cmsgh, size_t space)
{
    size_t cmsg_offset;
    static const size_t cmsg_len_end = (offsetof(struct cmsghdr, cmsg_len) +
                                        sizeof(cmsgh->cmsg_len));

    /* Note that POSIX allows msg_controllen to be of signed type. */
    if (cmsgh == NULL || msg->msg_control == NULL)
        return 0;
    /* Note that POSIX allows msg_controllen to be of a signed type. This is
       annoying under OS X as it's unsigned there and so it triggers a
       tautological comparison warning under Clang when compared against 0.
       Since the check is valid on other platforms, silence the warning under
       Clang. */
    #ifdef __clang__
    #pragma clang diagnostic push
    #pragma clang diagnostic ignored "-Wtautological-compare"
    #endif
    #if defined(__GNUC__) && ((__GNUC__ > 4) || ((__GNUC__ == 4) && (__GNUC_MINOR__ > 5)))
    #pragma GCC diagnostic push
    #pragma GCC diagnostic ignored "-Wtype-limits"
    #endif
    if (msg->msg_controllen < 0)
        return 0;
    #if defined(__GNUC__) && ((__GNUC__ > 4) || ((__GNUC__ == 4) && (__GNUC_MINOR__ > 5)))
    #pragma GCC diagnostic pop
    #endif
    #ifdef __clang__
    #pragma clang diagnostic pop
    #endif
    if (space < cmsg_len_end)
        space = cmsg_len_end;
    cmsg_offset = (char *)cmsgh - (char *)msg->msg_control;
    return (cmsg_offset <= (size_t)-1 - space &&
            cmsg_offset + space <= msg->msg_controllen);
}

/* If pointer CMSG_DATA(cmsgh) is in buffer msg->msg_control, set
   *space to number of bytes following it in the buffer and return
   true; otherwise, return false.  Assumes cmsgh, msg->msg_control and
   msg->msg_controllen are valid. */
static int
get_cmsg_data_space(struct msghdr *msg, struct cmsghdr *cmsgh, size_t *space)
{
    size_t data_offset;
    char *data_ptr;

    if ((data_ptr = (char *)CMSG_DATA(cmsgh)) == NULL)
        return 0;
    data_offset = data_ptr - (char *)msg->msg_control;
    if (data_offset > msg->msg_controllen)
        return 0;
    *space = msg->msg_controllen - data_offset;
    return 1;
}

/* If cmsgh is invalid or not contained in the buffer pointed to by
   msg->msg_control, return -1.  If cmsgh is valid and its associated
   data is entirely contained in the buffer, set *data_len to the
   length of the associated data and return 0.  If only part of the
   associated data is contained in the buffer but cmsgh is otherwise
   valid, set *data_len to the length contained in the buffer and
   return 1. */
static int
get_cmsg_data_len(struct msghdr *msg, struct cmsghdr *cmsgh, size_t *data_len)
{
    size_t space, cmsg_data_len;

    if (!cmsg_min_space(msg, cmsgh, CMSG_LEN(0)) ||
        cmsgh->cmsg_len < CMSG_LEN(0))
        return -1;
    cmsg_data_len = cmsgh->cmsg_len - CMSG_LEN(0);
    if (!get_cmsg_data_space(msg, cmsgh, &space))
        return -1;
    if (space >= cmsg_data_len) {
        *data_len = cmsg_data_len;
        return 0;
    }
    *data_len = space;
    return 1;
}
#endif    /* CMSG_LEN */


struct sock_accept {
    socklen_t *addrlen;
    sock_addr_t *addrbuf;
    SOCKET_T result;
};

#if defined(HAVE_ACCEPT) || defined(HAVE_ACCEPT4)

static int
sock_accept_impl(PySocketSockObject *s, void *data)
{
    struct sock_accept *ctx = data;
    struct sockaddr *addr = SAS2SA(ctx->addrbuf);
    socklen_t *paddrlen = ctx->addrlen;
#ifdef HAVE_SOCKADDR_ALG
    /* AF_ALG does not support accept() with addr and raises
     * ECONNABORTED instead. */
    if (s->sock_family == AF_ALG) {
        addr = NULL;
        paddrlen = NULL;
        *ctx->addrlen = 0;
    }
#endif

#if defined(HAVE_ACCEPT4) && defined(SOCK_CLOEXEC)
    if (_Py_atomic_load_int_relaxed(&accept4_works) != 0) {
        ctx->result = accept4(get_sock_fd(s), addr, paddrlen,
                              SOCK_CLOEXEC);
        if (ctx->result == INVALID_SOCKET && _Py_atomic_load_int_relaxed(&accept4_works) == -1) {
            /* On Linux older than 2.6.28, accept4() fails with ENOSYS */
            _Py_atomic_store_int_relaxed(&accept4_works, errno != ENOSYS);
        }
    }
    if (_Py_atomic_load_int_relaxed(&accept4_works) == 0)
        ctx->result = accept(get_sock_fd(s), addr, paddrlen);
#else
    ctx->result = accept(get_sock_fd(s), addr, paddrlen);
#endif

#ifdef MS_WINDOWS
    return (ctx->result != INVALID_SOCKET);
#else
    return (ctx->result >= 0);
#endif
}

/* s._accept() -> (fd, address) */

static PyObject *
sock_accept(PyObject *self, PyObject *Py_UNUSED(ignored))
{
    PySocketSockObject *s = _PySocketSockObject_CAST(self);

    sock_addr_t addrbuf;
    SOCKET_T newfd;
    socklen_t addrlen;
    PyObject *sock = NULL;
    PyObject *addr = NULL;
    PyObject *res = NULL;
    struct sock_accept ctx;

    if (!getsockaddrlen(s, &addrlen))
        return NULL;
    memset(&addrbuf, 0, addrlen);

    if (!IS_SELECTABLE(s))
        return select_error();

    ctx.addrlen = &addrlen;
    ctx.addrbuf = &addrbuf;
    ctx.result = INVALID_SOCKET;

    if (sock_call(s, 0, sock_accept_impl, &ctx) < 0)
        return NULL;
    newfd = ctx.result;

#ifdef MS_WINDOWS
#if defined(MS_WINDOWS_APP) || defined(MS_WINDOWS_DESKTOP) || defined(MS_WINDOWS_SYSTEM)
#ifndef HANDLE_FLAG_INHERIT
#define HANDLE_FLAG_INHERIT 0x00000001
#endif
    if (!SetHandleInformation((HANDLE)newfd, HANDLE_FLAG_INHERIT, 0)) {
        PyErr_SetFromWindowsErr(0);
        SOCKETCLOSE(newfd);
        goto finally;
    }
#endif
#else

#if defined(HAVE_ACCEPT4) && defined(SOCK_CLOEXEC)
    if (!_Py_atomic_load_int_relaxed(&accept4_works))
#endif
    {
        if (_Py_set_inheritable(newfd, 0, NULL) < 0) {
            SOCKETCLOSE(newfd);
            goto finally;
        }
    }
#endif

    sock = PyLong_FromSocket_t(newfd);
    if (sock == NULL) {
        SOCKETCLOSE(newfd);
        goto finally;
    }

    addr = makesockaddr(get_sock_fd(s), SAS2SA(&addrbuf),
                        addrlen, s->sock_proto);
    if (addr == NULL)
        goto finally;

    res = PyTuple_MakePair(sock, addr);

finally:
    Py_XDECREF(sock);
    Py_XDECREF(addr);
    return res;
}

PyDoc_STRVAR(accept_doc,
"_accept() -> (integer, address info)\n\
\n\
Wait for an incoming connection.  Return a new socket file descriptor\n\
representing the connection, and the address of the client.\n\
For IP sockets, the address info is a pair (hostaddr, port).");
#endif // defined(HAVE_ACCEPT) || defined(HAVE_ACCEPT4)


/* s.setblocking(flag) method.  Argument:
   False -- non-blocking mode; same as settimeout(0)
   True -- blocking mode; same as settimeout(None)
*/

static PyObject *
sock_setblocking(PyObject *self, PyObject *arg)
{
    long block;

    block = PyObject_IsTrue(arg);
    if (block < 0)
        return NULL;

   PySocketSockObject *s = _PySocketSockObject_CAST(self);
    s->sock_timeout = _PyTime_FromSeconds(block ? -1 : 0);
    if (internal_setblocking(s, block) == -1) {
        return NULL;
    }
    Py_RETURN_NONE;
}

PyDoc_STRVAR(setblocking_doc,
"setblocking(flag)\n\
\n\
Set the socket to blocking (flag is true) or non-blocking (false).\n\
setblocking(True) is equivalent to settimeout(None);\n\
setblocking(False) is equivalent to settimeout(0.0).");

/* s.getblocking() method.
   Returns True if socket is in blocking mode,
   False if it is in non-blocking mode.
*/
static PyObject *
sock_getblocking(PyObject *self, PyObject *Py_UNUSED(ignored))
{
   PySocketSockObject *s = _PySocketSockObject_CAST(self);
    if (s->sock_timeout) {
        Py_RETURN_TRUE;
    }
    else {
        Py_RETURN_FALSE;
    }
}

PyDoc_STRVAR(getblocking_doc,
"getblocking()\n\
\n\
Returns True if socket is in blocking mode, or False if it\n\
is in non-blocking mode.");

static int
socket_parse_timeout(PyTime_t *timeout, PyObject *timeout_obj)
{
#ifdef MS_WINDOWS
    struct timeval tv;
#endif
#ifndef HAVE_POLL
    PyTime_t ms;
#endif
    int overflow = 0;

    if (timeout_obj == Py_None) {
        *timeout = _PyTime_FromSeconds(-1);
        return 0;
    }

    if (_PyTime_FromSecondsObject(timeout,
                                  timeout_obj, _PyTime_ROUND_TIMEOUT) < 0)
        return -1;

    if (*timeout < 0) {
        PyErr_SetString(PyExc_ValueError, "Timeout value out of range");
        return -1;
    }

#ifdef MS_WINDOWS
    overflow |= (_PyTime_AsTimeval(*timeout, &tv, _PyTime_ROUND_TIMEOUT) < 0);
#endif
#ifndef HAVE_POLL
    ms = _PyTime_AsMilliseconds(*timeout, _PyTime_ROUND_TIMEOUT);
    overflow |= (ms > INT_MAX);
#endif
    if (overflow) {
        PyErr_SetString(PyExc_OverflowError,
                        "timeout doesn't fit into C timeval");
        return -1;
    }

    return 0;
}

/* s.settimeout(timeout) method.  Argument:
   None -- no timeout, blocking mode; same as setblocking(True)
   0.0  -- non-blocking mode; same as setblocking(False)
   > 0  -- timeout mode; operations time out after timeout seconds
   < 0  -- illegal; raises an exception
*/
static PyObject *
sock_settimeout(PyObject *self, PyObject *arg)
{
    PyTime_t timeout;

    if (socket_parse_timeout(&timeout, arg) < 0)
        return NULL;

    PySocketSockObject *s = _PySocketSockObject_CAST(self);
    s->sock_timeout = timeout;

    int block = timeout < 0;
    /* Blocking mode for a Python socket object means that operations
       like :meth:`recv` or :meth:`sendall` will block the execution of
       the current thread until they are complete or aborted with a
       `TimeoutError` or `socket.error` errors.  When timeout is `None`,
       the underlying FD is in a blocking mode.  When timeout is a positive
       number, the FD is in a non-blocking mode, and socket ops are
       implemented with a `select()` call.

       When timeout is 0.0, the FD is in a non-blocking mode.

       This table summarizes all states in which the socket object and
       its underlying FD can be:

       ==================== ===================== ==============
        `gettimeout()`       `getblocking()`       FD
       ==================== ===================== ==============
        ``None``             ``True``              blocking
        ``0.0``              ``False``             non-blocking
        ``> 0``              ``True``              non-blocking
    */

    if (internal_setblocking(s, block) == -1) {
        return NULL;
    }
    Py_RETURN_NONE;
}

PyDoc_STRVAR(settimeout_doc,
"settimeout(timeout)\n\
\n\
Set a timeout on socket operations.  'timeout' can be a float,\n\
giving in seconds, or None.  Setting a timeout of None disables\n\
the timeout feature and is equivalent to setblocking(1).\n\
Setting a timeout of zero is the same as setblocking(0).");

/* s.gettimeout() method.
   Returns the timeout associated with a socket. */
static PyObject *
sock_gettimeout_impl(PyObject *self, void *Py_UNUSED(ignored))
{
    PySocketSockObject *s = _PySocketSockObject_CAST(self);
    if (s->sock_timeout < 0) {
        Py_RETURN_NONE;
    }
    else {
        double seconds = PyTime_AsSecondsDouble(s->sock_timeout);
        return PyFloat_FromDouble(seconds);
    }
}

static inline PyObject *
sock_gettimeout_method(PyObject *self, PyObject *Py_UNUSED(ignored))
{
    return sock_gettimeout_impl(self, NULL);
}

static inline PyObject *
sock_gettimeout_getter(PyObject *self, void *Py_UNUSED(closure))
{
    return sock_gettimeout_impl(self, NULL);
}

PyDoc_STRVAR(gettimeout_doc,
"gettimeout() -> timeout\n\
\n\
Returns the timeout in seconds (float) associated with socket\n\
operations. A timeout of None indicates that timeouts on socket\n\
operations are disabled.");

#ifdef HAVE_SETSOCKOPT
/* s.setsockopt() method.
   With an integer third argument, sets an integer optval with optlen=4.
   With None as third argument and an integer fourth argument, set
   optval=NULL with unsigned int as optlen.
   With a string third argument, sets an option from a buffer;
   use optional built-in module 'struct' to encode the string.
*/

static PyObject *
sock_setsockopt(PyObject *self, PyObject *args)
{
    PySocketSockObject *s = _PySocketSockObject_CAST(self);

    Py_ssize_t arglen;
    int level;
    int optname;
    int res;
    Py_buffer buffer;
    int flag;
    unsigned int optlen;
    PyObject *optval;

    if (!PyArg_ParseTuple(args, "iiO|I:setsockopt",
                          &level, &optname, &optval, &optlen))
    {
        return NULL;
    }

    arglen = PyTuple_Size(args);
    if (arglen == 3 && optval == Py_None) {
        PyErr_Format(PyExc_TypeError,
                     "setsockopt() requires 4 arguments when the third argument is None",
                     arglen);
        return NULL;
    }
    if (arglen == 4 && optval != Py_None) {
        PyErr_Format(PyExc_TypeError,
                     "setsockopt() only takes 4 arguments when the third argument is None (got %T)",
                     optval);
        return NULL;
    }

#ifdef AF_VSOCK
    if (s->sock_family == AF_VSOCK) {
        if (!PyIndex_Check(optval)) {
            PyErr_Format(PyExc_TypeError,
                         "setsockopt() argument 3 for AF_VSOCK must be an int (got %T)",
                         optval);
        }
        uint64_t vflag; // Must be set width of 64 bits
        /* setsockopt(level, opt, flag) */
        if (!PyArg_Parse(optval, "K", &vflag)) {
            return NULL;
        }
        // level should always be set to AF_VSOCK
        res = setsockopt(get_sock_fd(s), level, optname,
                         (void*)&vflag, sizeof vflag);
        goto done;
    }
#endif

    /* setsockopt(level, opt, flag) */
    if (PyIndex_Check(optval)) {
        if (!PyArg_Parse(optval, "i", &flag)) {
            return NULL;
        }
#ifdef MS_WINDOWS
        if (optname == SIO_TCP_SET_ACK_FREQUENCY) {
            DWORD dummy;
            res = WSAIoctl(get_sock_fd(s), SIO_TCP_SET_ACK_FREQUENCY, &flag,
                           sizeof(flag), NULL, 0, &dummy, NULL, NULL);
            if (res >= 0) {
                s->quickack = flag;
            }
            goto done;
        }
#endif
        res = setsockopt(get_sock_fd(s), level, optname,
                         (char*)&flag, sizeof flag);
        goto done;
    }

    /* setsockopt(level, opt, None, optlen) */
    if (optval == Py_None) {
        assert(sizeof(socklen_t) >= sizeof(unsigned int));
        res = setsockopt(get_sock_fd(s), level, optname,
                         NULL, (socklen_t)optlen);
        goto done;
    }

    /* setsockopt(level, opt, buffer) */
    if (PyObject_CheckBuffer(optval)) {
        if (!PyArg_Parse(optval, "y*", &buffer)) {
            return NULL;
        }
#ifdef MS_WINDOWS
        if (buffer.len > INT_MAX) {
            PyBuffer_Release(&buffer);
            PyErr_Format(PyExc_OverflowError,
                         "socket option is larger than %i bytes",
                         INT_MAX);
            return NULL;
        }
        res = setsockopt(get_sock_fd(s), level, optname,
                         buffer.buf, (int)buffer.len);
#else
        res = setsockopt(get_sock_fd(s), level, optname, buffer.buf, buffer.len);
#endif
        PyBuffer_Release(&buffer);
        goto done;
    }

    PyErr_Format(PyExc_TypeError,
                 "socket option should be int, bytes-like object or None (got %T)",
                 optval);
    return NULL;

done:
    if (res < 0) {
        return s->errorhandler();
    }

    Py_RETURN_NONE;
}

PyDoc_STRVAR(setsockopt_doc,
"setsockopt(level, option, value: int)\n\
setsockopt(level, option, value: buffer)\n\
setsockopt(level, option, None, optlen: int)\n\
\n\
Set a socket option.  See the Unix manual for level and option.\n\
The value argument can either be an integer, a string buffer, or\n\
None, optlen.");
#endif

/* s.getsockopt() method.
   With two arguments, retrieves an integer option.
   With a third integer argument, retrieves a string buffer of that size;
   use optional built-in module 'struct' to decode the string. */

static PyObject *
sock_getsockopt(PyObject *self, PyObject *args)
{
    PySocketSockObject *s = _PySocketSockObject_CAST(self);

    int level;
    int optname;
    int res;
    socklen_t buflen = 0;
    int flag = 0;
    socklen_t flagsize;

    if (!PyArg_ParseTuple(args, "ii|i:getsockopt",
                          &level, &optname, &buflen))
        return NULL;

    if (buflen == 0) {
#ifdef AF_VSOCK
        if (s->sock_family == AF_VSOCK) {
            uint64_t vflag = 0; // Must be set width of 64 bits
            flagsize = sizeof vflag;
            res = getsockopt(get_sock_fd(s), level, optname,
                         (void *)&vflag, &flagsize);
            if (res < 0)
                return s->errorhandler();
            return PyLong_FromUnsignedLong(vflag);
        }
#endif
#ifdef MS_WINDOWS
        if (optname == SIO_TCP_SET_ACK_FREQUENCY) {
            return PyLong_FromLong(s->quickack);
        }
#endif
        flagsize = sizeof flag;
        res = getsockopt(get_sock_fd(s), level, optname,
                         (void *)&flag, &flagsize);
        if (res < 0)
            return s->errorhandler();
        return PyLong_FromLong(flag);
    }
#ifdef AF_VSOCK
    if (s->sock_family == AF_VSOCK) {
        PyErr_SetString(PyExc_OSError,
                        "getsockopt string buffer not allowed");
        return NULL;
        }
#endif
    if (buflen <= 0 || buflen > 1024) {
        PyErr_SetString(PyExc_OSError,
                        "getsockopt buflen out of range");
        return NULL;
    }
    PyBytesWriter *writer = PyBytesWriter_Create(buflen);
    if (writer == NULL) {
        return NULL;
    }
    res = getsockopt(get_sock_fd(s), level, optname,
                     PyBytesWriter_GetData(writer), &buflen);
    if (res < 0) {
        PyBytesWriter_Discard(writer);
        return s->errorhandler();
    }
    return PyBytesWriter_FinishWithSize(writer, buflen);
}

PyDoc_STRVAR(getsockopt_doc,
"getsockopt(level, option[, buffersize]) -> value\n\
\n\
Get a socket option.  See the Unix manual for level and option.\n\
If a nonzero buffersize argument is given, the return value is a\n\
string of that length; otherwise it is an integer.");


#ifdef HAVE_BIND
/* s.bind(sockaddr) method */

static PyObject *
sock_bind(PyObject *self, PyObject *addro)
{
    PySocketSockObject *s = _PySocketSockObject_CAST(self);

    sock_addr_t addrbuf;
    int addrlen;
    int res;

    if (!getsockaddrarg(s, addro, &addrbuf, &addrlen, "bind")) {
        return NULL;
    }

    if (PySys_Audit("socket.bind", "OO", s, addro) < 0) {
        return NULL;
    }

    Py_BEGIN_ALLOW_THREADS
    res = bind(get_sock_fd(s), SAS2SA(&addrbuf), addrlen);
    Py_END_ALLOW_THREADS
    if (res < 0)
        return s->errorhandler();
    Py_RETURN_NONE;
}

PyDoc_STRVAR(bind_doc,
"bind(address)\n\
\n\
Bind the socket to a local address.  For IP sockets, the address is a\n\
pair (host, port); the host must refer to the local host. For raw packet\n\
sockets the address is a tuple (ifname, proto [,pkttype [,hatype [,addr]]])");
#endif


/* s.close() method.
   Set the file descriptor to -1 so operations tried subsequently
   will surely fail. */

/*[clinic input]
_socket.socket.close
    self as s: self(type="PySocketSockObject *")

close()

Close the socket.  It cannot be used after this call.
[clinic start generated code]*/

static PyObject *
_socket_socket_close_impl(PySocketSockObject *s)
/*[clinic end generated code: output=038b2418e07f6f6c input=dc487e470e55a83c]*/
{
    SOCKET_T fd;
    int res;

    fd = get_sock_fd(s);
    if (fd != INVALID_SOCKET) {
        set_sock_fd(s, INVALID_SOCKET);

        /* We do not want to retry upon EINTR: see
           http://lwn.net/Articles/576478/ and
           http://linux.derkeiler.com/Mailing-Lists/Kernel/2005-09/3000.html
           for more details. */
        Py_BEGIN_ALLOW_THREADS
        res = SOCKETCLOSE(fd);
        Py_END_ALLOW_THREADS
        /* bpo-30319: The peer can already have closed the connection.
           Python ignores ECONNRESET on close(). */
        if (res < 0 && errno != ECONNRESET) {
            return s->errorhandler();
        }
    }
    Py_RETURN_NONE;
}

static PyObject *
sock_detach(PyObject *self, PyObject *Py_UNUSED(ignored))
{
    PySocketSockObject *s = _PySocketSockObject_CAST(self);
    SOCKET_T fd = get_sock_fd(s);
    set_sock_fd(s, INVALID_SOCKET);
    return PyLong_FromSocket_t(fd);
}

PyDoc_STRVAR(detach_doc,
"detach()\n\
\n\
Close the socket object without closing the underlying file descriptor.\n\
The object cannot be used after this call, but the file descriptor\n\
can be reused for other purposes.  The file descriptor is returned.");

#ifdef HAVE_CONNECT
static int
sock_connect_impl(PySocketSockObject *s, void* Py_UNUSED(data))
{
    int err;
    socklen_t size = sizeof err;

    if (getsockopt(get_sock_fd(s), SOL_SOCKET, SO_ERROR, (void *)&err, &size)) {
        /* getsockopt() failed */
        return 0;
    }

    if (err == EISCONN)
        return 1;
    if (err != 0) {
        /* sock_call_ex() uses GET_SOCK_ERROR() to get the error code */
        SET_SOCK_ERROR(err);
        return 0;
    }
    return 1;
}

/* Common functionality for socket.connect and socket.connect_ex.
 *
 * If *raise* is set:
 * - On success, return 0.
 * - On any failure, return -1 with an exception set.
 * If *raise* is zero:
 * - On success, return 0.
 * - On connect() failure, return errno (without an exception set)
 * - On other error, return -1 with an exception set.
 *
 *   Note that -1 is a valid errno value on some systems.
 */
static int
internal_connect(PySocketSockObject *s, struct sockaddr *addr, int addrlen,
                 int raise)
{
    int res, err, wait_connect;

    Py_BEGIN_ALLOW_THREADS
    res = connect(get_sock_fd(s), addr, addrlen);
    Py_END_ALLOW_THREADS

    if (!res) {
        /* connect() succeeded, the socket is connected */
        return 0;
    }

    /* connect() failed */

    /* save error, PyErr_CheckSignals() can replace it */
    err = GET_SOCK_ERROR;
    if (CHECK_ERRNO(EINTR)) {
        if (PyErr_CheckSignals())
            return -1;

        /* Issue #23618: when connect() fails with EINTR, the connection is
           running asynchronously.

           If the socket is blocking or has a timeout, wait until the
           connection completes, fails or timed out using select(), and then
           get the connection status using getsockopt(SO_ERROR).

           If the socket is non-blocking, raise InterruptedError. The caller is
           responsible to wait until the connection completes, fails or timed
           out (it's the case in asyncio for example). */
        wait_connect = (s->sock_timeout != 0 && IS_SELECTABLE(s));
    }
    else {
        wait_connect = (s->sock_timeout > 0 && err == SOCK_INPROGRESS_ERR
                        && IS_SELECTABLE(s));
    }

    if (!wait_connect) {
        if (raise) {
            /* restore error, maybe replaced by PyErr_CheckSignals() */
            SET_SOCK_ERROR(err);
            s->errorhandler();
            return -1;
        }
        else
            return err;
    }

    if (raise) {
        /* socket.connect() raises an exception on error */
        if (sock_call_ex(s, 1, sock_connect_impl, NULL,
                         1, NULL, s->sock_timeout) < 0)
            return -1;
    }
    else {
        /* socket.connect_ex() returns the error code on error */
        if (sock_call_ex(s, 1, sock_connect_impl, NULL,
                         1, &err, s->sock_timeout) < 0)
            return err;
    }
    return 0;
}

/* s.connect(sockaddr) method */

static PyObject *
sock_connect(PyObject *self, PyObject *addro)
{
    PySocketSockObject *s = _PySocketSockObject_CAST(self);

    sock_addr_t addrbuf;
    int addrlen;
    int res;

    if (!getsockaddrarg(s, addro, &addrbuf, &addrlen, "connect")) {
        return NULL;
    }

    if (PySys_Audit("socket.connect", "OO", s, addro) < 0) {
        return NULL;
    }

    res = internal_connect(s, SAS2SA(&addrbuf), addrlen, 1);
    if (res < 0) {
        assert(PyErr_Occurred());
        return NULL;
    }

    Py_RETURN_NONE;
}

PyDoc_STRVAR(connect_doc,
"connect(address)\n\
\n\
Connect the socket to a remote address.  For IP sockets, the address\n\
is a pair (host, port).");


/* s.connect_ex(sockaddr) method */

static PyObject *
sock_connect_ex(PyObject *self, PyObject *addro)
{
    PySocketSockObject *s = _PySocketSockObject_CAST(self);

    sock_addr_t addrbuf;
    int addrlen;
    int res;

    if (!getsockaddrarg(s, addro, &addrbuf, &addrlen, "connect_ex")) {
        return NULL;
    }

    if (PySys_Audit("socket.connect", "OO", s, addro) < 0) {
        return NULL;
    }

    res = internal_connect(s, SAS2SA(&addrbuf), addrlen, 0);
    if (res == -1 && PyErr_Occurred()) {
        return NULL;
    }

    return PyLong_FromLong((long) res);
}

PyDoc_STRVAR(connect_ex_doc,
"connect_ex(address) -> errno\n\
\n\
This is like connect(address), but returns an error code (the errno value)\n\
instead of raising an exception when an error occurs.");
#endif // HAVE_CONNECT


/* s.fileno() method */

static PyObject *
sock_fileno(PyObject *self, PyObject *Py_UNUSED(ignored))
{
    PySocketSockObject *s = _PySocketSockObject_CAST(self);
    return PyLong_FromSocket_t(get_sock_fd(s));
}

PyDoc_STRVAR(fileno_doc,
"fileno() -> integer\n\
\n\
Return the integer file descriptor of the socket.");


#ifdef HAVE_GETSOCKNAME
/* s.getsockname() method */

static PyObject *
sock_getsockname(PyObject *self, PyObject *Py_UNUSED(ignored))
{
    PySocketSockObject *s = _PySocketSockObject_CAST(self);

    sock_addr_t addrbuf;
    int res;
    socklen_t addrlen;

    if (!getsockaddrlen(s, &addrlen))
        return NULL;
    memset(&addrbuf, 0, addrlen);
    Py_BEGIN_ALLOW_THREADS
    res = getsockname(get_sock_fd(s), SAS2SA(&addrbuf), &addrlen);
    Py_END_ALLOW_THREADS
    if (res < 0)
        return s->errorhandler();
    return makesockaddr(get_sock_fd(s), SAS2SA(&addrbuf), addrlen,
                        s->sock_proto);
}

PyDoc_STRVAR(getsockname_doc,
"getsockname() -> address info\n\
\n\
Return the address of the local endpoint. The format depends on the\n\
address family. For IPv4 sockets, the address info is a pair\n\
(hostaddr, port). For IPv6 sockets, the address info is a 4-tuple\n\
(hostaddr, port, flowinfo, scope_id).");
#endif


#ifdef HAVE_GETPEERNAME         /* Cray APP doesn't have this :-( */
/* s.getpeername() method */

static PyObject *
sock_getpeername(PyObject *self, PyObject *Py_UNUSED(ignored))
{
    PySocketSockObject *s = _PySocketSockObject_CAST(self);

    sock_addr_t addrbuf;
    int res;
    socklen_t addrlen;

    if (!getsockaddrlen(s, &addrlen))
        return NULL;
    memset(&addrbuf, 0, addrlen);
    Py_BEGIN_ALLOW_THREADS
    res = getpeername(get_sock_fd(s), SAS2SA(&addrbuf), &addrlen);
    Py_END_ALLOW_THREADS
    if (res < 0)
        return s->errorhandler();
    return makesockaddr(get_sock_fd(s), SAS2SA(&addrbuf), addrlen,
                        s->sock_proto);
}

PyDoc_STRVAR(getpeername_doc,
"getpeername() -> address info\n\
\n\
Return the address of the remote endpoint.  For IP sockets, the address\n\
info is a pair (hostaddr, port).");

#endif /* HAVE_GETPEERNAME */


#ifdef HAVE_LISTEN
/* s.listen(n) method */

static PyObject *
sock_listen(PyObject *self, PyObject *args)
{
    PySocketSockObject *s = _PySocketSockObject_CAST(self);
    /* We try to choose a default backlog high enough to avoid connection drops
     * for common workloads, yet not too high to limit resource usage. */
    int backlog = Py_MIN(SOMAXCONN, 128);
    int res;

    if (!PyArg_ParseTuple(args, "|i:listen", &backlog))
        return NULL;

    Py_BEGIN_ALLOW_THREADS
    /* To avoid problems on systems that don't allow a negative backlog
     * (which doesn't make sense anyway) we force a minimum value of 0. */
    if (backlog < 0)
        backlog = 0;
    res = listen(get_sock_fd(s), backlog);
    Py_END_ALLOW_THREADS
    if (res < 0)
        return s->errorhandler();
    Py_RETURN_NONE;
}

PyDoc_STRVAR(listen_doc,
"listen([backlog])\n\
\n\
Enable a server to accept connections.  If backlog is specified, it must be\n\
at least 0 (if it is lower, it is set to 0); it specifies the number of\n\
unaccepted connections that the system will allow before refusing new\n\
connections. If not specified, a default reasonable value is chosen.");
#endif

struct sock_recv {
    char *cbuf;
    Py_ssize_t len;
    int flags;
    Py_ssize_t result;
};

static int
sock_recv_impl(PySocketSockObject *s, void *data)
{
    struct sock_recv *ctx = data;

#ifdef MS_WINDOWS
    if (ctx->len > INT_MAX)
        ctx->len = INT_MAX;
    ctx->result = recv(get_sock_fd(s), ctx->cbuf, (int)ctx->len, ctx->flags);
#else
    ctx->result = recv(get_sock_fd(s), ctx->cbuf, ctx->len, ctx->flags);
#endif
    return (ctx->result >= 0);
}


/*
 * This is the guts of the recv() and recv_into() methods, which reads into a
 * char buffer.  If you have any inc/dec ref to do to the objects that contain
 * the buffer, do it in the caller.  This function returns the number of bytes
 * successfully read.  If there was an error, it returns -1.  Note that it is
 * also possible that we return a number of bytes smaller than the request
 * bytes.
 */

static Py_ssize_t
sock_recv_guts(PySocketSockObject *s, char* cbuf, Py_ssize_t len, int flags)
{
    struct sock_recv ctx;

    if (!IS_SELECTABLE(s)) {
        select_error();
        return -1;
    }
    if (len == 0) {
        /* If 0 bytes were requested, do nothing. */
        return 0;
    }

    ctx.cbuf = cbuf;
    ctx.len = len;
    ctx.flags = flags;
    if (sock_call(s, 0, sock_recv_impl, &ctx) < 0)
        return -1;

    return ctx.result;
}


/* s.recv(nbytes [,flags]) method */

static PyObject *
sock_recv(PyObject *self, PyObject *args)
{
    PySocketSockObject *s = _PySocketSockObject_CAST(self);

    Py_ssize_t recvlen, outlen;
    int flags = 0;

    if (!PyArg_ParseTuple(args, "n|i:recv", &recvlen, &flags))
        return NULL;

    if (recvlen < 0) {
        PyErr_SetString(PyExc_ValueError,
                        "negative buffersize in recv");
        return NULL;
    }

    /* Allocate a new string. */
    PyBytesWriter *writer = PyBytesWriter_Create(recvlen);
    if (writer == NULL) {
        return NULL;
    }

    /* Call the guts */
    outlen = sock_recv_guts(s, PyBytesWriter_GetData(writer), recvlen, flags);
    if (outlen < 0) {
        /* An error occurred, release the string and return an
           error. */
        PyBytesWriter_Discard(writer);
        return NULL;
    }

    return PyBytesWriter_FinishWithSize(writer, outlen);
}

PyDoc_STRVAR(recv_doc,
"recv(buffersize[, flags]) -> data\n\
\n\
Receive up to buffersize bytes from the socket.  For the optional flags\n\
argument, see the Unix manual.  When no data is available, block until\n\
at least one byte is available or until the remote end is closed.  When\n\
the remote end is closed and all data is read, return the empty string.");


/* s.recv_into(buffer, [nbytes [,flags]]) method */

static PyObject*
sock_recv_into(PyObject *self, PyObject *args, PyObject *kwds)
{
    static char *kwlist[] = {"buffer", "nbytes", "flags", 0};
    PySocketSockObject *s = _PySocketSockObject_CAST(self);

    int flags = 0;
    Py_buffer pbuf;
    char *buf;
    Py_ssize_t buflen, readlen, recvlen = 0;

    /* Get the buffer's memory */
    if (!PyArg_ParseTupleAndKeywords(args, kwds, "w*|ni:recv_into", kwlist,
                                     &pbuf, &recvlen, &flags))
        return NULL;
    buf = pbuf.buf;
    buflen = pbuf.len;

    if (recvlen < 0) {
        PyBuffer_Release(&pbuf);
        PyErr_SetString(PyExc_ValueError,
                        "negative buffersize in recv_into");
        return NULL;
    }
    if (recvlen == 0) {
        /* If nbytes was not specified, use the buffer's length */
        recvlen = buflen;
    }

    /* Check if the buffer is large enough */
    if (buflen < recvlen) {
        PyBuffer_Release(&pbuf);
        PyErr_SetString(PyExc_ValueError,
                        "buffer too small for requested bytes");
        return NULL;
    }

    /* Call the guts */
    readlen = sock_recv_guts(s, buf, recvlen, flags);
    if (readlen < 0) {
        /* Return an error. */
        PyBuffer_Release(&pbuf);
        return NULL;
    }

    PyBuffer_Release(&pbuf);
    /* Return the number of bytes read.  Note that we do not do anything
       special here in the case that readlen < recvlen. */
    return PyLong_FromSsize_t(readlen);
}

PyDoc_STRVAR(recv_into_doc,
"recv_into(buffer, [nbytes[, flags]]) -> nbytes_read\n\
\n\
A version of recv() that stores its data into a buffer rather than creating\n\
a new string.  Receive up to buffersize bytes from the socket.  If buffersize\n\
is not specified (or 0), receive up to the size available in the given buffer.\n\
\n\
See recv() for documentation about the flags.");

struct sock_recvfrom {
    char* cbuf;
    Py_ssize_t len;
    int flags;
    socklen_t *addrlen;
    sock_addr_t *addrbuf;
    Py_ssize_t result;
};

#ifdef HAVE_RECVFROM
static int
sock_recvfrom_impl(PySocketSockObject *s, void *data)
{
    struct sock_recvfrom *ctx = data;

    memset(ctx->addrbuf, 0, *ctx->addrlen);

#ifdef MS_WINDOWS
    if (ctx->len > INT_MAX)
        ctx->len = INT_MAX;
    ctx->result = recvfrom(get_sock_fd(s), ctx->cbuf, (int)ctx->len, ctx->flags,
                           SAS2SA(ctx->addrbuf), ctx->addrlen);
#else
    ctx->result = recvfrom(get_sock_fd(s), ctx->cbuf, ctx->len, ctx->flags,
                           SAS2SA(ctx->addrbuf), ctx->addrlen);
#endif
    return (ctx->result >= 0);
}


/*
 * This is the guts of the recvfrom() and recvfrom_into() methods, which reads
 * into a char buffer.  If you have any inc/def ref to do to the objects that
 * contain the buffer, do it in the caller.  This function returns the number
 * of bytes successfully read.  If there was an error, it returns -1.  Note
 * that it is also possible that we return a number of bytes smaller than the
 * request bytes.
 *
 * 'addr' is a return value for the address object.  Note that you must decref
 * it yourself.
 */
static Py_ssize_t
sock_recvfrom_guts(PySocketSockObject *s, char* cbuf, Py_ssize_t len, int flags,
                   PyObject** addr)
{
    sock_addr_t addrbuf;
    socklen_t addrlen;
    struct sock_recvfrom ctx;

    *addr = NULL;

    if (!getsockaddrlen(s, &addrlen))
        return -1;

    if (!IS_SELECTABLE(s)) {
        select_error();
        return -1;
    }

    ctx.cbuf = cbuf;
    ctx.len = len;
    ctx.flags = flags;
    ctx.addrbuf = &addrbuf;
    ctx.addrlen = &addrlen;
    if (sock_call(s, 0, sock_recvfrom_impl, &ctx) < 0)
        return -1;

    *addr = makesockaddr(get_sock_fd(s), SAS2SA(&addrbuf), addrlen,
                         s->sock_proto);
    if (*addr == NULL)
        return -1;

    return ctx.result;
}

/* s.recvfrom(nbytes [,flags]) method */

static PyObject *
sock_recvfrom(PyObject *self, PyObject *args)
{
    PySocketSockObject *s = _PySocketSockObject_CAST(self);

    PyObject *addr = NULL;
    PyObject *ret = NULL;
    int flags = 0;
    Py_ssize_t recvlen, outlen;

    if (!PyArg_ParseTuple(args, "n|i:recvfrom", &recvlen, &flags))
        return NULL;

    if (recvlen < 0) {
        PyErr_SetString(PyExc_ValueError,
                        "negative buffersize in recvfrom");
        return NULL;
    }

    PyBytesWriter *writer = PyBytesWriter_Create(recvlen);
    if (writer == NULL) {
        return NULL;
    }

    outlen = sock_recvfrom_guts(s, PyBytesWriter_GetData(writer),
                                recvlen, flags, &addr);
    if (outlen < 0) {
        PyBytesWriter_Discard(writer);
        goto finally;
    }

    PyObject *buf = PyBytesWriter_FinishWithSize(writer, outlen);
    if (buf == NULL) {
        goto finally;
    }

    ret = PyTuple_MakePair(buf, addr);
    Py_DECREF(buf);

finally:
    Py_XDECREF(addr);
    return ret;
}

PyDoc_STRVAR(recvfrom_doc,
"recvfrom(buffersize[, flags]) -> (data, address info)\n\
\n\
Like recv(buffersize, flags) but also return the sender's address info.");


/* s.recvfrom_into(buffer[, nbytes [,flags]]) method */

static PyObject *
sock_recvfrom_into(PyObject *self, PyObject *args, PyObject* kwds)
{
    static char *kwlist[] = {"buffer", "nbytes", "flags", 0};
    PySocketSockObject *s = _PySocketSockObject_CAST(self);

    int flags = 0;
    Py_buffer pbuf;
    char *buf;
    Py_ssize_t readlen, buflen, recvlen = 0;

    PyObject *addr = NULL;

    if (!PyArg_ParseTupleAndKeywords(args, kwds, "w*|ni:recvfrom_into",
                                     kwlist, &pbuf,
                                     &recvlen, &flags))
        return NULL;
    buf = pbuf.buf;
    buflen = pbuf.len;

    if (recvlen < 0) {
        PyBuffer_Release(&pbuf);
        PyErr_SetString(PyExc_ValueError,
                        "negative buffersize in recvfrom_into");
        return NULL;
    }
    if (recvlen == 0) {
        /* If nbytes was not specified, use the buffer's length */
        recvlen = buflen;
    } else if (recvlen > buflen) {
        PyBuffer_Release(&pbuf);
        PyErr_SetString(PyExc_ValueError,
                        "nbytes is greater than the length of the buffer");
        return NULL;
    }

    readlen = sock_recvfrom_guts(s, buf, recvlen, flags, &addr);
    if (readlen < 0) {
        PyBuffer_Release(&pbuf);
        /* Return an error */
        Py_XDECREF(addr);
        return NULL;
    }

    PyBuffer_Release(&pbuf);
    /* Return the number of bytes read and the address.  Note that we do
       not do anything special here in the case that readlen < recvlen. */
    return Py_BuildValue("nN", readlen, addr);
}

PyDoc_STRVAR(recvfrom_into_doc,
"recvfrom_into(buffer[, nbytes[, flags]]) -> (nbytes, address info)\n\
\n\
Like recv_into(buffer[, nbytes[, flags]]) but also return the sender's address info.");
#endif

/* The sendmsg() and recvmsg[_into]() methods require a working
   CMSG_LEN().  See the comment near get_CMSG_LEN(). */
#ifdef CMSG_LEN
struct sock_recvmsg {
    struct msghdr *msg;
    int flags;
    ssize_t result;
};

static int
sock_recvmsg_impl(PySocketSockObject *s, void *data)
{
    struct sock_recvmsg *ctx = data;

    ctx->result = recvmsg(get_sock_fd(s), ctx->msg, ctx->flags);
    return  (ctx->result >= 0);
}

/*
 * Call recvmsg() with the supplied iovec structures, flags, and
 * ancillary data buffer size (controllen).  Returns the tuple return
 * value for recvmsg() or recvmsg_into(), with the first item provided
 * by the supplied makeval() function.  makeval() will be called with
 * the length read and makeval_data as arguments, and must return a
 * new reference (which will be decrefed if there is a subsequent
 * error).  On error, closes any file descriptors received via
 * SCM_RIGHTS.
 */
static PyObject *
sock_recvmsg_guts(PySocketSockObject *s, struct iovec *iov, int iovlen,
                  int flags, Py_ssize_t controllen,
                  PyObject *(*makeval)(ssize_t, void *), void *makeval_data)
{
    sock_addr_t addrbuf;
    socklen_t addrbuflen;
    struct msghdr msg = {0};
    PyObject *cmsg_list = NULL, *retval = NULL;
    void *controlbuf = NULL;
    struct cmsghdr *cmsgh;
    size_t cmsgdatalen = 0;
    int cmsg_status;
    struct sock_recvmsg ctx;

    /* XXX: POSIX says that msg_name and msg_namelen "shall be
       ignored" when the socket is connected (Linux fills them in
       anyway for AF_UNIX sockets at least).  Normally msg_namelen
       seems to be set to 0 if there's no address, but try to
       initialize msg_name to something that won't be mistaken for a
       real address if that doesn't happen. */
    if (!getsockaddrlen(s, &addrbuflen))
        return NULL;
    memset(&addrbuf, 0, addrbuflen);
    SAS2SA(&addrbuf)->sa_family = AF_UNSPEC;

    if (controllen < 0 || controllen > SOCKLEN_T_LIMIT) {
        PyErr_SetString(PyExc_ValueError,
                        "invalid ancillary data buffer length");
        return NULL;
    }
    if (controllen > 0 && (controlbuf = PyMem_Malloc(controllen)) == NULL)
        return PyErr_NoMemory();

    /* Make the system call. */
    if (!IS_SELECTABLE(s)) {
        select_error();
        goto finally;
    }

    msg.msg_name = SAS2SA(&addrbuf);
    msg.msg_namelen = addrbuflen;
    msg.msg_iov = iov;
    msg.msg_iovlen = iovlen;
    msg.msg_control = controlbuf;
    msg.msg_controllen = controllen;

    ctx.msg = &msg;
    ctx.flags = flags;
    if (sock_call(s, 0, sock_recvmsg_impl, &ctx) < 0)
        goto finally;

    /* Make list of (level, type, data) tuples from control messages. */
    if ((cmsg_list = PyList_New(0)) == NULL)
        goto err_closefds;
    /* Check for empty ancillary data as old CMSG_FIRSTHDR()
       implementations didn't do so. */
    for (cmsgh = ((msg.msg_controllen > 0) ? CMSG_FIRSTHDR(&msg) : NULL);
         cmsgh != NULL; cmsgh = CMSG_NXTHDR(&msg, cmsgh)) {
        PyObject *bytes, *tuple;
        int tmp;

        cmsg_status = get_cmsg_data_len(&msg, cmsgh, &cmsgdatalen);
        if (cmsg_status != 0) {
            if (PyErr_WarnEx(PyExc_RuntimeWarning,
                             "received malformed or improperly-truncated "
                             "ancillary data", 1) == -1)
                goto err_closefds;
        }
        if (cmsg_status < 0)
            break;
        if (cmsgdatalen > PY_SSIZE_T_MAX) {
            PyErr_SetString(PyExc_OSError, "control message too long");
            goto err_closefds;
        }

        bytes = PyBytes_FromStringAndSize((char *)CMSG_DATA(cmsgh),
                                          cmsgdatalen);
        tuple = Py_BuildValue("iiN", (int)cmsgh->cmsg_level,
                              (int)cmsgh->cmsg_type, bytes);
        if (tuple == NULL)
            goto err_closefds;
        tmp = PyList_Append(cmsg_list, tuple);
        Py_DECREF(tuple);
        if (tmp != 0)
            goto err_closefds;

        if (cmsg_status != 0)
            break;
    }

    retval = Py_BuildValue("NOiN",
                           (*makeval)(ctx.result, makeval_data),
                           cmsg_list,
                           (int)msg.msg_flags,
                           makesockaddr(get_sock_fd(s), SAS2SA(&addrbuf),
                                        ((msg.msg_namelen > addrbuflen) ?
                                         addrbuflen : msg.msg_namelen),
                                        s->sock_proto));
    if (retval == NULL)
        goto err_closefds;

finally:
    Py_XDECREF(cmsg_list);
    PyMem_Free(controlbuf);
    return retval;

err_closefds:
#ifdef SCM_RIGHTS
    /* Close all descriptors coming from SCM_RIGHTS, so they don't leak. */
    for (cmsgh = ((msg.msg_controllen > 0) ? CMSG_FIRSTHDR(&msg) : NULL);
         cmsgh != NULL; cmsgh = CMSG_NXTHDR(&msg, cmsgh)) {
        cmsg_status = get_cmsg_data_len(&msg, cmsgh, &cmsgdatalen);
        if (cmsg_status < 0)
            break;
        if (cmsgh->cmsg_level == SOL_SOCKET &&
            cmsgh->cmsg_type == SCM_RIGHTS) {
            size_t numfds;
            int *fdp;

            numfds = cmsgdatalen / sizeof(int);
            fdp = (int *)CMSG_DATA(cmsgh);
            while (numfds-- > 0)
                close(*fdp++);
        }
        if (cmsg_status != 0)
            break;
    }
#endif /* SCM_RIGHTS */
    goto finally;
}


static PyObject *
makeval_recvmsg(ssize_t received, void *data)
{
    PyBytesWriter **writer = data;
    PyObject *buf = PyBytesWriter_FinishWithSize(*writer, received);
    *writer = NULL;
    return buf;
}

/* s.recvmsg(bufsize[, ancbufsize[, flags]]) method */

static PyObject *
sock_recvmsg(PyObject *self, PyObject *args)
{
    Py_ssize_t bufsize, ancbufsize = 0;
    int flags = 0;
    if (!PyArg_ParseTuple(args, "n|ni:recvmsg", &bufsize, &ancbufsize, &flags))
        return NULL;

    if (bufsize < 0) {
        PyErr_SetString(PyExc_ValueError, "negative buffer size in recvmsg()");
        return NULL;
    }

    PyBytesWriter *writer = PyBytesWriter_Create(bufsize);
    if (writer == NULL) {
        return NULL;
    }
    struct iovec iov;
    iov.iov_base = PyBytesWriter_GetData(writer);
    iov.iov_len = bufsize;

    /* Note that we're passing a pointer to *our pointer* to the bytes
       writer (&writer); makeval_recvmsg() finish it and set our pointer to
       NULL. */
    PyObject *retval;
    PySocketSockObject *s = _PySocketSockObject_CAST(self);
    retval = sock_recvmsg_guts(s, &iov, 1, flags, ancbufsize,
                               &makeval_recvmsg, &writer);
    PyBytesWriter_Discard(writer);
    return retval;
}

PyDoc_STRVAR(recvmsg_doc,
"recvmsg(bufsize[, ancbufsize[, flags]]) -> (data, ancdata, msg_flags, address)\n\
\n\
Receive normal data (up to bufsize bytes) and ancillary data from the\n\
socket.  The ancbufsize argument sets the size in bytes of the\n\
internal buffer used to receive the ancillary data; it defaults to 0,\n\
meaning that no ancillary data will be received.  Appropriate buffer\n\
sizes for ancillary data can be calculated using CMSG_SPACE() or\n\
CMSG_LEN(), and items which do not fit into the buffer might be\n\
truncated or discarded.  The flags argument defaults to 0 and has the\n\
same meaning as for recv().\n\
\n\
The return value is a 4-tuple: (data, ancdata, msg_flags, address).\n\
The data item is a bytes object holding the non-ancillary data\n\
received.  The ancdata item is a list of zero or more tuples\n\
(cmsg_level, cmsg_type, cmsg_data) representing the ancillary data\n\
(control messages) received: cmsg_level and cmsg_type are integers\n\
specifying the protocol level and protocol-specific type respectively,\n\
and cmsg_data is a bytes object holding the associated data.  The\n\
msg_flags item is the bitwise OR of various flags indicating\n\
conditions on the received message; see your system documentation for\n\
details.  If the receiving socket is unconnected, address is the\n\
address of the sending socket, if available; otherwise, its value is\n\
unspecified.\n\
\n\
If recvmsg() raises an exception after the system call returns, it\n\
will first attempt to close any file descriptors received via the\n\
SCM_RIGHTS mechanism.");


static PyObject *
makeval_recvmsg_into(ssize_t received, void *data)
{
    return PyLong_FromSsize_t(received);
}

/* s.recvmsg_into(buffers[, ancbufsize[, flags]]) method */

static PyObject *
sock_recvmsg_into(PyObject *self, PyObject *args)
{
    PySocketSockObject *s = _PySocketSockObject_CAST(self);

    Py_ssize_t ancbufsize = 0;
    int flags = 0;
    struct iovec *iovs = NULL;
    Py_ssize_t i, nitems, nbufs = 0;
    Py_buffer *bufs = NULL;
    PyObject *buffers_arg, *fast, *retval = NULL;

    if (!PyArg_ParseTuple(args, "O|ni:recvmsg_into",
                          &buffers_arg, &ancbufsize, &flags))
        return NULL;

    if ((fast = PySequence_Fast(buffers_arg,
                                "recvmsg_into() argument 1 must be an "
                                "iterable")) == NULL)
        return NULL;
    nitems = PySequence_Fast_GET_SIZE(fast);
    if (nitems > INT_MAX) {
        PyErr_SetString(PyExc_OSError, "recvmsg_into() argument 1 is too long");
        goto finally;
    }

    /* Fill in an iovec for each item, and save the Py_buffer
       structs to release afterwards. */
    if (nitems > 0 && ((iovs = PyMem_New(struct iovec, nitems)) == NULL ||
                       (bufs = PyMem_New(Py_buffer, nitems)) == NULL)) {
        PyErr_NoMemory();
        goto finally;
    }
    for (; nbufs < nitems; nbufs++) {
        if (!PyArg_Parse(PySequence_Fast_GET_ITEM(fast, nbufs),
                         "w*;recvmsg_into() argument 1 must be an iterable "
                         "of single-segment read-write buffers",
                         &bufs[nbufs]))
            goto finally;
        iovs[nbufs].iov_base = bufs[nbufs].buf;
        iovs[nbufs].iov_len = bufs[nbufs].len;
    }

    retval = sock_recvmsg_guts(s, iovs, nitems, flags, ancbufsize,
                               &makeval_recvmsg_into, NULL);
finally:
    for (i = 0; i < nbufs; i++)
        PyBuffer_Release(&bufs[i]);
    PyMem_Free(bufs);
    PyMem_Free(iovs);
    Py_DECREF(fast);
    return retval;
}

PyDoc_STRVAR(recvmsg_into_doc,
"recvmsg_into(buffers[, ancbufsize[, flags]]) -> (nbytes, ancdata, msg_flags, address)\n\
\n\
Receive normal data and ancillary data from the socket, scattering the\n\
non-ancillary data into a series of buffers.  The buffers argument\n\
must be an iterable of objects that export writable buffers\n\
(e.g. bytearray objects); these will be filled with successive chunks\n\
of the non-ancillary data until it has all been written or there are\n\
no more buffers.  The ancbufsize argument sets the size in bytes of\n\
the internal buffer used to receive the ancillary data; it defaults to\n\
0, meaning that no ancillary data will be received.  Appropriate\n\
buffer sizes for ancillary data can be calculated using CMSG_SPACE()\n\
or CMSG_LEN(), and items which do not fit into the buffer might be\n\
truncated or discarded.  The flags argument defaults to 0 and has the\n\
same meaning as for recv().\n\
\n\
The return value is a 4-tuple: (nbytes, ancdata, msg_flags, address).\n\
The nbytes item is the total number of bytes of non-ancillary data\n\
written into the buffers.  The ancdata item is a list of zero or more\n\
tuples (cmsg_level, cmsg_type, cmsg_data) representing the ancillary\n\
data (control messages) received: cmsg_level and cmsg_type are\n\
integers specifying the protocol level and protocol-specific type\n\
respectively, and cmsg_data is a bytes object holding the associated\n\
data.  The msg_flags item is the bitwise OR of various flags\n\
indicating conditions on the received message; see your system\n\
documentation for details.  If the receiving socket is unconnected,\n\
address is the address of the sending socket, if available; otherwise,\n\
its value is unspecified.\n\
\n\
If recvmsg_into() raises an exception after the system call returns,\n\
it will first attempt to close any file descriptors received via the\n\
SCM_RIGHTS mechanism.");
#endif    /* CMSG_LEN */


struct sock_send {
    char *buf;
    Py_ssize_t len;
    int flags;
    Py_ssize_t result;
};

static int
sock_send_impl(PySocketSockObject *s, void *data)
{
    struct sock_send *ctx = data;

#ifdef MS_WINDOWS
    if (ctx->len > INT_MAX)
        ctx->len = INT_MAX;
    ctx->result = send(get_sock_fd(s), ctx->buf, (int)ctx->len, ctx->flags);
#else
    ctx->result = send(get_sock_fd(s), ctx->buf, ctx->len, ctx->flags);
#endif
    return (ctx->result >= 0);
}

/*[clinic input]
@permit_long_docstring_body
_socket.socket.send
    self as s: self(type="PySocketSockObject *")
    data as pbuf: Py_buffer
    flags: int = 0
    /

Send a data string to the socket.

For the optional flags argument, see the Unix manual.
Return the number of bytes sent; this may be less than len(data) if the network is busy.
[clinic start generated code]*/

static PyObject *
_socket_socket_send_impl(PySocketSockObject *s, Py_buffer *pbuf, int flags)
/*[clinic end generated code: output=3ddf83f17d0c875b input=e776a48af2e3d615]*/

{
    struct sock_send ctx;

    if (!IS_SELECTABLE(s)) {
        return select_error();
    }
    ctx.buf = pbuf->buf;
    ctx.len = pbuf->len;
    ctx.flags = flags;
    if (sock_call(s, 1, sock_send_impl, &ctx) < 0) {
        return NULL;
    }

    return PyLong_FromSsize_t(ctx.result);
}


/*[clinic input]
_socket.socket.sendall
    self as s: self(type="PySocketSockObject *")
    data as pbuf: Py_buffer
    flags: int = 0
    /

Send a data string to the socket.

For the optional flags argument, see the Unix manual.
This calls send() repeatedly until all data is sent.
If an error occurs, it's impossible to tell how much data has been sent.
[clinic start generated code]*/

static PyObject *
_socket_socket_sendall_impl(PySocketSockObject *s, Py_buffer *pbuf,
                            int flags)
/*[clinic end generated code: output=ec92861424d3faa8 input=732b15b9ca64dce6]*/

{
    char *buf;
    Py_ssize_t len, n;
    struct sock_send ctx;
    int has_timeout = (s->sock_timeout > 0);
    PyTime_t timeout = s->sock_timeout;
    PyTime_t deadline = 0;
    int deadline_initialized = 0;
    PyObject *res = NULL;

    buf = pbuf->buf;
    len = pbuf->len;

    if (!IS_SELECTABLE(s)) {
        return select_error();
    }

    do {
        if (has_timeout) {
            if (deadline_initialized) {
                /* recompute the timeout */
                timeout = _PyDeadline_Get(deadline);
            }
            else {
                deadline_initialized = 1;
                deadline = _PyDeadline_Init(timeout);
            }

            if (timeout <= 0) {
                PyErr_SetString(PyExc_TimeoutError, "timed out");
                goto done;
            }
        }

        ctx.buf = buf;
        ctx.len = len;
        ctx.flags = flags;
        if (sock_call_ex(s, 1, sock_send_impl, &ctx, 0, NULL, timeout) < 0)
            goto done;
        n = ctx.result;
        assert(n >= 0);

        buf += n;
        len -= n;

        /* We must run our signal handlers before looping again.
           send() can return a successful partial write when it is
           interrupted, so we can't restrict ourselves to EINTR. */
        if (PyErr_CheckSignals())
            goto done;
    } while (len > 0);

    res = Py_NewRef(Py_None);

done:
    return res;
}


#ifdef HAVE_SENDTO
struct sock_sendto {
    char *buf;
    Py_ssize_t len;
    int flags;
    int addrlen;
    sock_addr_t *addrbuf;
    Py_ssize_t result;
};

static int
sock_sendto_impl(PySocketSockObject *s, void *data)
{
    struct sock_sendto *ctx = data;

#ifdef MS_WINDOWS
    if (ctx->len > INT_MAX)
        ctx->len = INT_MAX;
    ctx->result = sendto(get_sock_fd(s), ctx->buf, (int)ctx->len, ctx->flags,
                         SAS2SA(ctx->addrbuf), ctx->addrlen);
#else
    ctx->result = sendto(get_sock_fd(s), ctx->buf, ctx->len, ctx->flags,
                         SAS2SA(ctx->addrbuf), ctx->addrlen);
#endif
    return (ctx->result >= 0);
}

/* s.sendto(data, [flags,] sockaddr) method */

static PyObject *
sock_sendto(PyObject *self, PyObject *args)
{
    PySocketSockObject *s = _PySocketSockObject_CAST(self);

    Py_buffer pbuf;
    PyObject *addro;
    Py_ssize_t arglen;
    sock_addr_t addrbuf;
    int addrlen, flags;
    struct sock_sendto ctx;

    flags = 0;
    arglen = PyTuple_Size(args);
    switch (arglen) {
        case 2:
            if (!PyArg_ParseTuple(args, "y*O:sendto", &pbuf, &addro)) {
                return NULL;
            }
            break;
        case 3:
            if (!PyArg_ParseTuple(args, "y*iO:sendto",
                                  &pbuf, &flags, &addro)) {
                return NULL;
            }
            break;
        default:
            PyErr_Format(PyExc_TypeError,
                         "sendto() takes 2 or 3 arguments (%zd given)",
                         arglen);
            return NULL;
    }

    if (!IS_SELECTABLE(s)) {
        PyBuffer_Release(&pbuf);
        return select_error();
    }

    if (!getsockaddrarg(s, addro, &addrbuf, &addrlen, "sendto")) {
        PyBuffer_Release(&pbuf);
        return NULL;
    }

    if (PySys_Audit("socket.sendto", "OO", s, addro) < 0) {
        return NULL;
    }

    ctx.buf = pbuf.buf;
    ctx.len = pbuf.len;
    ctx.flags = flags;
    ctx.addrlen = addrlen;
    ctx.addrbuf = &addrbuf;
    if (sock_call(s, 1, sock_sendto_impl, &ctx) < 0) {
        PyBuffer_Release(&pbuf);
        return NULL;
    }
    PyBuffer_Release(&pbuf);

    return PyLong_FromSsize_t(ctx.result);
}

PyDoc_STRVAR(sendto_doc,
"sendto(data[, flags], address) -> count\n\
\n\
Like send(data, flags) but allows specifying the destination address.\n\
For IP sockets, the address is a pair (hostaddr, port).");
#endif


/* The sendmsg() and recvmsg[_into]() methods require a working
   CMSG_LEN().  See the comment near get_CMSG_LEN(). */
#ifdef CMSG_LEN
struct sock_sendmsg {
    struct msghdr *msg;
    int flags;
    ssize_t result;
};

static int
sock_sendmsg_iovec(PySocketSockObject *s, PyObject *data_arg,
                   struct msghdr *msg,
                   Py_buffer **databufsout, Py_ssize_t *ndatabufsout) {
    Py_ssize_t ndataparts, ndatabufs = 0;
    int result = -1;
    struct iovec *iovs = NULL;
    PyObject *data_fast = NULL;
    Py_buffer *databufs = NULL;

    /* Fill in an iovec for each message part, and save the Py_buffer
       structs to release afterwards. */
    data_fast = PySequence_Fast(data_arg,
                                "sendmsg() argument 1 must be an "
                                "iterable");
    if (data_fast == NULL) {
        goto finally;
    }

    ndataparts = PySequence_Fast_GET_SIZE(data_fast);
    if (ndataparts > INT_MAX) {
        PyErr_SetString(PyExc_OSError, "sendmsg() argument 1 is too long");
        goto finally;
    }

    msg->msg_iovlen = ndataparts;
    if (ndataparts > 0) {
        iovs = PyMem_New(struct iovec, ndataparts);
        if (iovs == NULL) {
            PyErr_NoMemory();
            goto finally;
        }
        msg->msg_iov = iovs;

        databufs = PyMem_New(Py_buffer, ndataparts);
        if (databufs == NULL) {
            PyErr_NoMemory();
            goto finally;
        }
    }
    for (; ndatabufs < ndataparts; ndatabufs++) {
        if (PyObject_GetBuffer(PySequence_Fast_GET_ITEM(data_fast, ndatabufs),
            &databufs[ndatabufs], PyBUF_SIMPLE) < 0)
            goto finally;
        iovs[ndatabufs].iov_base = databufs[ndatabufs].buf;
        iovs[ndatabufs].iov_len = databufs[ndatabufs].len;
    }
    result = 0;
  finally:
    *databufsout = databufs;
    *ndatabufsout = ndatabufs;
    Py_XDECREF(data_fast);
    return result;
}

static int
sock_sendmsg_impl(PySocketSockObject *s, void *data)
{
    struct sock_sendmsg *ctx = data;

    ctx->result = sendmsg(get_sock_fd(s), ctx->msg, ctx->flags);
    return (ctx->result >= 0);
}

/*[clinic input]
_socket.socket.sendmsg
    self as s: self(type="PySocketSockObject *")
    buffers as data_arg: object
    ancdata as cmsg_arg: object = NULL
    flags: int = 0
    address as addr_arg: object = NULL
    /

Send normal and ancillary data to the socket.

It gathering the non-ancillary data from a series of buffers
and concatenating it into a single message.
The buffers argument specifies the non-ancillary
data as an iterable of bytes-like objects (e.g. bytes objects).
The ancdata argument specifies the ancillary data (control messages)
as an iterable of zero or more tuples (cmsg_level, cmsg_type,
cmsg_data), where cmsg_level and cmsg_type are integers specifying the
protocol level and protocol-specific type respectively, and cmsg_data
is a bytes-like object holding the associated data.  The flags
argument defaults to 0 and has the same meaning as for send().  If
address is supplied and not None, it sets a destination address for
the message.  The return value is the number of bytes of non-ancillary
data sent.
[clinic start generated code]*/

static PyObject *
_socket_socket_sendmsg_impl(PySocketSockObject *s, PyObject *data_arg,
                            PyObject *cmsg_arg, int flags,
                            PyObject *addr_arg)
/*[clinic end generated code: output=3b4cb1110644ce39 input=479c13d90bd2f88b]*/

{
    Py_ssize_t i, ndatabufs = 0, ncmsgs, ncmsgbufs = 0;
    Py_buffer *databufs = NULL;
    sock_addr_t addrbuf;
    struct msghdr msg;
    struct cmsginfo {
        int level;
        int type;
        Py_buffer data;
    } *cmsgs = NULL;
    void *controlbuf = NULL;
    size_t controllen, controllen_last;
    int addrlen;
    PyObject *cmsg_fast = NULL, *retval = NULL;
    struct sock_sendmsg ctx;

    memset(&msg, 0, sizeof(msg));

    /* Parse destination address. */
    if (addr_arg != NULL && addr_arg != Py_None) {
        if (!getsockaddrarg(s, addr_arg, &addrbuf, &addrlen,
                            "sendmsg"))
        {
            goto finally;
        }
        if (PySys_Audit("socket.sendmsg", "OO", s, addr_arg) < 0) {
            return NULL;
        }
        msg.msg_name = &addrbuf;
        msg.msg_namelen = addrlen;
    } else {
        if (PySys_Audit("socket.sendmsg", "OO", s, Py_None) < 0) {
            return NULL;
        }
    }

    /* Fill in an iovec for each message part, and save the Py_buffer
       structs to release afterwards. */
    if (sock_sendmsg_iovec(s, data_arg, &msg, &databufs, &ndatabufs) == -1) {
        goto finally;
    }

    if (cmsg_arg == NULL)
        ncmsgs = 0;
    else {
        if ((cmsg_fast = PySequence_Fast(cmsg_arg,
                                         "sendmsg() argument 2 must be an "
                                         "iterable")) == NULL)
            goto finally;
        ncmsgs = PySequence_Fast_GET_SIZE(cmsg_fast);
    }

#ifndef CMSG_SPACE
    if (ncmsgs > 1) {
        PyErr_SetString(PyExc_OSError,
                        "sending multiple control messages is not supported "
                        "on this system");
        goto finally;
    }
#endif
    /* Save level, type and Py_buffer for each control message,
       and calculate total size. */
    if (ncmsgs > 0 && (cmsgs = PyMem_New(struct cmsginfo, ncmsgs)) == NULL) {
        PyErr_NoMemory();
        goto finally;
    }
    controllen = controllen_last = 0;
    while (ncmsgbufs < ncmsgs) {
        size_t bufsize, space;

        if (!PyArg_Parse(PySequence_Fast_GET_ITEM(cmsg_fast, ncmsgbufs),
                         "(iiy*):[sendmsg() ancillary data items]",
                         &cmsgs[ncmsgbufs].level,
                         &cmsgs[ncmsgbufs].type,
                         &cmsgs[ncmsgbufs].data))
            goto finally;
        bufsize = cmsgs[ncmsgbufs++].data.len;

#ifdef CMSG_SPACE
        if (!get_CMSG_SPACE(bufsize, &space)) {
#else
        if (!get_CMSG_LEN(bufsize, &space)) {
#endif
            PyErr_SetString(PyExc_OSError, "ancillary data item too large");
            goto finally;
        }
        controllen += space;
        if (controllen > SOCKLEN_T_LIMIT || controllen < controllen_last) {
            PyErr_SetString(PyExc_OSError, "too much ancillary data");
            goto finally;
        }
        controllen_last = controllen;
    }

    /* Construct ancillary data block from control message info. */
    if (ncmsgbufs > 0) {
        struct cmsghdr *cmsgh = NULL;

        controlbuf = PyMem_Malloc(controllen);
        if (controlbuf == NULL) {
            PyErr_NoMemory();
            goto finally;
        }
        msg.msg_control = controlbuf;

        msg.msg_controllen = controllen;

        /* Need to zero out the buffer as a workaround for glibc's
           CMSG_NXTHDR() implementation.  After getting the pointer to
           the next header, it checks its (uninitialized) cmsg_len
           member to see if the "message" fits in the buffer, and
           returns NULL if it doesn't.  Zero-filling the buffer
           ensures that this doesn't happen. */
        memset(controlbuf, 0, controllen);

        for (i = 0; i < ncmsgbufs; i++) {
            size_t msg_len, data_len = cmsgs[i].data.len;
            int enough_space = 0;

            cmsgh = (i == 0) ? CMSG_FIRSTHDR(&msg) : CMSG_NXTHDR(&msg, cmsgh);
            if (cmsgh == NULL) {
                PyErr_Format(PyExc_RuntimeError,
                             "unexpected NULL result from %s()",
                             (i == 0) ? "CMSG_FIRSTHDR" : "CMSG_NXTHDR");
                goto finally;
            }
            if (!get_CMSG_LEN(data_len, &msg_len)) {
                PyErr_SetString(PyExc_RuntimeError,
                                "item size out of range for CMSG_LEN()");
                goto finally;
            }
            if (cmsg_min_space(&msg, cmsgh, msg_len)) {
                size_t space;

                cmsgh->cmsg_len = msg_len;
                if (get_cmsg_data_space(&msg, cmsgh, &space))
                    enough_space = (space >= data_len);
            }
            if (!enough_space) {
                PyErr_SetString(PyExc_RuntimeError,
                                "ancillary data does not fit in calculated "
                                "space");
                goto finally;
            }
            cmsgh->cmsg_level = cmsgs[i].level;
            cmsgh->cmsg_type = cmsgs[i].type;
            memcpy(CMSG_DATA(cmsgh), cmsgs[i].data.buf, data_len);
        }
    }

    /* Make the system call. */
    if (!IS_SELECTABLE(s)) {
        select_error();
        goto finally;
    }

    ctx.msg = &msg;
    ctx.flags = flags;
    if (sock_call(s, 1, sock_sendmsg_impl, &ctx) < 0)
        goto finally;

    retval = PyLong_FromSsize_t(ctx.result);

finally:
    PyMem_Free(controlbuf);
    for (i = 0; i < ncmsgbufs; i++)
        PyBuffer_Release(&cmsgs[i].data);
    PyMem_Free(cmsgs);
    Py_XDECREF(cmsg_fast);
    PyMem_Free(msg.msg_iov);
    for (i = 0; i < ndatabufs; i++) {
        PyBuffer_Release(&databufs[i]);
    }
    PyMem_Free(databufs);
    return retval;
}

#endif    /* CMSG_LEN */

#ifdef HAVE_SOCKADDR_ALG
static PyObject*
sock_sendmsg_afalg(PyObject *s, PyObject *args, PyObject *kwds)
{
    PySocketSockObject *self = _PySocketSockObject_CAST(s);

    PyObject *retval = NULL;

    Py_ssize_t i, ndatabufs = 0;
    Py_buffer *databufs = NULL;
    PyObject *data_arg = NULL;

    Py_buffer iv = {NULL, NULL};

    PyObject *opobj = NULL;
    int op = -1;

    PyObject *assoclenobj = NULL;
    int assoclen = -1;

    unsigned int *uiptr;
    int flags = 0;

    struct msghdr msg;
    struct cmsghdr *header = NULL;
    struct af_alg_iv *alg_iv = NULL;
    struct sock_sendmsg ctx;
    Py_ssize_t controllen;
    void *controlbuf = NULL;
    static char *keywords[] = {"msg", "op", "iv", "assoclen", "flags", 0};

    if (self->sock_family != AF_ALG) {
        PyErr_SetString(PyExc_OSError,
                        "algset is only supported for AF_ALG");
        return NULL;
    }

    if (!PyArg_ParseTupleAndKeywords(args, kwds,
                                     "|O$O!y*O!i:sendmsg_afalg", keywords,
                                     &data_arg,
                                     &PyLong_Type, &opobj, &iv,
                                     &PyLong_Type, &assoclenobj, &flags)) {
        return NULL;
    }

    memset(&msg, 0, sizeof(msg));

    /* op is a required, keyword-only argument >= 0 */
    if (opobj != NULL) {
        op = PyLong_AsInt(opobj);
    }
    if (op < 0) {
        /* override exception from PyLong_AsInt() */
        PyErr_SetString(PyExc_TypeError,
                        "Invalid or missing argument 'op'");
        goto finally;
    }
    /* assoclen is optional but must be >= 0 */
    if (assoclenobj != NULL) {
        assoclen = PyLong_AsInt(assoclenobj);
        if (assoclen == -1 && PyErr_Occurred()) {
            goto finally;
        }
        if (assoclen < 0) {
            PyErr_SetString(PyExc_TypeError,
                            "assoclen must be positive");
            goto finally;
        }
    }

    controllen = CMSG_SPACE(4);
    if (iv.buf != NULL) {
        controllen += CMSG_SPACE(sizeof(*alg_iv) + iv.len);
    }
    if (assoclen >= 0) {
        controllen += CMSG_SPACE(4);
    }

    controlbuf = PyMem_Malloc(controllen);
    if (controlbuf == NULL) {
        PyErr_NoMemory();
        goto finally;
    }
    memset(controlbuf, 0, controllen);

    msg.msg_controllen = controllen;
    msg.msg_control = controlbuf;

    /* Fill in an iovec for each message part, and save the Py_buffer
       structs to release afterwards. */
    if (data_arg != NULL) {
        if (sock_sendmsg_iovec(self, data_arg, &msg, &databufs, &ndatabufs) == -1) {
            goto finally;
        }
    }

    /* set operation to encrypt or decrypt */
    header = CMSG_FIRSTHDR(&msg);
    if (header == NULL) {
        PyErr_SetString(PyExc_RuntimeError,
                        "unexpected NULL result from CMSG_FIRSTHDR");
        goto finally;
    }
    header->cmsg_level = SOL_ALG;
    header->cmsg_type = ALG_SET_OP;
    header->cmsg_len = CMSG_LEN(4);
    uiptr = (void*)CMSG_DATA(header);
    *uiptr = (unsigned int)op;

    /* set initialization vector */
    if (iv.buf != NULL) {
        header = CMSG_NXTHDR(&msg, header);
        if (header == NULL) {
            PyErr_SetString(PyExc_RuntimeError,
                            "unexpected NULL result from CMSG_NXTHDR(iv)");
            goto finally;
        }
        header->cmsg_level = SOL_ALG;
        header->cmsg_type = ALG_SET_IV;
        header->cmsg_len = CMSG_SPACE(sizeof(*alg_iv) + iv.len);
        alg_iv = (void*)CMSG_DATA(header);
        alg_iv->ivlen = iv.len;
        memcpy(alg_iv->iv, iv.buf, iv.len);
    }

    /* set length of associated data for AEAD */
    if (assoclen >= 0) {
        header = CMSG_NXTHDR(&msg, header);
        if (header == NULL) {
            PyErr_SetString(PyExc_RuntimeError,
                            "unexpected NULL result from CMSG_NXTHDR(assoc)");
            goto finally;
        }
        header->cmsg_level = SOL_ALG;
        header->cmsg_type = ALG_SET_AEAD_ASSOCLEN;
        header->cmsg_len = CMSG_LEN(4);
        uiptr = (void*)CMSG_DATA(header);
        *uiptr = (unsigned int)assoclen;
    }

    ctx.msg = &msg;
    ctx.flags = flags;
    if (sock_call(self, 1, sock_sendmsg_impl, &ctx) < 0) {
        goto finally;
    }

    retval = PyLong_FromSsize_t(ctx.result);

  finally:
    PyMem_Free(controlbuf);
    if (iv.buf != NULL) {
        PyBuffer_Release(&iv);
    }
    PyMem_Free(msg.msg_iov);
    for (i = 0; i < ndatabufs; i++) {
        PyBuffer_Release(&databufs[i]);
    }
    PyMem_Free(databufs);
    return retval;
}

PyDoc_STRVAR(sendmsg_afalg_doc,
"sendmsg_afalg([msg], *, op[, iv[, assoclen[, flags=MSG_MORE]]])\n\
\n\
Set operation mode, IV and length of associated data for an AF_ALG\n\
operation socket.");
#endif

#ifdef HAVE_SHUTDOWN
/* s.shutdown(how) method */

static PyObject *
sock_shutdown(PyObject *self, PyObject *arg)
{
    PySocketSockObject *s = _PySocketSockObject_CAST(self);

    int how;
    int res;

    how = PyLong_AsInt(arg);
    if (how == -1 && PyErr_Occurred())
        return NULL;
    Py_BEGIN_ALLOW_THREADS
    res = shutdown(get_sock_fd(s), how);
    Py_END_ALLOW_THREADS
    if (res < 0)
        return s->errorhandler();
    Py_RETURN_NONE;
}

PyDoc_STRVAR(shutdown_doc,
"shutdown(flag)\n\
\n\
Shut down the reading side of the socket (flag == SHUT_RD), the writing side\n\
of the socket (flag == SHUT_WR), or both ends (flag == SHUT_RDWR).");
#endif

#if defined(MS_WINDOWS) && defined(SIO_RCVALL)
static PyObject*
sock_ioctl(PyObject *self, PyObject *arg)
{
    PySocketSockObject *s = _PySocketSockObject_CAST(self);

    unsigned long cmd = SIO_RCVALL;
    PyObject *argO;
    DWORD recv;

    if (!PyArg_ParseTuple(arg, "kO:ioctl", &cmd, &argO))
        return NULL;

    switch (cmd) {
    case SIO_RCVALL: {
        unsigned int option = RCVALL_ON;
        if (!PyArg_ParseTuple(arg, "kI:ioctl", &cmd, &option))
            return NULL;
        if (WSAIoctl(get_sock_fd(s), cmd, &option, sizeof(option),
                         NULL, 0, &recv, NULL, NULL) == SOCKET_ERROR) {
            return set_error();
        }
        return PyLong_FromUnsignedLong(recv); }
    case SIO_KEEPALIVE_VALS: {
        struct tcp_keepalive ka;
        if (!PyArg_ParseTuple(arg, "k(kkk):ioctl", &cmd,
                        &ka.onoff, &ka.keepalivetime, &ka.keepaliveinterval))
            return NULL;
        if (WSAIoctl(get_sock_fd(s), cmd, &ka, sizeof(ka),
                         NULL, 0, &recv, NULL, NULL) == SOCKET_ERROR) {
            return set_error();
        }
        return PyLong_FromUnsignedLong(recv); }
#if defined(SIO_LOOPBACK_FAST_PATH)
    case SIO_LOOPBACK_FAST_PATH: {
        unsigned int option;
        if (!PyArg_ParseTuple(arg, "kI:ioctl", &cmd, &option))
            return NULL;
        if (WSAIoctl(get_sock_fd(s), cmd, &option, sizeof(option),
                         NULL, 0, &recv, NULL, NULL) == SOCKET_ERROR) {
            return set_error();
        }
        return PyLong_FromUnsignedLong(recv); }
#endif
    default:
        PyErr_Format(PyExc_ValueError, "invalid ioctl command %lu", cmd);
        return NULL;
    }
}
PyDoc_STRVAR(sock_ioctl_doc,
"ioctl(cmd, option) -> long\n\
\n\
Control the socket with WSAIoctl syscall. Currently supported 'cmd' values are\n\
SIO_RCVALL:  'option' must be one of the socket.RCVALL_* constants.\n\
SIO_KEEPALIVE_VALS:  'option' is a tuple of (onoff, timeout, interval).\n\
SIO_LOOPBACK_FAST_PATH: 'option' is a boolean value, and is disabled by default");
#endif

#if defined(MS_WINDOWS)
static PyObject*
sock_share(PyObject *self, PyObject *arg)
{
    PySocketSockObject *s = _PySocketSockObject_CAST(self);

    WSAPROTOCOL_INFOW info;
    DWORD processId;
    int result;

    if (!PyArg_ParseTuple(arg, "I", &processId))
        return NULL;

    Py_BEGIN_ALLOW_THREADS
    result = WSADuplicateSocketW(get_sock_fd(s), processId, &info);
    Py_END_ALLOW_THREADS
    if (result == SOCKET_ERROR)
        return set_error();
    return PyBytes_FromStringAndSize((const char*)&info, sizeof(info));
}
PyDoc_STRVAR(sock_share_doc,
"share(process_id) -> bytes\n\
\n\
Share the socket with another process.  The target process id\n\
must be provided and the resulting bytes object passed to the target\n\
process.  There the shared socket can be instantiated by calling\n\
socket.fromshare().");


#endif

/* List of methods for socket objects */

static PyMethodDef sock_methods[] = {
#if defined(HAVE_ACCEPT) || defined(HAVE_ACCEPT4)
    {"_accept", sock_accept, METH_NOARGS, accept_doc},
#endif
#ifdef HAVE_BIND
    {"bind", sock_bind, METH_O, bind_doc},
#endif
    _SOCKET_SOCKET_CLOSE_METHODDEF
#ifdef HAVE_CONNECT
    {"connect", sock_connect, METH_O, connect_doc},
    {"connect_ex", sock_connect_ex, METH_O, connect_ex_doc},
#endif
    {"detach", sock_detach, METH_NOARGS, detach_doc},
    {"fileno", sock_fileno, METH_NOARGS, fileno_doc},
#ifdef HAVE_GETPEERNAME
    {"getpeername", sock_getpeername, METH_NOARGS, getpeername_doc},
#endif
#ifdef HAVE_GETSOCKNAME
    {"getsockname", sock_getsockname, METH_NOARGS, getsockname_doc},
#endif
    {"getsockopt", sock_getsockopt, METH_VARARGS, getsockopt_doc},
#if defined(MS_WINDOWS) && defined(SIO_RCVALL)
    {"ioctl", sock_ioctl, METH_VARARGS, sock_ioctl_doc},
#endif
#if defined(MS_WINDOWS)
    {"share", sock_share, METH_VARARGS, sock_share_doc},
#endif
#ifdef HAVE_LISTEN
    {"listen", sock_listen, METH_VARARGS, listen_doc},
#endif
    {"recv", sock_recv, METH_VARARGS, recv_doc},
    {
        "recv_into",
        _PyCFunction_CAST(sock_recv_into),
        METH_VARARGS | METH_KEYWORDS,
        recv_into_doc
    },
#ifdef HAVE_RECVFROM
    {"recvfrom", sock_recvfrom, METH_VARARGS, recvfrom_doc},
    {
        "recvfrom_into",
        _PyCFunction_CAST(sock_recvfrom_into),
        METH_VARARGS | METH_KEYWORDS,
        recvfrom_into_doc
    },
#endif
    _SOCKET_SOCKET_SEND_METHODDEF
    _SOCKET_SOCKET_SENDALL_METHODDEF
#ifdef HAVE_SENDTO
    {"sendto", sock_sendto, METH_VARARGS, sendto_doc},
#endif
    {"setblocking", sock_setblocking, METH_O, setblocking_doc},
    {"getblocking", sock_getblocking, METH_NOARGS, getblocking_doc},
    {"settimeout", sock_settimeout, METH_O, settimeout_doc},
    {
        "gettimeout", sock_gettimeout_method, METH_NOARGS,
        gettimeout_doc
    },
#ifdef HAVE_SETSOCKOPT
    {"setsockopt", sock_setsockopt, METH_VARARGS, setsockopt_doc},
#endif
#ifdef HAVE_SHUTDOWN
    {"shutdown", sock_shutdown, METH_O, shutdown_doc},
#endif
#ifdef CMSG_LEN
    {"recvmsg", sock_recvmsg, METH_VARARGS, recvmsg_doc},
    {"recvmsg_into", sock_recvmsg_into, METH_VARARGS, recvmsg_into_doc},
    _SOCKET_SOCKET_SENDMSG_METHODDEF
#endif
#ifdef HAVE_SOCKADDR_ALG
    {
        "sendmsg_afalg",
        _PyCFunction_CAST(sock_sendmsg_afalg),
        METH_VARARGS | METH_KEYWORDS,
        sendmsg_afalg_doc
    },
#endif
    {NULL, NULL, 0, NULL} /* sentinel */
};

/* SockObject members */
static PyMemberDef sock_memberlist[] = {
       {"family", Py_T_INT, offsetof(PySocketSockObject, sock_family), Py_READONLY, "the socket family"},
       {"type", Py_T_INT, offsetof(PySocketSockObject, sock_type), Py_READONLY, "the socket type"},
       {"proto", Py_T_INT, offsetof(PySocketSockObject, sock_proto), Py_READONLY, "the socket protocol"},
       {0},
};

static PyGetSetDef sock_getsetlist[] = {
    {"timeout", sock_gettimeout_getter, NULL, PyDoc_STR("the socket timeout")},
    {NULL} /* sentinel */
};

/* Deallocate a socket object in response to the last Py_DECREF().
   First close the file description. */

static void
sock_finalize(PyObject *self)
{
    PySocketSockObject *s = _PySocketSockObject_CAST(self);

    SOCKET_T fd;

    /* Save the current exception, if any. */
    PyObject *exc = PyErr_GetRaisedException();

    if (get_sock_fd(s) != INVALID_SOCKET) {
        if (PyErr_ResourceWarning((PyObject *)s, 1, "unclosed %R", s)) {
            /* Spurious errors can appear at shutdown */
            if (PyErr_ExceptionMatches(PyExc_Warning)) {
                PyErr_FormatUnraisable("Exception ignored while "
                                       "finalizing socket %R", s);
            }
        }

        /* Only close the socket *after* logging the ResourceWarning warning
           to allow the logger to call socket methods like
           socket.getsockname(). If the socket is closed before, socket
           methods fails with the EBADF error. */
        fd = get_sock_fd(s);
        set_sock_fd(s, INVALID_SOCKET);

        /* We do not want to retry upon EINTR: see sock_close() */
        Py_BEGIN_ALLOW_THREADS
        (void) SOCKETCLOSE(fd);
        Py_END_ALLOW_THREADS
    }

    /* Restore the saved exception. */
    PyErr_SetRaisedException(exc);
}

static void
sock_dealloc(PyObject *s)
{
    if (PyObject_CallFinalizerFromDealloc(s) < 0) {
        return;
    }
    PyTypeObject *tp = Py_TYPE(s);
    PyObject_GC_UnTrack(s);
    tp->tp_free(s);
    Py_DECREF(tp);
}


static PyObject *
sock_repr(PyObject *self)
{
    PySocketSockObject *s = _PySocketSockObject_CAST(self);

    long sock_fd;
    /* On Windows, this test is needed because SOCKET_T is unsigned */
    if (get_sock_fd(s) == INVALID_SOCKET) {
        sock_fd = -1;
    }
#if SIZEOF_SOCKET_T > SIZEOF_LONG
    else if (get_sock_fd(s) > LONG_MAX) {
        /* this can occur on Win64, and actually there is a special
           ugly printf formatter for decimal pointer length integer
           printing, only bother if necessary*/
        PyErr_SetString(PyExc_OverflowError,
                        "no printf formatter to display "
                        "the socket descriptor in decimal");
        return NULL;
    }
#endif
    else
        sock_fd = (long)get_sock_fd(s);
    return PyUnicode_FromFormat(
        "<socket object, fd=%ld, family=%d, type=%d, proto=%d>",
        sock_fd, s->sock_family,
        s->sock_type,
        s->sock_proto);
}


/* Create a new, uninitialized socket object. */

static PyObject *
sock_new(PyTypeObject *type, PyObject *args, PyObject *kwds)
{
    PyObject *new;

    new = type->tp_alloc(type, 0);
    if (new != NULL) {
        ((PySocketSockObject *)new)->sock_fd = INVALID_SOCKET;
        ((PySocketSockObject *)new)->sock_timeout = _PyTime_FromSeconds(-1);
        ((PySocketSockObject *)new)->errorhandler = &set_error;
#ifdef MS_WINDOWS
        ((PySocketSockObject *)new)->quickack = 0;
#endif
    }
    return new;
}


/* Initialize a new socket object. */

/*ARGSUSED*/

#ifndef HAVE_SOCKET
#define socket stub_socket
static int
socket(int domain, int type, int protocol)
{
    errno = ENOTSUP;
    return INVALID_SOCKET;
}
#endif

/*[clinic input]
_socket.socket.__init__ as sock_initobj
    family: int = -1
    type: int = -1
    proto: int = -1
    fileno as fdobj: object = NULL
[clinic start generated code]*/

static int
sock_initobj_impl(PySocketSockObject *self, int family, int type, int proto,
                  PyObject *fdobj)
/*[clinic end generated code: output=d114d026b9a9a810 input=04cfc32953f5cc25]*/
{

    SOCKET_T fd = INVALID_SOCKET;
    socket_state *state = find_module_state_by_def(Py_TYPE(self));

#ifndef MS_WINDOWS
#ifdef SOCK_CLOEXEC
    int *atomic_flag_works = &sock_cloexec_works;
#else
    int *atomic_flag_works = NULL;
#endif
#endif

#ifdef MS_WINDOWS
    /* In this case, we don't use the family, type and proto args */
    if (fdobj == NULL || fdobj == Py_None)
#endif
    {
        if (PySys_Audit("socket.__new__", "Oiii",
                        self, family, type, proto) < 0) {
            return -1;
        }
    }

    if (fdobj != NULL && fdobj != Py_None) {
#ifdef MS_WINDOWS
        /* recreate a socket that was duplicated */
        if (PyBytes_Check(fdobj)) {
            WSAPROTOCOL_INFOW info;
            if (PyBytes_GET_SIZE(fdobj) != sizeof(info)) {
                PyErr_Format(PyExc_ValueError,
                    "socket descriptor string has wrong size, "
                    "should be %zu bytes.", sizeof(info));
                return -1;
            }
            memcpy(&info, PyBytes_AS_STRING(fdobj), sizeof(info));

            if (PySys_Audit("socket.__new__", "Oiii", self,
                            info.iAddressFamily, info.iSocketType,
                            info.iProtocol) < 0) {
                return -1;
            }

            Py_BEGIN_ALLOW_THREADS
            fd = WSASocketW(FROM_PROTOCOL_INFO, FROM_PROTOCOL_INFO,
                     FROM_PROTOCOL_INFO, &info, 0, WSA_FLAG_OVERLAPPED);
            Py_END_ALLOW_THREADS
            if (fd == INVALID_SOCKET) {
                set_error();
                return -1;
            }

            if (!SetHandleInformation((HANDLE)fd, HANDLE_FLAG_INHERIT, 0)) {
                PyErr_SetFromWindowsErr(0);
                closesocket(fd);
                return -1;
            }

            family = info.iAddressFamily;
            type = info.iSocketType;
            proto = info.iProtocol;
        }
        else
#endif
        {
            fd = PyLong_AsSocket_t(fdobj);
            if (fd == (SOCKET_T)(-1) && PyErr_Occurred())
                return -1;
#ifdef MS_WINDOWS
            if (fd == INVALID_SOCKET) {
#else
            if (fd < 0) {
#endif
                PyErr_SetString(PyExc_ValueError, "negative file descriptor");
                return -1;
            }

            /* validate that passed file descriptor is valid and a socket. */
            sock_addr_t addrbuf;
            socklen_t addrlen = sizeof(sock_addr_t);

            memset(&addrbuf, 0, addrlen);
#ifdef HAVE_GETSOCKNAME
            if (getsockname(fd, SAS2SA(&addrbuf), &addrlen) == 0) {
                if (family == -1) {
                    family = SAS2SA(&addrbuf)->sa_family;
                }
            } else {
#ifdef MS_WINDOWS
                /* getsockname() on an unbound socket is an error on Windows.
                   Invalid descriptor and not a socket is same error code.
                   Error out if family must be resolved, or bad descriptor. */
                if (family == -1 || CHECK_ERRNO(ENOTSOCK)) {
#else
                /* getsockname() is not supported for SOL_ALG on Linux. */
                if (family == -1 || CHECK_ERRNO(EBADF) || CHECK_ERRNO(ENOTSOCK)) {
#endif
                    set_error();
                    return -1;
                }
            }
#endif // HAVE_GETSOCKNAME
#ifdef SO_TYPE
            if (type == -1) {
                int tmp;
                socklen_t slen = sizeof(tmp);
                if (getsockopt(fd, SOL_SOCKET, SO_TYPE,
                               (void *)&tmp, &slen) == 0)
                {
                    type = tmp;
                } else {
                    set_error();
                    return -1;
                }
            }
#else
            type = SOCK_STREAM;
#endif
#ifdef SO_PROTOCOL
            if (proto == -1) {
                int tmp;
                socklen_t slen = sizeof(tmp);
                if (getsockopt(fd, SOL_SOCKET, SO_PROTOCOL,
                               (void *)&tmp, &slen) == 0)
                {
                    proto = tmp;
                } else {
                    set_error();
                    return -1;
                }
            }
#else
            proto = 0;
#endif
        }
    }
    else {
        /* No fd, default to AF_INET and SOCK_STREAM */
        if (family == -1) {
            family = AF_INET;
        }
        if (type == -1) {
            type = SOCK_STREAM;
        }
        if (proto == -1) {
            proto = 0;
        }
#ifdef MS_WINDOWS
        Py_BEGIN_ALLOW_THREADS
        fd = WSASocketW(family, type, proto,
                        NULL, 0,
                        WSA_FLAG_OVERLAPPED | WSA_FLAG_NO_HANDLE_INHERIT);
        Py_END_ALLOW_THREADS

        if (fd == INVALID_SOCKET) {
            set_error();
            return -1;
        }
#else
        /* UNIX */
        Py_BEGIN_ALLOW_THREADS
#ifdef SOCK_CLOEXEC
        if (_Py_atomic_load_int_relaxed(&sock_cloexec_works) != 0) {
            fd = socket(family, type | SOCK_CLOEXEC, proto);
            if (_Py_atomic_load_int_relaxed(&sock_cloexec_works) == -1) {
                if (fd >= 0) {
                    _Py_atomic_store_int_relaxed(&sock_cloexec_works, 1);
                }

                else if (errno == EINVAL) {
                    /* Linux older than 2.6.27 does not support SOCK_CLOEXEC */
                    _Py_atomic_store_int_relaxed(&sock_cloexec_works, 0);
                    fd = socket(family, type, proto);
                }
            }
        }
        else
#endif
        {
            fd = socket(family, type, proto);
        }
        Py_END_ALLOW_THREADS

        if (fd == INVALID_SOCKET) {
            set_error();
            return -1;
        }

        if (_Py_set_inheritable(fd, 0, atomic_flag_works) < 0) {
            SOCKETCLOSE(fd);
            return -1;
        }
#endif
    }
    if (init_sockobject(state, self, fd, family, type, proto) == -1) {
        SOCKETCLOSE(fd);
        return -1;
    }

    return 0;

}


/* Type object for socket objects. */

static PyType_Slot sock_slots[] = {
    {Py_tp_dealloc, sock_dealloc},
    {Py_tp_traverse, _PyObject_VisitType},
    {Py_tp_repr, sock_repr},
    {Py_tp_doc, (void *)sock_doc},
    {Py_tp_methods, sock_methods},
    {Py_tp_members, sock_memberlist},
    {Py_tp_getset, sock_getsetlist},
    {Py_tp_init, sock_initobj},
    {Py_tp_new, sock_new},
    {Py_tp_finalize, sock_finalize},
    {0, NULL},
};

static PyType_Spec sock_spec = {
    .name = "_socket.socket",
    .basicsize = sizeof(PySocketSockObject),
    .flags = (Py_TPFLAGS_DEFAULT | Py_TPFLAGS_BASETYPE | Py_TPFLAGS_HAVE_GC |
              Py_TPFLAGS_IMMUTABLETYPE),
    .slots = sock_slots,
};


#ifdef HAVE_GETHOSTNAME
/* Python interface to gethostname(). */

/*ARGSUSED*/
static PyObject *
socket_gethostname(PyObject *self, PyObject *unused)
{
    if (PySys_Audit("socket.gethostname", NULL) < 0) {
        return NULL;
    }

#ifdef MS_WINDOWS
    /* Don't use winsock's gethostname, as this returns the ANSI
       version of the hostname, whereas we need a Unicode string.
       Otherwise, gethostname apparently also returns the DNS name. */
    wchar_t buf[MAX_COMPUTERNAME_LENGTH + 1];
    DWORD size = Py_ARRAY_LENGTH(buf);
    wchar_t *name;
    PyObject *result;

    if (GetComputerNameExW(ComputerNamePhysicalDnsHostname, buf, &size))
        return PyUnicode_FromWideChar(buf, size);

    if (GetLastError() != ERROR_MORE_DATA)
        return PyErr_SetFromWindowsErr(0);

    if (size == 0)
        return Py_GetConstant(Py_CONSTANT_EMPTY_STR);

    /* MSDN says ERROR_MORE_DATA may occur because DNS allows longer
       names */
    name = PyMem_New(wchar_t, size);
    if (!name) {
        PyErr_NoMemory();
        return NULL;
    }
    if (!GetComputerNameExW(ComputerNamePhysicalDnsHostname,
                           name,
                           &size))
    {
        PyErr_SetFromWindowsErr(0);
        PyMem_Free(name);
        return NULL;
    }

    result = PyUnicode_FromWideChar(name, size);
    PyMem_Free(name);
    return result;
#else
    char buf[1024];
    int res;
    Py_BEGIN_ALLOW_THREADS
    res = gethostname(buf, (int) sizeof buf - 1);
    Py_END_ALLOW_THREADS
    if (res < 0)
        return set_error();
    buf[sizeof buf - 1] = '\0';
    return PyUnicode_DecodeFSDefault(buf);
#endif
}

PyDoc_STRVAR(gethostname_doc,
"gethostname() -> string\n\
\n\
Return the current host name.");
#endif

#ifdef HAVE_SETHOSTNAME
PyDoc_STRVAR(sethostname_doc,
"sethostname(name)\n\n\
Sets the hostname to name.");

static PyObject *
socket_sethostname(PyObject *self, PyObject *args)
{
    PyObject *hnobj;
    Py_buffer buf;
    int res, flag = 0;

#if defined(_AIX) || (defined(__sun) && defined(__SVR4) && Py_SUNOS_VERSION <= 510)
/* issue #18259, sethostname is not declared in any useful header file on AIX
 * the same is true for Solaris 10 */
extern int sethostname(const char *, size_t);
#endif

    if (!PyArg_ParseTuple(args, "S:sethostname", &hnobj)) {
        PyErr_Clear();
        if (!PyArg_ParseTuple(args, "O&:sethostname",
                PyUnicode_FSConverter, &hnobj))
            return NULL;
        flag = 1;
    }

    if (PySys_Audit("socket.sethostname", "(O)", hnobj) < 0) {
        return NULL;
    }

    res = PyObject_GetBuffer(hnobj, &buf, PyBUF_SIMPLE);
    if (!res) {
        res = sethostname(buf.buf, buf.len);
        PyBuffer_Release(&buf);
    }
    if (flag)
        Py_DECREF(hnobj);
    if (res)
        return set_error();
    Py_RETURN_NONE;
}
#endif

#ifdef HAVE_GETADDRINFO
/* Python interface to gethostbyname(name). */

/*ARGSUSED*/
static PyObject *
socket_gethostbyname(PyObject *self, PyObject *args)
{
    char *name;
    struct sockaddr_in addrbuf;
    PyObject *ret = NULL;

    if (!PyArg_ParseTuple(args, "et:gethostbyname", "idna", &name))
        return NULL;
    if (PySys_Audit("socket.gethostbyname", "O", args) < 0) {
        goto finally;
    }
    socket_state *state = get_module_state(self);
    int rc = setipaddr(state, name, (struct sockaddr *)&addrbuf,
                       sizeof(addrbuf), AF_INET);
    if (rc < 0) {
        goto finally;
    }
    ret = make_ipv4_addr(&addrbuf);
finally:
    PyMem_Free(name);
    return ret;
}

PyDoc_STRVAR(gethostbyname_doc,
"gethostbyname(host) -> address\n\
\n\
Return the IP address (a string of the form '255.255.255.255') for a host.");
#endif


#if defined(HAVE_GETHOSTBYNAME_R) || defined (HAVE_GETHOSTBYNAME) || defined (HAVE_GETHOSTBYADDR)
static PyObject*
sock_decode_hostname(const char *name)
{
#ifdef MS_WINDOWS
    /* Issue #26227: gethostbyaddr() returns a string encoded
     * to the ANSI code page */
    return PyUnicode_DecodeMBCS(name, strlen(name), "surrogatepass");
#else
    /* Decode from UTF-8 */
    return PyUnicode_FromString(name);
#endif
}

/* Convenience function common to gethostbyname_ex and gethostbyaddr */

static PyObject *
gethost_common(socket_state *state, struct hostent *h, struct sockaddr *addr,
               size_t alen, int af)
{
    char **pch;
    PyObject *rtn_tuple = (PyObject *)NULL;
    PyObject *name_list = (PyObject *)NULL;
    PyObject *addr_list = (PyObject *)NULL;
    PyObject *tmp;
    PyObject *name;

    if (h == NULL) {
        /* Let's get real error message to return */
        set_herror(state, h_errno);
        return NULL;
    }

    if (h->h_addrtype != af) {
        /* Let's get real error message to return */
        errno = EAFNOSUPPORT;
        PyErr_SetFromErrno(PyExc_OSError);
        return NULL;
    }

    switch (af) {

    case AF_INET:
        if (alen < sizeof(struct sockaddr_in))
            return NULL;
        break;

#ifdef ENABLE_IPV6
    case AF_INET6:
        if (alen < sizeof(struct sockaddr_in6))
            return NULL;
        break;
#endif

    }

    if ((name_list = PyList_New(0)) == NULL)
        goto err;

    if ((addr_list = PyList_New(0)) == NULL)
        goto err;

    /* SF #1511317: h_aliases can be NULL */
    if (h->h_aliases) {
        for (pch = h->h_aliases; ; pch++) {
            int status;
            char *host_alias;
            // pch can be misaligned
            memcpy(&host_alias, pch, sizeof(host_alias));
            if (host_alias == NULL) {
                break;
            }
            tmp = PyUnicode_FromString(host_alias);
            if (tmp == NULL)
                goto err;

            status = PyList_Append(name_list, tmp);
            Py_DECREF(tmp);

            if (status)
                goto err;
        }
    }

    for (pch = h->h_addr_list; ; pch++) {
        int status;
        char *host_address;
        // pch can be misaligned
        memcpy(&host_address, pch, sizeof(host_address));
        if (host_address == NULL) {
            break;
        }

        switch (af) {

        case AF_INET:
            {
            struct sockaddr_in sin;
            memset(&sin, 0, sizeof(sin));
            sin.sin_family = af;
#ifdef HAVE_SOCKADDR_SA_LEN
            sin.sin_len = sizeof(sin);
#endif
            memcpy(&sin.sin_addr, host_address, sizeof(sin.sin_addr));
            tmp = make_ipv4_addr(&sin);

            if (pch == h->h_addr_list && alen >= sizeof(sin))
                memcpy((char *) addr, &sin, sizeof(sin));
            break;
            }

#ifdef ENABLE_IPV6
        case AF_INET6:
            {
            struct sockaddr_in6 sin6;
            memset(&sin6, 0, sizeof(sin6));
            sin6.sin6_family = af;
#ifdef HAVE_SOCKADDR_SA_LEN
            sin6.sin6_len = sizeof(sin6);
#endif
            memcpy(&sin6.sin6_addr, host_address, sizeof(sin6.sin6_addr));
            tmp = make_ipv6_addr(&sin6);

            if (pch == h->h_addr_list && alen >= sizeof(sin6))
                memcpy((char *) addr, &sin6, sizeof(sin6));
            break;
            }
#endif

        default:                /* can't happen */
            PyErr_SetString(PyExc_OSError,
                            "unsupported address family");
            return NULL;
        }

        if (tmp == NULL)
            goto err;

        status = PyList_Append(addr_list, tmp);
        Py_DECREF(tmp);

        if (status)
            goto err;
    }

    name = sock_decode_hostname(h->h_name);
    if (name == NULL)
        goto err;
    rtn_tuple = Py_BuildValue("NOO", name, name_list, addr_list);

 err:
    Py_XDECREF(name_list);
    Py_XDECREF(addr_list);
    return rtn_tuple;
}
#endif

#if defined(HAVE_GETHOSTBYNAME_R) || defined (HAVE_GETHOSTBYNAME)
/* Python interface to gethostbyname_ex(name). */

/*ARGSUSED*/
static PyObject *
socket_gethostbyname_ex(PyObject *self, PyObject *args)
{
    char *name;
    struct hostent *h;
    sock_addr_t addr;
    struct sockaddr *sa;
    PyObject *ret = NULL;
#ifdef HAVE_GETHOSTBYNAME_R
    struct hostent hp_allocated;
#ifdef HAVE_GETHOSTBYNAME_R_3_ARG
    struct hostent_data data;
#else
    char buf[16384];
    int buf_len = (sizeof buf) - 1;
    int errnop;
#endif
#ifdef HAVE_GETHOSTBYNAME_R_3_ARG
    int result;
#endif
#endif /* HAVE_GETHOSTBYNAME_R */

    if (!PyArg_ParseTuple(args, "et:gethostbyname_ex", "idna", &name))
        return NULL;
    if (PySys_Audit("socket.gethostbyname", "O", args) < 0) {
        goto finally;
    }
    socket_state *state = get_module_state(self);
    if (setipaddr(state, name, SAS2SA(&addr), sizeof(addr), AF_INET) < 0) {
        goto finally;
    }
    Py_BEGIN_ALLOW_THREADS
#ifdef HAVE_GETHOSTBYNAME_R
#if   defined(HAVE_GETHOSTBYNAME_R_6_ARG)
    gethostbyname_r(name, &hp_allocated, buf, buf_len,
                             &h, &errnop);
#elif defined(HAVE_GETHOSTBYNAME_R_5_ARG)
    h = gethostbyname_r(name, &hp_allocated, buf, buf_len, &errnop);
#else /* HAVE_GETHOSTBYNAME_R_3_ARG */
    memset((void *) &data, '\0', sizeof(data));
    result = gethostbyname_r(name, &hp_allocated, &data);
    h = (result != 0) ? NULL : &hp_allocated;
#endif
#else /* not HAVE_GETHOSTBYNAME_R */
#ifdef USE_GETHOSTBYNAME_LOCK
    PyThread_acquire_lock(netdb_lock, 1);
#endif
    _Py_COMP_DIAG_PUSH
    _Py_COMP_DIAG_IGNORE_DEPR_DECLS
    h = gethostbyname(name);
    _Py_COMP_DIAG_POP
#endif /* HAVE_GETHOSTBYNAME_R */
    Py_END_ALLOW_THREADS
    /* Some C libraries would require addr.__ss_family instead of
       addr.ss_family.
       Therefore, we cast the sockaddr_storage into sockaddr to
       access sa_family. */
    sa = SAS2SA(&addr);
    ret = gethost_common(state, h, SAS2SA(&addr), sizeof(addr),
                         sa->sa_family);
#ifdef USE_GETHOSTBYNAME_LOCK
    PyThread_release_lock(netdb_lock);
#endif
finally:
    PyMem_Free(name);
    return ret;
}

PyDoc_STRVAR(ghbn_ex_doc,
"gethostbyname_ex(host) -> (name, aliaslist, addresslist)\n\
\n\
Return the true host name, a list of aliases, and a list of IP addresses,\n\
for a host.  The host argument is a string giving a host name or IP number.");
#endif

#if defined(HAVE_GETHOSTBYNAME_R) || defined (HAVE_GETHOSTBYADDR)
/* Python interface to gethostbyaddr(IP). */

/*ARGSUSED*/
static PyObject *
socket_gethostbyaddr(PyObject *self, PyObject *args)
{
    sock_addr_t addr;
    struct sockaddr *sa = SAS2SA(&addr);
    char *ip_num;
    struct hostent *h;
    PyObject *ret = NULL;
#ifdef HAVE_GETHOSTBYNAME_R
    struct hostent hp_allocated;
#ifdef HAVE_GETHOSTBYNAME_R_3_ARG
    struct hostent_data data;
#else
    /* glibcs up to 2.10 assume that the buf argument to
       gethostbyaddr_r is 8-byte aligned, which at least llvm-gcc
       does not ensure. The attribute below instructs the compiler
       to maintain this alignment. */
    char buf[16384] Py_ALIGNED(8);
    int buf_len = (sizeof buf) - 1;
    int errnop;
#endif
#ifdef HAVE_GETHOSTBYNAME_R_3_ARG
    int result;
#endif
#endif /* HAVE_GETHOSTBYNAME_R */
    const char *ap;
    int al;
    int af;

    if (!PyArg_ParseTuple(args, "et:gethostbyaddr", "idna", &ip_num))
        return NULL;
    if (PySys_Audit("socket.gethostbyaddr", "O", args) < 0) {
        goto finally;
    }
    af = AF_UNSPEC;
    socket_state *state = get_module_state(self);
    if (setipaddr(state, ip_num, sa, sizeof(addr), af) < 0) {
        goto finally;
    }
    af = sa->sa_family;
    ap = NULL;
    /* al = 0; */
    switch (af) {
    case AF_INET:
        ap = (char *)&((struct sockaddr_in *)sa)->sin_addr;
        al = sizeof(((struct sockaddr_in *)sa)->sin_addr);
        break;
#ifdef ENABLE_IPV6
    case AF_INET6:
        ap = (char *)&((struct sockaddr_in6 *)sa)->sin6_addr;
        al = sizeof(((struct sockaddr_in6 *)sa)->sin6_addr);
        break;
#endif
    default:
        PyErr_SetString(PyExc_OSError, "unsupported address family");
        goto finally;
    }
    Py_BEGIN_ALLOW_THREADS
#ifdef HAVE_GETHOSTBYNAME_R
#if   defined(HAVE_GETHOSTBYNAME_R_6_ARG)
    gethostbyaddr_r(ap, al, af,
        &hp_allocated, buf, buf_len,
        &h, &errnop);
#elif defined(HAVE_GETHOSTBYNAME_R_5_ARG)
    h = gethostbyaddr_r(ap, al, af,
                        &hp_allocated, buf, buf_len, &errnop);
#else /* HAVE_GETHOSTBYNAME_R_3_ARG */
    memset((void *) &data, '\0', sizeof(data));
    result = gethostbyaddr_r(ap, al, af, &hp_allocated, &data);
    h = (result != 0) ? NULL : &hp_allocated;
#endif
#else /* not HAVE_GETHOSTBYNAME_R */
#ifdef USE_GETHOSTBYNAME_LOCK
    PyThread_acquire_lock(netdb_lock, 1);
#endif
    _Py_COMP_DIAG_PUSH
    _Py_COMP_DIAG_IGNORE_DEPR_DECLS
    h = gethostbyaddr(ap, al, af);
    _Py_COMP_DIAG_POP
#endif /* HAVE_GETHOSTBYNAME_R */
    Py_END_ALLOW_THREADS
    ret = gethost_common(state, h, SAS2SA(&addr), sizeof(addr), af);
#ifdef USE_GETHOSTBYNAME_LOCK
    PyThread_release_lock(netdb_lock);
#endif
finally:
    PyMem_Free(ip_num);
    return ret;
}

PyDoc_STRVAR(gethostbyaddr_doc,
"gethostbyaddr(host) -> (name, aliaslist, addresslist)\n\
\n\
Return the true host name, a list of aliases, and a list of IP addresses,\n\
for a host.  The host argument is a string giving a host name or IP number.");
#endif

#ifdef HAVE_GETSERVBYNAME
/* Python interface to getservbyname(name).
   This only returns the port number, since the other info is already
   known or not useful (like the list of aliases). */

/*ARGSUSED*/
static PyObject *
socket_getservbyname(PyObject *self, PyObject *args)
{
    const char *name, *proto=NULL;
    struct servent *sp;
    if (!PyArg_ParseTuple(args, "s|s:getservbyname", &name, &proto))
        return NULL;

    if (PySys_Audit("socket.getservbyname", "ss", name, proto) < 0) {
        return NULL;
    }

    Py_BEGIN_ALLOW_THREADS
    sp = getservbyname(name, proto);
    Py_END_ALLOW_THREADS
    if (sp == NULL) {
        PyErr_SetString(PyExc_OSError, "service/proto not found");
        return NULL;
    }
    return PyLong_FromLong((long) ntohs(sp->s_port));
}

PyDoc_STRVAR(getservbyname_doc,
"getservbyname(servicename[, protocolname]) -> integer\n\
\n\
Return a port number from a service name and protocol name.\n\
The optional protocol name, if given, should be 'tcp' or 'udp',\n\
otherwise any protocol will match.");
#endif

#ifdef HAVE_GETSERVBYPORT
/* Python interface to getservbyport(port).
   This only returns the service name, since the other info is already
   known or not useful (like the list of aliases). */

/*ARGSUSED*/
static PyObject *
socket_getservbyport(PyObject *self, PyObject *args)
{
    int port;
    const char *proto=NULL;
    struct servent *sp;
    if (!PyArg_ParseTuple(args, "i|s:getservbyport", &port, &proto))
        return NULL;
    if (port < 0 || port > 0xffff) {
        PyErr_SetString(
            PyExc_OverflowError,
            "getservbyport: port must be 0-65535.");
        return NULL;
    }

    if (PySys_Audit("socket.getservbyport", "is", port, proto) < 0) {
        return NULL;
    }

    Py_BEGIN_ALLOW_THREADS
    sp = getservbyport(htons((short)port), proto);
    Py_END_ALLOW_THREADS
    if (sp == NULL) {
        PyErr_SetString(PyExc_OSError, "port/proto not found");
        return NULL;
    }
    return PyUnicode_FromString(sp->s_name);
}

PyDoc_STRVAR(getservbyport_doc,
"getservbyport(port[, protocolname]) -> string\n\
\n\
Return the service name from a port number and protocol name.\n\
The optional protocol name, if given, should be 'tcp' or 'udp',\n\
otherwise any protocol will match.");
#endif

#ifdef HAVE_GETPROTOBYNAME
/* Python interface to getprotobyname(name).
   This only returns the protocol number, since the other info is
   already known or not useful (like the list of aliases). */

/*ARGSUSED*/
static PyObject *
socket_getprotobyname(PyObject *self, PyObject *args)
{
    const char *name;
    struct protoent *sp;
    if (!PyArg_ParseTuple(args, "s:getprotobyname", &name))
        return NULL;
    Py_BEGIN_ALLOW_THREADS
    sp = getprotobyname(name);
    Py_END_ALLOW_THREADS
    if (sp == NULL) {
        PyErr_SetString(PyExc_OSError, "protocol not found");
        return NULL;
    }
    return PyLong_FromLong((long) sp->p_proto);
}

PyDoc_STRVAR(getprotobyname_doc,
"getprotobyname(name) -> integer\n\
\n\
Return the protocol number for the named protocol.  (Rarely used.)");
#endif

static PyObject *
socket_close(PyObject *self, PyObject *fdobj)
{
    SOCKET_T fd;
    int res;

    fd = PyLong_AsSocket_t(fdobj);
    if (fd == (SOCKET_T)(-1) && PyErr_Occurred())
        return NULL;
    Py_BEGIN_ALLOW_THREADS
    res = SOCKETCLOSE(fd);
    Py_END_ALLOW_THREADS
    /* bpo-30319: The peer can already have closed the connection.
       Python ignores ECONNRESET on close(). */
    if (res < 0 && !CHECK_ERRNO(ECONNRESET)) {
        return set_error();
    }
    Py_RETURN_NONE;
}

PyDoc_STRVAR(close_doc,
"close(integer) -> None\n\
\n\
Close an integer socket file descriptor.  This is like os.close(), but for\n\
sockets; on some platforms os.close() won't work for socket file descriptors.");

#ifndef NO_DUP
/* dup() function for socket fds */

static PyObject *
socket_dup(PyObject *self, PyObject *fdobj)
{
    SOCKET_T fd, newfd;
    PyObject *newfdobj;
#ifdef MS_WINDOWS
    WSAPROTOCOL_INFOW info;
#endif

    fd = PyLong_AsSocket_t(fdobj);
    if (fd == (SOCKET_T)(-1) && PyErr_Occurred()) {
        return NULL;
    }

#ifdef MS_WINDOWS
    if (WSADuplicateSocketW(fd, GetCurrentProcessId(), &info))
        return set_error();

    newfd = WSASocketW(FROM_PROTOCOL_INFO, FROM_PROTOCOL_INFO,
                      FROM_PROTOCOL_INFO,
                      &info, 0, WSA_FLAG_OVERLAPPED);
    if (newfd == INVALID_SOCKET) {
        return set_error();
    }

    if (!SetHandleInformation((HANDLE)newfd, HANDLE_FLAG_INHERIT, 0)) {
        PyErr_SetFromWindowsErr(0);
        closesocket(newfd);
        return NULL;
    }
#else
    /* On UNIX, dup can be used to duplicate the file descriptor of a socket */
    newfd = _Py_dup(fd);
    if (newfd == INVALID_SOCKET) {
        return NULL;
    }
#endif

    newfdobj = PyLong_FromSocket_t(newfd);
    if (newfdobj == NULL) {
        SOCKETCLOSE(newfd);
    }
    return newfdobj;
}

PyDoc_STRVAR(dup_doc,
"dup(integer) -> integer\n\
\n\
Duplicate an integer socket file descriptor.  This is like os.dup(), but for\n\
sockets; on some platforms os.dup() won't work for socket file descriptors.");
#endif


#ifdef HAVE_SOCKETPAIR
/* Create a pair of sockets using the socketpair() function.
   Arguments as for socket() except the default family is AF_UNIX if
   defined on the platform; otherwise, the default is AF_INET. */

/*ARGSUSED*/
static PyObject *
socket_socketpair(PyObject *self, PyObject *args)
{
    PySocketSockObject *s0 = NULL, *s1 = NULL;
    SOCKET_T sv[2];
    int family, type = SOCK_STREAM, proto = 0;
    PyObject *res = NULL;
    socket_state *state = get_module_state(self);
#ifdef SOCK_CLOEXEC
    int *atomic_flag_works = &sock_cloexec_works;
#else
    int *atomic_flag_works = NULL;
#endif
    int ret;

#if defined(AF_UNIX)
    family = AF_UNIX;
#else
    family = AF_INET;
#endif
    if (!PyArg_ParseTuple(args, "|iii:socketpair",
                          &family, &type, &proto))
        return NULL;

    /* Create a pair of socket fds */
    Py_BEGIN_ALLOW_THREADS
#ifdef SOCK_CLOEXEC
    if (_Py_atomic_load_int_relaxed(&sock_cloexec_works) != 0) {
        ret = socketpair(family, type | SOCK_CLOEXEC, proto, sv);
        if (_Py_atomic_load_int_relaxed(&sock_cloexec_works) == -1) {
            if (ret >= 0) {
                _Py_atomic_store_int_relaxed(&sock_cloexec_works, 1);
            }
            else if (errno == EINVAL) {
                /* Linux older than 2.6.27 does not support SOCK_CLOEXEC */
                _Py_atomic_store_int_relaxed(&sock_cloexec_works, 0);
                ret = socketpair(family, type, proto, sv);
            }
        }
    }
    else
#endif
    {
        ret = socketpair(family, type, proto, sv);
    }
    Py_END_ALLOW_THREADS

    if (ret < 0)
        return set_error();

    if (_Py_set_inheritable(sv[0], 0, atomic_flag_works) < 0)
        goto finally;
    if (_Py_set_inheritable(sv[1], 0, atomic_flag_works) < 0)
        goto finally;

    s0 = new_sockobject(state, sv[0], family, type, proto);
    if (s0 == NULL)
        goto finally;
    s1 = new_sockobject(state, sv[1], family, type, proto);
    if (s1 == NULL)
        goto finally;
<<<<<<< HEAD
    res = PyTuple_MakePair(s0, s1);
=======
    res = PyTuple_MakePair((PyObject *)s0, (PyObject *)s1);
>>>>>>> c4b29acf

finally:
    if (res == NULL) {
        if (s0 == NULL)
            SOCKETCLOSE(sv[0]);
        if (s1 == NULL)
            SOCKETCLOSE(sv[1]);
    }
    Py_XDECREF(s0);
    Py_XDECREF(s1);
    return res;
}

PyDoc_STRVAR(socketpair_doc,
"socketpair([family[, type [, proto]]]) -> (socket object, socket object)\n\
\n\
Create a pair of socket objects from the sockets returned by the platform\n\
socketpair() function.\n\
The arguments are the same as for socket() except the default family is\n\
AF_UNIX if defined on the platform; otherwise, the default is AF_INET.");

#endif /* HAVE_SOCKETPAIR */


/*[clinic input]
_socket.ntohs
    integer as x: uint16
    /

Convert a 16-bit unsigned integer from network to host byte order.
[clinic start generated code]*/

static PyObject *
_socket_ntohs_impl(PyObject *module, uint16_t x)
/*[clinic end generated code: output=8e991859ddcedcc9 input=a702372437396511]*/
{
    return PyLong_FromUnsignedLong(ntohs(x));
}


/*[clinic input]
_socket.ntohl
    integer as x: uint32
    /

Convert a 32-bit unsigned integer from network to host byte order.
[clinic start generated code]*/

static PyObject *
_socket_ntohl_impl(PyObject *module, uint32_t x)
/*[clinic end generated code: output=158bcc5ba449f795 input=a0406faf2236bd1f]*/
{
    return PyLong_FromUnsignedLong(ntohl(x));
}


/*[clinic input]
_socket.htons
    integer as x: uint16
    /

Convert a 16-bit unsigned integer from host to network byte order.
[clinic start generated code]*/

static PyObject *
_socket_htons_impl(PyObject *module, uint16_t x)
/*[clinic end generated code: output=35aa2bcc370fd80b input=78047a26d51866d1]*/
{
    return PyLong_FromUnsignedLong(htons(x));
}


/*[clinic input]
_socket.htonl
    integer as x: uint32
    /

Convert a 32-bit unsigned integer from host to network byte order.
[clinic start generated code]*/

static PyObject *
_socket_htonl_impl(PyObject *module, uint32_t x)
/*[clinic end generated code: output=283eb6857d5f7e0d input=89a9077647082806]*/
{
    return PyLong_FromUnsignedLong(htonl(x));
}

/* socket.inet_aton() and socket.inet_ntoa() functions. */

/*[clinic input]
@permit_long_summary
_socket.inet_aton
    ip_addr: str
    /

Convert an IP address in string format (123.45.67.89) to the 32-bit packed binary format used in low-level network functions.
[clinic start generated code]*/

static PyObject *
_socket_inet_aton_impl(PyObject *module, const char *ip_addr)
/*[clinic end generated code: output=f2c2f772eb721b6e input=0bd9e5ee400fafd6]*/
{
#ifdef HAVE_INET_ATON
    struct in_addr buf;
#endif

#if !defined(HAVE_INET_ATON) || defined(USE_INET_ATON_WEAKLINK)
#if (SIZEOF_INT != 4)
#error "Not sure if in_addr_t exists and int is not 32-bits."
#endif
    /* Have to use inet_addr() instead */
    unsigned int packed_addr;
#endif

#ifdef HAVE_INET_ATON

#ifdef USE_INET_ATON_WEAKLINK
    if (inet_aton != NULL) {
#endif
    if (inet_aton(ip_addr, &buf))
        return PyBytes_FromStringAndSize((char *)(&buf),
                                          sizeof(buf));

    PyErr_SetString(PyExc_OSError,
                    "illegal IP address string passed to inet_aton");
    return NULL;

#ifdef USE_INET_ATON_WEAKLINK
   } else {
#endif

#endif

#if !defined(HAVE_INET_ATON) || defined(USE_INET_ATON_WEAKLINK)

    /* special-case this address as inet_addr might return INADDR_NONE
     * for this */
    if (strcmp(ip_addr, "255.255.255.255") == 0) {
        packed_addr = INADDR_BROADCAST;
    } else {

        _Py_COMP_DIAG_PUSH
        _Py_COMP_DIAG_IGNORE_DEPR_DECLS
        packed_addr = inet_addr(ip_addr);
        _Py_COMP_DIAG_POP

        if (packed_addr == INADDR_NONE) {               /* invalid address */
            PyErr_SetString(PyExc_OSError,
                "illegal IP address string passed to inet_aton");
            return NULL;
        }
    }
    return PyBytes_FromStringAndSize((char *) &packed_addr,
                                      sizeof(packed_addr));

#ifdef USE_INET_ATON_WEAKLINK
   }
#endif

#endif
}

#ifdef HAVE_INET_NTOA
/*[clinic input]
_socket.inet_ntoa
    packed_ip: Py_buffer
    /

Convert an IP address from 32-bit packed binary format to string format.
[clinic start generated code]*/

static PyObject *
_socket_inet_ntoa_impl(PyObject *module, Py_buffer *packed_ip)
/*[clinic end generated code: output=3077324c50af0935 input=2850d4f57e4db345]*/
{
    struct in_addr packed_addr;

    if (packed_ip->len != sizeof(packed_addr)) {
        PyErr_SetString(PyExc_OSError,
            "packed IP wrong length for inet_ntoa");
        PyBuffer_Release(packed_ip);
        return NULL;
    }

    memcpy(&packed_addr, packed_ip->buf, packed_ip->len);
    PyBuffer_Release(packed_ip);

    _Py_COMP_DIAG_PUSH
    _Py_COMP_DIAG_IGNORE_DEPR_DECLS
    return PyUnicode_FromString(inet_ntoa(packed_addr));
    _Py_COMP_DIAG_POP
}
#endif // HAVE_INET_NTOA

#ifdef HAVE_INET_PTON

PyDoc_STRVAR(inet_pton_doc,
"inet_pton(af, ip) -> packed IP address string\n\
\n\
Convert an IP address from string format to a packed string suitable\n\
for use with low-level network functions.");

static PyObject *
socket_inet_pton(PyObject *self, PyObject *args)
{
    int af;
    const char* ip;
    int retval;
#ifdef ENABLE_IPV6
    char packed[Py_MAX(sizeof(struct in_addr), sizeof(struct in6_addr))];
#else
    char packed[sizeof(struct in_addr)];
#endif
    if (!PyArg_ParseTuple(args, "is:inet_pton", &af, &ip)) {
        return NULL;
    }

#if !defined(ENABLE_IPV6) && defined(AF_INET6)
    if(af == AF_INET6) {
        PyErr_SetString(PyExc_OSError,
                        "can't use AF_INET6, IPv6 is disabled");
        return NULL;
    }
#endif

    retval = inet_pton(af, ip, packed);
    if (retval < 0) {
        PyErr_SetFromErrno(PyExc_OSError);
        return NULL;
    } else if (retval == 0) {
        PyErr_SetString(PyExc_OSError,
            "illegal IP address string passed to inet_pton");
        return NULL;
    } else if (af == AF_INET) {
        return PyBytes_FromStringAndSize(packed,
                                          sizeof(struct in_addr));
#ifdef ENABLE_IPV6
    } else if (af == AF_INET6) {
        return PyBytes_FromStringAndSize(packed,
                                          sizeof(struct in6_addr));
#endif
    } else {
        PyErr_SetString(PyExc_OSError, "unknown address family");
        return NULL;
    }
}

PyDoc_STRVAR(inet_ntop_doc,
"inet_ntop(af, packed_ip) -> string formatted IP address\n\
\n\
Convert a packed IP address of the given family to string format.");

static PyObject *
socket_inet_ntop(PyObject *self, PyObject *args)
{
    int af;
    Py_buffer packed_ip;
    const char* retval;
#ifdef ENABLE_IPV6
    char ip[Py_MAX(INET_ADDRSTRLEN, INET6_ADDRSTRLEN)];
#else
    char ip[INET_ADDRSTRLEN];
#endif

    if (!PyArg_ParseTuple(args, "iy*:inet_ntop", &af, &packed_ip)) {
        return NULL;
    }

    if (af == AF_INET) {
        if (packed_ip.len != sizeof(struct in_addr)) {
            PyErr_SetString(PyExc_ValueError,
                "invalid length of packed IP address string");
            PyBuffer_Release(&packed_ip);
            return NULL;
        }
#ifdef ENABLE_IPV6
    } else if (af == AF_INET6) {
        if (packed_ip.len != sizeof(struct in6_addr)) {
            PyErr_SetString(PyExc_ValueError,
                "invalid length of packed IP address string");
            PyBuffer_Release(&packed_ip);
            return NULL;
        }
#endif
    } else {
        PyErr_Format(PyExc_ValueError,
            "unknown address family %d", af);
        PyBuffer_Release(&packed_ip);
        return NULL;
    }

    /* inet_ntop guarantee NUL-termination of resulting string. */
    retval = inet_ntop(af, packed_ip.buf, ip, sizeof(ip));
    if (!retval) {
        PyErr_SetFromErrno(PyExc_OSError);
        PyBuffer_Release(&packed_ip);
        return NULL;
    } else {
        PyBuffer_Release(&packed_ip);
        return PyUnicode_FromString(retval);
    }
}

#endif /* HAVE_INET_PTON */

#ifdef HAVE_GETADDRINFO
/* Python interface to getaddrinfo(host, port). */

/*ARGSUSED*/
static PyObject *
socket_getaddrinfo(PyObject *self, PyObject *args, PyObject* kwargs)
{
    static char* kwnames[] = {"host", "port", "family", "type", "proto",
                              "flags", 0};
    struct addrinfo hints, *res;
    struct addrinfo *res0 = NULL;
    PyObject *hobj = NULL;
    PyObject *pobj = (PyObject *)NULL;
    PyObject *pstr = NULL;
    const char *hptr, *pptr;
    int family, socktype, protocol, flags;
    int error;
    PyObject *all = (PyObject *)NULL;
    PyObject *idna = NULL;

    socktype = protocol = flags = 0;
    family = AF_UNSPEC;
    if (!PyArg_ParseTupleAndKeywords(args, kwargs, "OO|iiii:getaddrinfo",
                          kwnames, &hobj, &pobj, &family, &socktype,
                          &protocol, &flags)) {
        return NULL;
    }
    if (hobj == Py_None) {
        hptr = NULL;
    } else if (PyUnicode_Check(hobj)) {
        idna = PyUnicode_AsEncodedString(hobj, "idna", NULL);
        if (!idna)
            return NULL;
        assert(PyBytes_Check(idna));
        hptr = PyBytes_AS_STRING(idna);
    } else if (PyBytes_Check(hobj)) {
        hptr = PyBytes_AsString(hobj);
    } else {
        PyErr_SetString(PyExc_TypeError,
                        "getaddrinfo() argument 1 must be string or None");
        return NULL;
    }
    if (PyIndex_Check(pobj)) {
        pstr = PyNumber_Index(pobj);
        if (pstr == NULL)
            goto err;
        assert(PyLong_CheckExact(pstr));
        Py_SETREF(pstr, PyObject_Str(pstr));
        if (pstr == NULL)
            goto err;
        assert(PyUnicode_Check(pstr));
        pptr = PyUnicode_AsUTF8(pstr);
        if (pptr == NULL)
            goto err;
    } else if (PyUnicode_Check(pobj)) {
        pptr = PyUnicode_AsUTF8(pobj);
        if (pptr == NULL)
            goto err;
    } else if (PyBytes_Check(pobj)) {
        pptr = PyBytes_AS_STRING(pobj);
    } else if (pobj == Py_None) {
        pptr = (char *)NULL;
    } else {
        PyErr_SetString(PyExc_OSError, "Int or String expected");
        goto err;
    }
#if defined(__APPLE__) && defined(AI_NUMERICSERV)
    if ((flags & AI_NUMERICSERV) && (pptr == NULL || (pptr[0] == '0' && pptr[1] == 0))) {
        /* On OSX up to at least OSX 10.8 getaddrinfo crashes
         * if AI_NUMERICSERV is set and the servname is NULL or "0".
         * This workaround avoids a segfault in libsystem.
         */
        pptr = "00";
    }
#endif

    if (PySys_Audit("socket.getaddrinfo", "OOiii",
                    hobj, pobj, family, socktype, protocol) < 0) {
        return NULL;
    }

    memset(&hints, 0, sizeof(hints));
    hints.ai_family = family;
    hints.ai_socktype = socktype;
    hints.ai_protocol = protocol;
    hints.ai_flags = flags;
    Py_BEGIN_ALLOW_THREADS
    error = getaddrinfo(hptr, pptr, &hints, &res0);
    Py_END_ALLOW_THREADS
    if (error) {
        res0 = NULL;  // gh-100795
        socket_state *state = get_module_state(self);
        set_gaierror(state, error);
        goto err;
    }

    all = PyList_New(0);
    if (all == NULL)
        goto err;
    for (res = res0; res; res = res->ai_next) {
        PyObject *single;
        PyObject *addr =
            makesockaddr(-1, res->ai_addr, res->ai_addrlen, protocol);
        if (addr == NULL)
            goto err;
        single = Py_BuildValue("iiisO", res->ai_family,
            res->ai_socktype, res->ai_protocol,
            res->ai_canonname ? res->ai_canonname : "",
            addr);
        Py_DECREF(addr);
        if (single == NULL)
            goto err;

        if (PyList_Append(all, single)) {
            Py_DECREF(single);
            goto err;
        }
        Py_DECREF(single);
    }
    Py_XDECREF(idna);
    Py_XDECREF(pstr);
    if (res0)
        freeaddrinfo(res0);
    return all;
 err:
    Py_XDECREF(all);
    Py_XDECREF(idna);
    Py_XDECREF(pstr);
    if (res0)
        freeaddrinfo(res0);
    return (PyObject *)NULL;
}

PyDoc_STRVAR(getaddrinfo_doc,
"getaddrinfo(host, port [, family, type, proto, flags])\n\
    -> list of (family, type, proto, canonname, sockaddr)\n\
\n\
Resolve host and port into addrinfo struct.");
#endif // HAVE_GETADDRINFO

#ifdef HAVE_GETNAMEINFO
/* Python interface to getnameinfo(sa, flags). */

/*ARGSUSED*/
static PyObject *
socket_getnameinfo(PyObject *self, PyObject *args)
{
    PyObject *sa = (PyObject *)NULL;
    int flags;
    const char *hostp;
    int port;
    unsigned int flowinfo, scope_id;
    char hbuf[NI_MAXHOST], pbuf[NI_MAXSERV];
    struct addrinfo hints, *res = NULL;
    int error;
    PyObject *ret = (PyObject *)NULL;
    PyObject *name;

    flags = flowinfo = scope_id = 0;
    if (!PyArg_ParseTuple(args, "Oi:getnameinfo", &sa, &flags))
        return NULL;
    if (!PyTuple_Check(sa)) {
        PyErr_SetString(PyExc_TypeError,
                        "getnameinfo() argument 1 must be a tuple");
        return NULL;
    }
    if (!PyArg_ParseTuple(sa, "si|II;getnameinfo(): illegal sockaddr argument",
                          &hostp, &port, &flowinfo, &scope_id))
    {
        return NULL;
    }
    if (flowinfo > 0xfffff) {
        PyErr_SetString(PyExc_OverflowError,
                        "getnameinfo(): flowinfo must be 0-1048575.");
        return NULL;
    }

    if (PySys_Audit("socket.getnameinfo", "(O)", sa) < 0) {
        return NULL;
    }

    PyOS_snprintf(pbuf, sizeof(pbuf), "%d", port);
    memset(&hints, 0, sizeof(hints));
    hints.ai_family = AF_UNSPEC;
    hints.ai_socktype = SOCK_DGRAM;     /* make numeric port happy */
    hints.ai_flags = AI_NUMERICHOST;    /* don't do any name resolution */
    Py_BEGIN_ALLOW_THREADS
    error = getaddrinfo(hostp, pbuf, &hints, &res);
    Py_END_ALLOW_THREADS
    if (error) {
        res = NULL;  // gh-100795
        socket_state *state = get_module_state(self);
        set_gaierror(state, error);
        goto fail;
    }
    if (res->ai_next) {
        PyErr_SetString(PyExc_OSError,
            "sockaddr resolved to multiple addresses");
        goto fail;
    }
    switch (res->ai_family) {
    case AF_INET:
        {
        if (PyTuple_GET_SIZE(sa) != 2) {
            PyErr_SetString(PyExc_OSError,
                "IPv4 sockaddr must be 2 tuple");
            goto fail;
        }
        break;
        }
#ifdef ENABLE_IPV6
    case AF_INET6:
        {
        struct sockaddr_in6 *sin6;
        sin6 = (struct sockaddr_in6 *)res->ai_addr;
        sin6->sin6_flowinfo = htonl(flowinfo);
        sin6->sin6_scope_id = scope_id;
        break;
        }
#endif
    }
    Py_BEGIN_ALLOW_THREADS
    error = getnameinfo(res->ai_addr, (socklen_t) res->ai_addrlen,
                    hbuf, sizeof(hbuf), pbuf, sizeof(pbuf), flags);
    Py_END_ALLOW_THREADS
    if (error) {
        socket_state *state = get_module_state(self);
        set_gaierror(state, error);
        goto fail;
    }

    name = sock_decode_hostname(hbuf);
    if (name == NULL)
        goto fail;
    ret = Py_BuildValue("Ns", name, pbuf);

fail:
    if (res)
        freeaddrinfo(res);
    return ret;
}

PyDoc_STRVAR(getnameinfo_doc,
"getnameinfo(sockaddr, flags) --> (host, port)\n\
\n\
Get host and port for a sockaddr.");
#endif // HAVE_GETNAMEINFO

/* Python API to getting and setting the default timeout value. */

static PyObject *
socket_getdefaulttimeout(PyObject *self, PyObject *Py_UNUSED(ignored))
{
    socket_state *state = get_module_state(self);
    PyTime_t timeout = _Py_atomic_load_int64_relaxed(&state->defaulttimeout);
    if (timeout < 0) {
        Py_RETURN_NONE;
    }
    else {
        double seconds = PyTime_AsSecondsDouble(timeout);
        return PyFloat_FromDouble(seconds);
    }
}

PyDoc_STRVAR(getdefaulttimeout_doc,
"getdefaulttimeout() -> timeout\n\
\n\
Returns the default timeout in seconds (float) for new socket objects.\n\
A value of None indicates that new socket objects have no timeout.\n\
When the socket module is first imported, the default is None.");

static PyObject *
socket_setdefaulttimeout(PyObject *self, PyObject *arg)
{
    PyTime_t timeout;

    if (socket_parse_timeout(&timeout, arg) < 0)
        return NULL;

    socket_state *state = get_module_state(self);
    _Py_atomic_store_int64_relaxed(&state->defaulttimeout, timeout);

    Py_RETURN_NONE;
}

PyDoc_STRVAR(setdefaulttimeout_doc,
"setdefaulttimeout(timeout)\n\
\n\
Set the default timeout in seconds (real number) for new socket objects.\n\
A value of None indicates that new socket objects have no timeout.\n\
When the socket module is first imported, the default is None.");

#if defined(HAVE_IF_NAMEINDEX) || defined(MS_WINDOWS)
/* Python API for getting interface indices and names */

static PyObject *
socket_if_nameindex(PyObject *self, PyObject *arg)
{
    PyObject *list = PyList_New(0);
    if (list == NULL) {
        return NULL;
    }
#ifdef MS_WINDOWS
    PMIB_IF_TABLE2 tbl;
    int ret;
    if ((ret = GetIfTable2Ex(MibIfTableRaw, &tbl)) != NO_ERROR) {
        Py_DECREF(list);
        // ret is used instead of GetLastError()
        return PyErr_SetFromWindowsErr(ret);
    }
    for (ULONG i = 0; i < tbl->NumEntries; ++i) {
        MIB_IF_ROW2 r = tbl->Table[i];
        WCHAR buf[NDIS_IF_MAX_STRING_SIZE + 1];
        if ((ret = ConvertInterfaceLuidToNameW(&r.InterfaceLuid, buf,
                                               Py_ARRAY_LENGTH(buf)))) {
            Py_DECREF(list);
            FreeMibTable(tbl);
            // ret is used instead of GetLastError()
            return PyErr_SetFromWindowsErr(ret);
        }
        PyObject *tuple = Py_BuildValue("Iu", r.InterfaceIndex, buf);
        if (tuple == NULL || PyList_Append(list, tuple) == -1) {
            Py_XDECREF(tuple);
            Py_DECREF(list);
            FreeMibTable(tbl);
            return NULL;
        }
        Py_DECREF(tuple);
    }
    FreeMibTable(tbl);
    return list;
#else
    int i;
    struct if_nameindex *ni;

    ni = if_nameindex();
    if (ni == NULL) {
        PyErr_SetFromErrno(PyExc_OSError);
        Py_DECREF(list);
        return NULL;
    }

#ifdef _Py_MEMORY_SANITIZER
    __msan_unpoison(ni, sizeof(ni));
    __msan_unpoison(&ni[0], sizeof(ni[0]));
#endif
    for (i = 0; ni[i].if_index != 0 && i < INT_MAX; i++) {
#ifdef _Py_MEMORY_SANITIZER
        /* This one isn't the end sentinel, the next one must exist. */
        __msan_unpoison(&ni[i+1], sizeof(ni[0]));
        /* Otherwise Py_BuildValue internals are flagged by MSan when
           they access the not-msan-tracked if_name string data. */
        {
            char *to_sanitize = ni[i].if_name;
            do {
                __msan_unpoison(to_sanitize, 1);
            } while (*to_sanitize++ != '\0');
        }
#endif
        PyObject *ni_tuple = Py_BuildValue("IO&",
                ni[i].if_index, unicode_fsdecode, ni[i].if_name);

        if (ni_tuple == NULL || PyList_Append(list, ni_tuple) == -1) {
            Py_XDECREF(ni_tuple);
            Py_DECREF(list);
            if_freenameindex(ni);
            return NULL;
        }
        Py_DECREF(ni_tuple);
    }

    if_freenameindex(ni);
    return list;
#endif
}

PyDoc_STRVAR(if_nameindex_doc,
"if_nameindex()\n\
\n\
Returns a list of network interface information (index, name) tuples.");

/*[clinic input]
_socket.if_nametoindex
    oname: unicode_fs_encoded
    /

Returns the interface index corresponding to the interface name if_name.
[clinic start generated code]*/

static PyObject *
_socket_if_nametoindex_impl(PyObject *module, PyObject *oname)
/*[clinic end generated code: output=289a411614f30244 input=6125dc20683560cf]*/
{
#ifdef MS_WINDOWS
    NET_IFINDEX index;
#else
    unsigned long index;
#endif

    index = if_nametoindex(PyBytes_AS_STRING(oname));
    if (index == 0) {
        /* if_nametoindex() doesn't set errno */
        PyErr_SetString(PyExc_OSError, "no interface with this name");
        return NULL;
    }

    return PyLong_FromUnsignedLong(index);
}


/*[clinic input]
_socket.if_indextoname
    if_index as index: NET_IFINDEX
    /

Returns the interface name corresponding to the interface index if_index.
[clinic start generated code]*/

static PyObject *
_socket_if_indextoname_impl(PyObject *module, NET_IFINDEX index)
/*[clinic end generated code: output=e48bc324993052e0 input=c93f753d0cf6d7d1]*/
{
    char name[IF_NAMESIZE + 1];
    if (if_indextoname(index, name) == NULL) {
        PyErr_SetFromErrno(PyExc_OSError);
        return NULL;
    }

    return PyUnicode_DecodeFSDefault(name);
}

#endif // defined(HAVE_IF_NAMEINDEX) || defined(MS_WINDOWS)


#ifdef CMSG_LEN
/* Python interface to CMSG_LEN(length). */

static PyObject *
socket_CMSG_LEN(PyObject *self, PyObject *args)
{
    Py_ssize_t length;
    size_t result;

    if (!PyArg_ParseTuple(args, "n:CMSG_LEN", &length))
        return NULL;
    if (length < 0 || !get_CMSG_LEN(length, &result)) {
        PyErr_Format(PyExc_OverflowError, "CMSG_LEN() argument out of range");
        return NULL;
    }
    return PyLong_FromSize_t(result);
}

PyDoc_STRVAR(CMSG_LEN_doc,
"CMSG_LEN(length) -> control message length\n\
\n\
Return the total length, without trailing padding, of an ancillary\n\
data item with associated data of the given length.  This value can\n\
often be used as the buffer size for recvmsg() to receive a single\n\
item of ancillary data, but RFC 3542 requires portable applications to\n\
use CMSG_SPACE() and thus include space for padding, even when the\n\
item will be the last in the buffer.  Raises OverflowError if length\n\
is outside the permissible range of values.");


#ifdef CMSG_SPACE
/* Python interface to CMSG_SPACE(length). */

static PyObject *
socket_CMSG_SPACE(PyObject *self, PyObject *args)
{
    Py_ssize_t length;
    size_t result;

    if (!PyArg_ParseTuple(args, "n:CMSG_SPACE", &length))
        return NULL;
    if (length < 0 || !get_CMSG_SPACE(length, &result)) {
        PyErr_SetString(PyExc_OverflowError,
                        "CMSG_SPACE() argument out of range");
        return NULL;
    }
    return PyLong_FromSize_t(result);
}

PyDoc_STRVAR(CMSG_SPACE_doc,
"CMSG_SPACE(length) -> buffer size\n\
\n\
Return the buffer size needed for recvmsg() to receive an ancillary\n\
data item with associated data of the given length, along with any\n\
trailing padding.  The buffer space needed to receive multiple items\n\
is the sum of the CMSG_SPACE() values for their associated data\n\
lengths.  Raises OverflowError if length is outside the permissible\n\
range of values.");
#endif    /* CMSG_SPACE */
#endif    /* CMSG_LEN */


/* List of functions exported by this module. */

static PyMethodDef socket_methods[] = {
#ifdef HAVE_GETADDRINFO
    {"gethostbyname",           socket_gethostbyname,
     METH_VARARGS, gethostbyname_doc},
#endif
#if defined(HAVE_GETHOSTBYNAME_R) || defined (HAVE_GETHOSTBYNAME)
    {"gethostbyname_ex",        socket_gethostbyname_ex,
     METH_VARARGS, ghbn_ex_doc},
#endif
#if defined(HAVE_GETHOSTBYNAME_R) || defined (HAVE_GETHOSTBYADDR)
    {"gethostbyaddr",           socket_gethostbyaddr,
     METH_VARARGS, gethostbyaddr_doc},
#endif
#ifdef HAVE_GETHOSTNAME
    {"gethostname",             socket_gethostname,
     METH_NOARGS,  gethostname_doc},
#endif
#ifdef HAVE_SETHOSTNAME
    {"sethostname",             socket_sethostname,
     METH_VARARGS,  sethostname_doc},
#endif
#ifdef HAVE_GETSERVBYNAME
    {"getservbyname",           socket_getservbyname,
     METH_VARARGS, getservbyname_doc},
#endif
#ifdef HAVE_GETSERVBYPORT
    {"getservbyport",           socket_getservbyport,
     METH_VARARGS, getservbyport_doc},
#endif
#ifdef HAVE_GETPROTOBYNAME
    {"getprotobyname",          socket_getprotobyname,
     METH_VARARGS, getprotobyname_doc},
#endif
    {"close",                   socket_close,
     METH_O, close_doc},
#ifndef NO_DUP
    {"dup",                     socket_dup,
     METH_O, dup_doc},
#endif
#ifdef HAVE_SOCKETPAIR
    {"socketpair",              socket_socketpair,
     METH_VARARGS, socketpair_doc},
#endif
    _SOCKET_NTOHS_METHODDEF
    _SOCKET_NTOHL_METHODDEF
    _SOCKET_HTONS_METHODDEF
    _SOCKET_HTONL_METHODDEF
    _SOCKET_INET_ATON_METHODDEF
#ifdef HAVE_INET_NTOA
    _SOCKET_INET_NTOA_METHODDEF
#endif
#ifdef HAVE_INET_PTON
    {"inet_pton",               socket_inet_pton,
     METH_VARARGS, inet_pton_doc},
    {"inet_ntop",               socket_inet_ntop,
     METH_VARARGS, inet_ntop_doc},
#endif
#ifdef HAVE_GETADDRINFO
    {"getaddrinfo",             _PyCFunction_CAST(socket_getaddrinfo),
     METH_VARARGS | METH_KEYWORDS, getaddrinfo_doc},
#endif
#ifdef HAVE_GETNAMEINFO
    {"getnameinfo",             socket_getnameinfo,
     METH_VARARGS, getnameinfo_doc},
#endif
    {"getdefaulttimeout",       socket_getdefaulttimeout,
     METH_NOARGS, getdefaulttimeout_doc},
    {"setdefaulttimeout",       socket_setdefaulttimeout,
     METH_O, setdefaulttimeout_doc},
#if defined(HAVE_IF_NAMEINDEX) || defined(MS_WINDOWS)
    {"if_nameindex", socket_if_nameindex,
     METH_NOARGS, if_nameindex_doc},
    _SOCKET_IF_NAMETOINDEX_METHODDEF
    _SOCKET_IF_INDEXTONAME_METHODDEF
#endif
#ifdef CMSG_LEN
    {"CMSG_LEN",                socket_CMSG_LEN,
     METH_VARARGS, CMSG_LEN_doc},
#ifdef CMSG_SPACE
    {"CMSG_SPACE",              socket_CMSG_SPACE,
     METH_VARARGS, CMSG_SPACE_doc},
#endif
#endif
    {NULL,                      NULL}            /* Sentinel */
};


#ifdef MS_WINDOWS
#define OS_INIT_DEFINED

/* Additional initialization and cleanup for Windows */

static void
os_cleanup(void)
{
    WSACleanup();
}

static int
os_init(void)
{
    WSADATA WSAData;
    int ret;
    ret = WSAStartup(0x0101, &WSAData);
    switch (ret) {
    case 0:     /* No error */
        Py_AtExit(os_cleanup);
        return 1; /* Success */
    case WSASYSNOTREADY:
        PyErr_SetString(PyExc_ImportError,
                        "WSAStartup failed: network not ready");
        break;
    case WSAVERNOTSUPPORTED:
    case WSAEINVAL:
        PyErr_SetString(
            PyExc_ImportError,
            "WSAStartup failed: requested version not supported");
        break;
    default:
        PyErr_Format(PyExc_ImportError, "WSAStartup failed: error code %d", ret);
        break;
    }
    return 0; /* Failure */
}

#endif /* MS_WINDOWS */



#ifndef OS_INIT_DEFINED
static int
os_init(void)
{
    return 1; /* Success */
}
#endif

static int
sock_capi_traverse(PyObject *capsule, visitproc visit, void *arg)
{
    PySocketModule_APIObject *capi = PyCapsule_GetPointer(capsule, PySocket_CAPSULE_NAME);
    assert(capi != NULL);
    Py_VISIT(capi->Sock_Type);
    return 0;
}

static int
sock_capi_clear(PyObject *capsule)
{
    PySocketModule_APIObject *capi = PyCapsule_GetPointer(capsule, PySocket_CAPSULE_NAME);
    assert(capi != NULL);
    Py_CLEAR(capi->Sock_Type);
    return 0;
}

static void
sock_capi_free(PySocketModule_APIObject *capi)
{
    Py_XDECREF(capi->Sock_Type);  // sock_capi_free() can clear it
    Py_DECREF(capi->error);
    Py_DECREF(capi->timeout_error);
    PyMem_Free(capi);
}

static void
sock_capi_destroy(PyObject *capsule)
{
    void *capi = PyCapsule_GetPointer(capsule, PySocket_CAPSULE_NAME);
    assert(capi != NULL);
    sock_capi_free(capi);
}

static PySocketModule_APIObject *
sock_get_api(socket_state *state)
{
    PySocketModule_APIObject *capi = PyMem_Malloc(sizeof(PySocketModule_APIObject));
    if (capi == NULL) {
        PyErr_NoMemory();
        return NULL;
    }

    capi->Sock_Type = (PyTypeObject *)Py_NewRef(state->sock_type);
    capi->error = Py_NewRef(PyExc_OSError);
    capi->timeout_error = Py_NewRef(PyExc_TimeoutError);
    return capi;
}


/* Initialize the _socket module.

   This module is actually called "_socket", and there's a wrapper
   "socket.py" which implements some additional functionality.
   The import of "_socket" may fail with an ImportError exception if
   os-specific initialization fails.  On Windows, this does WINSOCK
   initialization.  When WINSOCK is initialized successfully, a call to
   WSACleanup() is scheduled to be made at exit time.
*/

PyDoc_STRVAR(socket_doc,
"Implementation module for socket operations.\n\
\n\
See the socket module for documentation.");

static int
socket_exec(PyObject *m)
{
    if (!os_init()) {
        goto error;
    }

    socket_state *state = get_module_state(m);

    _Py_atomic_store_int64_relaxed(&state->defaulttimeout, _PYTIME_FROMSECONDS(-1));

#define ADD_EXC(MOD, NAME, VAR, BASE) do {                  \
    VAR = PyErr_NewException("socket." NAME, BASE, NULL);   \
    if (VAR == NULL) {                                      \
        goto error;                                         \
    }                                                       \
    if (PyModule_AddObjectRef(MOD, NAME, VAR) < 0) {        \
        goto error;                                         \
    }                                                       \
} while (0)

    ADD_EXC(m, "herror", state->socket_herror, PyExc_OSError);
    ADD_EXC(m, "gaierror", state->socket_gaierror, PyExc_OSError);

#undef ADD_EXC

    if (PyModule_AddObjectRef(m, "error", PyExc_OSError) < 0) {
        goto error;
    }
    if (PyModule_AddObjectRef(m, "timeout", PyExc_TimeoutError) < 0) {
        goto error;
    }

    PyObject *sock_type = PyType_FromMetaclass(NULL, m, &sock_spec, NULL);
    if (sock_type == NULL) {
        goto error;
    }
    state->sock_type = (PyTypeObject *)sock_type;
    if (PyModule_AddObjectRef(m, "SocketType", sock_type) < 0) {
        goto error;
    }
    if (PyModule_AddType(m, state->sock_type) < 0) {
        goto error;
    }

    PyObject *has_ipv6;
#ifdef ENABLE_IPV6
    has_ipv6 = Py_True;
#else
    has_ipv6 = Py_False;
#endif
    if (PyModule_AddObjectRef(m, "has_ipv6", has_ipv6) < 0) {
        goto error;
    }

    /* Export C API */
    PySocketModule_APIObject *capi = sock_get_api(state);
    if (capi == NULL) {
        goto error;
    }
    PyObject *capsule = PyCapsule_New(capi,
                                      PySocket_CAPSULE_NAME,
                                      sock_capi_destroy);
    if (capsule == NULL) {
        sock_capi_free(capi);
        goto error;
    }
    if (_PyCapsule_SetTraverse(capsule,
                               sock_capi_traverse, sock_capi_clear) < 0) {
        sock_capi_free(capi);
        goto error;
    }

    if (PyModule_Add(m, PySocket_CAPI_NAME, capsule) < 0) {
        goto error;
    }

#define ADD_INT_MACRO(MOD, INT) do {                    \
    if (PyModule_AddIntConstant(MOD, #INT, INT) < 0) {  \
        goto error;                                     \
    }                                                   \
} while (0)

#define ADD_INT_CONST(MOD, NAME, INT) do {              \
    if (PyModule_AddIntConstant(MOD, NAME, INT) < 0) {  \
        goto error;                                     \
    }                                                   \
} while (0)

#define ADD_STR_CONST(MOD, NAME, STR) do {                  \
    if (PyModule_AddStringConstant(MOD, NAME, STR) < 0) {   \
        goto error;                                         \
    }                                                       \
} while (0)

    /* Address families (we only support AF_INET and AF_UNIX) */
#ifdef AF_UNSPEC
    ADD_INT_MACRO(m, AF_UNSPEC);
#endif
    ADD_INT_MACRO(m, AF_INET);
#if defined(AF_UNIX)
    ADD_INT_MACRO(m, AF_UNIX);
#endif /* AF_UNIX */
#ifdef AF_AX25
    /* Amateur Radio AX.25 */
    ADD_INT_MACRO(m, AF_AX25);
#endif
#ifdef AF_IPX
    ADD_INT_MACRO(m, AF_IPX); /* Novell IPX */
#endif
#ifdef AF_APPLETALK
    /* Appletalk DDP */
    ADD_INT_MACRO(m, AF_APPLETALK);
#endif
#ifdef AF_NETROM
    /* Amateur radio NetROM */
    ADD_INT_MACRO(m, AF_NETROM);
#endif
#ifdef AF_BRIDGE
    /* Multiprotocol bridge */
    ADD_INT_MACRO(m, AF_BRIDGE);
#endif
#ifdef AF_ATMPVC
    /* ATM PVCs */
    ADD_INT_MACRO(m, AF_ATMPVC);
#endif
#ifdef AF_AAL5
    /* Reserved for Werner's ATM */
    ADD_INT_MACRO(m, AF_AAL5);
#endif
#ifdef HAVE_SOCKADDR_ALG
    ADD_INT_MACRO(m, AF_ALG); /* Linux crypto */
#endif
#ifdef AF_X25
    /* Reserved for X.25 project */
    ADD_INT_MACRO(m, AF_X25);
#endif
#ifdef AF_INET6
    ADD_INT_MACRO(m, AF_INET6); /* IP version 6 */
#endif
#ifdef AF_ROSE
    /* Amateur Radio X.25 PLP */
    ADD_INT_MACRO(m, AF_ROSE);
#endif
#ifdef AF_DECnet
    /* Reserved for DECnet project */
    ADD_INT_MACRO(m, AF_DECnet);
#endif
#ifdef AF_NETBEUI
    /* Reserved for 802.2LLC project */
    ADD_INT_MACRO(m, AF_NETBEUI);
#endif
#ifdef AF_SECURITY
    /* Security callback pseudo AF */
    ADD_INT_MACRO(m, AF_SECURITY);
#endif
#ifdef AF_KEY
    /* PF_KEY key management API */
    ADD_INT_MACRO(m, AF_KEY);
#endif
#ifdef AF_NETLINK
    /*  */
    ADD_INT_MACRO(m, AF_NETLINK);
    ADD_INT_MACRO(m, NETLINK_ROUTE);
    ADD_INT_MACRO(m, NETLINK_USERSOCK);
    ADD_INT_MACRO(m, NETLINK_FIREWALL);
#ifdef NETLINK_NFLOG
    ADD_INT_MACRO(m, NETLINK_NFLOG);
#endif
#ifdef NETLINK_XFRM
    ADD_INT_MACRO(m, NETLINK_XFRM);
#endif
#ifdef NETLINK_IP6_FW
    ADD_INT_MACRO(m, NETLINK_IP6_FW);
#endif
#ifdef NETLINK_DNRTMSG
    ADD_INT_MACRO(m, NETLINK_DNRTMSG);
#endif
#ifdef NETLINK_CRYPTO
    ADD_INT_MACRO(m, NETLINK_CRYPTO);
#endif
#endif /* AF_NETLINK */

#ifdef AF_QIPCRTR
    /* Qualcomm IPCROUTER */
    ADD_INT_MACRO(m, AF_QIPCRTR);
#endif

#ifdef AF_VSOCK
    ADD_INT_CONST(m, "AF_VSOCK", AF_VSOCK);
    ADD_INT_CONST(m, "SO_VM_SOCKETS_BUFFER_SIZE", 0);
    ADD_INT_CONST(m, "SO_VM_SOCKETS_BUFFER_MIN_SIZE", 1);
    ADD_INT_CONST(m, "SO_VM_SOCKETS_BUFFER_MAX_SIZE", 2);
    ADD_INT_CONST(m, "VMADDR_CID_ANY", 0xffffffff);
    ADD_INT_CONST(m, "VMADDR_PORT_ANY", 0xffffffff);
    ADD_INT_CONST(m, "VMADDR_CID_LOCAL", 1);
    ADD_INT_CONST(m, "VMADDR_CID_HOST", 2);
    ADD_INT_CONST(m, "VM_SOCKETS_INVALID_VERSION", 0xffffffff);
    ADD_INT_CONST(m, "IOCTL_VM_SOCKETS_GET_LOCAL_CID",  _IO(7, 0xb9));
#endif

#ifdef AF_ROUTE
    /* Alias to emulate 4.4BSD */
    ADD_INT_MACRO(m, AF_ROUTE);
#endif
#ifdef AF_LINK
    ADD_INT_MACRO(m, AF_LINK);
#endif
#ifdef AF_ASH
    /* Ash */
    ADD_INT_MACRO(m, AF_ASH);
#endif
#ifdef AF_ECONET
    /* Acorn Econet */
    ADD_INT_MACRO(m, AF_ECONET);
#endif
#ifdef AF_ATMSVC
    /* ATM SVCs */
    ADD_INT_MACRO(m, AF_ATMSVC);
#endif
#ifdef AF_SNA
    /* Linux SNA Project (nutters!) */
    ADD_INT_MACRO(m, AF_SNA);
#endif
#ifdef AF_IRDA
    /* IRDA sockets */
    ADD_INT_MACRO(m, AF_IRDA);
#endif
#ifdef AF_PPPOX
    /* PPPoX sockets */
    ADD_INT_MACRO(m, AF_PPPOX);
#endif
#ifdef AF_WANPIPE
    /* Wanpipe API Sockets */
    ADD_INT_MACRO(m, AF_WANPIPE);
#endif
#ifdef AF_LLC
    /* Linux LLC */
    ADD_INT_MACRO(m, AF_LLC);
#endif
#ifdef HAVE_AF_HYPERV
    /* Hyper-V sockets */
    ADD_INT_MACRO(m, AF_HYPERV);

    /* for proto */
    ADD_INT_MACRO(m, HV_PROTOCOL_RAW);

    /* for setsockopt() */
    ADD_INT_MACRO(m, HVSOCKET_CONNECT_TIMEOUT);
    ADD_INT_MACRO(m, HVSOCKET_CONNECT_TIMEOUT_MAX);
    ADD_INT_MACRO(m, HVSOCKET_CONNECTED_SUSPEND);
    ADD_INT_MACRO(m, HVSOCKET_ADDRESS_FLAG_PASSTHRU);

    /* for bind() or connect() */
    ADD_STR_CONST(m, "HV_GUID_ZERO", "00000000-0000-0000-0000-000000000000");
    ADD_STR_CONST(m, "HV_GUID_WILDCARD", "00000000-0000-0000-0000-000000000000");
    ADD_STR_CONST(m, "HV_GUID_BROADCAST", "FFFFFFFF-FFFF-FFFF-FFFF-FFFFFFFFFFFF");
    ADD_STR_CONST(m, "HV_GUID_CHILDREN", "90DB8B89-0D35-4F79-8CE9-49EA0AC8B7CD");
    ADD_STR_CONST(m, "HV_GUID_LOOPBACK", "E0E16197-DD56-4A10-9195-5EE7A155A838");
    ADD_STR_CONST(m, "HV_GUID_PARENT", "A42E7CDA-D03F-480C-9CC2-A4DE20ABB878");
#endif /* HAVE_AF_HYPERV */

#ifdef USE_BLUETOOTH
    ADD_INT_MACRO(m, AF_BLUETOOTH);
#ifdef BTPROTO_L2CAP
    ADD_INT_MACRO(m, BTPROTO_L2CAP);
    ADD_INT_MACRO(m, SOL_L2CAP);
#if defined(BDADDR_BREDR)
    ADD_INT_MACRO(m, BDADDR_BREDR);
    ADD_INT_MACRO(m, BDADDR_LE_PUBLIC);
    ADD_INT_MACRO(m, BDADDR_LE_RANDOM);
#endif
#ifdef SO_L2CAP_IMTU
    ADD_INT_MACRO(m, SO_L2CAP_IMTU);
    ADD_INT_MACRO(m, SO_L2CAP_OMTU);
    ADD_INT_MACRO(m, SO_L2CAP_FLUSH);
#endif
#ifdef SO_L2CAP_IQOS
    ADD_INT_MACRO(m, SO_L2CAP_IQOS);
    ADD_INT_MACRO(m, SO_L2CAP_OQOS);
#endif
#ifdef SO_L2CAP_ENCRYPTED
    ADD_INT_MACRO(m, SO_L2CAP_ENCRYPTED);
#endif
#ifdef L2CAP_LM
    ADD_INT_MACRO(m, L2CAP_LM);
    ADD_INT_MACRO(m, L2CAP_LM_MASTER);
    ADD_INT_MACRO(m, L2CAP_LM_AUTH);
    ADD_INT_MACRO(m, L2CAP_LM_ENCRYPT);
    ADD_INT_MACRO(m, L2CAP_LM_TRUSTED);
    ADD_INT_MACRO(m, L2CAP_LM_RELIABLE);
    ADD_INT_MACRO(m, L2CAP_LM_SECURE);
#endif
#ifdef SO_L2CAP_LM
    ADD_INT_MACRO(m, SO_L2CAP_LM);
    ADD_INT_MACRO(m, L2CAP_LM_AUTH);
    ADD_INT_MACRO(m, L2CAP_LM_ENCRYPT);
    ADD_INT_MACRO(m, L2CAP_LM_SECURE);
#endif
#endif /* BTPROTO_L2CAP */
#ifdef BTPROTO_HCI
    ADD_INT_MACRO(m, BTPROTO_HCI);
    ADD_INT_MACRO(m, SOL_HCI);
#ifdef HAVE_BLUETOOTH_BLUETOOTH_H
    ADD_INT_MACRO(m, HCI_DEV_NONE);
    ADD_INT_MACRO(m, HCI_CHANNEL_RAW);
    ADD_INT_MACRO(m, HCI_CHANNEL_USER);
    ADD_INT_MACRO(m, HCI_CHANNEL_MONITOR);
    ADD_INT_MACRO(m, HCI_CHANNEL_CONTROL);
    ADD_INT_MACRO(m, HCI_CHANNEL_LOGGING);
#endif
#ifdef HCI_FILTER
    ADD_INT_MACRO(m, HCI_FILTER);
#endif
#ifdef HCI_DATA_DIR
    ADD_INT_MACRO(m, HCI_DATA_DIR);
#endif
#ifdef HCI_TIME_STAMP
    ADD_INT_MACRO(m, HCI_TIME_STAMP);
#endif
#ifdef SO_HCI_EVT_FILTER
    ADD_INT_MACRO(m, SO_HCI_EVT_FILTER);
    ADD_INT_MACRO(m, SO_HCI_PKT_FILTER);
#endif
#endif /* BTPROTO_HCI */
#ifdef BTPROTO_RFCOMM
    ADD_INT_MACRO(m, BTPROTO_RFCOMM);
    ADD_INT_MACRO(m, SOL_RFCOMM);
#ifdef SO_RFCOMM_MTU
    ADD_INT_MACRO(m, SO_RFCOMM_MTU);
    ADD_INT_MACRO(m, SO_RFCOMM_FC_INFO);
#endif
#ifdef SO_RFCOMM_LM
    ADD_INT_MACRO(m, SO_RFCOMM_LM);
    ADD_INT_MACRO(m, RFCOMM_LM_AUTH);
    ADD_INT_MACRO(m, RFCOMM_LM_ENCRYPT);
    ADD_INT_MACRO(m, RFCOMM_LM_SECURE);
#endif
#ifdef MS_WINDOWS_DESKTOP
    ADD_INT_MACRO(m, SO_BTH_ENCRYPT);
    ADD_INT_MACRO(m, SO_BTH_MTU);
    ADD_INT_MACRO(m, SO_BTH_MTU_MAX);
    ADD_INT_MACRO(m, SO_BTH_MTU_MIN);
#endif
#endif /* BTPROTO_RFCOMM */
    ADD_STR_CONST(m, "BDADDR_ANY", "00:00:00:00:00:00");
    ADD_STR_CONST(m, "BDADDR_LOCAL", "00:00:00:FF:FF:FF");
#ifdef BTPROTO_SCO
    ADD_INT_MACRO(m, BTPROTO_SCO);
    ADD_INT_MACRO(m, SOL_SCO);
#ifdef SO_SCO_MTU
    ADD_INT_MACRO(m, SO_SCO_MTU);
#endif
#ifdef SO_SCO_CONNINFO
    ADD_INT_MACRO(m, SO_SCO_CONNINFO);
#endif
#ifdef SO_SCO_HANDLE
    ADD_INT_MACRO(m, SO_SCO_HANDLE);
#endif
#endif /* BTPROTO_SCO */
#ifdef HAVE_BLUETOOTH_BLUETOOTH_H
    ADD_INT_MACRO(m, SOL_BLUETOOTH);
    ADD_INT_MACRO(m, BT_SECURITY);
    ADD_INT_MACRO(m, BT_SECURITY_SDP);
    ADD_INT_MACRO(m, BT_SECURITY_LOW);
    ADD_INT_MACRO(m, BT_SECURITY_MEDIUM);
    ADD_INT_MACRO(m, BT_SECURITY_HIGH);
#ifdef BT_SECURITY_FIPS
    ADD_INT_MACRO(m, BT_SECURITY_FIPS);
#endif
#ifdef BT_DEFER_SETUP
    ADD_INT_MACRO(m, BT_DEFER_SETUP);
#endif
    ADD_INT_MACRO(m, BT_FLUSHABLE);
    ADD_INT_MACRO(m, BT_FLUSHABLE_OFF);
    ADD_INT_MACRO(m, BT_FLUSHABLE_ON);
    ADD_INT_MACRO(m, BT_POWER);
    ADD_INT_MACRO(m, BT_POWER_FORCE_ACTIVE_OFF);
    ADD_INT_MACRO(m, BT_POWER_FORCE_ACTIVE_ON);
    ADD_INT_MACRO(m, BT_CHANNEL_POLICY);
    ADD_INT_MACRO(m, BT_CHANNEL_POLICY_BREDR_ONLY);
    ADD_INT_MACRO(m, BT_CHANNEL_POLICY_BREDR_PREFERRED);
    ADD_INT_MACRO(m, BT_CHANNEL_POLICY_BREDR_PREFERRED);
    ADD_INT_MACRO(m, BT_VOICE);
    ADD_INT_MACRO(m, BT_VOICE_TRANSPARENT);
    ADD_INT_MACRO(m, BT_VOICE_CVSD_16BIT);
#ifdef BT_VOICE_TRANSPARENT_16BIT
    ADD_INT_MACRO(m, BT_VOICE_TRANSPARENT_16BIT);
#endif
    ADD_INT_MACRO(m, BT_SNDMTU);
    ADD_INT_MACRO(m, BT_RCVMTU);
#ifdef BT_PHY
    ADD_INT_MACRO(m, BT_PHY);
    ADD_INT_MACRO(m, BT_PHY_BR_1M_1SLOT);
    ADD_INT_MACRO(m, BT_PHY_BR_1M_3SLOT);
    ADD_INT_MACRO(m, BT_PHY_BR_1M_5SLOT);
    ADD_INT_MACRO(m, BT_PHY_EDR_2M_1SLOT);
    ADD_INT_MACRO(m, BT_PHY_EDR_2M_3SLOT);
    ADD_INT_MACRO(m, BT_PHY_EDR_2M_5SLOT);
    ADD_INT_MACRO(m, BT_PHY_EDR_3M_1SLOT);
    ADD_INT_MACRO(m, BT_PHY_EDR_3M_3SLOT);
    ADD_INT_MACRO(m, BT_PHY_EDR_3M_5SLOT);
    ADD_INT_MACRO(m, BT_PHY_LE_1M_TX);
    ADD_INT_MACRO(m, BT_PHY_LE_1M_RX);
    ADD_INT_MACRO(m, BT_PHY_LE_2M_TX);
    ADD_INT_MACRO(m, BT_PHY_LE_2M_RX);
    ADD_INT_MACRO(m, BT_PHY_LE_CODED_TX);
    ADD_INT_MACRO(m, BT_PHY_LE_CODED_RX);
#endif
#ifdef BT_MODE
    ADD_INT_MACRO(m, BT_MODE);
    ADD_INT_MACRO(m, BT_MODE_BASIC);
    ADD_INT_MACRO(m, BT_MODE_ERTM);
    ADD_INT_MACRO(m, BT_MODE_STREAMING);
    ADD_INT_MACRO(m, BT_MODE_LE_FLOWCTL);
    ADD_INT_MACRO(m, BT_MODE_EXT_FLOWCTL);
#endif
#ifdef BT_PKT_STATUS
    ADD_INT_MACRO(m, BT_PKT_STATUS);
#endif
#ifdef BT_ISO_QOS
    ADD_INT_MACRO(m, BT_ISO_QOS);
#endif
#ifdef BT_CODEC
    ADD_INT_MACRO(m, BT_CODEC);
#endif
#endif /* HAVE_BLUETOOTH_BLUETOOTH_H */
#endif /* USE_BLUETOOTH */

#ifdef AF_CAN
    /* Controller Area Network */
    ADD_INT_MACRO(m, AF_CAN);
#endif
#ifdef PF_CAN
    /* Controller Area Network */
    ADD_INT_MACRO(m, PF_CAN);
#endif

/* Reliable Datagram Sockets */
#ifdef AF_RDS
    ADD_INT_MACRO(m, AF_RDS);
#endif
#ifdef PF_RDS
    ADD_INT_MACRO(m, PF_RDS);
#endif

/* Kernel event messages */
#ifdef PF_SYSTEM
    ADD_INT_MACRO(m, PF_SYSTEM);
#endif
#ifdef AF_SYSTEM
    ADD_INT_MACRO(m, AF_SYSTEM);
#endif

/* FreeBSD divert(4) */
#ifdef PF_DIVERT
    ADD_INT_MACRO(m, PF_DIVERT);
#endif
#ifdef AF_DIVERT
    ADD_INT_MACRO(m, AF_DIVERT);
#endif

#ifdef AF_PACKET
    ADD_INT_MACRO(m, AF_PACKET);
#endif
#ifdef PF_PACKET
    ADD_INT_MACRO(m, PF_PACKET);
#endif
#ifdef PACKET_HOST
    ADD_INT_MACRO(m, PACKET_HOST);
#endif
#ifdef PACKET_BROADCAST
    ADD_INT_MACRO(m, PACKET_BROADCAST);
#endif
#ifdef PACKET_MULTICAST
    ADD_INT_MACRO(m, PACKET_MULTICAST);
#endif
#ifdef PACKET_OTHERHOST
    ADD_INT_MACRO(m, PACKET_OTHERHOST);
#endif
#ifdef PACKET_OUTGOING
    ADD_INT_MACRO(m, PACKET_OUTGOING);
#endif
#ifdef PACKET_LOOPBACK
    ADD_INT_MACRO(m, PACKET_LOOPBACK);
#endif
#ifdef PACKET_FASTROUTE
    ADD_INT_MACRO(m, PACKET_FASTROUTE);
#endif

#ifdef HAVE_LINUX_TIPC_H
    ADD_INT_MACRO(m, AF_TIPC);

    /* for addresses */
    ADD_INT_MACRO(m, TIPC_ADDR_NAMESEQ);
    ADD_INT_MACRO(m, TIPC_ADDR_NAME);
    ADD_INT_MACRO(m, TIPC_ADDR_ID);

    ADD_INT_MACRO(m, TIPC_ZONE_SCOPE);
    ADD_INT_MACRO(m, TIPC_CLUSTER_SCOPE);
    ADD_INT_MACRO(m, TIPC_NODE_SCOPE);

    /* for setsockopt() */
    ADD_INT_MACRO(m, SOL_TIPC);
    ADD_INT_MACRO(m, TIPC_IMPORTANCE);
    ADD_INT_MACRO(m, TIPC_SRC_DROPPABLE);
    ADD_INT_MACRO(m, TIPC_DEST_DROPPABLE);
    ADD_INT_MACRO(m, TIPC_CONN_TIMEOUT);

    ADD_INT_MACRO(m, TIPC_LOW_IMPORTANCE);
    ADD_INT_MACRO(m, TIPC_MEDIUM_IMPORTANCE);
    ADD_INT_MACRO(m, TIPC_HIGH_IMPORTANCE);
    ADD_INT_MACRO(m, TIPC_CRITICAL_IMPORTANCE);

    /* for subscriptions */
    ADD_INT_MACRO(m, TIPC_SUB_PORTS);
    ADD_INT_MACRO(m, TIPC_SUB_SERVICE);
#ifdef TIPC_SUB_CANCEL
    /* doesn't seem to be available everywhere */
    ADD_INT_MACRO(m, TIPC_SUB_CANCEL);
#endif
    ADD_INT_MACRO(m, TIPC_WAIT_FOREVER);
    ADD_INT_MACRO(m, TIPC_PUBLISHED);
    ADD_INT_MACRO(m, TIPC_WITHDRAWN);
    ADD_INT_MACRO(m, TIPC_SUBSCR_TIMEOUT);
    ADD_INT_MACRO(m, TIPC_CFG_SRV);
    ADD_INT_MACRO(m, TIPC_TOP_SRV);
#endif

#ifdef HAVE_SOCKADDR_ALG
    /* Socket options */
    ADD_INT_MACRO(m, ALG_SET_KEY);
    ADD_INT_MACRO(m, ALG_SET_IV);
    ADD_INT_MACRO(m, ALG_SET_OP);
    ADD_INT_MACRO(m, ALG_SET_AEAD_ASSOCLEN);
    ADD_INT_MACRO(m, ALG_SET_AEAD_AUTHSIZE);
    ADD_INT_MACRO(m, ALG_SET_PUBKEY);

    /* Operations */
    ADD_INT_MACRO(m, ALG_OP_DECRYPT);
    ADD_INT_MACRO(m, ALG_OP_ENCRYPT);
    ADD_INT_MACRO(m, ALG_OP_SIGN);
    ADD_INT_MACRO(m, ALG_OP_VERIFY);
#endif

/* IEEE 802.3 protocol numbers required for a standard TCP/IP network stack */
#ifdef ETHERTYPE_ARP
    ADD_INT_MACRO(m, ETHERTYPE_ARP);
#endif
#ifdef ETHERTYPE_IP
    ADD_INT_MACRO(m, ETHERTYPE_IP);
#endif
#ifdef ETHERTYPE_IPV6
    ADD_INT_MACRO(m, ETHERTYPE_IPV6);
#endif
#ifdef ETHERTYPE_VLAN
    ADD_INT_MACRO(m, ETHERTYPE_VLAN);
#endif

/* Linux pseudo-protocol for sniffing every packet */
#ifdef ETH_P_ALL
    ADD_INT_MACRO(m, ETH_P_ALL);
#endif

    /* Socket types */
    ADD_INT_MACRO(m, SOCK_STREAM);
    ADD_INT_MACRO(m, SOCK_DGRAM);
/* We have incomplete socket support. */
#ifdef SOCK_RAW
    /* SOCK_RAW is marked as optional in the POSIX specification */
    ADD_INT_MACRO(m, SOCK_RAW);
#endif
#ifdef SOCK_SEQPACKET
    ADD_INT_MACRO(m, SOCK_SEQPACKET);
#endif
#if defined(SOCK_RDM)
    ADD_INT_MACRO(m, SOCK_RDM);
#endif
#ifdef SOCK_CLOEXEC
    ADD_INT_MACRO(m, SOCK_CLOEXEC);
#endif
#ifdef SOCK_NONBLOCK
    ADD_INT_MACRO(m, SOCK_NONBLOCK);
#endif

#ifdef  SO_DEBUG
    ADD_INT_MACRO(m, SO_DEBUG);
#endif
#ifdef  SO_ACCEPTCONN
    ADD_INT_MACRO(m, SO_ACCEPTCONN);
#endif
#ifdef  SO_REUSEADDR
    ADD_INT_MACRO(m, SO_REUSEADDR);
#endif
#ifdef SO_EXCLUSIVEADDRUSE
    ADD_INT_MACRO(m, SO_EXCLUSIVEADDRUSE);
#endif
#ifdef SO_INCOMING_CPU
    ADD_INT_MACRO(m, SO_INCOMING_CPU);
#endif

#ifdef  SO_KEEPALIVE
    ADD_INT_MACRO(m, SO_KEEPALIVE);
#endif
#ifdef  SO_DONTROUTE
    ADD_INT_MACRO(m, SO_DONTROUTE);
#endif
#ifdef  SO_BROADCAST
    ADD_INT_MACRO(m, SO_BROADCAST);
#endif
#ifdef  SO_USELOOPBACK
    ADD_INT_MACRO(m, SO_USELOOPBACK);
#endif
#ifdef  SO_LINGER
    ADD_INT_MACRO(m, SO_LINGER);
#endif
#ifdef  SO_OOBINLINE
    ADD_INT_MACRO(m, SO_OOBINLINE);
#endif
#ifdef  SO_ORIGINAL_DST
    ADD_INT_MACRO(m, SO_ORIGINAL_DST);
#endif
#ifndef __GNU__
#ifdef  SO_REUSEPORT
    ADD_INT_MACRO(m, SO_REUSEPORT);
#endif
#endif
#ifdef  SO_REUSEPORT_LB
    ADD_INT_MACRO(m, SO_REUSEPORT_LB);
#endif
#ifdef  SO_SNDBUF
    ADD_INT_MACRO(m, SO_SNDBUF);
#endif
#ifdef  SO_RCVBUF
    ADD_INT_MACRO(m, SO_RCVBUF);
#endif
#ifdef  SO_SNDLOWAT
    ADD_INT_MACRO(m, SO_SNDLOWAT);
#endif
#ifdef  SO_RCVLOWAT
    ADD_INT_MACRO(m, SO_RCVLOWAT);
#endif
#ifdef  SO_SNDTIMEO
    ADD_INT_MACRO(m, SO_SNDTIMEO);
#endif
#ifdef  SO_RCVTIMEO
    ADD_INT_MACRO(m, SO_RCVTIMEO);
#endif
#ifdef  SO_ERROR
    ADD_INT_MACRO(m, SO_ERROR);
#endif
#ifdef  SO_TYPE
    ADD_INT_MACRO(m, SO_TYPE);
#endif
#ifdef  SO_SETFIB
    ADD_INT_MACRO(m, SO_SETFIB);
#endif
#ifdef  SO_PASSCRED
    ADD_INT_MACRO(m, SO_PASSCRED);
#endif
#ifdef  SO_PEERCRED
    ADD_INT_MACRO(m, SO_PEERCRED);
#endif
#ifdef  LOCAL_PEERCRED
    ADD_INT_MACRO(m, LOCAL_PEERCRED);
#endif
#ifdef  SO_PASSSEC
    ADD_INT_MACRO(m, SO_PASSSEC);
#endif
#ifdef  SO_PEERSEC
    ADD_INT_MACRO(m, SO_PEERSEC);
#endif
#ifdef  SO_BINDTODEVICE
    ADD_INT_MACRO(m, SO_BINDTODEVICE);
#endif
#ifdef  SO_BINDTOIFINDEX
    ADD_INT_MACRO(m, SO_BINDTOIFINDEX);
#endif
#ifdef  SO_PRIORITY
    ADD_INT_MACRO(m, SO_PRIORITY);
#endif
#ifdef  SO_MARK
    ADD_INT_MACRO(m, SO_MARK);
#endif
#ifdef  SO_USER_COOKIE
    ADD_INT_MACRO(m, SO_USER_COOKIE);
#endif
#ifdef  SO_RTABLE
    ADD_INT_MACRO(m, SO_RTABLE);
#endif
#ifdef SO_DOMAIN
    ADD_INT_MACRO(m, SO_DOMAIN);
#endif
#ifdef SO_PROTOCOL
    ADD_INT_MACRO(m, SO_PROTOCOL);
#endif
#ifdef LOCAL_CREDS
    ADD_INT_MACRO(m, LOCAL_CREDS);
#endif
#ifdef LOCAL_CREDS_PERSISTENT
    ADD_INT_MACRO(m, LOCAL_CREDS_PERSISTENT);
#endif

    /* Maximum number of connections for "listen" */
#ifdef  SOMAXCONN
    ADD_INT_MACRO(m, SOMAXCONN);
#else
    ADD_INT_CONST(m, "SOMAXCONN", 5); /* Common value */
#endif

    /* Ancillary message types */
#ifdef  SCM_RIGHTS
    ADD_INT_MACRO(m, SCM_RIGHTS);
#endif
#ifdef  SCM_CREDENTIALS
    ADD_INT_MACRO(m, SCM_CREDENTIALS);
#endif
#ifdef  SCM_CREDS
    ADD_INT_MACRO(m, SCM_CREDS);
#endif
#ifdef  SCM_CREDS2
    ADD_INT_MACRO(m, SCM_CREDS2);
#endif

    /* Flags for send, recv */
#ifdef  MSG_OOB
    ADD_INT_MACRO(m, MSG_OOB);
#endif
#ifdef  MSG_PEEK
    ADD_INT_MACRO(m, MSG_PEEK);
#endif
#ifdef  MSG_DONTROUTE
    ADD_INT_MACRO(m, MSG_DONTROUTE);
#endif
#ifdef  MSG_DONTWAIT
    ADD_INT_MACRO(m, MSG_DONTWAIT);
#endif
#ifdef  MSG_EOR
    ADD_INT_MACRO(m, MSG_EOR);
#endif
#ifdef  MSG_TRUNC
    // workaround for https://github.com/WebAssembly/wasi-libc/issues/305
    #if defined(__wasi__) && !defined(__WASI_RIFLAGS_RECV_DATA_TRUNCATED)
    #  define __WASI_RIFLAGS_RECV_DATA_TRUNCATED 2
    #endif
    ADD_INT_MACRO(m, MSG_TRUNC);
#endif
#ifdef  MSG_CTRUNC
    ADD_INT_MACRO(m, MSG_CTRUNC);
#endif
#ifdef  MSG_WAITALL
    ADD_INT_MACRO(m, MSG_WAITALL);
#endif
#ifdef  MSG_BTAG
    ADD_INT_MACRO(m, MSG_BTAG);
#endif
#ifdef  MSG_ETAG
    ADD_INT_MACRO(m, MSG_ETAG);
#endif
#ifdef  MSG_NOSIGNAL
    ADD_INT_MACRO(m, MSG_NOSIGNAL);
#endif
#ifdef  MSG_NOTIFICATION
    ADD_INT_MACRO(m, MSG_NOTIFICATION);
#endif
#ifdef  MSG_CMSG_CLOEXEC
    ADD_INT_MACRO(m, MSG_CMSG_CLOEXEC);
#endif
#ifdef  MSG_ERRQUEUE
    ADD_INT_MACRO(m, MSG_ERRQUEUE);
#endif
#ifdef  MSG_CONFIRM
    ADD_INT_MACRO(m, MSG_CONFIRM);
#endif
#ifdef  MSG_MORE
    ADD_INT_MACRO(m, MSG_MORE);
#endif
#ifdef  MSG_EOF
    ADD_INT_MACRO(m, MSG_EOF);
#endif
#ifdef  MSG_BCAST
    ADD_INT_MACRO(m, MSG_BCAST);
#endif
#ifdef  MSG_MCAST
    ADD_INT_MACRO(m, MSG_MCAST);
#endif
#ifdef MSG_FASTOPEN
    ADD_INT_MACRO(m, MSG_FASTOPEN);
#endif

    /* Protocol level and numbers, usable for [gs]etsockopt */
#ifdef  SOL_SOCKET
    ADD_INT_MACRO(m, SOL_SOCKET);
#endif
#ifdef  SOL_IP
    ADD_INT_MACRO(m, SOL_IP);
#else
    ADD_INT_CONST(m, "SOL_IP", 0);
#endif
#ifdef  SOL_IPX
    ADD_INT_MACRO(m, SOL_IPX);
#endif
#ifdef  SOL_AX25
    ADD_INT_MACRO(m, SOL_AX25);
#endif
#ifdef  SOL_ATALK
    ADD_INT_MACRO(m, SOL_ATALK);
#endif
#ifdef  SOL_NETROM
    ADD_INT_MACRO(m, SOL_NETROM);
#endif
#ifdef  SOL_ROSE
    ADD_INT_MACRO(m, SOL_ROSE);
#endif
#ifdef  SOL_TCP
    ADD_INT_MACRO(m, SOL_TCP);
#else
    ADD_INT_CONST(m, "SOL_TCP", 6);
#endif
#ifdef  SOL_UDP
    ADD_INT_MACRO(m, SOL_UDP);
#else
    ADD_INT_CONST(m, "SOL_UDP", 17);
#endif
#ifdef SOL_CAN_BASE
    ADD_INT_MACRO(m, SOL_CAN_BASE);
#endif
#ifdef SOL_CAN_RAW
    ADD_INT_MACRO(m, SOL_CAN_RAW);
    ADD_INT_MACRO(m, CAN_RAW);
#endif
#if defined(HAVE_LINUX_CAN_H) || defined(HAVE_NETCAN_CAN_H)
    ADD_INT_MACRO(m, CAN_EFF_FLAG);
    ADD_INT_MACRO(m, CAN_RTR_FLAG);
    ADD_INT_MACRO(m, CAN_ERR_FLAG);

    ADD_INT_MACRO(m, CAN_SFF_MASK);
    ADD_INT_MACRO(m, CAN_EFF_MASK);
    ADD_INT_MACRO(m, CAN_ERR_MASK);
#ifdef CAN_ISOTP
    ADD_INT_MACRO(m, CAN_ISOTP);
#endif
#ifdef CAN_J1939
    ADD_INT_MACRO(m, CAN_J1939);
#endif
#endif
#if defined(HAVE_LINUX_CAN_RAW_H) || defined(HAVE_NETCAN_CAN_H)
    ADD_INT_MACRO(m, CAN_RAW_FILTER);
#ifdef HAVE_LINUX_CAN_RAW_H
    ADD_INT_MACRO(m, CAN_RAW_ERR_FILTER);
#endif
    ADD_INT_MACRO(m, CAN_RAW_LOOPBACK);
    ADD_INT_MACRO(m, CAN_RAW_RECV_OWN_MSGS);
#endif
#ifdef HAVE_LINUX_CAN_RAW_FD_FRAMES
    ADD_INT_MACRO(m, CAN_RAW_FD_FRAMES);
#endif
#ifdef HAVE_LINUX_CAN_RAW_JOIN_FILTERS
    ADD_INT_MACRO(m, CAN_RAW_JOIN_FILTERS);
#endif
#ifdef HAVE_LINUX_CAN_BCM_H
    ADD_INT_MACRO(m, CAN_BCM);

    /* BCM opcodes */
    ADD_INT_CONST(m, "CAN_BCM_TX_SETUP", TX_SETUP);
    ADD_INT_CONST(m, "CAN_BCM_TX_DELETE", TX_DELETE);
    ADD_INT_CONST(m, "CAN_BCM_TX_READ", TX_READ);
    ADD_INT_CONST(m, "CAN_BCM_TX_SEND", TX_SEND);
    ADD_INT_CONST(m, "CAN_BCM_RX_SETUP", RX_SETUP);
    ADD_INT_CONST(m, "CAN_BCM_RX_DELETE", RX_DELETE);
    ADD_INT_CONST(m, "CAN_BCM_RX_READ", RX_READ);
    ADD_INT_CONST(m, "CAN_BCM_TX_STATUS", TX_STATUS);
    ADD_INT_CONST(m, "CAN_BCM_TX_EXPIRED", TX_EXPIRED);
    ADD_INT_CONST(m, "CAN_BCM_RX_STATUS", RX_STATUS);
    ADD_INT_CONST(m, "CAN_BCM_RX_TIMEOUT", RX_TIMEOUT);
    ADD_INT_CONST(m, "CAN_BCM_RX_CHANGED", RX_CHANGED);

    /* BCM flags */
    ADD_INT_CONST(m, "CAN_BCM_SETTIMER", SETTIMER);
    ADD_INT_CONST(m, "CAN_BCM_STARTTIMER", STARTTIMER);
    ADD_INT_CONST(m, "CAN_BCM_TX_COUNTEVT", TX_COUNTEVT);
    ADD_INT_CONST(m, "CAN_BCM_TX_ANNOUNCE", TX_ANNOUNCE);
    ADD_INT_CONST(m, "CAN_BCM_TX_CP_CAN_ID", TX_CP_CAN_ID);
    ADD_INT_CONST(m, "CAN_BCM_RX_FILTER_ID", RX_FILTER_ID);
    ADD_INT_CONST(m, "CAN_BCM_RX_CHECK_DLC", RX_CHECK_DLC);
    ADD_INT_CONST(m, "CAN_BCM_RX_NO_AUTOTIMER", RX_NO_AUTOTIMER);
    ADD_INT_CONST(m, "CAN_BCM_RX_ANNOUNCE_RESUME", RX_ANNOUNCE_RESUME);
    ADD_INT_CONST(m, "CAN_BCM_TX_RESET_MULTI_IDX", TX_RESET_MULTI_IDX);
    ADD_INT_CONST(m, "CAN_BCM_RX_RTR_FRAME", RX_RTR_FRAME);
#ifdef CAN_FD_FRAME
    /* CAN_FD_FRAME was only introduced in the 4.8.x kernel series */
    ADD_INT_CONST(m, "CAN_BCM_CAN_FD_FRAME", CAN_FD_FRAME);
#endif
#endif
#ifdef HAVE_LINUX_CAN_J1939_H
    ADD_INT_MACRO(m, J1939_MAX_UNICAST_ADDR);
    ADD_INT_MACRO(m, J1939_IDLE_ADDR);
    ADD_INT_MACRO(m, J1939_NO_ADDR);
    ADD_INT_MACRO(m, J1939_NO_NAME);
    ADD_INT_MACRO(m, J1939_PGN_REQUEST);
    ADD_INT_MACRO(m, J1939_PGN_ADDRESS_CLAIMED);
    ADD_INT_MACRO(m, J1939_PGN_ADDRESS_COMMANDED);
    ADD_INT_MACRO(m, J1939_PGN_PDU1_MAX);
    ADD_INT_MACRO(m, J1939_PGN_MAX);
    ADD_INT_MACRO(m, J1939_NO_PGN);

    /* J1939 socket options */
    ADD_INT_MACRO(m, SO_J1939_FILTER);
    ADD_INT_MACRO(m, SO_J1939_PROMISC);
    ADD_INT_MACRO(m, SO_J1939_SEND_PRIO);
    ADD_INT_MACRO(m, SO_J1939_ERRQUEUE);

    ADD_INT_MACRO(m, SCM_J1939_DEST_ADDR);
    ADD_INT_MACRO(m, SCM_J1939_DEST_NAME);
    ADD_INT_MACRO(m, SCM_J1939_PRIO);
    ADD_INT_MACRO(m, SCM_J1939_ERRQUEUE);

    ADD_INT_MACRO(m, J1939_NLA_PAD);
    ADD_INT_MACRO(m, J1939_NLA_BYTES_ACKED);

    ADD_INT_MACRO(m, J1939_EE_INFO_NONE);
    ADD_INT_MACRO(m, J1939_EE_INFO_TX_ABORT);

    ADD_INT_MACRO(m, J1939_FILTER_MAX);
#endif
#ifdef HAVE_LINUX_CAN_ISOTP_H
    ADD_INT_MACRO(m, SOL_CAN_ISOTP);

    ADD_INT_MACRO(m, CAN_ISOTP_OPTS);
    ADD_INT_MACRO(m, CAN_ISOTP_RECV_FC);

    ADD_INT_MACRO(m, CAN_ISOTP_TX_STMIN);
    ADD_INT_MACRO(m, CAN_ISOTP_RX_STMIN);
    ADD_INT_MACRO(m, CAN_ISOTP_LL_OPTS);

    ADD_INT_MACRO(m, CAN_ISOTP_LISTEN_MODE);
    ADD_INT_MACRO(m, CAN_ISOTP_EXTEND_ADDR);
    ADD_INT_MACRO(m, CAN_ISOTP_TX_PADDING);
    ADD_INT_MACRO(m, CAN_ISOTP_RX_PADDING);
    ADD_INT_MACRO(m, CAN_ISOTP_CHK_PAD_LEN);
    ADD_INT_MACRO(m, CAN_ISOTP_CHK_PAD_DATA);
    ADD_INT_MACRO(m, CAN_ISOTP_HALF_DUPLEX);
    ADD_INT_MACRO(m, CAN_ISOTP_FORCE_TXSTMIN);
    ADD_INT_MACRO(m, CAN_ISOTP_FORCE_RXSTMIN);
    ADD_INT_MACRO(m, CAN_ISOTP_RX_EXT_ADDR);
    ADD_INT_MACRO(m, CAN_ISOTP_WAIT_TX_DONE);
#ifdef CAN_ISOTP_SF_BROADCAST
    ADD_INT_MACRO(m, CAN_ISOTP_SF_BROADCAST);
#endif

    ADD_INT_MACRO(m, CAN_ISOTP_DEFAULT_FLAGS);
    ADD_INT_MACRO(m, CAN_ISOTP_DEFAULT_EXT_ADDRESS);
    ADD_INT_MACRO(m, CAN_ISOTP_DEFAULT_PAD_CONTENT);
    ADD_INT_MACRO(m, CAN_ISOTP_DEFAULT_FRAME_TXTIME);
    ADD_INT_MACRO(m, CAN_ISOTP_DEFAULT_RECV_BS);
    ADD_INT_MACRO(m, CAN_ISOTP_DEFAULT_RECV_STMIN);
    ADD_INT_MACRO(m, CAN_ISOTP_DEFAULT_RECV_WFTMAX);

    ADD_INT_MACRO(m, CAN_ISOTP_DEFAULT_LL_MTU);
    ADD_INT_MACRO(m, CAN_ISOTP_DEFAULT_LL_TX_DL);
    ADD_INT_MACRO(m, CAN_ISOTP_DEFAULT_LL_TX_FLAGS);
#endif
#ifdef SOL_RDS
    ADD_INT_MACRO(m, SOL_RDS);
#endif
#ifdef HAVE_SOCKADDR_ALG
    ADD_INT_MACRO(m, SOL_ALG);
#endif
#ifdef RDS_CANCEL_SENT_TO
    ADD_INT_MACRO(m, RDS_CANCEL_SENT_TO);
#endif
#ifdef RDS_GET_MR
    ADD_INT_MACRO(m, RDS_GET_MR);
#endif
#ifdef RDS_FREE_MR
    ADD_INT_MACRO(m, RDS_FREE_MR);
#endif
#ifdef RDS_RECVERR
    ADD_INT_MACRO(m, RDS_RECVERR);
#endif
#ifdef RDS_CONG_MONITOR
    ADD_INT_MACRO(m, RDS_CONG_MONITOR);
#endif
#ifdef RDS_GET_MR_FOR_DEST
    ADD_INT_MACRO(m, RDS_GET_MR_FOR_DEST);
#endif
#ifdef  IPPROTO_IP
    ADD_INT_MACRO(m, IPPROTO_IP);
#else
    ADD_INT_CONST(m, "IPPROTO_IP", 0);
#endif
#ifdef  IPPROTO_HOPOPTS
    ADD_INT_MACRO(m, IPPROTO_HOPOPTS);
#endif
#ifdef  IPPROTO_ICMP
    ADD_INT_MACRO(m, IPPROTO_ICMP);
#else
    ADD_INT_CONST(m, "IPPROTO_ICMP", 1);
#endif
#ifdef  IPPROTO_IGMP
    ADD_INT_MACRO(m, IPPROTO_IGMP);
#endif
#ifdef  IPPROTO_GGP
    ADD_INT_MACRO(m, IPPROTO_GGP);
#endif
#ifdef  IPPROTO_IPV4
    ADD_INT_MACRO(m, IPPROTO_IPV4);
#endif
#ifdef  IPPROTO_IPV6
    ADD_INT_MACRO(m, IPPROTO_IPV6);
#endif
#ifdef  IPPROTO_IPIP
    ADD_INT_MACRO(m, IPPROTO_IPIP);
#endif
#ifdef  IPPROTO_TCP
    ADD_INT_MACRO(m, IPPROTO_TCP);
#else
    ADD_INT_CONST(m, "IPPROTO_TCP", 6);
#endif
#ifdef  IPPROTO_EGP
    ADD_INT_MACRO(m, IPPROTO_EGP);
#endif
#ifdef  IPPROTO_PUP
    ADD_INT_MACRO(m, IPPROTO_PUP);
#endif
#ifdef  IPPROTO_UDP
    ADD_INT_MACRO(m, IPPROTO_UDP);
#else
    ADD_INT_CONST(m, "IPPROTO_UDP", 17);
#endif
#ifdef  IPPROTO_UDPLITE
    ADD_INT_MACRO(m, IPPROTO_UDPLITE);
    #ifndef UDPLITE_SEND_CSCOV
        #define UDPLITE_SEND_CSCOV 10
    #endif
    ADD_INT_MACRO(m, UDPLITE_SEND_CSCOV);
    #ifndef UDPLITE_RECV_CSCOV
        #define UDPLITE_RECV_CSCOV 11
    #endif
    ADD_INT_MACRO(m, UDPLITE_RECV_CSCOV);
#endif
#ifdef  IPPROTO_IDP
    ADD_INT_MACRO(m, IPPROTO_IDP);
#endif
#ifdef  IPPROTO_HELLO
    ADD_INT_MACRO(m, IPPROTO_HELLO);
#endif
#ifdef  IPPROTO_ND
    ADD_INT_MACRO(m, IPPROTO_ND);
#endif
#ifdef  IPPROTO_TP
    ADD_INT_MACRO(m, IPPROTO_TP);
#endif
#ifdef  IPPROTO_ROUTING
    ADD_INT_MACRO(m, IPPROTO_ROUTING);
#endif
#ifdef  IPPROTO_FRAGMENT
    ADD_INT_MACRO(m, IPPROTO_FRAGMENT);
#endif
#ifdef  IPPROTO_RSVP
    ADD_INT_MACRO(m, IPPROTO_RSVP);
#endif
#ifdef  IPPROTO_GRE
    ADD_INT_MACRO(m, IPPROTO_GRE);
#endif
#ifdef  IPPROTO_ESP
    ADD_INT_MACRO(m, IPPROTO_ESP);
#endif
#ifdef  IPPROTO_AH
    ADD_INT_MACRO(m, IPPROTO_AH);
#endif
#ifdef  IPPROTO_MOBILE
    ADD_INT_MACRO(m, IPPROTO_MOBILE);
#endif
#ifdef  IPPROTO_ICMPV6
    ADD_INT_MACRO(m, IPPROTO_ICMPV6);
#endif
#ifdef  IPPROTO_NONE
    ADD_INT_MACRO(m, IPPROTO_NONE);
#endif
#ifdef  IPPROTO_DSTOPTS
    ADD_INT_MACRO(m, IPPROTO_DSTOPTS);
#endif
#ifdef  IPPROTO_XTP
    ADD_INT_MACRO(m, IPPROTO_XTP);
#endif
#ifdef  IPPROTO_EON
    ADD_INT_MACRO(m, IPPROTO_EON);
#endif
#ifdef  IPPROTO_PIM
    ADD_INT_MACRO(m, IPPROTO_PIM);
#endif
#ifdef  IPPROTO_IPCOMP
    ADD_INT_MACRO(m, IPPROTO_IPCOMP);
#endif
#ifdef  IPPROTO_VRRP
    ADD_INT_MACRO(m, IPPROTO_VRRP);
#endif
#ifdef  IPPROTO_SCTP
    ADD_INT_MACRO(m, IPPROTO_SCTP);
#endif
#ifdef  IPPROTO_BIP
    ADD_INT_MACRO(m, IPPROTO_BIP);
#endif
#ifdef  IPPROTO_MPTCP
    ADD_INT_MACRO(m, IPPROTO_MPTCP);
#endif
/**/
#ifdef  IPPROTO_RAW
    ADD_INT_MACRO(m, IPPROTO_RAW);
#else
    ADD_INT_CONST(m, "IPPROTO_RAW", 255);
#endif
#ifdef  IPPROTO_MAX
    ADD_INT_MACRO(m, IPPROTO_MAX);
#endif

#ifdef  MS_WINDOWS
    ADD_INT_MACRO(m, IPPROTO_ICLFXBM);
    ADD_INT_MACRO(m, IPPROTO_ST);
    ADD_INT_MACRO(m, IPPROTO_CBT);
    ADD_INT_MACRO(m, IPPROTO_IGP);
    ADD_INT_MACRO(m, IPPROTO_RDP);
    ADD_INT_MACRO(m, IPPROTO_PGM);
    ADD_INT_MACRO(m, IPPROTO_L2TP);
    ADD_INT_MACRO(m, IPPROTO_SCTP);
#endif

#ifdef  SYSPROTO_CONTROL
    ADD_INT_MACRO(m, SYSPROTO_CONTROL);
#endif

    /* Some port configuration */
#ifdef  IPPORT_RESERVED
    ADD_INT_MACRO(m, IPPORT_RESERVED);
#else
    ADD_INT_CONST(m, "IPPORT_RESERVED", 1024);
#endif
#ifdef  IPPORT_USERRESERVED
    ADD_INT_MACRO(m, IPPORT_USERRESERVED);
#else
    ADD_INT_CONST(m, "IPPORT_USERRESERVED", 5000);
#endif

    /* Some reserved IP v.4 addresses */
#ifdef  INADDR_ANY
    ADD_INT_MACRO(m, INADDR_ANY);
#else
    ADD_INT_CONST(m, "INADDR_ANY", 0x00000000);
#endif
#ifdef  INADDR_BROADCAST
    ADD_INT_MACRO(m, INADDR_BROADCAST);
#else
    ADD_INT_CONST(m, "INADDR_BROADCAST", 0xffffffff);
#endif
#ifdef  INADDR_LOOPBACK
    ADD_INT_MACRO(m, INADDR_LOOPBACK);
#else
    ADD_INT_CONST(m, "INADDR_LOOPBACK", 0x7F000001);
#endif
#ifdef  INADDR_UNSPEC_GROUP
    ADD_INT_MACRO(m, INADDR_UNSPEC_GROUP);
#else
    ADD_INT_CONST(m, "INADDR_UNSPEC_GROUP", 0xe0000000);
#endif
#ifdef  INADDR_ALLHOSTS_GROUP
    ADD_INT_CONST(m, "INADDR_ALLHOSTS_GROUP",
                            INADDR_ALLHOSTS_GROUP);
#else
    ADD_INT_CONST(m, "INADDR_ALLHOSTS_GROUP", 0xe0000001);
#endif
#ifdef  INADDR_MAX_LOCAL_GROUP
    ADD_INT_MACRO(m, INADDR_MAX_LOCAL_GROUP);
#else
    ADD_INT_CONST(m, "INADDR_MAX_LOCAL_GROUP", 0xe00000ff);
#endif
#ifdef  INADDR_NONE
    ADD_INT_MACRO(m, INADDR_NONE);
#else
    ADD_INT_CONST(m, "INADDR_NONE", 0xffffffff);
#endif

    /* IPv4 [gs]etsockopt options */
#ifdef  IP_OPTIONS
    ADD_INT_MACRO(m, IP_OPTIONS);
#endif
#ifdef  IP_HDRINCL
    ADD_INT_MACRO(m, IP_HDRINCL);
#endif
#ifdef  IP_TOS
    ADD_INT_MACRO(m, IP_TOS);
#endif
#ifdef  IP_TTL
    ADD_INT_MACRO(m, IP_TTL);
#endif
#ifdef  IP_RECVERR
    ADD_INT_MACRO(m, IP_RECVERR);
#endif
#ifdef  IP_RECVOPTS
    ADD_INT_MACRO(m, IP_RECVOPTS);
#endif
#ifdef  IP_RECVORIGDSTADDR
    ADD_INT_MACRO(m, IP_RECVORIGDSTADDR);
#endif
#ifdef  IP_RECVRETOPTS
    ADD_INT_MACRO(m, IP_RECVRETOPTS);
#endif
#ifdef  IP_RECVTOS
    ADD_INT_MACRO(m, IP_RECVTOS);
#endif
#ifdef  IP_RECVTTL
    ADD_INT_MACRO(m, IP_RECVTTL);
#endif
#ifdef  IP_RECVDSTADDR
    ADD_INT_MACRO(m, IP_RECVDSTADDR);
#endif
#ifdef  IP_RETOPTS
    ADD_INT_MACRO(m, IP_RETOPTS);
#endif
#ifdef  IP_MULTICAST_IF
    ADD_INT_MACRO(m, IP_MULTICAST_IF);
#endif
#ifdef  IP_MULTICAST_TTL
    ADD_INT_MACRO(m, IP_MULTICAST_TTL);
#endif
#ifdef  IP_MULTICAST_LOOP
    ADD_INT_MACRO(m, IP_MULTICAST_LOOP);
#endif
#ifdef  IP_ADD_MEMBERSHIP
    ADD_INT_MACRO(m, IP_ADD_MEMBERSHIP);
#endif
#ifdef  IP_DROP_MEMBERSHIP
    ADD_INT_MACRO(m, IP_DROP_MEMBERSHIP);
#endif
#ifdef  IP_DEFAULT_MULTICAST_TTL
    ADD_INT_MACRO(m, IP_DEFAULT_MULTICAST_TTL);
#endif
#ifdef  IP_DEFAULT_MULTICAST_LOOP
    ADD_INT_MACRO(m, IP_DEFAULT_MULTICAST_LOOP);
#endif
#ifdef  IP_MAX_MEMBERSHIPS
    ADD_INT_MACRO(m, IP_MAX_MEMBERSHIPS);
#endif
#ifdef  IP_FREEBIND
    ADD_INT_MACRO(m, IP_FREEBIND);
#endif
#ifdef  IP_TRANSPARENT
    ADD_INT_MACRO(m, IP_TRANSPARENT);
#endif
#ifdef  IP_PKTINFO
    ADD_INT_MACRO(m, IP_PKTINFO);
#endif
#ifdef IP_BIND_ADDRESS_NO_PORT
    ADD_INT_MACRO(m, IP_BIND_ADDRESS_NO_PORT);
#endif
#ifdef IP_UNBLOCK_SOURCE
    ADD_INT_MACRO(m, IP_UNBLOCK_SOURCE);
#endif
#ifdef IP_BLOCK_SOURCE
    ADD_INT_MACRO(m, IP_BLOCK_SOURCE);
#endif
#ifdef IP_ADD_SOURCE_MEMBERSHIP
    ADD_INT_MACRO(m, IP_ADD_SOURCE_MEMBERSHIP);
#endif
#ifdef IP_DROP_SOURCE_MEMBERSHIP
    ADD_INT_MACRO(m, IP_DROP_SOURCE_MEMBERSHIP);
#endif

    /* IPv6 [gs]etsockopt options, defined in RFC2553 */
#ifdef  IPV6_JOIN_GROUP
    ADD_INT_MACRO(m, IPV6_JOIN_GROUP);
#endif
#ifdef  IPV6_LEAVE_GROUP
    ADD_INT_MACRO(m, IPV6_LEAVE_GROUP);
#endif
#ifdef  IPV6_MULTICAST_HOPS
    ADD_INT_MACRO(m, IPV6_MULTICAST_HOPS);
#endif
#ifdef  IPV6_MULTICAST_IF
    ADD_INT_MACRO(m, IPV6_MULTICAST_IF);
#endif
#ifdef  IPV6_MULTICAST_LOOP
    ADD_INT_MACRO(m, IPV6_MULTICAST_LOOP);
#endif
#ifdef  IPV6_UNICAST_HOPS
    ADD_INT_MACRO(m, IPV6_UNICAST_HOPS);
#endif
    /* Additional IPV6 socket options, defined in RFC 3493 */
#ifdef IPV6_V6ONLY
    ADD_INT_MACRO(m, IPV6_V6ONLY);
#endif
    /* Advanced IPV6 socket options, from RFC 3542 */
#ifdef IPV6_CHECKSUM
    ADD_INT_MACRO(m, IPV6_CHECKSUM);
#endif
#ifdef IPV6_DONTFRAG
    ADD_INT_MACRO(m, IPV6_DONTFRAG);
#endif
#ifdef IPV6_DSTOPTS
    ADD_INT_MACRO(m, IPV6_DSTOPTS);
#endif
#ifdef IPV6_HOPLIMIT
    ADD_INT_MACRO(m, IPV6_HOPLIMIT);
#endif
#ifdef IPV6_HOPOPTS
    ADD_INT_MACRO(m, IPV6_HOPOPTS);
#endif
#ifdef IPV6_NEXTHOP
    ADD_INT_MACRO(m, IPV6_NEXTHOP);
#endif
#ifdef IPV6_PATHMTU
    ADD_INT_MACRO(m, IPV6_PATHMTU);
#endif
#ifdef IPV6_PKTINFO
    ADD_INT_MACRO(m, IPV6_PKTINFO);
#endif
#ifdef IPV6_RECVDSTOPTS
    ADD_INT_MACRO(m, IPV6_RECVDSTOPTS);
#endif
#ifdef IPV6_RECVERR
    ADD_INT_MACRO(m, IPV6_RECVERR);
#endif
#ifdef IPV6_RECVHOPLIMIT
    ADD_INT_MACRO(m, IPV6_RECVHOPLIMIT);
#endif
#ifdef IPV6_RECVHOPOPTS
    ADD_INT_MACRO(m, IPV6_RECVHOPOPTS);
#endif
#ifdef IPV6_RECVPKTINFO
    ADD_INT_MACRO(m, IPV6_RECVPKTINFO);
#endif
#ifdef IPV6_RECVRTHDR
    ADD_INT_MACRO(m, IPV6_RECVRTHDR);
#endif
#ifdef IPV6_RECVTCLASS
    ADD_INT_MACRO(m, IPV6_RECVTCLASS);
#endif
#ifdef IPV6_RTHDR
    ADD_INT_MACRO(m, IPV6_RTHDR);
#endif
#ifdef IPV6_RTHDRDSTOPTS
    ADD_INT_MACRO(m, IPV6_RTHDRDSTOPTS);
#endif
#ifdef IPV6_RTHDR_TYPE_0
    ADD_INT_MACRO(m, IPV6_RTHDR_TYPE_0);
#endif
#ifdef IPV6_RECVPATHMTU
    ADD_INT_MACRO(m, IPV6_RECVPATHMTU);
#endif
#ifdef IPV6_TCLASS
    ADD_INT_MACRO(m, IPV6_TCLASS);
#endif
#ifdef IPV6_USE_MIN_MTU
    ADD_INT_MACRO(m, IPV6_USE_MIN_MTU);
#endif

    /* TCP options */
#ifdef  TCP_NODELAY
    ADD_INT_MACRO(m, TCP_NODELAY);
#endif
#ifdef  TCP_MAXSEG
    ADD_INT_MACRO(m, TCP_MAXSEG);
#endif
#ifdef  TCP_CORK
    ADD_INT_MACRO(m, TCP_CORK);
#endif
#ifdef  TCP_KEEPIDLE
    ADD_INT_MACRO(m, TCP_KEEPIDLE);
#endif
    /* TCP_KEEPALIVE is OSX's TCP_KEEPIDLE equivalent */
#if defined(__APPLE__) && defined(TCP_KEEPALIVE)
    ADD_INT_MACRO(m, TCP_KEEPALIVE);
#endif
#ifdef  TCP_KEEPINTVL
    ADD_INT_MACRO(m, TCP_KEEPINTVL);
#endif
#ifdef  TCP_KEEPCNT
    ADD_INT_MACRO(m, TCP_KEEPCNT);
#endif
#ifdef  TCP_SYNCNT
    ADD_INT_MACRO(m, TCP_SYNCNT);
#endif
#ifdef  TCP_LINGER2
    ADD_INT_MACRO(m, TCP_LINGER2);
#endif
#ifdef  TCP_DEFER_ACCEPT
    ADD_INT_MACRO(m, TCP_DEFER_ACCEPT);
#endif
#ifdef  TCP_WINDOW_CLAMP
    ADD_INT_MACRO(m, TCP_WINDOW_CLAMP);
#endif
#ifdef  TCP_INFO
    ADD_INT_MACRO(m, TCP_INFO);
#endif
#ifdef  TCP_CONNECTION_INFO
    ADD_INT_MACRO(m, TCP_CONNECTION_INFO);
#endif
#ifdef  SIO_TCP_SET_ACK_FREQUENCY
#define TCP_QUICKACK SIO_TCP_SET_ACK_FREQUENCY
#endif
#ifdef  TCP_QUICKACK
    ADD_INT_MACRO(m, TCP_QUICKACK);
#endif
#ifdef  TCP_CONGESTION
    ADD_INT_MACRO(m, TCP_CONGESTION);
#endif
#ifdef  TCP_MD5SIG
    ADD_INT_MACRO(m, TCP_MD5SIG);
#endif
#ifdef  TCP_THIN_LINEAR_TIMEOUTS
    ADD_INT_MACRO(m, TCP_THIN_LINEAR_TIMEOUTS);
#endif
#ifdef  TCP_THIN_DUPACK
    ADD_INT_MACRO(m, TCP_THIN_DUPACK);
#endif
#ifdef  TCP_USER_TIMEOUT
    ADD_INT_MACRO(m, TCP_USER_TIMEOUT);
#endif
#ifdef  TCP_REPAIR
    ADD_INT_MACRO(m, TCP_REPAIR);
#endif
#ifdef  TCP_REPAIR_QUEUE
    ADD_INT_MACRO(m, TCP_REPAIR_QUEUE);
#endif
#ifdef  TCP_QUEUE_SEQ
    ADD_INT_MACRO(m, TCP_QUEUE_SEQ);
#endif
#ifdef  TCP_REPAIR_OPTIONS
    ADD_INT_MACRO(m, TCP_REPAIR_OPTIONS);
#endif
#ifdef  TCP_FASTOPEN
    ADD_INT_MACRO(m, TCP_FASTOPEN);
#endif
#ifdef  TCP_TIMESTAMP
    ADD_INT_MACRO(m, TCP_TIMESTAMP);
#endif
#ifdef  TCP_NOTSENT_LOWAT
    ADD_INT_MACRO(m, TCP_NOTSENT_LOWAT);
#endif
#ifdef  TCP_CC_INFO
    ADD_INT_MACRO(m, TCP_CC_INFO);
#endif
#ifdef  TCP_SAVE_SYN
    ADD_INT_MACRO(m, TCP_SAVE_SYN);
#endif
#ifdef  TCP_SAVED_SYN
    ADD_INT_MACRO(m, TCP_SAVED_SYN);
#endif
#ifdef  TCP_REPAIR_WINDOW
    ADD_INT_MACRO(m, TCP_REPAIR_WINDOW);
#endif
#ifdef  TCP_FASTOPEN_CONNECT
    ADD_INT_MACRO(m, TCP_FASTOPEN_CONNECT);
#endif
#ifdef  TCP_ULP
    ADD_INT_MACRO(m, TCP_ULP);
#endif
#ifdef  TCP_MD5SIG_EXT
    ADD_INT_MACRO(m, TCP_MD5SIG_EXT);
#endif
#ifdef  TCP_FASTOPEN_KEY
    ADD_INT_MACRO(m, TCP_FASTOPEN_KEY);
#endif
#ifdef  TCP_FASTOPEN_NO_COOKIE
    ADD_INT_MACRO(m, TCP_FASTOPEN_NO_COOKIE);
#endif
#ifdef  TCP_ZEROCOPY_RECEIVE
    ADD_INT_MACRO(m, TCP_ZEROCOPY_RECEIVE);
#endif
#ifdef  TCP_INQ
    ADD_INT_MACRO(m, TCP_INQ);
#endif
#ifdef  TCP_TX_DELAY
    ADD_INT_MACRO(m, TCP_TX_DELAY);
#endif

    /* IPX options */
#ifdef  IPX_TYPE
    ADD_INT_MACRO(m, IPX_TYPE);
#endif

/* Reliable Datagram Sockets */
#ifdef RDS_CMSG_RDMA_ARGS
    ADD_INT_MACRO(m, RDS_CMSG_RDMA_ARGS);
#endif
#ifdef RDS_CMSG_RDMA_DEST
    ADD_INT_MACRO(m, RDS_CMSG_RDMA_DEST);
#endif
#ifdef RDS_CMSG_RDMA_MAP
    ADD_INT_MACRO(m, RDS_CMSG_RDMA_MAP);
#endif
#ifdef RDS_CMSG_RDMA_STATUS
    ADD_INT_MACRO(m, RDS_CMSG_RDMA_STATUS);
#endif
#ifdef RDS_CMSG_RDMA_UPDATE
    ADD_INT_MACRO(m, RDS_CMSG_RDMA_UPDATE);
#endif
#ifdef RDS_RDMA_READWRITE
    ADD_INT_MACRO(m, RDS_RDMA_READWRITE);
#endif
#ifdef RDS_RDMA_FENCE
    ADD_INT_MACRO(m, RDS_RDMA_FENCE);
#endif
#ifdef RDS_RDMA_INVALIDATE
    ADD_INT_MACRO(m, RDS_RDMA_INVALIDATE);
#endif
#ifdef RDS_RDMA_USE_ONCE
    ADD_INT_MACRO(m, RDS_RDMA_USE_ONCE);
#endif
#ifdef RDS_RDMA_DONTWAIT
    ADD_INT_MACRO(m, RDS_RDMA_DONTWAIT);
#endif
#ifdef RDS_RDMA_NOTIFY_ME
    ADD_INT_MACRO(m, RDS_RDMA_NOTIFY_ME);
#endif
#ifdef RDS_RDMA_SILENT
    ADD_INT_MACRO(m, RDS_RDMA_SILENT);
#endif

    /* get{addr,name}info parameters */
#ifdef EAI_ADDRFAMILY
    ADD_INT_MACRO(m, EAI_ADDRFAMILY);
#endif
#ifdef EAI_AGAIN
    ADD_INT_MACRO(m, EAI_AGAIN);
#endif
#ifdef EAI_BADFLAGS
    ADD_INT_MACRO(m, EAI_BADFLAGS);
#endif
#ifdef EAI_FAIL
    ADD_INT_MACRO(m, EAI_FAIL);
#endif
#ifdef EAI_FAMILY
    ADD_INT_MACRO(m, EAI_FAMILY);
#endif
#ifdef EAI_MEMORY
    ADD_INT_MACRO(m, EAI_MEMORY);
#endif
#ifdef EAI_NODATA
    ADD_INT_MACRO(m, EAI_NODATA);
#endif
#ifdef EAI_NONAME
    ADD_INT_MACRO(m, EAI_NONAME);
#endif
#ifdef EAI_OVERFLOW
    ADD_INT_MACRO(m, EAI_OVERFLOW);
#endif
#ifdef EAI_SERVICE
    ADD_INT_MACRO(m, EAI_SERVICE);
#endif
#ifdef EAI_SOCKTYPE
    ADD_INT_MACRO(m, EAI_SOCKTYPE);
#endif
#ifdef EAI_SYSTEM
    ADD_INT_MACRO(m, EAI_SYSTEM);
#endif
#ifdef EAI_BADHINTS
    ADD_INT_MACRO(m, EAI_BADHINTS);
#endif
#ifdef EAI_PROTOCOL
    ADD_INT_MACRO(m, EAI_PROTOCOL);
#endif
#ifdef EAI_MAX
    ADD_INT_MACRO(m, EAI_MAX);
#endif
#ifdef AI_PASSIVE
    ADD_INT_MACRO(m, AI_PASSIVE);
#endif
#ifdef AI_CANONNAME
    ADD_INT_MACRO(m, AI_CANONNAME);
#endif
#ifdef AI_NUMERICHOST
    ADD_INT_MACRO(m, AI_NUMERICHOST);
#endif
#ifdef AI_NUMERICSERV
    ADD_INT_MACRO(m, AI_NUMERICSERV);
#endif
#ifdef AI_MASK
    ADD_INT_MACRO(m, AI_MASK);
#endif
#ifdef AI_ALL
    ADD_INT_MACRO(m, AI_ALL);
#endif
#ifdef AI_V4MAPPED_CFG
    ADD_INT_MACRO(m, AI_V4MAPPED_CFG);
#endif
#ifdef AI_ADDRCONFIG
    ADD_INT_MACRO(m, AI_ADDRCONFIG);
#endif
#ifdef AI_V4MAPPED
    ADD_INT_MACRO(m, AI_V4MAPPED);
#endif
#ifdef AI_DEFAULT
    ADD_INT_MACRO(m, AI_DEFAULT);
#endif
#ifdef NI_MAXHOST
    ADD_INT_MACRO(m, NI_MAXHOST);
#endif
#ifdef NI_MAXSERV
    ADD_INT_MACRO(m, NI_MAXSERV);
#endif
#ifdef NI_NOFQDN
    ADD_INT_MACRO(m, NI_NOFQDN);
#endif
#ifdef NI_NUMERICHOST
    ADD_INT_MACRO(m, NI_NUMERICHOST);
#endif
#ifdef NI_NAMEREQD
    ADD_INT_MACRO(m, NI_NAMEREQD);
#endif
#ifdef NI_NUMERICSERV
    ADD_INT_MACRO(m, NI_NUMERICSERV);
#endif
#ifdef NI_DGRAM
    ADD_INT_MACRO(m, NI_DGRAM);
#endif
#ifdef NI_IDN
    ADD_INT_MACRO(m, NI_IDN);
#endif

    /* shutdown() parameters */
#ifdef SHUT_RD
    ADD_INT_MACRO(m, SHUT_RD);
#elif defined(SD_RECEIVE)
    ADD_INT_CONST(m, "SHUT_RD", SD_RECEIVE);
#else
    ADD_INT_CONST(m, "SHUT_RD", 0);
#endif
#ifdef SHUT_WR
    ADD_INT_MACRO(m, SHUT_WR);
#elif defined(SD_SEND)
    ADD_INT_CONST(m, "SHUT_WR", SD_SEND);
#else
    ADD_INT_CONST(m, "SHUT_WR", 1);
#endif
#ifdef SHUT_RDWR
    ADD_INT_MACRO(m, SHUT_RDWR);
#elif defined(SD_BOTH)
    ADD_INT_CONST(m, "SHUT_RDWR", SD_BOTH);
#else
    ADD_INT_CONST(m, "SHUT_RDWR", 2);
#endif

#ifdef SIO_RCVALL
    {
        DWORD codes[] = {SIO_RCVALL, SIO_KEEPALIVE_VALS,
#if defined(SIO_LOOPBACK_FAST_PATH)
            SIO_LOOPBACK_FAST_PATH
#endif
        };
        const char *names[] = {"SIO_RCVALL", "SIO_KEEPALIVE_VALS",
#if defined(SIO_LOOPBACK_FAST_PATH)
            "SIO_LOOPBACK_FAST_PATH"
#endif
        };
        int i;
        for (i = 0; i < Py_ARRAY_LENGTH(codes); ++i) {
            if (PyModule_Add(m, names[i], PyLong_FromUnsignedLong(codes[i])) < 0) {
                goto error;
            }
        }
    }
    ADD_INT_MACRO(m, RCVALL_OFF);
    ADD_INT_MACRO(m, RCVALL_ON);
    ADD_INT_MACRO(m, RCVALL_SOCKETLEVELONLY);
#ifdef RCVALL_IPLEVEL
    ADD_INT_MACRO(m, RCVALL_IPLEVEL);
#endif
#ifdef RCVALL_MAX
    ADD_INT_MACRO(m, RCVALL_MAX);
#endif
#endif /* _MSTCPIP_ */

    /* Initialize gethostbyname lock */
#if defined(USE_GETHOSTBYNAME_LOCK)
    netdb_lock = PyThread_allocate_lock();
#endif

#ifdef MS_WINDOWS
    /* remove some flags on older version Windows during run-time */
    if (remove_unusable_flags(m) < 0) {
        goto error;
    }
#endif

#undef ADD_INT_MACRO
#undef ADD_INT_CONST
#undef ADD_STR_CONST

    return 0;

error:
    return -1;
}

static struct PyModuleDef_Slot socket_slots[] = {
    {Py_mod_exec, socket_exec},
    {Py_mod_multiple_interpreters, Py_MOD_PER_INTERPRETER_GIL_SUPPORTED},
    {Py_mod_gil, Py_MOD_GIL_NOT_USED},
    {0, NULL},
};

static int
socket_traverse(PyObject *mod, visitproc visit, void *arg)
{
    socket_state *state = get_module_state(mod);
    Py_VISIT(state->sock_type);
    Py_VISIT(state->socket_herror);
    Py_VISIT(state->socket_gaierror);
    return 0;
}

static int
socket_clear(PyObject *mod)
{
    socket_state *state = get_module_state(mod);
    Py_CLEAR(state->sock_type);
    Py_CLEAR(state->socket_herror);
    Py_CLEAR(state->socket_gaierror);
    return 0;
}

static void
socket_free(void *mod)
{
    (void)socket_clear((PyObject *)mod);
}

static struct PyModuleDef socketmodule = {
    .m_base = PyModuleDef_HEAD_INIT,
    .m_name = PySocket_MODULE_NAME,
    .m_doc = socket_doc,
    .m_size = sizeof(socket_state),
    .m_methods = socket_methods,
    .m_slots = socket_slots,
    .m_traverse = socket_traverse,
    .m_clear = socket_clear,
    .m_free = socket_free,
};

PyMODINIT_FUNC
PyInit__socket(void)
{
    return PyModuleDef_Init(&socketmodule);
}<|MERGE_RESOLUTION|>--- conflicted
+++ resolved
@@ -6589,11 +6589,7 @@
     s1 = new_sockobject(state, sv[1], family, type, proto);
     if (s1 == NULL)
         goto finally;
-<<<<<<< HEAD
-    res = PyTuple_MakePair(s0, s1);
-=======
     res = PyTuple_MakePair((PyObject *)s0, (PyObject *)s1);
->>>>>>> c4b29acf
 
 finally:
     if (res == NULL) {
