/* Socket module */

/*

This module provides an interface to Berkeley socket IPC.

Limitations:

- Only AF_INET, AF_INET6 and AF_UNIX address families are supported in a
  portable manner, though AF_PACKET, AF_NETLINK, AF_QIPCRTR and AF_TIPC are
  supported under Linux.
- No read/write operations (use sendall/recv or makefile instead).
- Additional restrictions apply on some non-Unix platforms (compensated
  for by socket.py).

Module interface:

- socket.error: exception raised for socket specific errors, alias for OSError
- socket.gaierror: exception raised for getaddrinfo/getnameinfo errors,
    a subclass of socket.error
- socket.herror: exception raised for gethostby* errors,
    a subclass of socket.error
- socket.gethostbyname(hostname) --> host IP address (string: 'dd.dd.dd.dd')
- socket.gethostbyaddr(IP address) --> (hostname, [alias, ...], [IP addr, ...])
- socket.gethostname() --> host name (string: 'spam' or 'spam.domain.com')
- socket.getprotobyname(protocolname) --> protocol number
- socket.getservbyname(servicename[, protocolname]) --> port number
- socket.getservbyport(portnumber[, protocolname]) --> service name
- socket.socket([family[, type [, proto, fileno]]]) --> new socket object
    (fileno specifies a pre-existing socket file descriptor)
- socket.socketpair([family[, type [, proto]]]) --> (socket, socket)
- socket.ntohs(16 bit value) --> new int object
- socket.ntohl(32 bit value) --> new int object
- socket.htons(16 bit value) --> new int object
- socket.htonl(32 bit value) --> new int object
- socket.getaddrinfo(host, port [, family, type, proto, flags])
    --> List of (family, type, proto, canonname, sockaddr)
- socket.getnameinfo(sockaddr, flags) --> (host, port)
- socket.AF_INET, socket.SOCK_STREAM, etc.: constants from <socket.h>
- socket.has_ipv6: boolean value indicating if IPv6 is supported
- socket.inet_aton(IP address) -> 32-bit packed IP representation
- socket.inet_ntoa(packed IP) -> IP address string
- socket.getdefaulttimeout() -> None | float
- socket.setdefaulttimeout(None | float)
- socket.if_nameindex() -> list of tuples (if_index, if_name)
- socket.if_nametoindex(name) -> corresponding interface index
- socket.if_indextoname(index) -> corresponding interface name
- an internet socket address is a pair (hostname, port)
  where hostname can be anything recognized by gethostbyname()
  (including the dd.dd.dd.dd notation) and port is in host byte order
- where a hostname is returned, the dd.dd.dd.dd notation is used
- a UNIX domain socket address is a string specifying the pathname
- an AF_PACKET socket address is a tuple containing a string
  specifying the ethernet interface and an integer specifying
  the Ethernet protocol number to be received. For example:
  ("eth0",0x1234).  Optional 3rd,4th,5th elements in the tuple
  specify packet-type and ha-type/addr.
- an AF_QIPCRTR socket address is a (node, port) tuple where the
  node and port are non-negative integers.
- an AF_TIPC socket address is expressed as
 (addr_type, v1, v2, v3 [, scope]); where addr_type can be one of:
    TIPC_ADDR_NAMESEQ, TIPC_ADDR_NAME, and TIPC_ADDR_ID;
  and scope can be one of:
    TIPC_ZONE_SCOPE, TIPC_CLUSTER_SCOPE, and TIPC_NODE_SCOPE.
  The meaning of v1, v2 and v3 depends on the value of addr_type:
    if addr_type is TIPC_ADDR_NAME:
        v1 is the server type
        v2 is the port identifier
        v3 is ignored
    if addr_type is TIPC_ADDR_NAMESEQ:
        v1 is the server type
        v2 is the lower port number
        v3 is the upper port number
    if addr_type is TIPC_ADDR_ID:
        v1 is the node
        v2 is the ref
        v3 is ignored


Local naming conventions:

- names starting with sock_ are socket object methods
- names starting with socket_ are module-level functions
- names starting with PySocket are exported through socketmodule.h

*/

#ifndef Py_BUILD_CORE_BUILTIN
#  define Py_BUILD_CORE_MODULE 1
#endif

#ifdef __APPLE__
// Issue #35569: Expose RFC 3542 socket options.
#define __APPLE_USE_RFC_3542 1
#include <AvailabilityMacros.h>
/* for getaddrinfo thread safety test on old versions of OS X */
#ifndef MAC_OS_X_VERSION_10_5
#define MAC_OS_X_VERSION_10_5 1050
#endif
  /*
   * inet_aton is not available on OSX 10.3, yet we want to use a binary
   * that was build on 10.4 or later to work on that release, weak linking
   * comes to the rescue.
   */
# pragma weak inet_aton
#endif

#include "Python.h"
#include "pycore_capsule.h"       // _PyCapsule_SetTraverse()
#include "pycore_fileutils.h"     // _Py_set_inheritable()
#include "pycore_moduleobject.h"  // _PyModule_GetState
#include "pycore_time.h"          // _PyTime_AsMilliseconds()
#include "pycore_pystate.h"       // _Py_AssertHoldsTstate()
#include "pycore_pyatomic_ft_wrappers.h"

#ifdef _Py_MEMORY_SANITIZER
#  include <sanitizer/msan_interface.h>
#endif

/* Socket object documentation */
PyDoc_STRVAR(sock_doc,
"socket(family=AF_INET, type=SOCK_STREAM, proto=0) -> socket object\n\
socket(family=-1, type=-1, proto=-1, fileno=None) -> socket object\n\
\n\
Open a socket of the given type.  The family argument specifies the\n\
address family; it defaults to AF_INET.  The type argument specifies\n\
whether this is a stream (SOCK_STREAM, this is the default)\n\
or datagram (SOCK_DGRAM) socket.  The protocol argument defaults to 0,\n\
specifying the default protocol.  Keyword arguments are accepted.\n\
The socket is created as non-inheritable.\n\
\n\
When a fileno is passed in, family, type and proto are auto-detected,\n\
unless they are explicitly set.\n\
\n\
A socket object represents one endpoint of a network connection.\n\
\n\
Methods of socket objects (keyword arguments not allowed):\n\
\n\
_accept() -- accept connection, returning new socket fd and client address\n\
bind(addr) -- bind the socket to a local address\n\
close() -- close the socket\n\
connect(addr) -- connect the socket to a remote address\n\
connect_ex(addr) -- connect, return an error code instead of an exception\n\
dup() -- return a new socket fd duplicated from fileno()\n\
fileno() -- return underlying file descriptor\n\
getpeername() -- return remote address [*]\n\
getsockname() -- return local address\n\
getsockopt(level, optname[, buflen]) -- get socket options\n\
gettimeout() -- return timeout or None\n\
listen([n]) -- start listening for incoming connections\n\
recv(buflen[, flags]) -- receive data\n\
recv_into(buffer[, nbytes[, flags]]) -- receive data (into a buffer)\n\
recvfrom(buflen[, flags]) -- receive data and sender\'s address\n\
recvfrom_into(buffer[, nbytes, [, flags])\n\
  -- receive data and sender\'s address (into a buffer)\n\
sendall(data[, flags]) -- send all data\n\
send(data[, flags]) -- send data, may not send all of it\n\
sendto(data[, flags], addr) -- send data to a given address\n\
setblocking(bool) -- set or clear the blocking I/O flag\n\
getblocking() -- return True if socket is blocking, False if non-blocking\n\
setsockopt(level, optname, value[, optlen]) -- set socket options\n\
settimeout(None | float) -- set or clear the timeout\n\
shutdown(how) -- shut down traffic in one or both directions\n\
\n\
 [*] not available on all platforms!");

/* XXX This is a terrible mess of platform-dependent preprocessor hacks.
   I hope some day someone can clean this up please... */

/* Hacks for gethostbyname_r().  On some non-Linux platforms, the configure
   script doesn't get this right, so we hardcode some platform checks below.
   On the other hand, not all Linux versions agree, so there the settings
   computed by the configure script are needed! */

#ifndef __linux__
# undef HAVE_GETHOSTBYNAME_R_3_ARG
# undef HAVE_GETHOSTBYNAME_R_5_ARG
# undef HAVE_GETHOSTBYNAME_R_6_ARG
#endif

#if defined(__OpenBSD__)
# include <sys/uio.h>
#endif

#if defined(__ANDROID__) && __ANDROID_API__ < 23
# undef HAVE_GETHOSTBYNAME_R
#endif

#ifdef HAVE_GETHOSTBYNAME_R
# if defined(_AIX) && !defined(_LINUX_SOURCE_COMPAT)
#  define HAVE_GETHOSTBYNAME_R_3_ARG
# elif defined(__sun) || defined(__sgi)
#  define HAVE_GETHOSTBYNAME_R_5_ARG
# elif defined(__linux__)
/* Rely on the configure script */
# elif defined(_LINUX_SOURCE_COMPAT) /* Linux compatibility on AIX */
#  define HAVE_GETHOSTBYNAME_R_6_ARG
# else
#  undef HAVE_GETHOSTBYNAME_R
# endif
#endif

#if !defined(HAVE_GETHOSTBYNAME_R) && !defined(MS_WINDOWS)
# define USE_GETHOSTBYNAME_LOCK
#endif

#if defined(__APPLE__) || defined(__CYGWIN__) || defined(__NetBSD__)
#  include <sys/ioctl.h>
#endif

#if defined(HAVE_BLUETOOTH_H) && !defined(__FreeBSD__)
#  include <netbt/l2cap.h>
#  include <netbt/rfcomm.h>
#  include <netbt/hci.h>
#  include <netbt/sco.h>
#endif

#if defined(__sgi) && _COMPILER_VERSION>700 && !_SGIAPI
/* make sure that the reentrant (gethostbyaddr_r etc)
   functions are declared correctly if compiling with
   MIPSPro 7.x in ANSI C mode (default) */

/* XXX Using _SGIAPI is the wrong thing,
   but I don't know what the right thing is. */
#undef _SGIAPI /* to avoid warning */
#define _SGIAPI 1

#undef _XOPEN_SOURCE
#include <sys/socket.h>
#include <sys/types.h>
#include <netinet/in.h>
#ifdef _SS_ALIGNSIZE
#define HAVE_GETADDRINFO 1
#define HAVE_GETNAMEINFO 1
#endif

#define HAVE_INET_PTON
#include <netdb.h>
#endif // __sgi

/* Solaris fails to define this variable at all. */
#if (defined(__sun) && defined(__SVR4)) && !defined(INET_ADDRSTRLEN)
#define INET_ADDRSTRLEN 16
#endif

/* Generic includes */
#ifdef HAVE_SYS_TYPES_H
#include <sys/types.h>
#endif

#ifdef HAVE_SYS_SOCKET_H
#include <sys/socket.h>
#endif

#ifdef HAVE_NET_IF_H
#include <net/if.h>
#endif

#ifdef HAVE_NET_ETHERNET_H
#include <net/ethernet.h>
#endif

/* Generic socket object definitions and includes */
#define PySocket_BUILDING_SOCKET
#include "socketmodule.h"

/* Addressing includes */

#ifndef MS_WINDOWS

/* Non-MS WINDOWS includes */
#ifdef HAVE_NETDB_H
#  include <netdb.h>
#endif
#include <unistd.h>               // close()

/* Headers needed for inet_ntoa() and inet_addr() */
#   include <arpa/inet.h>

#  include <fcntl.h>

#else /* MS_WINDOWS */

/* MS_WINDOWS includes */
# ifdef HAVE_FCNTL_H
#  include <fcntl.h>
# endif

/* Helpers needed for AF_HYPERV */
# include <Rpc.h>

/* Macros based on the IPPROTO enum, see: https://bugs.python.org/issue29515 */
#define IPPROTO_ICMP IPPROTO_ICMP
#define IPPROTO_IGMP IPPROTO_IGMP
#define IPPROTO_GGP IPPROTO_GGP
#define IPPROTO_TCP IPPROTO_TCP
#define IPPROTO_PUP IPPROTO_PUP
#define IPPROTO_UDP IPPROTO_UDP
#define IPPROTO_IDP IPPROTO_IDP
#define IPPROTO_ND IPPROTO_ND
#define IPPROTO_RAW IPPROTO_RAW
#define IPPROTO_MAX IPPROTO_MAX
#define IPPROTO_HOPOPTS IPPROTO_HOPOPTS
#define IPPROTO_IPV4 IPPROTO_IPV4
#define IPPROTO_IPV6 IPPROTO_IPV6
#define IPPROTO_ROUTING IPPROTO_ROUTING
#define IPPROTO_FRAGMENT IPPROTO_FRAGMENT
#define IPPROTO_ESP IPPROTO_ESP
#define IPPROTO_AH IPPROTO_AH
#define IPPROTO_ICMPV6 IPPROTO_ICMPV6
#define IPPROTO_NONE IPPROTO_NONE
#define IPPROTO_DSTOPTS IPPROTO_DSTOPTS
#define IPPROTO_EGP IPPROTO_EGP
#define IPPROTO_PIM IPPROTO_PIM
#define IPPROTO_ICLFXBM IPPROTO_ICLFXBM  // WinSock2 only
#define IPPROTO_ST IPPROTO_ST  // WinSock2 only
#define IPPROTO_CBT IPPROTO_CBT  // WinSock2 only
#define IPPROTO_IGP IPPROTO_IGP  // WinSock2 only
#define IPPROTO_RDP IPPROTO_RDP  // WinSock2 only
#define IPPROTO_PGM IPPROTO_PGM  // WinSock2 only
#define IPPROTO_L2TP IPPROTO_L2TP  // WinSock2 only
#define IPPROTO_SCTP IPPROTO_SCTP  // WinSock2 only

/* Provides the IsWindows7SP1OrGreater() function */
#include <versionhelpers.h>
// For if_nametoindex() and if_indextoname()
#include <iphlpapi.h>

/* remove some flags on older version Windows during run-time.
   https://msdn.microsoft.com/en-us/library/windows/desktop/ms738596.aspx */
typedef struct {
    DWORD build_number;  /* available starting with this Win10 BuildNumber */
    const char flag_name[20];
} FlagRuntimeInfo;

/* IMPORTANT: make sure the list ordered by descending build_number */
static FlagRuntimeInfo win_runtime_flags[] = {
    /* available starting with Windows 10 1709 */
    {16299, "TCP_KEEPIDLE"},
    {16299, "TCP_KEEPINTVL"},
    /* available starting with Windows 10 1703 */
    {15063, "TCP_KEEPCNT"},
    /* available starting with Windows 10 1607 */
    {14393, "TCP_FASTOPEN"}
};

static int
remove_unusable_flags(PyObject *m)
{
    PyObject *dict;
    OSVERSIONINFOEX info;

    dict = PyModule_GetDict(m);
    if (dict == NULL) {
        return -1;
    }
#ifndef MS_WINDOWS_DESKTOP
    info.dwOSVersionInfoSize = sizeof(info);
    if (!GetVersionEx((OSVERSIONINFO*) &info)) {
        PyErr_SetFromWindowsErr(0);
        return -1;
    }
#else
    /* set to Windows 10, except BuildNumber. */
    memset(&info, 0, sizeof(info));
    info.dwOSVersionInfoSize = sizeof(info);
    info.dwMajorVersion = 10;
    info.dwMinorVersion = 0;

    /* set Condition Mask */
    DWORDLONG dwlConditionMask = 0;
    VER_SET_CONDITION(dwlConditionMask, VER_MAJORVERSION, VER_GREATER_EQUAL);
    VER_SET_CONDITION(dwlConditionMask, VER_MINORVERSION, VER_GREATER_EQUAL);
    VER_SET_CONDITION(dwlConditionMask, VER_BUILDNUMBER, VER_GREATER_EQUAL);
#endif

    for (int i=0; i<sizeof(win_runtime_flags)/sizeof(FlagRuntimeInfo); i++) {
#ifdef MS_WINDOWS_DESKTOP
        info.dwBuildNumber = win_runtime_flags[i].build_number;
        /* greater than or equal to the specified version?
           Compatibility Mode will not cheat VerifyVersionInfo(...) */
        BOOL isSupported = VerifyVersionInfo(
            &info,
            VER_MAJORVERSION|VER_MINORVERSION|VER_BUILDNUMBER,
            dwlConditionMask);
#else
        /* note in this case 'info' is the actual OS version, whereas above
           it is the version to compare against. */
        BOOL isSupported = info.dwMajorVersion > 10 ||
            (info.dwMajorVersion == 10 && info.dwMinorVersion > 0) ||
            (info.dwMajorVersion == 10 && info.dwMinorVersion == 0 &&
            info.dwBuildNumber >= win_runtime_flags[i].build_number);
#endif
        if (isSupported) {
            break;
        }
        else {
            if (PyDict_PopString(dict, win_runtime_flags[i].flag_name,
                                 NULL) < 0) {
                return -1;
            }
        }
    }
    return 0;
}

#endif

#include <stddef.h>

#ifndef O_NONBLOCK
# define O_NONBLOCK O_NDELAY
#endif

/* include Python's addrinfo.h unless it causes trouble */
#if defined(__sgi) && _COMPILER_VERSION>700 && defined(_SS_ALIGNSIZE)
  /* Do not include addinfo.h on some newer IRIX versions.
   * _SS_ALIGNSIZE is defined in sys/socket.h by 6.5.21,
   * for example, but not by 6.5.10.
   */
#elif defined(_MSC_VER) && _MSC_VER>1201
  /* Do not include addrinfo.h for MSVC7 or greater. 'addrinfo' and
   * EAI_* constants are defined in (the already included) ws2tcpip.h.
   */
#else
#  include "addrinfo.h"
#endif

#ifdef __APPLE__
#ifdef HAVE_INET_ATON
#define USE_INET_ATON_WEAKLINK
#endif

#endif

/* I know this is a bad practice, but it is the easiest... */
#if !defined(HAVE_GETADDRINFO)
/* avoid clashes with the C library definition of the symbol. */
#define getaddrinfo fake_getaddrinfo
#define gai_strerror fake_gai_strerror
#define freeaddrinfo fake_freeaddrinfo
#include "getaddrinfo.c"
#endif

#if !defined(HAVE_GETNAMEINFO)
#define getnameinfo fake_getnameinfo
#include "getnameinfo.c"
#endif // HAVE_GETNAMEINFO

#ifdef MS_WINDOWS
#define SOCKETCLOSE closesocket
#endif

#ifdef MS_WIN32
#  undef EAFNOSUPPORT
#  define EAFNOSUPPORT WSAEAFNOSUPPORT
#endif

#ifndef SOCKETCLOSE
#  define SOCKETCLOSE close
#endif

#if defined(HAVE_BLUETOOTH_H) || defined(HAVE_BLUETOOTH_BLUETOOTH_H)
# define USE_BLUETOOTH 1
# if defined(HAVE_BLUETOOTH_BLUETOOTH_H) // Linux
#   define _BT_L2_MEMB(sa, memb) ((sa)->l2_##memb)
#   define _BT_RC_MEMB(sa, memb) ((sa)->rc_##memb)
#   define _BT_HCI_MEMB(sa, memb) ((sa)->hci_##memb)
#   define _BT_SCO_MEMB(sa, memb) ((sa)->sco_##memb)
# elif defined(__FreeBSD__)
#   define BTPROTO_L2CAP BLUETOOTH_PROTO_L2CAP
#   define BTPROTO_RFCOMM BLUETOOTH_PROTO_RFCOMM
#   define BTPROTO_HCI BLUETOOTH_PROTO_HCI
#   define BTPROTO_SCO BLUETOOTH_PROTO_SCO
#   define SOL_HCI SOL_HCI_RAW
#   define HCI_FILTER SO_HCI_RAW_FILTER
#   define HCI_DATA_DIR SO_HCI_RAW_DIRECTION
#   define sockaddr_l2 sockaddr_l2cap
#   define sockaddr_rc sockaddr_rfcomm
#   define hci_dev hci_node
#   define _BT_L2_MEMB(sa, memb) ((sa)->l2cap_##memb)
#   define _BT_RC_MEMB(sa, memb) ((sa)->rfcomm_##memb)
#   define _BT_HCI_MEMB(sa, memb) ((sa)->hci_##memb)
#   define _BT_SCO_MEMB(sa, memb) ((sa)->sco_##memb)
# else // NetBSD, DragonFly BSD
#   define sockaddr_l2 sockaddr_bt
#   define sockaddr_rc sockaddr_bt
#   define sockaddr_hci sockaddr_bt
#   define sockaddr_sco sockaddr_bt
#   define bt_l2 bt
#   define bt_rc bt
#   define bt_sco bt
#   define bt_hci bt
#   define bt_cid bt_channel
#   define SOL_L2CAP BTPROTO_L2CAP
#   define SOL_RFCOMM BTPROTO_RFCOMM
#   define SOL_HCI BTPROTO_HCI
#   define SOL_SCO BTPROTO_SCO
#   define HCI_DATA_DIR SO_HCI_DIRECTION
#   define _BT_L2_MEMB(sa, memb) ((sa)->bt_##memb)
#   define _BT_RC_MEMB(sa, memb) ((sa)->bt_##memb)
#   define _BT_HCI_MEMB(sa, memb) ((sa)->bt_##memb)
#   define _BT_SCO_MEMB(sa, memb) ((sa)->bt_##memb)
# endif
#endif

#ifdef MS_WINDOWS_DESKTOP
#define sockaddr_rc SOCKADDR_BTH_REDEF

#define USE_BLUETOOTH 1
#define AF_BLUETOOTH AF_BTH
#define BTPROTO_RFCOMM BTHPROTO_RFCOMM
#define _BT_RC_MEMB(sa, memb) ((sa)->memb)
#endif /* MS_WINDOWS_DESKTOP */

/* Convert "sock_addr_t *" to "struct sockaddr *". */
#define SAS2SA(x)       (&((x)->sa))

/*
 * Constants for getnameinfo()
 */
#if !defined(NI_MAXHOST)
#define NI_MAXHOST 1025
#endif
#if !defined(NI_MAXSERV)
#define NI_MAXSERV 32
#endif

#ifndef INVALID_SOCKET /* MS defines this */
#define INVALID_SOCKET (-1)
#endif

#ifndef INADDR_NONE
#define INADDR_NONE (-1)
#endif

typedef struct _socket_state {
    /* The sock_type variable contains pointers to various functions,
       some of which call new_sockobject(), which uses sock_type, so
       there has to be a circular reference. */
    PyTypeObject *sock_type;

    /* Global variable holding the exception type for errors detected
       by this module (but not argument type or memory errors, etc.). */
    PyObject *socket_herror;
    PyObject *socket_gaierror;

    /* Default timeout for new sockets */
    PyTime_t defaulttimeout;
} socket_state;

#if defined(HAVE_ACCEPT) || defined(HAVE_ACCEPT4)
#if defined(HAVE_ACCEPT4) && defined(SOCK_CLOEXEC)
/* accept4() is available on Linux 2.6.28+ and glibc 2.10 */
static int accept4_works = -1;
#endif
#endif

#ifdef SOCK_CLOEXEC
/* socket() and socketpair() fail with EINVAL on Linux kernel older
 * than 2.6.27 if SOCK_CLOEXEC flag is set in the socket type. */
static int sock_cloexec_works = -1;
#endif

static inline void
set_sock_fd(PySocketSockObject *s, SOCKET_T fd)
{
#ifdef Py_GIL_DISABLED
#if SIZEOF_SOCKET_T == SIZEOF_INT
    _Py_atomic_store_int_relaxed((int *)&s->sock_fd, (int)fd);
#elif SIZEOF_SOCKET_T == SIZEOF_LONG
    _Py_atomic_store_long_relaxed((long *)&s->sock_fd, (long)fd);
#elif SIZEOF_SOCKET_T == SIZEOF_LONG_LONG
    _Py_atomic_store_llong_relaxed((long long *)&s->sock_fd, (long long)fd);
#else
    #error "Unsupported SIZEOF_SOCKET_T"
#endif
#else
    s->sock_fd = fd;
#endif
}

static inline SOCKET_T
get_sock_fd(PySocketSockObject *s)
{
#ifdef Py_GIL_DISABLED
#if SIZEOF_SOCKET_T == SIZEOF_INT
    return (SOCKET_T)_Py_atomic_load_int_relaxed((int *)&s->sock_fd);
#elif SIZEOF_SOCKET_T == SIZEOF_LONG
    return (SOCKET_T)_Py_atomic_load_long_relaxed((long *)&s->sock_fd);
#elif SIZEOF_SOCKET_T == SIZEOF_LONG_LONG
    return (SOCKET_T)_Py_atomic_load_llong_relaxed((long long *)&s->sock_fd);
#else
    #error "Unsupported SIZEOF_SOCKET_T"
#endif
#else
    return s->sock_fd;
#endif
}

#define _PySocketSockObject_CAST(op)    ((PySocketSockObject *)(op))

static inline socket_state *
get_module_state(PyObject *mod)
{
    void *state = _PyModule_GetState(mod);
    assert(state != NULL);
    return (socket_state *)state;
}

static struct PyModuleDef socketmodule;

static inline socket_state *
find_module_state_by_def(PyTypeObject *type)
{
    PyObject *mod = PyType_GetModuleByDef(type, &socketmodule);
    assert(mod != NULL);
    return get_module_state(mod);
}

#define UNSIGNED_INT_CONVERTER(NAME, TYPE)                          \
static int                                                          \
_PyLong_##NAME##_Converter(PyObject *obj, void *ptr)                \
{                                                                   \
    Py_ssize_t bytes = PyLong_AsNativeBytes(obj, ptr, sizeof(TYPE), \
            Py_ASNATIVEBYTES_NATIVE_ENDIAN |                        \
            Py_ASNATIVEBYTES_ALLOW_INDEX |                          \
            Py_ASNATIVEBYTES_REJECT_NEGATIVE |                      \
            Py_ASNATIVEBYTES_UNSIGNED_BUFFER);                      \
    if (bytes < 0) {                                                \
        return 0;                                                   \
    }                                                               \
    if ((size_t)bytes > sizeof(TYPE)) {                             \
        PyErr_SetString(PyExc_OverflowError,                        \
                        "Python int too large for C " #TYPE);       \
        return 0;                                                   \
    }                                                               \
    return 1;                                                       \
}

UNSIGNED_INT_CONVERTER(UInt16, uint16_t)
UNSIGNED_INT_CONVERTER(UInt32, uint32_t)

#if defined(HAVE_IF_NAMEINDEX) || defined(MS_WINDOWS)
# ifdef MS_WINDOWS
    UNSIGNED_INT_CONVERTER(NetIfindex, NET_IFINDEX)
# else
    UNSIGNED_INT_CONVERTER(NetIfindex, unsigned int)
#   define NET_IFINDEX unsigned int
# endif
#endif // defined(HAVE_IF_NAMEINDEX) || defined(MS_WINDOWS)

/*[python input]
class uint16_converter(CConverter):
    type = "uint16_t"
    converter = '_PyLong_UInt16_Converter'

class uint32_converter(CConverter):
    type = "uint32_t"
    converter = '_PyLong_UInt32_Converter'

class NET_IFINDEX_converter(CConverter):
    type = "NET_IFINDEX"
    converter = '_PyLong_NetIfindex_Converter'

[python start generated code]*/
/*[python end generated code: output=da39a3ee5e6b4b0d input=3de2e4a03fbf83b8]*/

/*[clinic input]
module _socket
class _socket.socket "PySocketSockObject *" "clinic_state()->sock_type"
[clinic start generated code]*/
/*[clinic end generated code: output=da39a3ee5e6b4b0d input=2db2489bd2219fd8]*/

#define clinic_state() (find_module_state_by_def(type))
#include "clinic/socketmodule.c.h"
#undef clinic_state

/* XXX There's a problem here: *static* functions are not supposed to have
   a Py prefix (or use CapitalizedWords).  Later... */

#if defined(HAVE_POLL_H)
#include <poll.h>
#elif defined(HAVE_SYS_POLL_H)
#include <sys/poll.h>
#endif

/* Largest value to try to store in a socklen_t (used when handling
   ancillary data).  POSIX requires socklen_t to hold at least
   (2**31)-1 and recommends against storing larger values, but
   socklen_t was originally int in the BSD interface, so to be on the
   safe side we use the smaller of (2**31)-1 and INT_MAX. */
#if INT_MAX > 0x7fffffff
#define SOCKLEN_T_LIMIT 0x7fffffff
#else
#define SOCKLEN_T_LIMIT INT_MAX
#endif

#ifdef HAVE_POLL
/* Instead of select(), we'll use poll() since poll() works on any fd. */
#define IS_SELECTABLE(s) 1
/* Can we call select() with this socket without a buffer overrun? */
#else
/* If there's no timeout left, we don't have to call select, so it's a safe,
 * little white lie. */
#define IS_SELECTABLE(s) (_PyIsSelectable_fd((s)->sock_fd) || (s)->sock_timeout <= 0)
#endif

static PyObject*
select_error(void)
{
    PyErr_SetString(PyExc_OSError, "unable to select on socket");
    return NULL;
}

#ifdef MS_WINDOWS
#ifndef WSAEAGAIN
#define WSAEAGAIN WSAEWOULDBLOCK
#endif
#define CHECK_ERRNO(expected) \
    (WSAGetLastError() == WSA ## expected)
#else
#define CHECK_ERRNO(expected) \
    (errno == expected)
#endif

#ifdef MS_WINDOWS
#  define GET_SOCK_ERROR WSAGetLastError()
#  define SET_SOCK_ERROR(err) WSASetLastError(err)
#  define SOCK_TIMEOUT_ERR WSAEWOULDBLOCK
#  define SOCK_INPROGRESS_ERR WSAEWOULDBLOCK
#else
#  define GET_SOCK_ERROR errno
#  define SET_SOCK_ERROR(err) do { errno = err; } while (0)
#  define SOCK_TIMEOUT_ERR EWOULDBLOCK
#  define SOCK_INPROGRESS_ERR EINPROGRESS
#endif

#ifdef _MSC_VER
#  define SUPPRESS_DEPRECATED_CALL __pragma(warning(suppress: 4996))
#else
#  define SUPPRESS_DEPRECATED_CALL
#endif

/* Convenience function to raise an error according to errno
   and return a NULL pointer from a function. */

static PyObject *
set_error(void)
{
#ifdef MS_WINDOWS
    int err_no = WSAGetLastError();
    /* PyErr_SetExcFromWindowsErr() invokes FormatMessage() which
       recognizes the error codes used by both GetLastError() and
       WSAGetLastError */
    if (err_no)
        return PyErr_SetExcFromWindowsErr(PyExc_OSError, err_no);
#endif

    return PyErr_SetFromErrno(PyExc_OSError);
}


#if defined(HAVE_GETHOSTBYNAME_R) || defined (HAVE_GETHOSTBYNAME) || defined (HAVE_GETHOSTBYADDR)
static PyObject *
set_herror(socket_state *state, int h_error)
{
    PyObject *v;

#ifdef HAVE_HSTRERROR
    v = Py_BuildValue("(is)", h_error, hstrerror(h_error));
#else
    v = Py_BuildValue("(is)", h_error, "host not found");
#endif
    if (v != NULL) {
        PyErr_SetObject(state->socket_herror, v);
        Py_DECREF(v);
    }

    return NULL;
}
#endif


#ifdef HAVE_GETADDRINFO
static PyObject *
set_gaierror(socket_state *state, int error)
{
    PyObject *v;

#ifdef EAI_SYSTEM
    /* EAI_SYSTEM is not available on Windows XP. */
    if (error == EAI_SYSTEM)
        return set_error();
#endif

#ifdef HAVE_GAI_STRERROR
    v = Py_BuildValue("(is)", error, gai_strerror(error));
#else
    v = Py_BuildValue("(is)", error, "getaddrinfo failed");
#endif
    if (v != NULL) {
        PyErr_SetObject(state->socket_gaierror, v);
        Py_DECREF(v);
    }

    return NULL;
}
#endif

/* Function to perform the setting of socket blocking mode
   internally. block = (1 | 0). */
static int
internal_setblocking(PySocketSockObject *s, int block)
{
    int result = -1;
#ifdef MS_WINDOWS
    u_long arg;
#endif
#if !defined(MS_WINDOWS) \
    && !((defined(HAVE_SYS_IOCTL_H) && defined(FIONBIO)))
    int delay_flag, new_delay_flag;
#endif

    Py_BEGIN_ALLOW_THREADS
#ifndef MS_WINDOWS
#if (defined(HAVE_SYS_IOCTL_H) && defined(FIONBIO))
    block = !block;
    if (ioctl(get_sock_fd(s), FIONBIO, (unsigned int *)&block) == -1)
        goto done;
#else
    delay_flag = fcntl(get_sock_fd(s), F_GETFL, 0);
    if (delay_flag == -1)
        goto done;
    if (block)
        new_delay_flag = delay_flag & (~O_NONBLOCK);
    else
        new_delay_flag = delay_flag | O_NONBLOCK;
    if (new_delay_flag != delay_flag)
        if (fcntl(get_sock_fd(s), F_SETFL, new_delay_flag) == -1)
            goto done;
#endif
#else /* MS_WINDOWS */
    arg = !block;
    if (ioctlsocket(get_sock_fd(s), FIONBIO, &arg) != 0)
        goto done;
#endif /* MS_WINDOWS */

    result = 0;

  done:
    Py_END_ALLOW_THREADS

    if (result) {
#ifndef MS_WINDOWS
        PyErr_SetFromErrno(PyExc_OSError);
#else
        PyErr_SetExcFromWindowsErr(PyExc_OSError, WSAGetLastError());
#endif
    }

    return result;
}

static int
internal_select(PySocketSockObject *s, int writing, PyTime_t interval,
                int connect)
{
    int n;
#ifdef HAVE_POLL
    struct pollfd pollfd;
    PyTime_t ms;
#else
    fd_set fds, efds;
    struct timeval tv, *tvp;
#endif

    /* must be called with a thread state */
    _Py_AssertHoldsTstate();

    /* Error condition is for output only */
    assert(!(connect && !writing));

    /* Guard against closed socket */
    if (get_sock_fd(s) == INVALID_SOCKET)
        return 0;

    /* Prefer poll, if available, since you can poll() any fd
     * which can't be done with select(). */
#ifdef HAVE_POLL
    pollfd.fd = get_sock_fd(s);
    pollfd.events = writing ? POLLOUT : POLLIN;
    if (connect) {
        /* On Windows, the socket becomes writable on connection success,
           but a connection failure is notified as an error. On POSIX, the
           socket becomes writable on connection success or on connection
           failure. */
        pollfd.events |= POLLERR;
    }

    /* s->sock_timeout is in seconds, timeout in ms */
    ms = _PyTime_AsMilliseconds(interval, _PyTime_ROUND_CEILING);
    if (ms > INT_MAX) {
        ms = INT_MAX;
    }

    /* On some OSes, typically BSD-based ones, the timeout parameter of the
       poll() syscall, when negative, must be exactly INFTIM, where defined,
       or -1. See issue 37811. */
    if (ms < 0) {
#ifdef INFTIM
        ms = INFTIM;
#else
        ms = -1;
#endif
    }
    assert(INT_MIN <= ms && ms <= INT_MAX);

    Py_BEGIN_ALLOW_THREADS;
    n = poll(&pollfd, 1, (int)ms);
    Py_END_ALLOW_THREADS;
#else
    if (interval >= 0) {
        _PyTime_AsTimeval_clamp(interval, &tv, _PyTime_ROUND_CEILING);
        tvp = &tv;
    }
    else
        tvp = NULL;

    FD_ZERO(&fds);
    FD_SET(get_sock_fd(s), &fds);
    FD_ZERO(&efds);
    if (connect) {
        /* On Windows, the socket becomes writable on connection success,
           but a connection failure is notified as an error. On POSIX, the
           socket becomes writable on connection success or on connection
           failure. */
        FD_SET(get_sock_fd(s), &efds);
    }

    /* See if the socket is ready */
    Py_BEGIN_ALLOW_THREADS;
    if (writing)
        n = select(Py_SAFE_DOWNCAST(get_sock_fd(s)+1, SOCKET_T, int),
                   NULL, &fds, &efds, tvp);
    else
        n = select(Py_SAFE_DOWNCAST(get_sock_fd(s)+1, SOCKET_T, int),
                   &fds, NULL, &efds, tvp);
    Py_END_ALLOW_THREADS;
#endif

    if (n < 0)
        return -1;
    if (n == 0)
        return 1;
    return 0;
}

/* Call a socket function.

   On error, raise an exception and return -1 if err is set, or fill err and
   return -1 otherwise. If a signal was received and the signal handler raised
   an exception, return -1, and set err to -1 if err is set.

   On success, return 0, and set err to 0 if err is set.

   If the socket has a timeout, wait until the socket is ready before calling
   the function: wait until the socket is writable if writing is nonzero, wait
   until the socket received data otherwise.

   If the socket function is interrupted by a signal (failed with EINTR): retry
   the function, except if the signal handler raised an exception (PEP 475).

   When the function is retried, recompute the timeout using a monotonic clock.

   sock_call_ex() must be called with the GIL held. The socket function is
   called with the GIL released. */
static int
sock_call_ex(PySocketSockObject *s,
             int writing,
             int (*sock_func) (PySocketSockObject *s, void *data),
             void *data,
             int connect,
             int *err,
             PyTime_t timeout)
{
    int has_timeout = (timeout > 0);
    PyTime_t deadline = 0;
    int deadline_initialized = 0;
    int res;

    /* sock_call() must be called with a thread state. */
    _Py_AssertHoldsTstate();

    /* outer loop to retry select() when select() is interrupted by a signal
       or to retry select()+sock_func() on false positive (see above) */
    while (1) {
        /* For connect(), poll even for blocking socket. The connection
           runs asynchronously. */
        if (has_timeout || connect) {
            if (has_timeout) {
                PyTime_t interval;

                if (deadline_initialized) {
                    /* recompute the timeout */
                    interval = _PyDeadline_Get(deadline);
                }
                else {
                    deadline_initialized = 1;
                    deadline = _PyDeadline_Init(timeout);
                    interval = timeout;
                }

                if (interval >= 0) {
                    res = internal_select(s, writing, interval, connect);
                }
                else {
                    res = 1;
                }
            }
            else {
                res = internal_select(s, writing, timeout, connect);
            }

            if (res == -1) {
                if (err)
                    *err = GET_SOCK_ERROR;

                if (CHECK_ERRNO(EINTR)) {
                    /* select() was interrupted by a signal */
                    if (PyErr_CheckSignals()) {
                        if (err)
                            *err = -1;
                        return -1;
                    }

                    /* retry select() */
                    continue;
                }

                /* select() failed */
                s->errorhandler();
                return -1;
            }

            if (res == 1) {
                if (err)
                    *err = SOCK_TIMEOUT_ERR;
                else
                    PyErr_SetString(PyExc_TimeoutError, "timed out");
                return -1;
            }

            /* the socket is ready */
        }

        /* inner loop to retry sock_func() when sock_func() is interrupted
           by a signal */
        while (1) {
            Py_BEGIN_ALLOW_THREADS
            res = sock_func(s, data);
            Py_END_ALLOW_THREADS

            if (res) {
                /* sock_func() succeeded */
                if (err)
                    *err = 0;
                return 0;
            }

            if (err)
                *err = GET_SOCK_ERROR;

            if (!CHECK_ERRNO(EINTR))
                break;

            /* sock_func() was interrupted by a signal */
            if (PyErr_CheckSignals()) {
                if (err)
                    *err = -1;
                return -1;
            }

            /* retry sock_func() */
        }

        if (s->sock_timeout > 0
            && (CHECK_ERRNO(EWOULDBLOCK) || CHECK_ERRNO(EAGAIN))) {
            /* False positive: sock_func() failed with EWOULDBLOCK or EAGAIN.

               For example, select() could indicate a socket is ready for
               reading, but the data then discarded by the OS because of a
               wrong checksum.

               Loop on select() to recheck for socket readiness. */
            continue;
        }

        /* sock_func() failed */
        if (!err)
            s->errorhandler();
        /* else: err was already set before */
        return -1;
    }
}

static int
sock_call(PySocketSockObject *s,
          int writing,
          int (*func) (PySocketSockObject *s, void *data),
          void *data)
{
    return sock_call_ex(s, writing, func, data, 0, NULL, s->sock_timeout);
}


/* Initialize a new socket object. */

static int
init_sockobject(socket_state *state, PySocketSockObject *s,
                SOCKET_T fd, int family, int type, int proto)
{
    set_sock_fd(s, fd);
    s->sock_family = family;

    s->sock_type = type;

    /* It's possible to pass SOCK_NONBLOCK and SOCK_CLOEXEC bit flags
       on some OSes as part of socket.type.  We want to reset them here,
       to make socket.type be set to the same value on all platforms.
       Otherwise, simple code like 'if sock.type == SOCK_STREAM' is
       not portable.
    */
#ifdef SOCK_NONBLOCK
    s->sock_type = s->sock_type & ~SOCK_NONBLOCK;
#endif
#ifdef SOCK_CLOEXEC
    s->sock_type = s->sock_type & ~SOCK_CLOEXEC;
#endif

    s->sock_proto = proto;

    s->errorhandler = &set_error;
#ifdef SOCK_NONBLOCK
    if (type & SOCK_NONBLOCK)
        s->sock_timeout = 0;
    else
#endif
    {
        s->sock_timeout = _Py_atomic_load_int64_relaxed(&state->defaulttimeout);
        if (s->sock_timeout >= 0) {
            if (internal_setblocking(s, 0) == -1) {
                return -1;
            }
        }
    }
    s->state = state;
    return 0;
}


#ifdef HAVE_SOCKETPAIR
/* Create a new socket object.
   This just creates the object and initializes it.
   If the creation fails, return NULL and set an exception (implicit
   in NEWOBJ()). */

static PySocketSockObject *
new_sockobject(socket_state *state, SOCKET_T fd, int family, int type,
               int proto)
{
    PyTypeObject *tp = state->sock_type;
    PySocketSockObject *s = (PySocketSockObject *)tp->tp_alloc(tp, 0);
    if (s == NULL) {
        return NULL;
    }
    if (init_sockobject(state, s, fd, family, type, proto) == -1) {
        Py_DECREF(s);
        return NULL;
    }
    return s;
}
#endif


/* Lock to allow python interpreter to continue, but only allow one
   thread to be in gethostbyname or getaddrinfo */
#if defined(USE_GETHOSTBYNAME_LOCK)
static PyThread_type_lock netdb_lock;
#endif


#ifdef HAVE_GETADDRINFO
/* Convert a string specifying a host name or one of a few symbolic
   names to a numeric IP address.  This usually calls gethostbyname()
   to do the work; the names "" and "<broadcast>" are special.
   Return the length (IPv4 should be 4 bytes), or negative if
   an error occurred; then an exception is raised. */

static int
setipaddr(socket_state *state, const char *name, struct sockaddr *addr_ret,
          size_t addr_ret_size, int af)
{
    struct addrinfo hints, *res;
    int error;

    memset((void *) addr_ret, '\0', sizeof(*addr_ret));
    if (name[0] == '\0') {
        int siz;
        memset(&hints, 0, sizeof(hints));
        hints.ai_family = af;
        hints.ai_socktype = SOCK_DGRAM;         /*dummy*/
        hints.ai_flags = AI_PASSIVE;
        Py_BEGIN_ALLOW_THREADS
        error = getaddrinfo(NULL, "0", &hints, &res);
        Py_END_ALLOW_THREADS
        /* We assume that those thread-unsafe getaddrinfo() versions
           *are* safe regarding their return value, ie. that a
           subsequent call to getaddrinfo() does not destroy the
           outcome of the first call. */
        if (error) {
            res = NULL;  // no-op, remind us that it is invalid; gh-100795
            set_gaierror(state, error);
            return -1;
        }
        switch (res->ai_family) {
        case AF_INET:
            siz = 4;
            break;
#ifdef ENABLE_IPV6
        case AF_INET6:
            siz = 16;
            break;
#endif
        default:
            freeaddrinfo(res);
            PyErr_SetString(PyExc_OSError,
                "unsupported address family");
            return -1;
        }
        if (res->ai_next) {
            freeaddrinfo(res);
            PyErr_SetString(PyExc_OSError,
                "wildcard resolved to multiple address");
            return -1;
        }
        if (res->ai_addrlen < addr_ret_size)
            addr_ret_size = res->ai_addrlen;
        memcpy(addr_ret, res->ai_addr, addr_ret_size);
        freeaddrinfo(res);
        return siz;
    }
    /* special-case broadcast - inet_addr() below can return INADDR_NONE for
     * this */
    if (strcmp(name, "255.255.255.255") == 0 ||
        strcmp(name, "<broadcast>") == 0) {
        struct sockaddr_in *sin;
        if (af != AF_INET && af != AF_UNSPEC) {
            PyErr_SetString(PyExc_OSError,
                "address family mismatched");
            return -1;
        }
        sin = (struct sockaddr_in *)addr_ret;
        memset((void *) sin, '\0', sizeof(*sin));
        sin->sin_family = AF_INET;
#ifdef HAVE_SOCKADDR_SA_LEN
        sin->sin_len = sizeof(*sin);
#endif
        sin->sin_addr.s_addr = INADDR_BROADCAST;
        return sizeof(sin->sin_addr);
    }

    /* avoid a name resolution in case of numeric address */
#ifdef HAVE_INET_PTON
    /* check for an IPv4 address */
    if (af == AF_UNSPEC || af == AF_INET) {
        struct sockaddr_in *sin = (struct sockaddr_in *)addr_ret;
        memset(sin, 0, sizeof(*sin));
        if (inet_pton(AF_INET, name, &sin->sin_addr) > 0) {
            sin->sin_family = AF_INET;
#ifdef HAVE_SOCKADDR_SA_LEN
            sin->sin_len = sizeof(*sin);
#endif
            return 4;
        }
    }
#ifdef ENABLE_IPV6
    /* check for an IPv6 address - if the address contains a scope ID, we
     * fallback to getaddrinfo(), which can handle translation from interface
     * name to interface index */
    if ((af == AF_UNSPEC || af == AF_INET6) && !strchr(name, '%')) {
        struct sockaddr_in6 *sin = (struct sockaddr_in6 *)addr_ret;
        memset(sin, 0, sizeof(*sin));
        if (inet_pton(AF_INET6, name, &sin->sin6_addr) > 0) {
            sin->sin6_family = AF_INET6;
#ifdef HAVE_SOCKADDR_SA_LEN
            sin->sin6_len = sizeof(*sin);
#endif
            return 16;
        }
    }
#endif /* ENABLE_IPV6 */
#else /* HAVE_INET_PTON */
    /* check for an IPv4 address */
    if (af == AF_INET || af == AF_UNSPEC) {
        struct sockaddr_in *sin = (struct sockaddr_in *)addr_ret;
        memset(sin, 0, sizeof(*sin));
        if ((sin->sin_addr.s_addr = inet_addr(name)) != INADDR_NONE) {
            sin->sin_family = AF_INET;
#ifdef HAVE_SOCKADDR_SA_LEN
            sin->sin_len = sizeof(*sin);
#endif
            return 4;
        }
    }
#endif /* HAVE_INET_PTON */

    /* perform a name resolution */
    memset(&hints, 0, sizeof(hints));
    hints.ai_family = af;
    Py_BEGIN_ALLOW_THREADS
    error = getaddrinfo(name, NULL, &hints, &res);
#if defined(__digital__) && defined(__unix__)
    if (error == EAI_NONAME && af == AF_UNSPEC) {
        /* On Tru64 V5.1, numeric-to-addr conversion fails
           if no address family is given. Assume IPv4 for now.*/
        hints.ai_family = AF_INET;
        error = getaddrinfo(name, NULL, &hints, &res);
    }
#endif
    Py_END_ALLOW_THREADS
    if (error) {
        res = NULL;  // no-op, remind us that it is invalid; gh-100795
        set_gaierror(state, error);
        return -1;
    }
    if (res->ai_addrlen < addr_ret_size)
        addr_ret_size = res->ai_addrlen;
    memcpy((char *) addr_ret, res->ai_addr, addr_ret_size);
    freeaddrinfo(res);
    switch (addr_ret->sa_family) {
    case AF_INET:
        return 4;
#ifdef ENABLE_IPV6
    case AF_INET6:
        return 16;
#endif
    default:
        PyErr_SetString(PyExc_OSError, "unknown address family");
        return -1;
    }
}
#endif // HAVE_GETADDRINFO

/* Convert IPv4 sockaddr to a Python str. */

static PyObject *
make_ipv4_addr(const struct sockaddr_in *addr)
{
    char buf[INET_ADDRSTRLEN];
    if (inet_ntop(AF_INET, &addr->sin_addr, buf, sizeof(buf)) == NULL) {
        PyErr_SetFromErrno(PyExc_OSError);
        return NULL;
    }
    return PyUnicode_FromString(buf);
}

#ifdef ENABLE_IPV6
/* Convert IPv6 sockaddr to a Python str. */

static PyObject *
make_ipv6_addr(const struct sockaddr_in6 *addr)
{
    char buf[INET6_ADDRSTRLEN];
    if (inet_ntop(AF_INET6, &addr->sin6_addr, buf, sizeof(buf)) == NULL) {
        PyErr_SetFromErrno(PyExc_OSError);
        return NULL;
    }
    return PyUnicode_FromString(buf);
}
#endif

#ifdef USE_BLUETOOTH
/* Convert a string representation of a Bluetooth address into a numeric
   address.  Returns the length (6), or raises an exception and returns -1 if
   an error occurred. */

static int
setbdaddr(const char *name, bdaddr_t *bdaddr)
{
    unsigned int b0, b1, b2, b3, b4, b5;
    char ch;
    int n;

    n = sscanf(name, "%X:%X:%X:%X:%X:%X%c",
               &b5, &b4, &b3, &b2, &b1, &b0, &ch);
    if (n == 6 && (b0 | b1 | b2 | b3 | b4 | b5) < 256) {

#ifdef MS_WINDOWS
        *bdaddr = (ULONGLONG)(b0 & 0xFF);
        *bdaddr |= ((ULONGLONG)(b1 & 0xFF) << 8);
        *bdaddr |= ((ULONGLONG)(b2 & 0xFF) << 16);
        *bdaddr |= ((ULONGLONG)(b3 & 0xFF) << 24);
        *bdaddr |= ((ULONGLONG)(b4 & 0xFF) << 32);
        *bdaddr |= ((ULONGLONG)(b5 & 0xFF) << 40);
#else
        bdaddr->b[0] = b0;
        bdaddr->b[1] = b1;
        bdaddr->b[2] = b2;
        bdaddr->b[3] = b3;
        bdaddr->b[4] = b4;
        bdaddr->b[5] = b5;
#endif

        return 6;
    } else {
        PyErr_SetString(PyExc_OSError, "bad bluetooth address");
        return -1;
    }
}

/* Create a string representation of the Bluetooth address.  This is always a
   string of the form 'XX:XX:XX:XX:XX:XX' where XX is a two digit hexadecimal
   value (zero padded if necessary). */

static PyObject *
makebdaddr(bdaddr_t *bdaddr)
{
#ifdef MS_WINDOWS
    int i;
    unsigned int octets[6];

    for (i = 0; i < 6; ++i) {
        octets[i] = ((*bdaddr) >> (8 * i)) & 0xFF;
    }

    return PyUnicode_FromFormat("%02X:%02X:%02X:%02X:%02X:%02X",
        octets[5], octets[4], octets[3],
        octets[2], octets[1], octets[0]);
#else
    return PyUnicode_FromFormat("%02X:%02X:%02X:%02X:%02X:%02X",
        bdaddr->b[5], bdaddr->b[4], bdaddr->b[3],
        bdaddr->b[2], bdaddr->b[1], bdaddr->b[0]);
#endif
}
#endif

PyObject*
unicode_fsdecode(void *arg)
{
    return PyUnicode_DecodeFSDefault((const char*)arg);
}

/* Create an object representing the given socket address,
   suitable for passing it back to bind(), connect() etc.
   The family field of the sockaddr structure is inspected
   to determine what kind of address it really is. */

/*ARGSUSED*/
static PyObject *
makesockaddr(SOCKET_T sockfd, struct sockaddr *addr, size_t addrlen, int proto)
{
    if (addrlen == 0) {
        /* No address -- may be recvfrom() from known socket */
        Py_RETURN_NONE;
    }

    switch (addr->sa_family) {

    case AF_INET:
    {
        const struct sockaddr_in *a = (const struct sockaddr_in *)addr;
        PyObject *addrobj = make_ipv4_addr(a);
        PyObject *ret = NULL;
        if (addrobj) {
            ret = Py_BuildValue("Oi", addrobj, ntohs(a->sin_port));
            Py_DECREF(addrobj);
        }
        return ret;
    }

#if defined(AF_UNIX)
    case AF_UNIX:
    {
        struct sockaddr_un *a = (struct sockaddr_un *) addr;
#ifdef __linux__
        size_t linuxaddrlen = addrlen - offsetof(struct sockaddr_un, sun_path);
        if (linuxaddrlen > 0 && a->sun_path[0] == 0) {  /* Linux abstract namespace */
            return PyBytes_FromStringAndSize(a->sun_path, linuxaddrlen);
        }
        else
#endif /* linux */
        {
            /* regular NULL-terminated string */
            return PyUnicode_DecodeFSDefault(a->sun_path);
        }
    }
#endif /* AF_UNIX */

#if defined(AF_NETLINK)
       case AF_NETLINK:
       {
           struct sockaddr_nl *a = (struct sockaddr_nl *) addr;
           return Py_BuildValue("II", a->nl_pid, a->nl_groups);
       }
#endif /* AF_NETLINK */

#if defined(AF_QIPCRTR)
       case AF_QIPCRTR:
       {
           struct sockaddr_qrtr *a = (struct sockaddr_qrtr *) addr;
           return Py_BuildValue("II", a->sq_node, a->sq_port);
       }
#endif /* AF_QIPCRTR */

#if defined(AF_VSOCK)
       case AF_VSOCK:
       {
           struct sockaddr_vm *a = (struct sockaddr_vm *) addr;
           return Py_BuildValue("II", a->svm_cid, a->svm_port);
       }
#endif /* AF_VSOCK */

#ifdef ENABLE_IPV6
    case AF_INET6:
    {
        const struct sockaddr_in6 *a = (const struct sockaddr_in6 *)addr;
        PyObject *addrobj = make_ipv6_addr(a);
        PyObject *ret = NULL;
        if (addrobj) {
            ret = Py_BuildValue("OiII",
                                addrobj,
                                ntohs(a->sin6_port),
                                ntohl(a->sin6_flowinfo),
                                a->sin6_scope_id);
            Py_DECREF(addrobj);
        }
        return ret;
    }
#endif /* ENABLE_IPV6 */

#ifdef USE_BLUETOOTH
    case AF_BLUETOOTH:
        switch (proto) {

#ifdef BTPROTO_L2CAP
        case BTPROTO_L2CAP:
        {
            struct sockaddr_l2 *a = (struct sockaddr_l2 *) addr;
            PyObject *addrobj = makebdaddr(&_BT_L2_MEMB(a, bdaddr));
            PyObject *ret = NULL;
            if (addrobj) {
#if defined(BDADDR_BREDR)  // Linux, FreeBSD
                if (_BT_L2_MEMB(a, bdaddr_type) != BDADDR_BREDR) {
                    ret = Py_BuildValue("OiiB",
                                        addrobj,
                                        _BT_L2_MEMB(a, psm),
                                        _BT_L2_MEMB(a, cid),
                                        _BT_L2_MEMB(a, bdaddr_type));
                }
                else
#endif
                if (_BT_L2_MEMB(a, cid) != 0) {
                    ret = Py_BuildValue("Oii",
                                        addrobj,
                                        _BT_L2_MEMB(a, psm),
                                        _BT_L2_MEMB(a, cid));
                }
                else {
                    /* Retain old format for non-LE address. */
                    ret = Py_BuildValue("Oi",
                                        addrobj,
                                        _BT_L2_MEMB(a, psm));
                }
                Py_DECREF(addrobj);
            }
            return ret;
        }

#endif /* BTPROTO_L2CAP */

        case BTPROTO_RFCOMM:
        {
            struct sockaddr_rc *a = (struct sockaddr_rc *) addr;
            PyObject *addrobj = makebdaddr(&_BT_RC_MEMB(a, bdaddr));
            PyObject *ret = NULL;
            if (addrobj) {
                ret = Py_BuildValue("Oi",
                                    addrobj,
                                    _BT_RC_MEMB(a, channel));
                Py_DECREF(addrobj);
            }
            return ret;
        }

#ifdef BTPROTO_HCI
        case BTPROTO_HCI:
        {
            struct sockaddr_hci *a = (struct sockaddr_hci *) addr;
#if defined(HAVE_BLUETOOTH_BLUETOOTH_H)
            PyObject *ret = NULL;
            if (_BT_HCI_MEMB(a, channel) == HCI_CHANNEL_RAW) {
                return Py_BuildValue("i", _BT_HCI_MEMB(a, dev));
            }
            else {
                return Py_BuildValue("ii",
                                     _BT_HCI_MEMB(a, dev),
                                     _BT_HCI_MEMB(a, channel));
            }
            return ret;
#elif defined(__FreeBSD__)
            const char *node = _BT_HCI_MEMB(a, node);
            size_t len = strnlen(node, sizeof(_BT_HCI_MEMB(a, node)));
            return PyUnicode_FromStringAndSize(node, (Py_ssize_t)len);
#else
            return makebdaddr(&_BT_HCI_MEMB(a, bdaddr));
#endif
        }
#endif /* BTPROTO_HCI */

#ifdef BTPROTO_SCO
        case BTPROTO_SCO:
        {
            struct sockaddr_sco *a = (struct sockaddr_sco *) addr;
            return makebdaddr(&_BT_SCO_MEMB(a, bdaddr));
        }
#endif /* BTPROTO_SCO */

        default:
            PyErr_SetString(PyExc_ValueError,
                            "Unknown Bluetooth protocol");
            return NULL;
        }
#endif /* USE_BLUETOOTH */

#if defined(HAVE_NETPACKET_PACKET_H) && defined(SIOCGIFNAME)
    case AF_PACKET:
    {
        struct sockaddr_ll *a = (struct sockaddr_ll *)addr;
        const char *ifname = "";
        struct ifreq ifr;
        /* need to look up interface name give index */
        if (a->sll_ifindex) {
            ifr.ifr_ifindex = a->sll_ifindex;
            if (ioctl(sockfd, SIOCGIFNAME, &ifr) == 0)
                ifname = ifr.ifr_name;
        }
        return Py_BuildValue("shbhy#",
                             ifname,
                             ntohs(a->sll_protocol),
                             a->sll_pkttype,
                             a->sll_hatype,
                             a->sll_addr,
                             (Py_ssize_t)a->sll_halen);
    }
#endif /* HAVE_NETPACKET_PACKET_H && SIOCGIFNAME */

#ifdef HAVE_LINUX_TIPC_H
    case AF_TIPC:
    {
        struct sockaddr_tipc *a = (struct sockaddr_tipc *) addr;
        if (a->addrtype == TIPC_ADDR_NAMESEQ) {
            return Py_BuildValue("IIIII",
                            a->addrtype,
                            a->addr.nameseq.type,
                            a->addr.nameseq.lower,
                            a->addr.nameseq.upper,
                            a->scope);
        } else if (a->addrtype == TIPC_ADDR_NAME) {
            return Py_BuildValue("IIIII",
                            a->addrtype,
                            a->addr.name.name.type,
                            a->addr.name.name.instance,
                            a->addr.name.name.instance,
                            a->scope);
        } else if (a->addrtype == TIPC_ADDR_ID) {
            return Py_BuildValue("IIIII",
                            a->addrtype,
                            a->addr.id.node,
                            a->addr.id.ref,
                            0,
                            a->scope);
        } else {
            PyErr_SetString(PyExc_ValueError,
                            "Invalid address type");
            return NULL;
        }
    }
#endif /* HAVE_LINUX_TIPC_H */

#if defined(AF_CAN) && defined(SIOCGIFNAME)
    case AF_CAN:
    {
        struct sockaddr_can *a = (struct sockaddr_can *)addr;
        const char *ifname = "";
        struct ifreq ifr;
        /* need to look up interface name given index */
        if (a->can_ifindex) {
            ifr.ifr_ifindex = a->can_ifindex;
            if (ioctl(sockfd, SIOCGIFNAME, &ifr) == 0)
                ifname = ifr.ifr_name;
        }

        switch (proto) {
#ifdef CAN_ISOTP
          case CAN_ISOTP:
          {
              return Py_BuildValue("O&kk", unicode_fsdecode,
                                   ifname,
                                   a->can_addr.tp.rx_id,
                                   a->can_addr.tp.tx_id);
          }
#endif /* CAN_ISOTP */
#ifdef CAN_J1939
          case CAN_J1939:
          {
              return Py_BuildValue("O&KIB", unicode_fsdecode,
                                   ifname,
                                   (unsigned long long)a->can_addr.j1939.name,
                                   (unsigned int)a->can_addr.j1939.pgn,
                                   a->can_addr.j1939.addr);
          }
#endif /* CAN_J1939 */
          default:
          {
              return Py_BuildValue("(O&)", unicode_fsdecode, ifname);
          }
        }
    }
#endif /* AF_CAN && SIOCGIFNAME */

#ifdef PF_SYSTEM
    case PF_SYSTEM:
        switch(proto) {
#ifdef SYSPROTO_CONTROL
        case SYSPROTO_CONTROL:
        {
            struct sockaddr_ctl *a = (struct sockaddr_ctl *)addr;
            return Py_BuildValue("(II)", a->sc_id, a->sc_unit);
        }
#endif /* SYSPROTO_CONTROL */
        default:
            PyErr_SetString(PyExc_ValueError,
                            "Invalid address type");
            return 0;
        }
#endif /* PF_SYSTEM */

#ifdef HAVE_SOCKADDR_ALG
    case AF_ALG:
    {
        struct sockaddr_alg *a = (struct sockaddr_alg *)addr;
        return Py_BuildValue("s#s#HH",
            a->salg_type,
            strnlen((const char*)a->salg_type,
                    sizeof(a->salg_type)),
            a->salg_name,
            strnlen((const char*)a->salg_name,
                    sizeof(a->salg_name)),
            a->salg_feat,
            a->salg_mask);
    }
#endif /* HAVE_SOCKADDR_ALG */

#ifdef HAVE_AF_HYPERV
    case AF_HYPERV:
    {
        SOCKADDR_HV *a = (SOCKADDR_HV *) addr;

        wchar_t *guidStr;
        RPC_STATUS res = UuidToStringW(&a->VmId, &guidStr);
        if (res != RPC_S_OK) {
            PyErr_SetFromWindowsErr(res);
            return 0;
        }
        PyObject *vmId = PyUnicode_FromWideChar(guidStr, -1);
        res = RpcStringFreeW(&guidStr);
        assert(res == RPC_S_OK);

        res = UuidToStringW(&a->ServiceId, &guidStr);
        if (res != RPC_S_OK) {
            Py_DECREF(vmId);
            PyErr_SetFromWindowsErr(res);
            return 0;
        }
        PyObject *serviceId = PyUnicode_FromWideChar(guidStr, -1);
        res = RpcStringFreeW(&guidStr);
        assert(res == RPC_S_OK);

        return Py_BuildValue("NN", vmId, serviceId);
    }
#endif /* AF_HYPERV */

    /* More cases here... */

    default:
        /* If we don't know the address family, don't raise an
           exception -- return it as an (int, bytes) tuple. */
        return Py_BuildValue("iy#",
                             addr->sa_family,
                             addr->sa_data,
                             sizeof(addr->sa_data));

    }
}

#if defined(HAVE_BIND) || defined(HAVE_CONNECTTO) || defined(CMSG_LEN)
/* Helper for getsockaddrarg: bypass IDNA for ASCII-only host names
   (in particular, numeric IP addresses). */
struct maybe_idna {
    PyObject *obj;
    char *buf;
};

static void
idna_cleanup(struct maybe_idna *data)
{
    Py_CLEAR(data->obj);
}

static int
idna_converter(PyObject *obj, void *arg)
{
    struct maybe_idna *data = (struct maybe_idna*)arg;
    size_t len;
    PyObject *obj2;
    if (obj == NULL) {
        idna_cleanup(data);
        return 1;
    }
    data->obj = NULL;
    len = -1;
    if (PyBytes_Check(obj)) {
        data->buf = PyBytes_AsString(obj);
        len = PyBytes_Size(obj);
    }
    else if (PyByteArray_Check(obj)) {
        data->buf = PyByteArray_AsString(obj);
        len = PyByteArray_Size(obj);
    }
    else if (PyUnicode_Check(obj)) {
        if (PyUnicode_IS_COMPACT_ASCII(obj)) {
            data->buf = PyUnicode_DATA(obj);
            len = PyUnicode_GET_LENGTH(obj);
        }
        else {
            obj2 = PyUnicode_AsEncodedString(obj, "idna", NULL);
            if (!obj2) {
                PyErr_SetString(PyExc_TypeError, "encoding of hostname failed");
                return 0;
            }
            assert(PyBytes_Check(obj2));
            data->obj = obj2;
            data->buf = PyBytes_AS_STRING(obj2);
            len = PyBytes_GET_SIZE(obj2);
        }
    }
    else {
        PyErr_Format(PyExc_TypeError, "str, bytes or bytearray expected, not %s",
                     Py_TYPE(obj)->tp_name);
        return 0;
    }
    if (strlen(data->buf) != len) {
        Py_CLEAR(data->obj);
        PyErr_SetString(PyExc_TypeError, "host name must not contain null character");
        return 0;
    }
    return Py_CLEANUP_SUPPORTED;
}

/* Parse a socket address argument according to the socket object's
   address family.  Return 1 if the address was in the proper format,
   0 of not.  The address is returned through addr_ret, its length
   through len_ret. */

static int
getsockaddrarg(PySocketSockObject *s, PyObject *args,
               sock_addr_t *addrbuf, int *len_ret, const char *caller)
{
    switch (s->sock_family) {

#if defined(AF_UNIX)
    case AF_UNIX:
    {
        Py_buffer path;
        int retval = 0;

        /* PEP 383.  Not using PyUnicode_FSConverter since we need to
           allow embedded nulls on Linux. */
        if (PyUnicode_Check(args)) {
            if ((args = PyUnicode_EncodeFSDefault(args)) == NULL)
                return 0;
        }
        else
            Py_INCREF(args);
        if (!PyArg_Parse(args, "y*", &path)) {
            Py_DECREF(args);
            return retval;
        }
        assert(path.len >= 0);

        struct sockaddr_un* addr = &addrbuf->un;
        memset(addr, 0, sizeof(struct sockaddr_un));
#ifdef __linux__
        if (path.len == 0 || *(const char *)path.buf == 0) {
            /* Linux abstract namespace extension:
               - Empty address auto-binding to an abstract address
               - Address that starts with null byte */
            if ((size_t)path.len > sizeof addr->sun_path) {
                PyErr_SetString(PyExc_OSError,
                                "AF_UNIX path too long");
                goto unix_out;
            }

            *len_ret = path.len + offsetof(struct sockaddr_un, sun_path);
        }
        else
#endif /* linux */
        {
            /* regular NULL-terminated string */
            if ((size_t)path.len >= sizeof addr->sun_path) {
                PyErr_SetString(PyExc_OSError,
                                "AF_UNIX path too long");
                goto unix_out;
            }
            addr->sun_path[path.len] = 0;

            /* including the tailing NUL */
            *len_ret = path.len + offsetof(struct sockaddr_un, sun_path) + 1;
        }
        addr->sun_family = s->sock_family;
        memcpy(addr->sun_path, path.buf, path.len);

        retval = 1;
    unix_out:
        PyBuffer_Release(&path);
        Py_DECREF(args);
        return retval;
    }
#endif /* AF_UNIX */

#if defined(AF_NETLINK)
    case AF_NETLINK:
    {
        int pid, groups;
        struct sockaddr_nl* addr = &addrbuf->nl;
        memset(addr, 0, sizeof(struct sockaddr_nl));
        if (!PyTuple_Check(args)) {
            PyErr_Format(
                PyExc_TypeError,
                "%s(): AF_NETLINK address must be tuple, not %.500s",
                caller, Py_TYPE(args)->tp_name);
            return 0;
        }
        if (!PyArg_ParseTuple(args,
                              "II;AF_NETLINK address must be a pair "
                              "(pid, groups)",
                              &pid, &groups))
        {
            return 0;
        }
        addr->nl_family = AF_NETLINK;
        addr->nl_pid = pid;
        addr->nl_groups = groups;
        *len_ret = sizeof(*addr);
        return 1;
    }
#endif /* AF_NETLINK */

#if defined(AF_QIPCRTR)
    case AF_QIPCRTR:
    {
        unsigned int node, port;
        struct sockaddr_qrtr* addr = &addrbuf->sq;
        memset(addr, 0, sizeof(struct sockaddr_qrtr));
        if (!PyTuple_Check(args)) {
            PyErr_Format(
                PyExc_TypeError,
                "getsockaddrarg: "
                "AF_QIPCRTR address must be tuple, not %.500s",
                Py_TYPE(args)->tp_name);
            return 0;
        }
        if (!PyArg_ParseTuple(args, "II:getsockaddrarg", &node, &port))
            return 0;
        addr->sq_family = AF_QIPCRTR;
        addr->sq_node = node;
        addr->sq_port = port;
        *len_ret = sizeof(*addr);
        return 1;
    }
#endif /* AF_QIPCRTR */

#if defined(AF_VSOCK)
    case AF_VSOCK:
    {
        struct sockaddr_vm* addr = &addrbuf->vm;
        int port, cid;
        memset(addr, 0, sizeof(struct sockaddr_vm));
        if (!PyTuple_Check(args)) {
            PyErr_Format(
                PyExc_TypeError,
                "getsockaddrarg: "
                "AF_VSOCK address must be tuple, not %.500s",
                Py_TYPE(args)->tp_name);
            return 0;
        }
        if (!PyArg_ParseTuple(args, "II:getsockaddrarg", &cid, &port))
            return 0;
        addr->svm_family = s->sock_family;
        addr->svm_port = port;
        addr->svm_cid = cid;
        *len_ret = sizeof(*addr);
        return 1;
    }
#endif /* AF_VSOCK */


#ifdef AF_RDS
    case AF_RDS:
        /* RDS sockets use sockaddr_in */
        _Py_FALLTHROUGH;
#endif /* AF_RDS */

#ifdef AF_DIVERT
    case AF_DIVERT:
        /* FreeBSD divert(4) sockets use sockaddr_in */
        _Py_FALLTHROUGH;
#endif /* AF_DIVERT */

    case AF_INET:
    {
        struct maybe_idna host = {NULL, NULL};
        int port, result;
        if (!PyTuple_Check(args)) {
            PyErr_Format(
                PyExc_TypeError,
                "%s(): AF_INET address must be tuple, not %.500s",
                caller, Py_TYPE(args)->tp_name);
            return 0;
        }
        if (!PyArg_ParseTuple(args,
                              "O&i;AF_INET address must be a pair "
                              "(host, port)",
                              idna_converter, &host, &port))
        {
            assert(PyErr_Occurred());
            if (PyErr_ExceptionMatches(PyExc_OverflowError)) {
                PyErr_Format(PyExc_OverflowError,
                             "%s(): port must be 0-65535.", caller);
            }
            return 0;
        }
        struct sockaddr_in* addr = &addrbuf->in;
        memset(addr, 0, sizeof(struct sockaddr_in));
        result = setipaddr(s->state, host.buf, (struct sockaddr *)addr,
                           sizeof(*addr),  AF_INET);
        idna_cleanup(&host);
        if (result < 0)
            return 0;
        if (port < 0 || port > 0xffff) {
            PyErr_Format(
                PyExc_OverflowError,
                "%s(): port must be 0-65535.", caller);
            return 0;
        }
        addr->sin_family = AF_INET;
        addr->sin_port = htons((short)port);
        *len_ret = sizeof *addr;
        return 1;
    }

#ifdef ENABLE_IPV6
    case AF_INET6:
    {
        struct maybe_idna host = {NULL, NULL};
        int port, result;
        unsigned int flowinfo, scope_id;
        flowinfo = scope_id = 0;
        if (!PyTuple_Check(args)) {
            PyErr_Format(
                PyExc_TypeError,
                "%s(): AF_INET6 address must be tuple, not %.500s",
                caller, Py_TYPE(args)->tp_name);
            return 0;
        }
        if (!PyArg_ParseTuple(args,
                              "O&i|II;AF_INET6 address must be a tuple "
                              "(host, port[, flowinfo[, scopeid]])",
                              idna_converter, &host, &port, &flowinfo,
                              &scope_id))
        {
            assert(PyErr_Occurred());
            if (PyErr_ExceptionMatches(PyExc_OverflowError)) {
                PyErr_Format(PyExc_OverflowError,
                             "%s(): port must be 0-65535.", caller);
            }
            return 0;
        }
        struct sockaddr_in6* addr = &addrbuf->in6;
        memset(addr, 0, sizeof(struct sockaddr_in6));
        result = setipaddr(s->state, host.buf, (struct sockaddr *)addr,
                           sizeof(*addr), AF_INET6);
        idna_cleanup(&host);
        if (result < 0)
            return 0;
        if (port < 0 || port > 0xffff) {
            PyErr_Format(
                PyExc_OverflowError,
                "%s(): port must be 0-65535.", caller);
            return 0;
        }
        if (flowinfo > 0xfffff) {
            PyErr_Format(
                PyExc_OverflowError,
                "%s(): flowinfo must be 0-1048575.", caller);
            return 0;
        }
        addr->sin6_family = s->sock_family;
        addr->sin6_port = htons((short)port);
        addr->sin6_flowinfo = htonl(flowinfo);
        addr->sin6_scope_id = scope_id;
        *len_ret = sizeof *addr;
        return 1;
    }
#endif /* ENABLE_IPV6 */

#ifdef USE_BLUETOOTH
    case AF_BLUETOOTH:
    {
        switch (s->sock_proto) {
#ifdef BTPROTO_L2CAP
        case BTPROTO_L2CAP:
        {
            const char *straddr;

            struct sockaddr_l2 *addr = &addrbuf->bt_l2;
            memset(addr, 0, sizeof(struct sockaddr_l2));
            _BT_L2_MEMB(addr, family) = AF_BLUETOOTH;
            unsigned short psm;
#if defined(BDADDR_BREDR)  // Linux, FreeBSD
            unsigned short cid = 0;
            unsigned char bdaddr_type = BDADDR_BREDR;
            if (!PyArg_ParseTuple(args, "sH|HB", &straddr,
                                  &psm,
                                  &cid,
                                  &bdaddr_type)) {
                PyErr_Format(PyExc_OSError,
                             "%s(): wrong format", caller);
                return 0;
            }
            _BT_L2_MEMB(addr, bdaddr_type) = bdaddr_type;
#else
            unsigned char cid = 0;
            if (!PyArg_ParseTuple(args, "sH|B", &straddr,
                                  &psm, &cid)) {
                PyErr_Format(PyExc_OSError,
                             "%s(): wrong format", caller);
                return 0;
            }
#endif
            _BT_L2_MEMB(addr, psm) = psm;
            _BT_L2_MEMB(addr, cid) = cid;

            if (setbdaddr(straddr, &_BT_L2_MEMB(addr, bdaddr)) < 0)
                return 0;

            *len_ret = sizeof *addr;
            return 1;
        }
#endif /* BTPROTO_L2CAP */
        case BTPROTO_RFCOMM:
        {
            const char *straddr;
            struct sockaddr_rc *addr = &addrbuf->bt_rc;
            memset(addr, 0, sizeof(struct sockaddr_rc));
            _BT_RC_MEMB(addr, family) = AF_BLUETOOTH;
#ifdef MS_WINDOWS
            unsigned long channel;
#           define FORMAT_CHANNEL "k"
#else
            unsigned char channel;
#           define FORMAT_CHANNEL "B"
#endif
            if (!PyArg_ParseTuple(args, "s" FORMAT_CHANNEL,
                                  &straddr, &channel)) {
                PyErr_Format(PyExc_OSError, "%s(): wrong format", caller);
                return 0;
            }
#undef FORMAT_CHANNEL
            _BT_RC_MEMB(addr, channel) = channel;

            if (setbdaddr(straddr, &_BT_RC_MEMB(addr, bdaddr)) < 0)
                return 0;

            *len_ret = sizeof *addr;
            return 1;
        }
#ifdef BTPROTO_HCI
        case BTPROTO_HCI:
        {
            struct sockaddr_hci *addr = &addrbuf->bt_hci;
            memset(addr, 0, sizeof(struct sockaddr_hci));
            _BT_HCI_MEMB(addr, family) = AF_BLUETOOTH;
#if defined(HAVE_BLUETOOTH_BLUETOOTH_H)
            unsigned short dev;
            unsigned short channel = HCI_CHANNEL_RAW;
            if (PyIndex_Check(args)) {
                if (!PyArg_Parse(args, "H", &dev)) {
                    return 0;
                }
            }
            else if (!PyArg_ParseTuple(args, "H|H", &dev, &channel)) {
                PyErr_Format(PyExc_OSError,
                             "%s(): wrong format", caller);
                return 0;
            }
            _BT_HCI_MEMB(addr, dev) = dev;
            _BT_HCI_MEMB(addr, channel) = channel;
#else
            const char *straddr;
            if (!PyArg_Parse(args, "s", &straddr)) {
                PyErr_Format(PyExc_OSError, "%s: "
                             "wrong format", caller);
                return 0;
            }
# if defined(__FreeBSD__)
            if (strlen(straddr) > sizeof(_BT_HCI_MEMB(addr, node))) {
                PyErr_Format(PyExc_ValueError, "%s: "
                             "node too long", caller);
                return 0;
            }
            strncpy(_BT_HCI_MEMB(addr, node), straddr,
                    sizeof(_BT_HCI_MEMB(addr, node)));
# else
            if (setbdaddr(straddr, &_BT_HCI_MEMB(addr, bdaddr)) < 0)
                return 0;
# endif
#endif
            *len_ret = sizeof *addr;
            return 1;
        }
#endif /* BTPROTO_HCI */
#ifdef BTPROTO_SCO
        case BTPROTO_SCO:
        {
            const char *straddr;

            struct sockaddr_sco *addr = &addrbuf->bt_sco;
            memset(addr, 0, sizeof(struct sockaddr_sco));
            _BT_SCO_MEMB(addr, family) = AF_BLUETOOTH;

            if (PyBytes_Check(args)) {
                if (!PyArg_Parse(args, "y", &straddr)) {
                    return 0;
                }
            }
            else if (PyUnicode_Check(args)) {
                if (!PyArg_Parse(args, "s", &straddr)) {
                    return 0;
                }
            }
            else {
                PyErr_Format(PyExc_OSError,
                             "%s(): wrong format", caller);
                return 0;
            }
            if (setbdaddr(straddr, &_BT_SCO_MEMB(addr, bdaddr)) < 0)
                return 0;

            *len_ret = sizeof *addr;
            return 1;
        }
#endif /* BTPROTO_SCO */
        default:
            PyErr_Format(PyExc_OSError,
                         "%s(): unknown Bluetooth protocol", caller);
            return 0;
        }
    }
#endif /* USE_BLUETOOTH */

#if defined(HAVE_NETPACKET_PACKET_H) && defined(SIOCGIFINDEX)
    case AF_PACKET:
    {
        struct ifreq ifr;
        const char *interfaceName;
        int protoNumber;
        int hatype = 0;
        int pkttype = PACKET_HOST;
        Py_buffer haddr = {NULL, NULL};

        if (!PyTuple_Check(args)) {
            PyErr_Format(
                PyExc_TypeError,
                "%s(): AF_PACKET address must be tuple, not %.500s",
                caller, Py_TYPE(args)->tp_name);
            return 0;
        }
        /* XXX: improve the default error message according to the
           documentation of AF_PACKET, which would be added as part
           of bpo-25041. */
        if (!PyArg_ParseTuple(args,
                              "si|iiy*;AF_PACKET address must be a tuple of "
                              "two to five elements",
                              &interfaceName, &protoNumber, &pkttype, &hatype,
                              &haddr))
        {
            assert(PyErr_Occurred());
            if (PyErr_ExceptionMatches(PyExc_OverflowError)) {
                PyErr_Format(PyExc_OverflowError,
                             "%s(): address argument out of range", caller);
            }
            return 0;
        }
        strncpy(ifr.ifr_name, interfaceName, sizeof(ifr.ifr_name));
        ifr.ifr_name[(sizeof(ifr.ifr_name))-1] = '\0';
        if (ioctl(get_sock_fd(s), SIOCGIFINDEX, &ifr) < 0) {
            s->errorhandler();
            PyBuffer_Release(&haddr);
            return 0;
        }
        if (haddr.buf && haddr.len > 8) {
            PyErr_SetString(PyExc_ValueError,
                            "Hardware address must be 8 bytes or less");
            PyBuffer_Release(&haddr);
            return 0;
        }
        if (protoNumber < 0 || protoNumber > 0xffff) {
            PyErr_Format(
                PyExc_OverflowError,
                "%s(): proto must be 0-65535.", caller);
            PyBuffer_Release(&haddr);
            return 0;
        }
        struct sockaddr_ll* addr = &addrbuf->ll;
        memset(addr, 0, sizeof(struct sockaddr_ll));
        addr->sll_family = AF_PACKET;
        addr->sll_protocol = htons((short)protoNumber);
        addr->sll_ifindex = ifr.ifr_ifindex;
        addr->sll_pkttype = pkttype;
        addr->sll_hatype = hatype;
        if (haddr.buf) {
            memcpy(&addr->sll_addr, haddr.buf, haddr.len);
            addr->sll_halen = haddr.len;
        }
        else
            addr->sll_halen = 0;
        *len_ret = sizeof *addr;
        PyBuffer_Release(&haddr);
        return 1;
    }
#endif /* HAVE_NETPACKET_PACKET_H && SIOCGIFINDEX */

#ifdef HAVE_LINUX_TIPC_H
    case AF_TIPC:
    {
        unsigned int atype, v1, v2, v3;
        unsigned int scope = TIPC_CLUSTER_SCOPE;

        if (!PyTuple_Check(args)) {
            PyErr_Format(
                PyExc_TypeError,
                "%s(): AF_TIPC address must be tuple, not %.500s",
                caller, Py_TYPE(args)->tp_name);
            return 0;
        }

        if (!PyArg_ParseTuple(args,
                              "IIII|I;AF_TIPC address must be a tuple "
                              "(addr_type, v1, v2, v3[, scope])",
                              &atype, &v1, &v2, &v3, &scope))
        {
            return 0;
        }

        struct sockaddr_tipc *addr = &addrbuf->tipc;
        memset(addr, 0, sizeof(struct sockaddr_tipc));

        addr->family = AF_TIPC;
        addr->scope = scope;
        addr->addrtype = atype;

        if (atype == TIPC_ADDR_NAMESEQ) {
            addr->addr.nameseq.type = v1;
            addr->addr.nameseq.lower = v2;
            addr->addr.nameseq.upper = v3;
        } else if (atype == TIPC_ADDR_NAME) {
            addr->addr.name.name.type = v1;
            addr->addr.name.name.instance = v2;
        } else if (atype == TIPC_ADDR_ID) {
            addr->addr.id.node = v1;
            addr->addr.id.ref = v2;
        } else {
            /* Shouldn't happen */
            PyErr_SetString(PyExc_TypeError, "Invalid address type");
            return 0;
        }

        *len_ret = sizeof(*addr);

        return 1;
    }
#endif /* HAVE_LINUX_TIPC_H */

#if defined(AF_CAN) && defined(SIOCGIFINDEX)
    case AF_CAN:
        switch (s->sock_proto) {
#ifdef CAN_RAW
        case CAN_RAW:
        #ifdef CAN_BCM
            _Py_FALLTHROUGH;
        #endif
#endif
#ifdef CAN_BCM
        case CAN_BCM:
#endif
#if defined(CAN_RAW) || defined(CAN_BCM)
        {
            PyObject *interfaceName;
            struct ifreq ifr;
            Py_ssize_t len;
            struct sockaddr_can *addr = &addrbuf->can;
            memset(addr, 0, sizeof(struct sockaddr_can));

            if (!PyTuple_Check(args)) {
                PyErr_Format(PyExc_TypeError,
                             "%s(): AF_CAN address must be tuple, not %.500s",
                             caller, Py_TYPE(args)->tp_name);
                return 0;
            }
            if (!PyArg_ParseTuple(args,
                                  "O&;AF_CAN address must be a tuple "
                                  "(interface, )",
                                  PyUnicode_FSConverter, &interfaceName))
            {
                return 0;
            }

            len = PyBytes_GET_SIZE(interfaceName);

            if (len == 0) {
                ifr.ifr_ifindex = 0;
            } else if ((size_t)len < sizeof(ifr.ifr_name)) {
                strncpy(ifr.ifr_name, PyBytes_AS_STRING(interfaceName), sizeof(ifr.ifr_name));
                ifr.ifr_name[(sizeof(ifr.ifr_name))-1] = '\0';
                if (ioctl(get_sock_fd(s), SIOCGIFINDEX, &ifr) < 0) {
                    s->errorhandler();
                    Py_DECREF(interfaceName);
                    return 0;
                }
            } else {
                PyErr_SetString(PyExc_OSError,
                                "AF_CAN interface name too long");
                Py_DECREF(interfaceName);
                return 0;
            }

            addr->can_family = AF_CAN;
            addr->can_ifindex = ifr.ifr_ifindex;

            *len_ret = sizeof(*addr);
            Py_DECREF(interfaceName);
            return 1;
        }
#endif /* CAN_RAW || CAN_BCM */

#ifdef CAN_ISOTP
        case CAN_ISOTP:
        {
            PyObject *interfaceName;
            struct ifreq ifr;
            Py_ssize_t len;
            unsigned long int rx_id, tx_id;

            struct sockaddr_can *addr = &addrbuf->can;
            memset(addr, 0, sizeof(struct sockaddr_can));

            if (!PyArg_ParseTuple(args, "O&kk", PyUnicode_FSConverter,
                                              &interfaceName,
                                              &rx_id,
                                              &tx_id))
                return 0;

            len = PyBytes_GET_SIZE(interfaceName);

            if (len == 0) {
                ifr.ifr_ifindex = 0;
            } else if ((size_t)len < sizeof(ifr.ifr_name)) {
                strncpy(ifr.ifr_name, PyBytes_AS_STRING(interfaceName), sizeof(ifr.ifr_name));
                ifr.ifr_name[(sizeof(ifr.ifr_name))-1] = '\0';
                if (ioctl(get_sock_fd(s), SIOCGIFINDEX, &ifr) < 0) {
                    s->errorhandler();
                    Py_DECREF(interfaceName);
                    return 0;
                }
            } else {
                PyErr_SetString(PyExc_OSError,
                                "AF_CAN interface name too long");
                Py_DECREF(interfaceName);
                return 0;
            }

            addr->can_family = AF_CAN;
            addr->can_ifindex = ifr.ifr_ifindex;
            addr->can_addr.tp.rx_id = rx_id;
            addr->can_addr.tp.tx_id = tx_id;

            *len_ret = sizeof(*addr);
            Py_DECREF(interfaceName);
            return 1;
        }
#endif /* CAN_ISOTP */
#ifdef CAN_J1939
        case CAN_J1939:
        {
            PyObject *interfaceName;
            struct ifreq ifr;
            Py_ssize_t len;
            unsigned long long j1939_name; /* at least 64 bits */
            unsigned int j1939_pgn; /* at least 32 bits */
            uint8_t j1939_addr;

            struct sockaddr_can *addr = &addrbuf->can;
            memset(addr, 0, sizeof(struct sockaddr_can));

            if (!PyArg_ParseTuple(args, "O&KIB", PyUnicode_FSConverter,
                                              &interfaceName,
                                              &j1939_name,
                                              &j1939_pgn,
                                              &j1939_addr))
                return 0;

            len = PyBytes_GET_SIZE(interfaceName);

            if (len == 0) {
                ifr.ifr_ifindex = 0;
            } else if ((size_t)len < sizeof(ifr.ifr_name)) {
                strncpy(ifr.ifr_name, PyBytes_AS_STRING(interfaceName), sizeof(ifr.ifr_name));
                ifr.ifr_name[(sizeof(ifr.ifr_name))-1] = '\0';
                if (ioctl(get_sock_fd(s), SIOCGIFINDEX, &ifr) < 0) {
                    s->errorhandler();
                    Py_DECREF(interfaceName);
                    return 0;
                }
            } else {
                PyErr_SetString(PyExc_OSError,
                                "AF_CAN interface name too long");
                Py_DECREF(interfaceName);
                return 0;
            }

            addr->can_family = AF_CAN;
            addr->can_ifindex = ifr.ifr_ifindex;
            addr->can_addr.j1939.name = (uint64_t)j1939_name;
            addr->can_addr.j1939.pgn = (uint32_t)j1939_pgn;
            addr->can_addr.j1939.addr = j1939_addr;

            *len_ret = sizeof(*addr);
            Py_DECREF(interfaceName);
            return 1;
        }
#endif /* CAN_J1939 */
        default:
            PyErr_Format(PyExc_OSError,
                         "%s(): unsupported CAN protocol", caller);
            return 0;
        }
#endif /* AF_CAN && SIOCGIFINDEX */

#ifdef PF_SYSTEM
    case PF_SYSTEM:
        switch (s->sock_proto) {
#ifdef SYSPROTO_CONTROL
        case SYSPROTO_CONTROL:
        {
            struct sockaddr_ctl *addr = &addrbuf->ctl;
            memset(addr, 0, sizeof(struct sockaddr_ctl));
            addr->sc_family = AF_SYSTEM;
            addr->ss_sysaddr = AF_SYS_CONTROL;

            if (PyUnicode_Check(args)) {
                struct ctl_info info;
                PyObject *ctl_name;

                if (!PyArg_Parse(args, "O&",
                                PyUnicode_FSConverter, &ctl_name)) {
                    return 0;
                }

                if (PyBytes_GET_SIZE(ctl_name) > (Py_ssize_t)sizeof(info.ctl_name)) {
                    PyErr_SetString(PyExc_ValueError,
                                    "provided string is too long");
                    Py_DECREF(ctl_name);
                    return 0;
                }
                strncpy(info.ctl_name, PyBytes_AS_STRING(ctl_name),
                        sizeof(info.ctl_name));
                Py_DECREF(ctl_name);

                if (ioctl(get_sock_fd(s), CTLIOCGINFO, &info)) {
                    PyErr_SetString(PyExc_OSError,
                          "cannot find kernel control with provided name");
                    return 0;
                }

                addr->sc_id = info.ctl_id;
                addr->sc_unit = 0;
            } else if (!PyArg_ParseTuple(args, "II",
                                         &(addr->sc_id), &(addr->sc_unit))) {
                PyErr_Format(PyExc_TypeError,
                             "%s(): PF_SYSTEM address must be a str or "
                             "a pair (id, unit)", caller);
                return 0;
            }

            *len_ret = sizeof(*addr);
            return 1;
        }
#endif /* SYSPROTO_CONTROL */
        default:
            PyErr_Format(PyExc_OSError,
                         "%s(): unsupported PF_SYSTEM protocol", caller);
            return 0;
        }
#endif /* PF_SYSTEM */
#ifdef HAVE_SOCKADDR_ALG
    case AF_ALG:
    {
        const char *type;
        const char *name;
        struct sockaddr_alg *sa = &addrbuf->alg;

        memset(sa, 0, sizeof(*sa));
        sa->salg_family = AF_ALG;

        if (!PyTuple_Check(args)) {
            PyErr_Format(PyExc_TypeError,
                         "%s(): AF_ALG address must be tuple, not %.500s",
                         caller, Py_TYPE(args)->tp_name);
            return 0;
        }
        if (!PyArg_ParseTuple(args,
                              "ss|HH;AF_ALG address must be a tuple "
                              "(type, name[, feat[, mask]])",
                              &type, &name, &sa->salg_feat, &sa->salg_mask))
        {
            return 0;
        }
        /* sockaddr_alg has fixed-sized char arrays for type, and name
         * both must be NULL terminated.
         */
        if (strlen(type) >= sizeof(sa->salg_type)) {
            PyErr_SetString(PyExc_ValueError, "AF_ALG type too long.");
            return 0;
        }
        strncpy((char *)sa->salg_type, type, sizeof(sa->salg_type));
        if (strlen(name) >= sizeof(sa->salg_name)) {
            PyErr_SetString(PyExc_ValueError, "AF_ALG name too long.");
            return 0;
        }
        strncpy((char *)sa->salg_name, name, sizeof(sa->salg_name));

        *len_ret = sizeof(*sa);
        return 1;
    }
#endif /* HAVE_SOCKADDR_ALG */
#ifdef HAVE_AF_HYPERV
    case AF_HYPERV:
    {
        switch (s->sock_proto) {
        case HV_PROTOCOL_RAW:
        {
            PyObject *vm_id_obj = NULL;
            PyObject *service_id_obj = NULL;

            SOCKADDR_HV *addr = &addrbuf->hv;

            memset(addr, 0, sizeof(*addr));
            addr->Family = AF_HYPERV;

            if (!PyTuple_Check(args)) {
                PyErr_Format(PyExc_TypeError,
                    "%s(): AF_HYPERV address must be tuple, not %.500s",
                    caller, Py_TYPE(args)->tp_name);
                return 0;
            }
            if (!PyArg_ParseTuple(args,
                "UU;AF_HYPERV address must be a str tuple (vm_id, service_id)",
                &vm_id_obj, &service_id_obj))
            {
                return 0;
            }

            wchar_t *guid_str = PyUnicode_AsWideCharString(vm_id_obj, NULL);
            if (guid_str == NULL) {
                PyErr_Format(PyExc_ValueError,
                    "%s(): AF_HYPERV address vm_id is not a valid UUID string",
                    caller);
                return 0;
            }
            RPC_STATUS rc = UuidFromStringW(guid_str, &addr->VmId);
            PyMem_Free(guid_str);
            if (rc != RPC_S_OK) {
                PyErr_Format(PyExc_ValueError,
                    "%s(): AF_HYPERV address vm_id is not a valid UUID string",
                    caller);
                return 0;
            }

            guid_str = PyUnicode_AsWideCharString(service_id_obj, NULL);
            if (guid_str == NULL) {
                PyErr_Format(PyExc_ValueError,
                    "%s(): AF_HYPERV address service_id is not a valid UUID string",
                    caller);
                return 0;
            }
            rc = UuidFromStringW(guid_str, &addr->ServiceId);
            PyMem_Free(guid_str);
            if (rc != RPC_S_OK) {
                PyErr_Format(PyExc_ValueError,
                    "%s(): AF_HYPERV address service_id is not a valid UUID string",
                    caller);
                return 0;
            }

            *len_ret = sizeof(*addr);
            return 1;
        }
        default:
            PyErr_Format(PyExc_OSError,
                "%s(): unsupported AF_HYPERV protocol: %d",
                caller, s->sock_proto);
            return 0;
        }
    }
#endif /* HAVE_AF_HYPERV */

    /* More cases here... */

    default:
        PyErr_Format(PyExc_OSError, "%s(): bad family", caller);
        return 0;

    }
}
#endif // defined(HAVE_BIND) || defined(HAVE_CONNECTTO) || defined(CMSG_LEN)


/* Get the address length according to the socket object's address family.
   Return 1 if the family is known, 0 otherwise.  The length is returned
   through len_ret. */

static int
getsockaddrlen(PySocketSockObject *s, socklen_t *len_ret)
{
    switch (s->sock_family) {

#if defined(AF_UNIX)
    case AF_UNIX:
    {
        *len_ret = sizeof (struct sockaddr_un);
        return 1;
    }
#endif /* AF_UNIX */

#if defined(AF_NETLINK)
    case AF_NETLINK:
    {
        *len_ret = sizeof (struct sockaddr_nl);
        return 1;
    }
#endif /* AF_NETLINK */

#if defined(AF_QIPCRTR)
    case AF_QIPCRTR:
    {
        *len_ret = sizeof (struct sockaddr_qrtr);
        return 1;
    }
#endif /* AF_QIPCRTR */

#if defined(AF_VSOCK)
       case AF_VSOCK:
       {
           *len_ret = sizeof (struct sockaddr_vm);
           return 1;
       }
#endif /* AF_VSOCK */

#ifdef AF_RDS
    case AF_RDS:
        /* RDS sockets use sockaddr_in */
       _Py_FALLTHROUGH;
#endif /* AF_RDS */

    case AF_INET:
    {
        *len_ret = sizeof (struct sockaddr_in);
        return 1;
    }

#ifdef ENABLE_IPV6
    case AF_INET6:
    {
        *len_ret = sizeof (struct sockaddr_in6);
        return 1;
    }
#endif /* ENABLE_IPV6 */

#ifdef USE_BLUETOOTH
    case AF_BLUETOOTH:
    {
        switch(s->sock_proto)
        {

#ifdef BTPROTO_L2CAP
        case BTPROTO_L2CAP:
            *len_ret = sizeof (struct sockaddr_l2);
            return 1;
#endif /* BTPROTO_L2CAP */
        case BTPROTO_RFCOMM:
            *len_ret = sizeof (struct sockaddr_rc);
            return 1;
#ifdef BTPROTO_HCI
        case BTPROTO_HCI:
            *len_ret = sizeof (struct sockaddr_hci);
            return 1;
#endif /* BTPROTO_HCI */
#ifdef BTPROTO_SCO
        case BTPROTO_SCO:
            *len_ret = sizeof (struct sockaddr_sco);
            return 1;
#endif /* BTPROTO_SCO */
        default:
            PyErr_SetString(PyExc_OSError, "getsockaddrlen: "
                            "unknown BT protocol");
            return 0;

        }
    }
#endif /* USE_BLUETOOTH */

#ifdef HAVE_NETPACKET_PACKET_H
    case AF_PACKET:
    {
        *len_ret = sizeof (struct sockaddr_ll);
        return 1;
    }
#endif /* HAVE_NETPACKET_PACKET_H */

#ifdef HAVE_LINUX_TIPC_H
    case AF_TIPC:
    {
        *len_ret = sizeof (struct sockaddr_tipc);
        return 1;
    }
#endif /* HAVE_LINUX_TIPC_H */

#ifdef AF_CAN
    case AF_CAN:
    {
        *len_ret = sizeof (struct sockaddr_can);
        return 1;
    }
#endif /* AF_CAN */

#ifdef PF_SYSTEM
    case PF_SYSTEM:
        switch(s->sock_proto) {
#ifdef SYSPROTO_CONTROL
        case SYSPROTO_CONTROL:
            *len_ret = sizeof (struct sockaddr_ctl);
            return 1;
#endif /* SYSPROTO_CONTROL */
        default:
            PyErr_SetString(PyExc_OSError, "getsockaddrlen: "
                            "unknown PF_SYSTEM protocol");
            return 0;
        }
#endif /* PF_SYSTEM */
#ifdef HAVE_SOCKADDR_ALG
    case AF_ALG:
    {
        *len_ret = sizeof (struct sockaddr_alg);
        return 1;
    }
#endif /* HAVE_SOCKADDR_ALG */
#ifdef HAVE_AF_HYPERV
    case AF_HYPERV:
    {
        *len_ret = sizeof (SOCKADDR_HV);
        return 1;
    }
#endif /* HAVE_AF_HYPERV */

    /* More cases here... */

    default:
        PyErr_SetString(PyExc_OSError, "getsockaddrlen: bad family");
        return 0;

    }
}


/* Support functions for the sendmsg() and recvmsg[_into]() methods.
   Currently, these methods are only compiled if the RFC 2292/3542
   CMSG_LEN() macro is available.  Older systems seem to have used
   sizeof(struct cmsghdr) + (length) where CMSG_LEN() is used now, so
   it may be possible to define CMSG_LEN() that way if it's not
   provided.  Some architectures might need extra padding after the
   cmsghdr, however, and CMSG_LEN() would have to take account of
   this. */
#ifdef CMSG_LEN
/* If length is in range, set *result to CMSG_LEN(length) and return
   true; otherwise, return false. */
static int
get_CMSG_LEN(size_t length, size_t *result)
{
    size_t tmp;

    if (length > (SOCKLEN_T_LIMIT - CMSG_LEN(0)))
        return 0;
    tmp = CMSG_LEN(length);
    if (tmp > SOCKLEN_T_LIMIT || tmp < length)
        return 0;
    *result = tmp;
    return 1;
}

#ifdef CMSG_SPACE
/* If length is in range, set *result to CMSG_SPACE(length) and return
   true; otherwise, return false. */
static int
get_CMSG_SPACE(size_t length, size_t *result)
{
    size_t tmp;

    /* Use CMSG_SPACE(1) here in order to take account of the padding
       necessary before *and* after the data. */
    if (length > (SOCKLEN_T_LIMIT - CMSG_SPACE(1)))
        return 0;
    tmp = CMSG_SPACE(length);
    if (tmp > SOCKLEN_T_LIMIT || tmp < length)
        return 0;
    *result = tmp;
    return 1;
}
#endif

/* Return true iff msg->msg_controllen is valid, cmsgh is a valid
   pointer in msg->msg_control with at least "space" bytes after it,
   and its cmsg_len member inside the buffer. */
static int
cmsg_min_space(struct msghdr *msg, struct cmsghdr *cmsgh, size_t space)
{
    size_t cmsg_offset;
    static const size_t cmsg_len_end = (offsetof(struct cmsghdr, cmsg_len) +
                                        sizeof(cmsgh->cmsg_len));

    /* Note that POSIX allows msg_controllen to be of signed type. */
    if (cmsgh == NULL || msg->msg_control == NULL)
        return 0;
    /* Note that POSIX allows msg_controllen to be of a signed type. This is
       annoying under OS X as it's unsigned there and so it triggers a
       tautological comparison warning under Clang when compared against 0.
       Since the check is valid on other platforms, silence the warning under
       Clang. */
    #ifdef __clang__
    #pragma clang diagnostic push
    #pragma clang diagnostic ignored "-Wtautological-compare"
    #endif
    #if defined(__GNUC__) && ((__GNUC__ > 4) || ((__GNUC__ == 4) && (__GNUC_MINOR__ > 5)))
    #pragma GCC diagnostic push
    #pragma GCC diagnostic ignored "-Wtype-limits"
    #endif
    if (msg->msg_controllen < 0)
        return 0;
    #if defined(__GNUC__) && ((__GNUC__ > 4) || ((__GNUC__ == 4) && (__GNUC_MINOR__ > 5)))
    #pragma GCC diagnostic pop
    #endif
    #ifdef __clang__
    #pragma clang diagnostic pop
    #endif
    if (space < cmsg_len_end)
        space = cmsg_len_end;
    cmsg_offset = (char *)cmsgh - (char *)msg->msg_control;
    return (cmsg_offset <= (size_t)-1 - space &&
            cmsg_offset + space <= msg->msg_controllen);
}

/* If pointer CMSG_DATA(cmsgh) is in buffer msg->msg_control, set
   *space to number of bytes following it in the buffer and return
   true; otherwise, return false.  Assumes cmsgh, msg->msg_control and
   msg->msg_controllen are valid. */
static int
get_cmsg_data_space(struct msghdr *msg, struct cmsghdr *cmsgh, size_t *space)
{
    size_t data_offset;
    char *data_ptr;

    if ((data_ptr = (char *)CMSG_DATA(cmsgh)) == NULL)
        return 0;
    data_offset = data_ptr - (char *)msg->msg_control;
    if (data_offset > msg->msg_controllen)
        return 0;
    *space = msg->msg_controllen - data_offset;
    return 1;
}

/* If cmsgh is invalid or not contained in the buffer pointed to by
   msg->msg_control, return -1.  If cmsgh is valid and its associated
   data is entirely contained in the buffer, set *data_len to the
   length of the associated data and return 0.  If only part of the
   associated data is contained in the buffer but cmsgh is otherwise
   valid, set *data_len to the length contained in the buffer and
   return 1. */
static int
get_cmsg_data_len(struct msghdr *msg, struct cmsghdr *cmsgh, size_t *data_len)
{
    size_t space, cmsg_data_len;

    if (!cmsg_min_space(msg, cmsgh, CMSG_LEN(0)) ||
        cmsgh->cmsg_len < CMSG_LEN(0))
        return -1;
    cmsg_data_len = cmsgh->cmsg_len - CMSG_LEN(0);
    if (!get_cmsg_data_space(msg, cmsgh, &space))
        return -1;
    if (space >= cmsg_data_len) {
        *data_len = cmsg_data_len;
        return 0;
    }
    *data_len = space;
    return 1;
}
#endif    /* CMSG_LEN */


struct sock_accept {
    socklen_t *addrlen;
    sock_addr_t *addrbuf;
    SOCKET_T result;
};

#if defined(HAVE_ACCEPT) || defined(HAVE_ACCEPT4)

static int
sock_accept_impl(PySocketSockObject *s, void *data)
{
    struct sock_accept *ctx = data;
    struct sockaddr *addr = SAS2SA(ctx->addrbuf);
    socklen_t *paddrlen = ctx->addrlen;
#ifdef HAVE_SOCKADDR_ALG
    /* AF_ALG does not support accept() with addr and raises
     * ECONNABORTED instead. */
    if (s->sock_family == AF_ALG) {
        addr = NULL;
        paddrlen = NULL;
        *ctx->addrlen = 0;
    }
#endif

#if defined(HAVE_ACCEPT4) && defined(SOCK_CLOEXEC)
    if (_Py_atomic_load_int_relaxed(&accept4_works) != 0) {
        ctx->result = accept4(get_sock_fd(s), addr, paddrlen,
                              SOCK_CLOEXEC);
        if (ctx->result == INVALID_SOCKET && _Py_atomic_load_int_relaxed(&accept4_works) == -1) {
            /* On Linux older than 2.6.28, accept4() fails with ENOSYS */
            _Py_atomic_store_int_relaxed(&accept4_works, errno != ENOSYS);
        }
    }
    if (_Py_atomic_load_int_relaxed(&accept4_works) == 0)
        ctx->result = accept(get_sock_fd(s), addr, paddrlen);
#else
    ctx->result = accept(get_sock_fd(s), addr, paddrlen);
#endif

#ifdef MS_WINDOWS
    return (ctx->result != INVALID_SOCKET);
#else
    return (ctx->result >= 0);
#endif
}

/* s._accept() -> (fd, address) */

static PyObject *
sock_accept(PyObject *self, PyObject *Py_UNUSED(ignored))
{
    PySocketSockObject *s = _PySocketSockObject_CAST(self);

    sock_addr_t addrbuf;
    SOCKET_T newfd;
    socklen_t addrlen;
    PyObject *sock = NULL;
    PyObject *addr = NULL;
    PyObject *res = NULL;
    struct sock_accept ctx;

    if (!getsockaddrlen(s, &addrlen))
        return NULL;
    memset(&addrbuf, 0, addrlen);

    if (!IS_SELECTABLE(s))
        return select_error();

    ctx.addrlen = &addrlen;
    ctx.addrbuf = &addrbuf;
    ctx.result = INVALID_SOCKET;

    if (sock_call(s, 0, sock_accept_impl, &ctx) < 0)
        return NULL;
    newfd = ctx.result;

#ifdef MS_WINDOWS
#if defined(MS_WINDOWS_APP) || defined(MS_WINDOWS_DESKTOP) || defined(MS_WINDOWS_SYSTEM)
#ifndef HANDLE_FLAG_INHERIT
#define HANDLE_FLAG_INHERIT 0x00000001
#endif
    if (!SetHandleInformation((HANDLE)newfd, HANDLE_FLAG_INHERIT, 0)) {
        PyErr_SetFromWindowsErr(0);
        SOCKETCLOSE(newfd);
        goto finally;
    }
#endif
#else

#if defined(HAVE_ACCEPT4) && defined(SOCK_CLOEXEC)
    if (!_Py_atomic_load_int_relaxed(&accept4_works))
#endif
    {
        if (_Py_set_inheritable(newfd, 0, NULL) < 0) {
            SOCKETCLOSE(newfd);
            goto finally;
        }
    }
#endif

    sock = PyLong_FromSocket_t(newfd);
    if (sock == NULL) {
        SOCKETCLOSE(newfd);
        goto finally;
    }

    addr = makesockaddr(get_sock_fd(s), SAS2SA(&addrbuf),
                        addrlen, s->sock_proto);
    if (addr == NULL)
        goto finally;

    res = PyTuple_Pack(2, sock, addr);

finally:
    Py_XDECREF(sock);
    Py_XDECREF(addr);
    return res;
}

PyDoc_STRVAR(accept_doc,
"_accept() -> (integer, address info)\n\
\n\
Wait for an incoming connection.  Return a new socket file descriptor\n\
representing the connection, and the address of the client.\n\
For IP sockets, the address info is a pair (hostaddr, port).");
#endif // defined(HAVE_ACCEPT) || defined(HAVE_ACCEPT4)


/* s.setblocking(flag) method.  Argument:
   False -- non-blocking mode; same as settimeout(0)
   True -- blocking mode; same as settimeout(None)
*/

static PyObject *
sock_setblocking(PyObject *self, PyObject *arg)
{
    long block;

    block = PyObject_IsTrue(arg);
    if (block < 0)
        return NULL;

   PySocketSockObject *s = _PySocketSockObject_CAST(self);
    s->sock_timeout = _PyTime_FromSeconds(block ? -1 : 0);
    if (internal_setblocking(s, block) == -1) {
        return NULL;
    }
    Py_RETURN_NONE;
}

PyDoc_STRVAR(setblocking_doc,
"setblocking(flag)\n\
\n\
Set the socket to blocking (flag is true) or non-blocking (false).\n\
setblocking(True) is equivalent to settimeout(None);\n\
setblocking(False) is equivalent to settimeout(0.0).");

/* s.getblocking() method.
   Returns True if socket is in blocking mode,
   False if it is in non-blocking mode.
*/
static PyObject *
sock_getblocking(PyObject *self, PyObject *Py_UNUSED(ignored))
{
   PySocketSockObject *s = _PySocketSockObject_CAST(self);
    if (s->sock_timeout) {
        Py_RETURN_TRUE;
    }
    else {
        Py_RETURN_FALSE;
    }
}

PyDoc_STRVAR(getblocking_doc,
"getblocking()\n\
\n\
Returns True if socket is in blocking mode, or False if it\n\
is in non-blocking mode.");

static int
socket_parse_timeout(PyTime_t *timeout, PyObject *timeout_obj)
{
#ifdef MS_WINDOWS
    struct timeval tv;
#endif
#ifndef HAVE_POLL
    PyTime_t ms;
#endif
    int overflow = 0;

    if (timeout_obj == Py_None) {
        *timeout = _PyTime_FromSeconds(-1);
        return 0;
    }

    if (_PyTime_FromSecondsObject(timeout,
                                  timeout_obj, _PyTime_ROUND_TIMEOUT) < 0)
        return -1;

    if (*timeout < 0) {
        PyErr_SetString(PyExc_ValueError, "Timeout value out of range");
        return -1;
    }

#ifdef MS_WINDOWS
    overflow |= (_PyTime_AsTimeval(*timeout, &tv, _PyTime_ROUND_TIMEOUT) < 0);
#endif
#ifndef HAVE_POLL
    ms = _PyTime_AsMilliseconds(*timeout, _PyTime_ROUND_TIMEOUT);
    overflow |= (ms > INT_MAX);
#endif
    if (overflow) {
        PyErr_SetString(PyExc_OverflowError,
                        "timeout doesn't fit into C timeval");
        return -1;
    }

    return 0;
}

/* s.settimeout(timeout) method.  Argument:
   None -- no timeout, blocking mode; same as setblocking(True)
   0.0  -- non-blocking mode; same as setblocking(False)
   > 0  -- timeout mode; operations time out after timeout seconds
   < 0  -- illegal; raises an exception
*/
static PyObject *
sock_settimeout(PyObject *self, PyObject *arg)
{
    PyTime_t timeout;

    if (socket_parse_timeout(&timeout, arg) < 0)
        return NULL;

    PySocketSockObject *s = _PySocketSockObject_CAST(self);
    s->sock_timeout = timeout;

    int block = timeout < 0;
    /* Blocking mode for a Python socket object means that operations
       like :meth:`recv` or :meth:`sendall` will block the execution of
       the current thread until they are complete or aborted with a
       `TimeoutError` or `socket.error` errors.  When timeout is `None`,
       the underlying FD is in a blocking mode.  When timeout is a positive
       number, the FD is in a non-blocking mode, and socket ops are
       implemented with a `select()` call.

       When timeout is 0.0, the FD is in a non-blocking mode.

       This table summarizes all states in which the socket object and
       its underlying FD can be:

       ==================== ===================== ==============
        `gettimeout()`       `getblocking()`       FD
       ==================== ===================== ==============
        ``None``             ``True``              blocking
        ``0.0``              ``False``             non-blocking
        ``> 0``              ``True``              non-blocking
    */

    if (internal_setblocking(s, block) == -1) {
        return NULL;
    }
    Py_RETURN_NONE;
}

PyDoc_STRVAR(settimeout_doc,
"settimeout(timeout)\n\
\n\
Set a timeout on socket operations.  'timeout' can be a float,\n\
giving in seconds, or None.  Setting a timeout of None disables\n\
the timeout feature and is equivalent to setblocking(1).\n\
Setting a timeout of zero is the same as setblocking(0).");

/* s.gettimeout() method.
   Returns the timeout associated with a socket. */
static PyObject *
sock_gettimeout_impl(PyObject *self, void *Py_UNUSED(ignored))
{
    PySocketSockObject *s = _PySocketSockObject_CAST(self);
    if (s->sock_timeout < 0) {
        Py_RETURN_NONE;
    }
    else {
        double seconds = PyTime_AsSecondsDouble(s->sock_timeout);
        return PyFloat_FromDouble(seconds);
    }
}

static inline PyObject *
sock_gettimeout_method(PyObject *self, PyObject *Py_UNUSED(ignored))
{
    return sock_gettimeout_impl(self, NULL);
}

static inline PyObject *
sock_gettimeout_getter(PyObject *self, void *Py_UNUSED(closure))
{
    return sock_gettimeout_impl(self, NULL);
}

PyDoc_STRVAR(gettimeout_doc,
"gettimeout() -> timeout\n\
\n\
Returns the timeout in seconds (float) associated with socket\n\
operations. A timeout of None indicates that timeouts on socket\n\
operations are disabled.");

#ifdef HAVE_SETSOCKOPT
/* s.setsockopt() method.
   With an integer third argument, sets an integer optval with optlen=4.
   With None as third argument and an integer fourth argument, set
   optval=NULL with unsigned int as optlen.
   With a string third argument, sets an option from a buffer;
   use optional built-in module 'struct' to encode the string.
*/

static PyObject *
sock_setsockopt(PyObject *self, PyObject *args)
{
    PySocketSockObject *s = _PySocketSockObject_CAST(self);

    int level;
    int optname;
    int res;
    Py_buffer optval;
    int flag;
    unsigned int optlen;
    PyObject *none;

#ifdef AF_VSOCK
    if (s->sock_family == AF_VSOCK) {
        uint64_t vflag; // Must be set width of 64 bits
        /* setsockopt(level, opt, flag) */
        if (PyArg_ParseTuple(args, "iiK:setsockopt",
                         &level, &optname, &vflag)) {
            // level should always be set to AF_VSOCK
            res = setsockopt(get_sock_fd(s), level, optname,
                         (void*)&vflag, sizeof vflag);
            goto done;
        }
        return NULL;
    }
#endif

    /* setsockopt(level, opt, flag) */
    if (PyArg_ParseTuple(args, "iii:setsockopt",
                         &level, &optname, &flag)) {
#ifdef MS_WINDOWS
        if (optname == SIO_TCP_SET_ACK_FREQUENCY) {
            int dummy;
            res = WSAIoctl(get_sock_fd(s), SIO_TCP_SET_ACK_FREQUENCY, &flag,
                           sizeof(flag), NULL, 0, &dummy, NULL, NULL);
            if (res >= 0) {
                s->quickack = flag;
            }
            goto done;
        }
#endif
        res = setsockopt(get_sock_fd(s), level, optname,
                         (char*)&flag, sizeof flag);
        goto done;
    }

    PyErr_Clear();
    /* setsockopt(level, opt, None, flag) */
    if (PyArg_ParseTuple(args, "iiO!I:setsockopt",
                         &level, &optname, Py_TYPE(Py_None), &none, &optlen)) {
        assert(sizeof(socklen_t) >= sizeof(unsigned int));
        res = setsockopt(get_sock_fd(s), level, optname,
                         NULL, (socklen_t)optlen);
        goto done;
    }

    PyErr_Clear();
    /* setsockopt(level, opt, buffer) */
    if (!PyArg_ParseTuple(args, "iiy*:setsockopt",
                            &level, &optname, &optval))
        return NULL;

#ifdef MS_WINDOWS
    if (optval.len > INT_MAX) {
        PyBuffer_Release(&optval);
        PyErr_Format(PyExc_OverflowError,
                        "socket option is larger than %i bytes",
                        INT_MAX);
        return NULL;
    }
    res = setsockopt(get_sock_fd(s), level, optname,
                        optval.buf, (int)optval.len);
#else
    res = setsockopt(get_sock_fd(s), level, optname, optval.buf, optval.len);
#endif
    PyBuffer_Release(&optval);

done:
    if (res < 0) {
        return s->errorhandler();
    }

    Py_RETURN_NONE;
}

PyDoc_STRVAR(setsockopt_doc,
"setsockopt(level, option, value: int)\n\
setsockopt(level, option, value: buffer)\n\
setsockopt(level, option, None, optlen: int)\n\
\n\
Set a socket option.  See the Unix manual for level and option.\n\
The value argument can either be an integer, a string buffer, or\n\
None, optlen.");
#endif

/* s.getsockopt() method.
   With two arguments, retrieves an integer option.
   With a third integer argument, retrieves a string buffer of that size;
   use optional built-in module 'struct' to decode the string. */

static PyObject *
sock_getsockopt(PyObject *self, PyObject *args)
{
    PySocketSockObject *s = _PySocketSockObject_CAST(self);

    int level;
    int optname;
    int res;
    PyObject *buf;
    socklen_t buflen = 0;
    int flag = 0;
    socklen_t flagsize;

    if (!PyArg_ParseTuple(args, "ii|i:getsockopt",
                          &level, &optname, &buflen))
        return NULL;

    if (buflen == 0) {
#ifdef AF_VSOCK
        if (s->sock_family == AF_VSOCK) {
            uint64_t vflag = 0; // Must be set width of 64 bits
            flagsize = sizeof vflag;
            res = getsockopt(get_sock_fd(s), level, optname,
                         (void *)&vflag, &flagsize);
            if (res < 0)
                return s->errorhandler();
            return PyLong_FromUnsignedLong(vflag);
        }
#endif
#ifdef MS_WINDOWS
        if (optname == SIO_TCP_SET_ACK_FREQUENCY) {
            return PyLong_FromLong(s->quickack);
        }
#endif
        flagsize = sizeof flag;
        res = getsockopt(get_sock_fd(s), level, optname,
                         (void *)&flag, &flagsize);
        if (res < 0)
            return s->errorhandler();
        return PyLong_FromLong(flag);
    }
#ifdef AF_VSOCK
    if (s->sock_family == AF_VSOCK) {
        PyErr_SetString(PyExc_OSError,
                        "getsockopt string buffer not allowed");
        return NULL;
        }
#endif
    if (buflen <= 0 || buflen > 1024) {
        PyErr_SetString(PyExc_OSError,
                        "getsockopt buflen out of range");
        return NULL;
    }
    buf = PyBytes_FromStringAndSize((char *)NULL, buflen);
    if (buf == NULL)
        return NULL;
    res = getsockopt(get_sock_fd(s), level, optname,
                     (void *)PyBytes_AS_STRING(buf), &buflen);
    if (res < 0) {
        Py_DECREF(buf);
        return s->errorhandler();
    }
    _PyBytes_Resize(&buf, buflen);
    return buf;
}

PyDoc_STRVAR(getsockopt_doc,
"getsockopt(level, option[, buffersize]) -> value\n\
\n\
Get a socket option.  See the Unix manual for level and option.\n\
If a nonzero buffersize argument is given, the return value is a\n\
string of that length; otherwise it is an integer.");


#ifdef HAVE_BIND
/* s.bind(sockaddr) method */

static PyObject *
sock_bind(PyObject *self, PyObject *addro)
{
    PySocketSockObject *s = _PySocketSockObject_CAST(self);

    sock_addr_t addrbuf;
    int addrlen;
    int res;

    if (!getsockaddrarg(s, addro, &addrbuf, &addrlen, "bind")) {
        return NULL;
    }

    if (PySys_Audit("socket.bind", "OO", s, addro) < 0) {
        return NULL;
    }

    Py_BEGIN_ALLOW_THREADS
    res = bind(get_sock_fd(s), SAS2SA(&addrbuf), addrlen);
    Py_END_ALLOW_THREADS
    if (res < 0)
        return s->errorhandler();
    Py_RETURN_NONE;
}

PyDoc_STRVAR(bind_doc,
"bind(address)\n\
\n\
Bind the socket to a local address.  For IP sockets, the address is a\n\
pair (host, port); the host must refer to the local host. For raw packet\n\
sockets the address is a tuple (ifname, proto [,pkttype [,hatype [,addr]]])");
#endif


/* s.close() method.
   Set the file descriptor to -1 so operations tried subsequently
   will surely fail. */

/*[clinic input]
_socket.socket.close
    self as s: self(type="PySocketSockObject *")

close()

Close the socket.  It cannot be used after this call.
[clinic start generated code]*/

static PyObject *
_socket_socket_close_impl(PySocketSockObject *s)
/*[clinic end generated code: output=038b2418e07f6f6c input=dc487e470e55a83c]*/
{
    SOCKET_T fd;
    int res;

    fd = get_sock_fd(s);
    if (fd != INVALID_SOCKET) {
        set_sock_fd(s, INVALID_SOCKET);

        /* We do not want to retry upon EINTR: see
           http://lwn.net/Articles/576478/ and
           http://linux.derkeiler.com/Mailing-Lists/Kernel/2005-09/3000.html
           for more details. */
        Py_BEGIN_ALLOW_THREADS
        res = SOCKETCLOSE(fd);
        Py_END_ALLOW_THREADS
        /* bpo-30319: The peer can already have closed the connection.
           Python ignores ECONNRESET on close(). */
        if (res < 0 && errno != ECONNRESET) {
            return s->errorhandler();
        }
    }
    Py_RETURN_NONE;
}

static PyObject *
sock_detach(PyObject *self, PyObject *Py_UNUSED(ignored))
{
    PySocketSockObject *s = _PySocketSockObject_CAST(self);
    SOCKET_T fd = get_sock_fd(s);
    set_sock_fd(s, INVALID_SOCKET);
    return PyLong_FromSocket_t(fd);
}

PyDoc_STRVAR(detach_doc,
"detach()\n\
\n\
Close the socket object without closing the underlying file descriptor.\n\
The object cannot be used after this call, but the file descriptor\n\
can be reused for other purposes.  The file descriptor is returned.");

#ifdef HAVE_CONNECT
static int
sock_connect_impl(PySocketSockObject *s, void* Py_UNUSED(data))
{
    int err;
    socklen_t size = sizeof err;

    if (getsockopt(get_sock_fd(s), SOL_SOCKET, SO_ERROR, (void *)&err, &size)) {
        /* getsockopt() failed */
        return 0;
    }

    if (err == EISCONN)
        return 1;
    if (err != 0) {
        /* sock_call_ex() uses GET_SOCK_ERROR() to get the error code */
        SET_SOCK_ERROR(err);
        return 0;
    }
    return 1;
}

/* Common functionality for socket.connect and socket.connect_ex.
 *
 * If *raise* is set:
 * - On success, return 0.
 * - On any failure, return -1 with an exception set.
 * If *raise* is zero:
 * - On success, return 0.
 * - On connect() failure, return errno (without an exception set)
 * - On other error, return -1 with an exception set.
 *
 *   Note that -1 is a valid errno value on some systems.
 */
static int
internal_connect(PySocketSockObject *s, struct sockaddr *addr, int addrlen,
                 int raise)
{
    int res, err, wait_connect;

    Py_BEGIN_ALLOW_THREADS
    res = connect(get_sock_fd(s), addr, addrlen);
    Py_END_ALLOW_THREADS

    if (!res) {
        /* connect() succeeded, the socket is connected */
        return 0;
    }

    /* connect() failed */

    /* save error, PyErr_CheckSignals() can replace it */
    err = GET_SOCK_ERROR;
    if (CHECK_ERRNO(EINTR)) {
        if (PyErr_CheckSignals())
            return -1;

        /* Issue #23618: when connect() fails with EINTR, the connection is
           running asynchronously.

           If the socket is blocking or has a timeout, wait until the
           connection completes, fails or timed out using select(), and then
           get the connection status using getsockopt(SO_ERROR).

           If the socket is non-blocking, raise InterruptedError. The caller is
           responsible to wait until the connection completes, fails or timed
           out (it's the case in asyncio for example). */
        wait_connect = (s->sock_timeout != 0 && IS_SELECTABLE(s));
    }
    else {
        wait_connect = (s->sock_timeout > 0 && err == SOCK_INPROGRESS_ERR
                        && IS_SELECTABLE(s));
    }

    if (!wait_connect) {
        if (raise) {
            /* restore error, maybe replaced by PyErr_CheckSignals() */
            SET_SOCK_ERROR(err);
            s->errorhandler();
            return -1;
        }
        else
            return err;
    }

    if (raise) {
        /* socket.connect() raises an exception on error */
        if (sock_call_ex(s, 1, sock_connect_impl, NULL,
                         1, NULL, s->sock_timeout) < 0)
            return -1;
    }
    else {
        /* socket.connect_ex() returns the error code on error */
        if (sock_call_ex(s, 1, sock_connect_impl, NULL,
                         1, &err, s->sock_timeout) < 0)
            return err;
    }
    return 0;
}

/* s.connect(sockaddr) method */

static PyObject *
sock_connect(PyObject *self, PyObject *addro)
{
    PySocketSockObject *s = _PySocketSockObject_CAST(self);

    sock_addr_t addrbuf;
    int addrlen;
    int res;

    if (!getsockaddrarg(s, addro, &addrbuf, &addrlen, "connect")) {
        return NULL;
    }

    if (PySys_Audit("socket.connect", "OO", s, addro) < 0) {
        return NULL;
    }

    res = internal_connect(s, SAS2SA(&addrbuf), addrlen, 1);
    if (res < 0) {
        assert(PyErr_Occurred());
        return NULL;
    }

    Py_RETURN_NONE;
}

PyDoc_STRVAR(connect_doc,
"connect(address)\n\
\n\
Connect the socket to a remote address.  For IP sockets, the address\n\
is a pair (host, port).");


/* s.connect_ex(sockaddr) method */

static PyObject *
sock_connect_ex(PyObject *self, PyObject *addro)
{
    PySocketSockObject *s = _PySocketSockObject_CAST(self);

    sock_addr_t addrbuf;
    int addrlen;
    int res;

    if (!getsockaddrarg(s, addro, &addrbuf, &addrlen, "connect_ex")) {
        return NULL;
    }

    if (PySys_Audit("socket.connect", "OO", s, addro) < 0) {
        return NULL;
    }

    res = internal_connect(s, SAS2SA(&addrbuf), addrlen, 0);
    if (res == -1 && PyErr_Occurred()) {
        return NULL;
    }

    return PyLong_FromLong((long) res);
}

PyDoc_STRVAR(connect_ex_doc,
"connect_ex(address) -> errno\n\
\n\
This is like connect(address), but returns an error code (the errno value)\n\
instead of raising an exception when an error occurs.");
#endif // HAVE_CONNECT


/* s.fileno() method */

static PyObject *
sock_fileno(PyObject *self, PyObject *Py_UNUSED(ignored))
{
    PySocketSockObject *s = _PySocketSockObject_CAST(self);
    return PyLong_FromSocket_t(get_sock_fd(s));
}

PyDoc_STRVAR(fileno_doc,
"fileno() -> integer\n\
\n\
Return the integer file descriptor of the socket.");


#ifdef HAVE_GETSOCKNAME
/* s.getsockname() method */

static PyObject *
sock_getsockname(PyObject *self, PyObject *Py_UNUSED(ignored))
{
    PySocketSockObject *s = _PySocketSockObject_CAST(self);

    sock_addr_t addrbuf;
    int res;
    socklen_t addrlen;

    if (!getsockaddrlen(s, &addrlen))
        return NULL;
    memset(&addrbuf, 0, addrlen);
    Py_BEGIN_ALLOW_THREADS
    res = getsockname(get_sock_fd(s), SAS2SA(&addrbuf), &addrlen);
    Py_END_ALLOW_THREADS
    if (res < 0)
        return s->errorhandler();
    return makesockaddr(get_sock_fd(s), SAS2SA(&addrbuf), addrlen,
                        s->sock_proto);
}

PyDoc_STRVAR(getsockname_doc,
"getsockname() -> address info\n\
\n\
Return the address of the local endpoint. The format depends on the\n\
address family. For IPv4 sockets, the address info is a pair\n\
(hostaddr, port). For IPv6 sockets, the address info is a 4-tuple\n\
(hostaddr, port, flowinfo, scope_id).");
#endif


#ifdef HAVE_GETPEERNAME         /* Cray APP doesn't have this :-( */
/* s.getpeername() method */

static PyObject *
sock_getpeername(PyObject *self, PyObject *Py_UNUSED(ignored))
{
    PySocketSockObject *s = _PySocketSockObject_CAST(self);

    sock_addr_t addrbuf;
    int res;
    socklen_t addrlen;

    if (!getsockaddrlen(s, &addrlen))
        return NULL;
    memset(&addrbuf, 0, addrlen);
    Py_BEGIN_ALLOW_THREADS
    res = getpeername(get_sock_fd(s), SAS2SA(&addrbuf), &addrlen);
    Py_END_ALLOW_THREADS
    if (res < 0)
        return s->errorhandler();
    return makesockaddr(get_sock_fd(s), SAS2SA(&addrbuf), addrlen,
                        s->sock_proto);
}

PyDoc_STRVAR(getpeername_doc,
"getpeername() -> address info\n\
\n\
Return the address of the remote endpoint.  For IP sockets, the address\n\
info is a pair (hostaddr, port).");

#endif /* HAVE_GETPEERNAME */


#ifdef HAVE_LISTEN
/* s.listen(n) method */

static PyObject *
sock_listen(PyObject *self, PyObject *args)
{
    PySocketSockObject *s = _PySocketSockObject_CAST(self);
    /* We try to choose a default backlog high enough to avoid connection drops
     * for common workloads, yet not too high to limit resource usage. */
    int backlog = Py_MIN(SOMAXCONN, 128);
    int res;

    if (!PyArg_ParseTuple(args, "|i:listen", &backlog))
        return NULL;

    Py_BEGIN_ALLOW_THREADS
    /* To avoid problems on systems that don't allow a negative backlog
     * (which doesn't make sense anyway) we force a minimum value of 0. */
    if (backlog < 0)
        backlog = 0;
    res = listen(get_sock_fd(s), backlog);
    Py_END_ALLOW_THREADS
    if (res < 0)
        return s->errorhandler();
    Py_RETURN_NONE;
}

PyDoc_STRVAR(listen_doc,
"listen([backlog])\n\
\n\
Enable a server to accept connections.  If backlog is specified, it must be\n\
at least 0 (if it is lower, it is set to 0); it specifies the number of\n\
unaccepted connections that the system will allow before refusing new\n\
connections. If not specified, a default reasonable value is chosen.");
#endif

struct sock_recv {
    char *cbuf;
    Py_ssize_t len;
    int flags;
    Py_ssize_t result;
};

static int
sock_recv_impl(PySocketSockObject *s, void *data)
{
    struct sock_recv *ctx = data;

#ifdef MS_WINDOWS
    if (ctx->len > INT_MAX)
        ctx->len = INT_MAX;
    ctx->result = recv(get_sock_fd(s), ctx->cbuf, (int)ctx->len, ctx->flags);
#else
    ctx->result = recv(get_sock_fd(s), ctx->cbuf, ctx->len, ctx->flags);
#endif
    return (ctx->result >= 0);
}


/*
 * This is the guts of the recv() and recv_into() methods, which reads into a
 * char buffer.  If you have any inc/dec ref to do to the objects that contain
 * the buffer, do it in the caller.  This function returns the number of bytes
 * successfully read.  If there was an error, it returns -1.  Note that it is
 * also possible that we return a number of bytes smaller than the request
 * bytes.
 */

static Py_ssize_t
sock_recv_guts(PySocketSockObject *s, char* cbuf, Py_ssize_t len, int flags)
{
    struct sock_recv ctx;

    if (!IS_SELECTABLE(s)) {
        select_error();
        return -1;
    }
    if (len == 0) {
        /* If 0 bytes were requested, do nothing. */
        return 0;
    }

    ctx.cbuf = cbuf;
    ctx.len = len;
    ctx.flags = flags;
    if (sock_call(s, 0, sock_recv_impl, &ctx) < 0)
        return -1;

    return ctx.result;
}


/* s.recv(nbytes [,flags]) method */

static PyObject *
sock_recv(PyObject *self, PyObject *args)
{
    PySocketSockObject *s = _PySocketSockObject_CAST(self);

    Py_ssize_t recvlen, outlen;
    int flags = 0;
    PyObject *buf;

    if (!PyArg_ParseTuple(args, "n|i:recv", &recvlen, &flags))
        return NULL;

    if (recvlen < 0) {
        PyErr_SetString(PyExc_ValueError,
                        "negative buffersize in recv");
        return NULL;
    }

    /* Allocate a new string. */
    buf = PyBytes_FromStringAndSize((char *) 0, recvlen);
    if (buf == NULL)
        return NULL;

    /* Call the guts */
    outlen = sock_recv_guts(s, PyBytes_AS_STRING(buf), recvlen, flags);
    if (outlen < 0) {
        /* An error occurred, release the string and return an
           error. */
        Py_DECREF(buf);
        return NULL;
    }
    if (outlen != recvlen) {
        /* We did not read as many bytes as we anticipated, resize the
           string if possible and be successful. */
        _PyBytes_Resize(&buf, outlen);
    }

    return buf;
}

PyDoc_STRVAR(recv_doc,
"recv(buffersize[, flags]) -> data\n\
\n\
Receive up to buffersize bytes from the socket.  For the optional flags\n\
argument, see the Unix manual.  When no data is available, block until\n\
at least one byte is available or until the remote end is closed.  When\n\
the remote end is closed and all data is read, return the empty string.");


/* s.recv_into(buffer, [nbytes [,flags]]) method */

static PyObject*
sock_recv_into(PyObject *self, PyObject *args, PyObject *kwds)
{
    static char *kwlist[] = {"buffer", "nbytes", "flags", 0};
    PySocketSockObject *s = _PySocketSockObject_CAST(self);

    int flags = 0;
    Py_buffer pbuf;
    char *buf;
    Py_ssize_t buflen, readlen, recvlen = 0;

    /* Get the buffer's memory */
    if (!PyArg_ParseTupleAndKeywords(args, kwds, "w*|ni:recv_into", kwlist,
                                     &pbuf, &recvlen, &flags))
        return NULL;
    buf = pbuf.buf;
    buflen = pbuf.len;

    if (recvlen < 0) {
        PyBuffer_Release(&pbuf);
        PyErr_SetString(PyExc_ValueError,
                        "negative buffersize in recv_into");
        return NULL;
    }
    if (recvlen == 0) {
        /* If nbytes was not specified, use the buffer's length */
        recvlen = buflen;
    }

    /* Check if the buffer is large enough */
    if (buflen < recvlen) {
        PyBuffer_Release(&pbuf);
        PyErr_SetString(PyExc_ValueError,
                        "buffer too small for requested bytes");
        return NULL;
    }

    /* Call the guts */
    readlen = sock_recv_guts(s, buf, recvlen, flags);
    if (readlen < 0) {
        /* Return an error. */
        PyBuffer_Release(&pbuf);
        return NULL;
    }

    PyBuffer_Release(&pbuf);
    /* Return the number of bytes read.  Note that we do not do anything
       special here in the case that readlen < recvlen. */
    return PyLong_FromSsize_t(readlen);
}

PyDoc_STRVAR(recv_into_doc,
"recv_into(buffer, [nbytes[, flags]]) -> nbytes_read\n\
\n\
A version of recv() that stores its data into a buffer rather than creating\n\
a new string.  Receive up to buffersize bytes from the socket.  If buffersize\n\
is not specified (or 0), receive up to the size available in the given buffer.\n\
\n\
See recv() for documentation about the flags.");

struct sock_recvfrom {
    char* cbuf;
    Py_ssize_t len;
    int flags;
    socklen_t *addrlen;
    sock_addr_t *addrbuf;
    Py_ssize_t result;
};

#ifdef HAVE_RECVFROM
static int
sock_recvfrom_impl(PySocketSockObject *s, void *data)
{
    struct sock_recvfrom *ctx = data;

    memset(ctx->addrbuf, 0, *ctx->addrlen);

#ifdef MS_WINDOWS
    if (ctx->len > INT_MAX)
        ctx->len = INT_MAX;
    ctx->result = recvfrom(get_sock_fd(s), ctx->cbuf, (int)ctx->len, ctx->flags,
                           SAS2SA(ctx->addrbuf), ctx->addrlen);
#else
    ctx->result = recvfrom(get_sock_fd(s), ctx->cbuf, ctx->len, ctx->flags,
                           SAS2SA(ctx->addrbuf), ctx->addrlen);
#endif
    return (ctx->result >= 0);
}


/*
 * This is the guts of the recvfrom() and recvfrom_into() methods, which reads
 * into a char buffer.  If you have any inc/def ref to do to the objects that
 * contain the buffer, do it in the caller.  This function returns the number
 * of bytes successfully read.  If there was an error, it returns -1.  Note
 * that it is also possible that we return a number of bytes smaller than the
 * request bytes.
 *
 * 'addr' is a return value for the address object.  Note that you must decref
 * it yourself.
 */
static Py_ssize_t
sock_recvfrom_guts(PySocketSockObject *s, char* cbuf, Py_ssize_t len, int flags,
                   PyObject** addr)
{
    sock_addr_t addrbuf;
    socklen_t addrlen;
    struct sock_recvfrom ctx;

    *addr = NULL;

    if (!getsockaddrlen(s, &addrlen))
        return -1;

    if (!IS_SELECTABLE(s)) {
        select_error();
        return -1;
    }

    ctx.cbuf = cbuf;
    ctx.len = len;
    ctx.flags = flags;
    ctx.addrbuf = &addrbuf;
    ctx.addrlen = &addrlen;
    if (sock_call(s, 0, sock_recvfrom_impl, &ctx) < 0)
        return -1;

    *addr = makesockaddr(get_sock_fd(s), SAS2SA(&addrbuf), addrlen,
                         s->sock_proto);
    if (*addr == NULL)
        return -1;

    return ctx.result;
}

/* s.recvfrom(nbytes [,flags]) method */

static PyObject *
sock_recvfrom(PyObject *self, PyObject *args)
{
    PySocketSockObject *s = _PySocketSockObject_CAST(self);

    PyObject *buf = NULL;
    PyObject *addr = NULL;
    PyObject *ret = NULL;
    int flags = 0;
    Py_ssize_t recvlen, outlen;

    if (!PyArg_ParseTuple(args, "n|i:recvfrom", &recvlen, &flags))
        return NULL;

    if (recvlen < 0) {
        PyErr_SetString(PyExc_ValueError,
                        "negative buffersize in recvfrom");
        return NULL;
    }

    buf = PyBytes_FromStringAndSize((char *) 0, recvlen);
    if (buf == NULL)
        return NULL;

    outlen = sock_recvfrom_guts(s, PyBytes_AS_STRING(buf),
                                recvlen, flags, &addr);
    if (outlen < 0) {
        goto finally;
    }

    if (outlen != recvlen) {
        /* We did not read as many bytes as we anticipated, resize the
           string if possible and be successful. */
        if (_PyBytes_Resize(&buf, outlen) < 0)
            /* Oopsy, not so successful after all. */
            goto finally;
    }

    ret = PyTuple_Pack(2, buf, addr);

finally:
    Py_XDECREF(buf);
    Py_XDECREF(addr);
    return ret;
}

PyDoc_STRVAR(recvfrom_doc,
"recvfrom(buffersize[, flags]) -> (data, address info)\n\
\n\
Like recv(buffersize, flags) but also return the sender's address info.");


/* s.recvfrom_into(buffer[, nbytes [,flags]]) method */

static PyObject *
sock_recvfrom_into(PyObject *self, PyObject *args, PyObject* kwds)
{
    static char *kwlist[] = {"buffer", "nbytes", "flags", 0};
    PySocketSockObject *s = _PySocketSockObject_CAST(self);

    int flags = 0;
    Py_buffer pbuf;
    char *buf;
    Py_ssize_t readlen, buflen, recvlen = 0;

    PyObject *addr = NULL;

    if (!PyArg_ParseTupleAndKeywords(args, kwds, "w*|ni:recvfrom_into",
                                     kwlist, &pbuf,
                                     &recvlen, &flags))
        return NULL;
    buf = pbuf.buf;
    buflen = pbuf.len;

    if (recvlen < 0) {
        PyBuffer_Release(&pbuf);
        PyErr_SetString(PyExc_ValueError,
                        "negative buffersize in recvfrom_into");
        return NULL;
    }
    if (recvlen == 0) {
        /* If nbytes was not specified, use the buffer's length */
        recvlen = buflen;
    } else if (recvlen > buflen) {
        PyBuffer_Release(&pbuf);
        PyErr_SetString(PyExc_ValueError,
                        "nbytes is greater than the length of the buffer");
        return NULL;
    }

    readlen = sock_recvfrom_guts(s, buf, recvlen, flags, &addr);
    if (readlen < 0) {
        PyBuffer_Release(&pbuf);
        /* Return an error */
        Py_XDECREF(addr);
        return NULL;
    }

    PyBuffer_Release(&pbuf);
    /* Return the number of bytes read and the address.  Note that we do
       not do anything special here in the case that readlen < recvlen. */
    return Py_BuildValue("nN", readlen, addr);
}

PyDoc_STRVAR(recvfrom_into_doc,
"recvfrom_into(buffer[, nbytes[, flags]]) -> (nbytes, address info)\n\
\n\
Like recv_into(buffer[, nbytes[, flags]]) but also return the sender's address info.");
#endif

/* The sendmsg() and recvmsg[_into]() methods require a working
   CMSG_LEN().  See the comment near get_CMSG_LEN(). */
#ifdef CMSG_LEN
struct sock_recvmsg {
    struct msghdr *msg;
    int flags;
    ssize_t result;
};

static int
sock_recvmsg_impl(PySocketSockObject *s, void *data)
{
    struct sock_recvmsg *ctx = data;

    ctx->result = recvmsg(get_sock_fd(s), ctx->msg, ctx->flags);
    return  (ctx->result >= 0);
}

/*
 * Call recvmsg() with the supplied iovec structures, flags, and
 * ancillary data buffer size (controllen).  Returns the tuple return
 * value for recvmsg() or recvmsg_into(), with the first item provided
 * by the supplied makeval() function.  makeval() will be called with
 * the length read and makeval_data as arguments, and must return a
 * new reference (which will be decrefed if there is a subsequent
 * error).  On error, closes any file descriptors received via
 * SCM_RIGHTS.
 */
static PyObject *
sock_recvmsg_guts(PySocketSockObject *s, struct iovec *iov, int iovlen,
                  int flags, Py_ssize_t controllen,
                  PyObject *(*makeval)(ssize_t, void *), void *makeval_data)
{
    sock_addr_t addrbuf;
    socklen_t addrbuflen;
    struct msghdr msg = {0};
    PyObject *cmsg_list = NULL, *retval = NULL;
    void *controlbuf = NULL;
    struct cmsghdr *cmsgh;
    size_t cmsgdatalen = 0;
    int cmsg_status;
    struct sock_recvmsg ctx;

    /* XXX: POSIX says that msg_name and msg_namelen "shall be
       ignored" when the socket is connected (Linux fills them in
       anyway for AF_UNIX sockets at least).  Normally msg_namelen
       seems to be set to 0 if there's no address, but try to
       initialize msg_name to something that won't be mistaken for a
       real address if that doesn't happen. */
    if (!getsockaddrlen(s, &addrbuflen))
        return NULL;
    memset(&addrbuf, 0, addrbuflen);
    SAS2SA(&addrbuf)->sa_family = AF_UNSPEC;

    if (controllen < 0 || controllen > SOCKLEN_T_LIMIT) {
        PyErr_SetString(PyExc_ValueError,
                        "invalid ancillary data buffer length");
        return NULL;
    }
    if (controllen > 0 && (controlbuf = PyMem_Malloc(controllen)) == NULL)
        return PyErr_NoMemory();

    /* Make the system call. */
    if (!IS_SELECTABLE(s)) {
        select_error();
        goto finally;
    }

    msg.msg_name = SAS2SA(&addrbuf);
    msg.msg_namelen = addrbuflen;
    msg.msg_iov = iov;
    msg.msg_iovlen = iovlen;
    msg.msg_control = controlbuf;
    msg.msg_controllen = controllen;

    ctx.msg = &msg;
    ctx.flags = flags;
    if (sock_call(s, 0, sock_recvmsg_impl, &ctx) < 0)
        goto finally;

    /* Make list of (level, type, data) tuples from control messages. */
    if ((cmsg_list = PyList_New(0)) == NULL)
        goto err_closefds;
    /* Check for empty ancillary data as old CMSG_FIRSTHDR()
       implementations didn't do so. */
    for (cmsgh = ((msg.msg_controllen > 0) ? CMSG_FIRSTHDR(&msg) : NULL);
         cmsgh != NULL; cmsgh = CMSG_NXTHDR(&msg, cmsgh)) {
        PyObject *bytes, *tuple;
        int tmp;

        cmsg_status = get_cmsg_data_len(&msg, cmsgh, &cmsgdatalen);
        if (cmsg_status != 0) {
            if (PyErr_WarnEx(PyExc_RuntimeWarning,
                             "received malformed or improperly-truncated "
                             "ancillary data", 1) == -1)
                goto err_closefds;
        }
        if (cmsg_status < 0)
            break;
        if (cmsgdatalen > PY_SSIZE_T_MAX) {
            PyErr_SetString(PyExc_OSError, "control message too long");
            goto err_closefds;
        }

        bytes = PyBytes_FromStringAndSize((char *)CMSG_DATA(cmsgh),
                                          cmsgdatalen);
        tuple = Py_BuildValue("iiN", (int)cmsgh->cmsg_level,
                              (int)cmsgh->cmsg_type, bytes);
        if (tuple == NULL)
            goto err_closefds;
        tmp = PyList_Append(cmsg_list, tuple);
        Py_DECREF(tuple);
        if (tmp != 0)
            goto err_closefds;

        if (cmsg_status != 0)
            break;
    }

    retval = Py_BuildValue("NOiN",
                           (*makeval)(ctx.result, makeval_data),
                           cmsg_list,
                           (int)msg.msg_flags,
                           makesockaddr(get_sock_fd(s), SAS2SA(&addrbuf),
                                        ((msg.msg_namelen > addrbuflen) ?
                                         addrbuflen : msg.msg_namelen),
                                        s->sock_proto));
    if (retval == NULL)
        goto err_closefds;

finally:
    Py_XDECREF(cmsg_list);
    PyMem_Free(controlbuf);
    return retval;

err_closefds:
#ifdef SCM_RIGHTS
    /* Close all descriptors coming from SCM_RIGHTS, so they don't leak. */
    for (cmsgh = ((msg.msg_controllen > 0) ? CMSG_FIRSTHDR(&msg) : NULL);
         cmsgh != NULL; cmsgh = CMSG_NXTHDR(&msg, cmsgh)) {
        cmsg_status = get_cmsg_data_len(&msg, cmsgh, &cmsgdatalen);
        if (cmsg_status < 0)
            break;
        if (cmsgh->cmsg_level == SOL_SOCKET &&
            cmsgh->cmsg_type == SCM_RIGHTS) {
            size_t numfds;
            int *fdp;

            numfds = cmsgdatalen / sizeof(int);
            fdp = (int *)CMSG_DATA(cmsgh);
            while (numfds-- > 0)
                close(*fdp++);
        }
        if (cmsg_status != 0)
            break;
    }
#endif /* SCM_RIGHTS */
    goto finally;
}


static PyObject *
makeval_recvmsg(ssize_t received, void *data)
{
    PyObject **buf = data;

    if (received < PyBytes_GET_SIZE(*buf))
        _PyBytes_Resize(buf, received);
    return Py_XNewRef(*buf);
}

/* s.recvmsg(bufsize[, ancbufsize[, flags]]) method */

static PyObject *
sock_recvmsg(PyObject *self, PyObject *args)
{
    PySocketSockObject *s = _PySocketSockObject_CAST(self);

    Py_ssize_t bufsize, ancbufsize = 0;
    int flags = 0;
    struct iovec iov;
    PyObject *buf = NULL, *retval = NULL;

    if (!PyArg_ParseTuple(args, "n|ni:recvmsg", &bufsize, &ancbufsize, &flags))
        return NULL;

    if (bufsize < 0) {
        PyErr_SetString(PyExc_ValueError, "negative buffer size in recvmsg()");
        return NULL;
    }
    if ((buf = PyBytes_FromStringAndSize(NULL, bufsize)) == NULL)
        return NULL;
    iov.iov_base = PyBytes_AS_STRING(buf);
    iov.iov_len = bufsize;

    /* Note that we're passing a pointer to *our pointer* to the bytes
       object here (&buf); makeval_recvmsg() may incref the object, or
       deallocate it and set our pointer to NULL. */
    retval = sock_recvmsg_guts(s, &iov, 1, flags, ancbufsize,
                               &makeval_recvmsg, &buf);
    Py_XDECREF(buf);
    return retval;
}

PyDoc_STRVAR(recvmsg_doc,
"recvmsg(bufsize[, ancbufsize[, flags]]) -> (data, ancdata, msg_flags, address)\n\
\n\
Receive normal data (up to bufsize bytes) and ancillary data from the\n\
socket.  The ancbufsize argument sets the size in bytes of the\n\
internal buffer used to receive the ancillary data; it defaults to 0,\n\
meaning that no ancillary data will be received.  Appropriate buffer\n\
sizes for ancillary data can be calculated using CMSG_SPACE() or\n\
CMSG_LEN(), and items which do not fit into the buffer might be\n\
truncated or discarded.  The flags argument defaults to 0 and has the\n\
same meaning as for recv().\n\
\n\
The return value is a 4-tuple: (data, ancdata, msg_flags, address).\n\
The data item is a bytes object holding the non-ancillary data\n\
received.  The ancdata item is a list of zero or more tuples\n\
(cmsg_level, cmsg_type, cmsg_data) representing the ancillary data\n\
(control messages) received: cmsg_level and cmsg_type are integers\n\
specifying the protocol level and protocol-specific type respectively,\n\
and cmsg_data is a bytes object holding the associated data.  The\n\
msg_flags item is the bitwise OR of various flags indicating\n\
conditions on the received message; see your system documentation for\n\
details.  If the receiving socket is unconnected, address is the\n\
address of the sending socket, if available; otherwise, its value is\n\
unspecified.\n\
\n\
If recvmsg() raises an exception after the system call returns, it\n\
will first attempt to close any file descriptors received via the\n\
SCM_RIGHTS mechanism.");


static PyObject *
makeval_recvmsg_into(ssize_t received, void *data)
{
    return PyLong_FromSsize_t(received);
}

/* s.recvmsg_into(buffers[, ancbufsize[, flags]]) method */

static PyObject *
sock_recvmsg_into(PyObject *self, PyObject *args)
{
    PySocketSockObject *s = _PySocketSockObject_CAST(self);

    Py_ssize_t ancbufsize = 0;
    int flags = 0;
    struct iovec *iovs = NULL;
    Py_ssize_t i, nitems, nbufs = 0;
    Py_buffer *bufs = NULL;
    PyObject *buffers_arg, *fast, *retval = NULL;

    if (!PyArg_ParseTuple(args, "O|ni:recvmsg_into",
                          &buffers_arg, &ancbufsize, &flags))
        return NULL;

    if ((fast = PySequence_Fast(buffers_arg,
                                "recvmsg_into() argument 1 must be an "
                                "iterable")) == NULL)
        return NULL;
    nitems = PySequence_Fast_GET_SIZE(fast);
    if (nitems > INT_MAX) {
        PyErr_SetString(PyExc_OSError, "recvmsg_into() argument 1 is too long");
        goto finally;
    }

    /* Fill in an iovec for each item, and save the Py_buffer
       structs to release afterwards. */
    if (nitems > 0 && ((iovs = PyMem_New(struct iovec, nitems)) == NULL ||
                       (bufs = PyMem_New(Py_buffer, nitems)) == NULL)) {
        PyErr_NoMemory();
        goto finally;
    }
    for (; nbufs < nitems; nbufs++) {
        if (!PyArg_Parse(PySequence_Fast_GET_ITEM(fast, nbufs),
                         "w*;recvmsg_into() argument 1 must be an iterable "
                         "of single-segment read-write buffers",
                         &bufs[nbufs]))
            goto finally;
        iovs[nbufs].iov_base = bufs[nbufs].buf;
        iovs[nbufs].iov_len = bufs[nbufs].len;
    }

    retval = sock_recvmsg_guts(s, iovs, nitems, flags, ancbufsize,
                               &makeval_recvmsg_into, NULL);
finally:
    for (i = 0; i < nbufs; i++)
        PyBuffer_Release(&bufs[i]);
    PyMem_Free(bufs);
    PyMem_Free(iovs);
    Py_DECREF(fast);
    return retval;
}

PyDoc_STRVAR(recvmsg_into_doc,
"recvmsg_into(buffers[, ancbufsize[, flags]]) -> (nbytes, ancdata, msg_flags, address)\n\
\n\
Receive normal data and ancillary data from the socket, scattering the\n\
non-ancillary data into a series of buffers.  The buffers argument\n\
must be an iterable of objects that export writable buffers\n\
(e.g. bytearray objects); these will be filled with successive chunks\n\
of the non-ancillary data until it has all been written or there are\n\
no more buffers.  The ancbufsize argument sets the size in bytes of\n\
the internal buffer used to receive the ancillary data; it defaults to\n\
0, meaning that no ancillary data will be received.  Appropriate\n\
buffer sizes for ancillary data can be calculated using CMSG_SPACE()\n\
or CMSG_LEN(), and items which do not fit into the buffer might be\n\
truncated or discarded.  The flags argument defaults to 0 and has the\n\
same meaning as for recv().\n\
\n\
The return value is a 4-tuple: (nbytes, ancdata, msg_flags, address).\n\
The nbytes item is the total number of bytes of non-ancillary data\n\
written into the buffers.  The ancdata item is a list of zero or more\n\
tuples (cmsg_level, cmsg_type, cmsg_data) representing the ancillary\n\
data (control messages) received: cmsg_level and cmsg_type are\n\
integers specifying the protocol level and protocol-specific type\n\
respectively, and cmsg_data is a bytes object holding the associated\n\
data.  The msg_flags item is the bitwise OR of various flags\n\
indicating conditions on the received message; see your system\n\
documentation for details.  If the receiving socket is unconnected,\n\
address is the address of the sending socket, if available; otherwise,\n\
its value is unspecified.\n\
\n\
If recvmsg_into() raises an exception after the system call returns,\n\
it will first attempt to close any file descriptors received via the\n\
SCM_RIGHTS mechanism.");
#endif    /* CMSG_LEN */


struct sock_send {
    char *buf;
    Py_ssize_t len;
    int flags;
    Py_ssize_t result;
};

static int
sock_send_impl(PySocketSockObject *s, void *data)
{
    struct sock_send *ctx = data;

#ifdef MS_WINDOWS
    if (ctx->len > INT_MAX)
        ctx->len = INT_MAX;
    ctx->result = send(get_sock_fd(s), ctx->buf, (int)ctx->len, ctx->flags);
#else
    ctx->result = send(get_sock_fd(s), ctx->buf, ctx->len, ctx->flags);
#endif
    return (ctx->result >= 0);
}

/* s.send(data [,flags]) method */

static PyObject *
sock_send(PyObject *self, PyObject *args)
{
    PySocketSockObject *s = _PySocketSockObject_CAST(self);

    int flags = 0;
    Py_buffer pbuf;
    struct sock_send ctx;

    if (!PyArg_ParseTuple(args, "y*|i:send", &pbuf, &flags))
        return NULL;

    if (!IS_SELECTABLE(s)) {
        PyBuffer_Release(&pbuf);
        return select_error();
    }
    ctx.buf = pbuf.buf;
    ctx.len = pbuf.len;
    ctx.flags = flags;
    if (sock_call(s, 1, sock_send_impl, &ctx) < 0) {
        PyBuffer_Release(&pbuf);
        return NULL;
    }
    PyBuffer_Release(&pbuf);

    return PyLong_FromSsize_t(ctx.result);
}

PyDoc_STRVAR(send_doc,
"send(data[, flags]) -> count\n\
\n\
Send a data string to the socket.  For the optional flags\n\
argument, see the Unix manual.  Return the number of bytes\n\
sent; this may be less than len(data) if the network is busy.");


/* s.sendall(data [,flags]) method */

static PyObject *
sock_sendall(PyObject *self, PyObject *args)
{
    PySocketSockObject *s = _PySocketSockObject_CAST(self);

    char *buf;
    Py_ssize_t len, n;
    int flags = 0;
    Py_buffer pbuf;
    struct sock_send ctx;
    int has_timeout = (s->sock_timeout > 0);
    PyTime_t timeout = s->sock_timeout;
    PyTime_t deadline = 0;
    int deadline_initialized = 0;
    PyObject *res = NULL;

    if (!PyArg_ParseTuple(args, "y*|i:sendall", &pbuf, &flags))
        return NULL;
    buf = pbuf.buf;
    len = pbuf.len;

    if (!IS_SELECTABLE(s)) {
        PyBuffer_Release(&pbuf);
        return select_error();
    }

    do {
        if (has_timeout) {
            if (deadline_initialized) {
                /* recompute the timeout */
                timeout = _PyDeadline_Get(deadline);
            }
            else {
                deadline_initialized = 1;
                deadline = _PyDeadline_Init(timeout);
            }

            if (timeout <= 0) {
                PyErr_SetString(PyExc_TimeoutError, "timed out");
                goto done;
            }
        }

        ctx.buf = buf;
        ctx.len = len;
        ctx.flags = flags;
        if (sock_call_ex(s, 1, sock_send_impl, &ctx, 0, NULL, timeout) < 0)
            goto done;
        n = ctx.result;
        assert(n >= 0);

        buf += n;
        len -= n;

        /* We must run our signal handlers before looping again.
           send() can return a successful partial write when it is
           interrupted, so we can't restrict ourselves to EINTR. */
        if (PyErr_CheckSignals())
            goto done;
    } while (len > 0);
    PyBuffer_Release(&pbuf);

    res = Py_NewRef(Py_None);

done:
    PyBuffer_Release(&pbuf);
    return res;
}

PyDoc_STRVAR(sendall_doc,
"sendall(data[, flags])\n\
\n\
Send a data string to the socket.  For the optional flags\n\
argument, see the Unix manual.  This calls send() repeatedly\n\
until all data is sent.  If an error occurs, it's impossible\n\
to tell how much data has been sent.");


#ifdef HAVE_SENDTO
struct sock_sendto {
    char *buf;
    Py_ssize_t len;
    int flags;
    int addrlen;
    sock_addr_t *addrbuf;
    Py_ssize_t result;
};

static int
sock_sendto_impl(PySocketSockObject *s, void *data)
{
    struct sock_sendto *ctx = data;

#ifdef MS_WINDOWS
    if (ctx->len > INT_MAX)
        ctx->len = INT_MAX;
    ctx->result = sendto(get_sock_fd(s), ctx->buf, (int)ctx->len, ctx->flags,
                         SAS2SA(ctx->addrbuf), ctx->addrlen);
#else
    ctx->result = sendto(get_sock_fd(s), ctx->buf, ctx->len, ctx->flags,
                         SAS2SA(ctx->addrbuf), ctx->addrlen);
#endif
    return (ctx->result >= 0);
}

/* s.sendto(data, [flags,] sockaddr) method */

static PyObject *
sock_sendto(PyObject *self, PyObject *args)
{
    PySocketSockObject *s = _PySocketSockObject_CAST(self);

    Py_buffer pbuf;
    PyObject *addro;
    Py_ssize_t arglen;
    sock_addr_t addrbuf;
    int addrlen, flags;
    struct sock_sendto ctx;

    flags = 0;
    arglen = PyTuple_Size(args);
    switch (arglen) {
        case 2:
            if (!PyArg_ParseTuple(args, "y*O:sendto", &pbuf, &addro)) {
                return NULL;
            }
            break;
        case 3:
            if (!PyArg_ParseTuple(args, "y*iO:sendto",
                                  &pbuf, &flags, &addro)) {
                return NULL;
            }
            break;
        default:
            PyErr_Format(PyExc_TypeError,
                         "sendto() takes 2 or 3 arguments (%zd given)",
                         arglen);
            return NULL;
    }

    if (!IS_SELECTABLE(s)) {
        PyBuffer_Release(&pbuf);
        return select_error();
    }

    if (!getsockaddrarg(s, addro, &addrbuf, &addrlen, "sendto")) {
        PyBuffer_Release(&pbuf);
        return NULL;
    }

    if (PySys_Audit("socket.sendto", "OO", s, addro) < 0) {
        return NULL;
    }

    ctx.buf = pbuf.buf;
    ctx.len = pbuf.len;
    ctx.flags = flags;
    ctx.addrlen = addrlen;
    ctx.addrbuf = &addrbuf;
    if (sock_call(s, 1, sock_sendto_impl, &ctx) < 0) {
        PyBuffer_Release(&pbuf);
        return NULL;
    }
    PyBuffer_Release(&pbuf);

    return PyLong_FromSsize_t(ctx.result);
}

PyDoc_STRVAR(sendto_doc,
"sendto(data[, flags], address) -> count\n\
\n\
Like send(data, flags) but allows specifying the destination address.\n\
For IP sockets, the address is a pair (hostaddr, port).");
#endif


/* The sendmsg() and recvmsg[_into]() methods require a working
   CMSG_LEN().  See the comment near get_CMSG_LEN(). */
#ifdef CMSG_LEN
struct sock_sendmsg {
    struct msghdr *msg;
    int flags;
    ssize_t result;
};

static int
sock_sendmsg_iovec(PySocketSockObject *s, PyObject *data_arg,
                   struct msghdr *msg,
                   Py_buffer **databufsout, Py_ssize_t *ndatabufsout) {
    Py_ssize_t ndataparts, ndatabufs = 0;
    int result = -1;
    struct iovec *iovs = NULL;
    PyObject *data_fast = NULL;
    Py_buffer *databufs = NULL;

    /* Fill in an iovec for each message part, and save the Py_buffer
       structs to release afterwards. */
    data_fast = PySequence_Fast(data_arg,
                                "sendmsg() argument 1 must be an "
                                "iterable");
    if (data_fast == NULL) {
        goto finally;
    }

    ndataparts = PySequence_Fast_GET_SIZE(data_fast);
    if (ndataparts > INT_MAX) {
        PyErr_SetString(PyExc_OSError, "sendmsg() argument 1 is too long");
        goto finally;
    }

    msg->msg_iovlen = ndataparts;
    if (ndataparts > 0) {
        iovs = PyMem_New(struct iovec, ndataparts);
        if (iovs == NULL) {
            PyErr_NoMemory();
            goto finally;
        }
        msg->msg_iov = iovs;

        databufs = PyMem_New(Py_buffer, ndataparts);
        if (databufs == NULL) {
            PyErr_NoMemory();
            goto finally;
        }
    }
    for (; ndatabufs < ndataparts; ndatabufs++) {
        if (!PyArg_Parse(PySequence_Fast_GET_ITEM(data_fast, ndatabufs),
                         "y*;sendmsg() argument 1 must be an iterable of "
                         "bytes-like objects",
                         &databufs[ndatabufs]))
            goto finally;
        iovs[ndatabufs].iov_base = databufs[ndatabufs].buf;
        iovs[ndatabufs].iov_len = databufs[ndatabufs].len;
    }
    result = 0;
  finally:
    *databufsout = databufs;
    *ndatabufsout = ndatabufs;
    Py_XDECREF(data_fast);
    return result;
}

static int
sock_sendmsg_impl(PySocketSockObject *s, void *data)
{
    struct sock_sendmsg *ctx = data;

    ctx->result = sendmsg(get_sock_fd(s), ctx->msg, ctx->flags);
    return (ctx->result >= 0);
}

/* s.sendmsg(buffers[, ancdata[, flags[, address]]]) method */

static PyObject *
sock_sendmsg(PyObject *self, PyObject *args)
{
    PySocketSockObject *s = _PySocketSockObject_CAST(self);

    Py_ssize_t i, ndatabufs = 0, ncmsgs, ncmsgbufs = 0;
    Py_buffer *databufs = NULL;
    sock_addr_t addrbuf;
    struct msghdr msg;
    struct cmsginfo {
        int level;
        int type;
        Py_buffer data;
    } *cmsgs = NULL;
    void *controlbuf = NULL;
    size_t controllen, controllen_last;
    int addrlen, flags = 0;
    PyObject *data_arg, *cmsg_arg = NULL, *addr_arg = NULL,
        *cmsg_fast = NULL, *retval = NULL;
    struct sock_sendmsg ctx;

    if (!PyArg_ParseTuple(args, "O|OiO:sendmsg",
                          &data_arg, &cmsg_arg, &flags, &addr_arg)) {
        return NULL;
    }

    memset(&msg, 0, sizeof(msg));

    /* Parse destination address. */
    if (addr_arg != NULL && addr_arg != Py_None) {
        if (!getsockaddrarg(s, addr_arg, &addrbuf, &addrlen,
                            "sendmsg"))
        {
            goto finally;
        }
        if (PySys_Audit("socket.sendmsg", "OO", s, addr_arg) < 0) {
            return NULL;
        }
        msg.msg_name = &addrbuf;
        msg.msg_namelen = addrlen;
    } else {
        if (PySys_Audit("socket.sendmsg", "OO", s, Py_None) < 0) {
            return NULL;
        }
    }

    /* Fill in an iovec for each message part, and save the Py_buffer
       structs to release afterwards. */
    if (sock_sendmsg_iovec(s, data_arg, &msg, &databufs, &ndatabufs) == -1) {
        goto finally;
    }

    if (cmsg_arg == NULL)
        ncmsgs = 0;
    else {
        if ((cmsg_fast = PySequence_Fast(cmsg_arg,
                                         "sendmsg() argument 2 must be an "
                                         "iterable")) == NULL)
            goto finally;
        ncmsgs = PySequence_Fast_GET_SIZE(cmsg_fast);
    }

#ifndef CMSG_SPACE
    if (ncmsgs > 1) {
        PyErr_SetString(PyExc_OSError,
                        "sending multiple control messages is not supported "
                        "on this system");
        goto finally;
    }
#endif
    /* Save level, type and Py_buffer for each control message,
       and calculate total size. */
    if (ncmsgs > 0 && (cmsgs = PyMem_New(struct cmsginfo, ncmsgs)) == NULL) {
        PyErr_NoMemory();
        goto finally;
    }
    controllen = controllen_last = 0;
    while (ncmsgbufs < ncmsgs) {
        size_t bufsize, space;

        if (!PyArg_Parse(PySequence_Fast_GET_ITEM(cmsg_fast, ncmsgbufs),
                         "(iiy*):[sendmsg() ancillary data items]",
                         &cmsgs[ncmsgbufs].level,
                         &cmsgs[ncmsgbufs].type,
                         &cmsgs[ncmsgbufs].data))
            goto finally;
        bufsize = cmsgs[ncmsgbufs++].data.len;

#ifdef CMSG_SPACE
        if (!get_CMSG_SPACE(bufsize, &space)) {
#else
        if (!get_CMSG_LEN(bufsize, &space)) {
#endif
            PyErr_SetString(PyExc_OSError, "ancillary data item too large");
            goto finally;
        }
        controllen += space;
        if (controllen > SOCKLEN_T_LIMIT || controllen < controllen_last) {
            PyErr_SetString(PyExc_OSError, "too much ancillary data");
            goto finally;
        }
        controllen_last = controllen;
    }

    /* Construct ancillary data block from control message info. */
    if (ncmsgbufs > 0) {
        struct cmsghdr *cmsgh = NULL;

        controlbuf = PyMem_Malloc(controllen);
        if (controlbuf == NULL) {
            PyErr_NoMemory();
            goto finally;
        }
        msg.msg_control = controlbuf;

        msg.msg_controllen = controllen;

        /* Need to zero out the buffer as a workaround for glibc's
           CMSG_NXTHDR() implementation.  After getting the pointer to
           the next header, it checks its (uninitialized) cmsg_len
           member to see if the "message" fits in the buffer, and
           returns NULL if it doesn't.  Zero-filling the buffer
           ensures that this doesn't happen. */
        memset(controlbuf, 0, controllen);

        for (i = 0; i < ncmsgbufs; i++) {
            size_t msg_len, data_len = cmsgs[i].data.len;
            int enough_space = 0;

            cmsgh = (i == 0) ? CMSG_FIRSTHDR(&msg) : CMSG_NXTHDR(&msg, cmsgh);
            if (cmsgh == NULL) {
                PyErr_Format(PyExc_RuntimeError,
                             "unexpected NULL result from %s()",
                             (i == 0) ? "CMSG_FIRSTHDR" : "CMSG_NXTHDR");
                goto finally;
            }
            if (!get_CMSG_LEN(data_len, &msg_len)) {
                PyErr_SetString(PyExc_RuntimeError,
                                "item size out of range for CMSG_LEN()");
                goto finally;
            }
            if (cmsg_min_space(&msg, cmsgh, msg_len)) {
                size_t space;

                cmsgh->cmsg_len = msg_len;
                if (get_cmsg_data_space(&msg, cmsgh, &space))
                    enough_space = (space >= data_len);
            }
            if (!enough_space) {
                PyErr_SetString(PyExc_RuntimeError,
                                "ancillary data does not fit in calculated "
                                "space");
                goto finally;
            }
            cmsgh->cmsg_level = cmsgs[i].level;
            cmsgh->cmsg_type = cmsgs[i].type;
            memcpy(CMSG_DATA(cmsgh), cmsgs[i].data.buf, data_len);
        }
    }

    /* Make the system call. */
    if (!IS_SELECTABLE(s)) {
        select_error();
        goto finally;
    }

    ctx.msg = &msg;
    ctx.flags = flags;
    if (sock_call(s, 1, sock_sendmsg_impl, &ctx) < 0)
        goto finally;

    retval = PyLong_FromSsize_t(ctx.result);

finally:
    PyMem_Free(controlbuf);
    for (i = 0; i < ncmsgbufs; i++)
        PyBuffer_Release(&cmsgs[i].data);
    PyMem_Free(cmsgs);
    Py_XDECREF(cmsg_fast);
    PyMem_Free(msg.msg_iov);
    for (i = 0; i < ndatabufs; i++) {
        PyBuffer_Release(&databufs[i]);
    }
    PyMem_Free(databufs);
    return retval;
}

PyDoc_STRVAR(sendmsg_doc,
"sendmsg(buffers[, ancdata[, flags[, address]]]) -> count\n\
\n\
Send normal and ancillary data to the socket, gathering the\n\
non-ancillary data from a series of buffers and concatenating it into\n\
a single message.  The buffers argument specifies the non-ancillary\n\
data as an iterable of bytes-like objects (e.g. bytes objects).\n\
The ancdata argument specifies the ancillary data (control messages)\n\
as an iterable of zero or more tuples (cmsg_level, cmsg_type,\n\
cmsg_data), where cmsg_level and cmsg_type are integers specifying the\n\
protocol level and protocol-specific type respectively, and cmsg_data\n\
is a bytes-like object holding the associated data.  The flags\n\
argument defaults to 0 and has the same meaning as for send().  If\n\
address is supplied and not None, it sets a destination address for\n\
the message.  The return value is the number of bytes of non-ancillary\n\
data sent.");
#endif    /* CMSG_LEN */

#ifdef HAVE_SOCKADDR_ALG
static PyObject*
sock_sendmsg_afalg(PyObject *s, PyObject *args, PyObject *kwds)
{
    PySocketSockObject *self = _PySocketSockObject_CAST(s);

    PyObject *retval = NULL;

    Py_ssize_t i, ndatabufs = 0;
    Py_buffer *databufs = NULL;
    PyObject *data_arg = NULL;

    Py_buffer iv = {NULL, NULL};

    PyObject *opobj = NULL;
    int op = -1;

    PyObject *assoclenobj = NULL;
    int assoclen = -1;

    unsigned int *uiptr;
    int flags = 0;

    struct msghdr msg;
    struct cmsghdr *header = NULL;
    struct af_alg_iv *alg_iv = NULL;
    struct sock_sendmsg ctx;
    Py_ssize_t controllen;
    void *controlbuf = NULL;
    static char *keywords[] = {"msg", "op", "iv", "assoclen", "flags", 0};

    if (self->sock_family != AF_ALG) {
        PyErr_SetString(PyExc_OSError,
                        "algset is only supported for AF_ALG");
        return NULL;
    }

    if (!PyArg_ParseTupleAndKeywords(args, kwds,
                                     "|O$O!y*O!i:sendmsg_afalg", keywords,
                                     &data_arg,
                                     &PyLong_Type, &opobj, &iv,
                                     &PyLong_Type, &assoclenobj, &flags)) {
        return NULL;
    }

    memset(&msg, 0, sizeof(msg));

    /* op is a required, keyword-only argument >= 0 */
    if (opobj != NULL) {
        op = PyLong_AsInt(opobj);
    }
    if (op < 0) {
        /* override exception from PyLong_AsInt() */
        PyErr_SetString(PyExc_TypeError,
                        "Invalid or missing argument 'op'");
        goto finally;
    }
    /* assoclen is optional but must be >= 0 */
    if (assoclenobj != NULL) {
        assoclen = PyLong_AsInt(assoclenobj);
        if (assoclen == -1 && PyErr_Occurred()) {
            goto finally;
        }
        if (assoclen < 0) {
            PyErr_SetString(PyExc_TypeError,
                            "assoclen must be positive");
            goto finally;
        }
    }

    controllen = CMSG_SPACE(4);
    if (iv.buf != NULL) {
        controllen += CMSG_SPACE(sizeof(*alg_iv) + iv.len);
    }
    if (assoclen >= 0) {
        controllen += CMSG_SPACE(4);
    }

    controlbuf = PyMem_Malloc(controllen);
    if (controlbuf == NULL) {
        PyErr_NoMemory();
        goto finally;
    }
    memset(controlbuf, 0, controllen);

    msg.msg_controllen = controllen;
    msg.msg_control = controlbuf;

    /* Fill in an iovec for each message part, and save the Py_buffer
       structs to release afterwards. */
    if (data_arg != NULL) {
        if (sock_sendmsg_iovec(self, data_arg, &msg, &databufs, &ndatabufs) == -1) {
            goto finally;
        }
    }

    /* set operation to encrypt or decrypt */
    header = CMSG_FIRSTHDR(&msg);
    if (header == NULL) {
        PyErr_SetString(PyExc_RuntimeError,
                        "unexpected NULL result from CMSG_FIRSTHDR");
        goto finally;
    }
    header->cmsg_level = SOL_ALG;
    header->cmsg_type = ALG_SET_OP;
    header->cmsg_len = CMSG_LEN(4);
    uiptr = (void*)CMSG_DATA(header);
    *uiptr = (unsigned int)op;

    /* set initialization vector */
    if (iv.buf != NULL) {
        header = CMSG_NXTHDR(&msg, header);
        if (header == NULL) {
            PyErr_SetString(PyExc_RuntimeError,
                            "unexpected NULL result from CMSG_NXTHDR(iv)");
            goto finally;
        }
        header->cmsg_level = SOL_ALG;
        header->cmsg_type = ALG_SET_IV;
        header->cmsg_len = CMSG_SPACE(sizeof(*alg_iv) + iv.len);
        alg_iv = (void*)CMSG_DATA(header);
        alg_iv->ivlen = iv.len;
        memcpy(alg_iv->iv, iv.buf, iv.len);
    }

    /* set length of associated data for AEAD */
    if (assoclen >= 0) {
        header = CMSG_NXTHDR(&msg, header);
        if (header == NULL) {
            PyErr_SetString(PyExc_RuntimeError,
                            "unexpected NULL result from CMSG_NXTHDR(assoc)");
            goto finally;
        }
        header->cmsg_level = SOL_ALG;
        header->cmsg_type = ALG_SET_AEAD_ASSOCLEN;
        header->cmsg_len = CMSG_LEN(4);
        uiptr = (void*)CMSG_DATA(header);
        *uiptr = (unsigned int)assoclen;
    }

    ctx.msg = &msg;
    ctx.flags = flags;
    if (sock_call(self, 1, sock_sendmsg_impl, &ctx) < 0) {
        goto finally;
    }

    retval = PyLong_FromSsize_t(ctx.result);

  finally:
    PyMem_Free(controlbuf);
    if (iv.buf != NULL) {
        PyBuffer_Release(&iv);
    }
    PyMem_Free(msg.msg_iov);
    for (i = 0; i < ndatabufs; i++) {
        PyBuffer_Release(&databufs[i]);
    }
    PyMem_Free(databufs);
    return retval;
}

PyDoc_STRVAR(sendmsg_afalg_doc,
"sendmsg_afalg([msg], *, op[, iv[, assoclen[, flags=MSG_MORE]]])\n\
\n\
Set operation mode, IV and length of associated data for an AF_ALG\n\
operation socket.");
#endif

#ifdef HAVE_SHUTDOWN
/* s.shutdown(how) method */

static PyObject *
sock_shutdown(PyObject *self, PyObject *arg)
{
    PySocketSockObject *s = _PySocketSockObject_CAST(self);

    int how;
    int res;

    how = PyLong_AsInt(arg);
    if (how == -1 && PyErr_Occurred())
        return NULL;
    Py_BEGIN_ALLOW_THREADS
    res = shutdown(get_sock_fd(s), how);
    Py_END_ALLOW_THREADS
    if (res < 0)
        return s->errorhandler();
    Py_RETURN_NONE;
}

PyDoc_STRVAR(shutdown_doc,
"shutdown(flag)\n\
\n\
Shut down the reading side of the socket (flag == SHUT_RD), the writing side\n\
of the socket (flag == SHUT_WR), or both ends (flag == SHUT_RDWR).");
#endif

#if defined(MS_WINDOWS) && defined(SIO_RCVALL)
static PyObject*
sock_ioctl(PyObject *self, PyObject *arg)
{
    PySocketSockObject *s = _PySocketSockObject_CAST(self);

    unsigned long cmd = SIO_RCVALL;
    PyObject *argO;
    DWORD recv;

    if (!PyArg_ParseTuple(arg, "kO:ioctl", &cmd, &argO))
        return NULL;

    switch (cmd) {
    case SIO_RCVALL: {
        unsigned int option = RCVALL_ON;
        if (!PyArg_ParseTuple(arg, "kI:ioctl", &cmd, &option))
            return NULL;
        if (WSAIoctl(get_sock_fd(s), cmd, &option, sizeof(option),
                         NULL, 0, &recv, NULL, NULL) == SOCKET_ERROR) {
            return set_error();
        }
        return PyLong_FromUnsignedLong(recv); }
    case SIO_KEEPALIVE_VALS: {
        struct tcp_keepalive ka;
        if (!PyArg_ParseTuple(arg, "k(kkk):ioctl", &cmd,
                        &ka.onoff, &ka.keepalivetime, &ka.keepaliveinterval))
            return NULL;
        if (WSAIoctl(get_sock_fd(s), cmd, &ka, sizeof(ka),
                         NULL, 0, &recv, NULL, NULL) == SOCKET_ERROR) {
            return set_error();
        }
        return PyLong_FromUnsignedLong(recv); }
#if defined(SIO_LOOPBACK_FAST_PATH)
    case SIO_LOOPBACK_FAST_PATH: {
        unsigned int option;
        if (!PyArg_ParseTuple(arg, "kI:ioctl", &cmd, &option))
            return NULL;
        if (WSAIoctl(get_sock_fd(s), cmd, &option, sizeof(option),
                         NULL, 0, &recv, NULL, NULL) == SOCKET_ERROR) {
            return set_error();
        }
        return PyLong_FromUnsignedLong(recv); }
#endif
    default:
        PyErr_Format(PyExc_ValueError, "invalid ioctl command %lu", cmd);
        return NULL;
    }
}
PyDoc_STRVAR(sock_ioctl_doc,
"ioctl(cmd, option) -> long\n\
\n\
Control the socket with WSAIoctl syscall. Currently supported 'cmd' values are\n\
SIO_RCVALL:  'option' must be one of the socket.RCVALL_* constants.\n\
SIO_KEEPALIVE_VALS:  'option' is a tuple of (onoff, timeout, interval).\n\
SIO_LOOPBACK_FAST_PATH: 'option' is a boolean value, and is disabled by default");
#endif

#if defined(MS_WINDOWS)
static PyObject*
sock_share(PyObject *self, PyObject *arg)
{
    PySocketSockObject *s = _PySocketSockObject_CAST(self);

    WSAPROTOCOL_INFOW info;
    DWORD processId;
    int result;

    if (!PyArg_ParseTuple(arg, "I", &processId))
        return NULL;

    Py_BEGIN_ALLOW_THREADS
    result = WSADuplicateSocketW(get_sock_fd(s), processId, &info);
    Py_END_ALLOW_THREADS
    if (result == SOCKET_ERROR)
        return set_error();
    return PyBytes_FromStringAndSize((const char*)&info, sizeof(info));
}
PyDoc_STRVAR(sock_share_doc,
"share(process_id) -> bytes\n\
\n\
Share the socket with another process.  The target process id\n\
must be provided and the resulting bytes object passed to the target\n\
process.  There the shared socket can be instantiated by calling\n\
socket.fromshare().");


#endif

/* List of methods for socket objects */

static PyMethodDef sock_methods[] = {
#if defined(HAVE_ACCEPT) || defined(HAVE_ACCEPT4)
    {"_accept", sock_accept, METH_NOARGS, accept_doc},
#endif
#ifdef HAVE_BIND
    {"bind", sock_bind, METH_O, bind_doc},
#endif
    _SOCKET_SOCKET_CLOSE_METHODDEF
#ifdef HAVE_CONNECT
    {"connect", sock_connect, METH_O, connect_doc},
    {"connect_ex", sock_connect_ex, METH_O, connect_ex_doc},
#endif
    {"detach", sock_detach, METH_NOARGS, detach_doc},
    {"fileno", sock_fileno, METH_NOARGS, fileno_doc},
#ifdef HAVE_GETPEERNAME
    {"getpeername", sock_getpeername, METH_NOARGS, getpeername_doc},
#endif
#ifdef HAVE_GETSOCKNAME
    {"getsockname", sock_getsockname, METH_NOARGS, getsockname_doc},
#endif
    {"getsockopt", sock_getsockopt, METH_VARARGS, getsockopt_doc},
#if defined(MS_WINDOWS) && defined(SIO_RCVALL)
    {"ioctl", sock_ioctl, METH_VARARGS, sock_ioctl_doc},
#endif
#if defined(MS_WINDOWS)
    {"share", sock_share, METH_VARARGS, sock_share_doc},
#endif
#ifdef HAVE_LISTEN
    {"listen", sock_listen, METH_VARARGS, listen_doc},
#endif
    {"recv", sock_recv, METH_VARARGS, recv_doc},
    {
        "recv_into",
        _PyCFunction_CAST(sock_recv_into),
        METH_VARARGS | METH_KEYWORDS,
        recv_into_doc
    },
#ifdef HAVE_RECVFROM
    {"recvfrom", sock_recvfrom, METH_VARARGS, recvfrom_doc},
    {
        "recvfrom_into",
        _PyCFunction_CAST(sock_recvfrom_into),
        METH_VARARGS | METH_KEYWORDS,
        recvfrom_into_doc
    },
#endif
    {"send", sock_send, METH_VARARGS, send_doc},
    {"sendall", sock_sendall, METH_VARARGS, sendall_doc},
#ifdef HAVE_SENDTO
    {"sendto", sock_sendto, METH_VARARGS, sendto_doc},
#endif
    {"setblocking", sock_setblocking, METH_O, setblocking_doc},
    {"getblocking", sock_getblocking, METH_NOARGS, getblocking_doc},
    {"settimeout", sock_settimeout, METH_O, settimeout_doc},
    {
        "gettimeout", sock_gettimeout_method, METH_NOARGS,
        gettimeout_doc
    },
#ifdef HAVE_SETSOCKOPT
    {"setsockopt", sock_setsockopt, METH_VARARGS, setsockopt_doc},
#endif
#ifdef HAVE_SHUTDOWN
    {"shutdown", sock_shutdown, METH_O, shutdown_doc},
#endif
#ifdef CMSG_LEN
    {"recvmsg", sock_recvmsg, METH_VARARGS, recvmsg_doc},
    {"recvmsg_into", sock_recvmsg_into, METH_VARARGS, recvmsg_into_doc},
    {"sendmsg", sock_sendmsg, METH_VARARGS, sendmsg_doc},
#endif
#ifdef HAVE_SOCKADDR_ALG
    {
        "sendmsg_afalg",
        _PyCFunction_CAST(sock_sendmsg_afalg),
        METH_VARARGS | METH_KEYWORDS,
        sendmsg_afalg_doc
    },
#endif
    {NULL, NULL, 0, NULL} /* sentinel */
};

/* SockObject members */
static PyMemberDef sock_memberlist[] = {
       {"family", Py_T_INT, offsetof(PySocketSockObject, sock_family), Py_READONLY, "the socket family"},
       {"type", Py_T_INT, offsetof(PySocketSockObject, sock_type), Py_READONLY, "the socket type"},
       {"proto", Py_T_INT, offsetof(PySocketSockObject, sock_proto), Py_READONLY, "the socket protocol"},
       {0},
};

static PyGetSetDef sock_getsetlist[] = {
    {"timeout", sock_gettimeout_getter, NULL, PyDoc_STR("the socket timeout")},
    {NULL} /* sentinel */
};

/* Deallocate a socket object in response to the last Py_DECREF().
   First close the file description. */

static void
sock_finalize(PyObject *self)
{
    PySocketSockObject *s = _PySocketSockObject_CAST(self);

    SOCKET_T fd;

    /* Save the current exception, if any. */
    PyObject *exc = PyErr_GetRaisedException();

    if (get_sock_fd(s) != INVALID_SOCKET) {
        if (PyErr_ResourceWarning((PyObject *)s, 1, "unclosed %R", s)) {
            /* Spurious errors can appear at shutdown */
            if (PyErr_ExceptionMatches(PyExc_Warning)) {
                PyErr_FormatUnraisable("Exception ignored while "
                                       "finalizing socket %R", s);
            }
        }

        /* Only close the socket *after* logging the ResourceWarning warning
           to allow the logger to call socket methods like
           socket.getsockname(). If the socket is closed before, socket
           methods fails with the EBADF error. */
        fd = get_sock_fd(s);
        set_sock_fd(s, INVALID_SOCKET);

        /* We do not want to retry upon EINTR: see sock_close() */
        Py_BEGIN_ALLOW_THREADS
        (void) SOCKETCLOSE(fd);
        Py_END_ALLOW_THREADS
    }

    /* Restore the saved exception. */
    PyErr_SetRaisedException(exc);
}

static int
sock_traverse(PyObject *s, visitproc visit, void *arg)
{
    Py_VISIT(Py_TYPE(s));
    return 0;
}

static void
sock_dealloc(PyObject *s)
{
    if (PyObject_CallFinalizerFromDealloc(s) < 0) {
        return;
    }
    PyTypeObject *tp = Py_TYPE(s);
    PyObject_GC_UnTrack(s);
    tp->tp_free(s);
    Py_DECREF(tp);
}


static PyObject *
sock_repr(PyObject *self)
{
    PySocketSockObject *s = _PySocketSockObject_CAST(self);

    long sock_fd;
    /* On Windows, this test is needed because SOCKET_T is unsigned */
    if (get_sock_fd(s) == INVALID_SOCKET) {
        sock_fd = -1;
    }
#if SIZEOF_SOCKET_T > SIZEOF_LONG
    else if (get_sock_fd(s) > LONG_MAX) {
        /* this can occur on Win64, and actually there is a special
           ugly printf formatter for decimal pointer length integer
           printing, only bother if necessary*/
        PyErr_SetString(PyExc_OverflowError,
                        "no printf formatter to display "
                        "the socket descriptor in decimal");
        return NULL;
    }
#endif
    else
        sock_fd = (long)get_sock_fd(s);
    return PyUnicode_FromFormat(
        "<socket object, fd=%ld, family=%d, type=%d, proto=%d>",
        sock_fd, s->sock_family,
        s->sock_type,
        s->sock_proto);
}


/* Create a new, uninitialized socket object. */

static PyObject *
sock_new(PyTypeObject *type, PyObject *args, PyObject *kwds)
{
    PyObject *new;

    new = type->tp_alloc(type, 0);
    if (new != NULL) {
        ((PySocketSockObject *)new)->sock_fd = INVALID_SOCKET;
        ((PySocketSockObject *)new)->sock_timeout = _PyTime_FromSeconds(-1);
        ((PySocketSockObject *)new)->errorhandler = &set_error;
#ifdef MS_WINDOWS
        ((PySocketSockObject *)new)->quickack = 0;
#endif
    }
    return new;
}


/* Initialize a new socket object. */

/*ARGSUSED*/

#ifndef HAVE_SOCKET
#define socket stub_socket
static int
socket(int domain, int type, int protocol)
{
    errno = ENOTSUP;
    return INVALID_SOCKET;
}
#endif

/*[clinic input]
_socket.socket.__init__ as sock_initobj
    family: int = -1
    type: int = -1
    proto: int = -1
    fileno as fdobj: object = NULL
[clinic start generated code]*/

static int
sock_initobj_impl(PySocketSockObject *self, int family, int type, int proto,
                  PyObject *fdobj)
/*[clinic end generated code: output=d114d026b9a9a810 input=04cfc32953f5cc25]*/
{

    SOCKET_T fd = INVALID_SOCKET;
    socket_state *state = find_module_state_by_def(Py_TYPE(self));

#ifndef MS_WINDOWS
#ifdef SOCK_CLOEXEC
    int *atomic_flag_works = &sock_cloexec_works;
#else
    int *atomic_flag_works = NULL;
#endif
#endif

#ifdef MS_WINDOWS
    /* In this case, we don't use the family, type and proto args */
    if (fdobj == NULL || fdobj == Py_None)
#endif
    {
        if (PySys_Audit("socket.__new__", "Oiii",
                        self, family, type, proto) < 0) {
            return -1;
        }
    }

    if (fdobj != NULL && fdobj != Py_None) {
#ifdef MS_WINDOWS
        /* recreate a socket that was duplicated */
        if (PyBytes_Check(fdobj)) {
            WSAPROTOCOL_INFOW info;
            if (PyBytes_GET_SIZE(fdobj) != sizeof(info)) {
                PyErr_Format(PyExc_ValueError,
                    "socket descriptor string has wrong size, "
                    "should be %zu bytes.", sizeof(info));
                return -1;
            }
            memcpy(&info, PyBytes_AS_STRING(fdobj), sizeof(info));

            if (PySys_Audit("socket.__new__", "Oiii", self,
                            info.iAddressFamily, info.iSocketType,
                            info.iProtocol) < 0) {
                return -1;
            }

            Py_BEGIN_ALLOW_THREADS
            fd = WSASocketW(FROM_PROTOCOL_INFO, FROM_PROTOCOL_INFO,
                     FROM_PROTOCOL_INFO, &info, 0, WSA_FLAG_OVERLAPPED);
            Py_END_ALLOW_THREADS
            if (fd == INVALID_SOCKET) {
                set_error();
                return -1;
            }

            if (!SetHandleInformation((HANDLE)fd, HANDLE_FLAG_INHERIT, 0)) {
                PyErr_SetFromWindowsErr(0);
                closesocket(fd);
                return -1;
            }

            family = info.iAddressFamily;
            type = info.iSocketType;
            proto = info.iProtocol;
        }
        else
#endif
        {
            fd = PyLong_AsSocket_t(fdobj);
            if (fd == (SOCKET_T)(-1) && PyErr_Occurred())
                return -1;
#ifdef MS_WINDOWS
            if (fd == INVALID_SOCKET) {
#else
            if (fd < 0) {
#endif
                PyErr_SetString(PyExc_ValueError, "negative file descriptor");
                return -1;
            }

            /* validate that passed file descriptor is valid and a socket. */
            sock_addr_t addrbuf;
            socklen_t addrlen = sizeof(sock_addr_t);

            memset(&addrbuf, 0, addrlen);
#ifdef HAVE_GETSOCKNAME
            if (getsockname(fd, SAS2SA(&addrbuf), &addrlen) == 0) {
                if (family == -1) {
                    family = SAS2SA(&addrbuf)->sa_family;
                }
            } else {
#ifdef MS_WINDOWS
                /* getsockname() on an unbound socket is an error on Windows.
                   Invalid descriptor and not a socket is same error code.
                   Error out if family must be resolved, or bad descriptor. */
                if (family == -1 || CHECK_ERRNO(ENOTSOCK)) {
#else
                /* getsockname() is not supported for SOL_ALG on Linux. */
                if (family == -1 || CHECK_ERRNO(EBADF) || CHECK_ERRNO(ENOTSOCK)) {
#endif
                    set_error();
                    return -1;
                }
            }
#endif // HAVE_GETSOCKNAME
#ifdef SO_TYPE
            if (type == -1) {
                int tmp;
                socklen_t slen = sizeof(tmp);
                if (getsockopt(fd, SOL_SOCKET, SO_TYPE,
                               (void *)&tmp, &slen) == 0)
                {
                    type = tmp;
                } else {
                    set_error();
                    return -1;
                }
            }
#else
            type = SOCK_STREAM;
#endif
#ifdef SO_PROTOCOL
            if (proto == -1) {
                int tmp;
                socklen_t slen = sizeof(tmp);
                if (getsockopt(fd, SOL_SOCKET, SO_PROTOCOL,
                               (void *)&tmp, &slen) == 0)
                {
                    proto = tmp;
                } else {
                    set_error();
                    return -1;
                }
            }
#else
            proto = 0;
#endif
        }
    }
    else {
        /* No fd, default to AF_INET and SOCK_STREAM */
        if (family == -1) {
            family = AF_INET;
        }
        if (type == -1) {
            type = SOCK_STREAM;
        }
        if (proto == -1) {
            proto = 0;
        }
#ifdef MS_WINDOWS
        Py_BEGIN_ALLOW_THREADS
        fd = WSASocketW(family, type, proto,
                        NULL, 0,
                        WSA_FLAG_OVERLAPPED | WSA_FLAG_NO_HANDLE_INHERIT);
        Py_END_ALLOW_THREADS

        if (fd == INVALID_SOCKET) {
            set_error();
            return -1;
        }
#else
        /* UNIX */
        Py_BEGIN_ALLOW_THREADS
#ifdef SOCK_CLOEXEC
        if (_Py_atomic_load_int_relaxed(&sock_cloexec_works) != 0) {
            fd = socket(family, type | SOCK_CLOEXEC, proto);
            if (_Py_atomic_load_int_relaxed(&sock_cloexec_works) == -1) {
                if (fd >= 0) {
                    _Py_atomic_store_int_relaxed(&sock_cloexec_works, 1);
                }

                else if (errno == EINVAL) {
                    /* Linux older than 2.6.27 does not support SOCK_CLOEXEC */
                    _Py_atomic_store_int_relaxed(&sock_cloexec_works, 0);
                    fd = socket(family, type, proto);
                }
            }
        }
        else
#endif
        {
            fd = socket(family, type, proto);
        }
        Py_END_ALLOW_THREADS

        if (fd == INVALID_SOCKET) {
            set_error();
            return -1;
        }

        if (_Py_set_inheritable(fd, 0, atomic_flag_works) < 0) {
            SOCKETCLOSE(fd);
            return -1;
        }
#endif
    }
    if (init_sockobject(state, self, fd, family, type, proto) == -1) {
        SOCKETCLOSE(fd);
        return -1;
    }

    return 0;

}


/* Type object for socket objects. */

static PyType_Slot sock_slots[] = {
    {Py_tp_dealloc, sock_dealloc},
    {Py_tp_traverse, sock_traverse},
    {Py_tp_repr, sock_repr},
    {Py_tp_doc, (void *)sock_doc},
    {Py_tp_methods, sock_methods},
    {Py_tp_members, sock_memberlist},
    {Py_tp_getset, sock_getsetlist},
    {Py_tp_init, sock_initobj},
    {Py_tp_new, sock_new},
    {Py_tp_finalize, sock_finalize},
    {0, NULL},
};

static PyType_Spec sock_spec = {
    .name = "_socket.socket",
    .basicsize = sizeof(PySocketSockObject),
    .flags = (Py_TPFLAGS_DEFAULT | Py_TPFLAGS_BASETYPE | Py_TPFLAGS_HAVE_GC |
              Py_TPFLAGS_IMMUTABLETYPE),
    .slots = sock_slots,
};


#ifdef HAVE_GETHOSTNAME
/* Python interface to gethostname(). */

/*ARGSUSED*/
static PyObject *
socket_gethostname(PyObject *self, PyObject *unused)
{
    if (PySys_Audit("socket.gethostname", NULL) < 0) {
        return NULL;
    }

#ifdef MS_WINDOWS
    /* Don't use winsock's gethostname, as this returns the ANSI
       version of the hostname, whereas we need a Unicode string.
       Otherwise, gethostname apparently also returns the DNS name. */
    wchar_t buf[MAX_COMPUTERNAME_LENGTH + 1];
    DWORD size = Py_ARRAY_LENGTH(buf);
    wchar_t *name;
    PyObject *result;

    if (GetComputerNameExW(ComputerNamePhysicalDnsHostname, buf, &size))
        return PyUnicode_FromWideChar(buf, size);

    if (GetLastError() != ERROR_MORE_DATA)
        return PyErr_SetFromWindowsErr(0);

    if (size == 0)
        return Py_GetConstant(Py_CONSTANT_EMPTY_STR);

    /* MSDN says ERROR_MORE_DATA may occur because DNS allows longer
       names */
    name = PyMem_New(wchar_t, size);
    if (!name) {
        PyErr_NoMemory();
        return NULL;
    }
    if (!GetComputerNameExW(ComputerNamePhysicalDnsHostname,
                           name,
                           &size))
    {
        PyErr_SetFromWindowsErr(0);
        PyMem_Free(name);
        return NULL;
    }

    result = PyUnicode_FromWideChar(name, size);
    PyMem_Free(name);
    return result;
#else
    char buf[1024];
    int res;
    Py_BEGIN_ALLOW_THREADS
    res = gethostname(buf, (int) sizeof buf - 1);
    Py_END_ALLOW_THREADS
    if (res < 0)
        return set_error();
    buf[sizeof buf - 1] = '\0';
    return PyUnicode_DecodeFSDefault(buf);
#endif
}

PyDoc_STRVAR(gethostname_doc,
"gethostname() -> string\n\
\n\
Return the current host name.");
#endif

#ifdef HAVE_SETHOSTNAME
PyDoc_STRVAR(sethostname_doc,
"sethostname(name)\n\n\
Sets the hostname to name.");

static PyObject *
socket_sethostname(PyObject *self, PyObject *args)
{
    PyObject *hnobj;
    Py_buffer buf;
    int res, flag = 0;

#if defined(_AIX) || (defined(__sun) && defined(__SVR4) && Py_SUNOS_VERSION <= 510)
/* issue #18259, sethostname is not declared in any useful header file on AIX
 * the same is true for Solaris 10 */
extern int sethostname(const char *, size_t);
#endif

    if (!PyArg_ParseTuple(args, "S:sethostname", &hnobj)) {
        PyErr_Clear();
        if (!PyArg_ParseTuple(args, "O&:sethostname",
                PyUnicode_FSConverter, &hnobj))
            return NULL;
        flag = 1;
    }

    if (PySys_Audit("socket.sethostname", "(O)", hnobj) < 0) {
        return NULL;
    }

    res = PyObject_GetBuffer(hnobj, &buf, PyBUF_SIMPLE);
    if (!res) {
        res = sethostname(buf.buf, buf.len);
        PyBuffer_Release(&buf);
    }
    if (flag)
        Py_DECREF(hnobj);
    if (res)
        return set_error();
    Py_RETURN_NONE;
}
#endif

#ifdef HAVE_GETADDRINFO
/* Python interface to gethostbyname(name). */

/*ARGSUSED*/
static PyObject *
socket_gethostbyname(PyObject *self, PyObject *args)
{
    char *name;
    struct sockaddr_in addrbuf;
    PyObject *ret = NULL;

    if (!PyArg_ParseTuple(args, "et:gethostbyname", "idna", &name))
        return NULL;
    if (PySys_Audit("socket.gethostbyname", "O", args) < 0) {
        goto finally;
    }
    socket_state *state = get_module_state(self);
    int rc = setipaddr(state, name, (struct sockaddr *)&addrbuf,
                       sizeof(addrbuf), AF_INET);
    if (rc < 0) {
        goto finally;
    }
    ret = make_ipv4_addr(&addrbuf);
finally:
    PyMem_Free(name);
    return ret;
}

PyDoc_STRVAR(gethostbyname_doc,
"gethostbyname(host) -> address\n\
\n\
Return the IP address (a string of the form '255.255.255.255') for a host.");
#endif


#if defined(HAVE_GETHOSTBYNAME_R) || defined (HAVE_GETHOSTBYNAME) || defined (HAVE_GETHOSTBYADDR)
static PyObject*
sock_decode_hostname(const char *name)
{
#ifdef MS_WINDOWS
    /* Issue #26227: gethostbyaddr() returns a string encoded
     * to the ANSI code page */
    return PyUnicode_DecodeMBCS(name, strlen(name), "surrogatepass");
#else
    /* Decode from UTF-8 */
    return PyUnicode_FromString(name);
#endif
}

/* Convenience function common to gethostbyname_ex and gethostbyaddr */

static PyObject *
gethost_common(socket_state *state, struct hostent *h, struct sockaddr *addr,
               size_t alen, int af)
{
    char **pch;
    PyObject *rtn_tuple = (PyObject *)NULL;
    PyObject *name_list = (PyObject *)NULL;
    PyObject *addr_list = (PyObject *)NULL;
    PyObject *tmp;
    PyObject *name;

    if (h == NULL) {
        /* Let's get real error message to return */
        set_herror(state, h_errno);
        return NULL;
    }

    if (h->h_addrtype != af) {
        /* Let's get real error message to return */
        errno = EAFNOSUPPORT;
        PyErr_SetFromErrno(PyExc_OSError);
        return NULL;
    }

    switch (af) {

    case AF_INET:
        if (alen < sizeof(struct sockaddr_in))
            return NULL;
        break;

#ifdef ENABLE_IPV6
    case AF_INET6:
        if (alen < sizeof(struct sockaddr_in6))
            return NULL;
        break;
#endif

    }

    if ((name_list = PyList_New(0)) == NULL)
        goto err;

    if ((addr_list = PyList_New(0)) == NULL)
        goto err;

    /* SF #1511317: h_aliases can be NULL */
    if (h->h_aliases) {
        for (pch = h->h_aliases; ; pch++) {
            int status;
            char *host_alias;
            // pch can be misaligned
            memcpy(&host_alias, pch, sizeof(host_alias));
            if (host_alias == NULL) {
                break;
            }
            tmp = PyUnicode_FromString(host_alias);
            if (tmp == NULL)
                goto err;

            status = PyList_Append(name_list, tmp);
            Py_DECREF(tmp);

            if (status)
                goto err;
        }
    }

    for (pch = h->h_addr_list; ; pch++) {
        int status;
        char *host_address;
        // pch can be misaligned
        memcpy(&host_address, pch, sizeof(host_address));
        if (host_address == NULL) {
            break;
        }

        switch (af) {

        case AF_INET:
            {
            struct sockaddr_in sin;
            memset(&sin, 0, sizeof(sin));
            sin.sin_family = af;
#ifdef HAVE_SOCKADDR_SA_LEN
            sin.sin_len = sizeof(sin);
#endif
            memcpy(&sin.sin_addr, host_address, sizeof(sin.sin_addr));
            tmp = make_ipv4_addr(&sin);

            if (pch == h->h_addr_list && alen >= sizeof(sin))
                memcpy((char *) addr, &sin, sizeof(sin));
            break;
            }

#ifdef ENABLE_IPV6
        case AF_INET6:
            {
            struct sockaddr_in6 sin6;
            memset(&sin6, 0, sizeof(sin6));
            sin6.sin6_family = af;
#ifdef HAVE_SOCKADDR_SA_LEN
            sin6.sin6_len = sizeof(sin6);
#endif
            memcpy(&sin6.sin6_addr, host_address, sizeof(sin6.sin6_addr));
            tmp = make_ipv6_addr(&sin6);

            if (pch == h->h_addr_list && alen >= sizeof(sin6))
                memcpy((char *) addr, &sin6, sizeof(sin6));
            break;
            }
#endif

        default:                /* can't happen */
            PyErr_SetString(PyExc_OSError,
                            "unsupported address family");
            return NULL;
        }

        if (tmp == NULL)
            goto err;

        status = PyList_Append(addr_list, tmp);
        Py_DECREF(tmp);

        if (status)
            goto err;
    }

    name = sock_decode_hostname(h->h_name);
    if (name == NULL)
        goto err;
    rtn_tuple = Py_BuildValue("NOO", name, name_list, addr_list);

 err:
    Py_XDECREF(name_list);
    Py_XDECREF(addr_list);
    return rtn_tuple;
}
#endif

#if defined(HAVE_GETHOSTBYNAME_R) || defined (HAVE_GETHOSTBYNAME)
/* Python interface to gethostbyname_ex(name). */

/*ARGSUSED*/
static PyObject *
socket_gethostbyname_ex(PyObject *self, PyObject *args)
{
    char *name;
    struct hostent *h;
    sock_addr_t addr;
    struct sockaddr *sa;
    PyObject *ret = NULL;
#ifdef HAVE_GETHOSTBYNAME_R
    struct hostent hp_allocated;
#ifdef HAVE_GETHOSTBYNAME_R_3_ARG
    struct hostent_data data;
#else
    char buf[16384];
    int buf_len = (sizeof buf) - 1;
    int errnop;
#endif
#ifdef HAVE_GETHOSTBYNAME_R_3_ARG
    int result;
#endif
#endif /* HAVE_GETHOSTBYNAME_R */

    if (!PyArg_ParseTuple(args, "et:gethostbyname_ex", "idna", &name))
        return NULL;
    if (PySys_Audit("socket.gethostbyname", "O", args) < 0) {
        goto finally;
    }
    socket_state *state = get_module_state(self);
    if (setipaddr(state, name, SAS2SA(&addr), sizeof(addr), AF_INET) < 0) {
        goto finally;
    }
    Py_BEGIN_ALLOW_THREADS
#ifdef HAVE_GETHOSTBYNAME_R
#if   defined(HAVE_GETHOSTBYNAME_R_6_ARG)
    gethostbyname_r(name, &hp_allocated, buf, buf_len,
                             &h, &errnop);
#elif defined(HAVE_GETHOSTBYNAME_R_5_ARG)
    h = gethostbyname_r(name, &hp_allocated, buf, buf_len, &errnop);
#else /* HAVE_GETHOSTBYNAME_R_3_ARG */
    memset((void *) &data, '\0', sizeof(data));
    result = gethostbyname_r(name, &hp_allocated, &data);
    h = (result != 0) ? NULL : &hp_allocated;
#endif
#else /* not HAVE_GETHOSTBYNAME_R */
#ifdef USE_GETHOSTBYNAME_LOCK
    PyThread_acquire_lock(netdb_lock, 1);
#endif
    SUPPRESS_DEPRECATED_CALL
    h = gethostbyname(name);
#endif /* HAVE_GETHOSTBYNAME_R */
    Py_END_ALLOW_THREADS
    /* Some C libraries would require addr.__ss_family instead of
       addr.ss_family.
       Therefore, we cast the sockaddr_storage into sockaddr to
       access sa_family. */
    sa = SAS2SA(&addr);
    ret = gethost_common(state, h, SAS2SA(&addr), sizeof(addr),
                         sa->sa_family);
#ifdef USE_GETHOSTBYNAME_LOCK
    PyThread_release_lock(netdb_lock);
#endif
finally:
    PyMem_Free(name);
    return ret;
}

PyDoc_STRVAR(ghbn_ex_doc,
"gethostbyname_ex(host) -> (name, aliaslist, addresslist)\n\
\n\
Return the true host name, a list of aliases, and a list of IP addresses,\n\
for a host.  The host argument is a string giving a host name or IP number.");
#endif

#if defined(HAVE_GETHOSTBYNAME_R) || defined (HAVE_GETHOSTBYADDR)
/* Python interface to gethostbyaddr(IP). */

/*ARGSUSED*/
static PyObject *
socket_gethostbyaddr(PyObject *self, PyObject *args)
{
    sock_addr_t addr;
    struct sockaddr *sa = SAS2SA(&addr);
    char *ip_num;
    struct hostent *h;
    PyObject *ret = NULL;
#ifdef HAVE_GETHOSTBYNAME_R
    struct hostent hp_allocated;
#ifdef HAVE_GETHOSTBYNAME_R_3_ARG
    struct hostent_data data;
#else
    /* glibcs up to 2.10 assume that the buf argument to
       gethostbyaddr_r is 8-byte aligned, which at least llvm-gcc
       does not ensure. The attribute below instructs the compiler
       to maintain this alignment. */
    char buf[16384] Py_ALIGNED(8);
    int buf_len = (sizeof buf) - 1;
    int errnop;
#endif
#ifdef HAVE_GETHOSTBYNAME_R_3_ARG
    int result;
#endif
#endif /* HAVE_GETHOSTBYNAME_R */
    const char *ap;
    int al;
    int af;

    if (!PyArg_ParseTuple(args, "et:gethostbyaddr", "idna", &ip_num))
        return NULL;
    if (PySys_Audit("socket.gethostbyaddr", "O", args) < 0) {
        goto finally;
    }
    af = AF_UNSPEC;
    socket_state *state = get_module_state(self);
    if (setipaddr(state, ip_num, sa, sizeof(addr), af) < 0) {
        goto finally;
    }
    af = sa->sa_family;
    ap = NULL;
    /* al = 0; */
    switch (af) {
    case AF_INET:
        ap = (char *)&((struct sockaddr_in *)sa)->sin_addr;
        al = sizeof(((struct sockaddr_in *)sa)->sin_addr);
        break;
#ifdef ENABLE_IPV6
    case AF_INET6:
        ap = (char *)&((struct sockaddr_in6 *)sa)->sin6_addr;
        al = sizeof(((struct sockaddr_in6 *)sa)->sin6_addr);
        break;
#endif
    default:
        PyErr_SetString(PyExc_OSError, "unsupported address family");
        goto finally;
    }
    Py_BEGIN_ALLOW_THREADS
#ifdef HAVE_GETHOSTBYNAME_R
#if   defined(HAVE_GETHOSTBYNAME_R_6_ARG)
    gethostbyaddr_r(ap, al, af,
        &hp_allocated, buf, buf_len,
        &h, &errnop);
#elif defined(HAVE_GETHOSTBYNAME_R_5_ARG)
    h = gethostbyaddr_r(ap, al, af,
                        &hp_allocated, buf, buf_len, &errnop);
#else /* HAVE_GETHOSTBYNAME_R_3_ARG */
    memset((void *) &data, '\0', sizeof(data));
    result = gethostbyaddr_r(ap, al, af, &hp_allocated, &data);
    h = (result != 0) ? NULL : &hp_allocated;
#endif
#else /* not HAVE_GETHOSTBYNAME_R */
#ifdef USE_GETHOSTBYNAME_LOCK
    PyThread_acquire_lock(netdb_lock, 1);
#endif
    SUPPRESS_DEPRECATED_CALL
    h = gethostbyaddr(ap, al, af);
#endif /* HAVE_GETHOSTBYNAME_R */
    Py_END_ALLOW_THREADS
    ret = gethost_common(state, h, SAS2SA(&addr), sizeof(addr), af);
#ifdef USE_GETHOSTBYNAME_LOCK
    PyThread_release_lock(netdb_lock);
#endif
finally:
    PyMem_Free(ip_num);
    return ret;
}

PyDoc_STRVAR(gethostbyaddr_doc,
"gethostbyaddr(host) -> (name, aliaslist, addresslist)\n\
\n\
Return the true host name, a list of aliases, and a list of IP addresses,\n\
for a host.  The host argument is a string giving a host name or IP number.");
#endif

#ifdef HAVE_GETSERVBYNAME
/* Python interface to getservbyname(name).
   This only returns the port number, since the other info is already
   known or not useful (like the list of aliases). */

/*ARGSUSED*/
static PyObject *
socket_getservbyname(PyObject *self, PyObject *args)
{
    const char *name, *proto=NULL;
    struct servent *sp;
    if (!PyArg_ParseTuple(args, "s|s:getservbyname", &name, &proto))
        return NULL;

    if (PySys_Audit("socket.getservbyname", "ss", name, proto) < 0) {
        return NULL;
    }

    Py_BEGIN_ALLOW_THREADS
    sp = getservbyname(name, proto);
    Py_END_ALLOW_THREADS
    if (sp == NULL) {
        PyErr_SetString(PyExc_OSError, "service/proto not found");
        return NULL;
    }
    return PyLong_FromLong((long) ntohs(sp->s_port));
}

PyDoc_STRVAR(getservbyname_doc,
"getservbyname(servicename[, protocolname]) -> integer\n\
\n\
Return a port number from a service name and protocol name.\n\
The optional protocol name, if given, should be 'tcp' or 'udp',\n\
otherwise any protocol will match.");
#endif

#ifdef HAVE_GETSERVBYPORT
/* Python interface to getservbyport(port).
   This only returns the service name, since the other info is already
   known or not useful (like the list of aliases). */

/*ARGSUSED*/
static PyObject *
socket_getservbyport(PyObject *self, PyObject *args)
{
    int port;
    const char *proto=NULL;
    struct servent *sp;
    if (!PyArg_ParseTuple(args, "i|s:getservbyport", &port, &proto))
        return NULL;
    if (port < 0 || port > 0xffff) {
        PyErr_SetString(
            PyExc_OverflowError,
            "getservbyport: port must be 0-65535.");
        return NULL;
    }

    if (PySys_Audit("socket.getservbyport", "is", port, proto) < 0) {
        return NULL;
    }

    Py_BEGIN_ALLOW_THREADS
    sp = getservbyport(htons((short)port), proto);
    Py_END_ALLOW_THREADS
    if (sp == NULL) {
        PyErr_SetString(PyExc_OSError, "port/proto not found");
        return NULL;
    }
    return PyUnicode_FromString(sp->s_name);
}

PyDoc_STRVAR(getservbyport_doc,
"getservbyport(port[, protocolname]) -> string\n\
\n\
Return the service name from a port number and protocol name.\n\
The optional protocol name, if given, should be 'tcp' or 'udp',\n\
otherwise any protocol will match.");
#endif

#ifdef HAVE_GETPROTOBYNAME
/* Python interface to getprotobyname(name).
   This only returns the protocol number, since the other info is
   already known or not useful (like the list of aliases). */

/*ARGSUSED*/
static PyObject *
socket_getprotobyname(PyObject *self, PyObject *args)
{
    const char *name;
    struct protoent *sp;
    if (!PyArg_ParseTuple(args, "s:getprotobyname", &name))
        return NULL;
    Py_BEGIN_ALLOW_THREADS
    sp = getprotobyname(name);
    Py_END_ALLOW_THREADS
    if (sp == NULL) {
        PyErr_SetString(PyExc_OSError, "protocol not found");
        return NULL;
    }
    return PyLong_FromLong((long) sp->p_proto);
}

PyDoc_STRVAR(getprotobyname_doc,
"getprotobyname(name) -> integer\n\
\n\
Return the protocol number for the named protocol.  (Rarely used.)");
#endif

static PyObject *
socket_close(PyObject *self, PyObject *fdobj)
{
    SOCKET_T fd;
    int res;

    fd = PyLong_AsSocket_t(fdobj);
    if (fd == (SOCKET_T)(-1) && PyErr_Occurred())
        return NULL;
    Py_BEGIN_ALLOW_THREADS
    res = SOCKETCLOSE(fd);
    Py_END_ALLOW_THREADS
    /* bpo-30319: The peer can already have closed the connection.
       Python ignores ECONNRESET on close(). */
    if (res < 0 && !CHECK_ERRNO(ECONNRESET)) {
        return set_error();
    }
    Py_RETURN_NONE;
}

PyDoc_STRVAR(close_doc,
"close(integer) -> None\n\
\n\
Close an integer socket file descriptor.  This is like os.close(), but for\n\
sockets; on some platforms os.close() won't work for socket file descriptors.");

#ifndef NO_DUP
/* dup() function for socket fds */

static PyObject *
socket_dup(PyObject *self, PyObject *fdobj)
{
    SOCKET_T fd, newfd;
    PyObject *newfdobj;
#ifdef MS_WINDOWS
    WSAPROTOCOL_INFOW info;
#endif

    fd = PyLong_AsSocket_t(fdobj);
    if (fd == (SOCKET_T)(-1) && PyErr_Occurred()) {
        return NULL;
    }

#ifdef MS_WINDOWS
    if (WSADuplicateSocketW(fd, GetCurrentProcessId(), &info))
        return set_error();

    newfd = WSASocketW(FROM_PROTOCOL_INFO, FROM_PROTOCOL_INFO,
                      FROM_PROTOCOL_INFO,
                      &info, 0, WSA_FLAG_OVERLAPPED);
    if (newfd == INVALID_SOCKET) {
        return set_error();
    }

    if (!SetHandleInformation((HANDLE)newfd, HANDLE_FLAG_INHERIT, 0)) {
        PyErr_SetFromWindowsErr(0);
        closesocket(newfd);
        return NULL;
    }
#else
    /* On UNIX, dup can be used to duplicate the file descriptor of a socket */
    newfd = _Py_dup(fd);
    if (newfd == INVALID_SOCKET) {
        return NULL;
    }
#endif

    newfdobj = PyLong_FromSocket_t(newfd);
    if (newfdobj == NULL) {
        SOCKETCLOSE(newfd);
    }
    return newfdobj;
}

PyDoc_STRVAR(dup_doc,
"dup(integer) -> integer\n\
\n\
Duplicate an integer socket file descriptor.  This is like os.dup(), but for\n\
sockets; on some platforms os.dup() won't work for socket file descriptors.");
#endif


#ifdef HAVE_SOCKETPAIR
/* Create a pair of sockets using the socketpair() function.
   Arguments as for socket() except the default family is AF_UNIX if
   defined on the platform; otherwise, the default is AF_INET. */

/*ARGSUSED*/
static PyObject *
socket_socketpair(PyObject *self, PyObject *args)
{
    PySocketSockObject *s0 = NULL, *s1 = NULL;
    SOCKET_T sv[2];
    int family, type = SOCK_STREAM, proto = 0;
    PyObject *res = NULL;
    socket_state *state = get_module_state(self);
#ifdef SOCK_CLOEXEC
    int *atomic_flag_works = &sock_cloexec_works;
#else
    int *atomic_flag_works = NULL;
#endif
    int ret;

#if defined(AF_UNIX)
    family = AF_UNIX;
#else
    family = AF_INET;
#endif
    if (!PyArg_ParseTuple(args, "|iii:socketpair",
                          &family, &type, &proto))
        return NULL;

    /* Create a pair of socket fds */
    Py_BEGIN_ALLOW_THREADS
#ifdef SOCK_CLOEXEC
    if (_Py_atomic_load_int_relaxed(&sock_cloexec_works) != 0) {
        ret = socketpair(family, type | SOCK_CLOEXEC, proto, sv);
        if (_Py_atomic_load_int_relaxed(&sock_cloexec_works) == -1) {
            if (ret >= 0) {
                _Py_atomic_store_int_relaxed(&sock_cloexec_works, 1);
            }
            else if (errno == EINVAL) {
                /* Linux older than 2.6.27 does not support SOCK_CLOEXEC */
                _Py_atomic_store_int_relaxed(&sock_cloexec_works, 0);
                ret = socketpair(family, type, proto, sv);
            }
        }
    }
    else
#endif
    {
        ret = socketpair(family, type, proto, sv);
    }
    Py_END_ALLOW_THREADS

    if (ret < 0)
        return set_error();

    if (_Py_set_inheritable(sv[0], 0, atomic_flag_works) < 0)
        goto finally;
    if (_Py_set_inheritable(sv[1], 0, atomic_flag_works) < 0)
        goto finally;

    s0 = new_sockobject(state, sv[0], family, type, proto);
    if (s0 == NULL)
        goto finally;
    s1 = new_sockobject(state, sv[1], family, type, proto);
    if (s1 == NULL)
        goto finally;
    res = PyTuple_Pack(2, s0, s1);

finally:
    if (res == NULL) {
        if (s0 == NULL)
            SOCKETCLOSE(sv[0]);
        if (s1 == NULL)
            SOCKETCLOSE(sv[1]);
    }
    Py_XDECREF(s0);
    Py_XDECREF(s1);
    return res;
}

PyDoc_STRVAR(socketpair_doc,
"socketpair([family[, type [, proto]]]) -> (socket object, socket object)\n\
\n\
Create a pair of socket objects from the sockets returned by the platform\n\
socketpair() function.\n\
The arguments are the same as for socket() except the default family is\n\
AF_UNIX if defined on the platform; otherwise, the default is AF_INET.");

#endif /* HAVE_SOCKETPAIR */


/*[clinic input]
<<<<<<< HEAD
_socket.socket.ntohs
    x: unsigned_short
=======
_socket.ntohs
    integer as x: uint16
>>>>>>> 4265854d
    /

Convert a 16-bit unsigned integer from network to host byte order.
[clinic start generated code]*/

static PyObject *
<<<<<<< HEAD
_socket_socket_ntohs_impl(PySocketSockObject *self, unsigned short x)
/*[clinic end generated code: output=fea6a7f0ed6b5319 input=6a7ac232db21dd62]*/
{
#if SIZEOF_SHORT > 2
    if (x > 0xffff) {
        PyErr_SetString(PyExc_OverflowError,
                        "ntohs: Python int too large to convert to C "
                        "16-bit unsigned integer");
        return NULL;
    }
#endif
    return PyLong_FromUnsignedLong(ntohs((unsigned short)x));
=======
_socket_ntohs_impl(PyObject *module, uint16_t x)
/*[clinic end generated code: output=8e991859ddcedcc9 input=a702372437396511]*/
{
    return PyLong_FromUnsignedLong(ntohs(x));
>>>>>>> 4265854d
}


/*[clinic input]
_socket.ntohl
    integer as x: uint32
    /

Convert a 32-bit unsigned integer from network to host byte order.
[clinic start generated code]*/

static PyObject *
_socket_ntohl_impl(PyObject *module, uint32_t x)
/*[clinic end generated code: output=158bcc5ba449f795 input=a0406faf2236bd1f]*/
{
    return PyLong_FromUnsignedLong(ntohl(x));
}


/*[clinic input]
<<<<<<< HEAD
_socket.socket.htons
    x: unsigned_short
=======
_socket.htons
    integer as x: uint16
>>>>>>> 4265854d
    /

Convert a 16-bit unsigned integer from host to network byte order.
[clinic start generated code]*/

static PyObject *
<<<<<<< HEAD
_socket_socket_htons_impl(PySocketSockObject *self, unsigned short x)
/*[clinic end generated code: output=051e2c88a1e143fe input=2da6f8e015ed3d93]*/
{
#if SIZEOF_SHORT > 2
    if (x > 0xffff) {
        PyErr_SetString(PyExc_OverflowError,
                        "htons: Python int too large to convert to C "
                        "16-bit unsigned integer");
        return NULL;
    }
#endif
    return PyLong_FromUnsignedLong(htons((unsigned short)x));
=======
_socket_htons_impl(PyObject *module, uint16_t x)
/*[clinic end generated code: output=35aa2bcc370fd80b input=78047a26d51866d1]*/
{
    return PyLong_FromUnsignedLong(htons(x));
>>>>>>> 4265854d
}


/*[clinic input]
_socket.htonl
    integer as x: uint32
    /

Convert a 32-bit unsigned integer from host to network byte order.
[clinic start generated code]*/

static PyObject *
_socket_htonl_impl(PyObject *module, uint32_t x)
/*[clinic end generated code: output=283eb6857d5f7e0d input=89a9077647082806]*/
{
    return PyLong_FromUnsignedLong(htonl(x));
}

/* socket.inet_aton() and socket.inet_ntoa() functions. */

/*[clinic input]
_socket.inet_aton
    ip_addr: str
    /

Convert an IP address in string format (123.45.67.89) to the 32-bit packed binary format used in low-level network functions.
[clinic start generated code]*/

static PyObject *
_socket_inet_aton_impl(PyObject *module, const char *ip_addr)
/*[clinic end generated code: output=f2c2f772eb721b6e input=3a52dec207bf8956]*/
{
#ifdef HAVE_INET_ATON
    struct in_addr buf;
#endif

#if !defined(HAVE_INET_ATON) || defined(USE_INET_ATON_WEAKLINK)
#if (SIZEOF_INT != 4)
#error "Not sure if in_addr_t exists and int is not 32-bits."
#endif
    /* Have to use inet_addr() instead */
    unsigned int packed_addr;
#endif

#ifdef HAVE_INET_ATON

#ifdef USE_INET_ATON_WEAKLINK
    if (inet_aton != NULL) {
#endif
    if (inet_aton(ip_addr, &buf))
        return PyBytes_FromStringAndSize((char *)(&buf),
                                          sizeof(buf));

    PyErr_SetString(PyExc_OSError,
                    "illegal IP address string passed to inet_aton");
    return NULL;

#ifdef USE_INET_ATON_WEAKLINK
   } else {
#endif

#endif

#if !defined(HAVE_INET_ATON) || defined(USE_INET_ATON_WEAKLINK)

    /* special-case this address as inet_addr might return INADDR_NONE
     * for this */
    if (strcmp(ip_addr, "255.255.255.255") == 0) {
        packed_addr = INADDR_BROADCAST;
    } else {

        SUPPRESS_DEPRECATED_CALL
        packed_addr = inet_addr(ip_addr);

        if (packed_addr == INADDR_NONE) {               /* invalid address */
            PyErr_SetString(PyExc_OSError,
                "illegal IP address string passed to inet_aton");
            return NULL;
        }
    }
    return PyBytes_FromStringAndSize((char *) &packed_addr,
                                      sizeof(packed_addr));

#ifdef USE_INET_ATON_WEAKLINK
   }
#endif

#endif
}

#ifdef HAVE_INET_NTOA
/*[clinic input]
_socket.inet_ntoa
    packed_ip: Py_buffer
    /

Convert an IP address from 32-bit packed binary format to string format.
[clinic start generated code]*/

static PyObject *
_socket_inet_ntoa_impl(PyObject *module, Py_buffer *packed_ip)
/*[clinic end generated code: output=3077324c50af0935 input=2850d4f57e4db345]*/
{
    struct in_addr packed_addr;

    if (packed_ip->len != sizeof(packed_addr)) {
        PyErr_SetString(PyExc_OSError,
            "packed IP wrong length for inet_ntoa");
        PyBuffer_Release(packed_ip);
        return NULL;
    }

    memcpy(&packed_addr, packed_ip->buf, packed_ip->len);
    PyBuffer_Release(packed_ip);

    SUPPRESS_DEPRECATED_CALL
    return PyUnicode_FromString(inet_ntoa(packed_addr));
}
#endif // HAVE_INET_NTOA

#ifdef HAVE_INET_PTON

PyDoc_STRVAR(inet_pton_doc,
"inet_pton(af, ip) -> packed IP address string\n\
\n\
Convert an IP address from string format to a packed string suitable\n\
for use with low-level network functions.");

static PyObject *
socket_inet_pton(PyObject *self, PyObject *args)
{
    int af;
    const char* ip;
    int retval;
#ifdef ENABLE_IPV6
    char packed[Py_MAX(sizeof(struct in_addr), sizeof(struct in6_addr))];
#else
    char packed[sizeof(struct in_addr)];
#endif
    if (!PyArg_ParseTuple(args, "is:inet_pton", &af, &ip)) {
        return NULL;
    }

#if !defined(ENABLE_IPV6) && defined(AF_INET6)
    if(af == AF_INET6) {
        PyErr_SetString(PyExc_OSError,
                        "can't use AF_INET6, IPv6 is disabled");
        return NULL;
    }
#endif

    retval = inet_pton(af, ip, packed);
    if (retval < 0) {
        PyErr_SetFromErrno(PyExc_OSError);
        return NULL;
    } else if (retval == 0) {
        PyErr_SetString(PyExc_OSError,
            "illegal IP address string passed to inet_pton");
        return NULL;
    } else if (af == AF_INET) {
        return PyBytes_FromStringAndSize(packed,
                                          sizeof(struct in_addr));
#ifdef ENABLE_IPV6
    } else if (af == AF_INET6) {
        return PyBytes_FromStringAndSize(packed,
                                          sizeof(struct in6_addr));
#endif
    } else {
        PyErr_SetString(PyExc_OSError, "unknown address family");
        return NULL;
    }
}

PyDoc_STRVAR(inet_ntop_doc,
"inet_ntop(af, packed_ip) -> string formatted IP address\n\
\n\
Convert a packed IP address of the given family to string format.");

static PyObject *
socket_inet_ntop(PyObject *self, PyObject *args)
{
    int af;
    Py_buffer packed_ip;
    const char* retval;
#ifdef ENABLE_IPV6
    char ip[Py_MAX(INET_ADDRSTRLEN, INET6_ADDRSTRLEN)];
#else
    char ip[INET_ADDRSTRLEN];
#endif

    if (!PyArg_ParseTuple(args, "iy*:inet_ntop", &af, &packed_ip)) {
        return NULL;
    }

    if (af == AF_INET) {
        if (packed_ip.len != sizeof(struct in_addr)) {
            PyErr_SetString(PyExc_ValueError,
                "invalid length of packed IP address string");
            PyBuffer_Release(&packed_ip);
            return NULL;
        }
#ifdef ENABLE_IPV6
    } else if (af == AF_INET6) {
        if (packed_ip.len != sizeof(struct in6_addr)) {
            PyErr_SetString(PyExc_ValueError,
                "invalid length of packed IP address string");
            PyBuffer_Release(&packed_ip);
            return NULL;
        }
#endif
    } else {
        PyErr_Format(PyExc_ValueError,
            "unknown address family %d", af);
        PyBuffer_Release(&packed_ip);
        return NULL;
    }

    /* inet_ntop guarantee NUL-termination of resulting string. */
    retval = inet_ntop(af, packed_ip.buf, ip, sizeof(ip));
    if (!retval) {
        PyErr_SetFromErrno(PyExc_OSError);
        PyBuffer_Release(&packed_ip);
        return NULL;
    } else {
        PyBuffer_Release(&packed_ip);
        return PyUnicode_FromString(retval);
    }
}

#endif /* HAVE_INET_PTON */

#ifdef HAVE_GETADDRINFO
/* Python interface to getaddrinfo(host, port). */

/*ARGSUSED*/
static PyObject *
socket_getaddrinfo(PyObject *self, PyObject *args, PyObject* kwargs)
{
    static char* kwnames[] = {"host", "port", "family", "type", "proto",
                              "flags", 0};
    struct addrinfo hints, *res;
    struct addrinfo *res0 = NULL;
    PyObject *hobj = NULL;
    PyObject *pobj = (PyObject *)NULL;
    PyObject *pstr = NULL;
    const char *hptr, *pptr;
    int family, socktype, protocol, flags;
    int error;
    PyObject *all = (PyObject *)NULL;
    PyObject *idna = NULL;

    socktype = protocol = flags = 0;
    family = AF_UNSPEC;
    if (!PyArg_ParseTupleAndKeywords(args, kwargs, "OO|iiii:getaddrinfo",
                          kwnames, &hobj, &pobj, &family, &socktype,
                          &protocol, &flags)) {
        return NULL;
    }
    if (hobj == Py_None) {
        hptr = NULL;
    } else if (PyUnicode_Check(hobj)) {
        idna = PyUnicode_AsEncodedString(hobj, "idna", NULL);
        if (!idna)
            return NULL;
        assert(PyBytes_Check(idna));
        hptr = PyBytes_AS_STRING(idna);
    } else if (PyBytes_Check(hobj)) {
        hptr = PyBytes_AsString(hobj);
    } else {
        PyErr_SetString(PyExc_TypeError,
                        "getaddrinfo() argument 1 must be string or None");
        return NULL;
    }
    if (PyIndex_Check(pobj)) {
        pstr = PyNumber_Index(pobj);
        if (pstr == NULL)
            goto err;
        assert(PyLong_CheckExact(pstr));
        Py_SETREF(pstr, PyObject_Str(pstr));
        if (pstr == NULL)
            goto err;
        assert(PyUnicode_Check(pstr));
        pptr = PyUnicode_AsUTF8(pstr);
        if (pptr == NULL)
            goto err;
    } else if (PyUnicode_Check(pobj)) {
        pptr = PyUnicode_AsUTF8(pobj);
        if (pptr == NULL)
            goto err;
    } else if (PyBytes_Check(pobj)) {
        pptr = PyBytes_AS_STRING(pobj);
    } else if (pobj == Py_None) {
        pptr = (char *)NULL;
    } else {
        PyErr_SetString(PyExc_OSError, "Int or String expected");
        goto err;
    }
#if defined(__APPLE__) && defined(AI_NUMERICSERV)
    if ((flags & AI_NUMERICSERV) && (pptr == NULL || (pptr[0] == '0' && pptr[1] == 0))) {
        /* On OSX up to at least OSX 10.8 getaddrinfo crashes
         * if AI_NUMERICSERV is set and the servname is NULL or "0".
         * This workaround avoids a segfault in libsystem.
         */
        pptr = "00";
    }
#endif

    if (PySys_Audit("socket.getaddrinfo", "OOiii",
                    hobj, pobj, family, socktype, protocol) < 0) {
        return NULL;
    }

    memset(&hints, 0, sizeof(hints));
    hints.ai_family = family;
    hints.ai_socktype = socktype;
    hints.ai_protocol = protocol;
    hints.ai_flags = flags;
    Py_BEGIN_ALLOW_THREADS
    error = getaddrinfo(hptr, pptr, &hints, &res0);
    Py_END_ALLOW_THREADS
    if (error) {
        res0 = NULL;  // gh-100795
        socket_state *state = get_module_state(self);
        set_gaierror(state, error);
        goto err;
    }

    all = PyList_New(0);
    if (all == NULL)
        goto err;
    for (res = res0; res; res = res->ai_next) {
        PyObject *single;
        PyObject *addr =
            makesockaddr(-1, res->ai_addr, res->ai_addrlen, protocol);
        if (addr == NULL)
            goto err;
        single = Py_BuildValue("iiisO", res->ai_family,
            res->ai_socktype, res->ai_protocol,
            res->ai_canonname ? res->ai_canonname : "",
            addr);
        Py_DECREF(addr);
        if (single == NULL)
            goto err;

        if (PyList_Append(all, single)) {
            Py_DECREF(single);
            goto err;
        }
        Py_DECREF(single);
    }
    Py_XDECREF(idna);
    Py_XDECREF(pstr);
    if (res0)
        freeaddrinfo(res0);
    return all;
 err:
    Py_XDECREF(all);
    Py_XDECREF(idna);
    Py_XDECREF(pstr);
    if (res0)
        freeaddrinfo(res0);
    return (PyObject *)NULL;
}

PyDoc_STRVAR(getaddrinfo_doc,
"getaddrinfo(host, port [, family, type, proto, flags])\n\
    -> list of (family, type, proto, canonname, sockaddr)\n\
\n\
Resolve host and port into addrinfo struct.");
#endif // HAVE_GETADDRINFO

#ifdef HAVE_GETNAMEINFO
/* Python interface to getnameinfo(sa, flags). */

/*ARGSUSED*/
static PyObject *
socket_getnameinfo(PyObject *self, PyObject *args)
{
    PyObject *sa = (PyObject *)NULL;
    int flags;
    const char *hostp;
    int port;
    unsigned int flowinfo, scope_id;
    char hbuf[NI_MAXHOST], pbuf[NI_MAXSERV];
    struct addrinfo hints, *res = NULL;
    int error;
    PyObject *ret = (PyObject *)NULL;
    PyObject *name;

    flags = flowinfo = scope_id = 0;
    if (!PyArg_ParseTuple(args, "Oi:getnameinfo", &sa, &flags))
        return NULL;
    if (!PyTuple_Check(sa)) {
        PyErr_SetString(PyExc_TypeError,
                        "getnameinfo() argument 1 must be a tuple");
        return NULL;
    }
    if (!PyArg_ParseTuple(sa, "si|II;getnameinfo(): illegal sockaddr argument",
                          &hostp, &port, &flowinfo, &scope_id))
    {
        return NULL;
    }
    if (flowinfo > 0xfffff) {
        PyErr_SetString(PyExc_OverflowError,
                        "getnameinfo(): flowinfo must be 0-1048575.");
        return NULL;
    }

    if (PySys_Audit("socket.getnameinfo", "(O)", sa) < 0) {
        return NULL;
    }

    PyOS_snprintf(pbuf, sizeof(pbuf), "%d", port);
    memset(&hints, 0, sizeof(hints));
    hints.ai_family = AF_UNSPEC;
    hints.ai_socktype = SOCK_DGRAM;     /* make numeric port happy */
    hints.ai_flags = AI_NUMERICHOST;    /* don't do any name resolution */
    Py_BEGIN_ALLOW_THREADS
    error = getaddrinfo(hostp, pbuf, &hints, &res);
    Py_END_ALLOW_THREADS
    if (error) {
        res = NULL;  // gh-100795
        socket_state *state = get_module_state(self);
        set_gaierror(state, error);
        goto fail;
    }
    if (res->ai_next) {
        PyErr_SetString(PyExc_OSError,
            "sockaddr resolved to multiple addresses");
        goto fail;
    }
    switch (res->ai_family) {
    case AF_INET:
        {
        if (PyTuple_GET_SIZE(sa) != 2) {
            PyErr_SetString(PyExc_OSError,
                "IPv4 sockaddr must be 2 tuple");
            goto fail;
        }
        break;
        }
#ifdef ENABLE_IPV6
    case AF_INET6:
        {
        struct sockaddr_in6 *sin6;
        sin6 = (struct sockaddr_in6 *)res->ai_addr;
        sin6->sin6_flowinfo = htonl(flowinfo);
        sin6->sin6_scope_id = scope_id;
        break;
        }
#endif
    }
    Py_BEGIN_ALLOW_THREADS
    error = getnameinfo(res->ai_addr, (socklen_t) res->ai_addrlen,
                    hbuf, sizeof(hbuf), pbuf, sizeof(pbuf), flags);
    Py_END_ALLOW_THREADS
    if (error) {
        socket_state *state = get_module_state(self);
        set_gaierror(state, error);
        goto fail;
    }

    name = sock_decode_hostname(hbuf);
    if (name == NULL)
        goto fail;
    ret = Py_BuildValue("Ns", name, pbuf);

fail:
    if (res)
        freeaddrinfo(res);
    return ret;
}

PyDoc_STRVAR(getnameinfo_doc,
"getnameinfo(sockaddr, flags) --> (host, port)\n\
\n\
Get host and port for a sockaddr.");
#endif // HAVE_GETNAMEINFO

/* Python API to getting and setting the default timeout value. */

static PyObject *
socket_getdefaulttimeout(PyObject *self, PyObject *Py_UNUSED(ignored))
{
    socket_state *state = get_module_state(self);
    PyTime_t timeout = _Py_atomic_load_int64_relaxed(&state->defaulttimeout);
    if (timeout < 0) {
        Py_RETURN_NONE;
    }
    else {
        double seconds = PyTime_AsSecondsDouble(timeout);
        return PyFloat_FromDouble(seconds);
    }
}

PyDoc_STRVAR(getdefaulttimeout_doc,
"getdefaulttimeout() -> timeout\n\
\n\
Returns the default timeout in seconds (float) for new socket objects.\n\
A value of None indicates that new socket objects have no timeout.\n\
When the socket module is first imported, the default is None.");

static PyObject *
socket_setdefaulttimeout(PyObject *self, PyObject *arg)
{
    PyTime_t timeout;

    if (socket_parse_timeout(&timeout, arg) < 0)
        return NULL;

    socket_state *state = get_module_state(self);
    _Py_atomic_store_int64_relaxed(&state->defaulttimeout, timeout);

    Py_RETURN_NONE;
}

PyDoc_STRVAR(setdefaulttimeout_doc,
"setdefaulttimeout(timeout)\n\
\n\
Set the default timeout in seconds (float) for new socket objects.\n\
A value of None indicates that new socket objects have no timeout.\n\
When the socket module is first imported, the default is None.");

#if defined(HAVE_IF_NAMEINDEX) || defined(MS_WINDOWS)
/* Python API for getting interface indices and names */

static PyObject *
socket_if_nameindex(PyObject *self, PyObject *arg)
{
    PyObject *list = PyList_New(0);
    if (list == NULL) {
        return NULL;
    }
#ifdef MS_WINDOWS
    PMIB_IF_TABLE2 tbl;
    int ret;
    if ((ret = GetIfTable2Ex(MibIfTableRaw, &tbl)) != NO_ERROR) {
        Py_DECREF(list);
        // ret is used instead of GetLastError()
        return PyErr_SetFromWindowsErr(ret);
    }
    for (ULONG i = 0; i < tbl->NumEntries; ++i) {
        MIB_IF_ROW2 r = tbl->Table[i];
        WCHAR buf[NDIS_IF_MAX_STRING_SIZE + 1];
        if ((ret = ConvertInterfaceLuidToNameW(&r.InterfaceLuid, buf,
                                               Py_ARRAY_LENGTH(buf)))) {
            Py_DECREF(list);
            FreeMibTable(tbl);
            // ret is used instead of GetLastError()
            return PyErr_SetFromWindowsErr(ret);
        }
        PyObject *tuple = Py_BuildValue("Iu", r.InterfaceIndex, buf);
        if (tuple == NULL || PyList_Append(list, tuple) == -1) {
            Py_XDECREF(tuple);
            Py_DECREF(list);
            FreeMibTable(tbl);
            return NULL;
        }
        Py_DECREF(tuple);
    }
    FreeMibTable(tbl);
    return list;
#else
    int i;
    struct if_nameindex *ni;

    ni = if_nameindex();
    if (ni == NULL) {
        PyErr_SetFromErrno(PyExc_OSError);
        Py_DECREF(list);
        return NULL;
    }

#ifdef _Py_MEMORY_SANITIZER
    __msan_unpoison(ni, sizeof(ni));
    __msan_unpoison(&ni[0], sizeof(ni[0]));
#endif
    for (i = 0; ni[i].if_index != 0 && i < INT_MAX; i++) {
#ifdef _Py_MEMORY_SANITIZER
        /* This one isn't the end sentinel, the next one must exist. */
        __msan_unpoison(&ni[i+1], sizeof(ni[0]));
        /* Otherwise Py_BuildValue internals are flagged by MSan when
           they access the not-msan-tracked if_name string data. */
        {
            char *to_sanitize = ni[i].if_name;
            do {
                __msan_unpoison(to_sanitize, 1);
            } while (*to_sanitize++ != '\0');
        }
#endif
        PyObject *ni_tuple = Py_BuildValue("IO&",
                ni[i].if_index, unicode_fsdecode, ni[i].if_name);

        if (ni_tuple == NULL || PyList_Append(list, ni_tuple) == -1) {
            Py_XDECREF(ni_tuple);
            Py_DECREF(list);
            if_freenameindex(ni);
            return NULL;
        }
        Py_DECREF(ni_tuple);
    }

    if_freenameindex(ni);
    return list;
#endif
}

PyDoc_STRVAR(if_nameindex_doc,
"if_nameindex()\n\
\n\
Returns a list of network interface information (index, name) tuples.");

/*[clinic input]
_socket.if_nametoindex
    oname: object(converter="PyUnicode_FSConverter")
    /

Returns the interface index corresponding to the interface name if_name.
[clinic start generated code]*/

static PyObject *
_socket_if_nametoindex_impl(PyObject *module, PyObject *oname)
/*[clinic end generated code: output=289a411614f30244 input=01e0f1205307fb77]*/
{
#ifdef MS_WINDOWS
    NET_IFINDEX index;
#else
    unsigned long index;
#endif

    index = if_nametoindex(PyBytes_AS_STRING(oname));
    Py_DECREF(oname);
    if (index == 0) {
        /* if_nametoindex() doesn't set errno */
        PyErr_SetString(PyExc_OSError, "no interface with this name");
        return NULL;
    }

    return PyLong_FromUnsignedLong(index);
}


/*[clinic input]
_socket.if_indextoname
    if_index as index: NET_IFINDEX
    /

Returns the interface name corresponding to the interface index if_index.
[clinic start generated code]*/

static PyObject *
_socket_if_indextoname_impl(PyObject *module, NET_IFINDEX index)
/*[clinic end generated code: output=e48bc324993052e0 input=c93f753d0cf6d7d1]*/
{
    char name[IF_NAMESIZE + 1];
    if (if_indextoname(index, name) == NULL) {
        PyErr_SetFromErrno(PyExc_OSError);
        return NULL;
    }

    return PyUnicode_DecodeFSDefault(name);
}

#endif // defined(HAVE_IF_NAMEINDEX) || defined(MS_WINDOWS)


#ifdef CMSG_LEN
/* Python interface to CMSG_LEN(length). */

static PyObject *
socket_CMSG_LEN(PyObject *self, PyObject *args)
{
    Py_ssize_t length;
    size_t result;

    if (!PyArg_ParseTuple(args, "n:CMSG_LEN", &length))
        return NULL;
    if (length < 0 || !get_CMSG_LEN(length, &result)) {
        PyErr_Format(PyExc_OverflowError, "CMSG_LEN() argument out of range");
        return NULL;
    }
    return PyLong_FromSize_t(result);
}

PyDoc_STRVAR(CMSG_LEN_doc,
"CMSG_LEN(length) -> control message length\n\
\n\
Return the total length, without trailing padding, of an ancillary\n\
data item with associated data of the given length.  This value can\n\
often be used as the buffer size for recvmsg() to receive a single\n\
item of ancillary data, but RFC 3542 requires portable applications to\n\
use CMSG_SPACE() and thus include space for padding, even when the\n\
item will be the last in the buffer.  Raises OverflowError if length\n\
is outside the permissible range of values.");


#ifdef CMSG_SPACE
/* Python interface to CMSG_SPACE(length). */

static PyObject *
socket_CMSG_SPACE(PyObject *self, PyObject *args)
{
    Py_ssize_t length;
    size_t result;

    if (!PyArg_ParseTuple(args, "n:CMSG_SPACE", &length))
        return NULL;
    if (length < 0 || !get_CMSG_SPACE(length, &result)) {
        PyErr_SetString(PyExc_OverflowError,
                        "CMSG_SPACE() argument out of range");
        return NULL;
    }
    return PyLong_FromSize_t(result);
}

PyDoc_STRVAR(CMSG_SPACE_doc,
"CMSG_SPACE(length) -> buffer size\n\
\n\
Return the buffer size needed for recvmsg() to receive an ancillary\n\
data item with associated data of the given length, along with any\n\
trailing padding.  The buffer space needed to receive multiple items\n\
is the sum of the CMSG_SPACE() values for their associated data\n\
lengths.  Raises OverflowError if length is outside the permissible\n\
range of values.");
#endif    /* CMSG_SPACE */
#endif    /* CMSG_LEN */


/* List of functions exported by this module. */

static PyMethodDef socket_methods[] = {
#ifdef HAVE_GETADDRINFO
    {"gethostbyname",           socket_gethostbyname,
     METH_VARARGS, gethostbyname_doc},
#endif
#if defined(HAVE_GETHOSTBYNAME_R) || defined (HAVE_GETHOSTBYNAME)
    {"gethostbyname_ex",        socket_gethostbyname_ex,
     METH_VARARGS, ghbn_ex_doc},
#endif
#if defined(HAVE_GETHOSTBYNAME_R) || defined (HAVE_GETHOSTBYADDR)
    {"gethostbyaddr",           socket_gethostbyaddr,
     METH_VARARGS, gethostbyaddr_doc},
#endif
#ifdef HAVE_GETHOSTNAME
    {"gethostname",             socket_gethostname,
     METH_NOARGS,  gethostname_doc},
#endif
#ifdef HAVE_SETHOSTNAME
    {"sethostname",             socket_sethostname,
     METH_VARARGS,  sethostname_doc},
#endif
#ifdef HAVE_GETSERVBYNAME
    {"getservbyname",           socket_getservbyname,
     METH_VARARGS, getservbyname_doc},
#endif
#ifdef HAVE_GETSERVBYPORT
    {"getservbyport",           socket_getservbyport,
     METH_VARARGS, getservbyport_doc},
#endif
#ifdef HAVE_GETPROTOBYNAME
    {"getprotobyname",          socket_getprotobyname,
     METH_VARARGS, getprotobyname_doc},
#endif
    {"close",                   socket_close,
     METH_O, close_doc},
#ifndef NO_DUP
    {"dup",                     socket_dup,
     METH_O, dup_doc},
#endif
#ifdef HAVE_SOCKETPAIR
    {"socketpair",              socket_socketpair,
     METH_VARARGS, socketpair_doc},
#endif
    _SOCKET_NTOHS_METHODDEF
    _SOCKET_NTOHL_METHODDEF
    _SOCKET_HTONS_METHODDEF
    _SOCKET_HTONL_METHODDEF
    _SOCKET_INET_ATON_METHODDEF
#ifdef HAVE_INET_NTOA
    _SOCKET_INET_NTOA_METHODDEF
#endif
#ifdef HAVE_INET_PTON
    {"inet_pton",               socket_inet_pton,
     METH_VARARGS, inet_pton_doc},
    {"inet_ntop",               socket_inet_ntop,
     METH_VARARGS, inet_ntop_doc},
#endif
#ifdef HAVE_GETADDRINFO
    {"getaddrinfo",             _PyCFunction_CAST(socket_getaddrinfo),
     METH_VARARGS | METH_KEYWORDS, getaddrinfo_doc},
#endif
#ifdef HAVE_GETNAMEINFO
    {"getnameinfo",             socket_getnameinfo,
     METH_VARARGS, getnameinfo_doc},
#endif
    {"getdefaulttimeout",       socket_getdefaulttimeout,
     METH_NOARGS, getdefaulttimeout_doc},
    {"setdefaulttimeout",       socket_setdefaulttimeout,
     METH_O, setdefaulttimeout_doc},
#if defined(HAVE_IF_NAMEINDEX) || defined(MS_WINDOWS)
    {"if_nameindex", socket_if_nameindex,
     METH_NOARGS, if_nameindex_doc},
    _SOCKET_IF_NAMETOINDEX_METHODDEF
    _SOCKET_IF_INDEXTONAME_METHODDEF
#endif
#ifdef CMSG_LEN
    {"CMSG_LEN",                socket_CMSG_LEN,
     METH_VARARGS, CMSG_LEN_doc},
#ifdef CMSG_SPACE
    {"CMSG_SPACE",              socket_CMSG_SPACE,
     METH_VARARGS, CMSG_SPACE_doc},
#endif
#endif
    {NULL,                      NULL}            /* Sentinel */
};


#ifdef MS_WINDOWS
#define OS_INIT_DEFINED

/* Additional initialization and cleanup for Windows */

static void
os_cleanup(void)
{
    WSACleanup();
}

static int
os_init(void)
{
    WSADATA WSAData;
    int ret;
    ret = WSAStartup(0x0101, &WSAData);
    switch (ret) {
    case 0:     /* No error */
        Py_AtExit(os_cleanup);
        return 1; /* Success */
    case WSASYSNOTREADY:
        PyErr_SetString(PyExc_ImportError,
                        "WSAStartup failed: network not ready");
        break;
    case WSAVERNOTSUPPORTED:
    case WSAEINVAL:
        PyErr_SetString(
            PyExc_ImportError,
            "WSAStartup failed: requested version not supported");
        break;
    default:
        PyErr_Format(PyExc_ImportError, "WSAStartup failed: error code %d", ret);
        break;
    }
    return 0; /* Failure */
}

#endif /* MS_WINDOWS */



#ifndef OS_INIT_DEFINED
static int
os_init(void)
{
    return 1; /* Success */
}
#endif

static int
sock_capi_traverse(PyObject *capsule, visitproc visit, void *arg)
{
    PySocketModule_APIObject *capi = PyCapsule_GetPointer(capsule, PySocket_CAPSULE_NAME);
    assert(capi != NULL);
    Py_VISIT(capi->Sock_Type);
    return 0;
}

static int
sock_capi_clear(PyObject *capsule)
{
    PySocketModule_APIObject *capi = PyCapsule_GetPointer(capsule, PySocket_CAPSULE_NAME);
    assert(capi != NULL);
    Py_CLEAR(capi->Sock_Type);
    return 0;
}

static void
sock_capi_free(PySocketModule_APIObject *capi)
{
    Py_XDECREF(capi->Sock_Type);  // sock_capi_free() can clear it
    Py_DECREF(capi->error);
    Py_DECREF(capi->timeout_error);
    PyMem_Free(capi);
}

static void
sock_capi_destroy(PyObject *capsule)
{
    void *capi = PyCapsule_GetPointer(capsule, PySocket_CAPSULE_NAME);
    assert(capi != NULL);
    sock_capi_free(capi);
}

static PySocketModule_APIObject *
sock_get_api(socket_state *state)
{
    PySocketModule_APIObject *capi = PyMem_Malloc(sizeof(PySocketModule_APIObject));
    if (capi == NULL) {
        PyErr_NoMemory();
        return NULL;
    }

    capi->Sock_Type = (PyTypeObject *)Py_NewRef(state->sock_type);
    capi->error = Py_NewRef(PyExc_OSError);
    capi->timeout_error = Py_NewRef(PyExc_TimeoutError);
    return capi;
}


/* Initialize the _socket module.

   This module is actually called "_socket", and there's a wrapper
   "socket.py" which implements some additional functionality.
   The import of "_socket" may fail with an ImportError exception if
   os-specific initialization fails.  On Windows, this does WINSOCK
   initialization.  When WINSOCK is initialized successfully, a call to
   WSACleanup() is scheduled to be made at exit time.
*/

PyDoc_STRVAR(socket_doc,
"Implementation module for socket operations.\n\
\n\
See the socket module for documentation.");

static int
socket_exec(PyObject *m)
{
    if (!os_init()) {
        goto error;
    }

    socket_state *state = get_module_state(m);

    _Py_atomic_store_int64_relaxed(&state->defaulttimeout, _PYTIME_FROMSECONDS(-1));

#define ADD_EXC(MOD, NAME, VAR, BASE) do {                  \
    VAR = PyErr_NewException("socket." NAME, BASE, NULL);   \
    if (VAR == NULL) {                                      \
        goto error;                                         \
    }                                                       \
    if (PyModule_AddObjectRef(MOD, NAME, VAR) < 0) {        \
        goto error;                                         \
    }                                                       \
} while (0)

    ADD_EXC(m, "herror", state->socket_herror, PyExc_OSError);
    ADD_EXC(m, "gaierror", state->socket_gaierror, PyExc_OSError);

#undef ADD_EXC

    if (PyModule_AddObjectRef(m, "error", PyExc_OSError) < 0) {
        goto error;
    }
    if (PyModule_AddObjectRef(m, "timeout", PyExc_TimeoutError) < 0) {
        goto error;
    }

    PyObject *sock_type = PyType_FromMetaclass(NULL, m, &sock_spec, NULL);
    if (sock_type == NULL) {
        goto error;
    }
    state->sock_type = (PyTypeObject *)sock_type;
    if (PyModule_AddObjectRef(m, "SocketType", sock_type) < 0) {
        goto error;
    }
    if (PyModule_AddType(m, state->sock_type) < 0) {
        goto error;
    }

    PyObject *has_ipv6;
#ifdef ENABLE_IPV6
    has_ipv6 = Py_True;
#else
    has_ipv6 = Py_False;
#endif
    if (PyModule_AddObjectRef(m, "has_ipv6", has_ipv6) < 0) {
        goto error;
    }

    /* Export C API */
    PySocketModule_APIObject *capi = sock_get_api(state);
    if (capi == NULL) {
        goto error;
    }
    PyObject *capsule = PyCapsule_New(capi,
                                      PySocket_CAPSULE_NAME,
                                      sock_capi_destroy);
    if (capsule == NULL) {
        sock_capi_free(capi);
        goto error;
    }
    if (_PyCapsule_SetTraverse(capsule,
                               sock_capi_traverse, sock_capi_clear) < 0) {
        sock_capi_free(capi);
        goto error;
    }

    if (PyModule_Add(m, PySocket_CAPI_NAME, capsule) < 0) {
        goto error;
    }

#define ADD_INT_MACRO(MOD, INT) do {                    \
    if (PyModule_AddIntConstant(MOD, #INT, INT) < 0) {  \
        goto error;                                     \
    }                                                   \
} while (0)

#define ADD_INT_CONST(MOD, NAME, INT) do {              \
    if (PyModule_AddIntConstant(MOD, NAME, INT) < 0) {  \
        goto error;                                     \
    }                                                   \
} while (0)

#define ADD_STR_CONST(MOD, NAME, STR) do {                  \
    if (PyModule_AddStringConstant(MOD, NAME, STR) < 0) {   \
        goto error;                                         \
    }                                                       \
} while (0)

    /* Address families (we only support AF_INET and AF_UNIX) */
#ifdef AF_UNSPEC
    ADD_INT_MACRO(m, AF_UNSPEC);
#endif
    ADD_INT_MACRO(m, AF_INET);
#if defined(AF_UNIX)
    ADD_INT_MACRO(m, AF_UNIX);
#endif /* AF_UNIX */
#ifdef AF_AX25
    /* Amateur Radio AX.25 */
    ADD_INT_MACRO(m, AF_AX25);
#endif
#ifdef AF_IPX
    ADD_INT_MACRO(m, AF_IPX); /* Novell IPX */
#endif
#ifdef AF_APPLETALK
    /* Appletalk DDP */
    ADD_INT_MACRO(m, AF_APPLETALK);
#endif
#ifdef AF_NETROM
    /* Amateur radio NetROM */
    ADD_INT_MACRO(m, AF_NETROM);
#endif
#ifdef AF_BRIDGE
    /* Multiprotocol bridge */
    ADD_INT_MACRO(m, AF_BRIDGE);
#endif
#ifdef AF_ATMPVC
    /* ATM PVCs */
    ADD_INT_MACRO(m, AF_ATMPVC);
#endif
#ifdef AF_AAL5
    /* Reserved for Werner's ATM */
    ADD_INT_MACRO(m, AF_AAL5);
#endif
#ifdef HAVE_SOCKADDR_ALG
    ADD_INT_MACRO(m, AF_ALG); /* Linux crypto */
#endif
#ifdef AF_X25
    /* Reserved for X.25 project */
    ADD_INT_MACRO(m, AF_X25);
#endif
#ifdef AF_INET6
    ADD_INT_MACRO(m, AF_INET6); /* IP version 6 */
#endif
#ifdef AF_ROSE
    /* Amateur Radio X.25 PLP */
    ADD_INT_MACRO(m, AF_ROSE);
#endif
#ifdef AF_DECnet
    /* Reserved for DECnet project */
    ADD_INT_MACRO(m, AF_DECnet);
#endif
#ifdef AF_NETBEUI
    /* Reserved for 802.2LLC project */
    ADD_INT_MACRO(m, AF_NETBEUI);
#endif
#ifdef AF_SECURITY
    /* Security callback pseudo AF */
    ADD_INT_MACRO(m, AF_SECURITY);
#endif
#ifdef AF_KEY
    /* PF_KEY key management API */
    ADD_INT_MACRO(m, AF_KEY);
#endif
#ifdef AF_NETLINK
    /*  */
    ADD_INT_MACRO(m, AF_NETLINK);
    ADD_INT_MACRO(m, NETLINK_ROUTE);
    ADD_INT_MACRO(m, NETLINK_USERSOCK);
    ADD_INT_MACRO(m, NETLINK_FIREWALL);
#ifdef NETLINK_NFLOG
    ADD_INT_MACRO(m, NETLINK_NFLOG);
#endif
#ifdef NETLINK_XFRM
    ADD_INT_MACRO(m, NETLINK_XFRM);
#endif
#ifdef NETLINK_IP6_FW
    ADD_INT_MACRO(m, NETLINK_IP6_FW);
#endif
#ifdef NETLINK_DNRTMSG
    ADD_INT_MACRO(m, NETLINK_DNRTMSG);
#endif
#ifdef NETLINK_CRYPTO
    ADD_INT_MACRO(m, NETLINK_CRYPTO);
#endif
#endif /* AF_NETLINK */

#ifdef AF_QIPCRTR
    /* Qualcomm IPCROUTER */
    ADD_INT_MACRO(m, AF_QIPCRTR);
#endif

#ifdef AF_VSOCK
    ADD_INT_CONST(m, "AF_VSOCK", AF_VSOCK);
    ADD_INT_CONST(m, "SO_VM_SOCKETS_BUFFER_SIZE", 0);
    ADD_INT_CONST(m, "SO_VM_SOCKETS_BUFFER_MIN_SIZE", 1);
    ADD_INT_CONST(m, "SO_VM_SOCKETS_BUFFER_MAX_SIZE", 2);
    ADD_INT_CONST(m, "VMADDR_CID_ANY", 0xffffffff);
    ADD_INT_CONST(m, "VMADDR_PORT_ANY", 0xffffffff);
    ADD_INT_CONST(m, "VMADDR_CID_LOCAL", 1);
    ADD_INT_CONST(m, "VMADDR_CID_HOST", 2);
    ADD_INT_CONST(m, "VM_SOCKETS_INVALID_VERSION", 0xffffffff);
    ADD_INT_CONST(m, "IOCTL_VM_SOCKETS_GET_LOCAL_CID",  _IO(7, 0xb9));
#endif

#ifdef AF_ROUTE
    /* Alias to emulate 4.4BSD */
    ADD_INT_MACRO(m, AF_ROUTE);
#endif
#ifdef AF_LINK
    ADD_INT_MACRO(m, AF_LINK);
#endif
#ifdef AF_ASH
    /* Ash */
    ADD_INT_MACRO(m, AF_ASH);
#endif
#ifdef AF_ECONET
    /* Acorn Econet */
    ADD_INT_MACRO(m, AF_ECONET);
#endif
#ifdef AF_ATMSVC
    /* ATM SVCs */
    ADD_INT_MACRO(m, AF_ATMSVC);
#endif
#ifdef AF_SNA
    /* Linux SNA Project (nutters!) */
    ADD_INT_MACRO(m, AF_SNA);
#endif
#ifdef AF_IRDA
    /* IRDA sockets */
    ADD_INT_MACRO(m, AF_IRDA);
#endif
#ifdef AF_PPPOX
    /* PPPoX sockets */
    ADD_INT_MACRO(m, AF_PPPOX);
#endif
#ifdef AF_WANPIPE
    /* Wanpipe API Sockets */
    ADD_INT_MACRO(m, AF_WANPIPE);
#endif
#ifdef AF_LLC
    /* Linux LLC */
    ADD_INT_MACRO(m, AF_LLC);
#endif
#ifdef HAVE_AF_HYPERV
    /* Hyper-V sockets */
    ADD_INT_MACRO(m, AF_HYPERV);

    /* for proto */
    ADD_INT_MACRO(m, HV_PROTOCOL_RAW);

    /* for setsockopt() */
    ADD_INT_MACRO(m, HVSOCKET_CONNECT_TIMEOUT);
    ADD_INT_MACRO(m, HVSOCKET_CONNECT_TIMEOUT_MAX);
    ADD_INT_MACRO(m, HVSOCKET_CONNECTED_SUSPEND);
    ADD_INT_MACRO(m, HVSOCKET_ADDRESS_FLAG_PASSTHRU);

    /* for bind() or connect() */
    ADD_STR_CONST(m, "HV_GUID_ZERO", "00000000-0000-0000-0000-000000000000");
    ADD_STR_CONST(m, "HV_GUID_WILDCARD", "00000000-0000-0000-0000-000000000000");
    ADD_STR_CONST(m, "HV_GUID_BROADCAST", "FFFFFFFF-FFFF-FFFF-FFFF-FFFFFFFFFFFF");
    ADD_STR_CONST(m, "HV_GUID_CHILDREN", "90DB8B89-0D35-4F79-8CE9-49EA0AC8B7CD");
    ADD_STR_CONST(m, "HV_GUID_LOOPBACK", "E0E16197-DD56-4A10-9195-5EE7A155A838");
    ADD_STR_CONST(m, "HV_GUID_PARENT", "A42E7CDA-D03F-480C-9CC2-A4DE20ABB878");
#endif /* HAVE_AF_HYPERV */

#ifdef USE_BLUETOOTH
    ADD_INT_MACRO(m, AF_BLUETOOTH);
#ifdef BTPROTO_L2CAP
    ADD_INT_MACRO(m, BTPROTO_L2CAP);
    ADD_INT_MACRO(m, SOL_L2CAP);
#if defined(BDADDR_BREDR)
    ADD_INT_MACRO(m, BDADDR_BREDR);
    ADD_INT_MACRO(m, BDADDR_LE_PUBLIC);
    ADD_INT_MACRO(m, BDADDR_LE_RANDOM);
#endif
#ifdef SO_L2CAP_IMTU
    ADD_INT_MACRO(m, SO_L2CAP_IMTU);
    ADD_INT_MACRO(m, SO_L2CAP_OMTU);
    ADD_INT_MACRO(m, SO_L2CAP_FLUSH);
#endif
#ifdef SO_L2CAP_IQOS
    ADD_INT_MACRO(m, SO_L2CAP_IQOS);
    ADD_INT_MACRO(m, SO_L2CAP_OQOS);
#endif
#ifdef SO_L2CAP_ENCRYPTED
    ADD_INT_MACRO(m, SO_L2CAP_ENCRYPTED);
#endif
#ifdef L2CAP_LM
    ADD_INT_MACRO(m, L2CAP_LM);
    ADD_INT_MACRO(m, L2CAP_LM_MASTER);
    ADD_INT_MACRO(m, L2CAP_LM_AUTH);
    ADD_INT_MACRO(m, L2CAP_LM_ENCRYPT);
    ADD_INT_MACRO(m, L2CAP_LM_TRUSTED);
    ADD_INT_MACRO(m, L2CAP_LM_RELIABLE);
    ADD_INT_MACRO(m, L2CAP_LM_SECURE);
#endif
#ifdef SO_L2CAP_LM
    ADD_INT_MACRO(m, SO_L2CAP_LM);
    ADD_INT_MACRO(m, L2CAP_LM_AUTH);
    ADD_INT_MACRO(m, L2CAP_LM_ENCRYPT);
    ADD_INT_MACRO(m, L2CAP_LM_SECURE);
#endif
#endif /* BTPROTO_L2CAP */
#ifdef BTPROTO_HCI
    ADD_INT_MACRO(m, BTPROTO_HCI);
    ADD_INT_MACRO(m, SOL_HCI);
#ifdef HAVE_BLUETOOTH_BLUETOOTH_H
    ADD_INT_MACRO(m, HCI_DEV_NONE);
    ADD_INT_MACRO(m, HCI_CHANNEL_RAW);
    ADD_INT_MACRO(m, HCI_CHANNEL_USER);
    ADD_INT_MACRO(m, HCI_CHANNEL_MONITOR);
    ADD_INT_MACRO(m, HCI_CHANNEL_CONTROL);
    ADD_INT_MACRO(m, HCI_CHANNEL_LOGGING);
#endif
#ifdef HCI_FILTER
    ADD_INT_MACRO(m, HCI_FILTER);
#endif
#ifdef HCI_DATA_DIR
    ADD_INT_MACRO(m, HCI_DATA_DIR);
#endif
#ifdef HCI_TIME_STAMP
    ADD_INT_MACRO(m, HCI_TIME_STAMP);
#endif
#ifdef SO_HCI_EVT_FILTER
    ADD_INT_MACRO(m, SO_HCI_EVT_FILTER);
    ADD_INT_MACRO(m, SO_HCI_PKT_FILTER);
#endif
#endif /* BTPROTO_HCI */
#ifdef BTPROTO_RFCOMM
    ADD_INT_MACRO(m, BTPROTO_RFCOMM);
    ADD_INT_MACRO(m, SOL_RFCOMM);
#ifdef SO_RFCOMM_MTU
    ADD_INT_MACRO(m, SO_RFCOMM_MTU);
    ADD_INT_MACRO(m, SO_RFCOMM_FC_INFO);
#endif
#ifdef SO_RFCOMM_LM
    ADD_INT_MACRO(m, SO_RFCOMM_LM);
    ADD_INT_MACRO(m, RFCOMM_LM_AUTH);
    ADD_INT_MACRO(m, RFCOMM_LM_ENCRYPT);
    ADD_INT_MACRO(m, RFCOMM_LM_SECURE);
#endif
#ifdef MS_WINDOWS_DESKTOP
    ADD_INT_MACRO(m, SO_BTH_ENCRYPT);
    ADD_INT_MACRO(m, SO_BTH_MTU);
    ADD_INT_MACRO(m, SO_BTH_MTU_MAX);
    ADD_INT_MACRO(m, SO_BTH_MTU_MIN);
#endif
#endif /* BTPROTO_RFCOMM */
    ADD_STR_CONST(m, "BDADDR_ANY", "00:00:00:00:00:00");
    ADD_STR_CONST(m, "BDADDR_LOCAL", "00:00:00:FF:FF:FF");
#ifdef BTPROTO_SCO
    ADD_INT_MACRO(m, BTPROTO_SCO);
    ADD_INT_MACRO(m, SOL_SCO);
#ifdef SO_SCO_MTU
    ADD_INT_MACRO(m, SO_SCO_MTU);
#endif
#ifdef SO_SCO_CONNINFO
    ADD_INT_MACRO(m, SO_SCO_CONNINFO);
#endif
#ifdef SO_SCO_HANDLE
    ADD_INT_MACRO(m, SO_SCO_HANDLE);
#endif
#endif /* BTPROTO_SCO */
#ifdef HAVE_BLUETOOTH_BLUETOOTH_H
    ADD_INT_MACRO(m, SOL_BLUETOOTH);
    ADD_INT_MACRO(m, BT_SECURITY);
    ADD_INT_MACRO(m, BT_SECURITY_SDP);
    ADD_INT_MACRO(m, BT_SECURITY_LOW);
    ADD_INT_MACRO(m, BT_SECURITY_MEDIUM);
    ADD_INT_MACRO(m, BT_SECURITY_HIGH);
#ifdef BT_SECURITY_FIPS
    ADD_INT_MACRO(m, BT_SECURITY_FIPS);
#endif
#ifdef BT_DEFER_SETUP
    ADD_INT_MACRO(m, BT_DEFER_SETUP);
#endif
    ADD_INT_MACRO(m, BT_FLUSHABLE);
    ADD_INT_MACRO(m, BT_FLUSHABLE_OFF);
    ADD_INT_MACRO(m, BT_FLUSHABLE_ON);
    ADD_INT_MACRO(m, BT_POWER);
    ADD_INT_MACRO(m, BT_POWER_FORCE_ACTIVE_OFF);
    ADD_INT_MACRO(m, BT_POWER_FORCE_ACTIVE_ON);
    ADD_INT_MACRO(m, BT_CHANNEL_POLICY);
    ADD_INT_MACRO(m, BT_CHANNEL_POLICY_BREDR_ONLY);
    ADD_INT_MACRO(m, BT_CHANNEL_POLICY_BREDR_PREFERRED);
    ADD_INT_MACRO(m, BT_CHANNEL_POLICY_BREDR_PREFERRED);
    ADD_INT_MACRO(m, BT_VOICE);
    ADD_INT_MACRO(m, BT_VOICE_TRANSPARENT);
    ADD_INT_MACRO(m, BT_VOICE_CVSD_16BIT);
#ifdef BT_VOICE_TRANSPARENT_16BIT
    ADD_INT_MACRO(m, BT_VOICE_TRANSPARENT_16BIT);
#endif
    ADD_INT_MACRO(m, BT_SNDMTU);
    ADD_INT_MACRO(m, BT_RCVMTU);
#ifdef BT_PHY
    ADD_INT_MACRO(m, BT_PHY);
    ADD_INT_MACRO(m, BT_PHY_BR_1M_1SLOT);
    ADD_INT_MACRO(m, BT_PHY_BR_1M_3SLOT);
    ADD_INT_MACRO(m, BT_PHY_BR_1M_5SLOT);
    ADD_INT_MACRO(m, BT_PHY_EDR_2M_1SLOT);
    ADD_INT_MACRO(m, BT_PHY_EDR_2M_3SLOT);
    ADD_INT_MACRO(m, BT_PHY_EDR_2M_5SLOT);
    ADD_INT_MACRO(m, BT_PHY_EDR_3M_1SLOT);
    ADD_INT_MACRO(m, BT_PHY_EDR_3M_3SLOT);
    ADD_INT_MACRO(m, BT_PHY_EDR_3M_5SLOT);
    ADD_INT_MACRO(m, BT_PHY_LE_1M_TX);
    ADD_INT_MACRO(m, BT_PHY_LE_1M_RX);
    ADD_INT_MACRO(m, BT_PHY_LE_2M_TX);
    ADD_INT_MACRO(m, BT_PHY_LE_2M_RX);
    ADD_INT_MACRO(m, BT_PHY_LE_CODED_TX);
    ADD_INT_MACRO(m, BT_PHY_LE_CODED_RX);
#endif
#ifdef BT_MODE
    ADD_INT_MACRO(m, BT_MODE);
    ADD_INT_MACRO(m, BT_MODE_BASIC);
    ADD_INT_MACRO(m, BT_MODE_ERTM);
    ADD_INT_MACRO(m, BT_MODE_STREAMING);
    ADD_INT_MACRO(m, BT_MODE_LE_FLOWCTL);
    ADD_INT_MACRO(m, BT_MODE_EXT_FLOWCTL);
#endif
#ifdef BT_PKT_STATUS
    ADD_INT_MACRO(m, BT_PKT_STATUS);
#endif
#ifdef BT_ISO_QOS
    ADD_INT_MACRO(m, BT_ISO_QOS);
#endif
#ifdef BT_CODEC
    ADD_INT_MACRO(m, BT_CODEC);
#endif
#endif /* HAVE_BLUETOOTH_BLUETOOTH_H */
#endif /* USE_BLUETOOTH */

#ifdef AF_CAN
    /* Controller Area Network */
    ADD_INT_MACRO(m, AF_CAN);
#endif
#ifdef PF_CAN
    /* Controller Area Network */
    ADD_INT_MACRO(m, PF_CAN);
#endif

/* Reliable Datagram Sockets */
#ifdef AF_RDS
    ADD_INT_MACRO(m, AF_RDS);
#endif
#ifdef PF_RDS
    ADD_INT_MACRO(m, PF_RDS);
#endif

/* Kernel event messages */
#ifdef PF_SYSTEM
    ADD_INT_MACRO(m, PF_SYSTEM);
#endif
#ifdef AF_SYSTEM
    ADD_INT_MACRO(m, AF_SYSTEM);
#endif

/* FreeBSD divert(4) */
#ifdef PF_DIVERT
    ADD_INT_MACRO(m, PF_DIVERT);
#endif
#ifdef AF_DIVERT
    ADD_INT_MACRO(m, AF_DIVERT);
#endif

#ifdef AF_PACKET
    ADD_INT_MACRO(m, AF_PACKET);
#endif
#ifdef PF_PACKET
    ADD_INT_MACRO(m, PF_PACKET);
#endif
#ifdef PACKET_HOST
    ADD_INT_MACRO(m, PACKET_HOST);
#endif
#ifdef PACKET_BROADCAST
    ADD_INT_MACRO(m, PACKET_BROADCAST);
#endif
#ifdef PACKET_MULTICAST
    ADD_INT_MACRO(m, PACKET_MULTICAST);
#endif
#ifdef PACKET_OTHERHOST
    ADD_INT_MACRO(m, PACKET_OTHERHOST);
#endif
#ifdef PACKET_OUTGOING
    ADD_INT_MACRO(m, PACKET_OUTGOING);
#endif
#ifdef PACKET_LOOPBACK
    ADD_INT_MACRO(m, PACKET_LOOPBACK);
#endif
#ifdef PACKET_FASTROUTE
    ADD_INT_MACRO(m, PACKET_FASTROUTE);
#endif

#ifdef HAVE_LINUX_TIPC_H
    ADD_INT_MACRO(m, AF_TIPC);

    /* for addresses */
    ADD_INT_MACRO(m, TIPC_ADDR_NAMESEQ);
    ADD_INT_MACRO(m, TIPC_ADDR_NAME);
    ADD_INT_MACRO(m, TIPC_ADDR_ID);

    ADD_INT_MACRO(m, TIPC_ZONE_SCOPE);
    ADD_INT_MACRO(m, TIPC_CLUSTER_SCOPE);
    ADD_INT_MACRO(m, TIPC_NODE_SCOPE);

    /* for setsockopt() */
    ADD_INT_MACRO(m, SOL_TIPC);
    ADD_INT_MACRO(m, TIPC_IMPORTANCE);
    ADD_INT_MACRO(m, TIPC_SRC_DROPPABLE);
    ADD_INT_MACRO(m, TIPC_DEST_DROPPABLE);
    ADD_INT_MACRO(m, TIPC_CONN_TIMEOUT);

    ADD_INT_MACRO(m, TIPC_LOW_IMPORTANCE);
    ADD_INT_MACRO(m, TIPC_MEDIUM_IMPORTANCE);
    ADD_INT_MACRO(m, TIPC_HIGH_IMPORTANCE);
    ADD_INT_MACRO(m, TIPC_CRITICAL_IMPORTANCE);

    /* for subscriptions */
    ADD_INT_MACRO(m, TIPC_SUB_PORTS);
    ADD_INT_MACRO(m, TIPC_SUB_SERVICE);
#ifdef TIPC_SUB_CANCEL
    /* doesn't seem to be available everywhere */
    ADD_INT_MACRO(m, TIPC_SUB_CANCEL);
#endif
    ADD_INT_MACRO(m, TIPC_WAIT_FOREVER);
    ADD_INT_MACRO(m, TIPC_PUBLISHED);
    ADD_INT_MACRO(m, TIPC_WITHDRAWN);
    ADD_INT_MACRO(m, TIPC_SUBSCR_TIMEOUT);
    ADD_INT_MACRO(m, TIPC_CFG_SRV);
    ADD_INT_MACRO(m, TIPC_TOP_SRV);
#endif

#ifdef HAVE_SOCKADDR_ALG
    /* Socket options */
    ADD_INT_MACRO(m, ALG_SET_KEY);
    ADD_INT_MACRO(m, ALG_SET_IV);
    ADD_INT_MACRO(m, ALG_SET_OP);
    ADD_INT_MACRO(m, ALG_SET_AEAD_ASSOCLEN);
    ADD_INT_MACRO(m, ALG_SET_AEAD_AUTHSIZE);
    ADD_INT_MACRO(m, ALG_SET_PUBKEY);

    /* Operations */
    ADD_INT_MACRO(m, ALG_OP_DECRYPT);
    ADD_INT_MACRO(m, ALG_OP_ENCRYPT);
    ADD_INT_MACRO(m, ALG_OP_SIGN);
    ADD_INT_MACRO(m, ALG_OP_VERIFY);
#endif

/* IEEE 802.3 protocol numbers required for a standard TCP/IP network stack */
#ifdef ETHERTYPE_ARP
    ADD_INT_MACRO(m, ETHERTYPE_ARP);
#endif
#ifdef ETHERTYPE_IP
    ADD_INT_MACRO(m, ETHERTYPE_IP);
#endif
#ifdef ETHERTYPE_IPV6
    ADD_INT_MACRO(m, ETHERTYPE_IPV6);
#endif
#ifdef ETHERTYPE_VLAN
    ADD_INT_MACRO(m, ETHERTYPE_VLAN);
#endif

/* Linux pseudo-protocol for sniffing every packet */
#ifdef ETH_P_ALL
    ADD_INT_MACRO(m, ETH_P_ALL);
#endif

    /* Socket types */
    ADD_INT_MACRO(m, SOCK_STREAM);
    ADD_INT_MACRO(m, SOCK_DGRAM);
/* We have incomplete socket support. */
#ifdef SOCK_RAW
    /* SOCK_RAW is marked as optional in the POSIX specification */
    ADD_INT_MACRO(m, SOCK_RAW);
#endif
#ifdef SOCK_SEQPACKET
    ADD_INT_MACRO(m, SOCK_SEQPACKET);
#endif
#if defined(SOCK_RDM)
    ADD_INT_MACRO(m, SOCK_RDM);
#endif
#ifdef SOCK_CLOEXEC
    ADD_INT_MACRO(m, SOCK_CLOEXEC);
#endif
#ifdef SOCK_NONBLOCK
    ADD_INT_MACRO(m, SOCK_NONBLOCK);
#endif

#ifdef  SO_DEBUG
    ADD_INT_MACRO(m, SO_DEBUG);
#endif
#ifdef  SO_ACCEPTCONN
    ADD_INT_MACRO(m, SO_ACCEPTCONN);
#endif
#ifdef  SO_REUSEADDR
    ADD_INT_MACRO(m, SO_REUSEADDR);
#endif
#ifdef SO_EXCLUSIVEADDRUSE
    ADD_INT_MACRO(m, SO_EXCLUSIVEADDRUSE);
#endif
#ifdef SO_INCOMING_CPU
    ADD_INT_MACRO(m, SO_INCOMING_CPU);
#endif

#ifdef  SO_KEEPALIVE
    ADD_INT_MACRO(m, SO_KEEPALIVE);
#endif
#ifdef  SO_DONTROUTE
    ADD_INT_MACRO(m, SO_DONTROUTE);
#endif
#ifdef  SO_BROADCAST
    ADD_INT_MACRO(m, SO_BROADCAST);
#endif
#ifdef  SO_USELOOPBACK
    ADD_INT_MACRO(m, SO_USELOOPBACK);
#endif
#ifdef  SO_LINGER
    ADD_INT_MACRO(m, SO_LINGER);
#endif
#ifdef  SO_OOBINLINE
    ADD_INT_MACRO(m, SO_OOBINLINE);
#endif
#ifdef  SO_ORIGINAL_DST
    ADD_INT_MACRO(m, SO_ORIGINAL_DST);
#endif
#ifndef __GNU__
#ifdef  SO_REUSEPORT
    ADD_INT_MACRO(m, SO_REUSEPORT);
#endif
#endif
#ifdef  SO_REUSEPORT_LB
    ADD_INT_MACRO(m, SO_REUSEPORT_LB);
#endif
#ifdef  SO_SNDBUF
    ADD_INT_MACRO(m, SO_SNDBUF);
#endif
#ifdef  SO_RCVBUF
    ADD_INT_MACRO(m, SO_RCVBUF);
#endif
#ifdef  SO_SNDLOWAT
    ADD_INT_MACRO(m, SO_SNDLOWAT);
#endif
#ifdef  SO_RCVLOWAT
    ADD_INT_MACRO(m, SO_RCVLOWAT);
#endif
#ifdef  SO_SNDTIMEO
    ADD_INT_MACRO(m, SO_SNDTIMEO);
#endif
#ifdef  SO_RCVTIMEO
    ADD_INT_MACRO(m, SO_RCVTIMEO);
#endif
#ifdef  SO_ERROR
    ADD_INT_MACRO(m, SO_ERROR);
#endif
#ifdef  SO_TYPE
    ADD_INT_MACRO(m, SO_TYPE);
#endif
#ifdef  SO_SETFIB
    ADD_INT_MACRO(m, SO_SETFIB);
#endif
#ifdef  SO_PASSCRED
    ADD_INT_MACRO(m, SO_PASSCRED);
#endif
#ifdef  SO_PEERCRED
    ADD_INT_MACRO(m, SO_PEERCRED);
#endif
#ifdef  LOCAL_PEERCRED
    ADD_INT_MACRO(m, LOCAL_PEERCRED);
#endif
#ifdef  SO_PASSSEC
    ADD_INT_MACRO(m, SO_PASSSEC);
#endif
#ifdef  SO_PEERSEC
    ADD_INT_MACRO(m, SO_PEERSEC);
#endif
#ifdef  SO_BINDTODEVICE
    ADD_INT_MACRO(m, SO_BINDTODEVICE);
#endif
#ifdef  SO_BINDTOIFINDEX
    ADD_INT_MACRO(m, SO_BINDTOIFINDEX);
#endif
#ifdef  SO_PRIORITY
    ADD_INT_MACRO(m, SO_PRIORITY);
#endif
#ifdef  SO_MARK
    ADD_INT_MACRO(m, SO_MARK);
#endif
#ifdef  SO_USER_COOKIE
    ADD_INT_MACRO(m, SO_USER_COOKIE);
#endif
#ifdef  SO_RTABLE
    ADD_INT_MACRO(m, SO_RTABLE);
#endif
#ifdef SO_DOMAIN
    ADD_INT_MACRO(m, SO_DOMAIN);
#endif
#ifdef SO_PROTOCOL
    ADD_INT_MACRO(m, SO_PROTOCOL);
#endif
#ifdef LOCAL_CREDS
    ADD_INT_MACRO(m, LOCAL_CREDS);
#endif
#ifdef LOCAL_CREDS_PERSISTENT
    ADD_INT_MACRO(m, LOCAL_CREDS_PERSISTENT);
#endif

    /* Maximum number of connections for "listen" */
#ifdef  SOMAXCONN
    ADD_INT_MACRO(m, SOMAXCONN);
#else
    ADD_INT_CONST(m, "SOMAXCONN", 5); /* Common value */
#endif

    /* Ancillary message types */
#ifdef  SCM_RIGHTS
    ADD_INT_MACRO(m, SCM_RIGHTS);
#endif
#ifdef  SCM_CREDENTIALS
    ADD_INT_MACRO(m, SCM_CREDENTIALS);
#endif
#ifdef  SCM_CREDS
    ADD_INT_MACRO(m, SCM_CREDS);
#endif
#ifdef  SCM_CREDS2
    ADD_INT_MACRO(m, SCM_CREDS2);
#endif

    /* Flags for send, recv */
#ifdef  MSG_OOB
    ADD_INT_MACRO(m, MSG_OOB);
#endif
#ifdef  MSG_PEEK
    ADD_INT_MACRO(m, MSG_PEEK);
#endif
#ifdef  MSG_DONTROUTE
    ADD_INT_MACRO(m, MSG_DONTROUTE);
#endif
#ifdef  MSG_DONTWAIT
    ADD_INT_MACRO(m, MSG_DONTWAIT);
#endif
#ifdef  MSG_EOR
    ADD_INT_MACRO(m, MSG_EOR);
#endif
#ifdef  MSG_TRUNC
    // workaround for https://github.com/WebAssembly/wasi-libc/issues/305
    #if defined(__wasi__) && !defined(__WASI_RIFLAGS_RECV_DATA_TRUNCATED)
    #  define __WASI_RIFLAGS_RECV_DATA_TRUNCATED 2
    #endif
    ADD_INT_MACRO(m, MSG_TRUNC);
#endif
#ifdef  MSG_CTRUNC
    ADD_INT_MACRO(m, MSG_CTRUNC);
#endif
#ifdef  MSG_WAITALL
    ADD_INT_MACRO(m, MSG_WAITALL);
#endif
#ifdef  MSG_BTAG
    ADD_INT_MACRO(m, MSG_BTAG);
#endif
#ifdef  MSG_ETAG
    ADD_INT_MACRO(m, MSG_ETAG);
#endif
#ifdef  MSG_NOSIGNAL
    ADD_INT_MACRO(m, MSG_NOSIGNAL);
#endif
#ifdef  MSG_NOTIFICATION
    ADD_INT_MACRO(m, MSG_NOTIFICATION);
#endif
#ifdef  MSG_CMSG_CLOEXEC
    ADD_INT_MACRO(m, MSG_CMSG_CLOEXEC);
#endif
#ifdef  MSG_ERRQUEUE
    ADD_INT_MACRO(m, MSG_ERRQUEUE);
#endif
#ifdef  MSG_CONFIRM
    ADD_INT_MACRO(m, MSG_CONFIRM);
#endif
#ifdef  MSG_MORE
    ADD_INT_MACRO(m, MSG_MORE);
#endif
#ifdef  MSG_EOF
    ADD_INT_MACRO(m, MSG_EOF);
#endif
#ifdef  MSG_BCAST
    ADD_INT_MACRO(m, MSG_BCAST);
#endif
#ifdef  MSG_MCAST
    ADD_INT_MACRO(m, MSG_MCAST);
#endif
#ifdef MSG_FASTOPEN
    ADD_INT_MACRO(m, MSG_FASTOPEN);
#endif

    /* Protocol level and numbers, usable for [gs]etsockopt */
#ifdef  SOL_SOCKET
    ADD_INT_MACRO(m, SOL_SOCKET);
#endif
#ifdef  SOL_IP
    ADD_INT_MACRO(m, SOL_IP);
#else
    ADD_INT_CONST(m, "SOL_IP", 0);
#endif
#ifdef  SOL_IPX
    ADD_INT_MACRO(m, SOL_IPX);
#endif
#ifdef  SOL_AX25
    ADD_INT_MACRO(m, SOL_AX25);
#endif
#ifdef  SOL_ATALK
    ADD_INT_MACRO(m, SOL_ATALK);
#endif
#ifdef  SOL_NETROM
    ADD_INT_MACRO(m, SOL_NETROM);
#endif
#ifdef  SOL_ROSE
    ADD_INT_MACRO(m, SOL_ROSE);
#endif
#ifdef  SOL_TCP
    ADD_INT_MACRO(m, SOL_TCP);
#else
    ADD_INT_CONST(m, "SOL_TCP", 6);
#endif
#ifdef  SOL_UDP
    ADD_INT_MACRO(m, SOL_UDP);
#else
    ADD_INT_CONST(m, "SOL_UDP", 17);
#endif
#ifdef SOL_CAN_BASE
    ADD_INT_MACRO(m, SOL_CAN_BASE);
#endif
#ifdef SOL_CAN_RAW
    ADD_INT_MACRO(m, SOL_CAN_RAW);
    ADD_INT_MACRO(m, CAN_RAW);
#endif
#if defined(HAVE_LINUX_CAN_H) || defined(HAVE_NETCAN_CAN_H)
    ADD_INT_MACRO(m, CAN_EFF_FLAG);
    ADD_INT_MACRO(m, CAN_RTR_FLAG);
    ADD_INT_MACRO(m, CAN_ERR_FLAG);

    ADD_INT_MACRO(m, CAN_SFF_MASK);
    ADD_INT_MACRO(m, CAN_EFF_MASK);
    ADD_INT_MACRO(m, CAN_ERR_MASK);
#ifdef CAN_ISOTP
    ADD_INT_MACRO(m, CAN_ISOTP);
#endif
#ifdef CAN_J1939
    ADD_INT_MACRO(m, CAN_J1939);
#endif
#endif
#if defined(HAVE_LINUX_CAN_RAW_H) || defined(HAVE_NETCAN_CAN_H)
    ADD_INT_MACRO(m, CAN_RAW_FILTER);
#ifdef HAVE_LINUX_CAN_RAW_H
    ADD_INT_MACRO(m, CAN_RAW_ERR_FILTER);
#endif
    ADD_INT_MACRO(m, CAN_RAW_LOOPBACK);
    ADD_INT_MACRO(m, CAN_RAW_RECV_OWN_MSGS);
#endif
#ifdef HAVE_LINUX_CAN_RAW_FD_FRAMES
    ADD_INT_MACRO(m, CAN_RAW_FD_FRAMES);
#endif
#ifdef HAVE_LINUX_CAN_RAW_JOIN_FILTERS
    ADD_INT_MACRO(m, CAN_RAW_JOIN_FILTERS);
#endif
#ifdef HAVE_LINUX_CAN_BCM_H
    ADD_INT_MACRO(m, CAN_BCM);

    /* BCM opcodes */
    ADD_INT_CONST(m, "CAN_BCM_TX_SETUP", TX_SETUP);
    ADD_INT_CONST(m, "CAN_BCM_TX_DELETE", TX_DELETE);
    ADD_INT_CONST(m, "CAN_BCM_TX_READ", TX_READ);
    ADD_INT_CONST(m, "CAN_BCM_TX_SEND", TX_SEND);
    ADD_INT_CONST(m, "CAN_BCM_RX_SETUP", RX_SETUP);
    ADD_INT_CONST(m, "CAN_BCM_RX_DELETE", RX_DELETE);
    ADD_INT_CONST(m, "CAN_BCM_RX_READ", RX_READ);
    ADD_INT_CONST(m, "CAN_BCM_TX_STATUS", TX_STATUS);
    ADD_INT_CONST(m, "CAN_BCM_TX_EXPIRED", TX_EXPIRED);
    ADD_INT_CONST(m, "CAN_BCM_RX_STATUS", RX_STATUS);
    ADD_INT_CONST(m, "CAN_BCM_RX_TIMEOUT", RX_TIMEOUT);
    ADD_INT_CONST(m, "CAN_BCM_RX_CHANGED", RX_CHANGED);

    /* BCM flags */
    ADD_INT_CONST(m, "CAN_BCM_SETTIMER", SETTIMER);
    ADD_INT_CONST(m, "CAN_BCM_STARTTIMER", STARTTIMER);
    ADD_INT_CONST(m, "CAN_BCM_TX_COUNTEVT", TX_COUNTEVT);
    ADD_INT_CONST(m, "CAN_BCM_TX_ANNOUNCE", TX_ANNOUNCE);
    ADD_INT_CONST(m, "CAN_BCM_TX_CP_CAN_ID", TX_CP_CAN_ID);
    ADD_INT_CONST(m, "CAN_BCM_RX_FILTER_ID", RX_FILTER_ID);
    ADD_INT_CONST(m, "CAN_BCM_RX_CHECK_DLC", RX_CHECK_DLC);
    ADD_INT_CONST(m, "CAN_BCM_RX_NO_AUTOTIMER", RX_NO_AUTOTIMER);
    ADD_INT_CONST(m, "CAN_BCM_RX_ANNOUNCE_RESUME", RX_ANNOUNCE_RESUME);
    ADD_INT_CONST(m, "CAN_BCM_TX_RESET_MULTI_IDX", TX_RESET_MULTI_IDX);
    ADD_INT_CONST(m, "CAN_BCM_RX_RTR_FRAME", RX_RTR_FRAME);
#ifdef CAN_FD_FRAME
    /* CAN_FD_FRAME was only introduced in the 4.8.x kernel series */
    ADD_INT_CONST(m, "CAN_BCM_CAN_FD_FRAME", CAN_FD_FRAME);
#endif
#endif
#ifdef HAVE_LINUX_CAN_J1939_H
    ADD_INT_MACRO(m, J1939_MAX_UNICAST_ADDR);
    ADD_INT_MACRO(m, J1939_IDLE_ADDR);
    ADD_INT_MACRO(m, J1939_NO_ADDR);
    ADD_INT_MACRO(m, J1939_NO_NAME);
    ADD_INT_MACRO(m, J1939_PGN_REQUEST);
    ADD_INT_MACRO(m, J1939_PGN_ADDRESS_CLAIMED);
    ADD_INT_MACRO(m, J1939_PGN_ADDRESS_COMMANDED);
    ADD_INT_MACRO(m, J1939_PGN_PDU1_MAX);
    ADD_INT_MACRO(m, J1939_PGN_MAX);
    ADD_INT_MACRO(m, J1939_NO_PGN);

    /* J1939 socket options */
    ADD_INT_MACRO(m, SO_J1939_FILTER);
    ADD_INT_MACRO(m, SO_J1939_PROMISC);
    ADD_INT_MACRO(m, SO_J1939_SEND_PRIO);
    ADD_INT_MACRO(m, SO_J1939_ERRQUEUE);

    ADD_INT_MACRO(m, SCM_J1939_DEST_ADDR);
    ADD_INT_MACRO(m, SCM_J1939_DEST_NAME);
    ADD_INT_MACRO(m, SCM_J1939_PRIO);
    ADD_INT_MACRO(m, SCM_J1939_ERRQUEUE);

    ADD_INT_MACRO(m, J1939_NLA_PAD);
    ADD_INT_MACRO(m, J1939_NLA_BYTES_ACKED);

    ADD_INT_MACRO(m, J1939_EE_INFO_NONE);
    ADD_INT_MACRO(m, J1939_EE_INFO_TX_ABORT);

    ADD_INT_MACRO(m, J1939_FILTER_MAX);
#endif
#ifdef SOL_RDS
    ADD_INT_MACRO(m, SOL_RDS);
#endif
#ifdef HAVE_SOCKADDR_ALG
    ADD_INT_MACRO(m, SOL_ALG);
#endif
#ifdef RDS_CANCEL_SENT_TO
    ADD_INT_MACRO(m, RDS_CANCEL_SENT_TO);
#endif
#ifdef RDS_GET_MR
    ADD_INT_MACRO(m, RDS_GET_MR);
#endif
#ifdef RDS_FREE_MR
    ADD_INT_MACRO(m, RDS_FREE_MR);
#endif
#ifdef RDS_RECVERR
    ADD_INT_MACRO(m, RDS_RECVERR);
#endif
#ifdef RDS_CONG_MONITOR
    ADD_INT_MACRO(m, RDS_CONG_MONITOR);
#endif
#ifdef RDS_GET_MR_FOR_DEST
    ADD_INT_MACRO(m, RDS_GET_MR_FOR_DEST);
#endif
#ifdef  IPPROTO_IP
    ADD_INT_MACRO(m, IPPROTO_IP);
#else
    ADD_INT_CONST(m, "IPPROTO_IP", 0);
#endif
#ifdef  IPPROTO_HOPOPTS
    ADD_INT_MACRO(m, IPPROTO_HOPOPTS);
#endif
#ifdef  IPPROTO_ICMP
    ADD_INT_MACRO(m, IPPROTO_ICMP);
#else
    ADD_INT_CONST(m, "IPPROTO_ICMP", 1);
#endif
#ifdef  IPPROTO_IGMP
    ADD_INT_MACRO(m, IPPROTO_IGMP);
#endif
#ifdef  IPPROTO_GGP
    ADD_INT_MACRO(m, IPPROTO_GGP);
#endif
#ifdef  IPPROTO_IPV4
    ADD_INT_MACRO(m, IPPROTO_IPV4);
#endif
#ifdef  IPPROTO_IPV6
    ADD_INT_MACRO(m, IPPROTO_IPV6);
#endif
#ifdef  IPPROTO_IPIP
    ADD_INT_MACRO(m, IPPROTO_IPIP);
#endif
#ifdef  IPPROTO_TCP
    ADD_INT_MACRO(m, IPPROTO_TCP);
#else
    ADD_INT_CONST(m, "IPPROTO_TCP", 6);
#endif
#ifdef  IPPROTO_EGP
    ADD_INT_MACRO(m, IPPROTO_EGP);
#endif
#ifdef  IPPROTO_PUP
    ADD_INT_MACRO(m, IPPROTO_PUP);
#endif
#ifdef  IPPROTO_UDP
    ADD_INT_MACRO(m, IPPROTO_UDP);
#else
    ADD_INT_CONST(m, "IPPROTO_UDP", 17);
#endif
#ifdef  IPPROTO_UDPLITE
    ADD_INT_MACRO(m, IPPROTO_UDPLITE);
    #ifndef UDPLITE_SEND_CSCOV
        #define UDPLITE_SEND_CSCOV 10
    #endif
    ADD_INT_MACRO(m, UDPLITE_SEND_CSCOV);
    #ifndef UDPLITE_RECV_CSCOV
        #define UDPLITE_RECV_CSCOV 11
    #endif
    ADD_INT_MACRO(m, UDPLITE_RECV_CSCOV);
#endif
#ifdef  IPPROTO_IDP
    ADD_INT_MACRO(m, IPPROTO_IDP);
#endif
#ifdef  IPPROTO_HELLO
    ADD_INT_MACRO(m, IPPROTO_HELLO);
#endif
#ifdef  IPPROTO_ND
    ADD_INT_MACRO(m, IPPROTO_ND);
#endif
#ifdef  IPPROTO_TP
    ADD_INT_MACRO(m, IPPROTO_TP);
#endif
#ifdef  IPPROTO_ROUTING
    ADD_INT_MACRO(m, IPPROTO_ROUTING);
#endif
#ifdef  IPPROTO_FRAGMENT
    ADD_INT_MACRO(m, IPPROTO_FRAGMENT);
#endif
#ifdef  IPPROTO_RSVP
    ADD_INT_MACRO(m, IPPROTO_RSVP);
#endif
#ifdef  IPPROTO_GRE
    ADD_INT_MACRO(m, IPPROTO_GRE);
#endif
#ifdef  IPPROTO_ESP
    ADD_INT_MACRO(m, IPPROTO_ESP);
#endif
#ifdef  IPPROTO_AH
    ADD_INT_MACRO(m, IPPROTO_AH);
#endif
#ifdef  IPPROTO_MOBILE
    ADD_INT_MACRO(m, IPPROTO_MOBILE);
#endif
#ifdef  IPPROTO_ICMPV6
    ADD_INT_MACRO(m, IPPROTO_ICMPV6);
#endif
#ifdef  IPPROTO_NONE
    ADD_INT_MACRO(m, IPPROTO_NONE);
#endif
#ifdef  IPPROTO_DSTOPTS
    ADD_INT_MACRO(m, IPPROTO_DSTOPTS);
#endif
#ifdef  IPPROTO_XTP
    ADD_INT_MACRO(m, IPPROTO_XTP);
#endif
#ifdef  IPPROTO_EON
    ADD_INT_MACRO(m, IPPROTO_EON);
#endif
#ifdef  IPPROTO_PIM
    ADD_INT_MACRO(m, IPPROTO_PIM);
#endif
#ifdef  IPPROTO_IPCOMP
    ADD_INT_MACRO(m, IPPROTO_IPCOMP);
#endif
#ifdef  IPPROTO_VRRP
    ADD_INT_MACRO(m, IPPROTO_VRRP);
#endif
#ifdef  IPPROTO_SCTP
    ADD_INT_MACRO(m, IPPROTO_SCTP);
#endif
#ifdef  IPPROTO_BIP
    ADD_INT_MACRO(m, IPPROTO_BIP);
#endif
#ifdef  IPPROTO_MPTCP
    ADD_INT_MACRO(m, IPPROTO_MPTCP);
#endif
/**/
#ifdef  IPPROTO_RAW
    ADD_INT_MACRO(m, IPPROTO_RAW);
#else
    ADD_INT_CONST(m, "IPPROTO_RAW", 255);
#endif
#ifdef  IPPROTO_MAX
    ADD_INT_MACRO(m, IPPROTO_MAX);
#endif

#ifdef  MS_WINDOWS
    ADD_INT_MACRO(m, IPPROTO_ICLFXBM);
    ADD_INT_MACRO(m, IPPROTO_ST);
    ADD_INT_MACRO(m, IPPROTO_CBT);
    ADD_INT_MACRO(m, IPPROTO_IGP);
    ADD_INT_MACRO(m, IPPROTO_RDP);
    ADD_INT_MACRO(m, IPPROTO_PGM);
    ADD_INT_MACRO(m, IPPROTO_L2TP);
    ADD_INT_MACRO(m, IPPROTO_SCTP);
#endif

#ifdef  SYSPROTO_CONTROL
    ADD_INT_MACRO(m, SYSPROTO_CONTROL);
#endif

    /* Some port configuration */
#ifdef  IPPORT_RESERVED
    ADD_INT_MACRO(m, IPPORT_RESERVED);
#else
    ADD_INT_CONST(m, "IPPORT_RESERVED", 1024);
#endif
#ifdef  IPPORT_USERRESERVED
    ADD_INT_MACRO(m, IPPORT_USERRESERVED);
#else
    ADD_INT_CONST(m, "IPPORT_USERRESERVED", 5000);
#endif

    /* Some reserved IP v.4 addresses */
#ifdef  INADDR_ANY
    ADD_INT_MACRO(m, INADDR_ANY);
#else
    ADD_INT_CONST(m, "INADDR_ANY", 0x00000000);
#endif
#ifdef  INADDR_BROADCAST
    ADD_INT_MACRO(m, INADDR_BROADCAST);
#else
    ADD_INT_CONST(m, "INADDR_BROADCAST", 0xffffffff);
#endif
#ifdef  INADDR_LOOPBACK
    ADD_INT_MACRO(m, INADDR_LOOPBACK);
#else
    ADD_INT_CONST(m, "INADDR_LOOPBACK", 0x7F000001);
#endif
#ifdef  INADDR_UNSPEC_GROUP
    ADD_INT_MACRO(m, INADDR_UNSPEC_GROUP);
#else
    ADD_INT_CONST(m, "INADDR_UNSPEC_GROUP", 0xe0000000);
#endif
#ifdef  INADDR_ALLHOSTS_GROUP
    ADD_INT_CONST(m, "INADDR_ALLHOSTS_GROUP",
                            INADDR_ALLHOSTS_GROUP);
#else
    ADD_INT_CONST(m, "INADDR_ALLHOSTS_GROUP", 0xe0000001);
#endif
#ifdef  INADDR_MAX_LOCAL_GROUP
    ADD_INT_MACRO(m, INADDR_MAX_LOCAL_GROUP);
#else
    ADD_INT_CONST(m, "INADDR_MAX_LOCAL_GROUP", 0xe00000ff);
#endif
#ifdef  INADDR_NONE
    ADD_INT_MACRO(m, INADDR_NONE);
#else
    ADD_INT_CONST(m, "INADDR_NONE", 0xffffffff);
#endif

    /* IPv4 [gs]etsockopt options */
#ifdef  IP_OPTIONS
    ADD_INT_MACRO(m, IP_OPTIONS);
#endif
#ifdef  IP_HDRINCL
    ADD_INT_MACRO(m, IP_HDRINCL);
#endif
#ifdef  IP_TOS
    ADD_INT_MACRO(m, IP_TOS);
#endif
#ifdef  IP_TTL
    ADD_INT_MACRO(m, IP_TTL);
#endif
#ifdef  IP_RECVERR
    ADD_INT_MACRO(m, IP_RECVERR);
#endif
#ifdef  IP_RECVOPTS
    ADD_INT_MACRO(m, IP_RECVOPTS);
#endif
#ifdef  IP_RECVORIGDSTADDR
    ADD_INT_MACRO(m, IP_RECVORIGDSTADDR);
#endif
#ifdef  IP_RECVRETOPTS
    ADD_INT_MACRO(m, IP_RECVRETOPTS);
#endif
#ifdef  IP_RECVTOS
    ADD_INT_MACRO(m, IP_RECVTOS);
#endif
#ifdef  IP_RECVTTL
    ADD_INT_MACRO(m, IP_RECVTTL);
#endif
#ifdef  IP_RECVDSTADDR
    ADD_INT_MACRO(m, IP_RECVDSTADDR);
#endif
#ifdef  IP_RETOPTS
    ADD_INT_MACRO(m, IP_RETOPTS);
#endif
#ifdef  IP_MULTICAST_IF
    ADD_INT_MACRO(m, IP_MULTICAST_IF);
#endif
#ifdef  IP_MULTICAST_TTL
    ADD_INT_MACRO(m, IP_MULTICAST_TTL);
#endif
#ifdef  IP_MULTICAST_LOOP
    ADD_INT_MACRO(m, IP_MULTICAST_LOOP);
#endif
#ifdef  IP_ADD_MEMBERSHIP
    ADD_INT_MACRO(m, IP_ADD_MEMBERSHIP);
#endif
#ifdef  IP_DROP_MEMBERSHIP
    ADD_INT_MACRO(m, IP_DROP_MEMBERSHIP);
#endif
#ifdef  IP_DEFAULT_MULTICAST_TTL
    ADD_INT_MACRO(m, IP_DEFAULT_MULTICAST_TTL);
#endif
#ifdef  IP_DEFAULT_MULTICAST_LOOP
    ADD_INT_MACRO(m, IP_DEFAULT_MULTICAST_LOOP);
#endif
#ifdef  IP_MAX_MEMBERSHIPS
    ADD_INT_MACRO(m, IP_MAX_MEMBERSHIPS);
#endif
#ifdef  IP_FREEBIND
    ADD_INT_MACRO(m, IP_FREEBIND);
#endif
#ifdef  IP_TRANSPARENT
    ADD_INT_MACRO(m, IP_TRANSPARENT);
#endif
#ifdef  IP_PKTINFO
    ADD_INT_MACRO(m, IP_PKTINFO);
#endif
#ifdef IP_BIND_ADDRESS_NO_PORT
    ADD_INT_MACRO(m, IP_BIND_ADDRESS_NO_PORT);
#endif
#ifdef IP_UNBLOCK_SOURCE
    ADD_INT_MACRO(m, IP_UNBLOCK_SOURCE);
#endif
#ifdef IP_BLOCK_SOURCE
    ADD_INT_MACRO(m, IP_BLOCK_SOURCE);
#endif
#ifdef IP_ADD_SOURCE_MEMBERSHIP
    ADD_INT_MACRO(m, IP_ADD_SOURCE_MEMBERSHIP);
#endif
#ifdef IP_DROP_SOURCE_MEMBERSHIP
    ADD_INT_MACRO(m, IP_DROP_SOURCE_MEMBERSHIP);
#endif

    /* IPv6 [gs]etsockopt options, defined in RFC2553 */
#ifdef  IPV6_JOIN_GROUP
    ADD_INT_MACRO(m, IPV6_JOIN_GROUP);
#endif
#ifdef  IPV6_LEAVE_GROUP
    ADD_INT_MACRO(m, IPV6_LEAVE_GROUP);
#endif
#ifdef  IPV6_MULTICAST_HOPS
    ADD_INT_MACRO(m, IPV6_MULTICAST_HOPS);
#endif
#ifdef  IPV6_MULTICAST_IF
    ADD_INT_MACRO(m, IPV6_MULTICAST_IF);
#endif
#ifdef  IPV6_MULTICAST_LOOP
    ADD_INT_MACRO(m, IPV6_MULTICAST_LOOP);
#endif
#ifdef  IPV6_UNICAST_HOPS
    ADD_INT_MACRO(m, IPV6_UNICAST_HOPS);
#endif
    /* Additional IPV6 socket options, defined in RFC 3493 */
#ifdef IPV6_V6ONLY
    ADD_INT_MACRO(m, IPV6_V6ONLY);
#endif
    /* Advanced IPV6 socket options, from RFC 3542 */
#ifdef IPV6_CHECKSUM
    ADD_INT_MACRO(m, IPV6_CHECKSUM);
#endif
#ifdef IPV6_DONTFRAG
    ADD_INT_MACRO(m, IPV6_DONTFRAG);
#endif
#ifdef IPV6_DSTOPTS
    ADD_INT_MACRO(m, IPV6_DSTOPTS);
#endif
#ifdef IPV6_HOPLIMIT
    ADD_INT_MACRO(m, IPV6_HOPLIMIT);
#endif
#ifdef IPV6_HOPOPTS
    ADD_INT_MACRO(m, IPV6_HOPOPTS);
#endif
#ifdef IPV6_NEXTHOP
    ADD_INT_MACRO(m, IPV6_NEXTHOP);
#endif
#ifdef IPV6_PATHMTU
    ADD_INT_MACRO(m, IPV6_PATHMTU);
#endif
#ifdef IPV6_PKTINFO
    ADD_INT_MACRO(m, IPV6_PKTINFO);
#endif
#ifdef IPV6_RECVDSTOPTS
    ADD_INT_MACRO(m, IPV6_RECVDSTOPTS);
#endif
#ifdef IPV6_RECVERR
    ADD_INT_MACRO(m, IPV6_RECVERR);
#endif
#ifdef IPV6_RECVHOPLIMIT
    ADD_INT_MACRO(m, IPV6_RECVHOPLIMIT);
#endif
#ifdef IPV6_RECVHOPOPTS
    ADD_INT_MACRO(m, IPV6_RECVHOPOPTS);
#endif
#ifdef IPV6_RECVPKTINFO
    ADD_INT_MACRO(m, IPV6_RECVPKTINFO);
#endif
#ifdef IPV6_RECVRTHDR
    ADD_INT_MACRO(m, IPV6_RECVRTHDR);
#endif
#ifdef IPV6_RECVTCLASS
    ADD_INT_MACRO(m, IPV6_RECVTCLASS);
#endif
#ifdef IPV6_RTHDR
    ADD_INT_MACRO(m, IPV6_RTHDR);
#endif
#ifdef IPV6_RTHDRDSTOPTS
    ADD_INT_MACRO(m, IPV6_RTHDRDSTOPTS);
#endif
#ifdef IPV6_RTHDR_TYPE_0
    ADD_INT_MACRO(m, IPV6_RTHDR_TYPE_0);
#endif
#ifdef IPV6_RECVPATHMTU
    ADD_INT_MACRO(m, IPV6_RECVPATHMTU);
#endif
#ifdef IPV6_TCLASS
    ADD_INT_MACRO(m, IPV6_TCLASS);
#endif
#ifdef IPV6_USE_MIN_MTU
    ADD_INT_MACRO(m, IPV6_USE_MIN_MTU);
#endif

    /* TCP options */
#ifdef  TCP_NODELAY
    ADD_INT_MACRO(m, TCP_NODELAY);
#endif
#ifdef  TCP_MAXSEG
    ADD_INT_MACRO(m, TCP_MAXSEG);
#endif
#ifdef  TCP_CORK
    ADD_INT_MACRO(m, TCP_CORK);
#endif
#ifdef  TCP_KEEPIDLE
    ADD_INT_MACRO(m, TCP_KEEPIDLE);
#endif
    /* TCP_KEEPALIVE is OSX's TCP_KEEPIDLE equivalent */
#if defined(__APPLE__) && defined(TCP_KEEPALIVE)
    ADD_INT_MACRO(m, TCP_KEEPALIVE);
#endif
#ifdef  TCP_KEEPINTVL
    ADD_INT_MACRO(m, TCP_KEEPINTVL);
#endif
#ifdef  TCP_KEEPCNT
    ADD_INT_MACRO(m, TCP_KEEPCNT);
#endif
#ifdef  TCP_SYNCNT
    ADD_INT_MACRO(m, TCP_SYNCNT);
#endif
#ifdef  TCP_LINGER2
    ADD_INT_MACRO(m, TCP_LINGER2);
#endif
#ifdef  TCP_DEFER_ACCEPT
    ADD_INT_MACRO(m, TCP_DEFER_ACCEPT);
#endif
#ifdef  TCP_WINDOW_CLAMP
    ADD_INT_MACRO(m, TCP_WINDOW_CLAMP);
#endif
#ifdef  TCP_INFO
    ADD_INT_MACRO(m, TCP_INFO);
#endif
#ifdef  TCP_CONNECTION_INFO
    ADD_INT_MACRO(m, TCP_CONNECTION_INFO);
#endif
#ifdef  SIO_TCP_SET_ACK_FREQUENCY
#define TCP_QUICKACK SIO_TCP_SET_ACK_FREQUENCY
#endif
#ifdef  TCP_QUICKACK
    ADD_INT_MACRO(m, TCP_QUICKACK);
#endif
#ifdef  TCP_CONGESTION
    ADD_INT_MACRO(m, TCP_CONGESTION);
#endif
#ifdef  TCP_MD5SIG
    ADD_INT_MACRO(m, TCP_MD5SIG);
#endif
#ifdef  TCP_THIN_LINEAR_TIMEOUTS
    ADD_INT_MACRO(m, TCP_THIN_LINEAR_TIMEOUTS);
#endif
#ifdef  TCP_THIN_DUPACK
    ADD_INT_MACRO(m, TCP_THIN_DUPACK);
#endif
#ifdef  TCP_USER_TIMEOUT
    ADD_INT_MACRO(m, TCP_USER_TIMEOUT);
#endif
#ifdef  TCP_REPAIR
    ADD_INT_MACRO(m, TCP_REPAIR);
#endif
#ifdef  TCP_REPAIR_QUEUE
    ADD_INT_MACRO(m, TCP_REPAIR_QUEUE);
#endif
#ifdef  TCP_QUEUE_SEQ
    ADD_INT_MACRO(m, TCP_QUEUE_SEQ);
#endif
#ifdef  TCP_REPAIR_OPTIONS
    ADD_INT_MACRO(m, TCP_REPAIR_OPTIONS);
#endif
#ifdef  TCP_FASTOPEN
    ADD_INT_MACRO(m, TCP_FASTOPEN);
#endif
#ifdef  TCP_TIMESTAMP
    ADD_INT_MACRO(m, TCP_TIMESTAMP);
#endif
#ifdef  TCP_NOTSENT_LOWAT
    ADD_INT_MACRO(m, TCP_NOTSENT_LOWAT);
#endif
#ifdef  TCP_CC_INFO
    ADD_INT_MACRO(m, TCP_CC_INFO);
#endif
#ifdef  TCP_SAVE_SYN
    ADD_INT_MACRO(m, TCP_SAVE_SYN);
#endif
#ifdef  TCP_SAVED_SYN
    ADD_INT_MACRO(m, TCP_SAVED_SYN);
#endif
#ifdef  TCP_REPAIR_WINDOW
    ADD_INT_MACRO(m, TCP_REPAIR_WINDOW);
#endif
#ifdef  TCP_FASTOPEN_CONNECT
    ADD_INT_MACRO(m, TCP_FASTOPEN_CONNECT);
#endif
#ifdef  TCP_ULP
    ADD_INT_MACRO(m, TCP_ULP);
#endif
#ifdef  TCP_MD5SIG_EXT
    ADD_INT_MACRO(m, TCP_MD5SIG_EXT);
#endif
#ifdef  TCP_FASTOPEN_KEY
    ADD_INT_MACRO(m, TCP_FASTOPEN_KEY);
#endif
#ifdef  TCP_FASTOPEN_NO_COOKIE
    ADD_INT_MACRO(m, TCP_FASTOPEN_NO_COOKIE);
#endif
#ifdef  TCP_ZEROCOPY_RECEIVE
    ADD_INT_MACRO(m, TCP_ZEROCOPY_RECEIVE);
#endif
#ifdef  TCP_INQ
    ADD_INT_MACRO(m, TCP_INQ);
#endif
#ifdef  TCP_TX_DELAY
    ADD_INT_MACRO(m, TCP_TX_DELAY);
#endif

    /* IPX options */
#ifdef  IPX_TYPE
    ADD_INT_MACRO(m, IPX_TYPE);
#endif

/* Reliable Datagram Sockets */
#ifdef RDS_CMSG_RDMA_ARGS
    ADD_INT_MACRO(m, RDS_CMSG_RDMA_ARGS);
#endif
#ifdef RDS_CMSG_RDMA_DEST
    ADD_INT_MACRO(m, RDS_CMSG_RDMA_DEST);
#endif
#ifdef RDS_CMSG_RDMA_MAP
    ADD_INT_MACRO(m, RDS_CMSG_RDMA_MAP);
#endif
#ifdef RDS_CMSG_RDMA_STATUS
    ADD_INT_MACRO(m, RDS_CMSG_RDMA_STATUS);
#endif
#ifdef RDS_CMSG_RDMA_UPDATE
    ADD_INT_MACRO(m, RDS_CMSG_RDMA_UPDATE);
#endif
#ifdef RDS_RDMA_READWRITE
    ADD_INT_MACRO(m, RDS_RDMA_READWRITE);
#endif
#ifdef RDS_RDMA_FENCE
    ADD_INT_MACRO(m, RDS_RDMA_FENCE);
#endif
#ifdef RDS_RDMA_INVALIDATE
    ADD_INT_MACRO(m, RDS_RDMA_INVALIDATE);
#endif
#ifdef RDS_RDMA_USE_ONCE
    ADD_INT_MACRO(m, RDS_RDMA_USE_ONCE);
#endif
#ifdef RDS_RDMA_DONTWAIT
    ADD_INT_MACRO(m, RDS_RDMA_DONTWAIT);
#endif
#ifdef RDS_RDMA_NOTIFY_ME
    ADD_INT_MACRO(m, RDS_RDMA_NOTIFY_ME);
#endif
#ifdef RDS_RDMA_SILENT
    ADD_INT_MACRO(m, RDS_RDMA_SILENT);
#endif

    /* get{addr,name}info parameters */
#ifdef EAI_ADDRFAMILY
    ADD_INT_MACRO(m, EAI_ADDRFAMILY);
#endif
#ifdef EAI_AGAIN
    ADD_INT_MACRO(m, EAI_AGAIN);
#endif
#ifdef EAI_BADFLAGS
    ADD_INT_MACRO(m, EAI_BADFLAGS);
#endif
#ifdef EAI_FAIL
    ADD_INT_MACRO(m, EAI_FAIL);
#endif
#ifdef EAI_FAMILY
    ADD_INT_MACRO(m, EAI_FAMILY);
#endif
#ifdef EAI_MEMORY
    ADD_INT_MACRO(m, EAI_MEMORY);
#endif
#ifdef EAI_NODATA
    ADD_INT_MACRO(m, EAI_NODATA);
#endif
#ifdef EAI_NONAME
    ADD_INT_MACRO(m, EAI_NONAME);
#endif
#ifdef EAI_OVERFLOW
    ADD_INT_MACRO(m, EAI_OVERFLOW);
#endif
#ifdef EAI_SERVICE
    ADD_INT_MACRO(m, EAI_SERVICE);
#endif
#ifdef EAI_SOCKTYPE
    ADD_INT_MACRO(m, EAI_SOCKTYPE);
#endif
#ifdef EAI_SYSTEM
    ADD_INT_MACRO(m, EAI_SYSTEM);
#endif
#ifdef EAI_BADHINTS
    ADD_INT_MACRO(m, EAI_BADHINTS);
#endif
#ifdef EAI_PROTOCOL
    ADD_INT_MACRO(m, EAI_PROTOCOL);
#endif
#ifdef EAI_MAX
    ADD_INT_MACRO(m, EAI_MAX);
#endif
#ifdef AI_PASSIVE
    ADD_INT_MACRO(m, AI_PASSIVE);
#endif
#ifdef AI_CANONNAME
    ADD_INT_MACRO(m, AI_CANONNAME);
#endif
#ifdef AI_NUMERICHOST
    ADD_INT_MACRO(m, AI_NUMERICHOST);
#endif
#ifdef AI_NUMERICSERV
    ADD_INT_MACRO(m, AI_NUMERICSERV);
#endif
#ifdef AI_MASK
    ADD_INT_MACRO(m, AI_MASK);
#endif
#ifdef AI_ALL
    ADD_INT_MACRO(m, AI_ALL);
#endif
#ifdef AI_V4MAPPED_CFG
    ADD_INT_MACRO(m, AI_V4MAPPED_CFG);
#endif
#ifdef AI_ADDRCONFIG
    ADD_INT_MACRO(m, AI_ADDRCONFIG);
#endif
#ifdef AI_V4MAPPED
    ADD_INT_MACRO(m, AI_V4MAPPED);
#endif
#ifdef AI_DEFAULT
    ADD_INT_MACRO(m, AI_DEFAULT);
#endif
#ifdef NI_MAXHOST
    ADD_INT_MACRO(m, NI_MAXHOST);
#endif
#ifdef NI_MAXSERV
    ADD_INT_MACRO(m, NI_MAXSERV);
#endif
#ifdef NI_NOFQDN
    ADD_INT_MACRO(m, NI_NOFQDN);
#endif
#ifdef NI_NUMERICHOST
    ADD_INT_MACRO(m, NI_NUMERICHOST);
#endif
#ifdef NI_NAMEREQD
    ADD_INT_MACRO(m, NI_NAMEREQD);
#endif
#ifdef NI_NUMERICSERV
    ADD_INT_MACRO(m, NI_NUMERICSERV);
#endif
#ifdef NI_DGRAM
    ADD_INT_MACRO(m, NI_DGRAM);
#endif
#ifdef NI_IDN
    ADD_INT_MACRO(m, NI_IDN);
#endif

    /* shutdown() parameters */
#ifdef SHUT_RD
    ADD_INT_MACRO(m, SHUT_RD);
#elif defined(SD_RECEIVE)
    ADD_INT_CONST(m, "SHUT_RD", SD_RECEIVE);
#else
    ADD_INT_CONST(m, "SHUT_RD", 0);
#endif
#ifdef SHUT_WR
    ADD_INT_MACRO(m, SHUT_WR);
#elif defined(SD_SEND)
    ADD_INT_CONST(m, "SHUT_WR", SD_SEND);
#else
    ADD_INT_CONST(m, "SHUT_WR", 1);
#endif
#ifdef SHUT_RDWR
    ADD_INT_MACRO(m, SHUT_RDWR);
#elif defined(SD_BOTH)
    ADD_INT_CONST(m, "SHUT_RDWR", SD_BOTH);
#else
    ADD_INT_CONST(m, "SHUT_RDWR", 2);
#endif

#ifdef SIO_RCVALL
    {
        DWORD codes[] = {SIO_RCVALL, SIO_KEEPALIVE_VALS,
#if defined(SIO_LOOPBACK_FAST_PATH)
            SIO_LOOPBACK_FAST_PATH
#endif
        };
        const char *names[] = {"SIO_RCVALL", "SIO_KEEPALIVE_VALS",
#if defined(SIO_LOOPBACK_FAST_PATH)
            "SIO_LOOPBACK_FAST_PATH"
#endif
        };
        int i;
        for (i = 0; i < Py_ARRAY_LENGTH(codes); ++i) {
            if (PyModule_Add(m, names[i], PyLong_FromUnsignedLong(codes[i])) < 0) {
                goto error;
            }
        }
    }
    ADD_INT_MACRO(m, RCVALL_OFF);
    ADD_INT_MACRO(m, RCVALL_ON);
    ADD_INT_MACRO(m, RCVALL_SOCKETLEVELONLY);
#ifdef RCVALL_IPLEVEL
    ADD_INT_MACRO(m, RCVALL_IPLEVEL);
#endif
#ifdef RCVALL_MAX
    ADD_INT_MACRO(m, RCVALL_MAX);
#endif
#endif /* _MSTCPIP_ */

    /* Initialize gethostbyname lock */
#if defined(USE_GETHOSTBYNAME_LOCK)
    netdb_lock = PyThread_allocate_lock();
#endif

#ifdef MS_WINDOWS
    /* remove some flags on older version Windows during run-time */
    if (remove_unusable_flags(m) < 0) {
        goto error;
    }
#endif

#undef ADD_INT_MACRO
#undef ADD_INT_CONST
#undef ADD_STR_CONST

    return 0;

error:
    return -1;
}

static struct PyModuleDef_Slot socket_slots[] = {
    {Py_mod_exec, socket_exec},
    {Py_mod_multiple_interpreters, Py_MOD_PER_INTERPRETER_GIL_SUPPORTED},
    {Py_mod_gil, Py_MOD_GIL_NOT_USED},
    {0, NULL},
};

static int
socket_traverse(PyObject *mod, visitproc visit, void *arg)
{
    socket_state *state = get_module_state(mod);
    Py_VISIT(state->sock_type);
    Py_VISIT(state->socket_herror);
    Py_VISIT(state->socket_gaierror);
    return 0;
}

static int
socket_clear(PyObject *mod)
{
    socket_state *state = get_module_state(mod);
    Py_CLEAR(state->sock_type);
    Py_CLEAR(state->socket_herror);
    Py_CLEAR(state->socket_gaierror);
    return 0;
}

static void
socket_free(void *mod)
{
    (void)socket_clear((PyObject *)mod);
}

static struct PyModuleDef socketmodule = {
    .m_base = PyModuleDef_HEAD_INIT,
    .m_name = PySocket_MODULE_NAME,
    .m_doc = socket_doc,
    .m_size = sizeof(socket_state),
    .m_methods = socket_methods,
    .m_slots = socket_slots,
    .m_traverse = socket_traverse,
    .m_clear = socket_clear,
    .m_free = socket_free,
};

PyMODINIT_FUNC
PyInit__socket(void)
{
    return PyModuleDef_Init(&socketmodule);
}<|MERGE_RESOLUTION|>--- conflicted
+++ resolved
@@ -6623,38 +6623,18 @@
 
 
 /*[clinic input]
-<<<<<<< HEAD
-_socket.socket.ntohs
-    x: unsigned_short
-=======
 _socket.ntohs
     integer as x: uint16
->>>>>>> 4265854d
     /
 
 Convert a 16-bit unsigned integer from network to host byte order.
 [clinic start generated code]*/
 
 static PyObject *
-<<<<<<< HEAD
-_socket_socket_ntohs_impl(PySocketSockObject *self, unsigned short x)
-/*[clinic end generated code: output=fea6a7f0ed6b5319 input=6a7ac232db21dd62]*/
-{
-#if SIZEOF_SHORT > 2
-    if (x > 0xffff) {
-        PyErr_SetString(PyExc_OverflowError,
-                        "ntohs: Python int too large to convert to C "
-                        "16-bit unsigned integer");
-        return NULL;
-    }
-#endif
-    return PyLong_FromUnsignedLong(ntohs((unsigned short)x));
-=======
 _socket_ntohs_impl(PyObject *module, uint16_t x)
 /*[clinic end generated code: output=8e991859ddcedcc9 input=a702372437396511]*/
 {
     return PyLong_FromUnsignedLong(ntohs(x));
->>>>>>> 4265854d
 }
 
 
@@ -6675,38 +6655,18 @@
 
 
 /*[clinic input]
-<<<<<<< HEAD
-_socket.socket.htons
-    x: unsigned_short
-=======
 _socket.htons
     integer as x: uint16
->>>>>>> 4265854d
     /
 
 Convert a 16-bit unsigned integer from host to network byte order.
 [clinic start generated code]*/
 
 static PyObject *
-<<<<<<< HEAD
-_socket_socket_htons_impl(PySocketSockObject *self, unsigned short x)
-/*[clinic end generated code: output=051e2c88a1e143fe input=2da6f8e015ed3d93]*/
-{
-#if SIZEOF_SHORT > 2
-    if (x > 0xffff) {
-        PyErr_SetString(PyExc_OverflowError,
-                        "htons: Python int too large to convert to C "
-                        "16-bit unsigned integer");
-        return NULL;
-    }
-#endif
-    return PyLong_FromUnsignedLong(htons((unsigned short)x));
-=======
 _socket_htons_impl(PyObject *module, uint16_t x)
 /*[clinic end generated code: output=35aa2bcc370fd80b input=78047a26d51866d1]*/
 {
     return PyLong_FromUnsignedLong(htons(x));
->>>>>>> 4265854d
 }
 
 
