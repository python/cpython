--- conflicted
+++ resolved
@@ -2153,15 +2153,10 @@
                 return 0;
             }
             _BT_HCI_MEMB(addr, dev) = dev;
-<<<<<<< HEAD
             _BT_HCI_MEMB(addr, channel) = channel;
-#elif defined(__FreeBSD__)
-            if (!PyBytes_Check(args)) {
-=======
 #else
             const char *straddr;
             if (!PyArg_Parse(args, "s", &straddr)) {
->>>>>>> 1fc1df8d
                 PyErr_Format(PyExc_OSError, "%s: "
                              "wrong format", caller);
                 return 0;
