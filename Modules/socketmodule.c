/* Socket module */

/*

This module provides an interface to Berkeley socket IPC.

Limitations:

- Only AF_INET, AF_INET6 and AF_UNIX address families are supported in a
  portable manner, though AF_PACKET, AF_NETLINK, AF_QIPCRTR and AF_TIPC are
  supported under Linux.
- No read/write operations (use sendall/recv or makefile instead).
- Additional restrictions apply on some non-Unix platforms (compensated
  for by socket.py).

Module interface:

- socket.error: exception raised for socket specific errors, alias for OSError
- socket.gaierror: exception raised for getaddrinfo/getnameinfo errors,
    a subclass of socket.error
- socket.herror: exception raised for gethostby* errors,
    a subclass of socket.error
- socket.gethostbyname(hostname) --> host IP address (string: 'dd.dd.dd.dd')
- socket.gethostbyaddr(IP address) --> (hostname, [alias, ...], [IP addr, ...])
- socket.gethostname() --> host name (string: 'spam' or 'spam.domain.com')
- socket.getprotobyname(protocolname) --> protocol number
- socket.getservbyname(servicename[, protocolname]) --> port number
- socket.getservbyport(portnumber[, protocolname]) --> service name
- socket.socket([family[, type [, proto, fileno]]]) --> new socket object
    (fileno specifies a pre-existing socket file descriptor)
- socket.socketpair([family[, type [, proto]]]) --> (socket, socket)
- socket.ntohs(16 bit value) --> new int object
- socket.ntohl(32 bit value) --> new int object
- socket.htons(16 bit value) --> new int object
- socket.htonl(32 bit value) --> new int object
- socket.getaddrinfo(host, port [, family, type, proto, flags])
    --> List of (family, type, proto, canonname, sockaddr)
- socket.getnameinfo(sockaddr, flags) --> (host, port)
- socket.AF_INET, socket.SOCK_STREAM, etc.: constants from <socket.h>
- socket.has_ipv6: boolean value indicating if IPv6 is supported
- socket.inet_aton(IP address) -> 32-bit packed IP representation
- socket.inet_ntoa(packed IP) -> IP address string
- socket.getdefaulttimeout() -> None | float
- socket.setdefaulttimeout(None | float)
- socket.if_nameindex() -> list of tuples (if_index, if_name)
- socket.if_nametoindex(name) -> corresponding interface index
- socket.if_indextoname(index) -> corresponding interface name
- an internet socket address is a pair (hostname, port)
  where hostname can be anything recognized by gethostbyname()
  (including the dd.dd.dd.dd notation) and port is in host byte order
- where a hostname is returned, the dd.dd.dd.dd notation is used
- a UNIX domain socket address is a string specifying the pathname
- an AF_PACKET socket address is a tuple containing a string
  specifying the ethernet interface and an integer specifying
  the Ethernet protocol number to be received. For example:
  ("eth0",0x1234).  Optional 3rd,4th,5th elements in the tuple
  specify packet-type and ha-type/addr.
- an AF_QIPCRTR socket address is a (node, port) tuple where the
  node and port are non-negative integers.
- an AF_TIPC socket address is expressed as
 (addr_type, v1, v2, v3 [, scope]); where addr_type can be one of:
    TIPC_ADDR_NAMESEQ, TIPC_ADDR_NAME, and TIPC_ADDR_ID;
  and scope can be one of:
    TIPC_ZONE_SCOPE, TIPC_CLUSTER_SCOPE, and TIPC_NODE_SCOPE.
  The meaning of v1, v2 and v3 depends on the value of addr_type:
    if addr_type is TIPC_ADDR_NAME:
        v1 is the server type
        v2 is the port identifier
        v3 is ignored
    if addr_type is TIPC_ADDR_NAMESEQ:
        v1 is the server type
        v2 is the lower port number
        v3 is the upper port number
    if addr_type is TIPC_ADDR_ID:
        v1 is the node
        v2 is the ref
        v3 is ignored


Local naming conventions:

- names starting with sock_ are socket object methods
- names starting with socket_ are module-level functions
- names starting with PySocket are exported through socketmodule.h

*/

#ifndef Py_BUILD_CORE_BUILTIN
#  define Py_BUILD_CORE_MODULE 1
#endif

#ifdef __APPLE__
// Issue #35569: Expose RFC 3542 socket options.
#define __APPLE_USE_RFC_3542 1
#include <AvailabilityMacros.h>
/* for getaddrinfo thread safety test on old versions of OS X */
#ifndef MAC_OS_X_VERSION_10_5
#define MAC_OS_X_VERSION_10_5 1050
#endif
  /*
   * inet_aton is not available on OSX 10.3, yet we want to use a binary
   * that was build on 10.4 or later to work on that release, weak linking
   * comes to the rescue.
   */
# pragma weak inet_aton
#endif

#include "Python.h"
#include "pycore_capsule.h"       // _PyCapsule_SetTraverse()
#include "pycore_fileutils.h"     // _Py_set_inheritable()
#include "pycore_moduleobject.h"  // _PyModule_GetState
#include "pycore_time.h"          // _PyTime_AsMilliseconds()
#include "pycore_pyatomic_ft_wrappers.h"

#ifdef _Py_MEMORY_SANITIZER
#  include <sanitizer/msan_interface.h>
#endif

/* Socket object documentation */
PyDoc_STRVAR(sock_doc,
"socket(family=AF_INET, type=SOCK_STREAM, proto=0) -> socket object\n\
socket(family=-1, type=-1, proto=-1, fileno=None) -> socket object\n\
\n\
Open a socket of the given type.  The family argument specifies the\n\
address family; it defaults to AF_INET.  The type argument specifies\n\
whether this is a stream (SOCK_STREAM, this is the default)\n\
or datagram (SOCK_DGRAM) socket.  The protocol argument defaults to 0,\n\
specifying the default protocol.  Keyword arguments are accepted.\n\
The socket is created as non-inheritable.\n\
\n\
When a fileno is passed in, family, type and proto are auto-detected,\n\
unless they are explicitly set.\n\
\n\
A socket object represents one endpoint of a network connection.\n\
\n\
Methods of socket objects (keyword arguments not allowed):\n\
\n\
_accept() -- accept connection, returning new socket fd and client address\n\
bind(addr) -- bind the socket to a local address\n\
close() -- close the socket\n\
connect(addr) -- connect the socket to a remote address\n\
connect_ex(addr) -- connect, return an error code instead of an exception\n\
dup() -- return a new socket fd duplicated from fileno()\n\
fileno() -- return underlying file descriptor\n\
getpeername() -- return remote address [*]\n\
getsockname() -- return local address\n\
getsockopt(level, optname[, buflen]) -- get socket options\n\
gettimeout() -- return timeout or None\n\
listen([n]) -- start listening for incoming connections\n\
recv(buflen[, flags]) -- receive data\n\
recv_into(buffer[, nbytes[, flags]]) -- receive data (into a buffer)\n\
recvfrom(buflen[, flags]) -- receive data and sender\'s address\n\
recvfrom_into(buffer[, nbytes, [, flags])\n\
  -- receive data and sender\'s address (into a buffer)\n\
sendall(data[, flags]) -- send all data\n\
send(data[, flags]) -- send data, may not send all of it\n\
sendto(data[, flags], addr) -- send data to a given address\n\
setblocking(bool) -- set or clear the blocking I/O flag\n\
getblocking() -- return True if socket is blocking, False if non-blocking\n\
setsockopt(level, optname, value[, optlen]) -- set socket options\n\
settimeout(None | float) -- set or clear the timeout\n\
shutdown(how) -- shut down traffic in one or both directions\n\
\n\
 [*] not available on all platforms!");

/* XXX This is a terrible mess of platform-dependent preprocessor hacks.
   I hope some day someone can clean this up please... */

/* Hacks for gethostbyname_r().  On some non-Linux platforms, the configure
   script doesn't get this right, so we hardcode some platform checks below.
   On the other hand, not all Linux versions agree, so there the settings
   computed by the configure script are needed! */

#ifndef __linux__
# undef HAVE_GETHOSTBYNAME_R_3_ARG
# undef HAVE_GETHOSTBYNAME_R_5_ARG
# undef HAVE_GETHOSTBYNAME_R_6_ARG
#endif

#if defined(__OpenBSD__)
# include <sys/uio.h>
#endif

#if defined(__ANDROID__) && __ANDROID_API__ < 23
# undef HAVE_GETHOSTBYNAME_R
#endif

#ifdef HAVE_GETHOSTBYNAME_R
# if defined(_AIX) && !defined(_LINUX_SOURCE_COMPAT)
#  define HAVE_GETHOSTBYNAME_R_3_ARG
# elif defined(__sun) || defined(__sgi)
#  define HAVE_GETHOSTBYNAME_R_5_ARG
# elif defined(__linux__)
/* Rely on the configure script */
# elif defined(_LINUX_SOURCE_COMPAT) /* Linux compatibility on AIX */
#  define HAVE_GETHOSTBYNAME_R_6_ARG
# else
#  undef HAVE_GETHOSTBYNAME_R
# endif
#endif

#if !defined(HAVE_GETHOSTBYNAME_R) && !defined(MS_WINDOWS)
# define USE_GETHOSTBYNAME_LOCK
#endif

#if defined(__APPLE__) || defined(__CYGWIN__) || defined(__NetBSD__)
#  include <sys/ioctl.h>
#endif


#if defined(__sgi) && _COMPILER_VERSION>700 && !_SGIAPI
/* make sure that the reentrant (gethostbyaddr_r etc)
   functions are declared correctly if compiling with
   MIPSPro 7.x in ANSI C mode (default) */

/* XXX Using _SGIAPI is the wrong thing,
   but I don't know what the right thing is. */
#undef _SGIAPI /* to avoid warning */
#define _SGIAPI 1

#undef _XOPEN_SOURCE
#include <sys/socket.h>
#include <sys/types.h>
#include <netinet/in.h>
#ifdef _SS_ALIGNSIZE
#define HAVE_GETADDRINFO 1
#define HAVE_GETNAMEINFO 1
#endif

#define HAVE_INET_PTON
#include <netdb.h>
#endif // __sgi

/* Solaris fails to define this variable at all. */
#if (defined(__sun) && defined(__SVR4)) && !defined(INET_ADDRSTRLEN)
#define INET_ADDRSTRLEN 16
#endif

/* Generic includes */
#ifdef HAVE_SYS_TYPES_H
#include <sys/types.h>
#endif

#ifdef HAVE_SYS_SOCKET_H
#include <sys/socket.h>
#endif

#ifdef HAVE_NET_IF_H
#include <net/if.h>
#endif

#ifdef HAVE_NET_ETHERNET_H
#include <net/ethernet.h>
#endif

/* Generic socket object definitions and includes */
#define PySocket_BUILDING_SOCKET
#include "socketmodule.h"

/* Addressing includes */

#ifndef MS_WINDOWS

/* Non-MS WINDOWS includes */
#ifdef HAVE_NETDB_H
#  include <netdb.h>
#endif
#include <unistd.h>               // close()

/* Headers needed for inet_ntoa() and inet_addr() */
#   include <arpa/inet.h>

#  include <fcntl.h>

#else /* MS_WINDOWS */

/* MS_WINDOWS includes */
# ifdef HAVE_FCNTL_H
#  include <fcntl.h>
# endif

/* Helpers needed for AF_HYPERV */
# include <Rpc.h>

/* Macros based on the IPPROTO enum, see: https://bugs.python.org/issue29515 */
#define IPPROTO_ICMP IPPROTO_ICMP
#define IPPROTO_IGMP IPPROTO_IGMP
#define IPPROTO_GGP IPPROTO_GGP
#define IPPROTO_TCP IPPROTO_TCP
#define IPPROTO_PUP IPPROTO_PUP
#define IPPROTO_UDP IPPROTO_UDP
#define IPPROTO_IDP IPPROTO_IDP
#define IPPROTO_ND IPPROTO_ND
#define IPPROTO_RAW IPPROTO_RAW
#define IPPROTO_MAX IPPROTO_MAX
#define IPPROTO_HOPOPTS IPPROTO_HOPOPTS
#define IPPROTO_IPV4 IPPROTO_IPV4
#define IPPROTO_IPV6 IPPROTO_IPV6
#define IPPROTO_ROUTING IPPROTO_ROUTING
#define IPPROTO_FRAGMENT IPPROTO_FRAGMENT
#define IPPROTO_ESP IPPROTO_ESP
#define IPPROTO_AH IPPROTO_AH
#define IPPROTO_ICMPV6 IPPROTO_ICMPV6
#define IPPROTO_NONE IPPROTO_NONE
#define IPPROTO_DSTOPTS IPPROTO_DSTOPTS
#define IPPROTO_EGP IPPROTO_EGP
#define IPPROTO_PIM IPPROTO_PIM
#define IPPROTO_ICLFXBM IPPROTO_ICLFXBM  // WinSock2 only
#define IPPROTO_ST IPPROTO_ST  // WinSock2 only
#define IPPROTO_CBT IPPROTO_CBT  // WinSock2 only
#define IPPROTO_IGP IPPROTO_IGP  // WinSock2 only
#define IPPROTO_RDP IPPROTO_RDP  // WinSock2 only
#define IPPROTO_PGM IPPROTO_PGM  // WinSock2 only
#define IPPROTO_L2TP IPPROTO_L2TP  // WinSock2 only
#define IPPROTO_SCTP IPPROTO_SCTP  // WinSock2 only

/* Provides the IsWindows7SP1OrGreater() function */
#include <versionhelpers.h>
// For if_nametoindex() and if_indextoname()
#include <iphlpapi.h>

/* remove some flags on older version Windows during run-time.
   https://msdn.microsoft.com/en-us/library/windows/desktop/ms738596.aspx */
typedef struct {
    DWORD build_number;  /* available starting with this Win10 BuildNumber */
    const char flag_name[20];
} FlagRuntimeInfo;

/* IMPORTANT: make sure the list ordered by descending build_number */
static FlagRuntimeInfo win_runtime_flags[] = {
    /* available starting with Windows 10 1709 */
    {16299, "TCP_KEEPIDLE"},
    {16299, "TCP_KEEPINTVL"},
    /* available starting with Windows 10 1703 */
    {15063, "TCP_KEEPCNT"},
    /* available starting with Windows 10 1607 */
    {14393, "TCP_FASTOPEN"}
};

/*[clinic input]
module _socket
class _socket.socket "PySocketSockObject *" "clinic_state()->sock_type"
[clinic start generated code]*/
/*[clinic end generated code: output=da39a3ee5e6b4b0d input=2db2489bd2219fd8]*/

static int
remove_unusable_flags(PyObject *m)
{
    PyObject *dict;
    OSVERSIONINFOEX info;

    dict = PyModule_GetDict(m);
    if (dict == NULL) {
        return -1;
    }
#ifndef MS_WINDOWS_DESKTOP
    info.dwOSVersionInfoSize = sizeof(info);
    if (!GetVersionEx((OSVERSIONINFO*) &info)) {
        PyErr_SetFromWindowsErr(0);
        return -1;
    }
#else
    /* set to Windows 10, except BuildNumber. */
    memset(&info, 0, sizeof(info));
    info.dwOSVersionInfoSize = sizeof(info);
    info.dwMajorVersion = 10;
    info.dwMinorVersion = 0;

    /* set Condition Mask */
    DWORDLONG dwlConditionMask = 0;
    VER_SET_CONDITION(dwlConditionMask, VER_MAJORVERSION, VER_GREATER_EQUAL);
    VER_SET_CONDITION(dwlConditionMask, VER_MINORVERSION, VER_GREATER_EQUAL);
    VER_SET_CONDITION(dwlConditionMask, VER_BUILDNUMBER, VER_GREATER_EQUAL);
#endif

    for (int i=0; i<sizeof(win_runtime_flags)/sizeof(FlagRuntimeInfo); i++) {
#ifdef MS_WINDOWS_DESKTOP
        info.dwBuildNumber = win_runtime_flags[i].build_number;
        /* greater than or equal to the specified version?
           Compatibility Mode will not cheat VerifyVersionInfo(...) */
        BOOL isSupported = VerifyVersionInfo(
            &info,
            VER_MAJORVERSION|VER_MINORVERSION|VER_BUILDNUMBER,
            dwlConditionMask);
#else
        /* note in this case 'info' is the actual OS version, whereas above
           it is the version to compare against. */
        BOOL isSupported = info.dwMajorVersion > 10 ||
            (info.dwMajorVersion == 10 && info.dwMinorVersion > 0) ||
            (info.dwMajorVersion == 10 && info.dwMinorVersion == 0 &&
            info.dwBuildNumber >= win_runtime_flags[i].build_number);
#endif
        if (isSupported) {
            break;
        }
        else {
            if (PyDict_PopString(dict, win_runtime_flags[i].flag_name,
                                 NULL) < 0) {
                return -1;
            }
        }
    }
    return 0;
}

#endif

#include <stddef.h>

#ifndef O_NONBLOCK
# define O_NONBLOCK O_NDELAY
#endif

/* include Python's addrinfo.h unless it causes trouble */
#if defined(__sgi) && _COMPILER_VERSION>700 && defined(_SS_ALIGNSIZE)
  /* Do not include addinfo.h on some newer IRIX versions.
   * _SS_ALIGNSIZE is defined in sys/socket.h by 6.5.21,
   * for example, but not by 6.5.10.
   */
#elif defined(_MSC_VER) && _MSC_VER>1201
  /* Do not include addrinfo.h for MSVC7 or greater. 'addrinfo' and
   * EAI_* constants are defined in (the already included) ws2tcpip.h.
   */
#else
#  include "addrinfo.h"
#endif

#ifdef __APPLE__
/* On OS X, getaddrinfo returns no error indication of lookup
   failure, so we must use the emulation instead of the libinfo
   implementation. Unfortunately, performing an autoconf test
   for this bug would require DNS access for the machine performing
   the configuration, which is not acceptable. Therefore, we
   determine the bug just by checking for __APPLE__. If this bug
   gets ever fixed, perhaps checking for sys/version.h would be
   appropriate, which is 10/0 on the system with the bug. */
#ifndef HAVE_GETNAMEINFO
/* This bug seems to be fixed in Jaguar. The easiest way I could
   Find to check for Jaguar is that it has getnameinfo(), which
   older releases don't have */
#undef HAVE_GETADDRINFO
#endif

#ifdef HAVE_INET_ATON
#define USE_INET_ATON_WEAKLINK
#endif

#endif

/* I know this is a bad practice, but it is the easiest... */
#if !defined(HAVE_GETADDRINFO)
/* avoid clashes with the C library definition of the symbol. */
#define getaddrinfo fake_getaddrinfo
#define gai_strerror fake_gai_strerror
#define freeaddrinfo fake_freeaddrinfo
#include "getaddrinfo.c"
#endif

#if !defined(HAVE_GETNAMEINFO)
#define getnameinfo fake_getnameinfo
#include "getnameinfo.c"
#endif // HAVE_GETNAMEINFO

#ifdef MS_WINDOWS
#define SOCKETCLOSE closesocket
#endif

#ifdef MS_WIN32
#  undef EAFNOSUPPORT
#  define EAFNOSUPPORT WSAEAFNOSUPPORT
#endif

#ifndef SOCKETCLOSE
#  define SOCKETCLOSE close
#endif

#if (defined(HAVE_BLUETOOTH_H) || defined(HAVE_BLUETOOTH_BLUETOOTH_H)) && !defined(__NetBSD__) && !defined(__DragonFly__)
#define USE_BLUETOOTH 1
#if defined(__FreeBSD__)
#define BTPROTO_L2CAP BLUETOOTH_PROTO_L2CAP
#define BTPROTO_RFCOMM BLUETOOTH_PROTO_RFCOMM
#define BTPROTO_HCI BLUETOOTH_PROTO_HCI
#define SOL_HCI SOL_HCI_RAW
#define HCI_FILTER SO_HCI_RAW_FILTER
#define sockaddr_l2 sockaddr_l2cap
#define sockaddr_rc sockaddr_rfcomm
#define hci_dev hci_node
#define _BT_L2_MEMB(sa, memb) ((sa)->l2cap_##memb)
#define _BT_RC_MEMB(sa, memb) ((sa)->rfcomm_##memb)
#define _BT_HCI_MEMB(sa, memb) ((sa)->hci_##memb)
#elif defined(__NetBSD__) || defined(__DragonFly__)
#define sockaddr_l2 sockaddr_bt
#define sockaddr_rc sockaddr_bt
#define sockaddr_hci sockaddr_bt
#define sockaddr_sco sockaddr_bt
#define SOL_HCI BTPROTO_HCI
#define HCI_DATA_DIR SO_HCI_DIRECTION
#define _BT_L2_MEMB(sa, memb) ((sa)->bt_##memb)
#define _BT_RC_MEMB(sa, memb) ((sa)->bt_##memb)
#define _BT_HCI_MEMB(sa, memb) ((sa)->bt_##memb)
#define _BT_SCO_MEMB(sa, memb) ((sa)->bt_##memb)
#else
#define _BT_L2_MEMB(sa, memb) ((sa)->l2_##memb)
#define _BT_RC_MEMB(sa, memb) ((sa)->rc_##memb)
#define _BT_HCI_MEMB(sa, memb) ((sa)->hci_##memb)
#define _BT_SCO_MEMB(sa, memb) ((sa)->sco_##memb)
#endif
#endif

#ifdef MS_WINDOWS_DESKTOP
#define sockaddr_rc SOCKADDR_BTH_REDEF

#define USE_BLUETOOTH 1
#define AF_BLUETOOTH AF_BTH
#define BTPROTO_RFCOMM BTHPROTO_RFCOMM
#define _BT_RC_MEMB(sa, memb) ((sa)->memb)
#endif /* MS_WINDOWS_DESKTOP */

/* Convert "sock_addr_t *" to "struct sockaddr *". */
#define SAS2SA(x)       (&((x)->sa))

/*
 * Constants for getnameinfo()
 */
#if !defined(NI_MAXHOST)
#define NI_MAXHOST 1025
#endif
#if !defined(NI_MAXSERV)
#define NI_MAXSERV 32
#endif

#ifndef INVALID_SOCKET /* MS defines this */
#define INVALID_SOCKET (-1)
#endif

#ifndef INADDR_NONE
#define INADDR_NONE (-1)
#endif

typedef struct _socket_state {
    /* The sock_type variable contains pointers to various functions,
       some of which call new_sockobject(), which uses sock_type, so
       there has to be a circular reference. */
    PyTypeObject *sock_type;

    /* Global variable holding the exception type for errors detected
       by this module (but not argument type or memory errors, etc.). */
    PyObject *socket_herror;
    PyObject *socket_gaierror;

    /* Default timeout for new sockets */
    PyTime_t defaulttimeout;
} socket_state;

#if defined(HAVE_ACCEPT) || defined(HAVE_ACCEPT4)
#if defined(HAVE_ACCEPT4) && defined(SOCK_CLOEXEC)
/* accept4() is available on Linux 2.6.28+ and glibc 2.10 */
static int accept4_works = -1;
#endif
#endif

#ifdef SOCK_CLOEXEC
/* socket() and socketpair() fail with EINVAL on Linux kernel older
 * than 2.6.27 if SOCK_CLOEXEC flag is set in the socket type. */
static int sock_cloexec_works = -1;
#endif

static inline void
set_sock_fd(PySocketSockObject *s, SOCKET_T fd)
{
#ifdef Py_GIL_DISABLED
#if SIZEOF_SOCKET_T == SIZEOF_INT
    _Py_atomic_store_int_relaxed((int *)&s->sock_fd, (int)fd);
#elif SIZEOF_SOCKET_T == SIZEOF_LONG
    _Py_atomic_store_long_relaxed((long *)&s->sock_fd, (long)fd);
#elif SIZEOF_SOCKET_T == SIZEOF_LONG_LONG
    _Py_atomic_store_llong_relaxed((long long *)&s->sock_fd, (long long)fd);
#else
    #error "Unsupported SIZEOF_SOCKET_T"
#endif
#else
    s->sock_fd = fd;
#endif
}

static inline SOCKET_T
get_sock_fd(PySocketSockObject *s)
{
#ifdef Py_GIL_DISABLED
#if SIZEOF_SOCKET_T == SIZEOF_INT
    return (SOCKET_T)_Py_atomic_load_int_relaxed((int *)&s->sock_fd);
#elif SIZEOF_SOCKET_T == SIZEOF_LONG
    return (SOCKET_T)_Py_atomic_load_long_relaxed((long *)&s->sock_fd);
#elif SIZEOF_SOCKET_T == SIZEOF_LONG_LONG
    return (SOCKET_T)_Py_atomic_load_llong_relaxed((long long *)&s->sock_fd);
#else
    #error "Unsupported SIZEOF_SOCKET_T"
#endif
#else
    return s->sock_fd;
#endif
}

#define _PySocketSockObject_CAST(op)    ((PySocketSockObject *)(op))

static inline socket_state *
get_module_state(PyObject *mod)
{
    void *state = _PyModule_GetState(mod);
    assert(state != NULL);
    return (socket_state *)state;
}

static struct PyModuleDef socketmodule;

static inline socket_state *
find_module_state_by_def(PyTypeObject *type)
{
    PyObject *mod = PyType_GetModuleByDef(type, &socketmodule);
    assert(mod != NULL);
    return get_module_state(mod);
}

#define clinic_state() (find_module_state_by_def(type))
#include "clinic/socketmodule.c.h"
#undef clinic_state

/* XXX There's a problem here: *static* functions are not supposed to have
   a Py prefix (or use CapitalizedWords).  Later... */

#if defined(HAVE_POLL_H)
#include <poll.h>
#elif defined(HAVE_SYS_POLL_H)
#include <sys/poll.h>
#endif

/* Largest value to try to store in a socklen_t (used when handling
   ancillary data).  POSIX requires socklen_t to hold at least
   (2**31)-1 and recommends against storing larger values, but
   socklen_t was originally int in the BSD interface, so to be on the
   safe side we use the smaller of (2**31)-1 and INT_MAX. */
#if INT_MAX > 0x7fffffff
#define SOCKLEN_T_LIMIT 0x7fffffff
#else
#define SOCKLEN_T_LIMIT INT_MAX
#endif

#ifdef HAVE_POLL
/* Instead of select(), we'll use poll() since poll() works on any fd. */
#define IS_SELECTABLE(s) 1
/* Can we call select() with this socket without a buffer overrun? */
#else
/* If there's no timeout left, we don't have to call select, so it's a safe,
 * little white lie. */
#define IS_SELECTABLE(s) (_PyIsSelectable_fd((s)->sock_fd) || (s)->sock_timeout <= 0)
#endif

static PyObject*
select_error(void)
{
    PyErr_SetString(PyExc_OSError, "unable to select on socket");
    return NULL;
}

#ifdef MS_WINDOWS
#ifndef WSAEAGAIN
#define WSAEAGAIN WSAEWOULDBLOCK
#endif
#define CHECK_ERRNO(expected) \
    (WSAGetLastError() == WSA ## expected)
#else
#define CHECK_ERRNO(expected) \
    (errno == expected)
#endif

#ifdef MS_WINDOWS
#  define GET_SOCK_ERROR WSAGetLastError()
#  define SET_SOCK_ERROR(err) WSASetLastError(err)
#  define SOCK_TIMEOUT_ERR WSAEWOULDBLOCK
#  define SOCK_INPROGRESS_ERR WSAEWOULDBLOCK
#else
#  define GET_SOCK_ERROR errno
#  define SET_SOCK_ERROR(err) do { errno = err; } while (0)
#  define SOCK_TIMEOUT_ERR EWOULDBLOCK
#  define SOCK_INPROGRESS_ERR EINPROGRESS
#endif

#ifdef _MSC_VER
#  define SUPPRESS_DEPRECATED_CALL __pragma(warning(suppress: 4996))
#else
#  define SUPPRESS_DEPRECATED_CALL
#endif

/* Convenience function to raise an error according to errno
   and return a NULL pointer from a function. */

static PyObject *
set_error(void)
{
#ifdef MS_WINDOWS
    int err_no = WSAGetLastError();
    /* PyErr_SetExcFromWindowsErr() invokes FormatMessage() which
       recognizes the error codes used by both GetLastError() and
       WSAGetLastError */
    if (err_no)
        return PyErr_SetExcFromWindowsErr(PyExc_OSError, err_no);
#endif

    return PyErr_SetFromErrno(PyExc_OSError);
}


#if defined(HAVE_GETHOSTBYNAME_R) || defined (HAVE_GETHOSTBYNAME) || defined (HAVE_GETHOSTBYADDR)
static PyObject *
set_herror(socket_state *state, int h_error)
{
    PyObject *v;

#ifdef HAVE_HSTRERROR
    v = Py_BuildValue("(is)", h_error, hstrerror(h_error));
#else
    v = Py_BuildValue("(is)", h_error, "host not found");
#endif
    if (v != NULL) {
        PyErr_SetObject(state->socket_herror, v);
        Py_DECREF(v);
    }

    return NULL;
}
#endif


#ifdef HAVE_GETADDRINFO
static PyObject *
set_gaierror(socket_state *state, int error)
{
    PyObject *v;

#ifdef EAI_SYSTEM
    /* EAI_SYSTEM is not available on Windows XP. */
    if (error == EAI_SYSTEM)
        return set_error();
#endif

#ifdef HAVE_GAI_STRERROR
    v = Py_BuildValue("(is)", error, gai_strerror(error));
#else
    v = Py_BuildValue("(is)", error, "getaddrinfo failed");
#endif
    if (v != NULL) {
        PyErr_SetObject(state->socket_gaierror, v);
        Py_DECREF(v);
    }

    return NULL;
}
#endif

/* Function to perform the setting of socket blocking mode
   internally. block = (1 | 0). */
static int
internal_setblocking(PySocketSockObject *s, int block)
{
    int result = -1;
#ifdef MS_WINDOWS
    u_long arg;
#endif
#if !defined(MS_WINDOWS) \
    && !((defined(HAVE_SYS_IOCTL_H) && defined(FIONBIO)))
    int delay_flag, new_delay_flag;
#endif

    Py_BEGIN_ALLOW_THREADS
#ifndef MS_WINDOWS
#if (defined(HAVE_SYS_IOCTL_H) && defined(FIONBIO))
    block = !block;
    if (ioctl(get_sock_fd(s), FIONBIO, (unsigned int *)&block) == -1)
        goto done;
#else
    delay_flag = fcntl(get_sock_fd(s), F_GETFL, 0);
    if (delay_flag == -1)
        goto done;
    if (block)
        new_delay_flag = delay_flag & (~O_NONBLOCK);
    else
        new_delay_flag = delay_flag | O_NONBLOCK;
    if (new_delay_flag != delay_flag)
        if (fcntl(get_sock_fd(s), F_SETFL, new_delay_flag) == -1)
            goto done;
#endif
#else /* MS_WINDOWS */
    arg = !block;
    if (ioctlsocket(get_sock_fd(s), FIONBIO, &arg) != 0)
        goto done;
#endif /* MS_WINDOWS */

    result = 0;

  done:
    Py_END_ALLOW_THREADS

    if (result) {
#ifndef MS_WINDOWS
        PyErr_SetFromErrno(PyExc_OSError);
#else
        PyErr_SetExcFromWindowsErr(PyExc_OSError, WSAGetLastError());
#endif
    }

    return result;
}

static int
internal_select(PySocketSockObject *s, int writing, PyTime_t interval,
                int connect)
{
    int n;
#ifdef HAVE_POLL
    struct pollfd pollfd;
    PyTime_t ms;
#else
    fd_set fds, efds;
    struct timeval tv, *tvp;
#endif

    /* must be called with the GIL held */
    assert(PyGILState_Check());

    /* Error condition is for output only */
    assert(!(connect && !writing));

    /* Guard against closed socket */
    if (get_sock_fd(s) == INVALID_SOCKET)
        return 0;

    /* Prefer poll, if available, since you can poll() any fd
     * which can't be done with select(). */
#ifdef HAVE_POLL
    pollfd.fd = get_sock_fd(s);
    pollfd.events = writing ? POLLOUT : POLLIN;
    if (connect) {
        /* On Windows, the socket becomes writable on connection success,
           but a connection failure is notified as an error. On POSIX, the
           socket becomes writable on connection success or on connection
           failure. */
        pollfd.events |= POLLERR;
    }

    /* s->sock_timeout is in seconds, timeout in ms */
    ms = _PyTime_AsMilliseconds(interval, _PyTime_ROUND_CEILING);
    if (ms > INT_MAX) {
        ms = INT_MAX;
    }

    /* On some OSes, typically BSD-based ones, the timeout parameter of the
       poll() syscall, when negative, must be exactly INFTIM, where defined,
       or -1. See issue 37811. */
    if (ms < 0) {
#ifdef INFTIM
        ms = INFTIM;
#else
        ms = -1;
#endif
    }
    assert(INT_MIN <= ms && ms <= INT_MAX);

    Py_BEGIN_ALLOW_THREADS;
    n = poll(&pollfd, 1, (int)ms);
    Py_END_ALLOW_THREADS;
#else
    if (interval >= 0) {
        _PyTime_AsTimeval_clamp(interval, &tv, _PyTime_ROUND_CEILING);
        tvp = &tv;
    }
    else
        tvp = NULL;

    FD_ZERO(&fds);
    FD_SET(get_sock_fd(s), &fds);
    FD_ZERO(&efds);
    if (connect) {
        /* On Windows, the socket becomes writable on connection success,
           but a connection failure is notified as an error. On POSIX, the
           socket becomes writable on connection success or on connection
           failure. */
        FD_SET(get_sock_fd(s), &efds);
    }

    /* See if the socket is ready */
    Py_BEGIN_ALLOW_THREADS;
    if (writing)
        n = select(Py_SAFE_DOWNCAST(get_sock_fd(s)+1, SOCKET_T, int),
                   NULL, &fds, &efds, tvp);
    else
        n = select(Py_SAFE_DOWNCAST(get_sock_fd(s)+1, SOCKET_T, int),
                   &fds, NULL, &efds, tvp);
    Py_END_ALLOW_THREADS;
#endif

    if (n < 0)
        return -1;
    if (n == 0)
        return 1;
    return 0;
}

/* Call a socket function.

   On error, raise an exception and return -1 if err is set, or fill err and
   return -1 otherwise. If a signal was received and the signal handler raised
   an exception, return -1, and set err to -1 if err is set.

   On success, return 0, and set err to 0 if err is set.

   If the socket has a timeout, wait until the socket is ready before calling
   the function: wait until the socket is writable if writing is nonzero, wait
   until the socket received data otherwise.

   If the socket function is interrupted by a signal (failed with EINTR): retry
   the function, except if the signal handler raised an exception (PEP 475).

   When the function is retried, recompute the timeout using a monotonic clock.

   sock_call_ex() must be called with the GIL held. The socket function is
   called with the GIL released. */
static int
sock_call_ex(PySocketSockObject *s,
             int writing,
             int (*sock_func) (PySocketSockObject *s, void *data),
             void *data,
             int connect,
             int *err,
             PyTime_t timeout)
{
    int has_timeout = (timeout > 0);
    PyTime_t deadline = 0;
    int deadline_initialized = 0;
    int res;

    /* sock_call() must be called with the GIL held. */
    assert(PyGILState_Check());

    /* outer loop to retry select() when select() is interrupted by a signal
       or to retry select()+sock_func() on false positive (see above) */
    while (1) {
        /* For connect(), poll even for blocking socket. The connection
           runs asynchronously. */
        if (has_timeout || connect) {
            if (has_timeout) {
                PyTime_t interval;

                if (deadline_initialized) {
                    /* recompute the timeout */
                    interval = _PyDeadline_Get(deadline);
                }
                else {
                    deadline_initialized = 1;
                    deadline = _PyDeadline_Init(timeout);
                    interval = timeout;
                }

                if (interval >= 0) {
                    res = internal_select(s, writing, interval, connect);
                }
                else {
                    res = 1;
                }
            }
            else {
                res = internal_select(s, writing, timeout, connect);
            }

            if (res == -1) {
                if (err)
                    *err = GET_SOCK_ERROR;

                if (CHECK_ERRNO(EINTR)) {
                    /* select() was interrupted by a signal */
                    if (PyErr_CheckSignals()) {
                        if (err)
                            *err = -1;
                        return -1;
                    }

                    /* retry select() */
                    continue;
                }

                /* select() failed */
                s->errorhandler();
                return -1;
            }

            if (res == 1) {
                if (err)
                    *err = SOCK_TIMEOUT_ERR;
                else
                    PyErr_SetString(PyExc_TimeoutError, "timed out");
                return -1;
            }

            /* the socket is ready */
        }

        /* inner loop to retry sock_func() when sock_func() is interrupted
           by a signal */
        while (1) {
            Py_BEGIN_ALLOW_THREADS
            res = sock_func(s, data);
            Py_END_ALLOW_THREADS

            if (res) {
                /* sock_func() succeeded */
                if (err)
                    *err = 0;
                return 0;
            }

            if (err)
                *err = GET_SOCK_ERROR;

            if (!CHECK_ERRNO(EINTR))
                break;

            /* sock_func() was interrupted by a signal */
            if (PyErr_CheckSignals()) {
                if (err)
                    *err = -1;
                return -1;
            }

            /* retry sock_func() */
        }

        if (s->sock_timeout > 0
            && (CHECK_ERRNO(EWOULDBLOCK) || CHECK_ERRNO(EAGAIN))) {
            /* False positive: sock_func() failed with EWOULDBLOCK or EAGAIN.

               For example, select() could indicate a socket is ready for
               reading, but the data then discarded by the OS because of a
               wrong checksum.

               Loop on select() to recheck for socket readiness. */
            continue;
        }

        /* sock_func() failed */
        if (!err)
            s->errorhandler();
        /* else: err was already set before */
        return -1;
    }
}

static int
sock_call(PySocketSockObject *s,
          int writing,
          int (*func) (PySocketSockObject *s, void *data),
          void *data)
{
    return sock_call_ex(s, writing, func, data, 0, NULL, s->sock_timeout);
}


/* Initialize a new socket object. */

static int
init_sockobject(socket_state *state, PySocketSockObject *s,
                SOCKET_T fd, int family, int type, int proto)
{
    set_sock_fd(s, fd);
    s->sock_family = family;

    s->sock_type = type;

    /* It's possible to pass SOCK_NONBLOCK and SOCK_CLOEXEC bit flags
       on some OSes as part of socket.type.  We want to reset them here,
       to make socket.type be set to the same value on all platforms.
       Otherwise, simple code like 'if sock.type == SOCK_STREAM' is
       not portable.
    */
#ifdef SOCK_NONBLOCK
    s->sock_type = s->sock_type & ~SOCK_NONBLOCK;
#endif
#ifdef SOCK_CLOEXEC
    s->sock_type = s->sock_type & ~SOCK_CLOEXEC;
#endif

    s->sock_proto = proto;

    s->errorhandler = &set_error;
#ifdef SOCK_NONBLOCK
    if (type & SOCK_NONBLOCK)
        s->sock_timeout = 0;
    else
#endif
    {
        s->sock_timeout = _Py_atomic_load_int64_relaxed(&state->defaulttimeout);
        if (s->sock_timeout >= 0) {
            if (internal_setblocking(s, 0) == -1) {
                return -1;
            }
        }
    }
    s->state = state;
    return 0;
}


#ifdef HAVE_SOCKETPAIR
/* Create a new socket object.
   This just creates the object and initializes it.
   If the creation fails, return NULL and set an exception (implicit
   in NEWOBJ()). */

static PySocketSockObject *
new_sockobject(socket_state *state, SOCKET_T fd, int family, int type,
               int proto)
{
    PyTypeObject *tp = state->sock_type;
    PySocketSockObject *s = (PySocketSockObject *)tp->tp_alloc(tp, 0);
    if (s == NULL) {
        return NULL;
    }
    if (init_sockobject(state, s, fd, family, type, proto) == -1) {
        Py_DECREF(s);
        return NULL;
    }
    return s;
}
#endif


/* Lock to allow python interpreter to continue, but only allow one
   thread to be in gethostbyname or getaddrinfo */
#if defined(USE_GETHOSTBYNAME_LOCK)
static PyThread_type_lock netdb_lock;
#endif


#ifdef HAVE_GETADDRINFO
/* Convert a string specifying a host name or one of a few symbolic
   names to a numeric IP address.  This usually calls gethostbyname()
   to do the work; the names "" and "<broadcast>" are special.
   Return the length (IPv4 should be 4 bytes), or negative if
   an error occurred; then an exception is raised. */

static int
setipaddr(socket_state *state, const char *name, struct sockaddr *addr_ret,
          size_t addr_ret_size, int af)
{
    struct addrinfo hints, *res;
    int error;

    memset((void *) addr_ret, '\0', sizeof(*addr_ret));
    if (name[0] == '\0') {
        int siz;
        memset(&hints, 0, sizeof(hints));
        hints.ai_family = af;
        hints.ai_socktype = SOCK_DGRAM;         /*dummy*/
        hints.ai_flags = AI_PASSIVE;
        Py_BEGIN_ALLOW_THREADS
        error = getaddrinfo(NULL, "0", &hints, &res);
        Py_END_ALLOW_THREADS
        /* We assume that those thread-unsafe getaddrinfo() versions
           *are* safe regarding their return value, ie. that a
           subsequent call to getaddrinfo() does not destroy the
           outcome of the first call. */
        if (error) {
            res = NULL;  // no-op, remind us that it is invalid; gh-100795
            set_gaierror(state, error);
            return -1;
        }
        switch (res->ai_family) {
        case AF_INET:
            siz = 4;
            break;
#ifdef ENABLE_IPV6
        case AF_INET6:
            siz = 16;
            break;
#endif
        default:
            freeaddrinfo(res);
            PyErr_SetString(PyExc_OSError,
                "unsupported address family");
            return -1;
        }
        if (res->ai_next) {
            freeaddrinfo(res);
            PyErr_SetString(PyExc_OSError,
                "wildcard resolved to multiple address");
            return -1;
        }
        if (res->ai_addrlen < addr_ret_size)
            addr_ret_size = res->ai_addrlen;
        memcpy(addr_ret, res->ai_addr, addr_ret_size);
        freeaddrinfo(res);
        return siz;
    }
    /* special-case broadcast - inet_addr() below can return INADDR_NONE for
     * this */
    if (strcmp(name, "255.255.255.255") == 0 ||
        strcmp(name, "<broadcast>") == 0) {
        struct sockaddr_in *sin;
        if (af != AF_INET && af != AF_UNSPEC) {
            PyErr_SetString(PyExc_OSError,
                "address family mismatched");
            return -1;
        }
        sin = (struct sockaddr_in *)addr_ret;
        memset((void *) sin, '\0', sizeof(*sin));
        sin->sin_family = AF_INET;
#ifdef HAVE_SOCKADDR_SA_LEN
        sin->sin_len = sizeof(*sin);
#endif
        sin->sin_addr.s_addr = INADDR_BROADCAST;
        return sizeof(sin->sin_addr);
    }

    /* avoid a name resolution in case of numeric address */
#ifdef HAVE_INET_PTON
    /* check for an IPv4 address */
    if (af == AF_UNSPEC || af == AF_INET) {
        struct sockaddr_in *sin = (struct sockaddr_in *)addr_ret;
        memset(sin, 0, sizeof(*sin));
        if (inet_pton(AF_INET, name, &sin->sin_addr) > 0) {
            sin->sin_family = AF_INET;
#ifdef HAVE_SOCKADDR_SA_LEN
            sin->sin_len = sizeof(*sin);
#endif
            return 4;
        }
    }
#ifdef ENABLE_IPV6
    /* check for an IPv6 address - if the address contains a scope ID, we
     * fallback to getaddrinfo(), which can handle translation from interface
     * name to interface index */
    if ((af == AF_UNSPEC || af == AF_INET6) && !strchr(name, '%')) {
        struct sockaddr_in6 *sin = (struct sockaddr_in6 *)addr_ret;
        memset(sin, 0, sizeof(*sin));
        if (inet_pton(AF_INET6, name, &sin->sin6_addr) > 0) {
            sin->sin6_family = AF_INET6;
#ifdef HAVE_SOCKADDR_SA_LEN
            sin->sin6_len = sizeof(*sin);
#endif
            return 16;
        }
    }
#endif /* ENABLE_IPV6 */
#else /* HAVE_INET_PTON */
    /* check for an IPv4 address */
    if (af == AF_INET || af == AF_UNSPEC) {
        struct sockaddr_in *sin = (struct sockaddr_in *)addr_ret;
        memset(sin, 0, sizeof(*sin));
        if ((sin->sin_addr.s_addr = inet_addr(name)) != INADDR_NONE) {
            sin->sin_family = AF_INET;
#ifdef HAVE_SOCKADDR_SA_LEN
            sin->sin_len = sizeof(*sin);
#endif
            return 4;
        }
    }
#endif /* HAVE_INET_PTON */

    /* perform a name resolution */
    memset(&hints, 0, sizeof(hints));
    hints.ai_family = af;
    Py_BEGIN_ALLOW_THREADS
    error = getaddrinfo(name, NULL, &hints, &res);
#if defined(__digital__) && defined(__unix__)
    if (error == EAI_NONAME && af == AF_UNSPEC) {
        /* On Tru64 V5.1, numeric-to-addr conversion fails
           if no address family is given. Assume IPv4 for now.*/
        hints.ai_family = AF_INET;
        error = getaddrinfo(name, NULL, &hints, &res);
    }
#endif
    Py_END_ALLOW_THREADS
    if (error) {
        res = NULL;  // no-op, remind us that it is invalid; gh-100795
        set_gaierror(state, error);
        return -1;
    }
    if (res->ai_addrlen < addr_ret_size)
        addr_ret_size = res->ai_addrlen;
    memcpy((char *) addr_ret, res->ai_addr, addr_ret_size);
    freeaddrinfo(res);
    switch (addr_ret->sa_family) {
    case AF_INET:
        return 4;
#ifdef ENABLE_IPV6
    case AF_INET6:
        return 16;
#endif
    default:
        PyErr_SetString(PyExc_OSError, "unknown address family");
        return -1;
    }
}
#endif // HAVE_GETADDRINFO

/* Convert IPv4 sockaddr to a Python str. */

static PyObject *
make_ipv4_addr(const struct sockaddr_in *addr)
{
    char buf[INET_ADDRSTRLEN];
    if (inet_ntop(AF_INET, &addr->sin_addr, buf, sizeof(buf)) == NULL) {
        PyErr_SetFromErrno(PyExc_OSError);
        return NULL;
    }
    return PyUnicode_FromString(buf);
}

#ifdef ENABLE_IPV6
/* Convert IPv6 sockaddr to a Python str. */

static PyObject *
make_ipv6_addr(const struct sockaddr_in6 *addr)
{
    char buf[INET6_ADDRSTRLEN];
    if (inet_ntop(AF_INET6, &addr->sin6_addr, buf, sizeof(buf)) == NULL) {
        PyErr_SetFromErrno(PyExc_OSError);
        return NULL;
    }
    return PyUnicode_FromString(buf);
}
#endif

#ifdef USE_BLUETOOTH
/* Convert a string representation of a Bluetooth address into a numeric
   address.  Returns the length (6), or raises an exception and returns -1 if
   an error occurred. */

static int
setbdaddr(const char *name, bdaddr_t *bdaddr)
{
    unsigned int b0, b1, b2, b3, b4, b5;
    char ch;
    int n;

    n = sscanf(name, "%X:%X:%X:%X:%X:%X%c",
               &b5, &b4, &b3, &b2, &b1, &b0, &ch);
    if (n == 6 && (b0 | b1 | b2 | b3 | b4 | b5) < 256) {

#ifdef MS_WINDOWS
        *bdaddr = (ULONGLONG)(b0 & 0xFF);
        *bdaddr |= ((ULONGLONG)(b1 & 0xFF) << 8);
        *bdaddr |= ((ULONGLONG)(b2 & 0xFF) << 16);
        *bdaddr |= ((ULONGLONG)(b3 & 0xFF) << 24);
        *bdaddr |= ((ULONGLONG)(b4 & 0xFF) << 32);
        *bdaddr |= ((ULONGLONG)(b5 & 0xFF) << 40);
#else
        bdaddr->b[0] = b0;
        bdaddr->b[1] = b1;
        bdaddr->b[2] = b2;
        bdaddr->b[3] = b3;
        bdaddr->b[4] = b4;
        bdaddr->b[5] = b5;
#endif

        return 6;
    } else {
        PyErr_SetString(PyExc_OSError, "bad bluetooth address");
        return -1;
    }
}

/* Create a string representation of the Bluetooth address.  This is always a
   string of the form 'XX:XX:XX:XX:XX:XX' where XX is a two digit hexadecimal
   value (zero padded if necessary). */

static PyObject *
makebdaddr(bdaddr_t *bdaddr)
{
#ifdef MS_WINDOWS
    int i;
    unsigned int octets[6];

    for (i = 0; i < 6; ++i) {
        octets[i] = ((*bdaddr) >> (8 * i)) & 0xFF;
    }

    return PyUnicode_FromFormat("%02X:%02X:%02X:%02X:%02X:%02X",
        octets[5], octets[4], octets[3],
        octets[2], octets[1], octets[0]);
#else
    return PyUnicode_FromFormat("%02X:%02X:%02X:%02X:%02X:%02X",
        bdaddr->b[5], bdaddr->b[4], bdaddr->b[3],
        bdaddr->b[2], bdaddr->b[1], bdaddr->b[0]);
#endif
}
#endif


/* Create an object representing the given socket address,
   suitable for passing it back to bind(), connect() etc.
   The family field of the sockaddr structure is inspected
   to determine what kind of address it really is. */

/*ARGSUSED*/
static PyObject *
makesockaddr(SOCKET_T sockfd, struct sockaddr *addr, size_t addrlen, int proto)
{
    if (addrlen == 0) {
        /* No address -- may be recvfrom() from known socket */
        Py_RETURN_NONE;
    }

    switch (addr->sa_family) {

    case AF_INET:
    {
        const struct sockaddr_in *a = (const struct sockaddr_in *)addr;
        PyObject *addrobj = make_ipv4_addr(a);
        PyObject *ret = NULL;
        if (addrobj) {
            ret = Py_BuildValue("Oi", addrobj, ntohs(a->sin_port));
            Py_DECREF(addrobj);
        }
        return ret;
    }

#if defined(AF_UNIX)
    case AF_UNIX:
    {
        struct sockaddr_un *a = (struct sockaddr_un *) addr;
#ifdef __linux__
        size_t linuxaddrlen = addrlen - offsetof(struct sockaddr_un, sun_path);
        if (linuxaddrlen > 0 && a->sun_path[0] == 0) {  /* Linux abstract namespace */
            return PyBytes_FromStringAndSize(a->sun_path, linuxaddrlen);
        }
        else
#endif /* linux */
        {
            /* regular NULL-terminated string */
            return PyUnicode_DecodeFSDefault(a->sun_path);
        }
    }
#endif /* AF_UNIX */

#if defined(AF_NETLINK)
       case AF_NETLINK:
       {
           struct sockaddr_nl *a = (struct sockaddr_nl *) addr;
           return Py_BuildValue("II", a->nl_pid, a->nl_groups);
       }
#endif /* AF_NETLINK */

#if defined(AF_QIPCRTR)
       case AF_QIPCRTR:
       {
           struct sockaddr_qrtr *a = (struct sockaddr_qrtr *) addr;
           return Py_BuildValue("II", a->sq_node, a->sq_port);
       }
#endif /* AF_QIPCRTR */

#if defined(AF_VSOCK)
       case AF_VSOCK:
       {
           struct sockaddr_vm *a = (struct sockaddr_vm *) addr;
           return Py_BuildValue("II", a->svm_cid, a->svm_port);
       }
#endif /* AF_VSOCK */

#ifdef ENABLE_IPV6
    case AF_INET6:
    {
        const struct sockaddr_in6 *a = (const struct sockaddr_in6 *)addr;
        PyObject *addrobj = make_ipv6_addr(a);
        PyObject *ret = NULL;
        if (addrobj) {
            ret = Py_BuildValue("OiII",
                                addrobj,
                                ntohs(a->sin6_port),
                                ntohl(a->sin6_flowinfo),
                                a->sin6_scope_id);
            Py_DECREF(addrobj);
        }
        return ret;
    }
#endif /* ENABLE_IPV6 */

#ifdef USE_BLUETOOTH
    case AF_BLUETOOTH:
        switch (proto) {

#ifdef BTPROTO_L2CAP
        case BTPROTO_L2CAP:
        {
            struct sockaddr_l2 *a = (struct sockaddr_l2 *) addr;
            PyObject *addrobj = makebdaddr(&_BT_L2_MEMB(a, bdaddr));
            PyObject *ret = NULL;
            if (addrobj) {
                ret = Py_BuildValue("Oi",
                                    addrobj,
                                    _BT_L2_MEMB(a, psm));
                Py_DECREF(addrobj);
            }
            return ret;
        }

#endif /* BTPROTO_L2CAP */

        case BTPROTO_RFCOMM:
        {
            struct sockaddr_rc *a = (struct sockaddr_rc *) addr;
            PyObject *addrobj = makebdaddr(&_BT_RC_MEMB(a, bdaddr));
            PyObject *ret = NULL;
            if (addrobj) {
                ret = Py_BuildValue("Oi",
                                    addrobj,
                                    _BT_RC_MEMB(a, channel));
                Py_DECREF(addrobj);
            }
            return ret;
        }

#ifdef BTPROTO_HCI
        case BTPROTO_HCI:
        {
            struct sockaddr_hci *a = (struct sockaddr_hci *) addr;
#if defined(__NetBSD__) || defined(__DragonFly__)
            return makebdaddr(&_BT_HCI_MEMB(a, bdaddr));
#else /* __NetBSD__ || __DragonFly__ */
            PyObject *ret = NULL;
            ret = Py_BuildValue("i", _BT_HCI_MEMB(a, dev));
            return ret;
#endif /* !(__NetBSD__ || __DragonFly__) */
        }

#if !defined(__FreeBSD__)
        case BTPROTO_SCO:
        {
            struct sockaddr_sco *a = (struct sockaddr_sco *) addr;
            return makebdaddr(&_BT_SCO_MEMB(a, bdaddr));
        }
#endif /* !__FreeBSD__ */
#endif /* BTPROTO_HCI */

        default:
            PyErr_SetString(PyExc_ValueError,
                            "Unknown Bluetooth protocol");
            return NULL;
        }
#endif /* USE_BLUETOOTH */

#if defined(HAVE_NETPACKET_PACKET_H) && defined(SIOCGIFNAME)
    case AF_PACKET:
    {
        struct sockaddr_ll *a = (struct sockaddr_ll *)addr;
        const char *ifname = "";
        struct ifreq ifr;
        /* need to look up interface name give index */
        if (a->sll_ifindex) {
            ifr.ifr_ifindex = a->sll_ifindex;
            if (ioctl(sockfd, SIOCGIFNAME, &ifr) == 0)
                ifname = ifr.ifr_name;
        }
        return Py_BuildValue("shbhy#",
                             ifname,
                             ntohs(a->sll_protocol),
                             a->sll_pkttype,
                             a->sll_hatype,
                             a->sll_addr,
                             (Py_ssize_t)a->sll_halen);
    }
#endif /* HAVE_NETPACKET_PACKET_H && SIOCGIFNAME */

#ifdef HAVE_LINUX_TIPC_H
    case AF_TIPC:
    {
        struct sockaddr_tipc *a = (struct sockaddr_tipc *) addr;
        if (a->addrtype == TIPC_ADDR_NAMESEQ) {
            return Py_BuildValue("IIIII",
                            a->addrtype,
                            a->addr.nameseq.type,
                            a->addr.nameseq.lower,
                            a->addr.nameseq.upper,
                            a->scope);
        } else if (a->addrtype == TIPC_ADDR_NAME) {
            return Py_BuildValue("IIIII",
                            a->addrtype,
                            a->addr.name.name.type,
                            a->addr.name.name.instance,
                            a->addr.name.name.instance,
                            a->scope);
        } else if (a->addrtype == TIPC_ADDR_ID) {
            return Py_BuildValue("IIIII",
                            a->addrtype,
                            a->addr.id.node,
                            a->addr.id.ref,
                            0,
                            a->scope);
        } else {
            PyErr_SetString(PyExc_ValueError,
                            "Invalid address type");
            return NULL;
        }
    }
#endif /* HAVE_LINUX_TIPC_H */

#if defined(AF_CAN) && defined(SIOCGIFNAME)
    case AF_CAN:
    {
        struct sockaddr_can *a = (struct sockaddr_can *)addr;
        const char *ifname = "";
        struct ifreq ifr;
        /* need to look up interface name given index */
        if (a->can_ifindex) {
            ifr.ifr_ifindex = a->can_ifindex;
            if (ioctl(sockfd, SIOCGIFNAME, &ifr) == 0)
                ifname = ifr.ifr_name;
        }

        switch (proto) {
#ifdef CAN_ISOTP
          case CAN_ISOTP:
          {
              return Py_BuildValue("O&kk", PyUnicode_DecodeFSDefault,
                                          ifname,
                                          a->can_addr.tp.rx_id,
                                          a->can_addr.tp.tx_id);
          }
#endif /* CAN_ISOTP */
#ifdef CAN_J1939
          case CAN_J1939:
          {
              return Py_BuildValue("O&KIB", PyUnicode_DecodeFSDefault,
                                          ifname,
                                          (unsigned long long)a->can_addr.j1939.name,
                                          (unsigned int)a->can_addr.j1939.pgn,
                                          a->can_addr.j1939.addr);
          }
#endif /* CAN_J1939 */
          default:
          {
              return Py_BuildValue("(O&)", PyUnicode_DecodeFSDefault,
                                        ifname);
          }
        }
    }
#endif /* AF_CAN && SIOCGIFNAME */

#ifdef PF_SYSTEM
    case PF_SYSTEM:
        switch(proto) {
#ifdef SYSPROTO_CONTROL
        case SYSPROTO_CONTROL:
        {
            struct sockaddr_ctl *a = (struct sockaddr_ctl *)addr;
            return Py_BuildValue("(II)", a->sc_id, a->sc_unit);
        }
#endif /* SYSPROTO_CONTROL */
        default:
            PyErr_SetString(PyExc_ValueError,
                            "Invalid address type");
            return 0;
        }
#endif /* PF_SYSTEM */

#ifdef HAVE_SOCKADDR_ALG
    case AF_ALG:
    {
        struct sockaddr_alg *a = (struct sockaddr_alg *)addr;
        return Py_BuildValue("s#s#HH",
            a->salg_type,
            strnlen((const char*)a->salg_type,
                    sizeof(a->salg_type)),
            a->salg_name,
            strnlen((const char*)a->salg_name,
                    sizeof(a->salg_name)),
            a->salg_feat,
            a->salg_mask);
    }
#endif /* HAVE_SOCKADDR_ALG */

#ifdef HAVE_AF_HYPERV
    case AF_HYPERV:
    {
        SOCKADDR_HV *a = (SOCKADDR_HV *) addr;

        wchar_t *guidStr;
        RPC_STATUS res = UuidToStringW(&a->VmId, &guidStr);
        if (res != RPC_S_OK) {
            PyErr_SetFromWindowsErr(res);
            return 0;
        }
        PyObject *vmId = PyUnicode_FromWideChar(guidStr, -1);
        res = RpcStringFreeW(&guidStr);
        assert(res == RPC_S_OK);

        res = UuidToStringW(&a->ServiceId, &guidStr);
        if (res != RPC_S_OK) {
            Py_DECREF(vmId);
            PyErr_SetFromWindowsErr(res);
            return 0;
        }
        PyObject *serviceId = PyUnicode_FromWideChar(guidStr, -1);
        res = RpcStringFreeW(&guidStr);
        assert(res == RPC_S_OK);

        return Py_BuildValue("NN", vmId, serviceId);
    }
#endif /* AF_HYPERV */

    /* More cases here... */

    default:
        /* If we don't know the address family, don't raise an
           exception -- return it as an (int, bytes) tuple. */
        return Py_BuildValue("iy#",
                             addr->sa_family,
                             addr->sa_data,
                             sizeof(addr->sa_data));

    }
}

#if defined(HAVE_BIND) || defined(HAVE_CONNECTTO) || defined(CMSG_LEN)
/* Helper for getsockaddrarg: bypass IDNA for ASCII-only host names
   (in particular, numeric IP addresses). */
struct maybe_idna {
    PyObject *obj;
    char *buf;
};

static void
idna_cleanup(struct maybe_idna *data)
{
    Py_CLEAR(data->obj);
}

static int
idna_converter(PyObject *obj, struct maybe_idna *data)
{
    size_t len;
    PyObject *obj2;
    if (obj == NULL) {
        idna_cleanup(data);
        return 1;
    }
    data->obj = NULL;
    len = -1;
    if (PyBytes_Check(obj)) {
        data->buf = PyBytes_AsString(obj);
        len = PyBytes_Size(obj);
    }
    else if (PyByteArray_Check(obj)) {
        data->buf = PyByteArray_AsString(obj);
        len = PyByteArray_Size(obj);
    }
    else if (PyUnicode_Check(obj)) {
        if (PyUnicode_IS_COMPACT_ASCII(obj)) {
            data->buf = PyUnicode_DATA(obj);
            len = PyUnicode_GET_LENGTH(obj);
        }
        else {
            obj2 = PyUnicode_AsEncodedString(obj, "idna", NULL);
            if (!obj2) {
                PyErr_SetString(PyExc_TypeError, "encoding of hostname failed");
                return 0;
            }
            assert(PyBytes_Check(obj2));
            data->obj = obj2;
            data->buf = PyBytes_AS_STRING(obj2);
            len = PyBytes_GET_SIZE(obj2);
        }
    }
    else {
        PyErr_Format(PyExc_TypeError, "str, bytes or bytearray expected, not %s",
                     Py_TYPE(obj)->tp_name);
        return 0;
    }
    if (strlen(data->buf) != len) {
        Py_CLEAR(data->obj);
        PyErr_SetString(PyExc_TypeError, "host name must not contain null character");
        return 0;
    }
    return Py_CLEANUP_SUPPORTED;
}

/* Parse a socket address argument according to the socket object's
   address family.  Return 1 if the address was in the proper format,
   0 of not.  The address is returned through addr_ret, its length
   through len_ret. */

static int
getsockaddrarg(PySocketSockObject *s, PyObject *args,
               sock_addr_t *addrbuf, int *len_ret, const char *caller)
{
    switch (s->sock_family) {

#if defined(AF_UNIX)
    case AF_UNIX:
    {
        Py_buffer path;
        int retval = 0;

        /* PEP 383.  Not using PyUnicode_FSConverter since we need to
           allow embedded nulls on Linux. */
        if (PyUnicode_Check(args)) {
            if ((args = PyUnicode_EncodeFSDefault(args)) == NULL)
                return 0;
        }
        else
            Py_INCREF(args);
        if (!PyArg_Parse(args, "y*", &path)) {
            Py_DECREF(args);
            return retval;
        }
        assert(path.len >= 0);

        struct sockaddr_un* addr = &addrbuf->un;
#ifdef __linux__
        if (path.len == 0 || *(const char *)path.buf == 0) {
            /* Linux abstract namespace extension:
               - Empty address auto-binding to an abstract address
               - Address that starts with null byte */
            if ((size_t)path.len > sizeof addr->sun_path) {
                PyErr_SetString(PyExc_OSError,
                                "AF_UNIX path too long");
                goto unix_out;
            }

            *len_ret = path.len + offsetof(struct sockaddr_un, sun_path);
        }
        else
#endif /* linux */
        {
            /* regular NULL-terminated string */
            if ((size_t)path.len >= sizeof addr->sun_path) {
                PyErr_SetString(PyExc_OSError,
                                "AF_UNIX path too long");
                goto unix_out;
            }
            addr->sun_path[path.len] = 0;

            /* including the tailing NUL */
            *len_ret = path.len + offsetof(struct sockaddr_un, sun_path) + 1;
        }
        addr->sun_family = s->sock_family;
        memcpy(addr->sun_path, path.buf, path.len);

        retval = 1;
    unix_out:
        PyBuffer_Release(&path);
        Py_DECREF(args);
        return retval;
    }
#endif /* AF_UNIX */

#if defined(AF_NETLINK)
    case AF_NETLINK:
    {
        int pid, groups;
        struct sockaddr_nl* addr = &addrbuf->nl;
        if (!PyTuple_Check(args)) {
            PyErr_Format(
                PyExc_TypeError,
                "%s(): AF_NETLINK address must be tuple, not %.500s",
                caller, Py_TYPE(args)->tp_name);
            return 0;
        }
        if (!PyArg_ParseTuple(args,
                              "II;AF_NETLINK address must be a pair "
                              "(pid, groups)",
                              &pid, &groups))
        {
            return 0;
        }
        addr->nl_family = AF_NETLINK;
        addr->nl_pid = pid;
        addr->nl_groups = groups;
        *len_ret = sizeof(*addr);
        return 1;
    }
#endif /* AF_NETLINK */

#if defined(AF_QIPCRTR)
    case AF_QIPCRTR:
    {
        unsigned int node, port;
        struct sockaddr_qrtr* addr = &addrbuf->sq;
        if (!PyTuple_Check(args)) {
            PyErr_Format(
                PyExc_TypeError,
                "getsockaddrarg: "
                "AF_QIPCRTR address must be tuple, not %.500s",
                Py_TYPE(args)->tp_name);
            return 0;
        }
        if (!PyArg_ParseTuple(args, "II:getsockaddrarg", &node, &port))
            return 0;
        addr->sq_family = AF_QIPCRTR;
        addr->sq_node = node;
        addr->sq_port = port;
        *len_ret = sizeof(*addr);
        return 1;
    }
#endif /* AF_QIPCRTR */

#if defined(AF_VSOCK)
    case AF_VSOCK:
    {
        struct sockaddr_vm* addr = &addrbuf->vm;
        int port, cid;
        memset(addr, 0, sizeof(struct sockaddr_vm));
        if (!PyTuple_Check(args)) {
            PyErr_Format(
                PyExc_TypeError,
                "getsockaddrarg: "
                "AF_VSOCK address must be tuple, not %.500s",
                Py_TYPE(args)->tp_name);
            return 0;
        }
        if (!PyArg_ParseTuple(args, "II:getsockaddrarg", &cid, &port))
            return 0;
        addr->svm_family = s->sock_family;
        addr->svm_port = port;
        addr->svm_cid = cid;
        *len_ret = sizeof(*addr);
        return 1;
    }
#endif /* AF_VSOCK */


#ifdef AF_RDS
    case AF_RDS:
        /* RDS sockets use sockaddr_in */
        _Py_FALLTHROUGH;
#endif /* AF_RDS */

#ifdef AF_DIVERT
    case AF_DIVERT:
        /* FreeBSD divert(4) sockets use sockaddr_in */
        _Py_FALLTHROUGH;
#endif /* AF_DIVERT */

    case AF_INET:
    {
        struct maybe_idna host = {NULL, NULL};
        int port, result;
        if (!PyTuple_Check(args)) {
            PyErr_Format(
                PyExc_TypeError,
                "%s(): AF_INET address must be tuple, not %.500s",
                caller, Py_TYPE(args)->tp_name);
            return 0;
        }
        if (!PyArg_ParseTuple(args,
                              "O&i;AF_INET address must be a pair "
                              "(host, port)",
                              idna_converter, &host, &port))
        {
            assert(PyErr_Occurred());
            if (PyErr_ExceptionMatches(PyExc_OverflowError)) {
                PyErr_Format(PyExc_OverflowError,
                             "%s(): port must be 0-65535.", caller);
            }
            return 0;
        }
        struct sockaddr_in* addr = &addrbuf->in;
        result = setipaddr(s->state, host.buf, (struct sockaddr *)addr,
                           sizeof(*addr),  AF_INET);
        idna_cleanup(&host);
        if (result < 0)
            return 0;
        if (port < 0 || port > 0xffff) {
            PyErr_Format(
                PyExc_OverflowError,
                "%s(): port must be 0-65535.", caller);
            return 0;
        }
        addr->sin_family = AF_INET;
        addr->sin_port = htons((short)port);
        *len_ret = sizeof *addr;
        return 1;
    }

#ifdef ENABLE_IPV6
    case AF_INET6:
    {
        struct maybe_idna host = {NULL, NULL};
        int port, result;
        unsigned int flowinfo, scope_id;
        flowinfo = scope_id = 0;
        if (!PyTuple_Check(args)) {
            PyErr_Format(
                PyExc_TypeError,
                "%s(): AF_INET6 address must be tuple, not %.500s",
                caller, Py_TYPE(args)->tp_name);
            return 0;
        }
        if (!PyArg_ParseTuple(args,
                              "O&i|II;AF_INET6 address must be a tuple "
                              "(host, port[, flowinfo[, scopeid]])",
                              idna_converter, &host, &port, &flowinfo,
                              &scope_id))
        {
            assert(PyErr_Occurred());
            if (PyErr_ExceptionMatches(PyExc_OverflowError)) {
                PyErr_Format(PyExc_OverflowError,
                             "%s(): port must be 0-65535.", caller);
            }
            return 0;
        }
        struct sockaddr_in6* addr = &addrbuf->in6;
        result = setipaddr(s->state, host.buf, (struct sockaddr *)addr,
                           sizeof(*addr), AF_INET6);
        idna_cleanup(&host);
        if (result < 0)
            return 0;
        if (port < 0 || port > 0xffff) {
            PyErr_Format(
                PyExc_OverflowError,
                "%s(): port must be 0-65535.", caller);
            return 0;
        }
        if (flowinfo > 0xfffff) {
            PyErr_Format(
                PyExc_OverflowError,
                "%s(): flowinfo must be 0-1048575.", caller);
            return 0;
        }
        addr->sin6_family = s->sock_family;
        addr->sin6_port = htons((short)port);
        addr->sin6_flowinfo = htonl(flowinfo);
        addr->sin6_scope_id = scope_id;
        *len_ret = sizeof *addr;
        return 1;
    }
#endif /* ENABLE_IPV6 */

#ifdef USE_BLUETOOTH
    case AF_BLUETOOTH:
    {
        switch (s->sock_proto) {
#ifdef BTPROTO_L2CAP
        case BTPROTO_L2CAP:
        {
            const char *straddr;

            struct sockaddr_l2 *addr = &addrbuf->bt_l2;
            memset(addr, 0, sizeof(struct sockaddr_l2));
            _BT_L2_MEMB(addr, family) = AF_BLUETOOTH;
            if (!PyArg_ParseTuple(args, "si", &straddr,
                                  &_BT_L2_MEMB(addr, psm))) {
                PyErr_Format(PyExc_OSError,
                             "%s(): wrong format", caller);
                return 0;
            }
            if (setbdaddr(straddr, &_BT_L2_MEMB(addr, bdaddr)) < 0)
                return 0;

            *len_ret = sizeof *addr;
            return 1;
        }
#endif /* BTPROTO_L2CAP */
        case BTPROTO_RFCOMM:
        {
            const char *straddr;
            struct sockaddr_rc *addr = &addrbuf->bt_rc;
            _BT_RC_MEMB(addr, family) = AF_BLUETOOTH;
            if (!PyArg_ParseTuple(args, "si", &straddr,
                                  &_BT_RC_MEMB(addr, channel))) {
                PyErr_Format(PyExc_OSError,
                             "%s(): wrong format", caller);
                return 0;
            }
            if (setbdaddr(straddr, &_BT_RC_MEMB(addr, bdaddr)) < 0)
                return 0;

            *len_ret = sizeof *addr;
            return 1;
        }
#ifdef BTPROTO_HCI
        case BTPROTO_HCI:
        {
            struct sockaddr_hci *addr = &addrbuf->bt_hci;
#if defined(__NetBSD__) || defined(__DragonFly__)
            const char *straddr;
            _BT_HCI_MEMB(addr, family) = AF_BLUETOOTH;
            if (!PyBytes_Check(args)) {
                PyErr_Format(PyExc_OSError, "%s: "
                             "wrong format", caller);
                return 0;
            }
            straddr = PyBytes_AS_STRING(args);
            if (setbdaddr(straddr, &_BT_HCI_MEMB(addr, bdaddr)) < 0)
                return 0;
#else  /* __NetBSD__ || __DragonFly__ */
            _BT_HCI_MEMB(addr, family) = AF_BLUETOOTH;
            if (!PyArg_ParseTuple(args, "i", &_BT_HCI_MEMB(addr, dev))) {
                PyErr_Format(PyExc_OSError,
                             "%s(): wrong format", caller);
                return 0;
            }
#endif /* !(__NetBSD__ || __DragonFly__) */
            *len_ret = sizeof *addr;
            return 1;
        }
#if !defined(__FreeBSD__)
        case BTPROTO_SCO:
        {
            const char *straddr;

            struct sockaddr_sco *addr = &addrbuf->bt_sco;
            _BT_SCO_MEMB(addr, family) = AF_BLUETOOTH;
            if (!PyBytes_Check(args)) {
                PyErr_Format(PyExc_OSError,
                             "%s(): wrong format", caller);
                return 0;
            }
            straddr = PyBytes_AS_STRING(args);
            if (setbdaddr(straddr, &_BT_SCO_MEMB(addr, bdaddr)) < 0)
                return 0;

            *len_ret = sizeof *addr;
            return 1;
        }
#endif /* !__FreeBSD__ */
#endif /* BTPROTO_HCI */
        default:
            PyErr_Format(PyExc_OSError,
                         "%s(): unknown Bluetooth protocol", caller);
            return 0;
        }
    }
#endif /* USE_BLUETOOTH */

#if defined(HAVE_NETPACKET_PACKET_H) && defined(SIOCGIFINDEX)
    case AF_PACKET:
    {
        struct ifreq ifr;
        const char *interfaceName;
        int protoNumber;
        int hatype = 0;
        int pkttype = PACKET_HOST;
        Py_buffer haddr = {NULL, NULL};

        if (!PyTuple_Check(args)) {
            PyErr_Format(
                PyExc_TypeError,
                "%s(): AF_PACKET address must be tuple, not %.500s",
                caller, Py_TYPE(args)->tp_name);
            return 0;
        }
        /* XXX: improve the default error message according to the
           documentation of AF_PACKET, which would be added as part
           of bpo-25041. */
        if (!PyArg_ParseTuple(args,
                              "si|iiy*;AF_PACKET address must be a tuple of "
                              "two to five elements",
                              &interfaceName, &protoNumber, &pkttype, &hatype,
                              &haddr))
        {
            assert(PyErr_Occurred());
            if (PyErr_ExceptionMatches(PyExc_OverflowError)) {
                PyErr_Format(PyExc_OverflowError,
                             "%s(): address argument out of range", caller);
            }
            return 0;
        }
        strncpy(ifr.ifr_name, interfaceName, sizeof(ifr.ifr_name));
        ifr.ifr_name[(sizeof(ifr.ifr_name))-1] = '\0';
        if (ioctl(get_sock_fd(s), SIOCGIFINDEX, &ifr) < 0) {
            s->errorhandler();
            PyBuffer_Release(&haddr);
            return 0;
        }
        if (haddr.buf && haddr.len > 8) {
            PyErr_SetString(PyExc_ValueError,
                            "Hardware address must be 8 bytes or less");
            PyBuffer_Release(&haddr);
            return 0;
        }
        if (protoNumber < 0 || protoNumber > 0xffff) {
            PyErr_Format(
                PyExc_OverflowError,
                "%s(): proto must be 0-65535.", caller);
            PyBuffer_Release(&haddr);
            return 0;
        }
        struct sockaddr_ll* addr = &addrbuf->ll;
        addr->sll_family = AF_PACKET;
        addr->sll_protocol = htons((short)protoNumber);
        addr->sll_ifindex = ifr.ifr_ifindex;
        addr->sll_pkttype = pkttype;
        addr->sll_hatype = hatype;
        if (haddr.buf) {
            memcpy(&addr->sll_addr, haddr.buf, haddr.len);
            addr->sll_halen = haddr.len;
        }
        else
            addr->sll_halen = 0;
        *len_ret = sizeof *addr;
        PyBuffer_Release(&haddr);
        return 1;
    }
#endif /* HAVE_NETPACKET_PACKET_H && SIOCGIFINDEX */

#ifdef HAVE_LINUX_TIPC_H
    case AF_TIPC:
    {
        unsigned int atype, v1, v2, v3;
        unsigned int scope = TIPC_CLUSTER_SCOPE;

        if (!PyTuple_Check(args)) {
            PyErr_Format(
                PyExc_TypeError,
                "%s(): AF_TIPC address must be tuple, not %.500s",
                caller, Py_TYPE(args)->tp_name);
            return 0;
        }

        if (!PyArg_ParseTuple(args,
                              "IIII|I;AF_TIPC address must be a tuple "
                              "(addr_type, v1, v2, v3[, scope])",
                              &atype, &v1, &v2, &v3, &scope))
        {
            return 0;
        }

        struct sockaddr_tipc *addr = &addrbuf->tipc;
        memset(addr, 0, sizeof(struct sockaddr_tipc));

        addr->family = AF_TIPC;
        addr->scope = scope;
        addr->addrtype = atype;

        if (atype == TIPC_ADDR_NAMESEQ) {
            addr->addr.nameseq.type = v1;
            addr->addr.nameseq.lower = v2;
            addr->addr.nameseq.upper = v3;
        } else if (atype == TIPC_ADDR_NAME) {
            addr->addr.name.name.type = v1;
            addr->addr.name.name.instance = v2;
        } else if (atype == TIPC_ADDR_ID) {
            addr->addr.id.node = v1;
            addr->addr.id.ref = v2;
        } else {
            /* Shouldn't happen */
            PyErr_SetString(PyExc_TypeError, "Invalid address type");
            return 0;
        }

        *len_ret = sizeof(*addr);

        return 1;
    }
#endif /* HAVE_LINUX_TIPC_H */

#if defined(AF_CAN) && defined(SIOCGIFINDEX)
    case AF_CAN:
        switch (s->sock_proto) {
#ifdef CAN_RAW
        case CAN_RAW:
            _Py_FALLTHROUGH;
#endif
#ifdef CAN_BCM
        case CAN_BCM:
#endif
#if defined(CAN_RAW) || defined(CAN_BCM)
        {
            PyObject *interfaceName;
            struct ifreq ifr;
            Py_ssize_t len;
            struct sockaddr_can *addr = &addrbuf->can;

            if (!PyTuple_Check(args)) {
                PyErr_Format(PyExc_TypeError,
                             "%s(): AF_CAN address must be tuple, not %.500s",
                             caller, Py_TYPE(args)->tp_name);
                return 0;
            }
            if (!PyArg_ParseTuple(args,
                                  "O&;AF_CAN address must be a tuple "
                                  "(interface, )",
                                  PyUnicode_FSConverter, &interfaceName))
            {
                return 0;
            }

            len = PyBytes_GET_SIZE(interfaceName);

            if (len == 0) {
                ifr.ifr_ifindex = 0;
            } else if ((size_t)len < sizeof(ifr.ifr_name)) {
                strncpy(ifr.ifr_name, PyBytes_AS_STRING(interfaceName), sizeof(ifr.ifr_name));
                ifr.ifr_name[(sizeof(ifr.ifr_name))-1] = '\0';
                if (ioctl(get_sock_fd(s), SIOCGIFINDEX, &ifr) < 0) {
                    s->errorhandler();
                    Py_DECREF(interfaceName);
                    return 0;
                }
            } else {
                PyErr_SetString(PyExc_OSError,
                                "AF_CAN interface name too long");
                Py_DECREF(interfaceName);
                return 0;
            }

            addr->can_family = AF_CAN;
            addr->can_ifindex = ifr.ifr_ifindex;

            *len_ret = sizeof(*addr);
            Py_DECREF(interfaceName);
            return 1;
        }
#endif /* CAN_RAW || CAN_BCM */

#ifdef CAN_ISOTP
        case CAN_ISOTP:
        {
            PyObject *interfaceName;
            struct ifreq ifr;
            Py_ssize_t len;
            unsigned long int rx_id, tx_id;

            struct sockaddr_can *addr = &addrbuf->can;

            if (!PyArg_ParseTuple(args, "O&kk", PyUnicode_FSConverter,
                                              &interfaceName,
                                              &rx_id,
                                              &tx_id))
                return 0;

            len = PyBytes_GET_SIZE(interfaceName);

            if (len == 0) {
                ifr.ifr_ifindex = 0;
            } else if ((size_t)len < sizeof(ifr.ifr_name)) {
                strncpy(ifr.ifr_name, PyBytes_AS_STRING(interfaceName), sizeof(ifr.ifr_name));
                ifr.ifr_name[(sizeof(ifr.ifr_name))-1] = '\0';
                if (ioctl(get_sock_fd(s), SIOCGIFINDEX, &ifr) < 0) {
                    s->errorhandler();
                    Py_DECREF(interfaceName);
                    return 0;
                }
            } else {
                PyErr_SetString(PyExc_OSError,
                                "AF_CAN interface name too long");
                Py_DECREF(interfaceName);
                return 0;
            }

            addr->can_family = AF_CAN;
            addr->can_ifindex = ifr.ifr_ifindex;
            addr->can_addr.tp.rx_id = rx_id;
            addr->can_addr.tp.tx_id = tx_id;

            *len_ret = sizeof(*addr);
            Py_DECREF(interfaceName);
            return 1;
        }
#endif /* CAN_ISOTP */
#ifdef CAN_J1939
        case CAN_J1939:
        {
            PyObject *interfaceName;
            struct ifreq ifr;
            Py_ssize_t len;
            unsigned long long j1939_name; /* at least 64 bits */
            unsigned int j1939_pgn; /* at least 32 bits */
            uint8_t j1939_addr;

            struct sockaddr_can *addr = &addrbuf->can;

            if (!PyArg_ParseTuple(args, "O&KIB", PyUnicode_FSConverter,
                                              &interfaceName,
                                              &j1939_name,
                                              &j1939_pgn,
                                              &j1939_addr))
                return 0;

            len = PyBytes_GET_SIZE(interfaceName);

            if (len == 0) {
                ifr.ifr_ifindex = 0;
            } else if ((size_t)len < sizeof(ifr.ifr_name)) {
                strncpy(ifr.ifr_name, PyBytes_AS_STRING(interfaceName), sizeof(ifr.ifr_name));
                ifr.ifr_name[(sizeof(ifr.ifr_name))-1] = '\0';
                if (ioctl(get_sock_fd(s), SIOCGIFINDEX, &ifr) < 0) {
                    s->errorhandler();
                    Py_DECREF(interfaceName);
                    return 0;
                }
            } else {
                PyErr_SetString(PyExc_OSError,
                                "AF_CAN interface name too long");
                Py_DECREF(interfaceName);
                return 0;
            }

            addr->can_family = AF_CAN;
            addr->can_ifindex = ifr.ifr_ifindex;
            addr->can_addr.j1939.name = (uint64_t)j1939_name;
            addr->can_addr.j1939.pgn = (uint32_t)j1939_pgn;
            addr->can_addr.j1939.addr = j1939_addr;

            *len_ret = sizeof(*addr);
            Py_DECREF(interfaceName);
            return 1;
        }
#endif /* CAN_J1939 */
        default:
            PyErr_Format(PyExc_OSError,
                         "%s(): unsupported CAN protocol", caller);
            return 0;
        }
#endif /* AF_CAN && SIOCGIFINDEX */

#ifdef PF_SYSTEM
    case PF_SYSTEM:
        switch (s->sock_proto) {
#ifdef SYSPROTO_CONTROL
        case SYSPROTO_CONTROL:
        {
            struct sockaddr_ctl *addr = &addrbuf->ctl;
            addr->sc_family = AF_SYSTEM;
            addr->ss_sysaddr = AF_SYS_CONTROL;

            if (PyUnicode_Check(args)) {
                struct ctl_info info;
                PyObject *ctl_name;

                if (!PyArg_Parse(args, "O&",
                                PyUnicode_FSConverter, &ctl_name)) {
                    return 0;
                }

                if (PyBytes_GET_SIZE(ctl_name) > (Py_ssize_t)sizeof(info.ctl_name)) {
                    PyErr_SetString(PyExc_ValueError,
                                    "provided string is too long");
                    Py_DECREF(ctl_name);
                    return 0;
                }
                strncpy(info.ctl_name, PyBytes_AS_STRING(ctl_name),
                        sizeof(info.ctl_name));
                Py_DECREF(ctl_name);

                if (ioctl(get_sock_fd(s), CTLIOCGINFO, &info)) {
                    PyErr_SetString(PyExc_OSError,
                          "cannot find kernel control with provided name");
                    return 0;
                }

                addr->sc_id = info.ctl_id;
                addr->sc_unit = 0;
            } else if (!PyArg_ParseTuple(args, "II",
                                         &(addr->sc_id), &(addr->sc_unit))) {
                PyErr_Format(PyExc_TypeError,
                             "%s(): PF_SYSTEM address must be a str or "
                             "a pair (id, unit)", caller);
                return 0;
            }

            *len_ret = sizeof(*addr);
            return 1;
        }
#endif /* SYSPROTO_CONTROL */
        default:
            PyErr_Format(PyExc_OSError,
                         "%s(): unsupported PF_SYSTEM protocol", caller);
            return 0;
        }
#endif /* PF_SYSTEM */
#ifdef HAVE_SOCKADDR_ALG
    case AF_ALG:
    {
        const char *type;
        const char *name;
        struct sockaddr_alg *sa = &addrbuf->alg;

        memset(sa, 0, sizeof(*sa));
        sa->salg_family = AF_ALG;

        if (!PyTuple_Check(args)) {
            PyErr_Format(PyExc_TypeError,
                         "%s(): AF_ALG address must be tuple, not %.500s",
                         caller, Py_TYPE(args)->tp_name);
            return 0;
        }
        if (!PyArg_ParseTuple(args,
                              "ss|HH;AF_ALG address must be a tuple "
                              "(type, name[, feat[, mask]])",
                              &type, &name, &sa->salg_feat, &sa->salg_mask))
        {
            return 0;
        }
        /* sockaddr_alg has fixed-sized char arrays for type, and name
         * both must be NULL terminated.
         */
        if (strlen(type) >= sizeof(sa->salg_type)) {
            PyErr_SetString(PyExc_ValueError, "AF_ALG type too long.");
            return 0;
        }
        strncpy((char *)sa->salg_type, type, sizeof(sa->salg_type));
        if (strlen(name) >= sizeof(sa->salg_name)) {
            PyErr_SetString(PyExc_ValueError, "AF_ALG name too long.");
            return 0;
        }
        strncpy((char *)sa->salg_name, name, sizeof(sa->salg_name));

        *len_ret = sizeof(*sa);
        return 1;
    }
#endif /* HAVE_SOCKADDR_ALG */
#ifdef HAVE_AF_HYPERV
    case AF_HYPERV:
    {
        switch (s->sock_proto) {
        case HV_PROTOCOL_RAW:
        {
            PyObject *vm_id_obj = NULL;
            PyObject *service_id_obj = NULL;

            SOCKADDR_HV *addr = &addrbuf->hv;

            memset(addr, 0, sizeof(*addr));
            addr->Family = AF_HYPERV;

            if (!PyTuple_Check(args)) {
                PyErr_Format(PyExc_TypeError,
                    "%s(): AF_HYPERV address must be tuple, not %.500s",
                    caller, Py_TYPE(args)->tp_name);
                return 0;
            }
            if (!PyArg_ParseTuple(args,
                "UU;AF_HYPERV address must be a str tuple (vm_id, service_id)",
                &vm_id_obj, &service_id_obj))
            {
                return 0;
            }

            wchar_t *guid_str = PyUnicode_AsWideCharString(vm_id_obj, NULL);
            if (guid_str == NULL) {
                PyErr_Format(PyExc_ValueError,
                    "%s(): AF_HYPERV address vm_id is not a valid UUID string",
                    caller);
                return 0;
            }
            RPC_STATUS rc = UuidFromStringW(guid_str, &addr->VmId);
            PyMem_Free(guid_str);
            if (rc != RPC_S_OK) {
                PyErr_Format(PyExc_ValueError,
                    "%s(): AF_HYPERV address vm_id is not a valid UUID string",
                    caller);
                return 0;
            }

            guid_str = PyUnicode_AsWideCharString(service_id_obj, NULL);
            if (guid_str == NULL) {
                PyErr_Format(PyExc_ValueError,
                    "%s(): AF_HYPERV address service_id is not a valid UUID string",
                    caller);
                return 0;
            }
            rc = UuidFromStringW(guid_str, &addr->ServiceId);
            PyMem_Free(guid_str);
            if (rc != RPC_S_OK) {
                PyErr_Format(PyExc_ValueError,
                    "%s(): AF_HYPERV address service_id is not a valid UUID string",
                    caller);
                return 0;
            }

            *len_ret = sizeof(*addr);
            return 1;
        }
        default:
            PyErr_Format(PyExc_OSError,
                "%s(): unsupported AF_HYPERV protocol: %d",
                caller, s->sock_proto);
            return 0;
        }
    }
#endif /* HAVE_AF_HYPERV */

    /* More cases here... */

    default:
        PyErr_Format(PyExc_OSError, "%s(): bad family", caller);
        return 0;

    }
}
#endif // defined(HAVE_BIND) || defined(HAVE_CONNECTTO) || defined(CMSG_LEN)


/* Get the address length according to the socket object's address family.
   Return 1 if the family is known, 0 otherwise.  The length is returned
   through len_ret. */

static int
getsockaddrlen(PySocketSockObject *s, socklen_t *len_ret)
{
    switch (s->sock_family) {

#if defined(AF_UNIX)
    case AF_UNIX:
    {
        *len_ret = sizeof (struct sockaddr_un);
        return 1;
    }
#endif /* AF_UNIX */

#if defined(AF_NETLINK)
    case AF_NETLINK:
    {
        *len_ret = sizeof (struct sockaddr_nl);
        return 1;
    }
#endif /* AF_NETLINK */

#if defined(AF_QIPCRTR)
    case AF_QIPCRTR:
    {
        *len_ret = sizeof (struct sockaddr_qrtr);
        return 1;
    }
#endif /* AF_QIPCRTR */

#if defined(AF_VSOCK)
       case AF_VSOCK:
       {
           *len_ret = sizeof (struct sockaddr_vm);
           return 1;
       }
#endif /* AF_VSOCK */

#ifdef AF_RDS
    case AF_RDS:
        /* RDS sockets use sockaddr_in */
       _Py_FALLTHROUGH;
#endif /* AF_RDS */

    case AF_INET:
    {
        *len_ret = sizeof (struct sockaddr_in);
        return 1;
    }

#ifdef ENABLE_IPV6
    case AF_INET6:
    {
        *len_ret = sizeof (struct sockaddr_in6);
        return 1;
    }
#endif /* ENABLE_IPV6 */

#ifdef USE_BLUETOOTH
    case AF_BLUETOOTH:
    {
        switch(s->sock_proto)
        {

#ifdef BTPROTO_L2CAP
        case BTPROTO_L2CAP:
            *len_ret = sizeof (struct sockaddr_l2);
            return 1;
#endif /* BTPROTO_L2CAP */
        case BTPROTO_RFCOMM:
            *len_ret = sizeof (struct sockaddr_rc);
            return 1;
#ifdef BTPROTO_HCI
        case BTPROTO_HCI:
            *len_ret = sizeof (struct sockaddr_hci);
            return 1;
#if !defined(__FreeBSD__)
        case BTPROTO_SCO:
            *len_ret = sizeof (struct sockaddr_sco);
            return 1;
#endif /* !__FreeBSD__ */
#endif /* BTPROTO_HCI */
        default:
            PyErr_SetString(PyExc_OSError, "getsockaddrlen: "
                            "unknown BT protocol");
            return 0;

        }
    }
#endif /* USE_BLUETOOTH */

#ifdef HAVE_NETPACKET_PACKET_H
    case AF_PACKET:
    {
        *len_ret = sizeof (struct sockaddr_ll);
        return 1;
    }
#endif /* HAVE_NETPACKET_PACKET_H */

#ifdef HAVE_LINUX_TIPC_H
    case AF_TIPC:
    {
        *len_ret = sizeof (struct sockaddr_tipc);
        return 1;
    }
#endif /* HAVE_LINUX_TIPC_H */

#ifdef AF_CAN
    case AF_CAN:
    {
        *len_ret = sizeof (struct sockaddr_can);
        return 1;
    }
#endif /* AF_CAN */

#ifdef PF_SYSTEM
    case PF_SYSTEM:
        switch(s->sock_proto) {
#ifdef SYSPROTO_CONTROL
        case SYSPROTO_CONTROL:
            *len_ret = sizeof (struct sockaddr_ctl);
            return 1;
#endif /* SYSPROTO_CONTROL */
        default:
            PyErr_SetString(PyExc_OSError, "getsockaddrlen: "
                            "unknown PF_SYSTEM protocol");
            return 0;
        }
#endif /* PF_SYSTEM */
#ifdef HAVE_SOCKADDR_ALG
    case AF_ALG:
    {
        *len_ret = sizeof (struct sockaddr_alg);
        return 1;
    }
#endif /* HAVE_SOCKADDR_ALG */
#ifdef HAVE_AF_HYPERV
    case AF_HYPERV:
    {
        *len_ret = sizeof (SOCKADDR_HV);
        return 1;
    }
#endif /* HAVE_AF_HYPERV */

    /* More cases here... */

    default:
        PyErr_SetString(PyExc_OSError, "getsockaddrlen: bad family");
        return 0;

    }
}


/* Support functions for the sendmsg() and recvmsg[_into]() methods.
   Currently, these methods are only compiled if the RFC 2292/3542
   CMSG_LEN() macro is available.  Older systems seem to have used
   sizeof(struct cmsghdr) + (length) where CMSG_LEN() is used now, so
   it may be possible to define CMSG_LEN() that way if it's not
   provided.  Some architectures might need extra padding after the
   cmsghdr, however, and CMSG_LEN() would have to take account of
   this. */
#ifdef CMSG_LEN
/* If length is in range, set *result to CMSG_LEN(length) and return
   true; otherwise, return false. */
static int
get_CMSG_LEN(size_t length, size_t *result)
{
    size_t tmp;

    if (length > (SOCKLEN_T_LIMIT - CMSG_LEN(0)))
        return 0;
    tmp = CMSG_LEN(length);
    if (tmp > SOCKLEN_T_LIMIT || tmp < length)
        return 0;
    *result = tmp;
    return 1;
}

#ifdef CMSG_SPACE
/* If length is in range, set *result to CMSG_SPACE(length) and return
   true; otherwise, return false. */
static int
get_CMSG_SPACE(size_t length, size_t *result)
{
    size_t tmp;

    /* Use CMSG_SPACE(1) here in order to take account of the padding
       necessary before *and* after the data. */
    if (length > (SOCKLEN_T_LIMIT - CMSG_SPACE(1)))
        return 0;
    tmp = CMSG_SPACE(length);
    if (tmp > SOCKLEN_T_LIMIT || tmp < length)
        return 0;
    *result = tmp;
    return 1;
}
#endif

/* Return true iff msg->msg_controllen is valid, cmsgh is a valid
   pointer in msg->msg_control with at least "space" bytes after it,
   and its cmsg_len member inside the buffer. */
static int
cmsg_min_space(struct msghdr *msg, struct cmsghdr *cmsgh, size_t space)
{
    size_t cmsg_offset;
    static const size_t cmsg_len_end = (offsetof(struct cmsghdr, cmsg_len) +
                                        sizeof(cmsgh->cmsg_len));

    /* Note that POSIX allows msg_controllen to be of signed type. */
    if (cmsgh == NULL || msg->msg_control == NULL)
        return 0;
    /* Note that POSIX allows msg_controllen to be of a signed type. This is
       annoying under OS X as it's unsigned there and so it triggers a
       tautological comparison warning under Clang when compared against 0.
       Since the check is valid on other platforms, silence the warning under
       Clang. */
    #ifdef __clang__
    #pragma clang diagnostic push
    #pragma clang diagnostic ignored "-Wtautological-compare"
    #endif
    #if defined(__GNUC__) && ((__GNUC__ > 4) || ((__GNUC__ == 4) && (__GNUC_MINOR__ > 5)))
    #pragma GCC diagnostic push
    #pragma GCC diagnostic ignored "-Wtype-limits"
    #endif
    if (msg->msg_controllen < 0)
        return 0;
    #if defined(__GNUC__) && ((__GNUC__ > 4) || ((__GNUC__ == 4) && (__GNUC_MINOR__ > 5)))
    #pragma GCC diagnostic pop
    #endif
    #ifdef __clang__
    #pragma clang diagnostic pop
    #endif
    if (space < cmsg_len_end)
        space = cmsg_len_end;
    cmsg_offset = (char *)cmsgh - (char *)msg->msg_control;
    return (cmsg_offset <= (size_t)-1 - space &&
            cmsg_offset + space <= msg->msg_controllen);
}

/* If pointer CMSG_DATA(cmsgh) is in buffer msg->msg_control, set
   *space to number of bytes following it in the buffer and return
   true; otherwise, return false.  Assumes cmsgh, msg->msg_control and
   msg->msg_controllen are valid. */
static int
get_cmsg_data_space(struct msghdr *msg, struct cmsghdr *cmsgh, size_t *space)
{
    size_t data_offset;
    char *data_ptr;

    if ((data_ptr = (char *)CMSG_DATA(cmsgh)) == NULL)
        return 0;
    data_offset = data_ptr - (char *)msg->msg_control;
    if (data_offset > msg->msg_controllen)
        return 0;
    *space = msg->msg_controllen - data_offset;
    return 1;
}

/* If cmsgh is invalid or not contained in the buffer pointed to by
   msg->msg_control, return -1.  If cmsgh is valid and its associated
   data is entirely contained in the buffer, set *data_len to the
   length of the associated data and return 0.  If only part of the
   associated data is contained in the buffer but cmsgh is otherwise
   valid, set *data_len to the length contained in the buffer and
   return 1. */
static int
get_cmsg_data_len(struct msghdr *msg, struct cmsghdr *cmsgh, size_t *data_len)
{
    size_t space, cmsg_data_len;

    if (!cmsg_min_space(msg, cmsgh, CMSG_LEN(0)) ||
        cmsgh->cmsg_len < CMSG_LEN(0))
        return -1;
    cmsg_data_len = cmsgh->cmsg_len - CMSG_LEN(0);
    if (!get_cmsg_data_space(msg, cmsgh, &space))
        return -1;
    if (space >= cmsg_data_len) {
        *data_len = cmsg_data_len;
        return 0;
    }
    *data_len = space;
    return 1;
}
#endif    /* CMSG_LEN */


struct sock_accept {
    socklen_t *addrlen;
    sock_addr_t *addrbuf;
    SOCKET_T result;
};

#if defined(HAVE_ACCEPT) || defined(HAVE_ACCEPT4)

static int
sock_accept_impl(PySocketSockObject *s, void *data)
{
    struct sock_accept *ctx = data;
    struct sockaddr *addr = SAS2SA(ctx->addrbuf);
    socklen_t *paddrlen = ctx->addrlen;
#ifdef HAVE_SOCKADDR_ALG
    /* AF_ALG does not support accept() with addr and raises
     * ECONNABORTED instead. */
    if (s->sock_family == AF_ALG) {
        addr = NULL;
        paddrlen = NULL;
        *ctx->addrlen = 0;
    }
#endif

#if defined(HAVE_ACCEPT4) && defined(SOCK_CLOEXEC)
    if (_Py_atomic_load_int_relaxed(&accept4_works) != 0) {
        ctx->result = accept4(get_sock_fd(s), addr, paddrlen,
                              SOCK_CLOEXEC);
        if (ctx->result == INVALID_SOCKET && _Py_atomic_load_int_relaxed(&accept4_works) == -1) {
            /* On Linux older than 2.6.28, accept4() fails with ENOSYS */
            _Py_atomic_store_int_relaxed(&accept4_works, errno != ENOSYS);
        }
    }
    if (_Py_atomic_load_int_relaxed(&accept4_works) == 0)
        ctx->result = accept(get_sock_fd(s), addr, paddrlen);
#else
    ctx->result = accept(get_sock_fd(s), addr, paddrlen);
#endif

#ifdef MS_WINDOWS
    return (ctx->result != INVALID_SOCKET);
#else
    return (ctx->result >= 0);
#endif
}

/* s._accept() -> (fd, address) */

static PyObject *
sock_accept(PyObject *self, PyObject *Py_UNUSED(ignored))
{
    PySocketSockObject *s = _PySocketSockObject_CAST(self);

    sock_addr_t addrbuf;
    SOCKET_T newfd;
    socklen_t addrlen;
    PyObject *sock = NULL;
    PyObject *addr = NULL;
    PyObject *res = NULL;
    struct sock_accept ctx;

    if (!getsockaddrlen(s, &addrlen))
        return NULL;
    memset(&addrbuf, 0, addrlen);

    if (!IS_SELECTABLE(s))
        return select_error();

    ctx.addrlen = &addrlen;
    ctx.addrbuf = &addrbuf;
    if (sock_call(s, 0, sock_accept_impl, &ctx) < 0)
        return NULL;
    newfd = ctx.result;

#ifdef MS_WINDOWS
#if defined(MS_WINDOWS_APP) || defined(MS_WINDOWS_DESKTOP) || defined(MS_WINDOWS_SYSTEM)
#ifndef HANDLE_FLAG_INHERIT
#define HANDLE_FLAG_INHERIT 0x00000001
#endif
    if (!SetHandleInformation((HANDLE)newfd, HANDLE_FLAG_INHERIT, 0)) {
        PyErr_SetFromWindowsErr(0);
        SOCKETCLOSE(newfd);
        goto finally;
    }
#endif
#else

#if defined(HAVE_ACCEPT4) && defined(SOCK_CLOEXEC)
    if (!_Py_atomic_load_int_relaxed(&accept4_works))
#endif
    {
        if (_Py_set_inheritable(newfd, 0, NULL) < 0) {
            SOCKETCLOSE(newfd);
            goto finally;
        }
    }
#endif

    sock = PyLong_FromSocket_t(newfd);
    if (sock == NULL) {
        SOCKETCLOSE(newfd);
        goto finally;
    }

    addr = makesockaddr(get_sock_fd(s), SAS2SA(&addrbuf),
                        addrlen, s->sock_proto);
    if (addr == NULL)
        goto finally;

    res = PyTuple_Pack(2, sock, addr);

finally:
    Py_XDECREF(sock);
    Py_XDECREF(addr);
    return res;
}

PyDoc_STRVAR(accept_doc,
"_accept() -> (integer, address info)\n\
\n\
Wait for an incoming connection.  Return a new socket file descriptor\n\
representing the connection, and the address of the client.\n\
For IP sockets, the address info is a pair (hostaddr, port).");
#endif // defined(HAVE_ACCEPT) || defined(HAVE_ACCEPT4)


/* s.setblocking(flag) method.  Argument:
   False -- non-blocking mode; same as settimeout(0)
   True -- blocking mode; same as settimeout(None)
*/

static PyObject *
sock_setblocking(PyObject *self, PyObject *arg)
{
    long block;

    block = PyObject_IsTrue(arg);
    if (block < 0)
        return NULL;

   PySocketSockObject *s = _PySocketSockObject_CAST(self);
    s->sock_timeout = _PyTime_FromSeconds(block ? -1 : 0);
    if (internal_setblocking(s, block) == -1) {
        return NULL;
    }
    Py_RETURN_NONE;
}

PyDoc_STRVAR(setblocking_doc,
"setblocking(flag)\n\
\n\
Set the socket to blocking (flag is true) or non-blocking (false).\n\
setblocking(True) is equivalent to settimeout(None);\n\
setblocking(False) is equivalent to settimeout(0.0).");

/* s.getblocking() method.
   Returns True if socket is in blocking mode,
   False if it is in non-blocking mode.
*/
static PyObject *
sock_getblocking(PyObject *self, PyObject *Py_UNUSED(ignored))
{
   PySocketSockObject *s = _PySocketSockObject_CAST(self);
    if (s->sock_timeout) {
        Py_RETURN_TRUE;
    }
    else {
        Py_RETURN_FALSE;
    }
}

PyDoc_STRVAR(getblocking_doc,
"getblocking()\n\
\n\
Returns True if socket is in blocking mode, or False if it\n\
is in non-blocking mode.");

static int
socket_parse_timeout(PyTime_t *timeout, PyObject *timeout_obj)
{
#ifdef MS_WINDOWS
    struct timeval tv;
#endif
#ifndef HAVE_POLL
    PyTime_t ms;
#endif
    int overflow = 0;

    if (timeout_obj == Py_None) {
        *timeout = _PyTime_FromSeconds(-1);
        return 0;
    }

    if (_PyTime_FromSecondsObject(timeout,
                                  timeout_obj, _PyTime_ROUND_TIMEOUT) < 0)
        return -1;

    if (*timeout < 0) {
        PyErr_SetString(PyExc_ValueError, "Timeout value out of range");
        return -1;
    }

#ifdef MS_WINDOWS
    overflow |= (_PyTime_AsTimeval(*timeout, &tv, _PyTime_ROUND_TIMEOUT) < 0);
#endif
#ifndef HAVE_POLL
    ms = _PyTime_AsMilliseconds(*timeout, _PyTime_ROUND_TIMEOUT);
    overflow |= (ms > INT_MAX);
#endif
    if (overflow) {
        PyErr_SetString(PyExc_OverflowError,
                        "timeout doesn't fit into C timeval");
        return -1;
    }

    return 0;
}

/* s.settimeout(timeout) method.  Argument:
   None -- no timeout, blocking mode; same as setblocking(True)
   0.0  -- non-blocking mode; same as setblocking(False)
   > 0  -- timeout mode; operations time out after timeout seconds
   < 0  -- illegal; raises an exception
*/
static PyObject *
sock_settimeout(PyObject *self, PyObject *arg)
{
    PyTime_t timeout;

    if (socket_parse_timeout(&timeout, arg) < 0)
        return NULL;

    PySocketSockObject *s = _PySocketSockObject_CAST(self);
    s->sock_timeout = timeout;

    int block = timeout < 0;
    /* Blocking mode for a Python socket object means that operations
       like :meth:`recv` or :meth:`sendall` will block the execution of
       the current thread until they are complete or aborted with a
       `TimeoutError` or `socket.error` errors.  When timeout is `None`,
       the underlying FD is in a blocking mode.  When timeout is a positive
       number, the FD is in a non-blocking mode, and socket ops are
       implemented with a `select()` call.

       When timeout is 0.0, the FD is in a non-blocking mode.

       This table summarizes all states in which the socket object and
       its underlying FD can be:

       ==================== ===================== ==============
        `gettimeout()`       `getblocking()`       FD
       ==================== ===================== ==============
        ``None``             ``True``              blocking
        ``0.0``              ``False``             non-blocking
        ``> 0``              ``True``              non-blocking
    */

    if (internal_setblocking(s, block) == -1) {
        return NULL;
    }
    Py_RETURN_NONE;
}

PyDoc_STRVAR(settimeout_doc,
"settimeout(timeout)\n\
\n\
Set a timeout on socket operations.  'timeout' can be a float,\n\
giving in seconds, or None.  Setting a timeout of None disables\n\
the timeout feature and is equivalent to setblocking(1).\n\
Setting a timeout of zero is the same as setblocking(0).");

/* s.gettimeout() method.
   Returns the timeout associated with a socket. */
static PyObject *
sock_gettimeout_impl(PyObject *self, void *Py_UNUSED(ignored))
{
    PySocketSockObject *s = _PySocketSockObject_CAST(self);
    if (s->sock_timeout < 0) {
        Py_RETURN_NONE;
    }
    else {
        double seconds = PyTime_AsSecondsDouble(s->sock_timeout);
        return PyFloat_FromDouble(seconds);
    }
}

static inline PyObject *
sock_gettimeout_method(PyObject *self, PyObject *Py_UNUSED(ignored))
{
    return sock_gettimeout_impl(self, NULL);
}

static inline PyObject *
sock_gettimeout_getter(PyObject *self, void *Py_UNUSED(closure))
{
    return sock_gettimeout_impl(self, NULL);
}

PyDoc_STRVAR(gettimeout_doc,
"gettimeout() -> timeout\n\
\n\
Returns the timeout in seconds (float) associated with socket\n\
operations. A timeout of None indicates that timeouts on socket\n\
operations are disabled.");

#ifdef HAVE_SETSOCKOPT
/* s.setsockopt() method.
   With an integer third argument, sets an integer optval with optlen=4.
   With None as third argument and an integer fourth argument, set
   optval=NULL with unsigned int as optlen.
   With a string third argument, sets an option from a buffer;
   use optional built-in module 'struct' to encode the string.
*/

static PyObject *
sock_setsockopt(PyObject *self, PyObject *args)
{
    PySocketSockObject *s = _PySocketSockObject_CAST(self);

    int level;
    int optname;
    int res;
    Py_buffer optval;
    int flag;
    unsigned int optlen;
    PyObject *none;

#ifdef AF_VSOCK
    if (s->sock_family == AF_VSOCK) {
        uint64_t vflag; // Must be set width of 64 bits
        /* setsockopt(level, opt, flag) */
        if (PyArg_ParseTuple(args, "iiK:setsockopt",
                         &level, &optname, &vflag)) {
            // level should always be set to AF_VSOCK
            res = setsockopt(get_sock_fd(s), level, optname,
                         (void*)&vflag, sizeof vflag);
            goto done;
        }
        return NULL;
    }
#endif

    /* setsockopt(level, opt, flag) */
    if (PyArg_ParseTuple(args, "iii:setsockopt",
                         &level, &optname, &flag)) {
#ifdef MS_WINDOWS
        if (optname == SIO_TCP_SET_ACK_FREQUENCY) {
            int dummy;
            res = WSAIoctl(get_sock_fd(s), SIO_TCP_SET_ACK_FREQUENCY, &flag,
                           sizeof(flag), NULL, 0, &dummy, NULL, NULL);
            if (res >= 0) {
                s->quickack = flag;
            }
            goto done;
        }
#endif
        res = setsockopt(get_sock_fd(s), level, optname,
                         (char*)&flag, sizeof flag);
        goto done;
    }

    PyErr_Clear();
    /* setsockopt(level, opt, None, flag) */
    if (PyArg_ParseTuple(args, "iiO!I:setsockopt",
                         &level, &optname, Py_TYPE(Py_None), &none, &optlen)) {
        assert(sizeof(socklen_t) >= sizeof(unsigned int));
        res = setsockopt(get_sock_fd(s), level, optname,
                         NULL, (socklen_t)optlen);
        goto done;
    }

    PyErr_Clear();
    /* setsockopt(level, opt, buffer) */
    if (!PyArg_ParseTuple(args, "iiy*:setsockopt",
                            &level, &optname, &optval))
        return NULL;

#ifdef MS_WINDOWS
    if (optval.len > INT_MAX) {
        PyBuffer_Release(&optval);
        PyErr_Format(PyExc_OverflowError,
                        "socket option is larger than %i bytes",
                        INT_MAX);
        return NULL;
    }
    res = setsockopt(get_sock_fd(s), level, optname,
                        optval.buf, (int)optval.len);
#else
    res = setsockopt(get_sock_fd(s), level, optname, optval.buf, optval.len);
#endif
    PyBuffer_Release(&optval);

done:
    if (res < 0) {
        return s->errorhandler();
    }

    Py_RETURN_NONE;
}

PyDoc_STRVAR(setsockopt_doc,
"setsockopt(level, option, value: int)\n\
setsockopt(level, option, value: buffer)\n\
setsockopt(level, option, None, optlen: int)\n\
\n\
Set a socket option.  See the Unix manual for level and option.\n\
The value argument can either be an integer, a string buffer, or\n\
None, optlen.");
#endif

/* s.getsockopt() method.
   With two arguments, retrieves an integer option.
   With a third integer argument, retrieves a string buffer of that size;
   use optional built-in module 'struct' to decode the string. */

static PyObject *
sock_getsockopt(PyObject *self, PyObject *args)
{
    PySocketSockObject *s = _PySocketSockObject_CAST(self);

    int level;
    int optname;
    int res;
    PyObject *buf;
    socklen_t buflen = 0;
    int flag = 0;
    socklen_t flagsize;

    if (!PyArg_ParseTuple(args, "ii|i:getsockopt",
                          &level, &optname, &buflen))
        return NULL;

    if (buflen == 0) {
#ifdef AF_VSOCK
        if (s->sock_family == AF_VSOCK) {
            uint64_t vflag = 0; // Must be set width of 64 bits
            flagsize = sizeof vflag;
            res = getsockopt(get_sock_fd(s), level, optname,
                         (void *)&vflag, &flagsize);
            if (res < 0)
                return s->errorhandler();
            return PyLong_FromUnsignedLong(vflag);
        }
#endif
#ifdef MS_WINDOWS
        if (optname == SIO_TCP_SET_ACK_FREQUENCY) {
            return PyLong_FromLong(s->quickack);
        }
#endif
        flagsize = sizeof flag;
        res = getsockopt(get_sock_fd(s), level, optname,
                         (void *)&flag, &flagsize);
        if (res < 0)
            return s->errorhandler();
        return PyLong_FromLong(flag);
    }
#ifdef AF_VSOCK
    if (s->sock_family == AF_VSOCK) {
        PyErr_SetString(PyExc_OSError,
                        "getsockopt string buffer not allowed");
        return NULL;
        }
#endif
    if (buflen <= 0 || buflen > 1024) {
        PyErr_SetString(PyExc_OSError,
                        "getsockopt buflen out of range");
        return NULL;
    }
    buf = PyBytes_FromStringAndSize((char *)NULL, buflen);
    if (buf == NULL)
        return NULL;
    res = getsockopt(get_sock_fd(s), level, optname,
                     (void *)PyBytes_AS_STRING(buf), &buflen);
    if (res < 0) {
        Py_DECREF(buf);
        return s->errorhandler();
    }
    _PyBytes_Resize(&buf, buflen);
    return buf;
}

PyDoc_STRVAR(getsockopt_doc,
"getsockopt(level, option[, buffersize]) -> value\n\
\n\
Get a socket option.  See the Unix manual for level and option.\n\
If a nonzero buffersize argument is given, the return value is a\n\
string of that length; otherwise it is an integer.");


#ifdef HAVE_BIND
/* s.bind(sockaddr) method */

static PyObject *
sock_bind(PyObject *self, PyObject *addro)
{
    PySocketSockObject *s = _PySocketSockObject_CAST(self);

    sock_addr_t addrbuf;
    int addrlen;
    int res;

    if (!getsockaddrarg(s, addro, &addrbuf, &addrlen, "bind")) {
        return NULL;
    }

    if (PySys_Audit("socket.bind", "OO", s, addro) < 0) {
        return NULL;
    }

    Py_BEGIN_ALLOW_THREADS
    res = bind(get_sock_fd(s), SAS2SA(&addrbuf), addrlen);
    Py_END_ALLOW_THREADS
    if (res < 0)
        return s->errorhandler();
    Py_RETURN_NONE;
}

PyDoc_STRVAR(bind_doc,
"bind(address)\n\
\n\
Bind the socket to a local address.  For IP sockets, the address is a\n\
pair (host, port); the host must refer to the local host. For raw packet\n\
sockets the address is a tuple (ifname, proto [,pkttype [,hatype [,addr]]])");
#endif


/* s.close() method.
   Set the file descriptor to -1 so operations tried subsequently
   will surely fail. */

/*[clinic input]
_socket.socket.close
    self as s: self(type="PySocketSockObject *")

close()

Close the socket.  It cannot be used after this call.
[clinic start generated code]*/

static PyObject *
_socket_socket_close_impl(PySocketSockObject *s)
/*[clinic end generated code: output=038b2418e07f6f6c input=dc487e470e55a83c]*/
{
    SOCKET_T fd;
    int res;

    fd = get_sock_fd(s);
    if (fd != INVALID_SOCKET) {
        set_sock_fd(s, INVALID_SOCKET);

        /* We do not want to retry upon EINTR: see
           http://lwn.net/Articles/576478/ and
           http://linux.derkeiler.com/Mailing-Lists/Kernel/2005-09/3000.html
           for more details. */
        Py_BEGIN_ALLOW_THREADS
        res = SOCKETCLOSE(fd);
        Py_END_ALLOW_THREADS
        /* bpo-30319: The peer can already have closed the connection.
           Python ignores ECONNRESET on close(). */
        if (res < 0 && errno != ECONNRESET) {
            return s->errorhandler();
        }
    }
    Py_RETURN_NONE;
}

static PyObject *
sock_detach(PyObject *self, PyObject *Py_UNUSED(ignored))
{
<<<<<<< HEAD
    PySocketSockObject *s = _PySocketSockObject_CAST(self);
    SOCKET_T fd = s->sock_fd;
    s->sock_fd = INVALID_SOCKET;
=======
    SOCKET_T fd = get_sock_fd(s);
    set_sock_fd(s, INVALID_SOCKET);
>>>>>>> 1153e66e
    return PyLong_FromSocket_t(fd);
}

PyDoc_STRVAR(detach_doc,
"detach()\n\
\n\
Close the socket object without closing the underlying file descriptor.\n\
The object cannot be used after this call, but the file descriptor\n\
can be reused for other purposes.  The file descriptor is returned.");

#ifdef HAVE_CONNECT
static int
sock_connect_impl(PySocketSockObject *s, void* Py_UNUSED(data))
{
    int err;
    socklen_t size = sizeof err;

    if (getsockopt(get_sock_fd(s), SOL_SOCKET, SO_ERROR, (void *)&err, &size)) {
        /* getsockopt() failed */
        return 0;
    }

    if (err == EISCONN)
        return 1;
    if (err != 0) {
        /* sock_call_ex() uses GET_SOCK_ERROR() to get the error code */
        SET_SOCK_ERROR(err);
        return 0;
    }
    return 1;
}

/* Common functionality for socket.connect and socket.connect_ex.
 *
 * If *raise* is set:
 * - On success, return 0.
 * - On any failure, return -1 with an exception set.
 * If *raise* is zero:
 * - On success, return 0.
 * - On connect() failure, return errno (without an exception set)
 * - On other error, return -1 with an exception set.
 *
 *   Note that -1 is a valid errno value on some systems.
 */
static int
internal_connect(PySocketSockObject *s, struct sockaddr *addr, int addrlen,
                 int raise)
{
    int res, err, wait_connect;

    Py_BEGIN_ALLOW_THREADS
    res = connect(get_sock_fd(s), addr, addrlen);
    Py_END_ALLOW_THREADS

    if (!res) {
        /* connect() succeeded, the socket is connected */
        return 0;
    }

    /* connect() failed */

    /* save error, PyErr_CheckSignals() can replace it */
    err = GET_SOCK_ERROR;
    if (CHECK_ERRNO(EINTR)) {
        if (PyErr_CheckSignals())
            return -1;

        /* Issue #23618: when connect() fails with EINTR, the connection is
           running asynchronously.

           If the socket is blocking or has a timeout, wait until the
           connection completes, fails or timed out using select(), and then
           get the connection status using getsockopt(SO_ERROR).

           If the socket is non-blocking, raise InterruptedError. The caller is
           responsible to wait until the connection completes, fails or timed
           out (it's the case in asyncio for example). */
        wait_connect = (s->sock_timeout != 0 && IS_SELECTABLE(s));
    }
    else {
        wait_connect = (s->sock_timeout > 0 && err == SOCK_INPROGRESS_ERR
                        && IS_SELECTABLE(s));
    }

    if (!wait_connect) {
        if (raise) {
            /* restore error, maybe replaced by PyErr_CheckSignals() */
            SET_SOCK_ERROR(err);
            s->errorhandler();
            return -1;
        }
        else
            return err;
    }

    if (raise) {
        /* socket.connect() raises an exception on error */
        if (sock_call_ex(s, 1, sock_connect_impl, NULL,
                         1, NULL, s->sock_timeout) < 0)
            return -1;
    }
    else {
        /* socket.connect_ex() returns the error code on error */
        if (sock_call_ex(s, 1, sock_connect_impl, NULL,
                         1, &err, s->sock_timeout) < 0)
            return err;
    }
    return 0;
}

/* s.connect(sockaddr) method */

static PyObject *
sock_connect(PyObject *self, PyObject *addro)
{
    PySocketSockObject *s = _PySocketSockObject_CAST(self);

    sock_addr_t addrbuf;
    int addrlen;
    int res;

    if (!getsockaddrarg(s, addro, &addrbuf, &addrlen, "connect")) {
        return NULL;
    }

    if (PySys_Audit("socket.connect", "OO", s, addro) < 0) {
        return NULL;
    }

    res = internal_connect(s, SAS2SA(&addrbuf), addrlen, 1);
    if (res < 0) {
        assert(PyErr_Occurred());
        return NULL;
    }

    Py_RETURN_NONE;
}

PyDoc_STRVAR(connect_doc,
"connect(address)\n\
\n\
Connect the socket to a remote address.  For IP sockets, the address\n\
is a pair (host, port).");


/* s.connect_ex(sockaddr) method */

static PyObject *
sock_connect_ex(PyObject *self, PyObject *addro)
{
    PySocketSockObject *s = _PySocketSockObject_CAST(self);

    sock_addr_t addrbuf;
    int addrlen;
    int res;

    if (!getsockaddrarg(s, addro, &addrbuf, &addrlen, "connect_ex")) {
        return NULL;
    }

    if (PySys_Audit("socket.connect", "OO", s, addro) < 0) {
        return NULL;
    }

    res = internal_connect(s, SAS2SA(&addrbuf), addrlen, 0);
    if (res == -1 && PyErr_Occurred()) {
        return NULL;
    }

    return PyLong_FromLong((long) res);
}

PyDoc_STRVAR(connect_ex_doc,
"connect_ex(address) -> errno\n\
\n\
This is like connect(address), but returns an error code (the errno value)\n\
instead of raising an exception when an error occurs.");
#endif // HAVE_CONNECT


/* s.fileno() method */

static PyObject *
sock_fileno(PyObject *self, PyObject *Py_UNUSED(ignored))
{
<<<<<<< HEAD
    PySocketSockObject *s = _PySocketSockObject_CAST(self);
    return PyLong_FromSocket_t(s->sock_fd);
=======
    return PyLong_FromSocket_t(get_sock_fd(s));
>>>>>>> 1153e66e
}

PyDoc_STRVAR(fileno_doc,
"fileno() -> integer\n\
\n\
Return the integer file descriptor of the socket.");


#ifdef HAVE_GETSOCKNAME
/* s.getsockname() method */

static PyObject *
sock_getsockname(PyObject *self, PyObject *Py_UNUSED(ignored))
{
    PySocketSockObject *s = _PySocketSockObject_CAST(self);

    sock_addr_t addrbuf;
    int res;
    socklen_t addrlen;

    if (!getsockaddrlen(s, &addrlen))
        return NULL;
    memset(&addrbuf, 0, addrlen);
    Py_BEGIN_ALLOW_THREADS
    res = getsockname(get_sock_fd(s), SAS2SA(&addrbuf), &addrlen);
    Py_END_ALLOW_THREADS
    if (res < 0)
        return s->errorhandler();
    return makesockaddr(get_sock_fd(s), SAS2SA(&addrbuf), addrlen,
                        s->sock_proto);
}

PyDoc_STRVAR(getsockname_doc,
"getsockname() -> address info\n\
\n\
Return the address of the local endpoint. The format depends on the\n\
address family. For IPv4 sockets, the address info is a pair\n\
(hostaddr, port). For IPv6 sockets, the address info is a 4-tuple\n\
(hostaddr, port, flowinfo, scope_id).");
#endif


#ifdef HAVE_GETPEERNAME         /* Cray APP doesn't have this :-( */
/* s.getpeername() method */

static PyObject *
sock_getpeername(PyObject *self, PyObject *Py_UNUSED(ignored))
{
    PySocketSockObject *s = _PySocketSockObject_CAST(self);

    sock_addr_t addrbuf;
    int res;
    socklen_t addrlen;

    if (!getsockaddrlen(s, &addrlen))
        return NULL;
    memset(&addrbuf, 0, addrlen);
    Py_BEGIN_ALLOW_THREADS
    res = getpeername(get_sock_fd(s), SAS2SA(&addrbuf), &addrlen);
    Py_END_ALLOW_THREADS
    if (res < 0)
        return s->errorhandler();
    return makesockaddr(get_sock_fd(s), SAS2SA(&addrbuf), addrlen,
                        s->sock_proto);
}

PyDoc_STRVAR(getpeername_doc,
"getpeername() -> address info\n\
\n\
Return the address of the remote endpoint.  For IP sockets, the address\n\
info is a pair (hostaddr, port).");

#endif /* HAVE_GETPEERNAME */


#ifdef HAVE_LISTEN
/* s.listen(n) method */

static PyObject *
sock_listen(PyObject *self, PyObject *args)
{
    PySocketSockObject *s = _PySocketSockObject_CAST(self);
    /* We try to choose a default backlog high enough to avoid connection drops
     * for common workloads, yet not too high to limit resource usage. */
    int backlog = Py_MIN(SOMAXCONN, 128);
    int res;

    if (!PyArg_ParseTuple(args, "|i:listen", &backlog))
        return NULL;

    Py_BEGIN_ALLOW_THREADS
    /* To avoid problems on systems that don't allow a negative backlog
     * (which doesn't make sense anyway) we force a minimum value of 0. */
    if (backlog < 0)
        backlog = 0;
    res = listen(get_sock_fd(s), backlog);
    Py_END_ALLOW_THREADS
    if (res < 0)
        return s->errorhandler();
    Py_RETURN_NONE;
}

PyDoc_STRVAR(listen_doc,
"listen([backlog])\n\
\n\
Enable a server to accept connections.  If backlog is specified, it must be\n\
at least 0 (if it is lower, it is set to 0); it specifies the number of\n\
unaccepted connections that the system will allow before refusing new\n\
connections. If not specified, a default reasonable value is chosen.");
#endif

struct sock_recv {
    char *cbuf;
    Py_ssize_t len;
    int flags;
    Py_ssize_t result;
};

static int
sock_recv_impl(PySocketSockObject *s, void *data)
{
    struct sock_recv *ctx = data;

#ifdef MS_WINDOWS
    if (ctx->len > INT_MAX)
        ctx->len = INT_MAX;
    ctx->result = recv(get_sock_fd(s), ctx->cbuf, (int)ctx->len, ctx->flags);
#else
    ctx->result = recv(get_sock_fd(s), ctx->cbuf, ctx->len, ctx->flags);
#endif
    return (ctx->result >= 0);
}


/*
 * This is the guts of the recv() and recv_into() methods, which reads into a
 * char buffer.  If you have any inc/dec ref to do to the objects that contain
 * the buffer, do it in the caller.  This function returns the number of bytes
 * successfully read.  If there was an error, it returns -1.  Note that it is
 * also possible that we return a number of bytes smaller than the request
 * bytes.
 */

static Py_ssize_t
sock_recv_guts(PySocketSockObject *s, char* cbuf, Py_ssize_t len, int flags)
{
    struct sock_recv ctx;

    if (!IS_SELECTABLE(s)) {
        select_error();
        return -1;
    }
    if (len == 0) {
        /* If 0 bytes were requested, do nothing. */
        return 0;
    }

    ctx.cbuf = cbuf;
    ctx.len = len;
    ctx.flags = flags;
    if (sock_call(s, 0, sock_recv_impl, &ctx) < 0)
        return -1;

    return ctx.result;
}


/* s.recv(nbytes [,flags]) method */

static PyObject *
sock_recv(PyObject *self, PyObject *args)
{
    PySocketSockObject *s = _PySocketSockObject_CAST(self);

    Py_ssize_t recvlen, outlen;
    int flags = 0;
    PyObject *buf;

    if (!PyArg_ParseTuple(args, "n|i:recv", &recvlen, &flags))
        return NULL;

    if (recvlen < 0) {
        PyErr_SetString(PyExc_ValueError,
                        "negative buffersize in recv");
        return NULL;
    }

    /* Allocate a new string. */
    buf = PyBytes_FromStringAndSize((char *) 0, recvlen);
    if (buf == NULL)
        return NULL;

    /* Call the guts */
    outlen = sock_recv_guts(s, PyBytes_AS_STRING(buf), recvlen, flags);
    if (outlen < 0) {
        /* An error occurred, release the string and return an
           error. */
        Py_DECREF(buf);
        return NULL;
    }
    if (outlen != recvlen) {
        /* We did not read as many bytes as we anticipated, resize the
           string if possible and be successful. */
        _PyBytes_Resize(&buf, outlen);
    }

    return buf;
}

PyDoc_STRVAR(recv_doc,
"recv(buffersize[, flags]) -> data\n\
\n\
Receive up to buffersize bytes from the socket.  For the optional flags\n\
argument, see the Unix manual.  When no data is available, block until\n\
at least one byte is available or until the remote end is closed.  When\n\
the remote end is closed and all data is read, return the empty string.");


/* s.recv_into(buffer, [nbytes [,flags]]) method */

static PyObject*
sock_recv_into(PyObject *self, PyObject *args, PyObject *kwds)
{
    static char *kwlist[] = {"buffer", "nbytes", "flags", 0};
    PySocketSockObject *s = _PySocketSockObject_CAST(self);

    int flags = 0;
    Py_buffer pbuf;
    char *buf;
    Py_ssize_t buflen, readlen, recvlen = 0;

    /* Get the buffer's memory */
    if (!PyArg_ParseTupleAndKeywords(args, kwds, "w*|ni:recv_into", kwlist,
                                     &pbuf, &recvlen, &flags))
        return NULL;
    buf = pbuf.buf;
    buflen = pbuf.len;

    if (recvlen < 0) {
        PyBuffer_Release(&pbuf);
        PyErr_SetString(PyExc_ValueError,
                        "negative buffersize in recv_into");
        return NULL;
    }
    if (recvlen == 0) {
        /* If nbytes was not specified, use the buffer's length */
        recvlen = buflen;
    }

    /* Check if the buffer is large enough */
    if (buflen < recvlen) {
        PyBuffer_Release(&pbuf);
        PyErr_SetString(PyExc_ValueError,
                        "buffer too small for requested bytes");
        return NULL;
    }

    /* Call the guts */
    readlen = sock_recv_guts(s, buf, recvlen, flags);
    if (readlen < 0) {
        /* Return an error. */
        PyBuffer_Release(&pbuf);
        return NULL;
    }

    PyBuffer_Release(&pbuf);
    /* Return the number of bytes read.  Note that we do not do anything
       special here in the case that readlen < recvlen. */
    return PyLong_FromSsize_t(readlen);
}

PyDoc_STRVAR(recv_into_doc,
"recv_into(buffer, [nbytes[, flags]]) -> nbytes_read\n\
\n\
A version of recv() that stores its data into a buffer rather than creating\n\
a new string.  Receive up to buffersize bytes from the socket.  If buffersize\n\
is not specified (or 0), receive up to the size available in the given buffer.\n\
\n\
See recv() for documentation about the flags.");

struct sock_recvfrom {
    char* cbuf;
    Py_ssize_t len;
    int flags;
    socklen_t *addrlen;
    sock_addr_t *addrbuf;
    Py_ssize_t result;
};

#ifdef HAVE_RECVFROM
static int
sock_recvfrom_impl(PySocketSockObject *s, void *data)
{
    struct sock_recvfrom *ctx = data;

    memset(ctx->addrbuf, 0, *ctx->addrlen);

#ifdef MS_WINDOWS
    if (ctx->len > INT_MAX)
        ctx->len = INT_MAX;
    ctx->result = recvfrom(get_sock_fd(s), ctx->cbuf, (int)ctx->len, ctx->flags,
                           SAS2SA(ctx->addrbuf), ctx->addrlen);
#else
    ctx->result = recvfrom(get_sock_fd(s), ctx->cbuf, ctx->len, ctx->flags,
                           SAS2SA(ctx->addrbuf), ctx->addrlen);
#endif
    return (ctx->result >= 0);
}


/*
 * This is the guts of the recvfrom() and recvfrom_into() methods, which reads
 * into a char buffer.  If you have any inc/def ref to do to the objects that
 * contain the buffer, do it in the caller.  This function returns the number
 * of bytes successfully read.  If there was an error, it returns -1.  Note
 * that it is also possible that we return a number of bytes smaller than the
 * request bytes.
 *
 * 'addr' is a return value for the address object.  Note that you must decref
 * it yourself.
 */
static Py_ssize_t
sock_recvfrom_guts(PySocketSockObject *s, char* cbuf, Py_ssize_t len, int flags,
                   PyObject** addr)
{
    sock_addr_t addrbuf;
    socklen_t addrlen;
    struct sock_recvfrom ctx;

    *addr = NULL;

    if (!getsockaddrlen(s, &addrlen))
        return -1;

    if (!IS_SELECTABLE(s)) {
        select_error();
        return -1;
    }

    ctx.cbuf = cbuf;
    ctx.len = len;
    ctx.flags = flags;
    ctx.addrbuf = &addrbuf;
    ctx.addrlen = &addrlen;
    if (sock_call(s, 0, sock_recvfrom_impl, &ctx) < 0)
        return -1;

    *addr = makesockaddr(get_sock_fd(s), SAS2SA(&addrbuf), addrlen,
                         s->sock_proto);
    if (*addr == NULL)
        return -1;

    return ctx.result;
}

/* s.recvfrom(nbytes [,flags]) method */

static PyObject *
sock_recvfrom(PyObject *self, PyObject *args)
{
    PySocketSockObject *s = _PySocketSockObject_CAST(self);

    PyObject *buf = NULL;
    PyObject *addr = NULL;
    PyObject *ret = NULL;
    int flags = 0;
    Py_ssize_t recvlen, outlen;

    if (!PyArg_ParseTuple(args, "n|i:recvfrom", &recvlen, &flags))
        return NULL;

    if (recvlen < 0) {
        PyErr_SetString(PyExc_ValueError,
                        "negative buffersize in recvfrom");
        return NULL;
    }

    buf = PyBytes_FromStringAndSize((char *) 0, recvlen);
    if (buf == NULL)
        return NULL;

    outlen = sock_recvfrom_guts(s, PyBytes_AS_STRING(buf),
                                recvlen, flags, &addr);
    if (outlen < 0) {
        goto finally;
    }

    if (outlen != recvlen) {
        /* We did not read as many bytes as we anticipated, resize the
           string if possible and be successful. */
        if (_PyBytes_Resize(&buf, outlen) < 0)
            /* Oopsy, not so successful after all. */
            goto finally;
    }

    ret = PyTuple_Pack(2, buf, addr);

finally:
    Py_XDECREF(buf);
    Py_XDECREF(addr);
    return ret;
}

PyDoc_STRVAR(recvfrom_doc,
"recvfrom(buffersize[, flags]) -> (data, address info)\n\
\n\
Like recv(buffersize, flags) but also return the sender's address info.");


/* s.recvfrom_into(buffer[, nbytes [,flags]]) method */

static PyObject *
sock_recvfrom_into(PyObject *self, PyObject *args, PyObject* kwds)
{
    static char *kwlist[] = {"buffer", "nbytes", "flags", 0};
    PySocketSockObject *s = _PySocketSockObject_CAST(self);

    int flags = 0;
    Py_buffer pbuf;
    char *buf;
    Py_ssize_t readlen, buflen, recvlen = 0;

    PyObject *addr = NULL;

    if (!PyArg_ParseTupleAndKeywords(args, kwds, "w*|ni:recvfrom_into",
                                     kwlist, &pbuf,
                                     &recvlen, &flags))
        return NULL;
    buf = pbuf.buf;
    buflen = pbuf.len;

    if (recvlen < 0) {
        PyBuffer_Release(&pbuf);
        PyErr_SetString(PyExc_ValueError,
                        "negative buffersize in recvfrom_into");
        return NULL;
    }
    if (recvlen == 0) {
        /* If nbytes was not specified, use the buffer's length */
        recvlen = buflen;
    } else if (recvlen > buflen) {
        PyBuffer_Release(&pbuf);
        PyErr_SetString(PyExc_ValueError,
                        "nbytes is greater than the length of the buffer");
        return NULL;
    }

    readlen = sock_recvfrom_guts(s, buf, recvlen, flags, &addr);
    if (readlen < 0) {
        PyBuffer_Release(&pbuf);
        /* Return an error */
        Py_XDECREF(addr);
        return NULL;
    }

    PyBuffer_Release(&pbuf);
    /* Return the number of bytes read and the address.  Note that we do
       not do anything special here in the case that readlen < recvlen. */
    return Py_BuildValue("nN", readlen, addr);
}

PyDoc_STRVAR(recvfrom_into_doc,
"recvfrom_into(buffer[, nbytes[, flags]]) -> (nbytes, address info)\n\
\n\
Like recv_into(buffer[, nbytes[, flags]]) but also return the sender's address info.");
#endif

/* The sendmsg() and recvmsg[_into]() methods require a working
   CMSG_LEN().  See the comment near get_CMSG_LEN(). */
#ifdef CMSG_LEN
struct sock_recvmsg {
    struct msghdr *msg;
    int flags;
    ssize_t result;
};

static int
sock_recvmsg_impl(PySocketSockObject *s, void *data)
{
    struct sock_recvmsg *ctx = data;

    ctx->result = recvmsg(get_sock_fd(s), ctx->msg, ctx->flags);
    return  (ctx->result >= 0);
}

/*
 * Call recvmsg() with the supplied iovec structures, flags, and
 * ancillary data buffer size (controllen).  Returns the tuple return
 * value for recvmsg() or recvmsg_into(), with the first item provided
 * by the supplied makeval() function.  makeval() will be called with
 * the length read and makeval_data as arguments, and must return a
 * new reference (which will be decrefed if there is a subsequent
 * error).  On error, closes any file descriptors received via
 * SCM_RIGHTS.
 */
static PyObject *
sock_recvmsg_guts(PySocketSockObject *s, struct iovec *iov, int iovlen,
                  int flags, Py_ssize_t controllen,
                  PyObject *(*makeval)(ssize_t, void *), void *makeval_data)
{
    sock_addr_t addrbuf;
    socklen_t addrbuflen;
    struct msghdr msg = {0};
    PyObject *cmsg_list = NULL, *retval = NULL;
    void *controlbuf = NULL;
    struct cmsghdr *cmsgh;
    size_t cmsgdatalen = 0;
    int cmsg_status;
    struct sock_recvmsg ctx;

    /* XXX: POSIX says that msg_name and msg_namelen "shall be
       ignored" when the socket is connected (Linux fills them in
       anyway for AF_UNIX sockets at least).  Normally msg_namelen
       seems to be set to 0 if there's no address, but try to
       initialize msg_name to something that won't be mistaken for a
       real address if that doesn't happen. */
    if (!getsockaddrlen(s, &addrbuflen))
        return NULL;
    memset(&addrbuf, 0, addrbuflen);
    SAS2SA(&addrbuf)->sa_family = AF_UNSPEC;

    if (controllen < 0 || controllen > SOCKLEN_T_LIMIT) {
        PyErr_SetString(PyExc_ValueError,
                        "invalid ancillary data buffer length");
        return NULL;
    }
    if (controllen > 0 && (controlbuf = PyMem_Malloc(controllen)) == NULL)
        return PyErr_NoMemory();

    /* Make the system call. */
    if (!IS_SELECTABLE(s)) {
        select_error();
        goto finally;
    }

    msg.msg_name = SAS2SA(&addrbuf);
    msg.msg_namelen = addrbuflen;
    msg.msg_iov = iov;
    msg.msg_iovlen = iovlen;
    msg.msg_control = controlbuf;
    msg.msg_controllen = controllen;

    ctx.msg = &msg;
    ctx.flags = flags;
    if (sock_call(s, 0, sock_recvmsg_impl, &ctx) < 0)
        goto finally;

    /* Make list of (level, type, data) tuples from control messages. */
    if ((cmsg_list = PyList_New(0)) == NULL)
        goto err_closefds;
    /* Check for empty ancillary data as old CMSG_FIRSTHDR()
       implementations didn't do so. */
    for (cmsgh = ((msg.msg_controllen > 0) ? CMSG_FIRSTHDR(&msg) : NULL);
         cmsgh != NULL; cmsgh = CMSG_NXTHDR(&msg, cmsgh)) {
        PyObject *bytes, *tuple;
        int tmp;

        cmsg_status = get_cmsg_data_len(&msg, cmsgh, &cmsgdatalen);
        if (cmsg_status != 0) {
            if (PyErr_WarnEx(PyExc_RuntimeWarning,
                             "received malformed or improperly-truncated "
                             "ancillary data", 1) == -1)
                goto err_closefds;
        }
        if (cmsg_status < 0)
            break;
        if (cmsgdatalen > PY_SSIZE_T_MAX) {
            PyErr_SetString(PyExc_OSError, "control message too long");
            goto err_closefds;
        }

        bytes = PyBytes_FromStringAndSize((char *)CMSG_DATA(cmsgh),
                                          cmsgdatalen);
        tuple = Py_BuildValue("iiN", (int)cmsgh->cmsg_level,
                              (int)cmsgh->cmsg_type, bytes);
        if (tuple == NULL)
            goto err_closefds;
        tmp = PyList_Append(cmsg_list, tuple);
        Py_DECREF(tuple);
        if (tmp != 0)
            goto err_closefds;

        if (cmsg_status != 0)
            break;
    }

    retval = Py_BuildValue("NOiN",
                           (*makeval)(ctx.result, makeval_data),
                           cmsg_list,
                           (int)msg.msg_flags,
                           makesockaddr(get_sock_fd(s), SAS2SA(&addrbuf),
                                        ((msg.msg_namelen > addrbuflen) ?
                                         addrbuflen : msg.msg_namelen),
                                        s->sock_proto));
    if (retval == NULL)
        goto err_closefds;

finally:
    Py_XDECREF(cmsg_list);
    PyMem_Free(controlbuf);
    return retval;

err_closefds:
#ifdef SCM_RIGHTS
    /* Close all descriptors coming from SCM_RIGHTS, so they don't leak. */
    for (cmsgh = ((msg.msg_controllen > 0) ? CMSG_FIRSTHDR(&msg) : NULL);
         cmsgh != NULL; cmsgh = CMSG_NXTHDR(&msg, cmsgh)) {
        cmsg_status = get_cmsg_data_len(&msg, cmsgh, &cmsgdatalen);
        if (cmsg_status < 0)
            break;
        if (cmsgh->cmsg_level == SOL_SOCKET &&
            cmsgh->cmsg_type == SCM_RIGHTS) {
            size_t numfds;
            int *fdp;

            numfds = cmsgdatalen / sizeof(int);
            fdp = (int *)CMSG_DATA(cmsgh);
            while (numfds-- > 0)
                close(*fdp++);
        }
        if (cmsg_status != 0)
            break;
    }
#endif /* SCM_RIGHTS */
    goto finally;
}


static PyObject *
makeval_recvmsg(ssize_t received, void *data)
{
    PyObject **buf = data;

    if (received < PyBytes_GET_SIZE(*buf))
        _PyBytes_Resize(buf, received);
    return Py_XNewRef(*buf);
}

/* s.recvmsg(bufsize[, ancbufsize[, flags]]) method */

static PyObject *
sock_recvmsg(PyObject *self, PyObject *args)
{
    PySocketSockObject *s = _PySocketSockObject_CAST(self);

    Py_ssize_t bufsize, ancbufsize = 0;
    int flags = 0;
    struct iovec iov;
    PyObject *buf = NULL, *retval = NULL;

    if (!PyArg_ParseTuple(args, "n|ni:recvmsg", &bufsize, &ancbufsize, &flags))
        return NULL;

    if (bufsize < 0) {
        PyErr_SetString(PyExc_ValueError, "negative buffer size in recvmsg()");
        return NULL;
    }
    if ((buf = PyBytes_FromStringAndSize(NULL, bufsize)) == NULL)
        return NULL;
    iov.iov_base = PyBytes_AS_STRING(buf);
    iov.iov_len = bufsize;

    /* Note that we're passing a pointer to *our pointer* to the bytes
       object here (&buf); makeval_recvmsg() may incref the object, or
       deallocate it and set our pointer to NULL. */
    retval = sock_recvmsg_guts(s, &iov, 1, flags, ancbufsize,
                               &makeval_recvmsg, &buf);
    Py_XDECREF(buf);
    return retval;
}

PyDoc_STRVAR(recvmsg_doc,
"recvmsg(bufsize[, ancbufsize[, flags]]) -> (data, ancdata, msg_flags, address)\n\
\n\
Receive normal data (up to bufsize bytes) and ancillary data from the\n\
socket.  The ancbufsize argument sets the size in bytes of the\n\
internal buffer used to receive the ancillary data; it defaults to 0,\n\
meaning that no ancillary data will be received.  Appropriate buffer\n\
sizes for ancillary data can be calculated using CMSG_SPACE() or\n\
CMSG_LEN(), and items which do not fit into the buffer might be\n\
truncated or discarded.  The flags argument defaults to 0 and has the\n\
same meaning as for recv().\n\
\n\
The return value is a 4-tuple: (data, ancdata, msg_flags, address).\n\
The data item is a bytes object holding the non-ancillary data\n\
received.  The ancdata item is a list of zero or more tuples\n\
(cmsg_level, cmsg_type, cmsg_data) representing the ancillary data\n\
(control messages) received: cmsg_level and cmsg_type are integers\n\
specifying the protocol level and protocol-specific type respectively,\n\
and cmsg_data is a bytes object holding the associated data.  The\n\
msg_flags item is the bitwise OR of various flags indicating\n\
conditions on the received message; see your system documentation for\n\
details.  If the receiving socket is unconnected, address is the\n\
address of the sending socket, if available; otherwise, its value is\n\
unspecified.\n\
\n\
If recvmsg() raises an exception after the system call returns, it\n\
will first attempt to close any file descriptors received via the\n\
SCM_RIGHTS mechanism.");


static PyObject *
makeval_recvmsg_into(ssize_t received, void *data)
{
    return PyLong_FromSsize_t(received);
}

/* s.recvmsg_into(buffers[, ancbufsize[, flags]]) method */

static PyObject *
sock_recvmsg_into(PyObject *self, PyObject *args)
{
    PySocketSockObject *s = _PySocketSockObject_CAST(self);

    Py_ssize_t ancbufsize = 0;
    int flags = 0;
    struct iovec *iovs = NULL;
    Py_ssize_t i, nitems, nbufs = 0;
    Py_buffer *bufs = NULL;
    PyObject *buffers_arg, *fast, *retval = NULL;

    if (!PyArg_ParseTuple(args, "O|ni:recvmsg_into",
                          &buffers_arg, &ancbufsize, &flags))
        return NULL;

    if ((fast = PySequence_Fast(buffers_arg,
                                "recvmsg_into() argument 1 must be an "
                                "iterable")) == NULL)
        return NULL;
    nitems = PySequence_Fast_GET_SIZE(fast);
    if (nitems > INT_MAX) {
        PyErr_SetString(PyExc_OSError, "recvmsg_into() argument 1 is too long");
        goto finally;
    }

    /* Fill in an iovec for each item, and save the Py_buffer
       structs to release afterwards. */
    if (nitems > 0 && ((iovs = PyMem_New(struct iovec, nitems)) == NULL ||
                       (bufs = PyMem_New(Py_buffer, nitems)) == NULL)) {
        PyErr_NoMemory();
        goto finally;
    }
    for (; nbufs < nitems; nbufs++) {
        if (!PyArg_Parse(PySequence_Fast_GET_ITEM(fast, nbufs),
                         "w*;recvmsg_into() argument 1 must be an iterable "
                         "of single-segment read-write buffers",
                         &bufs[nbufs]))
            goto finally;
        iovs[nbufs].iov_base = bufs[nbufs].buf;
        iovs[nbufs].iov_len = bufs[nbufs].len;
    }

    retval = sock_recvmsg_guts(s, iovs, nitems, flags, ancbufsize,
                               &makeval_recvmsg_into, NULL);
finally:
    for (i = 0; i < nbufs; i++)
        PyBuffer_Release(&bufs[i]);
    PyMem_Free(bufs);
    PyMem_Free(iovs);
    Py_DECREF(fast);
    return retval;
}

PyDoc_STRVAR(recvmsg_into_doc,
"recvmsg_into(buffers[, ancbufsize[, flags]]) -> (nbytes, ancdata, msg_flags, address)\n\
\n\
Receive normal data and ancillary data from the socket, scattering the\n\
non-ancillary data into a series of buffers.  The buffers argument\n\
must be an iterable of objects that export writable buffers\n\
(e.g. bytearray objects); these will be filled with successive chunks\n\
of the non-ancillary data until it has all been written or there are\n\
no more buffers.  The ancbufsize argument sets the size in bytes of\n\
the internal buffer used to receive the ancillary data; it defaults to\n\
0, meaning that no ancillary data will be received.  Appropriate\n\
buffer sizes for ancillary data can be calculated using CMSG_SPACE()\n\
or CMSG_LEN(), and items which do not fit into the buffer might be\n\
truncated or discarded.  The flags argument defaults to 0 and has the\n\
same meaning as for recv().\n\
\n\
The return value is a 4-tuple: (nbytes, ancdata, msg_flags, address).\n\
The nbytes item is the total number of bytes of non-ancillary data\n\
written into the buffers.  The ancdata item is a list of zero or more\n\
tuples (cmsg_level, cmsg_type, cmsg_data) representing the ancillary\n\
data (control messages) received: cmsg_level and cmsg_type are\n\
integers specifying the protocol level and protocol-specific type\n\
respectively, and cmsg_data is a bytes object holding the associated\n\
data.  The msg_flags item is the bitwise OR of various flags\n\
indicating conditions on the received message; see your system\n\
documentation for details.  If the receiving socket is unconnected,\n\
address is the address of the sending socket, if available; otherwise,\n\
its value is unspecified.\n\
\n\
If recvmsg_into() raises an exception after the system call returns,\n\
it will first attempt to close any file descriptors received via the\n\
SCM_RIGHTS mechanism.");
#endif    /* CMSG_LEN */


struct sock_send {
    char *buf;
    Py_ssize_t len;
    int flags;
    Py_ssize_t result;
};

static int
sock_send_impl(PySocketSockObject *s, void *data)
{
    struct sock_send *ctx = data;

#ifdef MS_WINDOWS
    if (ctx->len > INT_MAX)
        ctx->len = INT_MAX;
    ctx->result = send(get_sock_fd(s), ctx->buf, (int)ctx->len, ctx->flags);
#else
    ctx->result = send(get_sock_fd(s), ctx->buf, ctx->len, ctx->flags);
#endif
    return (ctx->result >= 0);
}

/* s.send(data [,flags]) method */

static PyObject *
sock_send(PyObject *self, PyObject *args)
{
    PySocketSockObject *s = _PySocketSockObject_CAST(self);

    int flags = 0;
    Py_buffer pbuf;
    struct sock_send ctx;

    if (!PyArg_ParseTuple(args, "y*|i:send", &pbuf, &flags))
        return NULL;

    if (!IS_SELECTABLE(s)) {
        PyBuffer_Release(&pbuf);
        return select_error();
    }
    ctx.buf = pbuf.buf;
    ctx.len = pbuf.len;
    ctx.flags = flags;
    if (sock_call(s, 1, sock_send_impl, &ctx) < 0) {
        PyBuffer_Release(&pbuf);
        return NULL;
    }
    PyBuffer_Release(&pbuf);

    return PyLong_FromSsize_t(ctx.result);
}

PyDoc_STRVAR(send_doc,
"send(data[, flags]) -> count\n\
\n\
Send a data string to the socket.  For the optional flags\n\
argument, see the Unix manual.  Return the number of bytes\n\
sent; this may be less than len(data) if the network is busy.");


/* s.sendall(data [,flags]) method */

static PyObject *
sock_sendall(PyObject *self, PyObject *args)
{
    PySocketSockObject *s = _PySocketSockObject_CAST(self);

    char *buf;
    Py_ssize_t len, n;
    int flags = 0;
    Py_buffer pbuf;
    struct sock_send ctx;
    int has_timeout = (s->sock_timeout > 0);
    PyTime_t timeout = s->sock_timeout;
    PyTime_t deadline = 0;
    int deadline_initialized = 0;
    PyObject *res = NULL;

    if (!PyArg_ParseTuple(args, "y*|i:sendall", &pbuf, &flags))
        return NULL;
    buf = pbuf.buf;
    len = pbuf.len;

    if (!IS_SELECTABLE(s)) {
        PyBuffer_Release(&pbuf);
        return select_error();
    }

    do {
        if (has_timeout) {
            if (deadline_initialized) {
                /* recompute the timeout */
                timeout = _PyDeadline_Get(deadline);
            }
            else {
                deadline_initialized = 1;
                deadline = _PyDeadline_Init(timeout);
            }

            if (timeout <= 0) {
                PyErr_SetString(PyExc_TimeoutError, "timed out");
                goto done;
            }
        }

        ctx.buf = buf;
        ctx.len = len;
        ctx.flags = flags;
        if (sock_call_ex(s, 1, sock_send_impl, &ctx, 0, NULL, timeout) < 0)
            goto done;
        n = ctx.result;
        assert(n >= 0);

        buf += n;
        len -= n;

        /* We must run our signal handlers before looping again.
           send() can return a successful partial write when it is
           interrupted, so we can't restrict ourselves to EINTR. */
        if (PyErr_CheckSignals())
            goto done;
    } while (len > 0);
    PyBuffer_Release(&pbuf);

    res = Py_NewRef(Py_None);

done:
    PyBuffer_Release(&pbuf);
    return res;
}

PyDoc_STRVAR(sendall_doc,
"sendall(data[, flags])\n\
\n\
Send a data string to the socket.  For the optional flags\n\
argument, see the Unix manual.  This calls send() repeatedly\n\
until all data is sent.  If an error occurs, it's impossible\n\
to tell how much data has been sent.");


#ifdef HAVE_SENDTO
struct sock_sendto {
    char *buf;
    Py_ssize_t len;
    int flags;
    int addrlen;
    sock_addr_t *addrbuf;
    Py_ssize_t result;
};

static int
sock_sendto_impl(PySocketSockObject *s, void *data)
{
    struct sock_sendto *ctx = data;

#ifdef MS_WINDOWS
    if (ctx->len > INT_MAX)
        ctx->len = INT_MAX;
    ctx->result = sendto(get_sock_fd(s), ctx->buf, (int)ctx->len, ctx->flags,
                         SAS2SA(ctx->addrbuf), ctx->addrlen);
#else
    ctx->result = sendto(get_sock_fd(s), ctx->buf, ctx->len, ctx->flags,
                         SAS2SA(ctx->addrbuf), ctx->addrlen);
#endif
    return (ctx->result >= 0);
}

/* s.sendto(data, [flags,] sockaddr) method */

static PyObject *
sock_sendto(PyObject *self, PyObject *args)
{
    PySocketSockObject *s = _PySocketSockObject_CAST(self);

    Py_buffer pbuf;
    PyObject *addro;
    Py_ssize_t arglen;
    sock_addr_t addrbuf;
    int addrlen, flags;
    struct sock_sendto ctx;

    flags = 0;
    arglen = PyTuple_Size(args);
    switch (arglen) {
        case 2:
            if (!PyArg_ParseTuple(args, "y*O:sendto", &pbuf, &addro)) {
                return NULL;
            }
            break;
        case 3:
            if (!PyArg_ParseTuple(args, "y*iO:sendto",
                                  &pbuf, &flags, &addro)) {
                return NULL;
            }
            break;
        default:
            PyErr_Format(PyExc_TypeError,
                         "sendto() takes 2 or 3 arguments (%zd given)",
                         arglen);
            return NULL;
    }

    if (!IS_SELECTABLE(s)) {
        PyBuffer_Release(&pbuf);
        return select_error();
    }

    if (!getsockaddrarg(s, addro, &addrbuf, &addrlen, "sendto")) {
        PyBuffer_Release(&pbuf);
        return NULL;
    }

    if (PySys_Audit("socket.sendto", "OO", s, addro) < 0) {
        return NULL;
    }

    ctx.buf = pbuf.buf;
    ctx.len = pbuf.len;
    ctx.flags = flags;
    ctx.addrlen = addrlen;
    ctx.addrbuf = &addrbuf;
    if (sock_call(s, 1, sock_sendto_impl, &ctx) < 0) {
        PyBuffer_Release(&pbuf);
        return NULL;
    }
    PyBuffer_Release(&pbuf);

    return PyLong_FromSsize_t(ctx.result);
}

PyDoc_STRVAR(sendto_doc,
"sendto(data[, flags], address) -> count\n\
\n\
Like send(data, flags) but allows specifying the destination address.\n\
For IP sockets, the address is a pair (hostaddr, port).");
#endif


/* The sendmsg() and recvmsg[_into]() methods require a working
   CMSG_LEN().  See the comment near get_CMSG_LEN(). */
#ifdef CMSG_LEN
struct sock_sendmsg {
    struct msghdr *msg;
    int flags;
    ssize_t result;
};

static int
sock_sendmsg_iovec(PySocketSockObject *s, PyObject *data_arg,
                   struct msghdr *msg,
                   Py_buffer **databufsout, Py_ssize_t *ndatabufsout) {
    Py_ssize_t ndataparts, ndatabufs = 0;
    int result = -1;
    struct iovec *iovs = NULL;
    PyObject *data_fast = NULL;
    Py_buffer *databufs = NULL;

    /* Fill in an iovec for each message part, and save the Py_buffer
       structs to release afterwards. */
    data_fast = PySequence_Fast(data_arg,
                                "sendmsg() argument 1 must be an "
                                "iterable");
    if (data_fast == NULL) {
        goto finally;
    }

    ndataparts = PySequence_Fast_GET_SIZE(data_fast);
    if (ndataparts > INT_MAX) {
        PyErr_SetString(PyExc_OSError, "sendmsg() argument 1 is too long");
        goto finally;
    }

    msg->msg_iovlen = ndataparts;
    if (ndataparts > 0) {
        iovs = PyMem_New(struct iovec, ndataparts);
        if (iovs == NULL) {
            PyErr_NoMemory();
            goto finally;
        }
        msg->msg_iov = iovs;

        databufs = PyMem_New(Py_buffer, ndataparts);
        if (databufs == NULL) {
            PyErr_NoMemory();
            goto finally;
        }
    }
    for (; ndatabufs < ndataparts; ndatabufs++) {
        if (!PyArg_Parse(PySequence_Fast_GET_ITEM(data_fast, ndatabufs),
                         "y*;sendmsg() argument 1 must be an iterable of "
                         "bytes-like objects",
                         &databufs[ndatabufs]))
            goto finally;
        iovs[ndatabufs].iov_base = databufs[ndatabufs].buf;
        iovs[ndatabufs].iov_len = databufs[ndatabufs].len;
    }
    result = 0;
  finally:
    *databufsout = databufs;
    *ndatabufsout = ndatabufs;
    Py_XDECREF(data_fast);
    return result;
}

static int
sock_sendmsg_impl(PySocketSockObject *s, void *data)
{
    struct sock_sendmsg *ctx = data;

    ctx->result = sendmsg(get_sock_fd(s), ctx->msg, ctx->flags);
    return (ctx->result >= 0);
}

/* s.sendmsg(buffers[, ancdata[, flags[, address]]]) method */

static PyObject *
sock_sendmsg(PyObject *self, PyObject *args)
{
    PySocketSockObject *s = _PySocketSockObject_CAST(self);

    Py_ssize_t i, ndatabufs = 0, ncmsgs, ncmsgbufs = 0;
    Py_buffer *databufs = NULL;
    sock_addr_t addrbuf;
    struct msghdr msg;
    struct cmsginfo {
        int level;
        int type;
        Py_buffer data;
    } *cmsgs = NULL;
    void *controlbuf = NULL;
    size_t controllen, controllen_last;
    int addrlen, flags = 0;
    PyObject *data_arg, *cmsg_arg = NULL, *addr_arg = NULL,
        *cmsg_fast = NULL, *retval = NULL;
    struct sock_sendmsg ctx;

    if (!PyArg_ParseTuple(args, "O|OiO:sendmsg",
                          &data_arg, &cmsg_arg, &flags, &addr_arg)) {
        return NULL;
    }

    memset(&msg, 0, sizeof(msg));

    /* Parse destination address. */
    if (addr_arg != NULL && addr_arg != Py_None) {
        if (!getsockaddrarg(s, addr_arg, &addrbuf, &addrlen,
                            "sendmsg"))
        {
            goto finally;
        }
        if (PySys_Audit("socket.sendmsg", "OO", s, addr_arg) < 0) {
            return NULL;
        }
        msg.msg_name = &addrbuf;
        msg.msg_namelen = addrlen;
    } else {
        if (PySys_Audit("socket.sendmsg", "OO", s, Py_None) < 0) {
            return NULL;
        }
    }

    /* Fill in an iovec for each message part, and save the Py_buffer
       structs to release afterwards. */
    if (sock_sendmsg_iovec(s, data_arg, &msg, &databufs, &ndatabufs) == -1) {
        goto finally;
    }

    if (cmsg_arg == NULL)
        ncmsgs = 0;
    else {
        if ((cmsg_fast = PySequence_Fast(cmsg_arg,
                                         "sendmsg() argument 2 must be an "
                                         "iterable")) == NULL)
            goto finally;
        ncmsgs = PySequence_Fast_GET_SIZE(cmsg_fast);
    }

#ifndef CMSG_SPACE
    if (ncmsgs > 1) {
        PyErr_SetString(PyExc_OSError,
                        "sending multiple control messages is not supported "
                        "on this system");
        goto finally;
    }
#endif
    /* Save level, type and Py_buffer for each control message,
       and calculate total size. */
    if (ncmsgs > 0 && (cmsgs = PyMem_New(struct cmsginfo, ncmsgs)) == NULL) {
        PyErr_NoMemory();
        goto finally;
    }
    controllen = controllen_last = 0;
    while (ncmsgbufs < ncmsgs) {
        size_t bufsize, space;

        if (!PyArg_Parse(PySequence_Fast_GET_ITEM(cmsg_fast, ncmsgbufs),
                         "(iiy*):[sendmsg() ancillary data items]",
                         &cmsgs[ncmsgbufs].level,
                         &cmsgs[ncmsgbufs].type,
                         &cmsgs[ncmsgbufs].data))
            goto finally;
        bufsize = cmsgs[ncmsgbufs++].data.len;

#ifdef CMSG_SPACE
        if (!get_CMSG_SPACE(bufsize, &space)) {
#else
        if (!get_CMSG_LEN(bufsize, &space)) {
#endif
            PyErr_SetString(PyExc_OSError, "ancillary data item too large");
            goto finally;
        }
        controllen += space;
        if (controllen > SOCKLEN_T_LIMIT || controllen < controllen_last) {
            PyErr_SetString(PyExc_OSError, "too much ancillary data");
            goto finally;
        }
        controllen_last = controllen;
    }

    /* Construct ancillary data block from control message info. */
    if (ncmsgbufs > 0) {
        struct cmsghdr *cmsgh = NULL;

        controlbuf = PyMem_Malloc(controllen);
        if (controlbuf == NULL) {
            PyErr_NoMemory();
            goto finally;
        }
        msg.msg_control = controlbuf;

        msg.msg_controllen = controllen;

        /* Need to zero out the buffer as a workaround for glibc's
           CMSG_NXTHDR() implementation.  After getting the pointer to
           the next header, it checks its (uninitialized) cmsg_len
           member to see if the "message" fits in the buffer, and
           returns NULL if it doesn't.  Zero-filling the buffer
           ensures that this doesn't happen. */
        memset(controlbuf, 0, controllen);

        for (i = 0; i < ncmsgbufs; i++) {
            size_t msg_len, data_len = cmsgs[i].data.len;
            int enough_space = 0;

            cmsgh = (i == 0) ? CMSG_FIRSTHDR(&msg) : CMSG_NXTHDR(&msg, cmsgh);
            if (cmsgh == NULL) {
                PyErr_Format(PyExc_RuntimeError,
                             "unexpected NULL result from %s()",
                             (i == 0) ? "CMSG_FIRSTHDR" : "CMSG_NXTHDR");
                goto finally;
            }
            if (!get_CMSG_LEN(data_len, &msg_len)) {
                PyErr_SetString(PyExc_RuntimeError,
                                "item size out of range for CMSG_LEN()");
                goto finally;
            }
            if (cmsg_min_space(&msg, cmsgh, msg_len)) {
                size_t space;

                cmsgh->cmsg_len = msg_len;
                if (get_cmsg_data_space(&msg, cmsgh, &space))
                    enough_space = (space >= data_len);
            }
            if (!enough_space) {
                PyErr_SetString(PyExc_RuntimeError,
                                "ancillary data does not fit in calculated "
                                "space");
                goto finally;
            }
            cmsgh->cmsg_level = cmsgs[i].level;
            cmsgh->cmsg_type = cmsgs[i].type;
            memcpy(CMSG_DATA(cmsgh), cmsgs[i].data.buf, data_len);
        }
    }

    /* Make the system call. */
    if (!IS_SELECTABLE(s)) {
        select_error();
        goto finally;
    }

    ctx.msg = &msg;
    ctx.flags = flags;
    if (sock_call(s, 1, sock_sendmsg_impl, &ctx) < 0)
        goto finally;

    retval = PyLong_FromSsize_t(ctx.result);

finally:
    PyMem_Free(controlbuf);
    for (i = 0; i < ncmsgbufs; i++)
        PyBuffer_Release(&cmsgs[i].data);
    PyMem_Free(cmsgs);
    Py_XDECREF(cmsg_fast);
    PyMem_Free(msg.msg_iov);
    for (i = 0; i < ndatabufs; i++) {
        PyBuffer_Release(&databufs[i]);
    }
    PyMem_Free(databufs);
    return retval;
}

PyDoc_STRVAR(sendmsg_doc,
"sendmsg(buffers[, ancdata[, flags[, address]]]) -> count\n\
\n\
Send normal and ancillary data to the socket, gathering the\n\
non-ancillary data from a series of buffers and concatenating it into\n\
a single message.  The buffers argument specifies the non-ancillary\n\
data as an iterable of bytes-like objects (e.g. bytes objects).\n\
The ancdata argument specifies the ancillary data (control messages)\n\
as an iterable of zero or more tuples (cmsg_level, cmsg_type,\n\
cmsg_data), where cmsg_level and cmsg_type are integers specifying the\n\
protocol level and protocol-specific type respectively, and cmsg_data\n\
is a bytes-like object holding the associated data.  The flags\n\
argument defaults to 0 and has the same meaning as for send().  If\n\
address is supplied and not None, it sets a destination address for\n\
the message.  The return value is the number of bytes of non-ancillary\n\
data sent.");
#endif    /* CMSG_LEN */

#ifdef HAVE_SOCKADDR_ALG
static PyObject*
sock_sendmsg_afalg(PyObject *s, PyObject *args, PyObject *kwds)
{
    PySocketSockObject *self = _PySocketSockObject_CAST(s);

    PyObject *retval = NULL;

    Py_ssize_t i, ndatabufs = 0;
    Py_buffer *databufs = NULL;
    PyObject *data_arg = NULL;

    Py_buffer iv = {NULL, NULL};

    PyObject *opobj = NULL;
    int op = -1;

    PyObject *assoclenobj = NULL;
    int assoclen = -1;

    unsigned int *uiptr;
    int flags = 0;

    struct msghdr msg;
    struct cmsghdr *header = NULL;
    struct af_alg_iv *alg_iv = NULL;
    struct sock_sendmsg ctx;
    Py_ssize_t controllen;
    void *controlbuf = NULL;
    static char *keywords[] = {"msg", "op", "iv", "assoclen", "flags", 0};

    if (self->sock_family != AF_ALG) {
        PyErr_SetString(PyExc_OSError,
                        "algset is only supported for AF_ALG");
        return NULL;
    }

    if (!PyArg_ParseTupleAndKeywords(args, kwds,
                                     "|O$O!y*O!i:sendmsg_afalg", keywords,
                                     &data_arg,
                                     &PyLong_Type, &opobj, &iv,
                                     &PyLong_Type, &assoclenobj, &flags)) {
        return NULL;
    }

    memset(&msg, 0, sizeof(msg));

    /* op is a required, keyword-only argument >= 0 */
    if (opobj != NULL) {
        op = PyLong_AsInt(opobj);
    }
    if (op < 0) {
        /* override exception from PyLong_AsInt() */
        PyErr_SetString(PyExc_TypeError,
                        "Invalid or missing argument 'op'");
        goto finally;
    }
    /* assoclen is optional but must be >= 0 */
    if (assoclenobj != NULL) {
        assoclen = PyLong_AsInt(assoclenobj);
        if (assoclen == -1 && PyErr_Occurred()) {
            goto finally;
        }
        if (assoclen < 0) {
            PyErr_SetString(PyExc_TypeError,
                            "assoclen must be positive");
            goto finally;
        }
    }

    controllen = CMSG_SPACE(4);
    if (iv.buf != NULL) {
        controllen += CMSG_SPACE(sizeof(*alg_iv) + iv.len);
    }
    if (assoclen >= 0) {
        controllen += CMSG_SPACE(4);
    }

    controlbuf = PyMem_Malloc(controllen);
    if (controlbuf == NULL) {
        PyErr_NoMemory();
        goto finally;
    }
    memset(controlbuf, 0, controllen);

    msg.msg_controllen = controllen;
    msg.msg_control = controlbuf;

    /* Fill in an iovec for each message part, and save the Py_buffer
       structs to release afterwards. */
    if (data_arg != NULL) {
        if (sock_sendmsg_iovec(self, data_arg, &msg, &databufs, &ndatabufs) == -1) {
            goto finally;
        }
    }

    /* set operation to encrypt or decrypt */
    header = CMSG_FIRSTHDR(&msg);
    if (header == NULL) {
        PyErr_SetString(PyExc_RuntimeError,
                        "unexpected NULL result from CMSG_FIRSTHDR");
        goto finally;
    }
    header->cmsg_level = SOL_ALG;
    header->cmsg_type = ALG_SET_OP;
    header->cmsg_len = CMSG_LEN(4);
    uiptr = (void*)CMSG_DATA(header);
    *uiptr = (unsigned int)op;

    /* set initialization vector */
    if (iv.buf != NULL) {
        header = CMSG_NXTHDR(&msg, header);
        if (header == NULL) {
            PyErr_SetString(PyExc_RuntimeError,
                            "unexpected NULL result from CMSG_NXTHDR(iv)");
            goto finally;
        }
        header->cmsg_level = SOL_ALG;
        header->cmsg_type = ALG_SET_IV;
        header->cmsg_len = CMSG_SPACE(sizeof(*alg_iv) + iv.len);
        alg_iv = (void*)CMSG_DATA(header);
        alg_iv->ivlen = iv.len;
        memcpy(alg_iv->iv, iv.buf, iv.len);
    }

    /* set length of associated data for AEAD */
    if (assoclen >= 0) {
        header = CMSG_NXTHDR(&msg, header);
        if (header == NULL) {
            PyErr_SetString(PyExc_RuntimeError,
                            "unexpected NULL result from CMSG_NXTHDR(assoc)");
            goto finally;
        }
        header->cmsg_level = SOL_ALG;
        header->cmsg_type = ALG_SET_AEAD_ASSOCLEN;
        header->cmsg_len = CMSG_LEN(4);
        uiptr = (void*)CMSG_DATA(header);
        *uiptr = (unsigned int)assoclen;
    }

    ctx.msg = &msg;
    ctx.flags = flags;
    if (sock_call(self, 1, sock_sendmsg_impl, &ctx) < 0) {
        goto finally;
    }

    retval = PyLong_FromSsize_t(ctx.result);

  finally:
    PyMem_Free(controlbuf);
    if (iv.buf != NULL) {
        PyBuffer_Release(&iv);
    }
    PyMem_Free(msg.msg_iov);
    for (i = 0; i < ndatabufs; i++) {
        PyBuffer_Release(&databufs[i]);
    }
    PyMem_Free(databufs);
    return retval;
}

PyDoc_STRVAR(sendmsg_afalg_doc,
"sendmsg_afalg([msg], *, op[, iv[, assoclen[, flags=MSG_MORE]]])\n\
\n\
Set operation mode, IV and length of associated data for an AF_ALG\n\
operation socket.");
#endif

#ifdef HAVE_SHUTDOWN
/* s.shutdown(how) method */

static PyObject *
sock_shutdown(PyObject *self, PyObject *arg)
{
    PySocketSockObject *s = _PySocketSockObject_CAST(self);

    int how;
    int res;

    how = PyLong_AsInt(arg);
    if (how == -1 && PyErr_Occurred())
        return NULL;
    Py_BEGIN_ALLOW_THREADS
    res = shutdown(get_sock_fd(s), how);
    Py_END_ALLOW_THREADS
    if (res < 0)
        return s->errorhandler();
    Py_RETURN_NONE;
}

PyDoc_STRVAR(shutdown_doc,
"shutdown(flag)\n\
\n\
Shut down the reading side of the socket (flag == SHUT_RD), the writing side\n\
of the socket (flag == SHUT_WR), or both ends (flag == SHUT_RDWR).");
#endif

#if defined(MS_WINDOWS) && defined(SIO_RCVALL)
static PyObject*
sock_ioctl(PyObject *self, PyObject *arg)
{
    PySocketSockObject *s = _PySocketSockObject_CAST(self);

    unsigned long cmd = SIO_RCVALL;
    PyObject *argO;
    DWORD recv;

    if (!PyArg_ParseTuple(arg, "kO:ioctl", &cmd, &argO))
        return NULL;

    switch (cmd) {
    case SIO_RCVALL: {
        unsigned int option = RCVALL_ON;
        if (!PyArg_ParseTuple(arg, "kI:ioctl", &cmd, &option))
            return NULL;
        if (WSAIoctl(get_sock_fd(s), cmd, &option, sizeof(option),
                         NULL, 0, &recv, NULL, NULL) == SOCKET_ERROR) {
            return set_error();
        }
        return PyLong_FromUnsignedLong(recv); }
    case SIO_KEEPALIVE_VALS: {
        struct tcp_keepalive ka;
        if (!PyArg_ParseTuple(arg, "k(kkk):ioctl", &cmd,
                        &ka.onoff, &ka.keepalivetime, &ka.keepaliveinterval))
            return NULL;
        if (WSAIoctl(get_sock_fd(s), cmd, &ka, sizeof(ka),
                         NULL, 0, &recv, NULL, NULL) == SOCKET_ERROR) {
            return set_error();
        }
        return PyLong_FromUnsignedLong(recv); }
#if defined(SIO_LOOPBACK_FAST_PATH)
    case SIO_LOOPBACK_FAST_PATH: {
        unsigned int option;
        if (!PyArg_ParseTuple(arg, "kI:ioctl", &cmd, &option))
            return NULL;
        if (WSAIoctl(get_sock_fd(s), cmd, &option, sizeof(option),
                         NULL, 0, &recv, NULL, NULL) == SOCKET_ERROR) {
            return set_error();
        }
        return PyLong_FromUnsignedLong(recv); }
#endif
    default:
        PyErr_Format(PyExc_ValueError, "invalid ioctl command %lu", cmd);
        return NULL;
    }
}
PyDoc_STRVAR(sock_ioctl_doc,
"ioctl(cmd, option) -> long\n\
\n\
Control the socket with WSAIoctl syscall. Currently supported 'cmd' values are\n\
SIO_RCVALL:  'option' must be one of the socket.RCVALL_* constants.\n\
SIO_KEEPALIVE_VALS:  'option' is a tuple of (onoff, timeout, interval).\n\
SIO_LOOPBACK_FAST_PATH: 'option' is a boolean value, and is disabled by default");
#endif

#if defined(MS_WINDOWS)
static PyObject*
sock_share(PyObject *self, PyObject *arg)
{
    PySocketSockObject *s = _PySocketSockObject_CAST(self);

    WSAPROTOCOL_INFOW info;
    DWORD processId;
    int result;

    if (!PyArg_ParseTuple(arg, "I", &processId))
        return NULL;

    Py_BEGIN_ALLOW_THREADS
    result = WSADuplicateSocketW(get_sock_fd(s), processId, &info);
    Py_END_ALLOW_THREADS
    if (result == SOCKET_ERROR)
        return set_error();
    return PyBytes_FromStringAndSize((const char*)&info, sizeof(info));
}
PyDoc_STRVAR(sock_share_doc,
"share(process_id) -> bytes\n\
\n\
Share the socket with another process.  The target process id\n\
must be provided and the resulting bytes object passed to the target\n\
process.  There the shared socket can be instantiated by calling\n\
socket.fromshare().");


#endif

/* List of methods for socket objects */

static PyMethodDef sock_methods[] = {
#if defined(HAVE_ACCEPT) || defined(HAVE_ACCEPT4)
    {"_accept", sock_accept, METH_NOARGS, accept_doc},
#endif
#ifdef HAVE_BIND
    {"bind", sock_bind, METH_O, bind_doc},
#endif
    _SOCKET_SOCKET_CLOSE_METHODDEF
#ifdef HAVE_CONNECT
    {"connect", sock_connect, METH_O, connect_doc},
    {"connect_ex", sock_connect_ex, METH_O, connect_ex_doc},
#endif
    {"detach", sock_detach, METH_NOARGS, detach_doc},
    {"fileno", sock_fileno, METH_NOARGS, fileno_doc},
#ifdef HAVE_GETPEERNAME
    {"getpeername", sock_getpeername, METH_NOARGS, getpeername_doc},
#endif
#ifdef HAVE_GETSOCKNAME
    {"getsockname", sock_getsockname, METH_NOARGS, getsockname_doc},
#endif
    {"getsockopt", sock_getsockopt, METH_VARARGS, getsockopt_doc},
#if defined(MS_WINDOWS) && defined(SIO_RCVALL)
    {"ioctl", sock_ioctl, METH_VARARGS, sock_ioctl_doc},
#endif
#if defined(MS_WINDOWS)
    {"share", sock_share, METH_VARARGS, sock_share_doc},
#endif
#ifdef HAVE_LISTEN
    {"listen", sock_listen, METH_VARARGS, listen_doc},
#endif
    {"recv", sock_recv, METH_VARARGS, recv_doc},
    {
        "recv_into",
        _PyCFunction_CAST(sock_recv_into),
        METH_VARARGS | METH_KEYWORDS,
        recv_into_doc
    },
#ifdef HAVE_RECVFROM
    {"recvfrom", sock_recvfrom, METH_VARARGS, recvfrom_doc},
    {
        "recvfrom_into",
        _PyCFunction_CAST(sock_recvfrom_into),
        METH_VARARGS | METH_KEYWORDS,
        recvfrom_into_doc
    },
#endif
    {"send", sock_send, METH_VARARGS, send_doc},
    {"sendall", sock_sendall, METH_VARARGS, sendall_doc},
#ifdef HAVE_SENDTO
    {"sendto", sock_sendto, METH_VARARGS, sendto_doc},
#endif
    {"setblocking", sock_setblocking, METH_O, setblocking_doc},
    {"getblocking", sock_getblocking, METH_NOARGS, getblocking_doc},
    {"settimeout", sock_settimeout, METH_O, settimeout_doc},
    {
        "gettimeout", sock_gettimeout_method, METH_NOARGS,
        gettimeout_doc
    },
#ifdef HAVE_SETSOCKOPT
    {"setsockopt", sock_setsockopt, METH_VARARGS, setsockopt_doc},
#endif
#ifdef HAVE_SHUTDOWN
    {"shutdown", sock_shutdown, METH_O, shutdown_doc},
#endif
#ifdef CMSG_LEN
    {"recvmsg", sock_recvmsg, METH_VARARGS, recvmsg_doc},
    {"recvmsg_into", sock_recvmsg_into, METH_VARARGS, recvmsg_into_doc},
    {"sendmsg", sock_sendmsg, METH_VARARGS, sendmsg_doc},
#endif
#ifdef HAVE_SOCKADDR_ALG
    {
        "sendmsg_afalg",
        _PyCFunction_CAST(sock_sendmsg_afalg),
        METH_VARARGS | METH_KEYWORDS,
        sendmsg_afalg_doc
    },
#endif
    {NULL, NULL, 0, NULL} /* sentinel */
};

/* SockObject members */
static PyMemberDef sock_memberlist[] = {
       {"family", Py_T_INT, offsetof(PySocketSockObject, sock_family), Py_READONLY, "the socket family"},
       {"type", Py_T_INT, offsetof(PySocketSockObject, sock_type), Py_READONLY, "the socket type"},
       {"proto", Py_T_INT, offsetof(PySocketSockObject, sock_proto), Py_READONLY, "the socket protocol"},
       {0},
};

static PyGetSetDef sock_getsetlist[] = {
    {"timeout", sock_gettimeout_getter, NULL, PyDoc_STR("the socket timeout")},
    {NULL} /* sentinel */
};

/* Deallocate a socket object in response to the last Py_DECREF().
   First close the file description. */

static void
sock_finalize(PyObject *self)
{
    PySocketSockObject *s = _PySocketSockObject_CAST(self);

    SOCKET_T fd;

    /* Save the current exception, if any. */
    PyObject *exc = PyErr_GetRaisedException();

    if (get_sock_fd(s) != INVALID_SOCKET) {
        if (PyErr_ResourceWarning((PyObject *)s, 1, "unclosed %R", s)) {
            /* Spurious errors can appear at shutdown */
            if (PyErr_ExceptionMatches(PyExc_Warning)) {
                PyErr_WriteUnraisable((PyObject *)s);
            }
        }

        /* Only close the socket *after* logging the ResourceWarning warning
           to allow the logger to call socket methods like
           socket.getsockname(). If the socket is closed before, socket
           methods fails with the EBADF error. */
        fd = get_sock_fd(s);
        set_sock_fd(s, INVALID_SOCKET);

        /* We do not want to retry upon EINTR: see sock_close() */
        Py_BEGIN_ALLOW_THREADS
        (void) SOCKETCLOSE(fd);
        Py_END_ALLOW_THREADS
    }

    /* Restore the saved exception. */
    PyErr_SetRaisedException(exc);
}

static int
sock_traverse(PyObject *s, visitproc visit, void *arg)
{
    Py_VISIT(Py_TYPE(s));
    return 0;
}

static void
sock_dealloc(PyObject *s)
{
    if (PyObject_CallFinalizerFromDealloc(s) < 0) {
        return;
    }
    PyTypeObject *tp = Py_TYPE(s);
    PyObject_GC_UnTrack(s);
    tp->tp_free(s);
    Py_DECREF(tp);
}


static PyObject *
sock_repr(PyObject *self)
{
    PySocketSockObject *s = _PySocketSockObject_CAST(self);

    long sock_fd;
    /* On Windows, this test is needed because SOCKET_T is unsigned */
    if (get_sock_fd(s) == INVALID_SOCKET) {
        sock_fd = -1;
    }
#if SIZEOF_SOCKET_T > SIZEOF_LONG
    else if (get_sock_fd(s) > LONG_MAX) {
        /* this can occur on Win64, and actually there is a special
           ugly printf formatter for decimal pointer length integer
           printing, only bother if necessary*/
        PyErr_SetString(PyExc_OverflowError,
                        "no printf formatter to display "
                        "the socket descriptor in decimal");
        return NULL;
    }
#endif
    else
        sock_fd = (long)get_sock_fd(s);
    return PyUnicode_FromFormat(
        "<socket object, fd=%ld, family=%d, type=%d, proto=%d>",
        sock_fd, s->sock_family,
        s->sock_type,
        s->sock_proto);
}


/* Create a new, uninitialized socket object. */

static PyObject *
sock_new(PyTypeObject *type, PyObject *args, PyObject *kwds)
{
    PyObject *new;

    new = type->tp_alloc(type, 0);
    if (new != NULL) {
        ((PySocketSockObject *)new)->sock_fd = INVALID_SOCKET;
        ((PySocketSockObject *)new)->sock_timeout = _PyTime_FromSeconds(-1);
        ((PySocketSockObject *)new)->errorhandler = &set_error;
#ifdef MS_WINDOWS
        ((PySocketSockObject *)new)->quickack = 0;
#endif
    }
    return new;
}


/* Initialize a new socket object. */

/*ARGSUSED*/

#ifndef HAVE_SOCKET
#define socket stub_socket
static int
socket(int domain, int type, int protocol)
{
    errno = ENOTSUP;
    return INVALID_SOCKET;
}
#endif

/*[clinic input]
_socket.socket.__init__ as sock_initobj
    family: int = -1
    type: int = -1
    proto: int = -1
    fileno as fdobj: object = NULL
[clinic start generated code]*/

static int
sock_initobj_impl(PySocketSockObject *self, int family, int type, int proto,
                  PyObject *fdobj)
/*[clinic end generated code: output=d114d026b9a9a810 input=04cfc32953f5cc25]*/
{

    SOCKET_T fd = INVALID_SOCKET;
    socket_state *state = find_module_state_by_def(Py_TYPE(self));

#ifndef MS_WINDOWS
#ifdef SOCK_CLOEXEC
    int *atomic_flag_works = &sock_cloexec_works;
#else
    int *atomic_flag_works = NULL;
#endif
#endif

#ifdef MS_WINDOWS
    /* In this case, we don't use the family, type and proto args */
    if (fdobj == NULL || fdobj == Py_None)
#endif
    {
        if (PySys_Audit("socket.__new__", "Oiii",
                        self, family, type, proto) < 0) {
            return -1;
        }
    }

    if (fdobj != NULL && fdobj != Py_None) {
#ifdef MS_WINDOWS
        /* recreate a socket that was duplicated */
        if (PyBytes_Check(fdobj)) {
            WSAPROTOCOL_INFOW info;
            if (PyBytes_GET_SIZE(fdobj) != sizeof(info)) {
                PyErr_Format(PyExc_ValueError,
                    "socket descriptor string has wrong size, "
                    "should be %zu bytes.", sizeof(info));
                return -1;
            }
            memcpy(&info, PyBytes_AS_STRING(fdobj), sizeof(info));

            if (PySys_Audit("socket.__new__", "Oiii", self,
                            info.iAddressFamily, info.iSocketType,
                            info.iProtocol) < 0) {
                return -1;
            }

            Py_BEGIN_ALLOW_THREADS
            fd = WSASocketW(FROM_PROTOCOL_INFO, FROM_PROTOCOL_INFO,
                     FROM_PROTOCOL_INFO, &info, 0, WSA_FLAG_OVERLAPPED);
            Py_END_ALLOW_THREADS
            if (fd == INVALID_SOCKET) {
                set_error();
                return -1;
            }

            if (!SetHandleInformation((HANDLE)fd, HANDLE_FLAG_INHERIT, 0)) {
                PyErr_SetFromWindowsErr(0);
                closesocket(fd);
                return -1;
            }

            family = info.iAddressFamily;
            type = info.iSocketType;
            proto = info.iProtocol;
        }
        else
#endif
        {
            fd = PyLong_AsSocket_t(fdobj);
            if (fd == (SOCKET_T)(-1) && PyErr_Occurred())
                return -1;
#ifdef MS_WINDOWS
            if (fd == INVALID_SOCKET) {
#else
            if (fd < 0) {
#endif
                PyErr_SetString(PyExc_ValueError, "negative file descriptor");
                return -1;
            }

            /* validate that passed file descriptor is valid and a socket. */
            sock_addr_t addrbuf;
            socklen_t addrlen = sizeof(sock_addr_t);

            memset(&addrbuf, 0, addrlen);
#ifdef HAVE_GETSOCKNAME
            if (getsockname(fd, SAS2SA(&addrbuf), &addrlen) == 0) {
                if (family == -1) {
                    family = SAS2SA(&addrbuf)->sa_family;
                }
            } else {
#ifdef MS_WINDOWS
                /* getsockname() on an unbound socket is an error on Windows.
                   Invalid descriptor and not a socket is same error code.
                   Error out if family must be resolved, or bad descriptor. */
                if (family == -1 || CHECK_ERRNO(ENOTSOCK)) {
#else
                /* getsockname() is not supported for SOL_ALG on Linux. */
                if (family == -1 || CHECK_ERRNO(EBADF) || CHECK_ERRNO(ENOTSOCK)) {
#endif
                    set_error();
                    return -1;
                }
            }
#endif // HAVE_GETSOCKNAME
#ifdef SO_TYPE
            if (type == -1) {
                int tmp;
                socklen_t slen = sizeof(tmp);
                if (getsockopt(fd, SOL_SOCKET, SO_TYPE,
                               (void *)&tmp, &slen) == 0)
                {
                    type = tmp;
                } else {
                    set_error();
                    return -1;
                }
            }
#else
            type = SOCK_STREAM;
#endif
#ifdef SO_PROTOCOL
            if (proto == -1) {
                int tmp;
                socklen_t slen = sizeof(tmp);
                if (getsockopt(fd, SOL_SOCKET, SO_PROTOCOL,
                               (void *)&tmp, &slen) == 0)
                {
                    proto = tmp;
                } else {
                    set_error();
                    return -1;
                }
            }
#else
            proto = 0;
#endif
        }
    }
    else {
        /* No fd, default to AF_INET and SOCK_STREAM */
        if (family == -1) {
            family = AF_INET;
        }
        if (type == -1) {
            type = SOCK_STREAM;
        }
        if (proto == -1) {
            proto = 0;
        }
#ifdef MS_WINDOWS
        Py_BEGIN_ALLOW_THREADS
        fd = WSASocketW(family, type, proto,
                        NULL, 0,
                        WSA_FLAG_OVERLAPPED | WSA_FLAG_NO_HANDLE_INHERIT);
        Py_END_ALLOW_THREADS

        if (fd == INVALID_SOCKET) {
            set_error();
            return -1;
        }
#else
        /* UNIX */
        Py_BEGIN_ALLOW_THREADS
#ifdef SOCK_CLOEXEC
        if (_Py_atomic_load_int_relaxed(&sock_cloexec_works) != 0) {
            fd = socket(family, type | SOCK_CLOEXEC, proto);
            if (_Py_atomic_load_int_relaxed(&sock_cloexec_works) == -1) {
                if (fd >= 0) {
                    _Py_atomic_store_int_relaxed(&sock_cloexec_works, 1);
                }

                else if (errno == EINVAL) {
                    /* Linux older than 2.6.27 does not support SOCK_CLOEXEC */
                    _Py_atomic_store_int_relaxed(&sock_cloexec_works, 0);
                    fd = socket(family, type, proto);
                }
            }
        }
        else
#endif
        {
            fd = socket(family, type, proto);
        }
        Py_END_ALLOW_THREADS

        if (fd == INVALID_SOCKET) {
            set_error();
            return -1;
        }

        if (_Py_set_inheritable(fd, 0, atomic_flag_works) < 0) {
            SOCKETCLOSE(fd);
            return -1;
        }
#endif
    }
    if (init_sockobject(state, self, fd, family, type, proto) == -1) {
        SOCKETCLOSE(fd);
        return -1;
    }

    return 0;

}


/* Type object for socket objects. */

static PyType_Slot sock_slots[] = {
    {Py_tp_dealloc, sock_dealloc},
    {Py_tp_traverse, sock_traverse},
    {Py_tp_repr, sock_repr},
    {Py_tp_doc, (void *)sock_doc},
    {Py_tp_methods, sock_methods},
    {Py_tp_members, sock_memberlist},
    {Py_tp_getset, sock_getsetlist},
    {Py_tp_init, sock_initobj},
    {Py_tp_new, sock_new},
    {Py_tp_finalize, sock_finalize},
    {0, NULL},
};

static PyType_Spec sock_spec = {
    .name = "_socket.socket",
    .basicsize = sizeof(PySocketSockObject),
    .flags = (Py_TPFLAGS_DEFAULT | Py_TPFLAGS_BASETYPE | Py_TPFLAGS_HAVE_GC |
              Py_TPFLAGS_IMMUTABLETYPE),
    .slots = sock_slots,
};


#ifdef HAVE_GETHOSTNAME
/* Python interface to gethostname(). */

/*ARGSUSED*/
static PyObject *
socket_gethostname(PyObject *self, PyObject *unused)
{
    if (PySys_Audit("socket.gethostname", NULL) < 0) {
        return NULL;
    }

#ifdef MS_WINDOWS
    /* Don't use winsock's gethostname, as this returns the ANSI
       version of the hostname, whereas we need a Unicode string.
       Otherwise, gethostname apparently also returns the DNS name. */
    wchar_t buf[MAX_COMPUTERNAME_LENGTH + 1];
    DWORD size = Py_ARRAY_LENGTH(buf);
    wchar_t *name;
    PyObject *result;

    if (GetComputerNameExW(ComputerNamePhysicalDnsHostname, buf, &size))
        return PyUnicode_FromWideChar(buf, size);

    if (GetLastError() != ERROR_MORE_DATA)
        return PyErr_SetFromWindowsErr(0);

    if (size == 0)
        return Py_GetConstant(Py_CONSTANT_EMPTY_STR);

    /* MSDN says ERROR_MORE_DATA may occur because DNS allows longer
       names */
    name = PyMem_New(wchar_t, size);
    if (!name) {
        PyErr_NoMemory();
        return NULL;
    }
    if (!GetComputerNameExW(ComputerNamePhysicalDnsHostname,
                           name,
                           &size))
    {
        PyErr_SetFromWindowsErr(0);
        PyMem_Free(name);
        return NULL;
    }

    result = PyUnicode_FromWideChar(name, size);
    PyMem_Free(name);
    return result;
#else
    char buf[1024];
    int res;
    Py_BEGIN_ALLOW_THREADS
    res = gethostname(buf, (int) sizeof buf - 1);
    Py_END_ALLOW_THREADS
    if (res < 0)
        return set_error();
    buf[sizeof buf - 1] = '\0';
    return PyUnicode_DecodeFSDefault(buf);
#endif
}

PyDoc_STRVAR(gethostname_doc,
"gethostname() -> string\n\
\n\
Return the current host name.");
#endif

#ifdef HAVE_SETHOSTNAME
PyDoc_STRVAR(sethostname_doc,
"sethostname(name)\n\n\
Sets the hostname to name.");

static PyObject *
socket_sethostname(PyObject *self, PyObject *args)
{
    PyObject *hnobj;
    Py_buffer buf;
    int res, flag = 0;

#if defined(_AIX) || (defined(__sun) && defined(__SVR4) && Py_SUNOS_VERSION <= 510)
/* issue #18259, sethostname is not declared in any useful header file on AIX
 * the same is true for Solaris 10 */
extern int sethostname(const char *, size_t);
#endif

    if (!PyArg_ParseTuple(args, "S:sethostname", &hnobj)) {
        PyErr_Clear();
        if (!PyArg_ParseTuple(args, "O&:sethostname",
                PyUnicode_FSConverter, &hnobj))
            return NULL;
        flag = 1;
    }

    if (PySys_Audit("socket.sethostname", "(O)", hnobj) < 0) {
        return NULL;
    }

    res = PyObject_GetBuffer(hnobj, &buf, PyBUF_SIMPLE);
    if (!res) {
        res = sethostname(buf.buf, buf.len);
        PyBuffer_Release(&buf);
    }
    if (flag)
        Py_DECREF(hnobj);
    if (res)
        return set_error();
    Py_RETURN_NONE;
}
#endif

#ifdef HAVE_GETADDRINFO
/* Python interface to gethostbyname(name). */

/*ARGSUSED*/
static PyObject *
socket_gethostbyname(PyObject *self, PyObject *args)
{
    char *name;
    struct sockaddr_in addrbuf;
    PyObject *ret = NULL;

    if (!PyArg_ParseTuple(args, "et:gethostbyname", "idna", &name))
        return NULL;
    if (PySys_Audit("socket.gethostbyname", "O", args) < 0) {
        goto finally;
    }
    socket_state *state = get_module_state(self);
    int rc = setipaddr(state, name, (struct sockaddr *)&addrbuf,
                       sizeof(addrbuf), AF_INET);
    if (rc < 0) {
        goto finally;
    }
    ret = make_ipv4_addr(&addrbuf);
finally:
    PyMem_Free(name);
    return ret;
}

PyDoc_STRVAR(gethostbyname_doc,
"gethostbyname(host) -> address\n\
\n\
Return the IP address (a string of the form '255.255.255.255') for a host.");
#endif


#if defined(HAVE_GETHOSTBYNAME_R) || defined (HAVE_GETHOSTBYNAME) || defined (HAVE_GETHOSTBYADDR)
static PyObject*
sock_decode_hostname(const char *name)
{
#ifdef MS_WINDOWS
    /* Issue #26227: gethostbyaddr() returns a string encoded
     * to the ANSI code page */
    return PyUnicode_DecodeMBCS(name, strlen(name), "surrogatepass");
#else
    /* Decode from UTF-8 */
    return PyUnicode_FromString(name);
#endif
}

/* Convenience function common to gethostbyname_ex and gethostbyaddr */

static PyObject *
gethost_common(socket_state *state, struct hostent *h, struct sockaddr *addr,
               size_t alen, int af)
{
    char **pch;
    PyObject *rtn_tuple = (PyObject *)NULL;
    PyObject *name_list = (PyObject *)NULL;
    PyObject *addr_list = (PyObject *)NULL;
    PyObject *tmp;
    PyObject *name;

    if (h == NULL) {
        /* Let's get real error message to return */
        set_herror(state, h_errno);
        return NULL;
    }

    if (h->h_addrtype != af) {
        /* Let's get real error message to return */
        errno = EAFNOSUPPORT;
        PyErr_SetFromErrno(PyExc_OSError);
        return NULL;
    }

    switch (af) {

    case AF_INET:
        if (alen < sizeof(struct sockaddr_in))
            return NULL;
        break;

#ifdef ENABLE_IPV6
    case AF_INET6:
        if (alen < sizeof(struct sockaddr_in6))
            return NULL;
        break;
#endif

    }

    if ((name_list = PyList_New(0)) == NULL)
        goto err;

    if ((addr_list = PyList_New(0)) == NULL)
        goto err;

    /* SF #1511317: h_aliases can be NULL */
    if (h->h_aliases) {
        for (pch = h->h_aliases; ; pch++) {
            int status;
            char *host_alias;
            // pch can be misaligned
            memcpy(&host_alias, pch, sizeof(host_alias));
            if (host_alias == NULL) {
                break;
            }
            tmp = PyUnicode_FromString(host_alias);
            if (tmp == NULL)
                goto err;

            status = PyList_Append(name_list, tmp);
            Py_DECREF(tmp);

            if (status)
                goto err;
        }
    }

    for (pch = h->h_addr_list; ; pch++) {
        int status;
        char *host_address;
        // pch can be misaligned
        memcpy(&host_address, pch, sizeof(host_address));
        if (host_address == NULL) {
            break;
        }

        switch (af) {

        case AF_INET:
            {
            struct sockaddr_in sin;
            memset(&sin, 0, sizeof(sin));
            sin.sin_family = af;
#ifdef HAVE_SOCKADDR_SA_LEN
            sin.sin_len = sizeof(sin);
#endif
            memcpy(&sin.sin_addr, host_address, sizeof(sin.sin_addr));
            tmp = make_ipv4_addr(&sin);

            if (pch == h->h_addr_list && alen >= sizeof(sin))
                memcpy((char *) addr, &sin, sizeof(sin));
            break;
            }

#ifdef ENABLE_IPV6
        case AF_INET6:
            {
            struct sockaddr_in6 sin6;
            memset(&sin6, 0, sizeof(sin6));
            sin6.sin6_family = af;
#ifdef HAVE_SOCKADDR_SA_LEN
            sin6.sin6_len = sizeof(sin6);
#endif
            memcpy(&sin6.sin6_addr, host_address, sizeof(sin6.sin6_addr));
            tmp = make_ipv6_addr(&sin6);

            if (pch == h->h_addr_list && alen >= sizeof(sin6))
                memcpy((char *) addr, &sin6, sizeof(sin6));
            break;
            }
#endif

        default:                /* can't happen */
            PyErr_SetString(PyExc_OSError,
                            "unsupported address family");
            return NULL;
        }

        if (tmp == NULL)
            goto err;

        status = PyList_Append(addr_list, tmp);
        Py_DECREF(tmp);

        if (status)
            goto err;
    }

    name = sock_decode_hostname(h->h_name);
    if (name == NULL)
        goto err;
    rtn_tuple = Py_BuildValue("NOO", name, name_list, addr_list);

 err:
    Py_XDECREF(name_list);
    Py_XDECREF(addr_list);
    return rtn_tuple;
}
#endif

#if defined(HAVE_GETHOSTBYNAME_R) || defined (HAVE_GETHOSTBYNAME)
/* Python interface to gethostbyname_ex(name). */

/*ARGSUSED*/
static PyObject *
socket_gethostbyname_ex(PyObject *self, PyObject *args)
{
    char *name;
    struct hostent *h;
    sock_addr_t addr;
    struct sockaddr *sa;
    PyObject *ret = NULL;
#ifdef HAVE_GETHOSTBYNAME_R
    struct hostent hp_allocated;
#ifdef HAVE_GETHOSTBYNAME_R_3_ARG
    struct hostent_data data;
#else
    char buf[16384];
    int buf_len = (sizeof buf) - 1;
    int errnop;
#endif
#ifdef HAVE_GETHOSTBYNAME_R_3_ARG
    int result;
#endif
#endif /* HAVE_GETHOSTBYNAME_R */

    if (!PyArg_ParseTuple(args, "et:gethostbyname_ex", "idna", &name))
        return NULL;
    if (PySys_Audit("socket.gethostbyname", "O", args) < 0) {
        goto finally;
    }
    socket_state *state = get_module_state(self);
    if (setipaddr(state, name, SAS2SA(&addr), sizeof(addr), AF_INET) < 0) {
        goto finally;
    }
    Py_BEGIN_ALLOW_THREADS
#ifdef HAVE_GETHOSTBYNAME_R
#if   defined(HAVE_GETHOSTBYNAME_R_6_ARG)
    gethostbyname_r(name, &hp_allocated, buf, buf_len,
                             &h, &errnop);
#elif defined(HAVE_GETHOSTBYNAME_R_5_ARG)
    h = gethostbyname_r(name, &hp_allocated, buf, buf_len, &errnop);
#else /* HAVE_GETHOSTBYNAME_R_3_ARG */
    memset((void *) &data, '\0', sizeof(data));
    result = gethostbyname_r(name, &hp_allocated, &data);
    h = (result != 0) ? NULL : &hp_allocated;
#endif
#else /* not HAVE_GETHOSTBYNAME_R */
#ifdef USE_GETHOSTBYNAME_LOCK
    PyThread_acquire_lock(netdb_lock, 1);
#endif
    SUPPRESS_DEPRECATED_CALL
    h = gethostbyname(name);
#endif /* HAVE_GETHOSTBYNAME_R */
    Py_END_ALLOW_THREADS
    /* Some C libraries would require addr.__ss_family instead of
       addr.ss_family.
       Therefore, we cast the sockaddr_storage into sockaddr to
       access sa_family. */
    sa = SAS2SA(&addr);
    ret = gethost_common(state, h, SAS2SA(&addr), sizeof(addr),
                         sa->sa_family);
#ifdef USE_GETHOSTBYNAME_LOCK
    PyThread_release_lock(netdb_lock);
#endif
finally:
    PyMem_Free(name);
    return ret;
}

PyDoc_STRVAR(ghbn_ex_doc,
"gethostbyname_ex(host) -> (name, aliaslist, addresslist)\n\
\n\
Return the true host name, a list of aliases, and a list of IP addresses,\n\
for a host.  The host argument is a string giving a host name or IP number.");
#endif

#if defined(HAVE_GETHOSTBYNAME_R) || defined (HAVE_GETHOSTBYADDR)
/* Python interface to gethostbyaddr(IP). */

/*ARGSUSED*/
static PyObject *
socket_gethostbyaddr(PyObject *self, PyObject *args)
{
    sock_addr_t addr;
    struct sockaddr *sa = SAS2SA(&addr);
    char *ip_num;
    struct hostent *h;
    PyObject *ret = NULL;
#ifdef HAVE_GETHOSTBYNAME_R
    struct hostent hp_allocated;
#ifdef HAVE_GETHOSTBYNAME_R_3_ARG
    struct hostent_data data;
#else
    /* glibcs up to 2.10 assume that the buf argument to
       gethostbyaddr_r is 8-byte aligned, which at least llvm-gcc
       does not ensure. The attribute below instructs the compiler
       to maintain this alignment. */
    char buf[16384] Py_ALIGNED(8);
    int buf_len = (sizeof buf) - 1;
    int errnop;
#endif
#ifdef HAVE_GETHOSTBYNAME_R_3_ARG
    int result;
#endif
#endif /* HAVE_GETHOSTBYNAME_R */
    const char *ap;
    int al;
    int af;

    if (!PyArg_ParseTuple(args, "et:gethostbyaddr", "idna", &ip_num))
        return NULL;
    if (PySys_Audit("socket.gethostbyaddr", "O", args) < 0) {
        goto finally;
    }
    af = AF_UNSPEC;
    socket_state *state = get_module_state(self);
    if (setipaddr(state, ip_num, sa, sizeof(addr), af) < 0) {
        goto finally;
    }
    af = sa->sa_family;
    ap = NULL;
    /* al = 0; */
    switch (af) {
    case AF_INET:
        ap = (char *)&((struct sockaddr_in *)sa)->sin_addr;
        al = sizeof(((struct sockaddr_in *)sa)->sin_addr);
        break;
#ifdef ENABLE_IPV6
    case AF_INET6:
        ap = (char *)&((struct sockaddr_in6 *)sa)->sin6_addr;
        al = sizeof(((struct sockaddr_in6 *)sa)->sin6_addr);
        break;
#endif
    default:
        PyErr_SetString(PyExc_OSError, "unsupported address family");
        goto finally;
    }
    Py_BEGIN_ALLOW_THREADS
#ifdef HAVE_GETHOSTBYNAME_R
#if   defined(HAVE_GETHOSTBYNAME_R_6_ARG)
    gethostbyaddr_r(ap, al, af,
        &hp_allocated, buf, buf_len,
        &h, &errnop);
#elif defined(HAVE_GETHOSTBYNAME_R_5_ARG)
    h = gethostbyaddr_r(ap, al, af,
                        &hp_allocated, buf, buf_len, &errnop);
#else /* HAVE_GETHOSTBYNAME_R_3_ARG */
    memset((void *) &data, '\0', sizeof(data));
    result = gethostbyaddr_r(ap, al, af, &hp_allocated, &data);
    h = (result != 0) ? NULL : &hp_allocated;
#endif
#else /* not HAVE_GETHOSTBYNAME_R */
#ifdef USE_GETHOSTBYNAME_LOCK
    PyThread_acquire_lock(netdb_lock, 1);
#endif
    SUPPRESS_DEPRECATED_CALL
    h = gethostbyaddr(ap, al, af);
#endif /* HAVE_GETHOSTBYNAME_R */
    Py_END_ALLOW_THREADS
    ret = gethost_common(state, h, SAS2SA(&addr), sizeof(addr), af);
#ifdef USE_GETHOSTBYNAME_LOCK
    PyThread_release_lock(netdb_lock);
#endif
finally:
    PyMem_Free(ip_num);
    return ret;
}

PyDoc_STRVAR(gethostbyaddr_doc,
"gethostbyaddr(host) -> (name, aliaslist, addresslist)\n\
\n\
Return the true host name, a list of aliases, and a list of IP addresses,\n\
for a host.  The host argument is a string giving a host name or IP number.");
#endif

#ifdef HAVE_GETSERVBYNAME
/* Python interface to getservbyname(name).
   This only returns the port number, since the other info is already
   known or not useful (like the list of aliases). */

/*ARGSUSED*/
static PyObject *
socket_getservbyname(PyObject *self, PyObject *args)
{
    const char *name, *proto=NULL;
    struct servent *sp;
    if (!PyArg_ParseTuple(args, "s|s:getservbyname", &name, &proto))
        return NULL;

    if (PySys_Audit("socket.getservbyname", "ss", name, proto) < 0) {
        return NULL;
    }

    Py_BEGIN_ALLOW_THREADS
    sp = getservbyname(name, proto);
    Py_END_ALLOW_THREADS
    if (sp == NULL) {
        PyErr_SetString(PyExc_OSError, "service/proto not found");
        return NULL;
    }
    return PyLong_FromLong((long) ntohs(sp->s_port));
}

PyDoc_STRVAR(getservbyname_doc,
"getservbyname(servicename[, protocolname]) -> integer\n\
\n\
Return a port number from a service name and protocol name.\n\
The optional protocol name, if given, should be 'tcp' or 'udp',\n\
otherwise any protocol will match.");
#endif

#ifdef HAVE_GETSERVBYPORT
/* Python interface to getservbyport(port).
   This only returns the service name, since the other info is already
   known or not useful (like the list of aliases). */

/*ARGSUSED*/
static PyObject *
socket_getservbyport(PyObject *self, PyObject *args)
{
    int port;
    const char *proto=NULL;
    struct servent *sp;
    if (!PyArg_ParseTuple(args, "i|s:getservbyport", &port, &proto))
        return NULL;
    if (port < 0 || port > 0xffff) {
        PyErr_SetString(
            PyExc_OverflowError,
            "getservbyport: port must be 0-65535.");
        return NULL;
    }

    if (PySys_Audit("socket.getservbyport", "is", port, proto) < 0) {
        return NULL;
    }

    Py_BEGIN_ALLOW_THREADS
    sp = getservbyport(htons((short)port), proto);
    Py_END_ALLOW_THREADS
    if (sp == NULL) {
        PyErr_SetString(PyExc_OSError, "port/proto not found");
        return NULL;
    }
    return PyUnicode_FromString(sp->s_name);
}

PyDoc_STRVAR(getservbyport_doc,
"getservbyport(port[, protocolname]) -> string\n\
\n\
Return the service name from a port number and protocol name.\n\
The optional protocol name, if given, should be 'tcp' or 'udp',\n\
otherwise any protocol will match.");
#endif

#ifdef HAVE_GETPROTOBYNAME
/* Python interface to getprotobyname(name).
   This only returns the protocol number, since the other info is
   already known or not useful (like the list of aliases). */

/*ARGSUSED*/
static PyObject *
socket_getprotobyname(PyObject *self, PyObject *args)
{
    const char *name;
    struct protoent *sp;
    if (!PyArg_ParseTuple(args, "s:getprotobyname", &name))
        return NULL;
    Py_BEGIN_ALLOW_THREADS
    sp = getprotobyname(name);
    Py_END_ALLOW_THREADS
    if (sp == NULL) {
        PyErr_SetString(PyExc_OSError, "protocol not found");
        return NULL;
    }
    return PyLong_FromLong((long) sp->p_proto);
}

PyDoc_STRVAR(getprotobyname_doc,
"getprotobyname(name) -> integer\n\
\n\
Return the protocol number for the named protocol.  (Rarely used.)");
#endif

static PyObject *
socket_close(PyObject *self, PyObject *fdobj)
{
    SOCKET_T fd;
    int res;

    fd = PyLong_AsSocket_t(fdobj);
    if (fd == (SOCKET_T)(-1) && PyErr_Occurred())
        return NULL;
    Py_BEGIN_ALLOW_THREADS
    res = SOCKETCLOSE(fd);
    Py_END_ALLOW_THREADS
    /* bpo-30319: The peer can already have closed the connection.
       Python ignores ECONNRESET on close(). */
    if (res < 0 && !CHECK_ERRNO(ECONNRESET)) {
        return set_error();
    }
    Py_RETURN_NONE;
}

PyDoc_STRVAR(close_doc,
"close(integer) -> None\n\
\n\
Close an integer socket file descriptor.  This is like os.close(), but for\n\
sockets; on some platforms os.close() won't work for socket file descriptors.");

#ifndef NO_DUP
/* dup() function for socket fds */

static PyObject *
socket_dup(PyObject *self, PyObject *fdobj)
{
    SOCKET_T fd, newfd;
    PyObject *newfdobj;
#ifdef MS_WINDOWS
    WSAPROTOCOL_INFOW info;
#endif

    fd = PyLong_AsSocket_t(fdobj);
    if (fd == (SOCKET_T)(-1) && PyErr_Occurred()) {
        return NULL;
    }

#ifdef MS_WINDOWS
    if (WSADuplicateSocketW(fd, GetCurrentProcessId(), &info))
        return set_error();

    newfd = WSASocketW(FROM_PROTOCOL_INFO, FROM_PROTOCOL_INFO,
                      FROM_PROTOCOL_INFO,
                      &info, 0, WSA_FLAG_OVERLAPPED);
    if (newfd == INVALID_SOCKET) {
        return set_error();
    }

    if (!SetHandleInformation((HANDLE)newfd, HANDLE_FLAG_INHERIT, 0)) {
        PyErr_SetFromWindowsErr(0);
        closesocket(newfd);
        return NULL;
    }
#else
    /* On UNIX, dup can be used to duplicate the file descriptor of a socket */
    newfd = _Py_dup(fd);
    if (newfd == INVALID_SOCKET) {
        return NULL;
    }
#endif

    newfdobj = PyLong_FromSocket_t(newfd);
    if (newfdobj == NULL) {
        SOCKETCLOSE(newfd);
    }
    return newfdobj;
}

PyDoc_STRVAR(dup_doc,
"dup(integer) -> integer\n\
\n\
Duplicate an integer socket file descriptor.  This is like os.dup(), but for\n\
sockets; on some platforms os.dup() won't work for socket file descriptors.");
#endif


#ifdef HAVE_SOCKETPAIR
/* Create a pair of sockets using the socketpair() function.
   Arguments as for socket() except the default family is AF_UNIX if
   defined on the platform; otherwise, the default is AF_INET. */

/*ARGSUSED*/
static PyObject *
socket_socketpair(PyObject *self, PyObject *args)
{
    PySocketSockObject *s0 = NULL, *s1 = NULL;
    SOCKET_T sv[2];
    int family, type = SOCK_STREAM, proto = 0;
    PyObject *res = NULL;
    socket_state *state = get_module_state(self);
#ifdef SOCK_CLOEXEC
    int *atomic_flag_works = &sock_cloexec_works;
#else
    int *atomic_flag_works = NULL;
#endif
    int ret;

#if defined(AF_UNIX)
    family = AF_UNIX;
#else
    family = AF_INET;
#endif
    if (!PyArg_ParseTuple(args, "|iii:socketpair",
                          &family, &type, &proto))
        return NULL;

    /* Create a pair of socket fds */
    Py_BEGIN_ALLOW_THREADS
#ifdef SOCK_CLOEXEC
    if (_Py_atomic_load_int_relaxed(&sock_cloexec_works) != 0) {
        ret = socketpair(family, type | SOCK_CLOEXEC, proto, sv);
        if (_Py_atomic_load_int_relaxed(&sock_cloexec_works) == -1) {
            if (ret >= 0) {
                _Py_atomic_store_int_relaxed(&sock_cloexec_works, 1);
            }
            else if (errno == EINVAL) {
                /* Linux older than 2.6.27 does not support SOCK_CLOEXEC */
                _Py_atomic_store_int_relaxed(&sock_cloexec_works, 0);
                ret = socketpair(family, type, proto, sv);
            }
        }
    }
    else
#endif
    {
        ret = socketpair(family, type, proto, sv);
    }
    Py_END_ALLOW_THREADS

    if (ret < 0)
        return set_error();

    if (_Py_set_inheritable(sv[0], 0, atomic_flag_works) < 0)
        goto finally;
    if (_Py_set_inheritable(sv[1], 0, atomic_flag_works) < 0)
        goto finally;

    s0 = new_sockobject(state, sv[0], family, type, proto);
    if (s0 == NULL)
        goto finally;
    s1 = new_sockobject(state, sv[1], family, type, proto);
    if (s1 == NULL)
        goto finally;
    res = PyTuple_Pack(2, s0, s1);

finally:
    if (res == NULL) {
        if (s0 == NULL)
            SOCKETCLOSE(sv[0]);
        if (s1 == NULL)
            SOCKETCLOSE(sv[1]);
    }
    Py_XDECREF(s0);
    Py_XDECREF(s1);
    return res;
}

PyDoc_STRVAR(socketpair_doc,
"socketpair([family[, type [, proto]]]) -> (socket object, socket object)\n\
\n\
Create a pair of socket objects from the sockets returned by the platform\n\
socketpair() function.\n\
The arguments are the same as for socket() except the default family is\n\
AF_UNIX if defined on the platform; otherwise, the default is AF_INET.");

#endif /* HAVE_SOCKETPAIR */


/*[clinic input]
_socket.socket.ntohs
    x: int
    /

Convert a 16-bit unsigned integer from network to host byte order.
[clinic start generated code]*/

static PyObject *
_socket_socket_ntohs_impl(PySocketSockObject *self, int x)
/*[clinic end generated code: output=a828a61a9fb205b2 input=9a79cb3a71652147]*/
{
    if (x < 0) {
        PyErr_SetString(PyExc_OverflowError,
                        "ntohs: can't convert negative Python int to C "
                        "16-bit unsigned integer");
        return NULL;
    }
    if (x > 0xffff) {
        PyErr_SetString(PyExc_OverflowError,
                        "ntohs: Python int too large to convert to C "
                        "16-bit unsigned integer");
        return NULL;
    }
    return PyLong_FromUnsignedLong(ntohs((unsigned short)x));
}


static PyObject *
socket_ntohl(PyObject *self, PyObject *arg)
{
    unsigned long x;

    if (PyLong_Check(arg)) {
        x = PyLong_AsUnsignedLong(arg);
        if (x == (unsigned long) -1 && PyErr_Occurred())
            return NULL;
#if SIZEOF_LONG > 4
        {
            unsigned long y;
            /* only want the trailing 32 bits */
            y = x & 0xFFFFFFFFUL;
            if (y ^ x)
                return PyErr_Format(PyExc_OverflowError,
                            "int larger than 32 bits");
            x = y;
        }
#endif
    }
    else
        return PyErr_Format(PyExc_TypeError,
                            "expected int, %s found",
                            Py_TYPE(arg)->tp_name);
    return PyLong_FromUnsignedLong(ntohl(x));
}

PyDoc_STRVAR(ntohl_doc,
"ntohl(integer) -> integer\n\
\n\
Convert a 32-bit integer from network to host byte order.");


/*[clinic input]
_socket.socket.htons
    x: int
    /

Convert a 16-bit unsigned integer from host to network byte order.
[clinic start generated code]*/

static PyObject *
_socket_socket_htons_impl(PySocketSockObject *self, int x)
/*[clinic end generated code: output=d785ee692312da47 input=053252d8416f4337]*/
{
    if (x < 0) {
        PyErr_SetString(PyExc_OverflowError,
                        "htons: can't convert negative Python int to C "
                        "16-bit unsigned integer");
        return NULL;
    }
    if (x > 0xffff) {
        PyErr_SetString(PyExc_OverflowError,
                        "htons: Python int too large to convert to C "
                        "16-bit unsigned integer");
        return NULL;
    }
    return PyLong_FromUnsignedLong(htons((unsigned short)x));
}


static PyObject *
socket_htonl(PyObject *self, PyObject *arg)
{
    unsigned long x;

    if (PyLong_Check(arg)) {
        x = PyLong_AsUnsignedLong(arg);
        if (x == (unsigned long) -1 && PyErr_Occurred())
            return NULL;
#if SIZEOF_LONG > 4
        {
            unsigned long y;
            /* only want the trailing 32 bits */
            y = x & 0xFFFFFFFFUL;
            if (y ^ x)
                return PyErr_Format(PyExc_OverflowError,
                            "int larger than 32 bits");
            x = y;
        }
#endif
    }
    else
        return PyErr_Format(PyExc_TypeError,
                            "expected int, %s found",
                            Py_TYPE(arg)->tp_name);
    return PyLong_FromUnsignedLong(htonl((unsigned long)x));
}

PyDoc_STRVAR(htonl_doc,
"htonl(integer) -> integer\n\
\n\
Convert a 32-bit integer from host to network byte order.");

/* socket.inet_aton() and socket.inet_ntoa() functions. */

/*[clinic input]
_socket.socket.inet_aton
    ip_addr: str
    /

Convert an IP address in string format (123.45.67.89) to the 32-bit packed binary format used in low-level network functions.
[clinic start generated code]*/

static PyObject *
_socket_socket_inet_aton_impl(PySocketSockObject *self, const char *ip_addr)
/*[clinic end generated code: output=5bfe11a255423d8c input=a120e20cb52b9488]*/
{
#ifdef HAVE_INET_ATON
    struct in_addr buf;
#endif

#if !defined(HAVE_INET_ATON) || defined(USE_INET_ATON_WEAKLINK)
#if (SIZEOF_INT != 4)
#error "Not sure if in_addr_t exists and int is not 32-bits."
#endif
    /* Have to use inet_addr() instead */
    unsigned int packed_addr;
#endif

#ifdef HAVE_INET_ATON

#ifdef USE_INET_ATON_WEAKLINK
    if (inet_aton != NULL) {
#endif
    if (inet_aton(ip_addr, &buf))
        return PyBytes_FromStringAndSize((char *)(&buf),
                                          sizeof(buf));

    PyErr_SetString(PyExc_OSError,
                    "illegal IP address string passed to inet_aton");
    return NULL;

#ifdef USE_INET_ATON_WEAKLINK
   } else {
#endif

#endif

#if !defined(HAVE_INET_ATON) || defined(USE_INET_ATON_WEAKLINK)

    /* special-case this address as inet_addr might return INADDR_NONE
     * for this */
    if (strcmp(ip_addr, "255.255.255.255") == 0) {
        packed_addr = INADDR_BROADCAST;
    } else {

        SUPPRESS_DEPRECATED_CALL
        packed_addr = inet_addr(ip_addr);

        if (packed_addr == INADDR_NONE) {               /* invalid address */
            PyErr_SetString(PyExc_OSError,
                "illegal IP address string passed to inet_aton");
            return NULL;
        }
    }
    return PyBytes_FromStringAndSize((char *) &packed_addr,
                                      sizeof(packed_addr));

#ifdef USE_INET_ATON_WEAKLINK
   }
#endif

#endif
}

#ifdef HAVE_INET_NTOA
/*[clinic input]
_socket.socket.inet_ntoa
    packed_ip: Py_buffer
    /

Convert an IP address from 32-bit packed binary format to string format.
[clinic start generated code]*/

static PyObject *
_socket_socket_inet_ntoa_impl(PySocketSockObject *self, Py_buffer *packed_ip)
/*[clinic end generated code: output=b671880a3f62461b input=95c2c4a1b2ee957c]*/
{
    struct in_addr packed_addr;

    if (packed_ip->len != sizeof(packed_addr)) {
        PyErr_SetString(PyExc_OSError,
            "packed IP wrong length for inet_ntoa");
        PyBuffer_Release(packed_ip);
        return NULL;
    }

    memcpy(&packed_addr, packed_ip->buf, packed_ip->len);
    PyBuffer_Release(packed_ip);

    SUPPRESS_DEPRECATED_CALL
    return PyUnicode_FromString(inet_ntoa(packed_addr));
}
#endif // HAVE_INET_NTOA

#ifdef HAVE_INET_PTON

PyDoc_STRVAR(inet_pton_doc,
"inet_pton(af, ip) -> packed IP address string\n\
\n\
Convert an IP address from string format to a packed string suitable\n\
for use with low-level network functions.");

static PyObject *
socket_inet_pton(PyObject *self, PyObject *args)
{
    int af;
    const char* ip;
    int retval;
#ifdef ENABLE_IPV6
    char packed[Py_MAX(sizeof(struct in_addr), sizeof(struct in6_addr))];
#else
    char packed[sizeof(struct in_addr)];
#endif
    if (!PyArg_ParseTuple(args, "is:inet_pton", &af, &ip)) {
        return NULL;
    }

#if !defined(ENABLE_IPV6) && defined(AF_INET6)
    if(af == AF_INET6) {
        PyErr_SetString(PyExc_OSError,
                        "can't use AF_INET6, IPv6 is disabled");
        return NULL;
    }
#endif

    retval = inet_pton(af, ip, packed);
    if (retval < 0) {
        PyErr_SetFromErrno(PyExc_OSError);
        return NULL;
    } else if (retval == 0) {
        PyErr_SetString(PyExc_OSError,
            "illegal IP address string passed to inet_pton");
        return NULL;
    } else if (af == AF_INET) {
        return PyBytes_FromStringAndSize(packed,
                                          sizeof(struct in_addr));
#ifdef ENABLE_IPV6
    } else if (af == AF_INET6) {
        return PyBytes_FromStringAndSize(packed,
                                          sizeof(struct in6_addr));
#endif
    } else {
        PyErr_SetString(PyExc_OSError, "unknown address family");
        return NULL;
    }
}

PyDoc_STRVAR(inet_ntop_doc,
"inet_ntop(af, packed_ip) -> string formatted IP address\n\
\n\
Convert a packed IP address of the given family to string format.");

static PyObject *
socket_inet_ntop(PyObject *self, PyObject *args)
{
    int af;
    Py_buffer packed_ip;
    const char* retval;
#ifdef ENABLE_IPV6
    char ip[Py_MAX(INET_ADDRSTRLEN, INET6_ADDRSTRLEN)];
#else
    char ip[INET_ADDRSTRLEN];
#endif

    if (!PyArg_ParseTuple(args, "iy*:inet_ntop", &af, &packed_ip)) {
        return NULL;
    }

    if (af == AF_INET) {
        if (packed_ip.len != sizeof(struct in_addr)) {
            PyErr_SetString(PyExc_ValueError,
                "invalid length of packed IP address string");
            PyBuffer_Release(&packed_ip);
            return NULL;
        }
#ifdef ENABLE_IPV6
    } else if (af == AF_INET6) {
        if (packed_ip.len != sizeof(struct in6_addr)) {
            PyErr_SetString(PyExc_ValueError,
                "invalid length of packed IP address string");
            PyBuffer_Release(&packed_ip);
            return NULL;
        }
#endif
    } else {
        PyErr_Format(PyExc_ValueError,
            "unknown address family %d", af);
        PyBuffer_Release(&packed_ip);
        return NULL;
    }

    /* inet_ntop guarantee NUL-termination of resulting string. */
    retval = inet_ntop(af, packed_ip.buf, ip, sizeof(ip));
    if (!retval) {
        PyErr_SetFromErrno(PyExc_OSError);
        PyBuffer_Release(&packed_ip);
        return NULL;
    } else {
        PyBuffer_Release(&packed_ip);
        return PyUnicode_FromString(retval);
    }
}

#endif /* HAVE_INET_PTON */

#ifdef HAVE_GETADDRINFO
/* Python interface to getaddrinfo(host, port). */

/*ARGSUSED*/
static PyObject *
socket_getaddrinfo(PyObject *self, PyObject *args, PyObject* kwargs)
{
    static char* kwnames[] = {"host", "port", "family", "type", "proto",
                              "flags", 0};
    struct addrinfo hints, *res;
    struct addrinfo *res0 = NULL;
    PyObject *hobj = NULL;
    PyObject *pobj = (PyObject *)NULL;
    PyObject *pstr = NULL;
    const char *hptr, *pptr;
    int family, socktype, protocol, flags;
    int error;
    PyObject *all = (PyObject *)NULL;
    PyObject *idna = NULL;

    socktype = protocol = flags = 0;
    family = AF_UNSPEC;
    if (!PyArg_ParseTupleAndKeywords(args, kwargs, "OO|iiii:getaddrinfo",
                          kwnames, &hobj, &pobj, &family, &socktype,
                          &protocol, &flags)) {
        return NULL;
    }
    if (hobj == Py_None) {
        hptr = NULL;
    } else if (PyUnicode_Check(hobj)) {
        idna = PyUnicode_AsEncodedString(hobj, "idna", NULL);
        if (!idna)
            return NULL;
        assert(PyBytes_Check(idna));
        hptr = PyBytes_AS_STRING(idna);
    } else if (PyBytes_Check(hobj)) {
        hptr = PyBytes_AsString(hobj);
    } else {
        PyErr_SetString(PyExc_TypeError,
                        "getaddrinfo() argument 1 must be string or None");
        return NULL;
    }
    if (PyLong_CheckExact(pobj)) {
        pstr = PyObject_Str(pobj);
        if (pstr == NULL)
            goto err;
        assert(PyUnicode_Check(pstr));
        pptr = PyUnicode_AsUTF8(pstr);
        if (pptr == NULL)
            goto err;
    } else if (PyUnicode_Check(pobj)) {
        pptr = PyUnicode_AsUTF8(pobj);
        if (pptr == NULL)
            goto err;
    } else if (PyBytes_Check(pobj)) {
        pptr = PyBytes_AS_STRING(pobj);
    } else if (pobj == Py_None) {
        pptr = (char *)NULL;
    } else {
        PyErr_SetString(PyExc_OSError, "Int or String expected");
        goto err;
    }
#if defined(__APPLE__) && defined(AI_NUMERICSERV)
    if ((flags & AI_NUMERICSERV) && (pptr == NULL || (pptr[0] == '0' && pptr[1] == 0))) {
        /* On OSX up to at least OSX 10.8 getaddrinfo crashes
         * if AI_NUMERICSERV is set and the servname is NULL or "0".
         * This workaround avoids a segfault in libsystem.
         */
        pptr = "00";
    }
#endif

    if (PySys_Audit("socket.getaddrinfo", "OOiii",
                    hobj, pobj, family, socktype, protocol) < 0) {
        return NULL;
    }

    memset(&hints, 0, sizeof(hints));
    hints.ai_family = family;
    hints.ai_socktype = socktype;
    hints.ai_protocol = protocol;
    hints.ai_flags = flags;
    Py_BEGIN_ALLOW_THREADS
    error = getaddrinfo(hptr, pptr, &hints, &res0);
    Py_END_ALLOW_THREADS
    if (error) {
        res0 = NULL;  // gh-100795
        socket_state *state = get_module_state(self);
        set_gaierror(state, error);
        goto err;
    }

    all = PyList_New(0);
    if (all == NULL)
        goto err;
    for (res = res0; res; res = res->ai_next) {
        PyObject *single;
        PyObject *addr =
            makesockaddr(-1, res->ai_addr, res->ai_addrlen, protocol);
        if (addr == NULL)
            goto err;
        single = Py_BuildValue("iiisO", res->ai_family,
            res->ai_socktype, res->ai_protocol,
            res->ai_canonname ? res->ai_canonname : "",
            addr);
        Py_DECREF(addr);
        if (single == NULL)
            goto err;

        if (PyList_Append(all, single)) {
            Py_DECREF(single);
            goto err;
        }
        Py_DECREF(single);
    }
    Py_XDECREF(idna);
    Py_XDECREF(pstr);
    if (res0)
        freeaddrinfo(res0);
    return all;
 err:
    Py_XDECREF(all);
    Py_XDECREF(idna);
    Py_XDECREF(pstr);
    if (res0)
        freeaddrinfo(res0);
    return (PyObject *)NULL;
}

PyDoc_STRVAR(getaddrinfo_doc,
"getaddrinfo(host, port [, family, type, proto, flags])\n\
    -> list of (family, type, proto, canonname, sockaddr)\n\
\n\
Resolve host and port into addrinfo struct.");
#endif // HAVE_GETADDRINFO

#ifdef HAVE_GETNAMEINFO
/* Python interface to getnameinfo(sa, flags). */

/*ARGSUSED*/
static PyObject *
socket_getnameinfo(PyObject *self, PyObject *args)
{
    PyObject *sa = (PyObject *)NULL;
    int flags;
    const char *hostp;
    int port;
    unsigned int flowinfo, scope_id;
    char hbuf[NI_MAXHOST], pbuf[NI_MAXSERV];
    struct addrinfo hints, *res = NULL;
    int error;
    PyObject *ret = (PyObject *)NULL;
    PyObject *name;

    flags = flowinfo = scope_id = 0;
    if (!PyArg_ParseTuple(args, "Oi:getnameinfo", &sa, &flags))
        return NULL;
    if (!PyTuple_Check(sa)) {
        PyErr_SetString(PyExc_TypeError,
                        "getnameinfo() argument 1 must be a tuple");
        return NULL;
    }
    if (!PyArg_ParseTuple(sa, "si|II;getnameinfo(): illegal sockaddr argument",
                          &hostp, &port, &flowinfo, &scope_id))
    {
        return NULL;
    }
    if (flowinfo > 0xfffff) {
        PyErr_SetString(PyExc_OverflowError,
                        "getnameinfo(): flowinfo must be 0-1048575.");
        return NULL;
    }

    if (PySys_Audit("socket.getnameinfo", "(O)", sa) < 0) {
        return NULL;
    }

    PyOS_snprintf(pbuf, sizeof(pbuf), "%d", port);
    memset(&hints, 0, sizeof(hints));
    hints.ai_family = AF_UNSPEC;
    hints.ai_socktype = SOCK_DGRAM;     /* make numeric port happy */
    hints.ai_flags = AI_NUMERICHOST;    /* don't do any name resolution */
    Py_BEGIN_ALLOW_THREADS
    error = getaddrinfo(hostp, pbuf, &hints, &res);
    Py_END_ALLOW_THREADS
    if (error) {
        res = NULL;  // gh-100795
        socket_state *state = get_module_state(self);
        set_gaierror(state, error);
        goto fail;
    }
    if (res->ai_next) {
        PyErr_SetString(PyExc_OSError,
            "sockaddr resolved to multiple addresses");
        goto fail;
    }
    switch (res->ai_family) {
    case AF_INET:
        {
        if (PyTuple_GET_SIZE(sa) != 2) {
            PyErr_SetString(PyExc_OSError,
                "IPv4 sockaddr must be 2 tuple");
            goto fail;
        }
        break;
        }
#ifdef ENABLE_IPV6
    case AF_INET6:
        {
        struct sockaddr_in6 *sin6;
        sin6 = (struct sockaddr_in6 *)res->ai_addr;
        sin6->sin6_flowinfo = htonl(flowinfo);
        sin6->sin6_scope_id = scope_id;
        break;
        }
#endif
    }
    Py_BEGIN_ALLOW_THREADS
    error = getnameinfo(res->ai_addr, (socklen_t) res->ai_addrlen,
                    hbuf, sizeof(hbuf), pbuf, sizeof(pbuf), flags);
    Py_END_ALLOW_THREADS
    if (error) {
        socket_state *state = get_module_state(self);
        set_gaierror(state, error);
        goto fail;
    }

    name = sock_decode_hostname(hbuf);
    if (name == NULL)
        goto fail;
    ret = Py_BuildValue("Ns", name, pbuf);

fail:
    if (res)
        freeaddrinfo(res);
    return ret;
}

PyDoc_STRVAR(getnameinfo_doc,
"getnameinfo(sockaddr, flags) --> (host, port)\n\
\n\
Get host and port for a sockaddr.");
#endif // HAVE_GETNAMEINFO

/* Python API to getting and setting the default timeout value. */

static PyObject *
socket_getdefaulttimeout(PyObject *self, PyObject *Py_UNUSED(ignored))
{
    socket_state *state = get_module_state(self);
    PyTime_t timeout = _Py_atomic_load_int64_relaxed(&state->defaulttimeout);
    if (timeout < 0) {
        Py_RETURN_NONE;
    }
    else {
        double seconds = PyTime_AsSecondsDouble(timeout);
        return PyFloat_FromDouble(seconds);
    }
}

PyDoc_STRVAR(getdefaulttimeout_doc,
"getdefaulttimeout() -> timeout\n\
\n\
Returns the default timeout in seconds (float) for new socket objects.\n\
A value of None indicates that new socket objects have no timeout.\n\
When the socket module is first imported, the default is None.");

static PyObject *
socket_setdefaulttimeout(PyObject *self, PyObject *arg)
{
    PyTime_t timeout;

    if (socket_parse_timeout(&timeout, arg) < 0)
        return NULL;

    socket_state *state = get_module_state(self);
    _Py_atomic_store_int64_relaxed(&state->defaulttimeout, timeout);

    Py_RETURN_NONE;
}

PyDoc_STRVAR(setdefaulttimeout_doc,
"setdefaulttimeout(timeout)\n\
\n\
Set the default timeout in seconds (float) for new socket objects.\n\
A value of None indicates that new socket objects have no timeout.\n\
When the socket module is first imported, the default is None.");

#if defined(HAVE_IF_NAMEINDEX) || defined(MS_WINDOWS)
/* Python API for getting interface indices and names */

static PyObject *
socket_if_nameindex(PyObject *self, PyObject *arg)
{
    PyObject *list = PyList_New(0);
    if (list == NULL) {
        return NULL;
    }
#ifdef MS_WINDOWS
    PMIB_IF_TABLE2 tbl;
    int ret;
    if ((ret = GetIfTable2Ex(MibIfTableRaw, &tbl)) != NO_ERROR) {
        Py_DECREF(list);
        // ret is used instead of GetLastError()
        return PyErr_SetFromWindowsErr(ret);
    }
    for (ULONG i = 0; i < tbl->NumEntries; ++i) {
        MIB_IF_ROW2 r = tbl->Table[i];
        WCHAR buf[NDIS_IF_MAX_STRING_SIZE + 1];
        if ((ret = ConvertInterfaceLuidToNameW(&r.InterfaceLuid, buf,
                                               Py_ARRAY_LENGTH(buf)))) {
            Py_DECREF(list);
            FreeMibTable(tbl);
            // ret is used instead of GetLastError()
            return PyErr_SetFromWindowsErr(ret);
        }
        PyObject *tuple = Py_BuildValue("Iu", r.InterfaceIndex, buf);
        if (tuple == NULL || PyList_Append(list, tuple) == -1) {
            Py_XDECREF(tuple);
            Py_DECREF(list);
            FreeMibTable(tbl);
            return NULL;
        }
        Py_DECREF(tuple);
    }
    FreeMibTable(tbl);
    return list;
#else
    int i;
    struct if_nameindex *ni;

    ni = if_nameindex();
    if (ni == NULL) {
        PyErr_SetFromErrno(PyExc_OSError);
        Py_DECREF(list);
        return NULL;
    }

#ifdef _Py_MEMORY_SANITIZER
    __msan_unpoison(ni, sizeof(ni));
    __msan_unpoison(&ni[0], sizeof(ni[0]));
#endif
    for (i = 0; ni[i].if_index != 0 && i < INT_MAX; i++) {
#ifdef _Py_MEMORY_SANITIZER
        /* This one isn't the end sentinel, the next one must exist. */
        __msan_unpoison(&ni[i+1], sizeof(ni[0]));
        /* Otherwise Py_BuildValue internals are flagged by MSan when
           they access the not-msan-tracked if_name string data. */
        {
            char *to_sanitize = ni[i].if_name;
            do {
                __msan_unpoison(to_sanitize, 1);
            } while (*to_sanitize++ != '\0');
        }
#endif
        PyObject *ni_tuple = Py_BuildValue("IO&",
                ni[i].if_index, PyUnicode_DecodeFSDefault, ni[i].if_name);

        if (ni_tuple == NULL || PyList_Append(list, ni_tuple) == -1) {
            Py_XDECREF(ni_tuple);
            Py_DECREF(list);
            if_freenameindex(ni);
            return NULL;
        }
        Py_DECREF(ni_tuple);
    }

    if_freenameindex(ni);
    return list;
#endif
}

PyDoc_STRVAR(if_nameindex_doc,
"if_nameindex()\n\
\n\
Returns a list of network interface information (index, name) tuples.");

/*[clinic input]
_socket.socket.if_nametoindex
    oname: object(converter="PyUnicode_FSConverter")
    /

Returns the interface index corresponding to the interface name if_name.
[clinic start generated code]*/

static PyObject *
_socket_socket_if_nametoindex_impl(PySocketSockObject *self, PyObject *oname)
/*[clinic end generated code: output=f7fc00511a309a8e input=662688054482cd46]*/
{
#ifdef MS_WINDOWS
    NET_IFINDEX index;
#else
    unsigned long index;
#endif

    index = if_nametoindex(PyBytes_AS_STRING(oname));
    Py_DECREF(oname);
    if (index == 0) {
        /* if_nametoindex() doesn't set errno */
        PyErr_SetString(PyExc_OSError, "no interface with this name");
        return NULL;
    }

    return PyLong_FromUnsignedLong(index);
}


static PyObject *
socket_if_indextoname(PyObject *self, PyObject *arg)
{
    unsigned long index_long = PyLong_AsUnsignedLong(arg);
    if (index_long == (unsigned long) -1 && PyErr_Occurred()) {
        return NULL;
    }

#ifdef MS_WINDOWS
    NET_IFINDEX index = (NET_IFINDEX)index_long;
#else
    unsigned int index = (unsigned int)index_long;
#endif

    if ((unsigned long)index != index_long) {
        PyErr_SetString(PyExc_OverflowError, "index is too large");
        return NULL;
    }

    char name[IF_NAMESIZE + 1];
    if (if_indextoname(index, name) == NULL) {
        PyErr_SetFromErrno(PyExc_OSError);
        return NULL;
    }

    return PyUnicode_DecodeFSDefault(name);
}

PyDoc_STRVAR(if_indextoname_doc,
"if_indextoname(if_index)\n\
\n\
Returns the interface name corresponding to the interface index if_index.");

#endif // defined(HAVE_IF_NAMEINDEX) || defined(MS_WINDOWS)


#ifdef CMSG_LEN
/* Python interface to CMSG_LEN(length). */

static PyObject *
socket_CMSG_LEN(PyObject *self, PyObject *args)
{
    Py_ssize_t length;
    size_t result;

    if (!PyArg_ParseTuple(args, "n:CMSG_LEN", &length))
        return NULL;
    if (length < 0 || !get_CMSG_LEN(length, &result)) {
        PyErr_Format(PyExc_OverflowError, "CMSG_LEN() argument out of range");
        return NULL;
    }
    return PyLong_FromSize_t(result);
}

PyDoc_STRVAR(CMSG_LEN_doc,
"CMSG_LEN(length) -> control message length\n\
\n\
Return the total length, without trailing padding, of an ancillary\n\
data item with associated data of the given length.  This value can\n\
often be used as the buffer size for recvmsg() to receive a single\n\
item of ancillary data, but RFC 3542 requires portable applications to\n\
use CMSG_SPACE() and thus include space for padding, even when the\n\
item will be the last in the buffer.  Raises OverflowError if length\n\
is outside the permissible range of values.");


#ifdef CMSG_SPACE
/* Python interface to CMSG_SPACE(length). */

static PyObject *
socket_CMSG_SPACE(PyObject *self, PyObject *args)
{
    Py_ssize_t length;
    size_t result;

    if (!PyArg_ParseTuple(args, "n:CMSG_SPACE", &length))
        return NULL;
    if (length < 0 || !get_CMSG_SPACE(length, &result)) {
        PyErr_SetString(PyExc_OverflowError,
                        "CMSG_SPACE() argument out of range");
        return NULL;
    }
    return PyLong_FromSize_t(result);
}

PyDoc_STRVAR(CMSG_SPACE_doc,
"CMSG_SPACE(length) -> buffer size\n\
\n\
Return the buffer size needed for recvmsg() to receive an ancillary\n\
data item with associated data of the given length, along with any\n\
trailing padding.  The buffer space needed to receive multiple items\n\
is the sum of the CMSG_SPACE() values for their associated data\n\
lengths.  Raises OverflowError if length is outside the permissible\n\
range of values.");
#endif    /* CMSG_SPACE */
#endif    /* CMSG_LEN */


/* List of functions exported by this module. */

static PyMethodDef socket_methods[] = {
#ifdef HAVE_GETADDRINFO
    {"gethostbyname",           socket_gethostbyname,
     METH_VARARGS, gethostbyname_doc},
#endif
#if defined(HAVE_GETHOSTBYNAME_R) || defined (HAVE_GETHOSTBYNAME)
    {"gethostbyname_ex",        socket_gethostbyname_ex,
     METH_VARARGS, ghbn_ex_doc},
#endif
#if defined(HAVE_GETHOSTBYNAME_R) || defined (HAVE_GETHOSTBYADDR)
    {"gethostbyaddr",           socket_gethostbyaddr,
     METH_VARARGS, gethostbyaddr_doc},
#endif
#ifdef HAVE_GETHOSTNAME
    {"gethostname",             socket_gethostname,
     METH_NOARGS,  gethostname_doc},
#endif
#ifdef HAVE_SETHOSTNAME
    {"sethostname",             socket_sethostname,
     METH_VARARGS,  sethostname_doc},
#endif
#ifdef HAVE_GETSERVBYNAME
    {"getservbyname",           socket_getservbyname,
     METH_VARARGS, getservbyname_doc},
#endif
#ifdef HAVE_GETSERVBYPORT
    {"getservbyport",           socket_getservbyport,
     METH_VARARGS, getservbyport_doc},
#endif
#ifdef HAVE_GETPROTOBYNAME
    {"getprotobyname",          socket_getprotobyname,
     METH_VARARGS, getprotobyname_doc},
#endif
    {"close",                   socket_close,
     METH_O, close_doc},
#ifndef NO_DUP
    {"dup",                     socket_dup,
     METH_O, dup_doc},
#endif
#ifdef HAVE_SOCKETPAIR
    {"socketpair",              socket_socketpair,
     METH_VARARGS, socketpair_doc},
#endif
    _SOCKET_SOCKET_NTOHS_METHODDEF
    {"ntohl",                   socket_ntohl,
     METH_O, ntohl_doc},
    _SOCKET_SOCKET_HTONS_METHODDEF
    {"htonl",                   socket_htonl,
     METH_O, htonl_doc},
    _SOCKET_SOCKET_INET_ATON_METHODDEF
#ifdef HAVE_INET_NTOA
    _SOCKET_SOCKET_INET_NTOA_METHODDEF
#endif
#ifdef HAVE_INET_PTON
    {"inet_pton",               socket_inet_pton,
     METH_VARARGS, inet_pton_doc},
    {"inet_ntop",               socket_inet_ntop,
     METH_VARARGS, inet_ntop_doc},
#endif
#ifdef HAVE_GETADDRINFO
    {"getaddrinfo",             _PyCFunction_CAST(socket_getaddrinfo),
     METH_VARARGS | METH_KEYWORDS, getaddrinfo_doc},
#endif
#ifdef HAVE_GETNAMEINFO
    {"getnameinfo",             socket_getnameinfo,
     METH_VARARGS, getnameinfo_doc},
#endif
    {"getdefaulttimeout",       socket_getdefaulttimeout,
     METH_NOARGS, getdefaulttimeout_doc},
    {"setdefaulttimeout",       socket_setdefaulttimeout,
     METH_O, setdefaulttimeout_doc},
#if defined(HAVE_IF_NAMEINDEX) || defined(MS_WINDOWS)
    {"if_nameindex", socket_if_nameindex,
     METH_NOARGS, if_nameindex_doc},
    _SOCKET_SOCKET_IF_NAMETOINDEX_METHODDEF
    {"if_indextoname", socket_if_indextoname,
     METH_O, if_indextoname_doc},
#endif
#ifdef CMSG_LEN
    {"CMSG_LEN",                socket_CMSG_LEN,
     METH_VARARGS, CMSG_LEN_doc},
#ifdef CMSG_SPACE
    {"CMSG_SPACE",              socket_CMSG_SPACE,
     METH_VARARGS, CMSG_SPACE_doc},
#endif
#endif
    {NULL,                      NULL}            /* Sentinel */
};


#ifdef MS_WINDOWS
#define OS_INIT_DEFINED

/* Additional initialization and cleanup for Windows */

static void
os_cleanup(void)
{
    WSACleanup();
}

static int
os_init(void)
{
    WSADATA WSAData;
    int ret;
    ret = WSAStartup(0x0101, &WSAData);
    switch (ret) {
    case 0:     /* No error */
        Py_AtExit(os_cleanup);
        return 1; /* Success */
    case WSASYSNOTREADY:
        PyErr_SetString(PyExc_ImportError,
                        "WSAStartup failed: network not ready");
        break;
    case WSAVERNOTSUPPORTED:
    case WSAEINVAL:
        PyErr_SetString(
            PyExc_ImportError,
            "WSAStartup failed: requested version not supported");
        break;
    default:
        PyErr_Format(PyExc_ImportError, "WSAStartup failed: error code %d", ret);
        break;
    }
    return 0; /* Failure */
}

#endif /* MS_WINDOWS */



#ifndef OS_INIT_DEFINED
static int
os_init(void)
{
    return 1; /* Success */
}
#endif

static int
sock_capi_traverse(PyObject *capsule, visitproc visit, void *arg)
{
    PySocketModule_APIObject *capi = PyCapsule_GetPointer(capsule, PySocket_CAPSULE_NAME);
    assert(capi != NULL);
    Py_VISIT(capi->Sock_Type);
    return 0;
}

static int
sock_capi_clear(PyObject *capsule)
{
    PySocketModule_APIObject *capi = PyCapsule_GetPointer(capsule, PySocket_CAPSULE_NAME);
    assert(capi != NULL);
    Py_CLEAR(capi->Sock_Type);
    return 0;
}

static void
sock_capi_free(PySocketModule_APIObject *capi)
{
    Py_XDECREF(capi->Sock_Type);  // sock_capi_free() can clear it
    Py_DECREF(capi->error);
    Py_DECREF(capi->timeout_error);
    PyMem_Free(capi);
}

static void
sock_capi_destroy(PyObject *capsule)
{
    void *capi = PyCapsule_GetPointer(capsule, PySocket_CAPSULE_NAME);
    assert(capi != NULL);
    sock_capi_free(capi);
}

static PySocketModule_APIObject *
sock_get_api(socket_state *state)
{
    PySocketModule_APIObject *capi = PyMem_Malloc(sizeof(PySocketModule_APIObject));
    if (capi == NULL) {
        PyErr_NoMemory();
        return NULL;
    }

    capi->Sock_Type = (PyTypeObject *)Py_NewRef(state->sock_type);
    capi->error = Py_NewRef(PyExc_OSError);
    capi->timeout_error = Py_NewRef(PyExc_TimeoutError);
    return capi;
}


/* Initialize the _socket module.

   This module is actually called "_socket", and there's a wrapper
   "socket.py" which implements some additional functionality.
   The import of "_socket" may fail with an ImportError exception if
   os-specific initialization fails.  On Windows, this does WINSOCK
   initialization.  When WINSOCK is initialized successfully, a call to
   WSACleanup() is scheduled to be made at exit time.
*/

PyDoc_STRVAR(socket_doc,
"Implementation module for socket operations.\n\
\n\
See the socket module for documentation.");

static int
socket_exec(PyObject *m)
{
    if (!os_init()) {
        goto error;
    }

    socket_state *state = get_module_state(m);

    _Py_atomic_store_int64_relaxed(&state->defaulttimeout, _PYTIME_FROMSECONDS(-1));

#define ADD_EXC(MOD, NAME, VAR, BASE) do {                  \
    VAR = PyErr_NewException("socket." NAME, BASE, NULL);   \
    if (VAR == NULL) {                                      \
        goto error;                                         \
    }                                                       \
    if (PyModule_AddObjectRef(MOD, NAME, VAR) < 0) {        \
        goto error;                                         \
    }                                                       \
} while (0)

    ADD_EXC(m, "herror", state->socket_herror, PyExc_OSError);
    ADD_EXC(m, "gaierror", state->socket_gaierror, PyExc_OSError);

#undef ADD_EXC

    if (PyModule_AddObjectRef(m, "error", PyExc_OSError) < 0) {
        goto error;
    }
    if (PyModule_AddObjectRef(m, "timeout", PyExc_TimeoutError) < 0) {
        goto error;
    }

    PyObject *sock_type = PyType_FromMetaclass(NULL, m, &sock_spec, NULL);
    if (sock_type == NULL) {
        goto error;
    }
    state->sock_type = (PyTypeObject *)sock_type;
    if (PyModule_AddObjectRef(m, "SocketType", sock_type) < 0) {
        goto error;
    }
    if (PyModule_AddType(m, state->sock_type) < 0) {
        goto error;
    }

    PyObject *has_ipv6;
#ifdef ENABLE_IPV6
    has_ipv6 = Py_True;
#else
    has_ipv6 = Py_False;
#endif
    if (PyModule_AddObjectRef(m, "has_ipv6", has_ipv6) < 0) {
        goto error;
    }

    /* Export C API */
    PySocketModule_APIObject *capi = sock_get_api(state);
    if (capi == NULL) {
        goto error;
    }
    PyObject *capsule = PyCapsule_New(capi,
                                      PySocket_CAPSULE_NAME,
                                      sock_capi_destroy);
    if (capsule == NULL) {
        sock_capi_free(capi);
        goto error;
    }
    if (_PyCapsule_SetTraverse(capsule,
                               sock_capi_traverse, sock_capi_clear) < 0) {
        sock_capi_free(capi);
        goto error;
    }

    if (PyModule_Add(m, PySocket_CAPI_NAME, capsule) < 0) {
        goto error;
    }

#define ADD_INT_MACRO(MOD, INT) do {                    \
    if (PyModule_AddIntConstant(MOD, #INT, INT) < 0) {  \
        goto error;                                     \
    }                                                   \
} while (0)

#define ADD_INT_CONST(MOD, NAME, INT) do {              \
    if (PyModule_AddIntConstant(MOD, NAME, INT) < 0) {  \
        goto error;                                     \
    }                                                   \
} while (0)

#define ADD_STR_CONST(MOD, NAME, STR) do {                  \
    if (PyModule_AddStringConstant(MOD, NAME, STR) < 0) {   \
        goto error;                                         \
    }                                                       \
} while (0)

    /* Address families (we only support AF_INET and AF_UNIX) */
#ifdef AF_UNSPEC
    ADD_INT_MACRO(m, AF_UNSPEC);
#endif
    ADD_INT_MACRO(m, AF_INET);
#if defined(AF_UNIX)
    ADD_INT_MACRO(m, AF_UNIX);
#endif /* AF_UNIX */
#ifdef AF_AX25
    /* Amateur Radio AX.25 */
    ADD_INT_MACRO(m, AF_AX25);
#endif
#ifdef AF_IPX
    ADD_INT_MACRO(m, AF_IPX); /* Novell IPX */
#endif
#ifdef AF_APPLETALK
    /* Appletalk DDP */
    ADD_INT_MACRO(m, AF_APPLETALK);
#endif
#ifdef AF_NETROM
    /* Amateur radio NetROM */
    ADD_INT_MACRO(m, AF_NETROM);
#endif
#ifdef AF_BRIDGE
    /* Multiprotocol bridge */
    ADD_INT_MACRO(m, AF_BRIDGE);
#endif
#ifdef AF_ATMPVC
    /* ATM PVCs */
    ADD_INT_MACRO(m, AF_ATMPVC);
#endif
#ifdef AF_AAL5
    /* Reserved for Werner's ATM */
    ADD_INT_MACRO(m, AF_AAL5);
#endif
#ifdef HAVE_SOCKADDR_ALG
    ADD_INT_MACRO(m, AF_ALG); /* Linux crypto */
#endif
#ifdef AF_X25
    /* Reserved for X.25 project */
    ADD_INT_MACRO(m, AF_X25);
#endif
#ifdef AF_INET6
    ADD_INT_MACRO(m, AF_INET6); /* IP version 6 */
#endif
#ifdef AF_ROSE
    /* Amateur Radio X.25 PLP */
    ADD_INT_MACRO(m, AF_ROSE);
#endif
#ifdef AF_DECnet
    /* Reserved for DECnet project */
    ADD_INT_MACRO(m, AF_DECnet);
#endif
#ifdef AF_NETBEUI
    /* Reserved for 802.2LLC project */
    ADD_INT_MACRO(m, AF_NETBEUI);
#endif
#ifdef AF_SECURITY
    /* Security callback pseudo AF */
    ADD_INT_MACRO(m, AF_SECURITY);
#endif
#ifdef AF_KEY
    /* PF_KEY key management API */
    ADD_INT_MACRO(m, AF_KEY);
#endif
#ifdef AF_NETLINK
    /*  */
    ADD_INT_MACRO(m, AF_NETLINK);
    ADD_INT_MACRO(m, NETLINK_ROUTE);
    ADD_INT_MACRO(m, NETLINK_USERSOCK);
    ADD_INT_MACRO(m, NETLINK_FIREWALL);
#ifdef NETLINK_NFLOG
    ADD_INT_MACRO(m, NETLINK_NFLOG);
#endif
#ifdef NETLINK_XFRM
    ADD_INT_MACRO(m, NETLINK_XFRM);
#endif
#ifdef NETLINK_IP6_FW
    ADD_INT_MACRO(m, NETLINK_IP6_FW);
#endif
#ifdef NETLINK_DNRTMSG
    ADD_INT_MACRO(m, NETLINK_DNRTMSG);
#endif
#ifdef NETLINK_CRYPTO
    ADD_INT_MACRO(m, NETLINK_CRYPTO);
#endif
#endif /* AF_NETLINK */

#ifdef AF_QIPCRTR
    /* Qualcomm IPCROUTER */
    ADD_INT_MACRO(m, AF_QIPCRTR);
#endif

#ifdef AF_VSOCK
    ADD_INT_CONST(m, "AF_VSOCK", AF_VSOCK);
    ADD_INT_CONST(m, "SO_VM_SOCKETS_BUFFER_SIZE", 0);
    ADD_INT_CONST(m, "SO_VM_SOCKETS_BUFFER_MIN_SIZE", 1);
    ADD_INT_CONST(m, "SO_VM_SOCKETS_BUFFER_MAX_SIZE", 2);
    ADD_INT_CONST(m, "VMADDR_CID_ANY", 0xffffffff);
    ADD_INT_CONST(m, "VMADDR_PORT_ANY", 0xffffffff);
    ADD_INT_CONST(m, "VMADDR_CID_LOCAL", 1);
    ADD_INT_CONST(m, "VMADDR_CID_HOST", 2);
    ADD_INT_CONST(m, "VM_SOCKETS_INVALID_VERSION", 0xffffffff);
    ADD_INT_CONST(m, "IOCTL_VM_SOCKETS_GET_LOCAL_CID",  _IO(7, 0xb9));
#endif

#ifdef AF_ROUTE
    /* Alias to emulate 4.4BSD */
    ADD_INT_MACRO(m, AF_ROUTE);
#endif
#ifdef AF_LINK
    ADD_INT_MACRO(m, AF_LINK);
#endif
#ifdef AF_ASH
    /* Ash */
    ADD_INT_MACRO(m, AF_ASH);
#endif
#ifdef AF_ECONET
    /* Acorn Econet */
    ADD_INT_MACRO(m, AF_ECONET);
#endif
#ifdef AF_ATMSVC
    /* ATM SVCs */
    ADD_INT_MACRO(m, AF_ATMSVC);
#endif
#ifdef AF_SNA
    /* Linux SNA Project (nutters!) */
    ADD_INT_MACRO(m, AF_SNA);
#endif
#ifdef AF_IRDA
    /* IRDA sockets */
    ADD_INT_MACRO(m, AF_IRDA);
#endif
#ifdef AF_PPPOX
    /* PPPoX sockets */
    ADD_INT_MACRO(m, AF_PPPOX);
#endif
#ifdef AF_WANPIPE
    /* Wanpipe API Sockets */
    ADD_INT_MACRO(m, AF_WANPIPE);
#endif
#ifdef AF_LLC
    /* Linux LLC */
    ADD_INT_MACRO(m, AF_LLC);
#endif
#ifdef HAVE_AF_HYPERV
    /* Hyper-V sockets */
    ADD_INT_MACRO(m, AF_HYPERV);

    /* for proto */
    ADD_INT_MACRO(m, HV_PROTOCOL_RAW);

    /* for setsockopt() */
    ADD_INT_MACRO(m, HVSOCKET_CONNECT_TIMEOUT);
    ADD_INT_MACRO(m, HVSOCKET_CONNECT_TIMEOUT_MAX);
    ADD_INT_MACRO(m, HVSOCKET_CONNECTED_SUSPEND);
    ADD_INT_MACRO(m, HVSOCKET_ADDRESS_FLAG_PASSTHRU);

    /* for bind() or connect() */
    ADD_STR_CONST(m, "HV_GUID_ZERO", "00000000-0000-0000-0000-000000000000");
    ADD_STR_CONST(m, "HV_GUID_WILDCARD", "00000000-0000-0000-0000-000000000000");
    ADD_STR_CONST(m, "HV_GUID_BROADCAST", "FFFFFFFF-FFFF-FFFF-FFFF-FFFFFFFFFFFF");
    ADD_STR_CONST(m, "HV_GUID_CHILDREN", "90DB8B89-0D35-4F79-8CE9-49EA0AC8B7CD");
    ADD_STR_CONST(m, "HV_GUID_LOOPBACK", "E0E16197-DD56-4A10-9195-5EE7A155A838");
    ADD_STR_CONST(m, "HV_GUID_PARENT", "A42E7CDA-D03F-480C-9CC2-A4DE20ABB878");
#endif /* HAVE_AF_HYPERV */

#ifdef USE_BLUETOOTH
    ADD_INT_MACRO(m, AF_BLUETOOTH);
#ifdef BTPROTO_L2CAP
    ADD_INT_MACRO(m, BTPROTO_L2CAP);
#endif /* BTPROTO_L2CAP */
#ifdef BTPROTO_HCI
    ADD_INT_MACRO(m, BTPROTO_HCI);
    ADD_INT_MACRO(m, SOL_HCI);
#if !defined(__NetBSD__) && !defined(__DragonFly__)
    ADD_INT_MACRO(m, HCI_FILTER);
#if !defined(__FreeBSD__)
    ADD_INT_MACRO(m, HCI_TIME_STAMP);
    ADD_INT_MACRO(m, HCI_DATA_DIR);
#endif /* !__FreeBSD__ */
#endif /* !__NetBSD__ && !__DragonFly__ */
#endif /* BTPROTO_HCI */
#ifdef BTPROTO_RFCOMM
    ADD_INT_MACRO(m, BTPROTO_RFCOMM);
#endif /* BTPROTO_RFCOMM */
    ADD_STR_CONST(m, "BDADDR_ANY", "00:00:00:00:00:00");
    ADD_STR_CONST(m, "BDADDR_LOCAL", "00:00:00:FF:FF:FF");
#ifdef BTPROTO_SCO
    ADD_INT_MACRO(m, BTPROTO_SCO);
#endif /* BTPROTO_SCO */
#endif /* USE_BLUETOOTH */

#ifdef AF_CAN
    /* Controller Area Network */
    ADD_INT_MACRO(m, AF_CAN);
#endif
#ifdef PF_CAN
    /* Controller Area Network */
    ADD_INT_MACRO(m, PF_CAN);
#endif

/* Reliable Datagram Sockets */
#ifdef AF_RDS
    ADD_INT_MACRO(m, AF_RDS);
#endif
#ifdef PF_RDS
    ADD_INT_MACRO(m, PF_RDS);
#endif

/* Kernel event messages */
#ifdef PF_SYSTEM
    ADD_INT_MACRO(m, PF_SYSTEM);
#endif
#ifdef AF_SYSTEM
    ADD_INT_MACRO(m, AF_SYSTEM);
#endif

/* FreeBSD divert(4) */
#ifdef PF_DIVERT
    ADD_INT_MACRO(m, PF_DIVERT);
#endif
#ifdef AF_DIVERT
    ADD_INT_MACRO(m, AF_DIVERT);
#endif

#ifdef AF_PACKET
    ADD_INT_MACRO(m, AF_PACKET);
#endif
#ifdef PF_PACKET
    ADD_INT_MACRO(m, PF_PACKET);
#endif
#ifdef PACKET_HOST
    ADD_INT_MACRO(m, PACKET_HOST);
#endif
#ifdef PACKET_BROADCAST
    ADD_INT_MACRO(m, PACKET_BROADCAST);
#endif
#ifdef PACKET_MULTICAST
    ADD_INT_MACRO(m, PACKET_MULTICAST);
#endif
#ifdef PACKET_OTHERHOST
    ADD_INT_MACRO(m, PACKET_OTHERHOST);
#endif
#ifdef PACKET_OUTGOING
    ADD_INT_MACRO(m, PACKET_OUTGOING);
#endif
#ifdef PACKET_LOOPBACK
    ADD_INT_MACRO(m, PACKET_LOOPBACK);
#endif
#ifdef PACKET_FASTROUTE
    ADD_INT_MACRO(m, PACKET_FASTROUTE);
#endif

#ifdef HAVE_LINUX_TIPC_H
    ADD_INT_MACRO(m, AF_TIPC);

    /* for addresses */
    ADD_INT_MACRO(m, TIPC_ADDR_NAMESEQ);
    ADD_INT_MACRO(m, TIPC_ADDR_NAME);
    ADD_INT_MACRO(m, TIPC_ADDR_ID);

    ADD_INT_MACRO(m, TIPC_ZONE_SCOPE);
    ADD_INT_MACRO(m, TIPC_CLUSTER_SCOPE);
    ADD_INT_MACRO(m, TIPC_NODE_SCOPE);

    /* for setsockopt() */
    ADD_INT_MACRO(m, SOL_TIPC);
    ADD_INT_MACRO(m, TIPC_IMPORTANCE);
    ADD_INT_MACRO(m, TIPC_SRC_DROPPABLE);
    ADD_INT_MACRO(m, TIPC_DEST_DROPPABLE);
    ADD_INT_MACRO(m, TIPC_CONN_TIMEOUT);

    ADD_INT_MACRO(m, TIPC_LOW_IMPORTANCE);
    ADD_INT_MACRO(m, TIPC_MEDIUM_IMPORTANCE);
    ADD_INT_MACRO(m, TIPC_HIGH_IMPORTANCE);
    ADD_INT_MACRO(m, TIPC_CRITICAL_IMPORTANCE);

    /* for subscriptions */
    ADD_INT_MACRO(m, TIPC_SUB_PORTS);
    ADD_INT_MACRO(m, TIPC_SUB_SERVICE);
#ifdef TIPC_SUB_CANCEL
    /* doesn't seem to be available everywhere */
    ADD_INT_MACRO(m, TIPC_SUB_CANCEL);
#endif
    ADD_INT_MACRO(m, TIPC_WAIT_FOREVER);
    ADD_INT_MACRO(m, TIPC_PUBLISHED);
    ADD_INT_MACRO(m, TIPC_WITHDRAWN);
    ADD_INT_MACRO(m, TIPC_SUBSCR_TIMEOUT);
    ADD_INT_MACRO(m, TIPC_CFG_SRV);
    ADD_INT_MACRO(m, TIPC_TOP_SRV);
#endif

#ifdef HAVE_SOCKADDR_ALG
    /* Socket options */
    ADD_INT_MACRO(m, ALG_SET_KEY);
    ADD_INT_MACRO(m, ALG_SET_IV);
    ADD_INT_MACRO(m, ALG_SET_OP);
    ADD_INT_MACRO(m, ALG_SET_AEAD_ASSOCLEN);
    ADD_INT_MACRO(m, ALG_SET_AEAD_AUTHSIZE);
    ADD_INT_MACRO(m, ALG_SET_PUBKEY);

    /* Operations */
    ADD_INT_MACRO(m, ALG_OP_DECRYPT);
    ADD_INT_MACRO(m, ALG_OP_ENCRYPT);
    ADD_INT_MACRO(m, ALG_OP_SIGN);
    ADD_INT_MACRO(m, ALG_OP_VERIFY);
#endif

/* IEEE 802.3 protocol numbers required for a standard TCP/IP network stack */
#ifdef ETHERTYPE_ARP
    ADD_INT_MACRO(m, ETHERTYPE_ARP);
#endif
#ifdef ETHERTYPE_IP
    ADD_INT_MACRO(m, ETHERTYPE_IP);
#endif
#ifdef ETHERTYPE_IPV6
    ADD_INT_MACRO(m, ETHERTYPE_IPV6);
#endif
#ifdef ETHERTYPE_VLAN
    ADD_INT_MACRO(m, ETHERTYPE_VLAN);
#endif

/* Linux pseudo-protocol for sniffing every packet */
#ifdef ETH_P_ALL
    ADD_INT_MACRO(m, ETH_P_ALL);
#endif

    /* Socket types */
    ADD_INT_MACRO(m, SOCK_STREAM);
    ADD_INT_MACRO(m, SOCK_DGRAM);
/* We have incomplete socket support. */
#ifdef SOCK_RAW
    /* SOCK_RAW is marked as optional in the POSIX specification */
    ADD_INT_MACRO(m, SOCK_RAW);
#endif
#ifdef SOCK_SEQPACKET
    ADD_INT_MACRO(m, SOCK_SEQPACKET);
#endif
#if defined(SOCK_RDM)
    ADD_INT_MACRO(m, SOCK_RDM);
#endif
#ifdef SOCK_CLOEXEC
    ADD_INT_MACRO(m, SOCK_CLOEXEC);
#endif
#ifdef SOCK_NONBLOCK
    ADD_INT_MACRO(m, SOCK_NONBLOCK);
#endif

#ifdef  SO_DEBUG
    ADD_INT_MACRO(m, SO_DEBUG);
#endif
#ifdef  SO_ACCEPTCONN
    ADD_INT_MACRO(m, SO_ACCEPTCONN);
#endif
#ifdef  SO_REUSEADDR
    ADD_INT_MACRO(m, SO_REUSEADDR);
#endif
#ifdef SO_EXCLUSIVEADDRUSE
    ADD_INT_MACRO(m, SO_EXCLUSIVEADDRUSE);
#endif
#ifdef SO_INCOMING_CPU
    ADD_INT_MACRO(m, SO_INCOMING_CPU);
#endif

#ifdef  SO_KEEPALIVE
    ADD_INT_MACRO(m, SO_KEEPALIVE);
#endif
#ifdef  SO_DONTROUTE
    ADD_INT_MACRO(m, SO_DONTROUTE);
#endif
#ifdef  SO_BROADCAST
    ADD_INT_MACRO(m, SO_BROADCAST);
#endif
#ifdef  SO_USELOOPBACK
    ADD_INT_MACRO(m, SO_USELOOPBACK);
#endif
#ifdef  SO_LINGER
    ADD_INT_MACRO(m, SO_LINGER);
#endif
#ifdef  SO_OOBINLINE
    ADD_INT_MACRO(m, SO_OOBINLINE);
#endif
#ifdef  SO_ORIGINAL_DST
    ADD_INT_MACRO(m, SO_ORIGINAL_DST);
#endif
#ifndef __GNU__
#ifdef  SO_REUSEPORT
    ADD_INT_MACRO(m, SO_REUSEPORT);
#endif
#endif
#ifdef  SO_REUSEPORT_LB
    ADD_INT_MACRO(m, SO_REUSEPORT_LB);
#endif
#ifdef  SO_SNDBUF
    ADD_INT_MACRO(m, SO_SNDBUF);
#endif
#ifdef  SO_RCVBUF
    ADD_INT_MACRO(m, SO_RCVBUF);
#endif
#ifdef  SO_SNDLOWAT
    ADD_INT_MACRO(m, SO_SNDLOWAT);
#endif
#ifdef  SO_RCVLOWAT
    ADD_INT_MACRO(m, SO_RCVLOWAT);
#endif
#ifdef  SO_SNDTIMEO
    ADD_INT_MACRO(m, SO_SNDTIMEO);
#endif
#ifdef  SO_RCVTIMEO
    ADD_INT_MACRO(m, SO_RCVTIMEO);
#endif
#ifdef  SO_ERROR
    ADD_INT_MACRO(m, SO_ERROR);
#endif
#ifdef  SO_TYPE
    ADD_INT_MACRO(m, SO_TYPE);
#endif
#ifdef  SO_SETFIB
    ADD_INT_MACRO(m, SO_SETFIB);
#endif
#ifdef  SO_PASSCRED
    ADD_INT_MACRO(m, SO_PASSCRED);
#endif
#ifdef  SO_PEERCRED
    ADD_INT_MACRO(m, SO_PEERCRED);
#endif
#ifdef  LOCAL_PEERCRED
    ADD_INT_MACRO(m, LOCAL_PEERCRED);
#endif
#ifdef  SO_PASSSEC
    ADD_INT_MACRO(m, SO_PASSSEC);
#endif
#ifdef  SO_PEERSEC
    ADD_INT_MACRO(m, SO_PEERSEC);
#endif
#ifdef  SO_BINDTODEVICE
    ADD_INT_MACRO(m, SO_BINDTODEVICE);
#endif
#ifdef  SO_BINDTOIFINDEX
    ADD_INT_MACRO(m, SO_BINDTOIFINDEX);
#endif
#ifdef  SO_PRIORITY
    ADD_INT_MACRO(m, SO_PRIORITY);
#endif
#ifdef  SO_MARK
    ADD_INT_MACRO(m, SO_MARK);
#endif
#ifdef  SO_USER_COOKIE
    ADD_INT_MACRO(m, SO_USER_COOKIE);
#endif
#ifdef  SO_RTABLE
    ADD_INT_MACRO(m, SO_RTABLE);
#endif
#ifdef SO_DOMAIN
    ADD_INT_MACRO(m, SO_DOMAIN);
#endif
#ifdef SO_PROTOCOL
    ADD_INT_MACRO(m, SO_PROTOCOL);
#endif
#ifdef LOCAL_CREDS
    ADD_INT_MACRO(m, LOCAL_CREDS);
#endif
#ifdef LOCAL_CREDS_PERSISTENT
    ADD_INT_MACRO(m, LOCAL_CREDS_PERSISTENT);
#endif

    /* Maximum number of connections for "listen" */
#ifdef  SOMAXCONN
    ADD_INT_MACRO(m, SOMAXCONN);
#else
    ADD_INT_CONST(m, "SOMAXCONN", 5); /* Common value */
#endif

    /* Ancillary message types */
#ifdef  SCM_RIGHTS
    ADD_INT_MACRO(m, SCM_RIGHTS);
#endif
#ifdef  SCM_CREDENTIALS
    ADD_INT_MACRO(m, SCM_CREDENTIALS);
#endif
#ifdef  SCM_CREDS
    ADD_INT_MACRO(m, SCM_CREDS);
#endif
#ifdef  SCM_CREDS2
    ADD_INT_MACRO(m, SCM_CREDS2);
#endif

    /* Flags for send, recv */
#ifdef  MSG_OOB
    ADD_INT_MACRO(m, MSG_OOB);
#endif
#ifdef  MSG_PEEK
    ADD_INT_MACRO(m, MSG_PEEK);
#endif
#ifdef  MSG_DONTROUTE
    ADD_INT_MACRO(m, MSG_DONTROUTE);
#endif
#ifdef  MSG_DONTWAIT
    ADD_INT_MACRO(m, MSG_DONTWAIT);
#endif
#ifdef  MSG_EOR
    ADD_INT_MACRO(m, MSG_EOR);
#endif
#ifdef  MSG_TRUNC
    // workaround for https://github.com/WebAssembly/wasi-libc/issues/305
    #if defined(__wasi__) && !defined(__WASI_RIFLAGS_RECV_DATA_TRUNCATED)
    #  define __WASI_RIFLAGS_RECV_DATA_TRUNCATED 2
    #endif
    ADD_INT_MACRO(m, MSG_TRUNC);
#endif
#ifdef  MSG_CTRUNC
    ADD_INT_MACRO(m, MSG_CTRUNC);
#endif
#ifdef  MSG_WAITALL
    ADD_INT_MACRO(m, MSG_WAITALL);
#endif
#ifdef  MSG_BTAG
    ADD_INT_MACRO(m, MSG_BTAG);
#endif
#ifdef  MSG_ETAG
    ADD_INT_MACRO(m, MSG_ETAG);
#endif
#ifdef  MSG_NOSIGNAL
    ADD_INT_MACRO(m, MSG_NOSIGNAL);
#endif
#ifdef  MSG_NOTIFICATION
    ADD_INT_MACRO(m, MSG_NOTIFICATION);
#endif
#ifdef  MSG_CMSG_CLOEXEC
    ADD_INT_MACRO(m, MSG_CMSG_CLOEXEC);
#endif
#ifdef  MSG_ERRQUEUE
    ADD_INT_MACRO(m, MSG_ERRQUEUE);
#endif
#ifdef  MSG_CONFIRM
    ADD_INT_MACRO(m, MSG_CONFIRM);
#endif
#ifdef  MSG_MORE
    ADD_INT_MACRO(m, MSG_MORE);
#endif
#ifdef  MSG_EOF
    ADD_INT_MACRO(m, MSG_EOF);
#endif
#ifdef  MSG_BCAST
    ADD_INT_MACRO(m, MSG_BCAST);
#endif
#ifdef  MSG_MCAST
    ADD_INT_MACRO(m, MSG_MCAST);
#endif
#ifdef MSG_FASTOPEN
    ADD_INT_MACRO(m, MSG_FASTOPEN);
#endif

    /* Protocol level and numbers, usable for [gs]etsockopt */
#ifdef  SOL_SOCKET
    ADD_INT_MACRO(m, SOL_SOCKET);
#endif
#ifdef  SOL_IP
    ADD_INT_MACRO(m, SOL_IP);
#else
    ADD_INT_CONST(m, "SOL_IP", 0);
#endif
#ifdef  SOL_IPX
    ADD_INT_MACRO(m, SOL_IPX);
#endif
#ifdef  SOL_AX25
    ADD_INT_MACRO(m, SOL_AX25);
#endif
#ifdef  SOL_ATALK
    ADD_INT_MACRO(m, SOL_ATALK);
#endif
#ifdef  SOL_NETROM
    ADD_INT_MACRO(m, SOL_NETROM);
#endif
#ifdef  SOL_ROSE
    ADD_INT_MACRO(m, SOL_ROSE);
#endif
#ifdef  SOL_TCP
    ADD_INT_MACRO(m, SOL_TCP);
#else
    ADD_INT_CONST(m, "SOL_TCP", 6);
#endif
#ifdef  SOL_UDP
    ADD_INT_MACRO(m, SOL_UDP);
#else
    ADD_INT_CONST(m, "SOL_UDP", 17);
#endif
#ifdef SOL_CAN_BASE
    ADD_INT_MACRO(m, SOL_CAN_BASE);
#endif
#ifdef SOL_CAN_RAW
    ADD_INT_MACRO(m, SOL_CAN_RAW);
    ADD_INT_MACRO(m, CAN_RAW);
#endif
#if defined(HAVE_LINUX_CAN_H) || defined(HAVE_NETCAN_CAN_H)
    ADD_INT_MACRO(m, CAN_EFF_FLAG);
    ADD_INT_MACRO(m, CAN_RTR_FLAG);
    ADD_INT_MACRO(m, CAN_ERR_FLAG);

    ADD_INT_MACRO(m, CAN_SFF_MASK);
    ADD_INT_MACRO(m, CAN_EFF_MASK);
    ADD_INT_MACRO(m, CAN_ERR_MASK);
#ifdef CAN_ISOTP
    ADD_INT_MACRO(m, CAN_ISOTP);
#endif
#ifdef CAN_J1939
    ADD_INT_MACRO(m, CAN_J1939);
#endif
#endif
#if defined(HAVE_LINUX_CAN_RAW_H) || defined(HAVE_NETCAN_CAN_H)
    ADD_INT_MACRO(m, CAN_RAW_FILTER);
#ifdef CAN_RAW_ERR_FILTER
    ADD_INT_MACRO(m, CAN_RAW_ERR_FILTER);
#endif
    ADD_INT_MACRO(m, CAN_RAW_LOOPBACK);
    ADD_INT_MACRO(m, CAN_RAW_RECV_OWN_MSGS);
#endif
#ifdef HAVE_LINUX_CAN_RAW_FD_FRAMES
    ADD_INT_MACRO(m, CAN_RAW_FD_FRAMES);
#endif
#ifdef HAVE_LINUX_CAN_RAW_JOIN_FILTERS
    ADD_INT_MACRO(m, CAN_RAW_JOIN_FILTERS);
#endif
#ifdef HAVE_LINUX_CAN_BCM_H
    ADD_INT_MACRO(m, CAN_BCM);

    /* BCM opcodes */
    ADD_INT_CONST(m, "CAN_BCM_TX_SETUP", TX_SETUP);
    ADD_INT_CONST(m, "CAN_BCM_TX_DELETE", TX_DELETE);
    ADD_INT_CONST(m, "CAN_BCM_TX_READ", TX_READ);
    ADD_INT_CONST(m, "CAN_BCM_TX_SEND", TX_SEND);
    ADD_INT_CONST(m, "CAN_BCM_RX_SETUP", RX_SETUP);
    ADD_INT_CONST(m, "CAN_BCM_RX_DELETE", RX_DELETE);
    ADD_INT_CONST(m, "CAN_BCM_RX_READ", RX_READ);
    ADD_INT_CONST(m, "CAN_BCM_TX_STATUS", TX_STATUS);
    ADD_INT_CONST(m, "CAN_BCM_TX_EXPIRED", TX_EXPIRED);
    ADD_INT_CONST(m, "CAN_BCM_RX_STATUS", RX_STATUS);
    ADD_INT_CONST(m, "CAN_BCM_RX_TIMEOUT", RX_TIMEOUT);
    ADD_INT_CONST(m, "CAN_BCM_RX_CHANGED", RX_CHANGED);

    /* BCM flags */
    ADD_INT_CONST(m, "CAN_BCM_SETTIMER", SETTIMER);
    ADD_INT_CONST(m, "CAN_BCM_STARTTIMER", STARTTIMER);
    ADD_INT_CONST(m, "CAN_BCM_TX_COUNTEVT", TX_COUNTEVT);
    ADD_INT_CONST(m, "CAN_BCM_TX_ANNOUNCE", TX_ANNOUNCE);
    ADD_INT_CONST(m, "CAN_BCM_TX_CP_CAN_ID", TX_CP_CAN_ID);
    ADD_INT_CONST(m, "CAN_BCM_RX_FILTER_ID", RX_FILTER_ID);
    ADD_INT_CONST(m, "CAN_BCM_RX_CHECK_DLC", RX_CHECK_DLC);
    ADD_INT_CONST(m, "CAN_BCM_RX_NO_AUTOTIMER", RX_NO_AUTOTIMER);
    ADD_INT_CONST(m, "CAN_BCM_RX_ANNOUNCE_RESUME", RX_ANNOUNCE_RESUME);
    ADD_INT_CONST(m, "CAN_BCM_TX_RESET_MULTI_IDX", TX_RESET_MULTI_IDX);
    ADD_INT_CONST(m, "CAN_BCM_RX_RTR_FRAME", RX_RTR_FRAME);
#ifdef CAN_FD_FRAME
    /* CAN_FD_FRAME was only introduced in the 4.8.x kernel series */
    ADD_INT_CONST(m, "CAN_BCM_CAN_FD_FRAME", CAN_FD_FRAME);
#endif
#endif
#ifdef HAVE_LINUX_CAN_J1939_H
    ADD_INT_MACRO(m, J1939_MAX_UNICAST_ADDR);
    ADD_INT_MACRO(m, J1939_IDLE_ADDR);
    ADD_INT_MACRO(m, J1939_NO_ADDR);
    ADD_INT_MACRO(m, J1939_NO_NAME);
    ADD_INT_MACRO(m, J1939_PGN_REQUEST);
    ADD_INT_MACRO(m, J1939_PGN_ADDRESS_CLAIMED);
    ADD_INT_MACRO(m, J1939_PGN_ADDRESS_COMMANDED);
    ADD_INT_MACRO(m, J1939_PGN_PDU1_MAX);
    ADD_INT_MACRO(m, J1939_PGN_MAX);
    ADD_INT_MACRO(m, J1939_NO_PGN);

    /* J1939 socket options */
    ADD_INT_MACRO(m, SO_J1939_FILTER);
    ADD_INT_MACRO(m, SO_J1939_PROMISC);
    ADD_INT_MACRO(m, SO_J1939_SEND_PRIO);
    ADD_INT_MACRO(m, SO_J1939_ERRQUEUE);

    ADD_INT_MACRO(m, SCM_J1939_DEST_ADDR);
    ADD_INT_MACRO(m, SCM_J1939_DEST_NAME);
    ADD_INT_MACRO(m, SCM_J1939_PRIO);
    ADD_INT_MACRO(m, SCM_J1939_ERRQUEUE);

    ADD_INT_MACRO(m, J1939_NLA_PAD);
    ADD_INT_MACRO(m, J1939_NLA_BYTES_ACKED);

    ADD_INT_MACRO(m, J1939_EE_INFO_NONE);
    ADD_INT_MACRO(m, J1939_EE_INFO_TX_ABORT);

    ADD_INT_MACRO(m, J1939_FILTER_MAX);
#endif
#ifdef SOL_RDS
    ADD_INT_MACRO(m, SOL_RDS);
#endif
#ifdef HAVE_SOCKADDR_ALG
    ADD_INT_MACRO(m, SOL_ALG);
#endif
#ifdef RDS_CANCEL_SENT_TO
    ADD_INT_MACRO(m, RDS_CANCEL_SENT_TO);
#endif
#ifdef RDS_GET_MR
    ADD_INT_MACRO(m, RDS_GET_MR);
#endif
#ifdef RDS_FREE_MR
    ADD_INT_MACRO(m, RDS_FREE_MR);
#endif
#ifdef RDS_RECVERR
    ADD_INT_MACRO(m, RDS_RECVERR);
#endif
#ifdef RDS_CONG_MONITOR
    ADD_INT_MACRO(m, RDS_CONG_MONITOR);
#endif
#ifdef RDS_GET_MR_FOR_DEST
    ADD_INT_MACRO(m, RDS_GET_MR_FOR_DEST);
#endif
#ifdef  IPPROTO_IP
    ADD_INT_MACRO(m, IPPROTO_IP);
#else
    ADD_INT_CONST(m, "IPPROTO_IP", 0);
#endif
#ifdef  IPPROTO_HOPOPTS
    ADD_INT_MACRO(m, IPPROTO_HOPOPTS);
#endif
#ifdef  IPPROTO_ICMP
    ADD_INT_MACRO(m, IPPROTO_ICMP);
#else
    ADD_INT_CONST(m, "IPPROTO_ICMP", 1);
#endif
#ifdef  IPPROTO_IGMP
    ADD_INT_MACRO(m, IPPROTO_IGMP);
#endif
#ifdef  IPPROTO_GGP
    ADD_INT_MACRO(m, IPPROTO_GGP);
#endif
#ifdef  IPPROTO_IPV4
    ADD_INT_MACRO(m, IPPROTO_IPV4);
#endif
#ifdef  IPPROTO_IPV6
    ADD_INT_MACRO(m, IPPROTO_IPV6);
#endif
#ifdef  IPPROTO_IPIP
    ADD_INT_MACRO(m, IPPROTO_IPIP);
#endif
#ifdef  IPPROTO_TCP
    ADD_INT_MACRO(m, IPPROTO_TCP);
#else
    ADD_INT_CONST(m, "IPPROTO_TCP", 6);
#endif
#ifdef  IPPROTO_EGP
    ADD_INT_MACRO(m, IPPROTO_EGP);
#endif
#ifdef  IPPROTO_PUP
    ADD_INT_MACRO(m, IPPROTO_PUP);
#endif
#ifdef  IPPROTO_UDP
    ADD_INT_MACRO(m, IPPROTO_UDP);
#else
    ADD_INT_CONST(m, "IPPROTO_UDP", 17);
#endif
#ifdef  IPPROTO_UDPLITE
    ADD_INT_MACRO(m, IPPROTO_UDPLITE);
    #ifndef UDPLITE_SEND_CSCOV
        #define UDPLITE_SEND_CSCOV 10
    #endif
    ADD_INT_MACRO(m, UDPLITE_SEND_CSCOV);
    #ifndef UDPLITE_RECV_CSCOV
        #define UDPLITE_RECV_CSCOV 11
    #endif
    ADD_INT_MACRO(m, UDPLITE_RECV_CSCOV);
#endif
#ifdef  IPPROTO_IDP
    ADD_INT_MACRO(m, IPPROTO_IDP);
#endif
#ifdef  IPPROTO_HELLO
    ADD_INT_MACRO(m, IPPROTO_HELLO);
#endif
#ifdef  IPPROTO_ND
    ADD_INT_MACRO(m, IPPROTO_ND);
#endif
#ifdef  IPPROTO_TP
    ADD_INT_MACRO(m, IPPROTO_TP);
#endif
#ifdef  IPPROTO_ROUTING
    ADD_INT_MACRO(m, IPPROTO_ROUTING);
#endif
#ifdef  IPPROTO_FRAGMENT
    ADD_INT_MACRO(m, IPPROTO_FRAGMENT);
#endif
#ifdef  IPPROTO_RSVP
    ADD_INT_MACRO(m, IPPROTO_RSVP);
#endif
#ifdef  IPPROTO_GRE
    ADD_INT_MACRO(m, IPPROTO_GRE);
#endif
#ifdef  IPPROTO_ESP
    ADD_INT_MACRO(m, IPPROTO_ESP);
#endif
#ifdef  IPPROTO_AH
    ADD_INT_MACRO(m, IPPROTO_AH);
#endif
#ifdef  IPPROTO_MOBILE
    ADD_INT_MACRO(m, IPPROTO_MOBILE);
#endif
#ifdef  IPPROTO_ICMPV6
    ADD_INT_MACRO(m, IPPROTO_ICMPV6);
#endif
#ifdef  IPPROTO_NONE
    ADD_INT_MACRO(m, IPPROTO_NONE);
#endif
#ifdef  IPPROTO_DSTOPTS
    ADD_INT_MACRO(m, IPPROTO_DSTOPTS);
#endif
#ifdef  IPPROTO_XTP
    ADD_INT_MACRO(m, IPPROTO_XTP);
#endif
#ifdef  IPPROTO_EON
    ADD_INT_MACRO(m, IPPROTO_EON);
#endif
#ifdef  IPPROTO_PIM
    ADD_INT_MACRO(m, IPPROTO_PIM);
#endif
#ifdef  IPPROTO_IPCOMP
    ADD_INT_MACRO(m, IPPROTO_IPCOMP);
#endif
#ifdef  IPPROTO_VRRP
    ADD_INT_MACRO(m, IPPROTO_VRRP);
#endif
#ifdef  IPPROTO_SCTP
    ADD_INT_MACRO(m, IPPROTO_SCTP);
#endif
#ifdef  IPPROTO_BIP
    ADD_INT_MACRO(m, IPPROTO_BIP);
#endif
#ifdef  IPPROTO_MPTCP
    ADD_INT_MACRO(m, IPPROTO_MPTCP);
#endif
/**/
#ifdef  IPPROTO_RAW
    ADD_INT_MACRO(m, IPPROTO_RAW);
#else
    ADD_INT_CONST(m, "IPPROTO_RAW", 255);
#endif
#ifdef  IPPROTO_MAX
    ADD_INT_MACRO(m, IPPROTO_MAX);
#endif

#ifdef  MS_WINDOWS
    ADD_INT_MACRO(m, IPPROTO_ICLFXBM);
    ADD_INT_MACRO(m, IPPROTO_ST);
    ADD_INT_MACRO(m, IPPROTO_CBT);
    ADD_INT_MACRO(m, IPPROTO_IGP);
    ADD_INT_MACRO(m, IPPROTO_RDP);
    ADD_INT_MACRO(m, IPPROTO_PGM);
    ADD_INT_MACRO(m, IPPROTO_L2TP);
    ADD_INT_MACRO(m, IPPROTO_SCTP);
#endif

#ifdef  SYSPROTO_CONTROL
    ADD_INT_MACRO(m, SYSPROTO_CONTROL);
#endif

    /* Some port configuration */
#ifdef  IPPORT_RESERVED
    ADD_INT_MACRO(m, IPPORT_RESERVED);
#else
    ADD_INT_CONST(m, "IPPORT_RESERVED", 1024);
#endif
#ifdef  IPPORT_USERRESERVED
    ADD_INT_MACRO(m, IPPORT_USERRESERVED);
#else
    ADD_INT_CONST(m, "IPPORT_USERRESERVED", 5000);
#endif

    /* Some reserved IP v.4 addresses */
#ifdef  INADDR_ANY
    ADD_INT_MACRO(m, INADDR_ANY);
#else
    ADD_INT_CONST(m, "INADDR_ANY", 0x00000000);
#endif
#ifdef  INADDR_BROADCAST
    ADD_INT_MACRO(m, INADDR_BROADCAST);
#else
    ADD_INT_CONST(m, "INADDR_BROADCAST", 0xffffffff);
#endif
#ifdef  INADDR_LOOPBACK
    ADD_INT_MACRO(m, INADDR_LOOPBACK);
#else
    ADD_INT_CONST(m, "INADDR_LOOPBACK", 0x7F000001);
#endif
#ifdef  INADDR_UNSPEC_GROUP
    ADD_INT_MACRO(m, INADDR_UNSPEC_GROUP);
#else
    ADD_INT_CONST(m, "INADDR_UNSPEC_GROUP", 0xe0000000);
#endif
#ifdef  INADDR_ALLHOSTS_GROUP
    ADD_INT_CONST(m, "INADDR_ALLHOSTS_GROUP",
                            INADDR_ALLHOSTS_GROUP);
#else
    ADD_INT_CONST(m, "INADDR_ALLHOSTS_GROUP", 0xe0000001);
#endif
#ifdef  INADDR_MAX_LOCAL_GROUP
    ADD_INT_MACRO(m, INADDR_MAX_LOCAL_GROUP);
#else
    ADD_INT_CONST(m, "INADDR_MAX_LOCAL_GROUP", 0xe00000ff);
#endif
#ifdef  INADDR_NONE
    ADD_INT_MACRO(m, INADDR_NONE);
#else
    ADD_INT_CONST(m, "INADDR_NONE", 0xffffffff);
#endif

    /* IPv4 [gs]etsockopt options */
#ifdef  IP_OPTIONS
    ADD_INT_MACRO(m, IP_OPTIONS);
#endif
#ifdef  IP_HDRINCL
    ADD_INT_MACRO(m, IP_HDRINCL);
#endif
#ifdef  IP_TOS
    ADD_INT_MACRO(m, IP_TOS);
#endif
#ifdef  IP_TTL
    ADD_INT_MACRO(m, IP_TTL);
#endif
#ifdef  IP_RECVERR
    ADD_INT_MACRO(m, IP_RECVERR);
#endif
#ifdef  IP_RECVOPTS
    ADD_INT_MACRO(m, IP_RECVOPTS);
#endif
#ifdef  IP_RECVORIGDSTADDR
    ADD_INT_MACRO(m, IP_RECVORIGDSTADDR);
#endif
#ifdef  IP_RECVRETOPTS
    ADD_INT_MACRO(m, IP_RECVRETOPTS);
#endif
#ifdef  IP_RECVTOS
    ADD_INT_MACRO(m, IP_RECVTOS);
#endif
#ifdef  IP_RECVTTL
    ADD_INT_MACRO(m, IP_RECVTTL);
#endif
#ifdef  IP_RECVDSTADDR
    ADD_INT_MACRO(m, IP_RECVDSTADDR);
#endif
#ifdef  IP_RETOPTS
    ADD_INT_MACRO(m, IP_RETOPTS);
#endif
#ifdef  IP_MULTICAST_IF
    ADD_INT_MACRO(m, IP_MULTICAST_IF);
#endif
#ifdef  IP_MULTICAST_TTL
    ADD_INT_MACRO(m, IP_MULTICAST_TTL);
#endif
#ifdef  IP_MULTICAST_LOOP
    ADD_INT_MACRO(m, IP_MULTICAST_LOOP);
#endif
#ifdef  IP_ADD_MEMBERSHIP
    ADD_INT_MACRO(m, IP_ADD_MEMBERSHIP);
#endif
#ifdef  IP_DROP_MEMBERSHIP
    ADD_INT_MACRO(m, IP_DROP_MEMBERSHIP);
#endif
#ifdef  IP_DEFAULT_MULTICAST_TTL
    ADD_INT_MACRO(m, IP_DEFAULT_MULTICAST_TTL);
#endif
#ifdef  IP_DEFAULT_MULTICAST_LOOP
    ADD_INT_MACRO(m, IP_DEFAULT_MULTICAST_LOOP);
#endif
#ifdef  IP_MAX_MEMBERSHIPS
    ADD_INT_MACRO(m, IP_MAX_MEMBERSHIPS);
#endif
#ifdef  IP_TRANSPARENT
    ADD_INT_MACRO(m, IP_TRANSPARENT);
#endif
#ifdef  IP_PKTINFO
    ADD_INT_MACRO(m, IP_PKTINFO);
#endif
#ifdef IP_BIND_ADDRESS_NO_PORT
    ADD_INT_MACRO(m, IP_BIND_ADDRESS_NO_PORT);
#endif
#ifdef IP_UNBLOCK_SOURCE
    ADD_INT_MACRO(m, IP_UNBLOCK_SOURCE);
#endif
#ifdef IP_BLOCK_SOURCE
    ADD_INT_MACRO(m, IP_BLOCK_SOURCE);
#endif
#ifdef IP_ADD_SOURCE_MEMBERSHIP
    ADD_INT_MACRO(m, IP_ADD_SOURCE_MEMBERSHIP);
#endif
#ifdef IP_DROP_SOURCE_MEMBERSHIP
    ADD_INT_MACRO(m, IP_DROP_SOURCE_MEMBERSHIP);
#endif

    /* IPv6 [gs]etsockopt options, defined in RFC2553 */
#ifdef  IPV6_JOIN_GROUP
    ADD_INT_MACRO(m, IPV6_JOIN_GROUP);
#endif
#ifdef  IPV6_LEAVE_GROUP
    ADD_INT_MACRO(m, IPV6_LEAVE_GROUP);
#endif
#ifdef  IPV6_MULTICAST_HOPS
    ADD_INT_MACRO(m, IPV6_MULTICAST_HOPS);
#endif
#ifdef  IPV6_MULTICAST_IF
    ADD_INT_MACRO(m, IPV6_MULTICAST_IF);
#endif
#ifdef  IPV6_MULTICAST_LOOP
    ADD_INT_MACRO(m, IPV6_MULTICAST_LOOP);
#endif
#ifdef  IPV6_UNICAST_HOPS
    ADD_INT_MACRO(m, IPV6_UNICAST_HOPS);
#endif
    /* Additional IPV6 socket options, defined in RFC 3493 */
#ifdef IPV6_V6ONLY
    ADD_INT_MACRO(m, IPV6_V6ONLY);
#endif
    /* Advanced IPV6 socket options, from RFC 3542 */
#ifdef IPV6_CHECKSUM
    ADD_INT_MACRO(m, IPV6_CHECKSUM);
#endif
#ifdef IPV6_DONTFRAG
    ADD_INT_MACRO(m, IPV6_DONTFRAG);
#endif
#ifdef IPV6_DSTOPTS
    ADD_INT_MACRO(m, IPV6_DSTOPTS);
#endif
#ifdef IPV6_HOPLIMIT
    ADD_INT_MACRO(m, IPV6_HOPLIMIT);
#endif
#ifdef IPV6_HOPOPTS
    ADD_INT_MACRO(m, IPV6_HOPOPTS);
#endif
#ifdef IPV6_NEXTHOP
    ADD_INT_MACRO(m, IPV6_NEXTHOP);
#endif
#ifdef IPV6_PATHMTU
    ADD_INT_MACRO(m, IPV6_PATHMTU);
#endif
#ifdef IPV6_PKTINFO
    ADD_INT_MACRO(m, IPV6_PKTINFO);
#endif
#ifdef IPV6_RECVDSTOPTS
    ADD_INT_MACRO(m, IPV6_RECVDSTOPTS);
#endif
#ifdef IPV6_RECVERR
    ADD_INT_MACRO(m, IPV6_RECVERR);
#endif
#ifdef IPV6_RECVHOPLIMIT
    ADD_INT_MACRO(m, IPV6_RECVHOPLIMIT);
#endif
#ifdef IPV6_RECVHOPOPTS
    ADD_INT_MACRO(m, IPV6_RECVHOPOPTS);
#endif
#ifdef IPV6_RECVPKTINFO
    ADD_INT_MACRO(m, IPV6_RECVPKTINFO);
#endif
#ifdef IPV6_RECVRTHDR
    ADD_INT_MACRO(m, IPV6_RECVRTHDR);
#endif
#ifdef IPV6_RECVTCLASS
    ADD_INT_MACRO(m, IPV6_RECVTCLASS);
#endif
#ifdef IPV6_RTHDR
    ADD_INT_MACRO(m, IPV6_RTHDR);
#endif
#ifdef IPV6_RTHDRDSTOPTS
    ADD_INT_MACRO(m, IPV6_RTHDRDSTOPTS);
#endif
#ifdef IPV6_RTHDR_TYPE_0
    ADD_INT_MACRO(m, IPV6_RTHDR_TYPE_0);
#endif
#ifdef IPV6_RECVPATHMTU
    ADD_INT_MACRO(m, IPV6_RECVPATHMTU);
#endif
#ifdef IPV6_TCLASS
    ADD_INT_MACRO(m, IPV6_TCLASS);
#endif
#ifdef IPV6_USE_MIN_MTU
    ADD_INT_MACRO(m, IPV6_USE_MIN_MTU);
#endif

    /* TCP options */
#ifdef  TCP_NODELAY
    ADD_INT_MACRO(m, TCP_NODELAY);
#endif
#ifdef  TCP_MAXSEG
    ADD_INT_MACRO(m, TCP_MAXSEG);
#endif
#ifdef  TCP_CORK
    ADD_INT_MACRO(m, TCP_CORK);
#endif
#ifdef  TCP_KEEPIDLE
    ADD_INT_MACRO(m, TCP_KEEPIDLE);
#endif
    /* TCP_KEEPALIVE is OSX's TCP_KEEPIDLE equivalent */
#if defined(__APPLE__) && defined(TCP_KEEPALIVE)
    ADD_INT_MACRO(m, TCP_KEEPALIVE);
#endif
#ifdef  TCP_KEEPINTVL
    ADD_INT_MACRO(m, TCP_KEEPINTVL);
#endif
#ifdef  TCP_KEEPCNT
    ADD_INT_MACRO(m, TCP_KEEPCNT);
#endif
#ifdef  TCP_SYNCNT
    ADD_INT_MACRO(m, TCP_SYNCNT);
#endif
#ifdef  TCP_LINGER2
    ADD_INT_MACRO(m, TCP_LINGER2);
#endif
#ifdef  TCP_DEFER_ACCEPT
    ADD_INT_MACRO(m, TCP_DEFER_ACCEPT);
#endif
#ifdef  TCP_WINDOW_CLAMP
    ADD_INT_MACRO(m, TCP_WINDOW_CLAMP);
#endif
#ifdef  TCP_INFO
    ADD_INT_MACRO(m, TCP_INFO);
#endif
#ifdef  TCP_CONNECTION_INFO
    ADD_INT_MACRO(m, TCP_CONNECTION_INFO);
#endif
#ifdef  SIO_TCP_SET_ACK_FREQUENCY
#define TCP_QUICKACK SIO_TCP_SET_ACK_FREQUENCY
#endif
#ifdef  TCP_QUICKACK
    ADD_INT_MACRO(m, TCP_QUICKACK);
#endif
#ifdef  TCP_CONGESTION
    ADD_INT_MACRO(m, TCP_CONGESTION);
#endif
#ifdef  TCP_MD5SIG
    ADD_INT_MACRO(m, TCP_MD5SIG);
#endif
#ifdef  TCP_THIN_LINEAR_TIMEOUTS
    ADD_INT_MACRO(m, TCP_THIN_LINEAR_TIMEOUTS);
#endif
#ifdef  TCP_THIN_DUPACK
    ADD_INT_MACRO(m, TCP_THIN_DUPACK);
#endif
#ifdef  TCP_USER_TIMEOUT
    ADD_INT_MACRO(m, TCP_USER_TIMEOUT);
#endif
#ifdef  TCP_REPAIR
    ADD_INT_MACRO(m, TCP_REPAIR);
#endif
#ifdef  TCP_REPAIR_QUEUE
    ADD_INT_MACRO(m, TCP_REPAIR_QUEUE);
#endif
#ifdef  TCP_QUEUE_SEQ
    ADD_INT_MACRO(m, TCP_QUEUE_SEQ);
#endif
#ifdef  TCP_REPAIR_OPTIONS
    ADD_INT_MACRO(m, TCP_REPAIR_OPTIONS);
#endif
#ifdef  TCP_FASTOPEN
    ADD_INT_MACRO(m, TCP_FASTOPEN);
#endif
#ifdef  TCP_TIMESTAMP
    ADD_INT_MACRO(m, TCP_TIMESTAMP);
#endif
#ifdef  TCP_NOTSENT_LOWAT
    ADD_INT_MACRO(m, TCP_NOTSENT_LOWAT);
#endif
#ifdef  TCP_CC_INFO
    ADD_INT_MACRO(m, TCP_CC_INFO);
#endif
#ifdef  TCP_SAVE_SYN
    ADD_INT_MACRO(m, TCP_SAVE_SYN);
#endif
#ifdef  TCP_SAVED_SYN
    ADD_INT_MACRO(m, TCP_SAVED_SYN);
#endif
#ifdef  TCP_REPAIR_WINDOW
    ADD_INT_MACRO(m, TCP_REPAIR_WINDOW);
#endif
#ifdef  TCP_FASTOPEN_CONNECT
    ADD_INT_MACRO(m, TCP_FASTOPEN_CONNECT);
#endif
#ifdef  TCP_ULP
    ADD_INT_MACRO(m, TCP_ULP);
#endif
#ifdef  TCP_MD5SIG_EXT
    ADD_INT_MACRO(m, TCP_MD5SIG_EXT);
#endif
#ifdef  TCP_FASTOPEN_KEY
    ADD_INT_MACRO(m, TCP_FASTOPEN_KEY);
#endif
#ifdef  TCP_FASTOPEN_NO_COOKIE
    ADD_INT_MACRO(m, TCP_FASTOPEN_NO_COOKIE);
#endif
#ifdef  TCP_ZEROCOPY_RECEIVE
    ADD_INT_MACRO(m, TCP_ZEROCOPY_RECEIVE);
#endif
#ifdef  TCP_INQ
    ADD_INT_MACRO(m, TCP_INQ);
#endif
#ifdef  TCP_TX_DELAY
    ADD_INT_MACRO(m, TCP_TX_DELAY);
#endif

    /* IPX options */
#ifdef  IPX_TYPE
    ADD_INT_MACRO(m, IPX_TYPE);
#endif

/* Reliable Datagram Sockets */
#ifdef RDS_CMSG_RDMA_ARGS
    ADD_INT_MACRO(m, RDS_CMSG_RDMA_ARGS);
#endif
#ifdef RDS_CMSG_RDMA_DEST
    ADD_INT_MACRO(m, RDS_CMSG_RDMA_DEST);
#endif
#ifdef RDS_CMSG_RDMA_MAP
    ADD_INT_MACRO(m, RDS_CMSG_RDMA_MAP);
#endif
#ifdef RDS_CMSG_RDMA_STATUS
    ADD_INT_MACRO(m, RDS_CMSG_RDMA_STATUS);
#endif
#ifdef RDS_CMSG_RDMA_UPDATE
    ADD_INT_MACRO(m, RDS_CMSG_RDMA_UPDATE);
#endif
#ifdef RDS_RDMA_READWRITE
    ADD_INT_MACRO(m, RDS_RDMA_READWRITE);
#endif
#ifdef RDS_RDMA_FENCE
    ADD_INT_MACRO(m, RDS_RDMA_FENCE);
#endif
#ifdef RDS_RDMA_INVALIDATE
    ADD_INT_MACRO(m, RDS_RDMA_INVALIDATE);
#endif
#ifdef RDS_RDMA_USE_ONCE
    ADD_INT_MACRO(m, RDS_RDMA_USE_ONCE);
#endif
#ifdef RDS_RDMA_DONTWAIT
    ADD_INT_MACRO(m, RDS_RDMA_DONTWAIT);
#endif
#ifdef RDS_RDMA_NOTIFY_ME
    ADD_INT_MACRO(m, RDS_RDMA_NOTIFY_ME);
#endif
#ifdef RDS_RDMA_SILENT
    ADD_INT_MACRO(m, RDS_RDMA_SILENT);
#endif

    /* get{addr,name}info parameters */
#ifdef EAI_ADDRFAMILY
    ADD_INT_MACRO(m, EAI_ADDRFAMILY);
#endif
#ifdef EAI_AGAIN
    ADD_INT_MACRO(m, EAI_AGAIN);
#endif
#ifdef EAI_BADFLAGS
    ADD_INT_MACRO(m, EAI_BADFLAGS);
#endif
#ifdef EAI_FAIL
    ADD_INT_MACRO(m, EAI_FAIL);
#endif
#ifdef EAI_FAMILY
    ADD_INT_MACRO(m, EAI_FAMILY);
#endif
#ifdef EAI_MEMORY
    ADD_INT_MACRO(m, EAI_MEMORY);
#endif
#ifdef EAI_NODATA
    ADD_INT_MACRO(m, EAI_NODATA);
#endif
#ifdef EAI_NONAME
    ADD_INT_MACRO(m, EAI_NONAME);
#endif
#ifdef EAI_OVERFLOW
    ADD_INT_MACRO(m, EAI_OVERFLOW);
#endif
#ifdef EAI_SERVICE
    ADD_INT_MACRO(m, EAI_SERVICE);
#endif
#ifdef EAI_SOCKTYPE
    ADD_INT_MACRO(m, EAI_SOCKTYPE);
#endif
#ifdef EAI_SYSTEM
    ADD_INT_MACRO(m, EAI_SYSTEM);
#endif
#ifdef EAI_BADHINTS
    ADD_INT_MACRO(m, EAI_BADHINTS);
#endif
#ifdef EAI_PROTOCOL
    ADD_INT_MACRO(m, EAI_PROTOCOL);
#endif
#ifdef EAI_MAX
    ADD_INT_MACRO(m, EAI_MAX);
#endif
#ifdef AI_PASSIVE
    ADD_INT_MACRO(m, AI_PASSIVE);
#endif
#ifdef AI_CANONNAME
    ADD_INT_MACRO(m, AI_CANONNAME);
#endif
#ifdef AI_NUMERICHOST
    ADD_INT_MACRO(m, AI_NUMERICHOST);
#endif
#ifdef AI_NUMERICSERV
    ADD_INT_MACRO(m, AI_NUMERICSERV);
#endif
#ifdef AI_MASK
    ADD_INT_MACRO(m, AI_MASK);
#endif
#ifdef AI_ALL
    ADD_INT_MACRO(m, AI_ALL);
#endif
#ifdef AI_V4MAPPED_CFG
    ADD_INT_MACRO(m, AI_V4MAPPED_CFG);
#endif
#ifdef AI_ADDRCONFIG
    ADD_INT_MACRO(m, AI_ADDRCONFIG);
#endif
#ifdef AI_V4MAPPED
    ADD_INT_MACRO(m, AI_V4MAPPED);
#endif
#ifdef AI_DEFAULT
    ADD_INT_MACRO(m, AI_DEFAULT);
#endif
#ifdef NI_MAXHOST
    ADD_INT_MACRO(m, NI_MAXHOST);
#endif
#ifdef NI_MAXSERV
    ADD_INT_MACRO(m, NI_MAXSERV);
#endif
#ifdef NI_NOFQDN
    ADD_INT_MACRO(m, NI_NOFQDN);
#endif
#ifdef NI_NUMERICHOST
    ADD_INT_MACRO(m, NI_NUMERICHOST);
#endif
#ifdef NI_NAMEREQD
    ADD_INT_MACRO(m, NI_NAMEREQD);
#endif
#ifdef NI_NUMERICSERV
    ADD_INT_MACRO(m, NI_NUMERICSERV);
#endif
#ifdef NI_DGRAM
    ADD_INT_MACRO(m, NI_DGRAM);
#endif
#ifdef NI_IDN
    ADD_INT_MACRO(m, NI_IDN);
#endif

    /* shutdown() parameters */
#ifdef SHUT_RD
    ADD_INT_MACRO(m, SHUT_RD);
#elif defined(SD_RECEIVE)
    ADD_INT_CONST(m, "SHUT_RD", SD_RECEIVE);
#else
    ADD_INT_CONST(m, "SHUT_RD", 0);
#endif
#ifdef SHUT_WR
    ADD_INT_MACRO(m, SHUT_WR);
#elif defined(SD_SEND)
    ADD_INT_CONST(m, "SHUT_WR", SD_SEND);
#else
    ADD_INT_CONST(m, "SHUT_WR", 1);
#endif
#ifdef SHUT_RDWR
    ADD_INT_MACRO(m, SHUT_RDWR);
#elif defined(SD_BOTH)
    ADD_INT_CONST(m, "SHUT_RDWR", SD_BOTH);
#else
    ADD_INT_CONST(m, "SHUT_RDWR", 2);
#endif

#ifdef SIO_RCVALL
    {
        DWORD codes[] = {SIO_RCVALL, SIO_KEEPALIVE_VALS,
#if defined(SIO_LOOPBACK_FAST_PATH)
            SIO_LOOPBACK_FAST_PATH
#endif
        };
        const char *names[] = {"SIO_RCVALL", "SIO_KEEPALIVE_VALS",
#if defined(SIO_LOOPBACK_FAST_PATH)
            "SIO_LOOPBACK_FAST_PATH"
#endif
        };
        int i;
        for (i = 0; i < Py_ARRAY_LENGTH(codes); ++i) {
            if (PyModule_Add(m, names[i], PyLong_FromUnsignedLong(codes[i])) < 0) {
                goto error;
            }
        }
    }
    ADD_INT_MACRO(m, RCVALL_OFF);
    ADD_INT_MACRO(m, RCVALL_ON);
    ADD_INT_MACRO(m, RCVALL_SOCKETLEVELONLY);
#ifdef RCVALL_IPLEVEL
    ADD_INT_MACRO(m, RCVALL_IPLEVEL);
#endif
#ifdef RCVALL_MAX
    ADD_INT_MACRO(m, RCVALL_MAX);
#endif
#endif /* _MSTCPIP_ */

    /* Initialize gethostbyname lock */
#if defined(USE_GETHOSTBYNAME_LOCK)
    netdb_lock = PyThread_allocate_lock();
#endif

#ifdef MS_WINDOWS
    /* remove some flags on older version Windows during run-time */
    if (remove_unusable_flags(m) < 0) {
        goto error;
    }
#endif

#undef ADD_INT_MACRO
#undef ADD_INT_CONST
#undef ADD_STR_CONST

    return 0;

error:
    return -1;
}

static struct PyModuleDef_Slot socket_slots[] = {
    {Py_mod_exec, socket_exec},
    {Py_mod_multiple_interpreters, Py_MOD_PER_INTERPRETER_GIL_SUPPORTED},
    {Py_mod_gil, Py_MOD_GIL_NOT_USED},
    {0, NULL},
};

static int
socket_traverse(PyObject *mod, visitproc visit, void *arg)
{
    socket_state *state = get_module_state(mod);
    Py_VISIT(state->sock_type);
    Py_VISIT(state->socket_herror);
    Py_VISIT(state->socket_gaierror);
    return 0;
}

static int
socket_clear(PyObject *mod)
{
    socket_state *state = get_module_state(mod);
    Py_CLEAR(state->sock_type);
    Py_CLEAR(state->socket_herror);
    Py_CLEAR(state->socket_gaierror);
    return 0;
}

static void
socket_free(void *mod)
{
    (void)socket_clear((PyObject *)mod);
}

static struct PyModuleDef socketmodule = {
    .m_base = PyModuleDef_HEAD_INIT,
    .m_name = PySocket_MODULE_NAME,
    .m_doc = socket_doc,
    .m_size = sizeof(socket_state),
    .m_methods = socket_methods,
    .m_slots = socket_slots,
    .m_traverse = socket_traverse,
    .m_clear = socket_clear,
    .m_free = socket_free,
};

PyMODINIT_FUNC
PyInit__socket(void)
{
    return PyModuleDef_Init(&socketmodule);
}<|MERGE_RESOLUTION|>--- conflicted
+++ resolved
@@ -3450,14 +3450,9 @@
 static PyObject *
 sock_detach(PyObject *self, PyObject *Py_UNUSED(ignored))
 {
-<<<<<<< HEAD
     PySocketSockObject *s = _PySocketSockObject_CAST(self);
-    SOCKET_T fd = s->sock_fd;
-    s->sock_fd = INVALID_SOCKET;
-=======
     SOCKET_T fd = get_sock_fd(s);
     set_sock_fd(s, INVALID_SOCKET);
->>>>>>> 1153e66e
     return PyLong_FromSocket_t(fd);
 }
 
@@ -3643,12 +3638,8 @@
 static PyObject *
 sock_fileno(PyObject *self, PyObject *Py_UNUSED(ignored))
 {
-<<<<<<< HEAD
     PySocketSockObject *s = _PySocketSockObject_CAST(self);
-    return PyLong_FromSocket_t(s->sock_fd);
-=======
     return PyLong_FromSocket_t(get_sock_fd(s));
->>>>>>> 1153e66e
 }
 
 PyDoc_STRVAR(fileno_doc,
