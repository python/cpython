/* Socket module */

/*

This module provides an interface to Berkeley socket IPC.

Limitations:

- Only AF_INET, AF_INET6 and AF_UNIX address families are supported in a
  portable manner, though AF_PACKET, AF_NETLINK and AF_TIPC are supported
  under Linux.
- No read/write operations (use sendall/recv or makefile instead).
- Additional restrictions apply on some non-Unix platforms (compensated
  for by socket.py).

Module interface:

- socket.error: exception raised for socket specific errors, alias for OSError
- socket.gaierror: exception raised for getaddrinfo/getnameinfo errors,
    a subclass of socket.error
- socket.herror: exception raised for gethostby* errors,
    a subclass of socket.error
- socket.gethostbyname(hostname) --> host IP address (string: 'dd.dd.dd.dd')
- socket.gethostbyaddr(IP address) --> (hostname, [alias, ...], [IP addr, ...])
- socket.gethostname() --> host name (string: 'spam' or 'spam.domain.com')
- socket.getprotobyname(protocolname) --> protocol number
- socket.getservbyname(servicename[, protocolname]) --> port number
- socket.getservbyport(portnumber[, protocolname]) --> service name
- socket.socket([family[, type [, proto, fileno]]]) --> new socket object
    (fileno specifies a pre-existing socket file descriptor)
- socket.socketpair([family[, type [, proto]]]) --> (socket, socket)
- socket.ntohs(16 bit value) --> new int object
- socket.ntohl(32 bit value) --> new int object
- socket.htons(16 bit value) --> new int object
- socket.htonl(32 bit value) --> new int object
- socket.getaddrinfo(host, port [, family, type, proto, flags])
    --> List of (family, type, proto, canonname, sockaddr)
- socket.getnameinfo(sockaddr, flags) --> (host, port)
- socket.AF_INET, socket.SOCK_STREAM, etc.: constants from <socket.h>
- socket.has_ipv6: boolean value indicating if IPv6 is supported
- socket.inet_aton(IP address) -> 32-bit packed IP representation
- socket.inet_ntoa(packed IP) -> IP address string
- socket.getdefaulttimeout() -> None | float
- socket.setdefaulttimeout(None | float)
- socket.if_nameindex() -> list of tuples (if_index, if_name)
- socket.if_nametoindex(name) -> corresponding interface index
- socket.if_indextoname(index) -> corresponding interface name
- an Internet socket address is a pair (hostname, port)
  where hostname can be anything recognized by gethostbyname()
  (including the dd.dd.dd.dd notation) and port is in host byte order
- where a hostname is returned, the dd.dd.dd.dd notation is used
- a UNIX domain socket address is a string specifying the pathname
- an AF_PACKET socket address is a tuple containing a string
  specifying the ethernet interface and an integer specifying
  the Ethernet protocol number to be received. For example:
  ("eth0",0x1234).  Optional 3rd,4th,5th elements in the tuple
  specify packet-type and ha-type/addr.
- an AF_TIPC socket address is expressed as
 (addr_type, v1, v2, v3 [, scope]); where addr_type can be one of:
    TIPC_ADDR_NAMESEQ, TIPC_ADDR_NAME, and TIPC_ADDR_ID;
  and scope can be one of:
    TIPC_ZONE_SCOPE, TIPC_CLUSTER_SCOPE, and TIPC_NODE_SCOPE.
  The meaning of v1, v2 and v3 depends on the value of addr_type:
    if addr_type is TIPC_ADDR_NAME:
        v1 is the server type
        v2 is the port identifier
        v3 is ignored
    if addr_type is TIPC_ADDR_NAMESEQ:
        v1 is the server type
        v2 is the lower port number
        v3 is the upper port number
    if addr_type is TIPC_ADDR_ID:
        v1 is the node
        v2 is the ref
        v3 is ignored


Local naming conventions:

- names starting with sock_ are socket object methods
- names starting with socket_ are module-level functions
- names starting with PySocket are exported through socketmodule.h

*/

#ifdef __APPLE__
#include <AvailabilityMacros.h>
/* for getaddrinfo thread safety test on old versions of OS X */
#ifndef MAC_OS_X_VERSION_10_5
#define MAC_OS_X_VERSION_10_5 1050
#endif
  /*
   * inet_aton is not available on OSX 10.3, yet we want to use a binary
   * that was build on 10.4 or later to work on that release, weak linking
   * comes to the rescue.
   */
# pragma weak inet_aton
#endif

#include "Python.h"
#include "structmember.h"

/* Socket object documentation */
PyDoc_STRVAR(sock_doc,
"socket(family=AF_INET, type=SOCK_STREAM, proto=0) -> socket object\n\
socket(family=-1, type=-1, proto=-1, fileno=None) -> socket object\n\
\n\
Open a socket of the given type.  The family argument specifies the\n\
address family; it defaults to AF_INET.  The type argument specifies\n\
whether this is a stream (SOCK_STREAM, this is the default)\n\
or datagram (SOCK_DGRAM) socket.  The protocol argument defaults to 0,\n\
specifying the default protocol.  Keyword arguments are accepted.\n\
The socket is created as non-inheritable.\n\
\n\
When a fileno is passed in, family, type and proto are auto-detected,\n\
unless they are explicitly set.\n\
\n\
A socket object represents one endpoint of a network connection.\n\
\n\
Methods of socket objects (keyword arguments not allowed):\n\
\n\
_accept() -- accept connection, returning new socket fd and client address\n\
bind(addr) -- bind the socket to a local address\n\
close() -- close the socket\n\
connect(addr) -- connect the socket to a remote address\n\
connect_ex(addr) -- connect, return an error code instead of an exception\n\
dup() -- return a new socket fd duplicated from fileno()\n\
fileno() -- return underlying file descriptor\n\
getpeername() -- return remote address [*]\n\
getsockname() -- return local address\n\
getsockopt(level, optname[, buflen]) -- get socket options\n\
gettimeout() -- return timeout or None\n\
listen([n]) -- start listening for incoming connections\n\
recv(buflen[, flags]) -- receive data\n\
recv_into(buffer[, nbytes[, flags]]) -- receive data (into a buffer)\n\
recvfrom(buflen[, flags]) -- receive data and sender\'s address\n\
recvfrom_into(buffer[, nbytes, [, flags])\n\
  -- receive data and sender\'s address (into a buffer)\n\
sendall(data[, flags]) -- send all data\n\
send(data[, flags]) -- send data, may not send all of it\n\
sendto(data[, flags], addr) -- send data to a given address\n\
setblocking(0 | 1) -- set or clear the blocking I/O flag\n\
getblocking() -- return True if socket is blocking, False if non-blocking\n\
setsockopt(level, optname, value[, optlen]) -- set socket options\n\
settimeout(None | float) -- set or clear the timeout\n\
shutdown(how) -- shut down traffic in one or both directions\n\
if_nameindex() -- return all network interface indices and names\n\
if_nametoindex(name) -- return the corresponding interface index\n\
if_indextoname(index) -- return the corresponding interface name\n\
\n\
 [*] not available on all platforms!");

/* XXX This is a terrible mess of platform-dependent preprocessor hacks.
   I hope some day someone can clean this up please... */

/* Hacks for gethostbyname_r().  On some non-Linux platforms, the configure
   script doesn't get this right, so we hardcode some platform checks below.
   On the other hand, not all Linux versions agree, so there the settings
   computed by the configure script are needed! */

#ifndef __linux__
# undef HAVE_GETHOSTBYNAME_R_3_ARG
# undef HAVE_GETHOSTBYNAME_R_5_ARG
# undef HAVE_GETHOSTBYNAME_R_6_ARG
#endif

#if defined(__OpenBSD__)
# include <sys/uio.h>
#endif

#if defined(__ANDROID__) && __ANDROID_API__ < 23
# undef HAVE_GETHOSTBYNAME_R
#endif

#ifdef HAVE_GETHOSTBYNAME_R
# if defined(_AIX) && !defined(_LINUX_SOURCE_COMPAT)
#  define HAVE_GETHOSTBYNAME_R_3_ARG
# elif defined(__sun) || defined(__sgi)
#  define HAVE_GETHOSTBYNAME_R_5_ARG
# elif defined(__linux__)
/* Rely on the configure script */
# elif defined(_LINUX_SOURCE_COMPAT) /* Linux compatibility on AIX */
#  define HAVE_GETHOSTBYNAME_R_6_ARG
# else
#  undef HAVE_GETHOSTBYNAME_R
# endif
#endif

#if !defined(HAVE_GETHOSTBYNAME_R) && !defined(MS_WINDOWS)
# define USE_GETHOSTBYNAME_LOCK
#endif

/* To use __FreeBSD_version, __OpenBSD__, and __NetBSD_Version__ */
#ifdef HAVE_SYS_PARAM_H
#include <sys/param.h>
#endif
/* On systems on which getaddrinfo() is believed to not be thread-safe,
   (this includes the getaddrinfo emulation) protect access with a lock.

   getaddrinfo is thread-safe on Mac OS X 10.5 and later. Originally it was
   a mix of code including an unsafe implementation from an old BSD's
   libresolv. In 10.5 Apple reimplemented it as a safe IPC call to the
   mDNSResponder process. 10.5 is the first be UNIX '03 certified, which
   includes the requirement that getaddrinfo be thread-safe. See issue #25924.

   It's thread-safe in OpenBSD starting with 5.4, released Nov 2013:
   http://www.openbsd.org/plus54.html

   It's thread-safe in NetBSD starting with 4.0, released Dec 2007:

http://cvsweb.netbsd.org/bsdweb.cgi/src/lib/libc/net/getaddrinfo.c.diff?r1=1.82&r2=1.83
 */
#if ((defined(__APPLE__) && \
        MAC_OS_X_VERSION_MIN_REQUIRED < MAC_OS_X_VERSION_10_5) || \
    (defined(__FreeBSD__) && __FreeBSD_version+0 < 503000) || \
    (defined(__OpenBSD__) && OpenBSD+0 < 201311) || \
    (defined(__NetBSD__) && __NetBSD_Version__+0 < 400000000) || \
    !defined(HAVE_GETADDRINFO))
#define USE_GETADDRINFO_LOCK
#endif

#ifdef USE_GETADDRINFO_LOCK
#define ACQUIRE_GETADDRINFO_LOCK PyThread_acquire_lock(netdb_lock, 1);
#define RELEASE_GETADDRINFO_LOCK PyThread_release_lock(netdb_lock);
#else
#define ACQUIRE_GETADDRINFO_LOCK
#define RELEASE_GETADDRINFO_LOCK
#endif

#if defined(USE_GETHOSTBYNAME_LOCK) || defined(USE_GETADDRINFO_LOCK)
# include "pythread.h"
#endif


#if defined(__APPLE__) || defined(__CYGWIN__) || defined(__NetBSD__)
# include <sys/ioctl.h>
#endif


#if defined(__sgi) && _COMPILER_VERSION>700 && !_SGIAPI
/* make sure that the reentrant (gethostbyaddr_r etc)
   functions are declared correctly if compiling with
   MIPSPro 7.x in ANSI C mode (default) */

/* XXX Using _SGIAPI is the wrong thing,
   but I don't know what the right thing is. */
#undef _SGIAPI /* to avoid warning */
#define _SGIAPI 1

#undef _XOPEN_SOURCE
#include <sys/socket.h>
#include <sys/types.h>
#include <netinet/in.h>
#ifdef _SS_ALIGNSIZE
#define HAVE_GETADDRINFO 1
#define HAVE_GETNAMEINFO 1
#endif

#define HAVE_INET_PTON
#include <netdb.h>
#endif

/* Solaris fails to define this variable at all. */
#if defined(sun) && !defined(INET_ADDRSTRLEN)
#define INET_ADDRSTRLEN 16
#endif

/* Generic includes */
#ifdef HAVE_SYS_TYPES_H
#include <sys/types.h>
#endif

#ifdef HAVE_SYS_SOCKET_H
#include <sys/socket.h>
#endif

#ifdef HAVE_NET_IF_H
#include <net/if.h>
#endif

/* Generic socket object definitions and includes */
#define PySocket_BUILDING_SOCKET
#include "socketmodule.h"

/* Addressing includes */

#ifndef MS_WINDOWS

/* Non-MS WINDOWS includes */
# include <netdb.h>
# include <unistd.h>

/* Headers needed for inet_ntoa() and inet_addr() */
#   include <arpa/inet.h>

#  include <fcntl.h>

#else

/* MS_WINDOWS includes */
# ifdef HAVE_FCNTL_H
#  include <fcntl.h>
# endif

/* Provides the IsWindows7SP1OrGreater() function */
#include <versionhelpers.h>

/* remove some flags on older version Windows during run-time.
   https://msdn.microsoft.com/en-us/library/windows/desktop/ms738596.aspx */
typedef struct {
    DWORD build_number;  /* available starting with this Win10 BuildNumber */
    const char flag_name[20];
} FlagRuntimeInfo;

/* IMPORTANT: make sure the list ordered by descending build_number */
static FlagRuntimeInfo win_runtime_flags[] = {
    /* available starting with Windows 10 1709 */
    {16299, "TCP_KEEPIDLE"},
    {16299, "TCP_KEEPINTVL"},
    /* available starting with Windows 10 1703 */
    {15063, "TCP_KEEPCNT"},
    /* available starting with Windows 10 1607 */
    {14393, "TCP_FASTOPEN"}
};

static void
remove_unusable_flags(PyObject *m)
{
    PyObject *dict;
    OSVERSIONINFOEX info;
    DWORDLONG dwlConditionMask;

    dict = PyModule_GetDict(m);
    if (dict == NULL) {
        return;
    }

    /* set to Windows 10, except BuildNumber. */
    memset(&info, 0, sizeof(info));
    info.dwOSVersionInfoSize = sizeof(info);
    info.dwMajorVersion = 10;
    info.dwMinorVersion = 0;

    /* set Condition Mask */
    dwlConditionMask = 0;
    VER_SET_CONDITION(dwlConditionMask, VER_MAJORVERSION, VER_GREATER_EQUAL);
    VER_SET_CONDITION(dwlConditionMask, VER_MINORVERSION, VER_GREATER_EQUAL);
    VER_SET_CONDITION(dwlConditionMask, VER_BUILDNUMBER, VER_GREATER_EQUAL);

    for (int i=0; i<sizeof(win_runtime_flags)/sizeof(FlagRuntimeInfo); i++) {
        info.dwBuildNumber = win_runtime_flags[i].build_number;
        /* greater than or equal to the specified version? 
           Compatibility Mode will not cheat VerifyVersionInfo(...) */
        if (VerifyVersionInfo(
                &info,
                VER_MAJORVERSION|VER_MINORVERSION|VER_BUILDNUMBER,
                dwlConditionMask)) {
            break;
        }
        else {
            if (PyDict_GetItemString(
                    dict,
                    win_runtime_flags[i].flag_name) != NULL) {
                PyDict_DelItemString(
                    dict,
                    win_runtime_flags[i].flag_name);
            }
        }
    }
}

#endif

#include <stddef.h>

#ifndef O_NONBLOCK
# define O_NONBLOCK O_NDELAY
#endif

/* include Python's addrinfo.h unless it causes trouble */
#if defined(__sgi) && _COMPILER_VERSION>700 && defined(_SS_ALIGNSIZE)
  /* Do not include addinfo.h on some newer IRIX versions.
   * _SS_ALIGNSIZE is defined in sys/socket.h by 6.5.21,
   * for example, but not by 6.5.10.
   */
#elif defined(_MSC_VER) && _MSC_VER>1201
  /* Do not include addrinfo.h for MSVC7 or greater. 'addrinfo' and
   * EAI_* constants are defined in (the already included) ws2tcpip.h.
   */
#else
#  include "addrinfo.h"
#endif

#ifdef __APPLE__
/* On OS X, getaddrinfo returns no error indication of lookup
   failure, so we must use the emulation instead of the libinfo
   implementation. Unfortunately, performing an autoconf test
   for this bug would require DNS access for the machine performing
   the configuration, which is not acceptable. Therefore, we
   determine the bug just by checking for __APPLE__. If this bug
   gets ever fixed, perhaps checking for sys/version.h would be
   appropriate, which is 10/0 on the system with the bug. */
#ifndef HAVE_GETNAMEINFO
/* This bug seems to be fixed in Jaguar. The easiest way I could
   Find to check for Jaguar is that it has getnameinfo(), which
   older releases don't have */
#undef HAVE_GETADDRINFO
#endif

#ifdef HAVE_INET_ATON
#define USE_INET_ATON_WEAKLINK
#endif

#endif

/* I know this is a bad practice, but it is the easiest... */
#if !defined(HAVE_GETADDRINFO)
/* avoid clashes with the C library definition of the symbol. */
#define getaddrinfo fake_getaddrinfo
#define gai_strerror fake_gai_strerror
#define freeaddrinfo fake_freeaddrinfo
#include "getaddrinfo.c"
#endif
#if !defined(HAVE_GETNAMEINFO)
#define getnameinfo fake_getnameinfo
#include "getnameinfo.c"
#endif

#ifdef MS_WINDOWS
#define SOCKETCLOSE closesocket
#endif

#ifdef MS_WIN32
#undef EAFNOSUPPORT
#define EAFNOSUPPORT WSAEAFNOSUPPORT
#define snprintf _snprintf
#endif

#ifndef SOCKETCLOSE
#define SOCKETCLOSE close
#endif

#if (defined(HAVE_BLUETOOTH_H) || defined(HAVE_BLUETOOTH_BLUETOOTH_H)) && !defined(__NetBSD__) && !defined(__DragonFly__)
#define USE_BLUETOOTH 1
#if defined(__FreeBSD__)
#define BTPROTO_L2CAP BLUETOOTH_PROTO_L2CAP
#define BTPROTO_RFCOMM BLUETOOTH_PROTO_RFCOMM
#define BTPROTO_HCI BLUETOOTH_PROTO_HCI
#define SOL_HCI SOL_HCI_RAW
#define HCI_FILTER SO_HCI_RAW_FILTER
#define sockaddr_l2 sockaddr_l2cap
#define sockaddr_rc sockaddr_rfcomm
#define hci_dev hci_node
#define _BT_L2_MEMB(sa, memb) ((sa)->l2cap_##memb)
#define _BT_RC_MEMB(sa, memb) ((sa)->rfcomm_##memb)
#define _BT_HCI_MEMB(sa, memb) ((sa)->hci_##memb)
#elif defined(__NetBSD__) || defined(__DragonFly__)
#define sockaddr_l2 sockaddr_bt
#define sockaddr_rc sockaddr_bt
#define sockaddr_hci sockaddr_bt
#define sockaddr_sco sockaddr_bt
#define SOL_HCI BTPROTO_HCI
#define HCI_DATA_DIR SO_HCI_DIRECTION
#define _BT_L2_MEMB(sa, memb) ((sa)->bt_##memb)
#define _BT_RC_MEMB(sa, memb) ((sa)->bt_##memb)
#define _BT_HCI_MEMB(sa, memb) ((sa)->bt_##memb)
#define _BT_SCO_MEMB(sa, memb) ((sa)->bt_##memb)
#else
#define _BT_L2_MEMB(sa, memb) ((sa)->l2_##memb)
#define _BT_RC_MEMB(sa, memb) ((sa)->rc_##memb)
#define _BT_HCI_MEMB(sa, memb) ((sa)->hci_##memb)
#define _BT_SCO_MEMB(sa, memb) ((sa)->sco_##memb)
#endif
#endif

/* Convert "sock_addr_t *" to "struct sockaddr *". */
#define SAS2SA(x)       (&((x)->sa))

/*
 * Constants for getnameinfo()
 */
#if !defined(NI_MAXHOST)
#define NI_MAXHOST 1025
#endif
#if !defined(NI_MAXSERV)
#define NI_MAXSERV 32
#endif

#ifndef INVALID_SOCKET /* MS defines this */
#define INVALID_SOCKET (-1)
#endif

#ifndef INADDR_NONE
#define INADDR_NONE (-1)
#endif

/* XXX There's a problem here: *static* functions are not supposed to have
   a Py prefix (or use CapitalizedWords).  Later... */

/* Global variable holding the exception type for errors detected
   by this module (but not argument type or memory errors, etc.). */
static PyObject *socket_herror;
static PyObject *socket_gaierror;
static PyObject *socket_timeout;

/* A forward reference to the socket type object.
   The sock_type variable contains pointers to various functions,
   some of which call new_sockobject(), which uses sock_type, so
   there has to be a circular reference. */
static PyTypeObject sock_type;

#if defined(HAVE_POLL_H)
#include <poll.h>
#elif defined(HAVE_SYS_POLL_H)
#include <sys/poll.h>
#endif

/* Largest value to try to store in a socklen_t (used when handling
   ancillary data).  POSIX requires socklen_t to hold at least
   (2**31)-1 and recommends against storing larger values, but
   socklen_t was originally int in the BSD interface, so to be on the
   safe side we use the smaller of (2**31)-1 and INT_MAX. */
#if INT_MAX > 0x7fffffff
#define SOCKLEN_T_LIMIT 0x7fffffff
#else
#define SOCKLEN_T_LIMIT INT_MAX
#endif

#ifdef HAVE_POLL
/* Instead of select(), we'll use poll() since poll() works on any fd. */
#define IS_SELECTABLE(s) 1
/* Can we call select() with this socket without a buffer overrun? */
#else
/* If there's no timeout left, we don't have to call select, so it's a safe,
 * little white lie. */
#define IS_SELECTABLE(s) (_PyIsSelectable_fd((s)->sock_fd) || (s)->sock_timeout <= 0)
#endif

static PyObject*
select_error(void)
{
    PyErr_SetString(PyExc_OSError, "unable to select on socket");
    return NULL;
}

#ifdef MS_WINDOWS
#ifndef WSAEAGAIN
#define WSAEAGAIN WSAEWOULDBLOCK
#endif
#define CHECK_ERRNO(expected) \
    (WSAGetLastError() == WSA ## expected)
#else
#define CHECK_ERRNO(expected) \
    (errno == expected)
#endif

#ifdef MS_WINDOWS
#  define GET_SOCK_ERROR WSAGetLastError()
#  define SET_SOCK_ERROR(err) WSASetLastError(err)
#  define SOCK_TIMEOUT_ERR WSAEWOULDBLOCK
#  define SOCK_INPROGRESS_ERR WSAEWOULDBLOCK
#else
#  define GET_SOCK_ERROR errno
#  define SET_SOCK_ERROR(err) do { errno = err; } while (0)
#  define SOCK_TIMEOUT_ERR EWOULDBLOCK
#  define SOCK_INPROGRESS_ERR EINPROGRESS
#endif

#ifdef _MSC_VER
#  define SUPPRESS_DEPRECATED_CALL __pragma(warning(suppress: 4996))
#else
#  define SUPPRESS_DEPRECATED_CALL
#endif

#ifdef MS_WINDOWS
/* Does WSASocket() support the WSA_FLAG_NO_HANDLE_INHERIT flag? */
static int support_wsa_no_inherit = -1;
#endif

/* Convenience function to raise an error according to errno
   and return a NULL pointer from a function. */

static PyObject *
set_error(void)
{
#ifdef MS_WINDOWS
    int err_no = WSAGetLastError();
    /* PyErr_SetExcFromWindowsErr() invokes FormatMessage() which
       recognizes the error codes used by both GetLastError() and
       WSAGetLastError */
    if (err_no)
        return PyErr_SetExcFromWindowsErr(PyExc_OSError, err_no);
#endif

    return PyErr_SetFromErrno(PyExc_OSError);
}


static PyObject *
set_herror(int h_error)
{
    PyObject *v;

#ifdef HAVE_HSTRERROR
    v = Py_BuildValue("(is)", h_error, (char *)hstrerror(h_error));
#else
    v = Py_BuildValue("(is)", h_error, "host not found");
#endif
    if (v != NULL) {
        PyErr_SetObject(socket_herror, v);
        Py_DECREF(v);
    }

    return NULL;
}


static PyObject *
set_gaierror(int error)
{
    PyObject *v;

#ifdef EAI_SYSTEM
    /* EAI_SYSTEM is not available on Windows XP. */
    if (error == EAI_SYSTEM)
        return set_error();
#endif

#ifdef HAVE_GAI_STRERROR
    v = Py_BuildValue("(is)", error, gai_strerror(error));
#else
    v = Py_BuildValue("(is)", error, "getaddrinfo failed");
#endif
    if (v != NULL) {
        PyErr_SetObject(socket_gaierror, v);
        Py_DECREF(v);
    }

    return NULL;
}

/* Function to perform the setting of socket blocking mode
   internally. block = (1 | 0). */
static int
internal_setblocking(PySocketSockObject *s, int block)
{
    int result = -1;
#ifdef MS_WINDOWS
    u_long arg;
#endif
#if !defined(MS_WINDOWS) \
    && !((defined(HAVE_SYS_IOCTL_H) && defined(FIONBIO)))
    int delay_flag, new_delay_flag;
#endif

    Py_BEGIN_ALLOW_THREADS
#ifndef MS_WINDOWS
#if (defined(HAVE_SYS_IOCTL_H) && defined(FIONBIO))
    block = !block;
    if (ioctl(s->sock_fd, FIONBIO, (unsigned int *)&block) == -1)
        goto done;
#else
    delay_flag = fcntl(s->sock_fd, F_GETFL, 0);
    if (delay_flag == -1)
        goto done;
    if (block)
        new_delay_flag = delay_flag & (~O_NONBLOCK);
    else
        new_delay_flag = delay_flag | O_NONBLOCK;
    if (new_delay_flag != delay_flag)
        if (fcntl(s->sock_fd, F_SETFL, new_delay_flag) == -1)
            goto done;
#endif
#else /* MS_WINDOWS */
    arg = !block;
    if (ioctlsocket(s->sock_fd, FIONBIO, &arg) != 0)
        goto done;
#endif /* MS_WINDOWS */

    result = 0;

  done:
    Py_END_ALLOW_THREADS

    if (result) {
#ifndef MS_WINDOWS
        PyErr_SetFromErrno(PyExc_OSError);
#else
        PyErr_SetExcFromWindowsErr(PyExc_OSError, WSAGetLastError());
#endif
    }

    return result;
}

static int
internal_select(PySocketSockObject *s, int writing, _PyTime_t interval,
                int connect)
{
    int n;
#ifdef HAVE_POLL
    struct pollfd pollfd;
    _PyTime_t ms;
#else
    fd_set fds, efds;
    struct timeval tv, *tvp;
#endif

    /* must be called with the GIL held */
    assert(PyGILState_Check());

    /* Error condition is for output only */
    assert(!(connect && !writing));

    /* Guard against closed socket */
    if (s->sock_fd == INVALID_SOCKET)
        return 0;

    /* Prefer poll, if available, since you can poll() any fd
     * which can't be done with select(). */
#ifdef HAVE_POLL
    pollfd.fd = s->sock_fd;
    pollfd.events = writing ? POLLOUT : POLLIN;
    if (connect) {
        /* On Windows, the socket becomes writable on connection success,
           but a connection failure is notified as an error. On POSIX, the
           socket becomes writable on connection success or on connection
           failure. */
        pollfd.events |= POLLERR;
    }

    /* s->sock_timeout is in seconds, timeout in ms */
    ms = _PyTime_AsMilliseconds(interval, _PyTime_ROUND_CEILING);
    assert(ms <= INT_MAX);

    Py_BEGIN_ALLOW_THREADS;
    n = poll(&pollfd, 1, (int)ms);
    Py_END_ALLOW_THREADS;
#else
    if (interval >= 0) {
        _PyTime_AsTimeval_noraise(interval, &tv, _PyTime_ROUND_CEILING);
        tvp = &tv;
    }
    else
        tvp = NULL;

    FD_ZERO(&fds);
    FD_SET(s->sock_fd, &fds);
    FD_ZERO(&efds);
    if (connect) {
        /* On Windows, the socket becomes writable on connection success,
           but a connection failure is notified as an error. On POSIX, the
           socket becomes writable on connection success or on connection
           failure. */
        FD_SET(s->sock_fd, &efds);
    }

    /* See if the socket is ready */
    Py_BEGIN_ALLOW_THREADS;
    if (writing)
        n = select(Py_SAFE_DOWNCAST(s->sock_fd+1, SOCKET_T, int),
                   NULL, &fds, &efds, tvp);
    else
        n = select(Py_SAFE_DOWNCAST(s->sock_fd+1, SOCKET_T, int),
                   &fds, NULL, &efds, tvp);
    Py_END_ALLOW_THREADS;
#endif

    if (n < 0)
        return -1;
    if (n == 0)
        return 1;
    return 0;
}

/* Call a socket function.

   On error, raise an exception and return -1 if err is set, or fill err and
   return -1 otherwise. If a signal was received and the signal handler raised
   an exception, return -1, and set err to -1 if err is set.

   On success, return 0, and set err to 0 if err is set.

   If the socket has a timeout, wait until the socket is ready before calling
   the function: wait until the socket is writable if writing is nonzero, wait
   until the socket received data otherwise.

   If the socket function is interrupted by a signal (failed with EINTR): retry
   the function, except if the signal handler raised an exception (PEP 475).

   When the function is retried, recompute the timeout using a monotonic clock.

   sock_call_ex() must be called with the GIL held. The socket function is
   called with the GIL released. */
static int
sock_call_ex(PySocketSockObject *s,
             int writing,
             int (*sock_func) (PySocketSockObject *s, void *data),
             void *data,
             int connect,
             int *err,
             _PyTime_t timeout)
{
    int has_timeout = (timeout > 0);
    _PyTime_t deadline = 0;
    int deadline_initialized = 0;
    int res;

    /* sock_call() must be called with the GIL held. */
    assert(PyGILState_Check());

    /* outer loop to retry select() when select() is interrupted by a signal
       or to retry select()+sock_func() on false positive (see above) */
    while (1) {
        /* For connect(), poll even for blocking socket. The connection
           runs asynchronously. */
        if (has_timeout || connect) {
            if (has_timeout) {
                _PyTime_t interval;

                if (deadline_initialized) {
                    /* recompute the timeout */
                    interval = deadline - _PyTime_GetMonotonicClock();
                }
                else {
                    deadline_initialized = 1;
                    deadline = _PyTime_GetMonotonicClock() + timeout;
                    interval = timeout;
                }

                if (interval >= 0)
                    res = internal_select(s, writing, interval, connect);
                else
                    res = 1;
            }
            else {
                res = internal_select(s, writing, timeout, connect);
            }

            if (res == -1) {
                if (err)
                    *err = GET_SOCK_ERROR;

                if (CHECK_ERRNO(EINTR)) {
                    /* select() was interrupted by a signal */
                    if (PyErr_CheckSignals()) {
                        if (err)
                            *err = -1;
                        return -1;
                    }

                    /* retry select() */
                    continue;
                }

                /* select() failed */
                s->errorhandler();
                return -1;
            }

            if (res == 1) {
                if (err)
                    *err = SOCK_TIMEOUT_ERR;
                else
                    PyErr_SetString(socket_timeout, "timed out");
                return -1;
            }

            /* the socket is ready */
        }

        /* inner loop to retry sock_func() when sock_func() is interrupted
           by a signal */
        while (1) {
            Py_BEGIN_ALLOW_THREADS
            res = sock_func(s, data);
            Py_END_ALLOW_THREADS

            if (res) {
                /* sock_func() succeeded */
                if (err)
                    *err = 0;
                return 0;
            }

            if (err)
                *err = GET_SOCK_ERROR;

            if (!CHECK_ERRNO(EINTR))
                break;

            /* sock_func() was interrupted by a signal */
            if (PyErr_CheckSignals()) {
                if (err)
                    *err = -1;
                return -1;
            }

            /* retry sock_func() */
        }

        if (s->sock_timeout > 0
            && (CHECK_ERRNO(EWOULDBLOCK) || CHECK_ERRNO(EAGAIN))) {
            /* False positive: sock_func() failed with EWOULDBLOCK or EAGAIN.

               For example, select() could indicate a socket is ready for
               reading, but the data then discarded by the OS because of a
               wrong checksum.

               Loop on select() to recheck for socket readyness. */
            continue;
        }

        /* sock_func() failed */
        if (!err)
            s->errorhandler();
        /* else: err was already set before */
        return -1;
    }
}

static int
sock_call(PySocketSockObject *s,
          int writing,
          int (*func) (PySocketSockObject *s, void *data),
          void *data)
{
    return sock_call_ex(s, writing, func, data, 0, NULL, s->sock_timeout);
}


/* Initialize a new socket object. */

/* Default timeout for new sockets */
static _PyTime_t defaulttimeout = _PYTIME_FROMSECONDS(-1);

static int
init_sockobject(PySocketSockObject *s,
                SOCKET_T fd, int family, int type, int proto)
{
    s->sock_fd = fd;
    s->sock_family = family;

    s->sock_type = type;

    /* It's possible to pass SOCK_NONBLOCK and SOCK_CLOEXEC bit flags
       on some OSes as part of socket.type.  We want to reset them here,
       to make socket.type be set to the same value on all platforms.
       Otherwise, simple code like 'if sock.type == SOCK_STREAM' is
       not portable.
    */
#ifdef SOCK_NONBLOCK
    s->sock_type = s->sock_type & ~SOCK_NONBLOCK;
#endif
#ifdef SOCK_CLOEXEC
    s->sock_type = s->sock_type & ~SOCK_CLOEXEC;
#endif

    s->sock_proto = proto;

    s->errorhandler = &set_error;
#ifdef SOCK_NONBLOCK
    if (type & SOCK_NONBLOCK)
        s->sock_timeout = 0;
    else
#endif
    {
        s->sock_timeout = defaulttimeout;
        if (defaulttimeout >= 0) {
            if (internal_setblocking(s, 0) == -1) {
                return -1;
            }
        }
    }
    return 0;
}


/* Create a new socket object.
   This just creates the object and initializes it.
   If the creation fails, return NULL and set an exception (implicit
   in NEWOBJ()). */

static PySocketSockObject *
new_sockobject(SOCKET_T fd, int family, int type, int proto)
{
    PySocketSockObject *s;
    s = (PySocketSockObject *)
        PyType_GenericNew(&sock_type, NULL, NULL);
    if (s == NULL)
        return NULL;
    if (init_sockobject(s, fd, family, type, proto) == -1) {
        Py_DECREF(s);
        return NULL;
    }
    return s;
}


/* Lock to allow python interpreter to continue, but only allow one
   thread to be in gethostbyname or getaddrinfo */
#if defined(USE_GETHOSTBYNAME_LOCK) || defined(USE_GETADDRINFO_LOCK)
static PyThread_type_lock netdb_lock;
#endif


/* Convert a string specifying a host name or one of a few symbolic
   names to a numeric IP address.  This usually calls gethostbyname()
   to do the work; the names "" and "<broadcast>" are special.
   Return the length (IPv4 should be 4 bytes), or negative if
   an error occurred; then an exception is raised. */

static int
setipaddr(const char *name, struct sockaddr *addr_ret, size_t addr_ret_size, int af)
{
    struct addrinfo hints, *res;
    int error;

    memset((void *) addr_ret, '\0', sizeof(*addr_ret));
    if (name[0] == '\0') {
        int siz;
        memset(&hints, 0, sizeof(hints));
        hints.ai_family = af;
        hints.ai_socktype = SOCK_DGRAM;         /*dummy*/
        hints.ai_flags = AI_PASSIVE;
        Py_BEGIN_ALLOW_THREADS
        ACQUIRE_GETADDRINFO_LOCK
        error = getaddrinfo(NULL, "0", &hints, &res);
        Py_END_ALLOW_THREADS
        /* We assume that those thread-unsafe getaddrinfo() versions
           *are* safe regarding their return value, ie. that a
           subsequent call to getaddrinfo() does not destroy the
           outcome of the first call. */
        RELEASE_GETADDRINFO_LOCK
        if (error) {
            set_gaierror(error);
            return -1;
        }
        switch (res->ai_family) {
        case AF_INET:
            siz = 4;
            break;
#ifdef ENABLE_IPV6
        case AF_INET6:
            siz = 16;
            break;
#endif
        default:
            freeaddrinfo(res);
            PyErr_SetString(PyExc_OSError,
                "unsupported address family");
            return -1;
        }
        if (res->ai_next) {
            freeaddrinfo(res);
            PyErr_SetString(PyExc_OSError,
                "wildcard resolved to multiple address");
            return -1;
        }
        if (res->ai_addrlen < addr_ret_size)
            addr_ret_size = res->ai_addrlen;
        memcpy(addr_ret, res->ai_addr, addr_ret_size);
        freeaddrinfo(res);
        return siz;
    }
    /* special-case broadcast - inet_addr() below can return INADDR_NONE for
     * this */
    if (strcmp(name, "255.255.255.255") == 0 ||
        strcmp(name, "<broadcast>") == 0) {
        struct sockaddr_in *sin;
        if (af != AF_INET && af != AF_UNSPEC) {
            PyErr_SetString(PyExc_OSError,
                "address family mismatched");
            return -1;
        }
        sin = (struct sockaddr_in *)addr_ret;
        memset((void *) sin, '\0', sizeof(*sin));
        sin->sin_family = AF_INET;
#ifdef HAVE_SOCKADDR_SA_LEN
        sin->sin_len = sizeof(*sin);
#endif
        sin->sin_addr.s_addr = INADDR_BROADCAST;
        return sizeof(sin->sin_addr);
    }

    /* avoid a name resolution in case of numeric address */
#ifdef HAVE_INET_PTON
    /* check for an IPv4 address */
    if (af == AF_UNSPEC || af == AF_INET) {
        struct sockaddr_in *sin = (struct sockaddr_in *)addr_ret;
        memset(sin, 0, sizeof(*sin));
        if (inet_pton(AF_INET, name, &sin->sin_addr) > 0) {
            sin->sin_family = AF_INET;
#ifdef HAVE_SOCKADDR_SA_LEN
            sin->sin_len = sizeof(*sin);
#endif
            return 4;
        }
    }
#ifdef ENABLE_IPV6
    /* check for an IPv6 address - if the address contains a scope ID, we
     * fallback to getaddrinfo(), which can handle translation from interface
     * name to interface index */
    if ((af == AF_UNSPEC || af == AF_INET6) && !strchr(name, '%')) {
        struct sockaddr_in6 *sin = (struct sockaddr_in6 *)addr_ret;
        memset(sin, 0, sizeof(*sin));
        if (inet_pton(AF_INET6, name, &sin->sin6_addr) > 0) {
            sin->sin6_family = AF_INET6;
#ifdef HAVE_SOCKADDR_SA_LEN
            sin->sin6_len = sizeof(*sin);
#endif
            return 16;
        }
    }
#endif /* ENABLE_IPV6 */
#else /* HAVE_INET_PTON */
    /* check for an IPv4 address */
    if (af == AF_INET || af == AF_UNSPEC) {
        struct sockaddr_in *sin = (struct sockaddr_in *)addr_ret;
        memset(sin, 0, sizeof(*sin));
        if ((sin->sin_addr.s_addr = inet_addr(name)) != INADDR_NONE) {
            sin->sin_family = AF_INET;
#ifdef HAVE_SOCKADDR_SA_LEN
            sin->sin_len = sizeof(*sin);
#endif
            return 4;
        }
    }
#endif /* HAVE_INET_PTON */

    /* perform a name resolution */
    memset(&hints, 0, sizeof(hints));
    hints.ai_family = af;
    Py_BEGIN_ALLOW_THREADS
    ACQUIRE_GETADDRINFO_LOCK
    error = getaddrinfo(name, NULL, &hints, &res);
#if defined(__digital__) && defined(__unix__)
    if (error == EAI_NONAME && af == AF_UNSPEC) {
        /* On Tru64 V5.1, numeric-to-addr conversion fails
           if no address family is given. Assume IPv4 for now.*/
        hints.ai_family = AF_INET;
        error = getaddrinfo(name, NULL, &hints, &res);
    }
#endif
    Py_END_ALLOW_THREADS
    RELEASE_GETADDRINFO_LOCK  /* see comment in setipaddr() */
    if (error) {
        set_gaierror(error);
        return -1;
    }
    if (res->ai_addrlen < addr_ret_size)
        addr_ret_size = res->ai_addrlen;
    memcpy((char *) addr_ret, res->ai_addr, addr_ret_size);
    freeaddrinfo(res);
    switch (addr_ret->sa_family) {
    case AF_INET:
        return 4;
#ifdef ENABLE_IPV6
    case AF_INET6:
        return 16;
#endif
    default:
        PyErr_SetString(PyExc_OSError, "unknown address family");
        return -1;
    }
}


/* Convert IPv4 sockaddr to a Python str. */

static PyObject *
make_ipv4_addr(const struct sockaddr_in *addr)
{
    char buf[INET_ADDRSTRLEN];
    if (inet_ntop(AF_INET, &addr->sin_addr, buf, sizeof(buf)) == NULL) {
        PyErr_SetFromErrno(PyExc_OSError);
        return NULL;
    }
    return PyUnicode_FromString(buf);
}

#ifdef ENABLE_IPV6
/* Convert IPv6 sockaddr to a Python str. */

static PyObject *
make_ipv6_addr(const struct sockaddr_in6 *addr)
{
    char buf[INET6_ADDRSTRLEN];
    if (inet_ntop(AF_INET6, &addr->sin6_addr, buf, sizeof(buf)) == NULL) {
        PyErr_SetFromErrno(PyExc_OSError);
        return NULL;
    }
    return PyUnicode_FromString(buf);
}
#endif

#ifdef USE_BLUETOOTH
/* Convert a string representation of a Bluetooth address into a numeric
   address.  Returns the length (6), or raises an exception and returns -1 if
   an error occurred. */

static int
setbdaddr(const char *name, bdaddr_t *bdaddr)
{
    unsigned int b0, b1, b2, b3, b4, b5;
    char ch;
    int n;

    n = sscanf(name, "%X:%X:%X:%X:%X:%X%c",
               &b5, &b4, &b3, &b2, &b1, &b0, &ch);
    if (n == 6 && (b0 | b1 | b2 | b3 | b4 | b5) < 256) {
        bdaddr->b[0] = b0;
        bdaddr->b[1] = b1;
        bdaddr->b[2] = b2;
        bdaddr->b[3] = b3;
        bdaddr->b[4] = b4;
        bdaddr->b[5] = b5;
        return 6;
    } else {
        PyErr_SetString(PyExc_OSError, "bad bluetooth address");
        return -1;
    }
}

/* Create a string representation of the Bluetooth address.  This is always a
   string of the form 'XX:XX:XX:XX:XX:XX' where XX is a two digit hexadecimal
   value (zero padded if necessary). */

static PyObject *
makebdaddr(bdaddr_t *bdaddr)
{
    char buf[(6 * 2) + 5 + 1];

    sprintf(buf, "%02X:%02X:%02X:%02X:%02X:%02X",
        bdaddr->b[5], bdaddr->b[4], bdaddr->b[3],
        bdaddr->b[2], bdaddr->b[1], bdaddr->b[0]);
    return PyUnicode_FromString(buf);
}
#endif


/* Create an object representing the given socket address,
   suitable for passing it back to bind(), connect() etc.
   The family field of the sockaddr structure is inspected
   to determine what kind of address it really is. */

/*ARGSUSED*/
static PyObject *
makesockaddr(SOCKET_T sockfd, struct sockaddr *addr, size_t addrlen, int proto)
{
    if (addrlen == 0) {
        /* No address -- may be recvfrom() from known socket */
        Py_RETURN_NONE;
    }

    switch (addr->sa_family) {

    case AF_INET:
    {
        const struct sockaddr_in *a = (const struct sockaddr_in *)addr;
        PyObject *addrobj = make_ipv4_addr(a);
        PyObject *ret = NULL;
        if (addrobj) {
            ret = Py_BuildValue("Oi", addrobj, ntohs(a->sin_port));
            Py_DECREF(addrobj);
        }
        return ret;
    }

#if defined(AF_UNIX)
    case AF_UNIX:
    {
        struct sockaddr_un *a = (struct sockaddr_un *) addr;
#ifdef __linux__
        size_t linuxaddrlen = addrlen - offsetof(struct sockaddr_un, sun_path);
        if (linuxaddrlen > 0 && a->sun_path[0] == 0) {  /* Linux abstract namespace */
            return PyBytes_FromStringAndSize(a->sun_path, linuxaddrlen);
        }
        else
#endif /* linux */
        {
            /* regular NULL-terminated string */
            return PyUnicode_DecodeFSDefault(a->sun_path);
        }
    }
#endif /* AF_UNIX */

#if defined(AF_NETLINK)
       case AF_NETLINK:
       {
           struct sockaddr_nl *a = (struct sockaddr_nl *) addr;
           return Py_BuildValue("II", a->nl_pid, a->nl_groups);
       }
#endif /* AF_NETLINK */

#if defined(AF_VSOCK)
       case AF_VSOCK:
       {
           struct sockaddr_vm *a = (struct sockaddr_vm *) addr;
           return Py_BuildValue("II", a->svm_cid, a->svm_port);
       }
#endif /* AF_VSOCK */

#ifdef ENABLE_IPV6
    case AF_INET6:
    {
        const struct sockaddr_in6 *a = (const struct sockaddr_in6 *)addr;
        PyObject *addrobj = make_ipv6_addr(a);
        PyObject *ret = NULL;
        if (addrobj) {
            ret = Py_BuildValue("OiII",
                                addrobj,
                                ntohs(a->sin6_port),
                                ntohl(a->sin6_flowinfo),
                                a->sin6_scope_id);
            Py_DECREF(addrobj);
        }
        return ret;
    }
#endif /* ENABLE_IPV6 */

#ifdef USE_BLUETOOTH
    case AF_BLUETOOTH:
        switch (proto) {

        case BTPROTO_L2CAP:
        {
            struct sockaddr_l2 *a = (struct sockaddr_l2 *) addr;
            PyObject *addrobj = makebdaddr(&_BT_L2_MEMB(a, bdaddr));
            PyObject *ret = NULL;
            if (addrobj) {
                ret = Py_BuildValue("Oi",
                                    addrobj,
                                    _BT_L2_MEMB(a, psm));
                Py_DECREF(addrobj);
            }
            return ret;
        }

        case BTPROTO_RFCOMM:
        {
            struct sockaddr_rc *a = (struct sockaddr_rc *) addr;
            PyObject *addrobj = makebdaddr(&_BT_RC_MEMB(a, bdaddr));
            PyObject *ret = NULL;
            if (addrobj) {
                ret = Py_BuildValue("Oi",
                                    addrobj,
                                    _BT_RC_MEMB(a, channel));
                Py_DECREF(addrobj);
            }
            return ret;
        }

        case BTPROTO_HCI:
        {
            struct sockaddr_hci *a = (struct sockaddr_hci *) addr;
#if defined(__NetBSD__) || defined(__DragonFly__)
            return makebdaddr(&_BT_HCI_MEMB(a, bdaddr));
#else /* __NetBSD__ || __DragonFly__ */
            PyObject *ret = NULL;
            ret = Py_BuildValue("i", _BT_HCI_MEMB(a, dev));
            return ret;
#endif /* !(__NetBSD__ || __DragonFly__) */
        }

#if !defined(__FreeBSD__)
        case BTPROTO_SCO:
        {
            struct sockaddr_sco *a = (struct sockaddr_sco *) addr;
            return makebdaddr(&_BT_SCO_MEMB(a, bdaddr));
        }
#endif /* !__FreeBSD__ */

        default:
            PyErr_SetString(PyExc_ValueError,
                            "Unknown Bluetooth protocol");
            return NULL;
        }
#endif /* USE_BLUETOOTH */

#if defined(HAVE_NETPACKET_PACKET_H) && defined(SIOCGIFNAME)
    case AF_PACKET:
    {
        struct sockaddr_ll *a = (struct sockaddr_ll *)addr;
        const char *ifname = "";
        struct ifreq ifr;
        /* need to look up interface name give index */
        if (a->sll_ifindex) {
            ifr.ifr_ifindex = a->sll_ifindex;
            if (ioctl(sockfd, SIOCGIFNAME, &ifr) == 0)
                ifname = ifr.ifr_name;
        }
        return Py_BuildValue("shbhy#",
                             ifname,
                             ntohs(a->sll_protocol),
                             a->sll_pkttype,
                             a->sll_hatype,
                             a->sll_addr,
                             a->sll_halen);
    }
#endif /* HAVE_NETPACKET_PACKET_H && SIOCGIFNAME */

#ifdef HAVE_LINUX_TIPC_H
    case AF_TIPC:
    {
        struct sockaddr_tipc *a = (struct sockaddr_tipc *) addr;
        if (a->addrtype == TIPC_ADDR_NAMESEQ) {
            return Py_BuildValue("IIIII",
                            a->addrtype,
                            a->addr.nameseq.type,
                            a->addr.nameseq.lower,
                            a->addr.nameseq.upper,
                            a->scope);
        } else if (a->addrtype == TIPC_ADDR_NAME) {
            return Py_BuildValue("IIIII",
                            a->addrtype,
                            a->addr.name.name.type,
                            a->addr.name.name.instance,
                            a->addr.name.name.instance,
                            a->scope);
        } else if (a->addrtype == TIPC_ADDR_ID) {
            return Py_BuildValue("IIIII",
                            a->addrtype,
                            a->addr.id.node,
                            a->addr.id.ref,
                            0,
                            a->scope);
        } else {
            PyErr_SetString(PyExc_ValueError,
                            "Invalid address type");
            return NULL;
        }
    }
#endif /* HAVE_LINUX_TIPC_H */

#if defined(AF_CAN) && defined(SIOCGIFNAME)
    case AF_CAN:
    {
        struct sockaddr_can *a = (struct sockaddr_can *)addr;
        const char *ifname = "";
        struct ifreq ifr;
        /* need to look up interface name given index */
        if (a->can_ifindex) {
            ifr.ifr_ifindex = a->can_ifindex;
            if (ioctl(sockfd, SIOCGIFNAME, &ifr) == 0)
                ifname = ifr.ifr_name;
        }

        switch (proto) {
#ifdef CAN_ISOTP
          case CAN_ISOTP:
          {
              return Py_BuildValue("O&kk", PyUnicode_DecodeFSDefault,
                                          ifname,
                                          a->can_addr.tp.rx_id,
                                          a->can_addr.tp.tx_id);
          }
#endif /* CAN_ISOTP */
          default:
          {
              return Py_BuildValue("O&", PyUnicode_DecodeFSDefault,
                                        ifname);
          }
        }
    }
#endif /* AF_CAN && SIOCGIFNAME */

#ifdef PF_SYSTEM
    case PF_SYSTEM:
        switch(proto) {
#ifdef SYSPROTO_CONTROL
        case SYSPROTO_CONTROL:
        {
            struct sockaddr_ctl *a = (struct sockaddr_ctl *)addr;
            return Py_BuildValue("(II)", a->sc_id, a->sc_unit);
        }
#endif /* SYSPROTO_CONTROL */
        default:
            PyErr_SetString(PyExc_ValueError,
                            "Invalid address type");
            return 0;
        }
#endif /* PF_SYSTEM */

#ifdef HAVE_SOCKADDR_ALG
    case AF_ALG:
    {
        struct sockaddr_alg *a = (struct sockaddr_alg *)addr;
        return Py_BuildValue("s#s#HH",
            a->salg_type,
            strnlen((const char*)a->salg_type,
                    sizeof(a->salg_type)),
            a->salg_name,
            strnlen((const char*)a->salg_name,
                    sizeof(a->salg_name)),
            a->salg_feat,
            a->salg_mask);
    }
#endif /* HAVE_SOCKADDR_ALG */

    /* More cases here... */

    default:
        /* If we don't know the address family, don't raise an
           exception -- return it as an (int, bytes) tuple. */
        return Py_BuildValue("iy#",
                             addr->sa_family,
                             addr->sa_data,
                             sizeof(addr->sa_data));

    }
}

/* Helper for getsockaddrarg: bypass IDNA for ASCII-only host names
   (in particular, numeric IP addresses). */
struct maybe_idna {
    PyObject *obj;
    char *buf;
};

static void
idna_cleanup(struct maybe_idna *data)
{
    Py_CLEAR(data->obj);
}

static int
idna_converter(PyObject *obj, struct maybe_idna *data)
{
    size_t len;
    PyObject *obj2;
    if (obj == NULL) {
        idna_cleanup(data);
        return 1;
    }
    data->obj = NULL;
    len = -1;
    if (PyBytes_Check(obj)) {
        data->buf = PyBytes_AsString(obj);
        len = PyBytes_Size(obj);
    }
    else if (PyByteArray_Check(obj)) {
        data->buf = PyByteArray_AsString(obj);
        len = PyByteArray_Size(obj);
    }
    else if (PyUnicode_Check(obj)) {
        if (PyUnicode_READY(obj) == -1) {
            return 0;
        }
        if (PyUnicode_IS_COMPACT_ASCII(obj)) {
            data->buf = PyUnicode_DATA(obj);
            len = PyUnicode_GET_LENGTH(obj);
        }
        else {
            obj2 = PyUnicode_AsEncodedString(obj, "idna", NULL);
            if (!obj2) {
                PyErr_SetString(PyExc_TypeError, "encoding of hostname failed");
                return 0;
            }
            assert(PyBytes_Check(obj2));
            data->obj = obj2;
            data->buf = PyBytes_AS_STRING(obj2);
            len = PyBytes_GET_SIZE(obj2);
        }
    }
    else {
        PyErr_Format(PyExc_TypeError, "str, bytes or bytearray expected, not %s",
                     obj->ob_type->tp_name);
        return 0;
    }
    if (strlen(data->buf) != len) {
        Py_CLEAR(data->obj);
        PyErr_SetString(PyExc_TypeError, "host name must not contain null character");
        return 0;
    }
    return Py_CLEANUP_SUPPORTED;
}

/* Parse a socket address argument according to the socket object's
   address family.  Return 1 if the address was in the proper format,
   0 of not.  The address is returned through addr_ret, its length
   through len_ret. */

static int
getsockaddrarg(PySocketSockObject *s, PyObject *args,
               struct sockaddr *addr_ret, int *len_ret, const char *caller)
{
    switch (s->sock_family) {

#if defined(AF_UNIX)
    case AF_UNIX:
    {
        struct sockaddr_un* addr;
        Py_buffer path;
        int retval = 0;

        /* PEP 383.  Not using PyUnicode_FSConverter since we need to
           allow embedded nulls on Linux. */
        if (PyUnicode_Check(args)) {
            if ((args = PyUnicode_EncodeFSDefault(args)) == NULL)
                return 0;
        }
        else
            Py_INCREF(args);
        if (!PyArg_Parse(args, "y*", &path)) {
            Py_DECREF(args);
            return retval;
        }
        assert(path.len >= 0);

        addr = (struct sockaddr_un*)addr_ret;
#ifdef __linux__
        if (path.len > 0 && *(const char *)path.buf == 0) {
            /* Linux abstract namespace extension */
            if ((size_t)path.len > sizeof addr->sun_path) {
                PyErr_SetString(PyExc_OSError,
                                "AF_UNIX path too long");
                goto unix_out;
            }
        }
        else
#endif /* linux */
        {
            /* regular NULL-terminated string */
            if ((size_t)path.len >= sizeof addr->sun_path) {
                PyErr_SetString(PyExc_OSError,
                                "AF_UNIX path too long");
                goto unix_out;
            }
            addr->sun_path[path.len] = 0;
        }
        addr->sun_family = s->sock_family;
        memcpy(addr->sun_path, path.buf, path.len);
        *len_ret = path.len + offsetof(struct sockaddr_un, sun_path);
        retval = 1;
    unix_out:
        PyBuffer_Release(&path);
        Py_DECREF(args);
        return retval;
    }
#endif /* AF_UNIX */

#if defined(AF_NETLINK)
    case AF_NETLINK:
    {
        struct sockaddr_nl* addr;
        int pid, groups;
        addr = (struct sockaddr_nl *)addr_ret;
        if (!PyTuple_Check(args)) {
            PyErr_Format(
                PyExc_TypeError,
                "%s(): AF_NETLINK address must be tuple, not %.500s",
                caller, Py_TYPE(args)->tp_name);
            return 0;
        }
        if (!PyArg_ParseTuple(args,
                              "II;AF_NETLINK address must be a pair "
                              "(pid, groups)",
                              &pid, &groups))
        {
            return 0;
        }
        addr->nl_family = AF_NETLINK;
        addr->nl_pid = pid;
        addr->nl_groups = groups;
        *len_ret = sizeof(*addr);
        return 1;
    }
#endif /* AF_NETLINK */

#if defined(AF_VSOCK)
    case AF_VSOCK:
    {
        struct sockaddr_vm* addr;
        int port, cid;
        addr = (struct sockaddr_vm *)addr_ret;
        memset(addr, 0, sizeof(struct sockaddr_vm));
        if (!PyTuple_Check(args)) {
            PyErr_Format(
                PyExc_TypeError,
                "getsockaddrarg: "
                "AF_VSOCK address must be tuple, not %.500s",
                Py_TYPE(args)->tp_name);
            return 0;
        }
        if (!PyArg_ParseTuple(args, "II:getsockaddrarg", &cid, &port))
            return 0;
        addr->svm_family = s->sock_family;
        addr->svm_port = port;
        addr->svm_cid = cid;
        *len_ret = sizeof(*addr);
        return 1;
    }
#endif /* AF_VSOCK */


#ifdef AF_RDS
    case AF_RDS:
        /* RDS sockets use sockaddr_in: fall-through */
#endif /* AF_RDS */

    case AF_INET:
    {
        struct sockaddr_in* addr;
        struct maybe_idna host = {NULL, NULL};
        int port, result;
        if (!PyTuple_Check(args)) {
            PyErr_Format(
                PyExc_TypeError,
                "%s(): AF_INET address must be tuple, not %.500s",
                caller, Py_TYPE(args)->tp_name);
            return 0;
        }
        if (!PyArg_ParseTuple(args,
                              "O&i;AF_INET address must be a pair "
                              "(host, port)",
                              idna_converter, &host, &port))
        {
            assert(PyErr_Occurred());
            if (PyErr_ExceptionMatches(PyExc_OverflowError)) {
                PyErr_Format(PyExc_OverflowError,
                             "%s(): port must be 0-65535.", caller);
            }
            return 0;
        }
        addr=(struct sockaddr_in*)addr_ret;
        result = setipaddr(host.buf, (struct sockaddr *)addr,
                           sizeof(*addr),  AF_INET);
        idna_cleanup(&host);
        if (result < 0)
            return 0;
        if (port < 0 || port > 0xffff) {
            PyErr_Format(
                PyExc_OverflowError,
                "%s(): port must be 0-65535.", caller);
            return 0;
        }
        addr->sin_family = AF_INET;
        addr->sin_port = htons((short)port);
        *len_ret = sizeof *addr;
        return 1;
    }

#ifdef ENABLE_IPV6
    case AF_INET6:
    {
        struct sockaddr_in6* addr;
        struct maybe_idna host = {NULL, NULL};
        int port, result;
        unsigned int flowinfo, scope_id;
        flowinfo = scope_id = 0;
        if (!PyTuple_Check(args)) {
            PyErr_Format(
                PyExc_TypeError,
                "%s(): AF_INET6 address must be tuple, not %.500s",
                caller, Py_TYPE(args)->tp_name);
            return 0;
        }
        if (!PyArg_ParseTuple(args,
                              "O&i|II;AF_INET6 address must be a tuple "
                              "(host, port[, flowinfo[, scopeid]])",
                              idna_converter, &host, &port, &flowinfo,
                              &scope_id))
        {
            assert(PyErr_Occurred());
            if (PyErr_ExceptionMatches(PyExc_OverflowError)) {
                PyErr_Format(PyExc_OverflowError,
                             "%s(): port must be 0-65535.", caller);
            }
            return 0;
        }
        addr = (struct sockaddr_in6*)addr_ret;
        result = setipaddr(host.buf, (struct sockaddr *)addr,
                           sizeof(*addr), AF_INET6);
        idna_cleanup(&host);
        if (result < 0)
            return 0;
        if (port < 0 || port > 0xffff) {
            PyErr_Format(
                PyExc_OverflowError,
                "%s(): port must be 0-65535.", caller);
            return 0;
        }
        if (flowinfo > 0xfffff) {
            PyErr_Format(
                PyExc_OverflowError,
                "%s(): flowinfo must be 0-1048575.", caller);
            return 0;
        }
        addr->sin6_family = s->sock_family;
        addr->sin6_port = htons((short)port);
        addr->sin6_flowinfo = htonl(flowinfo);
        addr->sin6_scope_id = scope_id;
        *len_ret = sizeof *addr;
        return 1;
    }
#endif /* ENABLE_IPV6 */

#ifdef USE_BLUETOOTH
    case AF_BLUETOOTH:
    {
        switch (s->sock_proto) {
        case BTPROTO_L2CAP:
        {
            struct sockaddr_l2 *addr;
            const char *straddr;

            addr = (struct sockaddr_l2 *)addr_ret;
            memset(addr, 0, sizeof(struct sockaddr_l2));
            _BT_L2_MEMB(addr, family) = AF_BLUETOOTH;
            if (!PyArg_ParseTuple(args, "si", &straddr,
                                  &_BT_L2_MEMB(addr, psm))) {
                PyErr_Format(PyExc_OSError,
                             "%s(): wrong format", caller);
                return 0;
            }
            if (setbdaddr(straddr, &_BT_L2_MEMB(addr, bdaddr)) < 0)
                return 0;

            *len_ret = sizeof *addr;
            return 1;
        }
        case BTPROTO_RFCOMM:
        {
            struct sockaddr_rc *addr;
            const char *straddr;

            addr = (struct sockaddr_rc *)addr_ret;
            _BT_RC_MEMB(addr, family) = AF_BLUETOOTH;
            if (!PyArg_ParseTuple(args, "si", &straddr,
                                  &_BT_RC_MEMB(addr, channel))) {
                PyErr_Format(PyExc_OSError,
                             "%s(): wrong format", caller);
                return 0;
            }
            if (setbdaddr(straddr, &_BT_RC_MEMB(addr, bdaddr)) < 0)
                return 0;

            *len_ret = sizeof *addr;
            return 1;
        }
        case BTPROTO_HCI:
        {
            struct sockaddr_hci *addr = (struct sockaddr_hci *)addr_ret;
#if defined(__NetBSD__) || defined(__DragonFly__)
<<<<<<< HEAD
                        char *straddr = PyBytes_AS_STRING(args);

                        _BT_HCI_MEMB(addr, family) = AF_BLUETOOTH;
            if (straddr == NULL) {
                PyErr_Format(PyExc_OSError,
                             "%s(): wrong format", caller);
=======
            const char *straddr;
            _BT_HCI_MEMB(addr, family) = AF_BLUETOOTH;
            if (!PyBytes_Check(args)) {
                PyErr_SetString(PyExc_OSError, "getsockaddrarg: "
                    "wrong format");
>>>>>>> 73870bfe
                return 0;
            }
            straddr = PyBytes_AS_STRING(args);
            if (setbdaddr(straddr, &_BT_HCI_MEMB(addr, bdaddr)) < 0)
                return 0;
#else  /* __NetBSD__ || __DragonFly__ */
            _BT_HCI_MEMB(addr, family) = AF_BLUETOOTH;
            if (!PyArg_ParseTuple(args, "i", &_BT_HCI_MEMB(addr, dev))) {
                PyErr_Format(PyExc_OSError,
                             "%s(): wrong format", caller);
                return 0;
            }
#endif /* !(__NetBSD__ || __DragonFly__) */
            *len_ret = sizeof *addr;
            return 1;
        }
#if !defined(__FreeBSD__)
        case BTPROTO_SCO:
        {
            struct sockaddr_sco *addr;
            const char *straddr;

            addr = (struct sockaddr_sco *)addr_ret;
            _BT_SCO_MEMB(addr, family) = AF_BLUETOOTH;
            if (!PyBytes_Check(args)) {
                PyErr_Format(PyExc_OSError,
                             "%s(): wrong format", caller);
                return 0;
            }
            straddr = PyBytes_AS_STRING(args);
            if (setbdaddr(straddr, &_BT_SCO_MEMB(addr, bdaddr)) < 0)
                return 0;

            *len_ret = sizeof *addr;
            return 1;
        }
#endif /* !__FreeBSD__ */
        default:
            PyErr_Format(PyExc_OSError,
                         "%s(): unknown Bluetooth protocol", caller);
            return 0;
        }
    }
#endif /* USE_BLUETOOTH */

#if defined(HAVE_NETPACKET_PACKET_H) && defined(SIOCGIFINDEX)
    case AF_PACKET:
    {
        struct sockaddr_ll* addr;
        struct ifreq ifr;
        const char *interfaceName;
        int protoNumber;
        int hatype = 0;
        int pkttype = 0;
        Py_buffer haddr = {NULL, NULL};

        if (!PyTuple_Check(args)) {
            PyErr_Format(
                PyExc_TypeError,
                "%s(): AF_PACKET address must be tuple, not %.500s",
                caller, Py_TYPE(args)->tp_name);
            return 0;
        }
        /* XXX: improve the default error message according to the
           documentation of AF_PACKET, which would be added as part
           of bpo-25041. */
        if (!PyArg_ParseTuple(args,
                              "si|iiy*;AF_PACKET address must be a tuple of "
                              "two to five elements",
                              &interfaceName, &protoNumber, &pkttype, &hatype,
                              &haddr))
        {
            assert(PyErr_Occurred());
            if (PyErr_ExceptionMatches(PyExc_OverflowError)) {
                PyErr_Format(PyExc_OverflowError,
                             "%s(): address argument out of range", caller);
            }
            return 0;
        }
        strncpy(ifr.ifr_name, interfaceName, sizeof(ifr.ifr_name));
        ifr.ifr_name[(sizeof(ifr.ifr_name))-1] = '\0';
        if (ioctl(s->sock_fd, SIOCGIFINDEX, &ifr) < 0) {
            s->errorhandler();
            PyBuffer_Release(&haddr);
            return 0;
        }
        if (haddr.buf && haddr.len > 8) {
            PyErr_SetString(PyExc_ValueError,
                            "Hardware address must be 8 bytes or less");
            PyBuffer_Release(&haddr);
            return 0;
        }
        if (protoNumber < 0 || protoNumber > 0xffff) {
            PyErr_Format(
                PyExc_OverflowError,
                "%s(): protoNumber must be 0-65535.", caller);
            PyBuffer_Release(&haddr);
            return 0;
        }
        addr = (struct sockaddr_ll*)addr_ret;
        addr->sll_family = AF_PACKET;
        addr->sll_protocol = htons((short)protoNumber);
        addr->sll_ifindex = ifr.ifr_ifindex;
        addr->sll_pkttype = pkttype;
        addr->sll_hatype = hatype;
        if (haddr.buf) {
            memcpy(&addr->sll_addr, haddr.buf, haddr.len);
            addr->sll_halen = haddr.len;
        }
        else
            addr->sll_halen = 0;
        *len_ret = sizeof *addr;
        PyBuffer_Release(&haddr);
        return 1;
    }
#endif /* HAVE_NETPACKET_PACKET_H && SIOCGIFINDEX */

#ifdef HAVE_LINUX_TIPC_H
    case AF_TIPC:
    {
        unsigned int atype, v1, v2, v3;
        unsigned int scope = TIPC_CLUSTER_SCOPE;
        struct sockaddr_tipc *addr;

        if (!PyTuple_Check(args)) {
            PyErr_Format(
                PyExc_TypeError,
                "%s(): AF_TIPC address must be tuple, not %.500s",
                caller, Py_TYPE(args)->tp_name);
            return 0;
        }

        if (!PyArg_ParseTuple(args,
                              "IIII|I;AF_TIPC address must be a tuple "
                              "(addr_type, v1, v2, v3[, scope])",
                              &atype, &v1, &v2, &v3, &scope))
        {
            return 0;
        }

        addr = (struct sockaddr_tipc *) addr_ret;
        memset(addr, 0, sizeof(struct sockaddr_tipc));

        addr->family = AF_TIPC;
        addr->scope = scope;
        addr->addrtype = atype;

        if (atype == TIPC_ADDR_NAMESEQ) {
            addr->addr.nameseq.type = v1;
            addr->addr.nameseq.lower = v2;
            addr->addr.nameseq.upper = v3;
        } else if (atype == TIPC_ADDR_NAME) {
            addr->addr.name.name.type = v1;
            addr->addr.name.name.instance = v2;
        } else if (atype == TIPC_ADDR_ID) {
            addr->addr.id.node = v1;
            addr->addr.id.ref = v2;
        } else {
            /* Shouldn't happen */
            PyErr_SetString(PyExc_TypeError, "Invalid address type");
            return 0;
        }

        *len_ret = sizeof(*addr);

        return 1;
    }
#endif /* HAVE_LINUX_TIPC_H */

#if defined(AF_CAN) && defined(SIOCGIFINDEX)
    case AF_CAN:
        switch (s->sock_proto) {
#ifdef CAN_RAW
        case CAN_RAW:
        /* fall-through */
#endif
#ifdef CAN_BCM
        case CAN_BCM:
#endif
#if defined(CAN_RAW) || defined(CAN_BCM)
        {
            struct sockaddr_can *addr;
            PyObject *interfaceName;
            struct ifreq ifr;
            Py_ssize_t len;
            addr = (struct sockaddr_can *)addr_ret;

            if (!PyTuple_Check(args)) {
                PyErr_Format(PyExc_TypeError,
                             "%s(): AF_CAN address must be tuple, not %.500s",
                             caller, Py_TYPE(args)->tp_name);
                return 0;
            }
            if (!PyArg_ParseTuple(args,
                                  "O&;AF_CAN address must be a tuple "
                                  "(interface, )",
                                  PyUnicode_FSConverter, &interfaceName))
            {
                return 0;
            }

            len = PyBytes_GET_SIZE(interfaceName);

            if (len == 0) {
                ifr.ifr_ifindex = 0;
            } else if ((size_t)len < sizeof(ifr.ifr_name)) {
                strncpy(ifr.ifr_name, PyBytes_AS_STRING(interfaceName), sizeof(ifr.ifr_name));
                ifr.ifr_name[(sizeof(ifr.ifr_name))-1] = '\0';
                if (ioctl(s->sock_fd, SIOCGIFINDEX, &ifr) < 0) {
                    s->errorhandler();
                    Py_DECREF(interfaceName);
                    return 0;
                }
            } else {
                PyErr_SetString(PyExc_OSError,
                                "AF_CAN interface name too long");
                Py_DECREF(interfaceName);
                return 0;
            }

            addr->can_family = AF_CAN;
            addr->can_ifindex = ifr.ifr_ifindex;

            *len_ret = sizeof(*addr);
            Py_DECREF(interfaceName);
            return 1;
        }
#endif /* CAN_RAW || CAN_BCM */

#ifdef CAN_ISOTP
        case CAN_ISOTP:
        {
            struct sockaddr_can *addr;
            PyObject *interfaceName;
            struct ifreq ifr;
            Py_ssize_t len;
            unsigned long int rx_id, tx_id;

            addr = (struct sockaddr_can *)addr_ret;

            if (!PyArg_ParseTuple(args, "O&kk", PyUnicode_FSConverter,
                                              &interfaceName,
                                              &rx_id,
                                              &tx_id))
                return 0;

            len = PyBytes_GET_SIZE(interfaceName);

            if (len == 0) {
                ifr.ifr_ifindex = 0;
            } else if ((size_t)len < sizeof(ifr.ifr_name)) {
                strncpy(ifr.ifr_name, PyBytes_AS_STRING(interfaceName), sizeof(ifr.ifr_name));
                ifr.ifr_name[(sizeof(ifr.ifr_name))-1] = '\0';
                if (ioctl(s->sock_fd, SIOCGIFINDEX, &ifr) < 0) {
                    s->errorhandler();
                    Py_DECREF(interfaceName);
                    return 0;
                }
            } else {
                PyErr_SetString(PyExc_OSError,
                                "AF_CAN interface name too long");
                Py_DECREF(interfaceName);
                return 0;
            }

            addr->can_family = AF_CAN;
            addr->can_ifindex = ifr.ifr_ifindex;
            addr->can_addr.tp.rx_id = rx_id;
            addr->can_addr.tp.tx_id = tx_id;

            *len_ret = sizeof(*addr);
            Py_DECREF(interfaceName);
            return 1;
        }
#endif /* CAN_ISOTP */
        default:
            PyErr_Format(PyExc_OSError,
                         "%s(): unsupported CAN protocol", caller);
            return 0;
        }
#endif /* AF_CAN && SIOCGIFINDEX */

#ifdef PF_SYSTEM
    case PF_SYSTEM:
        switch (s->sock_proto) {
#ifdef SYSPROTO_CONTROL
        case SYSPROTO_CONTROL:
        {
            struct sockaddr_ctl *addr;

            addr = (struct sockaddr_ctl *)addr_ret;
            addr->sc_family = AF_SYSTEM;
            addr->ss_sysaddr = AF_SYS_CONTROL;

            if (PyUnicode_Check(args)) {
                struct ctl_info info;
                PyObject *ctl_name;

                if (!PyArg_Parse(args, "O&",
                                PyUnicode_FSConverter, &ctl_name)) {
                    return 0;
                }

                if (PyBytes_GET_SIZE(ctl_name) > (Py_ssize_t)sizeof(info.ctl_name)) {
                    PyErr_SetString(PyExc_ValueError,
                                    "provided string is too long");
                    Py_DECREF(ctl_name);
                    return 0;
                }
                strncpy(info.ctl_name, PyBytes_AS_STRING(ctl_name),
                        sizeof(info.ctl_name));
                Py_DECREF(ctl_name);

                if (ioctl(s->sock_fd, CTLIOCGINFO, &info)) {
                    PyErr_SetString(PyExc_OSError,
                          "cannot find kernel control with provided name");
                    return 0;
                }

                addr->sc_id = info.ctl_id;
                addr->sc_unit = 0;
            } else if (!PyArg_ParseTuple(args, "II",
                                         &(addr->sc_id), &(addr->sc_unit))) {
                PyErr_Format(PyExc_TypeError,
                             "%s(): PF_SYSTEM address must be a str or "
                             "a pair (id, unit)", caller);
                return 0;
            }

            *len_ret = sizeof(*addr);
            return 1;
        }
#endif /* SYSPROTO_CONTROL */
        default:
            PyErr_Format(PyExc_OSError,
                         "%s(): unsupported PF_SYSTEM protocol", caller);
            return 0;
        }
#endif /* PF_SYSTEM */
#ifdef HAVE_SOCKADDR_ALG
    case AF_ALG:
    {
        struct sockaddr_alg *sa;
        const char *type;
        const char *name;
        sa = (struct sockaddr_alg *)addr_ret;

        memset(sa, 0, sizeof(*sa));
        sa->salg_family = AF_ALG;

        if (!PyTuple_Check(args)) {
            PyErr_Format(PyExc_TypeError,
                         "%s(): AF_ALG address must be tuple, not %.500s",
                         caller, Py_TYPE(args)->tp_name);
            return 0;
        }
        if (!PyArg_ParseTuple(args,
                              "ss|HH;AF_ALG address must be a tuple "
                              "(type, name[, feat[, mask]])",
                              &type, &name, &sa->salg_feat, &sa->salg_mask))
        {
            return 0;
        }
        /* sockaddr_alg has fixed-sized char arrays for type and name */
        if (strlen(type) > sizeof(sa->salg_type)) {
            PyErr_SetString(PyExc_ValueError, "AF_ALG type too long.");
            return 0;
        }
        strncpy((char *)sa->salg_type, type, sizeof(sa->salg_type));
        if (strlen(name) > sizeof(sa->salg_name)) {
            PyErr_SetString(PyExc_ValueError, "AF_ALG name too long.");
            return 0;
        }
        strncpy((char *)sa->salg_name, name, sizeof(sa->salg_name));

        *len_ret = sizeof(*sa);
        return 1;
    }
#endif /* HAVE_SOCKADDR_ALG */

    /* More cases here... */

    default:
        PyErr_Format(PyExc_OSError, "%s(): bad family", caller);
        return 0;

    }
}


/* Get the address length according to the socket object's address family.
   Return 1 if the family is known, 0 otherwise.  The length is returned
   through len_ret. */

static int
getsockaddrlen(PySocketSockObject *s, socklen_t *len_ret)
{
    switch (s->sock_family) {

#if defined(AF_UNIX)
    case AF_UNIX:
    {
        *len_ret = sizeof (struct sockaddr_un);
        return 1;
    }
#endif /* AF_UNIX */

#if defined(AF_NETLINK)
    case AF_NETLINK:
    {
        *len_ret = sizeof (struct sockaddr_nl);
        return 1;
    }
#endif /* AF_NETLINK */

#if defined(AF_VSOCK)
       case AF_VSOCK:
       {
           *len_ret = sizeof (struct sockaddr_vm);
           return 1;
       }
#endif /* AF_VSOCK */

#ifdef AF_RDS
    case AF_RDS:
        /* RDS sockets use sockaddr_in: fall-through */
#endif /* AF_RDS */

    case AF_INET:
    {
        *len_ret = sizeof (struct sockaddr_in);
        return 1;
    }

#ifdef ENABLE_IPV6
    case AF_INET6:
    {
        *len_ret = sizeof (struct sockaddr_in6);
        return 1;
    }
#endif /* ENABLE_IPV6 */

#ifdef USE_BLUETOOTH
    case AF_BLUETOOTH:
    {
        switch(s->sock_proto)
        {

        case BTPROTO_L2CAP:
            *len_ret = sizeof (struct sockaddr_l2);
            return 1;
        case BTPROTO_RFCOMM:
            *len_ret = sizeof (struct sockaddr_rc);
            return 1;
        case BTPROTO_HCI:
            *len_ret = sizeof (struct sockaddr_hci);
            return 1;
#if !defined(__FreeBSD__)
        case BTPROTO_SCO:
            *len_ret = sizeof (struct sockaddr_sco);
            return 1;
#endif /* !__FreeBSD__ */
        default:
            PyErr_SetString(PyExc_OSError, "getsockaddrlen: "
                            "unknown BT protocol");
            return 0;

        }
    }
#endif /* USE_BLUETOOTH */

#ifdef HAVE_NETPACKET_PACKET_H
    case AF_PACKET:
    {
        *len_ret = sizeof (struct sockaddr_ll);
        return 1;
    }
#endif /* HAVE_NETPACKET_PACKET_H */

#ifdef HAVE_LINUX_TIPC_H
    case AF_TIPC:
    {
        *len_ret = sizeof (struct sockaddr_tipc);
        return 1;
    }
#endif /* HAVE_LINUX_TIPC_H */

#ifdef AF_CAN
    case AF_CAN:
    {
        *len_ret = sizeof (struct sockaddr_can);
        return 1;
    }
#endif /* AF_CAN */

#ifdef PF_SYSTEM
    case PF_SYSTEM:
        switch(s->sock_proto) {
#ifdef SYSPROTO_CONTROL
        case SYSPROTO_CONTROL:
            *len_ret = sizeof (struct sockaddr_ctl);
            return 1;
#endif /* SYSPROTO_CONTROL */
        default:
            PyErr_SetString(PyExc_OSError, "getsockaddrlen: "
                            "unknown PF_SYSTEM protocol");
            return 0;
        }
#endif /* PF_SYSTEM */
#ifdef HAVE_SOCKADDR_ALG
    case AF_ALG:
    {
        *len_ret = sizeof (struct sockaddr_alg);
        return 1;
    }
#endif /* HAVE_SOCKADDR_ALG */

    /* More cases here... */

    default:
        PyErr_SetString(PyExc_OSError, "getsockaddrlen: bad family");
        return 0;

    }
}


/* Support functions for the sendmsg() and recvmsg[_into]() methods.
   Currently, these methods are only compiled if the RFC 2292/3542
   CMSG_LEN() macro is available.  Older systems seem to have used
   sizeof(struct cmsghdr) + (length) where CMSG_LEN() is used now, so
   it may be possible to define CMSG_LEN() that way if it's not
   provided.  Some architectures might need extra padding after the
   cmsghdr, however, and CMSG_LEN() would have to take account of
   this. */
#ifdef CMSG_LEN
/* If length is in range, set *result to CMSG_LEN(length) and return
   true; otherwise, return false. */
static int
get_CMSG_LEN(size_t length, size_t *result)
{
    size_t tmp;

    if (length > (SOCKLEN_T_LIMIT - CMSG_LEN(0)))
        return 0;
    tmp = CMSG_LEN(length);
    if (tmp > SOCKLEN_T_LIMIT || tmp < length)
        return 0;
    *result = tmp;
    return 1;
}

#ifdef CMSG_SPACE
/* If length is in range, set *result to CMSG_SPACE(length) and return
   true; otherwise, return false. */
static int
get_CMSG_SPACE(size_t length, size_t *result)
{
    size_t tmp;

    /* Use CMSG_SPACE(1) here in order to take account of the padding
       necessary before *and* after the data. */
    if (length > (SOCKLEN_T_LIMIT - CMSG_SPACE(1)))
        return 0;
    tmp = CMSG_SPACE(length);
    if (tmp > SOCKLEN_T_LIMIT || tmp < length)
        return 0;
    *result = tmp;
    return 1;
}
#endif

/* Return true iff msg->msg_controllen is valid, cmsgh is a valid
   pointer in msg->msg_control with at least "space" bytes after it,
   and its cmsg_len member inside the buffer. */
static int
cmsg_min_space(struct msghdr *msg, struct cmsghdr *cmsgh, size_t space)
{
    size_t cmsg_offset;
    static const size_t cmsg_len_end = (offsetof(struct cmsghdr, cmsg_len) +
                                        sizeof(cmsgh->cmsg_len));

    /* Note that POSIX allows msg_controllen to be of signed type. */
    if (cmsgh == NULL || msg->msg_control == NULL)
        return 0;
    /* Note that POSIX allows msg_controllen to be of a signed type. This is
       annoying under OS X as it's unsigned there and so it triggers a
       tautological comparison warning under Clang when compared against 0.
       Since the check is valid on other platforms, silence the warning under
       Clang. */
    #ifdef __clang__
    #pragma clang diagnostic push
    #pragma clang diagnostic ignored "-Wtautological-compare"
    #endif
    #if defined(__GNUC__) && ((__GNUC__ > 4) || ((__GNUC__ == 4) && (__GNUC_MINOR__ > 5)))
    #pragma GCC diagnostic push
    #pragma GCC diagnostic ignored "-Wtype-limits"
    #endif
    if (msg->msg_controllen < 0)
        return 0;
    #if defined(__GNUC__) && ((__GNUC__ > 4) || ((__GNUC__ == 4) && (__GNUC_MINOR__ > 5)))
    #pragma GCC diagnostic pop
    #endif
    #ifdef __clang__
    #pragma clang diagnostic pop
    #endif
    if (space < cmsg_len_end)
        space = cmsg_len_end;
    cmsg_offset = (char *)cmsgh - (char *)msg->msg_control;
    return (cmsg_offset <= (size_t)-1 - space &&
            cmsg_offset + space <= msg->msg_controllen);
}

/* If pointer CMSG_DATA(cmsgh) is in buffer msg->msg_control, set
   *space to number of bytes following it in the buffer and return
   true; otherwise, return false.  Assumes cmsgh, msg->msg_control and
   msg->msg_controllen are valid. */
static int
get_cmsg_data_space(struct msghdr *msg, struct cmsghdr *cmsgh, size_t *space)
{
    size_t data_offset;
    char *data_ptr;

    if ((data_ptr = (char *)CMSG_DATA(cmsgh)) == NULL)
        return 0;
    data_offset = data_ptr - (char *)msg->msg_control;
    if (data_offset > msg->msg_controllen)
        return 0;
    *space = msg->msg_controllen - data_offset;
    return 1;
}

/* If cmsgh is invalid or not contained in the buffer pointed to by
   msg->msg_control, return -1.  If cmsgh is valid and its associated
   data is entirely contained in the buffer, set *data_len to the
   length of the associated data and return 0.  If only part of the
   associated data is contained in the buffer but cmsgh is otherwise
   valid, set *data_len to the length contained in the buffer and
   return 1. */
static int
get_cmsg_data_len(struct msghdr *msg, struct cmsghdr *cmsgh, size_t *data_len)
{
    size_t space, cmsg_data_len;

    if (!cmsg_min_space(msg, cmsgh, CMSG_LEN(0)) ||
        cmsgh->cmsg_len < CMSG_LEN(0))
        return -1;
    cmsg_data_len = cmsgh->cmsg_len - CMSG_LEN(0);
    if (!get_cmsg_data_space(msg, cmsgh, &space))
        return -1;
    if (space >= cmsg_data_len) {
        *data_len = cmsg_data_len;
        return 0;
    }
    *data_len = space;
    return 1;
}
#endif    /* CMSG_LEN */


struct sock_accept {
    socklen_t *addrlen;
    sock_addr_t *addrbuf;
    SOCKET_T result;
};

#if defined(HAVE_ACCEPT4) && defined(SOCK_CLOEXEC)
/* accept4() is available on Linux 2.6.28+ and glibc 2.10 */
static int accept4_works = -1;
#endif

static int
sock_accept_impl(PySocketSockObject *s, void *data)
{
    struct sock_accept *ctx = data;
    struct sockaddr *addr = SAS2SA(ctx->addrbuf);
    socklen_t *paddrlen = ctx->addrlen;
#ifdef HAVE_SOCKADDR_ALG
    /* AF_ALG does not support accept() with addr and raises
     * ECONNABORTED instead. */
    if (s->sock_family == AF_ALG) {
        addr = NULL;
        paddrlen = NULL;
        *ctx->addrlen = 0;
    }
#endif

#if defined(HAVE_ACCEPT4) && defined(SOCK_CLOEXEC)
    if (accept4_works != 0) {
        ctx->result = accept4(s->sock_fd, addr, paddrlen,
                              SOCK_CLOEXEC);
        if (ctx->result == INVALID_SOCKET && accept4_works == -1) {
            /* On Linux older than 2.6.28, accept4() fails with ENOSYS */
            accept4_works = (errno != ENOSYS);
        }
    }
    if (accept4_works == 0)
        ctx->result = accept(s->sock_fd, addr, paddrlen);
#else
    ctx->result = accept(s->sock_fd, addr, paddrlen);
#endif

#ifdef MS_WINDOWS
    return (ctx->result != INVALID_SOCKET);
#else
    return (ctx->result >= 0);
#endif
}

/* s._accept() -> (fd, address) */

static PyObject *
sock_accept(PySocketSockObject *s, PyObject *Py_UNUSED(ignored))
{
    sock_addr_t addrbuf;
    SOCKET_T newfd;
    socklen_t addrlen;
    PyObject *sock = NULL;
    PyObject *addr = NULL;
    PyObject *res = NULL;
    struct sock_accept ctx;

    if (!getsockaddrlen(s, &addrlen))
        return NULL;
    memset(&addrbuf, 0, addrlen);

    if (!IS_SELECTABLE(s))
        return select_error();

    ctx.addrlen = &addrlen;
    ctx.addrbuf = &addrbuf;
    if (sock_call(s, 0, sock_accept_impl, &ctx) < 0)
        return NULL;
    newfd = ctx.result;

#ifdef MS_WINDOWS
    if (!SetHandleInformation((HANDLE)newfd, HANDLE_FLAG_INHERIT, 0)) {
        PyErr_SetFromWindowsErr(0);
        SOCKETCLOSE(newfd);
        goto finally;
    }
#else

#if defined(HAVE_ACCEPT4) && defined(SOCK_CLOEXEC)
    if (!accept4_works)
#endif
    {
        if (_Py_set_inheritable(newfd, 0, NULL) < 0) {
            SOCKETCLOSE(newfd);
            goto finally;
        }
    }
#endif

    sock = PyLong_FromSocket_t(newfd);
    if (sock == NULL) {
        SOCKETCLOSE(newfd);
        goto finally;
    }

    addr = makesockaddr(s->sock_fd, SAS2SA(&addrbuf),
                        addrlen, s->sock_proto);
    if (addr == NULL)
        goto finally;

    res = PyTuple_Pack(2, sock, addr);

finally:
    Py_XDECREF(sock);
    Py_XDECREF(addr);
    return res;
}

PyDoc_STRVAR(accept_doc,
"_accept() -> (integer, address info)\n\
\n\
Wait for an incoming connection.  Return a new socket file descriptor\n\
representing the connection, and the address of the client.\n\
For IP sockets, the address info is a pair (hostaddr, port).");

/* s.setblocking(flag) method.  Argument:
   False -- non-blocking mode; same as settimeout(0)
   True -- blocking mode; same as settimeout(None)
*/

static PyObject *
sock_setblocking(PySocketSockObject *s, PyObject *arg)
{
    long block;

    block = PyLong_AsLong(arg);
    if (block == -1 && PyErr_Occurred())
        return NULL;

    s->sock_timeout = _PyTime_FromSeconds(block ? -1 : 0);
    if (internal_setblocking(s, block) == -1) {
        return NULL;
    }
    Py_RETURN_NONE;
}

PyDoc_STRVAR(setblocking_doc,
"setblocking(flag)\n\
\n\
Set the socket to blocking (flag is true) or non-blocking (false).\n\
setblocking(True) is equivalent to settimeout(None);\n\
setblocking(False) is equivalent to settimeout(0.0).");

/* s.getblocking() method.
   Returns True if socket is in blocking mode,
   False if it is in non-blocking mode.
*/
static PyObject *
sock_getblocking(PySocketSockObject *s, PyObject *Py_UNUSED(ignored))
{
    if (s->sock_timeout) {
        Py_RETURN_TRUE;
    }
    else {
        Py_RETURN_FALSE;
    }
}

PyDoc_STRVAR(getblocking_doc,
"getblocking()\n\
\n\
Returns True if socket is in blocking mode, or False if it\n\
is in non-blocking mode.");

static int
socket_parse_timeout(_PyTime_t *timeout, PyObject *timeout_obj)
{
#ifdef MS_WINDOWS
    struct timeval tv;
#endif
#ifndef HAVE_POLL
    _PyTime_t ms;
#endif
    int overflow = 0;

    if (timeout_obj == Py_None) {
        *timeout = _PyTime_FromSeconds(-1);
        return 0;
    }

    if (_PyTime_FromSecondsObject(timeout,
                                  timeout_obj, _PyTime_ROUND_TIMEOUT) < 0)
        return -1;

    if (*timeout < 0) {
        PyErr_SetString(PyExc_ValueError, "Timeout value out of range");
        return -1;
    }

#ifdef MS_WINDOWS
    overflow |= (_PyTime_AsTimeval(*timeout, &tv, _PyTime_ROUND_TIMEOUT) < 0);
#endif
#ifndef HAVE_POLL
    ms = _PyTime_AsMilliseconds(*timeout, _PyTime_ROUND_TIMEOUT);
    overflow |= (ms > INT_MAX);
#endif
    if (overflow) {
        PyErr_SetString(PyExc_OverflowError,
                        "timeout doesn't fit into C timeval");
        return -1;
    }

    return 0;
}

/* s.settimeout(timeout) method.  Argument:
   None -- no timeout, blocking mode; same as setblocking(True)
   0.0  -- non-blocking mode; same as setblocking(False)
   > 0  -- timeout mode; operations time out after timeout seconds
   < 0  -- illegal; raises an exception
*/
static PyObject *
sock_settimeout(PySocketSockObject *s, PyObject *arg)
{
    _PyTime_t timeout;

    if (socket_parse_timeout(&timeout, arg) < 0)
        return NULL;

    s->sock_timeout = timeout;

    int block = timeout < 0;
    /* Blocking mode for a Python socket object means that operations
       like :meth:`recv` or :meth:`sendall` will block the execution of
       the current thread until they are complete or aborted with a
       `socket.timeout` or `socket.error` errors.  When timeout is `None`,
       the underlying FD is in a blocking mode.  When timeout is a positive
       number, the FD is in a non-blocking mode, and socket ops are
       implemented with a `select()` call.

       When timeout is 0.0, the FD is in a non-blocking mode.

       This table summarizes all states in which the socket object and
       its underlying FD can be:

       ==================== ===================== ==============
        `gettimeout()`       `getblocking()`       FD
       ==================== ===================== ==============
        ``None``             ``True``              blocking
        ``0.0``              ``False``             non-blocking
        ``> 0``              ``True``              non-blocking
    */

    if (internal_setblocking(s, block) == -1) {
        return NULL;
    }
    Py_RETURN_NONE;
}

PyDoc_STRVAR(settimeout_doc,
"settimeout(timeout)\n\
\n\
Set a timeout on socket operations.  'timeout' can be a float,\n\
giving in seconds, or None.  Setting a timeout of None disables\n\
the timeout feature and is equivalent to setblocking(1).\n\
Setting a timeout of zero is the same as setblocking(0).");

/* s.gettimeout() method.
   Returns the timeout associated with a socket. */
static PyObject *
sock_gettimeout(PySocketSockObject *s, PyObject *Py_UNUSED(ignored))
{
    if (s->sock_timeout < 0) {
        Py_RETURN_NONE;
    }
    else {
        double seconds = _PyTime_AsSecondsDouble(s->sock_timeout);
        return PyFloat_FromDouble(seconds);
    }
}

PyDoc_STRVAR(gettimeout_doc,
"gettimeout() -> timeout\n\
\n\
Returns the timeout in seconds (float) associated with socket\n\
operations. A timeout of None indicates that timeouts on socket\n\
operations are disabled.");

/* s.setsockopt() method.
   With an integer third argument, sets an integer optval with optlen=4.
   With None as third argument and an integer fourth argument, set
   optval=NULL with unsigned int as optlen.
   With a string third argument, sets an option from a buffer;
   use optional built-in module 'struct' to encode the string.
*/

static PyObject *
sock_setsockopt(PySocketSockObject *s, PyObject *args)
{
    int level;
    int optname;
    int res;
    Py_buffer optval;
    int flag;
    unsigned int optlen;
    PyObject *none;

#ifdef AF_VSOCK
    if (s->sock_family == AF_VSOCK) {
        uint64_t vflag; // Must be set width of 64 bits
        /* setsockopt(level, opt, flag) */
        if (PyArg_ParseTuple(args, "iiK:setsockopt",
                         &level, &optname, &vflag)) {
            // level should always be set to AF_VSOCK
            res = setsockopt(s->sock_fd, level, optname,
                         (void*)&vflag, sizeof vflag);
            goto done;
        }
        return NULL;
    }
#endif

    /* setsockopt(level, opt, flag) */
    if (PyArg_ParseTuple(args, "iii:setsockopt",
                         &level, &optname, &flag)) {
        res = setsockopt(s->sock_fd, level, optname,
                         (char*)&flag, sizeof flag);
        goto done;
    }

    PyErr_Clear();
    /* setsockopt(level, opt, None, flag) */
    if (PyArg_ParseTuple(args, "iiO!I:setsockopt",
                         &level, &optname, Py_TYPE(Py_None), &none, &optlen)) {
        assert(sizeof(socklen_t) >= sizeof(unsigned int));
        res = setsockopt(s->sock_fd, level, optname,
                         NULL, (socklen_t)optlen);
        goto done;
    }

    PyErr_Clear();
    /* setsockopt(level, opt, buffer) */
    if (!PyArg_ParseTuple(args, "iiy*:setsockopt",
                            &level, &optname, &optval))
        return NULL;

#ifdef MS_WINDOWS
    if (optval.len > INT_MAX) {
        PyBuffer_Release(&optval);
        PyErr_Format(PyExc_OverflowError,
                        "socket option is larger than %i bytes",
                        INT_MAX);
        return NULL;
    }
    res = setsockopt(s->sock_fd, level, optname,
                        optval.buf, (int)optval.len);
#else
    res = setsockopt(s->sock_fd, level, optname, optval.buf, optval.len);
#endif
    PyBuffer_Release(&optval);

done:
    if (res < 0) {
        return s->errorhandler();
    }

    Py_RETURN_NONE;
}

PyDoc_STRVAR(setsockopt_doc,
"setsockopt(level, option, value: int)\n\
setsockopt(level, option, value: buffer)\n\
setsockopt(level, option, None, optlen: int)\n\
\n\
Set a socket option.  See the Unix manual for level and option.\n\
The value argument can either be an integer, a string buffer, or\n\
None, optlen.");


/* s.getsockopt() method.
   With two arguments, retrieves an integer option.
   With a third integer argument, retrieves a string buffer of that size;
   use optional built-in module 'struct' to decode the string. */

static PyObject *
sock_getsockopt(PySocketSockObject *s, PyObject *args)
{
    int level;
    int optname;
    int res;
    PyObject *buf;
    socklen_t buflen = 0;
    int flag = 0;
    socklen_t flagsize;

    if (!PyArg_ParseTuple(args, "ii|i:getsockopt",
                          &level, &optname, &buflen))
        return NULL;

    if (buflen == 0) {
#ifdef AF_VSOCK
        if (s->sock_family == AF_VSOCK) {
            uint64_t vflag = 0; // Must be set width of 64 bits
            flagsize = sizeof vflag;
            res = getsockopt(s->sock_fd, level, optname,
                         (void *)&vflag, &flagsize);
            if (res < 0)
                return s->errorhandler();
            return PyLong_FromUnsignedLong(vflag);
        }
#endif
        flagsize = sizeof flag;
        res = getsockopt(s->sock_fd, level, optname,
                         (void *)&flag, &flagsize);
        if (res < 0)
            return s->errorhandler();
        return PyLong_FromLong(flag);
    }
#ifdef AF_VSOCK
    if (s->sock_family == AF_VSOCK) {
        PyErr_SetString(PyExc_OSError,
                        "getsockopt string buffer not allowed");
        return NULL;
        }
#endif
    if (buflen <= 0 || buflen > 1024) {
        PyErr_SetString(PyExc_OSError,
                        "getsockopt buflen out of range");
        return NULL;
    }
    buf = PyBytes_FromStringAndSize((char *)NULL, buflen);
    if (buf == NULL)
        return NULL;
    res = getsockopt(s->sock_fd, level, optname,
                     (void *)PyBytes_AS_STRING(buf), &buflen);
    if (res < 0) {
        Py_DECREF(buf);
        return s->errorhandler();
    }
    _PyBytes_Resize(&buf, buflen);
    return buf;
}

PyDoc_STRVAR(getsockopt_doc,
"getsockopt(level, option[, buffersize]) -> value\n\
\n\
Get a socket option.  See the Unix manual for level and option.\n\
If a nonzero buffersize argument is given, the return value is a\n\
string of that length; otherwise it is an integer.");


/* s.bind(sockaddr) method */

static PyObject *
sock_bind(PySocketSockObject *s, PyObject *addro)
{
    sock_addr_t addrbuf;
    int addrlen;
    int res;

    if (!getsockaddrarg(s, addro, SAS2SA(&addrbuf), &addrlen, "bind")) {
        return NULL;
    }
    Py_BEGIN_ALLOW_THREADS
    res = bind(s->sock_fd, SAS2SA(&addrbuf), addrlen);
    Py_END_ALLOW_THREADS
    if (res < 0)
        return s->errorhandler();
    Py_RETURN_NONE;
}

PyDoc_STRVAR(bind_doc,
"bind(address)\n\
\n\
Bind the socket to a local address.  For IP sockets, the address is a\n\
pair (host, port); the host must refer to the local host. For raw packet\n\
sockets the address is a tuple (ifname, proto [,pkttype [,hatype]])");


/* s.close() method.
   Set the file descriptor to -1 so operations tried subsequently
   will surely fail. */

static PyObject *
sock_close(PySocketSockObject *s, PyObject *Py_UNUSED(ignored))
{
    SOCKET_T fd;
    int res;

    fd = s->sock_fd;
    if (fd != INVALID_SOCKET) {
        s->sock_fd = INVALID_SOCKET;

        /* We do not want to retry upon EINTR: see
           http://lwn.net/Articles/576478/ and
           http://linux.derkeiler.com/Mailing-Lists/Kernel/2005-09/3000.html
           for more details. */
        Py_BEGIN_ALLOW_THREADS
        res = SOCKETCLOSE(fd);
        Py_END_ALLOW_THREADS
        /* bpo-30319: The peer can already have closed the connection.
           Python ignores ECONNRESET on close(). */
        if (res < 0 && errno != ECONNRESET) {
            return s->errorhandler();
        }
    }
    Py_RETURN_NONE;
}

PyDoc_STRVAR(sock_close_doc,
"close()\n\
\n\
Close the socket.  It cannot be used after this call.");

static PyObject *
sock_detach(PySocketSockObject *s, PyObject *Py_UNUSED(ignored))
{
    SOCKET_T fd = s->sock_fd;
    s->sock_fd = INVALID_SOCKET;
    return PyLong_FromSocket_t(fd);
}

PyDoc_STRVAR(detach_doc,
"detach()\n\
\n\
Close the socket object without closing the underlying file descriptor.\n\
The object cannot be used after this call, but the file descriptor\n\
can be reused for other purposes.  The file descriptor is returned.");

static int
sock_connect_impl(PySocketSockObject *s, void* Py_UNUSED(data))
{
    int err;
    socklen_t size = sizeof err;

    if (getsockopt(s->sock_fd, SOL_SOCKET, SO_ERROR, (void *)&err, &size)) {
        /* getsockopt() failed */
        return 0;
    }

    if (err == EISCONN)
        return 1;
    if (err != 0) {
        /* sock_call_ex() uses GET_SOCK_ERROR() to get the error code */
        SET_SOCK_ERROR(err);
        return 0;
    }
    return 1;
}

static int
internal_connect(PySocketSockObject *s, struct sockaddr *addr, int addrlen,
                 int raise)
{
    int res, err, wait_connect;

    Py_BEGIN_ALLOW_THREADS
    res = connect(s->sock_fd, addr, addrlen);
    Py_END_ALLOW_THREADS

    if (!res) {
        /* connect() succeeded, the socket is connected */
        return 0;
    }

    /* connect() failed */

    /* save error, PyErr_CheckSignals() can replace it */
    err = GET_SOCK_ERROR;
    if (CHECK_ERRNO(EINTR)) {
        if (PyErr_CheckSignals())
            return -1;

        /* Issue #23618: when connect() fails with EINTR, the connection is
           running asynchronously.

           If the socket is blocking or has a timeout, wait until the
           connection completes, fails or timed out using select(), and then
           get the connection status using getsockopt(SO_ERROR).

           If the socket is non-blocking, raise InterruptedError. The caller is
           responsible to wait until the connection completes, fails or timed
           out (it's the case in asyncio for example). */
        wait_connect = (s->sock_timeout != 0 && IS_SELECTABLE(s));
    }
    else {
        wait_connect = (s->sock_timeout > 0 && err == SOCK_INPROGRESS_ERR
                        && IS_SELECTABLE(s));
    }

    if (!wait_connect) {
        if (raise) {
            /* restore error, maybe replaced by PyErr_CheckSignals() */
            SET_SOCK_ERROR(err);
            s->errorhandler();
            return -1;
        }
        else
            return err;
    }

    if (raise) {
        /* socket.connect() raises an exception on error */
        if (sock_call_ex(s, 1, sock_connect_impl, NULL,
                         1, NULL, s->sock_timeout) < 0)
            return -1;
    }
    else {
        /* socket.connect_ex() returns the error code on error */
        if (sock_call_ex(s, 1, sock_connect_impl, NULL,
                         1, &err, s->sock_timeout) < 0)
            return err;
    }
    return 0;
}

/* s.connect(sockaddr) method */

static PyObject *
sock_connect(PySocketSockObject *s, PyObject *addro)
{
    sock_addr_t addrbuf;
    int addrlen;
    int res;

    if (!getsockaddrarg(s, addro, SAS2SA(&addrbuf), &addrlen, "connect")) {
        return NULL;
    }

    res = internal_connect(s, SAS2SA(&addrbuf), addrlen, 1);
    if (res < 0)
        return NULL;

    Py_RETURN_NONE;
}

PyDoc_STRVAR(connect_doc,
"connect(address)\n\
\n\
Connect the socket to a remote address.  For IP sockets, the address\n\
is a pair (host, port).");


/* s.connect_ex(sockaddr) method */

static PyObject *
sock_connect_ex(PySocketSockObject *s, PyObject *addro)
{
    sock_addr_t addrbuf;
    int addrlen;
    int res;

    if (!getsockaddrarg(s, addro, SAS2SA(&addrbuf), &addrlen, "connect_ex")) {
        return NULL;
    }

    res = internal_connect(s, SAS2SA(&addrbuf), addrlen, 0);
    if (res < 0)
        return NULL;

    return PyLong_FromLong((long) res);
}

PyDoc_STRVAR(connect_ex_doc,
"connect_ex(address) -> errno\n\
\n\
This is like connect(address), but returns an error code (the errno value)\n\
instead of raising an exception when an error occurs.");


/* s.fileno() method */

static PyObject *
sock_fileno(PySocketSockObject *s, PyObject *Py_UNUSED(ignored))
{
    return PyLong_FromSocket_t(s->sock_fd);
}

PyDoc_STRVAR(fileno_doc,
"fileno() -> integer\n\
\n\
Return the integer file descriptor of the socket.");


/* s.getsockname() method */

static PyObject *
sock_getsockname(PySocketSockObject *s, PyObject *Py_UNUSED(ignored))
{
    sock_addr_t addrbuf;
    int res;
    socklen_t addrlen;

    if (!getsockaddrlen(s, &addrlen))
        return NULL;
    memset(&addrbuf, 0, addrlen);
    Py_BEGIN_ALLOW_THREADS
    res = getsockname(s->sock_fd, SAS2SA(&addrbuf), &addrlen);
    Py_END_ALLOW_THREADS
    if (res < 0)
        return s->errorhandler();
    return makesockaddr(s->sock_fd, SAS2SA(&addrbuf), addrlen,
                        s->sock_proto);
}

PyDoc_STRVAR(getsockname_doc,
"getsockname() -> address info\n\
\n\
Return the address of the local endpoint.  For IP sockets, the address\n\
info is a pair (hostaddr, port).");


#ifdef HAVE_GETPEERNAME         /* Cray APP doesn't have this :-( */
/* s.getpeername() method */

static PyObject *
sock_getpeername(PySocketSockObject *s, PyObject *Py_UNUSED(ignored))
{
    sock_addr_t addrbuf;
    int res;
    socklen_t addrlen;

    if (!getsockaddrlen(s, &addrlen))
        return NULL;
    memset(&addrbuf, 0, addrlen);
    Py_BEGIN_ALLOW_THREADS
    res = getpeername(s->sock_fd, SAS2SA(&addrbuf), &addrlen);
    Py_END_ALLOW_THREADS
    if (res < 0)
        return s->errorhandler();
    return makesockaddr(s->sock_fd, SAS2SA(&addrbuf), addrlen,
                        s->sock_proto);
}

PyDoc_STRVAR(getpeername_doc,
"getpeername() -> address info\n\
\n\
Return the address of the remote endpoint.  For IP sockets, the address\n\
info is a pair (hostaddr, port).");

#endif /* HAVE_GETPEERNAME */


/* s.listen(n) method */

static PyObject *
sock_listen(PySocketSockObject *s, PyObject *args)
{
    /* We try to choose a default backlog high enough to avoid connection drops
     * for common workloads, yet not too high to limit resource usage. */
    int backlog = Py_MIN(SOMAXCONN, 128);
    int res;

    if (!PyArg_ParseTuple(args, "|i:listen", &backlog))
        return NULL;

    Py_BEGIN_ALLOW_THREADS
    /* To avoid problems on systems that don't allow a negative backlog
     * (which doesn't make sense anyway) we force a minimum value of 0. */
    if (backlog < 0)
        backlog = 0;
    res = listen(s->sock_fd, backlog);
    Py_END_ALLOW_THREADS
    if (res < 0)
        return s->errorhandler();
    Py_RETURN_NONE;
}

PyDoc_STRVAR(listen_doc,
"listen([backlog])\n\
\n\
Enable a server to accept connections.  If backlog is specified, it must be\n\
at least 0 (if it is lower, it is set to 0); it specifies the number of\n\
unaccepted connections that the system will allow before refusing new\n\
connections. If not specified, a default reasonable value is chosen.");

struct sock_recv {
    char *cbuf;
    Py_ssize_t len;
    int flags;
    Py_ssize_t result;
};

static int
sock_recv_impl(PySocketSockObject *s, void *data)
{
    struct sock_recv *ctx = data;

#ifdef MS_WINDOWS
    if (ctx->len > INT_MAX)
        ctx->len = INT_MAX;
    ctx->result = recv(s->sock_fd, ctx->cbuf, (int)ctx->len, ctx->flags);
#else
    ctx->result = recv(s->sock_fd, ctx->cbuf, ctx->len, ctx->flags);
#endif
    return (ctx->result >= 0);
}


/*
 * This is the guts of the recv() and recv_into() methods, which reads into a
 * char buffer.  If you have any inc/dec ref to do to the objects that contain
 * the buffer, do it in the caller.  This function returns the number of bytes
 * successfully read.  If there was an error, it returns -1.  Note that it is
 * also possible that we return a number of bytes smaller than the request
 * bytes.
 */

static Py_ssize_t
sock_recv_guts(PySocketSockObject *s, char* cbuf, Py_ssize_t len, int flags)
{
    struct sock_recv ctx;

    if (!IS_SELECTABLE(s)) {
        select_error();
        return -1;
    }
    if (len == 0) {
        /* If 0 bytes were requested, do nothing. */
        return 0;
    }

    ctx.cbuf = cbuf;
    ctx.len = len;
    ctx.flags = flags;
    if (sock_call(s, 0, sock_recv_impl, &ctx) < 0)
        return -1;

    return ctx.result;
}


/* s.recv(nbytes [,flags]) method */

static PyObject *
sock_recv(PySocketSockObject *s, PyObject *args)
{
    Py_ssize_t recvlen, outlen;
    int flags = 0;
    PyObject *buf;

    if (!PyArg_ParseTuple(args, "n|i:recv", &recvlen, &flags))
        return NULL;

    if (recvlen < 0) {
        PyErr_SetString(PyExc_ValueError,
                        "negative buffersize in recv");
        return NULL;
    }

    /* Allocate a new string. */
    buf = PyBytes_FromStringAndSize((char *) 0, recvlen);
    if (buf == NULL)
        return NULL;

    /* Call the guts */
    outlen = sock_recv_guts(s, PyBytes_AS_STRING(buf), recvlen, flags);
    if (outlen < 0) {
        /* An error occurred, release the string and return an
           error. */
        Py_DECREF(buf);
        return NULL;
    }
    if (outlen != recvlen) {
        /* We did not read as many bytes as we anticipated, resize the
           string if possible and be successful. */
        _PyBytes_Resize(&buf, outlen);
    }

    return buf;
}

PyDoc_STRVAR(recv_doc,
"recv(buffersize[, flags]) -> data\n\
\n\
Receive up to buffersize bytes from the socket.  For the optional flags\n\
argument, see the Unix manual.  When no data is available, block until\n\
at least one byte is available or until the remote end is closed.  When\n\
the remote end is closed and all data is read, return the empty string.");


/* s.recv_into(buffer, [nbytes [,flags]]) method */

static PyObject*
sock_recv_into(PySocketSockObject *s, PyObject *args, PyObject *kwds)
{
    static char *kwlist[] = {"buffer", "nbytes", "flags", 0};

    int flags = 0;
    Py_buffer pbuf;
    char *buf;
    Py_ssize_t buflen, readlen, recvlen = 0;

    /* Get the buffer's memory */
    if (!PyArg_ParseTupleAndKeywords(args, kwds, "w*|ni:recv_into", kwlist,
                                     &pbuf, &recvlen, &flags))
        return NULL;
    buf = pbuf.buf;
    buflen = pbuf.len;

    if (recvlen < 0) {
        PyBuffer_Release(&pbuf);
        PyErr_SetString(PyExc_ValueError,
                        "negative buffersize in recv_into");
        return NULL;
    }
    if (recvlen == 0) {
        /* If nbytes was not specified, use the buffer's length */
        recvlen = buflen;
    }

    /* Check if the buffer is large enough */
    if (buflen < recvlen) {
        PyBuffer_Release(&pbuf);
        PyErr_SetString(PyExc_ValueError,
                        "buffer too small for requested bytes");
        return NULL;
    }

    /* Call the guts */
    readlen = sock_recv_guts(s, buf, recvlen, flags);
    if (readlen < 0) {
        /* Return an error. */
        PyBuffer_Release(&pbuf);
        return NULL;
    }

    PyBuffer_Release(&pbuf);
    /* Return the number of bytes read.  Note that we do not do anything
       special here in the case that readlen < recvlen. */
    return PyLong_FromSsize_t(readlen);
}

PyDoc_STRVAR(recv_into_doc,
"recv_into(buffer, [nbytes[, flags]]) -> nbytes_read\n\
\n\
A version of recv() that stores its data into a buffer rather than creating\n\
a new string.  Receive up to buffersize bytes from the socket.  If buffersize\n\
is not specified (or 0), receive up to the size available in the given buffer.\n\
\n\
See recv() for documentation about the flags.");

struct sock_recvfrom {
    char* cbuf;
    Py_ssize_t len;
    int flags;
    socklen_t *addrlen;
    sock_addr_t *addrbuf;
    Py_ssize_t result;
};

static int
sock_recvfrom_impl(PySocketSockObject *s, void *data)
{
    struct sock_recvfrom *ctx = data;

    memset(ctx->addrbuf, 0, *ctx->addrlen);

#ifdef MS_WINDOWS
    if (ctx->len > INT_MAX)
        ctx->len = INT_MAX;
    ctx->result = recvfrom(s->sock_fd, ctx->cbuf, (int)ctx->len, ctx->flags,
                           SAS2SA(ctx->addrbuf), ctx->addrlen);
#else
    ctx->result = recvfrom(s->sock_fd, ctx->cbuf, ctx->len, ctx->flags,
                           SAS2SA(ctx->addrbuf), ctx->addrlen);
#endif
    return (ctx->result >= 0);
}


/*
 * This is the guts of the recvfrom() and recvfrom_into() methods, which reads
 * into a char buffer.  If you have any inc/def ref to do to the objects that
 * contain the buffer, do it in the caller.  This function returns the number
 * of bytes successfully read.  If there was an error, it returns -1.  Note
 * that it is also possible that we return a number of bytes smaller than the
 * request bytes.
 *
 * 'addr' is a return value for the address object.  Note that you must decref
 * it yourself.
 */
static Py_ssize_t
sock_recvfrom_guts(PySocketSockObject *s, char* cbuf, Py_ssize_t len, int flags,
                   PyObject** addr)
{
    sock_addr_t addrbuf;
    socklen_t addrlen;
    struct sock_recvfrom ctx;

    *addr = NULL;

    if (!getsockaddrlen(s, &addrlen))
        return -1;

    if (!IS_SELECTABLE(s)) {
        select_error();
        return -1;
    }

    ctx.cbuf = cbuf;
    ctx.len = len;
    ctx.flags = flags;
    ctx.addrbuf = &addrbuf;
    ctx.addrlen = &addrlen;
    if (sock_call(s, 0, sock_recvfrom_impl, &ctx) < 0)
        return -1;

    *addr = makesockaddr(s->sock_fd, SAS2SA(&addrbuf), addrlen,
                         s->sock_proto);
    if (*addr == NULL)
        return -1;

    return ctx.result;
}

/* s.recvfrom(nbytes [,flags]) method */

static PyObject *
sock_recvfrom(PySocketSockObject *s, PyObject *args)
{
    PyObject *buf = NULL;
    PyObject *addr = NULL;
    PyObject *ret = NULL;
    int flags = 0;
    Py_ssize_t recvlen, outlen;

    if (!PyArg_ParseTuple(args, "n|i:recvfrom", &recvlen, &flags))
        return NULL;

    if (recvlen < 0) {
        PyErr_SetString(PyExc_ValueError,
                        "negative buffersize in recvfrom");
        return NULL;
    }

    buf = PyBytes_FromStringAndSize((char *) 0, recvlen);
    if (buf == NULL)
        return NULL;

    outlen = sock_recvfrom_guts(s, PyBytes_AS_STRING(buf),
                                recvlen, flags, &addr);
    if (outlen < 0) {
        goto finally;
    }

    if (outlen != recvlen) {
        /* We did not read as many bytes as we anticipated, resize the
           string if possible and be successful. */
        if (_PyBytes_Resize(&buf, outlen) < 0)
            /* Oopsy, not so successful after all. */
            goto finally;
    }

    ret = PyTuple_Pack(2, buf, addr);

finally:
    Py_XDECREF(buf);
    Py_XDECREF(addr);
    return ret;
}

PyDoc_STRVAR(recvfrom_doc,
"recvfrom(buffersize[, flags]) -> (data, address info)\n\
\n\
Like recv(buffersize, flags) but also return the sender's address info.");


/* s.recvfrom_into(buffer[, nbytes [,flags]]) method */

static PyObject *
sock_recvfrom_into(PySocketSockObject *s, PyObject *args, PyObject* kwds)
{
    static char *kwlist[] = {"buffer", "nbytes", "flags", 0};

    int flags = 0;
    Py_buffer pbuf;
    char *buf;
    Py_ssize_t readlen, buflen, recvlen = 0;

    PyObject *addr = NULL;

    if (!PyArg_ParseTupleAndKeywords(args, kwds, "w*|ni:recvfrom_into",
                                     kwlist, &pbuf,
                                     &recvlen, &flags))
        return NULL;
    buf = pbuf.buf;
    buflen = pbuf.len;

    if (recvlen < 0) {
        PyBuffer_Release(&pbuf);
        PyErr_SetString(PyExc_ValueError,
                        "negative buffersize in recvfrom_into");
        return NULL;
    }
    if (recvlen == 0) {
        /* If nbytes was not specified, use the buffer's length */
        recvlen = buflen;
    } else if (recvlen > buflen) {
        PyBuffer_Release(&pbuf);
        PyErr_SetString(PyExc_ValueError,
                        "nbytes is greater than the length of the buffer");
        return NULL;
    }

    readlen = sock_recvfrom_guts(s, buf, recvlen, flags, &addr);
    if (readlen < 0) {
        PyBuffer_Release(&pbuf);
        /* Return an error */
        Py_XDECREF(addr);
        return NULL;
    }

    PyBuffer_Release(&pbuf);
    /* Return the number of bytes read and the address.  Note that we do
       not do anything special here in the case that readlen < recvlen. */
    return Py_BuildValue("nN", readlen, addr);
}

PyDoc_STRVAR(recvfrom_into_doc,
"recvfrom_into(buffer[, nbytes[, flags]]) -> (nbytes, address info)\n\
\n\
Like recv_into(buffer[, nbytes[, flags]]) but also return the sender's address info.");

/* The sendmsg() and recvmsg[_into]() methods require a working
   CMSG_LEN().  See the comment near get_CMSG_LEN(). */
#ifdef CMSG_LEN
struct sock_recvmsg {
    struct msghdr *msg;
    int flags;
    ssize_t result;
};

static int
sock_recvmsg_impl(PySocketSockObject *s, void *data)
{
    struct sock_recvmsg *ctx = data;

    ctx->result = recvmsg(s->sock_fd, ctx->msg, ctx->flags);
    return  (ctx->result >= 0);
}

/*
 * Call recvmsg() with the supplied iovec structures, flags, and
 * ancillary data buffer size (controllen).  Returns the tuple return
 * value for recvmsg() or recvmsg_into(), with the first item provided
 * by the supplied makeval() function.  makeval() will be called with
 * the length read and makeval_data as arguments, and must return a
 * new reference (which will be decrefed if there is a subsequent
 * error).  On error, closes any file descriptors received via
 * SCM_RIGHTS.
 */
static PyObject *
sock_recvmsg_guts(PySocketSockObject *s, struct iovec *iov, int iovlen,
                  int flags, Py_ssize_t controllen,
                  PyObject *(*makeval)(ssize_t, void *), void *makeval_data)
{
    sock_addr_t addrbuf;
    socklen_t addrbuflen;
    struct msghdr msg = {0};
    PyObject *cmsg_list = NULL, *retval = NULL;
    void *controlbuf = NULL;
    struct cmsghdr *cmsgh;
    size_t cmsgdatalen = 0;
    int cmsg_status;
    struct sock_recvmsg ctx;

    /* XXX: POSIX says that msg_name and msg_namelen "shall be
       ignored" when the socket is connected (Linux fills them in
       anyway for AF_UNIX sockets at least).  Normally msg_namelen
       seems to be set to 0 if there's no address, but try to
       initialize msg_name to something that won't be mistaken for a
       real address if that doesn't happen. */
    if (!getsockaddrlen(s, &addrbuflen))
        return NULL;
    memset(&addrbuf, 0, addrbuflen);
    SAS2SA(&addrbuf)->sa_family = AF_UNSPEC;

    if (controllen < 0 || controllen > SOCKLEN_T_LIMIT) {
        PyErr_SetString(PyExc_ValueError,
                        "invalid ancillary data buffer length");
        return NULL;
    }
    if (controllen > 0 && (controlbuf = PyMem_Malloc(controllen)) == NULL)
        return PyErr_NoMemory();

    /* Make the system call. */
    if (!IS_SELECTABLE(s)) {
        select_error();
        goto finally;
    }

    msg.msg_name = SAS2SA(&addrbuf);
    msg.msg_namelen = addrbuflen;
    msg.msg_iov = iov;
    msg.msg_iovlen = iovlen;
    msg.msg_control = controlbuf;
    msg.msg_controllen = controllen;

    ctx.msg = &msg;
    ctx.flags = flags;
    if (sock_call(s, 0, sock_recvmsg_impl, &ctx) < 0)
        goto finally;

    /* Make list of (level, type, data) tuples from control messages. */
    if ((cmsg_list = PyList_New(0)) == NULL)
        goto err_closefds;
    /* Check for empty ancillary data as old CMSG_FIRSTHDR()
       implementations didn't do so. */
    for (cmsgh = ((msg.msg_controllen > 0) ? CMSG_FIRSTHDR(&msg) : NULL);
         cmsgh != NULL; cmsgh = CMSG_NXTHDR(&msg, cmsgh)) {
        PyObject *bytes, *tuple;
        int tmp;

        cmsg_status = get_cmsg_data_len(&msg, cmsgh, &cmsgdatalen);
        if (cmsg_status != 0) {
            if (PyErr_WarnEx(PyExc_RuntimeWarning,
                             "received malformed or improperly-truncated "
                             "ancillary data", 1) == -1)
                goto err_closefds;
        }
        if (cmsg_status < 0)
            break;
        if (cmsgdatalen > PY_SSIZE_T_MAX) {
            PyErr_SetString(PyExc_OSError, "control message too long");
            goto err_closefds;
        }

        bytes = PyBytes_FromStringAndSize((char *)CMSG_DATA(cmsgh),
                                          cmsgdatalen);
        tuple = Py_BuildValue("iiN", (int)cmsgh->cmsg_level,
                              (int)cmsgh->cmsg_type, bytes);
        if (tuple == NULL)
            goto err_closefds;
        tmp = PyList_Append(cmsg_list, tuple);
        Py_DECREF(tuple);
        if (tmp != 0)
            goto err_closefds;

        if (cmsg_status != 0)
            break;
    }

    retval = Py_BuildValue("NOiN",
                           (*makeval)(ctx.result, makeval_data),
                           cmsg_list,
                           (int)msg.msg_flags,
                           makesockaddr(s->sock_fd, SAS2SA(&addrbuf),
                                        ((msg.msg_namelen > addrbuflen) ?
                                         addrbuflen : msg.msg_namelen),
                                        s->sock_proto));
    if (retval == NULL)
        goto err_closefds;

finally:
    Py_XDECREF(cmsg_list);
    PyMem_Free(controlbuf);
    return retval;

err_closefds:
#ifdef SCM_RIGHTS
    /* Close all descriptors coming from SCM_RIGHTS, so they don't leak. */
    for (cmsgh = ((msg.msg_controllen > 0) ? CMSG_FIRSTHDR(&msg) : NULL);
         cmsgh != NULL; cmsgh = CMSG_NXTHDR(&msg, cmsgh)) {
        cmsg_status = get_cmsg_data_len(&msg, cmsgh, &cmsgdatalen);
        if (cmsg_status < 0)
            break;
        if (cmsgh->cmsg_level == SOL_SOCKET &&
            cmsgh->cmsg_type == SCM_RIGHTS) {
            size_t numfds;
            int *fdp;

            numfds = cmsgdatalen / sizeof(int);
            fdp = (int *)CMSG_DATA(cmsgh);
            while (numfds-- > 0)
                close(*fdp++);
        }
        if (cmsg_status != 0)
            break;
    }
#endif /* SCM_RIGHTS */
    goto finally;
}


static PyObject *
makeval_recvmsg(ssize_t received, void *data)
{
    PyObject **buf = data;

    if (received < PyBytes_GET_SIZE(*buf))
        _PyBytes_Resize(buf, received);
    Py_XINCREF(*buf);
    return *buf;
}

/* s.recvmsg(bufsize[, ancbufsize[, flags]]) method */

static PyObject *
sock_recvmsg(PySocketSockObject *s, PyObject *args)
{
    Py_ssize_t bufsize, ancbufsize = 0;
    int flags = 0;
    struct iovec iov;
    PyObject *buf = NULL, *retval = NULL;

    if (!PyArg_ParseTuple(args, "n|ni:recvmsg", &bufsize, &ancbufsize, &flags))
        return NULL;

    if (bufsize < 0) {
        PyErr_SetString(PyExc_ValueError, "negative buffer size in recvmsg()");
        return NULL;
    }
    if ((buf = PyBytes_FromStringAndSize(NULL, bufsize)) == NULL)
        return NULL;
    iov.iov_base = PyBytes_AS_STRING(buf);
    iov.iov_len = bufsize;

    /* Note that we're passing a pointer to *our pointer* to the bytes
       object here (&buf); makeval_recvmsg() may incref the object, or
       deallocate it and set our pointer to NULL. */
    retval = sock_recvmsg_guts(s, &iov, 1, flags, ancbufsize,
                               &makeval_recvmsg, &buf);
    Py_XDECREF(buf);
    return retval;
}

PyDoc_STRVAR(recvmsg_doc,
"recvmsg(bufsize[, ancbufsize[, flags]]) -> (data, ancdata, msg_flags, address)\n\
\n\
Receive normal data (up to bufsize bytes) and ancillary data from the\n\
socket.  The ancbufsize argument sets the size in bytes of the\n\
internal buffer used to receive the ancillary data; it defaults to 0,\n\
meaning that no ancillary data will be received.  Appropriate buffer\n\
sizes for ancillary data can be calculated using CMSG_SPACE() or\n\
CMSG_LEN(), and items which do not fit into the buffer might be\n\
truncated or discarded.  The flags argument defaults to 0 and has the\n\
same meaning as for recv().\n\
\n\
The return value is a 4-tuple: (data, ancdata, msg_flags, address).\n\
The data item is a bytes object holding the non-ancillary data\n\
received.  The ancdata item is a list of zero or more tuples\n\
(cmsg_level, cmsg_type, cmsg_data) representing the ancillary data\n\
(control messages) received: cmsg_level and cmsg_type are integers\n\
specifying the protocol level and protocol-specific type respectively,\n\
and cmsg_data is a bytes object holding the associated data.  The\n\
msg_flags item is the bitwise OR of various flags indicating\n\
conditions on the received message; see your system documentation for\n\
details.  If the receiving socket is unconnected, address is the\n\
address of the sending socket, if available; otherwise, its value is\n\
unspecified.\n\
\n\
If recvmsg() raises an exception after the system call returns, it\n\
will first attempt to close any file descriptors received via the\n\
SCM_RIGHTS mechanism.");


static PyObject *
makeval_recvmsg_into(ssize_t received, void *data)
{
    return PyLong_FromSsize_t(received);
}

/* s.recvmsg_into(buffers[, ancbufsize[, flags]]) method */

static PyObject *
sock_recvmsg_into(PySocketSockObject *s, PyObject *args)
{
    Py_ssize_t ancbufsize = 0;
    int flags = 0;
    struct iovec *iovs = NULL;
    Py_ssize_t i, nitems, nbufs = 0;
    Py_buffer *bufs = NULL;
    PyObject *buffers_arg, *fast, *retval = NULL;

    if (!PyArg_ParseTuple(args, "O|ni:recvmsg_into",
                          &buffers_arg, &ancbufsize, &flags))
        return NULL;

    if ((fast = PySequence_Fast(buffers_arg,
                                "recvmsg_into() argument 1 must be an "
                                "iterable")) == NULL)
        return NULL;
    nitems = PySequence_Fast_GET_SIZE(fast);
    if (nitems > INT_MAX) {
        PyErr_SetString(PyExc_OSError, "recvmsg_into() argument 1 is too long");
        goto finally;
    }

    /* Fill in an iovec for each item, and save the Py_buffer
       structs to release afterwards. */
    if (nitems > 0 && ((iovs = PyMem_New(struct iovec, nitems)) == NULL ||
                       (bufs = PyMem_New(Py_buffer, nitems)) == NULL)) {
        PyErr_NoMemory();
        goto finally;
    }
    for (; nbufs < nitems; nbufs++) {
        if (!PyArg_Parse(PySequence_Fast_GET_ITEM(fast, nbufs),
                         "w*;recvmsg_into() argument 1 must be an iterable "
                         "of single-segment read-write buffers",
                         &bufs[nbufs]))
            goto finally;
        iovs[nbufs].iov_base = bufs[nbufs].buf;
        iovs[nbufs].iov_len = bufs[nbufs].len;
    }

    retval = sock_recvmsg_guts(s, iovs, nitems, flags, ancbufsize,
                               &makeval_recvmsg_into, NULL);
finally:
    for (i = 0; i < nbufs; i++)
        PyBuffer_Release(&bufs[i]);
    PyMem_Free(bufs);
    PyMem_Free(iovs);
    Py_DECREF(fast);
    return retval;
}

PyDoc_STRVAR(recvmsg_into_doc,
"recvmsg_into(buffers[, ancbufsize[, flags]]) -> (nbytes, ancdata, msg_flags, address)\n\
\n\
Receive normal data and ancillary data from the socket, scattering the\n\
non-ancillary data into a series of buffers.  The buffers argument\n\
must be an iterable of objects that export writable buffers\n\
(e.g. bytearray objects); these will be filled with successive chunks\n\
of the non-ancillary data until it has all been written or there are\n\
no more buffers.  The ancbufsize argument sets the size in bytes of\n\
the internal buffer used to receive the ancillary data; it defaults to\n\
0, meaning that no ancillary data will be received.  Appropriate\n\
buffer sizes for ancillary data can be calculated using CMSG_SPACE()\n\
or CMSG_LEN(), and items which do not fit into the buffer might be\n\
truncated or discarded.  The flags argument defaults to 0 and has the\n\
same meaning as for recv().\n\
\n\
The return value is a 4-tuple: (nbytes, ancdata, msg_flags, address).\n\
The nbytes item is the total number of bytes of non-ancillary data\n\
written into the buffers.  The ancdata item is a list of zero or more\n\
tuples (cmsg_level, cmsg_type, cmsg_data) representing the ancillary\n\
data (control messages) received: cmsg_level and cmsg_type are\n\
integers specifying the protocol level and protocol-specific type\n\
respectively, and cmsg_data is a bytes object holding the associated\n\
data.  The msg_flags item is the bitwise OR of various flags\n\
indicating conditions on the received message; see your system\n\
documentation for details.  If the receiving socket is unconnected,\n\
address is the address of the sending socket, if available; otherwise,\n\
its value is unspecified.\n\
\n\
If recvmsg_into() raises an exception after the system call returns,\n\
it will first attempt to close any file descriptors received via the\n\
SCM_RIGHTS mechanism.");
#endif    /* CMSG_LEN */


struct sock_send {
    char *buf;
    Py_ssize_t len;
    int flags;
    Py_ssize_t result;
};

static int
sock_send_impl(PySocketSockObject *s, void *data)
{
    struct sock_send *ctx = data;

#ifdef MS_WINDOWS
    if (ctx->len > INT_MAX)
        ctx->len = INT_MAX;
    ctx->result = send(s->sock_fd, ctx->buf, (int)ctx->len, ctx->flags);
#else
    ctx->result = send(s->sock_fd, ctx->buf, ctx->len, ctx->flags);
#endif
    return (ctx->result >= 0);
}

/* s.send(data [,flags]) method */

static PyObject *
sock_send(PySocketSockObject *s, PyObject *args)
{
    int flags = 0;
    Py_buffer pbuf;
    struct sock_send ctx;

    if (!PyArg_ParseTuple(args, "y*|i:send", &pbuf, &flags))
        return NULL;

    if (!IS_SELECTABLE(s)) {
        PyBuffer_Release(&pbuf);
        return select_error();
    }
    ctx.buf = pbuf.buf;
    ctx.len = pbuf.len;
    ctx.flags = flags;
    if (sock_call(s, 1, sock_send_impl, &ctx) < 0) {
        PyBuffer_Release(&pbuf);
        return NULL;
    }
    PyBuffer_Release(&pbuf);

    return PyLong_FromSsize_t(ctx.result);
}

PyDoc_STRVAR(send_doc,
"send(data[, flags]) -> count\n\
\n\
Send a data string to the socket.  For the optional flags\n\
argument, see the Unix manual.  Return the number of bytes\n\
sent; this may be less than len(data) if the network is busy.");


/* s.sendall(data [,flags]) method */

static PyObject *
sock_sendall(PySocketSockObject *s, PyObject *args)
{
    char *buf;
    Py_ssize_t len, n;
    int flags = 0;
    Py_buffer pbuf;
    struct sock_send ctx;
    int has_timeout = (s->sock_timeout > 0);
    _PyTime_t interval = s->sock_timeout;
    _PyTime_t deadline = 0;
    int deadline_initialized = 0;
    PyObject *res = NULL;

    if (!PyArg_ParseTuple(args, "y*|i:sendall", &pbuf, &flags))
        return NULL;
    buf = pbuf.buf;
    len = pbuf.len;

    if (!IS_SELECTABLE(s)) {
        PyBuffer_Release(&pbuf);
        return select_error();
    }

    do {
        if (has_timeout) {
            if (deadline_initialized) {
                /* recompute the timeout */
                interval = deadline - _PyTime_GetMonotonicClock();
            }
            else {
                deadline_initialized = 1;
                deadline = _PyTime_GetMonotonicClock() + s->sock_timeout;
            }

            if (interval <= 0) {
                PyErr_SetString(socket_timeout, "timed out");
                goto done;
            }
        }

        ctx.buf = buf;
        ctx.len = len;
        ctx.flags = flags;
        if (sock_call_ex(s, 1, sock_send_impl, &ctx, 0, NULL, interval) < 0)
            goto done;
        n = ctx.result;
        assert(n >= 0);

        buf += n;
        len -= n;

        /* We must run our signal handlers before looping again.
           send() can return a successful partial write when it is
           interrupted, so we can't restrict ourselves to EINTR. */
        if (PyErr_CheckSignals())
            goto done;
    } while (len > 0);
    PyBuffer_Release(&pbuf);

    Py_INCREF(Py_None);
    res = Py_None;

done:
    PyBuffer_Release(&pbuf);
    return res;
}

PyDoc_STRVAR(sendall_doc,
"sendall(data[, flags])\n\
\n\
Send a data string to the socket.  For the optional flags\n\
argument, see the Unix manual.  This calls send() repeatedly\n\
until all data is sent.  If an error occurs, it's impossible\n\
to tell how much data has been sent.");


struct sock_sendto {
    char *buf;
    Py_ssize_t len;
    int flags;
    int addrlen;
    sock_addr_t *addrbuf;
    Py_ssize_t result;
};

static int
sock_sendto_impl(PySocketSockObject *s, void *data)
{
    struct sock_sendto *ctx = data;

#ifdef MS_WINDOWS
    if (ctx->len > INT_MAX)
        ctx->len = INT_MAX;
    ctx->result = sendto(s->sock_fd, ctx->buf, (int)ctx->len, ctx->flags,
                         SAS2SA(ctx->addrbuf), ctx->addrlen);
#else
    ctx->result = sendto(s->sock_fd, ctx->buf, ctx->len, ctx->flags,
                         SAS2SA(ctx->addrbuf), ctx->addrlen);
#endif
    return (ctx->result >= 0);
}

/* s.sendto(data, [flags,] sockaddr) method */

static PyObject *
sock_sendto(PySocketSockObject *s, PyObject *args)
{
    Py_buffer pbuf;
    PyObject *addro;
    Py_ssize_t arglen;
    sock_addr_t addrbuf;
    int addrlen, flags;
    struct sock_sendto ctx;

    flags = 0;
    arglen = PyTuple_Size(args);
    switch (arglen) {
        case 2:
            if (!PyArg_ParseTuple(args, "y*O:sendto", &pbuf, &addro)) {
                return NULL;
            }
            break;
        case 3:
            if (!PyArg_ParseTuple(args, "y*iO:sendto",
                                  &pbuf, &flags, &addro)) {
                return NULL;
            }
            break;
        default:
            PyErr_Format(PyExc_TypeError,
                         "sendto() takes 2 or 3 arguments (%d given)",
                         arglen);
            return NULL;
    }

    if (!IS_SELECTABLE(s)) {
        PyBuffer_Release(&pbuf);
        return select_error();
    }

    if (!getsockaddrarg(s, addro, SAS2SA(&addrbuf), &addrlen, "sendto")) {
        PyBuffer_Release(&pbuf);
        return NULL;
    }

    ctx.buf = pbuf.buf;
    ctx.len = pbuf.len;
    ctx.flags = flags;
    ctx.addrlen = addrlen;
    ctx.addrbuf = &addrbuf;
    if (sock_call(s, 1, sock_sendto_impl, &ctx) < 0) {
        PyBuffer_Release(&pbuf);
        return NULL;
    }
    PyBuffer_Release(&pbuf);

    return PyLong_FromSsize_t(ctx.result);
}

PyDoc_STRVAR(sendto_doc,
"sendto(data[, flags], address) -> count\n\
\n\
Like send(data, flags) but allows specifying the destination address.\n\
For IP sockets, the address is a pair (hostaddr, port).");


/* The sendmsg() and recvmsg[_into]() methods require a working
   CMSG_LEN().  See the comment near get_CMSG_LEN(). */
#ifdef CMSG_LEN
struct sock_sendmsg {
    struct msghdr *msg;
    int flags;
    ssize_t result;
};

static int
sock_sendmsg_iovec(PySocketSockObject *s, PyObject *data_arg,
                   struct msghdr *msg,
                   Py_buffer **databufsout, Py_ssize_t *ndatabufsout) {
    Py_ssize_t ndataparts, ndatabufs = 0;
    int result = -1;
    struct iovec *iovs = NULL;
    PyObject *data_fast = NULL;
    Py_buffer *databufs = NULL;

    /* Fill in an iovec for each message part, and save the Py_buffer
       structs to release afterwards. */
    data_fast = PySequence_Fast(data_arg,
                                "sendmsg() argument 1 must be an "
                                "iterable");
    if (data_fast == NULL) {
        goto finally;
    }

    ndataparts = PySequence_Fast_GET_SIZE(data_fast);
    if (ndataparts > INT_MAX) {
        PyErr_SetString(PyExc_OSError, "sendmsg() argument 1 is too long");
        goto finally;
    }

    msg->msg_iovlen = ndataparts;
    if (ndataparts > 0) {
        iovs = PyMem_New(struct iovec, ndataparts);
        if (iovs == NULL) {
            PyErr_NoMemory();
            goto finally;
        }
        msg->msg_iov = iovs;

        databufs = PyMem_New(Py_buffer, ndataparts);
        if (databufs == NULL) {
            PyErr_NoMemory();
            goto finally;
        }
    }
    for (; ndatabufs < ndataparts; ndatabufs++) {
        if (!PyArg_Parse(PySequence_Fast_GET_ITEM(data_fast, ndatabufs),
                         "y*;sendmsg() argument 1 must be an iterable of "
                         "bytes-like objects",
                         &databufs[ndatabufs]))
            goto finally;
        iovs[ndatabufs].iov_base = databufs[ndatabufs].buf;
        iovs[ndatabufs].iov_len = databufs[ndatabufs].len;
    }
    result = 0;
  finally:
    *databufsout = databufs;
    *ndatabufsout = ndatabufs;
    Py_XDECREF(data_fast);
    return result;
}

static int
sock_sendmsg_impl(PySocketSockObject *s, void *data)
{
    struct sock_sendmsg *ctx = data;

    ctx->result = sendmsg(s->sock_fd, ctx->msg, ctx->flags);
    return (ctx->result >= 0);
}

/* s.sendmsg(buffers[, ancdata[, flags[, address]]]) method */

static PyObject *
sock_sendmsg(PySocketSockObject *s, PyObject *args)
{
    Py_ssize_t i, ndatabufs = 0, ncmsgs, ncmsgbufs = 0;
    Py_buffer *databufs = NULL;
    sock_addr_t addrbuf;
    struct msghdr msg;
    struct cmsginfo {
        int level;
        int type;
        Py_buffer data;
    } *cmsgs = NULL;
    void *controlbuf = NULL;
    size_t controllen, controllen_last;
    int addrlen, flags = 0;
    PyObject *data_arg, *cmsg_arg = NULL, *addr_arg = NULL,
        *cmsg_fast = NULL, *retval = NULL;
    struct sock_sendmsg ctx;

    if (!PyArg_ParseTuple(args, "O|OiO:sendmsg",
                          &data_arg, &cmsg_arg, &flags, &addr_arg)) {
        return NULL;
    }

    memset(&msg, 0, sizeof(msg));

    /* Parse destination address. */
    if (addr_arg != NULL && addr_arg != Py_None) {
        if (!getsockaddrarg(s, addr_arg, SAS2SA(&addrbuf), &addrlen,
                            "sendmsg"))
        {
            goto finally;
        }
        msg.msg_name = &addrbuf;
        msg.msg_namelen = addrlen;
    }

    /* Fill in an iovec for each message part, and save the Py_buffer
       structs to release afterwards. */
    if (sock_sendmsg_iovec(s, data_arg, &msg, &databufs, &ndatabufs) == -1) {
        goto finally;
    }

    if (cmsg_arg == NULL)
        ncmsgs = 0;
    else {
        if ((cmsg_fast = PySequence_Fast(cmsg_arg,
                                         "sendmsg() argument 2 must be an "
                                         "iterable")) == NULL)
            goto finally;
        ncmsgs = PySequence_Fast_GET_SIZE(cmsg_fast);
    }

#ifndef CMSG_SPACE
    if (ncmsgs > 1) {
        PyErr_SetString(PyExc_OSError,
                        "sending multiple control messages is not supported "
                        "on this system");
        goto finally;
    }
#endif
    /* Save level, type and Py_buffer for each control message,
       and calculate total size. */
    if (ncmsgs > 0 && (cmsgs = PyMem_New(struct cmsginfo, ncmsgs)) == NULL) {
        PyErr_NoMemory();
        goto finally;
    }
    controllen = controllen_last = 0;
    while (ncmsgbufs < ncmsgs) {
        size_t bufsize, space;

        if (!PyArg_Parse(PySequence_Fast_GET_ITEM(cmsg_fast, ncmsgbufs),
                         "(iiy*):[sendmsg() ancillary data items]",
                         &cmsgs[ncmsgbufs].level,
                         &cmsgs[ncmsgbufs].type,
                         &cmsgs[ncmsgbufs].data))
            goto finally;
        bufsize = cmsgs[ncmsgbufs++].data.len;

#ifdef CMSG_SPACE
        if (!get_CMSG_SPACE(bufsize, &space)) {
#else
        if (!get_CMSG_LEN(bufsize, &space)) {
#endif
            PyErr_SetString(PyExc_OSError, "ancillary data item too large");
            goto finally;
        }
        controllen += space;
        if (controllen > SOCKLEN_T_LIMIT || controllen < controllen_last) {
            PyErr_SetString(PyExc_OSError, "too much ancillary data");
            goto finally;
        }
        controllen_last = controllen;
    }

    /* Construct ancillary data block from control message info. */
    if (ncmsgbufs > 0) {
        struct cmsghdr *cmsgh = NULL;

        controlbuf = PyMem_Malloc(controllen);
        if (controlbuf == NULL) {
            PyErr_NoMemory();
            goto finally;
        }
        msg.msg_control = controlbuf;

        msg.msg_controllen = controllen;

        /* Need to zero out the buffer as a workaround for glibc's
           CMSG_NXTHDR() implementation.  After getting the pointer to
           the next header, it checks its (uninitialized) cmsg_len
           member to see if the "message" fits in the buffer, and
           returns NULL if it doesn't.  Zero-filling the buffer
           ensures that this doesn't happen. */
        memset(controlbuf, 0, controllen);

        for (i = 0; i < ncmsgbufs; i++) {
            size_t msg_len, data_len = cmsgs[i].data.len;
            int enough_space = 0;

            cmsgh = (i == 0) ? CMSG_FIRSTHDR(&msg) : CMSG_NXTHDR(&msg, cmsgh);
            if (cmsgh == NULL) {
                PyErr_Format(PyExc_RuntimeError,
                             "unexpected NULL result from %s()",
                             (i == 0) ? "CMSG_FIRSTHDR" : "CMSG_NXTHDR");
                goto finally;
            }
            if (!get_CMSG_LEN(data_len, &msg_len)) {
                PyErr_SetString(PyExc_RuntimeError,
                                "item size out of range for CMSG_LEN()");
                goto finally;
            }
            if (cmsg_min_space(&msg, cmsgh, msg_len)) {
                size_t space;

                cmsgh->cmsg_len = msg_len;
                if (get_cmsg_data_space(&msg, cmsgh, &space))
                    enough_space = (space >= data_len);
            }
            if (!enough_space) {
                PyErr_SetString(PyExc_RuntimeError,
                                "ancillary data does not fit in calculated "
                                "space");
                goto finally;
            }
            cmsgh->cmsg_level = cmsgs[i].level;
            cmsgh->cmsg_type = cmsgs[i].type;
            memcpy(CMSG_DATA(cmsgh), cmsgs[i].data.buf, data_len);
        }
    }

    /* Make the system call. */
    if (!IS_SELECTABLE(s)) {
        select_error();
        goto finally;
    }

    ctx.msg = &msg;
    ctx.flags = flags;
    if (sock_call(s, 1, sock_sendmsg_impl, &ctx) < 0)
        goto finally;

    retval = PyLong_FromSsize_t(ctx.result);

finally:
    PyMem_Free(controlbuf);
    for (i = 0; i < ncmsgbufs; i++)
        PyBuffer_Release(&cmsgs[i].data);
    PyMem_Free(cmsgs);
    Py_XDECREF(cmsg_fast);
    PyMem_Free(msg.msg_iov);
    for (i = 0; i < ndatabufs; i++) {
        PyBuffer_Release(&databufs[i]);
    }
    PyMem_Free(databufs);
    return retval;
}

PyDoc_STRVAR(sendmsg_doc,
"sendmsg(buffers[, ancdata[, flags[, address]]]) -> count\n\
\n\
Send normal and ancillary data to the socket, gathering the\n\
non-ancillary data from a series of buffers and concatenating it into\n\
a single message.  The buffers argument specifies the non-ancillary\n\
data as an iterable of bytes-like objects (e.g. bytes objects).\n\
The ancdata argument specifies the ancillary data (control messages)\n\
as an iterable of zero or more tuples (cmsg_level, cmsg_type,\n\
cmsg_data), where cmsg_level and cmsg_type are integers specifying the\n\
protocol level and protocol-specific type respectively, and cmsg_data\n\
is a bytes-like object holding the associated data.  The flags\n\
argument defaults to 0 and has the same meaning as for send().  If\n\
address is supplied and not None, it sets a destination address for\n\
the message.  The return value is the number of bytes of non-ancillary\n\
data sent.");
#endif    /* CMSG_LEN */

#ifdef HAVE_SOCKADDR_ALG
static PyObject*
sock_sendmsg_afalg(PySocketSockObject *self, PyObject *args, PyObject *kwds)
{
    PyObject *retval = NULL;

    Py_ssize_t i, ndatabufs = 0;
    Py_buffer *databufs = NULL;
    PyObject *data_arg = NULL;

    Py_buffer iv = {NULL, NULL};

    PyObject *opobj = NULL;
    int op = -1;

    PyObject *assoclenobj = NULL;
    int assoclen = -1;

    unsigned int *uiptr;
    int flags = 0;

    struct msghdr msg;
    struct cmsghdr *header = NULL;
    struct af_alg_iv *alg_iv = NULL;
    struct sock_sendmsg ctx;
    Py_ssize_t controllen;
    void *controlbuf = NULL;
    static char *keywords[] = {"msg", "op", "iv", "assoclen", "flags", 0};

    if (self->sock_family != AF_ALG) {
        PyErr_SetString(PyExc_OSError,
                        "algset is only supported for AF_ALG");
        return NULL;
    }

    if (!PyArg_ParseTupleAndKeywords(args, kwds,
                                     "|O$O!y*O!i:sendmsg_afalg", keywords,
                                     &data_arg,
                                     &PyLong_Type, &opobj, &iv,
                                     &PyLong_Type, &assoclenobj, &flags)) {
        return NULL;
    }

    memset(&msg, 0, sizeof(msg));

    /* op is a required, keyword-only argument >= 0 */
    if (opobj != NULL) {
        op = _PyLong_AsInt(opobj);
    }
    if (op < 0) {
        /* override exception from _PyLong_AsInt() */
        PyErr_SetString(PyExc_TypeError,
                        "Invalid or missing argument 'op'");
        goto finally;
    }
    /* assoclen is optional but must be >= 0 */
    if (assoclenobj != NULL) {
        assoclen = _PyLong_AsInt(assoclenobj);
        if (assoclen == -1 && PyErr_Occurred()) {
            goto finally;
        }
        if (assoclen < 0) {
            PyErr_SetString(PyExc_TypeError,
                            "assoclen must be positive");
            goto finally;
        }
    }

    controllen = CMSG_SPACE(4);
    if (iv.buf != NULL) {
        controllen += CMSG_SPACE(sizeof(*alg_iv) + iv.len);
    }
    if (assoclen >= 0) {
        controllen += CMSG_SPACE(4);
    }

    controlbuf = PyMem_Malloc(controllen);
    if (controlbuf == NULL) {
        PyErr_NoMemory();
        goto finally;
    }
    memset(controlbuf, 0, controllen);

    msg.msg_controllen = controllen;
    msg.msg_control = controlbuf;

    /* Fill in an iovec for each message part, and save the Py_buffer
       structs to release afterwards. */
    if (data_arg != NULL) {
        if (sock_sendmsg_iovec(self, data_arg, &msg, &databufs, &ndatabufs) == -1) {
            goto finally;
        }
    }

    /* set operation to encrypt or decrypt */
    header = CMSG_FIRSTHDR(&msg);
    if (header == NULL) {
        PyErr_SetString(PyExc_RuntimeError,
                        "unexpected NULL result from CMSG_FIRSTHDR");
        goto finally;
    }
    header->cmsg_level = SOL_ALG;
    header->cmsg_type = ALG_SET_OP;
    header->cmsg_len = CMSG_LEN(4);
    uiptr = (void*)CMSG_DATA(header);
    *uiptr = (unsigned int)op;

    /* set initialization vector */
    if (iv.buf != NULL) {
        header = CMSG_NXTHDR(&msg, header);
        if (header == NULL) {
            PyErr_SetString(PyExc_RuntimeError,
                            "unexpected NULL result from CMSG_NXTHDR(iv)");
            goto finally;
        }
        header->cmsg_level = SOL_ALG;
        header->cmsg_type = ALG_SET_IV;
        header->cmsg_len = CMSG_SPACE(sizeof(*alg_iv) + iv.len);
        alg_iv = (void*)CMSG_DATA(header);
        alg_iv->ivlen = iv.len;
        memcpy(alg_iv->iv, iv.buf, iv.len);
    }

    /* set length of associated data for AEAD */
    if (assoclen >= 0) {
        header = CMSG_NXTHDR(&msg, header);
        if (header == NULL) {
            PyErr_SetString(PyExc_RuntimeError,
                            "unexpected NULL result from CMSG_NXTHDR(assoc)");
            goto finally;
        }
        header->cmsg_level = SOL_ALG;
        header->cmsg_type = ALG_SET_AEAD_ASSOCLEN;
        header->cmsg_len = CMSG_LEN(4);
        uiptr = (void*)CMSG_DATA(header);
        *uiptr = (unsigned int)assoclen;
    }

    ctx.msg = &msg;
    ctx.flags = flags;
    if (sock_call(self, 1, sock_sendmsg_impl, &ctx) < 0) {
        goto finally;
    }

    retval = PyLong_FromSsize_t(ctx.result);

  finally:
    PyMem_Free(controlbuf);
    if (iv.buf != NULL) {
        PyBuffer_Release(&iv);
    }
    PyMem_Free(msg.msg_iov);
    for (i = 0; i < ndatabufs; i++) {
        PyBuffer_Release(&databufs[i]);
    }
    PyMem_Free(databufs);
    return retval;
}

PyDoc_STRVAR(sendmsg_afalg_doc,
"sendmsg_afalg([msg], *, op[, iv[, assoclen[, flags=MSG_MORE]]])\n\
\n\
Set operation mode, IV and length of associated data for an AF_ALG\n\
operation socket.");
#endif

/* s.shutdown(how) method */

static PyObject *
sock_shutdown(PySocketSockObject *s, PyObject *arg)
{
    int how;
    int res;

    how = _PyLong_AsInt(arg);
    if (how == -1 && PyErr_Occurred())
        return NULL;
    Py_BEGIN_ALLOW_THREADS
    res = shutdown(s->sock_fd, how);
    Py_END_ALLOW_THREADS
    if (res < 0)
        return s->errorhandler();
    Py_RETURN_NONE;
}

PyDoc_STRVAR(shutdown_doc,
"shutdown(flag)\n\
\n\
Shut down the reading side of the socket (flag == SHUT_RD), the writing side\n\
of the socket (flag == SHUT_WR), or both ends (flag == SHUT_RDWR).");

#if defined(MS_WINDOWS) && defined(SIO_RCVALL)
static PyObject*
sock_ioctl(PySocketSockObject *s, PyObject *arg)
{
    unsigned long cmd = SIO_RCVALL;
    PyObject *argO;
    DWORD recv;

    if (!PyArg_ParseTuple(arg, "kO:ioctl", &cmd, &argO))
        return NULL;

    switch (cmd) {
    case SIO_RCVALL: {
        unsigned int option = RCVALL_ON;
        if (!PyArg_ParseTuple(arg, "kI:ioctl", &cmd, &option))
            return NULL;
        if (WSAIoctl(s->sock_fd, cmd, &option, sizeof(option),
                         NULL, 0, &recv, NULL, NULL) == SOCKET_ERROR) {
            return set_error();
        }
        return PyLong_FromUnsignedLong(recv); }
    case SIO_KEEPALIVE_VALS: {
        struct tcp_keepalive ka;
        if (!PyArg_ParseTuple(arg, "k(kkk):ioctl", &cmd,
                        &ka.onoff, &ka.keepalivetime, &ka.keepaliveinterval))
            return NULL;
        if (WSAIoctl(s->sock_fd, cmd, &ka, sizeof(ka),
                         NULL, 0, &recv, NULL, NULL) == SOCKET_ERROR) {
            return set_error();
        }
        return PyLong_FromUnsignedLong(recv); }
#if defined(SIO_LOOPBACK_FAST_PATH)
    case SIO_LOOPBACK_FAST_PATH: {
        unsigned int option;
        if (!PyArg_ParseTuple(arg, "kI:ioctl", &cmd, &option))
            return NULL;
        if (WSAIoctl(s->sock_fd, cmd, &option, sizeof(option),
                         NULL, 0, &recv, NULL, NULL) == SOCKET_ERROR) {
            return set_error();
        }
        return PyLong_FromUnsignedLong(recv); }
#endif
    default:
        PyErr_Format(PyExc_ValueError, "invalid ioctl command %d", cmd);
        return NULL;
    }
}
PyDoc_STRVAR(sock_ioctl_doc,
"ioctl(cmd, option) -> long\n\
\n\
Control the socket with WSAIoctl syscall. Currently supported 'cmd' values are\n\
SIO_RCVALL:  'option' must be one of the socket.RCVALL_* constants.\n\
SIO_KEEPALIVE_VALS:  'option' is a tuple of (onoff, timeout, interval).\n\
SIO_LOOPBACK_FAST_PATH: 'option' is a boolean value, and is disabled by default");
#endif

#if defined(MS_WINDOWS)
static PyObject*
sock_share(PySocketSockObject *s, PyObject *arg)
{
    WSAPROTOCOL_INFOW info;
    DWORD processId;
    int result;

    if (!PyArg_ParseTuple(arg, "I", &processId))
        return NULL;

    Py_BEGIN_ALLOW_THREADS
    result = WSADuplicateSocketW(s->sock_fd, processId, &info);
    Py_END_ALLOW_THREADS
    if (result == SOCKET_ERROR)
        return set_error();
    return PyBytes_FromStringAndSize((const char*)&info, sizeof(info));
}
PyDoc_STRVAR(sock_share_doc,
"share(process_id) -> bytes\n\
\n\
Share the socket with another process.  The target process id\n\
must be provided and the resulting bytes object passed to the target\n\
process.  There the shared socket can be instantiated by calling\n\
socket.fromshare().");


#endif

/* List of methods for socket objects */

static PyMethodDef sock_methods[] = {
    {"_accept",           (PyCFunction)sock_accept, METH_NOARGS,
                      accept_doc},
    {"bind",              (PyCFunction)sock_bind, METH_O,
                      bind_doc},
    {"close",             (PyCFunction)sock_close, METH_NOARGS,
                      sock_close_doc},
    {"connect",           (PyCFunction)sock_connect, METH_O,
                      connect_doc},
    {"connect_ex",        (PyCFunction)sock_connect_ex, METH_O,
                      connect_ex_doc},
    {"detach",            (PyCFunction)sock_detach, METH_NOARGS,
                      detach_doc},
    {"fileno",            (PyCFunction)sock_fileno, METH_NOARGS,
                      fileno_doc},
#ifdef HAVE_GETPEERNAME
    {"getpeername",       (PyCFunction)sock_getpeername,
                      METH_NOARGS, getpeername_doc},
#endif
    {"getsockname",       (PyCFunction)sock_getsockname,
                      METH_NOARGS, getsockname_doc},
    {"getsockopt",        (PyCFunction)sock_getsockopt, METH_VARARGS,
                      getsockopt_doc},
#if defined(MS_WINDOWS) && defined(SIO_RCVALL)
    {"ioctl",             (PyCFunction)sock_ioctl, METH_VARARGS,
                      sock_ioctl_doc},
#endif
#if defined(MS_WINDOWS)
    {"share",         (PyCFunction)sock_share, METH_VARARGS,
                      sock_share_doc},
#endif
    {"listen",            (PyCFunction)sock_listen, METH_VARARGS,
                      listen_doc},
    {"recv",              (PyCFunction)sock_recv, METH_VARARGS,
                      recv_doc},
    {"recv_into",         (PyCFunction)sock_recv_into, METH_VARARGS | METH_KEYWORDS,
                      recv_into_doc},
    {"recvfrom",          (PyCFunction)sock_recvfrom, METH_VARARGS,
                      recvfrom_doc},
    {"recvfrom_into",  (PyCFunction)sock_recvfrom_into, METH_VARARGS | METH_KEYWORDS,
                      recvfrom_into_doc},
    {"send",              (PyCFunction)sock_send, METH_VARARGS,
                      send_doc},
    {"sendall",           (PyCFunction)sock_sendall, METH_VARARGS,
                      sendall_doc},
    {"sendto",            (PyCFunction)sock_sendto, METH_VARARGS,
                      sendto_doc},
    {"setblocking",       (PyCFunction)sock_setblocking, METH_O,
                      setblocking_doc},
    {"getblocking",   (PyCFunction)sock_getblocking, METH_NOARGS,
                      getblocking_doc},
    {"settimeout",    (PyCFunction)sock_settimeout, METH_O,
                      settimeout_doc},
    {"gettimeout",    (PyCFunction)sock_gettimeout, METH_NOARGS,
                      gettimeout_doc},
    {"setsockopt",        (PyCFunction)sock_setsockopt, METH_VARARGS,
                      setsockopt_doc},
    {"shutdown",          (PyCFunction)sock_shutdown, METH_O,
                      shutdown_doc},
#ifdef CMSG_LEN
    {"recvmsg",           (PyCFunction)sock_recvmsg, METH_VARARGS,
                      recvmsg_doc},
    {"recvmsg_into",      (PyCFunction)sock_recvmsg_into, METH_VARARGS,
                      recvmsg_into_doc,},
    {"sendmsg",           (PyCFunction)sock_sendmsg, METH_VARARGS,
                      sendmsg_doc},
#endif
#ifdef HAVE_SOCKADDR_ALG
    {"sendmsg_afalg",     (PyCFunction)sock_sendmsg_afalg, METH_VARARGS | METH_KEYWORDS,
                      sendmsg_afalg_doc},
#endif
    {NULL,                      NULL}           /* sentinel */
};

/* SockObject members */
static PyMemberDef sock_memberlist[] = {
       {"family", T_INT, offsetof(PySocketSockObject, sock_family), READONLY, "the socket family"},
       {"type", T_INT, offsetof(PySocketSockObject, sock_type), READONLY, "the socket type"},
       {"proto", T_INT, offsetof(PySocketSockObject, sock_proto), READONLY, "the socket protocol"},
       {0},
};

static PyGetSetDef sock_getsetlist[] = {
    {"timeout", (getter)sock_gettimeout, NULL, PyDoc_STR("the socket timeout")},
    {NULL} /* sentinel */
};

/* Deallocate a socket object in response to the last Py_DECREF().
   First close the file description. */

static void
sock_finalize(PySocketSockObject *s)
{
    SOCKET_T fd;
    PyObject *error_type, *error_value, *error_traceback;

    /* Save the current exception, if any. */
    PyErr_Fetch(&error_type, &error_value, &error_traceback);

    if (s->sock_fd != INVALID_SOCKET) {
        if (PyErr_ResourceWarning((PyObject *)s, 1, "unclosed %R", s)) {
            /* Spurious errors can appear at shutdown */
            if (PyErr_ExceptionMatches(PyExc_Warning)) {
                PyErr_WriteUnraisable((PyObject *)s);
            }
        }

        /* Only close the socket *after* logging the ResourceWarning warning
           to allow the logger to call socket methods like
           socket.getsockname(). If the socket is closed before, socket
           methods fails with the EBADF error. */
        fd = s->sock_fd;
        s->sock_fd = INVALID_SOCKET;

        /* We do not want to retry upon EINTR: see sock_close() */
        Py_BEGIN_ALLOW_THREADS
        (void) SOCKETCLOSE(fd);
        Py_END_ALLOW_THREADS
    }

    /* Restore the saved exception. */
    PyErr_Restore(error_type, error_value, error_traceback);
}

static void
sock_dealloc(PySocketSockObject *s)
{
    if (PyObject_CallFinalizerFromDealloc((PyObject *)s) < 0)
        return;

    Py_TYPE(s)->tp_free((PyObject *)s);
}


static PyObject *
sock_repr(PySocketSockObject *s)
{
    long sock_fd;
    /* On Windows, this test is needed because SOCKET_T is unsigned */
    if (s->sock_fd == INVALID_SOCKET) {
        sock_fd = -1;
    }
#if SIZEOF_SOCKET_T > SIZEOF_LONG
    else if (s->sock_fd > LONG_MAX) {
        /* this can occur on Win64, and actually there is a special
           ugly printf formatter for decimal pointer length integer
           printing, only bother if necessary*/
        PyErr_SetString(PyExc_OverflowError,
                        "no printf formatter to display "
                        "the socket descriptor in decimal");
        return NULL;
    }
#endif
    else
        sock_fd = (long)s->sock_fd;
    return PyUnicode_FromFormat(
        "<socket object, fd=%ld, family=%d, type=%d, proto=%d>",
        sock_fd, s->sock_family,
        s->sock_type,
        s->sock_proto);
}


/* Create a new, uninitialized socket object. */

static PyObject *
sock_new(PyTypeObject *type, PyObject *args, PyObject *kwds)
{
    PyObject *new;

    new = type->tp_alloc(type, 0);
    if (new != NULL) {
        ((PySocketSockObject *)new)->sock_fd = INVALID_SOCKET;
        ((PySocketSockObject *)new)->sock_timeout = _PyTime_FromSeconds(-1);
        ((PySocketSockObject *)new)->errorhandler = &set_error;
    }
    return new;
}


/* Initialize a new socket object. */

#ifdef SOCK_CLOEXEC
/* socket() and socketpair() fail with EINVAL on Linux kernel older
 * than 2.6.27 if SOCK_CLOEXEC flag is set in the socket type. */
static int sock_cloexec_works = -1;
#endif

/*ARGSUSED*/
static int
sock_initobj(PyObject *self, PyObject *args, PyObject *kwds)
{
    PySocketSockObject *s = (PySocketSockObject *)self;
    PyObject *fdobj = NULL;
    SOCKET_T fd = INVALID_SOCKET;
    int family = -1, type = -1, proto = -1;
    static char *keywords[] = {"family", "type", "proto", "fileno", 0};
#ifndef MS_WINDOWS
#ifdef SOCK_CLOEXEC
    int *atomic_flag_works = &sock_cloexec_works;
#else
    int *atomic_flag_works = NULL;
#endif
#endif

    if (!PyArg_ParseTupleAndKeywords(args, kwds,
                                     "|iiiO:socket", keywords,
                                     &family, &type, &proto, &fdobj))
        return -1;

    if (fdobj != NULL && fdobj != Py_None) {
#ifdef MS_WINDOWS
        /* recreate a socket that was duplicated */
        if (PyBytes_Check(fdobj)) {
            WSAPROTOCOL_INFOW info;
            if (PyBytes_GET_SIZE(fdobj) != sizeof(info)) {
                PyErr_Format(PyExc_ValueError,
                    "socket descriptor string has wrong size, "
                    "should be %zu bytes.", sizeof(info));
                return -1;
            }
            memcpy(&info, PyBytes_AS_STRING(fdobj), sizeof(info));
            Py_BEGIN_ALLOW_THREADS
            fd = WSASocketW(FROM_PROTOCOL_INFO, FROM_PROTOCOL_INFO,
                     FROM_PROTOCOL_INFO, &info, 0, WSA_FLAG_OVERLAPPED);
            Py_END_ALLOW_THREADS
            if (fd == INVALID_SOCKET) {
                set_error();
                return -1;
            }
            family = info.iAddressFamily;
            type = info.iSocketType;
            proto = info.iProtocol;
        }
        else
#endif
        {
            fd = PyLong_AsSocket_t(fdobj);
            if (fd == (SOCKET_T)(-1) && PyErr_Occurred())
                return -1;
            if (fd == INVALID_SOCKET) {
                PyErr_SetString(PyExc_ValueError,
                                "can't use invalid socket value");
                return -1;
            }

            if (family == -1) {
                sock_addr_t addrbuf;
                socklen_t addrlen = sizeof(sock_addr_t);

                memset(&addrbuf, 0, addrlen);
                if (getsockname(fd, SAS2SA(&addrbuf), &addrlen) == 0) {
                    family = SAS2SA(&addrbuf)->sa_family;
                } else {
#ifdef MS_WINDOWS
                    PyErr_SetFromWindowsErrWithFilename(0, "family");
#else
                    PyErr_SetFromErrnoWithFilename(PyExc_OSError, "family");
#endif
                    return -1;
                }
            }
#ifdef SO_TYPE
            if (type == -1) {
                int tmp;
                socklen_t slen = sizeof(tmp);
                if (getsockopt(fd, SOL_SOCKET, SO_TYPE,
                               (void *)&tmp, &slen) == 0)
                {
                    type = tmp;
                } else {
#ifdef MS_WINDOWS
                    PyErr_SetFromWindowsErrWithFilename(0, "type");
#else
                    PyErr_SetFromErrnoWithFilename(PyExc_OSError, "type");
#endif
                    return -1;
                }
            }
#else
            type = SOCK_STREAM;
#endif
#ifdef SO_PROTOCOL
            if (proto == -1) {
                int tmp;
                socklen_t slen = sizeof(tmp);
                if (getsockopt(fd, SOL_SOCKET, SO_PROTOCOL,
                               (void *)&tmp, &slen) == 0)
                {
                    proto = tmp;
                } else {
#ifdef MS_WINDOWS
                    PyErr_SetFromWindowsErrWithFilename(0, "protocol");
#else
                    PyErr_SetFromErrnoWithFilename(PyExc_OSError, "protocol");
#endif
                    return -1;
                }
            }
#else
            proto = 0;
#endif
        }
    }
    else {
        /* No fd, default to AF_INET and SOCK_STREAM */
        if (family == -1) {
            family = AF_INET;
        }
        if (type == -1) {
            type = SOCK_STREAM;
        }
        if (proto == -1) {
            proto = 0;
        }
#ifdef MS_WINDOWS
        /* Windows implementation */
#ifndef WSA_FLAG_NO_HANDLE_INHERIT
#define WSA_FLAG_NO_HANDLE_INHERIT 0x80
#endif

        Py_BEGIN_ALLOW_THREADS
        if (support_wsa_no_inherit) {
            fd = WSASocketW(family, type, proto,
                           NULL, 0,
                           WSA_FLAG_OVERLAPPED | WSA_FLAG_NO_HANDLE_INHERIT);
            if (fd == INVALID_SOCKET) {
                /* Windows 7 or Windows 2008 R2 without SP1 or the hotfix */
                support_wsa_no_inherit = 0;
                fd = socket(family, type, proto);
            }
        }
        else {
            fd = socket(family, type, proto);
        }
        Py_END_ALLOW_THREADS

        if (fd == INVALID_SOCKET) {
            set_error();
            return -1;
        }

        if (!support_wsa_no_inherit) {
            if (!SetHandleInformation((HANDLE)fd, HANDLE_FLAG_INHERIT, 0)) {
                closesocket(fd);
                PyErr_SetFromWindowsErr(0);
                return -1;
            }
        }
#else
        /* UNIX */
        Py_BEGIN_ALLOW_THREADS
#ifdef SOCK_CLOEXEC
        if (sock_cloexec_works != 0) {
            fd = socket(family, type | SOCK_CLOEXEC, proto);
            if (sock_cloexec_works == -1) {
                if (fd >= 0) {
                    sock_cloexec_works = 1;
                }
                else if (errno == EINVAL) {
                    /* Linux older than 2.6.27 does not support SOCK_CLOEXEC */
                    sock_cloexec_works = 0;
                    fd = socket(family, type, proto);
                }
            }
        }
        else
#endif
        {
            fd = socket(family, type, proto);
        }
        Py_END_ALLOW_THREADS

        if (fd == INVALID_SOCKET) {
            set_error();
            return -1;
        }

        if (_Py_set_inheritable(fd, 0, atomic_flag_works) < 0) {
            SOCKETCLOSE(fd);
            return -1;
        }
#endif
    }
    if (init_sockobject(s, fd, family, type, proto) == -1) {
        SOCKETCLOSE(fd);
        return -1;
    }

    return 0;

}


/* Type object for socket objects. */

static PyTypeObject sock_type = {
    PyVarObject_HEAD_INIT(0, 0)         /* Must fill in type value later */
    "_socket.socket",                           /* tp_name */
    sizeof(PySocketSockObject),                 /* tp_basicsize */
    0,                                          /* tp_itemsize */
    (destructor)sock_dealloc,                   /* tp_dealloc */
    0,                                          /* tp_print */
    0,                                          /* tp_getattr */
    0,                                          /* tp_setattr */
    0,                                          /* tp_reserved */
    (reprfunc)sock_repr,                        /* tp_repr */
    0,                                          /* tp_as_number */
    0,                                          /* tp_as_sequence */
    0,                                          /* tp_as_mapping */
    0,                                          /* tp_hash */
    0,                                          /* tp_call */
    0,                                          /* tp_str */
    PyObject_GenericGetAttr,                    /* tp_getattro */
    0,                                          /* tp_setattro */
    0,                                          /* tp_as_buffer */
    Py_TPFLAGS_DEFAULT | Py_TPFLAGS_BASETYPE
        | Py_TPFLAGS_HAVE_FINALIZE,             /* tp_flags */
    sock_doc,                                   /* tp_doc */
    0,                                          /* tp_traverse */
    0,                                          /* tp_clear */
    0,                                          /* tp_richcompare */
    0,                                          /* tp_weaklistoffset */
    0,                                          /* tp_iter */
    0,                                          /* tp_iternext */
    sock_methods,                               /* tp_methods */
    sock_memberlist,                            /* tp_members */
    sock_getsetlist,                            /* tp_getset */
    0,                                          /* tp_base */
    0,                                          /* tp_dict */
    0,                                          /* tp_descr_get */
    0,                                          /* tp_descr_set */
    0,                                          /* tp_dictoffset */
    sock_initobj,                               /* tp_init */
    PyType_GenericAlloc,                        /* tp_alloc */
    sock_new,                                   /* tp_new */
    PyObject_Del,                               /* tp_free */
    0,                                          /* tp_is_gc */
    0,                                          /* tp_bases */
    0,                                          /* tp_mro */
    0,                                          /* tp_cache */
    0,                                          /* tp_subclasses */
    0,                                          /* tp_weaklist */
    0,                                          /* tp_del */
    0,                                          /* tp_version_tag */
    (destructor)sock_finalize,                  /* tp_finalize */
};


/* Python interface to gethostname(). */

/*ARGSUSED*/
static PyObject *
socket_gethostname(PyObject *self, PyObject *unused)
{
#ifdef MS_WINDOWS
    /* Don't use winsock's gethostname, as this returns the ANSI
       version of the hostname, whereas we need a Unicode string.
       Otherwise, gethostname apparently also returns the DNS name. */
    wchar_t buf[MAX_COMPUTERNAME_LENGTH + 1];
    DWORD size = Py_ARRAY_LENGTH(buf);
    wchar_t *name;
    PyObject *result;

    if (GetComputerNameExW(ComputerNamePhysicalDnsHostname, buf, &size))
        return PyUnicode_FromWideChar(buf, size);

    if (GetLastError() != ERROR_MORE_DATA)
        return PyErr_SetFromWindowsErr(0);

    if (size == 0)
        return PyUnicode_New(0, 0);

    /* MSDN says ERROR_MORE_DATA may occur because DNS allows longer
       names */
    name = PyMem_New(wchar_t, size);
    if (!name) {
        PyErr_NoMemory();
        return NULL;
    }
    if (!GetComputerNameExW(ComputerNamePhysicalDnsHostname,
                           name,
                           &size))
    {
        PyMem_Free(name);
        return PyErr_SetFromWindowsErr(0);
    }

    result = PyUnicode_FromWideChar(name, size);
    PyMem_Free(name);
    return result;
#else
    char buf[1024];
    int res;
    Py_BEGIN_ALLOW_THREADS
    res = gethostname(buf, (int) sizeof buf - 1);
    Py_END_ALLOW_THREADS
    if (res < 0)
        return set_error();
    buf[sizeof buf - 1] = '\0';
    return PyUnicode_DecodeFSDefault(buf);
#endif
}

PyDoc_STRVAR(gethostname_doc,
"gethostname() -> string\n\
\n\
Return the current host name.");

#ifdef HAVE_SETHOSTNAME
PyDoc_STRVAR(sethostname_doc,
"sethostname(name)\n\n\
Sets the hostname to name.");

static PyObject *
socket_sethostname(PyObject *self, PyObject *args)
{
    PyObject *hnobj;
    Py_buffer buf;
    int res, flag = 0;

#ifdef _AIX
/* issue #18259, not declared in any useful header file */
extern int sethostname(const char *, size_t);
#endif

    if (!PyArg_ParseTuple(args, "S:sethostname", &hnobj)) {
        PyErr_Clear();
        if (!PyArg_ParseTuple(args, "O&:sethostname",
                PyUnicode_FSConverter, &hnobj))
            return NULL;
        flag = 1;
    }
    res = PyObject_GetBuffer(hnobj, &buf, PyBUF_SIMPLE);
    if (!res) {
        res = sethostname(buf.buf, buf.len);
        PyBuffer_Release(&buf);
    }
    if (flag)
        Py_DECREF(hnobj);
    if (res)
        return set_error();
    Py_RETURN_NONE;
}
#endif

/* Python interface to gethostbyname(name). */

/*ARGSUSED*/
static PyObject *
socket_gethostbyname(PyObject *self, PyObject *args)
{
    char *name;
    struct sockaddr_in addrbuf;
    PyObject *ret = NULL;

    if (!PyArg_ParseTuple(args, "et:gethostbyname", "idna", &name))
        return NULL;
    if (setipaddr(name, (struct sockaddr *)&addrbuf,  sizeof(addrbuf), AF_INET) < 0)
        goto finally;
    ret = make_ipv4_addr(&addrbuf);
finally:
    PyMem_Free(name);
    return ret;
}

PyDoc_STRVAR(gethostbyname_doc,
"gethostbyname(host) -> address\n\
\n\
Return the IP address (a string of the form '255.255.255.255') for a host.");


static PyObject*
sock_decode_hostname(const char *name)
{
#ifdef MS_WINDOWS
    /* Issue #26227: gethostbyaddr() returns a string encoded
     * to the ANSI code page */
    return PyUnicode_DecodeFSDefault(name);
#else
    /* Decode from UTF-8 */
    return PyUnicode_FromString(name);
#endif
}

/* Convenience function common to gethostbyname_ex and gethostbyaddr */

static PyObject *
gethost_common(struct hostent *h, struct sockaddr *addr, size_t alen, int af)
{
    char **pch;
    PyObject *rtn_tuple = (PyObject *)NULL;
    PyObject *name_list = (PyObject *)NULL;
    PyObject *addr_list = (PyObject *)NULL;
    PyObject *tmp;
    PyObject *name;

    if (h == NULL) {
        /* Let's get real error message to return */
        set_herror(h_errno);
        return NULL;
    }

    if (h->h_addrtype != af) {
        /* Let's get real error message to return */
        errno = EAFNOSUPPORT;
        PyErr_SetFromErrno(PyExc_OSError);
        return NULL;
    }

    switch (af) {

    case AF_INET:
        if (alen < sizeof(struct sockaddr_in))
            return NULL;
        break;

#ifdef ENABLE_IPV6
    case AF_INET6:
        if (alen < sizeof(struct sockaddr_in6))
            return NULL;
        break;
#endif

    }

    if ((name_list = PyList_New(0)) == NULL)
        goto err;

    if ((addr_list = PyList_New(0)) == NULL)
        goto err;

    /* SF #1511317: h_aliases can be NULL */
    if (h->h_aliases) {
        for (pch = h->h_aliases; *pch != NULL; pch++) {
            int status;
            tmp = PyUnicode_FromString(*pch);
            if (tmp == NULL)
                goto err;

            status = PyList_Append(name_list, tmp);
            Py_DECREF(tmp);

            if (status)
                goto err;
        }
    }

    for (pch = h->h_addr_list; *pch != NULL; pch++) {
        int status;

        switch (af) {

        case AF_INET:
            {
            struct sockaddr_in sin;
            memset(&sin, 0, sizeof(sin));
            sin.sin_family = af;
#ifdef HAVE_SOCKADDR_SA_LEN
            sin.sin_len = sizeof(sin);
#endif
            memcpy(&sin.sin_addr, *pch, sizeof(sin.sin_addr));
            tmp = make_ipv4_addr(&sin);

            if (pch == h->h_addr_list && alen >= sizeof(sin))
                memcpy((char *) addr, &sin, sizeof(sin));
            break;
            }

#ifdef ENABLE_IPV6
        case AF_INET6:
            {
            struct sockaddr_in6 sin6;
            memset(&sin6, 0, sizeof(sin6));
            sin6.sin6_family = af;
#ifdef HAVE_SOCKADDR_SA_LEN
            sin6.sin6_len = sizeof(sin6);
#endif
            memcpy(&sin6.sin6_addr, *pch, sizeof(sin6.sin6_addr));
            tmp = make_ipv6_addr(&sin6);

            if (pch == h->h_addr_list && alen >= sizeof(sin6))
                memcpy((char *) addr, &sin6, sizeof(sin6));
            break;
            }
#endif

        default:                /* can't happen */
            PyErr_SetString(PyExc_OSError,
                            "unsupported address family");
            return NULL;
        }

        if (tmp == NULL)
            goto err;

        status = PyList_Append(addr_list, tmp);
        Py_DECREF(tmp);

        if (status)
            goto err;
    }

    name = sock_decode_hostname(h->h_name);
    if (name == NULL)
        goto err;
    rtn_tuple = Py_BuildValue("NOO", name, name_list, addr_list);

 err:
    Py_XDECREF(name_list);
    Py_XDECREF(addr_list);
    return rtn_tuple;
}


/* Python interface to gethostbyname_ex(name). */

/*ARGSUSED*/
static PyObject *
socket_gethostbyname_ex(PyObject *self, PyObject *args)
{
    char *name;
    struct hostent *h;
    sock_addr_t addr;
    struct sockaddr *sa;
    PyObject *ret = NULL;
#ifdef HAVE_GETHOSTBYNAME_R
    struct hostent hp_allocated;
#ifdef HAVE_GETHOSTBYNAME_R_3_ARG
    struct hostent_data data;
#else
    char buf[16384];
    int buf_len = (sizeof buf) - 1;
    int errnop;
#endif
#ifdef HAVE_GETHOSTBYNAME_R_3_ARG
    int result;
#endif
#endif /* HAVE_GETHOSTBYNAME_R */

    if (!PyArg_ParseTuple(args, "et:gethostbyname_ex", "idna", &name))
        return NULL;
    if (setipaddr(name, SAS2SA(&addr), sizeof(addr), AF_INET) < 0)
        goto finally;
    Py_BEGIN_ALLOW_THREADS
#ifdef HAVE_GETHOSTBYNAME_R
#if   defined(HAVE_GETHOSTBYNAME_R_6_ARG)
    gethostbyname_r(name, &hp_allocated, buf, buf_len,
                             &h, &errnop);
#elif defined(HAVE_GETHOSTBYNAME_R_5_ARG)
    h = gethostbyname_r(name, &hp_allocated, buf, buf_len, &errnop);
#else /* HAVE_GETHOSTBYNAME_R_3_ARG */
    memset((void *) &data, '\0', sizeof(data));
    result = gethostbyname_r(name, &hp_allocated, &data);
    h = (result != 0) ? NULL : &hp_allocated;
#endif
#else /* not HAVE_GETHOSTBYNAME_R */
#ifdef USE_GETHOSTBYNAME_LOCK
    PyThread_acquire_lock(netdb_lock, 1);
#endif
    SUPPRESS_DEPRECATED_CALL
    h = gethostbyname(name);
#endif /* HAVE_GETHOSTBYNAME_R */
    Py_END_ALLOW_THREADS
    /* Some C libraries would require addr.__ss_family instead of
       addr.ss_family.
       Therefore, we cast the sockaddr_storage into sockaddr to
       access sa_family. */
    sa = SAS2SA(&addr);
    ret = gethost_common(h, SAS2SA(&addr), sizeof(addr),
                         sa->sa_family);
#ifdef USE_GETHOSTBYNAME_LOCK
    PyThread_release_lock(netdb_lock);
#endif
finally:
    PyMem_Free(name);
    return ret;
}

PyDoc_STRVAR(ghbn_ex_doc,
"gethostbyname_ex(host) -> (name, aliaslist, addresslist)\n\
\n\
Return the true host name, a list of aliases, and a list of IP addresses,\n\
for a host.  The host argument is a string giving a host name or IP number.");


/* Python interface to gethostbyaddr(IP). */

/*ARGSUSED*/
static PyObject *
socket_gethostbyaddr(PyObject *self, PyObject *args)
{
    sock_addr_t addr;
    struct sockaddr *sa = SAS2SA(&addr);
    char *ip_num;
    struct hostent *h;
    PyObject *ret = NULL;
#ifdef HAVE_GETHOSTBYNAME_R
    struct hostent hp_allocated;
#ifdef HAVE_GETHOSTBYNAME_R_3_ARG
    struct hostent_data data;
#else
    /* glibcs up to 2.10 assume that the buf argument to
       gethostbyaddr_r is 8-byte aligned, which at least llvm-gcc
       does not ensure. The attribute below instructs the compiler
       to maintain this alignment. */
    char buf[16384] Py_ALIGNED(8);
    int buf_len = (sizeof buf) - 1;
    int errnop;
#endif
#ifdef HAVE_GETHOSTBYNAME_R_3_ARG
    int result;
#endif
#endif /* HAVE_GETHOSTBYNAME_R */
    const char *ap;
    int al;
    int af;

    if (!PyArg_ParseTuple(args, "et:gethostbyaddr", "idna", &ip_num))
        return NULL;
    af = AF_UNSPEC;
    if (setipaddr(ip_num, sa, sizeof(addr), af) < 0)
        goto finally;
    af = sa->sa_family;
    ap = NULL;
    /* al = 0; */
    switch (af) {
    case AF_INET:
        ap = (char *)&((struct sockaddr_in *)sa)->sin_addr;
        al = sizeof(((struct sockaddr_in *)sa)->sin_addr);
        break;
#ifdef ENABLE_IPV6
    case AF_INET6:
        ap = (char *)&((struct sockaddr_in6 *)sa)->sin6_addr;
        al = sizeof(((struct sockaddr_in6 *)sa)->sin6_addr);
        break;
#endif
    default:
        PyErr_SetString(PyExc_OSError, "unsupported address family");
        goto finally;
    }
    Py_BEGIN_ALLOW_THREADS
#ifdef HAVE_GETHOSTBYNAME_R
#if   defined(HAVE_GETHOSTBYNAME_R_6_ARG)
    gethostbyaddr_r(ap, al, af,
        &hp_allocated, buf, buf_len,
        &h, &errnop);
#elif defined(HAVE_GETHOSTBYNAME_R_5_ARG)
    h = gethostbyaddr_r(ap, al, af,
                        &hp_allocated, buf, buf_len, &errnop);
#else /* HAVE_GETHOSTBYNAME_R_3_ARG */
    memset((void *) &data, '\0', sizeof(data));
    result = gethostbyaddr_r(ap, al, af, &hp_allocated, &data);
    h = (result != 0) ? NULL : &hp_allocated;
#endif
#else /* not HAVE_GETHOSTBYNAME_R */
#ifdef USE_GETHOSTBYNAME_LOCK
    PyThread_acquire_lock(netdb_lock, 1);
#endif
    SUPPRESS_DEPRECATED_CALL
    h = gethostbyaddr(ap, al, af);
#endif /* HAVE_GETHOSTBYNAME_R */
    Py_END_ALLOW_THREADS
    ret = gethost_common(h, SAS2SA(&addr), sizeof(addr), af);
#ifdef USE_GETHOSTBYNAME_LOCK
    PyThread_release_lock(netdb_lock);
#endif
finally:
    PyMem_Free(ip_num);
    return ret;
}

PyDoc_STRVAR(gethostbyaddr_doc,
"gethostbyaddr(host) -> (name, aliaslist, addresslist)\n\
\n\
Return the true host name, a list of aliases, and a list of IP addresses,\n\
for a host.  The host argument is a string giving a host name or IP number.");


/* Python interface to getservbyname(name).
   This only returns the port number, since the other info is already
   known or not useful (like the list of aliases). */

/*ARGSUSED*/
static PyObject *
socket_getservbyname(PyObject *self, PyObject *args)
{
    const char *name, *proto=NULL;
    struct servent *sp;
    if (!PyArg_ParseTuple(args, "s|s:getservbyname", &name, &proto))
        return NULL;
    Py_BEGIN_ALLOW_THREADS
    sp = getservbyname(name, proto);
    Py_END_ALLOW_THREADS
    if (sp == NULL) {
        PyErr_SetString(PyExc_OSError, "service/proto not found");
        return NULL;
    }
    return PyLong_FromLong((long) ntohs(sp->s_port));
}

PyDoc_STRVAR(getservbyname_doc,
"getservbyname(servicename[, protocolname]) -> integer\n\
\n\
Return a port number from a service name and protocol name.\n\
The optional protocol name, if given, should be 'tcp' or 'udp',\n\
otherwise any protocol will match.");


/* Python interface to getservbyport(port).
   This only returns the service name, since the other info is already
   known or not useful (like the list of aliases). */

/*ARGSUSED*/
static PyObject *
socket_getservbyport(PyObject *self, PyObject *args)
{
    int port;
    const char *proto=NULL;
    struct servent *sp;
    if (!PyArg_ParseTuple(args, "i|s:getservbyport", &port, &proto))
        return NULL;
    if (port < 0 || port > 0xffff) {
        PyErr_SetString(
            PyExc_OverflowError,
            "getservbyport: port must be 0-65535.");
        return NULL;
    }
    Py_BEGIN_ALLOW_THREADS
    sp = getservbyport(htons((short)port), proto);
    Py_END_ALLOW_THREADS
    if (sp == NULL) {
        PyErr_SetString(PyExc_OSError, "port/proto not found");
        return NULL;
    }
    return PyUnicode_FromString(sp->s_name);
}

PyDoc_STRVAR(getservbyport_doc,
"getservbyport(port[, protocolname]) -> string\n\
\n\
Return the service name from a port number and protocol name.\n\
The optional protocol name, if given, should be 'tcp' or 'udp',\n\
otherwise any protocol will match.");

/* Python interface to getprotobyname(name).
   This only returns the protocol number, since the other info is
   already known or not useful (like the list of aliases). */

/*ARGSUSED*/
static PyObject *
socket_getprotobyname(PyObject *self, PyObject *args)
{
    const char *name;
    struct protoent *sp;
    if (!PyArg_ParseTuple(args, "s:getprotobyname", &name))
        return NULL;
    Py_BEGIN_ALLOW_THREADS
    sp = getprotobyname(name);
    Py_END_ALLOW_THREADS
    if (sp == NULL) {
        PyErr_SetString(PyExc_OSError, "protocol not found");
        return NULL;
    }
    return PyLong_FromLong((long) sp->p_proto);
}

PyDoc_STRVAR(getprotobyname_doc,
"getprotobyname(name) -> integer\n\
\n\
Return the protocol number for the named protocol.  (Rarely used.)");

static PyObject *
socket_close(PyObject *self, PyObject *fdobj)
{
    SOCKET_T fd;
    int res;

    fd = PyLong_AsSocket_t(fdobj);
    if (fd == (SOCKET_T)(-1) && PyErr_Occurred())
        return NULL;
    Py_BEGIN_ALLOW_THREADS
    res = SOCKETCLOSE(fd);
    Py_END_ALLOW_THREADS
    /* bpo-30319: The peer can already have closed the connection.
       Python ignores ECONNRESET on close(). */
    if (res < 0 && !CHECK_ERRNO(ECONNRESET)) {
        return set_error();
    }
    Py_RETURN_NONE;
}

PyDoc_STRVAR(close_doc,
"close(integer) -> None\n\
\n\
Close an integer socket file descriptor.  This is like os.close(), but for\n\
sockets; on some platforms os.close() won't work for socket file descriptors.");

#ifndef NO_DUP
/* dup() function for socket fds */

static PyObject *
socket_dup(PyObject *self, PyObject *fdobj)
{
    SOCKET_T fd, newfd;
    PyObject *newfdobj;
#ifdef MS_WINDOWS
    WSAPROTOCOL_INFOW info;
#endif

    fd = PyLong_AsSocket_t(fdobj);
    if (fd == (SOCKET_T)(-1) && PyErr_Occurred())
        return NULL;

#ifdef MS_WINDOWS
    if (WSADuplicateSocketW(fd, GetCurrentProcessId(), &info))
        return set_error();

    newfd = WSASocketW(FROM_PROTOCOL_INFO, FROM_PROTOCOL_INFO,
                      FROM_PROTOCOL_INFO,
                      &info, 0, WSA_FLAG_OVERLAPPED);
    if (newfd == INVALID_SOCKET)
        return set_error();

    if (!SetHandleInformation((HANDLE)newfd, HANDLE_FLAG_INHERIT, 0)) {
        closesocket(newfd);
        PyErr_SetFromWindowsErr(0);
        return NULL;
    }
#else
    /* On UNIX, dup can be used to duplicate the file descriptor of a socket */
    newfd = _Py_dup(fd);
    if (newfd == INVALID_SOCKET)
        return NULL;
#endif

    newfdobj = PyLong_FromSocket_t(newfd);
    if (newfdobj == NULL)
        SOCKETCLOSE(newfd);
    return newfdobj;
}

PyDoc_STRVAR(dup_doc,
"dup(integer) -> integer\n\
\n\
Duplicate an integer socket file descriptor.  This is like os.dup(), but for\n\
sockets; on some platforms os.dup() won't work for socket file descriptors.");
#endif


#ifdef HAVE_SOCKETPAIR
/* Create a pair of sockets using the socketpair() function.
   Arguments as for socket() except the default family is AF_UNIX if
   defined on the platform; otherwise, the default is AF_INET. */

/*ARGSUSED*/
static PyObject *
socket_socketpair(PyObject *self, PyObject *args)
{
    PySocketSockObject *s0 = NULL, *s1 = NULL;
    SOCKET_T sv[2];
    int family, type = SOCK_STREAM, proto = 0;
    PyObject *res = NULL;
#ifdef SOCK_CLOEXEC
    int *atomic_flag_works = &sock_cloexec_works;
#else
    int *atomic_flag_works = NULL;
#endif
    int ret;

#if defined(AF_UNIX)
    family = AF_UNIX;
#else
    family = AF_INET;
#endif
    if (!PyArg_ParseTuple(args, "|iii:socketpair",
                          &family, &type, &proto))
        return NULL;

    /* Create a pair of socket fds */
    Py_BEGIN_ALLOW_THREADS
#ifdef SOCK_CLOEXEC
    if (sock_cloexec_works != 0) {
        ret = socketpair(family, type | SOCK_CLOEXEC, proto, sv);
        if (sock_cloexec_works == -1) {
            if (ret >= 0) {
                sock_cloexec_works = 1;
            }
            else if (errno == EINVAL) {
                /* Linux older than 2.6.27 does not support SOCK_CLOEXEC */
                sock_cloexec_works = 0;
                ret = socketpair(family, type, proto, sv);
            }
        }
    }
    else
#endif
    {
        ret = socketpair(family, type, proto, sv);
    }
    Py_END_ALLOW_THREADS

    if (ret < 0)
        return set_error();

    if (_Py_set_inheritable(sv[0], 0, atomic_flag_works) < 0)
        goto finally;
    if (_Py_set_inheritable(sv[1], 0, atomic_flag_works) < 0)
        goto finally;

    s0 = new_sockobject(sv[0], family, type, proto);
    if (s0 == NULL)
        goto finally;
    s1 = new_sockobject(sv[1], family, type, proto);
    if (s1 == NULL)
        goto finally;
    res = PyTuple_Pack(2, s0, s1);

finally:
    if (res == NULL) {
        if (s0 == NULL)
            SOCKETCLOSE(sv[0]);
        if (s1 == NULL)
            SOCKETCLOSE(sv[1]);
    }
    Py_XDECREF(s0);
    Py_XDECREF(s1);
    return res;
}

PyDoc_STRVAR(socketpair_doc,
"socketpair([family[, type [, proto]]]) -> (socket object, socket object)\n\
\n\
Create a pair of socket objects from the sockets returned by the platform\n\
socketpair() function.\n\
The arguments are the same as for socket() except the default family is\n\
AF_UNIX if defined on the platform; otherwise, the default is AF_INET.");

#endif /* HAVE_SOCKETPAIR */


static PyObject *
socket_ntohs(PyObject *self, PyObject *args)
{
    int x;

    if (!PyArg_ParseTuple(args, "i:ntohs", &x)) {
        return NULL;
    }
    if (x < 0) {
        PyErr_SetString(PyExc_OverflowError,
                        "ntohs: can't convert negative Python int to C "
                        "16-bit unsigned integer");
        return NULL;
    }
    if (x > 0xffff) {
        if (PyErr_WarnEx(PyExc_DeprecationWarning,
                         "ntohs: Python int too large to convert to C "
                         "16-bit unsigned integer (The silent truncation "
                         "is deprecated)",
                         1)) {
            return NULL;
        }
    }
    return PyLong_FromUnsignedLong(ntohs((unsigned short)x));
}

PyDoc_STRVAR(ntohs_doc,
"ntohs(integer) -> integer\n\
\n\
Convert a 16-bit unsigned integer from network to host byte order.\n\
Note that in case the received integer does not fit in 16-bit unsigned\n\
integer, but does fit in a positive C int, it is silently truncated to\n\
16-bit unsigned integer.\n\
However, this silent truncation feature is deprecated, and will raise an\n\
exception in future versions of Python.");


static PyObject *
socket_ntohl(PyObject *self, PyObject *arg)
{
    unsigned long x;

    if (PyLong_Check(arg)) {
        x = PyLong_AsUnsignedLong(arg);
        if (x == (unsigned long) -1 && PyErr_Occurred())
            return NULL;
#if SIZEOF_LONG > 4
        {
            unsigned long y;
            /* only want the trailing 32 bits */
            y = x & 0xFFFFFFFFUL;
            if (y ^ x)
                return PyErr_Format(PyExc_OverflowError,
                            "int larger than 32 bits");
            x = y;
        }
#endif
    }
    else
        return PyErr_Format(PyExc_TypeError,
                            "expected int, %s found",
                            Py_TYPE(arg)->tp_name);
    return PyLong_FromUnsignedLong(ntohl(x));
}

PyDoc_STRVAR(ntohl_doc,
"ntohl(integer) -> integer\n\
\n\
Convert a 32-bit integer from network to host byte order.");


static PyObject *
socket_htons(PyObject *self, PyObject *args)
{
    int x;

    if (!PyArg_ParseTuple(args, "i:htons", &x)) {
        return NULL;
    }
    if (x < 0) {
        PyErr_SetString(PyExc_OverflowError,
                        "htons: can't convert negative Python int to C "
                        "16-bit unsigned integer");
        return NULL;
    }
    if (x > 0xffff) {
        if (PyErr_WarnEx(PyExc_DeprecationWarning,
                         "htons: Python int too large to convert to C "
                         "16-bit unsigned integer (The silent truncation "
                         "is deprecated)",
                         1)) {
            return NULL;
        }
    }
    return PyLong_FromUnsignedLong(htons((unsigned short)x));
}

PyDoc_STRVAR(htons_doc,
"htons(integer) -> integer\n\
\n\
Convert a 16-bit unsigned integer from host to network byte order.\n\
Note that in case the received integer does not fit in 16-bit unsigned\n\
integer, but does fit in a positive C int, it is silently truncated to\n\
16-bit unsigned integer.\n\
However, this silent truncation feature is deprecated, and will raise an\n\
exception in future versions of Python.");


static PyObject *
socket_htonl(PyObject *self, PyObject *arg)
{
    unsigned long x;

    if (PyLong_Check(arg)) {
        x = PyLong_AsUnsignedLong(arg);
        if (x == (unsigned long) -1 && PyErr_Occurred())
            return NULL;
#if SIZEOF_LONG > 4
        {
            unsigned long y;
            /* only want the trailing 32 bits */
            y = x & 0xFFFFFFFFUL;
            if (y ^ x)
                return PyErr_Format(PyExc_OverflowError,
                            "int larger than 32 bits");
            x = y;
        }
#endif
    }
    else
        return PyErr_Format(PyExc_TypeError,
                            "expected int, %s found",
                            Py_TYPE(arg)->tp_name);
    return PyLong_FromUnsignedLong(htonl((unsigned long)x));
}

PyDoc_STRVAR(htonl_doc,
"htonl(integer) -> integer\n\
\n\
Convert a 32-bit integer from host to network byte order.");

/* socket.inet_aton() and socket.inet_ntoa() functions. */

PyDoc_STRVAR(inet_aton_doc,
"inet_aton(string) -> bytes giving packed 32-bit IP representation\n\
\n\
Convert an IP address in string format (123.45.67.89) to the 32-bit packed\n\
binary format used in low-level network functions.");

static PyObject*
socket_inet_aton(PyObject *self, PyObject *args)
{
#ifdef HAVE_INET_ATON
    struct in_addr buf;
#endif

#if !defined(HAVE_INET_ATON) || defined(USE_INET_ATON_WEAKLINK)
#if (SIZEOF_INT != 4)
#error "Not sure if in_addr_t exists and int is not 32-bits."
#endif
    /* Have to use inet_addr() instead */
    unsigned int packed_addr;
#endif
    const char *ip_addr;

    if (!PyArg_ParseTuple(args, "s:inet_aton", &ip_addr))
        return NULL;


#ifdef HAVE_INET_ATON

#ifdef USE_INET_ATON_WEAKLINK
    if (inet_aton != NULL) {
#endif
    if (inet_aton(ip_addr, &buf))
        return PyBytes_FromStringAndSize((char *)(&buf),
                                          sizeof(buf));

    PyErr_SetString(PyExc_OSError,
                    "illegal IP address string passed to inet_aton");
    return NULL;

#ifdef USE_INET_ATON_WEAKLINK
   } else {
#endif

#endif

#if !defined(HAVE_INET_ATON) || defined(USE_INET_ATON_WEAKLINK)

    /* special-case this address as inet_addr might return INADDR_NONE
     * for this */
    if (strcmp(ip_addr, "255.255.255.255") == 0) {
        packed_addr = INADDR_BROADCAST;
    } else {

        SUPPRESS_DEPRECATED_CALL
        packed_addr = inet_addr(ip_addr);

        if (packed_addr == INADDR_NONE) {               /* invalid address */
            PyErr_SetString(PyExc_OSError,
                "illegal IP address string passed to inet_aton");
            return NULL;
        }
    }
    return PyBytes_FromStringAndSize((char *) &packed_addr,
                                      sizeof(packed_addr));

#ifdef USE_INET_ATON_WEAKLINK
   }
#endif

#endif
}

PyDoc_STRVAR(inet_ntoa_doc,
"inet_ntoa(packed_ip) -> ip_address_string\n\
\n\
Convert an IP address from 32-bit packed binary format to string format");

static PyObject*
socket_inet_ntoa(PyObject *self, PyObject *args)
{
    Py_buffer packed_ip;
    struct in_addr packed_addr;

    if (!PyArg_ParseTuple(args, "y*:inet_ntoa", &packed_ip)) {
        return NULL;
    }

    if (packed_ip.len != sizeof(packed_addr)) {
        PyErr_SetString(PyExc_OSError,
            "packed IP wrong length for inet_ntoa");
        PyBuffer_Release(&packed_ip);
        return NULL;
    }

    memcpy(&packed_addr, packed_ip.buf, packed_ip.len);
    PyBuffer_Release(&packed_ip);

    SUPPRESS_DEPRECATED_CALL
    return PyUnicode_FromString(inet_ntoa(packed_addr));
}

#ifdef HAVE_INET_PTON

PyDoc_STRVAR(inet_pton_doc,
"inet_pton(af, ip) -> packed IP address string\n\
\n\
Convert an IP address from string format to a packed string suitable\n\
for use with low-level network functions.");

static PyObject *
socket_inet_pton(PyObject *self, PyObject *args)
{
    int af;
    const char* ip;
    int retval;
#ifdef ENABLE_IPV6
    char packed[Py_MAX(sizeof(struct in_addr), sizeof(struct in6_addr))];
#else
    char packed[sizeof(struct in_addr)];
#endif
    if (!PyArg_ParseTuple(args, "is:inet_pton", &af, &ip)) {
        return NULL;
    }

#if !defined(ENABLE_IPV6) && defined(AF_INET6)
    if(af == AF_INET6) {
        PyErr_SetString(PyExc_OSError,
                        "can't use AF_INET6, IPv6 is disabled");
        return NULL;
    }
#endif

    retval = inet_pton(af, ip, packed);
    if (retval < 0) {
        PyErr_SetFromErrno(PyExc_OSError);
        return NULL;
    } else if (retval == 0) {
        PyErr_SetString(PyExc_OSError,
            "illegal IP address string passed to inet_pton");
        return NULL;
    } else if (af == AF_INET) {
        return PyBytes_FromStringAndSize(packed,
                                          sizeof(struct in_addr));
#ifdef ENABLE_IPV6
    } else if (af == AF_INET6) {
        return PyBytes_FromStringAndSize(packed,
                                          sizeof(struct in6_addr));
#endif
    } else {
        PyErr_SetString(PyExc_OSError, "unknown address family");
        return NULL;
    }
}

PyDoc_STRVAR(inet_ntop_doc,
"inet_ntop(af, packed_ip) -> string formatted IP address\n\
\n\
Convert a packed IP address of the given family to string format.");

static PyObject *
socket_inet_ntop(PyObject *self, PyObject *args)
{
    int af;
    Py_buffer packed_ip;
    const char* retval;
#ifdef ENABLE_IPV6
    char ip[Py_MAX(INET_ADDRSTRLEN, INET6_ADDRSTRLEN)];
#else
    char ip[INET_ADDRSTRLEN];
#endif

    if (!PyArg_ParseTuple(args, "iy*:inet_ntop", &af, &packed_ip)) {
        return NULL;
    }

    if (af == AF_INET) {
        if (packed_ip.len != sizeof(struct in_addr)) {
            PyErr_SetString(PyExc_ValueError,
                "invalid length of packed IP address string");
            PyBuffer_Release(&packed_ip);
            return NULL;
        }
#ifdef ENABLE_IPV6
    } else if (af == AF_INET6) {
        if (packed_ip.len != sizeof(struct in6_addr)) {
            PyErr_SetString(PyExc_ValueError,
                "invalid length of packed IP address string");
            PyBuffer_Release(&packed_ip);
            return NULL;
        }
#endif
    } else {
        PyErr_Format(PyExc_ValueError,
            "unknown address family %d", af);
        PyBuffer_Release(&packed_ip);
        return NULL;
    }

    /* inet_ntop guarantee NUL-termination of resulting string. */
    retval = inet_ntop(af, packed_ip.buf, ip, sizeof(ip));
    PyBuffer_Release(&packed_ip);
    if (!retval) {
        PyErr_SetFromErrno(PyExc_OSError);
        return NULL;
    } else {
        return PyUnicode_FromString(retval);
    }
}

#endif /* HAVE_INET_PTON */

/* Python interface to getaddrinfo(host, port). */

/*ARGSUSED*/
static PyObject *
socket_getaddrinfo(PyObject *self, PyObject *args, PyObject* kwargs)
{
    static char* kwnames[] = {"host", "port", "family", "type", "proto",
                              "flags", 0};
    struct addrinfo hints, *res;
    struct addrinfo *res0 = NULL;
    PyObject *hobj = NULL;
    PyObject *pobj = (PyObject *)NULL;
    char pbuf[30];
    const char *hptr, *pptr;
    int family, socktype, protocol, flags;
    int error;
    PyObject *all = (PyObject *)NULL;
    PyObject *idna = NULL;

    socktype = protocol = flags = 0;
    family = AF_UNSPEC;
    if (!PyArg_ParseTupleAndKeywords(args, kwargs, "OO|iiii:getaddrinfo",
                          kwnames, &hobj, &pobj, &family, &socktype,
                          &protocol, &flags)) {
        return NULL;
    }
    if (hobj == Py_None) {
        hptr = NULL;
    } else if (PyUnicode_Check(hobj)) {
        idna = PyUnicode_AsEncodedString(hobj, "idna", NULL);
        if (!idna)
            return NULL;
        assert(PyBytes_Check(idna));
        hptr = PyBytes_AS_STRING(idna);
    } else if (PyBytes_Check(hobj)) {
        hptr = PyBytes_AsString(hobj);
    } else {
        PyErr_SetString(PyExc_TypeError,
                        "getaddrinfo() argument 1 must be string or None");
        return NULL;
    }
    if (PyLong_CheckExact(pobj)) {
        long value = PyLong_AsLong(pobj);
        if (value == -1 && PyErr_Occurred())
            goto err;
        PyOS_snprintf(pbuf, sizeof(pbuf), "%ld", value);
        pptr = pbuf;
    } else if (PyUnicode_Check(pobj)) {
        pptr = PyUnicode_AsUTF8(pobj);
        if (pptr == NULL)
            goto err;
    } else if (PyBytes_Check(pobj)) {
        pptr = PyBytes_AS_STRING(pobj);
    } else if (pobj == Py_None) {
        pptr = (char *)NULL;
    } else {
        PyErr_SetString(PyExc_OSError, "Int or String expected");
        goto err;
    }
#if defined(__APPLE__) && defined(AI_NUMERICSERV)
    if ((flags & AI_NUMERICSERV) && (pptr == NULL || (pptr[0] == '0' && pptr[1] == 0))) {
        /* On OSX up to at least OSX 10.8 getaddrinfo crashes
         * if AI_NUMERICSERV is set and the servname is NULL or "0".
         * This workaround avoids a segfault in libsystem.
         */
        pptr = "00";
    }
#endif
    memset(&hints, 0, sizeof(hints));
    hints.ai_family = family;
    hints.ai_socktype = socktype;
    hints.ai_protocol = protocol;
    hints.ai_flags = flags;
    Py_BEGIN_ALLOW_THREADS
    ACQUIRE_GETADDRINFO_LOCK
    error = getaddrinfo(hptr, pptr, &hints, &res0);
    Py_END_ALLOW_THREADS
    RELEASE_GETADDRINFO_LOCK  /* see comment in setipaddr() */
    if (error) {
        set_gaierror(error);
        goto err;
    }

    all = PyList_New(0);
    if (all == NULL)
        goto err;
    for (res = res0; res; res = res->ai_next) {
        PyObject *single;
        PyObject *addr =
            makesockaddr(-1, res->ai_addr, res->ai_addrlen, protocol);
        if (addr == NULL)
            goto err;
        single = Py_BuildValue("iiisO", res->ai_family,
            res->ai_socktype, res->ai_protocol,
            res->ai_canonname ? res->ai_canonname : "",
            addr);
        Py_DECREF(addr);
        if (single == NULL)
            goto err;

        if (PyList_Append(all, single))
            goto err;
        Py_XDECREF(single);
    }
    Py_XDECREF(idna);
    if (res0)
        freeaddrinfo(res0);
    return all;
 err:
    Py_XDECREF(all);
    Py_XDECREF(idna);
    if (res0)
        freeaddrinfo(res0);
    return (PyObject *)NULL;
}

PyDoc_STRVAR(getaddrinfo_doc,
"getaddrinfo(host, port [, family, type, proto, flags])\n\
    -> list of (family, type, proto, canonname, sockaddr)\n\
\n\
Resolve host and port into addrinfo struct.");

/* Python interface to getnameinfo(sa, flags). */

/*ARGSUSED*/
static PyObject *
socket_getnameinfo(PyObject *self, PyObject *args)
{
    PyObject *sa = (PyObject *)NULL;
    int flags;
    const char *hostp;
    int port;
    unsigned int flowinfo, scope_id;
    char hbuf[NI_MAXHOST], pbuf[NI_MAXSERV];
    struct addrinfo hints, *res = NULL;
    int error;
    PyObject *ret = (PyObject *)NULL;
    PyObject *name;

    flags = flowinfo = scope_id = 0;
    if (!PyArg_ParseTuple(args, "Oi:getnameinfo", &sa, &flags))
        return NULL;
    if (!PyTuple_Check(sa)) {
        PyErr_SetString(PyExc_TypeError,
                        "getnameinfo() argument 1 must be a tuple");
        return NULL;
    }
    if (!PyArg_ParseTuple(sa, "si|II;getnameinfo(): illegal sockaddr argument",
                          &hostp, &port, &flowinfo, &scope_id))
    {
        return NULL;
    }
    if (flowinfo > 0xfffff) {
        PyErr_SetString(PyExc_OverflowError,
                        "getnameinfo(): flowinfo must be 0-1048575.");
        return NULL;
    }
    PyOS_snprintf(pbuf, sizeof(pbuf), "%d", port);
    memset(&hints, 0, sizeof(hints));
    hints.ai_family = AF_UNSPEC;
    hints.ai_socktype = SOCK_DGRAM;     /* make numeric port happy */
    hints.ai_flags = AI_NUMERICHOST;    /* don't do any name resolution */
    Py_BEGIN_ALLOW_THREADS
    ACQUIRE_GETADDRINFO_LOCK
    error = getaddrinfo(hostp, pbuf, &hints, &res);
    Py_END_ALLOW_THREADS
    RELEASE_GETADDRINFO_LOCK  /* see comment in setipaddr() */
    if (error) {
        set_gaierror(error);
        goto fail;
    }
    if (res->ai_next) {
        PyErr_SetString(PyExc_OSError,
            "sockaddr resolved to multiple addresses");
        goto fail;
    }
    switch (res->ai_family) {
    case AF_INET:
        {
        if (PyTuple_GET_SIZE(sa) != 2) {
            PyErr_SetString(PyExc_OSError,
                "IPv4 sockaddr must be 2 tuple");
            goto fail;
        }
        break;
        }
#ifdef ENABLE_IPV6
    case AF_INET6:
        {
        struct sockaddr_in6 *sin6;
        sin6 = (struct sockaddr_in6 *)res->ai_addr;
        sin6->sin6_flowinfo = htonl(flowinfo);
        sin6->sin6_scope_id = scope_id;
        break;
        }
#endif
    }
    error = getnameinfo(res->ai_addr, (socklen_t) res->ai_addrlen,
                    hbuf, sizeof(hbuf), pbuf, sizeof(pbuf), flags);
    if (error) {
        set_gaierror(error);
        goto fail;
    }

    name = sock_decode_hostname(hbuf);
    if (name == NULL)
        goto fail;
    ret = Py_BuildValue("Ns", name, pbuf);

fail:
    if (res)
        freeaddrinfo(res);
    return ret;
}

PyDoc_STRVAR(getnameinfo_doc,
"getnameinfo(sockaddr, flags) --> (host, port)\n\
\n\
Get host and port for a sockaddr.");


/* Python API to getting and setting the default timeout value. */

static PyObject *
socket_getdefaulttimeout(PyObject *self, PyObject *Py_UNUSED(ignored))
{
    if (defaulttimeout < 0) {
        Py_RETURN_NONE;
    }
    else {
        double seconds = _PyTime_AsSecondsDouble(defaulttimeout);
        return PyFloat_FromDouble(seconds);
    }
}

PyDoc_STRVAR(getdefaulttimeout_doc,
"getdefaulttimeout() -> timeout\n\
\n\
Returns the default timeout in seconds (float) for new socket objects.\n\
A value of None indicates that new socket objects have no timeout.\n\
When the socket module is first imported, the default is None.");

static PyObject *
socket_setdefaulttimeout(PyObject *self, PyObject *arg)
{
    _PyTime_t timeout;

    if (socket_parse_timeout(&timeout, arg) < 0)
        return NULL;

    defaulttimeout = timeout;

    Py_RETURN_NONE;
}

PyDoc_STRVAR(setdefaulttimeout_doc,
"setdefaulttimeout(timeout)\n\
\n\
Set the default timeout in seconds (float) for new socket objects.\n\
A value of None indicates that new socket objects have no timeout.\n\
When the socket module is first imported, the default is None.");

#ifdef HAVE_IF_NAMEINDEX
/* Python API for getting interface indices and names */

static PyObject *
socket_if_nameindex(PyObject *self, PyObject *arg)
{
    PyObject *list;
    int i;
    struct if_nameindex *ni;

    ni = if_nameindex();
    if (ni == NULL) {
        PyErr_SetFromErrno(PyExc_OSError);
        return NULL;
    }

    list = PyList_New(0);
    if (list == NULL) {
        if_freenameindex(ni);
        return NULL;
    }

    for (i = 0; ni[i].if_index != 0 && i < INT_MAX; i++) {
        PyObject *ni_tuple = Py_BuildValue("IO&",
                ni[i].if_index, PyUnicode_DecodeFSDefault, ni[i].if_name);

        if (ni_tuple == NULL || PyList_Append(list, ni_tuple) == -1) {
            Py_XDECREF(ni_tuple);
            Py_DECREF(list);
            if_freenameindex(ni);
            return NULL;
        }
        Py_DECREF(ni_tuple);
    }

    if_freenameindex(ni);
    return list;
}

PyDoc_STRVAR(if_nameindex_doc,
"if_nameindex()\n\
\n\
Returns a list of network interface information (index, name) tuples.");

static PyObject *
socket_if_nametoindex(PyObject *self, PyObject *args)
{
    PyObject *oname;
    unsigned long index;

    if (!PyArg_ParseTuple(args, "O&:if_nametoindex",
                          PyUnicode_FSConverter, &oname))
        return NULL;

    index = if_nametoindex(PyBytes_AS_STRING(oname));
    Py_DECREF(oname);
    if (index == 0) {
        /* if_nametoindex() doesn't set errno */
        PyErr_SetString(PyExc_OSError, "no interface with this name");
        return NULL;
    }

    return PyLong_FromUnsignedLong(index);
}

PyDoc_STRVAR(if_nametoindex_doc,
"if_nametoindex(if_name)\n\
\n\
Returns the interface index corresponding to the interface name if_name.");

static PyObject *
socket_if_indextoname(PyObject *self, PyObject *arg)
{
    unsigned long index;
    char name[IF_NAMESIZE + 1];

    index = PyLong_AsUnsignedLong(arg);
    if (index == (unsigned long) -1)
        return NULL;

    if (if_indextoname(index, name) == NULL) {
        PyErr_SetFromErrno(PyExc_OSError);
        return NULL;
    }

    return PyUnicode_DecodeFSDefault(name);
}

PyDoc_STRVAR(if_indextoname_doc,
"if_indextoname(if_index)\n\
\n\
Returns the interface name corresponding to the interface index if_index.");

#endif  /* HAVE_IF_NAMEINDEX */


#ifdef CMSG_LEN
/* Python interface to CMSG_LEN(length). */

static PyObject *
socket_CMSG_LEN(PyObject *self, PyObject *args)
{
    Py_ssize_t length;
    size_t result;

    if (!PyArg_ParseTuple(args, "n:CMSG_LEN", &length))
        return NULL;
    if (length < 0 || !get_CMSG_LEN(length, &result)) {
        PyErr_Format(PyExc_OverflowError, "CMSG_LEN() argument out of range");
        return NULL;
    }
    return PyLong_FromSize_t(result);
}

PyDoc_STRVAR(CMSG_LEN_doc,
"CMSG_LEN(length) -> control message length\n\
\n\
Return the total length, without trailing padding, of an ancillary\n\
data item with associated data of the given length.  This value can\n\
often be used as the buffer size for recvmsg() to receive a single\n\
item of ancillary data, but RFC 3542 requires portable applications to\n\
use CMSG_SPACE() and thus include space for padding, even when the\n\
item will be the last in the buffer.  Raises OverflowError if length\n\
is outside the permissible range of values.");


#ifdef CMSG_SPACE
/* Python interface to CMSG_SPACE(length). */

static PyObject *
socket_CMSG_SPACE(PyObject *self, PyObject *args)
{
    Py_ssize_t length;
    size_t result;

    if (!PyArg_ParseTuple(args, "n:CMSG_SPACE", &length))
        return NULL;
    if (length < 0 || !get_CMSG_SPACE(length, &result)) {
        PyErr_SetString(PyExc_OverflowError,
                        "CMSG_SPACE() argument out of range");
        return NULL;
    }
    return PyLong_FromSize_t(result);
}

PyDoc_STRVAR(CMSG_SPACE_doc,
"CMSG_SPACE(length) -> buffer size\n\
\n\
Return the buffer size needed for recvmsg() to receive an ancillary\n\
data item with associated data of the given length, along with any\n\
trailing padding.  The buffer space needed to receive multiple items\n\
is the sum of the CMSG_SPACE() values for their associated data\n\
lengths.  Raises OverflowError if length is outside the permissible\n\
range of values.");
#endif    /* CMSG_SPACE */
#endif    /* CMSG_LEN */


/* List of functions exported by this module. */

static PyMethodDef socket_methods[] = {
    {"gethostbyname",           socket_gethostbyname,
     METH_VARARGS, gethostbyname_doc},
    {"gethostbyname_ex",        socket_gethostbyname_ex,
     METH_VARARGS, ghbn_ex_doc},
    {"gethostbyaddr",           socket_gethostbyaddr,
     METH_VARARGS, gethostbyaddr_doc},
    {"gethostname",             socket_gethostname,
     METH_NOARGS,  gethostname_doc},
#ifdef HAVE_SETHOSTNAME
    {"sethostname",             socket_sethostname,
     METH_VARARGS,  sethostname_doc},
#endif
    {"getservbyname",           socket_getservbyname,
     METH_VARARGS, getservbyname_doc},
    {"getservbyport",           socket_getservbyport,
     METH_VARARGS, getservbyport_doc},
    {"getprotobyname",          socket_getprotobyname,
     METH_VARARGS, getprotobyname_doc},
    {"close",                   socket_close,
     METH_O, close_doc},
#ifndef NO_DUP
    {"dup",                     socket_dup,
     METH_O, dup_doc},
#endif
#ifdef HAVE_SOCKETPAIR
    {"socketpair",              socket_socketpair,
     METH_VARARGS, socketpair_doc},
#endif
    {"ntohs",                   socket_ntohs,
     METH_VARARGS, ntohs_doc},
    {"ntohl",                   socket_ntohl,
     METH_O, ntohl_doc},
    {"htons",                   socket_htons,
     METH_VARARGS, htons_doc},
    {"htonl",                   socket_htonl,
     METH_O, htonl_doc},
    {"inet_aton",               socket_inet_aton,
     METH_VARARGS, inet_aton_doc},
    {"inet_ntoa",               socket_inet_ntoa,
     METH_VARARGS, inet_ntoa_doc},
#ifdef HAVE_INET_PTON
    {"inet_pton",               socket_inet_pton,
     METH_VARARGS, inet_pton_doc},
    {"inet_ntop",               socket_inet_ntop,
     METH_VARARGS, inet_ntop_doc},
#endif
    {"getaddrinfo",             (PyCFunction)socket_getaddrinfo,
     METH_VARARGS | METH_KEYWORDS, getaddrinfo_doc},
    {"getnameinfo",             socket_getnameinfo,
     METH_VARARGS, getnameinfo_doc},
    {"getdefaulttimeout",       socket_getdefaulttimeout,
     METH_NOARGS, getdefaulttimeout_doc},
    {"setdefaulttimeout",       socket_setdefaulttimeout,
     METH_O, setdefaulttimeout_doc},
#ifdef HAVE_IF_NAMEINDEX
    {"if_nameindex", socket_if_nameindex,
     METH_NOARGS, if_nameindex_doc},
    {"if_nametoindex", socket_if_nametoindex,
     METH_VARARGS, if_nametoindex_doc},
    {"if_indextoname", socket_if_indextoname,
     METH_O, if_indextoname_doc},
#endif
#ifdef CMSG_LEN
    {"CMSG_LEN",                socket_CMSG_LEN,
     METH_VARARGS, CMSG_LEN_doc},
#ifdef CMSG_SPACE
    {"CMSG_SPACE",              socket_CMSG_SPACE,
     METH_VARARGS, CMSG_SPACE_doc},
#endif
#endif
    {NULL,                      NULL}            /* Sentinel */
};


#ifdef MS_WINDOWS
#define OS_INIT_DEFINED

/* Additional initialization and cleanup for Windows */

static void
os_cleanup(void)
{
    WSACleanup();
}

static int
os_init(void)
{
    WSADATA WSAData;
    int ret;
    ret = WSAStartup(0x0101, &WSAData);
    switch (ret) {
    case 0:     /* No error */
        Py_AtExit(os_cleanup);
        return 1; /* Success */
    case WSASYSNOTREADY:
        PyErr_SetString(PyExc_ImportError,
                        "WSAStartup failed: network not ready");
        break;
    case WSAVERNOTSUPPORTED:
    case WSAEINVAL:
        PyErr_SetString(
            PyExc_ImportError,
            "WSAStartup failed: requested version not supported");
        break;
    default:
        PyErr_Format(PyExc_ImportError, "WSAStartup failed: error code %d", ret);
        break;
    }
    return 0; /* Failure */
}

#endif /* MS_WINDOWS */



#ifndef OS_INIT_DEFINED
static int
os_init(void)
{
    return 1; /* Success */
}
#endif


/* C API table - always add new things to the end for binary
   compatibility. */
static
PySocketModule_APIObject PySocketModuleAPI =
{
    &sock_type,
    NULL,
    NULL
};


/* Initialize the _socket module.

   This module is actually called "_socket", and there's a wrapper
   "socket.py" which implements some additional functionality.
   The import of "_socket" may fail with an ImportError exception if
   os-specific initialization fails.  On Windows, this does WINSOCK
   initialization.  When WINSOCK is initialized successfully, a call to
   WSACleanup() is scheduled to be made at exit time.
*/

PyDoc_STRVAR(socket_doc,
"Implementation module for socket operations.\n\
\n\
See the socket module for documentation.");

static struct PyModuleDef socketmodule = {
    PyModuleDef_HEAD_INIT,
    PySocket_MODULE_NAME,
    socket_doc,
    -1,
    socket_methods,
    NULL,
    NULL,
    NULL,
    NULL
};

PyMODINIT_FUNC
PyInit__socket(void)
{
    PyObject *m, *has_ipv6;

    if (!os_init())
        return NULL;

#ifdef MS_WINDOWS
    if (support_wsa_no_inherit == -1) {
        support_wsa_no_inherit = IsWindows7SP1OrGreater();
    }
#endif

    Py_TYPE(&sock_type) = &PyType_Type;
    m = PyModule_Create(&socketmodule);
    if (m == NULL)
        return NULL;

    Py_INCREF(PyExc_OSError);
    PySocketModuleAPI.error = PyExc_OSError;
    Py_INCREF(PyExc_OSError);
    PyModule_AddObject(m, "error", PyExc_OSError);
    socket_herror = PyErr_NewException("socket.herror",
                                       PyExc_OSError, NULL);
    if (socket_herror == NULL)
        return NULL;
    Py_INCREF(socket_herror);
    PyModule_AddObject(m, "herror", socket_herror);
    socket_gaierror = PyErr_NewException("socket.gaierror", PyExc_OSError,
        NULL);
    if (socket_gaierror == NULL)
        return NULL;
    Py_INCREF(socket_gaierror);
    PyModule_AddObject(m, "gaierror", socket_gaierror);
    socket_timeout = PyErr_NewException("socket.timeout",
                                        PyExc_OSError, NULL);
    if (socket_timeout == NULL)
        return NULL;
    PySocketModuleAPI.timeout_error = socket_timeout;
    Py_INCREF(socket_timeout);
    PyModule_AddObject(m, "timeout", socket_timeout);
    Py_INCREF((PyObject *)&sock_type);
    if (PyModule_AddObject(m, "SocketType",
                           (PyObject *)&sock_type) != 0)
        return NULL;
    Py_INCREF((PyObject *)&sock_type);
    if (PyModule_AddObject(m, "socket",
                           (PyObject *)&sock_type) != 0)
        return NULL;

#ifdef ENABLE_IPV6
    has_ipv6 = Py_True;
#else
    has_ipv6 = Py_False;
#endif
    Py_INCREF(has_ipv6);
    PyModule_AddObject(m, "has_ipv6", has_ipv6);

    /* Export C API */
    if (PyModule_AddObject(m, PySocket_CAPI_NAME,
           PyCapsule_New(&PySocketModuleAPI, PySocket_CAPSULE_NAME, NULL)
                             ) != 0)
        return NULL;

    /* Address families (we only support AF_INET and AF_UNIX) */
#ifdef AF_UNSPEC
    PyModule_AddIntMacro(m, AF_UNSPEC);
#endif
    PyModule_AddIntMacro(m, AF_INET);
#if defined(AF_UNIX)
    PyModule_AddIntMacro(m, AF_UNIX);
#endif /* AF_UNIX */
#ifdef AF_AX25
    /* Amateur Radio AX.25 */
    PyModule_AddIntMacro(m, AF_AX25);
#endif
#ifdef AF_IPX
    PyModule_AddIntMacro(m, AF_IPX); /* Novell IPX */
#endif
#ifdef AF_APPLETALK
    /* Appletalk DDP */
    PyModule_AddIntMacro(m, AF_APPLETALK);
#endif
#ifdef AF_NETROM
    /* Amateur radio NetROM */
    PyModule_AddIntMacro(m, AF_NETROM);
#endif
#ifdef AF_BRIDGE
    /* Multiprotocol bridge */
    PyModule_AddIntMacro(m, AF_BRIDGE);
#endif
#ifdef AF_ATMPVC
    /* ATM PVCs */
    PyModule_AddIntMacro(m, AF_ATMPVC);
#endif
#ifdef AF_AAL5
    /* Reserved for Werner's ATM */
    PyModule_AddIntMacro(m, AF_AAL5);
#endif
#ifdef HAVE_SOCKADDR_ALG
    PyModule_AddIntMacro(m, AF_ALG); /* Linux crypto */
#endif
#ifdef AF_X25
    /* Reserved for X.25 project */
    PyModule_AddIntMacro(m, AF_X25);
#endif
#ifdef AF_INET6
    PyModule_AddIntMacro(m, AF_INET6); /* IP version 6 */
#endif
#ifdef AF_ROSE
    /* Amateur Radio X.25 PLP */
    PyModule_AddIntMacro(m, AF_ROSE);
#endif
#ifdef AF_DECnet
    /* Reserved for DECnet project */
    PyModule_AddIntMacro(m, AF_DECnet);
#endif
#ifdef AF_NETBEUI
    /* Reserved for 802.2LLC project */
    PyModule_AddIntMacro(m, AF_NETBEUI);
#endif
#ifdef AF_SECURITY
    /* Security callback pseudo AF */
    PyModule_AddIntMacro(m, AF_SECURITY);
#endif
#ifdef AF_KEY
    /* PF_KEY key management API */
    PyModule_AddIntMacro(m, AF_KEY);
#endif
#ifdef AF_NETLINK
    /*  */
    PyModule_AddIntMacro(m, AF_NETLINK);
    PyModule_AddIntMacro(m, NETLINK_ROUTE);
#ifdef NETLINK_SKIP
    PyModule_AddIntMacro(m, NETLINK_SKIP);
#endif
#ifdef NETLINK_W1
    PyModule_AddIntMacro(m, NETLINK_W1);
#endif
    PyModule_AddIntMacro(m, NETLINK_USERSOCK);
    PyModule_AddIntMacro(m, NETLINK_FIREWALL);
#ifdef NETLINK_TCPDIAG
    PyModule_AddIntMacro(m, NETLINK_TCPDIAG);
#endif
#ifdef NETLINK_NFLOG
    PyModule_AddIntMacro(m, NETLINK_NFLOG);
#endif
#ifdef NETLINK_XFRM
    PyModule_AddIntMacro(m, NETLINK_XFRM);
#endif
#ifdef NETLINK_ARPD
    PyModule_AddIntMacro(m, NETLINK_ARPD);
#endif
#ifdef NETLINK_ROUTE6
    PyModule_AddIntMacro(m, NETLINK_ROUTE6);
#endif
    PyModule_AddIntMacro(m, NETLINK_IP6_FW);
#ifdef NETLINK_DNRTMSG
    PyModule_AddIntMacro(m, NETLINK_DNRTMSG);
#endif
#ifdef NETLINK_TAPBASE
    PyModule_AddIntMacro(m, NETLINK_TAPBASE);
#endif
#ifdef NETLINK_CRYPTO
    PyModule_AddIntMacro(m, NETLINK_CRYPTO);
#endif
#endif /* AF_NETLINK */

#ifdef AF_VSOCK
    PyModule_AddIntConstant(m, "AF_VSOCK", AF_VSOCK);
    PyModule_AddIntConstant(m, "SO_VM_SOCKETS_BUFFER_SIZE", 0);
    PyModule_AddIntConstant(m, "SO_VM_SOCKETS_BUFFER_MIN_SIZE", 1);
    PyModule_AddIntConstant(m, "SO_VM_SOCKETS_BUFFER_MAX_SIZE", 2);
    PyModule_AddIntConstant(m, "VMADDR_CID_ANY", 0xffffffff);
    PyModule_AddIntConstant(m, "VMADDR_PORT_ANY", 0xffffffff);
    PyModule_AddIntConstant(m, "VMADDR_CID_HOST", 2);
    PyModule_AddIntConstant(m, "VM_SOCKETS_INVALID_VERSION", 0xffffffff);
    PyModule_AddIntConstant(m, "IOCTL_VM_SOCKETS_GET_LOCAL_CID",  _IO(7, 0xb9));
#endif

#ifdef AF_ROUTE
    /* Alias to emulate 4.4BSD */
    PyModule_AddIntMacro(m, AF_ROUTE);
#endif
#ifdef AF_LINK
    PyModule_AddIntMacro(m, AF_LINK);
#endif
#ifdef AF_ASH
    /* Ash */
    PyModule_AddIntMacro(m, AF_ASH);
#endif
#ifdef AF_ECONET
    /* Acorn Econet */
    PyModule_AddIntMacro(m, AF_ECONET);
#endif
#ifdef AF_ATMSVC
    /* ATM SVCs */
    PyModule_AddIntMacro(m, AF_ATMSVC);
#endif
#ifdef AF_SNA
    /* Linux SNA Project (nutters!) */
    PyModule_AddIntMacro(m, AF_SNA);
#endif
#ifdef AF_IRDA
    /* IRDA sockets */
    PyModule_AddIntMacro(m, AF_IRDA);
#endif
#ifdef AF_PPPOX
    /* PPPoX sockets */
    PyModule_AddIntMacro(m, AF_PPPOX);
#endif
#ifdef AF_WANPIPE
    /* Wanpipe API Sockets */
    PyModule_AddIntMacro(m, AF_WANPIPE);
#endif
#ifdef AF_LLC
    /* Linux LLC */
    PyModule_AddIntMacro(m, AF_LLC);
#endif

#ifdef USE_BLUETOOTH
    PyModule_AddIntMacro(m, AF_BLUETOOTH);
    PyModule_AddIntMacro(m, BTPROTO_L2CAP);
    PyModule_AddIntMacro(m, BTPROTO_HCI);
    PyModule_AddIntMacro(m, SOL_HCI);
#if !defined(__NetBSD__) && !defined(__DragonFly__)
    PyModule_AddIntMacro(m, HCI_FILTER);
#endif
#if !defined(__FreeBSD__)
#if !defined(__NetBSD__) && !defined(__DragonFly__)
    PyModule_AddIntMacro(m, HCI_TIME_STAMP);
#endif
    PyModule_AddIntMacro(m, HCI_DATA_DIR);
    PyModule_AddIntMacro(m, BTPROTO_SCO);
#endif
    PyModule_AddIntMacro(m, BTPROTO_RFCOMM);
    PyModule_AddStringConstant(m, "BDADDR_ANY", "00:00:00:00:00:00");
    PyModule_AddStringConstant(m, "BDADDR_LOCAL", "00:00:00:FF:FF:FF");
#endif

#ifdef AF_CAN
    /* Controller Area Network */
    PyModule_AddIntMacro(m, AF_CAN);
#endif
#ifdef PF_CAN
    /* Controller Area Network */
    PyModule_AddIntMacro(m, PF_CAN);
#endif

/* Reliable Datagram Sockets */
#ifdef AF_RDS
    PyModule_AddIntMacro(m, AF_RDS);
#endif
#ifdef PF_RDS
    PyModule_AddIntMacro(m, PF_RDS);
#endif

/* Kernel event messages */
#ifdef PF_SYSTEM
    PyModule_AddIntMacro(m, PF_SYSTEM);
#endif
#ifdef AF_SYSTEM
    PyModule_AddIntMacro(m, AF_SYSTEM);
#endif

#ifdef AF_PACKET
    PyModule_AddIntMacro(m, AF_PACKET);
#endif
#ifdef PF_PACKET
    PyModule_AddIntMacro(m, PF_PACKET);
#endif
#ifdef PACKET_HOST
    PyModule_AddIntMacro(m, PACKET_HOST);
#endif
#ifdef PACKET_BROADCAST
    PyModule_AddIntMacro(m, PACKET_BROADCAST);
#endif
#ifdef PACKET_MULTICAST
    PyModule_AddIntMacro(m, PACKET_MULTICAST);
#endif
#ifdef PACKET_OTHERHOST
    PyModule_AddIntMacro(m, PACKET_OTHERHOST);
#endif
#ifdef PACKET_OUTGOING
    PyModule_AddIntMacro(m, PACKET_OUTGOING);
#endif
#ifdef PACKET_LOOPBACK
    PyModule_AddIntMacro(m, PACKET_LOOPBACK);
#endif
#ifdef PACKET_FASTROUTE
    PyModule_AddIntMacro(m, PACKET_FASTROUTE);
#endif

#ifdef HAVE_LINUX_TIPC_H
    PyModule_AddIntMacro(m, AF_TIPC);

    /* for addresses */
    PyModule_AddIntMacro(m, TIPC_ADDR_NAMESEQ);
    PyModule_AddIntMacro(m, TIPC_ADDR_NAME);
    PyModule_AddIntMacro(m, TIPC_ADDR_ID);

    PyModule_AddIntMacro(m, TIPC_ZONE_SCOPE);
    PyModule_AddIntMacro(m, TIPC_CLUSTER_SCOPE);
    PyModule_AddIntMacro(m, TIPC_NODE_SCOPE);

    /* for setsockopt() */
    PyModule_AddIntMacro(m, SOL_TIPC);
    PyModule_AddIntMacro(m, TIPC_IMPORTANCE);
    PyModule_AddIntMacro(m, TIPC_SRC_DROPPABLE);
    PyModule_AddIntMacro(m, TIPC_DEST_DROPPABLE);
    PyModule_AddIntMacro(m, TIPC_CONN_TIMEOUT);

    PyModule_AddIntMacro(m, TIPC_LOW_IMPORTANCE);
    PyModule_AddIntMacro(m, TIPC_MEDIUM_IMPORTANCE);
    PyModule_AddIntMacro(m, TIPC_HIGH_IMPORTANCE);
    PyModule_AddIntMacro(m, TIPC_CRITICAL_IMPORTANCE);

    /* for subscriptions */
    PyModule_AddIntMacro(m, TIPC_SUB_PORTS);
    PyModule_AddIntMacro(m, TIPC_SUB_SERVICE);
#ifdef TIPC_SUB_CANCEL
    /* doesn't seem to be available everywhere */
    PyModule_AddIntMacro(m, TIPC_SUB_CANCEL);
#endif
    PyModule_AddIntMacro(m, TIPC_WAIT_FOREVER);
    PyModule_AddIntMacro(m, TIPC_PUBLISHED);
    PyModule_AddIntMacro(m, TIPC_WITHDRAWN);
    PyModule_AddIntMacro(m, TIPC_SUBSCR_TIMEOUT);
    PyModule_AddIntMacro(m, TIPC_CFG_SRV);
    PyModule_AddIntMacro(m, TIPC_TOP_SRV);
#endif

#ifdef HAVE_SOCKADDR_ALG
    /* Socket options */
    PyModule_AddIntMacro(m, ALG_SET_KEY);
    PyModule_AddIntMacro(m, ALG_SET_IV);
    PyModule_AddIntMacro(m, ALG_SET_OP);
    PyModule_AddIntMacro(m, ALG_SET_AEAD_ASSOCLEN);
    PyModule_AddIntMacro(m, ALG_SET_AEAD_AUTHSIZE);
    PyModule_AddIntMacro(m, ALG_SET_PUBKEY);

    /* Operations */
    PyModule_AddIntMacro(m, ALG_OP_DECRYPT);
    PyModule_AddIntMacro(m, ALG_OP_ENCRYPT);
    PyModule_AddIntMacro(m, ALG_OP_SIGN);
    PyModule_AddIntMacro(m, ALG_OP_VERIFY);
#endif

    /* Socket types */
    PyModule_AddIntMacro(m, SOCK_STREAM);
    PyModule_AddIntMacro(m, SOCK_DGRAM);
/* We have incomplete socket support. */
#ifdef SOCK_RAW
    /* SOCK_RAW is marked as optional in the POSIX specification */
    PyModule_AddIntMacro(m, SOCK_RAW);
#endif
    PyModule_AddIntMacro(m, SOCK_SEQPACKET);
#if defined(SOCK_RDM)
    PyModule_AddIntMacro(m, SOCK_RDM);
#endif
#ifdef SOCK_CLOEXEC
    PyModule_AddIntMacro(m, SOCK_CLOEXEC);
#endif
#ifdef SOCK_NONBLOCK
    PyModule_AddIntMacro(m, SOCK_NONBLOCK);
#endif

#ifdef  SO_DEBUG
    PyModule_AddIntMacro(m, SO_DEBUG);
#endif
#ifdef  SO_ACCEPTCONN
    PyModule_AddIntMacro(m, SO_ACCEPTCONN);
#endif
#ifdef  SO_REUSEADDR
    PyModule_AddIntMacro(m, SO_REUSEADDR);
#endif
#ifdef SO_EXCLUSIVEADDRUSE
    PyModule_AddIntMacro(m, SO_EXCLUSIVEADDRUSE);
#endif

#ifdef  SO_KEEPALIVE
    PyModule_AddIntMacro(m, SO_KEEPALIVE);
#endif
#ifdef  SO_DONTROUTE
    PyModule_AddIntMacro(m, SO_DONTROUTE);
#endif
#ifdef  SO_BROADCAST
    PyModule_AddIntMacro(m, SO_BROADCAST);
#endif
#ifdef  SO_USELOOPBACK
    PyModule_AddIntMacro(m, SO_USELOOPBACK);
#endif
#ifdef  SO_LINGER
    PyModule_AddIntMacro(m, SO_LINGER);
#endif
#ifdef  SO_OOBINLINE
    PyModule_AddIntMacro(m, SO_OOBINLINE);
#endif
#ifndef __GNU__
#ifdef  SO_REUSEPORT
    PyModule_AddIntMacro(m, SO_REUSEPORT);
#endif
#endif
#ifdef  SO_SNDBUF
    PyModule_AddIntMacro(m, SO_SNDBUF);
#endif
#ifdef  SO_RCVBUF
    PyModule_AddIntMacro(m, SO_RCVBUF);
#endif
#ifdef  SO_SNDLOWAT
    PyModule_AddIntMacro(m, SO_SNDLOWAT);
#endif
#ifdef  SO_RCVLOWAT
    PyModule_AddIntMacro(m, SO_RCVLOWAT);
#endif
#ifdef  SO_SNDTIMEO
    PyModule_AddIntMacro(m, SO_SNDTIMEO);
#endif
#ifdef  SO_RCVTIMEO
    PyModule_AddIntMacro(m, SO_RCVTIMEO);
#endif
#ifdef  SO_ERROR
    PyModule_AddIntMacro(m, SO_ERROR);
#endif
#ifdef  SO_TYPE
    PyModule_AddIntMacro(m, SO_TYPE);
#endif
#ifdef  SO_SETFIB
    PyModule_AddIntMacro(m, SO_SETFIB);
#endif
#ifdef  SO_PASSCRED
    PyModule_AddIntMacro(m, SO_PASSCRED);
#endif
#ifdef  SO_PEERCRED
    PyModule_AddIntMacro(m, SO_PEERCRED);
#endif
#ifdef  LOCAL_PEERCRED
    PyModule_AddIntMacro(m, LOCAL_PEERCRED);
#endif
#ifdef  SO_PASSSEC
    PyModule_AddIntMacro(m, SO_PASSSEC);
#endif
#ifdef  SO_PEERSEC
    PyModule_AddIntMacro(m, SO_PEERSEC);
#endif
#ifdef  SO_BINDTODEVICE
    PyModule_AddIntMacro(m, SO_BINDTODEVICE);
#endif
#ifdef  SO_PRIORITY
    PyModule_AddIntMacro(m, SO_PRIORITY);
#endif
#ifdef  SO_MARK
    PyModule_AddIntMacro(m, SO_MARK);
#endif
#ifdef SO_DOMAIN
    PyModule_AddIntMacro(m, SO_DOMAIN);
#endif
#ifdef SO_PROTOCOL
    PyModule_AddIntMacro(m, SO_PROTOCOL);
#endif

    /* Maximum number of connections for "listen" */
#ifdef  SOMAXCONN
    PyModule_AddIntMacro(m, SOMAXCONN);
#else
    PyModule_AddIntConstant(m, "SOMAXCONN", 5); /* Common value */
#endif

    /* Ancillary message types */
#ifdef  SCM_RIGHTS
    PyModule_AddIntMacro(m, SCM_RIGHTS);
#endif
#ifdef  SCM_CREDENTIALS
    PyModule_AddIntMacro(m, SCM_CREDENTIALS);
#endif
#ifdef  SCM_CREDS
    PyModule_AddIntMacro(m, SCM_CREDS);
#endif

    /* Flags for send, recv */
#ifdef  MSG_OOB
    PyModule_AddIntMacro(m, MSG_OOB);
#endif
#ifdef  MSG_PEEK
    PyModule_AddIntMacro(m, MSG_PEEK);
#endif
#ifdef  MSG_DONTROUTE
    PyModule_AddIntMacro(m, MSG_DONTROUTE);
#endif
#ifdef  MSG_DONTWAIT
    PyModule_AddIntMacro(m, MSG_DONTWAIT);
#endif
#ifdef  MSG_EOR
    PyModule_AddIntMacro(m, MSG_EOR);
#endif
#ifdef  MSG_TRUNC
    PyModule_AddIntMacro(m, MSG_TRUNC);
#endif
#ifdef  MSG_CTRUNC
    PyModule_AddIntMacro(m, MSG_CTRUNC);
#endif
#ifdef  MSG_WAITALL
    PyModule_AddIntMacro(m, MSG_WAITALL);
#endif
#ifdef  MSG_BTAG
    PyModule_AddIntMacro(m, MSG_BTAG);
#endif
#ifdef  MSG_ETAG
    PyModule_AddIntMacro(m, MSG_ETAG);
#endif
#ifdef  MSG_NOSIGNAL
    PyModule_AddIntMacro(m, MSG_NOSIGNAL);
#endif
#ifdef  MSG_NOTIFICATION
    PyModule_AddIntMacro(m, MSG_NOTIFICATION);
#endif
#ifdef  MSG_CMSG_CLOEXEC
    PyModule_AddIntMacro(m, MSG_CMSG_CLOEXEC);
#endif
#ifdef  MSG_ERRQUEUE
    PyModule_AddIntMacro(m, MSG_ERRQUEUE);
#endif
#ifdef  MSG_CONFIRM
    PyModule_AddIntMacro(m, MSG_CONFIRM);
#endif
#ifdef  MSG_MORE
    PyModule_AddIntMacro(m, MSG_MORE);
#endif
#ifdef  MSG_EOF
    PyModule_AddIntMacro(m, MSG_EOF);
#endif
#ifdef  MSG_BCAST
    PyModule_AddIntMacro(m, MSG_BCAST);
#endif
#ifdef  MSG_MCAST
    PyModule_AddIntMacro(m, MSG_MCAST);
#endif
#ifdef MSG_FASTOPEN
    PyModule_AddIntMacro(m, MSG_FASTOPEN);
#endif

    /* Protocol level and numbers, usable for [gs]etsockopt */
#ifdef  SOL_SOCKET
    PyModule_AddIntMacro(m, SOL_SOCKET);
#endif
#ifdef  SOL_IP
    PyModule_AddIntMacro(m, SOL_IP);
#else
    PyModule_AddIntConstant(m, "SOL_IP", 0);
#endif
#ifdef  SOL_IPX
    PyModule_AddIntMacro(m, SOL_IPX);
#endif
#ifdef  SOL_AX25
    PyModule_AddIntMacro(m, SOL_AX25);
#endif
#ifdef  SOL_ATALK
    PyModule_AddIntMacro(m, SOL_ATALK);
#endif
#ifdef  SOL_NETROM
    PyModule_AddIntMacro(m, SOL_NETROM);
#endif
#ifdef  SOL_ROSE
    PyModule_AddIntMacro(m, SOL_ROSE);
#endif
#ifdef  SOL_TCP
    PyModule_AddIntMacro(m, SOL_TCP);
#else
    PyModule_AddIntConstant(m, "SOL_TCP", 6);
#endif
#ifdef  SOL_UDP
    PyModule_AddIntMacro(m, SOL_UDP);
#else
    PyModule_AddIntConstant(m, "SOL_UDP", 17);
#endif
#ifdef SOL_CAN_BASE
    PyModule_AddIntMacro(m, SOL_CAN_BASE);
#endif
#ifdef SOL_CAN_RAW
    PyModule_AddIntMacro(m, SOL_CAN_RAW);
    PyModule_AddIntMacro(m, CAN_RAW);
#endif
#ifdef HAVE_LINUX_CAN_H
    PyModule_AddIntMacro(m, CAN_EFF_FLAG);
    PyModule_AddIntMacro(m, CAN_RTR_FLAG);
    PyModule_AddIntMacro(m, CAN_ERR_FLAG);

    PyModule_AddIntMacro(m, CAN_SFF_MASK);
    PyModule_AddIntMacro(m, CAN_EFF_MASK);
    PyModule_AddIntMacro(m, CAN_ERR_MASK);
#ifdef CAN_ISOTP
    PyModule_AddIntMacro(m, CAN_ISOTP);
#endif
#endif
#ifdef HAVE_LINUX_CAN_RAW_H
    PyModule_AddIntMacro(m, CAN_RAW_FILTER);
    PyModule_AddIntMacro(m, CAN_RAW_ERR_FILTER);
    PyModule_AddIntMacro(m, CAN_RAW_LOOPBACK);
    PyModule_AddIntMacro(m, CAN_RAW_RECV_OWN_MSGS);
#endif
#ifdef HAVE_LINUX_CAN_RAW_FD_FRAMES
    PyModule_AddIntMacro(m, CAN_RAW_FD_FRAMES);
#endif
#ifdef HAVE_LINUX_CAN_BCM_H
    PyModule_AddIntMacro(m, CAN_BCM);
    PyModule_AddIntConstant(m, "CAN_BCM_TX_SETUP", TX_SETUP);
    PyModule_AddIntConstant(m, "CAN_BCM_TX_DELETE", TX_DELETE);
    PyModule_AddIntConstant(m, "CAN_BCM_TX_READ", TX_READ);
    PyModule_AddIntConstant(m, "CAN_BCM_TX_SEND", TX_SEND);
    PyModule_AddIntConstant(m, "CAN_BCM_RX_SETUP", RX_SETUP);
    PyModule_AddIntConstant(m, "CAN_BCM_RX_DELETE", RX_DELETE);
    PyModule_AddIntConstant(m, "CAN_BCM_RX_READ", RX_READ);
    PyModule_AddIntConstant(m, "CAN_BCM_TX_STATUS", TX_STATUS);
    PyModule_AddIntConstant(m, "CAN_BCM_TX_EXPIRED", TX_EXPIRED);
    PyModule_AddIntConstant(m, "CAN_BCM_RX_STATUS", RX_STATUS);
    PyModule_AddIntConstant(m, "CAN_BCM_RX_TIMEOUT", RX_TIMEOUT);
    PyModule_AddIntConstant(m, "CAN_BCM_RX_CHANGED", RX_CHANGED);
#endif
#ifdef SOL_RDS
    PyModule_AddIntMacro(m, SOL_RDS);
#endif
#ifdef HAVE_SOCKADDR_ALG
    PyModule_AddIntMacro(m, SOL_ALG);
#endif
#ifdef RDS_CANCEL_SENT_TO
    PyModule_AddIntMacro(m, RDS_CANCEL_SENT_TO);
#endif
#ifdef RDS_GET_MR
    PyModule_AddIntMacro(m, RDS_GET_MR);
#endif
#ifdef RDS_FREE_MR
    PyModule_AddIntMacro(m, RDS_FREE_MR);
#endif
#ifdef RDS_RECVERR
    PyModule_AddIntMacro(m, RDS_RECVERR);
#endif
#ifdef RDS_CONG_MONITOR
    PyModule_AddIntMacro(m, RDS_CONG_MONITOR);
#endif
#ifdef RDS_GET_MR_FOR_DEST
    PyModule_AddIntMacro(m, RDS_GET_MR_FOR_DEST);
#endif
#ifdef  IPPROTO_IP
    PyModule_AddIntMacro(m, IPPROTO_IP);
#else
    PyModule_AddIntConstant(m, "IPPROTO_IP", 0);
#endif
#ifdef  IPPROTO_HOPOPTS
    PyModule_AddIntMacro(m, IPPROTO_HOPOPTS);
#endif
#ifdef  IPPROTO_ICMP
    PyModule_AddIntMacro(m, IPPROTO_ICMP);
#else
    PyModule_AddIntConstant(m, "IPPROTO_ICMP", 1);
#endif
#ifdef  IPPROTO_IGMP
    PyModule_AddIntMacro(m, IPPROTO_IGMP);
#endif
#ifdef  IPPROTO_GGP
    PyModule_AddIntMacro(m, IPPROTO_GGP);
#endif
#ifdef  IPPROTO_IPV4
    PyModule_AddIntMacro(m, IPPROTO_IPV4);
#endif
#ifdef  IPPROTO_IPV6
    PyModule_AddIntMacro(m, IPPROTO_IPV6);
#endif
#ifdef  IPPROTO_IPIP
    PyModule_AddIntMacro(m, IPPROTO_IPIP);
#endif
#ifdef  IPPROTO_TCP
    PyModule_AddIntMacro(m, IPPROTO_TCP);
#else
    PyModule_AddIntConstant(m, "IPPROTO_TCP", 6);
#endif
#ifdef  IPPROTO_EGP
    PyModule_AddIntMacro(m, IPPROTO_EGP);
#endif
#ifdef  IPPROTO_PUP
    PyModule_AddIntMacro(m, IPPROTO_PUP);
#endif
#ifdef  IPPROTO_UDP
    PyModule_AddIntMacro(m, IPPROTO_UDP);
#else
    PyModule_AddIntConstant(m, "IPPROTO_UDP", 17);
#endif
#ifdef  IPPROTO_IDP
    PyModule_AddIntMacro(m, IPPROTO_IDP);
#endif
#ifdef  IPPROTO_HELLO
    PyModule_AddIntMacro(m, IPPROTO_HELLO);
#endif
#ifdef  IPPROTO_ND
    PyModule_AddIntMacro(m, IPPROTO_ND);
#endif
#ifdef  IPPROTO_TP
    PyModule_AddIntMacro(m, IPPROTO_TP);
#endif
#ifdef  IPPROTO_ROUTING
    PyModule_AddIntMacro(m, IPPROTO_ROUTING);
#endif
#ifdef  IPPROTO_FRAGMENT
    PyModule_AddIntMacro(m, IPPROTO_FRAGMENT);
#endif
#ifdef  IPPROTO_RSVP
    PyModule_AddIntMacro(m, IPPROTO_RSVP);
#endif
#ifdef  IPPROTO_GRE
    PyModule_AddIntMacro(m, IPPROTO_GRE);
#endif
#ifdef  IPPROTO_ESP
    PyModule_AddIntMacro(m, IPPROTO_ESP);
#endif
#ifdef  IPPROTO_AH
    PyModule_AddIntMacro(m, IPPROTO_AH);
#endif
#ifdef  IPPROTO_MOBILE
    PyModule_AddIntMacro(m, IPPROTO_MOBILE);
#endif
#ifdef  IPPROTO_ICMPV6
    PyModule_AddIntMacro(m, IPPROTO_ICMPV6);
#endif
#ifdef  IPPROTO_NONE
    PyModule_AddIntMacro(m, IPPROTO_NONE);
#endif
#ifdef  IPPROTO_DSTOPTS
    PyModule_AddIntMacro(m, IPPROTO_DSTOPTS);
#endif
#ifdef  IPPROTO_XTP
    PyModule_AddIntMacro(m, IPPROTO_XTP);
#endif
#ifdef  IPPROTO_EON
    PyModule_AddIntMacro(m, IPPROTO_EON);
#endif
#ifdef  IPPROTO_PIM
    PyModule_AddIntMacro(m, IPPROTO_PIM);
#endif
#ifdef  IPPROTO_IPCOMP
    PyModule_AddIntMacro(m, IPPROTO_IPCOMP);
#endif
#ifdef  IPPROTO_VRRP
    PyModule_AddIntMacro(m, IPPROTO_VRRP);
#endif
#ifdef  IPPROTO_SCTP
    PyModule_AddIntMacro(m, IPPROTO_SCTP);
#endif
#ifdef  IPPROTO_BIP
    PyModule_AddIntMacro(m, IPPROTO_BIP);
#endif
/**/
#ifdef  IPPROTO_RAW
    PyModule_AddIntMacro(m, IPPROTO_RAW);
#else
    PyModule_AddIntConstant(m, "IPPROTO_RAW", 255);
#endif
#ifdef  IPPROTO_MAX
    PyModule_AddIntMacro(m, IPPROTO_MAX);
#endif

#ifdef  SYSPROTO_CONTROL
    PyModule_AddIntMacro(m, SYSPROTO_CONTROL);
#endif

    /* Some port configuration */
#ifdef  IPPORT_RESERVED
    PyModule_AddIntMacro(m, IPPORT_RESERVED);
#else
    PyModule_AddIntConstant(m, "IPPORT_RESERVED", 1024);
#endif
#ifdef  IPPORT_USERRESERVED
    PyModule_AddIntMacro(m, IPPORT_USERRESERVED);
#else
    PyModule_AddIntConstant(m, "IPPORT_USERRESERVED", 5000);
#endif

    /* Some reserved IP v.4 addresses */
#ifdef  INADDR_ANY
    PyModule_AddIntMacro(m, INADDR_ANY);
#else
    PyModule_AddIntConstant(m, "INADDR_ANY", 0x00000000);
#endif
#ifdef  INADDR_BROADCAST
    PyModule_AddIntMacro(m, INADDR_BROADCAST);
#else
    PyModule_AddIntConstant(m, "INADDR_BROADCAST", 0xffffffff);
#endif
#ifdef  INADDR_LOOPBACK
    PyModule_AddIntMacro(m, INADDR_LOOPBACK);
#else
    PyModule_AddIntConstant(m, "INADDR_LOOPBACK", 0x7F000001);
#endif
#ifdef  INADDR_UNSPEC_GROUP
    PyModule_AddIntMacro(m, INADDR_UNSPEC_GROUP);
#else
    PyModule_AddIntConstant(m, "INADDR_UNSPEC_GROUP", 0xe0000000);
#endif
#ifdef  INADDR_ALLHOSTS_GROUP
    PyModule_AddIntConstant(m, "INADDR_ALLHOSTS_GROUP",
                            INADDR_ALLHOSTS_GROUP);
#else
    PyModule_AddIntConstant(m, "INADDR_ALLHOSTS_GROUP", 0xe0000001);
#endif
#ifdef  INADDR_MAX_LOCAL_GROUP
    PyModule_AddIntMacro(m, INADDR_MAX_LOCAL_GROUP);
#else
    PyModule_AddIntConstant(m, "INADDR_MAX_LOCAL_GROUP", 0xe00000ff);
#endif
#ifdef  INADDR_NONE
    PyModule_AddIntMacro(m, INADDR_NONE);
#else
    PyModule_AddIntConstant(m, "INADDR_NONE", 0xffffffff);
#endif

    /* IPv4 [gs]etsockopt options */
#ifdef  IP_OPTIONS
    PyModule_AddIntMacro(m, IP_OPTIONS);
#endif
#ifdef  IP_HDRINCL
    PyModule_AddIntMacro(m, IP_HDRINCL);
#endif
#ifdef  IP_TOS
    PyModule_AddIntMacro(m, IP_TOS);
#endif
#ifdef  IP_TTL
    PyModule_AddIntMacro(m, IP_TTL);
#endif
#ifdef  IP_RECVOPTS
    PyModule_AddIntMacro(m, IP_RECVOPTS);
#endif
#ifdef  IP_RECVRETOPTS
    PyModule_AddIntMacro(m, IP_RECVRETOPTS);
#endif
#ifdef  IP_RECVDSTADDR
    PyModule_AddIntMacro(m, IP_RECVDSTADDR);
#endif
#ifdef  IP_RETOPTS
    PyModule_AddIntMacro(m, IP_RETOPTS);
#endif
#ifdef  IP_MULTICAST_IF
    PyModule_AddIntMacro(m, IP_MULTICAST_IF);
#endif
#ifdef  IP_MULTICAST_TTL
    PyModule_AddIntMacro(m, IP_MULTICAST_TTL);
#endif
#ifdef  IP_MULTICAST_LOOP
    PyModule_AddIntMacro(m, IP_MULTICAST_LOOP);
#endif
#ifdef  IP_ADD_MEMBERSHIP
    PyModule_AddIntMacro(m, IP_ADD_MEMBERSHIP);
#endif
#ifdef  IP_DROP_MEMBERSHIP
    PyModule_AddIntMacro(m, IP_DROP_MEMBERSHIP);
#endif
#ifdef  IP_DEFAULT_MULTICAST_TTL
    PyModule_AddIntMacro(m, IP_DEFAULT_MULTICAST_TTL);
#endif
#ifdef  IP_DEFAULT_MULTICAST_LOOP
    PyModule_AddIntMacro(m, IP_DEFAULT_MULTICAST_LOOP);
#endif
#ifdef  IP_MAX_MEMBERSHIPS
    PyModule_AddIntMacro(m, IP_MAX_MEMBERSHIPS);
#endif
#ifdef  IP_TRANSPARENT
    PyModule_AddIntMacro(m, IP_TRANSPARENT);
#endif

    /* IPv6 [gs]etsockopt options, defined in RFC2553 */
#ifdef  IPV6_JOIN_GROUP
    PyModule_AddIntMacro(m, IPV6_JOIN_GROUP);
#endif
#ifdef  IPV6_LEAVE_GROUP
    PyModule_AddIntMacro(m, IPV6_LEAVE_GROUP);
#endif
#ifdef  IPV6_MULTICAST_HOPS
    PyModule_AddIntMacro(m, IPV6_MULTICAST_HOPS);
#endif
#ifdef  IPV6_MULTICAST_IF
    PyModule_AddIntMacro(m, IPV6_MULTICAST_IF);
#endif
#ifdef  IPV6_MULTICAST_LOOP
    PyModule_AddIntMacro(m, IPV6_MULTICAST_LOOP);
#endif
#ifdef  IPV6_UNICAST_HOPS
    PyModule_AddIntMacro(m, IPV6_UNICAST_HOPS);
#endif
    /* Additional IPV6 socket options, defined in RFC 3493 */
#ifdef IPV6_V6ONLY
    PyModule_AddIntMacro(m, IPV6_V6ONLY);
#endif
    /* Advanced IPV6 socket options, from RFC 3542 */
#ifdef IPV6_CHECKSUM
    PyModule_AddIntMacro(m, IPV6_CHECKSUM);
#endif
#ifdef IPV6_DONTFRAG
    PyModule_AddIntMacro(m, IPV6_DONTFRAG);
#endif
#ifdef IPV6_DSTOPTS
    PyModule_AddIntMacro(m, IPV6_DSTOPTS);
#endif
#ifdef IPV6_HOPLIMIT
    PyModule_AddIntMacro(m, IPV6_HOPLIMIT);
#endif
#ifdef IPV6_HOPOPTS
    PyModule_AddIntMacro(m, IPV6_HOPOPTS);
#endif
#ifdef IPV6_NEXTHOP
    PyModule_AddIntMacro(m, IPV6_NEXTHOP);
#endif
#ifdef IPV6_PATHMTU
    PyModule_AddIntMacro(m, IPV6_PATHMTU);
#endif
#ifdef IPV6_PKTINFO
    PyModule_AddIntMacro(m, IPV6_PKTINFO);
#endif
#ifdef IPV6_RECVDSTOPTS
    PyModule_AddIntMacro(m, IPV6_RECVDSTOPTS);
#endif
#ifdef IPV6_RECVHOPLIMIT
    PyModule_AddIntMacro(m, IPV6_RECVHOPLIMIT);
#endif
#ifdef IPV6_RECVHOPOPTS
    PyModule_AddIntMacro(m, IPV6_RECVHOPOPTS);
#endif
#ifdef IPV6_RECVPKTINFO
    PyModule_AddIntMacro(m, IPV6_RECVPKTINFO);
#endif
#ifdef IPV6_RECVRTHDR
    PyModule_AddIntMacro(m, IPV6_RECVRTHDR);
#endif
#ifdef IPV6_RECVTCLASS
    PyModule_AddIntMacro(m, IPV6_RECVTCLASS);
#endif
#ifdef IPV6_RTHDR
    PyModule_AddIntMacro(m, IPV6_RTHDR);
#endif
#ifdef IPV6_RTHDRDSTOPTS
    PyModule_AddIntMacro(m, IPV6_RTHDRDSTOPTS);
#endif
#ifdef IPV6_RTHDR_TYPE_0
    PyModule_AddIntMacro(m, IPV6_RTHDR_TYPE_0);
#endif
#ifdef IPV6_RECVPATHMTU
    PyModule_AddIntMacro(m, IPV6_RECVPATHMTU);
#endif
#ifdef IPV6_TCLASS
    PyModule_AddIntMacro(m, IPV6_TCLASS);
#endif
#ifdef IPV6_USE_MIN_MTU
    PyModule_AddIntMacro(m, IPV6_USE_MIN_MTU);
#endif

    /* TCP options */
#ifdef  TCP_NODELAY
    PyModule_AddIntMacro(m, TCP_NODELAY);
#endif
#ifdef  TCP_MAXSEG
    PyModule_AddIntMacro(m, TCP_MAXSEG);
#endif
#ifdef  TCP_CORK
    PyModule_AddIntMacro(m, TCP_CORK);
#endif
#ifdef  TCP_KEEPIDLE
    PyModule_AddIntMacro(m, TCP_KEEPIDLE);
#endif
#ifdef  TCP_KEEPINTVL
    PyModule_AddIntMacro(m, TCP_KEEPINTVL);
#endif
#ifdef  TCP_KEEPCNT
    PyModule_AddIntMacro(m, TCP_KEEPCNT);
#endif
#ifdef  TCP_SYNCNT
    PyModule_AddIntMacro(m, TCP_SYNCNT);
#endif
#ifdef  TCP_LINGER2
    PyModule_AddIntMacro(m, TCP_LINGER2);
#endif
#ifdef  TCP_DEFER_ACCEPT
    PyModule_AddIntMacro(m, TCP_DEFER_ACCEPT);
#endif
#ifdef  TCP_WINDOW_CLAMP
    PyModule_AddIntMacro(m, TCP_WINDOW_CLAMP);
#endif
#ifdef  TCP_INFO
    PyModule_AddIntMacro(m, TCP_INFO);
#endif
#ifdef  TCP_QUICKACK
    PyModule_AddIntMacro(m, TCP_QUICKACK);
#endif
#ifdef  TCP_FASTOPEN
    PyModule_AddIntMacro(m, TCP_FASTOPEN);
#endif
#ifdef  TCP_CONGESTION
    PyModule_AddIntMacro(m, TCP_CONGESTION);
#endif
#ifdef  TCP_USER_TIMEOUT
    PyModule_AddIntMacro(m, TCP_USER_TIMEOUT);
#endif
#ifdef  TCP_NOTSENT_LOWAT
    PyModule_AddIntMacro(m, TCP_NOTSENT_LOWAT);
#endif

    /* IPX options */
#ifdef  IPX_TYPE
    PyModule_AddIntMacro(m, IPX_TYPE);
#endif

/* Reliable Datagram Sockets */
#ifdef RDS_CMSG_RDMA_ARGS
    PyModule_AddIntMacro(m, RDS_CMSG_RDMA_ARGS);
#endif
#ifdef RDS_CMSG_RDMA_DEST
    PyModule_AddIntMacro(m, RDS_CMSG_RDMA_DEST);
#endif
#ifdef RDS_CMSG_RDMA_MAP
    PyModule_AddIntMacro(m, RDS_CMSG_RDMA_MAP);
#endif
#ifdef RDS_CMSG_RDMA_STATUS
    PyModule_AddIntMacro(m, RDS_CMSG_RDMA_STATUS);
#endif
#ifdef RDS_CMSG_RDMA_UPDATE
    PyModule_AddIntMacro(m, RDS_CMSG_RDMA_UPDATE);
#endif
#ifdef RDS_RDMA_READWRITE
    PyModule_AddIntMacro(m, RDS_RDMA_READWRITE);
#endif
#ifdef RDS_RDMA_FENCE
    PyModule_AddIntMacro(m, RDS_RDMA_FENCE);
#endif
#ifdef RDS_RDMA_INVALIDATE
    PyModule_AddIntMacro(m, RDS_RDMA_INVALIDATE);
#endif
#ifdef RDS_RDMA_USE_ONCE
    PyModule_AddIntMacro(m, RDS_RDMA_USE_ONCE);
#endif
#ifdef RDS_RDMA_DONTWAIT
    PyModule_AddIntMacro(m, RDS_RDMA_DONTWAIT);
#endif
#ifdef RDS_RDMA_NOTIFY_ME
    PyModule_AddIntMacro(m, RDS_RDMA_NOTIFY_ME);
#endif
#ifdef RDS_RDMA_SILENT
    PyModule_AddIntMacro(m, RDS_RDMA_SILENT);
#endif

    /* get{addr,name}info parameters */
#ifdef EAI_ADDRFAMILY
    PyModule_AddIntMacro(m, EAI_ADDRFAMILY);
#endif
#ifdef EAI_AGAIN
    PyModule_AddIntMacro(m, EAI_AGAIN);
#endif
#ifdef EAI_BADFLAGS
    PyModule_AddIntMacro(m, EAI_BADFLAGS);
#endif
#ifdef EAI_FAIL
    PyModule_AddIntMacro(m, EAI_FAIL);
#endif
#ifdef EAI_FAMILY
    PyModule_AddIntMacro(m, EAI_FAMILY);
#endif
#ifdef EAI_MEMORY
    PyModule_AddIntMacro(m, EAI_MEMORY);
#endif
#ifdef EAI_NODATA
    PyModule_AddIntMacro(m, EAI_NODATA);
#endif
#ifdef EAI_NONAME
    PyModule_AddIntMacro(m, EAI_NONAME);
#endif
#ifdef EAI_OVERFLOW
    PyModule_AddIntMacro(m, EAI_OVERFLOW);
#endif
#ifdef EAI_SERVICE
    PyModule_AddIntMacro(m, EAI_SERVICE);
#endif
#ifdef EAI_SOCKTYPE
    PyModule_AddIntMacro(m, EAI_SOCKTYPE);
#endif
#ifdef EAI_SYSTEM
    PyModule_AddIntMacro(m, EAI_SYSTEM);
#endif
#ifdef EAI_BADHINTS
    PyModule_AddIntMacro(m, EAI_BADHINTS);
#endif
#ifdef EAI_PROTOCOL
    PyModule_AddIntMacro(m, EAI_PROTOCOL);
#endif
#ifdef EAI_MAX
    PyModule_AddIntMacro(m, EAI_MAX);
#endif
#ifdef AI_PASSIVE
    PyModule_AddIntMacro(m, AI_PASSIVE);
#endif
#ifdef AI_CANONNAME
    PyModule_AddIntMacro(m, AI_CANONNAME);
#endif
#ifdef AI_NUMERICHOST
    PyModule_AddIntMacro(m, AI_NUMERICHOST);
#endif
#ifdef AI_NUMERICSERV
    PyModule_AddIntMacro(m, AI_NUMERICSERV);
#endif
#ifdef AI_MASK
    PyModule_AddIntMacro(m, AI_MASK);
#endif
#ifdef AI_ALL
    PyModule_AddIntMacro(m, AI_ALL);
#endif
#ifdef AI_V4MAPPED_CFG
    PyModule_AddIntMacro(m, AI_V4MAPPED_CFG);
#endif
#ifdef AI_ADDRCONFIG
    PyModule_AddIntMacro(m, AI_ADDRCONFIG);
#endif
#ifdef AI_V4MAPPED
    PyModule_AddIntMacro(m, AI_V4MAPPED);
#endif
#ifdef AI_DEFAULT
    PyModule_AddIntMacro(m, AI_DEFAULT);
#endif
#ifdef NI_MAXHOST
    PyModule_AddIntMacro(m, NI_MAXHOST);
#endif
#ifdef NI_MAXSERV
    PyModule_AddIntMacro(m, NI_MAXSERV);
#endif
#ifdef NI_NOFQDN
    PyModule_AddIntMacro(m, NI_NOFQDN);
#endif
#ifdef NI_NUMERICHOST
    PyModule_AddIntMacro(m, NI_NUMERICHOST);
#endif
#ifdef NI_NAMEREQD
    PyModule_AddIntMacro(m, NI_NAMEREQD);
#endif
#ifdef NI_NUMERICSERV
    PyModule_AddIntMacro(m, NI_NUMERICSERV);
#endif
#ifdef NI_DGRAM
    PyModule_AddIntMacro(m, NI_DGRAM);
#endif

    /* shutdown() parameters */
#ifdef SHUT_RD
    PyModule_AddIntMacro(m, SHUT_RD);
#elif defined(SD_RECEIVE)
    PyModule_AddIntConstant(m, "SHUT_RD", SD_RECEIVE);
#else
    PyModule_AddIntConstant(m, "SHUT_RD", 0);
#endif
#ifdef SHUT_WR
    PyModule_AddIntMacro(m, SHUT_WR);
#elif defined(SD_SEND)
    PyModule_AddIntConstant(m, "SHUT_WR", SD_SEND);
#else
    PyModule_AddIntConstant(m, "SHUT_WR", 1);
#endif
#ifdef SHUT_RDWR
    PyModule_AddIntMacro(m, SHUT_RDWR);
#elif defined(SD_BOTH)
    PyModule_AddIntConstant(m, "SHUT_RDWR", SD_BOTH);
#else
    PyModule_AddIntConstant(m, "SHUT_RDWR", 2);
#endif

#ifdef SIO_RCVALL
    {
        DWORD codes[] = {SIO_RCVALL, SIO_KEEPALIVE_VALS,
#if defined(SIO_LOOPBACK_FAST_PATH)
            SIO_LOOPBACK_FAST_PATH
#endif
        };
        const char *names[] = {"SIO_RCVALL", "SIO_KEEPALIVE_VALS",
#if defined(SIO_LOOPBACK_FAST_PATH)
            "SIO_LOOPBACK_FAST_PATH"
#endif
        };
        int i;
        for(i = 0; i<Py_ARRAY_LENGTH(codes); ++i) {
            PyObject *tmp;
            tmp = PyLong_FromUnsignedLong(codes[i]);
            if (tmp == NULL)
                return NULL;
            PyModule_AddObject(m, names[i], tmp);
        }
    }
    PyModule_AddIntMacro(m, RCVALL_OFF);
    PyModule_AddIntMacro(m, RCVALL_ON);
    PyModule_AddIntMacro(m, RCVALL_SOCKETLEVELONLY);
#ifdef RCVALL_IPLEVEL
    PyModule_AddIntMacro(m, RCVALL_IPLEVEL);
#endif
#ifdef RCVALL_MAX
    PyModule_AddIntMacro(m, RCVALL_MAX);
#endif
#endif /* _MSTCPIP_ */

    /* Initialize gethostbyname lock */
#if defined(USE_GETHOSTBYNAME_LOCK) || defined(USE_GETADDRINFO_LOCK)
    netdb_lock = PyThread_allocate_lock();
#endif

#ifdef MS_WINDOWS
    /* remove some flags on older version Windows during run-time */
    remove_unusable_flags(m);
#endif

    return m;
}<|MERGE_RESOLUTION|>--- conflicted
+++ resolved
@@ -1843,20 +1843,11 @@
         {
             struct sockaddr_hci *addr = (struct sockaddr_hci *)addr_ret;
 #if defined(__NetBSD__) || defined(__DragonFly__)
-<<<<<<< HEAD
-                        char *straddr = PyBytes_AS_STRING(args);
-
-                        _BT_HCI_MEMB(addr, family) = AF_BLUETOOTH;
-            if (straddr == NULL) {
-                PyErr_Format(PyExc_OSError,
-                             "%s(): wrong format", caller);
-=======
             const char *straddr;
             _BT_HCI_MEMB(addr, family) = AF_BLUETOOTH;
             if (!PyBytes_Check(args)) {
-                PyErr_SetString(PyExc_OSError, "getsockaddrarg: "
-                    "wrong format");
->>>>>>> 73870bfe
+                PyErr_Format(PyExc_OSError, "%s: "
+                             "wrong format", caller);
                 return 0;
             }
             straddr = PyBytes_AS_STRING(args);
