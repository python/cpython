--- conflicted
+++ resolved
@@ -7594,7 +7594,6 @@
     /*  */
     ADD_INT_MACRO(m, AF_NETLINK);
     ADD_INT_MACRO(m, NETLINK_ROUTE);
-<<<<<<< HEAD
 #ifdef NETLINK_SKIP
     ADD_INT_MACRO(m, NETLINK_SKIP);
 #endif
@@ -7628,8 +7627,6 @@
 #ifdef NETLINK_W1
     ADD_INT_MACRO(m, NETLINK_W1);
 #endif
-=======
->>>>>>> 49f15d86
     ADD_INT_MACRO(m, NETLINK_USERSOCK);
     ADD_INT_MACRO(m, NETLINK_FIREWALL);
 #ifdef NETLINK_NFLOG
