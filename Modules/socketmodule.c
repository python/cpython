--- conflicted
+++ resolved
@@ -240,11 +240,7 @@
 # include <ctype.h>
 #endif
 
-<<<<<<< HEAD
-#if defined(__APPLE__) || defined(__CYGWIN__)
-=======
-#if defined(__APPLE__) || defined(__NetBSD__)
->>>>>>> fbf7aac3
+#if defined(__APPLE__) || defined(__CYGWIN__) || defined(__NetBSD__)
 # include <sys/ioctl.h>
 #endif
 
