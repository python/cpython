#include "Python.h"
#include "structmember.h"
#include "osdefs.h"
#include "marshal.h"
#include <time.h>


#define IS_SOURCE   0x0
#define IS_BYTECODE 0x1
#define IS_PACKAGE  0x2

struct st_zip_searchorder {
    char suffix[14];
    int type;
};

#ifdef ALTSEP
_Py_IDENTIFIER(replace);
#endif

/* zip_searchorder defines how we search for a module in the Zip
   archive: we first search for a package __init__, then for
   non-package .pyc, .pyo and .py entries. The .pyc and .pyo entries
   are swapped by initzipimport() if we run in optimized mode. Also,
   '/' is replaced by SEP there. */
static struct st_zip_searchorder zip_searchorder[] = {
    {"/__init__.pyc", IS_PACKAGE | IS_BYTECODE},
    {"/__init__.pyo", IS_PACKAGE | IS_BYTECODE},
    {"/__init__.py", IS_PACKAGE | IS_SOURCE},
    {".pyc", IS_BYTECODE},
    {".pyo", IS_BYTECODE},
    {".py", IS_SOURCE},
    {"", 0}
};

/* zipimporter object definition and support */

typedef struct _zipimporter ZipImporter;

struct _zipimporter {
    PyObject_HEAD
    PyObject *archive;  /* pathname of the Zip archive,
                           decoded from the filesystem encoding */
    PyObject *prefix;   /* file prefix: "a/sub/directory/",
                           encoded to the filesystem encoding */
    PyObject *files;    /* dict with file info {path: toc_entry} */
};

static PyObject *ZipImportError;
/* read_directory() cache */
static PyObject *zip_directory_cache = NULL;
static PyObject *zip_stat_cache = NULL;
/* posix.fstat or nt.fstat function.  Used due to posixmodule.c's
 * superior fstat implementation over libc's on Windows. */
static PyObject *fstat_function = NULL;  /* posix.fstat() or nt.fstat() */

/* forward decls */
static FILE *fopen_rb_and_stat(PyObject *path, PyObject **py_stat_p);
static FILE *safely_reopen_archive(ZipImporter *self);
static PyObject *read_directory(FILE *fp, PyObject *archive);
static PyObject *get_data(FILE *fp, PyObject *archive, PyObject *toc_entry);
static PyObject *get_module_code(ZipImporter *self, PyObject *fullname,
                                 int *p_ispackage, PyObject **p_modpath);


#define ZipImporter_Check(op) PyObject_TypeCheck(op, &ZipImporter_Type)


/* zipimporter.__init__
   Split the "subdirectory" from the Zip archive path, lookup a matching
   entry in sys.path_importer_cache, fetch the file directory from there
   if found, or else read it from the archive. */
static int
zipimporter_init(ZipImporter *self, PyObject *args, PyObject *kwds)
{
    PyObject *path, *files, *tmp;
    PyObject *filename = NULL;
    Py_ssize_t len, flen;

    if (!_PyArg_NoKeywords("zipimporter()", kwds))
        return -1;

    if (!PyArg_ParseTuple(args, "O&:zipimporter",
                          PyUnicode_FSDecoder, &path))
        return -1;

    if (PyUnicode_READY(path) == -1)
        return -1;

    len = PyUnicode_GET_LENGTH(path);
    if (len == 0) {
        PyErr_SetString(ZipImportError, "archive path is empty");
        goto error;
    }

#ifdef ALTSEP
    tmp = _PyObject_CallMethodId(path, &PyId_replace, "CC", ALTSEP, SEP);
    if (!tmp)
        goto error;
    Py_DECREF(path);
    path = tmp;
#endif

    filename = path;
    Py_INCREF(filename);
    flen = len;
    for (;;) {
        struct stat statbuf;
        int rv;

        rv = _Py_stat(filename, &statbuf);
        if (rv == -2)
            goto error;
        if (rv == 0) {
            /* it exists */
            if (!S_ISREG(statbuf.st_mode))
                /* it's a not file */
                Py_CLEAR(filename);
            break;
        }
        Py_CLEAR(filename);
        /* back up one path element */
        flen = PyUnicode_FindChar(path, SEP, 0, flen, -1);
        if (flen == -1)
            break;
        filename = PyUnicode_Substring(path, 0, flen);
        if (filename == NULL)
            goto error;
    }
    if (filename == NULL) {
        PyErr_SetString(ZipImportError, "not a Zip file");
        goto error;
    }

    if (PyUnicode_READY(filename) < 0)
        goto error;

    files = PyDict_GetItem(zip_directory_cache, filename);
    if (files == NULL) {
        PyObject *zip_stat = NULL;
        FILE *fp = fopen_rb_and_stat(filename, &zip_stat);
        if (fp == NULL) {
            if (!PyErr_Occurred())
                PyErr_Format(ZipImportError, "can't open Zip file: %R",
                             filename);

            Py_XDECREF(zip_stat);
            goto error;
        }

        if (Py_VerboseFlag)
            PySys_FormatStderr("# zipimport: %U not cached, "
                               "reading TOC.\n", filename);

        files = read_directory(fp, filename);
        fclose(fp);
        if (files == NULL) {
            Py_XDECREF(zip_stat);
            goto error;
        }
        if (PyDict_SetItem(zip_directory_cache, filename, files) != 0) {
            Py_DECREF(files);
            Py_XDECREF(zip_stat);
            goto error;
        }
        if (zip_stat && PyDict_SetItem(zip_stat_cache, filename,
                                       zip_stat) != 0) {
            Py_DECREF(files);
            Py_DECREF(zip_stat);
            goto error;
        }
        Py_XDECREF(zip_stat);
    }
    else
        Py_INCREF(files);
    self->files = files;

    /* Transfer reference */
    self->archive = filename;
    filename = NULL;

    /* Check if there is a prefix directory following the filename. */
    if (flen != len) {
        tmp = PyUnicode_Substring(path, flen+1,
                                  PyUnicode_GET_LENGTH(path));
        if (tmp == NULL)
            goto error;
        self->prefix = tmp;
        if (PyUnicode_READ_CHAR(path, len-1) != SEP) {
            /* add trailing SEP */
            tmp = PyUnicode_FromFormat("%U%c", self->prefix, SEP);
            if (tmp == NULL)
                goto error;
            Py_DECREF(self->prefix);
            self->prefix = tmp;
        }
    }
    else
        self->prefix = PyUnicode_New(0, 0);
    Py_DECREF(path);
    return 0;

error:
    Py_DECREF(path);
    Py_XDECREF(filename);
    return -1;
}

/* GC support. */
static int
zipimporter_traverse(PyObject *obj, visitproc visit, void *arg)
{
    ZipImporter *self = (ZipImporter *)obj;
    Py_VISIT(self->files);
    return 0;
}

static void
zipimporter_dealloc(ZipImporter *self)
{
    PyObject_GC_UnTrack(self);
    Py_XDECREF(self->archive);
    Py_XDECREF(self->prefix);
    Py_XDECREF(self->files);
    Py_TYPE(self)->tp_free((PyObject *)self);
}

static PyObject *
zipimporter_repr(ZipImporter *self)
{
    if (self->archive == NULL)
        return PyUnicode_FromString("<zipimporter object \"???\">");
    else if (self->prefix != NULL && PyUnicode_GET_LENGTH(self->prefix) != 0)
        return PyUnicode_FromFormat("<zipimporter object \"%U%c%U\">",
                                    self->archive, SEP, self->prefix);
    else
        return PyUnicode_FromFormat("<zipimporter object \"%U\">",
                                    self->archive);
}

/* return fullname.split(".")[-1] */
static PyObject *
get_subname(PyObject *fullname)
{
    Py_ssize_t len, dot;
    if (PyUnicode_READY(fullname) < 0)
        return NULL;
    len = PyUnicode_GET_LENGTH(fullname);
    dot = PyUnicode_FindChar(fullname, '.', 0, len, -1);
    if (dot == -1) {
        Py_INCREF(fullname);
        return fullname;
    } else
        return PyUnicode_Substring(fullname, dot+1, len);
}

/* Given a (sub)modulename, write the potential file path in the
   archive (without extension) to the path buffer. Return the
   length of the resulting string.

   return self.prefix + name.replace('.', os.sep) */
static PyObject*
make_filename(PyObject *prefix, PyObject *name)
{
    PyObject *pathobj;
    Py_UCS4 *p, *buf;
    Py_ssize_t len;

    len = PyUnicode_GET_LENGTH(prefix) + PyUnicode_GET_LENGTH(name) + 1;
    p = buf = PyMem_Malloc(sizeof(Py_UCS4) * len);
    if (buf == NULL) {
        PyErr_NoMemory();
        return NULL;
    }

    if (!PyUnicode_AsUCS4(prefix, p, len, 0)) {
        PyMem_Free(buf);
        return NULL;
    }
    p += PyUnicode_GET_LENGTH(prefix);
    len -= PyUnicode_GET_LENGTH(prefix);
    if (!PyUnicode_AsUCS4(name, p, len, 1)) {
        PyMem_Free(buf);
        return NULL;
    }
    for (; *p; p++) {
        if (*p == '.')
            *p = SEP;
    }
    pathobj = PyUnicode_FromKindAndData(PyUnicode_4BYTE_KIND,
                                        buf, p-buf);
    PyMem_Free(buf);
    return pathobj;
}

enum zi_module_info {
    MI_ERROR,
    MI_NOT_FOUND,
    MI_MODULE,
    MI_PACKAGE
};

/* Does this path represent a directory?
   on error, return < 0
   if not a dir, return 0
   if a dir, return 1
*/
static int
check_is_directory(ZipImporter *self, PyObject* prefix, PyObject *path)
{
    PyObject *dirpath;
    int res;

    /* See if this is a "directory". If so, it's eligible to be part
       of a namespace package. We test by seeing if the name, with an
       appended path separator, exists. */
    dirpath = PyUnicode_FromFormat("%U%U%c", prefix, path, SEP);
    if (dirpath == NULL)
        return -1;
    /* If dirpath is present in self->files, we have a directory. */
    res = PyDict_Contains(self->files, dirpath);
    Py_DECREF(dirpath);
    return res;
}

/* Return some information about a module. */
static enum zi_module_info
get_module_info(ZipImporter *self, PyObject *fullname)
{
    PyObject *subname;
    PyObject *path, *fullpath, *item;
    struct st_zip_searchorder *zso;

    subname = get_subname(fullname);
    if (subname == NULL)
        return MI_ERROR;

    path = make_filename(self->prefix, subname);
    Py_DECREF(subname);
    if (path == NULL)
        return MI_ERROR;

    for (zso = zip_searchorder; *zso->suffix; zso++) {
        fullpath = PyUnicode_FromFormat("%U%s", path, zso->suffix);
        if (fullpath == NULL) {
            Py_DECREF(path);
            return MI_ERROR;
        }
        item = PyDict_GetItem(self->files, fullpath);
        Py_DECREF(fullpath);
        if (item != NULL) {
            Py_DECREF(path);
            if (zso->type & IS_PACKAGE)
                return MI_PACKAGE;
            else
                return MI_MODULE;
        }
    }
    Py_DECREF(path);
    return MI_NOT_FOUND;
}

typedef enum {
    FL_ERROR,
    FL_NOT_FOUND,
    FL_MODULE_FOUND,
    FL_NS_FOUND
} find_loader_result;

/* The guts of "find_loader" and "find_module". Return values:
   -1: error
    0: no loader or namespace portions found
    1: module/package found
    2: namespace portion found: *namespace_portion will point to the name
*/
static find_loader_result
find_loader(ZipImporter *self, PyObject *fullname, PyObject **namespace_portion)
{
    enum zi_module_info mi;

    *namespace_portion = NULL;

    mi = get_module_info(self, fullname);
    if (mi == MI_ERROR)
        return FL_ERROR;
    if (mi == MI_NOT_FOUND) {
        /* Not a module or regular package. See if this is a directory, and
           therefore possibly a portion of a namespace package. */
        int is_dir = check_is_directory(self, self->prefix, fullname);
        if (is_dir < 0)
            return -1;
        if (is_dir) {
            /* This is possibly a portion of a namespace
               package. Return the string representing its path,
               without a trailing separator. */
            *namespace_portion = PyUnicode_FromFormat("%U%c%U%U",
                                                      self->archive, SEP,
                                                      self->prefix, fullname);
            if (*namespace_portion == NULL)
                return FL_ERROR;
            return FL_NS_FOUND;
        }
        return FL_NOT_FOUND;
    }
    /* This is a module or package. */
    return FL_MODULE_FOUND;
}


/* Check whether we can satisfy the import of the module named by
   'fullname'. Return self if we can, None if we can't. */
static PyObject *
zipimporter_find_module(PyObject *obj, PyObject *args)
{
    ZipImporter *self = (ZipImporter *)obj;
    PyObject *path = NULL;
    PyObject *fullname;
    PyObject *namespace_portion = NULL;
    PyObject *result = NULL;

    if (!PyArg_ParseTuple(args, "U|O:zipimporter.find_module", &fullname, &path))
        return NULL;

    switch (find_loader(self, fullname, &namespace_portion)) {
    case FL_ERROR:
        return NULL;
    case FL_NS_FOUND:
        /* A namespace portion is not allowed via find_module, so return None. */
        Py_DECREF(namespace_portion);
        /* FALL THROUGH */
    case FL_NOT_FOUND:
        result = Py_None;
        break;
    case FL_MODULE_FOUND:
        result = (PyObject *)self;
        break;
    }
    Py_INCREF(result);
    return result;
}


/* Check whether we can satisfy the import of the module named by
   'fullname', or whether it could be a portion of a namespace
   package. Return self if we can load it, a string containing the
   full path if it's a possible namespace portion, None if we
   can't load it. */
static PyObject *
zipimporter_find_loader(PyObject *obj, PyObject *args)
{
    ZipImporter *self = (ZipImporter *)obj;
    PyObject *path = NULL;
    PyObject *fullname;
    PyObject *result = NULL;
    PyObject *namespace_portion = NULL;

    if (!PyArg_ParseTuple(args, "U|O:zipimporter.find_module", &fullname, &path))
        return NULL;

    switch (find_loader(self, fullname, &namespace_portion)) {
    case FL_ERROR:
        return NULL;
    case FL_NOT_FOUND:        /* Not found, return (None, []) */
        result = Py_BuildValue("O[]", Py_None);
        break;
    case FL_MODULE_FOUND:     /* Return (self, []) */
        result = Py_BuildValue("O[]", self);
        break;
    case FL_NS_FOUND:         /* Return (None, [namespace_portion]) */
        result = Py_BuildValue("O[O]", Py_None, namespace_portion);
        Py_DECREF(namespace_portion);
        return result;
    }
    return result;
}

/* Load and return the module named by 'fullname'. */
static PyObject *
zipimporter_load_module(PyObject *obj, PyObject *args)
{
    ZipImporter *self = (ZipImporter *)obj;
    PyObject *code = NULL, *mod, *dict;
    PyObject *fullname;
    PyObject *modpath = NULL;
    int ispackage;

    if (!PyArg_ParseTuple(args, "U:zipimporter.load_module",
                          &fullname))
        return NULL;
    if (PyUnicode_READY(fullname) == -1)
        return NULL;

    code = get_module_code(self, fullname, &ispackage, &modpath);
    if (code == NULL)
        goto error;

    mod = PyImport_AddModuleObject(fullname);
    if (mod == NULL)
        goto error;
    dict = PyModule_GetDict(mod);

    /* mod.__loader__ = self */
    if (PyDict_SetItemString(dict, "__loader__", (PyObject *)self) != 0)
        goto error;

    if (ispackage) {
        /* add __path__ to the module *before* the code gets
           executed */
        PyObject *pkgpath, *fullpath, *subname;
        int err;

        subname = get_subname(fullname);
        if (subname == NULL)
            goto error;

        fullpath = PyUnicode_FromFormat("%U%c%U%U",
                                self->archive, SEP,
                                self->prefix, subname);
        Py_DECREF(subname);
        if (fullpath == NULL)
            goto error;

        pkgpath = Py_BuildValue("[N]", fullpath);
        if (pkgpath == NULL)
            goto error;
        err = PyDict_SetItemString(dict, "__path__", pkgpath);
        Py_DECREF(pkgpath);
        if (err != 0)
            goto error;
    }
    mod = PyImport_ExecCodeModuleObject(fullname, code, modpath, NULL);
    Py_CLEAR(code);
    if (mod == NULL)
        goto error;

    if (Py_VerboseFlag)
        PySys_FormatStderr("import %U # loaded from Zip %U\n",
                           fullname, modpath);
    Py_DECREF(modpath);
    return mod;
error:
    Py_XDECREF(code);
    Py_XDECREF(modpath);
    return NULL;
}

/* Return a string matching __file__ for the named module */
static PyObject *
zipimporter_get_filename(PyObject *obj, PyObject *args)
{
    ZipImporter *self = (ZipImporter *)obj;
    PyObject *fullname, *code, *modpath;
    int ispackage;

    if (!PyArg_ParseTuple(args, "U:zipimporter.get_filename",
                          &fullname))
        return NULL;

    /* Deciding the filename requires working out where the code
       would come from if the module was actually loaded */
    code = get_module_code(self, fullname, &ispackage, &modpath);
    if (code == NULL)
        return NULL;
    Py_DECREF(code); /* Only need the path info */

    return modpath;
}

/* Return a bool signifying whether the module is a package or not. */
static PyObject *
zipimporter_is_package(PyObject *obj, PyObject *args)
{
    ZipImporter *self = (ZipImporter *)obj;
    PyObject *fullname;
    enum zi_module_info mi;

    if (!PyArg_ParseTuple(args, "U:zipimporter.is_package",
                          &fullname))
        return NULL;

    mi = get_module_info(self, fullname);
    if (mi == MI_ERROR)
        return NULL;
    if (mi == MI_NOT_FOUND) {
        PyErr_Format(ZipImportError, "can't find module %R", fullname);
        return NULL;
    }
    return PyBool_FromLong(mi == MI_PACKAGE);
}


static PyObject *
zipimporter_get_data(PyObject *obj, PyObject *args)
{
    ZipImporter *self = (ZipImporter *)obj;
    PyObject *path, *key;
<<<<<<< HEAD
    PyObject *toc_entry;
=======
    FILE *fp;
#ifdef ALTSEP
    _Py_IDENTIFIER(replace);
#endif
    PyObject *toc_entry, *data;
>>>>>>> 2bcbc141
    Py_ssize_t path_start, path_len, len;

    if (!PyArg_ParseTuple(args, "U:zipimporter.get_data", &path))
        return NULL;

#ifdef ALTSEP
    path = _PyObject_CallMethodId(path, &PyId_replace, "CC", ALTSEP, SEP);
    if (!path)
        return NULL;
#else
    Py_INCREF(path);
#endif
    if (PyUnicode_READY(path) == -1)
        goto error;

    path_len = PyUnicode_GET_LENGTH(path);

    len = PyUnicode_GET_LENGTH(self->archive);
    path_start = 0;
    if (PyUnicode_Tailmatch(path, self->archive, 0, len, -1)
        && PyUnicode_READ_CHAR(path, len) == SEP) {
        path_start = len + 1;
    }

    key = PyUnicode_Substring(path, path_start, path_len);
    if (key == NULL)
        goto error;

    fp = safely_reopen_archive(self);
    if (fp == NULL)
        goto error;

    toc_entry = PyDict_GetItem(self->files, key);
    if (toc_entry == NULL) {
        PyErr_SetFromErrnoWithFilenameObject(PyExc_IOError, key);
        Py_DECREF(key);
        fclose(fp);
        goto error;
    }
    Py_DECREF(key);
    Py_DECREF(path);
    data = get_data(fp, self->archive, toc_entry);
    fclose(fp);
    return data;
  error:
    Py_DECREF(path);
    return NULL;
}

static PyObject *
zipimporter_get_code(PyObject *obj, PyObject *args)
{
    ZipImporter *self = (ZipImporter *)obj;
    PyObject *fullname;

    if (!PyArg_ParseTuple(args, "U:zipimporter.get_code", &fullname))
        return NULL;

    return get_module_code(self, fullname, NULL, NULL);
}

static PyObject *
zipimporter_get_source(PyObject *obj, PyObject *args)
{
    ZipImporter *self = (ZipImporter *)obj;
    PyObject *toc_entry;
    PyObject *fullname, *subname, *path, *fullpath;
    enum zi_module_info mi;
    FILE *fp;

    if (!PyArg_ParseTuple(args, "U:zipimporter.get_source", &fullname))
        return NULL;

    mi = get_module_info(self, fullname);
    if (mi == MI_ERROR)
        return NULL;
    if (mi == MI_NOT_FOUND) {
        PyErr_Format(ZipImportError, "can't find module %R", fullname);
        return NULL;
    }

    subname = get_subname(fullname);
    if (subname == NULL)
        return NULL;

    path = make_filename(self->prefix, subname);
    Py_DECREF(subname);
    if (path == NULL)
        return NULL;

    if (mi == MI_PACKAGE)
        fullpath = PyUnicode_FromFormat("%U%c__init__.py", path, SEP);
    else
        fullpath = PyUnicode_FromFormat("%U.py", path);
    Py_DECREF(path);
    if (fullpath == NULL)
        return NULL;

    fp = safely_reopen_archive(self);
    if (fp == NULL) {
        Py_DECREF(fullpath);
        return NULL;
    }

    toc_entry = PyDict_GetItem(self->files, fullpath);
    Py_DECREF(fullpath);
    if (toc_entry != NULL) {
        PyObject *res, *bytes;
        bytes = get_data(fp, self->archive, toc_entry);
        fclose(fp);
        if (bytes == NULL)
            return NULL;
        res = PyUnicode_FromStringAndSize(PyBytes_AS_STRING(bytes),
                                          PyBytes_GET_SIZE(bytes));
        Py_DECREF(bytes);
        return res;
    }
    fclose(fp);

    /* we have the module, but no source */
    Py_RETURN_NONE;
}

PyDoc_STRVAR(doc_find_module,
"find_module(fullname, path=None) -> self or None.\n\
\n\
Search for a module specified by 'fullname'. 'fullname' must be the\n\
fully qualified (dotted) module name. It returns the zipimporter\n\
instance itself if the module was found, or None if it wasn't.\n\
The optional 'path' argument is ignored -- it's there for compatibility\n\
with the importer protocol.");

PyDoc_STRVAR(doc_find_loader,
"find_loader(fullname, path=None) -> self, str or None.\n\
\n\
Search for a module specified by 'fullname'. 'fullname' must be the\n\
fully qualified (dotted) module name. It returns the zipimporter\n\
instance itself if the module was found, a string containing the\n\
full path name if it's possibly a portion of a namespace package,\n\
or None otherwise. The optional 'path' argument is ignored -- it's\n\
 there for compatibility with the importer protocol.");

PyDoc_STRVAR(doc_load_module,
"load_module(fullname) -> module.\n\
\n\
Load the module specified by 'fullname'. 'fullname' must be the\n\
fully qualified (dotted) module name. It returns the imported\n\
module, or raises ZipImportError if it wasn't found.");

PyDoc_STRVAR(doc_get_data,
"get_data(pathname) -> string with file data.\n\
\n\
Return the data associated with 'pathname'. Raise IOError if\n\
the file wasn't found.");

PyDoc_STRVAR(doc_is_package,
"is_package(fullname) -> bool.\n\
\n\
Return True if the module specified by fullname is a package.\n\
Raise ZipImportError if the module couldn't be found.");

PyDoc_STRVAR(doc_get_code,
"get_code(fullname) -> code object.\n\
\n\
Return the code object for the specified module. Raise ZipImportError\n\
if the module couldn't be found.");

PyDoc_STRVAR(doc_get_source,
"get_source(fullname) -> source string.\n\
\n\
Return the source code for the specified module. Raise ZipImportError\n\
if the module couldn't be found, return None if the archive does\n\
contain the module, but has no source for it.");


PyDoc_STRVAR(doc_get_filename,
"get_filename(fullname) -> filename string.\n\
\n\
Return the filename for the specified module.");

static PyMethodDef zipimporter_methods[] = {
    {"find_module", zipimporter_find_module, METH_VARARGS,
     doc_find_module},
    {"find_loader", zipimporter_find_loader, METH_VARARGS,
     doc_find_loader},
    {"load_module", zipimporter_load_module, METH_VARARGS,
     doc_load_module},
    {"get_data", zipimporter_get_data, METH_VARARGS,
     doc_get_data},
    {"get_code", zipimporter_get_code, METH_VARARGS,
     doc_get_code},
    {"get_source", zipimporter_get_source, METH_VARARGS,
     doc_get_source},
    {"get_filename", zipimporter_get_filename, METH_VARARGS,
     doc_get_filename},
    {"is_package", zipimporter_is_package, METH_VARARGS,
     doc_is_package},
    {NULL,              NULL}   /* sentinel */
};

static PyMemberDef zipimporter_members[] = {
    {"archive",  T_OBJECT, offsetof(ZipImporter, archive),  READONLY},
    {"prefix",   T_OBJECT, offsetof(ZipImporter, prefix),   READONLY},
    {"_files",   T_OBJECT, offsetof(ZipImporter, files),    READONLY},
    {NULL}
};

PyDoc_STRVAR(zipimporter_doc,
"zipimporter(archivepath) -> zipimporter object\n\
\n\
Create a new zipimporter instance. 'archivepath' must be a path to\n\
a zipfile, or to a specific path inside a zipfile. For example, it can be\n\
'/tmp/myimport.zip', or '/tmp/myimport.zip/mydirectory', if mydirectory is a\n\
valid directory inside the archive.\n\
\n\
'ZipImportError is raised if 'archivepath' doesn't point to a valid Zip\n\
archive.\n\
\n\
The 'archive' attribute of zipimporter objects contains the name of the\n\
zipfile targeted.");

#define DEFERRED_ADDRESS(ADDR) 0

static PyTypeObject ZipImporter_Type = {
    PyVarObject_HEAD_INIT(DEFERRED_ADDRESS(&PyType_Type), 0)
    "zipimport.zipimporter",
    sizeof(ZipImporter),
    0,                                          /* tp_itemsize */
    (destructor)zipimporter_dealloc,            /* tp_dealloc */
    0,                                          /* tp_print */
    0,                                          /* tp_getattr */
    0,                                          /* tp_setattr */
    0,                                          /* tp_reserved */
    (reprfunc)zipimporter_repr,                 /* tp_repr */
    0,                                          /* tp_as_number */
    0,                                          /* tp_as_sequence */
    0,                                          /* tp_as_mapping */
    0,                                          /* tp_hash */
    0,                                          /* tp_call */
    0,                                          /* tp_str */
    PyObject_GenericGetAttr,                    /* tp_getattro */
    0,                                          /* tp_setattro */
    0,                                          /* tp_as_buffer */
    Py_TPFLAGS_DEFAULT | Py_TPFLAGS_BASETYPE |
        Py_TPFLAGS_HAVE_GC,                     /* tp_flags */
    zipimporter_doc,                            /* tp_doc */
    zipimporter_traverse,                       /* tp_traverse */
    0,                                          /* tp_clear */
    0,                                          /* tp_richcompare */
    0,                                          /* tp_weaklistoffset */
    0,                                          /* tp_iter */
    0,                                          /* tp_iternext */
    zipimporter_methods,                        /* tp_methods */
    zipimporter_members,                        /* tp_members */
    0,                                          /* tp_getset */
    0,                                          /* tp_base */
    0,                                          /* tp_dict */
    0,                                          /* tp_descr_get */
    0,                                          /* tp_descr_set */
    0,                                          /* tp_dictoffset */
    (initproc)zipimporter_init,                 /* tp_init */
    PyType_GenericAlloc,                        /* tp_alloc */
    PyType_GenericNew,                          /* tp_new */
    PyObject_GC_Del,                            /* tp_free */
};


/* implementation */

/* Given a buffer, return the long that is represented by the first
   4 bytes, encoded as little endian. This partially reimplements
   marshal.c:r_long() */
static long
get_long(unsigned char *buf) {
    long x;
    x =  buf[0];
    x |= (long)buf[1] <<  8;
    x |= (long)buf[2] << 16;
    x |= (long)buf[3] << 24;
#if SIZEOF_LONG > 4
    /* Sign extension for 64-bit machines */
    x |= -(x & 0x80000000L);
#endif
    return x;
}

/* Return 1 if objects a and b fail a Py_EQ test for an attr. */
static int
compare_obj_attr_strings(PyObject *obj_a, PyObject *obj_b, char *attr_name)
{
    int problem = 0;
    PyObject *attr_a = PyObject_GetAttrString(obj_a, attr_name);
    PyObject *attr_b = PyObject_GetAttrString(obj_b, attr_name);
    if (attr_a == NULL || attr_b == NULL)
        problem = 1;
    else
        problem = (PyObject_RichCompareBool(attr_a, attr_b, Py_EQ) != 1);
    Py_XDECREF(attr_a);
    Py_XDECREF(attr_b);
    return problem;
}

/*
 * Returns an open FILE * on success.
 * Returns NULL on error with the Python error context set.
 */
static FILE *
safely_reopen_archive(ZipImporter *self)
{
    FILE *fp;
    PyObject *stat_now = NULL;

    fp = fopen_rb_and_stat(self->archive, &stat_now);
    if (!fp) {
        PyErr_Format(ZipImportError,
                     "zipimport: can not open file %U", self->archive);
        Py_XDECREF(stat_now);
        return NULL;
    }

    if (stat_now != NULL) {
        int problem = 0;
        PyObject *files;
        PyObject *prev_stat = PyDict_GetItem(zip_stat_cache, self->archive);
        /* Test stat_now vs the old cached stat on some key attributes. */
        if (prev_stat != NULL) {
            problem = compare_obj_attr_strings(prev_stat, stat_now,
                                               "st_ino");
            problem |= compare_obj_attr_strings(prev_stat, stat_now,
                                                "st_size");
            problem |= compare_obj_attr_strings(prev_stat, stat_now,
                                                "st_mtime");
        } else {
            if (Py_VerboseFlag)
                PySys_FormatStderr("# zipimport: no stat data for %U!\n",
                                   self->archive);
            problem = 1;
        }

        if (problem) {
            if (Py_VerboseFlag)
                PySys_FormatStderr("# zipimport: %U modified since last"
                                   " import, rereading TOC.\n", self->archive);
            files = read_directory(fp, self->archive);
            if (files == NULL) {
                Py_DECREF(stat_now);
                fclose(fp);
                return NULL;
            }
            if (PyDict_SetItem(zip_directory_cache, self->archive,
                               files) != 0) {
                Py_DECREF(files);
                Py_DECREF(stat_now);
                fclose(fp);
                return NULL;
            }
            if (stat_now && PyDict_SetItem(zip_stat_cache, self->archive,
                                           stat_now) != 0) {
                Py_DECREF(files);
                Py_DECREF(stat_now);
                fclose(fp);
                return NULL;
            }
            Py_XDECREF(self->files);  /* free the old value. */
            self->files = files;
        } else {
            /* No problem, discard the new stat data. */
            Py_DECREF(stat_now);
        }
    }  /* stat succeeded */

    return fp;
}

/*
   fopen_rb_and_stat(path, &py_stat) -> FILE *

   Opens path in "rb" mode and populates the Python py_stat stat_result
   with information about the opened file.  *py_stat may not be changed
   if there is no fstat_function or if fstat_function fails.

   Returns NULL and does nothing to *py_stat if the open failed.
*/
static FILE *
fopen_rb_and_stat(PyObject *path, PyObject **py_stat_p)
{
    FILE *fp;
    assert(py_stat_p != NULL);
    assert(*py_stat_p == NULL);

    fp = _Py_fopen(path, "rb");
    if (fp == NULL) {
        if (!PyErr_Occurred())
            PyErr_Format(ZipImportError,
                         "zipimport: can not open file %U", path);
        return NULL;
    }

    if (fstat_function) {
        PyObject *stat_result = PyObject_CallFunction(fstat_function,
                                                      "i", fileno(fp));
        if (stat_result == NULL) {
            PyErr_Clear();  /* We can function without it. */
        } else {
            *py_stat_p = stat_result;
        }
    }

    return fp;
}

/*
   read_directory(fp, archive) -> files dict (new reference)

   Given an open Zip archive, build a dict, mapping file names
   (local to the archive, using SEP as a separator) to toc entries.

   A toc_entry is a tuple:

   (__file__,      # value to use for __file__, available for all files,
                   # encoded to the filesystem encoding
    compress,      # compression kind; 0 for uncompressed
    data_size,     # size of compressed data on disk
    file_size,     # size of decompressed data
    file_offset,   # offset of file header from start of archive
    time,          # mod time of file (in dos format)
    date,          # mod data of file (in dos format)
    crc,           # crc checksum of the data
   )

   Directories can be recognized by the trailing SEP in the name,
   data_size and file_offset are 0.
*/
static PyObject *
read_directory(FILE *fp, PyObject *archive)
{
    PyObject *files = NULL;
    unsigned short flags;
    short compress, time, date, name_size;
    long crc, data_size, file_size, header_size;
    Py_ssize_t file_offset, header_position, header_offset;
    long l, count;
    Py_ssize_t i;
    char name[MAXPATHLEN + 5];
    char dummy[8]; /* Buffer to read unused header values into */
    PyObject *nameobj = NULL;
    char *p, endof_central_dir[22];
    Py_ssize_t arc_offset;  /* Absolute offset to start of the zip-archive. */
    PyObject *path;
    const char *charset;
    int bootstrap;

<<<<<<< HEAD
    fp = _Py_fopen_obj(archive, "rb");
    if (fp == NULL) {
        if (!PyErr_Occurred())
            PyErr_Format(ZipImportError, "can't open Zip file: %R", archive);
        return NULL;
    }

=======
    assert(fp != NULL);
>>>>>>> 2bcbc141
    if (fseek(fp, -22, SEEK_END) == -1) {
        PyErr_Format(ZipImportError, "can't read Zip file: %R", archive);
        return NULL;
    }
    header_position = ftell(fp);
    if (fread(endof_central_dir, 1, 22, fp) != 22) {
        PyErr_Format(ZipImportError, "can't read Zip file: %R", archive);
        return NULL;
    }
    if (get_long((unsigned char *)endof_central_dir) != 0x06054B50) {
        /* Bad: End of Central Dir signature */
        PyErr_Format(ZipImportError, "not a Zip file: %R", archive);
        return NULL;
    }

    header_size = get_long((unsigned char *)endof_central_dir + 12);
    header_offset = get_long((unsigned char *)endof_central_dir + 16);
    arc_offset = header_position - header_offset - header_size;
    header_offset += arc_offset;

    files = PyDict_New();
    if (files == NULL)
        goto error;

    /* Start of Central Directory */
    count = 0;
    if (fseek(fp, header_offset, 0) == -1)
        goto file_error;
    for (;;) {
        PyObject *t;
        int err;

        /* Start of file header */
        l = PyMarshal_ReadLongFromFile(fp);
        if (l == -1 && PyErr_Occurred())
            goto error;
        if (l != 0x02014B50)
            break;              /* Bad: Central Dir File Header */

        /* On Windows, calling fseek to skip over the fields we don't use is
        slower than reading the data into a dummy buffer because fseek flushes
        stdio's internal buffers. See issue #8745. */
        if (fread(dummy, 1, 4, fp) != 4) /* Skip unused fields, avoid fseek */
            goto file_error;

        flags = (unsigned short)PyMarshal_ReadShortFromFile(fp);
        compress = PyMarshal_ReadShortFromFile(fp);
        time = PyMarshal_ReadShortFromFile(fp);
        date = PyMarshal_ReadShortFromFile(fp);
        crc = PyMarshal_ReadLongFromFile(fp);
        data_size = PyMarshal_ReadLongFromFile(fp);
        file_size = PyMarshal_ReadLongFromFile(fp);
        name_size = PyMarshal_ReadShortFromFile(fp);
        header_size = name_size +
           PyMarshal_ReadShortFromFile(fp) +
           PyMarshal_ReadShortFromFile(fp);
        if (fread(dummy, 1, 8, fp) != 8) /* Skip unused fields, avoid fseek */
            goto file_error;
        file_offset = PyMarshal_ReadLongFromFile(fp) + arc_offset;
        if (PyErr_Occurred())
            goto error;

        if (name_size > MAXPATHLEN)
            name_size = MAXPATHLEN;

        p = name;
        for (i = 0; i < (Py_ssize_t)name_size; i++) {
            *p = (char)getc(fp);
            if (*p == '/')
                *p = SEP;
            p++;
        }
        *p = 0;         /* Add terminating null byte */
        for (; i < header_size; i++) /* Skip the rest of the header */
            if(getc(fp) == EOF) /* Avoid fseek */
                goto file_error;

        bootstrap = 0;
        if (flags & 0x0800)
            charset = "utf-8";
        else if (!PyThreadState_GET()->interp->codecs_initialized) {
            /* During bootstrap, we may need to load the encodings
               package from a ZIP file. But the cp437 encoding is implemented
               in Python in the encodings package.

               Break out of this dependency by assuming that the path to
               the encodings module is ASCII-only. */
            charset = "ascii";
            bootstrap = 1;
        }
        else
            charset = "cp437";
        nameobj = PyUnicode_Decode(name, name_size, charset, NULL);
        if (nameobj == NULL) {
            if (bootstrap)
                PyErr_Format(PyExc_NotImplementedError,
                    "bootstrap issue: python%i%i.zip contains non-ASCII "
                    "filenames without the unicode flag",
                    PY_MAJOR_VERSION, PY_MINOR_VERSION);
            goto error;
        }
        if (PyUnicode_READY(nameobj) == -1)
            goto error;
        path = PyUnicode_FromFormat("%U%c%U", archive, SEP, nameobj);
        if (path == NULL)
            goto error;
        t = Py_BuildValue("Nhllnhhl", path, compress, data_size,
                          file_size, file_offset, time, date, crc);
        if (t == NULL)
            goto error;
        err = PyDict_SetItem(files, nameobj, t);
        Py_CLEAR(nameobj);
        Py_DECREF(t);
        if (err != 0)
            goto error;
        count++;
    }
    if (Py_VerboseFlag)
        PySys_FormatStderr("# zipimport: found %ld names in %R\n",
                           count, archive);
    return files;
<<<<<<< HEAD
file_error:
    fclose(fp);
=======
fseek_error:
>>>>>>> 2bcbc141
    Py_XDECREF(files);
    Py_XDECREF(nameobj);
    PyErr_Format(ZipImportError, "can't read Zip file: %R", archive);
    return NULL;
error:
    Py_XDECREF(files);
    Py_XDECREF(nameobj);
    return NULL;
}

/* Return the zlib.decompress function object, or NULL if zlib couldn't
   be imported. The function is cached when found, so subsequent calls
   don't import zlib again. */
static PyObject *
get_decompress_func(void)
{
    static int importing_zlib = 0;
    PyObject *zlib;
    PyObject *decompress;
    _Py_IDENTIFIER(decompress);

    if (importing_zlib != 0)
        /* Someone has a zlib.py[co] in their Zip file;
           let's avoid a stack overflow. */
        return NULL;
    importing_zlib = 1;
    zlib = PyImport_ImportModuleNoBlock("zlib");
    importing_zlib = 0;
    if (zlib != NULL) {
        decompress = _PyObject_GetAttrId(zlib,
                                         &PyId_decompress);
        Py_DECREF(zlib);
    }
    else {
        PyErr_Clear();
        decompress = NULL;
    }
    if (Py_VerboseFlag)
        PySys_WriteStderr("# zipimport: zlib %s\n",
            zlib != NULL ? "available": "UNAVAILABLE");
    return decompress;
}

/* Given a FILE* to a Zip file and a toc_entry, return the (uncompressed)
   data as a new reference. */
static PyObject *
get_data(FILE *fp, PyObject *archive, PyObject *toc_entry)
{
    PyObject *raw_data, *data = NULL, *decompress;
    char *buf;
    int err;
    Py_ssize_t bytes_read = 0;
    long l;
    PyObject *datapath;
    long compress, data_size, file_size, file_offset, bytes_size;
    long time, date, crc;

    if (!PyArg_ParseTuple(toc_entry, "Olllllll", &datapath, &compress,
                          &data_size, &file_size, &file_offset, &time,
                          &date, &crc)) {
        return NULL;
    }

<<<<<<< HEAD
    fp = _Py_fopen_obj(archive, "rb");
    if (!fp) {
        if (!PyErr_Occurred())
            PyErr_Format(PyExc_IOError,
               "zipimport: can not open file %U", archive);
        return NULL;
    }

=======
>>>>>>> 2bcbc141
    /* Check to make sure the local file header is correct */
    if (fseek(fp, file_offset, 0) == -1) {
        PyErr_Format(ZipImportError, "can't read Zip file: %R", archive);
        return NULL;
    }

    l = PyMarshal_ReadLongFromFile(fp);
    if (l != 0x04034B50) {
        /* Bad: Local File Header */
<<<<<<< HEAD
        if (!PyErr_Occurred())
            PyErr_Format(ZipImportError,
                         "bad local file header in %U",
                         archive);
        fclose(fp);
=======
        PyErr_Format(ZipImportError,
                     "bad local file header in %U",
                     archive);
>>>>>>> 2bcbc141
        return NULL;
    }
    if (fseek(fp, file_offset + 26, 0) == -1) {
        PyErr_Format(ZipImportError, "can't read Zip file: %R", archive);
        return NULL;
    }

    l = 30 + PyMarshal_ReadShortFromFile(fp) +
        PyMarshal_ReadShortFromFile(fp);        /* local header size */
    if (PyErr_Occurred()) {
        fclose(fp);
        return NULL;
    }
    file_offset += l;           /* Start of file data */

    bytes_size = compress == 0 ? data_size : data_size + 1;
    if (bytes_size == 0)
        bytes_size++;
    raw_data = PyBytes_FromStringAndSize((char *)NULL, bytes_size);

    if (raw_data == NULL) {
        return NULL;
    }
    buf = PyBytes_AsString(raw_data);

    err = fseek(fp, file_offset, 0);
    if (err == 0) {
        bytes_read = fread(buf, 1, data_size, fp);
    } else {
        PyErr_Format(ZipImportError, "can't read Zip file: %R", archive);
        return NULL;
    }
    if (err || bytes_read != data_size) {
        PyErr_SetString(PyExc_IOError,
                        "zipimport: can't read data");
        Py_DECREF(raw_data);
        return NULL;
    }

    if (compress != 0) {
        buf[data_size] = 'Z';  /* saw this in zipfile.py */
        data_size++;
    }
    buf[data_size] = '\0';

    if (compress == 0) {  /* data is not compressed */
        data = PyBytes_FromStringAndSize(buf, data_size);
        Py_DECREF(raw_data);
        return data;
    }

    /* Decompress with zlib */
    decompress = get_decompress_func();
    if (decompress == NULL) {
        PyErr_SetString(ZipImportError,
                        "can't decompress data; "
                        "zlib not available");
        goto error;
    }
    data = PyObject_CallFunction(decompress, "Oi", raw_data, -15);
    Py_DECREF(decompress);
error:
    Py_DECREF(raw_data);
    return data;
}

/* Lenient date/time comparison function. The precision of the mtime
   in the archive is lower than the mtime stored in a .pyc: we
   must allow a difference of at most one second. */
static int
eq_mtime(time_t t1, time_t t2)
{
    time_t d = t1 - t2;
    if (d < 0)
        d = -d;
    /* dostime only stores even seconds, so be lenient */
    return d <= 1;
}

/* Given the contents of a .py[co] file in a buffer, unmarshal the data
   and return the code object. Return None if it the magic word doesn't
   match (we do this instead of raising an exception as we fall back
   to .py if available and we don't want to mask other errors).
   Returns a new reference. */
static PyObject *
unmarshal_code(PyObject *pathname, PyObject *data, time_t mtime)
{
    PyObject *code;
    char *buf = PyBytes_AsString(data);
    Py_ssize_t size = PyBytes_Size(data);

    if (size <= 9) {
        PyErr_SetString(ZipImportError,
                        "bad pyc data");
        return NULL;
    }

    if (get_long((unsigned char *)buf) != PyImport_GetMagicNumber()) {
        if (Py_VerboseFlag)
            PySys_FormatStderr("# %R has bad magic\n",
                               pathname);
        Py_INCREF(Py_None);
        return Py_None;  /* signal caller to try alternative */
    }

    if (mtime != 0 && !eq_mtime(get_long((unsigned char *)buf + 4),
                                mtime)) {
        if (Py_VerboseFlag)
            PySys_FormatStderr("# %R has bad mtime\n",
                               pathname);
        Py_INCREF(Py_None);
        return Py_None;  /* signal caller to try alternative */
    }

    /* XXX the pyc's size field is ignored; timestamp collisions are probably
       unimportant with zip files. */
    code = PyMarshal_ReadObjectFromString(buf + 12, size - 12);
    if (code == NULL)
        return NULL;
    if (!PyCode_Check(code)) {
        Py_DECREF(code);
        PyErr_Format(PyExc_TypeError,
             "compiled module %R is not a code object",
             pathname);
        return NULL;
    }
    return code;
}

/* Replace any occurances of "\r\n?" in the input string with "\n".
   This converts DOS and Mac line endings to Unix line endings.
   Also append a trailing "\n" to be compatible with
   PyParser_SimpleParseFile(). Returns a new reference. */
static PyObject *
normalize_line_endings(PyObject *source)
{
    char *buf, *q, *p;
    PyObject *fixed_source;
    int len = 0;

    p = PyBytes_AsString(source);
    if (p == NULL) {
        return PyBytes_FromStringAndSize("\n\0", 2);
    }

    /* one char extra for trailing \n and one for terminating \0 */
    buf = (char *)PyMem_Malloc(PyBytes_Size(source) + 2);
    if (buf == NULL) {
        PyErr_SetString(PyExc_MemoryError,
                        "zipimport: no memory to allocate "
                        "source buffer");
        return NULL;
    }
    /* replace "\r\n?" by "\n" */
    for (q = buf; *p != '\0'; p++) {
        if (*p == '\r') {
            *q++ = '\n';
            if (*(p + 1) == '\n')
                p++;
        }
        else
            *q++ = *p;
        len++;
    }
    *q++ = '\n';  /* add trailing \n */
    *q = '\0';
    fixed_source = PyBytes_FromStringAndSize(buf, len + 2);
    PyMem_Free(buf);
    return fixed_source;
}

/* Given a string buffer containing Python source code, compile it
   and return a code object as a new reference. */
static PyObject *
compile_source(PyObject *pathname, PyObject *source)
{
    PyObject *code, *fixed_source, *pathbytes;

    pathbytes = PyUnicode_EncodeFSDefault(pathname);
    if (pathbytes == NULL)
        return NULL;

    fixed_source = normalize_line_endings(source);
    if (fixed_source == NULL) {
        Py_DECREF(pathbytes);
        return NULL;
    }

    code = Py_CompileString(PyBytes_AsString(fixed_source),
                            PyBytes_AsString(pathbytes),
                            Py_file_input);
    Py_DECREF(pathbytes);
    Py_DECREF(fixed_source);
    return code;
}

/* Convert the date/time values found in the Zip archive to a value
   that's compatible with the time stamp stored in .pyc files. */
static time_t
parse_dostime(int dostime, int dosdate)
{
    struct tm stm;

    memset((void *) &stm, '\0', sizeof(stm));

    stm.tm_sec   =  (dostime        & 0x1f) * 2;
    stm.tm_min   =  (dostime >> 5)  & 0x3f;
    stm.tm_hour  =  (dostime >> 11) & 0x1f;
    stm.tm_mday  =   dosdate        & 0x1f;
    stm.tm_mon   = ((dosdate >> 5)  & 0x0f) - 1;
    stm.tm_year  = ((dosdate >> 9)  & 0x7f) + 80;
    stm.tm_isdst =   -1; /* wday/yday is ignored */

    return mktime(&stm);
}

/* Given a path to a .pyc or .pyo file in the archive, return the
   modification time of the matching .py file, or 0 if no source
   is available. */
static time_t
get_mtime_of_source(ZipImporter *self, PyObject *path)
{
    PyObject *toc_entry, *stripped;
    time_t mtime;

    /* strip 'c' or 'o' from *.py[co] */
    if (PyUnicode_READY(path) == -1)
        return (time_t)-1;
    stripped = PyUnicode_FromKindAndData(PyUnicode_KIND(path),
                                         PyUnicode_DATA(path),
                                         PyUnicode_GET_LENGTH(path) - 1);
    if (stripped == NULL)
        return (time_t)-1;

    toc_entry = PyDict_GetItem(self->files, stripped);
    Py_DECREF(stripped);
    if (toc_entry != NULL && PyTuple_Check(toc_entry) &&
        PyTuple_Size(toc_entry) == 8) {
        /* fetch the time stamp of the .py file for comparison
           with an embedded pyc time stamp */
        int time, date;
        time = PyLong_AsLong(PyTuple_GetItem(toc_entry, 5));
        date = PyLong_AsLong(PyTuple_GetItem(toc_entry, 6));
        mtime = parse_dostime(time, date);
    } else
        mtime = 0;
    return mtime;
}

/* Return the code object for the module named by 'fullname' from the
   Zip archive as a new reference. */
static PyObject *
get_code_from_data(ZipImporter *self, FILE *fp, int ispackage, int isbytecode,
                   time_t mtime, PyObject *toc_entry)
{
    PyObject *data, *modpath, *code;

    data = get_data(fp, self->archive, toc_entry);
    if (data == NULL)
        return NULL;

    modpath = PyTuple_GetItem(toc_entry, 0);
    if (isbytecode)
        code = unmarshal_code(modpath, data, mtime);
    else
        code = compile_source(modpath, data);
    Py_DECREF(data);
    return code;
}

/* Get the code object associated with the module specified by
   'fullname'. */
static PyObject *
get_module_code(ZipImporter *self, PyObject *fullname,
                int *p_ispackage, PyObject **p_modpath)
{
    PyObject *code = NULL, *toc_entry, *subname;
    PyObject *path, *fullpath = NULL;
    struct st_zip_searchorder *zso;
    FILE *fp;

    subname = get_subname(fullname);
    if (subname == NULL)
        return NULL;

    path = make_filename(self->prefix, subname);
    Py_DECREF(subname);
    if (path == NULL)
        return NULL;

    fp = safely_reopen_archive(self);
    if (fp == NULL) {
        Py_DECREF(path);
        return NULL;
    }

    for (zso = zip_searchorder; *zso->suffix; zso++) {
        code = NULL;

        fullpath = PyUnicode_FromFormat("%U%s", path, zso->suffix);
        if (fullpath == NULL)
            goto exit;

        if (Py_VerboseFlag > 1)
            PySys_FormatStderr("# trying %U%c%U\n",
                               self->archive, (int)SEP, fullpath);

        toc_entry = PyDict_GetItem(self->files, fullpath);
        if (toc_entry != NULL) {
            time_t mtime = 0;
            int ispackage = zso->type & IS_PACKAGE;
            int isbytecode = zso->type & IS_BYTECODE;

            if (isbytecode) {
                mtime = get_mtime_of_source(self, fullpath);
                if (mtime == (time_t)-1 && PyErr_Occurred()) {
                    goto exit;
                }
            }
            Py_CLEAR(fullpath);
            if (p_ispackage != NULL)
                *p_ispackage = ispackage;
            code = get_code_from_data(self, fp, ispackage,
                                      isbytecode, mtime,
                                      toc_entry);
            if (code == Py_None) {
                /* bad magic number or non-matching mtime
                   in byte code, try next */
                Py_DECREF(code);
                continue;
            }
            if (code != NULL && p_modpath != NULL) {
                *p_modpath = PyTuple_GetItem(toc_entry, 0);
                Py_INCREF(*p_modpath);
            }
            goto exit;
        }
        else
            Py_CLEAR(fullpath);
    }
    PyErr_Format(ZipImportError, "can't find module %R", fullname);
exit:
    fclose(fp);
    Py_DECREF(path);
    Py_XDECREF(fullpath);
    return code;
}


/* Module init */

PyDoc_STRVAR(zipimport_doc,
"zipimport provides support for importing Python modules from Zip archives.\n\
\n\
This module exports three objects:\n\
- zipimporter: a class; its constructor takes a path to a Zip archive.\n\
- ZipImportError: exception raised by zipimporter objects. It's a\n\
  subclass of ImportError, so it can be caught as ImportError, too.\n\
- _zip_directory_cache: a dict, mapping archive paths to zip directory\n\
  info dicts, as used in zipimporter._files.\n\
- _zip_stat_cache: a dict, mapping archive paths to stat_result\n\
  info for the .zip the last time anything was imported from it.\n\
\n\
It is usually not needed to use the zipimport module explicitly; it is\n\
used by the builtin import mechanism for sys.path items that are paths\n\
to Zip archives.");

static struct PyModuleDef zipimportmodule = {
    PyModuleDef_HEAD_INIT,
    "zipimport",
    zipimport_doc,
    -1,
    NULL,
    NULL,
    NULL,
    NULL,
    NULL
};

PyMODINIT_FUNC
PyInit_zipimport(void)
{
    PyObject *mod;

    if (PyType_Ready(&ZipImporter_Type) < 0)
        return NULL;

    /* Correct directory separator */
    zip_searchorder[0].suffix[0] = SEP;
    zip_searchorder[1].suffix[0] = SEP;
    zip_searchorder[2].suffix[0] = SEP;
    if (Py_OptimizeFlag) {
        /* Reverse *.pyc and *.pyo */
        struct st_zip_searchorder tmp;
        tmp = zip_searchorder[0];
        zip_searchorder[0] = zip_searchorder[1];
        zip_searchorder[1] = tmp;
        tmp = zip_searchorder[3];
        zip_searchorder[3] = zip_searchorder[4];
        zip_searchorder[4] = tmp;
    }

    mod = PyModule_Create(&zipimportmodule);
    if (mod == NULL)
        return NULL;

    ZipImportError = PyErr_NewException("zipimport.ZipImportError",
                                        PyExc_ImportError, NULL);
    if (ZipImportError == NULL)
        return NULL;

    Py_INCREF(ZipImportError);
    if (PyModule_AddObject(mod, "ZipImportError",
                           ZipImportError) < 0)
        return NULL;

    Py_INCREF(&ZipImporter_Type);
    if (PyModule_AddObject(mod, "zipimporter",
                           (PyObject *)&ZipImporter_Type) < 0)
        return NULL;

    Py_XDECREF(zip_directory_cache);  /* Avoid embedded interpreter leaks. */
    zip_directory_cache = PyDict_New();
    if (zip_directory_cache == NULL)
        return NULL;
    Py_INCREF(zip_directory_cache);
    if (PyModule_AddObject(mod, "_zip_directory_cache",
                           zip_directory_cache) < 0)
        return NULL;

    Py_XDECREF(zip_stat_cache);  /* Avoid embedded interpreter leaks. */
    zip_stat_cache = PyDict_New();
    if (zip_stat_cache == NULL)
        return NULL;
    Py_INCREF(zip_stat_cache);
    if (PyModule_AddObject(mod, "_zip_stat_cache", zip_stat_cache) < 0)
        return NULL;

    {
        /* We cannot import "os" here as that is a .py/.pyc file that could
         * live within a zipped up standard library.  Import the posix or nt
         * builtin that provides the fstat() function we want instead. */
        PyObject *os_like_module;
        Py_CLEAR(fstat_function);  /* Avoid embedded interpreter leaks. */
        os_like_module = PyImport_ImportModule("posix");
        if (os_like_module == NULL) {
            PyErr_Clear();
            os_like_module = PyImport_ImportModule("nt");
        }
        if (os_like_module != NULL) {
            fstat_function = PyObject_GetAttrString(os_like_module, "fstat");
            Py_DECREF(os_like_module);
        }
        if (fstat_function == NULL) {
            PyErr_Clear();  /* non-fatal, we'll go on without it. */
            if (Py_VerboseFlag)
                PySys_WriteStderr("# zipimport unable to use os.fstat().\n");
        }
    }

    return mod;
}<|MERGE_RESOLUTION|>--- conflicted
+++ resolved
@@ -594,15 +594,8 @@
 {
     ZipImporter *self = (ZipImporter *)obj;
     PyObject *path, *key;
-<<<<<<< HEAD
-    PyObject *toc_entry;
-=======
     FILE *fp;
-#ifdef ALTSEP
-    _Py_IDENTIFIER(replace);
-#endif
     PyObject *toc_entry, *data;
->>>>>>> 2bcbc141
     Py_ssize_t path_start, path_len, len;
 
     if (!PyArg_ParseTuple(args, "U:zipimporter.get_data", &path))
@@ -993,7 +986,7 @@
     assert(py_stat_p != NULL);
     assert(*py_stat_p == NULL);
 
-    fp = _Py_fopen(path, "rb");
+    fp = _Py_fopen_obj(path, "rb");
     if (fp == NULL) {
         if (!PyErr_Occurred())
             PyErr_Format(ZipImportError,
@@ -1055,17 +1048,7 @@
     const char *charset;
     int bootstrap;
 
-<<<<<<< HEAD
-    fp = _Py_fopen_obj(archive, "rb");
-    if (fp == NULL) {
-        if (!PyErr_Occurred())
-            PyErr_Format(ZipImportError, "can't open Zip file: %R", archive);
-        return NULL;
-    }
-
-=======
     assert(fp != NULL);
->>>>>>> 2bcbc141
     if (fseek(fp, -22, SEEK_END) == -1) {
         PyErr_Format(ZipImportError, "can't read Zip file: %R", archive);
         return NULL;
@@ -1187,12 +1170,7 @@
         PySys_FormatStderr("# zipimport: found %ld names in %R\n",
                            count, archive);
     return files;
-<<<<<<< HEAD
 file_error:
-    fclose(fp);
-=======
-fseek_error:
->>>>>>> 2bcbc141
     Py_XDECREF(files);
     Py_XDECREF(nameobj);
     PyErr_Format(ZipImportError, "can't read Zip file: %R", archive);
@@ -1256,17 +1234,6 @@
         return NULL;
     }
 
-<<<<<<< HEAD
-    fp = _Py_fopen_obj(archive, "rb");
-    if (!fp) {
-        if (!PyErr_Occurred())
-            PyErr_Format(PyExc_IOError,
-               "zipimport: can not open file %U", archive);
-        return NULL;
-    }
-
-=======
->>>>>>> 2bcbc141
     /* Check to make sure the local file header is correct */
     if (fseek(fp, file_offset, 0) == -1) {
         PyErr_Format(ZipImportError, "can't read Zip file: %R", archive);
@@ -1276,17 +1243,10 @@
     l = PyMarshal_ReadLongFromFile(fp);
     if (l != 0x04034B50) {
         /* Bad: Local File Header */
-<<<<<<< HEAD
         if (!PyErr_Occurred())
             PyErr_Format(ZipImportError,
                          "bad local file header in %U",
                          archive);
-        fclose(fp);
-=======
-        PyErr_Format(ZipImportError,
-                     "bad local file header in %U",
-                     archive);
->>>>>>> 2bcbc141
         return NULL;
     }
     if (fseek(fp, file_offset + 26, 0) == -1) {
@@ -1297,7 +1257,6 @@
     l = 30 + PyMarshal_ReadShortFromFile(fp) +
         PyMarshal_ReadShortFromFile(fp);        /* local header size */
     if (PyErr_Occurred()) {
-        fclose(fp);
         return NULL;
     }
     file_offset += l;           /* Start of file data */
