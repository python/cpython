/*
 * C Extension module to test Python interpreter C APIs.
 *
 * The 'test_*' functions exported by this module are run as part of the
 * standard Python regression test, via Lib/test/test_capi.py.
 */

#define PY_SSIZE_T_CLEAN

#include "Python.h"
#include <float.h>
#include "structmember.h"
#include "datetime.h"
#include "marshal.h"
#include <signal.h>

#ifdef MS_WINDOWS
#  include <winsock2.h>         /* struct timeval */
#endif

#ifdef WITH_THREAD
#include "pythread.h"
#endif /* WITH_THREAD */
static PyObject *TestError;     /* set to exception object in init */

/* Raise TestError with test_name + ": " + msg, and return NULL. */

static PyObject *
raiseTestError(const char* test_name, const char* msg)
{
    PyErr_Format(TestError, "%s: %s", test_name, msg);
    return NULL;
}

/* Test #defines from pyconfig.h (particularly the SIZEOF_* defines).

   The ones derived from autoconf on the UNIX-like OSes can be relied
   upon (in the absence of sloppy cross-compiling), but the Windows
   platforms have these hardcoded.  Better safe than sorry.
*/
static PyObject*
sizeof_error(const char* fatname, const char* typname,
    int expected, int got)
{
    PyErr_Format(TestError,
        "%s #define == %d but sizeof(%s) == %d",
        fatname, expected, typname, got);
    return (PyObject*)NULL;
}

static PyObject*
test_config(PyObject *self)
{
#define CHECK_SIZEOF(FATNAME, TYPE) \
            if (FATNAME != sizeof(TYPE)) \
                return sizeof_error(#FATNAME, #TYPE, FATNAME, sizeof(TYPE))

    CHECK_SIZEOF(SIZEOF_SHORT, short);
    CHECK_SIZEOF(SIZEOF_INT, int);
    CHECK_SIZEOF(SIZEOF_LONG, long);
    CHECK_SIZEOF(SIZEOF_VOID_P, void*);
    CHECK_SIZEOF(SIZEOF_TIME_T, time_t);
    CHECK_SIZEOF(SIZEOF_LONG_LONG, long long);

#undef CHECK_SIZEOF

    Py_RETURN_NONE;
}

static PyObject*
test_sizeof_c_types(PyObject *self)
{
#if defined(__GNUC__) && ((__GNUC__ > 4) || ((__GNUC__ == 4) && (__GNUC_MINOR__ > 5)))
#pragma GCC diagnostic push
#pragma GCC diagnostic ignored "-Wtype-limits"
#endif
#define CHECK_SIZEOF(TYPE, EXPECTED)         \
    if (EXPECTED != sizeof(TYPE))  {         \
        PyErr_Format(TestError,              \
            "sizeof(%s) = %u instead of %u", \
            #TYPE, sizeof(TYPE), EXPECTED);  \
        return (PyObject*)NULL;              \
    }
#define IS_SIGNED(TYPE) (((TYPE)-1) < (TYPE)0)
#define CHECK_SIGNNESS(TYPE, SIGNED)         \
    if (IS_SIGNED(TYPE) != SIGNED) {         \
        PyErr_Format(TestError,              \
            "%s signness is, instead of %i",  \
            #TYPE, IS_SIGNED(TYPE), SIGNED); \
        return (PyObject*)NULL;              \
    }

    /* integer types */
    CHECK_SIZEOF(Py_UCS1, 1);
    CHECK_SIZEOF(Py_UCS2, 2);
    CHECK_SIZEOF(Py_UCS4, 4);
    CHECK_SIGNNESS(Py_UCS1, 0);
    CHECK_SIGNNESS(Py_UCS2, 0);
    CHECK_SIGNNESS(Py_UCS4, 0);
    CHECK_SIZEOF(int32_t, 4);
    CHECK_SIGNNESS(int32_t, 1);
    CHECK_SIZEOF(uint32_t, 4);
    CHECK_SIGNNESS(uint32_t, 0);
    CHECK_SIZEOF(int64_t, 8);
    CHECK_SIGNNESS(int64_t, 1);
    CHECK_SIZEOF(uint64_t, 8);
    CHECK_SIGNNESS(uint64_t, 0);

    /* pointer/size types */
    CHECK_SIZEOF(size_t, sizeof(void *));
    CHECK_SIGNNESS(size_t, 0);
    CHECK_SIZEOF(Py_ssize_t, sizeof(void *));
    CHECK_SIGNNESS(Py_ssize_t, 1);

    CHECK_SIZEOF(uintptr_t, sizeof(void *));
    CHECK_SIGNNESS(uintptr_t, 0);
    CHECK_SIZEOF(intptr_t, sizeof(void *));
    CHECK_SIGNNESS(intptr_t, 1);

    Py_RETURN_NONE;

#undef IS_SIGNED
#undef CHECK_SIGNESS
#undef CHECK_SIZEOF
#if defined(__GNUC__) && ((__GNUC__ > 4) || ((__GNUC__ == 4) && (__GNUC_MINOR__ > 5)))
#pragma GCC diagnostic pop
#endif
}


static PyObject*
test_list_api(PyObject *self)
{
    PyObject* list;
    int i;

    /* SF bug 132008:  PyList_Reverse segfaults */
#define NLIST 30
    list = PyList_New(NLIST);
    if (list == (PyObject*)NULL)
        return (PyObject*)NULL;
    /* list = range(NLIST) */
    for (i = 0; i < NLIST; ++i) {
        PyObject* anint = PyLong_FromLong(i);
        if (anint == (PyObject*)NULL) {
            Py_DECREF(list);
            return (PyObject*)NULL;
        }
        PyList_SET_ITEM(list, i, anint);
    }
    /* list.reverse(), via PyList_Reverse() */
    i = PyList_Reverse(list);   /* should not blow up! */
    if (i != 0) {
        Py_DECREF(list);
        return (PyObject*)NULL;
    }
    /* Check that list == range(29, -1, -1) now */
    for (i = 0; i < NLIST; ++i) {
        PyObject* anint = PyList_GET_ITEM(list, i);
        if (PyLong_AS_LONG(anint) != NLIST-1-i) {
            PyErr_SetString(TestError,
                            "test_list_api: reverse screwed up");
            Py_DECREF(list);
            return (PyObject*)NULL;
        }
    }
    Py_DECREF(list);
#undef NLIST

    Py_RETURN_NONE;
}

static int
test_dict_inner(int count)
{
    Py_ssize_t pos = 0, iterations = 0;
    int i;
    PyObject *dict = PyDict_New();
    PyObject *v, *k;

    if (dict == NULL)
        return -1;

    for (i = 0; i < count; i++) {
        v = PyLong_FromLong(i);
        if (v == NULL) {
            return -1;
        }
        if (PyDict_SetItem(dict, v, v) < 0) {
            Py_DECREF(v);
            return -1;
        }
        Py_DECREF(v);
    }

    while (PyDict_Next(dict, &pos, &k, &v)) {
        PyObject *o;
        iterations++;

        i = PyLong_AS_LONG(v) + 1;
        o = PyLong_FromLong(i);
        if (o == NULL)
            return -1;
        if (PyDict_SetItem(dict, k, o) < 0) {
            Py_DECREF(o);
            return -1;
        }
        Py_DECREF(o);
    }

    Py_DECREF(dict);

    if (iterations != count) {
        PyErr_SetString(
            TestError,
            "test_dict_iteration: dict iteration went wrong ");
        return -1;
    } else {
        return 0;
    }
}

static PyObject*
test_dict_iteration(PyObject* self)
{
    int i;

    for (i = 0; i < 200; i++) {
        if (test_dict_inner(i) < 0) {
            return NULL;
        }
    }

    Py_RETURN_NONE;
}

static PyObject*
dict_getitem_knownhash(PyObject *self, PyObject *args)
{
    PyObject *mp, *key, *result;
    Py_ssize_t hash;

    if (!PyArg_ParseTuple(args, "OOn:dict_getitem_knownhash",
                          &mp, &key, &hash)) {
        return NULL;
    }

    result = _PyDict_GetItem_KnownHash(mp, key, (Py_hash_t)hash);
    if (result == NULL && !PyErr_Occurred()) {
        _PyErr_SetKeyError(key);
        return NULL;
    }

    Py_XINCREF(result);
    return result;
}

static PyObject*
dict_hassplittable(PyObject *self, PyObject *arg)
{
    if (!PyDict_Check(arg)) {
        PyErr_Format(PyExc_TypeError,
                     "dict_hassplittable() argument must be dict, not '%s'",
                     arg->ob_type->tp_name);
        return NULL;
    }

    return PyBool_FromLong(_PyDict_HasSplitTable((PyDictObject*)arg));
}

/* Issue #4701: Check that PyObject_Hash implicitly calls
 *   PyType_Ready if it hasn't already been called
 */
static PyTypeObject _HashInheritanceTester_Type = {
    PyVarObject_HEAD_INIT(NULL, 0)
    "hashinheritancetester",            /* Name of this type */
    sizeof(PyObject),           /* Basic object size */
    0,                          /* Item size for varobject */
    (destructor)PyObject_Del, /* tp_dealloc */
    0,                          /* tp_print */
    0,                          /* tp_getattr */
    0,                          /* tp_setattr */
    0,                          /* tp_reserved */
    0,                          /* tp_repr */
    0,                          /* tp_as_number */
    0,                          /* tp_as_sequence */
    0,                          /* tp_as_mapping */
    0,                          /* tp_hash */
    0,                          /* tp_call */
    0,                          /* tp_str */
    PyObject_GenericGetAttr,  /* tp_getattro */
    0,                          /* tp_setattro */
    0,                          /* tp_as_buffer */
    Py_TPFLAGS_DEFAULT,         /* tp_flags */
    0,                          /* tp_doc */
    0,                          /* tp_traverse */
    0,                          /* tp_clear */
    0,                          /* tp_richcompare */
    0,                          /* tp_weaklistoffset */
    0,                          /* tp_iter */
    0,                          /* tp_iternext */
    0,                          /* tp_methods */
    0,                          /* tp_members */
    0,                          /* tp_getset */
    0,                          /* tp_base */
    0,                          /* tp_dict */
    0,                          /* tp_descr_get */
    0,                          /* tp_descr_set */
    0,                          /* tp_dictoffset */
    0,                          /* tp_init */
    0,                          /* tp_alloc */
    PyType_GenericNew,                  /* tp_new */
};

static PyObject*
test_lazy_hash_inheritance(PyObject* self)
{
    PyTypeObject *type;
    PyObject *obj;
    Py_hash_t hash;

    type = &_HashInheritanceTester_Type;

    if (type->tp_dict != NULL)
        /* The type has already been initialized. This probably means
           -R is being used. */
        Py_RETURN_NONE;


    obj = PyObject_New(PyObject, type);
    if (obj == NULL) {
        PyErr_Clear();
        PyErr_SetString(
            TestError,
            "test_lazy_hash_inheritance: failed to create object");
        return NULL;
    }

    if (type->tp_dict != NULL) {
        PyErr_SetString(
            TestError,
            "test_lazy_hash_inheritance: type initialised too soon");
        Py_DECREF(obj);
        return NULL;
    }

    hash = PyObject_Hash(obj);
    if ((hash == -1) && PyErr_Occurred()) {
        PyErr_Clear();
        PyErr_SetString(
            TestError,
            "test_lazy_hash_inheritance: could not hash object");
        Py_DECREF(obj);
        return NULL;
    }

    if (type->tp_dict == NULL) {
        PyErr_SetString(
            TestError,
            "test_lazy_hash_inheritance: type not initialised by hash()");
        Py_DECREF(obj);
        return NULL;
    }

    if (type->tp_hash != PyType_Type.tp_hash) {
        PyErr_SetString(
            TestError,
            "test_lazy_hash_inheritance: unexpected hash function");
        Py_DECREF(obj);
        return NULL;
    }

    Py_DECREF(obj);

    Py_RETURN_NONE;
}


/* Tests of PyLong_{As, From}{Unsigned,}Long(), and
   PyLong_{As, From}{Unsigned,}LongLong().

   Note that the meat of the test is contained in testcapi_long.h.
   This is revolting, but delicate code duplication is worse:  "almost
   exactly the same" code is needed to test long long, but the ubiquitous
   dependence on type names makes it impossible to use a parameterized
   function.  A giant macro would be even worse than this.  A C++ template
   would be perfect.

   The "report an error" functions are deliberately not part of the #include
   file:  if the test fails, you can set a breakpoint in the appropriate
   error function directly, and crawl back from there in the debugger.
*/

#define UNBIND(X)  Py_DECREF(X); (X) = NULL

static PyObject *
raise_test_long_error(const char* msg)
{
    return raiseTestError("test_long_api", msg);
}

#define TESTNAME        test_long_api_inner
#define TYPENAME        long
#define F_S_TO_PY       PyLong_FromLong
#define F_PY_TO_S       PyLong_AsLong
#define F_U_TO_PY       PyLong_FromUnsignedLong
#define F_PY_TO_U       PyLong_AsUnsignedLong

#include "testcapi_long.h"

static PyObject *
test_long_api(PyObject* self)
{
    return TESTNAME(raise_test_long_error);
}

#undef TESTNAME
#undef TYPENAME
#undef F_S_TO_PY
#undef F_PY_TO_S
#undef F_U_TO_PY
#undef F_PY_TO_U

static PyObject *
raise_test_longlong_error(const char* msg)
{
    return raiseTestError("test_longlong_api", msg);
}

#define TESTNAME        test_longlong_api_inner
#define TYPENAME        long long
#define F_S_TO_PY       PyLong_FromLongLong
#define F_PY_TO_S       PyLong_AsLongLong
#define F_U_TO_PY       PyLong_FromUnsignedLongLong
#define F_PY_TO_U       PyLong_AsUnsignedLongLong

#include "testcapi_long.h"

static PyObject *
test_longlong_api(PyObject* self, PyObject *args)
{
    return TESTNAME(raise_test_longlong_error);
}

#undef TESTNAME
#undef TYPENAME
#undef F_S_TO_PY
#undef F_PY_TO_S
#undef F_U_TO_PY
#undef F_PY_TO_U

/* Test the PyLong_AsLongAndOverflow API. General conversion to PY_LONG
   is tested by test_long_api_inner. This test will concentrate on proper
   handling of overflow.
*/

static PyObject *
test_long_and_overflow(PyObject *self)
{
    PyObject *num, *one, *temp;
    long value;
    int overflow;

    /* Test that overflow is set properly for a large value. */
    /* num is a number larger than LONG_MAX even on 64-bit platforms */
    num = PyLong_FromString("FFFFFFFFFFFFFFFFFFFFFFFF", NULL, 16);
    if (num == NULL)
        return NULL;
    overflow = 1234;
    value = PyLong_AsLongAndOverflow(num, &overflow);
    Py_DECREF(num);
    if (value == -1 && PyErr_Occurred())
        return NULL;
    if (value != -1)
        return raiseTestError("test_long_and_overflow",
            "return value was not set to -1");
    if (overflow != 1)
        return raiseTestError("test_long_and_overflow",
            "overflow was not set to 1");

    /* Same again, with num = LONG_MAX + 1 */
    num = PyLong_FromLong(LONG_MAX);
    if (num == NULL)
        return NULL;
    one = PyLong_FromLong(1L);
    if (one == NULL) {
        Py_DECREF(num);
        return NULL;
    }
    temp = PyNumber_Add(num, one);
    Py_DECREF(one);
    Py_DECREF(num);
    num = temp;
    if (num == NULL)
        return NULL;
    overflow = 0;
    value = PyLong_AsLongAndOverflow(num, &overflow);
    Py_DECREF(num);
    if (value == -1 && PyErr_Occurred())
        return NULL;
    if (value != -1)
        return raiseTestError("test_long_and_overflow",
            "return value was not set to -1");
    if (overflow != 1)
        return raiseTestError("test_long_and_overflow",
            "overflow was not set to 1");

    /* Test that overflow is set properly for a large negative value. */
    /* num is a number smaller than LONG_MIN even on 64-bit platforms */
    num = PyLong_FromString("-FFFFFFFFFFFFFFFFFFFFFFFF", NULL, 16);
    if (num == NULL)
        return NULL;
    overflow = 1234;
    value = PyLong_AsLongAndOverflow(num, &overflow);
    Py_DECREF(num);
    if (value == -1 && PyErr_Occurred())
        return NULL;
    if (value != -1)
        return raiseTestError("test_long_and_overflow",
            "return value was not set to -1");
    if (overflow != -1)
        return raiseTestError("test_long_and_overflow",
            "overflow was not set to -1");

    /* Same again, with num = LONG_MIN - 1 */
    num = PyLong_FromLong(LONG_MIN);
    if (num == NULL)
        return NULL;
    one = PyLong_FromLong(1L);
    if (one == NULL) {
        Py_DECREF(num);
        return NULL;
    }
    temp = PyNumber_Subtract(num, one);
    Py_DECREF(one);
    Py_DECREF(num);
    num = temp;
    if (num == NULL)
        return NULL;
    overflow = 0;
    value = PyLong_AsLongAndOverflow(num, &overflow);
    Py_DECREF(num);
    if (value == -1 && PyErr_Occurred())
        return NULL;
    if (value != -1)
        return raiseTestError("test_long_and_overflow",
            "return value was not set to -1");
    if (overflow != -1)
        return raiseTestError("test_long_and_overflow",
            "overflow was not set to -1");

    /* Test that overflow is cleared properly for small values. */
    num = PyLong_FromString("FF", NULL, 16);
    if (num == NULL)
        return NULL;
    overflow = 1234;
    value = PyLong_AsLongAndOverflow(num, &overflow);
    Py_DECREF(num);
    if (value == -1 && PyErr_Occurred())
        return NULL;
    if (value != 0xFF)
        return raiseTestError("test_long_and_overflow",
            "expected return value 0xFF");
    if (overflow != 0)
        return raiseTestError("test_long_and_overflow",
            "overflow was not cleared");

    num = PyLong_FromString("-FF", NULL, 16);
    if (num == NULL)
        return NULL;
    overflow = 0;
    value = PyLong_AsLongAndOverflow(num, &overflow);
    Py_DECREF(num);
    if (value == -1 && PyErr_Occurred())
        return NULL;
    if (value != -0xFF)
        return raiseTestError("test_long_and_overflow",
            "expected return value 0xFF");
    if (overflow != 0)
        return raiseTestError("test_long_and_overflow",
            "overflow was set incorrectly");

    num = PyLong_FromLong(LONG_MAX);
    if (num == NULL)
        return NULL;
    overflow = 1234;
    value = PyLong_AsLongAndOverflow(num, &overflow);
    Py_DECREF(num);
    if (value == -1 && PyErr_Occurred())
        return NULL;
    if (value != LONG_MAX)
        return raiseTestError("test_long_and_overflow",
            "expected return value LONG_MAX");
    if (overflow != 0)
        return raiseTestError("test_long_and_overflow",
            "overflow was not cleared");

    num = PyLong_FromLong(LONG_MIN);
    if (num == NULL)
        return NULL;
    overflow = 0;
    value = PyLong_AsLongAndOverflow(num, &overflow);
    Py_DECREF(num);
    if (value == -1 && PyErr_Occurred())
        return NULL;
    if (value != LONG_MIN)
        return raiseTestError("test_long_and_overflow",
            "expected return value LONG_MIN");
    if (overflow != 0)
        return raiseTestError("test_long_and_overflow",
            "overflow was not cleared");

    Py_RETURN_NONE;
}

/* Test the PyLong_AsLongLongAndOverflow API. General conversion to
   long long is tested by test_long_api_inner. This test will
   concentrate on proper handling of overflow.
*/

static PyObject *
test_long_long_and_overflow(PyObject *self)
{
    PyObject *num, *one, *temp;
    long long value;
    int overflow;

    /* Test that overflow is set properly for a large value. */
    /* num is a number larger than PY_LLONG_MAX on a typical machine. */
    num = PyLong_FromString("FFFFFFFFFFFFFFFFFFFFFFFF", NULL, 16);
    if (num == NULL)
        return NULL;
    overflow = 1234;
    value = PyLong_AsLongLongAndOverflow(num, &overflow);
    Py_DECREF(num);
    if (value == -1 && PyErr_Occurred())
        return NULL;
    if (value != -1)
        return raiseTestError("test_long_long_and_overflow",
            "return value was not set to -1");
    if (overflow != 1)
        return raiseTestError("test_long_long_and_overflow",
            "overflow was not set to 1");

    /* Same again, with num = PY_LLONG_MAX + 1 */
    num = PyLong_FromLongLong(PY_LLONG_MAX);
    if (num == NULL)
        return NULL;
    one = PyLong_FromLong(1L);
    if (one == NULL) {
        Py_DECREF(num);
        return NULL;
    }
    temp = PyNumber_Add(num, one);
    Py_DECREF(one);
    Py_DECREF(num);
    num = temp;
    if (num == NULL)
        return NULL;
    overflow = 0;
    value = PyLong_AsLongLongAndOverflow(num, &overflow);
    Py_DECREF(num);
    if (value == -1 && PyErr_Occurred())
        return NULL;
    if (value != -1)
        return raiseTestError("test_long_long_and_overflow",
            "return value was not set to -1");
    if (overflow != 1)
        return raiseTestError("test_long_long_and_overflow",
            "overflow was not set to 1");

    /* Test that overflow is set properly for a large negative value. */
    /* num is a number smaller than PY_LLONG_MIN on a typical platform */
    num = PyLong_FromString("-FFFFFFFFFFFFFFFFFFFFFFFF", NULL, 16);
    if (num == NULL)
        return NULL;
    overflow = 1234;
    value = PyLong_AsLongLongAndOverflow(num, &overflow);
    Py_DECREF(num);
    if (value == -1 && PyErr_Occurred())
        return NULL;
    if (value != -1)
        return raiseTestError("test_long_long_and_overflow",
            "return value was not set to -1");
    if (overflow != -1)
        return raiseTestError("test_long_long_and_overflow",
            "overflow was not set to -1");

    /* Same again, with num = PY_LLONG_MIN - 1 */
    num = PyLong_FromLongLong(PY_LLONG_MIN);
    if (num == NULL)
        return NULL;
    one = PyLong_FromLong(1L);
    if (one == NULL) {
        Py_DECREF(num);
        return NULL;
    }
    temp = PyNumber_Subtract(num, one);
    Py_DECREF(one);
    Py_DECREF(num);
    num = temp;
    if (num == NULL)
        return NULL;
    overflow = 0;
    value = PyLong_AsLongLongAndOverflow(num, &overflow);
    Py_DECREF(num);
    if (value == -1 && PyErr_Occurred())
        return NULL;
    if (value != -1)
        return raiseTestError("test_long_long_and_overflow",
            "return value was not set to -1");
    if (overflow != -1)
        return raiseTestError("test_long_long_and_overflow",
            "overflow was not set to -1");

    /* Test that overflow is cleared properly for small values. */
    num = PyLong_FromString("FF", NULL, 16);
    if (num == NULL)
        return NULL;
    overflow = 1234;
    value = PyLong_AsLongLongAndOverflow(num, &overflow);
    Py_DECREF(num);
    if (value == -1 && PyErr_Occurred())
        return NULL;
    if (value != 0xFF)
        return raiseTestError("test_long_long_and_overflow",
            "expected return value 0xFF");
    if (overflow != 0)
        return raiseTestError("test_long_long_and_overflow",
            "overflow was not cleared");

    num = PyLong_FromString("-FF", NULL, 16);
    if (num == NULL)
        return NULL;
    overflow = 0;
    value = PyLong_AsLongLongAndOverflow(num, &overflow);
    Py_DECREF(num);
    if (value == -1 && PyErr_Occurred())
        return NULL;
    if (value != -0xFF)
        return raiseTestError("test_long_long_and_overflow",
            "expected return value 0xFF");
    if (overflow != 0)
        return raiseTestError("test_long_long_and_overflow",
            "overflow was set incorrectly");

    num = PyLong_FromLongLong(PY_LLONG_MAX);
    if (num == NULL)
        return NULL;
    overflow = 1234;
    value = PyLong_AsLongLongAndOverflow(num, &overflow);
    Py_DECREF(num);
    if (value == -1 && PyErr_Occurred())
        return NULL;
    if (value != PY_LLONG_MAX)
        return raiseTestError("test_long_long_and_overflow",
            "expected return value PY_LLONG_MAX");
    if (overflow != 0)
        return raiseTestError("test_long_long_and_overflow",
            "overflow was not cleared");

    num = PyLong_FromLongLong(PY_LLONG_MIN);
    if (num == NULL)
        return NULL;
    overflow = 0;
    value = PyLong_AsLongLongAndOverflow(num, &overflow);
    Py_DECREF(num);
    if (value == -1 && PyErr_Occurred())
        return NULL;
    if (value != PY_LLONG_MIN)
        return raiseTestError("test_long_long_and_overflow",
            "expected return value PY_LLONG_MIN");
    if (overflow != 0)
        return raiseTestError("test_long_long_and_overflow",
            "overflow was not cleared");

    Py_RETURN_NONE;
}

/* Test the PyLong_As{Size,Ssize}_t API. At present this just tests that
   non-integer arguments are handled correctly. It should be extended to
   test overflow handling.
 */

static PyObject *
test_long_as_size_t(PyObject *self)
{
    size_t out_u;
    Py_ssize_t out_s;

    Py_INCREF(Py_None);

    out_u = PyLong_AsSize_t(Py_None);
    if (out_u != (size_t)-1 || !PyErr_Occurred())
        return raiseTestError("test_long_as_size_t",
                              "PyLong_AsSize_t(None) didn't complain");
    if (!PyErr_ExceptionMatches(PyExc_TypeError))
        return raiseTestError("test_long_as_size_t",
                              "PyLong_AsSize_t(None) raised "
                              "something other than TypeError");
    PyErr_Clear();

    out_s = PyLong_AsSsize_t(Py_None);
    if (out_s != (Py_ssize_t)-1 || !PyErr_Occurred())
        return raiseTestError("test_long_as_size_t",
                              "PyLong_AsSsize_t(None) didn't complain");
    if (!PyErr_ExceptionMatches(PyExc_TypeError))
        return raiseTestError("test_long_as_size_t",
                              "PyLong_AsSsize_t(None) raised "
                              "something other than TypeError");
    PyErr_Clear();

    /* Py_INCREF(Py_None) omitted - we already have a reference to it. */
    return Py_None;
}

/* Test the PyLong_AsDouble API. At present this just tests that
   non-integer arguments are handled correctly.
 */

static PyObject *
test_long_as_double(PyObject *self)
{
    double out;

    Py_INCREF(Py_None);

    out = PyLong_AsDouble(Py_None);
    if (out != -1.0 || !PyErr_Occurred())
        return raiseTestError("test_long_as_double",
                              "PyLong_AsDouble(None) didn't complain");
    if (!PyErr_ExceptionMatches(PyExc_TypeError))
        return raiseTestError("test_long_as_double",
                              "PyLong_AsDouble(None) raised "
                              "something other than TypeError");
    PyErr_Clear();

    /* Py_INCREF(Py_None) omitted - we already have a reference to it. */
    return Py_None;
}

/* Test the L code for PyArg_ParseTuple.  This should deliver a long long
   for both long and int arguments.  The test may leak a little memory if
   it fails.
*/
static PyObject *
test_L_code(PyObject *self)
{
    PyObject *tuple, *num;
    long long value;

    tuple = PyTuple_New(1);
    if (tuple == NULL)
        return NULL;

    num = PyLong_FromLong(42);
    if (num == NULL)
        return NULL;

    PyTuple_SET_ITEM(tuple, 0, num);

    value = -1;
    if (PyArg_ParseTuple(tuple, "L:test_L_code", &value) < 0)
        return NULL;
    if (value != 42)
        return raiseTestError("test_L_code",
            "L code returned wrong value for long 42");

    Py_DECREF(num);
    num = PyLong_FromLong(42);
    if (num == NULL)
        return NULL;

    PyTuple_SET_ITEM(tuple, 0, num);

    value = -1;
    if (PyArg_ParseTuple(tuple, "L:test_L_code", &value) < 0)
        return NULL;
    if (value != 42)
        return raiseTestError("test_L_code",
            "L code returned wrong value for int 42");

    Py_DECREF(tuple);
    Py_RETURN_NONE;
}

static PyObject *
return_none(void *unused)
{
    Py_RETURN_NONE;
}

static PyObject *
raise_error(void *unused)
{
    PyErr_SetNone(PyExc_ValueError);
    return NULL;
}

static int
test_buildvalue_N_error(const char *fmt)
{
    PyObject *arg, *res;

    arg = PyList_New(0);
    if (arg == NULL) {
        return -1;
    }

    Py_INCREF(arg);
    res = Py_BuildValue(fmt, return_none, NULL, arg);
    if (res == NULL) {
        return -1;
    }
    Py_DECREF(res);
    if (Py_REFCNT(arg) != 1) {
        PyErr_Format(TestError, "test_buildvalue_N: "
                     "arg was not decrefed in successful "
                     "Py_BuildValue(\"%s\")", fmt);
        return -1;
    }

    Py_INCREF(arg);
    res = Py_BuildValue(fmt, raise_error, NULL, arg);
    if (res != NULL || !PyErr_Occurred()) {
        PyErr_Format(TestError, "test_buildvalue_N: "
                     "Py_BuildValue(\"%s\") didn't complain", fmt);
        return -1;
    }
    PyErr_Clear();
    if (Py_REFCNT(arg) != 1) {
        PyErr_Format(TestError, "test_buildvalue_N: "
                     "arg was not decrefed in failed "
                     "Py_BuildValue(\"%s\")", fmt);
        return -1;
    }
    Py_DECREF(arg);
    return 0;
}

static PyObject *
test_buildvalue_N(PyObject *self, PyObject *noargs)
{
    PyObject *arg, *res;

    arg = PyList_New(0);
    if (arg == NULL) {
        return NULL;
    }
    Py_INCREF(arg);
    res = Py_BuildValue("N", arg);
    if (res == NULL) {
        return NULL;
    }
    if (res != arg) {
        return raiseTestError("test_buildvalue_N",
                              "Py_BuildValue(\"N\") returned wrong result");
    }
    if (Py_REFCNT(arg) != 2) {
        return raiseTestError("test_buildvalue_N",
                              "arg was not decrefed in Py_BuildValue(\"N\")");
    }
    Py_DECREF(res);
    Py_DECREF(arg);

    if (test_buildvalue_N_error("O&N") < 0)
        return NULL;
    if (test_buildvalue_N_error("(O&N)") < 0)
        return NULL;
    if (test_buildvalue_N_error("[O&N]") < 0)
        return NULL;
    if (test_buildvalue_N_error("{O&N}") < 0)
        return NULL;
    if (test_buildvalue_N_error("{()O&(())N}") < 0)
        return NULL;

    Py_RETURN_NONE;
}


static PyObject *
get_args(PyObject *self, PyObject *args)
{
    if (args == NULL) {
        args = Py_None;
    }
    Py_INCREF(args);
    return args;
}

static PyObject *
get_kwargs(PyObject *self, PyObject *args, PyObject *kwargs)
{
    if (kwargs == NULL) {
        kwargs = Py_None;
    }
    Py_INCREF(kwargs);
    return kwargs;
}

/* Test tuple argument processing */
static PyObject *
getargs_tuple(PyObject *self, PyObject *args)
{
    int a, b, c;
    if (!PyArg_ParseTuple(args, "i(ii)", &a, &b, &c))
        return NULL;
    return Py_BuildValue("iii", a, b, c);
}

/* test PyArg_ParseTupleAndKeywords */
static PyObject *
getargs_keywords(PyObject *self, PyObject *args, PyObject *kwargs)
{
    static char *keywords[] = {"arg1","arg2","arg3","arg4","arg5", NULL};
    static const char fmt[] = "(ii)i|(i(ii))(iii)i";
    int int_args[10]={-1, -1, -1, -1, -1, -1, -1, -1, -1, -1};

    if (!PyArg_ParseTupleAndKeywords(args, kwargs, fmt, keywords,
        &int_args[0], &int_args[1], &int_args[2], &int_args[3], &int_args[4],
        &int_args[5], &int_args[6], &int_args[7], &int_args[8], &int_args[9]))
        return NULL;
    return Py_BuildValue("iiiiiiiiii",
        int_args[0], int_args[1], int_args[2], int_args[3], int_args[4],
        int_args[5], int_args[6], int_args[7], int_args[8], int_args[9]);
}

/* test PyArg_ParseTupleAndKeywords keyword-only arguments */
static PyObject *
getargs_keyword_only(PyObject *self, PyObject *args, PyObject *kwargs)
{
    static char *keywords[] = {"required", "optional", "keyword_only", NULL};
    int required = -1;
    int optional = -1;
    int keyword_only = -1;

    if (!PyArg_ParseTupleAndKeywords(args, kwargs, "i|i$i", keywords,
                                     &required, &optional, &keyword_only))
        return NULL;
    return Py_BuildValue("iii", required, optional, keyword_only);
}

/* test PyArg_ParseTupleAndKeywords positional-only arguments */
static PyObject *
getargs_positional_only_and_keywords(PyObject *self, PyObject *args, PyObject *kwargs)
{
    static char *keywords[] = {"", "", "keyword", NULL};
    int required = -1;
    int optional = -1;
    int keyword = -1;

    if (!PyArg_ParseTupleAndKeywords(args, kwargs, "i|ii", keywords,
                                     &required, &optional, &keyword))
        return NULL;
    return Py_BuildValue("iii", required, optional, keyword);
}

/* Functions to call PyArg_ParseTuple with integer format codes,
   and return the result.
*/
static PyObject *
getargs_b(PyObject *self, PyObject *args)
{
    unsigned char value;
    if (!PyArg_ParseTuple(args, "b", &value))
        return NULL;
    return PyLong_FromUnsignedLong((unsigned long)value);
}

static PyObject *
getargs_B(PyObject *self, PyObject *args)
{
    unsigned char value;
    if (!PyArg_ParseTuple(args, "B", &value))
        return NULL;
    return PyLong_FromUnsignedLong((unsigned long)value);
}

static PyObject *
getargs_h(PyObject *self, PyObject *args)
{
    short value;
    if (!PyArg_ParseTuple(args, "h", &value))
        return NULL;
    return PyLong_FromLong((long)value);
}

static PyObject *
getargs_H(PyObject *self, PyObject *args)
{
    unsigned short value;
    if (!PyArg_ParseTuple(args, "H", &value))
        return NULL;
    return PyLong_FromUnsignedLong((unsigned long)value);
}

static PyObject *
getargs_I(PyObject *self, PyObject *args)
{
    unsigned int value;
    if (!PyArg_ParseTuple(args, "I", &value))
        return NULL;
    return PyLong_FromUnsignedLong((unsigned long)value);
}

static PyObject *
getargs_k(PyObject *self, PyObject *args)
{
    unsigned long value;
    if (!PyArg_ParseTuple(args, "k", &value))
        return NULL;
    return PyLong_FromUnsignedLong(value);
}

static PyObject *
getargs_i(PyObject *self, PyObject *args)
{
    int value;
    if (!PyArg_ParseTuple(args, "i", &value))
        return NULL;
    return PyLong_FromLong((long)value);
}

static PyObject *
getargs_l(PyObject *self, PyObject *args)
{
    long value;
    if (!PyArg_ParseTuple(args, "l", &value))
        return NULL;
    return PyLong_FromLong(value);
}

static PyObject *
getargs_n(PyObject *self, PyObject *args)
{
    Py_ssize_t value;
    if (!PyArg_ParseTuple(args, "n", &value))
        return NULL;
    return PyLong_FromSsize_t(value);
}

static PyObject *
getargs_p(PyObject *self, PyObject *args)
{
    int value;
    if (!PyArg_ParseTuple(args, "p", &value))
        return NULL;
    return PyLong_FromLong(value);
}

static PyObject *
getargs_L(PyObject *self, PyObject *args)
{
    long long value;
    if (!PyArg_ParseTuple(args, "L", &value))
        return NULL;
    return PyLong_FromLongLong(value);
}

static PyObject *
getargs_K(PyObject *self, PyObject *args)
{
    unsigned long long value;
    if (!PyArg_ParseTuple(args, "K", &value))
        return NULL;
    return PyLong_FromUnsignedLongLong(value);
}

/* This function not only tests the 'k' getargs code, but also the
   PyLong_AsUnsignedLongMask() function. */
static PyObject *
test_k_code(PyObject *self)
{
    PyObject *tuple, *num;
    unsigned long value;

    tuple = PyTuple_New(1);
    if (tuple == NULL)
        return NULL;

    /* a number larger than ULONG_MAX even on 64-bit platforms */
    num = PyLong_FromString("FFFFFFFFFFFFFFFFFFFFFFFF", NULL, 16);
    if (num == NULL)
        return NULL;

    value = PyLong_AsUnsignedLongMask(num);
    if (value != ULONG_MAX)
        return raiseTestError("test_k_code",
            "PyLong_AsUnsignedLongMask() returned wrong value for long 0xFFF...FFF");

    PyTuple_SET_ITEM(tuple, 0, num);

    value = 0;
    if (PyArg_ParseTuple(tuple, "k:test_k_code", &value) < 0)
        return NULL;
    if (value != ULONG_MAX)
        return raiseTestError("test_k_code",
            "k code returned wrong value for long 0xFFF...FFF");

    Py_DECREF(num);
    num = PyLong_FromString("-FFFFFFFF000000000000000042", NULL, 16);
    if (num == NULL)
        return NULL;

    value = PyLong_AsUnsignedLongMask(num);
    if (value != (unsigned long)-0x42)
        return raiseTestError("test_k_code",
                              "PyLong_AsUnsignedLongMask() returned wrong "
                              "value for long -0xFFF..000042");

    PyTuple_SET_ITEM(tuple, 0, num);

    value = 0;
    if (PyArg_ParseTuple(tuple, "k:test_k_code", &value) < 0)
        return NULL;
    if (value != (unsigned long)-0x42)
        return raiseTestError("test_k_code",
            "k code returned wrong value for long -0xFFF..000042");

    Py_DECREF(tuple);
    Py_RETURN_NONE;
}

static PyObject *
getargs_f(PyObject *self, PyObject *args)
{
    float f;
    if (!PyArg_ParseTuple(args, "f", &f))
        return NULL;
    return PyFloat_FromDouble(f);
}

static PyObject *
getargs_d(PyObject *self, PyObject *args)
{
    double d;
    if (!PyArg_ParseTuple(args, "d", &d))
        return NULL;
    return PyFloat_FromDouble(d);
}

static PyObject *
getargs_D(PyObject *self, PyObject *args)
{
    Py_complex cval;
    if (!PyArg_ParseTuple(args, "D", &cval))
        return NULL;
    return PyComplex_FromCComplex(cval);
}

static PyObject *
getargs_S(PyObject *self, PyObject *args)
{
    PyObject *obj;
    if (!PyArg_ParseTuple(args, "S", &obj))
        return NULL;
    Py_INCREF(obj);
    return obj;
}

static PyObject *
getargs_Y(PyObject *self, PyObject *args)
{
    PyObject *obj;
    if (!PyArg_ParseTuple(args, "Y", &obj))
        return NULL;
    Py_INCREF(obj);
    return obj;
}

static PyObject *
getargs_U(PyObject *self, PyObject *args)
{
    PyObject *obj;
    if (!PyArg_ParseTuple(args, "U", &obj))
        return NULL;
    Py_INCREF(obj);
    return obj;
}

static PyObject *
getargs_c(PyObject *self, PyObject *args)
{
    char c;
    if (!PyArg_ParseTuple(args, "c", &c))
        return NULL;
    return PyLong_FromLong((unsigned char)c);
}

static PyObject *
getargs_C(PyObject *self, PyObject *args)
{
    int c;
    if (!PyArg_ParseTuple(args, "C", &c))
        return NULL;
    return PyLong_FromLong(c);
}

static PyObject *
getargs_s(PyObject *self, PyObject *args)
{
    char *str;
    if (!PyArg_ParseTuple(args, "s", &str))
        return NULL;
    return PyBytes_FromString(str);
}

static PyObject *
getargs_s_star(PyObject *self, PyObject *args)
{
    Py_buffer buffer;
    PyObject *bytes;
    if (!PyArg_ParseTuple(args, "s*", &buffer))
        return NULL;
    bytes = PyBytes_FromStringAndSize(buffer.buf, buffer.len);
    PyBuffer_Release(&buffer);
    return bytes;
}

static PyObject *
getargs_s_hash(PyObject *self, PyObject *args)
{
    char *str;
    Py_ssize_t size;
    if (!PyArg_ParseTuple(args, "s#", &str, &size))
        return NULL;
    return PyBytes_FromStringAndSize(str, size);
}

static PyObject *
getargs_z(PyObject *self, PyObject *args)
{
    char *str;
    if (!PyArg_ParseTuple(args, "z", &str))
        return NULL;
    if (str != NULL)
        return PyBytes_FromString(str);
    else
        Py_RETURN_NONE;
}

static PyObject *
getargs_z_star(PyObject *self, PyObject *args)
{
    Py_buffer buffer;
    PyObject *bytes;
    if (!PyArg_ParseTuple(args, "z*", &buffer))
        return NULL;
    if (buffer.buf != NULL)
        bytes = PyBytes_FromStringAndSize(buffer.buf, buffer.len);
    else {
        Py_INCREF(Py_None);
        bytes = Py_None;
    }
    PyBuffer_Release(&buffer);
    return bytes;
}

static PyObject *
getargs_z_hash(PyObject *self, PyObject *args)
{
    char *str;
    Py_ssize_t size;
    if (!PyArg_ParseTuple(args, "z#", &str, &size))
        return NULL;
    if (str != NULL)
        return PyBytes_FromStringAndSize(str, size);
    else
        Py_RETURN_NONE;
}

static PyObject *
getargs_y(PyObject *self, PyObject *args)
{
    char *str;
    if (!PyArg_ParseTuple(args, "y", &str))
        return NULL;
    return PyBytes_FromString(str);
}

static PyObject *
getargs_y_star(PyObject *self, PyObject *args)
{
    Py_buffer buffer;
    PyObject *bytes;
    if (!PyArg_ParseTuple(args, "y*", &buffer))
        return NULL;
    bytes = PyBytes_FromStringAndSize(buffer.buf, buffer.len);
    PyBuffer_Release(&buffer);
    return bytes;
}

static PyObject *
getargs_y_hash(PyObject *self, PyObject *args)
{
    char *str;
    Py_ssize_t size;
    if (!PyArg_ParseTuple(args, "y#", &str, &size))
        return NULL;
    return PyBytes_FromStringAndSize(str, size);
}

static PyObject *
getargs_u(PyObject *self, PyObject *args)
{
    Py_UNICODE *str;
    if (!PyArg_ParseTuple(args, "u", &str))
        return NULL;
    return PyUnicode_FromWideChar(str, -1);
}

static PyObject *
getargs_u_hash(PyObject *self, PyObject *args)
{
    Py_UNICODE *str;
    Py_ssize_t size;
    if (!PyArg_ParseTuple(args, "u#", &str, &size))
        return NULL;
    return PyUnicode_FromWideChar(str, size);
}

static PyObject *
getargs_Z(PyObject *self, PyObject *args)
{
    Py_UNICODE *str;
    if (!PyArg_ParseTuple(args, "Z", &str))
        return NULL;
    if (str != NULL) {
        return PyUnicode_FromWideChar(str, -1);
    } else
        Py_RETURN_NONE;
}

static PyObject *
getargs_Z_hash(PyObject *self, PyObject *args)
{
    Py_UNICODE *str;
    Py_ssize_t size;
    if (!PyArg_ParseTuple(args, "Z#", &str, &size))
        return NULL;
    if (str != NULL)
        return PyUnicode_FromWideChar(str, size);
    else
        Py_RETURN_NONE;
}

static PyObject *
getargs_es(PyObject *self, PyObject *args)
{
    PyObject *arg, *result;
    const char *encoding = NULL;
    char *str;

    if (!PyArg_ParseTuple(args, "O|s", &arg, &encoding))
        return NULL;
    if (!PyArg_Parse(arg, "es", encoding, &str))
        return NULL;
    result = PyBytes_FromString(str);
    PyMem_Free(str);
    return result;
}

static PyObject *
getargs_et(PyObject *self, PyObject *args)
{
    PyObject *arg, *result;
    const char *encoding = NULL;
    char *str;

    if (!PyArg_ParseTuple(args, "O|s", &arg, &encoding))
        return NULL;
    if (!PyArg_Parse(arg, "et", encoding, &str))
        return NULL;
    result = PyBytes_FromString(str);
    PyMem_Free(str);
    return result;
}

static PyObject *
getargs_es_hash(PyObject *self, PyObject *args)
{
    PyObject *arg, *result;
    const char *encoding = NULL;
    PyByteArrayObject *buffer = NULL;
    char *str = NULL;
    Py_ssize_t size;

    if (!PyArg_ParseTuple(args, "O|sY", &arg, &encoding, &buffer))
        return NULL;
    if (buffer != NULL) {
        str = PyByteArray_AS_STRING(buffer);
        size = PyByteArray_GET_SIZE(buffer);
    }
    if (!PyArg_Parse(arg, "es#", encoding, &str, &size))
        return NULL;
    result = PyBytes_FromStringAndSize(str, size);
    if (buffer == NULL)
        PyMem_Free(str);
    return result;
}

static PyObject *
getargs_et_hash(PyObject *self, PyObject *args)
{
    PyObject *arg, *result;
    const char *encoding = NULL;
    PyByteArrayObject *buffer = NULL;
    char *str = NULL;
    Py_ssize_t size;

    if (!PyArg_ParseTuple(args, "O|sY", &arg, &encoding, &buffer))
        return NULL;
    if (buffer != NULL) {
        str = PyByteArray_AS_STRING(buffer);
        size = PyByteArray_GET_SIZE(buffer);
    }
    if (!PyArg_Parse(arg, "et#", encoding, &str, &size))
        return NULL;
    result = PyBytes_FromStringAndSize(str, size);
    if (buffer == NULL)
        PyMem_Free(str);
    return result;
}

/* Test the s and z codes for PyArg_ParseTuple.
*/
static PyObject *
test_s_code(PyObject *self)
{
    /* Unicode strings should be accepted */
    PyObject *tuple, *obj;
    char *value;

    tuple = PyTuple_New(1);
    if (tuple == NULL)
    return NULL;

    obj = PyUnicode_Decode("t\xeate", strlen("t\xeate"),
                           "latin-1", NULL);
    if (obj == NULL)
    return NULL;

    PyTuple_SET_ITEM(tuple, 0, obj);

    /* These two blocks used to raise a TypeError:
     * "argument must be string without null bytes, not str"
     */
    if (PyArg_ParseTuple(tuple, "s:test_s_code1", &value) < 0)
    return NULL;

    if (PyArg_ParseTuple(tuple, "z:test_s_code2", &value) < 0)
    return NULL;

    Py_DECREF(tuple);
    Py_RETURN_NONE;
}

static PyObject *
parse_tuple_and_keywords(PyObject *self, PyObject *args)
{
    PyObject *sub_args;
    PyObject *sub_kwargs;
    const char *sub_format;
    PyObject *sub_keywords;

    Py_ssize_t i, size;
    char *keywords[8 + 1]; /* space for NULL at end */
    PyObject *o;
    PyObject *converted[8];

    int result;
    PyObject *return_value = NULL;

    double buffers[8][4]; /* double ensures alignment where necessary */

    if (!PyArg_ParseTuple(args, "OOsO:parse_tuple_and_keywords",
        &sub_args, &sub_kwargs,
        &sub_format, &sub_keywords))
        return NULL;

    if (!(PyList_CheckExact(sub_keywords) || PyTuple_CheckExact(sub_keywords))) {
        PyErr_SetString(PyExc_ValueError,
            "parse_tuple_and_keywords: sub_keywords must be either list or tuple");
        return NULL;
    }

    memset(buffers, 0, sizeof(buffers));
    memset(converted, 0, sizeof(converted));
    memset(keywords, 0, sizeof(keywords));

    size = PySequence_Fast_GET_SIZE(sub_keywords);
    if (size > 8) {
        PyErr_SetString(PyExc_ValueError,
            "parse_tuple_and_keywords: too many keywords in sub_keywords");
        goto exit;
    }

    for (i = 0; i < size; i++) {
        o = PySequence_Fast_GET_ITEM(sub_keywords, i);
        if (!PyUnicode_FSConverter(o, (void *)(converted + i))) {
            PyErr_Format(PyExc_ValueError,
                "parse_tuple_and_keywords: could not convert keywords[%zd] to narrow string", i);
            goto exit;
        }
        keywords[i] = PyBytes_AS_STRING(converted[i]);
    }

    result = PyArg_ParseTupleAndKeywords(sub_args, sub_kwargs,
        sub_format, keywords,
        buffers + 0, buffers + 1, buffers + 2, buffers + 3,
        buffers + 4, buffers + 5, buffers + 6, buffers + 7);

    if (result) {
        return_value = Py_None;
        Py_INCREF(Py_None);
    }

exit:
    size = sizeof(converted) / sizeof(converted[0]);
    for (i = 0; i < size; i++) {
        Py_XDECREF(converted[i]);
    }
    return return_value;
}

static volatile int x;

/* Test the u and u# codes for PyArg_ParseTuple. May leak memory in case
   of an error.
*/
static PyObject *
test_u_code(PyObject *self)
{
    PyObject *tuple, *obj;
    Py_UNICODE *value;
    Py_ssize_t len;

    /* issue4122: Undefined reference to _Py_ascii_whitespace on Windows */
    /* Just use the macro and check that it compiles */
    x = Py_UNICODE_ISSPACE(25);

    tuple = PyTuple_New(1);
    if (tuple == NULL)
        return NULL;

    obj = PyUnicode_Decode("test", strlen("test"),
                           "ascii", NULL);
    if (obj == NULL)
        return NULL;

    PyTuple_SET_ITEM(tuple, 0, obj);

    value = 0;
    if (PyArg_ParseTuple(tuple, "u:test_u_code", &value) < 0)
        return NULL;
    if (value != PyUnicode_AS_UNICODE(obj))
        return raiseTestError("test_u_code",
            "u code returned wrong value for u'test'");
    value = 0;
    if (PyArg_ParseTuple(tuple, "u#:test_u_code", &value, &len) < 0)
        return NULL;
    if (value != PyUnicode_AS_UNICODE(obj) ||
        len != PyUnicode_GET_SIZE(obj))
        return raiseTestError("test_u_code",
            "u# code returned wrong values for u'test'");

    Py_DECREF(tuple);
    Py_RETURN_NONE;
}

/* Test Z and Z# codes for PyArg_ParseTuple */
static PyObject *
test_Z_code(PyObject *self)
{
    PyObject *tuple, *obj;
    const Py_UNICODE *value1, *value2;
    Py_ssize_t len1, len2;

    tuple = PyTuple_New(2);
    if (tuple == NULL)
        return NULL;

    obj = PyUnicode_FromString("test");
    PyTuple_SET_ITEM(tuple, 0, obj);
    Py_INCREF(Py_None);
    PyTuple_SET_ITEM(tuple, 1, Py_None);

    /* swap values on purpose */
    value1 = NULL;
    value2 = PyUnicode_AS_UNICODE(obj);

    /* Test Z for both values */
    if (PyArg_ParseTuple(tuple, "ZZ:test_Z_code", &value1, &value2) < 0)
        return NULL;
    if (value1 != PyUnicode_AS_UNICODE(obj))
        return raiseTestError("test_Z_code",
            "Z code returned wrong value for 'test'");
    if (value2 != NULL)
        return raiseTestError("test_Z_code",
            "Z code returned wrong value for None");

    value1 = NULL;
    value2 = PyUnicode_AS_UNICODE(obj);
    len1 = -1;
    len2 = -1;

    /* Test Z# for both values */
    if (PyArg_ParseTuple(tuple, "Z#Z#:test_Z_code", &value1, &len1,
                         &value2, &len2) < 0)
        return NULL;
    if (value1 != PyUnicode_AS_UNICODE(obj) ||
        len1 != PyUnicode_GET_SIZE(obj))
        return raiseTestError("test_Z_code",
            "Z# code returned wrong values for 'test'");
    if (value2 != NULL ||
        len2 != 0)
        return raiseTestError("test_Z_code",
            "Z# code returned wrong values for None'");

    Py_DECREF(tuple);
    Py_RETURN_NONE;
}

static PyObject *
test_widechar(PyObject *self)
{
#if defined(SIZEOF_WCHAR_T) && (SIZEOF_WCHAR_T == 4)
    const wchar_t wtext[2] = {(wchar_t)0x10ABCDu};
    size_t wtextlen = 1;
    const wchar_t invalid[1] = {(wchar_t)0x110000u};
#else
    const wchar_t wtext[3] = {(wchar_t)0xDBEAu, (wchar_t)0xDFCDu};
    size_t wtextlen = 2;
#endif
    PyObject *wide, *utf8;

    wide = PyUnicode_FromWideChar(wtext, wtextlen);
    if (wide == NULL)
        return NULL;

    utf8 = PyUnicode_FromString("\xf4\x8a\xaf\x8d");
    if (utf8 == NULL) {
        Py_DECREF(wide);
        return NULL;
    }

    if (PyUnicode_GET_LENGTH(wide) != PyUnicode_GET_LENGTH(utf8)) {
        Py_DECREF(wide);
        Py_DECREF(utf8);
        return raiseTestError("test_widechar",
                              "wide string and utf8 string "
                              "have different length");
    }
    if (PyUnicode_Compare(wide, utf8)) {
        Py_DECREF(wide);
        Py_DECREF(utf8);
        if (PyErr_Occurred())
            return NULL;
        return raiseTestError("test_widechar",
                              "wide string and utf8 string "
                              "are different");
    }

    Py_DECREF(wide);
    Py_DECREF(utf8);

#if defined(SIZEOF_WCHAR_T) && (SIZEOF_WCHAR_T == 4)
    wide = PyUnicode_FromWideChar(invalid, 1);
    if (wide == NULL)
        PyErr_Clear();
    else
        return raiseTestError("test_widechar",
                              "PyUnicode_FromWideChar(L\"\\U00110000\", 1) didn't fail");

    wide = PyUnicode_FromUnicode(invalid, 1);
    if (wide == NULL)
        PyErr_Clear();
    else
        return raiseTestError("test_widechar",
                              "PyUnicode_FromUnicode(L\"\\U00110000\", 1) didn't fail");

    wide = PyUnicode_FromUnicode(NULL, 1);
    if (wide == NULL)
        return NULL;
    PyUnicode_AS_UNICODE(wide)[0] = invalid[0];
    if (_PyUnicode_Ready(wide) < 0) {
        Py_DECREF(wide);
        PyErr_Clear();
    }
    else {
        Py_DECREF(wide);
        return raiseTestError("test_widechar",
                              "PyUnicode_Ready() didn't fail");
    }
#endif

    Py_RETURN_NONE;
}

static PyObject *
unicode_aswidechar(PyObject *self, PyObject *args)
{
    PyObject *unicode, *result;
    Py_ssize_t buflen, size;
    wchar_t *buffer;

    if (!PyArg_ParseTuple(args, "Un", &unicode, &buflen))
        return NULL;
    buffer = PyMem_New(wchar_t, buflen);
    if (buffer == NULL)
        return PyErr_NoMemory();

    size = PyUnicode_AsWideChar(unicode, buffer, buflen);
    if (size == -1) {
        PyMem_Free(buffer);
        return NULL;
    }

    if (size < buflen)
        buflen = size + 1;
    else
        buflen = size;
    result = PyUnicode_FromWideChar(buffer, buflen);
    PyMem_Free(buffer);
    if (result == NULL)
        return NULL;

    return Py_BuildValue("(Nn)", result, size);
}

static PyObject *
unicode_aswidecharstring(PyObject *self, PyObject *args)
{
    PyObject *unicode, *result;
    Py_ssize_t size;
    wchar_t *buffer;

    if (!PyArg_ParseTuple(args, "U", &unicode))
        return NULL;

    buffer = PyUnicode_AsWideCharString(unicode, &size);
    if (buffer == NULL)
        return NULL;

    result = PyUnicode_FromWideChar(buffer, size + 1);
    PyMem_Free(buffer);
    if (result == NULL)
        return NULL;
    return Py_BuildValue("(Nn)", result, size);
}

static PyObject *
unicode_asucs4(PyObject *self, PyObject *args)
{
    PyObject *unicode, *result;
    Py_UCS4 *buffer;
    int copy_null;
    Py_ssize_t str_len, buf_len;

    if (!PyArg_ParseTuple(args, "Unp:unicode_asucs4", &unicode, &str_len, &copy_null)) {
        return NULL;
    }

    buf_len = str_len + 1;
    buffer = PyMem_NEW(Py_UCS4, buf_len);
    if (buffer == NULL) {
        return PyErr_NoMemory();
    }
    memset(buffer, 0, sizeof(Py_UCS4)*buf_len);
    buffer[str_len] = 0xffffU;

    if (!PyUnicode_AsUCS4(unicode, buffer, buf_len, copy_null)) {
        PyMem_FREE(buffer);
        return NULL;
    }

    result = PyUnicode_FromKindAndData(PyUnicode_4BYTE_KIND, buffer, buf_len);
    PyMem_FREE(buffer);
    return result;
}

static PyObject *
unicode_findchar(PyObject *self, PyObject *args)
{
    PyObject *str;
    int direction;
    unsigned int ch;
    Py_ssize_t result;
    Py_ssize_t start, end;

    if (!PyArg_ParseTuple(args, "UInni:unicode_findchar", &str, &ch,
                          &start, &end, &direction)) {
        return NULL;
    }

    result = PyUnicode_FindChar(str, (Py_UCS4)ch, start, end, direction);
    if (result == -2)
        return NULL;
    else
        return PyLong_FromSsize_t(result);
}

static PyObject *
unicode_copycharacters(PyObject *self, PyObject *args)
{
    PyObject *from, *to, *to_copy;
    Py_ssize_t from_start, to_start, how_many, copied;

    if (!PyArg_ParseTuple(args, "UnOnn:unicode_copycharacters", &to, &to_start,
                          &from, &from_start, &how_many)) {
        return NULL;
    }

    if (!(to_copy = PyUnicode_New(PyUnicode_GET_LENGTH(to),
                                  PyUnicode_MAX_CHAR_VALUE(to)))) {
        return NULL;
    }
    if (PyUnicode_Fill(to_copy, 0, PyUnicode_GET_LENGTH(to_copy), 0U) < 0) {
        Py_DECREF(to_copy);
        return NULL;
    }

    if ((copied = PyUnicode_CopyCharacters(to_copy, to_start, from,
                                           from_start, how_many)) < 0) {
        Py_DECREF(to_copy);
        return NULL;
    }

    return Py_BuildValue("(Nn)", to_copy, copied);
}

static PyObject *
unicode_encodedecimal(PyObject *self, PyObject *args)
{
    Py_UNICODE *unicode;
    Py_ssize_t length;
    char *errors = NULL;
    PyObject *decimal;
    Py_ssize_t decimal_length, new_length;
    int res;

    if (!PyArg_ParseTuple(args, "u#|s", &unicode, &length, &errors))
        return NULL;

    decimal_length = length * 7; /* len('&#8364;') */
    decimal = PyBytes_FromStringAndSize(NULL, decimal_length);
    if (decimal == NULL)
        return NULL;

    res = PyUnicode_EncodeDecimal(unicode, length,
                                  PyBytes_AS_STRING(decimal),
                                  errors);
    if (res < 0) {
        Py_DECREF(decimal);
        return NULL;
    }

    new_length = strlen(PyBytes_AS_STRING(decimal));
    assert(new_length <= decimal_length);
    res = _PyBytes_Resize(&decimal, new_length);
    if (res < 0)
        return NULL;

    return decimal;
}

static PyObject *
unicode_transformdecimaltoascii(PyObject *self, PyObject *args)
{
    Py_UNICODE *unicode;
    Py_ssize_t length;
    if (!PyArg_ParseTuple(args, "u#|s", &unicode, &length))
        return NULL;
    return PyUnicode_TransformDecimalToASCII(unicode, length);
}

static PyObject *
unicode_legacy_string(PyObject *self, PyObject *args)
{
    Py_UNICODE *data;
    Py_ssize_t len;
    PyObject *u;

    if (!PyArg_ParseTuple(args, "u#", &data, &len))
        return NULL;

    u = PyUnicode_FromUnicode(NULL, len);
    if (u == NULL)
        return NULL;

    memcpy(PyUnicode_AS_UNICODE(u), data, len * sizeof(Py_UNICODE));

    if (len > 0) { /* The empty string is always ready. */
        assert(!PyUnicode_IS_READY(u));
    }

    return u;
}

static PyObject *
getargs_w_star(PyObject *self, PyObject *args)
{
    Py_buffer buffer;
    PyObject *result;
    char *str;

    if (!PyArg_ParseTuple(args, "w*:getargs_w_star", &buffer))
        return NULL;

    if (2 <= buffer.len) {
        str = buffer.buf;
        str[0] = '[';
        str[buffer.len-1] = ']';
    }

    result = PyBytes_FromStringAndSize(buffer.buf, buffer.len);
    PyBuffer_Release(&buffer);
    return result;
}


static PyObject *
test_empty_argparse(PyObject *self)
{
    /* Test that formats can begin with '|'. See issue #4720. */
    PyObject *tuple, *dict = NULL;
    static char *kwlist[] = {NULL};
    int result;
    tuple = PyTuple_New(0);
    if (!tuple)
        return NULL;
    if ((result = PyArg_ParseTuple(tuple, "|:test_empty_argparse")) < 0)
        goto done;
    dict = PyDict_New();
    if (!dict)
        goto done;
    result = PyArg_ParseTupleAndKeywords(tuple, dict, "|:test_empty_argparse", kwlist);
  done:
    Py_DECREF(tuple);
    Py_XDECREF(dict);
    if (result < 0)
        return NULL;
    else {
        Py_RETURN_NONE;
    }
}

static PyObject *
codec_incrementalencoder(PyObject *self, PyObject *args)
{
    const char *encoding, *errors = NULL;
    if (!PyArg_ParseTuple(args, "s|s:test_incrementalencoder",
                          &encoding, &errors))
        return NULL;
    return PyCodec_IncrementalEncoder(encoding, errors);
}

static PyObject *
codec_incrementaldecoder(PyObject *self, PyObject *args)
{
    const char *encoding, *errors = NULL;
    if (!PyArg_ParseTuple(args, "s|s:test_incrementaldecoder",
                          &encoding, &errors))
        return NULL;
    return PyCodec_IncrementalDecoder(encoding, errors);
}


/* Simple test of _PyLong_NumBits and _PyLong_Sign. */
static PyObject *
test_long_numbits(PyObject *self)
{
    struct triple {
        long input;
        size_t nbits;
        int sign;
    } testcases[] = {{0, 0, 0},
                     {1L, 1, 1},
                     {-1L, 1, -1},
                     {2L, 2, 1},
                     {-2L, 2, -1},
                     {3L, 2, 1},
                     {-3L, 2, -1},
                     {4L, 3, 1},
                     {-4L, 3, -1},
                     {0x7fffL, 15, 1},          /* one Python int digit */
             {-0x7fffL, 15, -1},
             {0xffffL, 16, 1},
             {-0xffffL, 16, -1},
             {0xfffffffL, 28, 1},
             {-0xfffffffL, 28, -1}};
    size_t i;

    for (i = 0; i < Py_ARRAY_LENGTH(testcases); ++i) {
        size_t nbits;
        int sign;
        PyObject *plong;

        plong = PyLong_FromLong(testcases[i].input);
        if (plong == NULL)
            return NULL;
        nbits = _PyLong_NumBits(plong);
        sign = _PyLong_Sign(plong);

        Py_DECREF(plong);
        if (nbits != testcases[i].nbits)
            return raiseTestError("test_long_numbits",
                            "wrong result for _PyLong_NumBits");
        if (sign != testcases[i].sign)
            return raiseTestError("test_long_numbits",
                            "wrong result for _PyLong_Sign");
    }
    Py_RETURN_NONE;
}

/* Example passing NULLs to PyObject_Str(NULL). */

static PyObject *
test_null_strings(PyObject *self)
{
    PyObject *o1 = PyObject_Str(NULL), *o2 = PyObject_Str(NULL);
    PyObject *tuple = PyTuple_Pack(2, o1, o2);
    Py_XDECREF(o1);
    Py_XDECREF(o2);
    return tuple;
}

static PyObject *
raise_exception(PyObject *self, PyObject *args)
{
    PyObject *exc;
    PyObject *exc_args, *v;
    int num_args, i;

    if (!PyArg_ParseTuple(args, "Oi:raise_exception",
                          &exc, &num_args))
        return NULL;

    exc_args = PyTuple_New(num_args);
    if (exc_args == NULL)
        return NULL;
    for (i = 0; i < num_args; ++i) {
        v = PyLong_FromLong(i);
        if (v == NULL) {
            Py_DECREF(exc_args);
            return NULL;
        }
        PyTuple_SET_ITEM(exc_args, i, v);
    }
    PyErr_SetObject(exc, exc_args);
    Py_DECREF(exc_args);
    return NULL;
}

static PyObject *
set_errno(PyObject *self, PyObject *args)
{
    int new_errno;

    if (!PyArg_ParseTuple(args, "i:set_errno", &new_errno))
        return NULL;

    errno = new_errno;
    Py_RETURN_NONE;
}

static PyObject *
test_set_exc_info(PyObject *self, PyObject *args)
{
    PyObject *orig_exc;
    PyObject *new_type, *new_value, *new_tb;
    PyObject *type, *value, *tb;
    if (!PyArg_ParseTuple(args, "OOO:test_set_exc_info",
                          &new_type, &new_value, &new_tb))
        return NULL;

    PyErr_GetExcInfo(&type, &value, &tb);

    Py_INCREF(new_type);
    Py_INCREF(new_value);
    Py_INCREF(new_tb);
    PyErr_SetExcInfo(new_type, new_value, new_tb);

    orig_exc = PyTuple_Pack(3, type ? type : Py_None, value ? value : Py_None, tb ? tb : Py_None);
    Py_XDECREF(type);
    Py_XDECREF(value);
    Py_XDECREF(tb);
    return orig_exc;
}

static int test_run_counter = 0;

static PyObject *
test_datetime_capi(PyObject *self, PyObject *args) {
    if (PyDateTimeAPI) {
        if (test_run_counter) {
            /* Probably regrtest.py -R */
            Py_RETURN_NONE;
        }
        else {
            PyErr_SetString(PyExc_AssertionError,
                            "PyDateTime_CAPI somehow initialized");
            return NULL;
        }
    }
    test_run_counter++;
    PyDateTime_IMPORT;
    if (PyDateTimeAPI)
        Py_RETURN_NONE;
    else
        return NULL;
}


#ifdef WITH_THREAD

/* test_thread_state spawns a thread of its own, and that thread releases
 * `thread_done` when it's finished.  The driver code has to know when the
 * thread finishes, because the thread uses a PyObject (the callable) that
 * may go away when the driver finishes.  The former lack of this explicit
 * synchronization caused rare segfaults, so rare that they were seen only
 * on a Mac buildbot (although they were possible on any box).
 */
static PyThread_type_lock thread_done = NULL;

static int
_make_call(void *callable)
{
    PyObject *rc;
    int success;
    PyGILState_STATE s = PyGILState_Ensure();
    rc = _PyObject_CallNoArg((PyObject *)callable);
    success = (rc != NULL);
    Py_XDECREF(rc);
    PyGILState_Release(s);
    return success;
}

/* Same thing, but releases `thread_done` when it returns.  This variant
 * should be called only from threads spawned by test_thread_state().
 */
static void
_make_call_from_thread(void *callable)
{
    _make_call(callable);
    PyThread_release_lock(thread_done);
}

static PyObject *
test_thread_state(PyObject *self, PyObject *args)
{
    PyObject *fn;
    int success = 1;

    if (!PyArg_ParseTuple(args, "O:test_thread_state", &fn))
        return NULL;

    if (!PyCallable_Check(fn)) {
        PyErr_Format(PyExc_TypeError, "'%s' object is not callable",
            fn->ob_type->tp_name);
        return NULL;
    }

    /* Ensure Python is set up for threading */
    PyEval_InitThreads();
    thread_done = PyThread_allocate_lock();
    if (thread_done == NULL)
        return PyErr_NoMemory();
    PyThread_acquire_lock(thread_done, 1);

    /* Start a new thread with our callback. */
    PyThread_start_new_thread(_make_call_from_thread, fn);
    /* Make the callback with the thread lock held by this thread */
    success &= _make_call(fn);
    /* Do it all again, but this time with the thread-lock released */
    Py_BEGIN_ALLOW_THREADS
    success &= _make_call(fn);
    PyThread_acquire_lock(thread_done, 1);  /* wait for thread to finish */
    Py_END_ALLOW_THREADS

    /* And once more with and without a thread
       XXX - should use a lock and work out exactly what we are trying
       to test <wink>
    */
    Py_BEGIN_ALLOW_THREADS
    PyThread_start_new_thread(_make_call_from_thread, fn);
    success &= _make_call(fn);
    PyThread_acquire_lock(thread_done, 1);  /* wait for thread to finish */
    Py_END_ALLOW_THREADS

    /* Release lock we acquired above.  This is required on HP-UX. */
    PyThread_release_lock(thread_done);

    PyThread_free_lock(thread_done);
    if (!success)
        return NULL;
    Py_RETURN_NONE;
}

/* test Py_AddPendingCalls using threads */
static int _pending_callback(void *arg)
{
    /* we assume the argument is callable object to which we own a reference */
    PyObject *callable = (PyObject *)arg;
    PyObject *r = _PyObject_CallNoArg(callable);
    Py_DECREF(callable);
    Py_XDECREF(r);
    return r != NULL ? 0 : -1;
}

/* The following requests n callbacks to _pending_callback.  It can be
 * run from any python thread.
 */
PyObject *pending_threadfunc(PyObject *self, PyObject *arg)
{
    PyObject *callable;
    int r;
    if (PyArg_ParseTuple(arg, "O", &callable) == 0)
        return NULL;

    /* create the reference for the callbackwhile we hold the lock */
    Py_INCREF(callable);

    Py_BEGIN_ALLOW_THREADS
    r = Py_AddPendingCall(&_pending_callback, callable);
    Py_END_ALLOW_THREADS

    if (r<0) {
        Py_DECREF(callable); /* unsuccessful add, destroy the extra reference */
        Py_RETURN_FALSE;
    }
    Py_RETURN_TRUE;
}
#endif

/* Some tests of PyUnicode_FromFormat().  This needs more tests. */
static PyObject *
test_string_from_format(PyObject *self, PyObject *args)
{
    PyObject *result;
    char *msg;

#define CHECK_1_FORMAT(FORMAT, TYPE)                                \
    result = PyUnicode_FromFormat(FORMAT, (TYPE)1);                 \
    if (result == NULL)                                             \
        return NULL;                                                \
    if (!_PyUnicode_EqualToASCIIString(result, "1")) {              \
        msg = FORMAT " failed at 1";                                \
        goto Fail;                                                  \
    }                                                               \
    Py_DECREF(result)

    CHECK_1_FORMAT("%d", int);
    CHECK_1_FORMAT("%ld", long);
    /* The z width modifier was added in Python 2.5. */
    CHECK_1_FORMAT("%zd", Py_ssize_t);

    /* The u type code was added in Python 2.5. */
    CHECK_1_FORMAT("%u", unsigned int);
    CHECK_1_FORMAT("%lu", unsigned long);
    CHECK_1_FORMAT("%zu", size_t);

    /* "%lld" and "%llu" support added in Python 2.7. */
    CHECK_1_FORMAT("%llu", unsigned long long);
    CHECK_1_FORMAT("%lld", long long);

    Py_RETURN_NONE;

 Fail:
    Py_XDECREF(result);
    return raiseTestError("test_string_from_format", msg);

#undef CHECK_1_FORMAT
}


static PyObject *
test_unicode_compare_with_ascii(PyObject *self) {
    PyObject *py_s = PyUnicode_FromStringAndSize("str\0", 4);
    int result;
    if (py_s == NULL)
        return NULL;
    result = PyUnicode_CompareWithASCIIString(py_s, "str");
    Py_DECREF(py_s);
    if (!result) {
        PyErr_SetString(TestError, "Python string ending in NULL "
                        "should not compare equal to c string.");
        return NULL;
    }
    Py_RETURN_NONE;
}

/* This is here to provide a docstring for test_descr. */
static PyObject *
test_with_docstring(PyObject *self)
{
    Py_RETURN_NONE;
}

/* Test PyOS_string_to_double. */
static PyObject *
test_string_to_double(PyObject *self) {
    double result;
    char *msg;

#define CHECK_STRING(STR, expected)                             \
    result = PyOS_string_to_double(STR, NULL, NULL);            \
    if (result == -1.0 && PyErr_Occurred())                     \
        return NULL;                                            \
    if (result != (double)expected) {                           \
        msg = "conversion of " STR " to float failed";          \
        goto fail;                                              \
    }

#define CHECK_INVALID(STR)                                              \
    result = PyOS_string_to_double(STR, NULL, NULL);                    \
    if (result == -1.0 && PyErr_Occurred()) {                           \
        if (PyErr_ExceptionMatches(PyExc_ValueError))                   \
            PyErr_Clear();                                              \
        else                                                            \
            return NULL;                                                \
    }                                                                   \
    else {                                                              \
        msg = "conversion of " STR " didn't raise ValueError";          \
        goto fail;                                                      \
    }

    CHECK_STRING("0.1", 0.1);
    CHECK_STRING("1.234", 1.234);
    CHECK_STRING("-1.35", -1.35);
    CHECK_STRING(".1e01", 1.0);
    CHECK_STRING("2.e-2", 0.02);

    CHECK_INVALID(" 0.1");
    CHECK_INVALID("\t\n-3");
    CHECK_INVALID(".123 ");
    CHECK_INVALID("3\n");
    CHECK_INVALID("123abc");

    Py_RETURN_NONE;
  fail:
    return raiseTestError("test_string_to_double", msg);
#undef CHECK_STRING
#undef CHECK_INVALID
}


/* Coverage testing of capsule objects. */

static const char *capsule_name = "capsule name";
static       char *capsule_pointer = "capsule pointer";
static       char *capsule_context = "capsule context";
static const char *capsule_error = NULL;
static int
capsule_destructor_call_count = 0;

static void
capsule_destructor(PyObject *o) {
    capsule_destructor_call_count++;
    if (PyCapsule_GetContext(o) != capsule_context) {
        capsule_error = "context did not match in destructor!";
    } else if (PyCapsule_GetDestructor(o) != capsule_destructor) {
        capsule_error = "destructor did not match in destructor!  (woah!)";
    } else if (PyCapsule_GetName(o) != capsule_name) {
        capsule_error = "name did not match in destructor!";
    } else if (PyCapsule_GetPointer(o, capsule_name) != capsule_pointer) {
        capsule_error = "pointer did not match in destructor!";
    }
}

typedef struct {
    char *name;
    char *module;
    char *attribute;
} known_capsule;

static PyObject *
test_capsule(PyObject *self, PyObject *args)
{
    PyObject *object;
    const char *error = NULL;
    void *pointer;
    void *pointer2;
    known_capsule known_capsules[] = {
        #define KNOWN_CAPSULE(module, name)             { module "." name, module, name }
        KNOWN_CAPSULE("_socket", "CAPI"),
        KNOWN_CAPSULE("_curses", "_C_API"),
        KNOWN_CAPSULE("datetime", "datetime_CAPI"),
        { NULL, NULL },
    };
    known_capsule *known = &known_capsules[0];

#define FAIL(x) { error = (x); goto exit; }

#define CHECK_DESTRUCTOR \
    if (capsule_error) { \
        FAIL(capsule_error); \
    } \
    else if (!capsule_destructor_call_count) {          \
        FAIL("destructor not called!"); \
    } \
    capsule_destructor_call_count = 0; \

    object = PyCapsule_New(capsule_pointer, capsule_name, capsule_destructor);
    PyCapsule_SetContext(object, capsule_context);
    capsule_destructor(object);
    CHECK_DESTRUCTOR;
    Py_DECREF(object);
    CHECK_DESTRUCTOR;

    object = PyCapsule_New(known, "ignored", NULL);
    PyCapsule_SetPointer(object, capsule_pointer);
    PyCapsule_SetName(object, capsule_name);
    PyCapsule_SetDestructor(object, capsule_destructor);
    PyCapsule_SetContext(object, capsule_context);
    capsule_destructor(object);
    CHECK_DESTRUCTOR;
    /* intentionally access using the wrong name */
    pointer2 = PyCapsule_GetPointer(object, "the wrong name");
    if (!PyErr_Occurred()) {
        FAIL("PyCapsule_GetPointer should have failed but did not!");
    }
    PyErr_Clear();
    if (pointer2) {
        if (pointer2 == capsule_pointer) {
            FAIL("PyCapsule_GetPointer should not have"
                     " returned the internal pointer!");
        } else {
            FAIL("PyCapsule_GetPointer should have "
                     "returned NULL pointer but did not!");
        }
    }
    PyCapsule_SetDestructor(object, NULL);
    Py_DECREF(object);
    if (capsule_destructor_call_count) {
        FAIL("destructor called when it should not have been!");
    }

    for (known = &known_capsules[0]; known->module != NULL; known++) {
        /* yeah, ordinarily I wouldn't do this either,
           but it's fine for this test harness.
        */
        static char buffer[256];
#undef FAIL
#define FAIL(x) \
        { \
        sprintf(buffer, "%s module: \"%s\" attribute: \"%s\"", \
            x, known->module, known->attribute); \
        error = buffer; \
        goto exit; \
        } \

        PyObject *module = PyImport_ImportModule(known->module);
        if (module) {
            pointer = PyCapsule_Import(known->name, 0);
            if (!pointer) {
                Py_DECREF(module);
                FAIL("PyCapsule_GetPointer returned NULL unexpectedly!");
            }
            object = PyObject_GetAttrString(module, known->attribute);
            if (!object) {
                Py_DECREF(module);
                return NULL;
            }
            pointer2 = PyCapsule_GetPointer(object,
                                    "weebles wobble but they don't fall down");
            if (!PyErr_Occurred()) {
                Py_DECREF(object);
                Py_DECREF(module);
                FAIL("PyCapsule_GetPointer should have failed but did not!");
            }
            PyErr_Clear();
            if (pointer2) {
                Py_DECREF(module);
                Py_DECREF(object);
                if (pointer2 == pointer) {
                    FAIL("PyCapsule_GetPointer should not have"
                             " returned its internal pointer!");
                } else {
                    FAIL("PyCapsule_GetPointer should have"
                             " returned NULL pointer but did not!");
                }
            }
            Py_DECREF(object);
            Py_DECREF(module);
        }
        else
            PyErr_Clear();
    }

  exit:
    if (error) {
        return raiseTestError("test_capsule", error);
    }
    Py_RETURN_NONE;
#undef FAIL
}

#ifdef HAVE_GETTIMEOFDAY
/* Profiling of integer performance */
static void print_delta(int test, struct timeval *s, struct timeval *e)
{
    e->tv_sec -= s->tv_sec;
    e->tv_usec -= s->tv_usec;
    if (e->tv_usec < 0) {
        e->tv_sec -=1;
        e->tv_usec += 1000000;
    }
    printf("Test %d: %d.%06ds\n", test, (int)e->tv_sec, (int)e->tv_usec);
}

static PyObject *
profile_int(PyObject *self, PyObject* args)
{
    int i, k;
    struct timeval start, stop;
    PyObject *single, **multiple, *op1, *result;

    /* Test 1: Allocate and immediately deallocate
       many small integers */
    gettimeofday(&start, NULL);
    for(k=0; k < 20000; k++)
        for(i=0; i < 1000; i++) {
            single = PyLong_FromLong(i);
            Py_DECREF(single);
        }
    gettimeofday(&stop, NULL);
    print_delta(1, &start, &stop);

    /* Test 2: Allocate and immediately deallocate
       many large integers */
    gettimeofday(&start, NULL);
    for(k=0; k < 20000; k++)
        for(i=0; i < 1000; i++) {
            single = PyLong_FromLong(i+1000000);
            Py_DECREF(single);
        }
    gettimeofday(&stop, NULL);
    print_delta(2, &start, &stop);

    /* Test 3: Allocate a few integers, then release
       them all simultaneously. */
    multiple = malloc(sizeof(PyObject*) * 1000);
    if (multiple == NULL)
        return PyErr_NoMemory();
    gettimeofday(&start, NULL);
    for(k=0; k < 20000; k++) {
        for(i=0; i < 1000; i++) {
            multiple[i] = PyLong_FromLong(i+1000000);
        }
        for(i=0; i < 1000; i++) {
            Py_DECREF(multiple[i]);
        }
    }
    gettimeofday(&stop, NULL);
    print_delta(3, &start, &stop);
    free(multiple);

    /* Test 4: Allocate many integers, then release
       them all simultaneously. */
    multiple = malloc(sizeof(PyObject*) * 1000000);
    if (multiple == NULL)
        return PyErr_NoMemory();
    gettimeofday(&start, NULL);
    for(k=0; k < 20; k++) {
        for(i=0; i < 1000000; i++) {
            multiple[i] = PyLong_FromLong(i+1000000);
        }
        for(i=0; i < 1000000; i++) {
            Py_DECREF(multiple[i]);
        }
    }
    gettimeofday(&stop, NULL);
    print_delta(4, &start, &stop);
    free(multiple);

    /* Test 5: Allocate many integers < 32000 */
    multiple = malloc(sizeof(PyObject*) * 1000000);
    if (multiple == NULL)
        return PyErr_NoMemory();
    gettimeofday(&start, NULL);
    for(k=0; k < 10; k++) {
        for(i=0; i < 1000000; i++) {
            multiple[i] = PyLong_FromLong(i+1000);
        }
        for(i=0; i < 1000000; i++) {
            Py_DECREF(multiple[i]);
        }
    }
    gettimeofday(&stop, NULL);
    print_delta(5, &start, &stop);
    free(multiple);

    /* Test 6: Perform small int addition */
    op1 = PyLong_FromLong(1);
    gettimeofday(&start, NULL);
    for(i=0; i < 10000000; i++) {
        result = PyNumber_Add(op1, op1);
        Py_DECREF(result);
    }
    gettimeofday(&stop, NULL);
    Py_DECREF(op1);
    print_delta(6, &start, &stop);

    /* Test 7: Perform medium int addition */
    op1 = PyLong_FromLong(1000);
    if (op1 == NULL)
        return NULL;
    gettimeofday(&start, NULL);
    for(i=0; i < 10000000; i++) {
        result = PyNumber_Add(op1, op1);
        Py_XDECREF(result);
    }
    gettimeofday(&stop, NULL);
    Py_DECREF(op1);
    print_delta(7, &start, &stop);

    Py_RETURN_NONE;
}
#endif

/* To test the format of tracebacks as printed out. */
static PyObject *
traceback_print(PyObject *self, PyObject *args)
{
    PyObject *file;
    PyObject *traceback;
    int result;

    if (!PyArg_ParseTuple(args, "OO:traceback_print",
                            &traceback, &file))
        return NULL;

    result = PyTraceBack_Print(traceback, file);
    if (result < 0)
        return NULL;
    Py_RETURN_NONE;
}

/* To test the format of exceptions as printed out. */
static PyObject *
exception_print(PyObject *self, PyObject *args)
{
    PyObject *value;
    PyObject *tb;

    if (!PyArg_ParseTuple(args, "O:exception_print",
                            &value))
        return NULL;
    if (!PyExceptionInstance_Check(value)) {
        PyErr_Format(PyExc_TypeError, "an exception instance is required");
        return NULL;
    }

    tb = PyException_GetTraceback(value);
    PyErr_Display((PyObject *) Py_TYPE(value), value, tb);
    Py_XDECREF(tb);

    Py_RETURN_NONE;
}




/* reliably raise a MemoryError */
static PyObject *
raise_memoryerror(PyObject *self)
{
    PyErr_NoMemory();
    return NULL;
}

/* Issue 6012 */
static PyObject *str1, *str2;
static int
failing_converter(PyObject *obj, void *arg)
{
    /* Clone str1, then let the conversion fail. */
    assert(str1);
    str2 = str1;
    Py_INCREF(str2);
    return 0;
}
static PyObject*
argparsing(PyObject *o, PyObject *args)
{
    PyObject *res;
    str1 = str2 = NULL;
    if (!PyArg_ParseTuple(args, "O&O&",
                          PyUnicode_FSConverter, &str1,
                          failing_converter, &str2)) {
        if (!str2)
            /* argument converter not called? */
            return NULL;
        /* Should be 1 */
        res = PyLong_FromSsize_t(Py_REFCNT(str2));
        Py_DECREF(str2);
        PyErr_Clear();
        return res;
    }
    Py_RETURN_NONE;
}

/* To test that the result of PyCode_NewEmpty has the right members. */
static PyObject *
code_newempty(PyObject *self, PyObject *args)
{
    const char *filename;
    const char *funcname;
    int firstlineno;

    if (!PyArg_ParseTuple(args, "ssi:code_newempty",
                          &filename, &funcname, &firstlineno))
        return NULL;

    return (PyObject *)PyCode_NewEmpty(filename, funcname, firstlineno);
}

/* Test PyErr_NewExceptionWithDoc (also exercise PyErr_NewException).
   Run via Lib/test/test_exceptions.py */
static PyObject *
make_exception_with_doc(PyObject *self, PyObject *args, PyObject *kwargs)
{
    const char *name;
    const char *doc = NULL;
    PyObject *base = NULL;
    PyObject *dict = NULL;

    static char *kwlist[] = {"name", "doc", "base", "dict", NULL};

    if (!PyArg_ParseTupleAndKeywords(args, kwargs,
                    "s|sOO:make_exception_with_doc", kwlist,
                                     &name, &doc, &base, &dict))
        return NULL;

    return PyErr_NewExceptionWithDoc(name, doc, base, dict);
}

static PyObject *
make_memoryview_from_NULL_pointer(PyObject *self)
{
    Py_buffer info;
    if (PyBuffer_FillInfo(&info, NULL, NULL, 1, 1, PyBUF_FULL_RO) < 0)
        return NULL;
    return PyMemoryView_FromBuffer(&info);
}

static PyObject *
test_from_contiguous(PyObject* self, PyObject *noargs)
{
    int data[9] = {-1,-1,-1,-1,-1,-1,-1,-1,-1};
    int init[5] = {0, 1, 2, 3, 4};
    Py_ssize_t itemsize = sizeof(int);
    Py_ssize_t shape = 5;
    Py_ssize_t strides = 2 * itemsize;
    Py_buffer view = {
        data,
        NULL,
        5 * itemsize,
        itemsize,
        1,
        1,
        NULL,
        &shape,
        &strides,
        NULL,
        NULL
    };
    int *ptr;
    int i;

    PyBuffer_FromContiguous(&view, init, view.len, 'C');
    ptr = view.buf;
    for (i = 0; i < 5; i++) {
        if (ptr[2*i] != i) {
            PyErr_SetString(TestError,
                "test_from_contiguous: incorrect result");
            return NULL;
        }
    }

    view.buf = &data[8];
    view.strides[0] = -2 * itemsize;

    PyBuffer_FromContiguous(&view, init, view.len, 'C');
    ptr = view.buf;
    for (i = 0; i < 5; i++) {
        if (*(ptr-2*i) != i) {
            PyErr_SetString(TestError,
                "test_from_contiguous: incorrect result");
            return NULL;
        }
    }

    Py_RETURN_NONE;
}

#if (defined(__linux__) || defined(__FreeBSD__)) && defined(__GNUC__)
extern PyTypeObject _PyBytesIOBuffer_Type;

static PyObject *
test_pep3118_obsolete_write_locks(PyObject* self, PyObject *noargs)
{
    PyTypeObject *type = &_PyBytesIOBuffer_Type;
    PyObject *b;
    char *dummy[1];
    int ret, match;

    /* PyBuffer_FillInfo() */
    ret = PyBuffer_FillInfo(NULL, NULL, dummy, 1, 0, PyBUF_SIMPLE);
    match = PyErr_Occurred() && PyErr_ExceptionMatches(PyExc_BufferError);
    PyErr_Clear();
    if (ret != -1 || match == 0)
        goto error;

    /* bytesiobuf_getbuffer() */
    b = type->tp_alloc(type, 0);
    if (b == NULL) {
        return NULL;
    }

    ret = PyObject_GetBuffer(b, NULL, PyBUF_SIMPLE);
    Py_DECREF(b);
    match = PyErr_Occurred() && PyErr_ExceptionMatches(PyExc_BufferError);
    PyErr_Clear();
    if (ret != -1 || match == 0)
        goto error;

    Py_RETURN_NONE;

error:
    PyErr_SetString(TestError,
        "test_pep3118_obsolete_write_locks: failure");
    return NULL;
}
#endif

/* This tests functions that historically supported write locks.  It is
   wrong to call getbuffer() with view==NULL and a compliant getbufferproc
   is entitled to segfault in that case. */
static PyObject *
getbuffer_with_null_view(PyObject* self, PyObject *obj)
{
    if (PyObject_GetBuffer(obj, NULL, PyBUF_SIMPLE) < 0)
        return NULL;

    Py_RETURN_NONE;
}

/* Test that the fatal error from not having a current thread doesn't
   cause an infinite loop.  Run via Lib/test/test_capi.py */
static PyObject *
crash_no_current_thread(PyObject *self)
{
    Py_BEGIN_ALLOW_THREADS
    /* Using PyThreadState_Get() directly allows the test to pass in
       !pydebug mode. However, the test only actually tests anything
       in pydebug mode, since that's where the infinite loop was in
       the first place. */
    PyThreadState_Get();
    Py_END_ALLOW_THREADS
    return NULL;
}

/* To run some code in a sub-interpreter. */
static PyObject *
run_in_subinterp(PyObject *self, PyObject *args)
{
    const char *code;
    int r;
    PyThreadState *substate, *mainstate;

    if (!PyArg_ParseTuple(args, "s:run_in_subinterp",
                          &code))
        return NULL;

    mainstate = PyThreadState_Get();

    PyThreadState_Swap(NULL);

    substate = Py_NewInterpreter();
    if (substate == NULL) {
        /* Since no new thread state was created, there is no exception to
           propagate; raise a fresh one after swapping in the old thread
           state. */
        PyThreadState_Swap(mainstate);
        PyErr_SetString(PyExc_RuntimeError, "sub-interpreter creation failed");
        return NULL;
    }
    r = PyRun_SimpleString(code);
    Py_EndInterpreter(substate);

    PyThreadState_Swap(mainstate);

    return PyLong_FromLong(r);
}

static int
check_time_rounding(int round)
{
    if (round != _PyTime_ROUND_FLOOR
        && round != _PyTime_ROUND_CEILING
        && round != _PyTime_ROUND_HALF_EVEN) {
        PyErr_SetString(PyExc_ValueError, "invalid rounding");
        return -1;
    }
    return 0;
}

static PyObject *
test_pytime_object_to_time_t(PyObject *self, PyObject *args)
{
    PyObject *obj;
    time_t sec;
    int round;
    if (!PyArg_ParseTuple(args, "Oi:pytime_object_to_time_t", &obj, &round))
        return NULL;
    if (check_time_rounding(round) < 0)
        return NULL;
    if (_PyTime_ObjectToTime_t(obj, &sec, round) == -1)
        return NULL;
    return _PyLong_FromTime_t(sec);
}

static PyObject *
test_pytime_object_to_timeval(PyObject *self, PyObject *args)
{
    PyObject *obj;
    time_t sec;
    long usec;
    int round;
    if (!PyArg_ParseTuple(args, "Oi:pytime_object_to_timeval", &obj, &round))
        return NULL;
    if (check_time_rounding(round) < 0)
        return NULL;
    if (_PyTime_ObjectToTimeval(obj, &sec, &usec, round) == -1)
        return NULL;
    return Py_BuildValue("Nl", _PyLong_FromTime_t(sec), usec);
}

static PyObject *
test_pytime_object_to_timespec(PyObject *self, PyObject *args)
{
    PyObject *obj;
    time_t sec;
    long nsec;
    int round;
    if (!PyArg_ParseTuple(args, "Oi:pytime_object_to_timespec", &obj, &round))
        return NULL;
    if (check_time_rounding(round) < 0)
        return NULL;
    if (_PyTime_ObjectToTimespec(obj, &sec, &nsec, round) == -1)
        return NULL;
    return Py_BuildValue("Nl", _PyLong_FromTime_t(sec), nsec);
}

static void
slot_tp_del(PyObject *self)
{
    _Py_IDENTIFIER(__tp_del__);
    PyObject *del, *res;
    PyObject *error_type, *error_value, *error_traceback;

    /* Temporarily resurrect the object. */
    assert(self->ob_refcnt == 0);
    self->ob_refcnt = 1;

    /* Save the current exception, if any. */
    PyErr_Fetch(&error_type, &error_value, &error_traceback);

    /* Execute __del__ method, if any. */
    del = _PyObject_LookupSpecial(self, &PyId___tp_del__);
    if (del != NULL) {
        res = _PyObject_CallNoArg(del);
        if (res == NULL)
            PyErr_WriteUnraisable(del);
        else
            Py_DECREF(res);
        Py_DECREF(del);
    }

    /* Restore the saved exception. */
    PyErr_Restore(error_type, error_value, error_traceback);

    /* Undo the temporary resurrection; can't use DECREF here, it would
     * cause a recursive call.
     */
    assert(self->ob_refcnt > 0);
    if (--self->ob_refcnt == 0)
        return;         /* this is the normal path out */

    /* __del__ resurrected it!  Make it look like the original Py_DECREF
     * never happened.
     */
    {
        Py_ssize_t refcnt = self->ob_refcnt;
        _Py_NewReference(self);
        self->ob_refcnt = refcnt;
    }
    assert(!PyType_IS_GC(Py_TYPE(self)) ||
           _Py_AS_GC(self)->gc.gc_refs != _PyGC_REFS_UNTRACKED);
    /* If Py_REF_DEBUG, _Py_NewReference bumped _Py_RefTotal, so
     * we need to undo that. */
    _Py_DEC_REFTOTAL;
    /* If Py_TRACE_REFS, _Py_NewReference re-added self to the object
     * chain, so no more to do there.
     * If COUNT_ALLOCS, the original decref bumped tp_frees, and
     * _Py_NewReference bumped tp_allocs:  both of those need to be
     * undone.
     */
#ifdef COUNT_ALLOCS
    --Py_TYPE(self)->tp_frees;
    --Py_TYPE(self)->tp_allocs;
#endif
}

static PyObject *
with_tp_del(PyObject *self, PyObject *args)
{
    PyObject *obj;
    PyTypeObject *tp;

    if (!PyArg_ParseTuple(args, "O:with_tp_del", &obj))
        return NULL;
    tp = (PyTypeObject *) obj;
    if (!PyType_Check(obj) || !PyType_HasFeature(tp, Py_TPFLAGS_HEAPTYPE)) {
        PyErr_Format(PyExc_TypeError,
                     "heap type expected, got %R", obj);
        return NULL;
    }
    tp->tp_del = slot_tp_del;
    Py_INCREF(obj);
    return obj;
}

static PyMethodDef ml;

static PyObject *
create_cfunction(PyObject *self, PyObject *args)
{
    return PyCFunction_NewEx(&ml, self, NULL);
}

static PyMethodDef ml = {
    "create_cfunction",
    create_cfunction,
    METH_NOARGS,
    NULL
};

static PyObject *
_test_incref(PyObject *ob)
{
    Py_INCREF(ob);
    return ob;
}

static PyObject *
test_xincref_doesnt_leak(PyObject *ob)
{
    PyObject *obj = PyLong_FromLong(0);
    Py_XINCREF(_test_incref(obj));
    Py_DECREF(obj);
    Py_DECREF(obj);
    Py_DECREF(obj);
    Py_RETURN_NONE;
}

static PyObject *
test_incref_doesnt_leak(PyObject *ob)
{
    PyObject *obj = PyLong_FromLong(0);
    Py_INCREF(_test_incref(obj));
    Py_DECREF(obj);
    Py_DECREF(obj);
    Py_DECREF(obj);
    Py_RETURN_NONE;
}

static PyObject *
test_xdecref_doesnt_leak(PyObject *ob)
{
    Py_XDECREF(PyLong_FromLong(0));
    Py_RETURN_NONE;
}

static PyObject *
test_decref_doesnt_leak(PyObject *ob)
{
    Py_DECREF(PyLong_FromLong(0));
    Py_RETURN_NONE;
}

static PyObject *
test_incref_decref_API(PyObject *ob)
{
    PyObject *obj = PyLong_FromLong(0);
    Py_IncRef(obj);
    Py_DecRef(obj);
    Py_DecRef(obj);
    Py_RETURN_NONE;
}

static PyObject *
test_pymem_alloc0(PyObject *self)
{
    void *ptr;

    ptr = PyMem_RawMalloc(0);
    if (ptr == NULL) {
        PyErr_SetString(PyExc_RuntimeError, "PyMem_RawMalloc(0) returns NULL");
        return NULL;
    }
    PyMem_RawFree(ptr);

    ptr = PyMem_RawCalloc(0, 0);
    if (ptr == NULL) {
        PyErr_SetString(PyExc_RuntimeError, "PyMem_RawCalloc(0, 0) returns NULL");
        return NULL;
    }
    PyMem_RawFree(ptr);

    ptr = PyMem_Malloc(0);
    if (ptr == NULL) {
        PyErr_SetString(PyExc_RuntimeError, "PyMem_Malloc(0) returns NULL");
        return NULL;
    }
    PyMem_Free(ptr);

    ptr = PyMem_Calloc(0, 0);
    if (ptr == NULL) {
        PyErr_SetString(PyExc_RuntimeError, "PyMem_Calloc(0, 0) returns NULL");
        return NULL;
    }
    PyMem_Free(ptr);

    ptr = PyObject_Malloc(0);
    if (ptr == NULL) {
        PyErr_SetString(PyExc_RuntimeError, "PyObject_Malloc(0) returns NULL");
        return NULL;
    }
    PyObject_Free(ptr);

    ptr = PyObject_Calloc(0, 0);
    if (ptr == NULL) {
        PyErr_SetString(PyExc_RuntimeError, "PyObject_Calloc(0, 0) returns NULL");
        return NULL;
    }
    PyObject_Free(ptr);

    Py_RETURN_NONE;
}

typedef struct {
    PyMemAllocatorEx alloc;

    size_t malloc_size;
    size_t calloc_nelem;
    size_t calloc_elsize;
    void *realloc_ptr;
    size_t realloc_new_size;
    void *free_ptr;
} alloc_hook_t;

static void* hook_malloc (void* ctx, size_t size)
{
    alloc_hook_t *hook = (alloc_hook_t *)ctx;
    hook->malloc_size = size;
    return hook->alloc.malloc(hook->alloc.ctx, size);
}

static void* hook_calloc (void* ctx, size_t nelem, size_t elsize)
{
    alloc_hook_t *hook = (alloc_hook_t *)ctx;
    hook->calloc_nelem = nelem;
    hook->calloc_elsize = elsize;
    return hook->alloc.calloc(hook->alloc.ctx, nelem, elsize);
}

static void* hook_realloc (void* ctx, void* ptr, size_t new_size)
{
    alloc_hook_t *hook = (alloc_hook_t *)ctx;
    hook->realloc_ptr = ptr;
    hook->realloc_new_size = new_size;
    return hook->alloc.realloc(hook->alloc.ctx, ptr, new_size);
}

static void hook_free (void *ctx, void *ptr)
{
    alloc_hook_t *hook = (alloc_hook_t *)ctx;
    hook->free_ptr = ptr;
    hook->alloc.free(hook->alloc.ctx, ptr);
}

static PyObject *
test_setallocators(PyMemAllocatorDomain domain)
{
    PyObject *res = NULL;
    const char *error_msg;
    alloc_hook_t hook;
    PyMemAllocatorEx alloc;
    size_t size, size2, nelem, elsize;
    void *ptr, *ptr2;

    memset(&hook, 0, sizeof(hook));

    alloc.ctx = &hook;
    alloc.malloc = &hook_malloc;
    alloc.calloc = &hook_calloc;
    alloc.realloc = &hook_realloc;
    alloc.free = &hook_free;
    PyMem_GetAllocator(domain, &hook.alloc);
    PyMem_SetAllocator(domain, &alloc);

    size = 42;
    switch(domain)
    {
    case PYMEM_DOMAIN_RAW: ptr = PyMem_RawMalloc(size); break;
    case PYMEM_DOMAIN_MEM: ptr = PyMem_Malloc(size); break;
    case PYMEM_DOMAIN_OBJ: ptr = PyObject_Malloc(size); break;
    default: ptr = NULL; break;
    }

    if (ptr == NULL) {
        error_msg = "malloc failed";
        goto fail;
    }

    if (hook.malloc_size != size) {
        error_msg = "malloc invalid size";
        goto fail;
    }

    size2 = 200;
    switch(domain)
    {
    case PYMEM_DOMAIN_RAW: ptr2 = PyMem_RawRealloc(ptr, size2); break;
    case PYMEM_DOMAIN_MEM: ptr2 = PyMem_Realloc(ptr, size2); break;
    case PYMEM_DOMAIN_OBJ: ptr2 = PyObject_Realloc(ptr, size2); break;
    default: ptr2 = NULL; break;
    }

    if (ptr2 == NULL) {
        error_msg = "realloc failed";
        goto fail;
    }

    if (hook.realloc_ptr != ptr
        || hook.realloc_new_size != size2) {
        error_msg = "realloc invalid parameters";
        goto fail;
    }

    switch(domain)
    {
    case PYMEM_DOMAIN_RAW: PyMem_RawFree(ptr2); break;
    case PYMEM_DOMAIN_MEM: PyMem_Free(ptr2); break;
    case PYMEM_DOMAIN_OBJ: PyObject_Free(ptr2); break;
    }

    if (hook.free_ptr != ptr2) {
        error_msg = "free invalid pointer";
        goto fail;
    }

    nelem = 2;
    elsize = 5;
    switch(domain)
    {
    case PYMEM_DOMAIN_RAW: ptr = PyMem_RawCalloc(nelem, elsize); break;
    case PYMEM_DOMAIN_MEM: ptr = PyMem_Calloc(nelem, elsize); break;
    case PYMEM_DOMAIN_OBJ: ptr = PyObject_Calloc(nelem, elsize); break;
    default: ptr = NULL; break;
    }

    if (ptr == NULL) {
        error_msg = "calloc failed";
        goto fail;
    }

    if (hook.calloc_nelem != nelem || hook.calloc_elsize != elsize) {
        error_msg = "calloc invalid nelem or elsize";
        goto fail;
    }

    switch(domain)
    {
    case PYMEM_DOMAIN_RAW: PyMem_RawFree(ptr); break;
    case PYMEM_DOMAIN_MEM: PyMem_Free(ptr); break;
    case PYMEM_DOMAIN_OBJ: PyObject_Free(ptr); break;
    }

    Py_INCREF(Py_None);
    res = Py_None;
    goto finally;

fail:
    PyErr_SetString(PyExc_RuntimeError, error_msg);

finally:
    PyMem_SetAllocator(domain, &hook.alloc);
    return res;
}

static PyObject *
test_pymem_setrawallocators(PyObject *self)
{
    return test_setallocators(PYMEM_DOMAIN_RAW);
}

static PyObject *
test_pymem_setallocators(PyObject *self)
{
    return test_setallocators(PYMEM_DOMAIN_MEM);
}

static PyObject *
test_pyobject_setallocators(PyObject *self)
{
    return test_setallocators(PYMEM_DOMAIN_OBJ);
}

/* Most part of the following code is inherited from the pyfailmalloc project
 * written by Victor Stinner. */
static struct {
    int installed;
    PyMemAllocatorEx raw;
    PyMemAllocatorEx mem;
    PyMemAllocatorEx obj;
} FmHook;

static struct {
    int start;
    int stop;
    Py_ssize_t count;
} FmData;

static int
fm_nomemory(void)
{
    FmData.count++;
    if (FmData.count > FmData.start &&
            (FmData.stop <= 0 || FmData.count <= FmData.stop)) {
        return 1;
    }
    return 0;
}

static void *
hook_fmalloc(void *ctx, size_t size)
{
    PyMemAllocatorEx *alloc = (PyMemAllocatorEx *)ctx;
    if (fm_nomemory()) {
        return NULL;
    }
    return alloc->malloc(alloc->ctx, size);
}

static void *
hook_fcalloc(void *ctx, size_t nelem, size_t elsize)
{
    PyMemAllocatorEx *alloc = (PyMemAllocatorEx *)ctx;
    if (fm_nomemory()) {
        return NULL;
    }
    return alloc->calloc(alloc->ctx, nelem, elsize);
}

static void *
hook_frealloc(void *ctx, void *ptr, size_t new_size)
{
    PyMemAllocatorEx *alloc = (PyMemAllocatorEx *)ctx;
    if (fm_nomemory()) {
        return NULL;
    }
    return alloc->realloc(alloc->ctx, ptr, new_size);
}

static void
hook_ffree(void *ctx, void *ptr)
{
    PyMemAllocatorEx *alloc = (PyMemAllocatorEx *)ctx;
    alloc->free(alloc->ctx, ptr);
}

static void
fm_setup_hooks(void)
{
    PyMemAllocatorEx alloc;

    if (FmHook.installed) {
        return;
    }
    FmHook.installed = 1;

    alloc.malloc = hook_fmalloc;
    alloc.calloc = hook_fcalloc;
    alloc.realloc = hook_frealloc;
    alloc.free = hook_ffree;
    PyMem_GetAllocator(PYMEM_DOMAIN_RAW, &FmHook.raw);
    PyMem_GetAllocator(PYMEM_DOMAIN_MEM, &FmHook.mem);
    PyMem_GetAllocator(PYMEM_DOMAIN_OBJ, &FmHook.obj);

    alloc.ctx = &FmHook.raw;
    PyMem_SetAllocator(PYMEM_DOMAIN_RAW, &alloc);

    alloc.ctx = &FmHook.mem;
    PyMem_SetAllocator(PYMEM_DOMAIN_MEM, &alloc);

    alloc.ctx = &FmHook.obj;
    PyMem_SetAllocator(PYMEM_DOMAIN_OBJ, &alloc);
}

static void
fm_remove_hooks(void)
{
    if (FmHook.installed) {
        FmHook.installed = 0;
        PyMem_SetAllocator(PYMEM_DOMAIN_RAW, &FmHook.raw);
        PyMem_SetAllocator(PYMEM_DOMAIN_MEM, &FmHook.mem);
        PyMem_SetAllocator(PYMEM_DOMAIN_OBJ, &FmHook.obj);
    }
}

static PyObject*
set_nomemory(PyObject *self, PyObject *args)
{
    /* Memory allocation fails after 'start' allocation requests, and until
     * 'stop' allocation requests except when 'stop' is negative or equal
     * to 0 (default) in which case allocation failures never stop. */
    FmData.count = 0;
    FmData.stop = 0;
    if (!PyArg_ParseTuple(args, "i|i", &FmData.start, &FmData.stop)) {
        return NULL;
    }
    fm_setup_hooks();
    Py_RETURN_NONE;
}

static PyObject*
remove_mem_hooks(PyObject *self)
{
    fm_remove_hooks();
    Py_RETURN_NONE;
}

PyDoc_STRVAR(docstring_empty,
""
);

PyDoc_STRVAR(docstring_no_signature,
"This docstring has no signature."
);

PyDoc_STRVAR(docstring_with_invalid_signature,
"docstring_with_invalid_signature($module, /, boo)\n"
"\n"
"This docstring has an invalid signature."
);

PyDoc_STRVAR(docstring_with_invalid_signature2,
"docstring_with_invalid_signature2($module, /, boo)\n"
"\n"
"--\n"
"\n"
"This docstring also has an invalid signature."
);

PyDoc_STRVAR(docstring_with_signature,
"docstring_with_signature($module, /, sig)\n"
"--\n"
"\n"
"This docstring has a valid signature."
);

PyDoc_STRVAR(docstring_with_signature_but_no_doc,
"docstring_with_signature_but_no_doc($module, /, sig)\n"
"--\n"
"\n"
);

PyDoc_STRVAR(docstring_with_signature_and_extra_newlines,
"docstring_with_signature_and_extra_newlines($module, /, parameter)\n"
"--\n"
"\n"
"\n"
"This docstring has a valid signature and some extra newlines."
);

PyDoc_STRVAR(docstring_with_signature_with_defaults,
"docstring_with_signature_with_defaults(module, s='avocado',\n"
"        b=b'bytes', d=3.14, i=35, n=None, t=True, f=False,\n"
"        local=the_number_three, sys=sys.maxsize,\n"
"        exp=sys.maxsize - 1)\n"
"--\n"
"\n"
"\n"
"\n"
"This docstring has a valid signature with parameters,\n"
"and the parameters take defaults of varying types."
);

#ifdef WITH_THREAD
typedef struct {
    PyThread_type_lock start_event;
    PyThread_type_lock exit_event;
    PyObject *callback;
} test_c_thread_t;

static void
temporary_c_thread(void *data)
{
    test_c_thread_t *test_c_thread = data;
    PyGILState_STATE state;
    PyObject *res;

    PyThread_release_lock(test_c_thread->start_event);

    /* Allocate a Python thread state for this thread */
    state = PyGILState_Ensure();

    res = _PyObject_CallNoArg(test_c_thread->callback);
    Py_CLEAR(test_c_thread->callback);

    if (res == NULL) {
        PyErr_Print();
    }
    else {
        Py_DECREF(res);
    }

    /* Destroy the Python thread state for this thread */
    PyGILState_Release(state);

    PyThread_release_lock(test_c_thread->exit_event);

    PyThread_exit_thread();
}

static PyObject *
call_in_temporary_c_thread(PyObject *self, PyObject *callback)
{
    PyObject *res = NULL;
    test_c_thread_t test_c_thread;
    long thread;

    PyEval_InitThreads();

    test_c_thread.start_event = PyThread_allocate_lock();
    test_c_thread.exit_event = PyThread_allocate_lock();
    test_c_thread.callback = NULL;
    if (!test_c_thread.start_event || !test_c_thread.exit_event) {
        PyErr_SetString(PyExc_RuntimeError, "could not allocate lock");
        goto exit;
    }

    Py_INCREF(callback);
    test_c_thread.callback = callback;

    PyThread_acquire_lock(test_c_thread.start_event, 1);
    PyThread_acquire_lock(test_c_thread.exit_event, 1);

    thread = PyThread_start_new_thread(temporary_c_thread, &test_c_thread);
    if (thread == -1) {
        PyErr_SetString(PyExc_RuntimeError, "unable to start the thread");
        PyThread_release_lock(test_c_thread.start_event);
        PyThread_release_lock(test_c_thread.exit_event);
        goto exit;
    }

    PyThread_acquire_lock(test_c_thread.start_event, 1);
    PyThread_release_lock(test_c_thread.start_event);

    Py_BEGIN_ALLOW_THREADS
        PyThread_acquire_lock(test_c_thread.exit_event, 1);
        PyThread_release_lock(test_c_thread.exit_event);
    Py_END_ALLOW_THREADS

    Py_INCREF(Py_None);
    res = Py_None;

exit:
    Py_CLEAR(test_c_thread.callback);
    if (test_c_thread.start_event)
        PyThread_free_lock(test_c_thread.start_event);
    if (test_c_thread.exit_event)
        PyThread_free_lock(test_c_thread.exit_event);
    return res;
}
#endif   /* WITH_THREAD */

static PyObject*
test_raise_signal(PyObject* self, PyObject *args)
{
    int signum, err;

    if (PyArg_ParseTuple(args, "i:raise_signal", &signum) < 0)
        return NULL;

    err = raise(signum);
    if (err)
        return PyErr_SetFromErrno(PyExc_OSError);

    if (PyErr_CheckSignals() < 0)
        return NULL;

    Py_RETURN_NONE;
}

/* marshal */

static PyObject*
pymarshal_write_long_to_file(PyObject* self, PyObject *args)
{
    long value;
    char *filename;
    int version;
    FILE *fp;

    if (!PyArg_ParseTuple(args, "lsi:pymarshal_write_long_to_file",
                          &value, &filename, &version))
        return NULL;

    fp = fopen(filename, "wb");
    if (fp == NULL) {
        PyErr_SetFromErrno(PyExc_OSError);
        return NULL;
    }

    PyMarshal_WriteLongToFile(value, fp, version);

    fclose(fp);
    if (PyErr_Occurred())
        return NULL;
    Py_RETURN_NONE;
}

static PyObject*
pymarshal_write_object_to_file(PyObject* self, PyObject *args)
{
    PyObject *obj;
    char *filename;
    int version;
    FILE *fp;

    if (!PyArg_ParseTuple(args, "Osi:pymarshal_write_object_to_file",
                          &obj, &filename, &version))
        return NULL;

    fp = fopen(filename, "wb");
    if (fp == NULL) {
        PyErr_SetFromErrno(PyExc_OSError);
        return NULL;
    }

    PyMarshal_WriteObjectToFile(obj, fp, version);

    fclose(fp);
    if (PyErr_Occurred())
        return NULL;
    Py_RETURN_NONE;
}

static PyObject*
pymarshal_read_short_from_file(PyObject* self, PyObject *args)
{
    int value;
    long pos;
    char *filename;
    FILE *fp;

    if (!PyArg_ParseTuple(args, "s:pymarshal_read_short_from_file", &filename))
        return NULL;

    fp = fopen(filename, "rb");
    if (fp == NULL) {
        PyErr_SetFromErrno(PyExc_OSError);
        return NULL;
    }

    value = PyMarshal_ReadShortFromFile(fp);
    pos = ftell(fp);

    fclose(fp);
    if (PyErr_Occurred())
        return NULL;
    return Py_BuildValue("il", value, pos);
}

static PyObject*
pymarshal_read_long_from_file(PyObject* self, PyObject *args)
{
    long value, pos;
    char *filename;
    FILE *fp;

    if (!PyArg_ParseTuple(args, "s:pymarshal_read_long_from_file", &filename))
        return NULL;

    fp = fopen(filename, "rb");
    if (fp == NULL) {
        PyErr_SetFromErrno(PyExc_OSError);
        return NULL;
    }

    value = PyMarshal_ReadLongFromFile(fp);
    pos = ftell(fp);

    fclose(fp);
    if (PyErr_Occurred())
        return NULL;
    return Py_BuildValue("ll", value, pos);
}

static PyObject*
pymarshal_read_last_object_from_file(PyObject* self, PyObject *args)
{
    PyObject *obj;
    long pos;
    char *filename;
    FILE *fp;

    if (!PyArg_ParseTuple(args, "s:pymarshal_read_last_object_from_file", &filename))
        return NULL;

    fp = fopen(filename, "rb");
    if (fp == NULL) {
        PyErr_SetFromErrno(PyExc_OSError);
        return NULL;
    }

    obj = PyMarshal_ReadLastObjectFromFile(fp);
    pos = ftell(fp);

    fclose(fp);
    return Py_BuildValue("Nl", obj, pos);
}

static PyObject*
pymarshal_read_object_from_file(PyObject* self, PyObject *args)
{
    PyObject *obj;
    long pos;
    char *filename;
    FILE *fp;

    if (!PyArg_ParseTuple(args, "s:pymarshal_read_object_from_file", &filename))
        return NULL;

    fp = fopen(filename, "rb");
    if (fp == NULL) {
        PyErr_SetFromErrno(PyExc_OSError);
        return NULL;
    }

    obj = PyMarshal_ReadObjectFromFile(fp);
    pos = ftell(fp);

    fclose(fp);
    return Py_BuildValue("Nl", obj, pos);
}

static PyObject*
return_null_without_error(PyObject *self, PyObject *args)
{
    /* invalid call: return NULL without setting an error,
     * _Py_CheckFunctionResult() must detect such bug at runtime. */
    PyErr_Clear();
    return NULL;
}

static PyObject*
return_result_with_error(PyObject *self, PyObject *args)
{
    /* invalid call: return a result with an error set,
     * _Py_CheckFunctionResult() must detect such bug at runtime. */
    PyErr_SetNone(PyExc_ValueError);
    Py_RETURN_NONE;
}

static PyObject *
test_pytime_fromseconds(PyObject *self, PyObject *args)
{
    int seconds;
    _PyTime_t ts;

    if (!PyArg_ParseTuple(args, "i", &seconds))
        return NULL;
    ts = _PyTime_FromSeconds(seconds);
    return _PyTime_AsNanosecondsObject(ts);
}

static PyObject *
test_pytime_fromsecondsobject(PyObject *self, PyObject *args)
{
    PyObject *obj;
    int round;
    _PyTime_t ts;

    if (!PyArg_ParseTuple(args, "Oi", &obj, &round))
        return NULL;
    if (check_time_rounding(round) < 0)
        return NULL;
    if (_PyTime_FromSecondsObject(&ts, obj, round) == -1)
        return NULL;
    return _PyTime_AsNanosecondsObject(ts);
}

static PyObject *
test_pytime_assecondsdouble(PyObject *self, PyObject *args)
{
    long long ns;
    _PyTime_t ts;
    double d;

    if (!PyArg_ParseTuple(args, "L", &ns))
        return NULL;
    ts = _PyTime_FromNanoseconds(ns);
    d = _PyTime_AsSecondsDouble(ts);
    return PyFloat_FromDouble(d);
}

static PyObject *
test_PyTime_AsTimeval(PyObject *self, PyObject *args)
{
    long long ns;
    int round;
    _PyTime_t t;
    struct timeval tv;
    PyObject *seconds;

    if (!PyArg_ParseTuple(args, "Li", &ns, &round))
        return NULL;
    if (check_time_rounding(round) < 0)
        return NULL;
    t = _PyTime_FromNanoseconds(ns);
    if (_PyTime_AsTimeval(t, &tv, round) < 0)
        return NULL;

    seconds = PyLong_FromLongLong(tv.tv_sec);
    if (seconds == NULL)
        return NULL;
    return Py_BuildValue("Nl", seconds, tv.tv_usec);
}

#ifdef HAVE_CLOCK_GETTIME
static PyObject *
test_PyTime_AsTimespec(PyObject *self, PyObject *args)
{
    long long ns;
    _PyTime_t t;
    struct timespec ts;

    if (!PyArg_ParseTuple(args, "L", &ns))
        return NULL;
    t = _PyTime_FromNanoseconds(ns);
    if (_PyTime_AsTimespec(t, &ts) == -1)
        return NULL;
    return Py_BuildValue("Nl", _PyLong_FromTime_t(ts.tv_sec), ts.tv_nsec);
}
#endif

static PyObject *
test_PyTime_AsMilliseconds(PyObject *self, PyObject *args)
{
    long long ns;
    int round;
    _PyTime_t t, ms;

    if (!PyArg_ParseTuple(args, "Li", &ns, &round))
        return NULL;
    if (check_time_rounding(round) < 0)
        return NULL;
    t = _PyTime_FromNanoseconds(ns);
    ms = _PyTime_AsMilliseconds(t, round);
    /* This conversion rely on the fact that _PyTime_t is a number of
       nanoseconds */
    return _PyTime_AsNanosecondsObject(ms);
}

static PyObject *
test_PyTime_AsMicroseconds(PyObject *self, PyObject *args)
{
    long long ns;
    int round;
    _PyTime_t t, ms;

    if (!PyArg_ParseTuple(args, "Li", &ns, &round))
        return NULL;
    if (check_time_rounding(round) < 0)
        return NULL;
    t = _PyTime_FromNanoseconds(ns);
    ms = _PyTime_AsMicroseconds(t, round);
    /* This conversion rely on the fact that _PyTime_t is a number of
       nanoseconds */
    return _PyTime_AsNanosecondsObject(ms);
}

static PyObject*
get_recursion_depth(PyObject *self, PyObject *args)
{
    PyThreadState *tstate = PyThreadState_GET();

    /* subtract one to ignore the frame of the get_recursion_depth() call */
    return PyLong_FromLong(tstate->recursion_depth - 1);
}

static PyObject*
pymem_buffer_overflow(PyObject *self, PyObject *args)
{
    char *buffer;

    /* Deliberate buffer overflow to check that PyMem_Free() detects
       the overflow when debug hooks are installed. */
    buffer = PyMem_Malloc(16);
    buffer[16] = 'x';
    PyMem_Free(buffer);

    Py_RETURN_NONE;
}

static PyObject*
pymem_api_misuse(PyObject *self, PyObject *args)
{
    char *buffer;

    /* Deliberate misusage of Python allocators:
       allococate with PyMem but release with PyMem_Raw. */
    buffer = PyMem_Malloc(16);
    PyMem_RawFree(buffer);

    Py_RETURN_NONE;
}

static PyObject*
pymem_malloc_without_gil(PyObject *self, PyObject *args)
{
    char *buffer;

    /* Deliberate bug to test debug hooks on Python memory allocators:
       call PyMem_Malloc() without holding the GIL */
    Py_BEGIN_ALLOW_THREADS
    buffer = PyMem_Malloc(10);
    Py_END_ALLOW_THREADS

    PyMem_Free(buffer);

    Py_RETURN_NONE;
}

static PyObject*
pyobject_malloc_without_gil(PyObject *self, PyObject *args)
{
    char *buffer;

    /* Deliberate bug to test debug hooks on Python memory allocators:
       call PyObject_Malloc() without holding the GIL */
    Py_BEGIN_ALLOW_THREADS
    buffer = PyObject_Malloc(10);
    Py_END_ALLOW_THREADS

    PyObject_Free(buffer);

    Py_RETURN_NONE;
}

static PyObject *
tracemalloc_track(PyObject *self, PyObject *args)
{
    unsigned int domain;
    PyObject *ptr_obj;
    void *ptr;
    Py_ssize_t size;
    int release_gil = 0;
    int res;

    if (!PyArg_ParseTuple(args, "IOn|i", &domain, &ptr_obj, &size, &release_gil))
        return NULL;
    ptr = PyLong_AsVoidPtr(ptr_obj);
    if (PyErr_Occurred())
        return NULL;

    if (release_gil) {
        Py_BEGIN_ALLOW_THREADS
        res = PyTraceMalloc_Track(domain, (uintptr_t)ptr, size);
        Py_END_ALLOW_THREADS
    }
    else {
        res = PyTraceMalloc_Track(domain, (uintptr_t)ptr, size);
    }

    if (res < 0) {
        PyErr_SetString(PyExc_RuntimeError, "PyTraceMalloc_Track error");
        return NULL;
    }

    Py_RETURN_NONE;
}

static PyObject *
tracemalloc_untrack(PyObject *self, PyObject *args)
{
    unsigned int domain;
    PyObject *ptr_obj;
    void *ptr;
    int res;

    if (!PyArg_ParseTuple(args, "IO", &domain, &ptr_obj))
        return NULL;
    ptr = PyLong_AsVoidPtr(ptr_obj);
    if (PyErr_Occurred())
        return NULL;

    res = PyTraceMalloc_Untrack(domain, (uintptr_t)ptr);
    if (res < 0) {
        PyErr_SetString(PyExc_RuntimeError, "PyTraceMalloc_Untrack error");
        return NULL;
    }

    Py_RETURN_NONE;
}

static PyObject *
tracemalloc_get_traceback(PyObject *self, PyObject *args)
{
    unsigned int domain;
    PyObject *ptr_obj;
    void *ptr;

    if (!PyArg_ParseTuple(args, "IO", &domain, &ptr_obj))
        return NULL;
    ptr = PyLong_AsVoidPtr(ptr_obj);
    if (PyErr_Occurred())
        return NULL;

    return _PyTraceMalloc_GetTraceback(domain, (uintptr_t)ptr);
}

static PyObject *
dict_get_version(PyObject *self, PyObject *args)
{
    PyDictObject *dict;
    uint64_t version;

    if (!PyArg_ParseTuple(args, "O!", &PyDict_Type, &dict))
        return NULL;

    version = dict->ma_version_tag;

    Py_BUILD_ASSERT(sizeof(unsigned PY_LONG_LONG) >= sizeof(version));
    return PyLong_FromUnsignedLongLong((unsigned PY_LONG_LONG)version);
}

#ifdef WITH_THREAD
static PyObject *
test_pythread_tss_key_state(PyObject *self, PyObject *args)
{
    Py_tss_t tss_key = Py_tss_NEEDS_INIT;
    if (PyThread_tss_is_created(&tss_key)) {
        return raiseTestError("test_pythread_tss_key_state",
                              "TSS key not in an uninitialized state at "
                              "creation time");
    }
    if (PyThread_tss_create(&tss_key) != 0) {
        PyErr_SetString(PyExc_RuntimeError, "PyThread_tss_create failed");
        return NULL;
    }
    if (!PyThread_tss_is_created(&tss_key)) {
        return raiseTestError("test_pythread_tss_key_state",
                              "PyThread_tss_create succeeded, "
                              "but with TSS key in an uninitialized state");
    }
    if (PyThread_tss_create(&tss_key) != 0) {
        return raiseTestError("test_pythread_tss_key_state",
                              "PyThread_tss_create unsuccessful with "
                              "an already initialized key");
    }
#define CHECK_TSS_API(expr) \
        (void)(expr); \
        if (!PyThread_tss_is_created(&tss_key)) { \
            return raiseTestError("test_pythread_tss_key_state", \
                                  "TSS key initialization state was not " \
                                  "preserved after calling " #expr); }
    CHECK_TSS_API(PyThread_tss_set(&tss_key, NULL));
    CHECK_TSS_API(PyThread_tss_get(&tss_key));
    CHECK_TSS_API(PyThread_tss_delete_value(&tss_key));
#undef CHECK_TSS_API
    PyThread_tss_delete(&tss_key);
    if (PyThread_tss_is_created(&tss_key)) {
        return raiseTestError("test_pythread_tss_key_state",
                              "PyThread_tss_delete called, but did not "
                              "set the key state to uninitialized");
    }

    Py_tss_t *ptr_key = PyThread_tss_alloc();
    if (ptr_key == NULL) {
        PyErr_SetString(PyExc_RuntimeError, "PyThread_tss_alloc failed");
        return NULL;
    }
    if (PyThread_tss_is_created(ptr_key)) {
        return raiseTestError("test_pythread_tss_key_state",
                              "TSS key not in an uninitialized state at "
                              "allocation time");
    }
    PyThread_tss_free(ptr_key);
    ptr_key = NULL;
    Py_RETURN_NONE;
}
#endif

static PyObject *
raise_SIGINT_then_send_None(PyObject *self, PyObject *args)
{
    PyGenObject *gen;

    if (!PyArg_ParseTuple(args, "O!", &PyGen_Type, &gen))
        return NULL;

    /* This is used in a test to check what happens if a signal arrives just
       as we're in the process of entering a yield from chain (see
       bpo-30039).

       Needs to be done in C, because:
       - we don't have a Python wrapper for raise()
       - we need to make sure that the Python-level signal handler doesn't run
         *before* we enter the generator frame, which is impossible in Python
         because we check for signals before every bytecode operation.
     */
    raise(SIGINT);
    return _PyGen_Send(gen, Py_None);
}


static int
fastcall_args(PyObject *args, PyObject ***stack, Py_ssize_t *nargs)
{
    if (args == Py_None) {
        *stack = NULL;
        *nargs = 0;
    }
    else if (PyTuple_Check(args)) {
        *stack = &PyTuple_GET_ITEM(args, 0);
        *nargs = PyTuple_GET_SIZE(args);
    }
    else {
        PyErr_SetString(PyExc_TypeError, "args must be None or a tuple");
        return -1;
    }
    return 0;
}


static PyObject *
test_pyobject_fastcall(PyObject *self, PyObject *args)
{
    PyObject *func, *func_args;
    PyObject **stack;
    Py_ssize_t nargs;

    if (!PyArg_ParseTuple(args, "OO", &func, &func_args)) {
        return NULL;
    }

    if (fastcall_args(func_args, &stack, &nargs) < 0) {
        return NULL;
    }
    return _PyObject_FastCall(func, stack, nargs);
}


static PyObject *
test_pyobject_fastcalldict(PyObject *self, PyObject *args)
{
    PyObject *func, *func_args, *kwargs;
    PyObject **stack;
    Py_ssize_t nargs;

    if (!PyArg_ParseTuple(args, "OOO", &func, &func_args, &kwargs)) {
        return NULL;
    }

    if (fastcall_args(func_args, &stack, &nargs) < 0) {
        return NULL;
    }

    if (kwargs == Py_None) {
        kwargs = NULL;
    }
    else if (!PyDict_Check(kwargs)) {
        PyErr_SetString(PyExc_TypeError, "kwnames must be None or a dict");
        return NULL;
    }

    return _PyObject_FastCallDict(func, stack, nargs, kwargs);
}


static PyObject *
test_pyobject_fastcallkeywords(PyObject *self, PyObject *args)
{
    PyObject *func, *func_args, *kwnames = NULL;
    PyObject **stack;
    Py_ssize_t nargs, nkw;

    if (!PyArg_ParseTuple(args, "OOO", &func, &func_args, &kwnames)) {
        return NULL;
    }

    if (fastcall_args(func_args, &stack, &nargs) < 0) {
        return NULL;
    }

    if (kwnames == Py_None) {
        kwnames = NULL;
    }
    else if (PyTuple_Check(kwnames)) {
        nkw = PyTuple_GET_SIZE(kwnames);
        if (nargs < nkw) {
            PyErr_SetString(PyExc_ValueError, "kwnames longer than args");
            return NULL;
        }
        nargs -= nkw;
    }
    else {
        PyErr_SetString(PyExc_TypeError, "kwnames must be None or a tuple");
        return NULL;
    }
    return _PyObject_FastCallKeywords(func, stack, nargs, kwnames);
}

static PyObject*
stack_pointer(PyObject *self, PyObject *args)
{
    int v = 5;
    return PyLong_FromVoidPtr(&v);
}


static PyMethodDef TestMethods[] = {
    {"raise_exception",         raise_exception,                 METH_VARARGS},
    {"raise_memoryerror",   (PyCFunction)raise_memoryerror,  METH_NOARGS},
    {"set_errno",               set_errno,                       METH_VARARGS},
    {"test_config",             (PyCFunction)test_config,        METH_NOARGS},
    {"test_sizeof_c_types",     (PyCFunction)test_sizeof_c_types, METH_NOARGS},
    {"test_datetime_capi",  test_datetime_capi,              METH_NOARGS},
    {"test_list_api",           (PyCFunction)test_list_api,      METH_NOARGS},
    {"test_dict_iteration",     (PyCFunction)test_dict_iteration,METH_NOARGS},
    {"dict_getitem_knownhash",  dict_getitem_knownhash,          METH_VARARGS},
    {"dict_hassplittable",      dict_hassplittable,              METH_O},
    {"test_lazy_hash_inheritance",      (PyCFunction)test_lazy_hash_inheritance,METH_NOARGS},
    {"test_long_api",           (PyCFunction)test_long_api,      METH_NOARGS},
    {"test_xincref_doesnt_leak",(PyCFunction)test_xincref_doesnt_leak,      METH_NOARGS},
    {"test_incref_doesnt_leak", (PyCFunction)test_incref_doesnt_leak,      METH_NOARGS},
    {"test_xdecref_doesnt_leak",(PyCFunction)test_xdecref_doesnt_leak,      METH_NOARGS},
    {"test_decref_doesnt_leak", (PyCFunction)test_decref_doesnt_leak,      METH_NOARGS},
    {"test_incref_decref_API",  (PyCFunction)test_incref_decref_API,       METH_NOARGS},
    {"test_long_and_overflow", (PyCFunction)test_long_and_overflow,
     METH_NOARGS},
    {"test_long_as_double",     (PyCFunction)test_long_as_double,METH_NOARGS},
    {"test_long_as_size_t",     (PyCFunction)test_long_as_size_t,METH_NOARGS},
    {"test_long_numbits",       (PyCFunction)test_long_numbits,  METH_NOARGS},
    {"test_k_code",             (PyCFunction)test_k_code,        METH_NOARGS},
    {"test_empty_argparse", (PyCFunction)test_empty_argparse,METH_NOARGS},
    {"parse_tuple_and_keywords", parse_tuple_and_keywords, METH_VARARGS},
    {"test_null_strings",       (PyCFunction)test_null_strings,  METH_NOARGS},
    {"test_string_from_format", (PyCFunction)test_string_from_format, METH_NOARGS},
    {"test_with_docstring", (PyCFunction)test_with_docstring, METH_NOARGS,
     PyDoc_STR("This is a pretty normal docstring.")},
    {"test_string_to_double", (PyCFunction)test_string_to_double, METH_NOARGS},
    {"test_unicode_compare_with_ascii", (PyCFunction)test_unicode_compare_with_ascii, METH_NOARGS},
    {"test_capsule", (PyCFunction)test_capsule, METH_NOARGS},
    {"test_from_contiguous", (PyCFunction)test_from_contiguous, METH_NOARGS},
#if (defined(__linux__) || defined(__FreeBSD__)) && defined(__GNUC__)
    {"test_pep3118_obsolete_write_locks", (PyCFunction)test_pep3118_obsolete_write_locks, METH_NOARGS},
#endif
    {"getbuffer_with_null_view", getbuffer_with_null_view, METH_O},
    {"test_buildvalue_N",       test_buildvalue_N,               METH_NOARGS},
    {"get_args", get_args, METH_VARARGS},
    {"get_kwargs", (PyCFunction)get_kwargs, METH_VARARGS|METH_KEYWORDS},
    {"getargs_tuple",           getargs_tuple,                   METH_VARARGS},
    {"getargs_keywords", (PyCFunction)getargs_keywords,
      METH_VARARGS|METH_KEYWORDS},
    {"getargs_keyword_only", (PyCFunction)getargs_keyword_only,
      METH_VARARGS|METH_KEYWORDS},
    {"getargs_positional_only_and_keywords",
      (PyCFunction)getargs_positional_only_and_keywords,
      METH_VARARGS|METH_KEYWORDS},
    {"getargs_b",               getargs_b,                       METH_VARARGS},
    {"getargs_B",               getargs_B,                       METH_VARARGS},
    {"getargs_h",               getargs_h,                       METH_VARARGS},
    {"getargs_H",               getargs_H,                       METH_VARARGS},
    {"getargs_I",               getargs_I,                       METH_VARARGS},
    {"getargs_k",               getargs_k,                       METH_VARARGS},
    {"getargs_i",               getargs_i,                       METH_VARARGS},
    {"getargs_l",               getargs_l,                       METH_VARARGS},
    {"getargs_n",               getargs_n,                       METH_VARARGS},
    {"getargs_p",               getargs_p,                       METH_VARARGS},
    {"getargs_L",               getargs_L,                       METH_VARARGS},
    {"getargs_K",               getargs_K,                       METH_VARARGS},
    {"test_longlong_api",       test_longlong_api,               METH_NOARGS},
    {"test_long_long_and_overflow",
        (PyCFunction)test_long_long_and_overflow, METH_NOARGS},
    {"test_L_code",             (PyCFunction)test_L_code,        METH_NOARGS},
    {"getargs_f",               getargs_f,                       METH_VARARGS},
    {"getargs_d",               getargs_d,                       METH_VARARGS},
    {"getargs_D",               getargs_D,                       METH_VARARGS},
    {"getargs_S",               getargs_S,                       METH_VARARGS},
    {"getargs_Y",               getargs_Y,                       METH_VARARGS},
    {"getargs_U",               getargs_U,                       METH_VARARGS},
    {"getargs_c",               getargs_c,                       METH_VARARGS},
    {"getargs_C",               getargs_C,                       METH_VARARGS},
    {"getargs_s",               getargs_s,                       METH_VARARGS},
    {"getargs_s_star",          getargs_s_star,                  METH_VARARGS},
    {"getargs_s_hash",          getargs_s_hash,                  METH_VARARGS},
    {"getargs_z",               getargs_z,                       METH_VARARGS},
    {"getargs_z_star",          getargs_z_star,                  METH_VARARGS},
    {"getargs_z_hash",          getargs_z_hash,                  METH_VARARGS},
    {"getargs_y",               getargs_y,                       METH_VARARGS},
    {"getargs_y_star",          getargs_y_star,                  METH_VARARGS},
    {"getargs_y_hash",          getargs_y_hash,                  METH_VARARGS},
    {"getargs_u",               getargs_u,                       METH_VARARGS},
    {"getargs_u_hash",          getargs_u_hash,                  METH_VARARGS},
    {"getargs_Z",               getargs_Z,                       METH_VARARGS},
    {"getargs_Z_hash",          getargs_Z_hash,                  METH_VARARGS},
    {"getargs_w_star",          getargs_w_star,                  METH_VARARGS},
    {"getargs_es",              getargs_es,                      METH_VARARGS},
    {"getargs_et",              getargs_et,                      METH_VARARGS},
    {"getargs_es_hash",         getargs_es_hash,                 METH_VARARGS},
    {"getargs_et_hash",         getargs_et_hash,                 METH_VARARGS},
    {"codec_incrementalencoder",
     (PyCFunction)codec_incrementalencoder,                      METH_VARARGS},
    {"codec_incrementaldecoder",
     (PyCFunction)codec_incrementaldecoder,                      METH_VARARGS},
    {"test_s_code",             (PyCFunction)test_s_code,        METH_NOARGS},
    {"test_u_code",             (PyCFunction)test_u_code,        METH_NOARGS},
    {"test_Z_code",             (PyCFunction)test_Z_code,        METH_NOARGS},
    {"test_widechar",           (PyCFunction)test_widechar,      METH_NOARGS},
    {"unicode_aswidechar",      unicode_aswidechar,              METH_VARARGS},
    {"unicode_aswidecharstring",unicode_aswidecharstring,        METH_VARARGS},
    {"unicode_asucs4",          unicode_asucs4,                  METH_VARARGS},
    {"unicode_findchar",        unicode_findchar,                METH_VARARGS},
    {"unicode_copycharacters",  unicode_copycharacters,          METH_VARARGS},
    {"unicode_encodedecimal",   unicode_encodedecimal,           METH_VARARGS},
    {"unicode_transformdecimaltoascii", unicode_transformdecimaltoascii, METH_VARARGS},
    {"unicode_legacy_string",   unicode_legacy_string,           METH_VARARGS},
#ifdef WITH_THREAD
    {"_test_thread_state",      test_thread_state,               METH_VARARGS},
    {"_pending_threadfunc",     pending_threadfunc,              METH_VARARGS},
#endif
#ifdef HAVE_GETTIMEOFDAY
    {"profile_int",             profile_int,                     METH_NOARGS},
#endif
    {"traceback_print",         traceback_print,                 METH_VARARGS},
    {"exception_print",         exception_print,                 METH_VARARGS},
    {"set_exc_info",            test_set_exc_info,               METH_VARARGS},
    {"argparsing",              argparsing,                      METH_VARARGS},
    {"code_newempty",           code_newempty,                   METH_VARARGS},
    {"make_exception_with_doc", (PyCFunction)make_exception_with_doc,
     METH_VARARGS | METH_KEYWORDS},
    {"make_memoryview_from_NULL_pointer", (PyCFunction)make_memoryview_from_NULL_pointer,
     METH_NOARGS},
    {"crash_no_current_thread", (PyCFunction)crash_no_current_thread, METH_NOARGS},
    {"run_in_subinterp",        run_in_subinterp,                METH_VARARGS},
    {"pytime_object_to_time_t", test_pytime_object_to_time_t,  METH_VARARGS},
    {"pytime_object_to_timeval", test_pytime_object_to_timeval,  METH_VARARGS},
    {"pytime_object_to_timespec", test_pytime_object_to_timespec,  METH_VARARGS},
    {"with_tp_del",             with_tp_del,                     METH_VARARGS},
    {"create_cfunction",        create_cfunction,                METH_NOARGS},
    {"test_pymem_alloc0",
     (PyCFunction)test_pymem_alloc0, METH_NOARGS},
    {"test_pymem_setrawallocators",
     (PyCFunction)test_pymem_setrawallocators, METH_NOARGS},
    {"test_pymem_setallocators",
     (PyCFunction)test_pymem_setallocators, METH_NOARGS},
    {"test_pyobject_setallocators",
     (PyCFunction)test_pyobject_setallocators, METH_NOARGS},
    {"set_nomemory", (PyCFunction)set_nomemory, METH_VARARGS,
     PyDoc_STR("set_nomemory(start:int, stop:int = 0)")},
    {"remove_mem_hooks", (PyCFunction)remove_mem_hooks, METH_NOARGS,
     PyDoc_STR("Remove memory hooks.")},
    {"no_docstring",
        (PyCFunction)test_with_docstring, METH_NOARGS},
    {"docstring_empty",
        (PyCFunction)test_with_docstring, METH_NOARGS,
        docstring_empty},
    {"docstring_no_signature",
        (PyCFunction)test_with_docstring, METH_NOARGS,
        docstring_no_signature},
    {"docstring_with_invalid_signature",
        (PyCFunction)test_with_docstring, METH_NOARGS,
        docstring_with_invalid_signature},
    {"docstring_with_invalid_signature2",
        (PyCFunction)test_with_docstring, METH_NOARGS,
        docstring_with_invalid_signature2},
    {"docstring_with_signature",
        (PyCFunction)test_with_docstring, METH_NOARGS,
        docstring_with_signature},
    {"docstring_with_signature_but_no_doc",
        (PyCFunction)test_with_docstring, METH_NOARGS,
        docstring_with_signature_but_no_doc},
    {"docstring_with_signature_and_extra_newlines",
        (PyCFunction)test_with_docstring, METH_NOARGS,
        docstring_with_signature_and_extra_newlines},
    {"docstring_with_signature_with_defaults",
        (PyCFunction)test_with_docstring, METH_NOARGS,
        docstring_with_signature_with_defaults},
    {"raise_signal",
     (PyCFunction)test_raise_signal, METH_VARARGS},
#ifdef WITH_THREAD
    {"call_in_temporary_c_thread", call_in_temporary_c_thread, METH_O,
     PyDoc_STR("set_error_class(error_class) -> None")},
#endif
    {"pymarshal_write_long_to_file",
        pymarshal_write_long_to_file, METH_VARARGS},
    {"pymarshal_write_object_to_file",
        pymarshal_write_object_to_file, METH_VARARGS},
    {"pymarshal_read_short_from_file",
        pymarshal_read_short_from_file, METH_VARARGS},
    {"pymarshal_read_long_from_file",
        pymarshal_read_long_from_file, METH_VARARGS},
    {"pymarshal_read_last_object_from_file",
        pymarshal_read_last_object_from_file, METH_VARARGS},
    {"pymarshal_read_object_from_file",
        pymarshal_read_object_from_file, METH_VARARGS},
    {"return_null_without_error",
        return_null_without_error, METH_NOARGS},
    {"return_result_with_error",
        return_result_with_error, METH_NOARGS},
    {"PyTime_FromSeconds", test_pytime_fromseconds,  METH_VARARGS},
    {"PyTime_FromSecondsObject", test_pytime_fromsecondsobject,  METH_VARARGS},
    {"PyTime_AsSecondsDouble", test_pytime_assecondsdouble, METH_VARARGS},
    {"PyTime_AsTimeval", test_PyTime_AsTimeval, METH_VARARGS},
#ifdef HAVE_CLOCK_GETTIME
    {"PyTime_AsTimespec", test_PyTime_AsTimespec, METH_VARARGS},
#endif
    {"PyTime_AsMilliseconds", test_PyTime_AsMilliseconds, METH_VARARGS},
    {"PyTime_AsMicroseconds", test_PyTime_AsMicroseconds, METH_VARARGS},
    {"get_recursion_depth", get_recursion_depth, METH_NOARGS},
    {"pymem_buffer_overflow", pymem_buffer_overflow, METH_NOARGS},
    {"pymem_api_misuse", pymem_api_misuse, METH_NOARGS},
    {"pymem_malloc_without_gil", pymem_malloc_without_gil, METH_NOARGS},
    {"pyobject_malloc_without_gil", pyobject_malloc_without_gil, METH_NOARGS},
    {"tracemalloc_track", tracemalloc_track, METH_VARARGS},
    {"tracemalloc_untrack", tracemalloc_untrack, METH_VARARGS},
    {"tracemalloc_get_traceback", tracemalloc_get_traceback, METH_VARARGS},
    {"dict_get_version", dict_get_version, METH_VARARGS},
    {"raise_SIGINT_then_send_None", raise_SIGINT_then_send_None, METH_VARARGS},
    {"pyobject_fastcall", test_pyobject_fastcall, METH_VARARGS},
    {"pyobject_fastcalldict", test_pyobject_fastcalldict, METH_VARARGS},
    {"pyobject_fastcallkeywords", test_pyobject_fastcallkeywords, METH_VARARGS},
<<<<<<< HEAD
#ifdef WITH_THREAD
    {"test_pythread_tss_key_state", test_pythread_tss_key_state, METH_VARARGS},
#endif
=======
    {"stack_pointer", stack_pointer, METH_NOARGS},
>>>>>>> 64fa449f
    {NULL, NULL} /* sentinel */
};

#define AddSym(d, n, f, v) {PyObject *o = f(v); PyDict_SetItemString(d, n, o); Py_DECREF(o);}

typedef struct {
    char bool_member;
    char byte_member;
    unsigned char ubyte_member;
    short short_member;
    unsigned short ushort_member;
    int int_member;
    unsigned int uint_member;
    long long_member;
    unsigned long ulong_member;
    Py_ssize_t pyssizet_member;
    float float_member;
    double double_member;
    char inplace_member[6];
    long long longlong_member;
    unsigned long long ulonglong_member;
} all_structmembers;

typedef struct {
    PyObject_HEAD
    all_structmembers structmembers;
} test_structmembers;

static struct PyMemberDef test_members[] = {
    {"T_BOOL", T_BOOL, offsetof(test_structmembers, structmembers.bool_member), 0, NULL},
    {"T_BYTE", T_BYTE, offsetof(test_structmembers, structmembers.byte_member), 0, NULL},
    {"T_UBYTE", T_UBYTE, offsetof(test_structmembers, structmembers.ubyte_member), 0, NULL},
    {"T_SHORT", T_SHORT, offsetof(test_structmembers, structmembers.short_member), 0, NULL},
    {"T_USHORT", T_USHORT, offsetof(test_structmembers, structmembers.ushort_member), 0, NULL},
    {"T_INT", T_INT, offsetof(test_structmembers, structmembers.int_member), 0, NULL},
    {"T_UINT", T_UINT, offsetof(test_structmembers, structmembers.uint_member), 0, NULL},
    {"T_LONG", T_LONG, offsetof(test_structmembers, structmembers.long_member), 0, NULL},
    {"T_ULONG", T_ULONG, offsetof(test_structmembers, structmembers.ulong_member), 0, NULL},
    {"T_PYSSIZET", T_PYSSIZET, offsetof(test_structmembers, structmembers.pyssizet_member), 0, NULL},
    {"T_FLOAT", T_FLOAT, offsetof(test_structmembers, structmembers.float_member), 0, NULL},
    {"T_DOUBLE", T_DOUBLE, offsetof(test_structmembers, structmembers.double_member), 0, NULL},
    {"T_STRING_INPLACE", T_STRING_INPLACE, offsetof(test_structmembers, structmembers.inplace_member), 0, NULL},
    {"T_LONGLONG", T_LONGLONG, offsetof(test_structmembers, structmembers.longlong_member), 0, NULL},
    {"T_ULONGLONG", T_ULONGLONG, offsetof(test_structmembers, structmembers.ulonglong_member), 0, NULL},
    {NULL}
};


static PyObject *
test_structmembers_new(PyTypeObject *type, PyObject *args, PyObject *kwargs)
{
    static char *keywords[] = {
        "T_BOOL", "T_BYTE", "T_UBYTE", "T_SHORT", "T_USHORT",
        "T_INT", "T_UINT", "T_LONG", "T_ULONG", "T_PYSSIZET",
        "T_FLOAT", "T_DOUBLE", "T_STRING_INPLACE",
        "T_LONGLONG", "T_ULONGLONG",
        NULL};
    static const char fmt[] = "|bbBhHiIlknfds#LK";
    test_structmembers *ob;
    const char *s = NULL;
    Py_ssize_t string_len = 0;
    ob = PyObject_New(test_structmembers, type);
    if (ob == NULL)
        return NULL;
    memset(&ob->structmembers, 0, sizeof(all_structmembers));
    if (!PyArg_ParseTupleAndKeywords(args, kwargs, fmt, keywords,
                                     &ob->structmembers.bool_member,
                                     &ob->structmembers.byte_member,
                                     &ob->structmembers.ubyte_member,
                                     &ob->structmembers.short_member,
                                     &ob->structmembers.ushort_member,
                                     &ob->structmembers.int_member,
                                     &ob->structmembers.uint_member,
                                     &ob->structmembers.long_member,
                                     &ob->structmembers.ulong_member,
                                     &ob->structmembers.pyssizet_member,
                                     &ob->structmembers.float_member,
                                     &ob->structmembers.double_member,
                                     &s, &string_len
                                     , &ob->structmembers.longlong_member,
                                     &ob->structmembers.ulonglong_member
        )) {
        Py_DECREF(ob);
        return NULL;
    }
    if (s != NULL) {
        if (string_len > 5) {
            Py_DECREF(ob);
            PyErr_SetString(PyExc_ValueError, "string too long");
            return NULL;
        }
        strcpy(ob->structmembers.inplace_member, s);
    }
    else {
        strcpy(ob->structmembers.inplace_member, "");
    }
    return (PyObject *)ob;
}

static void
test_structmembers_free(PyObject *ob)
{
    PyObject_FREE(ob);
}

static PyTypeObject test_structmembersType = {
    PyVarObject_HEAD_INIT(NULL, 0)
    "test_structmembersType",
    sizeof(test_structmembers),         /* tp_basicsize */
    0,                                  /* tp_itemsize */
    test_structmembers_free,            /* destructor tp_dealloc */
    0,                                  /* tp_print */
    0,                                  /* tp_getattr */
    0,                                  /* tp_setattr */
    0,                                  /* tp_reserved */
    0,                                  /* tp_repr */
    0,                                  /* tp_as_number */
    0,                                  /* tp_as_sequence */
    0,                                  /* tp_as_mapping */
    0,                                  /* tp_hash */
    0,                                  /* tp_call */
    0,                                  /* tp_str */
    PyObject_GenericGetAttr,            /* tp_getattro */
    PyObject_GenericSetAttr,            /* tp_setattro */
    0,                                  /* tp_as_buffer */
    0,                                  /* tp_flags */
    "Type containing all structmember types",
    0,                                  /* traverseproc tp_traverse */
    0,                                  /* tp_clear */
    0,                                  /* tp_richcompare */
    0,                                  /* tp_weaklistoffset */
    0,                                  /* tp_iter */
    0,                                  /* tp_iternext */
    0,                                  /* tp_methods */
    test_members,                       /* tp_members */
    0,
    0,
    0,
    0,
    0,
    0,
    0,
    0,
    test_structmembers_new,             /* tp_new */
};


typedef struct {
    PyObject_HEAD
} matmulObject;

static PyObject *
matmulType_matmul(PyObject *self, PyObject *other)
{
    return Py_BuildValue("(sOO)", "matmul", self, other);
}

static PyObject *
matmulType_imatmul(PyObject *self, PyObject *other)
{
    return Py_BuildValue("(sOO)", "imatmul", self, other);
}

static void
matmulType_dealloc(PyObject *self)
{
    Py_TYPE(self)->tp_free(self);
}

static PyNumberMethods matmulType_as_number = {
    0,                          /* nb_add */
    0,                          /* nb_subtract */
    0,                          /* nb_multiply */
    0,                          /* nb_remainde r*/
    0,                          /* nb_divmod */
    0,                          /* nb_power */
    0,                          /* nb_negative */
    0,                          /* tp_positive */
    0,                          /* tp_absolute */
    0,                          /* tp_bool */
    0,                          /* nb_invert */
    0,                          /* nb_lshift */
    0,                          /* nb_rshift */
    0,                          /* nb_and */
    0,                          /* nb_xor */
    0,                          /* nb_or */
    0,                          /* nb_int */
    0,                          /* nb_reserved */
    0,                          /* nb_float */
    0,                          /* nb_inplace_add */
    0,                          /* nb_inplace_subtract */
    0,                          /* nb_inplace_multiply */
    0,                          /* nb_inplace_remainder */
    0,                          /* nb_inplace_power */
    0,                          /* nb_inplace_lshift */
    0,                          /* nb_inplace_rshift */
    0,                          /* nb_inplace_and */
    0,                          /* nb_inplace_xor */
    0,                          /* nb_inplace_or */
    0,                          /* nb_floor_divide */
    0,                          /* nb_true_divide */
    0,                          /* nb_inplace_floor_divide */
    0,                          /* nb_inplace_true_divide */
    0,                          /* nb_index */
    matmulType_matmul,        /* nb_matrix_multiply */
    matmulType_imatmul        /* nb_matrix_inplace_multiply */
};

static PyTypeObject matmulType = {
    PyVarObject_HEAD_INIT(NULL, 0)
    "matmulType",
    sizeof(matmulObject),               /* tp_basicsize */
    0,                                  /* tp_itemsize */
    matmulType_dealloc,                 /* destructor tp_dealloc */
    0,                                  /* tp_print */
    0,                                  /* tp_getattr */
    0,                                  /* tp_setattr */
    0,                                  /* tp_reserved */
    0,                                  /* tp_repr */
    &matmulType_as_number,              /* tp_as_number */
    0,                                  /* tp_as_sequence */
    0,                                  /* tp_as_mapping */
    0,                                  /* tp_hash */
    0,                                  /* tp_call */
    0,                                  /* tp_str */
    PyObject_GenericGetAttr,            /* tp_getattro */
    PyObject_GenericSetAttr,            /* tp_setattro */
    0,                                  /* tp_as_buffer */
    0,                                  /* tp_flags */
    "C level type with matrix operations defined",
    0,                                  /* traverseproc tp_traverse */
    0,                                  /* tp_clear */
    0,                                  /* tp_richcompare */
    0,                                  /* tp_weaklistoffset */
    0,                                  /* tp_iter */
    0,                                  /* tp_iternext */
    0,                                  /* tp_methods */
    0,                                  /* tp_members */
    0,
    0,
    0,
    0,
    0,
    0,
    0,
    0,
    PyType_GenericNew,                  /* tp_new */
    PyObject_Del,                       /* tp_free */
};


typedef struct {
    PyObject_HEAD
    PyObject *ao_iterator;
} awaitObject;


static PyObject *
awaitObject_new(PyTypeObject *type, PyObject *args, PyObject *kwds)
{
    PyObject *v;
    awaitObject *ao;

    if (!PyArg_UnpackTuple(args, "awaitObject", 1, 1, &v))
        return NULL;

    ao = (awaitObject *)type->tp_alloc(type, 0);
    if (ao == NULL) {
        return NULL;
    }

    Py_INCREF(v);
    ao->ao_iterator = v;

    return (PyObject *)ao;
}


static void
awaitObject_dealloc(awaitObject *ao)
{
    Py_CLEAR(ao->ao_iterator);
    Py_TYPE(ao)->tp_free(ao);
}


static PyObject *
awaitObject_await(awaitObject *ao)
{
    Py_INCREF(ao->ao_iterator);
    return ao->ao_iterator;
}

static PyAsyncMethods awaitType_as_async = {
    (unaryfunc)awaitObject_await,           /* am_await */
    0,                                      /* am_aiter */
    0                                       /* am_anext */
};


static PyTypeObject awaitType = {
    PyVarObject_HEAD_INIT(NULL, 0)
    "awaitType",
    sizeof(awaitObject),                /* tp_basicsize */
    0,                                  /* tp_itemsize */
    (destructor)awaitObject_dealloc,    /* destructor tp_dealloc */
    0,                                  /* tp_print */
    0,                                  /* tp_getattr */
    0,                                  /* tp_setattr */
    &awaitType_as_async,                /* tp_as_async */
    0,                                  /* tp_repr */
    0,                                  /* tp_as_number */
    0,                                  /* tp_as_sequence */
    0,                                  /* tp_as_mapping */
    0,                                  /* tp_hash */
    0,                                  /* tp_call */
    0,                                  /* tp_str */
    PyObject_GenericGetAttr,            /* tp_getattro */
    PyObject_GenericSetAttr,            /* tp_setattro */
    0,                                  /* tp_as_buffer */
    0,                                  /* tp_flags */
    "C level type with tp_as_async",
    0,                                  /* traverseproc tp_traverse */
    0,                                  /* tp_clear */
    0,                                  /* tp_richcompare */
    0,                                  /* tp_weaklistoffset */
    0,                                  /* tp_iter */
    0,                                  /* tp_iternext */
    0,                                  /* tp_methods */
    0,                                  /* tp_members */
    0,
    0,
    0,
    0,
    0,
    0,
    0,
    0,
    awaitObject_new,                    /* tp_new */
    PyObject_Del,                       /* tp_free */
};


static struct PyModuleDef _testcapimodule = {
    PyModuleDef_HEAD_INIT,
    "_testcapi",
    NULL,
    -1,
    TestMethods,
    NULL,
    NULL,
    NULL,
    NULL
};

/* Per PEP 489, this module will not be converted to multi-phase initialization
 */

PyMODINIT_FUNC
PyInit__testcapi(void)
{
    PyObject *m;

    m = PyModule_Create(&_testcapimodule);
    if (m == NULL)
        return NULL;

    Py_TYPE(&_HashInheritanceTester_Type)=&PyType_Type;

    Py_TYPE(&test_structmembersType)=&PyType_Type;
    Py_INCREF(&test_structmembersType);
    /* don't use a name starting with "test", since we don't want
       test_capi to automatically call this */
    PyModule_AddObject(m, "_test_structmembersType", (PyObject *)&test_structmembersType);
    if (PyType_Ready(&matmulType) < 0)
        return NULL;
    Py_INCREF(&matmulType);
    PyModule_AddObject(m, "matmulType", (PyObject *)&matmulType);

    if (PyType_Ready(&awaitType) < 0)
        return NULL;
    Py_INCREF(&awaitType);
    PyModule_AddObject(m, "awaitType", (PyObject *)&awaitType);

    PyModule_AddObject(m, "CHAR_MAX", PyLong_FromLong(CHAR_MAX));
    PyModule_AddObject(m, "CHAR_MIN", PyLong_FromLong(CHAR_MIN));
    PyModule_AddObject(m, "UCHAR_MAX", PyLong_FromLong(UCHAR_MAX));
    PyModule_AddObject(m, "SHRT_MAX", PyLong_FromLong(SHRT_MAX));
    PyModule_AddObject(m, "SHRT_MIN", PyLong_FromLong(SHRT_MIN));
    PyModule_AddObject(m, "USHRT_MAX", PyLong_FromLong(USHRT_MAX));
    PyModule_AddObject(m, "INT_MAX",  PyLong_FromLong(INT_MAX));
    PyModule_AddObject(m, "INT_MIN",  PyLong_FromLong(INT_MIN));
    PyModule_AddObject(m, "UINT_MAX",  PyLong_FromUnsignedLong(UINT_MAX));
    PyModule_AddObject(m, "LONG_MAX", PyLong_FromLong(LONG_MAX));
    PyModule_AddObject(m, "LONG_MIN", PyLong_FromLong(LONG_MIN));
    PyModule_AddObject(m, "ULONG_MAX", PyLong_FromUnsignedLong(ULONG_MAX));
    PyModule_AddObject(m, "FLT_MAX", PyFloat_FromDouble(FLT_MAX));
    PyModule_AddObject(m, "FLT_MIN", PyFloat_FromDouble(FLT_MIN));
    PyModule_AddObject(m, "DBL_MAX", PyFloat_FromDouble(DBL_MAX));
    PyModule_AddObject(m, "DBL_MIN", PyFloat_FromDouble(DBL_MIN));
    PyModule_AddObject(m, "LLONG_MAX", PyLong_FromLongLong(PY_LLONG_MAX));
    PyModule_AddObject(m, "LLONG_MIN", PyLong_FromLongLong(PY_LLONG_MIN));
    PyModule_AddObject(m, "ULLONG_MAX", PyLong_FromUnsignedLongLong(PY_ULLONG_MAX));
    PyModule_AddObject(m, "PY_SSIZE_T_MAX", PyLong_FromSsize_t(PY_SSIZE_T_MAX));
    PyModule_AddObject(m, "PY_SSIZE_T_MIN", PyLong_FromSsize_t(PY_SSIZE_T_MIN));
    PyModule_AddObject(m, "SIZEOF_PYGC_HEAD", PyLong_FromSsize_t(sizeof(PyGC_Head)));
    PyModule_AddObject(m, "SIZEOF_TIME_T", PyLong_FromSsize_t(sizeof(time_t)));
    Py_INCREF(&PyInstanceMethod_Type);
    PyModule_AddObject(m, "instancemethod", (PyObject *)&PyInstanceMethod_Type);

    PyModule_AddIntConstant(m, "the_number_three", 3);

    TestError = PyErr_NewException("_testcapi.error", NULL, NULL);
    Py_INCREF(TestError);
    PyModule_AddObject(m, "error", TestError);
    return m;
}<|MERGE_RESOLUTION|>--- conflicted
+++ resolved
@@ -4548,13 +4548,10 @@
     {"pyobject_fastcall", test_pyobject_fastcall, METH_VARARGS},
     {"pyobject_fastcalldict", test_pyobject_fastcalldict, METH_VARARGS},
     {"pyobject_fastcallkeywords", test_pyobject_fastcallkeywords, METH_VARARGS},
-<<<<<<< HEAD
+    {"stack_pointer", stack_pointer, METH_NOARGS},
 #ifdef WITH_THREAD
     {"test_pythread_tss_key_state", test_pythread_tss_key_state, METH_VARARGS},
 #endif
-=======
-    {"stack_pointer", stack_pointer, METH_NOARGS},
->>>>>>> 64fa449f
     {NULL, NULL} /* sentinel */
 };
 
