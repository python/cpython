--- conflicted
+++ resolved
@@ -3310,21 +3310,7 @@
     Py_RETURN_NONE;
 }
 
-<<<<<<< HEAD
-static PyObject *
-type_freeze(PyObject *module, PyObject *args)
-{
-    PyTypeObject *type;
-    if (!PyArg_ParseTuple(args, "O!", &PyType_Type, &type)) {
-        return NULL;
-    }
-    if (PyType_Freeze(type) < 0) {
-        return NULL;
-    }
-    Py_RETURN_NONE;
-}
-
-=======
+
 // Used by `finalize_thread_hang`.
 #ifdef _POSIX_THREADS
 static void finalize_thread_hang_cleanup_callback(void *Py_UNUSED(arg)) {
@@ -3354,7 +3340,20 @@
 }
 
 
->>>>>>> e4d90be8
+static PyObject *
+type_freeze(PyObject *module, PyObject *args)
+{
+    PyTypeObject *type;
+    if (!PyArg_ParseTuple(args, "O!", &PyType_Type, &type)) {
+        return NULL;
+    }
+    if (PyType_Freeze(type) < 0) {
+        return NULL;
+    }
+    Py_RETURN_NONE;
+}
+
+
 static PyMethodDef TestMethods[] = {
     {"set_errno",               set_errno,                       METH_VARARGS},
     {"test_config",             test_config,                     METH_NOARGS},
@@ -3494,11 +3493,8 @@
     {"test_weakref_capi", test_weakref_capi, METH_NOARGS},
     {"function_set_warning", function_set_warning, METH_NOARGS},
     {"test_critical_sections", test_critical_sections, METH_NOARGS},
-<<<<<<< HEAD
+    {"finalize_thread_hang", finalize_thread_hang, METH_O, NULL},
     {"type_freeze", type_freeze, METH_VARARGS},
-=======
-    {"finalize_thread_hang", finalize_thread_hang, METH_O, NULL},
->>>>>>> e4d90be8
     {NULL, NULL} /* sentinel */
 };
 
