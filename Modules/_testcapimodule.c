/*
 * C Extension module to test Python interpreter C APIs.
 *
 * The 'test_*' functions exported by this module are run as part of the
 * standard Python regression test, via Lib/test/test_capi.py.
 */

// Include parts.h first since it takes care of NDEBUG and Py_BUILD_CORE macros
// and including Python.h.
//
// Several parts of this module are broken out into files in _testcapi/.
// Include definitions from there.
#include "_testcapi/parts.h"

#include "frameobject.h"          // PyFrame_New()
#include "marshal.h"              // PyMarshal_WriteLongToFile()

#include <float.h>                // FLT_MAX
#include <signal.h>
#include <stddef.h>               // offsetof()

#ifdef HAVE_SYS_WAIT_H
#  include <sys/wait.h>           // W_STOPCODE
#endif

#ifdef bool
#  error "The public headers should not include <stdbool.h>, see gh-48924"
#endif

#include "_testcapi/util.h"


// Forward declarations
static struct PyModuleDef _testcapimodule;

// Module state
typedef struct {
    PyObject *error; // _testcapi.error object
} testcapistate_t;

static testcapistate_t*
get_testcapi_state(PyObject *module)
{
    void *state = PyModule_GetState(module);
    assert(state != NULL);
    return (testcapistate_t *)state;
}

static PyObject *
get_testerror(PyObject *self) {
    testcapistate_t *state = get_testcapi_state(self);
    return state->error;
}

/* Raise _testcapi.error with test_name + ": " + msg, and return NULL. */

static PyObject *
raiseTestError(PyObject *self, const char* test_name, const char* msg)
{
    PyErr_Format(get_testerror(self), "%s: %s", test_name, msg);
    return NULL;
}

/* Test #defines from pyconfig.h (particularly the SIZEOF_* defines).

   The ones derived from autoconf on the UNIX-like OSes can be relied
   upon (in the absence of sloppy cross-compiling), but the Windows
   platforms have these hardcoded.  Better safe than sorry.
*/
static PyObject*
sizeof_error(PyObject *self, const char* fatname, const char* typname,
    int expected, int got)
{
    PyErr_Format(get_testerror(self),
        "%s #define == %d but sizeof(%s) == %d",
        fatname, expected, typname, got);
    return (PyObject*)NULL;
}

static PyObject*
test_config(PyObject *self, PyObject *Py_UNUSED(ignored))
{
#define CHECK_SIZEOF(FATNAME, TYPE) \
    do { \
        if (FATNAME != sizeof(TYPE)) { \
            return sizeof_error(self, #FATNAME, #TYPE, FATNAME, sizeof(TYPE)); \
        } \
    } while (0)

    CHECK_SIZEOF(SIZEOF_SHORT, short);
    CHECK_SIZEOF(SIZEOF_INT, int);
    CHECK_SIZEOF(SIZEOF_LONG, long);
    CHECK_SIZEOF(SIZEOF_VOID_P, void*);
    CHECK_SIZEOF(SIZEOF_TIME_T, time_t);
    CHECK_SIZEOF(SIZEOF_LONG_LONG, long long);

#undef CHECK_SIZEOF

    Py_RETURN_NONE;
}

static PyObject*
test_sizeof_c_types(PyObject *self, PyObject *Py_UNUSED(ignored))
{
#if defined(__GNUC__) && ((__GNUC__ > 4) || ((__GNUC__ == 4) && (__GNUC_MINOR__ > 5)))
#pragma GCC diagnostic push
#pragma GCC diagnostic ignored "-Wtype-limits"
#endif
#define CHECK_SIZEOF(TYPE, EXPECTED) \
    do { \
        if (EXPECTED != sizeof(TYPE)) { \
            PyErr_Format(get_testerror(self),               \
                         "sizeof(%s) = %u instead of %u",   \
                         #TYPE, sizeof(TYPE), EXPECTED);    \
            return (PyObject*)NULL; \
        } \
    } while (0)
#define IS_SIGNED(TYPE) (((TYPE)-1) < (TYPE)0)
#define CHECK_SIGNNESS(TYPE, SIGNED) \
    do { \
        if (IS_SIGNED(TYPE) != SIGNED) { \
            PyErr_Format(get_testerror(self),                   \
                         "%s signness is %i, instead of %i",    \
                         #TYPE, IS_SIGNED(TYPE), SIGNED);       \
            return (PyObject*)NULL; \
        } \
    } while (0)

    /* integer types */
    CHECK_SIZEOF(Py_UCS1, 1);
    CHECK_SIZEOF(Py_UCS2, 2);
    CHECK_SIZEOF(Py_UCS4, 4);
    CHECK_SIGNNESS(Py_UCS1, 0);
    CHECK_SIGNNESS(Py_UCS2, 0);
    CHECK_SIGNNESS(Py_UCS4, 0);
    CHECK_SIZEOF(int32_t, 4);
    CHECK_SIGNNESS(int32_t, 1);
    CHECK_SIZEOF(uint32_t, 4);
    CHECK_SIGNNESS(uint32_t, 0);
    CHECK_SIZEOF(int64_t, 8);
    CHECK_SIGNNESS(int64_t, 1);
    CHECK_SIZEOF(uint64_t, 8);
    CHECK_SIGNNESS(uint64_t, 0);

    /* pointer/size types */
    CHECK_SIZEOF(size_t, sizeof(void *));
    CHECK_SIGNNESS(size_t, 0);
    CHECK_SIZEOF(Py_ssize_t, sizeof(void *));
    CHECK_SIGNNESS(Py_ssize_t, 1);

    CHECK_SIZEOF(uintptr_t, sizeof(void *));
    CHECK_SIGNNESS(uintptr_t, 0);
    CHECK_SIZEOF(intptr_t, sizeof(void *));
    CHECK_SIGNNESS(intptr_t, 1);

    Py_RETURN_NONE;

#undef IS_SIGNED
#undef CHECK_SIGNESS
#undef CHECK_SIZEOF
#if defined(__GNUC__) && ((__GNUC__ > 4) || ((__GNUC__ == 4) && (__GNUC_MINOR__ > 5)))
#pragma GCC diagnostic pop
#endif
}

static PyObject*
test_list_api(PyObject *self, PyObject *Py_UNUSED(ignored))
{
    PyObject* list;
    int i;

    /* SF bug 132008:  PyList_Reverse segfaults */
#define NLIST 30
    list = PyList_New(NLIST);
    if (list == (PyObject*)NULL)
        return (PyObject*)NULL;
    /* list = range(NLIST) */
    for (i = 0; i < NLIST; ++i) {
        PyObject* anint = PyLong_FromLong(i);
        if (anint == (PyObject*)NULL) {
            Py_DECREF(list);
            return (PyObject*)NULL;
        }
        PyList_SET_ITEM(list, i, anint);
    }
    /* list.reverse(), via PyList_Reverse() */
    i = PyList_Reverse(list);   /* should not blow up! */
    if (i != 0) {
        Py_DECREF(list);
        return (PyObject*)NULL;
    }
    /* Check that list == range(29, -1, -1) now */
    for (i = 0; i < NLIST; ++i) {
        PyObject* anint = PyList_GET_ITEM(list, i);
        if (PyLong_AS_LONG(anint) != NLIST-1-i) {
            PyErr_SetString(get_testerror(self),
                            "test_list_api: reverse screwed up");
            Py_DECREF(list);
            return (PyObject*)NULL;
        }
    }
    Py_DECREF(list);
#undef NLIST

    Py_RETURN_NONE;
}

static int
test_dict_inner(PyObject *self, int count)
{
    Py_ssize_t pos = 0, iterations = 0;
    int i;
    PyObject *dict = PyDict_New();
    PyObject *v, *k;

    if (dict == NULL)
        return -1;

    for (i = 0; i < count; i++) {
        v = PyLong_FromLong(i);
        if (v == NULL) {
            goto error;
        }
        if (PyDict_SetItem(dict, v, v) < 0) {
            Py_DECREF(v);
            goto error;
        }
        Py_DECREF(v);
    }

    k = v = UNINITIALIZED_PTR;
    while (PyDict_Next(dict, &pos, &k, &v)) {
        PyObject *o;
        iterations++;

        assert(k != UNINITIALIZED_PTR);
        assert(v != UNINITIALIZED_PTR);
        i = PyLong_AS_LONG(v) + 1;
        o = PyLong_FromLong(i);
        if (o == NULL) {
            goto error;
        }
        if (PyDict_SetItem(dict, k, o) < 0) {
            Py_DECREF(o);
            goto error;
        }
        Py_DECREF(o);
        k = v = UNINITIALIZED_PTR;
    }
    assert(k == UNINITIALIZED_PTR);
    assert(v == UNINITIALIZED_PTR);

    Py_DECREF(dict);

    if (iterations != count) {
        PyErr_SetString(
            get_testerror(self),
            "test_dict_iteration: dict iteration went wrong ");
        return -1;
    } else {
        return 0;
    }
error:
    Py_DECREF(dict);
    return -1;
}



static PyObject*
test_dict_iteration(PyObject* self, PyObject *Py_UNUSED(ignored))
{
    int i;

    for (i = 0; i < 200; i++) {
        if (test_dict_inner(self, i) < 0) {
            return NULL;
        }
    }

    Py_RETURN_NONE;
}

/* Issue #4701: Check that PyObject_Hash implicitly calls
 *   PyType_Ready if it hasn't already been called
 */
static PyTypeObject _HashInheritanceTester_Type = {
    PyVarObject_HEAD_INIT(NULL, 0)
    "hashinheritancetester",            /* Name of this type */
    sizeof(PyObject),           /* Basic object size */
    0,                          /* Item size for varobject */
    (destructor)PyObject_Free,  /* tp_dealloc */
    0,                          /* tp_vectorcall_offset */
    0,                          /* tp_getattr */
    0,                          /* tp_setattr */
    0,                          /* tp_as_async */
    0,                          /* tp_repr */
    0,                          /* tp_as_number */
    0,                          /* tp_as_sequence */
    0,                          /* tp_as_mapping */
    0,                          /* tp_hash */
    0,                          /* tp_call */
    0,                          /* tp_str */
    PyObject_GenericGetAttr,  /* tp_getattro */
    0,                          /* tp_setattro */
    0,                          /* tp_as_buffer */
    Py_TPFLAGS_DEFAULT,         /* tp_flags */
    0,                          /* tp_doc */
    0,                          /* tp_traverse */
    0,                          /* tp_clear */
    0,                          /* tp_richcompare */
    0,                          /* tp_weaklistoffset */
    0,                          /* tp_iter */
    0,                          /* tp_iternext */
    0,                          /* tp_methods */
    0,                          /* tp_members */
    0,                          /* tp_getset */
    0,                          /* tp_base */
    0,                          /* tp_dict */
    0,                          /* tp_descr_get */
    0,                          /* tp_descr_set */
    0,                          /* tp_dictoffset */
    0,                          /* tp_init */
    0,                          /* tp_alloc */
    PyType_GenericNew,                  /* tp_new */
};

static PyObject*
pycompilestring(PyObject* self, PyObject *obj) {
    if (PyBytes_CheckExact(obj) == 0) {
        PyErr_SetString(PyExc_ValueError, "Argument must be a bytes object");
        return NULL;
    }
    const char *the_string = PyBytes_AsString(obj);
    if (the_string == NULL) {
        return NULL;
    }
    return Py_CompileString(the_string, "<string>", Py_file_input);
}

static PyObject*
test_lazy_hash_inheritance(PyObject* self, PyObject *Py_UNUSED(ignored))
{
    PyTypeObject *type;
    PyObject *obj;
    Py_hash_t hash;

    type = &_HashInheritanceTester_Type;

    if (type->tp_dict != NULL)
        /* The type has already been initialized. This probably means
           -R is being used. */
        Py_RETURN_NONE;


    obj = PyObject_New(PyObject, type);
    if (obj == NULL) {
        PyErr_Clear();
        PyErr_SetString(
            get_testerror(self),
            "test_lazy_hash_inheritance: failed to create object");
        return NULL;
    }

    if (type->tp_dict != NULL) {
        PyErr_SetString(
            get_testerror(self),
            "test_lazy_hash_inheritance: type initialised too soon");
        Py_DECREF(obj);
        return NULL;
    }

    hash = PyObject_Hash(obj);
    if ((hash == -1) && PyErr_Occurred()) {
        PyErr_Clear();
        PyErr_SetString(
            get_testerror(self),
            "test_lazy_hash_inheritance: could not hash object");
        Py_DECREF(obj);
        return NULL;
    }

    if (type->tp_dict == NULL) {
        PyErr_SetString(
            get_testerror(self),
            "test_lazy_hash_inheritance: type not initialised by hash()");
        Py_DECREF(obj);
        return NULL;
    }

    if (type->tp_hash != PyType_Type.tp_hash) {
        PyErr_SetString(
            get_testerror(self),
            "test_lazy_hash_inheritance: unexpected hash function");
        Py_DECREF(obj);
        return NULL;
    }

    Py_DECREF(obj);

    Py_RETURN_NONE;
}

static PyObject *
return_none(void *unused)
{
    Py_RETURN_NONE;
}

static PyObject *
raise_error(void *unused)
{
    PyErr_SetNone(PyExc_ValueError);
    return NULL;
}

static PyObject *
py_buildvalue(PyObject *self, PyObject *args)
{
    const char *fmt;
    PyObject *objs[10] = {NULL};
    if (!PyArg_ParseTuple(args, "s|OOOOOOOOOO", &fmt,
            &objs[0], &objs[1], &objs[2], &objs[3], &objs[4],
            &objs[5], &objs[6], &objs[7], &objs[8], &objs[9]))
    {
        return NULL;
    }
    for(int i = 0; i < 10; i++) {
        NULLABLE(objs[i]);
    }
    return Py_BuildValue(fmt,
            objs[0], objs[1], objs[2], objs[3], objs[4],
            objs[5], objs[6], objs[7], objs[8], objs[9]);
}

static PyObject *
py_buildvalue_ints(PyObject *self, PyObject *args)
{
    const char *fmt;
    unsigned int values[10] = {0};
    if (!PyArg_ParseTuple(args, "s|IIIIIIIIII", &fmt,
            &values[0], &values[1], &values[2], &values[3], &values[4],
            &values[5], &values[6], &values[7], &values[8], &values[9]))
    {
        return NULL;
    }
    return Py_BuildValue(fmt,
            values[0], values[1], values[2], values[3], values[4],
            values[5], values[6], values[7], values[8], values[9]);
}

static int
test_buildvalue_N_error(PyObject *self, const char *fmt)
{
    PyObject *arg, *res;

    arg = PyList_New(0);
    if (arg == NULL) {
        return -1;
    }

    Py_INCREF(arg);
    res = Py_BuildValue(fmt, return_none, NULL, arg);
    if (res == NULL) {
        return -1;
    }
    Py_DECREF(res);
    if (Py_REFCNT(arg) != 1) {
        PyErr_Format(get_testerror(self), "test_buildvalue_N: "
                     "arg was not decrefed in successful "
                     "Py_BuildValue(\"%s\")", fmt);
        return -1;
    }

    Py_INCREF(arg);
    res = Py_BuildValue(fmt, raise_error, NULL, arg);
    if (res != NULL || !PyErr_Occurred()) {
        PyErr_Format(get_testerror(self), "test_buildvalue_N: "
                     "Py_BuildValue(\"%s\") didn't complain", fmt);
        return -1;
    }
    PyErr_Clear();
    if (Py_REFCNT(arg) != 1) {
        PyErr_Format(get_testerror(self), "test_buildvalue_N: "
                     "arg was not decrefed in failed "
                     "Py_BuildValue(\"%s\")", fmt);
        return -1;
    }
    Py_DECREF(arg);
    return 0;
}

static PyObject *
test_buildvalue_N(PyObject *self, PyObject *Py_UNUSED(ignored))
{
    PyObject *arg, *res;

    arg = PyList_New(0);
    if (arg == NULL) {
        return NULL;
    }
    Py_INCREF(arg);
    res = Py_BuildValue("N", arg);
    if (res == NULL) {
        return NULL;
    }
    if (res != arg) {
        return raiseTestError(self, "test_buildvalue_N",
                              "Py_BuildValue(\"N\") returned wrong result");
    }
    if (Py_REFCNT(arg) != 2) {
        return raiseTestError(self, "test_buildvalue_N",
                              "arg was not decrefed in Py_BuildValue(\"N\")");
    }
    Py_DECREF(res);
    Py_DECREF(arg);

    if (test_buildvalue_N_error(self, "O&N") < 0)
        return NULL;
    if (test_buildvalue_N_error(self, "(O&N)") < 0)
        return NULL;
    if (test_buildvalue_N_error(self, "[O&N]") < 0)
        return NULL;
    if (test_buildvalue_N_error(self, "{O&N}") < 0)
        return NULL;
    if (test_buildvalue_N_error(self, "{()O&(())N}") < 0)
        return NULL;

    Py_RETURN_NONE;
}


static PyObject *
test_get_statictype_slots(PyObject *self, PyObject *Py_UNUSED(ignored))
{
    newfunc tp_new = PyType_GetSlot(&PyLong_Type, Py_tp_new);
    if (PyLong_Type.tp_new != tp_new) {
        PyErr_SetString(PyExc_AssertionError, "mismatch: tp_new of long");
        return NULL;
    }

    reprfunc tp_repr = PyType_GetSlot(&PyLong_Type, Py_tp_repr);
    if (PyLong_Type.tp_repr != tp_repr) {
        PyErr_SetString(PyExc_AssertionError, "mismatch: tp_repr of long");
        return NULL;
    }

    ternaryfunc tp_call = PyType_GetSlot(&PyLong_Type, Py_tp_call);
    if (tp_call != NULL) {
        PyErr_SetString(PyExc_AssertionError, "mismatch: tp_call of long");
        return NULL;
    }

    binaryfunc nb_add = PyType_GetSlot(&PyLong_Type, Py_nb_add);
    if (PyLong_Type.tp_as_number->nb_add != nb_add) {
        PyErr_SetString(PyExc_AssertionError, "mismatch: nb_add of long");
        return NULL;
    }

    lenfunc mp_length = PyType_GetSlot(&PyLong_Type, Py_mp_length);
    if (mp_length != NULL) {
        PyErr_SetString(PyExc_AssertionError, "mismatch: mp_length of long");
        return NULL;
    }

    void *over_value = PyType_GetSlot(&PyLong_Type, Py_bf_releasebuffer + 1);
    if (over_value != NULL) {
        PyErr_SetString(PyExc_AssertionError, "mismatch: max+1 of long");
        return NULL;
    }

    tp_new = PyType_GetSlot(&PyLong_Type, 0);
    if (tp_new != NULL) {
        PyErr_SetString(PyExc_AssertionError, "mismatch: slot 0 of long");
        return NULL;
    }
    if (PyErr_ExceptionMatches(PyExc_SystemError)) {
        // This is the right exception
        PyErr_Clear();
    }
    else {
        return NULL;
    }

    Py_RETURN_NONE;
}


static PyType_Slot HeapTypeNameType_slots[] = {
    {0},
};

static PyType_Spec HeapTypeNameType_Spec = {
    .name = "_testcapi.HeapTypeNameType",
    .basicsize = sizeof(PyObject),
    .flags = Py_TPFLAGS_DEFAULT,
    .slots = HeapTypeNameType_slots,
};

static PyObject *
get_heaptype_for_name(PyObject *self, PyObject *Py_UNUSED(ignored))
{
    return PyType_FromSpec(&HeapTypeNameType_Spec);
}


static PyObject *
get_type_name(PyObject *self, PyObject *type)
{
    assert(PyType_Check(type));
    return PyType_GetName((PyTypeObject *)type);
}


static PyObject *
get_type_qualname(PyObject *self, PyObject *type)
{
    assert(PyType_Check(type));
    return PyType_GetQualName((PyTypeObject *)type);
}


static PyObject *
get_type_fullyqualname(PyObject *self, PyObject *type)
{
    assert(PyType_Check(type));
    return PyType_GetFullyQualifiedName((PyTypeObject *)type);
}


static PyObject *
get_type_module_name(PyObject *self, PyObject *type)
{
    assert(PyType_Check(type));
    return PyType_GetModuleName((PyTypeObject *)type);
}


static PyObject *
test_get_type_dict(PyObject *self, PyObject *Py_UNUSED(ignored))
{
    /* Test for PyType_GetDict */

    // Assert ints have a `to_bytes` method
    PyObject *long_dict = PyType_GetDict(&PyLong_Type);
    assert(long_dict);
    assert(PyDict_GetItemString(long_dict, "to_bytes")); // borrowed ref
    Py_DECREF(long_dict);

    // Make a new type, add an attribute to it and assert it's there
    PyObject *HeapTypeNameType = PyType_FromSpec(&HeapTypeNameType_Spec);
    assert(HeapTypeNameType);
    assert(PyObject_SetAttrString(
        HeapTypeNameType, "new_attr", Py_NewRef(Py_None)) >= 0);
    PyObject *type_dict = PyType_GetDict((PyTypeObject*)HeapTypeNameType);
    assert(type_dict);
    assert(PyDict_GetItemString(type_dict, "new_attr")); // borrowed ref
    Py_DECREF(HeapTypeNameType);
    Py_DECREF(type_dict);
    Py_RETURN_NONE;
}

static PyObject *
pyobject_repr_from_null(PyObject *self, PyObject *Py_UNUSED(ignored))
{
    return PyObject_Repr(NULL);
}

static PyObject *
pyobject_str_from_null(PyObject *self, PyObject *Py_UNUSED(ignored))
{
    return PyObject_Str(NULL);
}

static PyObject *
pyobject_bytes_from_null(PyObject *self, PyObject *Py_UNUSED(ignored))
{
    return PyObject_Bytes(NULL);
}

static PyObject *
set_errno(PyObject *self, PyObject *args)
{
    int new_errno;

    if (!PyArg_ParseTuple(args, "i:set_errno", &new_errno))
        return NULL;

    errno = new_errno;
    Py_RETURN_NONE;
}

/* test_thread_state spawns a thread of its own, and that thread releases
 * `thread_done` when it's finished.  The driver code has to know when the
 * thread finishes, because the thread uses a PyObject (the callable) that
 * may go away when the driver finishes.  The former lack of this explicit
 * synchronization caused rare segfaults, so rare that they were seen only
 * on a Mac buildbot (although they were possible on any box).
 */
static PyThread_type_lock thread_done = NULL;

static int
_make_call(void *callable)
{
    PyObject *rc;
    int success;
    PyGILState_STATE s = PyGILState_Ensure();
    rc = PyObject_CallNoArgs((PyObject *)callable);
    success = (rc != NULL);
    Py_XDECREF(rc);
    PyGILState_Release(s);
    return success;
}

/* Same thing, but releases `thread_done` when it returns.  This variant
 * should be called only from threads spawned by test_thread_state().
 */
static void
_make_call_from_thread(void *callable)
{
    _make_call(callable);
    PyThread_release_lock(thread_done);
}

static PyObject *
test_thread_state(PyObject *self, PyObject *args)
{
    PyObject *fn;
    int success = 1;

    if (!PyArg_ParseTuple(args, "O:test_thread_state", &fn))
        return NULL;

    if (!PyCallable_Check(fn)) {
        PyErr_Format(PyExc_TypeError, "'%s' object is not callable",
            Py_TYPE(fn)->tp_name);
        return NULL;
    }

    thread_done = PyThread_allocate_lock();
    if (thread_done == NULL)
        return PyErr_NoMemory();
    PyThread_acquire_lock(thread_done, 1);

    /* Start a new thread with our callback. */
    PyThread_start_new_thread(_make_call_from_thread, fn);
    /* Make the callback with the thread lock held by this thread */
    success &= _make_call(fn);
    /* Do it all again, but this time with the thread-lock released */
    Py_BEGIN_ALLOW_THREADS
    success &= _make_call(fn);
    PyThread_acquire_lock(thread_done, 1);  /* wait for thread to finish */
    Py_END_ALLOW_THREADS

    /* And once more with and without a thread
       XXX - should use a lock and work out exactly what we are trying
       to test <wink>
    */
    Py_BEGIN_ALLOW_THREADS
    PyThread_start_new_thread(_make_call_from_thread, fn);
    success &= _make_call(fn);
    PyThread_acquire_lock(thread_done, 1);  /* wait for thread to finish */
    Py_END_ALLOW_THREADS

    /* Release lock we acquired above.  This is required on HP-UX. */
    PyThread_release_lock(thread_done);

    PyThread_free_lock(thread_done);
    if (!success)
        return NULL;
    Py_RETURN_NONE;
}

static PyObject *
gilstate_ensure_release(PyObject *module, PyObject *Py_UNUSED(ignored))
{
    PyGILState_STATE state = PyGILState_Ensure();
    PyGILState_Release(state);
    Py_RETURN_NONE;
}

#ifndef MS_WINDOWS
static PyThread_type_lock wait_done = NULL;

static void wait_for_lock(void *unused) {
    PyThread_acquire_lock(wait_done, 1);
    PyThread_release_lock(wait_done);
    PyThread_free_lock(wait_done);
    wait_done = NULL;
}

// These can be used to test things that care about the existence of another
// thread that the threading module doesn't know about.

static PyObject *
spawn_pthread_waiter(PyObject *self, PyObject *Py_UNUSED(ignored))
{
    if (wait_done) {
        PyErr_SetString(PyExc_RuntimeError, "thread already running");
        return NULL;
    }
    wait_done = PyThread_allocate_lock();
    if (wait_done == NULL)
        return PyErr_NoMemory();
    PyThread_acquire_lock(wait_done, 1);
    PyThread_start_new_thread(wait_for_lock, NULL);
    Py_RETURN_NONE;
}

static PyObject *
end_spawned_pthread(PyObject *self, PyObject *Py_UNUSED(ignored))
{
    if (!wait_done) {
        PyErr_SetString(PyExc_RuntimeError, "call _spawn_pthread_waiter 1st");
        return NULL;
    }
    PyThread_release_lock(wait_done);
    Py_RETURN_NONE;
}
#endif  // not MS_WINDOWS

/* test Py_AddPendingCalls using threads */
static int _pending_callback(void *arg)
{
    /* we assume the argument is callable object to which we own a reference */
    PyObject *callable = (PyObject *)arg;
    PyObject *r = PyObject_CallNoArgs(callable);
    Py_DECREF(callable);
    Py_XDECREF(r);
    return r != NULL ? 0 : -1;
}

/* The following requests n callbacks to _pending_callback.  It can be
 * run from any python thread.
 */
static PyObject *
pending_threadfunc(PyObject *self, PyObject *arg, PyObject *kwargs)
{
    static char *kwlist[] = {"callback", "num",
                             "blocking", "ensure_added", NULL};
    PyObject *callable;
    unsigned int num = 1;
    int blocking = 0;
    int ensure_added = 0;
    if (!PyArg_ParseTupleAndKeywords(arg, kwargs,
                                     "O|I$pp:_pending_threadfunc", kwlist,
                                     &callable, &num, &blocking, &ensure_added))
    {
        return NULL;
    }

    /* create the reference for the callbackwhile we hold the lock */
    for (unsigned int i = 0; i < num; i++) {
        Py_INCREF(callable);
    }

    PyThreadState *save_tstate = NULL;
    if (!blocking) {
        save_tstate = PyEval_SaveThread();
    }

    unsigned int num_added = 0;
    for (; num_added < num; num_added++) {
        if (ensure_added) {
            int r;
            do {
                r = Py_AddPendingCall(&_pending_callback, callable);
            } while (r < 0);
        }
        else {
            if (Py_AddPendingCall(&_pending_callback, callable) < 0) {
                break;
            }
        }
    }

    if (!blocking) {
        PyEval_RestoreThread(save_tstate);
    }

    for (unsigned int i = num_added; i < num; i++) {
        Py_DECREF(callable); /* unsuccessful add, destroy the extra reference */
    }
    /* The callable is decref'ed above in each added _pending_callback(). */
    return PyLong_FromUnsignedLong((unsigned long)num_added);
}

/* Test PyOS_string_to_double. */
static PyObject *
test_string_to_double(PyObject *self, PyObject *Py_UNUSED(ignored)) {
    double result;
    const char *msg;

#define CHECK_STRING(STR, expected) \
    do { \
        result = PyOS_string_to_double(STR, NULL, NULL); \
        if (result == -1.0 && PyErr_Occurred()) { \
            return NULL; \
        } \
        if (result != (double)expected) { \
            msg = "conversion of " STR " to float failed"; \
            goto fail; \
        } \
    } while (0)

#define CHECK_INVALID(STR) \
    do { \
        result = PyOS_string_to_double(STR, NULL, NULL); \
        if (result == -1.0 && PyErr_Occurred()) { \
            if (PyErr_ExceptionMatches(PyExc_ValueError)) { \
                PyErr_Clear(); \
            } \
            else { \
                return NULL; \
            } \
        } \
        else { \
            msg = "conversion of " STR " didn't raise ValueError"; \
            goto fail; \
        } \
    } while (0)

    CHECK_STRING("0.1", 0.1);
    CHECK_STRING("1.234", 1.234);
    CHECK_STRING("-1.35", -1.35);
    CHECK_STRING(".1e01", 1.0);
    CHECK_STRING("2.e-2", 0.02);

    CHECK_INVALID(" 0.1");
    CHECK_INVALID("\t\n-3");
    CHECK_INVALID(".123 ");
    CHECK_INVALID("3\n");
    CHECK_INVALID("123abc");

    Py_RETURN_NONE;
  fail:
    return raiseTestError(self, "test_string_to_double", msg);
#undef CHECK_STRING
#undef CHECK_INVALID
}


/* Coverage testing of capsule objects. */

static const char *capsule_name = "capsule name";
static       char *capsule_pointer = "capsule pointer";
static       char *capsule_context = "capsule context";
static const char *capsule_error = NULL;
static int
capsule_destructor_call_count = 0;

static void
capsule_destructor(PyObject *o) {
    capsule_destructor_call_count++;
    if (PyCapsule_GetContext(o) != capsule_context) {
        capsule_error = "context did not match in destructor!";
    } else if (PyCapsule_GetDestructor(o) != capsule_destructor) {
        capsule_error = "destructor did not match in destructor!  (woah!)";
    } else if (PyCapsule_GetName(o) != capsule_name) {
        capsule_error = "name did not match in destructor!";
    } else if (PyCapsule_GetPointer(o, capsule_name) != capsule_pointer) {
        capsule_error = "pointer did not match in destructor!";
    }
}

typedef struct {
    char *name;
    char *module;
    char *attribute;
} known_capsule;

static PyObject *
test_capsule(PyObject *self, PyObject *Py_UNUSED(ignored))
{
    PyObject *object;
    const char *error = NULL;
    void *pointer;
    void *pointer2;
    known_capsule known_capsules[] = {
        #define KNOWN_CAPSULE(module, name)             { module "." name, module, name }
        KNOWN_CAPSULE("_socket", "CAPI"),
        KNOWN_CAPSULE("_curses", "_C_API"),
        KNOWN_CAPSULE("datetime", "datetime_CAPI"),
        { NULL, NULL },
    };
    known_capsule *known = &known_capsules[0];

#define FAIL(x) \
    do { \
        error = (x); \
        goto exit; \
    } while (0)

#define CHECK_DESTRUCTOR \
    do { \
        if (capsule_error) { \
            FAIL(capsule_error); \
        } \
        else if (!capsule_destructor_call_count) { \
            FAIL("destructor not called!"); \
        } \
        capsule_destructor_call_count = 0; \
    } while (0)

    object = PyCapsule_New(capsule_pointer, capsule_name, capsule_destructor);
    PyCapsule_SetContext(object, capsule_context);
    capsule_destructor(object);
    CHECK_DESTRUCTOR;
    Py_DECREF(object);
    CHECK_DESTRUCTOR;

    object = PyCapsule_New(known, "ignored", NULL);
    PyCapsule_SetPointer(object, capsule_pointer);
    PyCapsule_SetName(object, capsule_name);
    PyCapsule_SetDestructor(object, capsule_destructor);
    PyCapsule_SetContext(object, capsule_context);
    capsule_destructor(object);
    CHECK_DESTRUCTOR;
    /* intentionally access using the wrong name */
    pointer2 = PyCapsule_GetPointer(object, "the wrong name");
    if (!PyErr_Occurred()) {
        FAIL("PyCapsule_GetPointer should have failed but did not!");
    }
    PyErr_Clear();
    if (pointer2) {
        if (pointer2 == capsule_pointer) {
            FAIL("PyCapsule_GetPointer should not have"
                     " returned the internal pointer!");
        } else {
            FAIL("PyCapsule_GetPointer should have "
                     "returned NULL pointer but did not!");
        }
    }
    PyCapsule_SetDestructor(object, NULL);
    Py_DECREF(object);
    if (capsule_destructor_call_count) {
        FAIL("destructor called when it should not have been!");
    }

    for (known = &known_capsules[0]; known->module != NULL; known++) {
        /* yeah, ordinarily I wouldn't do this either,
           but it's fine for this test harness.
        */
        static char buffer[256];
#undef FAIL
#define FAIL(x) \
        do { \
            sprintf(buffer, "%s module: \"%s\" attribute: \"%s\"", \
                    x, known->module, known->attribute);           \
            error = buffer; \
            goto exit; \
        } while (0)

        PyObject *module = PyImport_ImportModule(known->module);
        if (module) {
            pointer = PyCapsule_Import(known->name, 0);
            if (!pointer) {
                Py_DECREF(module);
                FAIL("PyCapsule_GetPointer returned NULL unexpectedly!");
            }
            object = PyObject_GetAttrString(module, known->attribute);
            if (!object) {
                Py_DECREF(module);
                return NULL;
            }
            pointer2 = PyCapsule_GetPointer(object,
                                    "weebles wobble but they don't fall down");
            if (!PyErr_Occurred()) {
                Py_DECREF(object);
                Py_DECREF(module);
                FAIL("PyCapsule_GetPointer should have failed but did not!");
            }
            PyErr_Clear();
            if (pointer2) {
                Py_DECREF(module);
                Py_DECREF(object);
                if (pointer2 == pointer) {
                    FAIL("PyCapsule_GetPointer should not have"
                             " returned its internal pointer!");
                } else {
                    FAIL("PyCapsule_GetPointer should have"
                             " returned NULL pointer but did not!");
                }
            }
            Py_DECREF(object);
            Py_DECREF(module);
        }
        else
            PyErr_Clear();
    }

  exit:
    if (error) {
        return raiseTestError(self, "test_capsule", error);
    }
    Py_RETURN_NONE;
#undef FAIL
}

#ifdef HAVE_GETTIMEOFDAY
/* Profiling of integer performance */
static void print_delta(int test, struct timeval *s, struct timeval *e)
{
    e->tv_sec -= s->tv_sec;
    e->tv_usec -= s->tv_usec;
    if (e->tv_usec < 0) {
        e->tv_sec -=1;
        e->tv_usec += 1000000;
    }
    printf("Test %d: %d.%06ds\n", test, (int)e->tv_sec, (int)e->tv_usec);
}

static PyObject *
profile_int(PyObject *self, PyObject* args)
{
    int i, k;
    struct timeval start, stop;
    PyObject *single, **multiple, *op1, *result;

    /* Test 1: Allocate and immediately deallocate
       many small integers */
    gettimeofday(&start, NULL);
    for(k=0; k < 20000; k++)
        for(i=0; i < 1000; i++) {
            single = PyLong_FromLong(i);
            Py_DECREF(single);
        }
    gettimeofday(&stop, NULL);
    print_delta(1, &start, &stop);

    /* Test 2: Allocate and immediately deallocate
       many large integers */
    gettimeofday(&start, NULL);
    for(k=0; k < 20000; k++)
        for(i=0; i < 1000; i++) {
            single = PyLong_FromLong(i+1000000);
            Py_DECREF(single);
        }
    gettimeofday(&stop, NULL);
    print_delta(2, &start, &stop);

    /* Test 3: Allocate a few integers, then release
       them all simultaneously. */
    multiple = malloc(sizeof(PyObject*) * 1000);
    if (multiple == NULL)
        return PyErr_NoMemory();
    gettimeofday(&start, NULL);
    for(k=0; k < 20000; k++) {
        for(i=0; i < 1000; i++) {
            multiple[i] = PyLong_FromLong(i+1000000);
        }
        for(i=0; i < 1000; i++) {
            Py_DECREF(multiple[i]);
        }
    }
    gettimeofday(&stop, NULL);
    print_delta(3, &start, &stop);
    free(multiple);

    /* Test 4: Allocate many integers, then release
       them all simultaneously. */
    multiple = malloc(sizeof(PyObject*) * 1000000);
    if (multiple == NULL)
        return PyErr_NoMemory();
    gettimeofday(&start, NULL);
    for(k=0; k < 20; k++) {
        for(i=0; i < 1000000; i++) {
            multiple[i] = PyLong_FromLong(i+1000000);
        }
        for(i=0; i < 1000000; i++) {
            Py_DECREF(multiple[i]);
        }
    }
    gettimeofday(&stop, NULL);
    print_delta(4, &start, &stop);
    free(multiple);

    /* Test 5: Allocate many integers < 32000 */
    multiple = malloc(sizeof(PyObject*) * 1000000);
    if (multiple == NULL)
        return PyErr_NoMemory();
    gettimeofday(&start, NULL);
    for(k=0; k < 10; k++) {
        for(i=0; i < 1000000; i++) {
            multiple[i] = PyLong_FromLong(i+1000);
        }
        for(i=0; i < 1000000; i++) {
            Py_DECREF(multiple[i]);
        }
    }
    gettimeofday(&stop, NULL);
    print_delta(5, &start, &stop);
    free(multiple);

    /* Test 6: Perform small int addition */
    op1 = PyLong_FromLong(1);
    gettimeofday(&start, NULL);
    for(i=0; i < 10000000; i++) {
        result = PyNumber_Add(op1, op1);
        Py_DECREF(result);
    }
    gettimeofday(&stop, NULL);
    Py_DECREF(op1);
    print_delta(6, &start, &stop);

    /* Test 7: Perform medium int addition */
    op1 = PyLong_FromLong(1000);
    if (op1 == NULL)
        return NULL;
    gettimeofday(&start, NULL);
    for(i=0; i < 10000000; i++) {
        result = PyNumber_Add(op1, op1);
        Py_XDECREF(result);
    }
    gettimeofday(&stop, NULL);
    Py_DECREF(op1);
    print_delta(7, &start, &stop);

    Py_RETURN_NONE;
}
#endif

/* Issue 6012 */
static PyObject *str1, *str2;
static int
failing_converter(PyObject *obj, void *arg)
{
    /* Clone str1, then let the conversion fail. */
    assert(str1);
    str2 = Py_NewRef(str1);
    return 0;
}
static PyObject*
argparsing(PyObject *o, PyObject *args)
{
    PyObject *res;
    str1 = str2 = NULL;
    if (!PyArg_ParseTuple(args, "O&O&",
                          PyUnicode_FSConverter, &str1,
                          failing_converter, &str2)) {
        if (!str2)
            /* argument converter not called? */
            return NULL;
        /* Should be 1 */
        res = PyLong_FromSsize_t(Py_REFCNT(str2));
        Py_DECREF(str2);
        PyErr_Clear();
        return res;
    }
    Py_RETURN_NONE;
}

/* To test that the result of PyCode_NewEmpty has the right members. */
static PyObject *
code_newempty(PyObject *self, PyObject *args)
{
    const char *filename;
    const char *funcname;
    int firstlineno;

    if (!PyArg_ParseTuple(args, "ssi:code_newempty",
                          &filename, &funcname, &firstlineno))
        return NULL;

    return (PyObject *)PyCode_NewEmpty(filename, funcname, firstlineno);
}

static PyObject *
make_memoryview_from_NULL_pointer(PyObject *self, PyObject *Py_UNUSED(ignored))
{
    Py_buffer info;
    if (PyBuffer_FillInfo(&info, NULL, NULL, 1, 1, PyBUF_FULL_RO) < 0)
        return NULL;
    return PyMemoryView_FromBuffer(&info);
}

static PyObject *
buffer_fill_info(PyObject *self, PyObject *args)
{
    Py_buffer info;
    const char *data;
    Py_ssize_t size;
    int readonly;
    int flags;

    if (!PyArg_ParseTuple(args, "s#ii:buffer_fill_info",
                          &data, &size, &readonly, &flags)) {
        return NULL;
    }

    if (PyBuffer_FillInfo(&info, NULL, (void *)data, size, readonly, flags) < 0) {
        return NULL;
    }
    return PyMemoryView_FromBuffer(&info);
}

static PyObject *
test_from_contiguous(PyObject* self, PyObject *Py_UNUSED(ignored))
{
    int data[9] = {-1,-1,-1,-1,-1,-1,-1,-1,-1};
    int init[5] = {0, 1, 2, 3, 4};
    Py_ssize_t itemsize = sizeof(int);
    Py_ssize_t shape = 5;
    Py_ssize_t strides = 2 * itemsize;
    Py_buffer view = {
        data,
        NULL,
        5 * itemsize,
        itemsize,
        1,
        1,
        NULL,
        &shape,
        &strides,
        NULL,
        NULL
    };
    int *ptr;
    int i;

    PyBuffer_FromContiguous(&view, init, view.len, 'C');
    ptr = view.buf;
    for (i = 0; i < 5; i++) {
        if (ptr[2*i] != i) {
            PyErr_SetString(get_testerror(self),
                "test_from_contiguous: incorrect result");
            return NULL;
        }
    }

    view.buf = &data[8];
    view.strides[0] = -2 * itemsize;

    PyBuffer_FromContiguous(&view, init, view.len, 'C');
    ptr = view.buf;
    for (i = 0; i < 5; i++) {
        if (*(ptr-2*i) != i) {
            PyErr_SetString(get_testerror(self),
                "test_from_contiguous: incorrect result");
            return NULL;
        }
    }

    Py_RETURN_NONE;
}

#if (defined(__linux__) || defined(__FreeBSD__)) && defined(__GNUC__)

static PyObject *
test_pep3118_obsolete_write_locks(PyObject* self, PyObject *Py_UNUSED(ignored))
{
    PyObject *b;
    char *dummy[1];
    int ret, match;

    /* PyBuffer_FillInfo() */
    ret = PyBuffer_FillInfo(NULL, NULL, dummy, 1, 0, PyBUF_SIMPLE);
    match = PyErr_Occurred() && PyErr_ExceptionMatches(PyExc_BufferError);
    PyErr_Clear();
    if (ret != -1 || match == 0)
        goto error;

    PyObject *mod_io = PyImport_ImportModule("_io");
    if (mod_io == NULL) {
        return NULL;
    }

    /* bytesiobuf_getbuffer() */
    PyTypeObject *type = (PyTypeObject *)PyObject_GetAttrString(
            mod_io, "_BytesIOBuffer");
    Py_DECREF(mod_io);
    if (type == NULL) {
        return NULL;
    }
    b = type->tp_alloc(type, 0);
    Py_DECREF(type);
    if (b == NULL) {
        return NULL;
    }

    ret = PyObject_GetBuffer(b, NULL, PyBUF_SIMPLE);
    Py_DECREF(b);
    match = PyErr_Occurred() && PyErr_ExceptionMatches(PyExc_BufferError);
    PyErr_Clear();
    if (ret != -1 || match == 0)
        goto error;

    Py_RETURN_NONE;

error:
    PyErr_SetString(get_testerror(self),
        "test_pep3118_obsolete_write_locks: failure");
    return NULL;
}
#endif

/* This tests functions that historically supported write locks.  It is
   wrong to call getbuffer() with view==NULL and a compliant getbufferproc
   is entitled to segfault in that case. */
static PyObject *
getbuffer_with_null_view(PyObject* self, PyObject *obj)
{
    if (PyObject_GetBuffer(obj, NULL, PyBUF_SIMPLE) < 0)
        return NULL;

    Py_RETURN_NONE;
}

/* PyBuffer_SizeFromFormat() */
static PyObject *
test_PyBuffer_SizeFromFormat(PyObject *self, PyObject *args)
{
    const char *format;

    if (!PyArg_ParseTuple(args, "s:test_PyBuffer_SizeFromFormat",
                          &format)) {
        return NULL;
    }

    RETURN_SIZE(PyBuffer_SizeFromFormat(format));
}

/* Test that the fatal error from not having a current thread doesn't
   cause an infinite loop.  Run via Lib/test/test_capi.py */
static PyObject *
crash_no_current_thread(PyObject *self, PyObject *Py_UNUSED(ignored))
{
    Py_BEGIN_ALLOW_THREADS
    /* Using PyThreadState_Get() directly allows the test to pass in
       !pydebug mode. However, the test only actually tests anything
       in pydebug mode, since that's where the infinite loop was in
       the first place. */
    PyThreadState_Get();
    Py_END_ALLOW_THREADS
    return NULL;
}

/* Test that the GILState thread and the "current" thread match. */
static PyObject *
test_current_tstate_matches(PyObject *self, PyObject *Py_UNUSED(ignored))
{
    PyThreadState *orig_tstate = PyThreadState_Get();

    if (orig_tstate != PyGILState_GetThisThreadState()) {
        PyErr_SetString(PyExc_RuntimeError,
                        "current thread state doesn't match GILState");
        return NULL;
    }

    const char *err = NULL;
    PyThreadState_Swap(NULL);
    PyThreadState *substate = Py_NewInterpreter();

    if (substate != PyThreadState_Get()) {
        err = "subinterpreter thread state not current";
        goto finally;
    }
    if (substate != PyGILState_GetThisThreadState()) {
        err = "subinterpreter thread state doesn't match GILState";
        goto finally;
    }

finally:
    Py_EndInterpreter(substate);
    PyThreadState_Swap(orig_tstate);

    if (err != NULL) {
        PyErr_SetString(PyExc_RuntimeError, err);
        return NULL;
    }
    Py_RETURN_NONE;
}

/* To run some code in a sub-interpreter. */
static PyObject *
run_in_subinterp(PyObject *self, PyObject *args)
{
    const char *code;
    int r;
    PyThreadState *substate, *mainstate;
    /* only initialise 'cflags.cf_flags' to test backwards compatibility */
    PyCompilerFlags cflags = {0};

    if (!PyArg_ParseTuple(args, "s:run_in_subinterp",
                          &code))
        return NULL;

    mainstate = PyThreadState_Get();

    PyThreadState_Swap(NULL);

    substate = Py_NewInterpreter();
    if (substate == NULL) {
        /* Since no new thread state was created, there is no exception to
           propagate; raise a fresh one after swapping in the old thread
           state. */
        PyThreadState_Swap(mainstate);
        PyErr_SetString(PyExc_RuntimeError, "sub-interpreter creation failed");
        return NULL;
    }
    r = PyRun_SimpleStringFlags(code, &cflags);
    Py_EndInterpreter(substate);

    PyThreadState_Swap(mainstate);

    return PyLong_FromLong(r);
}

static PyMethodDef ml;

static PyObject *
create_cfunction(PyObject *self, PyObject *args)
{
    return PyCFunction_NewEx(&ml, self, NULL);
}

static PyMethodDef ml = {
    "create_cfunction",
    create_cfunction,
    METH_NOARGS,
    NULL
};

static PyObject *
_test_incref(PyObject *ob)
{
    return Py_NewRef(ob);
}

static PyObject *
test_xincref_doesnt_leak(PyObject *ob, PyObject *Py_UNUSED(ignored))
{
    PyObject *obj = PyLong_FromLong(0);
    Py_XINCREF(_test_incref(obj));
    Py_DECREF(obj);
    Py_DECREF(obj);
    Py_DECREF(obj);
    Py_RETURN_NONE;
}

static PyObject *
test_incref_doesnt_leak(PyObject *ob, PyObject *Py_UNUSED(ignored))
{
    PyObject *obj = PyLong_FromLong(0);
    Py_INCREF(_test_incref(obj));
    Py_DECREF(obj);
    Py_DECREF(obj);
    Py_DECREF(obj);
    Py_RETURN_NONE;
}

static PyObject *
test_xdecref_doesnt_leak(PyObject *ob, PyObject *Py_UNUSED(ignored))
{
    Py_XDECREF(PyLong_FromLong(0));
    Py_RETURN_NONE;
}

static PyObject *
test_decref_doesnt_leak(PyObject *ob, PyObject *Py_UNUSED(ignored))
{
    Py_DECREF(PyLong_FromLong(0));
    Py_RETURN_NONE;
}

static PyObject *
test_structseq_newtype_doesnt_leak(PyObject *Py_UNUSED(self),
                              PyObject *Py_UNUSED(args))
{
    PyStructSequence_Desc descr;
    PyStructSequence_Field descr_fields[3];

    descr_fields[0] = (PyStructSequence_Field){"foo", "foo value"};
    descr_fields[1] = (PyStructSequence_Field){NULL, "some hidden value"};
    descr_fields[2] = (PyStructSequence_Field){0, NULL};

    descr.name = "_testcapi.test_descr";
    descr.doc = "This is used to test for memory leaks in NewType";
    descr.fields = descr_fields;
    descr.n_in_sequence = 1;

    PyTypeObject* structseq_type = PyStructSequence_NewType(&descr);
    if (structseq_type == NULL) {
        return NULL;
    }
    assert(PyType_Check(structseq_type));
    assert(PyType_FastSubclass(structseq_type, Py_TPFLAGS_TUPLE_SUBCLASS));
    Py_DECREF(structseq_type);

    Py_RETURN_NONE;
}

static PyObject *
test_structseq_newtype_null_descr_doc(PyObject *Py_UNUSED(self),
                              PyObject *Py_UNUSED(args))
{
    PyStructSequence_Field descr_fields[1] = {
        (PyStructSequence_Field){NULL, NULL}
    };
    // Test specifically for NULL .doc field.
    PyStructSequence_Desc descr = {"_testcapi.test_descr", NULL, &descr_fields[0], 0};

    PyTypeObject* structseq_type = PyStructSequence_NewType(&descr);
    assert(structseq_type != NULL);
    assert(PyType_Check(structseq_type));
    assert(PyType_FastSubclass(structseq_type, Py_TPFLAGS_TUPLE_SUBCLASS));
    Py_DECREF(structseq_type);

    Py_RETURN_NONE;
}

static PyObject *
test_incref_decref_API(PyObject *ob, PyObject *Py_UNUSED(ignored))
{
    PyObject *obj = PyLong_FromLong(0);
    Py_IncRef(obj);
    Py_DecRef(obj);
    Py_DecRef(obj);
    Py_RETURN_NONE;
}

typedef struct {
    PyThread_type_lock start_event;
    PyThread_type_lock exit_event;
    PyObject *callback;
} test_c_thread_t;

static void
temporary_c_thread(void *data)
{
    test_c_thread_t *test_c_thread = data;
    PyGILState_STATE state;
    PyObject *res;

    PyThread_release_lock(test_c_thread->start_event);

    /* Allocate a Python thread state for this thread */
    state = PyGILState_Ensure();

    res = PyObject_CallNoArgs(test_c_thread->callback);
    Py_CLEAR(test_c_thread->callback);

    if (res == NULL) {
        PyErr_Print();
    }
    else {
        Py_DECREF(res);
    }

    /* Destroy the Python thread state for this thread */
    PyGILState_Release(state);

    PyThread_release_lock(test_c_thread->exit_event);
}

static test_c_thread_t test_c_thread;

static PyObject *
call_in_temporary_c_thread(PyObject *self, PyObject *args)
{
    PyObject *res = NULL;
    PyObject *callback = NULL;
    long thread;
    int wait = 1;
    if (!PyArg_ParseTuple(args, "O|i", &callback, &wait))
    {
        return NULL;
    }

    test_c_thread.start_event = PyThread_allocate_lock();
    test_c_thread.exit_event = PyThread_allocate_lock();
    test_c_thread.callback = NULL;
    if (!test_c_thread.start_event || !test_c_thread.exit_event) {
        PyErr_SetString(PyExc_RuntimeError, "could not allocate lock");
        goto exit;
    }

    test_c_thread.callback = Py_NewRef(callback);

    PyThread_acquire_lock(test_c_thread.start_event, 1);
    PyThread_acquire_lock(test_c_thread.exit_event, 1);

    thread = PyThread_start_new_thread(temporary_c_thread, &test_c_thread);
    if (thread == -1) {
        PyErr_SetString(PyExc_RuntimeError, "unable to start the thread");
        PyThread_release_lock(test_c_thread.start_event);
        PyThread_release_lock(test_c_thread.exit_event);
        goto exit;
    }

    PyThread_acquire_lock(test_c_thread.start_event, 1);
    PyThread_release_lock(test_c_thread.start_event);

    if (!wait) {
        Py_RETURN_NONE;
    }

    Py_BEGIN_ALLOW_THREADS
        PyThread_acquire_lock(test_c_thread.exit_event, 1);
        PyThread_release_lock(test_c_thread.exit_event);
    Py_END_ALLOW_THREADS

    res = Py_NewRef(Py_None);

exit:
    Py_CLEAR(test_c_thread.callback);
    if (test_c_thread.start_event) {
        PyThread_free_lock(test_c_thread.start_event);
        test_c_thread.start_event = NULL;
    }
    if (test_c_thread.exit_event) {
        PyThread_free_lock(test_c_thread.exit_event);
        test_c_thread.exit_event = NULL;
    }
    return res;
}

static PyObject *
join_temporary_c_thread(PyObject *self, PyObject *Py_UNUSED(ignored))
{
    Py_BEGIN_ALLOW_THREADS
        PyThread_acquire_lock(test_c_thread.exit_event, 1);
        PyThread_release_lock(test_c_thread.exit_event);
    Py_END_ALLOW_THREADS
    Py_CLEAR(test_c_thread.callback);
    PyThread_free_lock(test_c_thread.start_event);
    test_c_thread.start_event = NULL;
    PyThread_free_lock(test_c_thread.exit_event);
    test_c_thread.exit_event = NULL;
    Py_RETURN_NONE;
}

/* marshal */

static PyObject*
pymarshal_write_long_to_file(PyObject* self, PyObject *args)
{
    long value;
    PyObject *filename;
    int version;
    FILE *fp;

    if (!PyArg_ParseTuple(args, "lOi:pymarshal_write_long_to_file",
                          &value, &filename, &version))
        return NULL;

    fp = Py_fopen(filename, "wb");
    if (fp == NULL) {
        PyErr_SetFromErrno(PyExc_OSError);
        return NULL;
    }

    PyMarshal_WriteLongToFile(value, fp, version);
    assert(!PyErr_Occurred());

    fclose(fp);
    Py_RETURN_NONE;
}

static PyObject*
pymarshal_write_object_to_file(PyObject* self, PyObject *args)
{
    PyObject *obj;
    PyObject *filename;
    int version;
    FILE *fp;

    if (!PyArg_ParseTuple(args, "OOi:pymarshal_write_object_to_file",
                          &obj, &filename, &version))
        return NULL;

    fp = Py_fopen(filename, "wb");
    if (fp == NULL) {
        PyErr_SetFromErrno(PyExc_OSError);
        return NULL;
    }

    PyMarshal_WriteObjectToFile(obj, fp, version);
    assert(!PyErr_Occurred());

    fclose(fp);
    Py_RETURN_NONE;
}

static PyObject*
pymarshal_read_short_from_file(PyObject* self, PyObject *args)
{
    int value;
    long pos;
    PyObject *filename;
    FILE *fp;

    if (!PyArg_ParseTuple(args, "O:pymarshal_read_short_from_file", &filename))
        return NULL;

    fp = Py_fopen(filename, "rb");
    if (fp == NULL) {
        PyErr_SetFromErrno(PyExc_OSError);
        return NULL;
    }

    value = PyMarshal_ReadShortFromFile(fp);
    pos = ftell(fp);

    fclose(fp);
    if (PyErr_Occurred())
        return NULL;
    return Py_BuildValue("il", value, pos);
}

static PyObject*
pymarshal_read_long_from_file(PyObject* self, PyObject *args)
{
    long value, pos;
    PyObject *filename;
    FILE *fp;

    if (!PyArg_ParseTuple(args, "O:pymarshal_read_long_from_file", &filename))
        return NULL;

    fp = Py_fopen(filename, "rb");
    if (fp == NULL) {
        PyErr_SetFromErrno(PyExc_OSError);
        return NULL;
    }

    value = PyMarshal_ReadLongFromFile(fp);
    pos = ftell(fp);

    fclose(fp);
    if (PyErr_Occurred())
        return NULL;
    return Py_BuildValue("ll", value, pos);
}

static PyObject*
pymarshal_read_last_object_from_file(PyObject* self, PyObject *args)
{
    PyObject *filename;
    if (!PyArg_ParseTuple(args, "O:pymarshal_read_last_object_from_file", &filename))
        return NULL;

    FILE *fp = Py_fopen(filename, "rb");
    if (fp == NULL) {
        PyErr_SetFromErrno(PyExc_OSError);
        return NULL;
    }

    PyObject *obj = PyMarshal_ReadLastObjectFromFile(fp);
    long pos = ftell(fp);

    fclose(fp);
    if (obj == NULL) {
        return NULL;
    }
    return Py_BuildValue("Nl", obj, pos);
}

static PyObject*
pymarshal_read_object_from_file(PyObject* self, PyObject *args)
{
    PyObject *filename;
    if (!PyArg_ParseTuple(args, "O:pymarshal_read_object_from_file", &filename))
        return NULL;

    FILE *fp = Py_fopen(filename, "rb");
    if (fp == NULL) {
        PyErr_SetFromErrno(PyExc_OSError);
        return NULL;
    }

    PyObject *obj = PyMarshal_ReadObjectFromFile(fp);
    long pos = ftell(fp);

    fclose(fp);
    if (obj == NULL) {
        return NULL;
    }
    return Py_BuildValue("Nl", obj, pos);
}

static PyObject*
return_null_without_error(PyObject *self, PyObject *args)
{
    /* invalid call: return NULL without setting an error,
     * _Py_CheckFunctionResult() must detect such bug at runtime. */
    PyErr_Clear();
    return NULL;
}

static PyObject*
return_result_with_error(PyObject *self, PyObject *args)
{
    /* invalid call: return a result with an error set,
     * _Py_CheckFunctionResult() must detect such bug at runtime. */
    PyErr_SetNone(PyExc_ValueError);
    Py_RETURN_NONE;
}

static PyObject *
getitem_with_error(PyObject *self, PyObject *args)
{
    PyObject *map, *key;
    if (!PyArg_ParseTuple(args, "OO", &map, &key)) {
        return NULL;
    }

    PyErr_SetString(PyExc_ValueError, "bug");
    return PyObject_GetItem(map, key);
}


static PyObject *
raise_SIGINT_then_send_None(PyObject *self, PyObject *args)
{
    PyGenObject *gen;

    if (!PyArg_ParseTuple(args, "O!", &PyGen_Type, &gen))
        return NULL;

    /* This is used in a test to check what happens if a signal arrives just
       as we're in the process of entering a yield from chain (see
       bpo-30039).

       Needs to be done in C, because:
       - we don't have a Python wrapper for raise()
       - we need to make sure that the Python-level signal handler doesn't run
         *before* we enter the generator frame, which is impossible in Python
         because we check for signals before every bytecode operation.
     */
    raise(SIGINT);
    return PyObject_CallMethod((PyObject *)gen, "send", "O", Py_None);
}


static PyObject*
stack_pointer(PyObject *self, PyObject *args)
{
    int v = 5;
    return PyLong_FromVoidPtr(&v);
}


#ifdef W_STOPCODE
static PyObject*
py_w_stopcode(PyObject *self, PyObject *args)
{
    int sig, status;
    if (!PyArg_ParseTuple(args, "i", &sig)) {
        return NULL;
    }
    status = W_STOPCODE(sig);
    return PyLong_FromLong(status);
}
#endif


static PyObject *
test_pythread_tss_key_state(PyObject *self, PyObject *args)
{
    Py_tss_t tss_key = Py_tss_NEEDS_INIT;
    if (PyThread_tss_is_created(&tss_key)) {
        return raiseTestError(self, "test_pythread_tss_key_state",
                              "TSS key not in an uninitialized state at "
                              "creation time");
    }
    if (PyThread_tss_create(&tss_key) != 0) {
        PyErr_SetString(PyExc_RuntimeError, "PyThread_tss_create failed");
        return NULL;
    }
    if (!PyThread_tss_is_created(&tss_key)) {
        return raiseTestError(self, "test_pythread_tss_key_state",
                              "PyThread_tss_create succeeded, "
                              "but with TSS key in an uninitialized state");
    }
    if (PyThread_tss_create(&tss_key) != 0) {
        return raiseTestError(self, "test_pythread_tss_key_state",
                              "PyThread_tss_create unsuccessful with "
                              "an already initialized key");
    }
#define CHECK_TSS_API(expr) \
    do { \
        (void)(expr); \
        if (!PyThread_tss_is_created(&tss_key)) { \
            return raiseTestError(self, "test_pythread_tss_key_state", \
                                  "TSS key initialization state was not " \
                                  "preserved after calling " #expr); \
        } \
    } while (0)

    CHECK_TSS_API(PyThread_tss_set(&tss_key, NULL));
    CHECK_TSS_API(PyThread_tss_get(&tss_key));
#undef CHECK_TSS_API
    PyThread_tss_delete(&tss_key);
    if (PyThread_tss_is_created(&tss_key)) {
        return raiseTestError(self, "test_pythread_tss_key_state",
                              "PyThread_tss_delete called, but did not "
                              "set the key state to uninitialized");
    }

    Py_tss_t *ptr_key = PyThread_tss_alloc();
    if (ptr_key == NULL) {
        PyErr_SetString(PyExc_RuntimeError, "PyThread_tss_alloc failed");
        return NULL;
    }
    if (PyThread_tss_is_created(ptr_key)) {
        return raiseTestError(self, "test_pythread_tss_key_state",
                              "TSS key not in an uninitialized state at "
                              "allocation time");
    }
    PyThread_tss_free(ptr_key);
    ptr_key = NULL;
    Py_RETURN_NONE;
}


/* def bad_get(self, obj, cls):
       cls()
       return repr(self)
*/
static PyObject*
bad_get(PyObject *module, PyObject *args)
{
    PyObject *self, *obj, *cls;
    if (!PyArg_ParseTuple(args, "OOO", &self, &obj, &cls)) {
        return NULL;
    }

    PyObject *res = PyObject_CallNoArgs(cls);
    if (res == NULL) {
        return NULL;
    }
    Py_DECREF(res);

    return PyObject_Repr(self);
}


#ifdef Py_REF_DEBUG
static PyObject *
negative_refcount(PyObject *self, PyObject *Py_UNUSED(args))
{
    PyObject *obj = PyUnicode_FromString("negative_refcount");
    if (obj == NULL) {
        return NULL;
    }
    assert(Py_REFCNT(obj) == 1);

    Py_SET_REFCNT(obj,  0);
    /* Py_DECREF() must call _Py_NegativeRefcount() and abort Python */
    Py_DECREF(obj);

    Py_RETURN_NONE;
}

static PyObject *
decref_freed_object(PyObject *self, PyObject *Py_UNUSED(args))
{
    PyObject *obj = PyUnicode_FromString("decref_freed_object");
    if (obj == NULL) {
        return NULL;
    }
    assert(Py_REFCNT(obj) == 1);

    // Deallocate the memory
    Py_DECREF(obj);
    // obj is a now a dangling pointer

    // gh-109496: If Python is built in debug mode, Py_DECREF() must call
    // _Py_NegativeRefcount() and abort Python.
    Py_DECREF(obj);

    Py_RETURN_NONE;
}
#endif


/* Functions for testing C calling conventions (METH_*) are named meth_*,
 * e.g. "meth_varargs" for METH_VARARGS.
 *
 * They all return a tuple of their C-level arguments, with None instead
 * of NULL and Python tuples instead of C arrays.
 */


static PyObject*
_null_to_none(PyObject* obj)
{
    if (obj == NULL) {
        Py_RETURN_NONE;
    }
    return Py_NewRef(obj);
}

static PyObject*
meth_varargs(PyObject* self, PyObject* args)
{
    return Py_BuildValue("NO", _null_to_none(self), args);
}

static PyObject*
meth_varargs_keywords(PyObject* self, PyObject* args, PyObject* kwargs)
{
    return Py_BuildValue("NON", _null_to_none(self), args, _null_to_none(kwargs));
}

static PyObject*
meth_o(PyObject* self, PyObject* obj)
{
    return Py_BuildValue("NO", _null_to_none(self), obj);
}

static PyObject*
meth_noargs(PyObject* self, PyObject* ignored)
{
    return _null_to_none(self);
}

static PyObject*
_fastcall_to_tuple(PyObject* const* args, Py_ssize_t nargs)
{
    PyObject *tuple = PyTuple_New(nargs);
    if (tuple == NULL) {
        return NULL;
    }
    for (Py_ssize_t i=0; i < nargs; i++) {
        Py_INCREF(args[i]);
        PyTuple_SET_ITEM(tuple, i, args[i]);
    }
    return tuple;
}

static PyObject*
meth_fastcall(PyObject* self, PyObject* const* args, Py_ssize_t nargs)
{
    return Py_BuildValue(
        "NN", _null_to_none(self), _fastcall_to_tuple(args, nargs)
    );
}

static PyObject*
meth_fastcall_keywords(PyObject* self, PyObject* const* args,
                       Py_ssize_t nargs, PyObject* kwargs)
{
    PyObject *pyargs = _fastcall_to_tuple(args, nargs);
    if (pyargs == NULL) {
        return NULL;
    }
    assert(args != NULL || nargs == 0);
    PyObject* const* args_offset = args == NULL ? NULL : args + nargs;
    PyObject *pykwargs = PyObject_Vectorcall((PyObject*)&PyDict_Type,
                                              args_offset, 0, kwargs);
    return Py_BuildValue("NNN", _null_to_none(self), pyargs, pykwargs);
}

static PyObject*
test_pycfunction_call(PyObject *module, PyObject *args)
{
    // Function removed in the Python 3.13 API but was kept in the stable ABI.
    extern PyObject* PyCFunction_Call(PyObject *callable, PyObject *args, PyObject *kwargs);

    PyObject *func, *pos_args, *kwargs = NULL;
    if (!PyArg_ParseTuple(args, "OO!|O!", &func, &PyTuple_Type, &pos_args, &PyDict_Type, &kwargs)) {
        return NULL;
    }
    return PyCFunction_Call(func, pos_args, kwargs);
}

static PyObject*
pynumber_tobase(PyObject *module, PyObject *args)
{
    PyObject *obj;
    int base;
    if (!PyArg_ParseTuple(args, "Oi:pynumber_tobase",
                          &obj, &base)) {
        return NULL;
    }
    return PyNumber_ToBase(obj, base);
}

static PyObject*
test_set_type_size(PyObject *self, PyObject *Py_UNUSED(ignored))
{
    PyObject *obj = PyList_New(0);
    if (obj == NULL) {
        return NULL;
    }

    // Ensure that following tests don't modify the object,
    // to ensure that Py_DECREF() will not crash.
    assert(Py_TYPE(obj) == &PyList_Type);
    assert(Py_SIZE(obj) == 0);

    // bpo-39573: Test Py_SET_TYPE() and Py_SET_SIZE() functions.
    Py_SET_TYPE(obj, &PyList_Type);
    Py_SET_SIZE(obj, 0);

    Py_DECREF(obj);
    Py_RETURN_NONE;
}


// Test Py_CLEAR() macro
static PyObject*
test_py_clear(PyObject *self, PyObject *Py_UNUSED(ignored))
{
    // simple case with a variable
    PyObject *obj = PyList_New(0);
    if (obj == NULL) {
        return NULL;
    }
    Py_CLEAR(obj);
    assert(obj == NULL);

    // gh-98724: complex case, Py_CLEAR() argument has a side effect
    PyObject* array[1];
    array[0] = PyList_New(0);
    if (array[0] == NULL) {
        return NULL;
    }

    PyObject **p = array;
    Py_CLEAR(*p++);
    assert(array[0] == NULL);
    assert(p == array + 1);

    Py_RETURN_NONE;
}


// Test Py_SETREF() and Py_XSETREF() macros, similar to test_py_clear()
static PyObject*
test_py_setref(PyObject *self, PyObject *Py_UNUSED(ignored))
{
    // Py_SETREF() simple case with a variable
    PyObject *obj = PyList_New(0);
    if (obj == NULL) {
        return NULL;
    }
    Py_SETREF(obj, NULL);
    assert(obj == NULL);

    // Py_XSETREF() simple case with a variable
    PyObject *obj2 = PyList_New(0);
    if (obj2 == NULL) {
        return NULL;
    }
    Py_XSETREF(obj2, NULL);
    assert(obj2 == NULL);
    // test Py_XSETREF() when the argument is NULL
    Py_XSETREF(obj2, NULL);
    assert(obj2 == NULL);

    // gh-98724: complex case, Py_SETREF() argument has a side effect
    PyObject* array[1];
    array[0] = PyList_New(0);
    if (array[0] == NULL) {
        return NULL;
    }

    PyObject **p = array;
    Py_SETREF(*p++, NULL);
    assert(array[0] == NULL);
    assert(p == array + 1);

    // gh-98724: complex case, Py_XSETREF() argument has a side effect
    PyObject* array2[1];
    array2[0] = PyList_New(0);
    if (array2[0] == NULL) {
        return NULL;
    }

    PyObject **p2 = array2;
    Py_XSETREF(*p2++, NULL);
    assert(array2[0] == NULL);
    assert(p2 == array2 + 1);

    // test Py_XSETREF() when the argument is NULL
    p2 = array2;
    Py_XSETREF(*p2++, NULL);
    assert(array2[0] == NULL);
    assert(p2 == array2 + 1);

    Py_RETURN_NONE;
}


#define TEST_REFCOUNT() \
    do { \
        PyObject *obj = PyList_New(0); \
        if (obj == NULL) { \
            return NULL; \
        } \
        assert(Py_REFCNT(obj) == 1); \
        \
        /* test Py_NewRef() */ \
        PyObject *ref = Py_NewRef(obj); \
        assert(ref == obj); \
        assert(Py_REFCNT(obj) == 2); \
        Py_DECREF(ref); \
        \
        /* test Py_XNewRef() */ \
        PyObject *xref = Py_XNewRef(obj); \
        assert(xref == obj); \
        assert(Py_REFCNT(obj) == 2); \
        Py_DECREF(xref); \
        \
        assert(Py_XNewRef(NULL) == NULL); \
        \
        Py_DECREF(obj); \
        Py_RETURN_NONE; \
    } while (0)


// Test Py_NewRef() and Py_XNewRef() macros
static PyObject*
test_refcount_macros(PyObject *self, PyObject *Py_UNUSED(ignored))
{
    TEST_REFCOUNT();
}

#undef Py_NewRef
#undef Py_XNewRef

// Test Py_NewRef() and Py_XNewRef() functions, after undefining macros.
static PyObject*
test_refcount_funcs(PyObject *self, PyObject *Py_UNUSED(ignored))
{
    TEST_REFCOUNT();
}


// Test Py_Is() function
#define TEST_PY_IS() \
    do { \
        PyObject *o_none = Py_None; \
        PyObject *o_true = Py_True; \
        PyObject *o_false = Py_False; \
        PyObject *obj = PyList_New(0); \
        if (obj == NULL) { \
            return NULL; \
        } \
        \
        /* test Py_Is() */ \
        assert(Py_Is(obj, obj)); \
        assert(!Py_Is(obj, o_none)); \
        \
        /* test Py_None */ \
        assert(Py_Is(o_none, o_none)); \
        assert(!Py_Is(obj, o_none)); \
        \
        /* test Py_True */ \
        assert(Py_Is(o_true, o_true)); \
        assert(!Py_Is(o_false, o_true)); \
        assert(!Py_Is(obj, o_true)); \
        \
        /* test Py_False */ \
        assert(Py_Is(o_false, o_false)); \
        assert(!Py_Is(o_true, o_false)); \
        assert(!Py_Is(obj, o_false)); \
        \
        Py_DECREF(obj); \
        Py_RETURN_NONE; \
    } while (0)

// Test Py_Is() macro
static PyObject*
test_py_is_macros(PyObject *self, PyObject *Py_UNUSED(ignored))
{
    TEST_PY_IS();
}

#undef Py_Is

// Test Py_Is() function, after undefining its macro.
static PyObject*
test_py_is_funcs(PyObject *self, PyObject *Py_UNUSED(ignored))
{
    TEST_PY_IS();
}


// type->tp_version_tag
static PyObject *
type_get_version(PyObject *self, PyObject *type)
{
    if (!PyType_Check(type)) {
        PyErr_SetString(PyExc_TypeError, "argument must be a type");
        return NULL;
    }
    PyObject *res = PyLong_FromUnsignedLong(
        ((PyTypeObject *)type)->tp_version_tag);
    if (res == NULL) {
        assert(PyErr_Occurred());
        return NULL;
    }
    return res;
}

static PyObject *
type_modified(PyObject *self, PyObject *type)
{
    if (!PyType_Check(type)) {
        PyErr_SetString(PyExc_TypeError, "argument must be a type");
        return NULL;
    }
    PyType_Modified((PyTypeObject *)type);
    Py_RETURN_NONE;
}


static PyObject *
type_assign_version(PyObject *self, PyObject *type)
{
    if (!PyType_Check(type)) {
        PyErr_SetString(PyExc_TypeError, "argument must be a type");
        return NULL;
    }
    int res = PyUnstable_Type_AssignVersionTag((PyTypeObject *)type);
    return PyLong_FromLong(res);
}


static PyObject *
type_get_tp_bases(PyObject *self, PyObject *type)
{
    PyObject *bases = ((PyTypeObject *)type)->tp_bases;
    if (bases == NULL) {
        Py_RETURN_NONE;
    }
    return Py_NewRef(bases);
}

static PyObject *
type_get_tp_mro(PyObject *self, PyObject *type)
{
    PyObject *mro = ((PyTypeObject *)type)->tp_mro;
    if (mro == NULL) {
        Py_RETURN_NONE;
    }
    return Py_NewRef(mro);
}


/* We only use 2 in test_capi/test_misc.py. */
#define NUM_BASIC_STATIC_TYPES 2
static PyTypeObject BasicStaticTypes[NUM_BASIC_STATIC_TYPES] = {
#define INIT_BASIC_STATIC_TYPE \
    { \
        PyVarObject_HEAD_INIT(NULL, 0) \
        .tp_name = "BasicStaticType", \
        .tp_basicsize = sizeof(PyObject), \
    }
    INIT_BASIC_STATIC_TYPE,
    INIT_BASIC_STATIC_TYPE,
#undef INIT_BASIC_STATIC_TYPE
};
static int num_basic_static_types_used = 0;

static PyObject *
get_basic_static_type(PyObject *self, PyObject *args)
{
    PyObject *base = NULL;
    if (!PyArg_ParseTuple(args, "|O", &base)) {
        return NULL;
    }
    assert(base == NULL || PyType_Check(base));

    if(num_basic_static_types_used >= NUM_BASIC_STATIC_TYPES) {
        PyErr_SetString(PyExc_RuntimeError, "no more available basic static types");
        return NULL;
    }
    PyTypeObject *cls = &BasicStaticTypes[num_basic_static_types_used++];

    if (base != NULL) {
        cls->tp_bases = PyTuple_Pack(1, base);
        if (cls->tp_bases == NULL) {
            return NULL;
        }
        cls->tp_base = (PyTypeObject *)Py_NewRef(base);
    }
    if (PyType_Ready(cls) < 0) {
        Py_DECREF(cls->tp_bases);
        Py_DECREF(cls->tp_base);
        return NULL;
    }
    return (PyObject *)cls;
}


// Test PyThreadState C API
static PyObject *
test_tstate_capi(PyObject *self, PyObject *Py_UNUSED(args))
{
    // PyThreadState_Get()
    PyThreadState *tstate = PyThreadState_Get();
    assert(tstate != NULL);

    // PyThreadState_GET()
    PyThreadState *tstate2 = PyThreadState_Get();
    assert(tstate2 == tstate);

    // PyThreadState_GetUnchecked()
    PyThreadState *tstate3 = PyThreadState_GetUnchecked();
    assert(tstate3 == tstate);

    // PyThreadState_EnterTracing(), PyThreadState_LeaveTracing()
    PyThreadState_EnterTracing(tstate);
    PyThreadState_LeaveTracing(tstate);

    // PyThreadState_GetDict(): no tstate argument
    PyObject *dict = PyThreadState_GetDict();
    // PyThreadState_GetDict() API can return NULL if PyDict_New() fails,
    // but it should not occur in practice.
    assert(dict != NULL);
    assert(PyDict_Check(dict));
    // dict is a borrowed reference

    // PyThreadState_GetInterpreter()
    PyInterpreterState *interp = PyThreadState_GetInterpreter(tstate);
    assert(interp != NULL);

    // PyThreadState_GetFrame()
    PyFrameObject*frame = PyThreadState_GetFrame(tstate);
    assert(frame != NULL);
    assert(PyFrame_Check(frame));
    Py_DECREF(frame);

    // PyThreadState_GetID()
    uint64_t id = PyThreadState_GetID(tstate);
    assert(id >= 1);

    Py_RETURN_NONE;
}

static PyObject *
frame_getlocals(PyObject *self, PyObject *frame)
{
    if (!PyFrame_Check(frame)) {
        PyErr_SetString(PyExc_TypeError, "argument must be a frame");
        return NULL;
    }
    return PyFrame_GetLocals((PyFrameObject *)frame);
}

static PyObject *
frame_getglobals(PyObject *self, PyObject *frame)
{
    if (!PyFrame_Check(frame)) {
        PyErr_SetString(PyExc_TypeError, "argument must be a frame");
        return NULL;
    }
    return PyFrame_GetGlobals((PyFrameObject *)frame);
}

static PyObject *
frame_getgenerator(PyObject *self, PyObject *frame)
{
    if (!PyFrame_Check(frame)) {
        PyErr_SetString(PyExc_TypeError, "argument must be a frame");
        return NULL;
    }
    return PyFrame_GetGenerator((PyFrameObject *)frame);
}

static PyObject *
frame_getbuiltins(PyObject *self, PyObject *frame)
{
    if (!PyFrame_Check(frame)) {
        PyErr_SetString(PyExc_TypeError, "argument must be a frame");
        return NULL;
    }
    return PyFrame_GetBuiltins((PyFrameObject *)frame);
}

static PyObject *
frame_getlasti(PyObject *self, PyObject *frame)
{
    if (!PyFrame_Check(frame)) {
        PyErr_SetString(PyExc_TypeError, "argument must be a frame");
        return NULL;
    }
    int lasti = PyFrame_GetLasti((PyFrameObject *)frame);
    if (lasti < 0) {
        assert(lasti == -1);
        Py_RETURN_NONE;
    }
    return PyLong_FromLong(lasti);
}

static PyObject *
frame_new(PyObject *self, PyObject *args)
{
    PyObject *code, *globals, *locals;
    if (!PyArg_ParseTuple(args, "OOO", &code, &globals, &locals)) {
        return NULL;
    }
    if (!PyCode_Check(code)) {
        PyErr_SetString(PyExc_TypeError, "argument must be a code object");
        return NULL;
    }
    PyThreadState *tstate = PyThreadState_Get();

    return (PyObject *)PyFrame_New(tstate, (PyCodeObject *)code, globals, locals);
}

static PyObject *
test_frame_getvar(PyObject *self, PyObject *args)
{
    PyObject *frame, *name;
    if (!PyArg_ParseTuple(args, "OO", &frame, &name)) {
        return NULL;
    }
    if (!PyFrame_Check(frame)) {
        PyErr_SetString(PyExc_TypeError, "argument must be a frame");
        return NULL;
    }

    return PyFrame_GetVar((PyFrameObject *)frame, name);
}

static PyObject *
test_frame_getvarstring(PyObject *self, PyObject *args)
{
    PyObject *frame;
    const char *name;
    if (!PyArg_ParseTuple(args, "Oy", &frame, &name)) {
        return NULL;
    }
    if (!PyFrame_Check(frame)) {
        PyErr_SetString(PyExc_TypeError, "argument must be a frame");
        return NULL;
    }

    return PyFrame_GetVarString((PyFrameObject *)frame, name);
}


static PyObject *
gen_get_code(PyObject *self, PyObject *gen)
{
    if (!PyGen_Check(gen)) {
        PyErr_SetString(PyExc_TypeError, "argument must be a generator object");
        return NULL;
    }
    return (PyObject *)PyGen_GetCode((PyGenObject *)gen);
}

static PyObject *
eval_eval_code_ex(PyObject *mod, PyObject *pos_args)
{
    PyObject *result = NULL;
    PyObject *code;
    PyObject *globals;
    PyObject *locals = NULL;
    PyObject *args = NULL;
    PyObject *kwargs = NULL;
    PyObject *defaults = NULL;
    PyObject *kw_defaults = NULL;
    PyObject *closure = NULL;

    PyObject **c_kwargs = NULL;

    if (!PyArg_ParseTuple(pos_args,
                          "OO|OO!O!O!OO:eval_code_ex",
                          &code,
                          &globals,
                          &locals,
                          &PyTuple_Type, &args,
                          &PyDict_Type, &kwargs,
                          &PyTuple_Type, &defaults,
                          &kw_defaults,
                          &closure))
    {
        goto exit;
    }

    NULLABLE(code);
    NULLABLE(globals);
    NULLABLE(locals);
    NULLABLE(kw_defaults);
    NULLABLE(closure);

    PyObject **c_args = NULL;
    Py_ssize_t c_args_len = 0;
    if (args) {
        c_args = &PyTuple_GET_ITEM(args, 0);
        c_args_len = PyTuple_Size(args);
    }

    Py_ssize_t c_kwargs_len = 0;
    if (kwargs) {
        c_kwargs_len = PyDict_Size(kwargs);
        if (c_kwargs_len > 0) {
            c_kwargs = PyMem_NEW(PyObject*, 2 * c_kwargs_len);
            if (!c_kwargs) {
                PyErr_NoMemory();
                goto exit;
            }

            Py_ssize_t i = 0;
            Py_ssize_t pos = 0;
            while (PyDict_Next(kwargs, &pos, &c_kwargs[i], &c_kwargs[i + 1])) {
                i += 2;
            }
            c_kwargs_len = i / 2;
            /* XXX This is broken if the caller deletes dict items! */
        }
    }

    PyObject **c_defaults = NULL;
    Py_ssize_t c_defaults_len = 0;
    if (defaults) {
        c_defaults = &PyTuple_GET_ITEM(defaults, 0);
        c_defaults_len = PyTuple_Size(defaults);
    }

    result = PyEval_EvalCodeEx(
        code,
        globals,
        locals,
        c_args,
        (int)c_args_len,
        c_kwargs,
        (int)c_kwargs_len,
        c_defaults,
        (int)c_defaults_len,
        kw_defaults,
        closure
    );

exit:
    if (c_kwargs) {
        PyMem_DEL(c_kwargs);
    }

    return result;
}

static PyObject *
get_feature_macros(PyObject *self, PyObject *Py_UNUSED(args))
{
    PyObject *result = PyDict_New();
    if (!result) {
        return NULL;
    }
    int res;
#include "_testcapi_feature_macros.inc"
    return result;
}

static PyObject *
test_code_api(PyObject *self, PyObject *Py_UNUSED(args))
{
    PyCodeObject *co = PyCode_NewEmpty("_testcapi", "dummy", 1);
    if (co == NULL) {
        return NULL;
    }
    /* co_code */
    {
        PyObject *co_code = PyCode_GetCode(co);
        if (co_code == NULL) {
            goto fail;
        }
        assert(PyBytes_CheckExact(co_code));
        if (PyObject_Length(co_code) == 0) {
            PyErr_SetString(PyExc_ValueError, "empty co_code");
            Py_DECREF(co_code);
            goto fail;
        }
        Py_DECREF(co_code);
    }
    /* co_varnames */
    {
        PyObject *co_varnames = PyCode_GetVarnames(co);
        if (co_varnames == NULL) {
            goto fail;
        }
        if (!PyTuple_CheckExact(co_varnames)) {
            PyErr_SetString(PyExc_TypeError, "co_varnames not tuple");
            Py_DECREF(co_varnames);
            goto fail;
        }
        if (PyTuple_GET_SIZE(co_varnames) != 0) {
            PyErr_SetString(PyExc_ValueError, "non-empty co_varnames");
            Py_DECREF(co_varnames);
            goto fail;
        }
        Py_DECREF(co_varnames);
    }
    /* co_cellvars */
    {
        PyObject *co_cellvars = PyCode_GetCellvars(co);
        if (co_cellvars == NULL) {
            goto fail;
        }
        if (!PyTuple_CheckExact(co_cellvars)) {
            PyErr_SetString(PyExc_TypeError, "co_cellvars not tuple");
            Py_DECREF(co_cellvars);
            goto fail;
        }
        if (PyTuple_GET_SIZE(co_cellvars) != 0) {
            PyErr_SetString(PyExc_ValueError, "non-empty co_cellvars");
            Py_DECREF(co_cellvars);
            goto fail;
        }
        Py_DECREF(co_cellvars);
    }
    /* co_freevars */
    {
        PyObject *co_freevars = PyCode_GetFreevars(co);
        if (co_freevars == NULL) {
            goto fail;
        }
        if (!PyTuple_CheckExact(co_freevars)) {
            PyErr_SetString(PyExc_TypeError, "co_freevars not tuple");
            Py_DECREF(co_freevars);
            goto fail;
        }
        if (PyTuple_GET_SIZE(co_freevars) != 0) {
            PyErr_SetString(PyExc_ValueError, "non-empty co_freevars");
            Py_DECREF(co_freevars);
            goto fail;
        }
        Py_DECREF(co_freevars);
    }
    Py_DECREF(co);
    Py_RETURN_NONE;
fail:
    Py_DECREF(co);
    return NULL;
}

static int
record_func(PyObject *obj, PyFrameObject *f, int what, PyObject *arg)
{
    assert(PyList_Check(obj));
    PyObject *what_obj = NULL;
    PyObject *line_obj = NULL;
    PyObject *tuple = NULL;
    int res = -1;
    what_obj = PyLong_FromLong(what);
    if (what_obj == NULL) {
        goto error;
    }
    int line = PyFrame_GetLineNumber(f);
    line_obj = PyLong_FromLong(line);
    if (line_obj == NULL) {
        goto error;
    }
    tuple = PyTuple_Pack(3, what_obj, line_obj, arg);
    if (tuple == NULL) {
        goto error;
    }
    PyTuple_SET_ITEM(tuple, 0, what_obj);
    if (PyList_Append(obj, tuple)) {
        goto error;
    }
    res = 0;
error:
    Py_XDECREF(what_obj);
    Py_XDECREF(line_obj);
    Py_XDECREF(tuple);
    return res;
}

static PyObject *
settrace_to_record(PyObject *self, PyObject *list)
{

   if (!PyList_Check(list)) {
        PyErr_SetString(PyExc_TypeError, "argument must be a list");
        return NULL;
    }
    PyEval_SetTrace(record_func, list);
    Py_RETURN_NONE;
}

static int
error_func(PyObject *obj, PyFrameObject *f, int what, PyObject *arg)
{
    assert(PyList_Check(obj));
    /* Only raise if list is empty, otherwise append None
     * This ensures that we only raise once */
    if (PyList_GET_SIZE(obj)) {
        return 0;
    }
    if (PyList_Append(obj, Py_None)) {
       return -1;
    }
    PyErr_SetString(PyExc_Exception, "an exception");
    return -1;
}

static PyObject *
settrace_to_error(PyObject *self, PyObject *list)
{
    if (!PyList_Check(list)) {
        PyErr_SetString(PyExc_TypeError, "argument must be a list");
        return NULL;
    }
    PyEval_SetTrace(error_func, list);
    Py_RETURN_NONE;
}

static PyObject *
clear_managed_dict(PyObject *self, PyObject *obj)
{
    PyObject_ClearManagedDict(obj);
    Py_RETURN_NONE;
}


static PyObject *
test_macros(PyObject *self, PyObject *Py_UNUSED(args))
{
    struct MyStruct {
        int x;
    };
    wchar_t array[3];

    // static_assert(), Py_BUILD_ASSERT()
    static_assert(1 == 1, "bug");
    Py_BUILD_ASSERT(1 == 1);


    // Py_MIN(), Py_MAX(), Py_ABS()
    assert(Py_MIN(5, 11) == 5);
    assert(Py_MAX(5, 11) == 11);
    assert(Py_ABS(-5) == 5);

    // Py_STRINGIFY()
    assert(strcmp(Py_STRINGIFY(123), "123") == 0);

    // Py_MEMBER_SIZE(), Py_ARRAY_LENGTH()
    assert(Py_MEMBER_SIZE(struct MyStruct, x) == sizeof(int));
    assert(Py_ARRAY_LENGTH(array) == 3);

    // Py_CHARMASK()
    int c = 0xab00 | 7;
    assert(Py_CHARMASK(c) == 7);

    // _Py_IS_TYPE_SIGNED()
    assert(_Py_IS_TYPE_SIGNED(int));
    assert(!_Py_IS_TYPE_SIGNED(unsigned int));

    Py_RETURN_NONE;
}

static PyObject *
function_get_code(PyObject *self, PyObject *func)
{
    PyObject *code = PyFunction_GetCode(func);
    if (code != NULL) {
        return Py_NewRef(code);
    } else {
        return NULL;
    }
}

static PyObject *
function_get_globals(PyObject *self, PyObject *func)
{
    PyObject *globals = PyFunction_GetGlobals(func);
    if (globals != NULL) {
        return Py_NewRef(globals);
    } else {
        return NULL;
    }
}

static PyObject *
function_get_module(PyObject *self, PyObject *func)
{
    PyObject *module = PyFunction_GetModule(func);
    if (module != NULL) {
        return Py_NewRef(module);
    } else {
        return NULL;
    }
}

static PyObject *
function_get_defaults(PyObject *self, PyObject *func)
{
    PyObject *defaults = PyFunction_GetDefaults(func);
    if (defaults != NULL) {
        return Py_NewRef(defaults);
    } else if (PyErr_Occurred()) {
        return NULL;
    } else {
        Py_RETURN_NONE;  // This can happen when `defaults` are set to `None`
    }
}

static PyObject *
function_set_defaults(PyObject *self, PyObject *args)
{
    PyObject *func = NULL, *defaults = NULL;
    if (!PyArg_ParseTuple(args, "OO", &func, &defaults)) {
        return NULL;
    }
    int result = PyFunction_SetDefaults(func, defaults);
    if (result == -1)
        return NULL;
    Py_RETURN_NONE;
}

static PyObject *
function_get_kw_defaults(PyObject *self, PyObject *func)
{
    PyObject *defaults = PyFunction_GetKwDefaults(func);
    if (defaults != NULL) {
        return Py_NewRef(defaults);
    } else if (PyErr_Occurred()) {
        return NULL;
    } else {
        Py_RETURN_NONE;  // This can happen when `kwdefaults` are set to `None`
    }
}

static PyObject *
function_set_kw_defaults(PyObject *self, PyObject *args)
{
    PyObject *func = NULL, *defaults = NULL;
    if (!PyArg_ParseTuple(args, "OO", &func, &defaults)) {
        return NULL;
    }
    int result = PyFunction_SetKwDefaults(func, defaults);
    if (result == -1)
        return NULL;
    Py_RETURN_NONE;
}

static PyObject *
function_get_closure(PyObject *self, PyObject *func)
{
    PyObject *closure = PyFunction_GetClosure(func);
    if (closure != NULL) {
        return Py_NewRef(closure);
    } else if (PyErr_Occurred()) {
        return NULL;
    } else {
        Py_RETURN_NONE;  // This can happen when `closure` is set to `None`
    }
}

static PyObject *
function_set_closure(PyObject *self, PyObject *args)
{
    PyObject *func = NULL, *closure = NULL;
    if (!PyArg_ParseTuple(args, "OO", &func, &closure)) {
        return NULL;
    }
    int result = PyFunction_SetClosure(func, closure);
    if (result == -1) {
        return NULL;
    }
    Py_RETURN_NONE;
}


static PyObject *
test_weakref_capi(PyObject *Py_UNUSED(module), PyObject *Py_UNUSED(args))
{
    // Ignore PyWeakref_GetObject() deprecation, we test it on purpose
    _Py_COMP_DIAG_PUSH
    _Py_COMP_DIAG_IGNORE_DEPR_DECLS

    // Create a new heap type, create an instance of this type, and delete the
    // type. This object supports weak references.
    PyObject *new_type = PyObject_CallFunction((PyObject*)&PyType_Type,
                                               "s(){}", "TypeName");
    if (new_type == NULL) {
        return NULL;
    }
    PyObject *obj = PyObject_CallNoArgs(new_type);
    Py_DECREF(new_type);
    if (obj == NULL) {
        return NULL;
    }
    Py_ssize_t refcnt = Py_REFCNT(obj);

    // test PyWeakref_NewRef(), reference is alive
    PyObject *weakref = PyWeakref_NewRef(obj, NULL);
    if (weakref == NULL) {
        Py_DECREF(obj);
        return NULL;
    }

    // test PyWeakref_Check(), valid weakref object
    assert(PyWeakref_Check(weakref));
    assert(PyWeakref_CheckRefExact(weakref));
    assert(PyWeakref_CheckRefExact(weakref));
    assert(Py_REFCNT(obj) == refcnt);

    // test PyWeakref_GetRef(), reference is alive
    PyObject *ref = UNINITIALIZED_PTR;
    assert(PyWeakref_GetRef(weakref, &ref) == 1);
    assert(ref == obj);
    assert(!PyWeakref_IsDead(weakref));
    assert(Py_REFCNT(obj) == (refcnt + 1));
    Py_DECREF(ref);

    // test PyWeakref_GetObject(), reference is alive
    ref = PyWeakref_GetObject(weakref);  // borrowed ref
    assert(ref == obj);

    // test PyWeakref_GET_OBJECT(), reference is alive
    ref = PyWeakref_GET_OBJECT(weakref);  // borrowed ref
    assert(ref == obj);

    // delete the referenced object: clear the weakref
    assert(Py_REFCNT(obj) == 1);
    Py_DECREF(obj);

    assert(PyWeakref_IsDead(weakref));

    // test PyWeakref_GET_OBJECT(), reference is dead
    assert(PyWeakref_GET_OBJECT(weakref) == Py_None);

    // test PyWeakref_GetRef(), reference is dead
    ref = UNINITIALIZED_PTR;
    assert(PyWeakref_GetRef(weakref, &ref) == 0);
    assert(ref == NULL);

    // test PyWeakref_Check(), not a weakref object
    PyObject *invalid_weakref = Py_None;
    assert(!PyWeakref_Check(invalid_weakref));
    assert(!PyWeakref_CheckRefExact(invalid_weakref));
    assert(!PyWeakref_CheckRefExact(invalid_weakref));

    // test PyWeakref_GetRef(), invalid type
    assert(!PyErr_Occurred());
    ref = UNINITIALIZED_PTR;
    assert(PyWeakref_GetRef(invalid_weakref, &ref) == -1);
    assert(PyErr_ExceptionMatches(PyExc_TypeError));
    PyErr_Clear();
    assert(ref == NULL);

    // test PyWeakRef_IsDead(), invalid type
    assert(!PyErr_Occurred());
    assert(PyWeakref_IsDead(invalid_weakref) == -1);
    assert(PyErr_ExceptionMatches(PyExc_TypeError));
    PyErr_Clear();

    // test PyWeakref_GetObject(), invalid type
    assert(PyWeakref_GetObject(invalid_weakref) == NULL);
    assert(PyErr_ExceptionMatches(PyExc_SystemError));
    PyErr_Clear();

    // test PyWeakref_GetRef(NULL)
    ref = UNINITIALIZED_PTR;
    assert(PyWeakref_GetRef(NULL, &ref) == -1);
    assert(PyErr_ExceptionMatches(PyExc_SystemError));
    assert(ref == NULL);
    PyErr_Clear();

    // test PyWeakref_IsDead(NULL)
    assert(PyWeakref_IsDead(NULL) == -1);
    assert(PyErr_ExceptionMatches(PyExc_SystemError));
    PyErr_Clear();

    // test PyWeakref_GetObject(NULL)
    assert(PyWeakref_GetObject(NULL) == NULL);
    assert(PyErr_ExceptionMatches(PyExc_SystemError));
    PyErr_Clear();

    Py_DECREF(weakref);

    Py_RETURN_NONE;

    _Py_COMP_DIAG_POP
}

struct simpletracer_data {
    int create_count;
    int destroy_count;
    void* addresses[10];
};

static int _simpletracer(PyObject *obj, PyRefTracerEvent event, void* data) {
    struct simpletracer_data* the_data = (struct simpletracer_data*)data;
    assert(the_data->create_count + the_data->destroy_count < (int)Py_ARRAY_LENGTH(the_data->addresses));
    the_data->addresses[the_data->create_count + the_data->destroy_count] = obj;
    if (event == PyRefTracer_CREATE) {
        the_data->create_count++;
    } else {
        the_data->destroy_count++;
    }
    return 0;
}

static PyObject *
<<<<<<< HEAD
sys_getattr(PyObject *Py_UNUSED(module), PyObject *name)
{
    NULLABLE(name);
    return PySys_GetAttr(name);
}

static PyObject *
sys_getattrstring(PyObject *Py_UNUSED(module), PyObject *arg)
{
    const char *name;
    Py_ssize_t size;
    if (!PyArg_Parse(arg, "z#", &name, &size)) {
        return NULL;
    }
    return PySys_GetAttrString(name);
}

static PyObject *
sys_getoptionalattr(PyObject *Py_UNUSED(module), PyObject *name)
{
    PyObject *value = UNINITIALIZED_PTR;
    NULLABLE(name);

    switch (PySys_GetOptionalAttr(name, &value)) {
        case -1:
            assert(value == NULL);
            assert(PyErr_Occurred());
            return NULL;
        case 0:
            assert(value == NULL);
            return Py_NewRef(PyExc_AttributeError);
        case 1:
            return value;
        default:
            Py_FatalError("PySys_GetOptionalAttr() returned invalid code");
    }
}

static PyObject *
sys_getoptionalattrstring(PyObject *Py_UNUSED(module), PyObject *arg)
{
    PyObject *value = UNINITIALIZED_PTR;
    const char *name;
    Py_ssize_t size;
    if (!PyArg_Parse(arg, "z#", &name, &size)) {
        return NULL;
    }

    switch (PySys_GetOptionalAttrString(name, &value)) {
        case -1:
            assert(value == NULL);
            assert(PyErr_Occurred());
            return NULL;
        case 0:
            assert(value == NULL);
            return Py_NewRef(PyExc_AttributeError);
        case 1:
            return value;
        default:
            Py_FatalError("PySys_GetOptionalAttrString() returned invalid code");
    }
}

static PyObject *
sys_getobject(PyObject *Py_UNUSED(module), PyObject *arg)
=======
test_reftracer(PyObject *ob, PyObject *Py_UNUSED(ignored))
>>>>>>> 8e57877e
{
    // Save the current tracer and data to restore it later
    void* current_data;
    PyRefTracer current_tracer = PyRefTracer_GetTracer(&current_data);

    struct simpletracer_data tracer_data = {0};
    void* the_data = &tracer_data;
    // Install a simple tracer function
    if (PyRefTracer_SetTracer(_simpletracer, the_data) != 0) {
        goto failed;
    }

    // Check that the tracer was correctly installed
    void* data;
    if (PyRefTracer_GetTracer(&data) != _simpletracer || data != the_data) {
        PyErr_SetString(PyExc_AssertionError, "The reftracer not correctly installed");
        (void)PyRefTracer_SetTracer(NULL, NULL);
        goto failed;
    }

    // Create a bunch of objects
    PyObject* obj = PyList_New(0);
    if (obj == NULL) {
        goto failed;
    }
    PyObject* obj2 = PyDict_New();
    if (obj2 == NULL) {
        Py_DECREF(obj);
        goto failed;
    }

    // Kill all objects
    Py_DECREF(obj);
    Py_DECREF(obj2);

    // Remove the tracer
    (void)PyRefTracer_SetTracer(NULL, NULL);

    // Check that the tracer was removed
    if (PyRefTracer_GetTracer(&data) != NULL || data != NULL) {
        PyErr_SetString(PyExc_ValueError, "The reftracer was not correctly removed");
        goto failed;
    }

    if (tracer_data.create_count != 2 ||
        tracer_data.addresses[0] != obj ||
        tracer_data.addresses[1] != obj2) {
        PyErr_SetString(PyExc_ValueError, "The object creation was not correctly traced");
        goto failed;
    }

    if (tracer_data.destroy_count != 2 ||
        tracer_data.addresses[2] != obj ||
        tracer_data.addresses[3] != obj2) {
        PyErr_SetString(PyExc_ValueError, "The object destruction was not correctly traced");
        goto failed;
    }
    PyRefTracer_SetTracer(current_tracer, current_data);
    Py_RETURN_NONE;
failed:
    PyRefTracer_SetTracer(current_tracer, current_data);
    return NULL;
}

static PyObject *
function_set_warning(PyObject *Py_UNUSED(module), PyObject *Py_UNUSED(args))
{
    if (PyErr_WarnEx(PyExc_RuntimeWarning, "Testing PyErr_WarnEx", 2)) {
        return NULL;
    }
    Py_RETURN_NONE;
}

static PyObject *
test_critical_sections(PyObject *module, PyObject *Py_UNUSED(args))
{
    Py_BEGIN_CRITICAL_SECTION(module);
    Py_END_CRITICAL_SECTION();

    Py_BEGIN_CRITICAL_SECTION2(module, module);
    Py_END_CRITICAL_SECTION2();

    Py_RETURN_NONE;
}


// Used by `finalize_thread_hang`.
#ifdef _POSIX_THREADS
static void finalize_thread_hang_cleanup_callback(void *Py_UNUSED(arg)) {
    // Should not reach here.
    Py_FatalError("pthread thread termination was triggered unexpectedly");
}
#endif

// Tests that finalization does not trigger pthread cleanup.
//
// Must be called with a single nullary callable function that should block
// (with GIL released) until finalization is in progress.
static PyObject *
finalize_thread_hang(PyObject *self, PyObject *callback)
{
    // WASI builds some pthread stuff but doesn't have these APIs today?
#if defined(_POSIX_THREADS) && !defined(__wasi__)
    pthread_cleanup_push(finalize_thread_hang_cleanup_callback, NULL);
#endif
    PyObject_CallNoArgs(callback);
    // Should not reach here.
    Py_FatalError("thread unexpectedly did not hang");
#if defined(_POSIX_THREADS) && !defined(__wasi__)
    pthread_cleanup_pop(0);
#endif
    Py_RETURN_NONE;
}


static PyObject *
type_freeze(PyObject *module, PyObject *args)
{
    PyTypeObject *type;
    if (!PyArg_ParseTuple(args, "O!", &PyType_Type, &type)) {
        return NULL;
    }
    if (PyType_Freeze(type) < 0) {
        return NULL;
    }
    Py_RETURN_NONE;
}

struct atexit_data {
    int called;
    PyThreadState *tstate;
    PyInterpreterState *interp;
};

static void
atexit_callback(void *data)
{
    struct atexit_data *at_data = (struct atexit_data *)data;
    // Ensure that the callback is from the same interpreter
    assert(PyThreadState_Get() == at_data->tstate);
    assert(PyInterpreterState_Get() == at_data->interp);
    ++at_data->called;
}

static PyObject *
test_atexit(PyObject *self, PyObject *Py_UNUSED(args))
{
    PyThreadState *oldts = PyThreadState_Swap(NULL);
    PyThreadState *tstate = Py_NewInterpreter();

    struct atexit_data data = {0};
    data.tstate = PyThreadState_Get();
    data.interp = PyInterpreterState_Get();

    int amount = 10;
    for (int i = 0; i < amount; ++i)
    {
        int res = PyUnstable_AtExit(tstate->interp, atexit_callback, (void *)&data);
        if (res < 0) {
            Py_EndInterpreter(tstate);
            PyThreadState_Swap(oldts);
            PyErr_SetString(PyExc_RuntimeError, "atexit callback failed");
            return NULL;
        }
    }

    Py_EndInterpreter(tstate);
    PyThreadState_Swap(oldts);

    if (data.called != amount) {
        PyErr_SetString(PyExc_RuntimeError, "atexit callback not called");
        return NULL;
    }
    Py_RETURN_NONE;
}

static PyObject*
code_offset_to_line(PyObject* self, PyObject* const* args, Py_ssize_t nargsf)
{
    Py_ssize_t nargs = _PyVectorcall_NARGS(nargsf);
    if (nargs != 2) {
        PyErr_SetString(PyExc_TypeError, "code_offset_to_line takes 2 arguments");
        return NULL;
    }
    int offset;
    if (PyLong_AsInt32(args[1], &offset) < 0) {
        return NULL;
    }
    PyCodeObject *code = (PyCodeObject *)args[0];
    if (!PyCode_Check(code)) {
        PyErr_SetString(PyExc_TypeError, "first arg must be a code object");
        return NULL;
    }
    return PyLong_FromInt32(PyCode_Addr2Line(code, offset));
}


static void
tracemalloc_track_race_thread(void *data)
{
    PyTraceMalloc_Track(123, 10, 1);
    PyTraceMalloc_Untrack(123, 10);

    PyThread_type_lock lock = (PyThread_type_lock)data;
    PyThread_release_lock(lock);
}

// gh-128679: Test fix for tracemalloc.stop() race condition
static PyObject *
tracemalloc_track_race(PyObject *self, PyObject *args)
{
#define NTHREAD 50
    PyObject *tracemalloc = NULL;
    PyObject *stop = NULL;
    PyThread_type_lock locks[NTHREAD];
    memset(locks, 0, sizeof(locks));

    // Call tracemalloc.start()
    tracemalloc = PyImport_ImportModule("tracemalloc");
    if (tracemalloc == NULL) {
        goto error;
    }
    PyObject *start = PyObject_GetAttrString(tracemalloc, "start");
    if (start == NULL) {
        goto error;
    }
    PyObject *res = PyObject_CallNoArgs(start);
    Py_DECREF(start);
    if (res == NULL) {
        goto error;
    }
    Py_DECREF(res);

    stop = PyObject_GetAttrString(tracemalloc, "stop");
    Py_CLEAR(tracemalloc);
    if (stop == NULL) {
        goto error;
    }

    // Start threads
    for (size_t i = 0; i < NTHREAD; i++) {
        PyThread_type_lock lock = PyThread_allocate_lock();
        if (!lock) {
            PyErr_NoMemory();
            goto error;
        }
        locks[i] = lock;
        PyThread_acquire_lock(lock, 1);

        unsigned long thread;
        thread = PyThread_start_new_thread(tracemalloc_track_race_thread,
                                           (void*)lock);
        if (thread == (unsigned long)-1) {
            PyErr_SetString(PyExc_RuntimeError, "can't start new thread");
            goto error;
        }
    }

    // Call tracemalloc.stop() while threads are running
    res = PyObject_CallNoArgs(stop);
    Py_CLEAR(stop);
    if (res == NULL) {
        goto error;
    }
    Py_DECREF(res);

    // Wait until threads complete with the GIL released
    Py_BEGIN_ALLOW_THREADS
    for (size_t i = 0; i < NTHREAD; i++) {
        PyThread_type_lock lock = locks[i];
        PyThread_acquire_lock(lock, 1);
        PyThread_release_lock(lock);
    }
    Py_END_ALLOW_THREADS

    // Free threads locks
    for (size_t i=0; i < NTHREAD; i++) {
        PyThread_type_lock lock = locks[i];
        PyThread_free_lock(lock);
    }
    Py_RETURN_NONE;

error:
    Py_CLEAR(tracemalloc);
    Py_CLEAR(stop);
    for (size_t i=0; i < NTHREAD; i++) {
        PyThread_type_lock lock = locks[i];
        if (lock) {
            PyThread_free_lock(lock);
        }
    }
    return NULL;
#undef NTHREAD
}

static PyMethodDef TestMethods[] = {
    {"set_errno",               set_errno,                       METH_VARARGS},
    {"test_config",             test_config,                     METH_NOARGS},
    {"test_sizeof_c_types",     test_sizeof_c_types,             METH_NOARGS},
    {"test_list_api",           test_list_api,                   METH_NOARGS},
    {"test_dict_iteration",     test_dict_iteration,             METH_NOARGS},
    {"test_lazy_hash_inheritance",      test_lazy_hash_inheritance,METH_NOARGS},
    {"test_xincref_doesnt_leak",test_xincref_doesnt_leak,        METH_NOARGS},
    {"test_incref_doesnt_leak", test_incref_doesnt_leak,         METH_NOARGS},
    {"test_xdecref_doesnt_leak",test_xdecref_doesnt_leak,        METH_NOARGS},
    {"test_decref_doesnt_leak", test_decref_doesnt_leak,         METH_NOARGS},
    {"test_structseq_newtype_doesnt_leak",
        test_structseq_newtype_doesnt_leak, METH_NOARGS},
    {"test_structseq_newtype_null_descr_doc",
        test_structseq_newtype_null_descr_doc, METH_NOARGS},
    {"test_incref_decref_API",  test_incref_decref_API,          METH_NOARGS},
    {"pyobject_repr_from_null", pyobject_repr_from_null, METH_NOARGS},
    {"pyobject_str_from_null",  pyobject_str_from_null, METH_NOARGS},
    {"pyobject_bytes_from_null", pyobject_bytes_from_null, METH_NOARGS},
    {"test_string_to_double",   test_string_to_double,           METH_NOARGS},
    {"test_capsule", (PyCFunction)test_capsule, METH_NOARGS},
    {"test_from_contiguous", (PyCFunction)test_from_contiguous, METH_NOARGS},
#if (defined(__linux__) || defined(__FreeBSD__)) && defined(__GNUC__)
    {"test_pep3118_obsolete_write_locks", (PyCFunction)test_pep3118_obsolete_write_locks, METH_NOARGS},
#endif
    {"getbuffer_with_null_view", getbuffer_with_null_view,       METH_O},
    {"PyBuffer_SizeFromFormat",  test_PyBuffer_SizeFromFormat,   METH_VARARGS},
    {"py_buildvalue",            py_buildvalue,                  METH_VARARGS},
    {"py_buildvalue_ints",       py_buildvalue_ints,             METH_VARARGS},
    {"test_buildvalue_N",        test_buildvalue_N,              METH_NOARGS},
    {"test_get_statictype_slots", test_get_statictype_slots,     METH_NOARGS},
    {"get_heaptype_for_name",     get_heaptype_for_name,         METH_NOARGS},
    {"get_type_name",            get_type_name,                  METH_O},
    {"get_type_qualname",        get_type_qualname,              METH_O},
    {"get_type_fullyqualname",   get_type_fullyqualname,         METH_O},
    {"get_type_module_name",     get_type_module_name,           METH_O},
    {"test_get_type_dict",        test_get_type_dict,            METH_NOARGS},
    {"test_reftracer",          test_reftracer,                  METH_NOARGS},
    {"_test_thread_state",      test_thread_state,               METH_VARARGS},
    {"gilstate_ensure_release", gilstate_ensure_release,         METH_NOARGS},
#ifndef MS_WINDOWS
    {"_spawn_pthread_waiter",   spawn_pthread_waiter,            METH_NOARGS},
    {"_end_spawned_pthread",    end_spawned_pthread,             METH_NOARGS},
#endif
    {"_pending_threadfunc",     _PyCFunction_CAST(pending_threadfunc),
     METH_VARARGS|METH_KEYWORDS},
#ifdef HAVE_GETTIMEOFDAY
    {"profile_int",             profile_int,                     METH_NOARGS},
#endif
    {"argparsing",              argparsing,                      METH_VARARGS},
    {"code_newempty",           code_newempty,                   METH_VARARGS},
    {"eval_code_ex",            eval_eval_code_ex,               METH_VARARGS},
    {"make_memoryview_from_NULL_pointer", make_memoryview_from_NULL_pointer,
     METH_NOARGS},
    {"buffer_fill_info",        buffer_fill_info,                METH_VARARGS},
    {"crash_no_current_thread", crash_no_current_thread,         METH_NOARGS},
    {"test_current_tstate_matches", test_current_tstate_matches, METH_NOARGS},
    {"run_in_subinterp",        run_in_subinterp,                METH_VARARGS},
    {"create_cfunction",        create_cfunction,                METH_NOARGS},
    {"call_in_temporary_c_thread", call_in_temporary_c_thread, METH_VARARGS,
     PyDoc_STR("set_error_class(error_class) -> None")},
    {"join_temporary_c_thread", join_temporary_c_thread, METH_NOARGS},
    {"pymarshal_write_long_to_file",
        pymarshal_write_long_to_file, METH_VARARGS},
    {"pymarshal_write_object_to_file",
        pymarshal_write_object_to_file, METH_VARARGS},
    {"pymarshal_read_short_from_file",
        pymarshal_read_short_from_file, METH_VARARGS},
    {"pymarshal_read_long_from_file",
        pymarshal_read_long_from_file, METH_VARARGS},
    {"pymarshal_read_last_object_from_file",
        pymarshal_read_last_object_from_file, METH_VARARGS},
    {"pymarshal_read_object_from_file",
        pymarshal_read_object_from_file, METH_VARARGS},
    {"return_null_without_error", return_null_without_error, METH_NOARGS},
    {"return_result_with_error", return_result_with_error, METH_NOARGS},
    {"getitem_with_error", getitem_with_error, METH_VARARGS},
    {"Py_CompileString",     pycompilestring, METH_O},
    {"raise_SIGINT_then_send_None", raise_SIGINT_then_send_None, METH_VARARGS},
    {"stack_pointer", stack_pointer, METH_NOARGS},
#ifdef W_STOPCODE
    {"W_STOPCODE", py_w_stopcode, METH_VARARGS},
#endif
    {"test_pythread_tss_key_state", test_pythread_tss_key_state, METH_VARARGS},
    {"bad_get", bad_get, METH_VARARGS},
#ifdef Py_REF_DEBUG
    {"negative_refcount", negative_refcount, METH_NOARGS},
    {"decref_freed_object", decref_freed_object, METH_NOARGS},
#endif
    {"meth_varargs", meth_varargs, METH_VARARGS},
    {"meth_varargs_keywords", _PyCFunction_CAST(meth_varargs_keywords), METH_VARARGS|METH_KEYWORDS},
    {"meth_o", meth_o, METH_O},
    {"meth_noargs", meth_noargs, METH_NOARGS},
    {"meth_fastcall", _PyCFunction_CAST(meth_fastcall), METH_FASTCALL},
    {"meth_fastcall_keywords", _PyCFunction_CAST(meth_fastcall_keywords), METH_FASTCALL|METH_KEYWORDS},
    {"pycfunction_call", test_pycfunction_call, METH_VARARGS},
    {"pynumber_tobase", pynumber_tobase, METH_VARARGS},
    {"test_set_type_size", test_set_type_size, METH_NOARGS},
    {"test_py_clear", test_py_clear, METH_NOARGS},
    {"test_py_setref", test_py_setref, METH_NOARGS},
    {"test_refcount_macros", test_refcount_macros, METH_NOARGS},
    {"test_refcount_funcs", test_refcount_funcs, METH_NOARGS},
    {"test_py_is_macros", test_py_is_macros, METH_NOARGS},
    {"test_py_is_funcs", test_py_is_funcs, METH_NOARGS},
    {"type_get_version", type_get_version, METH_O, PyDoc_STR("type->tp_version_tag")},
    {"type_modified", type_modified, METH_O, PyDoc_STR("PyType_Modified")},
    {"type_assign_version", type_assign_version, METH_O, PyDoc_STR("PyUnstable_Type_AssignVersionTag")},
    {"type_get_tp_bases", type_get_tp_bases, METH_O},
    {"type_get_tp_mro", type_get_tp_mro, METH_O},
    {"get_basic_static_type", get_basic_static_type, METH_VARARGS, NULL},
    {"test_tstate_capi", test_tstate_capi, METH_NOARGS, NULL},
    {"frame_getlocals", frame_getlocals, METH_O, NULL},
    {"frame_getglobals", frame_getglobals, METH_O, NULL},
    {"frame_getgenerator", frame_getgenerator, METH_O, NULL},
    {"frame_getbuiltins", frame_getbuiltins, METH_O, NULL},
    {"frame_getlasti", frame_getlasti, METH_O, NULL},
    {"frame_new", frame_new, METH_VARARGS, NULL},
    {"frame_getvar", test_frame_getvar, METH_VARARGS, NULL},
    {"frame_getvarstring", test_frame_getvarstring, METH_VARARGS, NULL},
    {"gen_get_code", gen_get_code, METH_O, NULL},
    {"get_feature_macros", get_feature_macros, METH_NOARGS, NULL},
    {"test_code_api", test_code_api, METH_NOARGS, NULL},
    {"settrace_to_error", settrace_to_error, METH_O, NULL},
    {"settrace_to_record", settrace_to_record, METH_O, NULL},
    {"test_macros", test_macros, METH_NOARGS, NULL},
    {"clear_managed_dict", clear_managed_dict, METH_O, NULL},
    {"function_get_code", function_get_code, METH_O, NULL},
    {"function_get_globals", function_get_globals, METH_O, NULL},
    {"function_get_module", function_get_module, METH_O, NULL},
    {"function_get_defaults", function_get_defaults, METH_O, NULL},
    {"function_set_defaults", function_set_defaults, METH_VARARGS, NULL},
    {"function_get_kw_defaults", function_get_kw_defaults, METH_O, NULL},
    {"function_set_kw_defaults", function_set_kw_defaults, METH_VARARGS, NULL},
    {"function_get_closure", function_get_closure, METH_O, NULL},
    {"function_set_closure", function_set_closure, METH_VARARGS, NULL},
    {"test_weakref_capi", test_weakref_capi, METH_NOARGS},
<<<<<<< HEAD
    {"sys_getattr", sys_getattr, METH_O},
    {"sys_getattrstring", sys_getattrstring, METH_O},
    {"sys_getoptionalattr", sys_getoptionalattr, METH_O},
    {"sys_getoptionalattrstring", sys_getoptionalattrstring, METH_O},
    {"sys_getobject", sys_getobject, METH_O},
    {"sys_setobject", sys_setobject, METH_VARARGS},
=======
    {"function_set_warning", function_set_warning, METH_NOARGS},
    {"test_critical_sections", test_critical_sections, METH_NOARGS},
    {"finalize_thread_hang", finalize_thread_hang, METH_O, NULL},
    {"type_freeze", type_freeze, METH_VARARGS},
    {"test_atexit", test_atexit, METH_NOARGS},
    {"code_offset_to_line", _PyCFunction_CAST(code_offset_to_line), METH_FASTCALL},
    {"tracemalloc_track_race", tracemalloc_track_race, METH_NOARGS},
>>>>>>> 8e57877e
    {NULL, NULL} /* sentinel */
};


typedef struct {
    PyObject_HEAD
} matmulObject;

static PyObject *
matmulType_matmul(PyObject *self, PyObject *other)
{
    return Py_BuildValue("(sOO)", "matmul", self, other);
}

static PyObject *
matmulType_imatmul(PyObject *self, PyObject *other)
{
    return Py_BuildValue("(sOO)", "imatmul", self, other);
}

static void
matmulType_dealloc(PyObject *self)
{
    Py_TYPE(self)->tp_free(self);
}

static PyNumberMethods matmulType_as_number = {
    0,                          /* nb_add */
    0,                          /* nb_subtract */
    0,                          /* nb_multiply */
    0,                          /* nb_remainde r*/
    0,                          /* nb_divmod */
    0,                          /* nb_power */
    0,                          /* nb_negative */
    0,                          /* tp_positive */
    0,                          /* tp_absolute */
    0,                          /* tp_bool */
    0,                          /* nb_invert */
    0,                          /* nb_lshift */
    0,                          /* nb_rshift */
    0,                          /* nb_and */
    0,                          /* nb_xor */
    0,                          /* nb_or */
    0,                          /* nb_int */
    0,                          /* nb_reserved */
    0,                          /* nb_float */
    0,                          /* nb_inplace_add */
    0,                          /* nb_inplace_subtract */
    0,                          /* nb_inplace_multiply */
    0,                          /* nb_inplace_remainder */
    0,                          /* nb_inplace_power */
    0,                          /* nb_inplace_lshift */
    0,                          /* nb_inplace_rshift */
    0,                          /* nb_inplace_and */
    0,                          /* nb_inplace_xor */
    0,                          /* nb_inplace_or */
    0,                          /* nb_floor_divide */
    0,                          /* nb_true_divide */
    0,                          /* nb_inplace_floor_divide */
    0,                          /* nb_inplace_true_divide */
    0,                          /* nb_index */
    matmulType_matmul,        /* nb_matrix_multiply */
    matmulType_imatmul        /* nb_matrix_inplace_multiply */
};

static PyTypeObject matmulType = {
    PyVarObject_HEAD_INIT(NULL, 0)
    "matmulType",
    sizeof(matmulObject),               /* tp_basicsize */
    0,                                  /* tp_itemsize */
    matmulType_dealloc,                 /* destructor tp_dealloc */
    0,                                  /* tp_vectorcall_offset */
    0,                                  /* tp_getattr */
    0,                                  /* tp_setattr */
    0,                                  /* tp_as_async */
    0,                                  /* tp_repr */
    &matmulType_as_number,              /* tp_as_number */
    0,                                  /* tp_as_sequence */
    0,                                  /* tp_as_mapping */
    0,                                  /* tp_hash */
    0,                                  /* tp_call */
    0,                                  /* tp_str */
    PyObject_GenericGetAttr,            /* tp_getattro */
    PyObject_GenericSetAttr,            /* tp_setattro */
    0,                                  /* tp_as_buffer */
    0,                                  /* tp_flags */
    "C level type with matrix operations defined",
    0,                                  /* traverseproc tp_traverse */
    0,                                  /* tp_clear */
    0,                                  /* tp_richcompare */
    0,                                  /* tp_weaklistoffset */
    0,                                  /* tp_iter */
    0,                                  /* tp_iternext */
    0,                                  /* tp_methods */
    0,                                  /* tp_members */
    0,
    0,
    0,
    0,
    0,
    0,
    0,
    0,
    PyType_GenericNew,                  /* tp_new */
    PyObject_Free,                      /* tp_free */
};

typedef struct {
    PyObject_HEAD
} ipowObject;

static PyObject *
ipowType_ipow(PyObject *self, PyObject *other, PyObject *mod)
{
    return PyTuple_Pack(2, other, mod);
}

static PyNumberMethods ipowType_as_number = {
    .nb_inplace_power = ipowType_ipow
};

static PyTypeObject ipowType = {
    PyVarObject_HEAD_INIT(NULL, 0)
    .tp_name = "ipowType",
    .tp_basicsize = sizeof(ipowObject),
    .tp_as_number = &ipowType_as_number,
    .tp_new = PyType_GenericNew
};

typedef struct {
    PyObject_HEAD
    PyObject *ao_iterator;
} awaitObject;


static PyObject *
awaitObject_new(PyTypeObject *type, PyObject *args, PyObject *kwds)
{
    PyObject *v;
    awaitObject *ao;

    if (!PyArg_UnpackTuple(args, "awaitObject", 1, 1, &v))
        return NULL;

    ao = (awaitObject *)type->tp_alloc(type, 0);
    if (ao == NULL) {
        return NULL;
    }

    ao->ao_iterator = Py_NewRef(v);

    return (PyObject *)ao;
}


static void
awaitObject_dealloc(awaitObject *ao)
{
    Py_CLEAR(ao->ao_iterator);
    Py_TYPE(ao)->tp_free(ao);
}


static PyObject *
awaitObject_await(awaitObject *ao)
{
    return Py_NewRef(ao->ao_iterator);
}

static PyAsyncMethods awaitType_as_async = {
    (unaryfunc)awaitObject_await,           /* am_await */
    0,                                      /* am_aiter */
    0,                                      /* am_anext */
    0,                                      /* am_send  */
};


static PyTypeObject awaitType = {
    PyVarObject_HEAD_INIT(NULL, 0)
    "awaitType",
    sizeof(awaitObject),                /* tp_basicsize */
    0,                                  /* tp_itemsize */
    (destructor)awaitObject_dealloc,    /* destructor tp_dealloc */
    0,                                  /* tp_vectorcall_offset */
    0,                                  /* tp_getattr */
    0,                                  /* tp_setattr */
    &awaitType_as_async,                /* tp_as_async */
    0,                                  /* tp_repr */
    0,                                  /* tp_as_number */
    0,                                  /* tp_as_sequence */
    0,                                  /* tp_as_mapping */
    0,                                  /* tp_hash */
    0,                                  /* tp_call */
    0,                                  /* tp_str */
    PyObject_GenericGetAttr,            /* tp_getattro */
    PyObject_GenericSetAttr,            /* tp_setattro */
    0,                                  /* tp_as_buffer */
    0,                                  /* tp_flags */
    "C level type with tp_as_async",
    0,                                  /* traverseproc tp_traverse */
    0,                                  /* tp_clear */
    0,                                  /* tp_richcompare */
    0,                                  /* tp_weaklistoffset */
    0,                                  /* tp_iter */
    0,                                  /* tp_iternext */
    0,                                  /* tp_methods */
    0,                                  /* tp_members */
    0,
    0,
    0,
    0,
    0,
    0,
    0,
    0,
    awaitObject_new,                    /* tp_new */
    PyObject_Free,                      /* tp_free */
};


/* Test bpo-35983: create a subclass of "list" which checks that instances
 * are not deallocated twice */

typedef struct {
    PyListObject list;
    int deallocated;
} MyListObject;

static PyObject *
MyList_new(PyTypeObject *type, PyObject *args, PyObject *kwds)
{
    PyObject* op = PyList_Type.tp_new(type, args, kwds);
    ((MyListObject*)op)->deallocated = 0;
    return op;
}

void
MyList_dealloc(MyListObject* op)
{
    if (op->deallocated) {
        /* We cannot raise exceptions here but we still want the testsuite
         * to fail when we hit this */
        Py_FatalError("MyList instance deallocated twice");
    }
    op->deallocated = 1;
    PyList_Type.tp_dealloc((PyObject *)op);
}

static PyTypeObject MyList_Type = {
    PyVarObject_HEAD_INIT(NULL, 0)
    "MyList",
    sizeof(MyListObject),
    0,
    (destructor)MyList_dealloc,                 /* tp_dealloc */
    0,                                          /* tp_vectorcall_offset */
    0,                                          /* tp_getattr */
    0,                                          /* tp_setattr */
    0,                                          /* tp_as_async */
    0,                                          /* tp_repr */
    0,                                          /* tp_as_number */
    0,                                          /* tp_as_sequence */
    0,                                          /* tp_as_mapping */
    0,                                          /* tp_hash */
    0,                                          /* tp_call */
    0,                                          /* tp_str */
    0,                                          /* tp_getattro */
    0,                                          /* tp_setattro */
    0,                                          /* tp_as_buffer */
    Py_TPFLAGS_DEFAULT | Py_TPFLAGS_BASETYPE,   /* tp_flags */
    0,                                          /* tp_doc */
    0,                                          /* tp_traverse */
    0,                                          /* tp_clear */
    0,                                          /* tp_richcompare */
    0,                                          /* tp_weaklistoffset */
    0,                                          /* tp_iter */
    0,                                          /* tp_iternext */
    0,                                          /* tp_methods */
    0,                                          /* tp_members */
    0,                                          /* tp_getset */
    0,  /* &PyList_Type */                      /* tp_base */
    0,                                          /* tp_dict */
    0,                                          /* tp_descr_get */
    0,                                          /* tp_descr_set */
    0,                                          /* tp_dictoffset */
    0,                                          /* tp_init */
    0,                                          /* tp_alloc */
    MyList_new,                                 /* tp_new */
};

/* Test PEP 560 */

typedef struct {
    PyObject_HEAD
    PyObject *item;
} PyGenericAliasObject;

static void
generic_alias_dealloc(PyGenericAliasObject *self)
{
    Py_CLEAR(self->item);
    Py_TYPE(self)->tp_free((PyObject *)self);
}

static PyObject *
generic_alias_mro_entries(PyGenericAliasObject *self, PyObject *bases)
{
    return PyTuple_Pack(1, self->item);
}

static PyMethodDef generic_alias_methods[] = {
    {"__mro_entries__", _PyCFunction_CAST(generic_alias_mro_entries), METH_O, NULL},
    {NULL}  /* sentinel */
};

static PyTypeObject GenericAlias_Type = {
    PyVarObject_HEAD_INIT(NULL, 0)
    "GenericAlias",
    sizeof(PyGenericAliasObject),
    0,
    .tp_dealloc = (destructor)generic_alias_dealloc,
    .tp_flags = Py_TPFLAGS_DEFAULT | Py_TPFLAGS_BASETYPE,
    .tp_methods = generic_alias_methods,
};

static PyObject *
generic_alias_new(PyObject *item)
{
    PyGenericAliasObject *o = PyObject_New(PyGenericAliasObject, &GenericAlias_Type);
    if (o == NULL) {
        return NULL;
    }
    o->item = Py_NewRef(item);
    return (PyObject*) o;
}

typedef struct {
    PyObject_HEAD
} PyGenericObject;

static PyObject *
generic_class_getitem(PyObject *type, PyObject *item)
{
    return generic_alias_new(item);
}

static PyMethodDef generic_methods[] = {
    {"__class_getitem__", generic_class_getitem, METH_O|METH_CLASS, NULL},
    {NULL}  /* sentinel */
};

static PyTypeObject Generic_Type = {
    PyVarObject_HEAD_INIT(NULL, 0)
    "Generic",
    sizeof(PyGenericObject),
    0,
    .tp_flags = Py_TPFLAGS_DEFAULT | Py_TPFLAGS_BASETYPE,
    .tp_methods = generic_methods,
};

static PyMethodDef meth_instance_methods[] = {
    {"meth_varargs", meth_varargs, METH_VARARGS},
    {"meth_varargs_keywords", _PyCFunction_CAST(meth_varargs_keywords), METH_VARARGS|METH_KEYWORDS},
    {"meth_o", meth_o, METH_O},
    {"meth_noargs", meth_noargs, METH_NOARGS},
    {"meth_fastcall", _PyCFunction_CAST(meth_fastcall), METH_FASTCALL},
    {"meth_fastcall_keywords", _PyCFunction_CAST(meth_fastcall_keywords), METH_FASTCALL|METH_KEYWORDS},
    {NULL, NULL} /* sentinel */
};


static PyTypeObject MethInstance_Type = {
    PyVarObject_HEAD_INIT(NULL, 0)
    "MethInstance",
    sizeof(PyObject),
    .tp_new = PyType_GenericNew,
    .tp_flags = Py_TPFLAGS_DEFAULT,
    .tp_methods = meth_instance_methods,
    .tp_doc = (char*)PyDoc_STR(
        "Class with normal (instance) methods to test calling conventions"),
};

static PyMethodDef meth_class_methods[] = {
    {"meth_varargs", meth_varargs, METH_VARARGS|METH_CLASS},
    {"meth_varargs_keywords", _PyCFunction_CAST(meth_varargs_keywords), METH_VARARGS|METH_KEYWORDS|METH_CLASS},
    {"meth_o", meth_o, METH_O|METH_CLASS},
    {"meth_noargs", meth_noargs, METH_NOARGS|METH_CLASS},
    {"meth_fastcall", _PyCFunction_CAST(meth_fastcall), METH_FASTCALL|METH_CLASS},
    {"meth_fastcall_keywords", _PyCFunction_CAST(meth_fastcall_keywords), METH_FASTCALL|METH_KEYWORDS|METH_CLASS},
    {NULL, NULL} /* sentinel */
};


static PyTypeObject MethClass_Type = {
    PyVarObject_HEAD_INIT(NULL, 0)
    "MethClass",
    sizeof(PyObject),
    .tp_new = PyType_GenericNew,
    .tp_flags = Py_TPFLAGS_DEFAULT,
    .tp_methods = meth_class_methods,
    .tp_doc = PyDoc_STR(
        "Class with class methods to test calling conventions"),
};

static PyMethodDef meth_static_methods[] = {
    {"meth_varargs", meth_varargs, METH_VARARGS|METH_STATIC},
    {"meth_varargs_keywords", _PyCFunction_CAST(meth_varargs_keywords), METH_VARARGS|METH_KEYWORDS|METH_STATIC},
    {"meth_o", meth_o, METH_O|METH_STATIC},
    {"meth_noargs", meth_noargs, METH_NOARGS|METH_STATIC},
    {"meth_fastcall", _PyCFunction_CAST(meth_fastcall), METH_FASTCALL|METH_STATIC},
    {"meth_fastcall_keywords", _PyCFunction_CAST(meth_fastcall_keywords), METH_FASTCALL|METH_KEYWORDS|METH_STATIC},
    {NULL, NULL} /* sentinel */
};


static PyTypeObject MethStatic_Type = {
    PyVarObject_HEAD_INIT(NULL, 0)
    "MethStatic",
    sizeof(PyObject),
    .tp_new = PyType_GenericNew,
    .tp_flags = Py_TPFLAGS_DEFAULT,
    .tp_methods = meth_static_methods,
    .tp_doc = PyDoc_STR(
        "Class with static methods to test calling conventions"),
};

/* ContainerNoGC -- a simple container without GC methods */

typedef struct {
    PyObject_HEAD
    PyObject *value;
} ContainerNoGCobject;

static PyObject *
ContainerNoGC_new(PyTypeObject *type, PyObject *args, PyObject *kwargs)
{
    PyObject *value;
    char *names[] = {"value", NULL};
    if (!PyArg_ParseTupleAndKeywords(args, kwargs, "O", names, &value)) {
        return NULL;
    }
    PyObject *self = type->tp_alloc(type, 0);
    if (self == NULL) {
        return NULL;
    }
    Py_INCREF(value);
    ((ContainerNoGCobject *)self)->value = value;
    return self;
}

static void
ContainerNoGC_dealloc(ContainerNoGCobject *self)
{
    Py_DECREF(self->value);
    Py_TYPE(self)->tp_free((PyObject *)self);
}

static PyMemberDef ContainerNoGC_members[] = {
    {"value", _Py_T_OBJECT, offsetof(ContainerNoGCobject, value), Py_READONLY,
     PyDoc_STR("a container value for test purposes")},
    {0}
};

static PyTypeObject ContainerNoGC_type = {
    PyVarObject_HEAD_INIT(NULL, 0)
    "_testcapi.ContainerNoGC",
    sizeof(ContainerNoGCobject),
    .tp_dealloc = (destructor)ContainerNoGC_dealloc,
    .tp_flags = Py_TPFLAGS_DEFAULT | Py_TPFLAGS_BASETYPE,
    .tp_members = ContainerNoGC_members,
    .tp_new = ContainerNoGC_new,
};

/* Manually allocated heap type */

typedef struct {
    PyObject_HEAD
    PyObject *dict;
} ManualHeapType;

static int
ManualHeapType_traverse(PyObject *self, visitproc visit, void *arg)
{
    ManualHeapType *mht = (ManualHeapType *)self;
    Py_VISIT(mht->dict);
    return 0;
}

static void
ManualHeapType_dealloc(PyObject *self)
{
    ManualHeapType *mht = (ManualHeapType *)self;
    PyObject_GC_UnTrack(self);
    Py_XDECREF(mht->dict);
    PyTypeObject *type = Py_TYPE(self);
    Py_TYPE(self)->tp_free(self);
    Py_DECREF(type);
}

static PyObject *
create_manual_heap_type(void)
{
    // gh-128923: Ensure that a heap type allocated through PyType_Type.tp_alloc
    // with minimal initialization works correctly.
    PyHeapTypeObject *heap_type = (PyHeapTypeObject *)PyType_Type.tp_alloc(&PyType_Type, 0);
    if (heap_type == NULL) {
        return NULL;
    }
    PyTypeObject* type = &heap_type->ht_type;
    type->tp_basicsize = sizeof(ManualHeapType);
    type->tp_flags = Py_TPFLAGS_DEFAULT | Py_TPFLAGS_HEAPTYPE | Py_TPFLAGS_HAVE_GC;
    type->tp_new = PyType_GenericNew;
    type->tp_name = "ManualHeapType";
    type->tp_dictoffset = offsetof(ManualHeapType, dict);
    type->tp_traverse = ManualHeapType_traverse;
    type->tp_dealloc = ManualHeapType_dealloc;
    heap_type->ht_name = PyUnicode_FromString(type->tp_name);
    if (!heap_type->ht_name) {
        Py_DECREF(type);
        return NULL;
    }
    heap_type->ht_qualname = Py_NewRef(heap_type->ht_name);
    if (PyType_Ready(type) < 0) {
        Py_DECREF(type);
        return NULL;
    }
    return (PyObject *)type;
}

static struct PyModuleDef _testcapimodule = {
    PyModuleDef_HEAD_INIT,
    .m_name = "_testcapi",
    .m_size = sizeof(testcapistate_t),
    .m_methods = TestMethods,
};

/* Per PEP 489, this module will not be converted to multi-phase initialization
 */

PyMODINIT_FUNC
PyInit__testcapi(void)
{
    PyObject *m;

    m = PyModule_Create(&_testcapimodule);
    if (m == NULL)
        return NULL;
#ifdef Py_GIL_DISABLED
    PyUnstable_Module_SetGIL(m, Py_MOD_GIL_NOT_USED);
#endif

    Py_SET_TYPE(&_HashInheritanceTester_Type, &PyType_Type);
    if (PyType_Ready(&_HashInheritanceTester_Type) < 0) {
        return NULL;
    }
    if (PyType_Ready(&matmulType) < 0)
        return NULL;
    Py_INCREF(&matmulType);
    PyModule_AddObject(m, "matmulType", (PyObject *)&matmulType);
    if (PyType_Ready(&ipowType) < 0) {
        return NULL;
    }
    Py_INCREF(&ipowType);
    PyModule_AddObject(m, "ipowType", (PyObject *)&ipowType);

    if (PyType_Ready(&awaitType) < 0)
        return NULL;
    Py_INCREF(&awaitType);
    PyModule_AddObject(m, "awaitType", (PyObject *)&awaitType);

    MyList_Type.tp_base = &PyList_Type;
    if (PyType_Ready(&MyList_Type) < 0)
        return NULL;
    Py_INCREF(&MyList_Type);
    PyModule_AddObject(m, "MyList", (PyObject *)&MyList_Type);

    if (PyType_Ready(&GenericAlias_Type) < 0)
        return NULL;
    Py_INCREF(&GenericAlias_Type);
    PyModule_AddObject(m, "GenericAlias", (PyObject *)&GenericAlias_Type);

    if (PyType_Ready(&Generic_Type) < 0)
        return NULL;
    Py_INCREF(&Generic_Type);
    PyModule_AddObject(m, "Generic", (PyObject *)&Generic_Type);

    if (PyType_Ready(&MethInstance_Type) < 0)
        return NULL;
    Py_INCREF(&MethInstance_Type);
    PyModule_AddObject(m, "MethInstance", (PyObject *)&MethInstance_Type);

    if (PyType_Ready(&MethClass_Type) < 0)
        return NULL;
    Py_INCREF(&MethClass_Type);
    PyModule_AddObject(m, "MethClass", (PyObject *)&MethClass_Type);

    if (PyType_Ready(&MethStatic_Type) < 0)
        return NULL;
    Py_INCREF(&MethStatic_Type);
    PyModule_AddObject(m, "MethStatic", (PyObject *)&MethStatic_Type);

    PyModule_AddObject(m, "CHAR_MAX", PyLong_FromLong(CHAR_MAX));
    PyModule_AddObject(m, "CHAR_MIN", PyLong_FromLong(CHAR_MIN));
    PyModule_AddObject(m, "UCHAR_MAX", PyLong_FromLong(UCHAR_MAX));
    PyModule_AddObject(m, "SHRT_MAX", PyLong_FromLong(SHRT_MAX));
    PyModule_AddObject(m, "SHRT_MIN", PyLong_FromLong(SHRT_MIN));
    PyModule_AddObject(m, "USHRT_MAX", PyLong_FromLong(USHRT_MAX));
    PyModule_AddObject(m, "INT_MAX",  PyLong_FromLong(INT_MAX));
    PyModule_AddObject(m, "INT_MIN",  PyLong_FromLong(INT_MIN));
    PyModule_AddObject(m, "UINT_MAX",  PyLong_FromUnsignedLong(UINT_MAX));
    PyModule_AddObject(m, "LONG_MAX", PyLong_FromLong(LONG_MAX));
    PyModule_AddObject(m, "LONG_MIN", PyLong_FromLong(LONG_MIN));
    PyModule_AddObject(m, "ULONG_MAX", PyLong_FromUnsignedLong(ULONG_MAX));
    PyModule_AddObject(m, "FLT_MAX", PyFloat_FromDouble(FLT_MAX));
    PyModule_AddObject(m, "FLT_MIN", PyFloat_FromDouble(FLT_MIN));
    PyModule_AddObject(m, "DBL_MAX", PyFloat_FromDouble(DBL_MAX));
    PyModule_AddObject(m, "DBL_MIN", PyFloat_FromDouble(DBL_MIN));
    PyModule_AddObject(m, "LLONG_MAX", PyLong_FromLongLong(LLONG_MAX));
    PyModule_AddObject(m, "LLONG_MIN", PyLong_FromLongLong(LLONG_MIN));
    PyModule_AddObject(m, "ULLONG_MAX", PyLong_FromUnsignedLongLong(ULLONG_MAX));
    PyModule_AddObject(m, "PY_SSIZE_T_MAX", PyLong_FromSsize_t(PY_SSIZE_T_MAX));
    PyModule_AddObject(m, "PY_SSIZE_T_MIN", PyLong_FromSsize_t(PY_SSIZE_T_MIN));
    PyModule_AddObject(m, "SIZE_MAX", PyLong_FromSize_t(SIZE_MAX));
    PyModule_AddObject(m, "SIZEOF_WCHAR_T", PyLong_FromSsize_t(sizeof(wchar_t)));
    PyModule_AddObject(m, "SIZEOF_VOID_P", PyLong_FromSsize_t(sizeof(void*)));
    PyModule_AddObject(m, "SIZEOF_TIME_T", PyLong_FromSsize_t(sizeof(time_t)));
    PyModule_AddObject(m, "SIZEOF_PID_T", PyLong_FromSsize_t(sizeof(pid_t)));
    PyModule_AddObject(m, "Py_Version", PyLong_FromUnsignedLong(Py_Version));
    Py_INCREF(&PyInstanceMethod_Type);
    PyModule_AddObject(m, "instancemethod", (PyObject *)&PyInstanceMethod_Type);

    PyModule_AddIntConstant(m, "the_number_three", 3);
    PyModule_AddIntMacro(m, Py_C_RECURSION_LIMIT);
    PyModule_AddObject(m, "INT32_MIN", PyLong_FromInt32(INT32_MIN));
    PyModule_AddObject(m, "INT32_MAX", PyLong_FromInt32(INT32_MAX));
    PyModule_AddObject(m, "UINT32_MAX", PyLong_FromUInt32(UINT32_MAX));
    PyModule_AddObject(m, "INT64_MIN", PyLong_FromInt64(INT64_MIN));
    PyModule_AddObject(m, "INT64_MAX", PyLong_FromInt64(INT64_MAX));
    PyModule_AddObject(m, "UINT64_MAX", PyLong_FromUInt64(UINT64_MAX));

    if (PyModule_AddIntMacro(m, Py_single_input)) {
        return NULL;
    }
    if (PyModule_AddIntMacro(m, Py_file_input)) {
        return NULL;
    }
    if (PyModule_AddIntMacro(m, Py_eval_input)) {
        return NULL;
    }

    testcapistate_t *state = get_testcapi_state(m);
    state->error = PyErr_NewException("_testcapi.error", NULL, NULL);
    PyModule_AddObject(m, "error", state->error);

    if (PyType_Ready(&ContainerNoGC_type) < 0) {
        return NULL;
    }
    Py_INCREF(&ContainerNoGC_type);
    if (PyModule_AddObject(m, "ContainerNoGC",
                           (PyObject *) &ContainerNoGC_type) < 0)
        return NULL;

    PyObject *manual_heap_type = create_manual_heap_type();
    if (manual_heap_type == NULL) {
        return NULL;
    }
    if (PyModule_Add(m, "ManualHeapType", manual_heap_type) < 0) {
        return NULL;
    }


    /* Include tests from the _testcapi/ directory */
    if (_PyTestCapi_Init_Vectorcall(m) < 0) {
        return NULL;
    }
    if (_PyTestCapi_Init_Heaptype(m) < 0) {
        return NULL;
    }
    if (_PyTestCapi_Init_Abstract(m) < 0) {
        return NULL;
    }
    if (_PyTestCapi_Init_Bytes(m) < 0) {
        return NULL;
    }
    if (_PyTestCapi_Init_Unicode(m) < 0) {
        return NULL;
    }
    if (_PyTestCapi_Init_GetArgs(m) < 0) {
        return NULL;
    }
    if (_PyTestCapi_Init_DateTime(m) < 0) {
        return NULL;
    }
    if (_PyTestCapi_Init_Docstring(m) < 0) {
        return NULL;
    }
    if (_PyTestCapi_Init_Mem(m) < 0) {
        return NULL;
    }
    if (_PyTestCapi_Init_Watchers(m) < 0) {
        return NULL;
    }
    if (_PyTestCapi_Init_Long(m) < 0) {
        return NULL;
    }
    if (_PyTestCapi_Init_Float(m) < 0) {
        return NULL;
    }
    if (_PyTestCapi_Init_Complex(m) < 0) {
        return NULL;
    }
    if (_PyTestCapi_Init_Numbers(m) < 0) {
        return NULL;
    }
    if (_PyTestCapi_Init_Dict(m) < 0) {
        return NULL;
    }
    if (_PyTestCapi_Init_Set(m) < 0) {
        return NULL;
    }
    if (_PyTestCapi_Init_List(m) < 0) {
        return NULL;
    }
    if (_PyTestCapi_Init_Tuple(m) < 0) {
        return NULL;
    }
    if (_PyTestCapi_Init_Structmember(m) < 0) {
        return NULL;
    }
    if (_PyTestCapi_Init_Exceptions(m) < 0) {
        return NULL;
    }
    if (_PyTestCapi_Init_Code(m) < 0) {
        return NULL;
    }
    if (_PyTestCapi_Init_Buffer(m) < 0) {
        return NULL;
    }
    if (_PyTestCapi_Init_File(m) < 0) {
        return NULL;
    }
    if (_PyTestCapi_Init_Codec(m) < 0) {
        return NULL;
    }
    if (_PyTestCapi_Init_Immortal(m) < 0) {
        return NULL;
    }
    if (_PyTestCapi_Init_GC(m) < 0) {
        return NULL;
    }
    if (_PyTestCapi_Init_PyAtomic(m) < 0) {
        return NULL;
    }
    if (_PyTestCapi_Init_Run(m) < 0) {
        return NULL;
    }
    if (_PyTestCapi_Init_Hash(m) < 0) {
        return NULL;
    }
    if (_PyTestCapi_Init_Time(m) < 0) {
        return NULL;
    }
    if (_PyTestCapi_Init_Monitoring(m) < 0) {
        return NULL;
    }
    if (_PyTestCapi_Init_Object(m) < 0) {
        return NULL;
    }
    if (_PyTestCapi_Init_Config(m) < 0) {
        return NULL;
    }

    PyState_AddModule(m, &_testcapimodule);
    return m;
}<|MERGE_RESOLUTION|>--- conflicted
+++ resolved
@@ -3192,75 +3192,7 @@
 }
 
 static PyObject *
-<<<<<<< HEAD
-sys_getattr(PyObject *Py_UNUSED(module), PyObject *name)
-{
-    NULLABLE(name);
-    return PySys_GetAttr(name);
-}
-
-static PyObject *
-sys_getattrstring(PyObject *Py_UNUSED(module), PyObject *arg)
-{
-    const char *name;
-    Py_ssize_t size;
-    if (!PyArg_Parse(arg, "z#", &name, &size)) {
-        return NULL;
-    }
-    return PySys_GetAttrString(name);
-}
-
-static PyObject *
-sys_getoptionalattr(PyObject *Py_UNUSED(module), PyObject *name)
-{
-    PyObject *value = UNINITIALIZED_PTR;
-    NULLABLE(name);
-
-    switch (PySys_GetOptionalAttr(name, &value)) {
-        case -1:
-            assert(value == NULL);
-            assert(PyErr_Occurred());
-            return NULL;
-        case 0:
-            assert(value == NULL);
-            return Py_NewRef(PyExc_AttributeError);
-        case 1:
-            return value;
-        default:
-            Py_FatalError("PySys_GetOptionalAttr() returned invalid code");
-    }
-}
-
-static PyObject *
-sys_getoptionalattrstring(PyObject *Py_UNUSED(module), PyObject *arg)
-{
-    PyObject *value = UNINITIALIZED_PTR;
-    const char *name;
-    Py_ssize_t size;
-    if (!PyArg_Parse(arg, "z#", &name, &size)) {
-        return NULL;
-    }
-
-    switch (PySys_GetOptionalAttrString(name, &value)) {
-        case -1:
-            assert(value == NULL);
-            assert(PyErr_Occurred());
-            return NULL;
-        case 0:
-            assert(value == NULL);
-            return Py_NewRef(PyExc_AttributeError);
-        case 1:
-            return value;
-        default:
-            Py_FatalError("PySys_GetOptionalAttrString() returned invalid code");
-    }
-}
-
-static PyObject *
-sys_getobject(PyObject *Py_UNUSED(module), PyObject *arg)
-=======
 test_reftracer(PyObject *ob, PyObject *Py_UNUSED(ignored))
->>>>>>> 8e57877e
 {
     // Save the current tracer and data to restore it later
     void* current_data;
@@ -3692,14 +3624,6 @@
     {"function_get_closure", function_get_closure, METH_O, NULL},
     {"function_set_closure", function_set_closure, METH_VARARGS, NULL},
     {"test_weakref_capi", test_weakref_capi, METH_NOARGS},
-<<<<<<< HEAD
-    {"sys_getattr", sys_getattr, METH_O},
-    {"sys_getattrstring", sys_getattrstring, METH_O},
-    {"sys_getoptionalattr", sys_getoptionalattr, METH_O},
-    {"sys_getoptionalattrstring", sys_getoptionalattrstring, METH_O},
-    {"sys_getobject", sys_getobject, METH_O},
-    {"sys_setobject", sys_setobject, METH_VARARGS},
-=======
     {"function_set_warning", function_set_warning, METH_NOARGS},
     {"test_critical_sections", test_critical_sections, METH_NOARGS},
     {"finalize_thread_hang", finalize_thread_hang, METH_O, NULL},
@@ -3707,7 +3631,6 @@
     {"test_atexit", test_atexit, METH_NOARGS},
     {"code_offset_to_line", _PyCFunction_CAST(code_offset_to_line), METH_FASTCALL},
     {"tracemalloc_track_race", tracemalloc_track_race, METH_NOARGS},
->>>>>>> 8e57877e
     {NULL, NULL} /* sentinel */
 };
 
