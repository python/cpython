/*
 * C Extension module to test Python interpreter C APIs.
 *
 * The 'test_*' functions exported by this module are run as part of the
 * standard Python regression test, via Lib/test/test_capi.py.
 */

/* This module tests the public (Include/ and Include/cpython/) C API.
   The internal C API must not be used here: use _testinternalcapi for that.

   The Visual Studio projects builds _testcapi with Py_BUILD_CORE_MODULE
   macro defined, but only the public C API must be tested here. */

#undef Py_BUILD_CORE_MODULE
#undef Py_BUILD_CORE_BUILTIN
#define NEEDS_PY_IDENTIFIER

/* Always enable assertions */
#undef NDEBUG

#define PY_SSIZE_T_CLEAN

#include "Python.h"
#include "datetime.h"             // PyDateTimeAPI
#include "marshal.h"              // PyMarshal_WriteLongToFile
#include "structmember.h"         // PyMemberDef
#include <float.h>                // FLT_MAX
#include <signal.h>

#ifdef MS_WINDOWS
#  include <winsock2.h>           // struct timeval
#endif

#ifdef HAVE_SYS_WAIT_H
#include <sys/wait.h>             // W_STOPCODE
#endif

#ifdef Py_BUILD_CORE
#  error "_testcapi must test the public Python C API, not CPython internal C API"
#endif

#ifdef bool
#  error "The public headers should not include <stdbool.h>, see bpo-46748"
#endif

// Several parts of this module are broken out into files in _testcapi/.
// Include definitions from there.
#include "_testcapi/parts.h"

// Forward declarations
static struct PyModuleDef _testcapimodule;
static PyObject *TestError;     /* set to exception object in init */


/* Raise TestError with test_name + ": " + msg, and return NULL. */

static PyObject *
raiseTestError(const char* test_name, const char* msg)
{
    PyErr_Format(TestError, "%s: %s", test_name, msg);
    return NULL;
}

/* Test #defines from pyconfig.h (particularly the SIZEOF_* defines).

   The ones derived from autoconf on the UNIX-like OSes can be relied
   upon (in the absence of sloppy cross-compiling), but the Windows
   platforms have these hardcoded.  Better safe than sorry.
*/
static PyObject*
sizeof_error(const char* fatname, const char* typname,
    int expected, int got)
{
    PyErr_Format(TestError,
        "%s #define == %d but sizeof(%s) == %d",
        fatname, expected, typname, got);
    return (PyObject*)NULL;
}

static PyObject*
test_config(PyObject *self, PyObject *Py_UNUSED(ignored))
{
#define CHECK_SIZEOF(FATNAME, TYPE) \
            if (FATNAME != sizeof(TYPE)) \
                return sizeof_error(#FATNAME, #TYPE, FATNAME, sizeof(TYPE))

    CHECK_SIZEOF(SIZEOF_SHORT, short);
    CHECK_SIZEOF(SIZEOF_INT, int);
    CHECK_SIZEOF(SIZEOF_LONG, long);
    CHECK_SIZEOF(SIZEOF_VOID_P, void*);
    CHECK_SIZEOF(SIZEOF_TIME_T, time_t);
    CHECK_SIZEOF(SIZEOF_LONG_LONG, long long);

#undef CHECK_SIZEOF

    Py_RETURN_NONE;
}

static PyObject*
test_sizeof_c_types(PyObject *self, PyObject *Py_UNUSED(ignored))
{
#if defined(__GNUC__) && ((__GNUC__ > 4) || ((__GNUC__ == 4) && (__GNUC_MINOR__ > 5)))
#pragma GCC diagnostic push
#pragma GCC diagnostic ignored "-Wtype-limits"
#endif
#define CHECK_SIZEOF(TYPE, EXPECTED)         \
    if (EXPECTED != sizeof(TYPE))  {         \
        PyErr_Format(TestError,              \
            "sizeof(%s) = %u instead of %u", \
            #TYPE, sizeof(TYPE), EXPECTED);  \
        return (PyObject*)NULL;              \
    }
#define IS_SIGNED(TYPE) (((TYPE)-1) < (TYPE)0)
#define CHECK_SIGNNESS(TYPE, SIGNED)         \
    if (IS_SIGNED(TYPE) != SIGNED) {         \
        PyErr_Format(TestError,              \
            "%s signness is, instead of %i",  \
            #TYPE, IS_SIGNED(TYPE), SIGNED); \
        return (PyObject*)NULL;              \
    }

    /* integer types */
    CHECK_SIZEOF(Py_UCS1, 1);
    CHECK_SIZEOF(Py_UCS2, 2);
    CHECK_SIZEOF(Py_UCS4, 4);
    CHECK_SIGNNESS(Py_UCS1, 0);
    CHECK_SIGNNESS(Py_UCS2, 0);
    CHECK_SIGNNESS(Py_UCS4, 0);
    CHECK_SIZEOF(int32_t, 4);
    CHECK_SIGNNESS(int32_t, 1);
    CHECK_SIZEOF(uint32_t, 4);
    CHECK_SIGNNESS(uint32_t, 0);
    CHECK_SIZEOF(int64_t, 8);
    CHECK_SIGNNESS(int64_t, 1);
    CHECK_SIZEOF(uint64_t, 8);
    CHECK_SIGNNESS(uint64_t, 0);

    /* pointer/size types */
    CHECK_SIZEOF(size_t, sizeof(void *));
    CHECK_SIGNNESS(size_t, 0);
    CHECK_SIZEOF(Py_ssize_t, sizeof(void *));
    CHECK_SIGNNESS(Py_ssize_t, 1);

    CHECK_SIZEOF(uintptr_t, sizeof(void *));
    CHECK_SIGNNESS(uintptr_t, 0);
    CHECK_SIZEOF(intptr_t, sizeof(void *));
    CHECK_SIGNNESS(intptr_t, 1);

    Py_RETURN_NONE;

#undef IS_SIGNED
#undef CHECK_SIGNESS
#undef CHECK_SIZEOF
#if defined(__GNUC__) && ((__GNUC__ > 4) || ((__GNUC__ == 4) && (__GNUC_MINOR__ > 5)))
#pragma GCC diagnostic pop
#endif
}

static PyObject*
test_gc_control(PyObject *self, PyObject *Py_UNUSED(ignored))
{
    int orig_enabled = PyGC_IsEnabled();
    const char* msg = "ok";
    int old_state;

    old_state = PyGC_Enable();
    msg = "Enable(1)";
    if (old_state != orig_enabled) {
        goto failed;
    }
    msg = "IsEnabled(1)";
    if (!PyGC_IsEnabled()) {
        goto failed;
    }

    old_state = PyGC_Disable();
    msg = "disable(2)";
    if (!old_state) {
        goto failed;
    }
    msg = "IsEnabled(2)";
    if (PyGC_IsEnabled()) {
        goto failed;
    }

    old_state = PyGC_Enable();
    msg = "enable(3)";
    if (old_state) {
        goto failed;
    }
    msg = "IsEnabled(3)";
    if (!PyGC_IsEnabled()) {
        goto failed;
    }

    if (!orig_enabled) {
        old_state = PyGC_Disable();
        msg = "disable(4)";
        if (old_state) {
            goto failed;
        }
        msg = "IsEnabled(4)";
        if (PyGC_IsEnabled()) {
            goto failed;
        }
    }

    Py_RETURN_NONE;

failed:
    /* Try to clean up if we can. */
    if (orig_enabled) {
        PyGC_Enable();
    } else {
        PyGC_Disable();
    }
    PyErr_Format(TestError, "GC control failed in %s", msg);
    return NULL;
}

static PyObject*
test_list_api(PyObject *self, PyObject *Py_UNUSED(ignored))
{
    PyObject* list;
    int i;

    /* SF bug 132008:  PyList_Reverse segfaults */
#define NLIST 30
    list = PyList_New(NLIST);
    if (list == (PyObject*)NULL)
        return (PyObject*)NULL;
    /* list = range(NLIST) */
    for (i = 0; i < NLIST; ++i) {
        PyObject* anint = PyLong_FromLong(i);
        if (anint == (PyObject*)NULL) {
            Py_DECREF(list);
            return (PyObject*)NULL;
        }
        PyList_SET_ITEM(list, i, anint);
    }
    /* list.reverse(), via PyList_Reverse() */
    i = PyList_Reverse(list);   /* should not blow up! */
    if (i != 0) {
        Py_DECREF(list);
        return (PyObject*)NULL;
    }
    /* Check that list == range(29, -1, -1) now */
    for (i = 0; i < NLIST; ++i) {
        PyObject* anint = PyList_GET_ITEM(list, i);
        if (PyLong_AS_LONG(anint) != NLIST-1-i) {
            PyErr_SetString(TestError,
                            "test_list_api: reverse screwed up");
            Py_DECREF(list);
            return (PyObject*)NULL;
        }
    }
    Py_DECREF(list);
#undef NLIST

    Py_RETURN_NONE;
}

static int
test_dict_inner(int count)
{
    Py_ssize_t pos = 0, iterations = 0;
    int i;
    PyObject *dict = PyDict_New();
    PyObject *v, *k;

    if (dict == NULL)
        return -1;

    for (i = 0; i < count; i++) {
        v = PyLong_FromLong(i);
        if (v == NULL) {
            return -1;
        }
        if (PyDict_SetItem(dict, v, v) < 0) {
            Py_DECREF(v);
            return -1;
        }
        Py_DECREF(v);
    }

    while (PyDict_Next(dict, &pos, &k, &v)) {
        PyObject *o;
        iterations++;

        i = PyLong_AS_LONG(v) + 1;
        o = PyLong_FromLong(i);
        if (o == NULL)
            return -1;
        if (PyDict_SetItem(dict, k, o) < 0) {
            Py_DECREF(o);
            return -1;
        }
        Py_DECREF(o);
    }

    Py_DECREF(dict);

    if (iterations != count) {
        PyErr_SetString(
            TestError,
            "test_dict_iteration: dict iteration went wrong ");
        return -1;
    } else {
        return 0;
    }
}



static PyObject*
test_dict_iteration(PyObject* self, PyObject *Py_UNUSED(ignored))
{
    int i;

    for (i = 0; i < 200; i++) {
        if (test_dict_inner(i) < 0) {
            return NULL;
        }
    }

    Py_RETURN_NONE;
}

static PyObject*
dict_getitem_knownhash(PyObject *self, PyObject *args)
{
    PyObject *mp, *key, *result;
    Py_ssize_t hash;

    if (!PyArg_ParseTuple(args, "OOn:dict_getitem_knownhash",
                          &mp, &key, &hash)) {
        return NULL;
    }

    result = _PyDict_GetItem_KnownHash(mp, key, (Py_hash_t)hash);
    if (result == NULL && !PyErr_Occurred()) {
        _PyErr_SetKeyError(key);
        return NULL;
    }

    Py_XINCREF(result);
    return result;
}

/* Issue #4701: Check that PyObject_Hash implicitly calls
 *   PyType_Ready if it hasn't already been called
 */
static PyTypeObject _HashInheritanceTester_Type = {
    PyVarObject_HEAD_INIT(NULL, 0)
    "hashinheritancetester",            /* Name of this type */
    sizeof(PyObject),           /* Basic object size */
    0,                          /* Item size for varobject */
    (destructor)PyObject_Del, /* tp_dealloc */
    0,                          /* tp_vectorcall_offset */
    0,                          /* tp_getattr */
    0,                          /* tp_setattr */
    0,                          /* tp_as_async */
    0,                          /* tp_repr */
    0,                          /* tp_as_number */
    0,                          /* tp_as_sequence */
    0,                          /* tp_as_mapping */
    0,                          /* tp_hash */
    0,                          /* tp_call */
    0,                          /* tp_str */
    PyObject_GenericGetAttr,  /* tp_getattro */
    0,                          /* tp_setattro */
    0,                          /* tp_as_buffer */
    Py_TPFLAGS_DEFAULT,         /* tp_flags */
    0,                          /* tp_doc */
    0,                          /* tp_traverse */
    0,                          /* tp_clear */
    0,                          /* tp_richcompare */
    0,                          /* tp_weaklistoffset */
    0,                          /* tp_iter */
    0,                          /* tp_iternext */
    0,                          /* tp_methods */
    0,                          /* tp_members */
    0,                          /* tp_getset */
    0,                          /* tp_base */
    0,                          /* tp_dict */
    0,                          /* tp_descr_get */
    0,                          /* tp_descr_set */
    0,                          /* tp_dictoffset */
    0,                          /* tp_init */
    0,                          /* tp_alloc */
    PyType_GenericNew,                  /* tp_new */
};

static PyObject*
pycompilestring(PyObject* self, PyObject *obj) {
    if (PyBytes_CheckExact(obj) == 0) {
        PyErr_SetString(PyExc_ValueError, "Argument must be a bytes object");
        return NULL;
    }
    const char *the_string = PyBytes_AsString(obj);
    if (the_string == NULL) {
        return NULL;
    }
    return Py_CompileString(the_string, "<string>", Py_file_input);
}

static PyObject*
test_lazy_hash_inheritance(PyObject* self, PyObject *Py_UNUSED(ignored))
{
    PyTypeObject *type;
    PyObject *obj;
    Py_hash_t hash;

    type = &_HashInheritanceTester_Type;

    if (type->tp_dict != NULL)
        /* The type has already been initialized. This probably means
           -R is being used. */
        Py_RETURN_NONE;


    obj = PyObject_New(PyObject, type);
    if (obj == NULL) {
        PyErr_Clear();
        PyErr_SetString(
            TestError,
            "test_lazy_hash_inheritance: failed to create object");
        return NULL;
    }

    if (type->tp_dict != NULL) {
        PyErr_SetString(
            TestError,
            "test_lazy_hash_inheritance: type initialised too soon");
        Py_DECREF(obj);
        return NULL;
    }

    hash = PyObject_Hash(obj);
    if ((hash == -1) && PyErr_Occurred()) {
        PyErr_Clear();
        PyErr_SetString(
            TestError,
            "test_lazy_hash_inheritance: could not hash object");
        Py_DECREF(obj);
        return NULL;
    }

    if (type->tp_dict == NULL) {
        PyErr_SetString(
            TestError,
            "test_lazy_hash_inheritance: type not initialised by hash()");
        Py_DECREF(obj);
        return NULL;
    }

    if (type->tp_hash != PyType_Type.tp_hash) {
        PyErr_SetString(
            TestError,
            "test_lazy_hash_inheritance: unexpected hash function");
        Py_DECREF(obj);
        return NULL;
    }

    Py_DECREF(obj);

    Py_RETURN_NONE;
}


/* Tests of PyLong_{As, From}{Unsigned,}Long(), and
   PyLong_{As, From}{Unsigned,}LongLong().

   Note that the meat of the test is contained in testcapi_long.h.
   This is revolting, but delicate code duplication is worse:  "almost
   exactly the same" code is needed to test long long, but the ubiquitous
   dependence on type names makes it impossible to use a parameterized
   function.  A giant macro would be even worse than this.  A C++ template
   would be perfect.

   The "report an error" functions are deliberately not part of the #include
   file:  if the test fails, you can set a breakpoint in the appropriate
   error function directly, and crawl back from there in the debugger.
*/

#define UNBIND(X)  Py_DECREF(X); (X) = NULL

static PyObject *
raise_test_long_error(const char* msg)
{
    return raiseTestError("test_long_api", msg);
}

#define TESTNAME        test_long_api_inner
#define TYPENAME        long
#define F_S_TO_PY       PyLong_FromLong
#define F_PY_TO_S       PyLong_AsLong
#define F_U_TO_PY       PyLong_FromUnsignedLong
#define F_PY_TO_U       PyLong_AsUnsignedLong

#include "testcapi_long.h"

static PyObject *
test_long_api(PyObject* self, PyObject *Py_UNUSED(ignored))
{
    return TESTNAME(raise_test_long_error);
}

#undef TESTNAME
#undef TYPENAME
#undef F_S_TO_PY
#undef F_PY_TO_S
#undef F_U_TO_PY
#undef F_PY_TO_U

static PyObject *
raise_test_longlong_error(const char* msg)
{
    return raiseTestError("test_longlong_api", msg);
}

#define TESTNAME        test_longlong_api_inner
#define TYPENAME        long long
#define F_S_TO_PY       PyLong_FromLongLong
#define F_PY_TO_S       PyLong_AsLongLong
#define F_U_TO_PY       PyLong_FromUnsignedLongLong
#define F_PY_TO_U       PyLong_AsUnsignedLongLong

#include "testcapi_long.h"

static PyObject *
test_longlong_api(PyObject* self, PyObject *args)
{
    return TESTNAME(raise_test_longlong_error);
}

#undef TESTNAME
#undef TYPENAME
#undef F_S_TO_PY
#undef F_PY_TO_S
#undef F_U_TO_PY
#undef F_PY_TO_U

/* Test the PyLong_AsLongAndOverflow API. General conversion to PY_LONG
   is tested by test_long_api_inner. This test will concentrate on proper
   handling of overflow.
*/

static PyObject *
test_long_and_overflow(PyObject *self, PyObject *Py_UNUSED(ignored))
{
    PyObject *num, *one, *temp;
    long value;
    int overflow;

    /* Test that overflow is set properly for a large value. */
    /* num is a number larger than LONG_MAX even on 64-bit platforms */
    num = PyLong_FromString("FFFFFFFFFFFFFFFFFFFFFFFF", NULL, 16);
    if (num == NULL)
        return NULL;
    overflow = 1234;
    value = PyLong_AsLongAndOverflow(num, &overflow);
    Py_DECREF(num);
    if (value == -1 && PyErr_Occurred())
        return NULL;
    if (value != -1)
        return raiseTestError("test_long_and_overflow",
            "return value was not set to -1");
    if (overflow != 1)
        return raiseTestError("test_long_and_overflow",
            "overflow was not set to 1");

    /* Same again, with num = LONG_MAX + 1 */
    num = PyLong_FromLong(LONG_MAX);
    if (num == NULL)
        return NULL;
    one = PyLong_FromLong(1L);
    if (one == NULL) {
        Py_DECREF(num);
        return NULL;
    }
    temp = PyNumber_Add(num, one);
    Py_DECREF(one);
    Py_DECREF(num);
    num = temp;
    if (num == NULL)
        return NULL;
    overflow = 0;
    value = PyLong_AsLongAndOverflow(num, &overflow);
    Py_DECREF(num);
    if (value == -1 && PyErr_Occurred())
        return NULL;
    if (value != -1)
        return raiseTestError("test_long_and_overflow",
            "return value was not set to -1");
    if (overflow != 1)
        return raiseTestError("test_long_and_overflow",
            "overflow was not set to 1");

    /* Test that overflow is set properly for a large negative value. */
    /* num is a number smaller than LONG_MIN even on 64-bit platforms */
    num = PyLong_FromString("-FFFFFFFFFFFFFFFFFFFFFFFF", NULL, 16);
    if (num == NULL)
        return NULL;
    overflow = 1234;
    value = PyLong_AsLongAndOverflow(num, &overflow);
    Py_DECREF(num);
    if (value == -1 && PyErr_Occurred())
        return NULL;
    if (value != -1)
        return raiseTestError("test_long_and_overflow",
            "return value was not set to -1");
    if (overflow != -1)
        return raiseTestError("test_long_and_overflow",
            "overflow was not set to -1");

    /* Same again, with num = LONG_MIN - 1 */
    num = PyLong_FromLong(LONG_MIN);
    if (num == NULL)
        return NULL;
    one = PyLong_FromLong(1L);
    if (one == NULL) {
        Py_DECREF(num);
        return NULL;
    }
    temp = PyNumber_Subtract(num, one);
    Py_DECREF(one);
    Py_DECREF(num);
    num = temp;
    if (num == NULL)
        return NULL;
    overflow = 0;
    value = PyLong_AsLongAndOverflow(num, &overflow);
    Py_DECREF(num);
    if (value == -1 && PyErr_Occurred())
        return NULL;
    if (value != -1)
        return raiseTestError("test_long_and_overflow",
            "return value was not set to -1");
    if (overflow != -1)
        return raiseTestError("test_long_and_overflow",
            "overflow was not set to -1");

    /* Test that overflow is cleared properly for small values. */
    num = PyLong_FromString("FF", NULL, 16);
    if (num == NULL)
        return NULL;
    overflow = 1234;
    value = PyLong_AsLongAndOverflow(num, &overflow);
    Py_DECREF(num);
    if (value == -1 && PyErr_Occurred())
        return NULL;
    if (value != 0xFF)
        return raiseTestError("test_long_and_overflow",
            "expected return value 0xFF");
    if (overflow != 0)
        return raiseTestError("test_long_and_overflow",
            "overflow was not cleared");

    num = PyLong_FromString("-FF", NULL, 16);
    if (num == NULL)
        return NULL;
    overflow = 0;
    value = PyLong_AsLongAndOverflow(num, &overflow);
    Py_DECREF(num);
    if (value == -1 && PyErr_Occurred())
        return NULL;
    if (value != -0xFF)
        return raiseTestError("test_long_and_overflow",
            "expected return value 0xFF");
    if (overflow != 0)
        return raiseTestError("test_long_and_overflow",
            "overflow was set incorrectly");

    num = PyLong_FromLong(LONG_MAX);
    if (num == NULL)
        return NULL;
    overflow = 1234;
    value = PyLong_AsLongAndOverflow(num, &overflow);
    Py_DECREF(num);
    if (value == -1 && PyErr_Occurred())
        return NULL;
    if (value != LONG_MAX)
        return raiseTestError("test_long_and_overflow",
            "expected return value LONG_MAX");
    if (overflow != 0)
        return raiseTestError("test_long_and_overflow",
            "overflow was not cleared");

    num = PyLong_FromLong(LONG_MIN);
    if (num == NULL)
        return NULL;
    overflow = 0;
    value = PyLong_AsLongAndOverflow(num, &overflow);
    Py_DECREF(num);
    if (value == -1 && PyErr_Occurred())
        return NULL;
    if (value != LONG_MIN)
        return raiseTestError("test_long_and_overflow",
            "expected return value LONG_MIN");
    if (overflow != 0)
        return raiseTestError("test_long_and_overflow",
            "overflow was not cleared");

    Py_RETURN_NONE;
}

/* Test the PyLong_AsLongLongAndOverflow API. General conversion to
   long long is tested by test_long_api_inner. This test will
   concentrate on proper handling of overflow.
*/

static PyObject *
test_long_long_and_overflow(PyObject *self, PyObject *Py_UNUSED(ignored))
{
    PyObject *num, *one, *temp;
    long long value;
    int overflow;

    /* Test that overflow is set properly for a large value. */
    /* num is a number larger than LLONG_MAX on a typical machine. */
    num = PyLong_FromString("FFFFFFFFFFFFFFFFFFFFFFFF", NULL, 16);
    if (num == NULL)
        return NULL;
    overflow = 1234;
    value = PyLong_AsLongLongAndOverflow(num, &overflow);
    Py_DECREF(num);
    if (value == -1 && PyErr_Occurred())
        return NULL;
    if (value != -1)
        return raiseTestError("test_long_long_and_overflow",
            "return value was not set to -1");
    if (overflow != 1)
        return raiseTestError("test_long_long_and_overflow",
            "overflow was not set to 1");

    /* Same again, with num = LLONG_MAX + 1 */
    num = PyLong_FromLongLong(LLONG_MAX);
    if (num == NULL)
        return NULL;
    one = PyLong_FromLong(1L);
    if (one == NULL) {
        Py_DECREF(num);
        return NULL;
    }
    temp = PyNumber_Add(num, one);
    Py_DECREF(one);
    Py_DECREF(num);
    num = temp;
    if (num == NULL)
        return NULL;
    overflow = 0;
    value = PyLong_AsLongLongAndOverflow(num, &overflow);
    Py_DECREF(num);
    if (value == -1 && PyErr_Occurred())
        return NULL;
    if (value != -1)
        return raiseTestError("test_long_long_and_overflow",
            "return value was not set to -1");
    if (overflow != 1)
        return raiseTestError("test_long_long_and_overflow",
            "overflow was not set to 1");

    /* Test that overflow is set properly for a large negative value. */
    /* num is a number smaller than LLONG_MIN on a typical platform */
    num = PyLong_FromString("-FFFFFFFFFFFFFFFFFFFFFFFF", NULL, 16);
    if (num == NULL)
        return NULL;
    overflow = 1234;
    value = PyLong_AsLongLongAndOverflow(num, &overflow);
    Py_DECREF(num);
    if (value == -1 && PyErr_Occurred())
        return NULL;
    if (value != -1)
        return raiseTestError("test_long_long_and_overflow",
            "return value was not set to -1");
    if (overflow != -1)
        return raiseTestError("test_long_long_and_overflow",
            "overflow was not set to -1");

    /* Same again, with num = LLONG_MIN - 1 */
    num = PyLong_FromLongLong(LLONG_MIN);
    if (num == NULL)
        return NULL;
    one = PyLong_FromLong(1L);
    if (one == NULL) {
        Py_DECREF(num);
        return NULL;
    }
    temp = PyNumber_Subtract(num, one);
    Py_DECREF(one);
    Py_DECREF(num);
    num = temp;
    if (num == NULL)
        return NULL;
    overflow = 0;
    value = PyLong_AsLongLongAndOverflow(num, &overflow);
    Py_DECREF(num);
    if (value == -1 && PyErr_Occurred())
        return NULL;
    if (value != -1)
        return raiseTestError("test_long_long_and_overflow",
            "return value was not set to -1");
    if (overflow != -1)
        return raiseTestError("test_long_long_and_overflow",
            "overflow was not set to -1");

    /* Test that overflow is cleared properly for small values. */
    num = PyLong_FromString("FF", NULL, 16);
    if (num == NULL)
        return NULL;
    overflow = 1234;
    value = PyLong_AsLongLongAndOverflow(num, &overflow);
    Py_DECREF(num);
    if (value == -1 && PyErr_Occurred())
        return NULL;
    if (value != 0xFF)
        return raiseTestError("test_long_long_and_overflow",
            "expected return value 0xFF");
    if (overflow != 0)
        return raiseTestError("test_long_long_and_overflow",
            "overflow was not cleared");

    num = PyLong_FromString("-FF", NULL, 16);
    if (num == NULL)
        return NULL;
    overflow = 0;
    value = PyLong_AsLongLongAndOverflow(num, &overflow);
    Py_DECREF(num);
    if (value == -1 && PyErr_Occurred())
        return NULL;
    if (value != -0xFF)
        return raiseTestError("test_long_long_and_overflow",
            "expected return value 0xFF");
    if (overflow != 0)
        return raiseTestError("test_long_long_and_overflow",
            "overflow was set incorrectly");

    num = PyLong_FromLongLong(LLONG_MAX);
    if (num == NULL)
        return NULL;
    overflow = 1234;
    value = PyLong_AsLongLongAndOverflow(num, &overflow);
    Py_DECREF(num);
    if (value == -1 && PyErr_Occurred())
        return NULL;
    if (value != LLONG_MAX)
        return raiseTestError("test_long_long_and_overflow",
            "expected return value LLONG_MAX");
    if (overflow != 0)
        return raiseTestError("test_long_long_and_overflow",
            "overflow was not cleared");

    num = PyLong_FromLongLong(LLONG_MIN);
    if (num == NULL)
        return NULL;
    overflow = 0;
    value = PyLong_AsLongLongAndOverflow(num, &overflow);
    Py_DECREF(num);
    if (value == -1 && PyErr_Occurred())
        return NULL;
    if (value != LLONG_MIN)
        return raiseTestError("test_long_long_and_overflow",
            "expected return value LLONG_MIN");
    if (overflow != 0)
        return raiseTestError("test_long_long_and_overflow",
            "overflow was not cleared");

    Py_RETURN_NONE;
}

/* Test the PyLong_As{Size,Ssize}_t API. At present this just tests that
   non-integer arguments are handled correctly. It should be extended to
   test overflow handling.
 */

static PyObject *
test_long_as_size_t(PyObject *self, PyObject *Py_UNUSED(ignored))
{
    size_t out_u;
    Py_ssize_t out_s;

    Py_INCREF(Py_None);

    out_u = PyLong_AsSize_t(Py_None);
    if (out_u != (size_t)-1 || !PyErr_Occurred())
        return raiseTestError("test_long_as_size_t",
                              "PyLong_AsSize_t(None) didn't complain");
    if (!PyErr_ExceptionMatches(PyExc_TypeError))
        return raiseTestError("test_long_as_size_t",
                              "PyLong_AsSize_t(None) raised "
                              "something other than TypeError");
    PyErr_Clear();

    out_s = PyLong_AsSsize_t(Py_None);
    if (out_s != (Py_ssize_t)-1 || !PyErr_Occurred())
        return raiseTestError("test_long_as_size_t",
                              "PyLong_AsSsize_t(None) didn't complain");
    if (!PyErr_ExceptionMatches(PyExc_TypeError))
        return raiseTestError("test_long_as_size_t",
                              "PyLong_AsSsize_t(None) raised "
                              "something other than TypeError");
    PyErr_Clear();

    /* Py_INCREF(Py_None) omitted - we already have a reference to it. */
    return Py_None;
}

static PyObject *
test_long_as_unsigned_long_long_mask(PyObject *self,
                                     PyObject *Py_UNUSED(ignored))
{
    unsigned long long res = PyLong_AsUnsignedLongLongMask(NULL);

    if (res != (unsigned long long)-1 || !PyErr_Occurred()) {
        return raiseTestError("test_long_as_unsigned_long_long_mask",
                              "PyLong_AsUnsignedLongLongMask(NULL) didn't "
                              "complain");
    }
    if (!PyErr_ExceptionMatches(PyExc_SystemError)) {
        return raiseTestError("test_long_as_unsigned_long_long_mask",
                              "PyLong_AsUnsignedLongLongMask(NULL) raised "
                              "something other than SystemError");
    }
    PyErr_Clear();
    Py_RETURN_NONE;
}

/* Test the PyLong_AsDouble API. At present this just tests that
   non-integer arguments are handled correctly.
 */

static PyObject *
test_long_as_double(PyObject *self, PyObject *Py_UNUSED(ignored))
{
    double out;

    Py_INCREF(Py_None);

    out = PyLong_AsDouble(Py_None);
    if (out != -1.0 || !PyErr_Occurred())
        return raiseTestError("test_long_as_double",
                              "PyLong_AsDouble(None) didn't complain");
    if (!PyErr_ExceptionMatches(PyExc_TypeError))
        return raiseTestError("test_long_as_double",
                              "PyLong_AsDouble(None) raised "
                              "something other than TypeError");
    PyErr_Clear();

    /* Py_INCREF(Py_None) omitted - we already have a reference to it. */
    return Py_None;
}

/* Test the L code for PyArg_ParseTuple.  This should deliver a long long
   for both long and int arguments.  The test may leak a little memory if
   it fails.
*/
static PyObject *
test_L_code(PyObject *self, PyObject *Py_UNUSED(ignored))
{
    PyObject *tuple, *num;
    long long value;

    tuple = PyTuple_New(1);
    if (tuple == NULL)
        return NULL;

    num = PyLong_FromLong(42);
    if (num == NULL)
        return NULL;

    PyTuple_SET_ITEM(tuple, 0, num);

    value = -1;
    if (!PyArg_ParseTuple(tuple, "L:test_L_code", &value)) {
        return NULL;
    }
    if (value != 42)
        return raiseTestError("test_L_code",
            "L code returned wrong value for long 42");

    Py_DECREF(num);
    num = PyLong_FromLong(42);
    if (num == NULL)
        return NULL;

    PyTuple_SET_ITEM(tuple, 0, num);

    value = -1;
    if (!PyArg_ParseTuple(tuple, "L:test_L_code", &value)) {
        return NULL;
    }
    if (value != 42)
        return raiseTestError("test_L_code",
            "L code returned wrong value for int 42");

    Py_DECREF(tuple);
    Py_RETURN_NONE;
}

static PyObject *
return_none(void *unused)
{
    Py_RETURN_NONE;
}

static PyObject *
raise_error(void *unused)
{
    PyErr_SetNone(PyExc_ValueError);
    return NULL;
}

static int
test_buildvalue_N_error(const char *fmt)
{
    PyObject *arg, *res;

    arg = PyList_New(0);
    if (arg == NULL) {
        return -1;
    }

    Py_INCREF(arg);
    res = Py_BuildValue(fmt, return_none, NULL, arg);
    if (res == NULL) {
        return -1;
    }
    Py_DECREF(res);
    if (Py_REFCNT(arg) != 1) {
        PyErr_Format(TestError, "test_buildvalue_N: "
                     "arg was not decrefed in successful "
                     "Py_BuildValue(\"%s\")", fmt);
        return -1;
    }

    Py_INCREF(arg);
    res = Py_BuildValue(fmt, raise_error, NULL, arg);
    if (res != NULL || !PyErr_Occurred()) {
        PyErr_Format(TestError, "test_buildvalue_N: "
                     "Py_BuildValue(\"%s\") didn't complain", fmt);
        return -1;
    }
    PyErr_Clear();
    if (Py_REFCNT(arg) != 1) {
        PyErr_Format(TestError, "test_buildvalue_N: "
                     "arg was not decrefed in failed "
                     "Py_BuildValue(\"%s\")", fmt);
        return -1;
    }
    Py_DECREF(arg);
    return 0;
}

static PyObject *
test_buildvalue_N(PyObject *self, PyObject *Py_UNUSED(ignored))
{
    PyObject *arg, *res;

    arg = PyList_New(0);
    if (arg == NULL) {
        return NULL;
    }
    Py_INCREF(arg);
    res = Py_BuildValue("N", arg);
    if (res == NULL) {
        return NULL;
    }
    if (res != arg) {
        return raiseTestError("test_buildvalue_N",
                              "Py_BuildValue(\"N\") returned wrong result");
    }
    if (Py_REFCNT(arg) != 2) {
        return raiseTestError("test_buildvalue_N",
                              "arg was not decrefed in Py_BuildValue(\"N\")");
    }
    Py_DECREF(res);
    Py_DECREF(arg);

    if (test_buildvalue_N_error("O&N") < 0)
        return NULL;
    if (test_buildvalue_N_error("(O&N)") < 0)
        return NULL;
    if (test_buildvalue_N_error("[O&N]") < 0)
        return NULL;
    if (test_buildvalue_N_error("{O&N}") < 0)
        return NULL;
    if (test_buildvalue_N_error("{()O&(())N}") < 0)
        return NULL;

    Py_RETURN_NONE;
}


static PyObject *
test_get_statictype_slots(PyObject *self, PyObject *Py_UNUSED(ignored))
{
    newfunc tp_new = PyType_GetSlot(&PyLong_Type, Py_tp_new);
    if (PyLong_Type.tp_new != tp_new) {
        PyErr_SetString(PyExc_AssertionError, "mismatch: tp_new of long");
        return NULL;
    }

    reprfunc tp_repr = PyType_GetSlot(&PyLong_Type, Py_tp_repr);
    if (PyLong_Type.tp_repr != tp_repr) {
        PyErr_SetString(PyExc_AssertionError, "mismatch: tp_repr of long");
        return NULL;
    }

    ternaryfunc tp_call = PyType_GetSlot(&PyLong_Type, Py_tp_call);
    if (tp_call != NULL) {
        PyErr_SetString(PyExc_AssertionError, "mismatch: tp_call of long");
        return NULL;
    }

    binaryfunc nb_add = PyType_GetSlot(&PyLong_Type, Py_nb_add);
    if (PyLong_Type.tp_as_number->nb_add != nb_add) {
        PyErr_SetString(PyExc_AssertionError, "mismatch: nb_add of long");
        return NULL;
    }

    lenfunc mp_length = PyType_GetSlot(&PyLong_Type, Py_mp_length);
    if (mp_length != NULL) {
        PyErr_SetString(PyExc_AssertionError, "mismatch: mp_length of long");
        return NULL;
    }

    void *over_value = PyType_GetSlot(&PyLong_Type, Py_bf_releasebuffer + 1);
    if (over_value != NULL) {
        PyErr_SetString(PyExc_AssertionError, "mismatch: max+1 of long");
        return NULL;
    }

    tp_new = PyType_GetSlot(&PyLong_Type, 0);
    if (tp_new != NULL) {
        PyErr_SetString(PyExc_AssertionError, "mismatch: slot 0 of long");
        return NULL;
    }
    if (PyErr_ExceptionMatches(PyExc_SystemError)) {
        // This is the right exception
        PyErr_Clear();
    }
    else {
        return NULL;
    }

    Py_RETURN_NONE;
}


static PyType_Slot HeapTypeNameType_slots[] = {
    {0},
};

static PyType_Spec HeapTypeNameType_Spec = {
    .name = "_testcapi.HeapTypeNameType",
    .basicsize = sizeof(PyObject),
    .flags = Py_TPFLAGS_DEFAULT,
    .slots = HeapTypeNameType_slots,
};

static PyObject *
test_get_type_name(PyObject *self, PyObject *Py_UNUSED(ignored))
{
    PyObject *tp_name = PyType_GetName(&PyLong_Type);
    assert(strcmp(PyUnicode_AsUTF8(tp_name), "int") == 0);
    Py_DECREF(tp_name);

    tp_name = PyType_GetName(&PyModule_Type);
    assert(strcmp(PyUnicode_AsUTF8(tp_name), "module") == 0);
    Py_DECREF(tp_name);

    PyObject *HeapTypeNameType = PyType_FromSpec(&HeapTypeNameType_Spec);
    if (HeapTypeNameType == NULL) {
        Py_RETURN_NONE;
    }
    tp_name = PyType_GetName((PyTypeObject *)HeapTypeNameType);
    assert(strcmp(PyUnicode_AsUTF8(tp_name), "HeapTypeNameType") == 0);
    Py_DECREF(tp_name);

    PyObject *name = PyUnicode_FromString("test_name");
    if (name == NULL) {
        goto done;
    }
    if (PyObject_SetAttrString(HeapTypeNameType, "__name__", name) < 0) {
        Py_DECREF(name);
        goto done;
    }
    tp_name = PyType_GetName((PyTypeObject *)HeapTypeNameType);
    assert(strcmp(PyUnicode_AsUTF8(tp_name), "test_name") == 0);
    Py_DECREF(name);
    Py_DECREF(tp_name);

  done:
    Py_DECREF(HeapTypeNameType);
    Py_RETURN_NONE;
}


static PyObject *
test_get_type_qualname(PyObject *self, PyObject *Py_UNUSED(ignored))
{
    PyObject *tp_qualname = PyType_GetQualName(&PyLong_Type);
    assert(strcmp(PyUnicode_AsUTF8(tp_qualname), "int") == 0);
    Py_DECREF(tp_qualname);

    tp_qualname = PyType_GetQualName(&PyODict_Type);
    assert(strcmp(PyUnicode_AsUTF8(tp_qualname), "OrderedDict") == 0);
    Py_DECREF(tp_qualname);

    PyObject *HeapTypeNameType = PyType_FromSpec(&HeapTypeNameType_Spec);
    if (HeapTypeNameType == NULL) {
        Py_RETURN_NONE;
    }
    tp_qualname = PyType_GetQualName((PyTypeObject *)HeapTypeNameType);
    assert(strcmp(PyUnicode_AsUTF8(tp_qualname), "HeapTypeNameType") == 0);
    Py_DECREF(tp_qualname);

    PyObject *spec_name = PyUnicode_FromString(HeapTypeNameType_Spec.name);
    if (spec_name == NULL) {
        goto done;
    }
    if (PyObject_SetAttrString(HeapTypeNameType,
                               "__qualname__", spec_name) < 0) {
        Py_DECREF(spec_name);
        goto done;
    }
    tp_qualname = PyType_GetQualName((PyTypeObject *)HeapTypeNameType);
    assert(strcmp(PyUnicode_AsUTF8(tp_qualname),
                  "_testcapi.HeapTypeNameType") == 0);
    Py_DECREF(spec_name);
    Py_DECREF(tp_qualname);

  done:
    Py_DECREF(HeapTypeNameType);
    Py_RETURN_NONE;
}


static PyObject *
get_args(PyObject *self, PyObject *args)
{
    if (args == NULL) {
        args = Py_None;
    }
    Py_INCREF(args);
    return args;
}

static PyObject *
get_kwargs(PyObject *self, PyObject *args, PyObject *kwargs)
{
    if (kwargs == NULL) {
        kwargs = Py_None;
    }
    Py_INCREF(kwargs);
    return kwargs;
}

/* Test tuple argument processing */
static PyObject *
getargs_tuple(PyObject *self, PyObject *args)
{
    int a, b, c;
    if (!PyArg_ParseTuple(args, "i(ii)", &a, &b, &c))
        return NULL;
    return Py_BuildValue("iii", a, b, c);
}

/* test PyArg_ParseTupleAndKeywords */
static PyObject *
getargs_keywords(PyObject *self, PyObject *args, PyObject *kwargs)
{
    static char *keywords[] = {"arg1","arg2","arg3","arg4","arg5", NULL};
    static const char fmt[] = "(ii)i|(i(ii))(iii)i";
    int int_args[10]={-1, -1, -1, -1, -1, -1, -1, -1, -1, -1};

    if (!PyArg_ParseTupleAndKeywords(args, kwargs, fmt, keywords,
        &int_args[0], &int_args[1], &int_args[2], &int_args[3], &int_args[4],
        &int_args[5], &int_args[6], &int_args[7], &int_args[8], &int_args[9]))
        return NULL;
    return Py_BuildValue("iiiiiiiiii",
        int_args[0], int_args[1], int_args[2], int_args[3], int_args[4],
        int_args[5], int_args[6], int_args[7], int_args[8], int_args[9]);
}

/* test PyArg_ParseTupleAndKeywords keyword-only arguments */
static PyObject *
getargs_keyword_only(PyObject *self, PyObject *args, PyObject *kwargs)
{
    static char *keywords[] = {"required", "optional", "keyword_only", NULL};
    int required = -1;
    int optional = -1;
    int keyword_only = -1;

    if (!PyArg_ParseTupleAndKeywords(args, kwargs, "i|i$i", keywords,
                                     &required, &optional, &keyword_only))
        return NULL;
    return Py_BuildValue("iii", required, optional, keyword_only);
}

/* test PyArg_ParseTupleAndKeywords positional-only arguments */
static PyObject *
getargs_positional_only_and_keywords(PyObject *self, PyObject *args, PyObject *kwargs)
{
    static char *keywords[] = {"", "", "keyword", NULL};
    int required = -1;
    int optional = -1;
    int keyword = -1;

    if (!PyArg_ParseTupleAndKeywords(args, kwargs, "i|ii", keywords,
                                     &required, &optional, &keyword))
        return NULL;
    return Py_BuildValue("iii", required, optional, keyword);
}

/* Functions to call PyArg_ParseTuple with integer format codes,
   and return the result.
*/
static PyObject *
getargs_b(PyObject *self, PyObject *args)
{
    unsigned char value;
    if (!PyArg_ParseTuple(args, "b", &value))
        return NULL;
    return PyLong_FromUnsignedLong((unsigned long)value);
}

static PyObject *
getargs_B(PyObject *self, PyObject *args)
{
    unsigned char value;
    if (!PyArg_ParseTuple(args, "B", &value))
        return NULL;
    return PyLong_FromUnsignedLong((unsigned long)value);
}

static PyObject *
getargs_h(PyObject *self, PyObject *args)
{
    short value;
    if (!PyArg_ParseTuple(args, "h", &value))
        return NULL;
    return PyLong_FromLong((long)value);
}

static PyObject *
getargs_H(PyObject *self, PyObject *args)
{
    unsigned short value;
    if (!PyArg_ParseTuple(args, "H", &value))
        return NULL;
    return PyLong_FromUnsignedLong((unsigned long)value);
}

static PyObject *
getargs_I(PyObject *self, PyObject *args)
{
    unsigned int value;
    if (!PyArg_ParseTuple(args, "I", &value))
        return NULL;
    return PyLong_FromUnsignedLong((unsigned long)value);
}

static PyObject *
getargs_k(PyObject *self, PyObject *args)
{
    unsigned long value;
    if (!PyArg_ParseTuple(args, "k", &value))
        return NULL;
    return PyLong_FromUnsignedLong(value);
}

static PyObject *
getargs_i(PyObject *self, PyObject *args)
{
    int value;
    if (!PyArg_ParseTuple(args, "i", &value))
        return NULL;
    return PyLong_FromLong((long)value);
}

static PyObject *
getargs_l(PyObject *self, PyObject *args)
{
    long value;
    if (!PyArg_ParseTuple(args, "l", &value))
        return NULL;
    return PyLong_FromLong(value);
}

static PyObject *
getargs_n(PyObject *self, PyObject *args)
{
    Py_ssize_t value;
    if (!PyArg_ParseTuple(args, "n", &value))
        return NULL;
    return PyLong_FromSsize_t(value);
}

static PyObject *
getargs_p(PyObject *self, PyObject *args)
{
    int value;
    if (!PyArg_ParseTuple(args, "p", &value))
        return NULL;
    return PyLong_FromLong(value);
}

static PyObject *
getargs_L(PyObject *self, PyObject *args)
{
    long long value;
    if (!PyArg_ParseTuple(args, "L", &value))
        return NULL;
    return PyLong_FromLongLong(value);
}

static PyObject *
getargs_K(PyObject *self, PyObject *args)
{
    unsigned long long value;
    if (!PyArg_ParseTuple(args, "K", &value))
        return NULL;
    return PyLong_FromUnsignedLongLong(value);
}

/* This function not only tests the 'k' getargs code, but also the
   PyLong_AsUnsignedLongMask() function. */
static PyObject *
test_k_code(PyObject *self, PyObject *Py_UNUSED(ignored))
{
    PyObject *tuple, *num;
    unsigned long value;

    tuple = PyTuple_New(1);
    if (tuple == NULL)
        return NULL;

    /* a number larger than ULONG_MAX even on 64-bit platforms */
    num = PyLong_FromString("FFFFFFFFFFFFFFFFFFFFFFFF", NULL, 16);
    if (num == NULL)
        return NULL;

    value = PyLong_AsUnsignedLongMask(num);
    if (value != ULONG_MAX)
        return raiseTestError("test_k_code",
            "PyLong_AsUnsignedLongMask() returned wrong value for long 0xFFF...FFF");

    PyTuple_SET_ITEM(tuple, 0, num);

    value = 0;
    if (!PyArg_ParseTuple(tuple, "k:test_k_code", &value)) {
        return NULL;
    }
    if (value != ULONG_MAX)
        return raiseTestError("test_k_code",
            "k code returned wrong value for long 0xFFF...FFF");

    Py_DECREF(num);
    num = PyLong_FromString("-FFFFFFFF000000000000000042", NULL, 16);
    if (num == NULL)
        return NULL;

    value = PyLong_AsUnsignedLongMask(num);
    if (value != (unsigned long)-0x42)
        return raiseTestError("test_k_code",
                              "PyLong_AsUnsignedLongMask() returned wrong "
                              "value for long -0xFFF..000042");

    PyTuple_SET_ITEM(tuple, 0, num);

    value = 0;
    if (!PyArg_ParseTuple(tuple, "k:test_k_code", &value)) {
        return NULL;
    }
    if (value != (unsigned long)-0x42)
        return raiseTestError("test_k_code",
            "k code returned wrong value for long -0xFFF..000042");

    Py_DECREF(tuple);
    Py_RETURN_NONE;
}

static PyObject *
getargs_f(PyObject *self, PyObject *args)
{
    float f;
    if (!PyArg_ParseTuple(args, "f", &f))
        return NULL;
    return PyFloat_FromDouble(f);
}

static PyObject *
getargs_d(PyObject *self, PyObject *args)
{
    double d;
    if (!PyArg_ParseTuple(args, "d", &d))
        return NULL;
    return PyFloat_FromDouble(d);
}

static PyObject *
getargs_D(PyObject *self, PyObject *args)
{
    Py_complex cval;
    if (!PyArg_ParseTuple(args, "D", &cval))
        return NULL;
    return PyComplex_FromCComplex(cval);
}

static PyObject *
getargs_S(PyObject *self, PyObject *args)
{
    PyObject *obj;
    if (!PyArg_ParseTuple(args, "S", &obj))
        return NULL;
    Py_INCREF(obj);
    return obj;
}

static PyObject *
getargs_Y(PyObject *self, PyObject *args)
{
    PyObject *obj;
    if (!PyArg_ParseTuple(args, "Y", &obj))
        return NULL;
    Py_INCREF(obj);
    return obj;
}

static PyObject *
getargs_U(PyObject *self, PyObject *args)
{
    PyObject *obj;
    if (!PyArg_ParseTuple(args, "U", &obj))
        return NULL;
    Py_INCREF(obj);
    return obj;
}

static PyObject *
getargs_c(PyObject *self, PyObject *args)
{
    char c;
    if (!PyArg_ParseTuple(args, "c", &c))
        return NULL;
    return PyLong_FromLong((unsigned char)c);
}

static PyObject *
getargs_C(PyObject *self, PyObject *args)
{
    int c;
    if (!PyArg_ParseTuple(args, "C", &c))
        return NULL;
    return PyLong_FromLong(c);
}

static PyObject *
getargs_s(PyObject *self, PyObject *args)
{
    char *str;
    if (!PyArg_ParseTuple(args, "s", &str))
        return NULL;
    return PyBytes_FromString(str);
}

static PyObject *
getargs_s_star(PyObject *self, PyObject *args)
{
    Py_buffer buffer;
    PyObject *bytes;
    if (!PyArg_ParseTuple(args, "s*", &buffer))
        return NULL;
    bytes = PyBytes_FromStringAndSize(buffer.buf, buffer.len);
    PyBuffer_Release(&buffer);
    return bytes;
}

static PyObject *
getargs_s_hash(PyObject *self, PyObject *args)
{
    char *str;
    Py_ssize_t size;
    if (!PyArg_ParseTuple(args, "s#", &str, &size))
        return NULL;
    return PyBytes_FromStringAndSize(str, size);
}

static PyObject *
getargs_z(PyObject *self, PyObject *args)
{
    char *str;
    if (!PyArg_ParseTuple(args, "z", &str))
        return NULL;
    if (str != NULL)
        return PyBytes_FromString(str);
    else
        Py_RETURN_NONE;
}

static PyObject *
getargs_z_star(PyObject *self, PyObject *args)
{
    Py_buffer buffer;
    PyObject *bytes;
    if (!PyArg_ParseTuple(args, "z*", &buffer))
        return NULL;
    if (buffer.buf != NULL)
        bytes = PyBytes_FromStringAndSize(buffer.buf, buffer.len);
    else {
        Py_INCREF(Py_None);
        bytes = Py_None;
    }
    PyBuffer_Release(&buffer);
    return bytes;
}

static PyObject *
getargs_z_hash(PyObject *self, PyObject *args)
{
    char *str;
    Py_ssize_t size;
    if (!PyArg_ParseTuple(args, "z#", &str, &size))
        return NULL;
    if (str != NULL)
        return PyBytes_FromStringAndSize(str, size);
    else
        Py_RETURN_NONE;
}

static PyObject *
getargs_y(PyObject *self, PyObject *args)
{
    char *str;
    if (!PyArg_ParseTuple(args, "y", &str))
        return NULL;
    return PyBytes_FromString(str);
}

static PyObject *
getargs_y_star(PyObject *self, PyObject *args)
{
    Py_buffer buffer;
    PyObject *bytes;
    if (!PyArg_ParseTuple(args, "y*", &buffer))
        return NULL;
    bytes = PyBytes_FromStringAndSize(buffer.buf, buffer.len);
    PyBuffer_Release(&buffer);
    return bytes;
}

static PyObject *
getargs_y_hash(PyObject *self, PyObject *args)
{
    char *str;
    Py_ssize_t size;
    if (!PyArg_ParseTuple(args, "y#", &str, &size))
        return NULL;
    return PyBytes_FromStringAndSize(str, size);
}

static PyObject *
getargs_u(PyObject *self, PyObject *args)
{
    Py_UNICODE *str;
    if (!PyArg_ParseTuple(args, "u", &str))
        return NULL;
    return PyUnicode_FromWideChar(str, -1);
}

static PyObject *
getargs_u_hash(PyObject *self, PyObject *args)
{
    Py_UNICODE *str;
    Py_ssize_t size;
    if (!PyArg_ParseTuple(args, "u#", &str, &size))
        return NULL;
    return PyUnicode_FromWideChar(str, size);
}

static PyObject *
getargs_Z(PyObject *self, PyObject *args)
{
    Py_UNICODE *str;
    if (!PyArg_ParseTuple(args, "Z", &str))
        return NULL;
    if (str != NULL) {
        return PyUnicode_FromWideChar(str, -1);
    } else
        Py_RETURN_NONE;
}

static PyObject *
getargs_Z_hash(PyObject *self, PyObject *args)
{
    Py_UNICODE *str;
    Py_ssize_t size;
    if (!PyArg_ParseTuple(args, "Z#", &str, &size))
        return NULL;
    if (str != NULL)
        return PyUnicode_FromWideChar(str, size);
    else
        Py_RETURN_NONE;
}

static PyObject *
getargs_es(PyObject *self, PyObject *args)
{
    PyObject *arg, *result;
    const char *encoding = NULL;
    char *str;

    if (!PyArg_ParseTuple(args, "O|s", &arg, &encoding))
        return NULL;
    if (!PyArg_Parse(arg, "es", encoding, &str))
        return NULL;
    result = PyBytes_FromString(str);
    PyMem_Free(str);
    return result;
}

static PyObject *
getargs_et(PyObject *self, PyObject *args)
{
    PyObject *arg, *result;
    const char *encoding = NULL;
    char *str;

    if (!PyArg_ParseTuple(args, "O|s", &arg, &encoding))
        return NULL;
    if (!PyArg_Parse(arg, "et", encoding, &str))
        return NULL;
    result = PyBytes_FromString(str);
    PyMem_Free(str);
    return result;
}

static PyObject *
getargs_es_hash(PyObject *self, PyObject *args)
{
    PyObject *arg, *result;
    const char *encoding = NULL;
    PyByteArrayObject *buffer = NULL;
    char *str = NULL;
    Py_ssize_t size;

    if (!PyArg_ParseTuple(args, "O|sY", &arg, &encoding, &buffer))
        return NULL;
    if (buffer != NULL) {
        str = PyByteArray_AS_STRING(buffer);
        size = PyByteArray_GET_SIZE(buffer);
    }
    if (!PyArg_Parse(arg, "es#", encoding, &str, &size))
        return NULL;
    result = PyBytes_FromStringAndSize(str, size);
    if (buffer == NULL)
        PyMem_Free(str);
    return result;
}

static PyObject *
getargs_et_hash(PyObject *self, PyObject *args)
{
    PyObject *arg, *result;
    const char *encoding = NULL;
    PyByteArrayObject *buffer = NULL;
    char *str = NULL;
    Py_ssize_t size;

    if (!PyArg_ParseTuple(args, "O|sY", &arg, &encoding, &buffer))
        return NULL;
    if (buffer != NULL) {
        str = PyByteArray_AS_STRING(buffer);
        size = PyByteArray_GET_SIZE(buffer);
    }
    if (!PyArg_Parse(arg, "et#", encoding, &str, &size))
        return NULL;
    result = PyBytes_FromStringAndSize(str, size);
    if (buffer == NULL)
        PyMem_Free(str);
    return result;
}

/* Test the s and z codes for PyArg_ParseTuple.
*/
static PyObject *
test_s_code(PyObject *self, PyObject *Py_UNUSED(ignored))
{
    /* Unicode strings should be accepted */
    PyObject *tuple, *obj;
    char *value;

    tuple = PyTuple_New(1);
    if (tuple == NULL)
    return NULL;

    obj = PyUnicode_Decode("t\xeate", strlen("t\xeate"),
                           "latin-1", NULL);
    if (obj == NULL)
    return NULL;

    PyTuple_SET_ITEM(tuple, 0, obj);

    /* These two blocks used to raise a TypeError:
     * "argument must be string without null bytes, not str"
     */
    if (!PyArg_ParseTuple(tuple, "s:test_s_code1", &value)) {
        return NULL;
    }

    if (!PyArg_ParseTuple(tuple, "z:test_s_code2", &value)) {
        return NULL;
    }

    Py_DECREF(tuple);
    Py_RETURN_NONE;
}

static PyObject *
parse_tuple_and_keywords(PyObject *self, PyObject *args)
{
    PyObject *sub_args;
    PyObject *sub_kwargs;
    const char *sub_format;
    PyObject *sub_keywords;

    Py_ssize_t i, size;
    char *keywords[8 + 1]; /* space for NULL at end */
    PyObject *o;
    PyObject *converted[8];

    int result;
    PyObject *return_value = NULL;

    double buffers[8][4]; /* double ensures alignment where necessary */

    if (!PyArg_ParseTuple(args, "OOsO:parse_tuple_and_keywords",
        &sub_args, &sub_kwargs,
        &sub_format, &sub_keywords))
        return NULL;

    if (!(PyList_CheckExact(sub_keywords) || PyTuple_CheckExact(sub_keywords))) {
        PyErr_SetString(PyExc_ValueError,
            "parse_tuple_and_keywords: sub_keywords must be either list or tuple");
        return NULL;
    }

    memset(buffers, 0, sizeof(buffers));
    memset(converted, 0, sizeof(converted));
    memset(keywords, 0, sizeof(keywords));

    size = PySequence_Fast_GET_SIZE(sub_keywords);
    if (size > 8) {
        PyErr_SetString(PyExc_ValueError,
            "parse_tuple_and_keywords: too many keywords in sub_keywords");
        goto exit;
    }

    for (i = 0; i < size; i++) {
        o = PySequence_Fast_GET_ITEM(sub_keywords, i);
        if (!PyUnicode_FSConverter(o, (void *)(converted + i))) {
            PyErr_Format(PyExc_ValueError,
                "parse_tuple_and_keywords: could not convert keywords[%zd] to narrow string", i);
            goto exit;
        }
        keywords[i] = PyBytes_AS_STRING(converted[i]);
    }

    result = PyArg_ParseTupleAndKeywords(sub_args, sub_kwargs,
        sub_format, keywords,
        buffers + 0, buffers + 1, buffers + 2, buffers + 3,
        buffers + 4, buffers + 5, buffers + 6, buffers + 7);

    if (result) {
        return_value = Py_None;
        Py_INCREF(Py_None);
    }

exit:
    size = sizeof(converted) / sizeof(converted[0]);
    for (i = 0; i < size; i++) {
        Py_XDECREF(converted[i]);
    }
    return return_value;
}

static PyObject *
getargs_w_star(PyObject *self, PyObject *args)
{
    Py_buffer buffer;
    PyObject *result;
    char *str;

    if (!PyArg_ParseTuple(args, "w*:getargs_w_star", &buffer))
        return NULL;

    if (2 <= buffer.len) {
        str = buffer.buf;
        str[0] = '[';
        str[buffer.len-1] = ']';
    }

    result = PyBytes_FromStringAndSize(buffer.buf, buffer.len);
    PyBuffer_Release(&buffer);
    return result;
}


static PyObject *
test_empty_argparse(PyObject *self, PyObject *Py_UNUSED(ignored))
{
    /* Test that formats can begin with '|'. See issue #4720. */
    PyObject *tuple, *dict = NULL;
    static char *kwlist[] = {NULL};
    int result;
    tuple = PyTuple_New(0);
    if (!tuple)
        return NULL;
    if (!(result = PyArg_ParseTuple(tuple, "|:test_empty_argparse"))) {
        goto done;
    }
    dict = PyDict_New();
    if (!dict)
        goto done;
    result = PyArg_ParseTupleAndKeywords(tuple, dict, "|:test_empty_argparse", kwlist);
  done:
    Py_DECREF(tuple);
    Py_XDECREF(dict);
    if (!result) {
        return NULL;
    }
    else {
        Py_RETURN_NONE;
    }
}

/* Simple test of _PyLong_NumBits and _PyLong_Sign. */
static PyObject *
test_long_numbits(PyObject *self, PyObject *Py_UNUSED(ignored))
{
    struct triple {
        long input;
        size_t nbits;
        int sign;
    } testcases[] = {{0, 0, 0},
                     {1L, 1, 1},
                     {-1L, 1, -1},
                     {2L, 2, 1},
                     {-2L, 2, -1},
                     {3L, 2, 1},
                     {-3L, 2, -1},
                     {4L, 3, 1},
                     {-4L, 3, -1},
                     {0x7fffL, 15, 1},          /* one Python int digit */
             {-0x7fffL, 15, -1},
             {0xffffL, 16, 1},
             {-0xffffL, 16, -1},
             {0xfffffffL, 28, 1},
             {-0xfffffffL, 28, -1}};
    size_t i;

    for (i = 0; i < Py_ARRAY_LENGTH(testcases); ++i) {
        size_t nbits;
        int sign;
        PyObject *plong;

        plong = PyLong_FromLong(testcases[i].input);
        if (plong == NULL)
            return NULL;
        nbits = _PyLong_NumBits(plong);
        sign = _PyLong_Sign(plong);

        Py_DECREF(plong);
        if (nbits != testcases[i].nbits)
            return raiseTestError("test_long_numbits",
                            "wrong result for _PyLong_NumBits");
        if (sign != testcases[i].sign)
            return raiseTestError("test_long_numbits",
                            "wrong result for _PyLong_Sign");
    }
    Py_RETURN_NONE;
}

static PyObject *
pyobject_repr_from_null(PyObject *self, PyObject *Py_UNUSED(ignored))
{
    return PyObject_Repr(NULL);
}

static PyObject *
pyobject_str_from_null(PyObject *self, PyObject *Py_UNUSED(ignored))
{
    return PyObject_Str(NULL);
}

static PyObject *
pyobject_bytes_from_null(PyObject *self, PyObject *Py_UNUSED(ignored))
{
    return PyObject_Bytes(NULL);
}

static PyObject *
raise_exception(PyObject *self, PyObject *args)
{
    PyObject *exc;
    PyObject *exc_args, *v;
    int num_args, i;

    if (!PyArg_ParseTuple(args, "Oi:raise_exception",
                          &exc, &num_args))
        return NULL;

    exc_args = PyTuple_New(num_args);
    if (exc_args == NULL)
        return NULL;
    for (i = 0; i < num_args; ++i) {
        v = PyLong_FromLong(i);
        if (v == NULL) {
            Py_DECREF(exc_args);
            return NULL;
        }
        PyTuple_SET_ITEM(exc_args, i, v);
    }
    PyErr_SetObject(exc, exc_args);
    Py_DECREF(exc_args);
    return NULL;
}

static PyObject *
set_errno(PyObject *self, PyObject *args)
{
    int new_errno;

    if (!PyArg_ParseTuple(args, "i:set_errno", &new_errno))
        return NULL;

    errno = new_errno;
    Py_RETURN_NONE;
}

static PyObject *
test_set_exception(PyObject *self, PyObject *new_exc)
{
    PyObject *exc = PyErr_GetHandledException();
    assert(PyExceptionInstance_Check(exc) || exc == NULL);

    PyErr_SetHandledException(new_exc);
    return exc;
}

static PyObject *
test_set_exc_info(PyObject *self, PyObject *args)
{
    PyObject *orig_exc;
    PyObject *new_type, *new_value, *new_tb;
    PyObject *type, *value, *tb;
    if (!PyArg_ParseTuple(args, "OOO:test_set_exc_info",
                          &new_type, &new_value, &new_tb))
        return NULL;

    PyErr_GetExcInfo(&type, &value, &tb);

    Py_INCREF(new_type);
    Py_INCREF(new_value);
    Py_INCREF(new_tb);
    PyErr_SetExcInfo(new_type, new_value, new_tb);

    orig_exc = PyTuple_Pack(3, type ? type : Py_None, value ? value : Py_None, tb ? tb : Py_None);
    Py_XDECREF(type);
    Py_XDECREF(value);
    Py_XDECREF(tb);
    return orig_exc;
}

static int test_run_counter = 0;

static PyObject *
test_datetime_capi(PyObject *self, PyObject *args) {
    if (PyDateTimeAPI) {
        if (test_run_counter) {
            /* Probably regrtest.py -R */
            Py_RETURN_NONE;
        }
        else {
            PyErr_SetString(PyExc_AssertionError,
                            "PyDateTime_CAPI somehow initialized");
            return NULL;
        }
    }
    test_run_counter++;
    PyDateTime_IMPORT;

    if (PyDateTimeAPI)
        Py_RETURN_NONE;
    else
        return NULL;
}

/* Functions exposing the C API type checking for testing */
#define MAKE_DATETIME_CHECK_FUNC(check_method, exact_method)    \
    PyObject *obj;                                              \
    int exact = 0;                                              \
    if (!PyArg_ParseTuple(args, "O|p", &obj, &exact)) {         \
        return NULL;                                            \
    }                                                           \
    int rv = exact?exact_method(obj):check_method(obj);         \
    if (rv) {                                                   \
        Py_RETURN_TRUE;                                         \
    } else {                                                    \
        Py_RETURN_FALSE;                                        \
    }

static PyObject *
datetime_check_date(PyObject *self, PyObject *args) {
    MAKE_DATETIME_CHECK_FUNC(PyDate_Check, PyDate_CheckExact)
}

static PyObject *
datetime_check_time(PyObject *self, PyObject *args) {
    MAKE_DATETIME_CHECK_FUNC(PyTime_Check, PyTime_CheckExact)
}

static PyObject *
datetime_check_datetime(PyObject *self, PyObject *args) {
    MAKE_DATETIME_CHECK_FUNC(PyDateTime_Check, PyDateTime_CheckExact)
}

static PyObject *
datetime_check_delta(PyObject *self, PyObject *args) {
    MAKE_DATETIME_CHECK_FUNC(PyDelta_Check, PyDelta_CheckExact)
}

static PyObject *
datetime_check_tzinfo(PyObject *self, PyObject *args) {
    MAKE_DATETIME_CHECK_FUNC(PyTZInfo_Check, PyTZInfo_CheckExact)
}


/* Makes three variations on timezone representing UTC-5:
   1. timezone with offset and name from PyDateTimeAPI
   2. timezone with offset and name from PyTimeZone_FromOffsetAndName
   3. timezone with offset (no name) from PyTimeZone_FromOffset
*/
static PyObject *
make_timezones_capi(PyObject *self, PyObject *args) {
    PyObject *offset = PyDelta_FromDSU(0, -18000, 0);
    PyObject *name = PyUnicode_FromString("EST");

    PyObject *est_zone_capi = PyDateTimeAPI->TimeZone_FromTimeZone(offset, name);
    PyObject *est_zone_macro = PyTimeZone_FromOffsetAndName(offset, name);
    PyObject *est_zone_macro_noname = PyTimeZone_FromOffset(offset);

    Py_DecRef(offset);
    Py_DecRef(name);

    PyObject *rv = PyTuple_New(3);

    PyTuple_SET_ITEM(rv, 0, est_zone_capi);
    PyTuple_SET_ITEM(rv, 1, est_zone_macro);
    PyTuple_SET_ITEM(rv, 2, est_zone_macro_noname);

    return rv;
}

static PyObject *
get_timezones_offset_zero(PyObject *self, PyObject *args) {
    PyObject *offset = PyDelta_FromDSU(0, 0, 0);
    PyObject *name = PyUnicode_FromString("");

    // These two should return the UTC singleton
    PyObject *utc_singleton_0 = PyTimeZone_FromOffset(offset);
    PyObject *utc_singleton_1 = PyTimeZone_FromOffsetAndName(offset, NULL);

    // This one will return +00:00 zone, but not the UTC singleton
    PyObject *non_utc_zone = PyTimeZone_FromOffsetAndName(offset, name);

    Py_DecRef(offset);
    Py_DecRef(name);

    PyObject *rv = PyTuple_New(3);
    PyTuple_SET_ITEM(rv, 0, utc_singleton_0);
    PyTuple_SET_ITEM(rv, 1, utc_singleton_1);
    PyTuple_SET_ITEM(rv, 2, non_utc_zone);

    return rv;
}

static PyObject *
get_timezone_utc_capi(PyObject* self, PyObject *args) {
    int macro = 0;
    if (!PyArg_ParseTuple(args, "|p", &macro)) {
        return NULL;
    }
    if (macro) {
        Py_INCREF(PyDateTime_TimeZone_UTC);
        return PyDateTime_TimeZone_UTC;
    } else {
        Py_INCREF(PyDateTimeAPI->TimeZone_UTC);
        return PyDateTimeAPI->TimeZone_UTC;
    }
}

static PyObject *
get_date_fromdate(PyObject *self, PyObject *args)
{
    PyObject *rv = NULL;
    int macro;
    int year, month, day;

    if (!PyArg_ParseTuple(args, "piii", &macro, &year, &month, &day)) {
        return NULL;
    }

    if (macro) {
        rv = PyDate_FromDate(year, month, day);
    }
    else {
        rv = PyDateTimeAPI->Date_FromDate(
            year, month, day,
            PyDateTimeAPI->DateType);
    }
    return rv;
}

static PyObject *
get_datetime_fromdateandtime(PyObject *self, PyObject *args)
{
    PyObject *rv = NULL;
    int macro;
    int year, month, day;
    int hour, minute, second, microsecond;

    if (!PyArg_ParseTuple(args, "piiiiiii",
                          &macro,
                          &year, &month, &day,
                          &hour, &minute, &second, &microsecond)) {
        return NULL;
    }

    if (macro) {
        rv = PyDateTime_FromDateAndTime(
            year, month, day,
            hour, minute, second, microsecond);
    }
    else {
        rv = PyDateTimeAPI->DateTime_FromDateAndTime(
            year, month, day,
            hour, minute, second, microsecond,
            Py_None,
            PyDateTimeAPI->DateTimeType);
    }
    return rv;
}

static PyObject *
get_datetime_fromdateandtimeandfold(PyObject *self, PyObject *args)
{
    PyObject *rv = NULL;
    int macro;
    int year, month, day;
    int hour, minute, second, microsecond, fold;

    if (!PyArg_ParseTuple(args, "piiiiiiii",
                          &macro,
                          &year, &month, &day,
                          &hour, &minute, &second, &microsecond,
                          &fold)) {
        return NULL;
    }

    if (macro) {
        rv = PyDateTime_FromDateAndTimeAndFold(
            year, month, day,
            hour, minute, second, microsecond,
            fold);
    }
    else {
        rv = PyDateTimeAPI->DateTime_FromDateAndTimeAndFold(
            year, month, day,
            hour, minute, second, microsecond,
            Py_None,
            fold,
            PyDateTimeAPI->DateTimeType);
    }
    return rv;
}

static PyObject *
get_time_fromtime(PyObject *self, PyObject *args)
{
    PyObject *rv = NULL;
    int macro;
    int hour, minute, second, microsecond;

    if (!PyArg_ParseTuple(args, "piiii",
                          &macro,
                          &hour, &minute, &second, &microsecond)) {
        return NULL;
    }

    if (macro) {
        rv = PyTime_FromTime(hour, minute, second, microsecond);
    }
    else {
        rv = PyDateTimeAPI->Time_FromTime(
            hour, minute, second, microsecond,
            Py_None,
            PyDateTimeAPI->TimeType);
    }
    return rv;
}

static PyObject *
get_time_fromtimeandfold(PyObject *self, PyObject *args)
{
    PyObject *rv = NULL;
    int macro;
    int hour, minute, second, microsecond, fold;

    if (!PyArg_ParseTuple(args, "piiiii",
                          &macro,
                          &hour, &minute, &second, &microsecond,
                          &fold)) {
        return NULL;
    }

    if (macro) {
        rv = PyTime_FromTimeAndFold(hour, minute, second, microsecond, fold);
    }
    else {
        rv = PyDateTimeAPI->Time_FromTimeAndFold(
            hour, minute, second, microsecond,
            Py_None,
            fold,
            PyDateTimeAPI->TimeType);
    }
    return rv;
}

static PyObject *
get_delta_fromdsu(PyObject *self, PyObject *args)
{
    PyObject *rv = NULL;
    int macro;
    int days, seconds, microseconds;

    if (!PyArg_ParseTuple(args, "piii",
                          &macro,
                          &days, &seconds, &microseconds)) {
        return NULL;
    }

    if (macro) {
        rv = PyDelta_FromDSU(days, seconds, microseconds);
    }
    else {
        rv = PyDateTimeAPI->Delta_FromDelta(
            days, seconds, microseconds, 1,
            PyDateTimeAPI->DeltaType);
    }

    return rv;
}

static PyObject *
get_date_fromtimestamp(PyObject* self, PyObject *args)
{
    PyObject *tsargs = NULL, *ts = NULL, *rv = NULL;
    int macro = 0;

    if (!PyArg_ParseTuple(args, "O|p", &ts, &macro)) {
        return NULL;
    }

    // Construct the argument tuple
    if ((tsargs = PyTuple_Pack(1, ts)) == NULL) {
        return NULL;
    }

    // Pass along to the API function
    if (macro) {
        rv = PyDate_FromTimestamp(tsargs);
    }
    else {
        rv = PyDateTimeAPI->Date_FromTimestamp(
                (PyObject *)PyDateTimeAPI->DateType, tsargs
        );
    }

    Py_DECREF(tsargs);
    return rv;
}

static PyObject *
get_datetime_fromtimestamp(PyObject* self, PyObject *args)
{
    int macro = 0;
    int usetz = 0;
    PyObject *tsargs = NULL, *ts = NULL, *tzinfo = Py_None, *rv = NULL;
    if (!PyArg_ParseTuple(args, "OO|pp", &ts, &tzinfo, &usetz, &macro)) {
        return NULL;
    }

    // Construct the argument tuple
    if (usetz) {
        tsargs = PyTuple_Pack(2, ts, tzinfo);
    }
    else {
        tsargs = PyTuple_Pack(1, ts);
    }

    if (tsargs == NULL) {
        return NULL;
    }

    // Pass along to the API function
    if (macro) {
        rv = PyDateTime_FromTimestamp(tsargs);
    }
    else {
        rv = PyDateTimeAPI->DateTime_FromTimestamp(
                (PyObject *)PyDateTimeAPI->DateTimeType, tsargs, NULL
        );
    }

    Py_DECREF(tsargs);
    return rv;
}

static PyObject *
test_PyDateTime_GET(PyObject *self, PyObject *obj)
{
    int year, month, day;

    year = PyDateTime_GET_YEAR(obj);
    month = PyDateTime_GET_MONTH(obj);
    day = PyDateTime_GET_DAY(obj);

    return Py_BuildValue("(iii)", year, month, day);
}

static PyObject *
test_PyDateTime_DATE_GET(PyObject *self, PyObject *obj)
{
    int hour, minute, second, microsecond;

    hour = PyDateTime_DATE_GET_HOUR(obj);
    minute = PyDateTime_DATE_GET_MINUTE(obj);
    second = PyDateTime_DATE_GET_SECOND(obj);
    microsecond = PyDateTime_DATE_GET_MICROSECOND(obj);
    PyObject *tzinfo = PyDateTime_DATE_GET_TZINFO(obj);

    return Py_BuildValue("(iiiiO)", hour, minute, second, microsecond, tzinfo);
}

static PyObject *
test_PyDateTime_TIME_GET(PyObject *self, PyObject *obj)
{
    int hour, minute, second, microsecond;

    hour = PyDateTime_TIME_GET_HOUR(obj);
    minute = PyDateTime_TIME_GET_MINUTE(obj);
    second = PyDateTime_TIME_GET_SECOND(obj);
    microsecond = PyDateTime_TIME_GET_MICROSECOND(obj);
    PyObject *tzinfo = PyDateTime_TIME_GET_TZINFO(obj);

    return Py_BuildValue("(iiiiO)", hour, minute, second, microsecond, tzinfo);
}

static PyObject *
test_PyDateTime_DELTA_GET(PyObject *self, PyObject *obj)
{
    int days, seconds, microseconds;

    days = PyDateTime_DELTA_GET_DAYS(obj);
    seconds = PyDateTime_DELTA_GET_SECONDS(obj);
    microseconds = PyDateTime_DELTA_GET_MICROSECONDS(obj);

    return Py_BuildValue("(iii)", days, seconds, microseconds);
}

/* test_thread_state spawns a thread of its own, and that thread releases
 * `thread_done` when it's finished.  The driver code has to know when the
 * thread finishes, because the thread uses a PyObject (the callable) that
 * may go away when the driver finishes.  The former lack of this explicit
 * synchronization caused rare segfaults, so rare that they were seen only
 * on a Mac buildbot (although they were possible on any box).
 */
static PyThread_type_lock thread_done = NULL;

static int
_make_call(void *callable)
{
    PyObject *rc;
    int success;
    PyGILState_STATE s = PyGILState_Ensure();
    rc = PyObject_CallNoArgs((PyObject *)callable);
    success = (rc != NULL);
    Py_XDECREF(rc);
    PyGILState_Release(s);
    return success;
}

/* Same thing, but releases `thread_done` when it returns.  This variant
 * should be called only from threads spawned by test_thread_state().
 */
static void
_make_call_from_thread(void *callable)
{
    _make_call(callable);
    PyThread_release_lock(thread_done);
}

static PyObject *
test_thread_state(PyObject *self, PyObject *args)
{
    PyObject *fn;
    int success = 1;

    if (!PyArg_ParseTuple(args, "O:test_thread_state", &fn))
        return NULL;

    if (!PyCallable_Check(fn)) {
        PyErr_Format(PyExc_TypeError, "'%s' object is not callable",
            Py_TYPE(fn)->tp_name);
        return NULL;
    }

    thread_done = PyThread_allocate_lock();
    if (thread_done == NULL)
        return PyErr_NoMemory();
    PyThread_acquire_lock(thread_done, 1);

    /* Start a new thread with our callback. */
    PyThread_start_new_thread(_make_call_from_thread, fn);
    /* Make the callback with the thread lock held by this thread */
    success &= _make_call(fn);
    /* Do it all again, but this time with the thread-lock released */
    Py_BEGIN_ALLOW_THREADS
    success &= _make_call(fn);
    PyThread_acquire_lock(thread_done, 1);  /* wait for thread to finish */
    Py_END_ALLOW_THREADS

    /* And once more with and without a thread
       XXX - should use a lock and work out exactly what we are trying
       to test <wink>
    */
    Py_BEGIN_ALLOW_THREADS
    PyThread_start_new_thread(_make_call_from_thread, fn);
    success &= _make_call(fn);
    PyThread_acquire_lock(thread_done, 1);  /* wait for thread to finish */
    Py_END_ALLOW_THREADS

    /* Release lock we acquired above.  This is required on HP-UX. */
    PyThread_release_lock(thread_done);

    PyThread_free_lock(thread_done);
    if (!success)
        return NULL;
    Py_RETURN_NONE;
}

/* test Py_AddPendingCalls using threads */
static int _pending_callback(void *arg)
{
    /* we assume the argument is callable object to which we own a reference */
    PyObject *callable = (PyObject *)arg;
    PyObject *r = PyObject_CallNoArgs(callable);
    Py_DECREF(callable);
    Py_XDECREF(r);
    return r != NULL ? 0 : -1;
}

/* The following requests n callbacks to _pending_callback.  It can be
 * run from any python thread.
 */
static PyObject *
pending_threadfunc(PyObject *self, PyObject *arg)
{
    PyObject *callable;
    int r;
    if (PyArg_ParseTuple(arg, "O", &callable) == 0)
        return NULL;

    /* create the reference for the callbackwhile we hold the lock */
    Py_INCREF(callable);

    Py_BEGIN_ALLOW_THREADS
    r = Py_AddPendingCall(&_pending_callback, callable);
    Py_END_ALLOW_THREADS

    if (r<0) {
        Py_DECREF(callable); /* unsuccessful add, destroy the extra reference */
        Py_RETURN_FALSE;
    }
    Py_RETURN_TRUE;
}

/* This is here to provide a docstring for test_descr. */
static PyObject *
test_with_docstring(PyObject *self, PyObject *Py_UNUSED(ignored))
{
    Py_RETURN_NONE;
}

/* Test PyOS_string_to_double. */
static PyObject *
test_string_to_double(PyObject *self, PyObject *Py_UNUSED(ignored)) {
    double result;
    const char *msg;

#define CHECK_STRING(STR, expected)                             \
    result = PyOS_string_to_double(STR, NULL, NULL);            \
    if (result == -1.0 && PyErr_Occurred())                     \
        return NULL;                                            \
    if (result != (double)expected) {                           \
        msg = "conversion of " STR " to float failed";          \
        goto fail;                                              \
    }

#define CHECK_INVALID(STR)                                              \
    result = PyOS_string_to_double(STR, NULL, NULL);                    \
    if (result == -1.0 && PyErr_Occurred()) {                           \
        if (PyErr_ExceptionMatches(PyExc_ValueError))                   \
            PyErr_Clear();                                              \
        else                                                            \
            return NULL;                                                \
    }                                                                   \
    else {                                                              \
        msg = "conversion of " STR " didn't raise ValueError";          \
        goto fail;                                                      \
    }

    CHECK_STRING("0.1", 0.1);
    CHECK_STRING("1.234", 1.234);
    CHECK_STRING("-1.35", -1.35);
    CHECK_STRING(".1e01", 1.0);
    CHECK_STRING("2.e-2", 0.02);

    CHECK_INVALID(" 0.1");
    CHECK_INVALID("\t\n-3");
    CHECK_INVALID(".123 ");
    CHECK_INVALID("3\n");
    CHECK_INVALID("123abc");

    Py_RETURN_NONE;
  fail:
    return raiseTestError("test_string_to_double", msg);
#undef CHECK_STRING
#undef CHECK_INVALID
}


/* Coverage testing of capsule objects. */

static const char *capsule_name = "capsule name";
static       char *capsule_pointer = "capsule pointer";
static       char *capsule_context = "capsule context";
static const char *capsule_error = NULL;
static int
capsule_destructor_call_count = 0;

static void
capsule_destructor(PyObject *o) {
    capsule_destructor_call_count++;
    if (PyCapsule_GetContext(o) != capsule_context) {
        capsule_error = "context did not match in destructor!";
    } else if (PyCapsule_GetDestructor(o) != capsule_destructor) {
        capsule_error = "destructor did not match in destructor!  (woah!)";
    } else if (PyCapsule_GetName(o) != capsule_name) {
        capsule_error = "name did not match in destructor!";
    } else if (PyCapsule_GetPointer(o, capsule_name) != capsule_pointer) {
        capsule_error = "pointer did not match in destructor!";
    }
}

typedef struct {
    char *name;
    char *module;
    char *attribute;
} known_capsule;

static PyObject *
test_capsule(PyObject *self, PyObject *Py_UNUSED(ignored))
{
    PyObject *object;
    const char *error = NULL;
    void *pointer;
    void *pointer2;
    known_capsule known_capsules[] = {
        #define KNOWN_CAPSULE(module, name)             { module "." name, module, name }
        KNOWN_CAPSULE("_socket", "CAPI"),
        KNOWN_CAPSULE("_curses", "_C_API"),
        KNOWN_CAPSULE("datetime", "datetime_CAPI"),
        { NULL, NULL },
    };
    known_capsule *known = &known_capsules[0];

#define FAIL(x) { error = (x); goto exit; }

#define CHECK_DESTRUCTOR \
    if (capsule_error) { \
        FAIL(capsule_error); \
    } \
    else if (!capsule_destructor_call_count) {          \
        FAIL("destructor not called!"); \
    } \
    capsule_destructor_call_count = 0; \

    object = PyCapsule_New(capsule_pointer, capsule_name, capsule_destructor);
    PyCapsule_SetContext(object, capsule_context);
    capsule_destructor(object);
    CHECK_DESTRUCTOR;
    Py_DECREF(object);
    CHECK_DESTRUCTOR;

    object = PyCapsule_New(known, "ignored", NULL);
    PyCapsule_SetPointer(object, capsule_pointer);
    PyCapsule_SetName(object, capsule_name);
    PyCapsule_SetDestructor(object, capsule_destructor);
    PyCapsule_SetContext(object, capsule_context);
    capsule_destructor(object);
    CHECK_DESTRUCTOR;
    /* intentionally access using the wrong name */
    pointer2 = PyCapsule_GetPointer(object, "the wrong name");
    if (!PyErr_Occurred()) {
        FAIL("PyCapsule_GetPointer should have failed but did not!");
    }
    PyErr_Clear();
    if (pointer2) {
        if (pointer2 == capsule_pointer) {
            FAIL("PyCapsule_GetPointer should not have"
                     " returned the internal pointer!");
        } else {
            FAIL("PyCapsule_GetPointer should have "
                     "returned NULL pointer but did not!");
        }
    }
    PyCapsule_SetDestructor(object, NULL);
    Py_DECREF(object);
    if (capsule_destructor_call_count) {
        FAIL("destructor called when it should not have been!");
    }

    for (known = &known_capsules[0]; known->module != NULL; known++) {
        /* yeah, ordinarily I wouldn't do this either,
           but it's fine for this test harness.
        */
        static char buffer[256];
#undef FAIL
#define FAIL(x) \
        { \
        sprintf(buffer, "%s module: \"%s\" attribute: \"%s\"", \
            x, known->module, known->attribute); \
        error = buffer; \
        goto exit; \
        } \

        PyObject *module = PyImport_ImportModule(known->module);
        if (module) {
            pointer = PyCapsule_Import(known->name, 0);
            if (!pointer) {
                Py_DECREF(module);
                FAIL("PyCapsule_GetPointer returned NULL unexpectedly!");
            }
            object = PyObject_GetAttrString(module, known->attribute);
            if (!object) {
                Py_DECREF(module);
                return NULL;
            }
            pointer2 = PyCapsule_GetPointer(object,
                                    "weebles wobble but they don't fall down");
            if (!PyErr_Occurred()) {
                Py_DECREF(object);
                Py_DECREF(module);
                FAIL("PyCapsule_GetPointer should have failed but did not!");
            }
            PyErr_Clear();
            if (pointer2) {
                Py_DECREF(module);
                Py_DECREF(object);
                if (pointer2 == pointer) {
                    FAIL("PyCapsule_GetPointer should not have"
                             " returned its internal pointer!");
                } else {
                    FAIL("PyCapsule_GetPointer should have"
                             " returned NULL pointer but did not!");
                }
            }
            Py_DECREF(object);
            Py_DECREF(module);
        }
        else
            PyErr_Clear();
    }

  exit:
    if (error) {
        return raiseTestError("test_capsule", error);
    }
    Py_RETURN_NONE;
#undef FAIL
}

#ifdef HAVE_GETTIMEOFDAY
/* Profiling of integer performance */
static void print_delta(int test, struct timeval *s, struct timeval *e)
{
    e->tv_sec -= s->tv_sec;
    e->tv_usec -= s->tv_usec;
    if (e->tv_usec < 0) {
        e->tv_sec -=1;
        e->tv_usec += 1000000;
    }
    printf("Test %d: %d.%06ds\n", test, (int)e->tv_sec, (int)e->tv_usec);
}

static PyObject *
profile_int(PyObject *self, PyObject* args)
{
    int i, k;
    struct timeval start, stop;
    PyObject *single, **multiple, *op1, *result;

    /* Test 1: Allocate and immediately deallocate
       many small integers */
    gettimeofday(&start, NULL);
    for(k=0; k < 20000; k++)
        for(i=0; i < 1000; i++) {
            single = PyLong_FromLong(i);
            Py_DECREF(single);
        }
    gettimeofday(&stop, NULL);
    print_delta(1, &start, &stop);

    /* Test 2: Allocate and immediately deallocate
       many large integers */
    gettimeofday(&start, NULL);
    for(k=0; k < 20000; k++)
        for(i=0; i < 1000; i++) {
            single = PyLong_FromLong(i+1000000);
            Py_DECREF(single);
        }
    gettimeofday(&stop, NULL);
    print_delta(2, &start, &stop);

    /* Test 3: Allocate a few integers, then release
       them all simultaneously. */
    multiple = malloc(sizeof(PyObject*) * 1000);
    if (multiple == NULL)
        return PyErr_NoMemory();
    gettimeofday(&start, NULL);
    for(k=0; k < 20000; k++) {
        for(i=0; i < 1000; i++) {
            multiple[i] = PyLong_FromLong(i+1000000);
        }
        for(i=0; i < 1000; i++) {
            Py_DECREF(multiple[i]);
        }
    }
    gettimeofday(&stop, NULL);
    print_delta(3, &start, &stop);
    free(multiple);

    /* Test 4: Allocate many integers, then release
       them all simultaneously. */
    multiple = malloc(sizeof(PyObject*) * 1000000);
    if (multiple == NULL)
        return PyErr_NoMemory();
    gettimeofday(&start, NULL);
    for(k=0; k < 20; k++) {
        for(i=0; i < 1000000; i++) {
            multiple[i] = PyLong_FromLong(i+1000000);
        }
        for(i=0; i < 1000000; i++) {
            Py_DECREF(multiple[i]);
        }
    }
    gettimeofday(&stop, NULL);
    print_delta(4, &start, &stop);
    free(multiple);

    /* Test 5: Allocate many integers < 32000 */
    multiple = malloc(sizeof(PyObject*) * 1000000);
    if (multiple == NULL)
        return PyErr_NoMemory();
    gettimeofday(&start, NULL);
    for(k=0; k < 10; k++) {
        for(i=0; i < 1000000; i++) {
            multiple[i] = PyLong_FromLong(i+1000);
        }
        for(i=0; i < 1000000; i++) {
            Py_DECREF(multiple[i]);
        }
    }
    gettimeofday(&stop, NULL);
    print_delta(5, &start, &stop);
    free(multiple);

    /* Test 6: Perform small int addition */
    op1 = PyLong_FromLong(1);
    gettimeofday(&start, NULL);
    for(i=0; i < 10000000; i++) {
        result = PyNumber_Add(op1, op1);
        Py_DECREF(result);
    }
    gettimeofday(&stop, NULL);
    Py_DECREF(op1);
    print_delta(6, &start, &stop);

    /* Test 7: Perform medium int addition */
    op1 = PyLong_FromLong(1000);
    if (op1 == NULL)
        return NULL;
    gettimeofday(&start, NULL);
    for(i=0; i < 10000000; i++) {
        result = PyNumber_Add(op1, op1);
        Py_XDECREF(result);
    }
    gettimeofday(&stop, NULL);
    Py_DECREF(op1);
    print_delta(7, &start, &stop);

    Py_RETURN_NONE;
}
#endif

/* To test the format of tracebacks as printed out. */
static PyObject *
traceback_print(PyObject *self, PyObject *args)
{
    PyObject *file;
    PyObject *traceback;
    int result;

    if (!PyArg_ParseTuple(args, "OO:traceback_print",
                            &traceback, &file))
        return NULL;

    result = PyTraceBack_Print(traceback, file);
    if (result < 0)
        return NULL;
    Py_RETURN_NONE;
}

/* To test the format of exceptions as printed out. */
static PyObject *
exception_print(PyObject *self, PyObject *args)
{
    PyObject *value;
    PyObject *tb = NULL;

    if (!PyArg_ParseTuple(args, "O:exception_print",
                            &value)) {
        return NULL;
    }

    if (PyExceptionInstance_Check(value)) {
        tb = PyException_GetTraceback(value);
    }

    PyErr_Display((PyObject *) Py_TYPE(value), value, tb);
    Py_XDECREF(tb);

    Py_RETURN_NONE;
}




/* reliably raise a MemoryError */
static PyObject *
raise_memoryerror(PyObject *self, PyObject *Py_UNUSED(ignored))
{
    PyErr_NoMemory();
    return NULL;
}

/* Issue 6012 */
static PyObject *str1, *str2;
static int
failing_converter(PyObject *obj, void *arg)
{
    /* Clone str1, then let the conversion fail. */
    assert(str1);
    str2 = str1;
    Py_INCREF(str2);
    return 0;
}
static PyObject*
argparsing(PyObject *o, PyObject *args)
{
    PyObject *res;
    str1 = str2 = NULL;
    if (!PyArg_ParseTuple(args, "O&O&",
                          PyUnicode_FSConverter, &str1,
                          failing_converter, &str2)) {
        if (!str2)
            /* argument converter not called? */
            return NULL;
        /* Should be 1 */
        res = PyLong_FromSsize_t(Py_REFCNT(str2));
        Py_DECREF(str2);
        PyErr_Clear();
        return res;
    }
    Py_RETURN_NONE;
}

/* To test that the result of PyCode_NewEmpty has the right members. */
static PyObject *
code_newempty(PyObject *self, PyObject *args)
{
    const char *filename;
    const char *funcname;
    int firstlineno;

    if (!PyArg_ParseTuple(args, "ssi:code_newempty",
                          &filename, &funcname, &firstlineno))
        return NULL;

    return (PyObject *)PyCode_NewEmpty(filename, funcname, firstlineno);
}

/* Test PyErr_NewExceptionWithDoc (also exercise PyErr_NewException).
   Run via Lib/test/test_exceptions.py */
static PyObject *
make_exception_with_doc(PyObject *self, PyObject *args, PyObject *kwargs)
{
    const char *name;
    const char *doc = NULL;
    PyObject *base = NULL;
    PyObject *dict = NULL;

    static char *kwlist[] = {"name", "doc", "base", "dict", NULL};

    if (!PyArg_ParseTupleAndKeywords(args, kwargs,
                    "s|sOO:make_exception_with_doc", kwlist,
                                     &name, &doc, &base, &dict))
        return NULL;

    return PyErr_NewExceptionWithDoc(name, doc, base, dict);
}

static PyObject *
make_memoryview_from_NULL_pointer(PyObject *self, PyObject *Py_UNUSED(ignored))
{
    Py_buffer info;
    if (PyBuffer_FillInfo(&info, NULL, NULL, 1, 1, PyBUF_FULL_RO) < 0)
        return NULL;
    return PyMemoryView_FromBuffer(&info);
}

static PyObject *
test_from_contiguous(PyObject* self, PyObject *Py_UNUSED(ignored))
{
    int data[9] = {-1,-1,-1,-1,-1,-1,-1,-1,-1};
    int init[5] = {0, 1, 2, 3, 4};
    Py_ssize_t itemsize = sizeof(int);
    Py_ssize_t shape = 5;
    Py_ssize_t strides = 2 * itemsize;
    Py_buffer view = {
        data,
        NULL,
        5 * itemsize,
        itemsize,
        1,
        1,
        NULL,
        &shape,
        &strides,
        NULL,
        NULL
    };
    int *ptr;
    int i;

    PyBuffer_FromContiguous(&view, init, view.len, 'C');
    ptr = view.buf;
    for (i = 0; i < 5; i++) {
        if (ptr[2*i] != i) {
            PyErr_SetString(TestError,
                "test_from_contiguous: incorrect result");
            return NULL;
        }
    }

    view.buf = &data[8];
    view.strides[0] = -2 * itemsize;

    PyBuffer_FromContiguous(&view, init, view.len, 'C');
    ptr = view.buf;
    for (i = 0; i < 5; i++) {
        if (*(ptr-2*i) != i) {
            PyErr_SetString(TestError,
                "test_from_contiguous: incorrect result");
            return NULL;
        }
    }

    Py_RETURN_NONE;
}

#if (defined(__linux__) || defined(__FreeBSD__)) && defined(__GNUC__)
extern PyTypeObject _PyBytesIOBuffer_Type;

static PyObject *
test_pep3118_obsolete_write_locks(PyObject* self, PyObject *Py_UNUSED(ignored))
{
    PyTypeObject *type = &_PyBytesIOBuffer_Type;
    PyObject *b;
    char *dummy[1];
    int ret, match;

    /* PyBuffer_FillInfo() */
    ret = PyBuffer_FillInfo(NULL, NULL, dummy, 1, 0, PyBUF_SIMPLE);
    match = PyErr_Occurred() && PyErr_ExceptionMatches(PyExc_BufferError);
    PyErr_Clear();
    if (ret != -1 || match == 0)
        goto error;

    /* bytesiobuf_getbuffer() */
    b = type->tp_alloc(type, 0);
    if (b == NULL) {
        return NULL;
    }

    ret = PyObject_GetBuffer(b, NULL, PyBUF_SIMPLE);
    Py_DECREF(b);
    match = PyErr_Occurred() && PyErr_ExceptionMatches(PyExc_BufferError);
    PyErr_Clear();
    if (ret != -1 || match == 0)
        goto error;

    Py_RETURN_NONE;

error:
    PyErr_SetString(TestError,
        "test_pep3118_obsolete_write_locks: failure");
    return NULL;
}
#endif

/* This tests functions that historically supported write locks.  It is
   wrong to call getbuffer() with view==NULL and a compliant getbufferproc
   is entitled to segfault in that case. */
static PyObject *
getbuffer_with_null_view(PyObject* self, PyObject *obj)
{
    if (PyObject_GetBuffer(obj, NULL, PyBUF_SIMPLE) < 0)
        return NULL;

    Py_RETURN_NONE;
}

/* PyBuffer_SizeFromFormat() */
static PyObject *
test_PyBuffer_SizeFromFormat(PyObject *self, PyObject *args)
{
    const char *format;
    Py_ssize_t result;

    if (!PyArg_ParseTuple(args, "s:test_PyBuffer_SizeFromFormat",
                          &format)) {
        return NULL;
    }

    result = PyBuffer_SizeFromFormat(format);
    if (result == -1) {
        return NULL;
    }

    return PyLong_FromSsize_t(result);
}

/* Test that the fatal error from not having a current thread doesn't
   cause an infinite loop.  Run via Lib/test/test_capi.py */
static PyObject *
crash_no_current_thread(PyObject *self, PyObject *Py_UNUSED(ignored))
{
    Py_BEGIN_ALLOW_THREADS
    /* Using PyThreadState_Get() directly allows the test to pass in
       !pydebug mode. However, the test only actually tests anything
       in pydebug mode, since that's where the infinite loop was in
       the first place. */
    PyThreadState_Get();
    Py_END_ALLOW_THREADS
    return NULL;
}

/* To run some code in a sub-interpreter. */
static PyObject *
run_in_subinterp(PyObject *self, PyObject *args)
{
    const char *code;
    int r;
    PyThreadState *substate, *mainstate;
    /* only initialise 'cflags.cf_flags' to test backwards compatibility */
    PyCompilerFlags cflags = {0};

    if (!PyArg_ParseTuple(args, "s:run_in_subinterp",
                          &code))
        return NULL;

    mainstate = PyThreadState_Get();

    PyThreadState_Swap(NULL);

    substate = Py_NewInterpreter();
    if (substate == NULL) {
        /* Since no new thread state was created, there is no exception to
           propagate; raise a fresh one after swapping in the old thread
           state. */
        PyThreadState_Swap(mainstate);
        PyErr_SetString(PyExc_RuntimeError, "sub-interpreter creation failed");
        return NULL;
    }
    r = PyRun_SimpleStringFlags(code, &cflags);
    Py_EndInterpreter(substate);

    PyThreadState_Swap(mainstate);

    return PyLong_FromLong(r);
}

static int
check_time_rounding(int round)
{
    if (round != _PyTime_ROUND_FLOOR
        && round != _PyTime_ROUND_CEILING
        && round != _PyTime_ROUND_HALF_EVEN
        && round != _PyTime_ROUND_UP) {
        PyErr_SetString(PyExc_ValueError, "invalid rounding");
        return -1;
    }
    return 0;
}

static PyObject *
test_pytime_object_to_time_t(PyObject *self, PyObject *args)
{
    PyObject *obj;
    time_t sec;
    int round;
    if (!PyArg_ParseTuple(args, "Oi:pytime_object_to_time_t", &obj, &round))
        return NULL;
    if (check_time_rounding(round) < 0)
        return NULL;
    if (_PyTime_ObjectToTime_t(obj, &sec, round) == -1)
        return NULL;
    return _PyLong_FromTime_t(sec);
}

static PyObject *
test_pytime_object_to_timeval(PyObject *self, PyObject *args)
{
    PyObject *obj;
    time_t sec;
    long usec;
    int round;
    if (!PyArg_ParseTuple(args, "Oi:pytime_object_to_timeval", &obj, &round))
        return NULL;
    if (check_time_rounding(round) < 0)
        return NULL;
    if (_PyTime_ObjectToTimeval(obj, &sec, &usec, round) == -1)
        return NULL;
    return Py_BuildValue("Nl", _PyLong_FromTime_t(sec), usec);
}

static PyObject *
test_pytime_object_to_timespec(PyObject *self, PyObject *args)
{
    PyObject *obj;
    time_t sec;
    long nsec;
    int round;
    if (!PyArg_ParseTuple(args, "Oi:pytime_object_to_timespec", &obj, &round))
        return NULL;
    if (check_time_rounding(round) < 0)
        return NULL;
    if (_PyTime_ObjectToTimespec(obj, &sec, &nsec, round) == -1)
        return NULL;
    return Py_BuildValue("Nl", _PyLong_FromTime_t(sec), nsec);
}

static void
slot_tp_del(PyObject *self)
{
    _Py_IDENTIFIER(__tp_del__);
    PyObject *del, *res;
    PyObject *error_type, *error_value, *error_traceback;

    /* Temporarily resurrect the object. */
    assert(Py_REFCNT(self) == 0);
    Py_SET_REFCNT(self, 1);

    /* Save the current exception, if any. */
    PyErr_Fetch(&error_type, &error_value, &error_traceback);

    /* Execute __del__ method, if any. */
    del = _PyObject_LookupSpecialId(self, &PyId___tp_del__);
    if (del != NULL) {
        res = PyObject_CallNoArgs(del);
        if (res == NULL)
            PyErr_WriteUnraisable(del);
        else
            Py_DECREF(res);
        Py_DECREF(del);
    }

    /* Restore the saved exception. */
    PyErr_Restore(error_type, error_value, error_traceback);

    /* Undo the temporary resurrection; can't use DECREF here, it would
     * cause a recursive call.
     */
    assert(Py_REFCNT(self) > 0);
    Py_SET_REFCNT(self, Py_REFCNT(self) - 1);
    if (Py_REFCNT(self) == 0) {
        /* this is the normal path out */
        return;
    }

    /* __del__ resurrected it!  Make it look like the original Py_DECREF
     * never happened.
     */
    {
        Py_ssize_t refcnt = Py_REFCNT(self);
        _Py_NewReference(self);
        Py_SET_REFCNT(self, refcnt);
    }
    assert(!PyType_IS_GC(Py_TYPE(self)) || PyObject_GC_IsTracked(self));
    /* If Py_REF_DEBUG macro is defined, _Py_NewReference() increased
       _Py_RefTotal, so we need to undo that. */
#ifdef Py_REF_DEBUG
    _Py_RefTotal--;
#endif
}

static PyObject *
with_tp_del(PyObject *self, PyObject *args)
{
    PyObject *obj;
    PyTypeObject *tp;

    if (!PyArg_ParseTuple(args, "O:with_tp_del", &obj))
        return NULL;
    tp = (PyTypeObject *) obj;
    if (!PyType_Check(obj) || !PyType_HasFeature(tp, Py_TPFLAGS_HEAPTYPE)) {
        PyErr_Format(PyExc_TypeError,
                     "heap type expected, got %R", obj);
        return NULL;
    }
    tp->tp_del = slot_tp_del;
    Py_INCREF(obj);
    return obj;
}

static PyObject *
without_gc(PyObject *Py_UNUSED(self), PyObject *obj)
{
    PyTypeObject *tp = (PyTypeObject*)obj;
    if (!PyType_Check(obj) || !PyType_HasFeature(tp, Py_TPFLAGS_HEAPTYPE)) {
        return PyErr_Format(PyExc_TypeError, "heap type expected, got %R", obj);
    }
    if (PyType_IS_GC(tp)) {
        // Don't try this at home, kids:
        tp->tp_flags -= Py_TPFLAGS_HAVE_GC;
        tp->tp_free = PyObject_Del;
        tp->tp_traverse = NULL;
        tp->tp_clear = NULL;
    }
    assert(!PyType_IS_GC(tp));
    Py_INCREF(obj);
    return obj;
}

static PyMethodDef ml;

static PyObject *
create_cfunction(PyObject *self, PyObject *args)
{
    return PyCFunction_NewEx(&ml, self, NULL);
}

static PyMethodDef ml = {
    "create_cfunction",
    create_cfunction,
    METH_NOARGS,
    NULL
};

static PyObject *
_test_incref(PyObject *ob)
{
    Py_INCREF(ob);
    return ob;
}

static PyObject *
test_xincref_doesnt_leak(PyObject *ob, PyObject *Py_UNUSED(ignored))
{
    PyObject *obj = PyLong_FromLong(0);
    Py_XINCREF(_test_incref(obj));
    Py_DECREF(obj);
    Py_DECREF(obj);
    Py_DECREF(obj);
    Py_RETURN_NONE;
}

static PyObject *
test_incref_doesnt_leak(PyObject *ob, PyObject *Py_UNUSED(ignored))
{
    PyObject *obj = PyLong_FromLong(0);
    Py_INCREF(_test_incref(obj));
    Py_DECREF(obj);
    Py_DECREF(obj);
    Py_DECREF(obj);
    Py_RETURN_NONE;
}

static PyObject *
test_xdecref_doesnt_leak(PyObject *ob, PyObject *Py_UNUSED(ignored))
{
    Py_XDECREF(PyLong_FromLong(0));
    Py_RETURN_NONE;
}

static PyObject *
test_decref_doesnt_leak(PyObject *ob, PyObject *Py_UNUSED(ignored))
{
    Py_DECREF(PyLong_FromLong(0));
    Py_RETURN_NONE;
}

static PyObject *
test_structseq_newtype_doesnt_leak(PyObject *Py_UNUSED(self),
                              PyObject *Py_UNUSED(args))
{
    PyStructSequence_Desc descr;
    PyStructSequence_Field descr_fields[3];

    descr_fields[0] = (PyStructSequence_Field){"foo", "foo value"};
    descr_fields[1] = (PyStructSequence_Field){NULL, "some hidden value"};
    descr_fields[2] = (PyStructSequence_Field){0, NULL};

    descr.name = "_testcapi.test_descr";
    descr.doc = "This is used to test for memory leaks in NewType";
    descr.fields = descr_fields;
    descr.n_in_sequence = 1;

    PyTypeObject* structseq_type = PyStructSequence_NewType(&descr);
    assert(structseq_type != NULL);
    assert(PyType_Check(structseq_type));
    assert(PyType_FastSubclass(structseq_type, Py_TPFLAGS_TUPLE_SUBCLASS));
    Py_DECREF(structseq_type);

    Py_RETURN_NONE;
}

static PyObject *
test_structseq_newtype_null_descr_doc(PyObject *Py_UNUSED(self),
                              PyObject *Py_UNUSED(args))
{
    PyStructSequence_Field descr_fields[1] = {
        (PyStructSequence_Field){NULL, NULL}
    };
    // Test specifically for NULL .doc field.
    PyStructSequence_Desc descr = {"_testcapi.test_descr", NULL, &descr_fields[0], 0};

    PyTypeObject* structseq_type = PyStructSequence_NewType(&descr);
    assert(structseq_type != NULL);
    assert(PyType_Check(structseq_type));
    assert(PyType_FastSubclass(structseq_type, Py_TPFLAGS_TUPLE_SUBCLASS));
    Py_DECREF(structseq_type);

    Py_RETURN_NONE;
}

static PyObject *
test_incref_decref_API(PyObject *ob, PyObject *Py_UNUSED(ignored))
{
    PyObject *obj = PyLong_FromLong(0);
    Py_IncRef(obj);
    Py_DecRef(obj);
    Py_DecRef(obj);
    Py_RETURN_NONE;
}

static PyObject *
test_pymem_alloc0(PyObject *self, PyObject *Py_UNUSED(ignored))
{
    void *ptr;

    ptr = PyMem_RawMalloc(0);
    if (ptr == NULL) {
        PyErr_SetString(PyExc_RuntimeError, "PyMem_RawMalloc(0) returns NULL");
        return NULL;
    }
    PyMem_RawFree(ptr);

    ptr = PyMem_RawCalloc(0, 0);
    if (ptr == NULL) {
        PyErr_SetString(PyExc_RuntimeError, "PyMem_RawCalloc(0, 0) returns NULL");
        return NULL;
    }
    PyMem_RawFree(ptr);

    ptr = PyMem_Malloc(0);
    if (ptr == NULL) {
        PyErr_SetString(PyExc_RuntimeError, "PyMem_Malloc(0) returns NULL");
        return NULL;
    }
    PyMem_Free(ptr);

    ptr = PyMem_Calloc(0, 0);
    if (ptr == NULL) {
        PyErr_SetString(PyExc_RuntimeError, "PyMem_Calloc(0, 0) returns NULL");
        return NULL;
    }
    PyMem_Free(ptr);

    ptr = PyObject_Malloc(0);
    if (ptr == NULL) {
        PyErr_SetString(PyExc_RuntimeError, "PyObject_Malloc(0) returns NULL");
        return NULL;
    }
    PyObject_Free(ptr);

    ptr = PyObject_Calloc(0, 0);
    if (ptr == NULL) {
        PyErr_SetString(PyExc_RuntimeError, "PyObject_Calloc(0, 0) returns NULL");
        return NULL;
    }
    PyObject_Free(ptr);

    Py_RETURN_NONE;
}

static PyObject *
test_pyobject_new(PyObject *self, PyObject *Py_UNUSED(ignored))
{
    PyObject *obj;
    PyTypeObject *type = &PyBaseObject_Type;
    PyTypeObject *var_type = &PyLong_Type;

    // PyObject_New()
    obj = PyObject_New(PyObject, type);
    if (obj == NULL) {
        goto alloc_failed;
    }
    Py_DECREF(obj);

    // PyObject_NEW()
    obj = PyObject_NEW(PyObject, type);
    if (obj == NULL) {
        goto alloc_failed;
    }
    Py_DECREF(obj);

    // PyObject_NewVar()
    obj = PyObject_NewVar(PyObject, var_type, 3);
    if (obj == NULL) {
        goto alloc_failed;
    }
    Py_DECREF(obj);

    // PyObject_NEW_VAR()
    obj = PyObject_NEW_VAR(PyObject, var_type, 3);
    if (obj == NULL) {
        goto alloc_failed;
    }
    Py_DECREF(obj);

    Py_RETURN_NONE;

alloc_failed:
    PyErr_NoMemory();
    return NULL;
}

typedef struct {
    PyMemAllocatorEx alloc;

    size_t malloc_size;
    size_t calloc_nelem;
    size_t calloc_elsize;
    void *realloc_ptr;
    size_t realloc_new_size;
    void *free_ptr;
    void *ctx;
} alloc_hook_t;

static void* hook_malloc(void* ctx, size_t size)
{
    alloc_hook_t *hook = (alloc_hook_t *)ctx;
    hook->ctx = ctx;
    hook->malloc_size = size;
    return hook->alloc.malloc(hook->alloc.ctx, size);
}

static void* hook_calloc(void* ctx, size_t nelem, size_t elsize)
{
    alloc_hook_t *hook = (alloc_hook_t *)ctx;
    hook->ctx = ctx;
    hook->calloc_nelem = nelem;
    hook->calloc_elsize = elsize;
    return hook->alloc.calloc(hook->alloc.ctx, nelem, elsize);
}

static void* hook_realloc(void* ctx, void* ptr, size_t new_size)
{
    alloc_hook_t *hook = (alloc_hook_t *)ctx;
    hook->ctx = ctx;
    hook->realloc_ptr = ptr;
    hook->realloc_new_size = new_size;
    return hook->alloc.realloc(hook->alloc.ctx, ptr, new_size);
}

static void hook_free(void *ctx, void *ptr)
{
    alloc_hook_t *hook = (alloc_hook_t *)ctx;
    hook->ctx = ctx;
    hook->free_ptr = ptr;
    hook->alloc.free(hook->alloc.ctx, ptr);
}

static PyObject *
test_setallocators(PyMemAllocatorDomain domain)
{
    PyObject *res = NULL;
    const char *error_msg;
    alloc_hook_t hook;
    PyMemAllocatorEx alloc;
    size_t size, size2, nelem, elsize;
    void *ptr, *ptr2;

    memset(&hook, 0, sizeof(hook));

    alloc.ctx = &hook;
    alloc.malloc = &hook_malloc;
    alloc.calloc = &hook_calloc;
    alloc.realloc = &hook_realloc;
    alloc.free = &hook_free;
    PyMem_GetAllocator(domain, &hook.alloc);
    PyMem_SetAllocator(domain, &alloc);

    /* malloc, realloc, free */
    size = 42;
    hook.ctx = NULL;
    switch(domain)
    {
    case PYMEM_DOMAIN_RAW: ptr = PyMem_RawMalloc(size); break;
    case PYMEM_DOMAIN_MEM: ptr = PyMem_Malloc(size); break;
    case PYMEM_DOMAIN_OBJ: ptr = PyObject_Malloc(size); break;
    default: ptr = NULL; break;
    }

#define CHECK_CTX(FUNC) \
    if (hook.ctx != &hook) { \
        error_msg = FUNC " wrong context"; \
        goto fail; \
    } \
    hook.ctx = NULL;  /* reset for next check */

    if (ptr == NULL) {
        error_msg = "malloc failed";
        goto fail;
    }
    CHECK_CTX("malloc");
    if (hook.malloc_size != size) {
        error_msg = "malloc invalid size";
        goto fail;
    }

    size2 = 200;
    switch(domain)
    {
    case PYMEM_DOMAIN_RAW: ptr2 = PyMem_RawRealloc(ptr, size2); break;
    case PYMEM_DOMAIN_MEM: ptr2 = PyMem_Realloc(ptr, size2); break;
    case PYMEM_DOMAIN_OBJ: ptr2 = PyObject_Realloc(ptr, size2); break;
    default: ptr2 = NULL; break;
    }

    if (ptr2 == NULL) {
        error_msg = "realloc failed";
        goto fail;
    }
    CHECK_CTX("realloc");
    if (hook.realloc_ptr != ptr
        || hook.realloc_new_size != size2) {
        error_msg = "realloc invalid parameters";
        goto fail;
    }

    switch(domain)
    {
    case PYMEM_DOMAIN_RAW: PyMem_RawFree(ptr2); break;
    case PYMEM_DOMAIN_MEM: PyMem_Free(ptr2); break;
    case PYMEM_DOMAIN_OBJ: PyObject_Free(ptr2); break;
    }

    CHECK_CTX("free");
    if (hook.free_ptr != ptr2) {
        error_msg = "free invalid pointer";
        goto fail;
    }

    /* calloc, free */
    nelem = 2;
    elsize = 5;
    switch(domain)
    {
    case PYMEM_DOMAIN_RAW: ptr = PyMem_RawCalloc(nelem, elsize); break;
    case PYMEM_DOMAIN_MEM: ptr = PyMem_Calloc(nelem, elsize); break;
    case PYMEM_DOMAIN_OBJ: ptr = PyObject_Calloc(nelem, elsize); break;
    default: ptr = NULL; break;
    }

    if (ptr == NULL) {
        error_msg = "calloc failed";
        goto fail;
    }
    CHECK_CTX("calloc");
    if (hook.calloc_nelem != nelem || hook.calloc_elsize != elsize) {
        error_msg = "calloc invalid nelem or elsize";
        goto fail;
    }

    hook.free_ptr = NULL;
    switch(domain)
    {
    case PYMEM_DOMAIN_RAW: PyMem_RawFree(ptr); break;
    case PYMEM_DOMAIN_MEM: PyMem_Free(ptr); break;
    case PYMEM_DOMAIN_OBJ: PyObject_Free(ptr); break;
    }

    CHECK_CTX("calloc free");
    if (hook.free_ptr != ptr) {
        error_msg = "calloc free invalid pointer";
        goto fail;
    }

    Py_INCREF(Py_None);
    res = Py_None;
    goto finally;

fail:
    PyErr_SetString(PyExc_RuntimeError, error_msg);

finally:
    PyMem_SetAllocator(domain, &hook.alloc);
    return res;

#undef CHECK_CTX
}

static PyObject *
test_pymem_setrawallocators(PyObject *self, PyObject *Py_UNUSED(ignored))
{
    return test_setallocators(PYMEM_DOMAIN_RAW);
}

static PyObject *
test_pymem_setallocators(PyObject *self, PyObject *Py_UNUSED(ignored))
{
    return test_setallocators(PYMEM_DOMAIN_MEM);
}

static PyObject *
test_pyobject_setallocators(PyObject *self, PyObject *Py_UNUSED(ignored))
{
    return test_setallocators(PYMEM_DOMAIN_OBJ);
}

/* Most part of the following code is inherited from the pyfailmalloc project
 * written by Victor Stinner. */
static struct {
    int installed;
    PyMemAllocatorEx raw;
    PyMemAllocatorEx mem;
    PyMemAllocatorEx obj;
} FmHook;

static struct {
    int start;
    int stop;
    Py_ssize_t count;
} FmData;

static int
fm_nomemory(void)
{
    FmData.count++;
    if (FmData.count > FmData.start &&
            (FmData.stop <= 0 || FmData.count <= FmData.stop)) {
        return 1;
    }
    return 0;
}

static void *
hook_fmalloc(void *ctx, size_t size)
{
    PyMemAllocatorEx *alloc = (PyMemAllocatorEx *)ctx;
    if (fm_nomemory()) {
        return NULL;
    }
    return alloc->malloc(alloc->ctx, size);
}

static void *
hook_fcalloc(void *ctx, size_t nelem, size_t elsize)
{
    PyMemAllocatorEx *alloc = (PyMemAllocatorEx *)ctx;
    if (fm_nomemory()) {
        return NULL;
    }
    return alloc->calloc(alloc->ctx, nelem, elsize);
}

static void *
hook_frealloc(void *ctx, void *ptr, size_t new_size)
{
    PyMemAllocatorEx *alloc = (PyMemAllocatorEx *)ctx;
    if (fm_nomemory()) {
        return NULL;
    }
    return alloc->realloc(alloc->ctx, ptr, new_size);
}

static void
hook_ffree(void *ctx, void *ptr)
{
    PyMemAllocatorEx *alloc = (PyMemAllocatorEx *)ctx;
    alloc->free(alloc->ctx, ptr);
}

static void
fm_setup_hooks(void)
{
    PyMemAllocatorEx alloc;

    if (FmHook.installed) {
        return;
    }
    FmHook.installed = 1;

    alloc.malloc = hook_fmalloc;
    alloc.calloc = hook_fcalloc;
    alloc.realloc = hook_frealloc;
    alloc.free = hook_ffree;
    PyMem_GetAllocator(PYMEM_DOMAIN_RAW, &FmHook.raw);
    PyMem_GetAllocator(PYMEM_DOMAIN_MEM, &FmHook.mem);
    PyMem_GetAllocator(PYMEM_DOMAIN_OBJ, &FmHook.obj);

    alloc.ctx = &FmHook.raw;
    PyMem_SetAllocator(PYMEM_DOMAIN_RAW, &alloc);

    alloc.ctx = &FmHook.mem;
    PyMem_SetAllocator(PYMEM_DOMAIN_MEM, &alloc);

    alloc.ctx = &FmHook.obj;
    PyMem_SetAllocator(PYMEM_DOMAIN_OBJ, &alloc);
}

static void
fm_remove_hooks(void)
{
    if (FmHook.installed) {
        FmHook.installed = 0;
        PyMem_SetAllocator(PYMEM_DOMAIN_RAW, &FmHook.raw);
        PyMem_SetAllocator(PYMEM_DOMAIN_MEM, &FmHook.mem);
        PyMem_SetAllocator(PYMEM_DOMAIN_OBJ, &FmHook.obj);
    }
}

static PyObject*
set_nomemory(PyObject *self, PyObject *args)
{
    /* Memory allocation fails after 'start' allocation requests, and until
     * 'stop' allocation requests except when 'stop' is negative or equal
     * to 0 (default) in which case allocation failures never stop. */
    FmData.count = 0;
    FmData.stop = 0;
    if (!PyArg_ParseTuple(args, "i|i", &FmData.start, &FmData.stop)) {
        return NULL;
    }
    fm_setup_hooks();
    Py_RETURN_NONE;
}

static PyObject*
remove_mem_hooks(PyObject *self, PyObject *Py_UNUSED(ignored))
{
    fm_remove_hooks();
    Py_RETURN_NONE;
}

PyDoc_STRVAR(docstring_empty,
""
);

PyDoc_STRVAR(docstring_no_signature,
"This docstring has no signature."
);

PyDoc_STRVAR(docstring_with_invalid_signature,
"docstring_with_invalid_signature($module, /, boo)\n"
"\n"
"This docstring has an invalid signature."
);

PyDoc_STRVAR(docstring_with_invalid_signature2,
"docstring_with_invalid_signature2($module, /, boo)\n"
"\n"
"--\n"
"\n"
"This docstring also has an invalid signature."
);

PyDoc_STRVAR(docstring_with_signature,
"docstring_with_signature($module, /, sig)\n"
"--\n"
"\n"
"This docstring has a valid signature."
);

PyDoc_STRVAR(docstring_with_signature_but_no_doc,
"docstring_with_signature_but_no_doc($module, /, sig)\n"
"--\n"
"\n"
);

PyDoc_STRVAR(docstring_with_signature_and_extra_newlines,
"docstring_with_signature_and_extra_newlines($module, /, parameter)\n"
"--\n"
"\n"
"\n"
"This docstring has a valid signature and some extra newlines."
);

PyDoc_STRVAR(docstring_with_signature_with_defaults,
"docstring_with_signature_with_defaults(module, s='avocado',\n"
"        b=b'bytes', d=3.14, i=35, n=None, t=True, f=False,\n"
"        local=the_number_three, sys=sys.maxsize,\n"
"        exp=sys.maxsize - 1)\n"
"--\n"
"\n"
"\n"
"\n"
"This docstring has a valid signature with parameters,\n"
"and the parameters take defaults of varying types."
);

typedef struct {
    PyThread_type_lock start_event;
    PyThread_type_lock exit_event;
    PyObject *callback;
} test_c_thread_t;

static void
temporary_c_thread(void *data)
{
    test_c_thread_t *test_c_thread = data;
    PyGILState_STATE state;
    PyObject *res;

    PyThread_release_lock(test_c_thread->start_event);

    /* Allocate a Python thread state for this thread */
    state = PyGILState_Ensure();

    res = PyObject_CallNoArgs(test_c_thread->callback);
    Py_CLEAR(test_c_thread->callback);

    if (res == NULL) {
        PyErr_Print();
    }
    else {
        Py_DECREF(res);
    }

    /* Destroy the Python thread state for this thread */
    PyGILState_Release(state);

    PyThread_release_lock(test_c_thread->exit_event);
}

static PyObject *
call_in_temporary_c_thread(PyObject *self, PyObject *callback)
{
    PyObject *res = NULL;
    test_c_thread_t test_c_thread;
    long thread;

    test_c_thread.start_event = PyThread_allocate_lock();
    test_c_thread.exit_event = PyThread_allocate_lock();
    test_c_thread.callback = NULL;
    if (!test_c_thread.start_event || !test_c_thread.exit_event) {
        PyErr_SetString(PyExc_RuntimeError, "could not allocate lock");
        goto exit;
    }

    Py_INCREF(callback);
    test_c_thread.callback = callback;

    PyThread_acquire_lock(test_c_thread.start_event, 1);
    PyThread_acquire_lock(test_c_thread.exit_event, 1);

    thread = PyThread_start_new_thread(temporary_c_thread, &test_c_thread);
    if (thread == -1) {
        PyErr_SetString(PyExc_RuntimeError, "unable to start the thread");
        PyThread_release_lock(test_c_thread.start_event);
        PyThread_release_lock(test_c_thread.exit_event);
        goto exit;
    }

    PyThread_acquire_lock(test_c_thread.start_event, 1);
    PyThread_release_lock(test_c_thread.start_event);

    Py_BEGIN_ALLOW_THREADS
        PyThread_acquire_lock(test_c_thread.exit_event, 1);
        PyThread_release_lock(test_c_thread.exit_event);
    Py_END_ALLOW_THREADS

    Py_INCREF(Py_None);
    res = Py_None;

exit:
    Py_CLEAR(test_c_thread.callback);
    if (test_c_thread.start_event)
        PyThread_free_lock(test_c_thread.start_event);
    if (test_c_thread.exit_event)
        PyThread_free_lock(test_c_thread.exit_event);
    return res;
}

/* marshal */

static PyObject*
pymarshal_write_long_to_file(PyObject* self, PyObject *args)
{
    long value;
    PyObject *filename;
    int version;
    FILE *fp;

    if (!PyArg_ParseTuple(args, "lOi:pymarshal_write_long_to_file",
                          &value, &filename, &version))
        return NULL;

    fp = _Py_fopen_obj(filename, "wb");
    if (fp == NULL) {
        PyErr_SetFromErrno(PyExc_OSError);
        return NULL;
    }

    PyMarshal_WriteLongToFile(value, fp, version);

    fclose(fp);
    if (PyErr_Occurred())
        return NULL;
    Py_RETURN_NONE;
}

static PyObject*
pymarshal_write_object_to_file(PyObject* self, PyObject *args)
{
    PyObject *obj;
    PyObject *filename;
    int version;
    FILE *fp;

    if (!PyArg_ParseTuple(args, "OOi:pymarshal_write_object_to_file",
                          &obj, &filename, &version))
        return NULL;

    fp = _Py_fopen_obj(filename, "wb");
    if (fp == NULL) {
        PyErr_SetFromErrno(PyExc_OSError);
        return NULL;
    }

    PyMarshal_WriteObjectToFile(obj, fp, version);

    fclose(fp);
    if (PyErr_Occurred())
        return NULL;
    Py_RETURN_NONE;
}

static PyObject*
pymarshal_read_short_from_file(PyObject* self, PyObject *args)
{
    int value;
    long pos;
    PyObject *filename;
    FILE *fp;

    if (!PyArg_ParseTuple(args, "O:pymarshal_read_short_from_file", &filename))
        return NULL;

    fp = _Py_fopen_obj(filename, "rb");
    if (fp == NULL) {
        PyErr_SetFromErrno(PyExc_OSError);
        return NULL;
    }

    value = PyMarshal_ReadShortFromFile(fp);
    pos = ftell(fp);

    fclose(fp);
    if (PyErr_Occurred())
        return NULL;
    return Py_BuildValue("il", value, pos);
}

static PyObject*
pymarshal_read_long_from_file(PyObject* self, PyObject *args)
{
    long value, pos;
    PyObject *filename;
    FILE *fp;

    if (!PyArg_ParseTuple(args, "O:pymarshal_read_long_from_file", &filename))
        return NULL;

    fp = _Py_fopen_obj(filename, "rb");
    if (fp == NULL) {
        PyErr_SetFromErrno(PyExc_OSError);
        return NULL;
    }

    value = PyMarshal_ReadLongFromFile(fp);
    pos = ftell(fp);

    fclose(fp);
    if (PyErr_Occurred())
        return NULL;
    return Py_BuildValue("ll", value, pos);
}

static PyObject*
pymarshal_read_last_object_from_file(PyObject* self, PyObject *args)
{
    PyObject *obj;
    long pos;
    PyObject *filename;
    FILE *fp;

    if (!PyArg_ParseTuple(args, "O:pymarshal_read_last_object_from_file", &filename))
        return NULL;

    fp = _Py_fopen_obj(filename, "rb");
    if (fp == NULL) {
        PyErr_SetFromErrno(PyExc_OSError);
        return NULL;
    }

    obj = PyMarshal_ReadLastObjectFromFile(fp);
    pos = ftell(fp);

    fclose(fp);
    return Py_BuildValue("Nl", obj, pos);
}

static PyObject*
pymarshal_read_object_from_file(PyObject* self, PyObject *args)
{
    PyObject *obj;
    long pos;
    PyObject *filename;
    FILE *fp;

    if (!PyArg_ParseTuple(args, "O:pymarshal_read_object_from_file", &filename))
        return NULL;

    fp = _Py_fopen_obj(filename, "rb");
    if (fp == NULL) {
        PyErr_SetFromErrno(PyExc_OSError);
        return NULL;
    }

    obj = PyMarshal_ReadObjectFromFile(fp);
    pos = ftell(fp);

    fclose(fp);
    return Py_BuildValue("Nl", obj, pos);
}

static PyObject*
return_null_without_error(PyObject *self, PyObject *args)
{
    /* invalid call: return NULL without setting an error,
     * _Py_CheckFunctionResult() must detect such bug at runtime. */
    PyErr_Clear();
    return NULL;
}

static PyObject*
return_result_with_error(PyObject *self, PyObject *args)
{
    /* invalid call: return a result with an error set,
     * _Py_CheckFunctionResult() must detect such bug at runtime. */
    PyErr_SetNone(PyExc_ValueError);
    Py_RETURN_NONE;
}

static PyObject*
getitem_with_error(PyObject *self, PyObject *args)
{
    PyObject *map, *key;
    if (!PyArg_ParseTuple(args, "OO", &map, &key)) {
        return NULL;
    }

    PyErr_SetString(PyExc_ValueError, "bug");
    return PyObject_GetItem(map, key);
}

static PyObject *
test_pytime_fromseconds(PyObject *self, PyObject *args)
{
    int seconds;
    if (!PyArg_ParseTuple(args, "i", &seconds)) {
        return NULL;
    }
    _PyTime_t ts = _PyTime_FromSeconds(seconds);
    return _PyTime_AsNanosecondsObject(ts);
}

static PyObject *
test_pytime_fromsecondsobject(PyObject *self, PyObject *args)
{
    PyObject *obj;
    int round;
    if (!PyArg_ParseTuple(args, "Oi", &obj, &round)) {
        return NULL;
    }
    if (check_time_rounding(round) < 0) {
        return NULL;
    }
    _PyTime_t ts;
    if (_PyTime_FromSecondsObject(&ts, obj, round) == -1) {
        return NULL;
    }
    return _PyTime_AsNanosecondsObject(ts);
}

static PyObject *
test_pytime_assecondsdouble(PyObject *self, PyObject *args)
{
    PyObject *obj;
    if (!PyArg_ParseTuple(args, "O", &obj)) {
        return NULL;
    }
    _PyTime_t ts;
    if (_PyTime_FromNanosecondsObject(&ts, obj) < 0) {
        return NULL;
    }
    double d = _PyTime_AsSecondsDouble(ts);
    return PyFloat_FromDouble(d);
}

static PyObject *
test_PyTime_AsTimeval(PyObject *self, PyObject *args)
{
    PyObject *obj;
    int round;
    if (!PyArg_ParseTuple(args, "Oi", &obj, &round)) {
        return NULL;
    }
    if (check_time_rounding(round) < 0) {
        return NULL;
    }
    _PyTime_t t;
    if (_PyTime_FromNanosecondsObject(&t, obj) < 0) {
        return NULL;
    }
    struct timeval tv;
    if (_PyTime_AsTimeval(t, &tv, round) < 0) {
        return NULL;
    }

    PyObject *seconds = PyLong_FromLongLong(tv.tv_sec);
    if (seconds == NULL) {
        return NULL;
    }
    return Py_BuildValue("Nl", seconds, (long)tv.tv_usec);
}

static PyObject *
test_PyTime_AsTimeval_clamp(PyObject *self, PyObject *args)
{
    PyObject *obj;
    int round;
    if (!PyArg_ParseTuple(args, "Oi", &obj, &round)) {
        return NULL;
    }
    if (check_time_rounding(round) < 0) {
        return NULL;
    }
    _PyTime_t t;
    if (_PyTime_FromNanosecondsObject(&t, obj) < 0) {
        return NULL;
    }
    struct timeval tv;
    _PyTime_AsTimeval_clamp(t, &tv, round);

    PyObject *seconds = PyLong_FromLongLong(tv.tv_sec);
    if (seconds == NULL) {
        return NULL;
    }
    return Py_BuildValue("Nl", seconds, (long)tv.tv_usec);
}

#ifdef HAVE_CLOCK_GETTIME
static PyObject *
test_PyTime_AsTimespec(PyObject *self, PyObject *args)
{
    PyObject *obj;
    if (!PyArg_ParseTuple(args, "O", &obj)) {
        return NULL;
    }
    _PyTime_t t;
    if (_PyTime_FromNanosecondsObject(&t, obj) < 0) {
        return NULL;
    }
    struct timespec ts;
    if (_PyTime_AsTimespec(t, &ts) == -1) {
        return NULL;
    }
    return Py_BuildValue("Nl", _PyLong_FromTime_t(ts.tv_sec), ts.tv_nsec);
}

static PyObject *
test_PyTime_AsTimespec_clamp(PyObject *self, PyObject *args)
{
    PyObject *obj;
    if (!PyArg_ParseTuple(args, "O", &obj)) {
        return NULL;
    }
    _PyTime_t t;
    if (_PyTime_FromNanosecondsObject(&t, obj) < 0) {
        return NULL;
    }
    struct timespec ts;
    _PyTime_AsTimespec_clamp(t, &ts);
    return Py_BuildValue("Nl", _PyLong_FromTime_t(ts.tv_sec), ts.tv_nsec);
}
#endif

static PyObject *
test_PyTime_AsMilliseconds(PyObject *self, PyObject *args)
{
    PyObject *obj;
    int round;
    if (!PyArg_ParseTuple(args, "Oi", &obj, &round)) {
        return NULL;
    }
    _PyTime_t t;
    if (_PyTime_FromNanosecondsObject(&t, obj) < 0) {
        return NULL;
    }
    if (check_time_rounding(round) < 0) {
        return NULL;
    }
    _PyTime_t ms = _PyTime_AsMilliseconds(t, round);
    _PyTime_t ns = _PyTime_FromNanoseconds(ms);
    return _PyTime_AsNanosecondsObject(ns);
}

static PyObject *
test_PyTime_AsMicroseconds(PyObject *self, PyObject *args)
{
    PyObject *obj;
    int round;
    if (!PyArg_ParseTuple(args, "Oi", &obj, &round)) {
        return NULL;
    }
    _PyTime_t t;
    if (_PyTime_FromNanosecondsObject(&t, obj) < 0) {
        return NULL;
    }
    if (check_time_rounding(round) < 0) {
        return NULL;
    }
    _PyTime_t us = _PyTime_AsMicroseconds(t, round);
    _PyTime_t ns = _PyTime_FromNanoseconds(us);
    return _PyTime_AsNanosecondsObject(ns);
}

static PyObject*
pymem_buffer_overflow(PyObject *self, PyObject *args)
{
    char *buffer;

    /* Deliberate buffer overflow to check that PyMem_Free() detects
       the overflow when debug hooks are installed. */
    buffer = PyMem_Malloc(16);
    if (buffer == NULL) {
        PyErr_NoMemory();
        return NULL;
    }
    buffer[16] = 'x';
    PyMem_Free(buffer);

    Py_RETURN_NONE;
}

static PyObject*
pymem_api_misuse(PyObject *self, PyObject *args)
{
    char *buffer;

    /* Deliberate misusage of Python allocators:
       allococate with PyMem but release with PyMem_Raw. */
    buffer = PyMem_Malloc(16);
    PyMem_RawFree(buffer);

    Py_RETURN_NONE;
}

static PyObject*
pymem_malloc_without_gil(PyObject *self, PyObject *args)
{
    char *buffer;

    /* Deliberate bug to test debug hooks on Python memory allocators:
       call PyMem_Malloc() without holding the GIL */
    Py_BEGIN_ALLOW_THREADS
    buffer = PyMem_Malloc(10);
    Py_END_ALLOW_THREADS

    PyMem_Free(buffer);

    Py_RETURN_NONE;
}


static PyObject*
test_pymem_getallocatorsname(PyObject *self, PyObject *args)
{
    const char *name = _PyMem_GetCurrentAllocatorName();
    if (name == NULL) {
        PyErr_SetString(PyExc_RuntimeError, "cannot get allocators name");
        return NULL;
    }
    return PyUnicode_FromString(name);
}


static PyObject*
test_pyobject_is_freed(const char *test_name, PyObject *op)
{
    if (!_PyObject_IsFreed(op)) {
        return raiseTestError(test_name, "object is not seen as freed");
    }
    Py_RETURN_NONE;
}


static PyObject*
check_pyobject_null_is_freed(PyObject *self, PyObject *Py_UNUSED(args))
{
    PyObject *op = NULL;
    return test_pyobject_is_freed("check_pyobject_null_is_freed", op);
}


static PyObject*
check_pyobject_uninitialized_is_freed(PyObject *self, PyObject *Py_UNUSED(args))
{
    PyObject *op = (PyObject *)PyObject_Malloc(sizeof(PyObject));
    if (op == NULL) {
        return NULL;
    }
    /* Initialize reference count to avoid early crash in ceval or GC */
    Py_SET_REFCNT(op, 1);
    /* object fields like ob_type are uninitialized! */
    return test_pyobject_is_freed("check_pyobject_uninitialized_is_freed", op);
}


static PyObject*
check_pyobject_forbidden_bytes_is_freed(PyObject *self, PyObject *Py_UNUSED(args))
{
    /* Allocate an incomplete PyObject structure: truncate 'ob_type' field */
    PyObject *op = (PyObject *)PyObject_Malloc(offsetof(PyObject, ob_type));
    if (op == NULL) {
        return NULL;
    }
    /* Initialize reference count to avoid early crash in ceval or GC */
    Py_SET_REFCNT(op, 1);
    /* ob_type field is after the memory block: part of "forbidden bytes"
       when using debug hooks on memory allocators! */
    return test_pyobject_is_freed("check_pyobject_forbidden_bytes_is_freed", op);
}


static PyObject*
check_pyobject_freed_is_freed(PyObject *self, PyObject *Py_UNUSED(args))
{
    /* This test would fail if run with the address sanitizer */
#ifdef _Py_ADDRESS_SANITIZER
    Py_RETURN_NONE;
#else
    PyObject *op = PyObject_CallNoArgs((PyObject *)&PyBaseObject_Type);
    if (op == NULL) {
        return NULL;
    }
    Py_TYPE(op)->tp_dealloc(op);
    /* Reset reference count to avoid early crash in ceval or GC */
    Py_SET_REFCNT(op, 1);
    /* object memory is freed! */
    return test_pyobject_is_freed("check_pyobject_freed_is_freed", op);
#endif
}


static PyObject*
pyobject_malloc_without_gil(PyObject *self, PyObject *args)
{
    char *buffer;

    /* Deliberate bug to test debug hooks on Python memory allocators:
       call PyObject_Malloc() without holding the GIL */
    Py_BEGIN_ALLOW_THREADS
    buffer = PyObject_Malloc(10);
    Py_END_ALLOW_THREADS

    PyObject_Free(buffer);

    Py_RETURN_NONE;
}

static PyObject *
tracemalloc_track(PyObject *self, PyObject *args)
{
    unsigned int domain;
    PyObject *ptr_obj;
    void *ptr;
    Py_ssize_t size;
    int release_gil = 0;
    int res;

    if (!PyArg_ParseTuple(args, "IOn|i", &domain, &ptr_obj, &size, &release_gil))
        return NULL;
    ptr = PyLong_AsVoidPtr(ptr_obj);
    if (PyErr_Occurred())
        return NULL;

    if (release_gil) {
        Py_BEGIN_ALLOW_THREADS
        res = PyTraceMalloc_Track(domain, (uintptr_t)ptr, size);
        Py_END_ALLOW_THREADS
    }
    else {
        res = PyTraceMalloc_Track(domain, (uintptr_t)ptr, size);
    }

    if (res < 0) {
        PyErr_SetString(PyExc_RuntimeError, "PyTraceMalloc_Track error");
        return NULL;
    }

    Py_RETURN_NONE;
}

static PyObject *
tracemalloc_untrack(PyObject *self, PyObject *args)
{
    unsigned int domain;
    PyObject *ptr_obj;
    void *ptr;
    int res;

    if (!PyArg_ParseTuple(args, "IO", &domain, &ptr_obj))
        return NULL;
    ptr = PyLong_AsVoidPtr(ptr_obj);
    if (PyErr_Occurred())
        return NULL;

    res = PyTraceMalloc_Untrack(domain, (uintptr_t)ptr);
    if (res < 0) {
        PyErr_SetString(PyExc_RuntimeError, "PyTraceMalloc_Untrack error");
        return NULL;
    }

    Py_RETURN_NONE;
}

static PyObject *
tracemalloc_get_traceback(PyObject *self, PyObject *args)
{
    unsigned int domain;
    PyObject *ptr_obj;
    void *ptr;

    if (!PyArg_ParseTuple(args, "IO", &domain, &ptr_obj))
        return NULL;
    ptr = PyLong_AsVoidPtr(ptr_obj);
    if (PyErr_Occurred())
        return NULL;

    return _PyTraceMalloc_GetTraceback(domain, (uintptr_t)ptr);
}

static PyObject *
dict_get_version(PyObject *self, PyObject *args)
{
    PyDictObject *dict;
    uint64_t version;

    if (!PyArg_ParseTuple(args, "O!", &PyDict_Type, &dict))
        return NULL;

    version = dict->ma_version_tag;

    static_assert(sizeof(unsigned long long) >= sizeof(version),
                  "version is larger than unsigned long long");
    return PyLong_FromUnsignedLongLong((unsigned long long)version);
}


static PyObject *
raise_SIGINT_then_send_None(PyObject *self, PyObject *args)
{
    _Py_IDENTIFIER(send);
    PyGenObject *gen;

    if (!PyArg_ParseTuple(args, "O!", &PyGen_Type, &gen))
        return NULL;

    /* This is used in a test to check what happens if a signal arrives just
       as we're in the process of entering a yield from chain (see
       bpo-30039).

       Needs to be done in C, because:
       - we don't have a Python wrapper for raise()
       - we need to make sure that the Python-level signal handler doesn't run
         *before* we enter the generator frame, which is impossible in Python
         because we check for signals before every bytecode operation.
     */
    raise(SIGINT);
    return _PyObject_CallMethodIdOneArg((PyObject *)gen, &PyId_send, Py_None);
}


<<<<<<< HEAD
static int
fastcall_args(PyObject *args, PyObject ***stack, Py_ssize_t *nargs)
{
    if (args == Py_None) {
        *stack = NULL;
        *nargs = 0;
    }
    else if (PyTuple_Check(args)) {
        *stack = ((PyTupleObject *)args)->ob_item;
        *nargs = PyTuple_GET_SIZE(args);
    }
    else {
        PyErr_SetString(PyExc_TypeError, "args must be None or a tuple");
        return -1;
    }
    return 0;
}


static PyObject *
test_pyobject_fastcall(PyObject *self, PyObject *args)
{
    PyObject *func, *func_args;
    PyObject **stack;
    Py_ssize_t nargs;

    if (!PyArg_ParseTuple(args, "OO", &func, &func_args)) {
        return NULL;
    }

    if (fastcall_args(func_args, &stack, &nargs) < 0) {
        return NULL;
    }
    return _PyObject_FastCall(func, stack, nargs);
}


static PyObject *
test_pyobject_fastcalldict(PyObject *self, PyObject *args)
{
    PyObject *func, *func_args, *kwargs;
    PyObject **stack;
    Py_ssize_t nargs;

    if (!PyArg_ParseTuple(args, "OOO", &func, &func_args, &kwargs)) {
        return NULL;
    }

    if (fastcall_args(func_args, &stack, &nargs) < 0) {
        return NULL;
    }

    if (kwargs == Py_None) {
        kwargs = NULL;
    }
    else if (!PyDict_Check(kwargs)) {
        PyErr_SetString(PyExc_TypeError, "kwnames must be None or a dict");
        return NULL;
    }

    return PyObject_VectorcallDict(func, stack, nargs, kwargs);
}


static PyObject *
test_pyobject_vectorcall(PyObject *self, PyObject *args)
{
    PyObject *func, *func_args, *kwnames = NULL;
    PyObject **stack;
    Py_ssize_t nargs, nkw;

    if (!PyArg_ParseTuple(args, "OOO", &func, &func_args, &kwnames)) {
        return NULL;
    }

    if (fastcall_args(func_args, &stack, &nargs) < 0) {
        return NULL;
    }

    if (kwnames == Py_None) {
        kwnames = NULL;
    }
    else if (PyTuple_Check(kwnames)) {
        nkw = PyTuple_GET_SIZE(kwnames);
        if (nargs < nkw) {
            PyErr_SetString(PyExc_ValueError, "kwnames longer than args");
            return NULL;
        }
        nargs -= nkw;
    }
    else {
        PyErr_SetString(PyExc_TypeError, "kwnames must be None or a tuple");
        return NULL;
    }
    return PyObject_Vectorcall(func, stack, nargs, kwnames);
}


static PyObject *
override_vectorcall(
    PyObject *callable, PyObject *const *args, size_t nargsf, PyObject *kwnames) {
    return PyUnicode_FromString("overridden");
}

static PyObject *
function_setvectorcall(PyObject *self, PyObject *func)
{
    if (!PyFunction_Check(func)) {
        PyErr_BadInternalCall();
        return NULL;
    }
    PyFunction_SetVectorcall((PyFunctionObject *)func, (vectorcallfunc)override_vectorcall);
    Py_RETURN_NONE;
}

static PyObject *
test_pyvectorcall_call(PyObject *self, PyObject *args)
{
    PyObject *func;
    PyObject *argstuple;
    PyObject *kwargs = NULL;

    if (!PyArg_ParseTuple(args, "OO|O", &func, &argstuple, &kwargs)) {
        return NULL;
    }

    if (!PyTuple_Check(argstuple)) {
        PyErr_SetString(PyExc_TypeError, "args must be a tuple");
        return NULL;
    }
    if (kwargs != NULL && !PyDict_Check(kwargs)) {
        PyErr_SetString(PyExc_TypeError, "kwargs must be a dict");
        return NULL;
    }

    return PyVectorcall_Call(func, argstuple, kwargs);
}


=======
>>>>>>> 91f40f3f
static PyObject*
stack_pointer(PyObject *self, PyObject *args)
{
    int v = 5;
    return PyLong_FromVoidPtr(&v);
}


#ifdef W_STOPCODE
static PyObject*
py_w_stopcode(PyObject *self, PyObject *args)
{
    int sig, status;
    if (!PyArg_ParseTuple(args, "i", &sig)) {
        return NULL;
    }
    status = W_STOPCODE(sig);
    return PyLong_FromLong(status);
}
#endif


static PyObject *
get_mapping_keys(PyObject* self, PyObject *obj)
{
    return PyMapping_Keys(obj);
}

static PyObject *
get_mapping_values(PyObject* self, PyObject *obj)
{
    return PyMapping_Values(obj);
}

static PyObject *
get_mapping_items(PyObject* self, PyObject *obj)
{
    return PyMapping_Items(obj);
}


static PyObject *
test_pythread_tss_key_state(PyObject *self, PyObject *args)
{
    Py_tss_t tss_key = Py_tss_NEEDS_INIT;
    if (PyThread_tss_is_created(&tss_key)) {
        return raiseTestError("test_pythread_tss_key_state",
                              "TSS key not in an uninitialized state at "
                              "creation time");
    }
    if (PyThread_tss_create(&tss_key) != 0) {
        PyErr_SetString(PyExc_RuntimeError, "PyThread_tss_create failed");
        return NULL;
    }
    if (!PyThread_tss_is_created(&tss_key)) {
        return raiseTestError("test_pythread_tss_key_state",
                              "PyThread_tss_create succeeded, "
                              "but with TSS key in an uninitialized state");
    }
    if (PyThread_tss_create(&tss_key) != 0) {
        return raiseTestError("test_pythread_tss_key_state",
                              "PyThread_tss_create unsuccessful with "
                              "an already initialized key");
    }
#define CHECK_TSS_API(expr) \
        (void)(expr); \
        if (!PyThread_tss_is_created(&tss_key)) { \
            return raiseTestError("test_pythread_tss_key_state", \
                                  "TSS key initialization state was not " \
                                  "preserved after calling " #expr); }
    CHECK_TSS_API(PyThread_tss_set(&tss_key, NULL));
    CHECK_TSS_API(PyThread_tss_get(&tss_key));
#undef CHECK_TSS_API
    PyThread_tss_delete(&tss_key);
    if (PyThread_tss_is_created(&tss_key)) {
        return raiseTestError("test_pythread_tss_key_state",
                              "PyThread_tss_delete called, but did not "
                              "set the key state to uninitialized");
    }

    Py_tss_t *ptr_key = PyThread_tss_alloc();
    if (ptr_key == NULL) {
        PyErr_SetString(PyExc_RuntimeError, "PyThread_tss_alloc failed");
        return NULL;
    }
    if (PyThread_tss_is_created(ptr_key)) {
        return raiseTestError("test_pythread_tss_key_state",
                              "TSS key not in an uninitialized state at "
                              "allocation time");
    }
    PyThread_tss_free(ptr_key);
    ptr_key = NULL;
    Py_RETURN_NONE;
}


static PyObject*
new_hamt(PyObject *self, PyObject *args)
{
    return _PyContext_NewHamtForTests();
}


/* def bad_get(self, obj, cls):
       cls()
       return repr(self)
*/
static PyObject*
bad_get(PyObject *module, PyObject *const *args, Py_ssize_t nargs)
{
    PyObject *self, *obj, *cls;
    if (!_PyArg_UnpackStack(args, nargs, "bad_get", 3, 3, &self, &obj, &cls)) {
        return NULL;
    }

    PyObject *res = PyObject_CallNoArgs(cls);
    if (res == NULL) {
        return NULL;
    }
    Py_DECREF(res);

    return PyObject_Repr(self);
}


#ifdef Py_REF_DEBUG
static PyObject *
negative_refcount(PyObject *self, PyObject *Py_UNUSED(args))
{
    PyObject *obj = PyUnicode_FromString("negative_refcount");
    if (obj == NULL) {
        return NULL;
    }
    assert(Py_REFCNT(obj) == 1);

    Py_SET_REFCNT(obj,  0);
    /* Py_DECREF() must call _Py_NegativeRefcount() and abort Python */
    Py_DECREF(obj);

    Py_RETURN_NONE;
}
#endif


static PyObject*
test_write_unraisable_exc(PyObject *self, PyObject *args)
{
    PyObject *exc, *err_msg, *obj;
    if (!PyArg_ParseTuple(args, "OOO", &exc, &err_msg, &obj)) {
        return NULL;
    }

    const char *err_msg_utf8;
    if (err_msg != Py_None) {
        err_msg_utf8 = PyUnicode_AsUTF8(err_msg);
        if (err_msg_utf8 == NULL) {
            return NULL;
        }
    }
    else {
        err_msg_utf8 = NULL;
    }

    PyErr_SetObject((PyObject *)Py_TYPE(exc), exc);
    _PyErr_WriteUnraisableMsg(err_msg_utf8, obj);
    Py_RETURN_NONE;
}


static PyObject *
sequence_getitem(PyObject *self, PyObject *args)
{
    PyObject *seq;
    Py_ssize_t i;
    if (!PyArg_ParseTuple(args, "On", &seq, &i)) {
        return NULL;
    }
    return PySequence_GetItem(seq, i);
}


static PyObject *
sequence_setitem(PyObject *self, PyObject *args)
{
    Py_ssize_t i;
    PyObject *seq, *val;
    if (!PyArg_ParseTuple(args, "OnO", &seq, &i, &val)) {
        return NULL;
    }
    if (PySequence_SetItem(seq, i, val)) {
        return NULL;
    }
    Py_RETURN_NONE;
}


/* Functions for testing C calling conventions (METH_*) are named meth_*,
 * e.g. "meth_varargs" for METH_VARARGS.
 *
 * They all return a tuple of their C-level arguments, with None instead
 * of NULL and Python tuples instead of C arrays.
 */


static PyObject*
_null_to_none(PyObject* obj)
{
    if (obj == NULL) {
        Py_RETURN_NONE;
    }
    Py_INCREF(obj);
    return obj;
}

static PyObject*
meth_varargs(PyObject* self, PyObject* args)
{
    return Py_BuildValue("NO", _null_to_none(self), args);
}

static PyObject*
meth_varargs_keywords(PyObject* self, PyObject* args, PyObject* kwargs)
{
    return Py_BuildValue("NON", _null_to_none(self), args, _null_to_none(kwargs));
}

static PyObject*
meth_o(PyObject* self, PyObject* obj)
{
    return Py_BuildValue("NO", _null_to_none(self), obj);
}

static PyObject*
meth_noargs(PyObject* self, PyObject* ignored)
{
    return _null_to_none(self);
}

static PyObject*
_fastcall_to_tuple(PyObject* const* args, Py_ssize_t nargs)
{
    PyObject *tuple = PyTuple_New(nargs);
    if (tuple == NULL) {
        return NULL;
    }
    for (Py_ssize_t i=0; i < nargs; i++) {
        Py_INCREF(args[i]);
        PyTuple_SET_ITEM(tuple, i, args[i]);
    }
    return tuple;
}

static PyObject*
meth_fastcall(PyObject* self, PyObject* const* args, Py_ssize_t nargs)
{
    return Py_BuildValue(
        "NN", _null_to_none(self), _fastcall_to_tuple(args, nargs)
    );
}

static PyObject*
meth_fastcall_keywords(PyObject* self, PyObject* const* args,
                       Py_ssize_t nargs, PyObject* kwargs)
{
    PyObject *pyargs = _fastcall_to_tuple(args, nargs);
    if (pyargs == NULL) {
        return NULL;
    }
    PyObject *pykwargs = PyObject_Vectorcall((PyObject*)&PyDict_Type,
                                              args + nargs, 0, kwargs);
    return Py_BuildValue("NNN", _null_to_none(self), pyargs, pykwargs);
}


static PyObject*
pynumber_tobase(PyObject *module, PyObject *args)
{
    PyObject *obj;
    int base;
    if (!PyArg_ParseTuple(args, "Oi:pynumber_tobase",
                          &obj, &base)) {
        return NULL;
    }
    return PyNumber_ToBase(obj, base);
}


static PyObject*
test_set_type_size(PyObject *self, PyObject *Py_UNUSED(ignored))
{
    PyObject *obj = PyList_New(0);
    if (obj == NULL) {
        return NULL;
    }

    // Ensure that following tests don't modify the object,
    // to ensure that Py_DECREF() will not crash.
    assert(Py_TYPE(obj) == &PyList_Type);
    assert(Py_SIZE(obj) == 0);

    // bpo-39573: Test Py_SET_TYPE() and Py_SET_SIZE() functions.
    Py_SET_TYPE(obj, &PyList_Type);
    Py_SET_SIZE(obj, 0);

    Py_DECREF(obj);
    Py_RETURN_NONE;
}


#define TEST_REFCOUNT() \
    do { \
        PyObject *obj = PyList_New(0); \
        if (obj == NULL) { \
            return NULL; \
        } \
        assert(Py_REFCNT(obj) == 1); \
        \
        /* test Py_NewRef() */ \
        PyObject *ref = Py_NewRef(obj); \
        assert(ref == obj); \
        assert(Py_REFCNT(obj) == 2); \
        Py_DECREF(ref); \
        \
        /* test Py_XNewRef() */ \
        PyObject *xref = Py_XNewRef(obj); \
        assert(xref == obj); \
        assert(Py_REFCNT(obj) == 2); \
        Py_DECREF(xref); \
        \
        assert(Py_XNewRef(NULL) == NULL); \
        \
        Py_DECREF(obj); \
        Py_RETURN_NONE; \
    } while (0) \


// Test Py_NewRef() and Py_XNewRef() macros
static PyObject*
test_refcount_macros(PyObject *self, PyObject *Py_UNUSED(ignored))
{
    TEST_REFCOUNT();
}

#undef Py_NewRef
#undef Py_XNewRef

// Test Py_NewRef() and Py_XNewRef() functions, after undefining macros.
static PyObject*
test_refcount_funcs(PyObject *self, PyObject *Py_UNUSED(ignored))
{
    TEST_REFCOUNT();
}


// Test Py_Is() function
#define TEST_PY_IS() \
    do { \
        PyObject *o_none = Py_None; \
        PyObject *o_true = Py_True; \
        PyObject *o_false = Py_False; \
        PyObject *obj = PyList_New(0); \
        if (obj == NULL) { \
            return NULL; \
        } \
        \
        /* test Py_Is() */ \
        assert(Py_Is(obj, obj)); \
        assert(!Py_Is(obj, o_none)); \
        \
        /* test Py_None */ \
        assert(Py_Is(o_none, o_none)); \
        assert(!Py_Is(obj, o_none)); \
        \
        /* test Py_True */ \
        assert(Py_Is(o_true, o_true)); \
        assert(!Py_Is(o_false, o_true)); \
        assert(!Py_Is(obj, o_true)); \
        \
        /* test Py_False */ \
        assert(Py_Is(o_false, o_false)); \
        assert(!Py_Is(o_true, o_false)); \
        assert(!Py_Is(obj, o_false)); \
        \
        Py_DECREF(obj); \
        Py_RETURN_NONE; \
    } while (0)

// Test Py_Is() macro
static PyObject*
test_py_is_macros(PyObject *self, PyObject *Py_UNUSED(ignored))
{
    TEST_PY_IS();
}

#undef Py_Is

// Test Py_Is() function, after undefining its macro.
static PyObject*
test_py_is_funcs(PyObject *self, PyObject *Py_UNUSED(ignored))
{
    TEST_PY_IS();
}


static PyObject *
test_fatal_error(PyObject *self, PyObject *args)
{
    char *message;
    int release_gil = 0;
    if (!PyArg_ParseTuple(args, "y|i:fatal_error", &message, &release_gil))
        return NULL;
    if (release_gil) {
        Py_BEGIN_ALLOW_THREADS
        Py_FatalError(message);
        Py_END_ALLOW_THREADS
    }
    else {
        Py_FatalError(message);
    }
    // Py_FatalError() does not return, but exits the process.
    Py_RETURN_NONE;
}

// type->tp_version_tag
static PyObject *
type_get_version(PyObject *self, PyObject *type)
{
    if (!PyType_Check(type)) {
        PyErr_SetString(PyExc_TypeError, "argument must be a type");
        return NULL;
    }
    PyObject *res = PyLong_FromUnsignedLong(
        ((PyTypeObject *)type)->tp_version_tag);
    if (res == NULL) {
        assert(PyErr_Occurred());
        return NULL;
    }
    return res;
}


// Test PyThreadState C API
static PyObject *
test_tstate_capi(PyObject *self, PyObject *Py_UNUSED(args))
{
    // PyThreadState_Get()
    PyThreadState *tstate = PyThreadState_Get();
    assert(tstate != NULL);

    // PyThreadState_GET()
    PyThreadState *tstate2 = PyThreadState_Get();
    assert(tstate2 == tstate);

    // private _PyThreadState_UncheckedGet()
    PyThreadState *tstate3 = _PyThreadState_UncheckedGet();
    assert(tstate3 == tstate);

    // PyThreadState_EnterTracing(), PyThreadState_LeaveTracing()
    PyThreadState_EnterTracing(tstate);
    PyThreadState_LeaveTracing(tstate);

    // PyThreadState_GetDict(): no tstate argument
    PyObject *dict = PyThreadState_GetDict();
    // PyThreadState_GetDict() API can return NULL if PyDict_New() fails,
    // but it should not occur in practice.
    assert(dict != NULL);
    assert(PyDict_Check(dict));
    // dict is a borrowed reference

    // private _PyThreadState_GetDict()
    PyObject *dict2 = _PyThreadState_GetDict(tstate);
    assert(dict2 == dict);
    // dict2 is a borrowed reference

    // PyThreadState_GetInterpreter()
    PyInterpreterState *interp = PyThreadState_GetInterpreter(tstate);
    assert(interp != NULL);

    // PyThreadState_GetFrame()
    PyFrameObject*frame = PyThreadState_GetFrame(tstate);
    assert(frame != NULL);
    assert(PyFrame_Check(frame));
    Py_DECREF(frame);

    // PyThreadState_GetID()
    uint64_t id = PyThreadState_GetID(tstate);
    assert(id >= 1);

    Py_RETURN_NONE;
}


// Test PyFloat_Pack2(), PyFloat_Pack4() and PyFloat_Pack8()
static PyObject *
test_float_pack(PyObject *self, PyObject *args)
{
    int size;
    double d;
    int le;
    if (!PyArg_ParseTuple(args, "idi", &size, &d, &le)) {
        return NULL;
    }
    switch (size)
    {
    case 2:
    {
        char data[2];
        if (PyFloat_Pack2(d, data, le) < 0) {
            return NULL;
        }
        return PyBytes_FromStringAndSize(data, Py_ARRAY_LENGTH(data));
    }
    case 4:
    {
        char data[4];
        if (PyFloat_Pack4(d, data, le) < 0) {
            return NULL;
        }
        return PyBytes_FromStringAndSize(data, Py_ARRAY_LENGTH(data));
    }
    case 8:
    {
        char data[8];
        if (PyFloat_Pack8(d, data, le) < 0) {
            return NULL;
        }
        return PyBytes_FromStringAndSize(data, Py_ARRAY_LENGTH(data));
    }
    default: break;
    }

    PyErr_SetString(PyExc_ValueError, "size must 2, 4 or 8");
    return NULL;
}


// Test PyFloat_Unpack2(), PyFloat_Unpack4() and PyFloat_Unpack8()
static PyObject *
test_float_unpack(PyObject *self, PyObject *args)
{
    assert(!PyErr_Occurred());
    const char *data;
    Py_ssize_t size;
    int le;
    if (!PyArg_ParseTuple(args, "y#i", &data, &size, &le)) {
        return NULL;
    }
    double d;
    switch (size)
    {
    case 2:
        d = PyFloat_Unpack2(data, le);
        break;
    case 4:
        d = PyFloat_Unpack4(data, le);
        break;
    case 8:
        d = PyFloat_Unpack8(data, le);
        break;
    default:
        PyErr_SetString(PyExc_ValueError, "data length must 2, 4 or 8 bytes");
        return NULL;
    }

    if (d == -1.0 && PyErr_Occurred()) {
        return NULL;
    }
    return PyFloat_FromDouble(d);
}

static PyObject *
frame_getlocals(PyObject *self, PyObject *frame)
{
    if (!PyFrame_Check(frame)) {
        PyErr_SetString(PyExc_TypeError, "argument must be a frame");
        return NULL;
    }
    return PyFrame_GetLocals((PyFrameObject *)frame);
}

static PyObject *
frame_getglobals(PyObject *self, PyObject *frame)
{
    if (!PyFrame_Check(frame)) {
        PyErr_SetString(PyExc_TypeError, "argument must be a frame");
        return NULL;
    }
    return PyFrame_GetGlobals((PyFrameObject *)frame);
}

static PyObject *
frame_getgenerator(PyObject *self, PyObject *frame)
{
    if (!PyFrame_Check(frame)) {
        PyErr_SetString(PyExc_TypeError, "argument must be a frame");
        return NULL;
    }
    return PyFrame_GetGenerator((PyFrameObject *)frame);
}

static PyObject *
frame_getbuiltins(PyObject *self, PyObject *frame)
{
    if (!PyFrame_Check(frame)) {
        PyErr_SetString(PyExc_TypeError, "argument must be a frame");
        return NULL;
    }
    return PyFrame_GetBuiltins((PyFrameObject *)frame);
}

static PyObject *
frame_getlasti(PyObject *self, PyObject *frame)
{
    if (!PyFrame_Check(frame)) {
        PyErr_SetString(PyExc_TypeError, "argument must be a frame");
        return NULL;
    }
    int lasti = PyFrame_GetLasti((PyFrameObject *)frame);
    if (lasti < 0) {
        assert(lasti == -1);
        Py_RETURN_NONE;
    }
    return PyLong_FromLong(lasti);
}

static PyObject *
get_feature_macros(PyObject *self, PyObject *Py_UNUSED(args))
{
    PyObject *result = PyDict_New();
    if (!result) {
        return NULL;
    }
    int res;
#include "_testcapi_feature_macros.inc"
    return result;
}

static PyObject *
test_code_api(PyObject *self, PyObject *Py_UNUSED(args))
{
    PyCodeObject *co = PyCode_NewEmpty("_testcapi", "dummy", 1);
    if (co == NULL) {
        return NULL;
    }
    /* co_code */
    {
        PyObject *co_code = PyCode_GetCode(co);
        if (co_code == NULL) {
            goto fail;
        }
        assert(PyBytes_CheckExact(co_code));
        if (PyObject_Length(co_code) == 0) {
            PyErr_SetString(PyExc_ValueError, "empty co_code");
            Py_DECREF(co_code);
            goto fail;
        }
        Py_DECREF(co_code);
    }
    /* co_varnames */
    {
        PyObject *co_varnames = PyCode_GetVarnames(co);
        if (co_varnames == NULL) {
            goto fail;
        }
        if (!PyTuple_CheckExact(co_varnames)) {
            PyErr_SetString(PyExc_TypeError, "co_varnames not tuple");
            Py_DECREF(co_varnames);
            goto fail;
        }
        if (PyTuple_GET_SIZE(co_varnames) != 0) {
            PyErr_SetString(PyExc_ValueError, "non-empty co_varnames");
            Py_DECREF(co_varnames);
            goto fail;
        }
        Py_DECREF(co_varnames);
    }
    /* co_cellvars */
    {
        PyObject *co_cellvars = PyCode_GetCellvars(co);
        if (co_cellvars == NULL) {
            goto fail;
        }
        if (!PyTuple_CheckExact(co_cellvars)) {
            PyErr_SetString(PyExc_TypeError, "co_cellvars not tuple");
            Py_DECREF(co_cellvars);
            goto fail;
        }
        if (PyTuple_GET_SIZE(co_cellvars) != 0) {
            PyErr_SetString(PyExc_ValueError, "non-empty co_cellvars");
            Py_DECREF(co_cellvars);
            goto fail;
        }
        Py_DECREF(co_cellvars);
    }
    /* co_freevars */
    {
        PyObject *co_freevars = PyCode_GetFreevars(co);
        if (co_freevars == NULL) {
            goto fail;
        }
        if (!PyTuple_CheckExact(co_freevars)) {
            PyErr_SetString(PyExc_TypeError, "co_freevars not tuple");
            Py_DECREF(co_freevars);
            goto fail;
        }
        if (PyTuple_GET_SIZE(co_freevars) != 0) {
            PyErr_SetString(PyExc_ValueError, "non-empty co_freevars");
            Py_DECREF(co_freevars);
            goto fail;
        }
        Py_DECREF(co_freevars);
    }
    Py_DECREF(co);
    Py_RETURN_NONE;
fail:
    Py_DECREF(co);
    return NULL;
}

static int
record_func(PyObject *obj, PyFrameObject *f, int what, PyObject *arg)
{
    assert(PyList_Check(obj));
    PyObject *what_obj = NULL;
    PyObject *line_obj = NULL;
    PyObject *tuple = NULL;
    int res = -1;
    what_obj = PyLong_FromLong(what);
    if (what_obj == NULL) {
        goto error;
    }
    int line = PyFrame_GetLineNumber(f);
    line_obj = PyLong_FromLong(line);
    if (line_obj == NULL) {
        goto error;
    }
    tuple = PyTuple_Pack(3, what_obj, line_obj, arg);
    if (tuple == NULL) {
        goto error;
    }
    PyTuple_SET_ITEM(tuple, 0, what_obj);
    if (PyList_Append(obj, tuple)) {
        goto error;
    }
    res = 0;
error:
    Py_XDECREF(what_obj);
    Py_XDECREF(line_obj);
    Py_XDECREF(tuple);
    return res;
}

static PyObject *
settrace_to_record(PyObject *self, PyObject *list)
{

   if (!PyList_Check(list)) {
        PyErr_SetString(PyExc_TypeError, "argument must be a list");
        return NULL;
    }
    PyEval_SetTrace(record_func, list);
    Py_RETURN_NONE;
}

static PyObject *
clear_managed_dict(PyObject *self, PyObject *obj)
{
    _PyObject_ClearManagedDict(obj);
    Py_RETURN_NONE;
}


static PyObject *
test_macros(PyObject *self, PyObject *Py_UNUSED(args))
{
    struct MyStruct {
        int x;
    };
    wchar_t array[3];

    // static_assert(), Py_BUILD_ASSERT()
    static_assert(1 == 1, "bug");
    Py_BUILD_ASSERT(1 == 1);


    // Py_MIN(), Py_MAX(), Py_ABS()
    assert(Py_MIN(5, 11) == 5);
    assert(Py_MAX(5, 11) == 11);
    assert(Py_ABS(-5) == 5);

    // Py_STRINGIFY()
    assert(strcmp(Py_STRINGIFY(123), "123") == 0);

    // Py_MEMBER_SIZE(), Py_ARRAY_LENGTH()
    assert(Py_MEMBER_SIZE(struct MyStruct, x) == sizeof(int));
    assert(Py_ARRAY_LENGTH(array) == 3);

    // Py_CHARMASK()
    int c = 0xab00 | 7;
    assert(Py_CHARMASK(c) == 7);

    // _Py_IS_TYPE_SIGNED()
    assert(_Py_IS_TYPE_SIGNED(int));
    assert(!_Py_IS_TYPE_SIGNED(unsigned int));

    Py_RETURN_NONE;
}


static PyObject *test_buildvalue_issue38913(PyObject *, PyObject *);
static PyObject *getargs_s_hash_int(PyObject *, PyObject *, PyObject*);
static PyObject *getargs_s_hash_int2(PyObject *, PyObject *, PyObject*);

static PyMethodDef TestMethods[] = {
    {"raise_exception",         raise_exception,                 METH_VARARGS},
    {"raise_memoryerror",       raise_memoryerror,               METH_NOARGS},
    {"set_errno",               set_errno,                       METH_VARARGS},
    {"test_config",             test_config,                     METH_NOARGS},
    {"test_sizeof_c_types",     test_sizeof_c_types,             METH_NOARGS},
    {"test_datetime_capi",      test_datetime_capi,              METH_NOARGS},
    {"datetime_check_date",     datetime_check_date,             METH_VARARGS},
    {"datetime_check_time",     datetime_check_time,             METH_VARARGS},
    {"datetime_check_datetime",     datetime_check_datetime,     METH_VARARGS},
    {"datetime_check_delta",     datetime_check_delta,           METH_VARARGS},
    {"datetime_check_tzinfo",     datetime_check_tzinfo,         METH_VARARGS},
    {"make_timezones_capi",     make_timezones_capi,             METH_NOARGS},
    {"get_timezones_offset_zero",   get_timezones_offset_zero,   METH_NOARGS},
    {"get_timezone_utc_capi",    get_timezone_utc_capi,          METH_VARARGS},
    {"get_date_fromdate",        get_date_fromdate,              METH_VARARGS},
    {"get_datetime_fromdateandtime", get_datetime_fromdateandtime, METH_VARARGS},
    {"get_datetime_fromdateandtimeandfold", get_datetime_fromdateandtimeandfold, METH_VARARGS},
    {"get_time_fromtime",        get_time_fromtime,              METH_VARARGS},
    {"get_time_fromtimeandfold", get_time_fromtimeandfold,       METH_VARARGS},
    {"get_delta_fromdsu",        get_delta_fromdsu,              METH_VARARGS},
    {"get_date_fromtimestamp",   get_date_fromtimestamp,         METH_VARARGS},
    {"get_datetime_fromtimestamp", get_datetime_fromtimestamp,   METH_VARARGS},
    {"PyDateTime_GET",             test_PyDateTime_GET,           METH_O},
    {"PyDateTime_DATE_GET",        test_PyDateTime_DATE_GET,      METH_O},
    {"PyDateTime_TIME_GET",        test_PyDateTime_TIME_GET,      METH_O},
    {"PyDateTime_DELTA_GET",       test_PyDateTime_DELTA_GET,     METH_O},
    {"test_gc_control",         test_gc_control,                 METH_NOARGS},
    {"test_list_api",           test_list_api,                   METH_NOARGS},
    {"test_dict_iteration",     test_dict_iteration,             METH_NOARGS},
    {"dict_getitem_knownhash",  dict_getitem_knownhash,          METH_VARARGS},
    {"test_lazy_hash_inheritance",      test_lazy_hash_inheritance,METH_NOARGS},
    {"test_long_api",           test_long_api,                   METH_NOARGS},
    {"test_xincref_doesnt_leak",test_xincref_doesnt_leak,        METH_NOARGS},
    {"test_incref_doesnt_leak", test_incref_doesnt_leak,         METH_NOARGS},
    {"test_xdecref_doesnt_leak",test_xdecref_doesnt_leak,        METH_NOARGS},
    {"test_decref_doesnt_leak", test_decref_doesnt_leak,         METH_NOARGS},
    {"test_structseq_newtype_doesnt_leak",
        test_structseq_newtype_doesnt_leak, METH_NOARGS},
    {"test_structseq_newtype_null_descr_doc",
        test_structseq_newtype_null_descr_doc, METH_NOARGS},
    {"test_incref_decref_API",  test_incref_decref_API,          METH_NOARGS},
    {"test_long_and_overflow",  test_long_and_overflow,          METH_NOARGS},
    {"test_long_as_double",     test_long_as_double,             METH_NOARGS},
    {"test_long_as_size_t",     test_long_as_size_t,             METH_NOARGS},
    {"test_long_as_unsigned_long_long_mask",
        test_long_as_unsigned_long_long_mask, METH_NOARGS},
    {"test_long_numbits",       test_long_numbits,               METH_NOARGS},
    {"test_k_code",             test_k_code,                     METH_NOARGS},
    {"test_empty_argparse",     test_empty_argparse,             METH_NOARGS},
    {"parse_tuple_and_keywords", parse_tuple_and_keywords, METH_VARARGS},
    {"pyobject_repr_from_null", pyobject_repr_from_null, METH_NOARGS},
    {"pyobject_str_from_null",  pyobject_str_from_null, METH_NOARGS},
    {"pyobject_bytes_from_null", pyobject_bytes_from_null, METH_NOARGS},
    {"test_with_docstring",     test_with_docstring,             METH_NOARGS,
     PyDoc_STR("This is a pretty normal docstring.")},
    {"test_string_to_double",   test_string_to_double,           METH_NOARGS},
    {"test_capsule", (PyCFunction)test_capsule, METH_NOARGS},
    {"test_from_contiguous", (PyCFunction)test_from_contiguous, METH_NOARGS},
#if (defined(__linux__) || defined(__FreeBSD__)) && defined(__GNUC__)
    {"test_pep3118_obsolete_write_locks", (PyCFunction)test_pep3118_obsolete_write_locks, METH_NOARGS},
#endif
    {"getbuffer_with_null_view", getbuffer_with_null_view,       METH_O},
    {"PyBuffer_SizeFromFormat",  test_PyBuffer_SizeFromFormat,   METH_VARARGS},
    {"test_buildvalue_N",        test_buildvalue_N,              METH_NOARGS},
    {"test_buildvalue_issue38913", test_buildvalue_issue38913,   METH_NOARGS},
    {"get_args",                  get_args,                      METH_VARARGS},
    {"test_get_statictype_slots", test_get_statictype_slots,     METH_NOARGS},
    {"test_get_type_name",        test_get_type_name,            METH_NOARGS},
    {"test_get_type_qualname",    test_get_type_qualname,        METH_NOARGS},
    {"get_kwargs", _PyCFunction_CAST(get_kwargs),
      METH_VARARGS|METH_KEYWORDS},
    {"getargs_tuple",           getargs_tuple,                   METH_VARARGS},
    {"getargs_keywords", _PyCFunction_CAST(getargs_keywords),
      METH_VARARGS|METH_KEYWORDS},
    {"getargs_keyword_only", _PyCFunction_CAST(getargs_keyword_only),
      METH_VARARGS|METH_KEYWORDS},
    {"getargs_positional_only_and_keywords",
      _PyCFunction_CAST(getargs_positional_only_and_keywords),
      METH_VARARGS|METH_KEYWORDS},
    {"getargs_b",               getargs_b,                       METH_VARARGS},
    {"getargs_B",               getargs_B,                       METH_VARARGS},
    {"getargs_h",               getargs_h,                       METH_VARARGS},
    {"getargs_H",               getargs_H,                       METH_VARARGS},
    {"getargs_I",               getargs_I,                       METH_VARARGS},
    {"getargs_k",               getargs_k,                       METH_VARARGS},
    {"getargs_i",               getargs_i,                       METH_VARARGS},
    {"getargs_l",               getargs_l,                       METH_VARARGS},
    {"getargs_n",               getargs_n,                       METH_VARARGS},
    {"getargs_p",               getargs_p,                       METH_VARARGS},
    {"getargs_L",               getargs_L,                       METH_VARARGS},
    {"getargs_K",               getargs_K,                       METH_VARARGS},
    {"test_longlong_api",       test_longlong_api,               METH_NOARGS},
    {"test_long_long_and_overflow",test_long_long_and_overflow,  METH_NOARGS},
    {"test_L_code",             test_L_code,                     METH_NOARGS},
    {"getargs_f",               getargs_f,                       METH_VARARGS},
    {"getargs_d",               getargs_d,                       METH_VARARGS},
    {"getargs_D",               getargs_D,                       METH_VARARGS},
    {"getargs_S",               getargs_S,                       METH_VARARGS},
    {"getargs_Y",               getargs_Y,                       METH_VARARGS},
    {"getargs_U",               getargs_U,                       METH_VARARGS},
    {"getargs_c",               getargs_c,                       METH_VARARGS},
    {"getargs_C",               getargs_C,                       METH_VARARGS},
    {"getargs_s",               getargs_s,                       METH_VARARGS},
    {"getargs_s_star",          getargs_s_star,                  METH_VARARGS},
    {"getargs_s_hash",          getargs_s_hash,                  METH_VARARGS},
    {"getargs_s_hash_int",      _PyCFunction_CAST(getargs_s_hash_int),
      METH_VARARGS|METH_KEYWORDS},
    {"getargs_s_hash_int2",      _PyCFunction_CAST(getargs_s_hash_int2),
      METH_VARARGS|METH_KEYWORDS},
    {"getargs_z",               getargs_z,                       METH_VARARGS},
    {"getargs_z_star",          getargs_z_star,                  METH_VARARGS},
    {"getargs_z_hash",          getargs_z_hash,                  METH_VARARGS},
    {"getargs_y",               getargs_y,                       METH_VARARGS},
    {"getargs_y_star",          getargs_y_star,                  METH_VARARGS},
    {"getargs_y_hash",          getargs_y_hash,                  METH_VARARGS},
    {"getargs_u",               getargs_u,                       METH_VARARGS},
    {"getargs_u_hash",          getargs_u_hash,                  METH_VARARGS},
    {"getargs_Z",               getargs_Z,                       METH_VARARGS},
    {"getargs_Z_hash",          getargs_Z_hash,                  METH_VARARGS},
    {"getargs_w_star",          getargs_w_star,                  METH_VARARGS},
    {"getargs_es",              getargs_es,                      METH_VARARGS},
    {"getargs_et",              getargs_et,                      METH_VARARGS},
    {"getargs_es_hash",         getargs_es_hash,                 METH_VARARGS},
    {"getargs_et_hash",         getargs_et_hash,                 METH_VARARGS},
    {"test_s_code",             test_s_code,                     METH_NOARGS},
    {"_test_thread_state",      test_thread_state,               METH_VARARGS},
    {"_pending_threadfunc",     pending_threadfunc,              METH_VARARGS},
#ifdef HAVE_GETTIMEOFDAY
    {"profile_int",             profile_int,                     METH_NOARGS},
#endif
    {"traceback_print",         traceback_print,                 METH_VARARGS},
    {"exception_print",         exception_print,                 METH_VARARGS},
    {"set_exception",           test_set_exception,              METH_O},
    {"set_exc_info",            test_set_exc_info,               METH_VARARGS},
    {"argparsing",              argparsing,                      METH_VARARGS},
    {"code_newempty",           code_newempty,                   METH_VARARGS},
    {"make_exception_with_doc", _PyCFunction_CAST(make_exception_with_doc),
     METH_VARARGS | METH_KEYWORDS},
    {"make_memoryview_from_NULL_pointer", make_memoryview_from_NULL_pointer,
     METH_NOARGS},
    {"crash_no_current_thread", crash_no_current_thread,         METH_NOARGS},
    {"run_in_subinterp",        run_in_subinterp,                METH_VARARGS},
    {"pytime_object_to_time_t", test_pytime_object_to_time_t,  METH_VARARGS},
    {"pytime_object_to_timeval", test_pytime_object_to_timeval,  METH_VARARGS},
    {"pytime_object_to_timespec", test_pytime_object_to_timespec,  METH_VARARGS},
    {"with_tp_del",             with_tp_del,                     METH_VARARGS},
    {"create_cfunction",        create_cfunction,                METH_NOARGS},
    {"test_pymem_alloc0",       test_pymem_alloc0,               METH_NOARGS},
    {"test_pyobject_new",       test_pyobject_new,               METH_NOARGS},
    {"test_pymem_setrawallocators",test_pymem_setrawallocators,  METH_NOARGS},
    {"test_pymem_setallocators",test_pymem_setallocators,        METH_NOARGS},
    {"test_pyobject_setallocators",test_pyobject_setallocators,  METH_NOARGS},
    {"set_nomemory", (PyCFunction)set_nomemory, METH_VARARGS,
     PyDoc_STR("set_nomemory(start:int, stop:int = 0)")},
    {"remove_mem_hooks",        remove_mem_hooks,                METH_NOARGS,
     PyDoc_STR("Remove memory hooks.")},
    {"no_docstring",
        (PyCFunction)test_with_docstring, METH_NOARGS},
    {"docstring_empty",
        (PyCFunction)test_with_docstring, METH_NOARGS,
        docstring_empty},
    {"docstring_no_signature",
        (PyCFunction)test_with_docstring, METH_NOARGS,
        docstring_no_signature},
    {"docstring_with_invalid_signature",
        (PyCFunction)test_with_docstring, METH_NOARGS,
        docstring_with_invalid_signature},
    {"docstring_with_invalid_signature2",
        (PyCFunction)test_with_docstring, METH_NOARGS,
        docstring_with_invalid_signature2},
    {"docstring_with_signature",
        (PyCFunction)test_with_docstring, METH_NOARGS,
        docstring_with_signature},
    {"docstring_with_signature_but_no_doc",
        (PyCFunction)test_with_docstring, METH_NOARGS,
        docstring_with_signature_but_no_doc},
    {"docstring_with_signature_and_extra_newlines",
        (PyCFunction)test_with_docstring, METH_NOARGS,
        docstring_with_signature_and_extra_newlines},
    {"docstring_with_signature_with_defaults",
        (PyCFunction)test_with_docstring, METH_NOARGS,
        docstring_with_signature_with_defaults},
    {"call_in_temporary_c_thread", call_in_temporary_c_thread, METH_O,
     PyDoc_STR("set_error_class(error_class) -> None")},
    {"pymarshal_write_long_to_file",
        pymarshal_write_long_to_file, METH_VARARGS},
    {"pymarshal_write_object_to_file",
        pymarshal_write_object_to_file, METH_VARARGS},
    {"pymarshal_read_short_from_file",
        pymarshal_read_short_from_file, METH_VARARGS},
    {"pymarshal_read_long_from_file",
        pymarshal_read_long_from_file, METH_VARARGS},
    {"pymarshal_read_last_object_from_file",
        pymarshal_read_last_object_from_file, METH_VARARGS},
    {"pymarshal_read_object_from_file",
        pymarshal_read_object_from_file, METH_VARARGS},
    {"return_null_without_error", return_null_without_error, METH_NOARGS},
    {"return_result_with_error", return_result_with_error, METH_NOARGS},
    {"getitem_with_error", getitem_with_error, METH_VARARGS},
    {"Py_CompileString",     pycompilestring, METH_O},
    {"PyTime_FromSeconds", test_pytime_fromseconds,  METH_VARARGS},
    {"PyTime_FromSecondsObject", test_pytime_fromsecondsobject,  METH_VARARGS},
    {"PyTime_AsSecondsDouble", test_pytime_assecondsdouble, METH_VARARGS},
    {"PyTime_AsTimeval", test_PyTime_AsTimeval, METH_VARARGS},
    {"PyTime_AsTimeval_clamp", test_PyTime_AsTimeval_clamp, METH_VARARGS},
#ifdef HAVE_CLOCK_GETTIME
    {"PyTime_AsTimespec", test_PyTime_AsTimespec, METH_VARARGS},
    {"PyTime_AsTimespec_clamp", test_PyTime_AsTimespec_clamp, METH_VARARGS},
#endif
    {"PyTime_AsMilliseconds", test_PyTime_AsMilliseconds, METH_VARARGS},
    {"PyTime_AsMicroseconds", test_PyTime_AsMicroseconds, METH_VARARGS},
    {"pymem_buffer_overflow", pymem_buffer_overflow, METH_NOARGS},
    {"pymem_api_misuse", pymem_api_misuse, METH_NOARGS},
    {"pymem_malloc_without_gil", pymem_malloc_without_gil, METH_NOARGS},
    {"pymem_getallocatorsname", test_pymem_getallocatorsname, METH_NOARGS},
    {"check_pyobject_null_is_freed", check_pyobject_null_is_freed, METH_NOARGS},
    {"check_pyobject_uninitialized_is_freed", check_pyobject_uninitialized_is_freed, METH_NOARGS},
    {"check_pyobject_forbidden_bytes_is_freed", check_pyobject_forbidden_bytes_is_freed, METH_NOARGS},
    {"check_pyobject_freed_is_freed", check_pyobject_freed_is_freed, METH_NOARGS},
    {"pyobject_malloc_without_gil", pyobject_malloc_without_gil, METH_NOARGS},
    {"tracemalloc_track", tracemalloc_track, METH_VARARGS},
    {"tracemalloc_untrack", tracemalloc_untrack, METH_VARARGS},
    {"tracemalloc_get_traceback", tracemalloc_get_traceback, METH_VARARGS},
    {"dict_get_version", dict_get_version, METH_VARARGS},
    {"raise_SIGINT_then_send_None", raise_SIGINT_then_send_None, METH_VARARGS},
<<<<<<< HEAD
    {"pyobject_fastcall", test_pyobject_fastcall, METH_VARARGS},
    {"pyobject_fastcalldict", test_pyobject_fastcalldict, METH_VARARGS},
    {"pyobject_vectorcall", test_pyobject_vectorcall, METH_VARARGS},
    {"function_setvectorcall", function_setvectorcall, METH_O},
    {"pyvectorcall_call", test_pyvectorcall_call, METH_VARARGS},
=======
>>>>>>> 91f40f3f
    {"stack_pointer", stack_pointer, METH_NOARGS},
#ifdef W_STOPCODE
    {"W_STOPCODE", py_w_stopcode, METH_VARARGS},
#endif
    {"get_mapping_keys", get_mapping_keys, METH_O},
    {"get_mapping_values", get_mapping_values, METH_O},
    {"get_mapping_items", get_mapping_items, METH_O},
    {"test_pythread_tss_key_state", test_pythread_tss_key_state, METH_VARARGS},
    {"hamt", new_hamt, METH_NOARGS},
    {"bad_get", _PyCFunction_CAST(bad_get), METH_FASTCALL},
#ifdef Py_REF_DEBUG
    {"negative_refcount", negative_refcount, METH_NOARGS},
#endif
    {"write_unraisable_exc", test_write_unraisable_exc, METH_VARARGS},
    {"sequence_getitem", sequence_getitem, METH_VARARGS},
    {"sequence_setitem", sequence_setitem, METH_VARARGS},
    {"meth_varargs", meth_varargs, METH_VARARGS},
    {"meth_varargs_keywords", _PyCFunction_CAST(meth_varargs_keywords), METH_VARARGS|METH_KEYWORDS},
    {"meth_o", meth_o, METH_O},
    {"meth_noargs", meth_noargs, METH_NOARGS},
    {"meth_fastcall", _PyCFunction_CAST(meth_fastcall), METH_FASTCALL},
    {"meth_fastcall_keywords", _PyCFunction_CAST(meth_fastcall_keywords), METH_FASTCALL|METH_KEYWORDS},
    {"pynumber_tobase", pynumber_tobase, METH_VARARGS},
    {"without_gc", without_gc, METH_O},
    {"test_set_type_size", test_set_type_size, METH_NOARGS},
    {"test_refcount_macros", test_refcount_macros, METH_NOARGS},
    {"test_refcount_funcs", test_refcount_funcs, METH_NOARGS},
    {"test_py_is_macros", test_py_is_macros, METH_NOARGS},
    {"test_py_is_funcs", test_py_is_funcs, METH_NOARGS},
    {"fatal_error", test_fatal_error, METH_VARARGS,
     PyDoc_STR("fatal_error(message, release_gil=False): call Py_FatalError(message)")},
    {"type_get_version", type_get_version, METH_O, PyDoc_STR("type->tp_version_tag")},
    {"test_tstate_capi", test_tstate_capi, METH_NOARGS, NULL},
    {"float_pack", test_float_pack, METH_VARARGS, NULL},
    {"float_unpack", test_float_unpack, METH_VARARGS, NULL},
    {"frame_getlocals", frame_getlocals, METH_O, NULL},
    {"frame_getglobals", frame_getglobals, METH_O, NULL},
    {"frame_getgenerator", frame_getgenerator, METH_O, NULL},
    {"frame_getbuiltins", frame_getbuiltins, METH_O, NULL},
    {"frame_getlasti", frame_getlasti, METH_O, NULL},
    {"get_feature_macros", get_feature_macros, METH_NOARGS, NULL},
    {"test_code_api", test_code_api, METH_NOARGS, NULL},
    {"settrace_to_record", settrace_to_record, METH_O, NULL},
    {"test_macros", test_macros, METH_NOARGS, NULL},
    {"clear_managed_dict", clear_managed_dict, METH_O, NULL},
    {NULL, NULL} /* sentinel */
};

typedef struct {
    char bool_member;
    char byte_member;
    unsigned char ubyte_member;
    short short_member;
    unsigned short ushort_member;
    int int_member;
    unsigned int uint_member;
    long long_member;
    unsigned long ulong_member;
    Py_ssize_t pyssizet_member;
    float float_member;
    double double_member;
    char inplace_member[6];
    long long longlong_member;
    unsigned long long ulonglong_member;
} all_structmembers;

typedef struct {
    PyObject_HEAD
    all_structmembers structmembers;
} test_structmembers;

static struct PyMemberDef test_members[] = {
    {"T_BOOL", T_BOOL, offsetof(test_structmembers, structmembers.bool_member), 0, NULL},
    {"T_BYTE", T_BYTE, offsetof(test_structmembers, structmembers.byte_member), 0, NULL},
    {"T_UBYTE", T_UBYTE, offsetof(test_structmembers, structmembers.ubyte_member), 0, NULL},
    {"T_SHORT", T_SHORT, offsetof(test_structmembers, structmembers.short_member), 0, NULL},
    {"T_USHORT", T_USHORT, offsetof(test_structmembers, structmembers.ushort_member), 0, NULL},
    {"T_INT", T_INT, offsetof(test_structmembers, structmembers.int_member), 0, NULL},
    {"T_UINT", T_UINT, offsetof(test_structmembers, structmembers.uint_member), 0, NULL},
    {"T_LONG", T_LONG, offsetof(test_structmembers, structmembers.long_member), 0, NULL},
    {"T_ULONG", T_ULONG, offsetof(test_structmembers, structmembers.ulong_member), 0, NULL},
    {"T_PYSSIZET", T_PYSSIZET, offsetof(test_structmembers, structmembers.pyssizet_member), 0, NULL},
    {"T_FLOAT", T_FLOAT, offsetof(test_structmembers, structmembers.float_member), 0, NULL},
    {"T_DOUBLE", T_DOUBLE, offsetof(test_structmembers, structmembers.double_member), 0, NULL},
    {"T_STRING_INPLACE", T_STRING_INPLACE, offsetof(test_structmembers, structmembers.inplace_member), 0, NULL},
    {"T_LONGLONG", T_LONGLONG, offsetof(test_structmembers, structmembers.longlong_member), 0, NULL},
    {"T_ULONGLONG", T_ULONGLONG, offsetof(test_structmembers, structmembers.ulonglong_member), 0, NULL},
    {NULL}
};


static PyObject *
test_structmembers_new(PyTypeObject *type, PyObject *args, PyObject *kwargs)
{
    static char *keywords[] = {
        "T_BOOL", "T_BYTE", "T_UBYTE", "T_SHORT", "T_USHORT",
        "T_INT", "T_UINT", "T_LONG", "T_ULONG", "T_PYSSIZET",
        "T_FLOAT", "T_DOUBLE", "T_STRING_INPLACE",
        "T_LONGLONG", "T_ULONGLONG",
        NULL};
    static const char fmt[] = "|bbBhHiIlknfds#LK";
    test_structmembers *ob;
    const char *s = NULL;
    Py_ssize_t string_len = 0;
    ob = PyObject_New(test_structmembers, type);
    if (ob == NULL)
        return NULL;
    memset(&ob->structmembers, 0, sizeof(all_structmembers));
    if (!PyArg_ParseTupleAndKeywords(args, kwargs, fmt, keywords,
                                     &ob->structmembers.bool_member,
                                     &ob->structmembers.byte_member,
                                     &ob->structmembers.ubyte_member,
                                     &ob->structmembers.short_member,
                                     &ob->structmembers.ushort_member,
                                     &ob->structmembers.int_member,
                                     &ob->structmembers.uint_member,
                                     &ob->structmembers.long_member,
                                     &ob->structmembers.ulong_member,
                                     &ob->structmembers.pyssizet_member,
                                     &ob->structmembers.float_member,
                                     &ob->structmembers.double_member,
                                     &s, &string_len
                                     , &ob->structmembers.longlong_member,
                                     &ob->structmembers.ulonglong_member
        )) {
        Py_DECREF(ob);
        return NULL;
    }
    if (s != NULL) {
        if (string_len > 5) {
            Py_DECREF(ob);
            PyErr_SetString(PyExc_ValueError, "string too long");
            return NULL;
        }
        strcpy(ob->structmembers.inplace_member, s);
    }
    else {
        strcpy(ob->structmembers.inplace_member, "");
    }
    return (PyObject *)ob;
}

static void
test_structmembers_free(PyObject *ob)
{
    PyObject_Free(ob);
}

static PyTypeObject test_structmembersType = {
    PyVarObject_HEAD_INIT(NULL, 0)
    "test_structmembersType",
    sizeof(test_structmembers),         /* tp_basicsize */
    0,                                  /* tp_itemsize */
    test_structmembers_free,            /* destructor tp_dealloc */
    0,                                  /* tp_vectorcall_offset */
    0,                                  /* tp_getattr */
    0,                                  /* tp_setattr */
    0,                                  /* tp_as_async */
    0,                                  /* tp_repr */
    0,                                  /* tp_as_number */
    0,                                  /* tp_as_sequence */
    0,                                  /* tp_as_mapping */
    0,                                  /* tp_hash */
    0,                                  /* tp_call */
    0,                                  /* tp_str */
    PyObject_GenericGetAttr,            /* tp_getattro */
    PyObject_GenericSetAttr,            /* tp_setattro */
    0,                                  /* tp_as_buffer */
    0,                                  /* tp_flags */
    "Type containing all structmember types",
    0,                                  /* traverseproc tp_traverse */
    0,                                  /* tp_clear */
    0,                                  /* tp_richcompare */
    0,                                  /* tp_weaklistoffset */
    0,                                  /* tp_iter */
    0,                                  /* tp_iternext */
    0,                                  /* tp_methods */
    test_members,                       /* tp_members */
    0,
    0,
    0,
    0,
    0,
    0,
    0,
    0,
    test_structmembers_new,             /* tp_new */
};


typedef struct {
    PyObject_HEAD
} matmulObject;

static PyObject *
matmulType_matmul(PyObject *self, PyObject *other)
{
    return Py_BuildValue("(sOO)", "matmul", self, other);
}

static PyObject *
matmulType_imatmul(PyObject *self, PyObject *other)
{
    return Py_BuildValue("(sOO)", "imatmul", self, other);
}

static void
matmulType_dealloc(PyObject *self)
{
    Py_TYPE(self)->tp_free(self);
}

static PyNumberMethods matmulType_as_number = {
    0,                          /* nb_add */
    0,                          /* nb_subtract */
    0,                          /* nb_multiply */
    0,                          /* nb_remainde r*/
    0,                          /* nb_divmod */
    0,                          /* nb_power */
    0,                          /* nb_negative */
    0,                          /* tp_positive */
    0,                          /* tp_absolute */
    0,                          /* tp_bool */
    0,                          /* nb_invert */
    0,                          /* nb_lshift */
    0,                          /* nb_rshift */
    0,                          /* nb_and */
    0,                          /* nb_xor */
    0,                          /* nb_or */
    0,                          /* nb_int */
    0,                          /* nb_reserved */
    0,                          /* nb_float */
    0,                          /* nb_inplace_add */
    0,                          /* nb_inplace_subtract */
    0,                          /* nb_inplace_multiply */
    0,                          /* nb_inplace_remainder */
    0,                          /* nb_inplace_power */
    0,                          /* nb_inplace_lshift */
    0,                          /* nb_inplace_rshift */
    0,                          /* nb_inplace_and */
    0,                          /* nb_inplace_xor */
    0,                          /* nb_inplace_or */
    0,                          /* nb_floor_divide */
    0,                          /* nb_true_divide */
    0,                          /* nb_inplace_floor_divide */
    0,                          /* nb_inplace_true_divide */
    0,                          /* nb_index */
    matmulType_matmul,        /* nb_matrix_multiply */
    matmulType_imatmul        /* nb_matrix_inplace_multiply */
};

static PyTypeObject matmulType = {
    PyVarObject_HEAD_INIT(NULL, 0)
    "matmulType",
    sizeof(matmulObject),               /* tp_basicsize */
    0,                                  /* tp_itemsize */
    matmulType_dealloc,                 /* destructor tp_dealloc */
    0,                                  /* tp_vectorcall_offset */
    0,                                  /* tp_getattr */
    0,                                  /* tp_setattr */
    0,                                  /* tp_as_async */
    0,                                  /* tp_repr */
    &matmulType_as_number,              /* tp_as_number */
    0,                                  /* tp_as_sequence */
    0,                                  /* tp_as_mapping */
    0,                                  /* tp_hash */
    0,                                  /* tp_call */
    0,                                  /* tp_str */
    PyObject_GenericGetAttr,            /* tp_getattro */
    PyObject_GenericSetAttr,            /* tp_setattro */
    0,                                  /* tp_as_buffer */
    0,                                  /* tp_flags */
    "C level type with matrix operations defined",
    0,                                  /* traverseproc tp_traverse */
    0,                                  /* tp_clear */
    0,                                  /* tp_richcompare */
    0,                                  /* tp_weaklistoffset */
    0,                                  /* tp_iter */
    0,                                  /* tp_iternext */
    0,                                  /* tp_methods */
    0,                                  /* tp_members */
    0,
    0,
    0,
    0,
    0,
    0,
    0,
    0,
    PyType_GenericNew,                  /* tp_new */
    PyObject_Del,                       /* tp_free */
};

typedef struct {
    PyObject_HEAD
} ipowObject;

static PyObject *
ipowType_ipow(PyObject *self, PyObject *other, PyObject *mod)
{
    return Py_BuildValue("OO", other, mod);
}

static PyNumberMethods ipowType_as_number = {
    .nb_inplace_power = ipowType_ipow
};

static PyTypeObject ipowType = {
    PyVarObject_HEAD_INIT(NULL, 0)
    .tp_name = "ipowType",
    .tp_basicsize = sizeof(ipowObject),
    .tp_as_number = &ipowType_as_number,
    .tp_new = PyType_GenericNew
};

typedef struct {
    PyObject_HEAD
    PyObject *ao_iterator;
} awaitObject;


static PyObject *
awaitObject_new(PyTypeObject *type, PyObject *args, PyObject *kwds)
{
    PyObject *v;
    awaitObject *ao;

    if (!PyArg_UnpackTuple(args, "awaitObject", 1, 1, &v))
        return NULL;

    ao = (awaitObject *)type->tp_alloc(type, 0);
    if (ao == NULL) {
        return NULL;
    }

    Py_INCREF(v);
    ao->ao_iterator = v;

    return (PyObject *)ao;
}


static void
awaitObject_dealloc(awaitObject *ao)
{
    Py_CLEAR(ao->ao_iterator);
    Py_TYPE(ao)->tp_free(ao);
}


static PyObject *
awaitObject_await(awaitObject *ao)
{
    Py_INCREF(ao->ao_iterator);
    return ao->ao_iterator;
}

static PyAsyncMethods awaitType_as_async = {
    (unaryfunc)awaitObject_await,           /* am_await */
    0,                                      /* am_aiter */
    0,                                      /* am_anext */
    0,                                      /* am_send  */
};


static PyTypeObject awaitType = {
    PyVarObject_HEAD_INIT(NULL, 0)
    "awaitType",
    sizeof(awaitObject),                /* tp_basicsize */
    0,                                  /* tp_itemsize */
    (destructor)awaitObject_dealloc,    /* destructor tp_dealloc */
    0,                                  /* tp_vectorcall_offset */
    0,                                  /* tp_getattr */
    0,                                  /* tp_setattr */
    &awaitType_as_async,                /* tp_as_async */
    0,                                  /* tp_repr */
    0,                                  /* tp_as_number */
    0,                                  /* tp_as_sequence */
    0,                                  /* tp_as_mapping */
    0,                                  /* tp_hash */
    0,                                  /* tp_call */
    0,                                  /* tp_str */
    PyObject_GenericGetAttr,            /* tp_getattro */
    PyObject_GenericSetAttr,            /* tp_setattro */
    0,                                  /* tp_as_buffer */
    0,                                  /* tp_flags */
    "C level type with tp_as_async",
    0,                                  /* traverseproc tp_traverse */
    0,                                  /* tp_clear */
    0,                                  /* tp_richcompare */
    0,                                  /* tp_weaklistoffset */
    0,                                  /* tp_iter */
    0,                                  /* tp_iternext */
    0,                                  /* tp_methods */
    0,                                  /* tp_members */
    0,
    0,
    0,
    0,
    0,
    0,
    0,
    0,
    awaitObject_new,                    /* tp_new */
    PyObject_Del,                       /* tp_free */
};


static int recurse_infinitely_error_init(PyObject *, PyObject *, PyObject *);

static PyTypeObject PyRecursingInfinitelyError_Type = {
    PyVarObject_HEAD_INIT(NULL, 0)
    "RecursingInfinitelyError",   /* tp_name */
    sizeof(PyBaseExceptionObject), /* tp_basicsize */
    0,                          /* tp_itemsize */
    0,                          /* tp_dealloc */
    0,                          /* tp_vectorcall_offset */
    0,                          /* tp_getattr */
    0,                          /* tp_setattr */
    0,                          /* tp_as_async */
    0,                          /* tp_repr */
    0,                          /* tp_as_number */
    0,                          /* tp_as_sequence */
    0,                          /* tp_as_mapping */
    0,                          /* tp_hash */
    0,                          /* tp_call */
    0,                          /* tp_str */
    0,                          /* tp_getattro */
    0,                          /* tp_setattro */
    0,                          /* tp_as_buffer */
    Py_TPFLAGS_DEFAULT | Py_TPFLAGS_BASETYPE, /* tp_flags */
    PyDoc_STR("Instantiating this exception starts infinite recursion."), /* tp_doc */
    0,                          /* tp_traverse */
    0,                          /* tp_clear */
    0,                          /* tp_richcompare */
    0,                          /* tp_weaklistoffset */
    0,                          /* tp_iter */
    0,                          /* tp_iternext */
    0,                          /* tp_methods */
    0,                          /* tp_members */
    0,                          /* tp_getset */
    0,                          /* tp_base */
    0,                          /* tp_dict */
    0,                          /* tp_descr_get */
    0,                          /* tp_descr_set */
    0,                          /* tp_dictoffset */
    (initproc)recurse_infinitely_error_init, /* tp_init */
    0,                          /* tp_alloc */
    0,                          /* tp_new */
};

static int
recurse_infinitely_error_init(PyObject *self, PyObject *args, PyObject *kwds)
{
    PyObject *type = (PyObject *)&PyRecursingInfinitelyError_Type;

    /* Instantiating this exception starts infinite recursion. */
    Py_INCREF(type);
    PyErr_SetObject(type, NULL);
    return -1;
}


/* Test bpo-35983: create a subclass of "list" which checks that instances
 * are not deallocated twice */

typedef struct {
    PyListObject list;
    int deallocated;
} MyListObject;

static PyObject *
MyList_new(PyTypeObject *type, PyObject *args, PyObject *kwds)
{
    PyObject* op = PyList_Type.tp_new(type, args, kwds);
    ((MyListObject*)op)->deallocated = 0;
    return op;
}

void
MyList_dealloc(MyListObject* op)
{
    if (op->deallocated) {
        /* We cannot raise exceptions here but we still want the testsuite
         * to fail when we hit this */
        Py_FatalError("MyList instance deallocated twice");
    }
    op->deallocated = 1;
    PyList_Type.tp_dealloc((PyObject *)op);
}

static PyTypeObject MyList_Type = {
    PyVarObject_HEAD_INIT(NULL, 0)
    "MyList",
    sizeof(MyListObject),
    0,
    (destructor)MyList_dealloc,                 /* tp_dealloc */
    0,                                          /* tp_vectorcall_offset */
    0,                                          /* tp_getattr */
    0,                                          /* tp_setattr */
    0,                                          /* tp_as_async */
    0,                                          /* tp_repr */
    0,                                          /* tp_as_number */
    0,                                          /* tp_as_sequence */
    0,                                          /* tp_as_mapping */
    0,                                          /* tp_hash */
    0,                                          /* tp_call */
    0,                                          /* tp_str */
    0,                                          /* tp_getattro */
    0,                                          /* tp_setattro */
    0,                                          /* tp_as_buffer */
    Py_TPFLAGS_DEFAULT | Py_TPFLAGS_BASETYPE,   /* tp_flags */
    0,                                          /* tp_doc */
    0,                                          /* tp_traverse */
    0,                                          /* tp_clear */
    0,                                          /* tp_richcompare */
    0,                                          /* tp_weaklistoffset */
    0,                                          /* tp_iter */
    0,                                          /* tp_iternext */
    0,                                          /* tp_methods */
    0,                                          /* tp_members */
    0,                                          /* tp_getset */
    0,  /* &PyList_Type */                      /* tp_base */
    0,                                          /* tp_dict */
    0,                                          /* tp_descr_get */
    0,                                          /* tp_descr_set */
    0,                                          /* tp_dictoffset */
    0,                                          /* tp_init */
    0,                                          /* tp_alloc */
    MyList_new,                                 /* tp_new */
};


/* Test PEP 560 */

typedef struct {
    PyObject_HEAD
    PyObject *item;
} PyGenericAliasObject;

static void
generic_alias_dealloc(PyGenericAliasObject *self)
{
    Py_CLEAR(self->item);
    Py_TYPE(self)->tp_free((PyObject *)self);
}

static PyObject *
generic_alias_mro_entries(PyGenericAliasObject *self, PyObject *bases)
{
    return PyTuple_Pack(1, self->item);
}

static PyMethodDef generic_alias_methods[] = {
    {"__mro_entries__", _PyCFunction_CAST(generic_alias_mro_entries), METH_O, NULL},
    {NULL}  /* sentinel */
};

static PyTypeObject GenericAlias_Type = {
    PyVarObject_HEAD_INIT(NULL, 0)
    "GenericAlias",
    sizeof(PyGenericAliasObject),
    0,
    .tp_dealloc = (destructor)generic_alias_dealloc,
    .tp_flags = Py_TPFLAGS_DEFAULT | Py_TPFLAGS_BASETYPE,
    .tp_methods = generic_alias_methods,
};

static PyObject *
generic_alias_new(PyObject *item)
{
    PyGenericAliasObject *o = PyObject_New(PyGenericAliasObject, &GenericAlias_Type);
    if (o == NULL) {
        return NULL;
    }
    Py_INCREF(item);
    o->item = item;
    return (PyObject*) o;
}

typedef struct {
    PyObject_HEAD
} PyGenericObject;

static PyObject *
generic_class_getitem(PyObject *type, PyObject *item)
{
    return generic_alias_new(item);
}

static PyMethodDef generic_methods[] = {
    {"__class_getitem__", generic_class_getitem, METH_O|METH_CLASS, NULL},
    {NULL}  /* sentinel */
};

static PyTypeObject Generic_Type = {
    PyVarObject_HEAD_INIT(NULL, 0)
    "Generic",
    sizeof(PyGenericObject),
    0,
    .tp_flags = Py_TPFLAGS_DEFAULT | Py_TPFLAGS_BASETYPE,
    .tp_methods = generic_methods,
};

static PyMethodDef meth_instance_methods[] = {
    {"meth_varargs", meth_varargs, METH_VARARGS},
    {"meth_varargs_keywords", _PyCFunction_CAST(meth_varargs_keywords), METH_VARARGS|METH_KEYWORDS},
    {"meth_o", meth_o, METH_O},
    {"meth_noargs", meth_noargs, METH_NOARGS},
    {"meth_fastcall", _PyCFunction_CAST(meth_fastcall), METH_FASTCALL},
    {"meth_fastcall_keywords", _PyCFunction_CAST(meth_fastcall_keywords), METH_FASTCALL|METH_KEYWORDS},
    {NULL, NULL} /* sentinel */
};


static PyTypeObject MethInstance_Type = {
    PyVarObject_HEAD_INIT(NULL, 0)
    "MethInstance",
    sizeof(PyObject),
    .tp_new = PyType_GenericNew,
    .tp_flags = Py_TPFLAGS_DEFAULT,
    .tp_methods = meth_instance_methods,
    .tp_doc = (char*)PyDoc_STR(
        "Class with normal (instance) methods to test calling conventions"),
};

static PyMethodDef meth_class_methods[] = {
    {"meth_varargs", meth_varargs, METH_VARARGS|METH_CLASS},
    {"meth_varargs_keywords", _PyCFunction_CAST(meth_varargs_keywords), METH_VARARGS|METH_KEYWORDS|METH_CLASS},
    {"meth_o", meth_o, METH_O|METH_CLASS},
    {"meth_noargs", meth_noargs, METH_NOARGS|METH_CLASS},
    {"meth_fastcall", _PyCFunction_CAST(meth_fastcall), METH_FASTCALL|METH_CLASS},
    {"meth_fastcall_keywords", _PyCFunction_CAST(meth_fastcall_keywords), METH_FASTCALL|METH_KEYWORDS|METH_CLASS},
    {NULL, NULL} /* sentinel */
};


static PyTypeObject MethClass_Type = {
    PyVarObject_HEAD_INIT(NULL, 0)
    "MethClass",
    sizeof(PyObject),
    .tp_new = PyType_GenericNew,
    .tp_flags = Py_TPFLAGS_DEFAULT,
    .tp_methods = meth_class_methods,
    .tp_doc = PyDoc_STR(
        "Class with class methods to test calling conventions"),
};

static PyMethodDef meth_static_methods[] = {
    {"meth_varargs", meth_varargs, METH_VARARGS|METH_STATIC},
    {"meth_varargs_keywords", _PyCFunction_CAST(meth_varargs_keywords), METH_VARARGS|METH_KEYWORDS|METH_STATIC},
    {"meth_o", meth_o, METH_O|METH_STATIC},
    {"meth_noargs", meth_noargs, METH_NOARGS|METH_STATIC},
    {"meth_fastcall", _PyCFunction_CAST(meth_fastcall), METH_FASTCALL|METH_STATIC},
    {"meth_fastcall_keywords", _PyCFunction_CAST(meth_fastcall_keywords), METH_FASTCALL|METH_KEYWORDS|METH_STATIC},
    {NULL, NULL} /* sentinel */
};


static PyTypeObject MethStatic_Type = {
    PyVarObject_HEAD_INIT(NULL, 0)
    "MethStatic",
    sizeof(PyObject),
    .tp_new = PyType_GenericNew,
    .tp_flags = Py_TPFLAGS_DEFAULT,
    .tp_methods = meth_static_methods,
    .tp_doc = PyDoc_STR(
        "Class with static methods to test calling conventions"),
};

/* ContainerNoGC -- a simple container without GC methods */

typedef struct {
    PyObject_HEAD
    PyObject *value;
} ContainerNoGCobject;

static PyObject *
ContainerNoGC_new(PyTypeObject *type, PyObject *args, PyObject *kwargs)
{
    PyObject *value;
    char *names[] = {"value", NULL};
    if (!PyArg_ParseTupleAndKeywords(args, kwargs, "O", names, &value)) {
        return NULL;
    }
    PyObject *self = type->tp_alloc(type, 0);
    if (self == NULL) {
        return NULL;
    }
    Py_INCREF(value);
    ((ContainerNoGCobject *)self)->value = value;
    return self;
}

static void
ContainerNoGC_dealloc(ContainerNoGCobject *self)
{
    Py_DECREF(self->value);
    Py_TYPE(self)->tp_free((PyObject *)self);
}

static PyMemberDef ContainerNoGC_members[] = {
    {"value", T_OBJECT, offsetof(ContainerNoGCobject, value), READONLY,
     PyDoc_STR("a container value for test purposes")},
    {0}
};

static PyTypeObject ContainerNoGC_type = {
    PyVarObject_HEAD_INIT(NULL, 0)
    "_testcapi.ContainerNoGC",
    sizeof(ContainerNoGCobject),
    .tp_dealloc = (destructor)ContainerNoGC_dealloc,
    .tp_flags = Py_TPFLAGS_DEFAULT | Py_TPFLAGS_BASETYPE,
    .tp_members = ContainerNoGC_members,
    .tp_new = ContainerNoGC_new,
};


static struct PyModuleDef _testcapimodule = {
    PyModuleDef_HEAD_INIT,
    "_testcapi",
    NULL,
    -1,
    TestMethods,
    NULL,
    NULL,
    NULL,
    NULL
};

/* Per PEP 489, this module will not be converted to multi-phase initialization
 */

PyMODINIT_FUNC
PyInit__testcapi(void)
{
    PyObject *m;

    m = PyModule_Create(&_testcapimodule);
    if (m == NULL)
        return NULL;

    Py_SET_TYPE(&_HashInheritanceTester_Type, &PyType_Type);

    Py_SET_TYPE(&test_structmembersType, &PyType_Type);
    Py_INCREF(&test_structmembersType);
    /* don't use a name starting with "test", since we don't want
       test_capi to automatically call this */
    PyModule_AddObject(m, "_test_structmembersType", (PyObject *)&test_structmembersType);
    if (PyType_Ready(&matmulType) < 0)
        return NULL;
    Py_INCREF(&matmulType);
    PyModule_AddObject(m, "matmulType", (PyObject *)&matmulType);
    if (PyType_Ready(&ipowType) < 0) {
        return NULL;
    }
    Py_INCREF(&ipowType);
    PyModule_AddObject(m, "ipowType", (PyObject *)&ipowType);

    if (PyType_Ready(&awaitType) < 0)
        return NULL;
    Py_INCREF(&awaitType);
    PyModule_AddObject(m, "awaitType", (PyObject *)&awaitType);

    MyList_Type.tp_base = &PyList_Type;
    if (PyType_Ready(&MyList_Type) < 0)
        return NULL;
    Py_INCREF(&MyList_Type);
    PyModule_AddObject(m, "MyList", (PyObject *)&MyList_Type);

    if (PyType_Ready(&GenericAlias_Type) < 0)
        return NULL;
    Py_INCREF(&GenericAlias_Type);
    PyModule_AddObject(m, "GenericAlias", (PyObject *)&GenericAlias_Type);

    if (PyType_Ready(&Generic_Type) < 0)
        return NULL;
    Py_INCREF(&Generic_Type);
    PyModule_AddObject(m, "Generic", (PyObject *)&Generic_Type);

    if (PyType_Ready(&MethInstance_Type) < 0)
        return NULL;
    Py_INCREF(&MethInstance_Type);
    PyModule_AddObject(m, "MethInstance", (PyObject *)&MethInstance_Type);

    if (PyType_Ready(&MethClass_Type) < 0)
        return NULL;
    Py_INCREF(&MethClass_Type);
    PyModule_AddObject(m, "MethClass", (PyObject *)&MethClass_Type);

    if (PyType_Ready(&MethStatic_Type) < 0)
        return NULL;
    Py_INCREF(&MethStatic_Type);
    PyModule_AddObject(m, "MethStatic", (PyObject *)&MethStatic_Type);

    PyRecursingInfinitelyError_Type.tp_base = (PyTypeObject *)PyExc_Exception;
    if (PyType_Ready(&PyRecursingInfinitelyError_Type) < 0) {
        return NULL;
    }
    Py_INCREF(&PyRecursingInfinitelyError_Type);
    PyModule_AddObject(m, "RecursingInfinitelyError",
                       (PyObject *)&PyRecursingInfinitelyError_Type);

    PyModule_AddObject(m, "CHAR_MAX", PyLong_FromLong(CHAR_MAX));
    PyModule_AddObject(m, "CHAR_MIN", PyLong_FromLong(CHAR_MIN));
    PyModule_AddObject(m, "UCHAR_MAX", PyLong_FromLong(UCHAR_MAX));
    PyModule_AddObject(m, "SHRT_MAX", PyLong_FromLong(SHRT_MAX));
    PyModule_AddObject(m, "SHRT_MIN", PyLong_FromLong(SHRT_MIN));
    PyModule_AddObject(m, "USHRT_MAX", PyLong_FromLong(USHRT_MAX));
    PyModule_AddObject(m, "INT_MAX",  PyLong_FromLong(INT_MAX));
    PyModule_AddObject(m, "INT_MIN",  PyLong_FromLong(INT_MIN));
    PyModule_AddObject(m, "UINT_MAX",  PyLong_FromUnsignedLong(UINT_MAX));
    PyModule_AddObject(m, "LONG_MAX", PyLong_FromLong(LONG_MAX));
    PyModule_AddObject(m, "LONG_MIN", PyLong_FromLong(LONG_MIN));
    PyModule_AddObject(m, "ULONG_MAX", PyLong_FromUnsignedLong(ULONG_MAX));
    PyModule_AddObject(m, "FLT_MAX", PyFloat_FromDouble(FLT_MAX));
    PyModule_AddObject(m, "FLT_MIN", PyFloat_FromDouble(FLT_MIN));
    PyModule_AddObject(m, "DBL_MAX", PyFloat_FromDouble(DBL_MAX));
    PyModule_AddObject(m, "DBL_MIN", PyFloat_FromDouble(DBL_MIN));
    PyModule_AddObject(m, "LLONG_MAX", PyLong_FromLongLong(LLONG_MAX));
    PyModule_AddObject(m, "LLONG_MIN", PyLong_FromLongLong(LLONG_MIN));
    PyModule_AddObject(m, "ULLONG_MAX", PyLong_FromUnsignedLongLong(ULLONG_MAX));
    PyModule_AddObject(m, "PY_SSIZE_T_MAX", PyLong_FromSsize_t(PY_SSIZE_T_MAX));
    PyModule_AddObject(m, "PY_SSIZE_T_MIN", PyLong_FromSsize_t(PY_SSIZE_T_MIN));
    PyModule_AddObject(m, "SIZEOF_TIME_T", PyLong_FromSsize_t(sizeof(time_t)));
    PyModule_AddObject(m, "Py_Version", PyLong_FromUnsignedLong(Py_Version));
    Py_INCREF(&PyInstanceMethod_Type);
    PyModule_AddObject(m, "instancemethod", (PyObject *)&PyInstanceMethod_Type);

    PyModule_AddIntConstant(m, "the_number_three", 3);
    PyObject *v;
#ifdef WITH_PYMALLOC
    v = Py_True;
#else
    v = Py_False;
#endif
    Py_INCREF(v);
    PyModule_AddObject(m, "WITH_PYMALLOC", v);

    TestError = PyErr_NewException("_testcapi.error", NULL, NULL);
    Py_INCREF(TestError);
    PyModule_AddObject(m, "error", TestError);

    if (PyType_Ready(&ContainerNoGC_type) < 0) {
        return NULL;
    }
    Py_INCREF(&ContainerNoGC_type);
    if (PyModule_AddObject(m, "ContainerNoGC",
                           (PyObject *) &ContainerNoGC_type) < 0)
        return NULL;

    /* Include tests from the _testcapi/ directory */
    if (_PyTestCapi_Init_Vectorcall(m) < 0) {
        return NULL;
    }
    if (_PyTestCapi_Init_Heaptype(m) < 0) {
        return NULL;
    }
    if (_PyTestCapi_Init_Unicode(m) < 0) {
        return NULL;
    }

#ifndef LIMITED_API_AVAILABLE
    PyModule_AddObjectRef(m, "LIMITED_API_AVAILABLE", Py_False);
#else
    PyModule_AddObjectRef(m, "LIMITED_API_AVAILABLE", Py_True);
    if (_PyTestCapi_Init_VectorcallLimited(m) < 0) {
        return NULL;
    }
#endif

    PyState_AddModule(m, &_testcapimodule);
    return m;
}

/* Test the C API exposed when PY_SSIZE_T_CLEAN is not defined */

#undef Py_BuildValue
PyAPI_FUNC(PyObject *) Py_BuildValue(const char *, ...);

static PyObject *
test_buildvalue_issue38913(PyObject *self, PyObject *Py_UNUSED(ignored))
{
    PyObject *res;
    const char str[] = "string";
    const Py_UNICODE unicode[] = L"unicode";
    assert(!PyErr_Occurred());

    res = Py_BuildValue("(s#O)", str, 1, Py_None);
    assert(res == NULL);
    if (!PyErr_ExceptionMatches(PyExc_SystemError)) {
        return NULL;
    }
    PyErr_Clear();

    res = Py_BuildValue("(z#O)", str, 1, Py_None);
    assert(res == NULL);
    if (!PyErr_ExceptionMatches(PyExc_SystemError)) {
        return NULL;
    }
    PyErr_Clear();

    res = Py_BuildValue("(y#O)", str, 1, Py_None);
    assert(res == NULL);
    if (!PyErr_ExceptionMatches(PyExc_SystemError)) {
        return NULL;
    }
    PyErr_Clear();

    res = Py_BuildValue("(u#O)", unicode, 1, Py_None);
    assert(res == NULL);
    if (!PyErr_ExceptionMatches(PyExc_SystemError)) {
        return NULL;
    }
    PyErr_Clear();

    Py_RETURN_NONE;
}

#undef PyArg_ParseTupleAndKeywords
PyAPI_FUNC(int) PyArg_ParseTupleAndKeywords(PyObject *, PyObject *,
                                            const char *, char **, ...);

static PyObject *
getargs_s_hash_int(PyObject *self, PyObject *args, PyObject *kwargs)
{
    static char *keywords[] = {"", "", "x", NULL};
    Py_buffer buf = {NULL};
    const char *s;
    int len;
    int i = 0;
    if (!PyArg_ParseTupleAndKeywords(args, kwargs, "w*|s#i", keywords, &buf, &s, &len, &i))
        return NULL;
    PyBuffer_Release(&buf);
    Py_RETURN_NONE;
}

static PyObject *
getargs_s_hash_int2(PyObject *self, PyObject *args, PyObject *kwargs)
{
    static char *keywords[] = {"", "", "x", NULL};
    Py_buffer buf = {NULL};
    const char *s;
    int len;
    int i = 0;
    if (!PyArg_ParseTupleAndKeywords(args, kwargs, "w*|(s#)i", keywords, &buf, &s, &len, &i))
        return NULL;
    PyBuffer_Release(&buf);
    Py_RETURN_NONE;
}<|MERGE_RESOLUTION|>--- conflicted
+++ resolved
@@ -4650,148 +4650,6 @@
 }
 
 
-<<<<<<< HEAD
-static int
-fastcall_args(PyObject *args, PyObject ***stack, Py_ssize_t *nargs)
-{
-    if (args == Py_None) {
-        *stack = NULL;
-        *nargs = 0;
-    }
-    else if (PyTuple_Check(args)) {
-        *stack = ((PyTupleObject *)args)->ob_item;
-        *nargs = PyTuple_GET_SIZE(args);
-    }
-    else {
-        PyErr_SetString(PyExc_TypeError, "args must be None or a tuple");
-        return -1;
-    }
-    return 0;
-}
-
-
-static PyObject *
-test_pyobject_fastcall(PyObject *self, PyObject *args)
-{
-    PyObject *func, *func_args;
-    PyObject **stack;
-    Py_ssize_t nargs;
-
-    if (!PyArg_ParseTuple(args, "OO", &func, &func_args)) {
-        return NULL;
-    }
-
-    if (fastcall_args(func_args, &stack, &nargs) < 0) {
-        return NULL;
-    }
-    return _PyObject_FastCall(func, stack, nargs);
-}
-
-
-static PyObject *
-test_pyobject_fastcalldict(PyObject *self, PyObject *args)
-{
-    PyObject *func, *func_args, *kwargs;
-    PyObject **stack;
-    Py_ssize_t nargs;
-
-    if (!PyArg_ParseTuple(args, "OOO", &func, &func_args, &kwargs)) {
-        return NULL;
-    }
-
-    if (fastcall_args(func_args, &stack, &nargs) < 0) {
-        return NULL;
-    }
-
-    if (kwargs == Py_None) {
-        kwargs = NULL;
-    }
-    else if (!PyDict_Check(kwargs)) {
-        PyErr_SetString(PyExc_TypeError, "kwnames must be None or a dict");
-        return NULL;
-    }
-
-    return PyObject_VectorcallDict(func, stack, nargs, kwargs);
-}
-
-
-static PyObject *
-test_pyobject_vectorcall(PyObject *self, PyObject *args)
-{
-    PyObject *func, *func_args, *kwnames = NULL;
-    PyObject **stack;
-    Py_ssize_t nargs, nkw;
-
-    if (!PyArg_ParseTuple(args, "OOO", &func, &func_args, &kwnames)) {
-        return NULL;
-    }
-
-    if (fastcall_args(func_args, &stack, &nargs) < 0) {
-        return NULL;
-    }
-
-    if (kwnames == Py_None) {
-        kwnames = NULL;
-    }
-    else if (PyTuple_Check(kwnames)) {
-        nkw = PyTuple_GET_SIZE(kwnames);
-        if (nargs < nkw) {
-            PyErr_SetString(PyExc_ValueError, "kwnames longer than args");
-            return NULL;
-        }
-        nargs -= nkw;
-    }
-    else {
-        PyErr_SetString(PyExc_TypeError, "kwnames must be None or a tuple");
-        return NULL;
-    }
-    return PyObject_Vectorcall(func, stack, nargs, kwnames);
-}
-
-
-static PyObject *
-override_vectorcall(
-    PyObject *callable, PyObject *const *args, size_t nargsf, PyObject *kwnames) {
-    return PyUnicode_FromString("overridden");
-}
-
-static PyObject *
-function_setvectorcall(PyObject *self, PyObject *func)
-{
-    if (!PyFunction_Check(func)) {
-        PyErr_BadInternalCall();
-        return NULL;
-    }
-    PyFunction_SetVectorcall((PyFunctionObject *)func, (vectorcallfunc)override_vectorcall);
-    Py_RETURN_NONE;
-}
-
-static PyObject *
-test_pyvectorcall_call(PyObject *self, PyObject *args)
-{
-    PyObject *func;
-    PyObject *argstuple;
-    PyObject *kwargs = NULL;
-
-    if (!PyArg_ParseTuple(args, "OO|O", &func, &argstuple, &kwargs)) {
-        return NULL;
-    }
-
-    if (!PyTuple_Check(argstuple)) {
-        PyErr_SetString(PyExc_TypeError, "args must be a tuple");
-        return NULL;
-    }
-    if (kwargs != NULL && !PyDict_Check(kwargs)) {
-        PyErr_SetString(PyExc_TypeError, "kwargs must be a dict");
-        return NULL;
-    }
-
-    return PyVectorcall_Call(func, argstuple, kwargs);
-}
-
-
-=======
->>>>>>> 91f40f3f
 static PyObject*
 stack_pointer(PyObject *self, PyObject *args)
 {
@@ -5831,14 +5689,6 @@
     {"tracemalloc_get_traceback", tracemalloc_get_traceback, METH_VARARGS},
     {"dict_get_version", dict_get_version, METH_VARARGS},
     {"raise_SIGINT_then_send_None", raise_SIGINT_then_send_None, METH_VARARGS},
-<<<<<<< HEAD
-    {"pyobject_fastcall", test_pyobject_fastcall, METH_VARARGS},
-    {"pyobject_fastcalldict", test_pyobject_fastcalldict, METH_VARARGS},
-    {"pyobject_vectorcall", test_pyobject_vectorcall, METH_VARARGS},
-    {"function_setvectorcall", function_setvectorcall, METH_O},
-    {"pyvectorcall_call", test_pyvectorcall_call, METH_VARARGS},
-=======
->>>>>>> 91f40f3f
     {"stack_pointer", stack_pointer, METH_NOARGS},
 #ifdef W_STOPCODE
     {"W_STOPCODE", py_w_stopcode, METH_VARARGS},
