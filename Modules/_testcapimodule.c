/*
 * C Extension module to test Python interpreter C APIs.
 *
 * The 'test_*' functions exported by this module are run as part of the
 * standard Python regression test, via Lib/test/test_capi.py.
 */

#define PY_SSIZE_T_CLEAN

#include "Python.h"
#include "datetime.h"
#include "marshal.h"
#include "pythread.h"
#include "structmember.h"
#include <float.h>
#include <signal.h>

#ifdef MS_WINDOWS
#  include <winsock2.h>         /* struct timeval */
#endif

#ifdef HAVE_SYS_WAIT_H
#include <sys/wait.h>           /* For W_STOPCODE */
#endif

#ifdef Py_BUILD_CORE
#  error "_testcapi must test the public Python C API, not CPython internal C API"
#endif

static PyObject *TestError;     /* set to exception object in init */

/* Raise TestError with test_name + ": " + msg, and return NULL. */

static PyObject *
raiseTestError(const char* test_name, const char* msg)
{
    PyErr_Format(TestError, "%s: %s", test_name, msg);
    return NULL;
}

/* Test #defines from pyconfig.h (particularly the SIZEOF_* defines).

   The ones derived from autoconf on the UNIX-like OSes can be relied
   upon (in the absence of sloppy cross-compiling), but the Windows
   platforms have these hardcoded.  Better safe than sorry.
*/
static PyObject*
sizeof_error(const char* fatname, const char* typname,
    int expected, int got)
{
    PyErr_Format(TestError,
        "%s #define == %d but sizeof(%s) == %d",
        fatname, expected, typname, got);
    return (PyObject*)NULL;
}

static PyObject*
test_config(PyObject *self, PyObject *Py_UNUSED(ignored))
{
#define CHECK_SIZEOF(FATNAME, TYPE) \
            if (FATNAME != sizeof(TYPE)) \
                return sizeof_error(#FATNAME, #TYPE, FATNAME, sizeof(TYPE))

    CHECK_SIZEOF(SIZEOF_SHORT, short);
    CHECK_SIZEOF(SIZEOF_INT, int);
    CHECK_SIZEOF(SIZEOF_LONG, long);
    CHECK_SIZEOF(SIZEOF_VOID_P, void*);
    CHECK_SIZEOF(SIZEOF_TIME_T, time_t);
    CHECK_SIZEOF(SIZEOF_LONG_LONG, long long);

#undef CHECK_SIZEOF

    Py_RETURN_NONE;
}

static PyObject*
test_sizeof_c_types(PyObject *self, PyObject *Py_UNUSED(ignored))
{
#if defined(__GNUC__) && ((__GNUC__ > 4) || ((__GNUC__ == 4) && (__GNUC_MINOR__ > 5)))
#pragma GCC diagnostic push
#pragma GCC diagnostic ignored "-Wtype-limits"
#endif
#define CHECK_SIZEOF(TYPE, EXPECTED)         \
    if (EXPECTED != sizeof(TYPE))  {         \
        PyErr_Format(TestError,              \
            "sizeof(%s) = %u instead of %u", \
            #TYPE, sizeof(TYPE), EXPECTED);  \
        return (PyObject*)NULL;              \
    }
#define IS_SIGNED(TYPE) (((TYPE)-1) < (TYPE)0)
#define CHECK_SIGNNESS(TYPE, SIGNED)         \
    if (IS_SIGNED(TYPE) != SIGNED) {         \
        PyErr_Format(TestError,              \
            "%s signness is, instead of %i",  \
            #TYPE, IS_SIGNED(TYPE), SIGNED); \
        return (PyObject*)NULL;              \
    }

    /* integer types */
    CHECK_SIZEOF(Py_UCS1, 1);
    CHECK_SIZEOF(Py_UCS2, 2);
    CHECK_SIZEOF(Py_UCS4, 4);
    CHECK_SIGNNESS(Py_UCS1, 0);
    CHECK_SIGNNESS(Py_UCS2, 0);
    CHECK_SIGNNESS(Py_UCS4, 0);
    CHECK_SIZEOF(int32_t, 4);
    CHECK_SIGNNESS(int32_t, 1);
    CHECK_SIZEOF(uint32_t, 4);
    CHECK_SIGNNESS(uint32_t, 0);
    CHECK_SIZEOF(int64_t, 8);
    CHECK_SIGNNESS(int64_t, 1);
    CHECK_SIZEOF(uint64_t, 8);
    CHECK_SIGNNESS(uint64_t, 0);

    /* pointer/size types */
    CHECK_SIZEOF(size_t, sizeof(void *));
    CHECK_SIGNNESS(size_t, 0);
    CHECK_SIZEOF(Py_ssize_t, sizeof(void *));
    CHECK_SIGNNESS(Py_ssize_t, 1);

    CHECK_SIZEOF(uintptr_t, sizeof(void *));
    CHECK_SIGNNESS(uintptr_t, 0);
    CHECK_SIZEOF(intptr_t, sizeof(void *));
    CHECK_SIGNNESS(intptr_t, 1);

    Py_RETURN_NONE;

#undef IS_SIGNED
#undef CHECK_SIGNESS
#undef CHECK_SIZEOF
#if defined(__GNUC__) && ((__GNUC__ > 4) || ((__GNUC__ == 4) && (__GNUC_MINOR__ > 5)))
#pragma GCC diagnostic pop
#endif
}


static PyObject*
test_list_api(PyObject *self, PyObject *Py_UNUSED(ignored))
{
    PyObject* list;
    int i;

    /* SF bug 132008:  PyList_Reverse segfaults */
#define NLIST 30
    list = PyList_New(NLIST);
    if (list == (PyObject*)NULL)
        return (PyObject*)NULL;
    /* list = range(NLIST) */
    for (i = 0; i < NLIST; ++i) {
        PyObject* anint = PyLong_FromLong(i);
        if (anint == (PyObject*)NULL) {
            Py_DECREF(list);
            return (PyObject*)NULL;
        }
        PyList_SET_ITEM(list, i, anint);
    }
    /* list.reverse(), via PyList_Reverse() */
    i = PyList_Reverse(list);   /* should not blow up! */
    if (i != 0) {
        Py_DECREF(list);
        return (PyObject*)NULL;
    }
    /* Check that list == range(29, -1, -1) now */
    for (i = 0; i < NLIST; ++i) {
        PyObject* anint = PyList_GET_ITEM(list, i);
        if (PyLong_AS_LONG(anint) != NLIST-1-i) {
            PyErr_SetString(TestError,
                            "test_list_api: reverse screwed up");
            Py_DECREF(list);
            return (PyObject*)NULL;
        }
    }
    Py_DECREF(list);
#undef NLIST

    Py_RETURN_NONE;
}

static int
test_dict_inner(int count)
{
    Py_ssize_t pos = 0, iterations = 0;
    int i;
    PyObject *dict = PyDict_New();
    PyObject *v, *k;

    if (dict == NULL)
        return -1;

    for (i = 0; i < count; i++) {
        v = PyLong_FromLong(i);
        if (v == NULL) {
            return -1;
        }
        if (PyDict_SetItem(dict, v, v) < 0) {
            Py_DECREF(v);
            return -1;
        }
        Py_DECREF(v);
    }

    while (PyDict_Next(dict, &pos, &k, &v)) {
        PyObject *o;
        iterations++;

        i = PyLong_AS_LONG(v) + 1;
        o = PyLong_FromLong(i);
        if (o == NULL)
            return -1;
        if (PyDict_SetItem(dict, k, o) < 0) {
            Py_DECREF(o);
            return -1;
        }
        Py_DECREF(o);
    }

    Py_DECREF(dict);

    if (iterations != count) {
        PyErr_SetString(
            TestError,
            "test_dict_iteration: dict iteration went wrong ");
        return -1;
    } else {
        return 0;
    }
}

static PyObject*
test_dict_iteration(PyObject* self, PyObject *Py_UNUSED(ignored))
{
    int i;

    for (i = 0; i < 200; i++) {
        if (test_dict_inner(i) < 0) {
            return NULL;
        }
    }

    Py_RETURN_NONE;
}

static PyObject*
dict_getitem_knownhash(PyObject *self, PyObject *args)
{
    PyObject *mp, *key, *result;
    Py_ssize_t hash;

    if (!PyArg_ParseTuple(args, "OOn:dict_getitem_knownhash",
                          &mp, &key, &hash)) {
        return NULL;
    }

    result = _PyDict_GetItem_KnownHash(mp, key, (Py_hash_t)hash);
    if (result == NULL && !PyErr_Occurred()) {
        _PyErr_SetKeyError(key);
        return NULL;
    }

    Py_XINCREF(result);
    return result;
}

static PyObject*
dict_hassplittable(PyObject *self, PyObject *arg)
{
    if (!PyDict_Check(arg)) {
        PyErr_Format(PyExc_TypeError,
                     "dict_hassplittable() argument must be dict, not '%s'",
                     arg->ob_type->tp_name);
        return NULL;
    }

    return PyBool_FromLong(_PyDict_HasSplitTable((PyDictObject*)arg));
}

/* Issue #4701: Check that PyObject_Hash implicitly calls
 *   PyType_Ready if it hasn't already been called
 */
static PyTypeObject _HashInheritanceTester_Type = {
    PyVarObject_HEAD_INIT(NULL, 0)
    "hashinheritancetester",            /* Name of this type */
    sizeof(PyObject),           /* Basic object size */
    0,                          /* Item size for varobject */
    (destructor)PyObject_Del, /* tp_dealloc */
    0,                          /* tp_print */
    0,                          /* tp_getattr */
    0,                          /* tp_setattr */
    0,                          /* tp_reserved */
    0,                          /* tp_repr */
    0,                          /* tp_as_number */
    0,                          /* tp_as_sequence */
    0,                          /* tp_as_mapping */
    0,                          /* tp_hash */
    0,                          /* tp_call */
    0,                          /* tp_str */
    PyObject_GenericGetAttr,  /* tp_getattro */
    0,                          /* tp_setattro */
    0,                          /* tp_as_buffer */
    Py_TPFLAGS_DEFAULT,         /* tp_flags */
    0,                          /* tp_doc */
    0,                          /* tp_traverse */
    0,                          /* tp_clear */
    0,                          /* tp_richcompare */
    0,                          /* tp_weaklistoffset */
    0,                          /* tp_iter */
    0,                          /* tp_iternext */
    0,                          /* tp_methods */
    0,                          /* tp_members */
    0,                          /* tp_getset */
    0,                          /* tp_base */
    0,                          /* tp_dict */
    0,                          /* tp_descr_get */
    0,                          /* tp_descr_set */
    0,                          /* tp_dictoffset */
    0,                          /* tp_init */
    0,                          /* tp_alloc */
    PyType_GenericNew,                  /* tp_new */
};

static PyObject*
test_lazy_hash_inheritance(PyObject* self, PyObject *Py_UNUSED(ignored))
{
    PyTypeObject *type;
    PyObject *obj;
    Py_hash_t hash;

    type = &_HashInheritanceTester_Type;

    if (type->tp_dict != NULL)
        /* The type has already been initialized. This probably means
           -R is being used. */
        Py_RETURN_NONE;


    obj = PyObject_New(PyObject, type);
    if (obj == NULL) {
        PyErr_Clear();
        PyErr_SetString(
            TestError,
            "test_lazy_hash_inheritance: failed to create object");
        return NULL;
    }

    if (type->tp_dict != NULL) {
        PyErr_SetString(
            TestError,
            "test_lazy_hash_inheritance: type initialised too soon");
        Py_DECREF(obj);
        return NULL;
    }

    hash = PyObject_Hash(obj);
    if ((hash == -1) && PyErr_Occurred()) {
        PyErr_Clear();
        PyErr_SetString(
            TestError,
            "test_lazy_hash_inheritance: could not hash object");
        Py_DECREF(obj);
        return NULL;
    }

    if (type->tp_dict == NULL) {
        PyErr_SetString(
            TestError,
            "test_lazy_hash_inheritance: type not initialised by hash()");
        Py_DECREF(obj);
        return NULL;
    }

    if (type->tp_hash != PyType_Type.tp_hash) {
        PyErr_SetString(
            TestError,
            "test_lazy_hash_inheritance: unexpected hash function");
        Py_DECREF(obj);
        return NULL;
    }

    Py_DECREF(obj);

    Py_RETURN_NONE;
}


/* Tests of PyLong_{As, From}{Unsigned,}Long(), and
   PyLong_{As, From}{Unsigned,}LongLong().

   Note that the meat of the test is contained in testcapi_long.h.
   This is revolting, but delicate code duplication is worse:  "almost
   exactly the same" code is needed to test long long, but the ubiquitous
   dependence on type names makes it impossible to use a parameterized
   function.  A giant macro would be even worse than this.  A C++ template
   would be perfect.

   The "report an error" functions are deliberately not part of the #include
   file:  if the test fails, you can set a breakpoint in the appropriate
   error function directly, and crawl back from there in the debugger.
*/

#define UNBIND(X)  Py_DECREF(X); (X) = NULL

static PyObject *
raise_test_long_error(const char* msg)
{
    return raiseTestError("test_long_api", msg);
}

#define TESTNAME        test_long_api_inner
#define TYPENAME        long
#define F_S_TO_PY       PyLong_FromLong
#define F_PY_TO_S       PyLong_AsLong
#define F_U_TO_PY       PyLong_FromUnsignedLong
#define F_PY_TO_U       PyLong_AsUnsignedLong

#include "testcapi_long.h"

static PyObject *
test_long_api(PyObject* self, PyObject *Py_UNUSED(ignored))
{
    return TESTNAME(raise_test_long_error);
}

#undef TESTNAME
#undef TYPENAME
#undef F_S_TO_PY
#undef F_PY_TO_S
#undef F_U_TO_PY
#undef F_PY_TO_U

static PyObject *
raise_test_longlong_error(const char* msg)
{
    return raiseTestError("test_longlong_api", msg);
}

#define TESTNAME        test_longlong_api_inner
#define TYPENAME        long long
#define F_S_TO_PY       PyLong_FromLongLong
#define F_PY_TO_S       PyLong_AsLongLong
#define F_U_TO_PY       PyLong_FromUnsignedLongLong
#define F_PY_TO_U       PyLong_AsUnsignedLongLong

#include "testcapi_long.h"

static PyObject *
test_longlong_api(PyObject* self, PyObject *args)
{
    return TESTNAME(raise_test_longlong_error);
}

#undef TESTNAME
#undef TYPENAME
#undef F_S_TO_PY
#undef F_PY_TO_S
#undef F_U_TO_PY
#undef F_PY_TO_U

/* Test the PyLong_AsLongAndOverflow API. General conversion to PY_LONG
   is tested by test_long_api_inner. This test will concentrate on proper
   handling of overflow.
*/

static PyObject *
test_long_and_overflow(PyObject *self, PyObject *Py_UNUSED(ignored))
{
    PyObject *num, *one, *temp;
    long value;
    int overflow;

    /* Test that overflow is set properly for a large value. */
    /* num is a number larger than LONG_MAX even on 64-bit platforms */
    num = PyLong_FromString("FFFFFFFFFFFFFFFFFFFFFFFF", NULL, 16);
    if (num == NULL)
        return NULL;
    overflow = 1234;
    value = PyLong_AsLongAndOverflow(num, &overflow);
    Py_DECREF(num);
    if (value == -1 && PyErr_Occurred())
        return NULL;
    if (value != -1)
        return raiseTestError("test_long_and_overflow",
            "return value was not set to -1");
    if (overflow != 1)
        return raiseTestError("test_long_and_overflow",
            "overflow was not set to 1");

    /* Same again, with num = LONG_MAX + 1 */
    num = PyLong_FromLong(LONG_MAX);
    if (num == NULL)
        return NULL;
    one = PyLong_FromLong(1L);
    if (one == NULL) {
        Py_DECREF(num);
        return NULL;
    }
    temp = PyNumber_Add(num, one);
    Py_DECREF(one);
    Py_DECREF(num);
    num = temp;
    if (num == NULL)
        return NULL;
    overflow = 0;
    value = PyLong_AsLongAndOverflow(num, &overflow);
    Py_DECREF(num);
    if (value == -1 && PyErr_Occurred())
        return NULL;
    if (value != -1)
        return raiseTestError("test_long_and_overflow",
            "return value was not set to -1");
    if (overflow != 1)
        return raiseTestError("test_long_and_overflow",
            "overflow was not set to 1");

    /* Test that overflow is set properly for a large negative value. */
    /* num is a number smaller than LONG_MIN even on 64-bit platforms */
    num = PyLong_FromString("-FFFFFFFFFFFFFFFFFFFFFFFF", NULL, 16);
    if (num == NULL)
        return NULL;
    overflow = 1234;
    value = PyLong_AsLongAndOverflow(num, &overflow);
    Py_DECREF(num);
    if (value == -1 && PyErr_Occurred())
        return NULL;
    if (value != -1)
        return raiseTestError("test_long_and_overflow",
            "return value was not set to -1");
    if (overflow != -1)
        return raiseTestError("test_long_and_overflow",
            "overflow was not set to -1");

    /* Same again, with num = LONG_MIN - 1 */
    num = PyLong_FromLong(LONG_MIN);
    if (num == NULL)
        return NULL;
    one = PyLong_FromLong(1L);
    if (one == NULL) {
        Py_DECREF(num);
        return NULL;
    }
    temp = PyNumber_Subtract(num, one);
    Py_DECREF(one);
    Py_DECREF(num);
    num = temp;
    if (num == NULL)
        return NULL;
    overflow = 0;
    value = PyLong_AsLongAndOverflow(num, &overflow);
    Py_DECREF(num);
    if (value == -1 && PyErr_Occurred())
        return NULL;
    if (value != -1)
        return raiseTestError("test_long_and_overflow",
            "return value was not set to -1");
    if (overflow != -1)
        return raiseTestError("test_long_and_overflow",
            "overflow was not set to -1");

    /* Test that overflow is cleared properly for small values. */
    num = PyLong_FromString("FF", NULL, 16);
    if (num == NULL)
        return NULL;
    overflow = 1234;
    value = PyLong_AsLongAndOverflow(num, &overflow);
    Py_DECREF(num);
    if (value == -1 && PyErr_Occurred())
        return NULL;
    if (value != 0xFF)
        return raiseTestError("test_long_and_overflow",
            "expected return value 0xFF");
    if (overflow != 0)
        return raiseTestError("test_long_and_overflow",
            "overflow was not cleared");

    num = PyLong_FromString("-FF", NULL, 16);
    if (num == NULL)
        return NULL;
    overflow = 0;
    value = PyLong_AsLongAndOverflow(num, &overflow);
    Py_DECREF(num);
    if (value == -1 && PyErr_Occurred())
        return NULL;
    if (value != -0xFF)
        return raiseTestError("test_long_and_overflow",
            "expected return value 0xFF");
    if (overflow != 0)
        return raiseTestError("test_long_and_overflow",
            "overflow was set incorrectly");

    num = PyLong_FromLong(LONG_MAX);
    if (num == NULL)
        return NULL;
    overflow = 1234;
    value = PyLong_AsLongAndOverflow(num, &overflow);
    Py_DECREF(num);
    if (value == -1 && PyErr_Occurred())
        return NULL;
    if (value != LONG_MAX)
        return raiseTestError("test_long_and_overflow",
            "expected return value LONG_MAX");
    if (overflow != 0)
        return raiseTestError("test_long_and_overflow",
            "overflow was not cleared");

    num = PyLong_FromLong(LONG_MIN);
    if (num == NULL)
        return NULL;
    overflow = 0;
    value = PyLong_AsLongAndOverflow(num, &overflow);
    Py_DECREF(num);
    if (value == -1 && PyErr_Occurred())
        return NULL;
    if (value != LONG_MIN)
        return raiseTestError("test_long_and_overflow",
            "expected return value LONG_MIN");
    if (overflow != 0)
        return raiseTestError("test_long_and_overflow",
            "overflow was not cleared");

    Py_RETURN_NONE;
}

/* Test the PyLong_AsLongLongAndOverflow API. General conversion to
   long long is tested by test_long_api_inner. This test will
   concentrate on proper handling of overflow.
*/

static PyObject *
test_long_long_and_overflow(PyObject *self, PyObject *Py_UNUSED(ignored))
{
    PyObject *num, *one, *temp;
    long long value;
    int overflow;

    /* Test that overflow is set properly for a large value. */
    /* num is a number larger than PY_LLONG_MAX on a typical machine. */
    num = PyLong_FromString("FFFFFFFFFFFFFFFFFFFFFFFF", NULL, 16);
    if (num == NULL)
        return NULL;
    overflow = 1234;
    value = PyLong_AsLongLongAndOverflow(num, &overflow);
    Py_DECREF(num);
    if (value == -1 && PyErr_Occurred())
        return NULL;
    if (value != -1)
        return raiseTestError("test_long_long_and_overflow",
            "return value was not set to -1");
    if (overflow != 1)
        return raiseTestError("test_long_long_and_overflow",
            "overflow was not set to 1");

    /* Same again, with num = PY_LLONG_MAX + 1 */
    num = PyLong_FromLongLong(PY_LLONG_MAX);
    if (num == NULL)
        return NULL;
    one = PyLong_FromLong(1L);
    if (one == NULL) {
        Py_DECREF(num);
        return NULL;
    }
    temp = PyNumber_Add(num, one);
    Py_DECREF(one);
    Py_DECREF(num);
    num = temp;
    if (num == NULL)
        return NULL;
    overflow = 0;
    value = PyLong_AsLongLongAndOverflow(num, &overflow);
    Py_DECREF(num);
    if (value == -1 && PyErr_Occurred())
        return NULL;
    if (value != -1)
        return raiseTestError("test_long_long_and_overflow",
            "return value was not set to -1");
    if (overflow != 1)
        return raiseTestError("test_long_long_and_overflow",
            "overflow was not set to 1");

    /* Test that overflow is set properly for a large negative value. */
    /* num is a number smaller than PY_LLONG_MIN on a typical platform */
    num = PyLong_FromString("-FFFFFFFFFFFFFFFFFFFFFFFF", NULL, 16);
    if (num == NULL)
        return NULL;
    overflow = 1234;
    value = PyLong_AsLongLongAndOverflow(num, &overflow);
    Py_DECREF(num);
    if (value == -1 && PyErr_Occurred())
        return NULL;
    if (value != -1)
        return raiseTestError("test_long_long_and_overflow",
            "return value was not set to -1");
    if (overflow != -1)
        return raiseTestError("test_long_long_and_overflow",
            "overflow was not set to -1");

    /* Same again, with num = PY_LLONG_MIN - 1 */
    num = PyLong_FromLongLong(PY_LLONG_MIN);
    if (num == NULL)
        return NULL;
    one = PyLong_FromLong(1L);
    if (one == NULL) {
        Py_DECREF(num);
        return NULL;
    }
    temp = PyNumber_Subtract(num, one);
    Py_DECREF(one);
    Py_DECREF(num);
    num = temp;
    if (num == NULL)
        return NULL;
    overflow = 0;
    value = PyLong_AsLongLongAndOverflow(num, &overflow);
    Py_DECREF(num);
    if (value == -1 && PyErr_Occurred())
        return NULL;
    if (value != -1)
        return raiseTestError("test_long_long_and_overflow",
            "return value was not set to -1");
    if (overflow != -1)
        return raiseTestError("test_long_long_and_overflow",
            "overflow was not set to -1");

    /* Test that overflow is cleared properly for small values. */
    num = PyLong_FromString("FF", NULL, 16);
    if (num == NULL)
        return NULL;
    overflow = 1234;
    value = PyLong_AsLongLongAndOverflow(num, &overflow);
    Py_DECREF(num);
    if (value == -1 && PyErr_Occurred())
        return NULL;
    if (value != 0xFF)
        return raiseTestError("test_long_long_and_overflow",
            "expected return value 0xFF");
    if (overflow != 0)
        return raiseTestError("test_long_long_and_overflow",
            "overflow was not cleared");

    num = PyLong_FromString("-FF", NULL, 16);
    if (num == NULL)
        return NULL;
    overflow = 0;
    value = PyLong_AsLongLongAndOverflow(num, &overflow);
    Py_DECREF(num);
    if (value == -1 && PyErr_Occurred())
        return NULL;
    if (value != -0xFF)
        return raiseTestError("test_long_long_and_overflow",
            "expected return value 0xFF");
    if (overflow != 0)
        return raiseTestError("test_long_long_and_overflow",
            "overflow was set incorrectly");

    num = PyLong_FromLongLong(PY_LLONG_MAX);
    if (num == NULL)
        return NULL;
    overflow = 1234;
    value = PyLong_AsLongLongAndOverflow(num, &overflow);
    Py_DECREF(num);
    if (value == -1 && PyErr_Occurred())
        return NULL;
    if (value != PY_LLONG_MAX)
        return raiseTestError("test_long_long_and_overflow",
            "expected return value PY_LLONG_MAX");
    if (overflow != 0)
        return raiseTestError("test_long_long_and_overflow",
            "overflow was not cleared");

    num = PyLong_FromLongLong(PY_LLONG_MIN);
    if (num == NULL)
        return NULL;
    overflow = 0;
    value = PyLong_AsLongLongAndOverflow(num, &overflow);
    Py_DECREF(num);
    if (value == -1 && PyErr_Occurred())
        return NULL;
    if (value != PY_LLONG_MIN)
        return raiseTestError("test_long_long_and_overflow",
            "expected return value PY_LLONG_MIN");
    if (overflow != 0)
        return raiseTestError("test_long_long_and_overflow",
            "overflow was not cleared");

    Py_RETURN_NONE;
}

/* Test the PyLong_As{Size,Ssize}_t API. At present this just tests that
   non-integer arguments are handled correctly. It should be extended to
   test overflow handling.
 */

static PyObject *
test_long_as_size_t(PyObject *self, PyObject *Py_UNUSED(ignored))
{
    size_t out_u;
    Py_ssize_t out_s;

    Py_INCREF(Py_None);

    out_u = PyLong_AsSize_t(Py_None);
    if (out_u != (size_t)-1 || !PyErr_Occurred())
        return raiseTestError("test_long_as_size_t",
                              "PyLong_AsSize_t(None) didn't complain");
    if (!PyErr_ExceptionMatches(PyExc_TypeError))
        return raiseTestError("test_long_as_size_t",
                              "PyLong_AsSize_t(None) raised "
                              "something other than TypeError");
    PyErr_Clear();

    out_s = PyLong_AsSsize_t(Py_None);
    if (out_s != (Py_ssize_t)-1 || !PyErr_Occurred())
        return raiseTestError("test_long_as_size_t",
                              "PyLong_AsSsize_t(None) didn't complain");
    if (!PyErr_ExceptionMatches(PyExc_TypeError))
        return raiseTestError("test_long_as_size_t",
                              "PyLong_AsSsize_t(None) raised "
                              "something other than TypeError");
    PyErr_Clear();

    /* Py_INCREF(Py_None) omitted - we already have a reference to it. */
    return Py_None;
}

/* Test the PyLong_AsDouble API. At present this just tests that
   non-integer arguments are handled correctly.
 */

static PyObject *
test_long_as_double(PyObject *self, PyObject *Py_UNUSED(ignored))
{
    double out;

    Py_INCREF(Py_None);

    out = PyLong_AsDouble(Py_None);
    if (out != -1.0 || !PyErr_Occurred())
        return raiseTestError("test_long_as_double",
                              "PyLong_AsDouble(None) didn't complain");
    if (!PyErr_ExceptionMatches(PyExc_TypeError))
        return raiseTestError("test_long_as_double",
                              "PyLong_AsDouble(None) raised "
                              "something other than TypeError");
    PyErr_Clear();

    /* Py_INCREF(Py_None) omitted - we already have a reference to it. */
    return Py_None;
}

/* Test the L code for PyArg_ParseTuple.  This should deliver a long long
   for both long and int arguments.  The test may leak a little memory if
   it fails.
*/
static PyObject *
test_L_code(PyObject *self, PyObject *Py_UNUSED(ignored))
{
    PyObject *tuple, *num;
    long long value;

    tuple = PyTuple_New(1);
    if (tuple == NULL)
        return NULL;

    num = PyLong_FromLong(42);
    if (num == NULL)
        return NULL;

    PyTuple_SET_ITEM(tuple, 0, num);

    value = -1;
    if (!PyArg_ParseTuple(tuple, "L:test_L_code", &value)) {
        return NULL;
    }
    if (value != 42)
        return raiseTestError("test_L_code",
            "L code returned wrong value for long 42");

    Py_DECREF(num);
    num = PyLong_FromLong(42);
    if (num == NULL)
        return NULL;

    PyTuple_SET_ITEM(tuple, 0, num);

    value = -1;
    if (!PyArg_ParseTuple(tuple, "L:test_L_code", &value)) {
        return NULL;
    }
    if (value != 42)
        return raiseTestError("test_L_code",
            "L code returned wrong value for int 42");

    Py_DECREF(tuple);
    Py_RETURN_NONE;
}

static PyObject *
return_none(void *unused)
{
    Py_RETURN_NONE;
}

static PyObject *
raise_error(void *unused)
{
    PyErr_SetNone(PyExc_ValueError);
    return NULL;
}

static int
test_buildvalue_N_error(const char *fmt)
{
    PyObject *arg, *res;

    arg = PyList_New(0);
    if (arg == NULL) {
        return -1;
    }

    Py_INCREF(arg);
    res = Py_BuildValue(fmt, return_none, NULL, arg);
    if (res == NULL) {
        return -1;
    }
    Py_DECREF(res);
    if (Py_REFCNT(arg) != 1) {
        PyErr_Format(TestError, "test_buildvalue_N: "
                     "arg was not decrefed in successful "
                     "Py_BuildValue(\"%s\")", fmt);
        return -1;
    }

    Py_INCREF(arg);
    res = Py_BuildValue(fmt, raise_error, NULL, arg);
    if (res != NULL || !PyErr_Occurred()) {
        PyErr_Format(TestError, "test_buildvalue_N: "
                     "Py_BuildValue(\"%s\") didn't complain", fmt);
        return -1;
    }
    PyErr_Clear();
    if (Py_REFCNT(arg) != 1) {
        PyErr_Format(TestError, "test_buildvalue_N: "
                     "arg was not decrefed in failed "
                     "Py_BuildValue(\"%s\")", fmt);
        return -1;
    }
    Py_DECREF(arg);
    return 0;
}

static PyObject *
test_buildvalue_N(PyObject *self, PyObject *Py_UNUSED(ignored))
{
    PyObject *arg, *res;

    arg = PyList_New(0);
    if (arg == NULL) {
        return NULL;
    }
    Py_INCREF(arg);
    res = Py_BuildValue("N", arg);
    if (res == NULL) {
        return NULL;
    }
    if (res != arg) {
        return raiseTestError("test_buildvalue_N",
                              "Py_BuildValue(\"N\") returned wrong result");
    }
    if (Py_REFCNT(arg) != 2) {
        return raiseTestError("test_buildvalue_N",
                              "arg was not decrefed in Py_BuildValue(\"N\")");
    }
    Py_DECREF(res);
    Py_DECREF(arg);

    if (test_buildvalue_N_error("O&N") < 0)
        return NULL;
    if (test_buildvalue_N_error("(O&N)") < 0)
        return NULL;
    if (test_buildvalue_N_error("[O&N]") < 0)
        return NULL;
    if (test_buildvalue_N_error("{O&N}") < 0)
        return NULL;
    if (test_buildvalue_N_error("{()O&(())N}") < 0)
        return NULL;

    Py_RETURN_NONE;
}


static PyObject *
get_args(PyObject *self, PyObject *args)
{
    if (args == NULL) {
        args = Py_None;
    }
    Py_INCREF(args);
    return args;
}

static PyObject *
get_kwargs(PyObject *self, PyObject *args, PyObject *kwargs)
{
    if (kwargs == NULL) {
        kwargs = Py_None;
    }
    Py_INCREF(kwargs);
    return kwargs;
}

/* Test tuple argument processing */
static PyObject *
getargs_tuple(PyObject *self, PyObject *args)
{
    int a, b, c;
    if (!PyArg_ParseTuple(args, "i(ii)", &a, &b, &c))
        return NULL;
    return Py_BuildValue("iii", a, b, c);
}

/* test PyArg_ParseTupleAndKeywords */
static PyObject *
getargs_keywords(PyObject *self, PyObject *args, PyObject *kwargs)
{
    static char *keywords[] = {"arg1","arg2","arg3","arg4","arg5", NULL};
    static const char fmt[] = "(ii)i|(i(ii))(iii)i";
    int int_args[10]={-1, -1, -1, -1, -1, -1, -1, -1, -1, -1};

    if (!PyArg_ParseTupleAndKeywords(args, kwargs, fmt, keywords,
        &int_args[0], &int_args[1], &int_args[2], &int_args[3], &int_args[4],
        &int_args[5], &int_args[6], &int_args[7], &int_args[8], &int_args[9]))
        return NULL;
    return Py_BuildValue("iiiiiiiiii",
        int_args[0], int_args[1], int_args[2], int_args[3], int_args[4],
        int_args[5], int_args[6], int_args[7], int_args[8], int_args[9]);
}

/* test PyArg_ParseTupleAndKeywords keyword-only arguments */
static PyObject *
getargs_keyword_only(PyObject *self, PyObject *args, PyObject *kwargs)
{
    static char *keywords[] = {"required", "optional", "keyword_only", NULL};
    int required = -1;
    int optional = -1;
    int keyword_only = -1;

    if (!PyArg_ParseTupleAndKeywords(args, kwargs, "i|i$i", keywords,
                                     &required, &optional, &keyword_only))
        return NULL;
    return Py_BuildValue("iii", required, optional, keyword_only);
}

/* test PyArg_ParseTupleAndKeywords positional-only arguments */
static PyObject *
getargs_positional_only_and_keywords(PyObject *self, PyObject *args, PyObject *kwargs)
{
    static char *keywords[] = {"", "", "keyword", NULL};
    int required = -1;
    int optional = -1;
    int keyword = -1;

    if (!PyArg_ParseTupleAndKeywords(args, kwargs, "i|ii", keywords,
                                     &required, &optional, &keyword))
        return NULL;
    return Py_BuildValue("iii", required, optional, keyword);
}

/* Functions to call PyArg_ParseTuple with integer format codes,
   and return the result.
*/
static PyObject *
getargs_b(PyObject *self, PyObject *args)
{
    unsigned char value;
    if (!PyArg_ParseTuple(args, "b", &value))
        return NULL;
    return PyLong_FromUnsignedLong((unsigned long)value);
}

static PyObject *
getargs_B(PyObject *self, PyObject *args)
{
    unsigned char value;
    if (!PyArg_ParseTuple(args, "B", &value))
        return NULL;
    return PyLong_FromUnsignedLong((unsigned long)value);
}

static PyObject *
getargs_h(PyObject *self, PyObject *args)
{
    short value;
    if (!PyArg_ParseTuple(args, "h", &value))
        return NULL;
    return PyLong_FromLong((long)value);
}

static PyObject *
getargs_H(PyObject *self, PyObject *args)
{
    unsigned short value;
    if (!PyArg_ParseTuple(args, "H", &value))
        return NULL;
    return PyLong_FromUnsignedLong((unsigned long)value);
}

static PyObject *
getargs_I(PyObject *self, PyObject *args)
{
    unsigned int value;
    if (!PyArg_ParseTuple(args, "I", &value))
        return NULL;
    return PyLong_FromUnsignedLong((unsigned long)value);
}

static PyObject *
getargs_k(PyObject *self, PyObject *args)
{
    unsigned long value;
    if (!PyArg_ParseTuple(args, "k", &value))
        return NULL;
    return PyLong_FromUnsignedLong(value);
}

static PyObject *
getargs_i(PyObject *self, PyObject *args)
{
    int value;
    if (!PyArg_ParseTuple(args, "i", &value))
        return NULL;
    return PyLong_FromLong((long)value);
}

static PyObject *
getargs_l(PyObject *self, PyObject *args)
{
    long value;
    if (!PyArg_ParseTuple(args, "l", &value))
        return NULL;
    return PyLong_FromLong(value);
}

static PyObject *
getargs_n(PyObject *self, PyObject *args)
{
    Py_ssize_t value;
    if (!PyArg_ParseTuple(args, "n", &value))
        return NULL;
    return PyLong_FromSsize_t(value);
}

static PyObject *
getargs_p(PyObject *self, PyObject *args)
{
    int value;
    if (!PyArg_ParseTuple(args, "p", &value))
        return NULL;
    return PyLong_FromLong(value);
}

static PyObject *
getargs_L(PyObject *self, PyObject *args)
{
    long long value;
    if (!PyArg_ParseTuple(args, "L", &value))
        return NULL;
    return PyLong_FromLongLong(value);
}

static PyObject *
getargs_K(PyObject *self, PyObject *args)
{
    unsigned long long value;
    if (!PyArg_ParseTuple(args, "K", &value))
        return NULL;
    return PyLong_FromUnsignedLongLong(value);
}

/* This function not only tests the 'k' getargs code, but also the
   PyLong_AsUnsignedLongMask() function. */
static PyObject *
test_k_code(PyObject *self, PyObject *Py_UNUSED(ignored))
{
    PyObject *tuple, *num;
    unsigned long value;

    tuple = PyTuple_New(1);
    if (tuple == NULL)
        return NULL;

    /* a number larger than ULONG_MAX even on 64-bit platforms */
    num = PyLong_FromString("FFFFFFFFFFFFFFFFFFFFFFFF", NULL, 16);
    if (num == NULL)
        return NULL;

    value = PyLong_AsUnsignedLongMask(num);
    if (value != ULONG_MAX)
        return raiseTestError("test_k_code",
            "PyLong_AsUnsignedLongMask() returned wrong value for long 0xFFF...FFF");

    PyTuple_SET_ITEM(tuple, 0, num);

    value = 0;
    if (!PyArg_ParseTuple(tuple, "k:test_k_code", &value)) {
        return NULL;
    }
    if (value != ULONG_MAX)
        return raiseTestError("test_k_code",
            "k code returned wrong value for long 0xFFF...FFF");

    Py_DECREF(num);
    num = PyLong_FromString("-FFFFFFFF000000000000000042", NULL, 16);
    if (num == NULL)
        return NULL;

    value = PyLong_AsUnsignedLongMask(num);
    if (value != (unsigned long)-0x42)
        return raiseTestError("test_k_code",
                              "PyLong_AsUnsignedLongMask() returned wrong "
                              "value for long -0xFFF..000042");

    PyTuple_SET_ITEM(tuple, 0, num);

    value = 0;
    if (!PyArg_ParseTuple(tuple, "k:test_k_code", &value)) {
        return NULL;
    }
    if (value != (unsigned long)-0x42)
        return raiseTestError("test_k_code",
            "k code returned wrong value for long -0xFFF..000042");

    Py_DECREF(tuple);
    Py_RETURN_NONE;
}

static PyObject *
getargs_f(PyObject *self, PyObject *args)
{
    float f;
    if (!PyArg_ParseTuple(args, "f", &f))
        return NULL;
    return PyFloat_FromDouble(f);
}

static PyObject *
getargs_d(PyObject *self, PyObject *args)
{
    double d;
    if (!PyArg_ParseTuple(args, "d", &d))
        return NULL;
    return PyFloat_FromDouble(d);
}

static PyObject *
getargs_D(PyObject *self, PyObject *args)
{
    Py_complex cval;
    if (!PyArg_ParseTuple(args, "D", &cval))
        return NULL;
    return PyComplex_FromCComplex(cval);
}

static PyObject *
getargs_S(PyObject *self, PyObject *args)
{
    PyObject *obj;
    if (!PyArg_ParseTuple(args, "S", &obj))
        return NULL;
    Py_INCREF(obj);
    return obj;
}

static PyObject *
getargs_Y(PyObject *self, PyObject *args)
{
    PyObject *obj;
    if (!PyArg_ParseTuple(args, "Y", &obj))
        return NULL;
    Py_INCREF(obj);
    return obj;
}

static PyObject *
getargs_U(PyObject *self, PyObject *args)
{
    PyObject *obj;
    if (!PyArg_ParseTuple(args, "U", &obj))
        return NULL;
    Py_INCREF(obj);
    return obj;
}

static PyObject *
getargs_c(PyObject *self, PyObject *args)
{
    char c;
    if (!PyArg_ParseTuple(args, "c", &c))
        return NULL;
    return PyLong_FromLong((unsigned char)c);
}

static PyObject *
getargs_C(PyObject *self, PyObject *args)
{
    int c;
    if (!PyArg_ParseTuple(args, "C", &c))
        return NULL;
    return PyLong_FromLong(c);
}

static PyObject *
getargs_s(PyObject *self, PyObject *args)
{
    char *str;
    if (!PyArg_ParseTuple(args, "s", &str))
        return NULL;
    return PyBytes_FromString(str);
}

static PyObject *
getargs_s_star(PyObject *self, PyObject *args)
{
    Py_buffer buffer;
    PyObject *bytes;
    if (!PyArg_ParseTuple(args, "s*", &buffer))
        return NULL;
    bytes = PyBytes_FromStringAndSize(buffer.buf, buffer.len);
    PyBuffer_Release(&buffer);
    return bytes;
}

static PyObject *
getargs_s_hash(PyObject *self, PyObject *args)
{
    char *str;
    Py_ssize_t size;
    if (!PyArg_ParseTuple(args, "s#", &str, &size))
        return NULL;
    return PyBytes_FromStringAndSize(str, size);
}

static PyObject *
getargs_z(PyObject *self, PyObject *args)
{
    char *str;
    if (!PyArg_ParseTuple(args, "z", &str))
        return NULL;
    if (str != NULL)
        return PyBytes_FromString(str);
    else
        Py_RETURN_NONE;
}

static PyObject *
getargs_z_star(PyObject *self, PyObject *args)
{
    Py_buffer buffer;
    PyObject *bytes;
    if (!PyArg_ParseTuple(args, "z*", &buffer))
        return NULL;
    if (buffer.buf != NULL)
        bytes = PyBytes_FromStringAndSize(buffer.buf, buffer.len);
    else {
        Py_INCREF(Py_None);
        bytes = Py_None;
    }
    PyBuffer_Release(&buffer);
    return bytes;
}

static PyObject *
getargs_z_hash(PyObject *self, PyObject *args)
{
    char *str;
    Py_ssize_t size;
    if (!PyArg_ParseTuple(args, "z#", &str, &size))
        return NULL;
    if (str != NULL)
        return PyBytes_FromStringAndSize(str, size);
    else
        Py_RETURN_NONE;
}

static PyObject *
getargs_y(PyObject *self, PyObject *args)
{
    char *str;
    if (!PyArg_ParseTuple(args, "y", &str))
        return NULL;
    return PyBytes_FromString(str);
}

static PyObject *
getargs_y_star(PyObject *self, PyObject *args)
{
    Py_buffer buffer;
    PyObject *bytes;
    if (!PyArg_ParseTuple(args, "y*", &buffer))
        return NULL;
    bytes = PyBytes_FromStringAndSize(buffer.buf, buffer.len);
    PyBuffer_Release(&buffer);
    return bytes;
}

static PyObject *
getargs_y_hash(PyObject *self, PyObject *args)
{
    char *str;
    Py_ssize_t size;
    if (!PyArg_ParseTuple(args, "y#", &str, &size))
        return NULL;
    return PyBytes_FromStringAndSize(str, size);
}

static PyObject *
getargs_u(PyObject *self, PyObject *args)
{
    Py_UNICODE *str;
    if (!PyArg_ParseTuple(args, "u", &str))
        return NULL;
    return PyUnicode_FromWideChar(str, -1);
}

static PyObject *
getargs_u_hash(PyObject *self, PyObject *args)
{
    Py_UNICODE *str;
    Py_ssize_t size;
    if (!PyArg_ParseTuple(args, "u#", &str, &size))
        return NULL;
    return PyUnicode_FromWideChar(str, size);
}

static PyObject *
getargs_Z(PyObject *self, PyObject *args)
{
    Py_UNICODE *str;
    if (!PyArg_ParseTuple(args, "Z", &str))
        return NULL;
    if (str != NULL) {
        return PyUnicode_FromWideChar(str, -1);
    } else
        Py_RETURN_NONE;
}

static PyObject *
getargs_Z_hash(PyObject *self, PyObject *args)
{
    Py_UNICODE *str;
    Py_ssize_t size;
    if (!PyArg_ParseTuple(args, "Z#", &str, &size))
        return NULL;
    if (str != NULL)
        return PyUnicode_FromWideChar(str, size);
    else
        Py_RETURN_NONE;
}

static PyObject *
getargs_es(PyObject *self, PyObject *args)
{
    PyObject *arg, *result;
    const char *encoding = NULL;
    char *str;

    if (!PyArg_ParseTuple(args, "O|s", &arg, &encoding))
        return NULL;
    if (!PyArg_Parse(arg, "es", encoding, &str))
        return NULL;
    result = PyBytes_FromString(str);
    PyMem_Free(str);
    return result;
}

static PyObject *
getargs_et(PyObject *self, PyObject *args)
{
    PyObject *arg, *result;
    const char *encoding = NULL;
    char *str;

    if (!PyArg_ParseTuple(args, "O|s", &arg, &encoding))
        return NULL;
    if (!PyArg_Parse(arg, "et", encoding, &str))
        return NULL;
    result = PyBytes_FromString(str);
    PyMem_Free(str);
    return result;
}

static PyObject *
getargs_es_hash(PyObject *self, PyObject *args)
{
    PyObject *arg, *result;
    const char *encoding = NULL;
    PyByteArrayObject *buffer = NULL;
    char *str = NULL;
    Py_ssize_t size;

    if (!PyArg_ParseTuple(args, "O|sY", &arg, &encoding, &buffer))
        return NULL;
    if (buffer != NULL) {
        str = PyByteArray_AS_STRING(buffer);
        size = PyByteArray_GET_SIZE(buffer);
    }
    if (!PyArg_Parse(arg, "es#", encoding, &str, &size))
        return NULL;
    result = PyBytes_FromStringAndSize(str, size);
    if (buffer == NULL)
        PyMem_Free(str);
    return result;
}

static PyObject *
getargs_et_hash(PyObject *self, PyObject *args)
{
    PyObject *arg, *result;
    const char *encoding = NULL;
    PyByteArrayObject *buffer = NULL;
    char *str = NULL;
    Py_ssize_t size;

    if (!PyArg_ParseTuple(args, "O|sY", &arg, &encoding, &buffer))
        return NULL;
    if (buffer != NULL) {
        str = PyByteArray_AS_STRING(buffer);
        size = PyByteArray_GET_SIZE(buffer);
    }
    if (!PyArg_Parse(arg, "et#", encoding, &str, &size))
        return NULL;
    result = PyBytes_FromStringAndSize(str, size);
    if (buffer == NULL)
        PyMem_Free(str);
    return result;
}

/* Test the s and z codes for PyArg_ParseTuple.
*/
static PyObject *
test_s_code(PyObject *self, PyObject *Py_UNUSED(ignored))
{
    /* Unicode strings should be accepted */
    PyObject *tuple, *obj;
    char *value;

    tuple = PyTuple_New(1);
    if (tuple == NULL)
    return NULL;

    obj = PyUnicode_Decode("t\xeate", strlen("t\xeate"),
                           "latin-1", NULL);
    if (obj == NULL)
    return NULL;

    PyTuple_SET_ITEM(tuple, 0, obj);

    /* These two blocks used to raise a TypeError:
     * "argument must be string without null bytes, not str"
     */
    if (!PyArg_ParseTuple(tuple, "s:test_s_code1", &value)) {
        return NULL;
    }

    if (!PyArg_ParseTuple(tuple, "z:test_s_code2", &value)) {
        return NULL;
    }

    Py_DECREF(tuple);
    Py_RETURN_NONE;
}

static PyObject *
parse_tuple_and_keywords(PyObject *self, PyObject *args)
{
    PyObject *sub_args;
    PyObject *sub_kwargs;
    const char *sub_format;
    PyObject *sub_keywords;

    Py_ssize_t i, size;
    char *keywords[8 + 1]; /* space for NULL at end */
    PyObject *o;
    PyObject *converted[8];

    int result;
    PyObject *return_value = NULL;

    double buffers[8][4]; /* double ensures alignment where necessary */

    if (!PyArg_ParseTuple(args, "OOsO:parse_tuple_and_keywords",
        &sub_args, &sub_kwargs,
        &sub_format, &sub_keywords))
        return NULL;

    if (!(PyList_CheckExact(sub_keywords) || PyTuple_CheckExact(sub_keywords))) {
        PyErr_SetString(PyExc_ValueError,
            "parse_tuple_and_keywords: sub_keywords must be either list or tuple");
        return NULL;
    }

    memset(buffers, 0, sizeof(buffers));
    memset(converted, 0, sizeof(converted));
    memset(keywords, 0, sizeof(keywords));

    size = PySequence_Fast_GET_SIZE(sub_keywords);
    if (size > 8) {
        PyErr_SetString(PyExc_ValueError,
            "parse_tuple_and_keywords: too many keywords in sub_keywords");
        goto exit;
    }

    for (i = 0; i < size; i++) {
        o = PySequence_Fast_GET_ITEM(sub_keywords, i);
        if (!PyUnicode_FSConverter(o, (void *)(converted + i))) {
            PyErr_Format(PyExc_ValueError,
                "parse_tuple_and_keywords: could not convert keywords[%zd] to narrow string", i);
            goto exit;
        }
        keywords[i] = PyBytes_AS_STRING(converted[i]);
    }

    result = PyArg_ParseTupleAndKeywords(sub_args, sub_kwargs,
        sub_format, keywords,
        buffers + 0, buffers + 1, buffers + 2, buffers + 3,
        buffers + 4, buffers + 5, buffers + 6, buffers + 7);

    if (result) {
        return_value = Py_None;
        Py_INCREF(Py_None);
    }

exit:
    size = sizeof(converted) / sizeof(converted[0]);
    for (i = 0; i < size; i++) {
        Py_XDECREF(converted[i]);
    }
    return return_value;
}

static volatile int x;

/* Test the u and u# codes for PyArg_ParseTuple. May leak memory in case
   of an error.
*/
static PyObject *
test_u_code(PyObject *self, PyObject *Py_UNUSED(ignored))
{
    PyObject *tuple, *obj;
    Py_UNICODE *value;
    Py_ssize_t len;

    /* issue4122: Undefined reference to _Py_ascii_whitespace on Windows */
    /* Just use the macro and check that it compiles */
    x = Py_UNICODE_ISSPACE(25);

    tuple = PyTuple_New(1);
    if (tuple == NULL)
        return NULL;

    obj = PyUnicode_Decode("test", strlen("test"),
                           "ascii", NULL);
    if (obj == NULL)
        return NULL;

    PyTuple_SET_ITEM(tuple, 0, obj);

    value = 0;
    if (!PyArg_ParseTuple(tuple, "u:test_u_code", &value)) {
        return NULL;
    }
    if (value != PyUnicode_AS_UNICODE(obj))
        return raiseTestError("test_u_code",
            "u code returned wrong value for u'test'");
    value = 0;
    if (!PyArg_ParseTuple(tuple, "u#:test_u_code", &value, &len)) {
        return NULL;
    }
    if (value != PyUnicode_AS_UNICODE(obj) ||
        len != PyUnicode_GET_SIZE(obj))
        return raiseTestError("test_u_code",
            "u# code returned wrong values for u'test'");

    Py_DECREF(tuple);
    Py_RETURN_NONE;
}

/* Test Z and Z# codes for PyArg_ParseTuple */
static PyObject *
test_Z_code(PyObject *self, PyObject *Py_UNUSED(ignored))
{
    PyObject *tuple, *obj;
    const Py_UNICODE *value1, *value2;
    Py_ssize_t len1, len2;

    tuple = PyTuple_New(2);
    if (tuple == NULL)
        return NULL;

    obj = PyUnicode_FromString("test");
    PyTuple_SET_ITEM(tuple, 0, obj);
    Py_INCREF(Py_None);
    PyTuple_SET_ITEM(tuple, 1, Py_None);

    /* swap values on purpose */
    value1 = NULL;
    value2 = PyUnicode_AS_UNICODE(obj);

    /* Test Z for both values */
    if (!PyArg_ParseTuple(tuple, "ZZ:test_Z_code", &value1, &value2)) {
        return NULL;
    }
    if (value1 != PyUnicode_AS_UNICODE(obj))
        return raiseTestError("test_Z_code",
            "Z code returned wrong value for 'test'");
    if (value2 != NULL)
        return raiseTestError("test_Z_code",
            "Z code returned wrong value for None");

    value1 = NULL;
    value2 = PyUnicode_AS_UNICODE(obj);
    len1 = -1;
    len2 = -1;

    /* Test Z# for both values */
    if (!PyArg_ParseTuple(tuple, "Z#Z#:test_Z_code", &value1, &len1,
                          &value2, &len2))
    {
        return NULL;
    }
    if (value1 != PyUnicode_AS_UNICODE(obj) ||
        len1 != PyUnicode_GET_SIZE(obj))
        return raiseTestError("test_Z_code",
            "Z# code returned wrong values for 'test'");
    if (value2 != NULL ||
        len2 != 0)
        return raiseTestError("test_Z_code",
            "Z# code returned wrong values for None'");

    Py_DECREF(tuple);
    Py_RETURN_NONE;
}

static PyObject *
test_widechar(PyObject *self, PyObject *Py_UNUSED(ignored))
{
#if defined(SIZEOF_WCHAR_T) && (SIZEOF_WCHAR_T == 4)
    const wchar_t wtext[2] = {(wchar_t)0x10ABCDu};
    size_t wtextlen = 1;
    const wchar_t invalid[1] = {(wchar_t)0x110000u};
#else
    const wchar_t wtext[3] = {(wchar_t)0xDBEAu, (wchar_t)0xDFCDu};
    size_t wtextlen = 2;
#endif
    PyObject *wide, *utf8;

    wide = PyUnicode_FromWideChar(wtext, wtextlen);
    if (wide == NULL)
        return NULL;

    utf8 = PyUnicode_FromString("\xf4\x8a\xaf\x8d");
    if (utf8 == NULL) {
        Py_DECREF(wide);
        return NULL;
    }

    if (PyUnicode_GET_LENGTH(wide) != PyUnicode_GET_LENGTH(utf8)) {
        Py_DECREF(wide);
        Py_DECREF(utf8);
        return raiseTestError("test_widechar",
                              "wide string and utf8 string "
                              "have different length");
    }
    if (PyUnicode_Compare(wide, utf8)) {
        Py_DECREF(wide);
        Py_DECREF(utf8);
        if (PyErr_Occurred())
            return NULL;
        return raiseTestError("test_widechar",
                              "wide string and utf8 string "
                              "are different");
    }

    Py_DECREF(wide);
    Py_DECREF(utf8);

#if defined(SIZEOF_WCHAR_T) && (SIZEOF_WCHAR_T == 4)
    wide = PyUnicode_FromWideChar(invalid, 1);
    if (wide == NULL)
        PyErr_Clear();
    else
        return raiseTestError("test_widechar",
                              "PyUnicode_FromWideChar(L\"\\U00110000\", 1) didn't fail");

    wide = PyUnicode_FromUnicode(invalid, 1);
    if (wide == NULL)
        PyErr_Clear();
    else
        return raiseTestError("test_widechar",
                              "PyUnicode_FromUnicode(L\"\\U00110000\", 1) didn't fail");

    wide = PyUnicode_FromUnicode(NULL, 1);
    if (wide == NULL)
        return NULL;
    PyUnicode_AS_UNICODE(wide)[0] = invalid[0];
    if (_PyUnicode_Ready(wide) < 0) {
        Py_DECREF(wide);
        PyErr_Clear();
    }
    else {
        Py_DECREF(wide);
        return raiseTestError("test_widechar",
                              "PyUnicode_Ready() didn't fail");
    }
#endif

    Py_RETURN_NONE;
}

static PyObject *
unicode_aswidechar(PyObject *self, PyObject *args)
{
    PyObject *unicode, *result;
    Py_ssize_t buflen, size;
    wchar_t *buffer;

    if (!PyArg_ParseTuple(args, "Un", &unicode, &buflen))
        return NULL;
    buffer = PyMem_New(wchar_t, buflen);
    if (buffer == NULL)
        return PyErr_NoMemory();

    size = PyUnicode_AsWideChar(unicode, buffer, buflen);
    if (size == -1) {
        PyMem_Free(buffer);
        return NULL;
    }

    if (size < buflen)
        buflen = size + 1;
    else
        buflen = size;
    result = PyUnicode_FromWideChar(buffer, buflen);
    PyMem_Free(buffer);
    if (result == NULL)
        return NULL;

    return Py_BuildValue("(Nn)", result, size);
}

static PyObject *
unicode_aswidecharstring(PyObject *self, PyObject *args)
{
    PyObject *unicode, *result;
    Py_ssize_t size;
    wchar_t *buffer;

    if (!PyArg_ParseTuple(args, "U", &unicode))
        return NULL;

    buffer = PyUnicode_AsWideCharString(unicode, &size);
    if (buffer == NULL)
        return NULL;

    result = PyUnicode_FromWideChar(buffer, size + 1);
    PyMem_Free(buffer);
    if (result == NULL)
        return NULL;
    return Py_BuildValue("(Nn)", result, size);
}

static PyObject *
unicode_asucs4(PyObject *self, PyObject *args)
{
    PyObject *unicode, *result;
    Py_UCS4 *buffer;
    int copy_null;
    Py_ssize_t str_len, buf_len;

    if (!PyArg_ParseTuple(args, "Unp:unicode_asucs4", &unicode, &str_len, &copy_null)) {
        return NULL;
    }

    buf_len = str_len + 1;
    buffer = PyMem_NEW(Py_UCS4, buf_len);
    if (buffer == NULL) {
        return PyErr_NoMemory();
    }
    memset(buffer, 0, sizeof(Py_UCS4)*buf_len);
    buffer[str_len] = 0xffffU;

    if (!PyUnicode_AsUCS4(unicode, buffer, buf_len, copy_null)) {
        PyMem_FREE(buffer);
        return NULL;
    }

    result = PyUnicode_FromKindAndData(PyUnicode_4BYTE_KIND, buffer, buf_len);
    PyMem_FREE(buffer);
    return result;
}

static PyObject *
unicode_findchar(PyObject *self, PyObject *args)
{
    PyObject *str;
    int direction;
    unsigned int ch;
    Py_ssize_t result;
    Py_ssize_t start, end;

    if (!PyArg_ParseTuple(args, "UInni:unicode_findchar", &str, &ch,
                          &start, &end, &direction)) {
        return NULL;
    }

    result = PyUnicode_FindChar(str, (Py_UCS4)ch, start, end, direction);
    if (result == -2)
        return NULL;
    else
        return PyLong_FromSsize_t(result);
}

static PyObject *
unicode_copycharacters(PyObject *self, PyObject *args)
{
    PyObject *from, *to, *to_copy;
    Py_ssize_t from_start, to_start, how_many, copied;

    if (!PyArg_ParseTuple(args, "UnOnn:unicode_copycharacters", &to, &to_start,
                          &from, &from_start, &how_many)) {
        return NULL;
    }

    if (!(to_copy = PyUnicode_New(PyUnicode_GET_LENGTH(to),
                                  PyUnicode_MAX_CHAR_VALUE(to)))) {
        return NULL;
    }
    if (PyUnicode_Fill(to_copy, 0, PyUnicode_GET_LENGTH(to_copy), 0U) < 0) {
        Py_DECREF(to_copy);
        return NULL;
    }

    if ((copied = PyUnicode_CopyCharacters(to_copy, to_start, from,
                                           from_start, how_many)) < 0) {
        Py_DECREF(to_copy);
        return NULL;
    }

    return Py_BuildValue("(Nn)", to_copy, copied);
}

static PyObject *
unicode_encodedecimal(PyObject *self, PyObject *args)
{
    Py_UNICODE *unicode;
    Py_ssize_t length;
    char *errors = NULL;
    PyObject *decimal;
    Py_ssize_t decimal_length, new_length;
    int res;

    if (!PyArg_ParseTuple(args, "u#|s", &unicode, &length, &errors))
        return NULL;

    decimal_length = length * 7; /* len('&#8364;') */
    decimal = PyBytes_FromStringAndSize(NULL, decimal_length);
    if (decimal == NULL)
        return NULL;

    res = PyUnicode_EncodeDecimal(unicode, length,
                                  PyBytes_AS_STRING(decimal),
                                  errors);
    if (res < 0) {
        Py_DECREF(decimal);
        return NULL;
    }

    new_length = strlen(PyBytes_AS_STRING(decimal));
    assert(new_length <= decimal_length);
    res = _PyBytes_Resize(&decimal, new_length);
    if (res < 0)
        return NULL;

    return decimal;
}

static PyObject *
unicode_transformdecimaltoascii(PyObject *self, PyObject *args)
{
    Py_UNICODE *unicode;
    Py_ssize_t length;
    if (!PyArg_ParseTuple(args, "u#|s", &unicode, &length))
        return NULL;
    return PyUnicode_TransformDecimalToASCII(unicode, length);
}

static PyObject *
unicode_legacy_string(PyObject *self, PyObject *args)
{
    Py_UNICODE *data;
    Py_ssize_t len;
    PyObject *u;

    if (!PyArg_ParseTuple(args, "u#", &data, &len))
        return NULL;

    u = PyUnicode_FromUnicode(NULL, len);
    if (u == NULL)
        return NULL;

    memcpy(PyUnicode_AS_UNICODE(u), data, len * sizeof(Py_UNICODE));

    if (len > 0) { /* The empty string is always ready. */
        assert(!PyUnicode_IS_READY(u));
    }

    return u;
}

static PyObject *
getargs_w_star(PyObject *self, PyObject *args)
{
    Py_buffer buffer;
    PyObject *result;
    char *str;

    if (!PyArg_ParseTuple(args, "w*:getargs_w_star", &buffer))
        return NULL;

    if (2 <= buffer.len) {
        str = buffer.buf;
        str[0] = '[';
        str[buffer.len-1] = ']';
    }

    result = PyBytes_FromStringAndSize(buffer.buf, buffer.len);
    PyBuffer_Release(&buffer);
    return result;
}


static PyObject *
test_empty_argparse(PyObject *self, PyObject *Py_UNUSED(ignored))
{
    /* Test that formats can begin with '|'. See issue #4720. */
    PyObject *tuple, *dict = NULL;
    static char *kwlist[] = {NULL};
    int result;
    tuple = PyTuple_New(0);
    if (!tuple)
        return NULL;
    if (!(result = PyArg_ParseTuple(tuple, "|:test_empty_argparse"))) {
        goto done;
    }
    dict = PyDict_New();
    if (!dict)
        goto done;
    result = PyArg_ParseTupleAndKeywords(tuple, dict, "|:test_empty_argparse", kwlist);
  done:
    Py_DECREF(tuple);
    Py_XDECREF(dict);
    if (!result) {
        return NULL;
    }
    else {
        Py_RETURN_NONE;
    }
}

static PyObject *
codec_incrementalencoder(PyObject *self, PyObject *args)
{
    const char *encoding, *errors = NULL;
    if (!PyArg_ParseTuple(args, "s|s:test_incrementalencoder",
                          &encoding, &errors))
        return NULL;
    return PyCodec_IncrementalEncoder(encoding, errors);
}

static PyObject *
codec_incrementaldecoder(PyObject *self, PyObject *args)
{
    const char *encoding, *errors = NULL;
    if (!PyArg_ParseTuple(args, "s|s:test_incrementaldecoder",
                          &encoding, &errors))
        return NULL;
    return PyCodec_IncrementalDecoder(encoding, errors);
}


/* Simple test of _PyLong_NumBits and _PyLong_Sign. */
static PyObject *
test_long_numbits(PyObject *self, PyObject *Py_UNUSED(ignored))
{
    struct triple {
        long input;
        size_t nbits;
        int sign;
    } testcases[] = {{0, 0, 0},
                     {1L, 1, 1},
                     {-1L, 1, -1},
                     {2L, 2, 1},
                     {-2L, 2, -1},
                     {3L, 2, 1},
                     {-3L, 2, -1},
                     {4L, 3, 1},
                     {-4L, 3, -1},
                     {0x7fffL, 15, 1},          /* one Python int digit */
             {-0x7fffL, 15, -1},
             {0xffffL, 16, 1},
             {-0xffffL, 16, -1},
             {0xfffffffL, 28, 1},
             {-0xfffffffL, 28, -1}};
    size_t i;

    for (i = 0; i < Py_ARRAY_LENGTH(testcases); ++i) {
        size_t nbits;
        int sign;
        PyObject *plong;

        plong = PyLong_FromLong(testcases[i].input);
        if (plong == NULL)
            return NULL;
        nbits = _PyLong_NumBits(plong);
        sign = _PyLong_Sign(plong);

        Py_DECREF(plong);
        if (nbits != testcases[i].nbits)
            return raiseTestError("test_long_numbits",
                            "wrong result for _PyLong_NumBits");
        if (sign != testcases[i].sign)
            return raiseTestError("test_long_numbits",
                            "wrong result for _PyLong_Sign");
    }
    Py_RETURN_NONE;
}

/* Example passing NULLs to PyObject_Str(NULL). */

static PyObject *
test_null_strings(PyObject *self, PyObject *Py_UNUSED(ignored))
{
    PyObject *o1 = PyObject_Str(NULL), *o2 = PyObject_Str(NULL);
    PyObject *tuple = PyTuple_Pack(2, o1, o2);
    Py_XDECREF(o1);
    Py_XDECREF(o2);
    return tuple;
}

static PyObject *
raise_exception(PyObject *self, PyObject *args)
{
    PyObject *exc;
    PyObject *exc_args, *v;
    int num_args, i;

    if (!PyArg_ParseTuple(args, "Oi:raise_exception",
                          &exc, &num_args))
        return NULL;

    exc_args = PyTuple_New(num_args);
    if (exc_args == NULL)
        return NULL;
    for (i = 0; i < num_args; ++i) {
        v = PyLong_FromLong(i);
        if (v == NULL) {
            Py_DECREF(exc_args);
            return NULL;
        }
        PyTuple_SET_ITEM(exc_args, i, v);
    }
    PyErr_SetObject(exc, exc_args);
    Py_DECREF(exc_args);
    return NULL;
}

static PyObject *
set_errno(PyObject *self, PyObject *args)
{
    int new_errno;

    if (!PyArg_ParseTuple(args, "i:set_errno", &new_errno))
        return NULL;

    errno = new_errno;
    Py_RETURN_NONE;
}

static PyObject *
test_set_exc_info(PyObject *self, PyObject *args)
{
    PyObject *orig_exc;
    PyObject *new_type, *new_value, *new_tb;
    PyObject *type, *value, *tb;
    if (!PyArg_ParseTuple(args, "OOO:test_set_exc_info",
                          &new_type, &new_value, &new_tb))
        return NULL;

    PyErr_GetExcInfo(&type, &value, &tb);

    Py_INCREF(new_type);
    Py_INCREF(new_value);
    Py_INCREF(new_tb);
    PyErr_SetExcInfo(new_type, new_value, new_tb);

    orig_exc = PyTuple_Pack(3, type ? type : Py_None, value ? value : Py_None, tb ? tb : Py_None);
    Py_XDECREF(type);
    Py_XDECREF(value);
    Py_XDECREF(tb);
    return orig_exc;
}

static int test_run_counter = 0;

static PyObject *
test_datetime_capi(PyObject *self, PyObject *args) {
    if (PyDateTimeAPI) {
        if (test_run_counter) {
            /* Probably regrtest.py -R */
            Py_RETURN_NONE;
        }
        else {
            PyErr_SetString(PyExc_AssertionError,
                            "PyDateTime_CAPI somehow initialized");
            return NULL;
        }
    }
    test_run_counter++;
    PyDateTime_IMPORT;

    if (PyDateTimeAPI)
        Py_RETURN_NONE;
    else
        return NULL;
}

/* Functions exposing the C API type checking for testing */
#define MAKE_DATETIME_CHECK_FUNC(check_method, exact_method)    \
    PyObject *obj;                                              \
    int exact = 0;                                              \
    if (!PyArg_ParseTuple(args, "O|p", &obj, &exact)) {         \
        return NULL;                                            \
    }                                                           \
    int rv = exact?exact_method(obj):check_method(obj);         \
    if (rv) {                                                   \
        Py_RETURN_TRUE;                                         \
    } else {                                                    \
        Py_RETURN_FALSE;                                        \
    }

static PyObject *
datetime_check_date(PyObject *self, PyObject *args) {
    MAKE_DATETIME_CHECK_FUNC(PyDate_Check, PyDate_CheckExact)
}

static PyObject *
datetime_check_time(PyObject *self, PyObject *args) {
    MAKE_DATETIME_CHECK_FUNC(PyTime_Check, PyTime_CheckExact)
}

static PyObject *
datetime_check_datetime(PyObject *self, PyObject *args) {
    MAKE_DATETIME_CHECK_FUNC(PyDateTime_Check, PyDateTime_CheckExact)
}

static PyObject *
datetime_check_delta(PyObject *self, PyObject *args) {
    MAKE_DATETIME_CHECK_FUNC(PyDelta_Check, PyDelta_CheckExact)
}

static PyObject *
datetime_check_tzinfo(PyObject *self, PyObject *args) {
    MAKE_DATETIME_CHECK_FUNC(PyTZInfo_Check, PyTZInfo_CheckExact)
}


/* Makes three variations on timezone representing UTC-5:
   1. timezone with offset and name from PyDateTimeAPI
   2. timezone with offset and name from PyTimeZone_FromOffsetAndName
   3. timezone with offset (no name) from PyTimeZone_FromOffset
*/
static PyObject *
make_timezones_capi(PyObject *self, PyObject *args) {
    PyObject *offset = PyDelta_FromDSU(0, -18000, 0);
    PyObject *name = PyUnicode_FromString("EST");

    PyObject *est_zone_capi = PyDateTimeAPI->TimeZone_FromTimeZone(offset, name);
    PyObject *est_zone_macro = PyTimeZone_FromOffsetAndName(offset, name);
    PyObject *est_zone_macro_noname = PyTimeZone_FromOffset(offset);

    Py_DecRef(offset);
    Py_DecRef(name);

    PyObject *rv = PyTuple_New(3);

    PyTuple_SET_ITEM(rv, 0, est_zone_capi);
    PyTuple_SET_ITEM(rv, 1, est_zone_macro);
    PyTuple_SET_ITEM(rv, 2, est_zone_macro_noname);

    return rv;
}

static PyObject *
get_timezones_offset_zero(PyObject *self, PyObject *args) {
    PyObject *offset = PyDelta_FromDSU(0, 0, 0);
    PyObject *name = PyUnicode_FromString("");

    // These two should return the UTC singleton
    PyObject *utc_singleton_0 = PyTimeZone_FromOffset(offset);
    PyObject *utc_singleton_1 = PyTimeZone_FromOffsetAndName(offset, NULL);

    // This one will return +00:00 zone, but not the UTC singleton
    PyObject *non_utc_zone = PyTimeZone_FromOffsetAndName(offset, name);

    Py_DecRef(offset);
    Py_DecRef(name);

    PyObject *rv = PyTuple_New(3);
    PyTuple_SET_ITEM(rv, 0, utc_singleton_0);
    PyTuple_SET_ITEM(rv, 1, utc_singleton_1);
    PyTuple_SET_ITEM(rv, 2, non_utc_zone);

    return rv;
}

static PyObject *
get_timezone_utc_capi(PyObject* self, PyObject *args) {
    int macro = 0;
    if (!PyArg_ParseTuple(args, "|p", &macro)) {
        return NULL;
    }
    if (macro) {
        Py_INCREF(PyDateTime_TimeZone_UTC);
        return PyDateTime_TimeZone_UTC;
    } else {
        Py_INCREF(PyDateTimeAPI->TimeZone_UTC);
        return PyDateTimeAPI->TimeZone_UTC;
    }
}


/* test_thread_state spawns a thread of its own, and that thread releases
 * `thread_done` when it's finished.  The driver code has to know when the
 * thread finishes, because the thread uses a PyObject (the callable) that
 * may go away when the driver finishes.  The former lack of this explicit
 * synchronization caused rare segfaults, so rare that they were seen only
 * on a Mac buildbot (although they were possible on any box).
 */
static PyThread_type_lock thread_done = NULL;

static int
_make_call(void *callable)
{
    PyObject *rc;
    int success;
    PyGILState_STATE s = PyGILState_Ensure();
    rc = _PyObject_CallNoArg((PyObject *)callable);
    success = (rc != NULL);
    Py_XDECREF(rc);
    PyGILState_Release(s);
    return success;
}

/* Same thing, but releases `thread_done` when it returns.  This variant
 * should be called only from threads spawned by test_thread_state().
 */
static void
_make_call_from_thread(void *callable)
{
    _make_call(callable);
    PyThread_release_lock(thread_done);
}

static PyObject *
test_thread_state(PyObject *self, PyObject *args)
{
    PyObject *fn;
    int success = 1;

    if (!PyArg_ParseTuple(args, "O:test_thread_state", &fn))
        return NULL;

    if (!PyCallable_Check(fn)) {
        PyErr_Format(PyExc_TypeError, "'%s' object is not callable",
            fn->ob_type->tp_name);
        return NULL;
    }

    /* Ensure Python is set up for threading */
    PyEval_InitThreads();
    thread_done = PyThread_allocate_lock();
    if (thread_done == NULL)
        return PyErr_NoMemory();
    PyThread_acquire_lock(thread_done, 1);

    /* Start a new thread with our callback. */
    PyThread_start_new_thread(_make_call_from_thread, fn);
    /* Make the callback with the thread lock held by this thread */
    success &= _make_call(fn);
    /* Do it all again, but this time with the thread-lock released */
    Py_BEGIN_ALLOW_THREADS
    success &= _make_call(fn);
    PyThread_acquire_lock(thread_done, 1);  /* wait for thread to finish */
    Py_END_ALLOW_THREADS

    /* And once more with and without a thread
       XXX - should use a lock and work out exactly what we are trying
       to test <wink>
    */
    Py_BEGIN_ALLOW_THREADS
    PyThread_start_new_thread(_make_call_from_thread, fn);
    success &= _make_call(fn);
    PyThread_acquire_lock(thread_done, 1);  /* wait for thread to finish */
    Py_END_ALLOW_THREADS

    /* Release lock we acquired above.  This is required on HP-UX. */
    PyThread_release_lock(thread_done);

    PyThread_free_lock(thread_done);
    if (!success)
        return NULL;
    Py_RETURN_NONE;
}

/* test Py_AddPendingCalls using threads */
static int _pending_callback(void *arg)
{
    /* we assume the argument is callable object to which we own a reference */
    PyObject *callable = (PyObject *)arg;
    PyObject *r = _PyObject_CallNoArg(callable);
    Py_DECREF(callable);
    Py_XDECREF(r);
    return r != NULL ? 0 : -1;
}

/* The following requests n callbacks to _pending_callback.  It can be
 * run from any python thread.
 */
static PyObject *
pending_threadfunc(PyObject *self, PyObject *arg)
{
    PyObject *callable;
    int r;
    if (PyArg_ParseTuple(arg, "O", &callable) == 0)
        return NULL;

    /* create the reference for the callbackwhile we hold the lock */
    Py_INCREF(callable);

    Py_BEGIN_ALLOW_THREADS
    r = Py_AddPendingCall(&_pending_callback, callable);
    Py_END_ALLOW_THREADS

    if (r<0) {
        Py_DECREF(callable); /* unsuccessful add, destroy the extra reference */
        Py_RETURN_FALSE;
    }
    Py_RETURN_TRUE;
}

/* Some tests of PyUnicode_FromFormat().  This needs more tests. */
static PyObject *
test_string_from_format(PyObject *self, PyObject *Py_UNUSED(ignored))
{
    PyObject *result;
    char *msg;

#define CHECK_1_FORMAT(FORMAT, TYPE)                                \
    result = PyUnicode_FromFormat(FORMAT, (TYPE)1);                 \
    if (result == NULL)                                             \
        return NULL;                                                \
    if (!_PyUnicode_EqualToASCIIString(result, "1")) {              \
        msg = FORMAT " failed at 1";                                \
        goto Fail;                                                  \
    }                                                               \
    Py_DECREF(result)

    CHECK_1_FORMAT("%d", int);
    CHECK_1_FORMAT("%ld", long);
    /* The z width modifier was added in Python 2.5. */
    CHECK_1_FORMAT("%zd", Py_ssize_t);

    /* The u type code was added in Python 2.5. */
    CHECK_1_FORMAT("%u", unsigned int);
    CHECK_1_FORMAT("%lu", unsigned long);
    CHECK_1_FORMAT("%zu", size_t);

    /* "%lld" and "%llu" support added in Python 2.7. */
    CHECK_1_FORMAT("%llu", unsigned long long);
    CHECK_1_FORMAT("%lld", long long);

    Py_RETURN_NONE;

 Fail:
    Py_XDECREF(result);
    return raiseTestError("test_string_from_format", msg);

#undef CHECK_1_FORMAT
}


static PyObject *
test_unicode_compare_with_ascii(PyObject *self, PyObject *Py_UNUSED(ignored)) {
    PyObject *py_s = PyUnicode_FromStringAndSize("str\0", 4);
    int result;
    if (py_s == NULL)
        return NULL;
    result = PyUnicode_CompareWithASCIIString(py_s, "str");
    Py_DECREF(py_s);
    if (!result) {
        PyErr_SetString(TestError, "Python string ending in NULL "
                        "should not compare equal to c string.");
        return NULL;
    }
    Py_RETURN_NONE;
}

/* This is here to provide a docstring for test_descr. */
static PyObject *
test_with_docstring(PyObject *self, PyObject *Py_UNUSED(ignored))
{
    Py_RETURN_NONE;
}

/* Test PyOS_string_to_double. */
static PyObject *
test_string_to_double(PyObject *self, PyObject *Py_UNUSED(ignored)) {
    double result;
    const char *msg;

#define CHECK_STRING(STR, expected)                             \
    result = PyOS_string_to_double(STR, NULL, NULL);            \
    if (result == -1.0 && PyErr_Occurred())                     \
        return NULL;                                            \
    if (result != (double)expected) {                           \
        msg = "conversion of " STR " to float failed";          \
        goto fail;                                              \
    }

#define CHECK_INVALID(STR)                                              \
    result = PyOS_string_to_double(STR, NULL, NULL);                    \
    if (result == -1.0 && PyErr_Occurred()) {                           \
        if (PyErr_ExceptionMatches(PyExc_ValueError))                   \
            PyErr_Clear();                                              \
        else                                                            \
            return NULL;                                                \
    }                                                                   \
    else {                                                              \
        msg = "conversion of " STR " didn't raise ValueError";          \
        goto fail;                                                      \
    }

    CHECK_STRING("0.1", 0.1);
    CHECK_STRING("1.234", 1.234);
    CHECK_STRING("-1.35", -1.35);
    CHECK_STRING(".1e01", 1.0);
    CHECK_STRING("2.e-2", 0.02);

    CHECK_INVALID(" 0.1");
    CHECK_INVALID("\t\n-3");
    CHECK_INVALID(".123 ");
    CHECK_INVALID("3\n");
    CHECK_INVALID("123abc");

    Py_RETURN_NONE;
  fail:
    return raiseTestError("test_string_to_double", msg);
#undef CHECK_STRING
#undef CHECK_INVALID
}


/* Coverage testing of capsule objects. */

static const char *capsule_name = "capsule name";
static       char *capsule_pointer = "capsule pointer";
static       char *capsule_context = "capsule context";
static const char *capsule_error = NULL;
static int
capsule_destructor_call_count = 0;

static void
capsule_destructor(PyObject *o) {
    capsule_destructor_call_count++;
    if (PyCapsule_GetContext(o) != capsule_context) {
        capsule_error = "context did not match in destructor!";
    } else if (PyCapsule_GetDestructor(o) != capsule_destructor) {
        capsule_error = "destructor did not match in destructor!  (woah!)";
    } else if (PyCapsule_GetName(o) != capsule_name) {
        capsule_error = "name did not match in destructor!";
    } else if (PyCapsule_GetPointer(o, capsule_name) != capsule_pointer) {
        capsule_error = "pointer did not match in destructor!";
    }
}

typedef struct {
    char *name;
    char *module;
    char *attribute;
} known_capsule;

static PyObject *
test_capsule(PyObject *self, PyObject *Py_UNUSED(ignored))
{
    PyObject *object;
    const char *error = NULL;
    void *pointer;
    void *pointer2;
    known_capsule known_capsules[] = {
        #define KNOWN_CAPSULE(module, name)             { module "." name, module, name }
        KNOWN_CAPSULE("_socket", "CAPI"),
        KNOWN_CAPSULE("_curses", "_C_API"),
        KNOWN_CAPSULE("datetime", "datetime_CAPI"),
        { NULL, NULL },
    };
    known_capsule *known = &known_capsules[0];

#define FAIL(x) { error = (x); goto exit; }

#define CHECK_DESTRUCTOR \
    if (capsule_error) { \
        FAIL(capsule_error); \
    } \
    else if (!capsule_destructor_call_count) {          \
        FAIL("destructor not called!"); \
    } \
    capsule_destructor_call_count = 0; \

    object = PyCapsule_New(capsule_pointer, capsule_name, capsule_destructor);
    PyCapsule_SetContext(object, capsule_context);
    capsule_destructor(object);
    CHECK_DESTRUCTOR;
    Py_DECREF(object);
    CHECK_DESTRUCTOR;

    object = PyCapsule_New(known, "ignored", NULL);
    PyCapsule_SetPointer(object, capsule_pointer);
    PyCapsule_SetName(object, capsule_name);
    PyCapsule_SetDestructor(object, capsule_destructor);
    PyCapsule_SetContext(object, capsule_context);
    capsule_destructor(object);
    CHECK_DESTRUCTOR;
    /* intentionally access using the wrong name */
    pointer2 = PyCapsule_GetPointer(object, "the wrong name");
    if (!PyErr_Occurred()) {
        FAIL("PyCapsule_GetPointer should have failed but did not!");
    }
    PyErr_Clear();
    if (pointer2) {
        if (pointer2 == capsule_pointer) {
            FAIL("PyCapsule_GetPointer should not have"
                     " returned the internal pointer!");
        } else {
            FAIL("PyCapsule_GetPointer should have "
                     "returned NULL pointer but did not!");
        }
    }
    PyCapsule_SetDestructor(object, NULL);
    Py_DECREF(object);
    if (capsule_destructor_call_count) {
        FAIL("destructor called when it should not have been!");
    }

    for (known = &known_capsules[0]; known->module != NULL; known++) {
        /* yeah, ordinarily I wouldn't do this either,
           but it's fine for this test harness.
        */
        static char buffer[256];
#undef FAIL
#define FAIL(x) \
        { \
        sprintf(buffer, "%s module: \"%s\" attribute: \"%s\"", \
            x, known->module, known->attribute); \
        error = buffer; \
        goto exit; \
        } \

        PyObject *module = PyImport_ImportModule(known->module);
        if (module) {
            pointer = PyCapsule_Import(known->name, 0);
            if (!pointer) {
                Py_DECREF(module);
                FAIL("PyCapsule_GetPointer returned NULL unexpectedly!");
            }
            object = PyObject_GetAttrString(module, known->attribute);
            if (!object) {
                Py_DECREF(module);
                return NULL;
            }
            pointer2 = PyCapsule_GetPointer(object,
                                    "weebles wobble but they don't fall down");
            if (!PyErr_Occurred()) {
                Py_DECREF(object);
                Py_DECREF(module);
                FAIL("PyCapsule_GetPointer should have failed but did not!");
            }
            PyErr_Clear();
            if (pointer2) {
                Py_DECREF(module);
                Py_DECREF(object);
                if (pointer2 == pointer) {
                    FAIL("PyCapsule_GetPointer should not have"
                             " returned its internal pointer!");
                } else {
                    FAIL("PyCapsule_GetPointer should have"
                             " returned NULL pointer but did not!");
                }
            }
            Py_DECREF(object);
            Py_DECREF(module);
        }
        else
            PyErr_Clear();
    }

  exit:
    if (error) {
        return raiseTestError("test_capsule", error);
    }
    Py_RETURN_NONE;
#undef FAIL
}

#ifdef HAVE_GETTIMEOFDAY
/* Profiling of integer performance */
static void print_delta(int test, struct timeval *s, struct timeval *e)
{
    e->tv_sec -= s->tv_sec;
    e->tv_usec -= s->tv_usec;
    if (e->tv_usec < 0) {
        e->tv_sec -=1;
        e->tv_usec += 1000000;
    }
    printf("Test %d: %d.%06ds\n", test, (int)e->tv_sec, (int)e->tv_usec);
}

static PyObject *
profile_int(PyObject *self, PyObject* args)
{
    int i, k;
    struct timeval start, stop;
    PyObject *single, **multiple, *op1, *result;

    /* Test 1: Allocate and immediately deallocate
       many small integers */
    gettimeofday(&start, NULL);
    for(k=0; k < 20000; k++)
        for(i=0; i < 1000; i++) {
            single = PyLong_FromLong(i);
            Py_DECREF(single);
        }
    gettimeofday(&stop, NULL);
    print_delta(1, &start, &stop);

    /* Test 2: Allocate and immediately deallocate
       many large integers */
    gettimeofday(&start, NULL);
    for(k=0; k < 20000; k++)
        for(i=0; i < 1000; i++) {
            single = PyLong_FromLong(i+1000000);
            Py_DECREF(single);
        }
    gettimeofday(&stop, NULL);
    print_delta(2, &start, &stop);

    /* Test 3: Allocate a few integers, then release
       them all simultaneously. */
    multiple = malloc(sizeof(PyObject*) * 1000);
    if (multiple == NULL)
        return PyErr_NoMemory();
    gettimeofday(&start, NULL);
    for(k=0; k < 20000; k++) {
        for(i=0; i < 1000; i++) {
            multiple[i] = PyLong_FromLong(i+1000000);
        }
        for(i=0; i < 1000; i++) {
            Py_DECREF(multiple[i]);
        }
    }
    gettimeofday(&stop, NULL);
    print_delta(3, &start, &stop);
    free(multiple);

    /* Test 4: Allocate many integers, then release
       them all simultaneously. */
    multiple = malloc(sizeof(PyObject*) * 1000000);
    if (multiple == NULL)
        return PyErr_NoMemory();
    gettimeofday(&start, NULL);
    for(k=0; k < 20; k++) {
        for(i=0; i < 1000000; i++) {
            multiple[i] = PyLong_FromLong(i+1000000);
        }
        for(i=0; i < 1000000; i++) {
            Py_DECREF(multiple[i]);
        }
    }
    gettimeofday(&stop, NULL);
    print_delta(4, &start, &stop);
    free(multiple);

    /* Test 5: Allocate many integers < 32000 */
    multiple = malloc(sizeof(PyObject*) * 1000000);
    if (multiple == NULL)
        return PyErr_NoMemory();
    gettimeofday(&start, NULL);
    for(k=0; k < 10; k++) {
        for(i=0; i < 1000000; i++) {
            multiple[i] = PyLong_FromLong(i+1000);
        }
        for(i=0; i < 1000000; i++) {
            Py_DECREF(multiple[i]);
        }
    }
    gettimeofday(&stop, NULL);
    print_delta(5, &start, &stop);
    free(multiple);

    /* Test 6: Perform small int addition */
    op1 = PyLong_FromLong(1);
    gettimeofday(&start, NULL);
    for(i=0; i < 10000000; i++) {
        result = PyNumber_Add(op1, op1);
        Py_DECREF(result);
    }
    gettimeofday(&stop, NULL);
    Py_DECREF(op1);
    print_delta(6, &start, &stop);

    /* Test 7: Perform medium int addition */
    op1 = PyLong_FromLong(1000);
    if (op1 == NULL)
        return NULL;
    gettimeofday(&start, NULL);
    for(i=0; i < 10000000; i++) {
        result = PyNumber_Add(op1, op1);
        Py_XDECREF(result);
    }
    gettimeofday(&stop, NULL);
    Py_DECREF(op1);
    print_delta(7, &start, &stop);

    Py_RETURN_NONE;
}
#endif

/* To test the format of tracebacks as printed out. */
static PyObject *
traceback_print(PyObject *self, PyObject *args)
{
    PyObject *file;
    PyObject *traceback;
    int result;

    if (!PyArg_ParseTuple(args, "OO:traceback_print",
                            &traceback, &file))
        return NULL;

    result = PyTraceBack_Print(traceback, file);
    if (result < 0)
        return NULL;
    Py_RETURN_NONE;
}

/* To test the format of exceptions as printed out. */
static PyObject *
exception_print(PyObject *self, PyObject *args)
{
    PyObject *value;
    PyObject *tb;

    if (!PyArg_ParseTuple(args, "O:exception_print",
                            &value))
        return NULL;
    if (!PyExceptionInstance_Check(value)) {
        PyErr_Format(PyExc_TypeError, "an exception instance is required");
        return NULL;
    }

    tb = PyException_GetTraceback(value);
    PyErr_Display((PyObject *) Py_TYPE(value), value, tb);
    Py_XDECREF(tb);

    Py_RETURN_NONE;
}




/* reliably raise a MemoryError */
static PyObject *
raise_memoryerror(PyObject *self, PyObject *Py_UNUSED(ignored))
{
    PyErr_NoMemory();
    return NULL;
}

/* Issue 6012 */
static PyObject *str1, *str2;
static int
failing_converter(PyObject *obj, void *arg)
{
    /* Clone str1, then let the conversion fail. */
    assert(str1);
    str2 = str1;
    Py_INCREF(str2);
    return 0;
}
static PyObject*
argparsing(PyObject *o, PyObject *args)
{
    PyObject *res;
    str1 = str2 = NULL;
    if (!PyArg_ParseTuple(args, "O&O&",
                          PyUnicode_FSConverter, &str1,
                          failing_converter, &str2)) {
        if (!str2)
            /* argument converter not called? */
            return NULL;
        /* Should be 1 */
        res = PyLong_FromSsize_t(Py_REFCNT(str2));
        Py_DECREF(str2);
        PyErr_Clear();
        return res;
    }
    Py_RETURN_NONE;
}

/* To test that the result of PyCode_NewEmpty has the right members. */
static PyObject *
code_newempty(PyObject *self, PyObject *args)
{
    const char *filename;
    const char *funcname;
    int firstlineno;

    if (!PyArg_ParseTuple(args, "ssi:code_newempty",
                          &filename, &funcname, &firstlineno))
        return NULL;

    return (PyObject *)PyCode_NewEmpty(filename, funcname, firstlineno);
}

/* Test PyErr_NewExceptionWithDoc (also exercise PyErr_NewException).
   Run via Lib/test/test_exceptions.py */
static PyObject *
make_exception_with_doc(PyObject *self, PyObject *args, PyObject *kwargs)
{
    const char *name;
    const char *doc = NULL;
    PyObject *base = NULL;
    PyObject *dict = NULL;

    static char *kwlist[] = {"name", "doc", "base", "dict", NULL};

    if (!PyArg_ParseTupleAndKeywords(args, kwargs,
                    "s|sOO:make_exception_with_doc", kwlist,
                                     &name, &doc, &base, &dict))
        return NULL;

    return PyErr_NewExceptionWithDoc(name, doc, base, dict);
}

static PyObject *
make_memoryview_from_NULL_pointer(PyObject *self, PyObject *Py_UNUSED(ignored))
{
    Py_buffer info;
    if (PyBuffer_FillInfo(&info, NULL, NULL, 1, 1, PyBUF_FULL_RO) < 0)
        return NULL;
    return PyMemoryView_FromBuffer(&info);
}

static PyObject *
test_from_contiguous(PyObject* self, PyObject *Py_UNUSED(ignored))
{
    int data[9] = {-1,-1,-1,-1,-1,-1,-1,-1,-1};
    int init[5] = {0, 1, 2, 3, 4};
    Py_ssize_t itemsize = sizeof(int);
    Py_ssize_t shape = 5;
    Py_ssize_t strides = 2 * itemsize;
    Py_buffer view = {
        data,
        NULL,
        5 * itemsize,
        itemsize,
        1,
        1,
        NULL,
        &shape,
        &strides,
        NULL,
        NULL
    };
    int *ptr;
    int i;

    PyBuffer_FromContiguous(&view, init, view.len, 'C');
    ptr = view.buf;
    for (i = 0; i < 5; i++) {
        if (ptr[2*i] != i) {
            PyErr_SetString(TestError,
                "test_from_contiguous: incorrect result");
            return NULL;
        }
    }

    view.buf = &data[8];
    view.strides[0] = -2 * itemsize;

    PyBuffer_FromContiguous(&view, init, view.len, 'C');
    ptr = view.buf;
    for (i = 0; i < 5; i++) {
        if (*(ptr-2*i) != i) {
            PyErr_SetString(TestError,
                "test_from_contiguous: incorrect result");
            return NULL;
        }
    }

    Py_RETURN_NONE;
}

#if (defined(__linux__) || defined(__FreeBSD__)) && defined(__GNUC__)
extern PyTypeObject _PyBytesIOBuffer_Type;

static PyObject *
test_pep3118_obsolete_write_locks(PyObject* self, PyObject *Py_UNUSED(ignored))
{
    PyTypeObject *type = &_PyBytesIOBuffer_Type;
    PyObject *b;
    char *dummy[1];
    int ret, match;

    /* PyBuffer_FillInfo() */
    ret = PyBuffer_FillInfo(NULL, NULL, dummy, 1, 0, PyBUF_SIMPLE);
    match = PyErr_Occurred() && PyErr_ExceptionMatches(PyExc_BufferError);
    PyErr_Clear();
    if (ret != -1 || match == 0)
        goto error;

    /* bytesiobuf_getbuffer() */
    b = type->tp_alloc(type, 0);
    if (b == NULL) {
        return NULL;
    }

    ret = PyObject_GetBuffer(b, NULL, PyBUF_SIMPLE);
    Py_DECREF(b);
    match = PyErr_Occurred() && PyErr_ExceptionMatches(PyExc_BufferError);
    PyErr_Clear();
    if (ret != -1 || match == 0)
        goto error;

    Py_RETURN_NONE;

error:
    PyErr_SetString(TestError,
        "test_pep3118_obsolete_write_locks: failure");
    return NULL;
}
#endif

/* This tests functions that historically supported write locks.  It is
   wrong to call getbuffer() with view==NULL and a compliant getbufferproc
   is entitled to segfault in that case. */
static PyObject *
getbuffer_with_null_view(PyObject* self, PyObject *obj)
{
    if (PyObject_GetBuffer(obj, NULL, PyBUF_SIMPLE) < 0)
        return NULL;

    Py_RETURN_NONE;
}

/* Test that the fatal error from not having a current thread doesn't
   cause an infinite loop.  Run via Lib/test/test_capi.py */
static PyObject *
crash_no_current_thread(PyObject *self, PyObject *Py_UNUSED(ignored))
{
    Py_BEGIN_ALLOW_THREADS
    /* Using PyThreadState_Get() directly allows the test to pass in
       !pydebug mode. However, the test only actually tests anything
       in pydebug mode, since that's where the infinite loop was in
       the first place. */
    PyThreadState_Get();
    Py_END_ALLOW_THREADS
    return NULL;
}

/* To run some code in a sub-interpreter. */
static PyObject *
run_in_subinterp(PyObject *self, PyObject *args)
{
    const char *code;
    int r;
    PyThreadState *substate, *mainstate;

    if (!PyArg_ParseTuple(args, "s:run_in_subinterp",
                          &code))
        return NULL;

    mainstate = PyThreadState_Get();

    PyThreadState_Swap(NULL);

    substate = Py_NewInterpreter();
    if (substate == NULL) {
        /* Since no new thread state was created, there is no exception to
           propagate; raise a fresh one after swapping in the old thread
           state. */
        PyThreadState_Swap(mainstate);
        PyErr_SetString(PyExc_RuntimeError, "sub-interpreter creation failed");
        return NULL;
    }
    r = PyRun_SimpleString(code);
    Py_EndInterpreter(substate);

    PyThreadState_Swap(mainstate);

    return PyLong_FromLong(r);
}

static int
check_time_rounding(int round)
{
    if (round != _PyTime_ROUND_FLOOR
        && round != _PyTime_ROUND_CEILING
        && round != _PyTime_ROUND_HALF_EVEN
        && round != _PyTime_ROUND_UP) {
        PyErr_SetString(PyExc_ValueError, "invalid rounding");
        return -1;
    }
    return 0;
}

static PyObject *
test_pytime_object_to_time_t(PyObject *self, PyObject *args)
{
    PyObject *obj;
    time_t sec;
    int round;
    if (!PyArg_ParseTuple(args, "Oi:pytime_object_to_time_t", &obj, &round))
        return NULL;
    if (check_time_rounding(round) < 0)
        return NULL;
    if (_PyTime_ObjectToTime_t(obj, &sec, round) == -1)
        return NULL;
    return _PyLong_FromTime_t(sec);
}

static PyObject *
test_pytime_object_to_timeval(PyObject *self, PyObject *args)
{
    PyObject *obj;
    time_t sec;
    long usec;
    int round;
    if (!PyArg_ParseTuple(args, "Oi:pytime_object_to_timeval", &obj, &round))
        return NULL;
    if (check_time_rounding(round) < 0)
        return NULL;
    if (_PyTime_ObjectToTimeval(obj, &sec, &usec, round) == -1)
        return NULL;
    return Py_BuildValue("Nl", _PyLong_FromTime_t(sec), usec);
}

static PyObject *
test_pytime_object_to_timespec(PyObject *self, PyObject *args)
{
    PyObject *obj;
    time_t sec;
    long nsec;
    int round;
    if (!PyArg_ParseTuple(args, "Oi:pytime_object_to_timespec", &obj, &round))
        return NULL;
    if (check_time_rounding(round) < 0)
        return NULL;
    if (_PyTime_ObjectToTimespec(obj, &sec, &nsec, round) == -1)
        return NULL;
    return Py_BuildValue("Nl", _PyLong_FromTime_t(sec), nsec);
}

static void
slot_tp_del(PyObject *self)
{
    _Py_IDENTIFIER(__tp_del__);
    PyObject *del, *res;
    PyObject *error_type, *error_value, *error_traceback;

    /* Temporarily resurrect the object. */
    assert(self->ob_refcnt == 0);
    self->ob_refcnt = 1;

    /* Save the current exception, if any. */
    PyErr_Fetch(&error_type, &error_value, &error_traceback);

    /* Execute __del__ method, if any. */
    del = _PyObject_LookupSpecial(self, &PyId___tp_del__);
    if (del != NULL) {
        res = _PyObject_CallNoArg(del);
        if (res == NULL)
            PyErr_WriteUnraisable(del);
        else
            Py_DECREF(res);
        Py_DECREF(del);
    }

    /* Restore the saved exception. */
    PyErr_Restore(error_type, error_value, error_traceback);

    /* Undo the temporary resurrection; can't use DECREF here, it would
     * cause a recursive call.
     */
    assert(self->ob_refcnt > 0);
    if (--self->ob_refcnt == 0)
        return;         /* this is the normal path out */

    /* __del__ resurrected it!  Make it look like the original Py_DECREF
     * never happened.
     */
    {
        Py_ssize_t refcnt = self->ob_refcnt;
        _Py_NewReference(self);
        self->ob_refcnt = refcnt;
    }
    assert(!PyType_IS_GC(Py_TYPE(self)) || _PyObject_GC_IS_TRACKED(self));
    /* If Py_REF_DEBUG, _Py_NewReference bumped _Py_RefTotal, so
     * we need to undo that. */
    _Py_DEC_REFTOTAL;
    /* If Py_TRACE_REFS, _Py_NewReference re-added self to the object
     * chain, so no more to do there.
     * If COUNT_ALLOCS, the original decref bumped tp_frees, and
     * _Py_NewReference bumped tp_allocs:  both of those need to be
     * undone.
     */
#ifdef COUNT_ALLOCS
    --Py_TYPE(self)->tp_frees;
    --Py_TYPE(self)->tp_allocs;
#endif
}

static PyObject *
with_tp_del(PyObject *self, PyObject *args)
{
    PyObject *obj;
    PyTypeObject *tp;

    if (!PyArg_ParseTuple(args, "O:with_tp_del", &obj))
        return NULL;
    tp = (PyTypeObject *) obj;
    if (!PyType_Check(obj) || !PyType_HasFeature(tp, Py_TPFLAGS_HEAPTYPE)) {
        PyErr_Format(PyExc_TypeError,
                     "heap type expected, got %R", obj);
        return NULL;
    }
    tp->tp_del = slot_tp_del;
    Py_INCREF(obj);
    return obj;
}

static PyMethodDef ml;

static PyObject *
create_cfunction(PyObject *self, PyObject *args)
{
    return PyCFunction_NewEx(&ml, self, NULL);
}

static PyMethodDef ml = {
    "create_cfunction",
    create_cfunction,
    METH_NOARGS,
    NULL
};

static PyObject *
_test_incref(PyObject *ob)
{
    Py_INCREF(ob);
    return ob;
}

static PyObject *
test_xincref_doesnt_leak(PyObject *ob, PyObject *Py_UNUSED(ignored))
{
    PyObject *obj = PyLong_FromLong(0);
    Py_XINCREF(_test_incref(obj));
    Py_DECREF(obj);
    Py_DECREF(obj);
    Py_DECREF(obj);
    Py_RETURN_NONE;
}

static PyObject *
test_incref_doesnt_leak(PyObject *ob, PyObject *Py_UNUSED(ignored))
{
    PyObject *obj = PyLong_FromLong(0);
    Py_INCREF(_test_incref(obj));
    Py_DECREF(obj);
    Py_DECREF(obj);
    Py_DECREF(obj);
    Py_RETURN_NONE;
}

static PyObject *
test_xdecref_doesnt_leak(PyObject *ob, PyObject *Py_UNUSED(ignored))
{
    Py_XDECREF(PyLong_FromLong(0));
    Py_RETURN_NONE;
}

static PyObject *
test_decref_doesnt_leak(PyObject *ob, PyObject *Py_UNUSED(ignored))
{
    Py_DECREF(PyLong_FromLong(0));
    Py_RETURN_NONE;
}

static PyObject *
test_structseq_newtype_doesnt_leak(PyObject *Py_UNUSED(self),
                              PyObject *Py_UNUSED(args))
{
    PyStructSequence_Desc descr;
    PyStructSequence_Field descr_fields[3];

    descr_fields[0] = (PyStructSequence_Field){"foo", "foo value"};
    descr_fields[1] = (PyStructSequence_Field){NULL, "some hidden value"};
    descr_fields[2] = (PyStructSequence_Field){0, NULL};

    descr.name = "_testcapi.test_descr";
    descr.doc = "This is used to test for memory leaks in NewType";
    descr.fields = descr_fields;
    descr.n_in_sequence = 1;

    PyTypeObject* structseq_type = PyStructSequence_NewType(&descr);
    assert(structseq_type != NULL);
    assert(PyType_Check(structseq_type));
    assert(PyType_FastSubclass(structseq_type, Py_TPFLAGS_TUPLE_SUBCLASS));
    Py_DECREF(structseq_type);

    Py_RETURN_NONE;
}

static PyObject *
test_incref_decref_API(PyObject *ob, PyObject *Py_UNUSED(ignored))
{
    PyObject *obj = PyLong_FromLong(0);
    Py_IncRef(obj);
    Py_DecRef(obj);
    Py_DecRef(obj);
    Py_RETURN_NONE;
}

static PyObject *
test_pymem_alloc0(PyObject *self, PyObject *Py_UNUSED(ignored))
{
    void *ptr;

    ptr = PyMem_RawMalloc(0);
    if (ptr == NULL) {
        PyErr_SetString(PyExc_RuntimeError, "PyMem_RawMalloc(0) returns NULL");
        return NULL;
    }
    PyMem_RawFree(ptr);

    ptr = PyMem_RawCalloc(0, 0);
    if (ptr == NULL) {
        PyErr_SetString(PyExc_RuntimeError, "PyMem_RawCalloc(0, 0) returns NULL");
        return NULL;
    }
    PyMem_RawFree(ptr);

    ptr = PyMem_Malloc(0);
    if (ptr == NULL) {
        PyErr_SetString(PyExc_RuntimeError, "PyMem_Malloc(0) returns NULL");
        return NULL;
    }
    PyMem_Free(ptr);

    ptr = PyMem_Calloc(0, 0);
    if (ptr == NULL) {
        PyErr_SetString(PyExc_RuntimeError, "PyMem_Calloc(0, 0) returns NULL");
        return NULL;
    }
    PyMem_Free(ptr);

    ptr = PyObject_Malloc(0);
    if (ptr == NULL) {
        PyErr_SetString(PyExc_RuntimeError, "PyObject_Malloc(0) returns NULL");
        return NULL;
    }
    PyObject_Free(ptr);

    ptr = PyObject_Calloc(0, 0);
    if (ptr == NULL) {
        PyErr_SetString(PyExc_RuntimeError, "PyObject_Calloc(0, 0) returns NULL");
        return NULL;
    }
    PyObject_Free(ptr);

    Py_RETURN_NONE;
}

typedef struct {
    PyMemAllocatorEx alloc;

    size_t malloc_size;
    size_t calloc_nelem;
    size_t calloc_elsize;
    void *realloc_ptr;
    size_t realloc_new_size;
    void *free_ptr;
    void *ctx;
} alloc_hook_t;

static void* hook_malloc(void* ctx, size_t size)
{
    alloc_hook_t *hook = (alloc_hook_t *)ctx;
    hook->ctx = ctx;
    hook->malloc_size = size;
    return hook->alloc.malloc(hook->alloc.ctx, size);
}

static void* hook_calloc(void* ctx, size_t nelem, size_t elsize)
{
    alloc_hook_t *hook = (alloc_hook_t *)ctx;
    hook->ctx = ctx;
    hook->calloc_nelem = nelem;
    hook->calloc_elsize = elsize;
    return hook->alloc.calloc(hook->alloc.ctx, nelem, elsize);
}

static void* hook_realloc(void* ctx, void* ptr, size_t new_size)
{
    alloc_hook_t *hook = (alloc_hook_t *)ctx;
    hook->ctx = ctx;
    hook->realloc_ptr = ptr;
    hook->realloc_new_size = new_size;
    return hook->alloc.realloc(hook->alloc.ctx, ptr, new_size);
}

static void hook_free(void *ctx, void *ptr)
{
    alloc_hook_t *hook = (alloc_hook_t *)ctx;
    hook->ctx = ctx;
    hook->free_ptr = ptr;
    hook->alloc.free(hook->alloc.ctx, ptr);
}

static PyObject *
test_setallocators(PyMemAllocatorDomain domain)
{
    PyObject *res = NULL;
    const char *error_msg;
    alloc_hook_t hook;
    PyMemAllocatorEx alloc;
    size_t size, size2, nelem, elsize;
    void *ptr, *ptr2;

    memset(&hook, 0, sizeof(hook));

    alloc.ctx = &hook;
    alloc.malloc = &hook_malloc;
    alloc.calloc = &hook_calloc;
    alloc.realloc = &hook_realloc;
    alloc.free = &hook_free;
    PyMem_GetAllocator(domain, &hook.alloc);
    PyMem_SetAllocator(domain, &alloc);

    /* malloc, realloc, free */
    size = 42;
    hook.ctx = NULL;
    switch(domain)
    {
    case PYMEM_DOMAIN_RAW: ptr = PyMem_RawMalloc(size); break;
    case PYMEM_DOMAIN_MEM: ptr = PyMem_Malloc(size); break;
    case PYMEM_DOMAIN_OBJ: ptr = PyObject_Malloc(size); break;
    default: ptr = NULL; break;
    }

#define CHECK_CTX(FUNC) \
    if (hook.ctx != &hook) { \
        error_msg = FUNC " wrong context"; \
        goto fail; \
    } \
    hook.ctx = NULL;  /* reset for next check */

    if (ptr == NULL) {
        error_msg = "malloc failed";
        goto fail;
    }
    CHECK_CTX("malloc");
    if (hook.malloc_size != size) {
        error_msg = "malloc invalid size";
        goto fail;
    }

    size2 = 200;
    switch(domain)
    {
    case PYMEM_DOMAIN_RAW: ptr2 = PyMem_RawRealloc(ptr, size2); break;
    case PYMEM_DOMAIN_MEM: ptr2 = PyMem_Realloc(ptr, size2); break;
    case PYMEM_DOMAIN_OBJ: ptr2 = PyObject_Realloc(ptr, size2); break;
    default: ptr2 = NULL; break;
    }

    if (ptr2 == NULL) {
        error_msg = "realloc failed";
        goto fail;
    }
    CHECK_CTX("realloc");
    if (hook.realloc_ptr != ptr
        || hook.realloc_new_size != size2) {
        error_msg = "realloc invalid parameters";
        goto fail;
    }

    switch(domain)
    {
    case PYMEM_DOMAIN_RAW: PyMem_RawFree(ptr2); break;
    case PYMEM_DOMAIN_MEM: PyMem_Free(ptr2); break;
    case PYMEM_DOMAIN_OBJ: PyObject_Free(ptr2); break;
    }

    CHECK_CTX("free");
    if (hook.free_ptr != ptr2) {
        error_msg = "free invalid pointer";
        goto fail;
    }

    /* calloc, free */
    nelem = 2;
    elsize = 5;
    switch(domain)
    {
    case PYMEM_DOMAIN_RAW: ptr = PyMem_RawCalloc(nelem, elsize); break;
    case PYMEM_DOMAIN_MEM: ptr = PyMem_Calloc(nelem, elsize); break;
    case PYMEM_DOMAIN_OBJ: ptr = PyObject_Calloc(nelem, elsize); break;
    default: ptr = NULL; break;
    }

    if (ptr == NULL) {
        error_msg = "calloc failed";
        goto fail;
    }
    CHECK_CTX("calloc");
    if (hook.calloc_nelem != nelem || hook.calloc_elsize != elsize) {
        error_msg = "calloc invalid nelem or elsize";
        goto fail;
    }

    hook.free_ptr = NULL;
    switch(domain)
    {
    case PYMEM_DOMAIN_RAW: PyMem_RawFree(ptr); break;
    case PYMEM_DOMAIN_MEM: PyMem_Free(ptr); break;
    case PYMEM_DOMAIN_OBJ: PyObject_Free(ptr); break;
    }

    CHECK_CTX("calloc free");
    if (hook.free_ptr != ptr) {
        error_msg = "calloc free invalid pointer";
        goto fail;
    }

    Py_INCREF(Py_None);
    res = Py_None;
    goto finally;

fail:
    PyErr_SetString(PyExc_RuntimeError, error_msg);

finally:
    PyMem_SetAllocator(domain, &hook.alloc);
    return res;

#undef CHECK_CTX
}

static PyObject *
test_pymem_setrawallocators(PyObject *self, PyObject *Py_UNUSED(ignored))
{
    return test_setallocators(PYMEM_DOMAIN_RAW);
}

static PyObject *
test_pymem_setallocators(PyObject *self, PyObject *Py_UNUSED(ignored))
{
    return test_setallocators(PYMEM_DOMAIN_MEM);
}

static PyObject *
test_pyobject_setallocators(PyObject *self, PyObject *Py_UNUSED(ignored))
{
    return test_setallocators(PYMEM_DOMAIN_OBJ);
}

/* Most part of the following code is inherited from the pyfailmalloc project
 * written by Victor Stinner. */
static struct {
    int installed;
    PyMemAllocatorEx raw;
    PyMemAllocatorEx mem;
    PyMemAllocatorEx obj;
} FmHook;

static struct {
    int start;
    int stop;
    Py_ssize_t count;
} FmData;

static int
fm_nomemory(void)
{
    FmData.count++;
    if (FmData.count > FmData.start &&
            (FmData.stop <= 0 || FmData.count <= FmData.stop)) {
        return 1;
    }
    return 0;
}

static void *
hook_fmalloc(void *ctx, size_t size)
{
    PyMemAllocatorEx *alloc = (PyMemAllocatorEx *)ctx;
    if (fm_nomemory()) {
        return NULL;
    }
    return alloc->malloc(alloc->ctx, size);
}

static void *
hook_fcalloc(void *ctx, size_t nelem, size_t elsize)
{
    PyMemAllocatorEx *alloc = (PyMemAllocatorEx *)ctx;
    if (fm_nomemory()) {
        return NULL;
    }
    return alloc->calloc(alloc->ctx, nelem, elsize);
}

static void *
hook_frealloc(void *ctx, void *ptr, size_t new_size)
{
    PyMemAllocatorEx *alloc = (PyMemAllocatorEx *)ctx;
    if (fm_nomemory()) {
        return NULL;
    }
    return alloc->realloc(alloc->ctx, ptr, new_size);
}

static void
hook_ffree(void *ctx, void *ptr)
{
    PyMemAllocatorEx *alloc = (PyMemAllocatorEx *)ctx;
    alloc->free(alloc->ctx, ptr);
}

static void
fm_setup_hooks(void)
{
    PyMemAllocatorEx alloc;

    if (FmHook.installed) {
        return;
    }
    FmHook.installed = 1;

    alloc.malloc = hook_fmalloc;
    alloc.calloc = hook_fcalloc;
    alloc.realloc = hook_frealloc;
    alloc.free = hook_ffree;
    PyMem_GetAllocator(PYMEM_DOMAIN_RAW, &FmHook.raw);
    PyMem_GetAllocator(PYMEM_DOMAIN_MEM, &FmHook.mem);
    PyMem_GetAllocator(PYMEM_DOMAIN_OBJ, &FmHook.obj);

    alloc.ctx = &FmHook.raw;
    PyMem_SetAllocator(PYMEM_DOMAIN_RAW, &alloc);

    alloc.ctx = &FmHook.mem;
    PyMem_SetAllocator(PYMEM_DOMAIN_MEM, &alloc);

    alloc.ctx = &FmHook.obj;
    PyMem_SetAllocator(PYMEM_DOMAIN_OBJ, &alloc);
}

static void
fm_remove_hooks(void)
{
    if (FmHook.installed) {
        FmHook.installed = 0;
        PyMem_SetAllocator(PYMEM_DOMAIN_RAW, &FmHook.raw);
        PyMem_SetAllocator(PYMEM_DOMAIN_MEM, &FmHook.mem);
        PyMem_SetAllocator(PYMEM_DOMAIN_OBJ, &FmHook.obj);
    }
}

static PyObject*
set_nomemory(PyObject *self, PyObject *args)
{
    /* Memory allocation fails after 'start' allocation requests, and until
     * 'stop' allocation requests except when 'stop' is negative or equal
     * to 0 (default) in which case allocation failures never stop. */
    FmData.count = 0;
    FmData.stop = 0;
    if (!PyArg_ParseTuple(args, "i|i", &FmData.start, &FmData.stop)) {
        return NULL;
    }
    fm_setup_hooks();
    Py_RETURN_NONE;
}

static PyObject*
remove_mem_hooks(PyObject *self, PyObject *Py_UNUSED(ignored))
{
    fm_remove_hooks();
    Py_RETURN_NONE;
}

PyDoc_STRVAR(docstring_empty,
""
);

PyDoc_STRVAR(docstring_no_signature,
"This docstring has no signature."
);

PyDoc_STRVAR(docstring_with_invalid_signature,
"docstring_with_invalid_signature($module, /, boo)\n"
"\n"
"This docstring has an invalid signature."
);

PyDoc_STRVAR(docstring_with_invalid_signature2,
"docstring_with_invalid_signature2($module, /, boo)\n"
"\n"
"--\n"
"\n"
"This docstring also has an invalid signature."
);

PyDoc_STRVAR(docstring_with_signature,
"docstring_with_signature($module, /, sig)\n"
"--\n"
"\n"
"This docstring has a valid signature."
);

PyDoc_STRVAR(docstring_with_signature_but_no_doc,
"docstring_with_signature_but_no_doc($module, /, sig)\n"
"--\n"
"\n"
);

PyDoc_STRVAR(docstring_with_signature_and_extra_newlines,
"docstring_with_signature_and_extra_newlines($module, /, parameter)\n"
"--\n"
"\n"
"\n"
"This docstring has a valid signature and some extra newlines."
);

PyDoc_STRVAR(docstring_with_signature_with_defaults,
"docstring_with_signature_with_defaults(module, s='avocado',\n"
"        b=b'bytes', d=3.14, i=35, n=None, t=True, f=False,\n"
"        local=the_number_three, sys=sys.maxsize,\n"
"        exp=sys.maxsize - 1)\n"
"--\n"
"\n"
"\n"
"\n"
"This docstring has a valid signature with parameters,\n"
"and the parameters take defaults of varying types."
);

typedef struct {
    PyThread_type_lock start_event;
    PyThread_type_lock exit_event;
    PyObject *callback;
} test_c_thread_t;

static void
temporary_c_thread(void *data)
{
    test_c_thread_t *test_c_thread = data;
    PyGILState_STATE state;
    PyObject *res;

    PyThread_release_lock(test_c_thread->start_event);

    /* Allocate a Python thread state for this thread */
    state = PyGILState_Ensure();

    res = _PyObject_CallNoArg(test_c_thread->callback);
    Py_CLEAR(test_c_thread->callback);

    if (res == NULL) {
        PyErr_Print();
    }
    else {
        Py_DECREF(res);
    }

    /* Destroy the Python thread state for this thread */
    PyGILState_Release(state);

    PyThread_release_lock(test_c_thread->exit_event);

    PyThread_exit_thread();
}

static PyObject *
call_in_temporary_c_thread(PyObject *self, PyObject *callback)
{
    PyObject *res = NULL;
    test_c_thread_t test_c_thread;
    long thread;

    PyEval_InitThreads();

    test_c_thread.start_event = PyThread_allocate_lock();
    test_c_thread.exit_event = PyThread_allocate_lock();
    test_c_thread.callback = NULL;
    if (!test_c_thread.start_event || !test_c_thread.exit_event) {
        PyErr_SetString(PyExc_RuntimeError, "could not allocate lock");
        goto exit;
    }

    Py_INCREF(callback);
    test_c_thread.callback = callback;

    PyThread_acquire_lock(test_c_thread.start_event, 1);
    PyThread_acquire_lock(test_c_thread.exit_event, 1);

    thread = PyThread_start_new_thread(temporary_c_thread, &test_c_thread);
    if (thread == -1) {
        PyErr_SetString(PyExc_RuntimeError, "unable to start the thread");
        PyThread_release_lock(test_c_thread.start_event);
        PyThread_release_lock(test_c_thread.exit_event);
        goto exit;
    }

    PyThread_acquire_lock(test_c_thread.start_event, 1);
    PyThread_release_lock(test_c_thread.start_event);

    Py_BEGIN_ALLOW_THREADS
        PyThread_acquire_lock(test_c_thread.exit_event, 1);
        PyThread_release_lock(test_c_thread.exit_event);
    Py_END_ALLOW_THREADS

    Py_INCREF(Py_None);
    res = Py_None;

exit:
    Py_CLEAR(test_c_thread.callback);
    if (test_c_thread.start_event)
        PyThread_free_lock(test_c_thread.start_event);
    if (test_c_thread.exit_event)
        PyThread_free_lock(test_c_thread.exit_event);
    return res;
}

static PyObject*
test_raise_signal(PyObject* self, PyObject *args)
{
    int signum, err;

    if (!PyArg_ParseTuple(args, "i:raise_signal", &signum)) {
        return NULL;
    }

    err = raise(signum);
    if (err)
        return PyErr_SetFromErrno(PyExc_OSError);

    if (PyErr_CheckSignals() < 0)
        return NULL;

    Py_RETURN_NONE;
}

/* marshal */

static PyObject*
pymarshal_write_long_to_file(PyObject* self, PyObject *args)
{
    long value;
    char *filename;
    int version;
    FILE *fp;

    if (!PyArg_ParseTuple(args, "lsi:pymarshal_write_long_to_file",
                          &value, &filename, &version))
        return NULL;

    fp = fopen(filename, "wb");
    if (fp == NULL) {
        PyErr_SetFromErrno(PyExc_OSError);
        return NULL;
    }

    PyMarshal_WriteLongToFile(value, fp, version);

    fclose(fp);
    if (PyErr_Occurred())
        return NULL;
    Py_RETURN_NONE;
}

static PyObject*
pymarshal_write_object_to_file(PyObject* self, PyObject *args)
{
    PyObject *obj;
    char *filename;
    int version;
    FILE *fp;

    if (!PyArg_ParseTuple(args, "Osi:pymarshal_write_object_to_file",
                          &obj, &filename, &version))
        return NULL;

    fp = fopen(filename, "wb");
    if (fp == NULL) {
        PyErr_SetFromErrno(PyExc_OSError);
        return NULL;
    }

    PyMarshal_WriteObjectToFile(obj, fp, version);

    fclose(fp);
    if (PyErr_Occurred())
        return NULL;
    Py_RETURN_NONE;
}

static PyObject*
pymarshal_read_short_from_file(PyObject* self, PyObject *args)
{
    int value;
    long pos;
    char *filename;
    FILE *fp;

    if (!PyArg_ParseTuple(args, "s:pymarshal_read_short_from_file", &filename))
        return NULL;

    fp = fopen(filename, "rb");
    if (fp == NULL) {
        PyErr_SetFromErrno(PyExc_OSError);
        return NULL;
    }

    value = PyMarshal_ReadShortFromFile(fp);
    pos = ftell(fp);

    fclose(fp);
    if (PyErr_Occurred())
        return NULL;
    return Py_BuildValue("il", value, pos);
}

static PyObject*
pymarshal_read_long_from_file(PyObject* self, PyObject *args)
{
    long value, pos;
    char *filename;
    FILE *fp;

    if (!PyArg_ParseTuple(args, "s:pymarshal_read_long_from_file", &filename))
        return NULL;

    fp = fopen(filename, "rb");
    if (fp == NULL) {
        PyErr_SetFromErrno(PyExc_OSError);
        return NULL;
    }

    value = PyMarshal_ReadLongFromFile(fp);
    pos = ftell(fp);

    fclose(fp);
    if (PyErr_Occurred())
        return NULL;
    return Py_BuildValue("ll", value, pos);
}

static PyObject*
pymarshal_read_last_object_from_file(PyObject* self, PyObject *args)
{
    PyObject *obj;
    long pos;
    char *filename;
    FILE *fp;

    if (!PyArg_ParseTuple(args, "s:pymarshal_read_last_object_from_file", &filename))
        return NULL;

    fp = fopen(filename, "rb");
    if (fp == NULL) {
        PyErr_SetFromErrno(PyExc_OSError);
        return NULL;
    }

    obj = PyMarshal_ReadLastObjectFromFile(fp);
    pos = ftell(fp);

    fclose(fp);
    return Py_BuildValue("Nl", obj, pos);
}

static PyObject*
pymarshal_read_object_from_file(PyObject* self, PyObject *args)
{
    PyObject *obj;
    long pos;
    char *filename;
    FILE *fp;

    if (!PyArg_ParseTuple(args, "s:pymarshal_read_object_from_file", &filename))
        return NULL;

    fp = fopen(filename, "rb");
    if (fp == NULL) {
        PyErr_SetFromErrno(PyExc_OSError);
        return NULL;
    }

    obj = PyMarshal_ReadObjectFromFile(fp);
    pos = ftell(fp);

    fclose(fp);
    return Py_BuildValue("Nl", obj, pos);
}

static PyObject*
return_null_without_error(PyObject *self, PyObject *args)
{
    /* invalid call: return NULL without setting an error,
     * _Py_CheckFunctionResult() must detect such bug at runtime. */
    PyErr_Clear();
    return NULL;
}

static PyObject*
return_result_with_error(PyObject *self, PyObject *args)
{
    /* invalid call: return a result with an error set,
     * _Py_CheckFunctionResult() must detect such bug at runtime. */
    PyErr_SetNone(PyExc_ValueError);
    Py_RETURN_NONE;
}

static PyObject *
test_pytime_fromseconds(PyObject *self, PyObject *args)
{
    int seconds;
    _PyTime_t ts;

    if (!PyArg_ParseTuple(args, "i", &seconds))
        return NULL;
    ts = _PyTime_FromSeconds(seconds);
    return _PyTime_AsNanosecondsObject(ts);
}

static PyObject *
test_pytime_fromsecondsobject(PyObject *self, PyObject *args)
{
    PyObject *obj;
    int round;
    _PyTime_t ts;

    if (!PyArg_ParseTuple(args, "Oi", &obj, &round))
        return NULL;
    if (check_time_rounding(round) < 0)
        return NULL;
    if (_PyTime_FromSecondsObject(&ts, obj, round) == -1)
        return NULL;
    return _PyTime_AsNanosecondsObject(ts);
}

static PyObject *
test_pytime_assecondsdouble(PyObject *self, PyObject *args)
{
    PyObject *obj;
    _PyTime_t ts;
    double d;

    if (!PyArg_ParseTuple(args, "O", &obj)) {
        return NULL;
    }
    if (_PyTime_FromNanosecondsObject(&ts, obj) < 0) {
        return NULL;
    }
    d = _PyTime_AsSecondsDouble(ts);
    return PyFloat_FromDouble(d);
}

static PyObject *
test_PyTime_AsTimeval(PyObject *self, PyObject *args)
{
    PyObject *obj;
    int round;
    _PyTime_t t;
    struct timeval tv;
    PyObject *seconds;

    if (!PyArg_ParseTuple(args, "Oi", &obj, &round))
        return NULL;
    if (check_time_rounding(round) < 0) {
        return NULL;
    }
    if (_PyTime_FromNanosecondsObject(&t, obj) < 0) {
        return NULL;
    }
    if (_PyTime_AsTimeval(t, &tv, round) < 0) {
        return NULL;
    }

    seconds = PyLong_FromLongLong(tv.tv_sec);
    if (seconds == NULL) {
        return NULL;
    }
    return Py_BuildValue("Nl", seconds, tv.tv_usec);
}

#ifdef HAVE_CLOCK_GETTIME
static PyObject *
test_PyTime_AsTimespec(PyObject *self, PyObject *args)
{
    PyObject *obj;
    _PyTime_t t;
    struct timespec ts;

    if (!PyArg_ParseTuple(args, "O", &obj)) {
        return NULL;
    }
    if (_PyTime_FromNanosecondsObject(&t, obj) < 0) {
        return NULL;
    }
    if (_PyTime_AsTimespec(t, &ts) == -1) {
        return NULL;
    }
    return Py_BuildValue("Nl", _PyLong_FromTime_t(ts.tv_sec), ts.tv_nsec);
}
#endif

static PyObject *
test_PyTime_AsMilliseconds(PyObject *self, PyObject *args)
{
    PyObject *obj;
    int round;
    _PyTime_t t, ms;

    if (!PyArg_ParseTuple(args, "Oi", &obj, &round)) {
        return NULL;
    }
    if (_PyTime_FromNanosecondsObject(&t, obj) < 0) {
        return NULL;
    }
    if (check_time_rounding(round) < 0) {
        return NULL;
    }
    ms = _PyTime_AsMilliseconds(t, round);
    /* This conversion rely on the fact that _PyTime_t is a number of
       nanoseconds */
    return _PyTime_AsNanosecondsObject(ms);
}

static PyObject *
test_PyTime_AsMicroseconds(PyObject *self, PyObject *args)
{
    PyObject *obj;
    int round;
    _PyTime_t t, ms;

    if (!PyArg_ParseTuple(args, "Oi", &obj, &round))
        return NULL;
    if (_PyTime_FromNanosecondsObject(&t, obj) < 0) {
        return NULL;
    }
    if (check_time_rounding(round) < 0) {
        return NULL;
    }
    ms = _PyTime_AsMicroseconds(t, round);
    /* This conversion rely on the fact that _PyTime_t is a number of
       nanoseconds */
    return _PyTime_AsNanosecondsObject(ms);
}

static PyObject*
get_recursion_depth(PyObject *self, PyObject *args)
{
    PyThreadState *tstate = PyThreadState_Get();

    /* subtract one to ignore the frame of the get_recursion_depth() call */
    return PyLong_FromLong(tstate->recursion_depth - 1);
}

static PyObject*
pymem_buffer_overflow(PyObject *self, PyObject *args)
{
    char *buffer;

    /* Deliberate buffer overflow to check that PyMem_Free() detects
       the overflow when debug hooks are installed. */
    buffer = PyMem_Malloc(16);
    buffer[16] = 'x';
    PyMem_Free(buffer);

    Py_RETURN_NONE;
}

static PyObject*
pymem_api_misuse(PyObject *self, PyObject *args)
{
    char *buffer;

    /* Deliberate misusage of Python allocators:
       allococate with PyMem but release with PyMem_Raw. */
    buffer = PyMem_Malloc(16);
    PyMem_RawFree(buffer);

    Py_RETURN_NONE;
}

static PyObject*
pymem_malloc_without_gil(PyObject *self, PyObject *args)
{
    char *buffer;

    /* Deliberate bug to test debug hooks on Python memory allocators:
       call PyMem_Malloc() without holding the GIL */
    Py_BEGIN_ALLOW_THREADS
    buffer = PyMem_Malloc(10);
    Py_END_ALLOW_THREADS

    PyMem_Free(buffer);

    Py_RETURN_NONE;
}


static PyObject*
test_pymem_getallocatorsname(PyObject *self, PyObject *args)
{
    const char *name = _PyMem_GetAllocatorsName();
    if (name == NULL) {
        PyErr_SetString(PyExc_RuntimeError, "cannot get allocators name");
        return NULL;
    }
    return PyUnicode_FromString(name);
}


static PyObject*
pyobject_malloc_without_gil(PyObject *self, PyObject *args)
{
    char *buffer;

    /* Deliberate bug to test debug hooks on Python memory allocators:
       call PyObject_Malloc() without holding the GIL */
    Py_BEGIN_ALLOW_THREADS
    buffer = PyObject_Malloc(10);
    Py_END_ALLOW_THREADS

    PyObject_Free(buffer);

    Py_RETURN_NONE;
}

static PyObject *
tracemalloc_track(PyObject *self, PyObject *args)
{
    unsigned int domain;
    PyObject *ptr_obj;
    void *ptr;
    Py_ssize_t size;
    int release_gil = 0;
    int res;

    if (!PyArg_ParseTuple(args, "IOn|i", &domain, &ptr_obj, &size, &release_gil))
        return NULL;
    ptr = PyLong_AsVoidPtr(ptr_obj);
    if (PyErr_Occurred())
        return NULL;

    if (release_gil) {
        Py_BEGIN_ALLOW_THREADS
        res = PyTraceMalloc_Track(domain, (uintptr_t)ptr, size);
        Py_END_ALLOW_THREADS
    }
    else {
        res = PyTraceMalloc_Track(domain, (uintptr_t)ptr, size);
    }

    if (res < 0) {
        PyErr_SetString(PyExc_RuntimeError, "PyTraceMalloc_Track error");
        return NULL;
    }

    Py_RETURN_NONE;
}

static PyObject *
tracemalloc_untrack(PyObject *self, PyObject *args)
{
    unsigned int domain;
    PyObject *ptr_obj;
    void *ptr;
    int res;

    if (!PyArg_ParseTuple(args, "IO", &domain, &ptr_obj))
        return NULL;
    ptr = PyLong_AsVoidPtr(ptr_obj);
    if (PyErr_Occurred())
        return NULL;

    res = PyTraceMalloc_Untrack(domain, (uintptr_t)ptr);
    if (res < 0) {
        PyErr_SetString(PyExc_RuntimeError, "PyTraceMalloc_Untrack error");
        return NULL;
    }

    Py_RETURN_NONE;
}

static PyObject *
tracemalloc_get_traceback(PyObject *self, PyObject *args)
{
    unsigned int domain;
    PyObject *ptr_obj;
    void *ptr;

    if (!PyArg_ParseTuple(args, "IO", &domain, &ptr_obj))
        return NULL;
    ptr = PyLong_AsVoidPtr(ptr_obj);
    if (PyErr_Occurred())
        return NULL;

    return _PyTraceMalloc_GetTraceback(domain, (uintptr_t)ptr);
}

static PyObject *
dict_get_version(PyObject *self, PyObject *args)
{
    PyDictObject *dict;
    uint64_t version;

    if (!PyArg_ParseTuple(args, "O!", &PyDict_Type, &dict))
        return NULL;

    version = dict->ma_version_tag;

    Py_BUILD_ASSERT(sizeof(unsigned PY_LONG_LONG) >= sizeof(version));
    return PyLong_FromUnsignedLongLong((unsigned PY_LONG_LONG)version);
}


static PyObject *
raise_SIGINT_then_send_None(PyObject *self, PyObject *args)
{
    PyGenObject *gen;

    if (!PyArg_ParseTuple(args, "O!", &PyGen_Type, &gen))
        return NULL;

    /* This is used in a test to check what happens if a signal arrives just
       as we're in the process of entering a yield from chain (see
       bpo-30039).

       Needs to be done in C, because:
       - we don't have a Python wrapper for raise()
       - we need to make sure that the Python-level signal handler doesn't run
         *before* we enter the generator frame, which is impossible in Python
         because we check for signals before every bytecode operation.
     */
    raise(SIGINT);
    return _PyGen_Send(gen, Py_None);
}


static int
fastcall_args(PyObject *args, PyObject ***stack, Py_ssize_t *nargs)
{
    if (args == Py_None) {
        *stack = NULL;
        *nargs = 0;
    }
    else if (PyTuple_Check(args)) {
        *stack = ((PyTupleObject *)args)->ob_item;
        *nargs = PyTuple_GET_SIZE(args);
    }
    else {
        PyErr_SetString(PyExc_TypeError, "args must be None or a tuple");
        return -1;
    }
    return 0;
}


static PyObject *
test_pyobject_fastcall(PyObject *self, PyObject *args)
{
    PyObject *func, *func_args;
    PyObject **stack;
    Py_ssize_t nargs;

    if (!PyArg_ParseTuple(args, "OO", &func, &func_args)) {
        return NULL;
    }

    if (fastcall_args(func_args, &stack, &nargs) < 0) {
        return NULL;
    }
    return _PyObject_FastCall(func, stack, nargs);
}


static PyObject *
test_pyobject_fastcalldict(PyObject *self, PyObject *args)
{
    PyObject *func, *func_args, *kwargs;
    PyObject **stack;
    Py_ssize_t nargs;

    if (!PyArg_ParseTuple(args, "OOO", &func, &func_args, &kwargs)) {
        return NULL;
    }

    if (fastcall_args(func_args, &stack, &nargs) < 0) {
        return NULL;
    }

    if (kwargs == Py_None) {
        kwargs = NULL;
    }
    else if (!PyDict_Check(kwargs)) {
        PyErr_SetString(PyExc_TypeError, "kwnames must be None or a dict");
        return NULL;
    }

    return _PyObject_FastCallDict(func, stack, nargs, kwargs);
}


static PyObject *
test_pyobject_fastcallkeywords(PyObject *self, PyObject *args)
{
    PyObject *func, *func_args, *kwnames = NULL;
    PyObject **stack;
    Py_ssize_t nargs, nkw;

    if (!PyArg_ParseTuple(args, "OOO", &func, &func_args, &kwnames)) {
        return NULL;
    }

    if (fastcall_args(func_args, &stack, &nargs) < 0) {
        return NULL;
    }

    if (kwnames == Py_None) {
        kwnames = NULL;
    }
    else if (PyTuple_Check(kwnames)) {
        nkw = PyTuple_GET_SIZE(kwnames);
        if (nargs < nkw) {
            PyErr_SetString(PyExc_ValueError, "kwnames longer than args");
            return NULL;
        }
        nargs -= nkw;
    }
    else {
        PyErr_SetString(PyExc_TypeError, "kwnames must be None or a tuple");
        return NULL;
    }
    return _PyObject_FastCallKeywords(func, stack, nargs, kwnames);
}


static PyObject*
stack_pointer(PyObject *self, PyObject *args)
{
    int v = 5;
    return PyLong_FromVoidPtr(&v);
}


#ifdef W_STOPCODE
static PyObject*
py_w_stopcode(PyObject *self, PyObject *args)
{
    int sig, status;
    if (!PyArg_ParseTuple(args, "i", &sig)) {
        return NULL;
    }
    status = W_STOPCODE(sig);
    return PyLong_FromLong(status);
}
#endif


static PyObject *
get_mapping_keys(PyObject* self, PyObject *obj)
{
    return PyMapping_Keys(obj);
}

static PyObject *
get_mapping_values(PyObject* self, PyObject *obj)
{
    return PyMapping_Values(obj);
}

static PyObject *
get_mapping_items(PyObject* self, PyObject *obj)
{
    return PyMapping_Items(obj);
}


static PyObject *
test_pythread_tss_key_state(PyObject *self, PyObject *args)
{
    Py_tss_t tss_key = Py_tss_NEEDS_INIT;
    if (PyThread_tss_is_created(&tss_key)) {
        return raiseTestError("test_pythread_tss_key_state",
                              "TSS key not in an uninitialized state at "
                              "creation time");
    }
    if (PyThread_tss_create(&tss_key) != 0) {
        PyErr_SetString(PyExc_RuntimeError, "PyThread_tss_create failed");
        return NULL;
    }
    if (!PyThread_tss_is_created(&tss_key)) {
        return raiseTestError("test_pythread_tss_key_state",
                              "PyThread_tss_create succeeded, "
                              "but with TSS key in an uninitialized state");
    }
    if (PyThread_tss_create(&tss_key) != 0) {
        return raiseTestError("test_pythread_tss_key_state",
                              "PyThread_tss_create unsuccessful with "
                              "an already initialized key");
    }
#define CHECK_TSS_API(expr) \
        (void)(expr); \
        if (!PyThread_tss_is_created(&tss_key)) { \
            return raiseTestError("test_pythread_tss_key_state", \
                                  "TSS key initialization state was not " \
                                  "preserved after calling " #expr); }
    CHECK_TSS_API(PyThread_tss_set(&tss_key, NULL));
    CHECK_TSS_API(PyThread_tss_get(&tss_key));
#undef CHECK_TSS_API
    PyThread_tss_delete(&tss_key);
    if (PyThread_tss_is_created(&tss_key)) {
        return raiseTestError("test_pythread_tss_key_state",
                              "PyThread_tss_delete called, but did not "
                              "set the key state to uninitialized");
    }

    Py_tss_t *ptr_key = PyThread_tss_alloc();
    if (ptr_key == NULL) {
        PyErr_SetString(PyExc_RuntimeError, "PyThread_tss_alloc failed");
        return NULL;
    }
    if (PyThread_tss_is_created(ptr_key)) {
        return raiseTestError("test_pythread_tss_key_state",
                              "TSS key not in an uninitialized state at "
                              "allocation time");
    }
    PyThread_tss_free(ptr_key);
    ptr_key = NULL;
    Py_RETURN_NONE;
}


static PyObject*
new_hamt(PyObject *self, PyObject *args)
{
    return _PyContext_NewHamtForTests();
}


/* def bad_get(self, obj, cls):
       cls()
       return repr(self)
*/
static PyObject*
bad_get(PyObject *module, PyObject *const *args, Py_ssize_t nargs)
{
    PyObject *self, *obj, *cls;
    if (!_PyArg_UnpackStack(args, nargs, "bad_get", 3, 3, &self, &obj, &cls)) {
        return NULL;
    }

    PyObject *res = PyObject_CallObject(cls, NULL);
    if (res == NULL) {
        return NULL;
    }
    Py_DECREF(res);

    return PyObject_Repr(self);
}


static PyObject *
encode_locale_ex(PyObject *self, PyObject *args)
{
    PyObject *unicode;
    int current_locale = 0;
    wchar_t *wstr;
    PyObject *res = NULL;
    const char *errors = NULL;

    if (!PyArg_ParseTuple(args, "U|is", &unicode, &current_locale, &errors)) {
        return NULL;
    }
    wstr = PyUnicode_AsWideCharString(unicode, NULL);
    if (wstr == NULL) {
        return NULL;
    }
    _Py_error_handler error_handler = _Py_GetErrorHandler(errors);

    char *str = NULL;
    size_t error_pos;
    const char *reason = NULL;
    int ret = _Py_EncodeLocaleEx(wstr,
                                 &str, &error_pos, &reason,
                                 current_locale, error_handler);
    PyMem_Free(wstr);

    switch(ret) {
    case 0:
        res = PyBytes_FromString(str);
        PyMem_RawFree(str);
        break;
    case -1:
        PyErr_NoMemory();
        break;
    case -2:
        PyErr_Format(PyExc_RuntimeError, "encode error: pos=%zu, reason=%s",
                     error_pos, reason);
        break;
    case -3:
        PyErr_SetString(PyExc_ValueError, "unsupported error handler");
        break;
    default:
        PyErr_SetString(PyExc_ValueError, "unknow error code");
        break;
    }
    return res;
}


static PyObject *
decode_locale_ex(PyObject *self, PyObject *args)
{
    char *str;
    int current_locale = 0;
    PyObject *res = NULL;
    const char *errors = NULL;

    if (!PyArg_ParseTuple(args, "y|is", &str, &current_locale, &errors)) {
        return NULL;
    }
    _Py_error_handler error_handler = _Py_GetErrorHandler(errors);

    wchar_t *wstr = NULL;
    size_t wlen = 0;
    const char *reason = NULL;
    int ret = _Py_DecodeLocaleEx(str,
                                 &wstr, &wlen, &reason,
                                 current_locale, error_handler);

    switch(ret) {
    case 0:
        res = PyUnicode_FromWideChar(wstr, wlen);
        PyMem_RawFree(wstr);
        break;
    case -1:
        PyErr_NoMemory();
        break;
    case -2:
        PyErr_Format(PyExc_RuntimeError, "decode error: pos=%zu, reason=%s",
                     wlen, reason);
        break;
    case -3:
        PyErr_SetString(PyExc_ValueError, "unsupported error handler");
        break;
    default:
        PyErr_SetString(PyExc_ValueError, "unknow error code");
        break;
    }
    return res;
}


static PyObject *
get_global_config(PyObject *self, PyObject *Py_UNUSED(args))
{
    return _Py_GetGlobalVariablesAsDict();
}


static PyObject *
get_core_config(PyObject *self, PyObject *Py_UNUSED(args))
{
    PyInterpreterState *interp = _PyInterpreterState_Get();
    const _PyCoreConfig *config = &interp->core_config;
    return _PyCoreConfig_AsDict(config);
}

<<<<<<< HEAD
    dict = PyDict_New();
    if (dict == NULL) {
        return NULL;
    }

#define FROM_STRING(STR) \
    ((STR != NULL) ? \
        PyUnicode_FromString(STR) \
        : (Py_INCREF(Py_None), Py_None))
#define FROM_WSTRING(STR) \
    ((STR != NULL) ? \
        PyUnicode_FromWideChar(STR, -1) \
        : (Py_INCREF(Py_None), Py_None))
#define SET_ITEM(KEY, EXPR) \
        do { \
            obj = (EXPR); \
            if (obj == NULL) { \
                return NULL; \
            } \
            int res = PyDict_SetItemString(dict, (KEY), obj); \
            Py_DECREF(obj); \
            if (res < 0) { \
                goto fail; \
            } \
        } while (0)

    SET_ITEM("install_signal_handlers",
             PyLong_FromLong(config->install_signal_handlers));
    SET_ITEM("use_environment",
             PyLong_FromLong(config->use_environment));
    SET_ITEM("use_hash_seed",
             PyLong_FromLong(config->use_hash_seed));
    SET_ITEM("hash_seed",
             PyLong_FromUnsignedLong(config->hash_seed));
    SET_ITEM("allocator",
             FROM_STRING(config->allocator));
    SET_ITEM("dev_mode",
             PyLong_FromLong(config->dev_mode));
    SET_ITEM("faulthandler",
             PyLong_FromLong(config->faulthandler));
    SET_ITEM("tracemalloc",
             PyLong_FromLong(config->tracemalloc));
    SET_ITEM("import_time",
             PyLong_FromLong(config->import_time));
    SET_ITEM("show_ref_count",
             PyLong_FromLong(config->show_ref_count));
    SET_ITEM("show_alloc_count",
             PyLong_FromLong(config->show_alloc_count));
    SET_ITEM("dump_refs",
             PyLong_FromLong(config->dump_refs));
    SET_ITEM("malloc_stats",
             PyLong_FromLong(config->malloc_stats));
    SET_ITEM("warn_on_c_locale",
             PyLong_FromLong(config->warn_on_c_locale));
    SET_ITEM("filesystem_encoding",
             FROM_STRING(config->filesystem_encoding));
    SET_ITEM("filesystem_errors",
             FROM_STRING(config->filesystem_errors));
    SET_ITEM("stdio_encoding",
             FROM_STRING(config->stdio_encoding));
    SET_ITEM("utf8_mode",
             PyLong_FromLong(config->utf8_mode));
    SET_ITEM("pycache_prefix",
             FROM_WSTRING(config->pycache_prefix));
    SET_ITEM("program_name",
             FROM_WSTRING(config->program_name));
    SET_ITEM("argv",
             _Py_wstrlist_as_pylist(config->argc, config->argv));
    SET_ITEM("program",
             FROM_WSTRING(config->program));
    SET_ITEM("warnoptions",
             _Py_wstrlist_as_pylist(config->nwarnoption, config->warnoptions));
    SET_ITEM("module_search_path_env",
             FROM_WSTRING(config->module_search_path_env));
    SET_ITEM("home",
             FROM_WSTRING(config->home));
    SET_ITEM("module_search_paths",
             _Py_wstrlist_as_pylist(config->nmodule_search_path, config->module_search_paths));
    SET_ITEM("executable",
             FROM_WSTRING(config->executable));
    SET_ITEM("prefix",
             FROM_WSTRING(config->prefix));
    SET_ITEM("base_prefix",
             FROM_WSTRING(config->base_prefix));
    SET_ITEM("exec_prefix",
             FROM_WSTRING(config->exec_prefix));
    SET_ITEM("base_exec_prefix",
             FROM_WSTRING(config->base_exec_prefix));
#ifdef MS_WINDOWS
    SET_ITEM("dll_path",
             FROM_WSTRING(config->dll_path));
#endif
    SET_ITEM("isolated",
             PyLong_FromLong(config->isolated));
    SET_ITEM("site_import",
             PyLong_FromLong(config->site_import));
    SET_ITEM("bytes_warning",
             PyLong_FromLong(config->bytes_warning));
    SET_ITEM("inspect",
             PyLong_FromLong(config->inspect));
    SET_ITEM("interactive",
             PyLong_FromLong(config->interactive));
    SET_ITEM("optimization_level",
             PyLong_FromLong(config->optimization_level));
    SET_ITEM("parser_debug",
             PyLong_FromLong(config->parser_debug));
    SET_ITEM("write_bytecode",
             PyLong_FromLong(config->write_bytecode));
    SET_ITEM("verbose",
             PyLong_FromLong(config->verbose));
    SET_ITEM("quiet",
             PyLong_FromLong(config->quiet));
    SET_ITEM("user_site_directory",
             PyLong_FromLong(config->user_site_directory));
    SET_ITEM("buffered_stdio",
             PyLong_FromLong(config->buffered_stdio));
    SET_ITEM("stdio_encoding",
             FROM_STRING(config->stdio_encoding));
    SET_ITEM("stdio_errors",
             FROM_STRING(config->stdio_errors));
#ifdef MS_WINDOWS
    SET_ITEM("legacy_windows_fs_encoding",
             PyLong_FromLong(config->legacy_windows_fs_encoding));
    SET_ITEM("legacy_windows_stdio",
             PyLong_FromLong(config->legacy_windows_stdio));
#endif
    SET_ITEM("_install_importlib",
             PyLong_FromLong(config->_install_importlib));
    SET_ITEM("_check_hash_pycs_mode",
             FROM_STRING(config->_check_hash_pycs_mode));
    SET_ITEM("_frozen",
             PyLong_FromLong(config->_frozen));
=======
>>>>>>> 388c8c20

static PyObject *
get_main_config(PyObject *self, PyObject *Py_UNUSED(args))
{
    PyInterpreterState *interp = _PyInterpreterState_Get();
    const _PyMainInterpreterConfig *config = &interp->config;
    return _PyMainInterpreterConfig_AsDict(config);
}


#ifdef Py_REF_DEBUG
static PyObject *
negative_refcount(PyObject *self, PyObject *Py_UNUSED(args))
{
    PyObject *obj = PyUnicode_FromString("negative_refcount");
    if (obj == NULL) {
        return NULL;
    }
    assert(Py_REFCNT(obj) == 1);

    Py_REFCNT(obj) = 0;
    /* Py_DECREF() must call _Py_NegativeRefcount() and abort Python */
    Py_DECREF(obj);

    Py_RETURN_NONE;
}
#endif


static PyMethodDef TestMethods[] = {
    {"raise_exception",         raise_exception,                 METH_VARARGS},
    {"raise_memoryerror",       raise_memoryerror,               METH_NOARGS},
    {"set_errno",               set_errno,                       METH_VARARGS},
    {"test_config",             test_config,                     METH_NOARGS},
    {"test_sizeof_c_types",     test_sizeof_c_types,             METH_NOARGS},
    {"test_datetime_capi",  test_datetime_capi,              METH_NOARGS},
    {"datetime_check_date",     datetime_check_date,             METH_VARARGS},
    {"datetime_check_time",     datetime_check_time,             METH_VARARGS},
    {"datetime_check_datetime",     datetime_check_datetime,     METH_VARARGS},
    {"datetime_check_delta",     datetime_check_delta,           METH_VARARGS},
    {"datetime_check_tzinfo",     datetime_check_tzinfo,         METH_VARARGS},
    {"make_timezones_capi",     make_timezones_capi,             METH_NOARGS},
    {"get_timezones_offset_zero",   get_timezones_offset_zero,   METH_NOARGS},
    {"get_timezone_utc_capi",    get_timezone_utc_capi,            METH_VARARGS},
    {"test_list_api",           test_list_api,                   METH_NOARGS},
    {"test_dict_iteration",     test_dict_iteration,             METH_NOARGS},
    {"dict_getitem_knownhash",  dict_getitem_knownhash,          METH_VARARGS},
    {"dict_hassplittable",      dict_hassplittable,              METH_O},
    {"test_lazy_hash_inheritance",      test_lazy_hash_inheritance,METH_NOARGS},
    {"test_long_api",           test_long_api,                   METH_NOARGS},
    {"test_xincref_doesnt_leak",test_xincref_doesnt_leak,        METH_NOARGS},
    {"test_incref_doesnt_leak", test_incref_doesnt_leak,         METH_NOARGS},
    {"test_xdecref_doesnt_leak",test_xdecref_doesnt_leak,        METH_NOARGS},
    {"test_decref_doesnt_leak", test_decref_doesnt_leak,         METH_NOARGS},
    {"test_structseq_newtype_doesnt_leak",
        test_structseq_newtype_doesnt_leak, METH_NOARGS},
    {"test_incref_decref_API",  test_incref_decref_API,          METH_NOARGS},
    {"test_long_and_overflow",  test_long_and_overflow,          METH_NOARGS},
    {"test_long_as_double",     test_long_as_double,             METH_NOARGS},
    {"test_long_as_size_t",     test_long_as_size_t,             METH_NOARGS},
    {"test_long_numbits",       test_long_numbits,               METH_NOARGS},
    {"test_k_code",             test_k_code,                     METH_NOARGS},
    {"test_empty_argparse",     test_empty_argparse,             METH_NOARGS},
    {"parse_tuple_and_keywords", parse_tuple_and_keywords, METH_VARARGS},
    {"test_null_strings",       test_null_strings,               METH_NOARGS},
    {"test_string_from_format", (PyCFunction)test_string_from_format, METH_NOARGS},
    {"test_with_docstring",     test_with_docstring,             METH_NOARGS,
     PyDoc_STR("This is a pretty normal docstring.")},
    {"test_string_to_double",   test_string_to_double,           METH_NOARGS},
    {"test_unicode_compare_with_ascii", test_unicode_compare_with_ascii,
     METH_NOARGS},
    {"test_capsule", (PyCFunction)test_capsule, METH_NOARGS},
    {"test_from_contiguous", (PyCFunction)test_from_contiguous, METH_NOARGS},
#if (defined(__linux__) || defined(__FreeBSD__)) && defined(__GNUC__)
    {"test_pep3118_obsolete_write_locks", (PyCFunction)test_pep3118_obsolete_write_locks, METH_NOARGS},
#endif
    {"getbuffer_with_null_view", getbuffer_with_null_view, METH_O},
    {"test_buildvalue_N",       test_buildvalue_N,               METH_NOARGS},
    {"get_args", get_args, METH_VARARGS},
    {"get_kwargs", (PyCFunction)(void(*)(void))get_kwargs, METH_VARARGS|METH_KEYWORDS},
    {"getargs_tuple",           getargs_tuple,                   METH_VARARGS},
    {"getargs_keywords", (PyCFunction)(void(*)(void))getargs_keywords,
      METH_VARARGS|METH_KEYWORDS},
    {"getargs_keyword_only", (PyCFunction)(void(*)(void))getargs_keyword_only,
      METH_VARARGS|METH_KEYWORDS},
    {"getargs_positional_only_and_keywords",
      (PyCFunction)(void(*)(void))getargs_positional_only_and_keywords,
      METH_VARARGS|METH_KEYWORDS},
    {"getargs_b",               getargs_b,                       METH_VARARGS},
    {"getargs_B",               getargs_B,                       METH_VARARGS},
    {"getargs_h",               getargs_h,                       METH_VARARGS},
    {"getargs_H",               getargs_H,                       METH_VARARGS},
    {"getargs_I",               getargs_I,                       METH_VARARGS},
    {"getargs_k",               getargs_k,                       METH_VARARGS},
    {"getargs_i",               getargs_i,                       METH_VARARGS},
    {"getargs_l",               getargs_l,                       METH_VARARGS},
    {"getargs_n",               getargs_n,                       METH_VARARGS},
    {"getargs_p",               getargs_p,                       METH_VARARGS},
    {"getargs_L",               getargs_L,                       METH_VARARGS},
    {"getargs_K",               getargs_K,                       METH_VARARGS},
    {"test_longlong_api",       test_longlong_api,               METH_NOARGS},
    {"test_long_long_and_overflow",test_long_long_and_overflow,  METH_NOARGS},
    {"test_L_code",             test_L_code,                     METH_NOARGS},
    {"getargs_f",               getargs_f,                       METH_VARARGS},
    {"getargs_d",               getargs_d,                       METH_VARARGS},
    {"getargs_D",               getargs_D,                       METH_VARARGS},
    {"getargs_S",               getargs_S,                       METH_VARARGS},
    {"getargs_Y",               getargs_Y,                       METH_VARARGS},
    {"getargs_U",               getargs_U,                       METH_VARARGS},
    {"getargs_c",               getargs_c,                       METH_VARARGS},
    {"getargs_C",               getargs_C,                       METH_VARARGS},
    {"getargs_s",               getargs_s,                       METH_VARARGS},
    {"getargs_s_star",          getargs_s_star,                  METH_VARARGS},
    {"getargs_s_hash",          getargs_s_hash,                  METH_VARARGS},
    {"getargs_z",               getargs_z,                       METH_VARARGS},
    {"getargs_z_star",          getargs_z_star,                  METH_VARARGS},
    {"getargs_z_hash",          getargs_z_hash,                  METH_VARARGS},
    {"getargs_y",               getargs_y,                       METH_VARARGS},
    {"getargs_y_star",          getargs_y_star,                  METH_VARARGS},
    {"getargs_y_hash",          getargs_y_hash,                  METH_VARARGS},
    {"getargs_u",               getargs_u,                       METH_VARARGS},
    {"getargs_u_hash",          getargs_u_hash,                  METH_VARARGS},
    {"getargs_Z",               getargs_Z,                       METH_VARARGS},
    {"getargs_Z_hash",          getargs_Z_hash,                  METH_VARARGS},
    {"getargs_w_star",          getargs_w_star,                  METH_VARARGS},
    {"getargs_es",              getargs_es,                      METH_VARARGS},
    {"getargs_et",              getargs_et,                      METH_VARARGS},
    {"getargs_es_hash",         getargs_es_hash,                 METH_VARARGS},
    {"getargs_et_hash",         getargs_et_hash,                 METH_VARARGS},
    {"codec_incrementalencoder",
     (PyCFunction)codec_incrementalencoder,                      METH_VARARGS},
    {"codec_incrementaldecoder",
     (PyCFunction)codec_incrementaldecoder,                      METH_VARARGS},
    {"test_s_code",             test_s_code,                     METH_NOARGS},
    {"test_u_code",             test_u_code,                     METH_NOARGS},
    {"test_Z_code",             test_Z_code,                     METH_NOARGS},
    {"test_widechar",           test_widechar,                   METH_NOARGS},
    {"unicode_aswidechar",      unicode_aswidechar,              METH_VARARGS},
    {"unicode_aswidecharstring",unicode_aswidecharstring,        METH_VARARGS},
    {"unicode_asucs4",          unicode_asucs4,                  METH_VARARGS},
    {"unicode_findchar",        unicode_findchar,                METH_VARARGS},
    {"unicode_copycharacters",  unicode_copycharacters,          METH_VARARGS},
    {"unicode_encodedecimal",   unicode_encodedecimal,           METH_VARARGS},
    {"unicode_transformdecimaltoascii", unicode_transformdecimaltoascii, METH_VARARGS},
    {"unicode_legacy_string",   unicode_legacy_string,           METH_VARARGS},
    {"_test_thread_state",      test_thread_state,               METH_VARARGS},
    {"_pending_threadfunc",     pending_threadfunc,              METH_VARARGS},
#ifdef HAVE_GETTIMEOFDAY
    {"profile_int",             profile_int,                     METH_NOARGS},
#endif
    {"traceback_print",         traceback_print,                 METH_VARARGS},
    {"exception_print",         exception_print,                 METH_VARARGS},
    {"set_exc_info",            test_set_exc_info,               METH_VARARGS},
    {"argparsing",              argparsing,                      METH_VARARGS},
    {"code_newempty",           code_newempty,                   METH_VARARGS},
    {"make_exception_with_doc", (PyCFunction)(void(*)(void))make_exception_with_doc,
     METH_VARARGS | METH_KEYWORDS},
    {"make_memoryview_from_NULL_pointer", make_memoryview_from_NULL_pointer,
     METH_NOARGS},
    {"crash_no_current_thread", crash_no_current_thread,         METH_NOARGS},
    {"run_in_subinterp",        run_in_subinterp,                METH_VARARGS},
    {"pytime_object_to_time_t", test_pytime_object_to_time_t,  METH_VARARGS},
    {"pytime_object_to_timeval", test_pytime_object_to_timeval,  METH_VARARGS},
    {"pytime_object_to_timespec", test_pytime_object_to_timespec,  METH_VARARGS},
    {"with_tp_del",             with_tp_del,                     METH_VARARGS},
    {"create_cfunction",        create_cfunction,                METH_NOARGS},
    {"test_pymem_alloc0",       test_pymem_alloc0,               METH_NOARGS},
    {"test_pymem_setrawallocators",test_pymem_setrawallocators,  METH_NOARGS},
    {"test_pymem_setallocators",test_pymem_setallocators,        METH_NOARGS},
    {"test_pyobject_setallocators",test_pyobject_setallocators,  METH_NOARGS},
    {"set_nomemory", (PyCFunction)set_nomemory, METH_VARARGS,
     PyDoc_STR("set_nomemory(start:int, stop:int = 0)")},
    {"remove_mem_hooks",        remove_mem_hooks,                METH_NOARGS,
     PyDoc_STR("Remove memory hooks.")},
    {"no_docstring",
        (PyCFunction)test_with_docstring, METH_NOARGS},
    {"docstring_empty",
        (PyCFunction)test_with_docstring, METH_NOARGS,
        docstring_empty},
    {"docstring_no_signature",
        (PyCFunction)test_with_docstring, METH_NOARGS,
        docstring_no_signature},
    {"docstring_with_invalid_signature",
        (PyCFunction)test_with_docstring, METH_NOARGS,
        docstring_with_invalid_signature},
    {"docstring_with_invalid_signature2",
        (PyCFunction)test_with_docstring, METH_NOARGS,
        docstring_with_invalid_signature2},
    {"docstring_with_signature",
        (PyCFunction)test_with_docstring, METH_NOARGS,
        docstring_with_signature},
    {"docstring_with_signature_but_no_doc",
        (PyCFunction)test_with_docstring, METH_NOARGS,
        docstring_with_signature_but_no_doc},
    {"docstring_with_signature_and_extra_newlines",
        (PyCFunction)test_with_docstring, METH_NOARGS,
        docstring_with_signature_and_extra_newlines},
    {"docstring_with_signature_with_defaults",
        (PyCFunction)test_with_docstring, METH_NOARGS,
        docstring_with_signature_with_defaults},
    {"raise_signal",
     (PyCFunction)test_raise_signal, METH_VARARGS},
    {"call_in_temporary_c_thread", call_in_temporary_c_thread, METH_O,
     PyDoc_STR("set_error_class(error_class) -> None")},
    {"pymarshal_write_long_to_file",
        pymarshal_write_long_to_file, METH_VARARGS},
    {"pymarshal_write_object_to_file",
        pymarshal_write_object_to_file, METH_VARARGS},
    {"pymarshal_read_short_from_file",
        pymarshal_read_short_from_file, METH_VARARGS},
    {"pymarshal_read_long_from_file",
        pymarshal_read_long_from_file, METH_VARARGS},
    {"pymarshal_read_last_object_from_file",
        pymarshal_read_last_object_from_file, METH_VARARGS},
    {"pymarshal_read_object_from_file",
        pymarshal_read_object_from_file, METH_VARARGS},
    {"return_null_without_error",
        return_null_without_error, METH_NOARGS},
    {"return_result_with_error",
        return_result_with_error, METH_NOARGS},
    {"PyTime_FromSeconds", test_pytime_fromseconds,  METH_VARARGS},
    {"PyTime_FromSecondsObject", test_pytime_fromsecondsobject,  METH_VARARGS},
    {"PyTime_AsSecondsDouble", test_pytime_assecondsdouble, METH_VARARGS},
    {"PyTime_AsTimeval", test_PyTime_AsTimeval, METH_VARARGS},
#ifdef HAVE_CLOCK_GETTIME
    {"PyTime_AsTimespec", test_PyTime_AsTimespec, METH_VARARGS},
#endif
    {"PyTime_AsMilliseconds", test_PyTime_AsMilliseconds, METH_VARARGS},
    {"PyTime_AsMicroseconds", test_PyTime_AsMicroseconds, METH_VARARGS},
    {"get_recursion_depth", get_recursion_depth, METH_NOARGS},
    {"pymem_buffer_overflow", pymem_buffer_overflow, METH_NOARGS},
    {"pymem_api_misuse", pymem_api_misuse, METH_NOARGS},
    {"pymem_malloc_without_gil", pymem_malloc_without_gil, METH_NOARGS},
    {"pymem_getallocatorsname", test_pymem_getallocatorsname, METH_NOARGS},
    {"pyobject_malloc_without_gil", pyobject_malloc_without_gil, METH_NOARGS},
    {"tracemalloc_track", tracemalloc_track, METH_VARARGS},
    {"tracemalloc_untrack", tracemalloc_untrack, METH_VARARGS},
    {"tracemalloc_get_traceback", tracemalloc_get_traceback, METH_VARARGS},
    {"dict_get_version", dict_get_version, METH_VARARGS},
    {"raise_SIGINT_then_send_None", raise_SIGINT_then_send_None, METH_VARARGS},
    {"pyobject_fastcall", test_pyobject_fastcall, METH_VARARGS},
    {"pyobject_fastcalldict", test_pyobject_fastcalldict, METH_VARARGS},
    {"pyobject_fastcallkeywords", test_pyobject_fastcallkeywords, METH_VARARGS},
    {"stack_pointer", stack_pointer, METH_NOARGS},
#ifdef W_STOPCODE
    {"W_STOPCODE", py_w_stopcode, METH_VARARGS},
#endif
    {"get_mapping_keys", get_mapping_keys, METH_O},
    {"get_mapping_values", get_mapping_values, METH_O},
    {"get_mapping_items", get_mapping_items, METH_O},
    {"test_pythread_tss_key_state", test_pythread_tss_key_state, METH_VARARGS},
    {"hamt", new_hamt, METH_NOARGS},
    {"bad_get", (PyCFunction)(void(*)(void))bad_get, METH_FASTCALL},
    {"EncodeLocaleEx", encode_locale_ex, METH_VARARGS},
    {"DecodeLocaleEx", decode_locale_ex, METH_VARARGS},
    {"get_global_config", get_global_config, METH_NOARGS},
    {"get_core_config", get_core_config, METH_NOARGS},
    {"get_main_config", get_main_config, METH_NOARGS},
#ifdef Py_REF_DEBUG
    {"negative_refcount", negative_refcount, METH_NOARGS},
#endif
    {NULL, NULL} /* sentinel */
};

#define AddSym(d, n, f, v) {PyObject *o = f(v); PyDict_SetItemString(d, n, o); Py_DECREF(o);}

typedef struct {
    char bool_member;
    char byte_member;
    unsigned char ubyte_member;
    short short_member;
    unsigned short ushort_member;
    int int_member;
    unsigned int uint_member;
    long long_member;
    unsigned long ulong_member;
    Py_ssize_t pyssizet_member;
    float float_member;
    double double_member;
    char inplace_member[6];
    long long longlong_member;
    unsigned long long ulonglong_member;
} all_structmembers;

typedef struct {
    PyObject_HEAD
    all_structmembers structmembers;
} test_structmembers;

static struct PyMemberDef test_members[] = {
    {"T_BOOL", T_BOOL, offsetof(test_structmembers, structmembers.bool_member), 0, NULL},
    {"T_BYTE", T_BYTE, offsetof(test_structmembers, structmembers.byte_member), 0, NULL},
    {"T_UBYTE", T_UBYTE, offsetof(test_structmembers, structmembers.ubyte_member), 0, NULL},
    {"T_SHORT", T_SHORT, offsetof(test_structmembers, structmembers.short_member), 0, NULL},
    {"T_USHORT", T_USHORT, offsetof(test_structmembers, structmembers.ushort_member), 0, NULL},
    {"T_INT", T_INT, offsetof(test_structmembers, structmembers.int_member), 0, NULL},
    {"T_UINT", T_UINT, offsetof(test_structmembers, structmembers.uint_member), 0, NULL},
    {"T_LONG", T_LONG, offsetof(test_structmembers, structmembers.long_member), 0, NULL},
    {"T_ULONG", T_ULONG, offsetof(test_structmembers, structmembers.ulong_member), 0, NULL},
    {"T_PYSSIZET", T_PYSSIZET, offsetof(test_structmembers, structmembers.pyssizet_member), 0, NULL},
    {"T_FLOAT", T_FLOAT, offsetof(test_structmembers, structmembers.float_member), 0, NULL},
    {"T_DOUBLE", T_DOUBLE, offsetof(test_structmembers, structmembers.double_member), 0, NULL},
    {"T_STRING_INPLACE", T_STRING_INPLACE, offsetof(test_structmembers, structmembers.inplace_member), 0, NULL},
    {"T_LONGLONG", T_LONGLONG, offsetof(test_structmembers, structmembers.longlong_member), 0, NULL},
    {"T_ULONGLONG", T_ULONGLONG, offsetof(test_structmembers, structmembers.ulonglong_member), 0, NULL},
    {NULL}
};


static PyObject *
test_structmembers_new(PyTypeObject *type, PyObject *args, PyObject *kwargs)
{
    static char *keywords[] = {
        "T_BOOL", "T_BYTE", "T_UBYTE", "T_SHORT", "T_USHORT",
        "T_INT", "T_UINT", "T_LONG", "T_ULONG", "T_PYSSIZET",
        "T_FLOAT", "T_DOUBLE", "T_STRING_INPLACE",
        "T_LONGLONG", "T_ULONGLONG",
        NULL};
    static const char fmt[] = "|bbBhHiIlknfds#LK";
    test_structmembers *ob;
    const char *s = NULL;
    Py_ssize_t string_len = 0;
    ob = PyObject_New(test_structmembers, type);
    if (ob == NULL)
        return NULL;
    memset(&ob->structmembers, 0, sizeof(all_structmembers));
    if (!PyArg_ParseTupleAndKeywords(args, kwargs, fmt, keywords,
                                     &ob->structmembers.bool_member,
                                     &ob->structmembers.byte_member,
                                     &ob->structmembers.ubyte_member,
                                     &ob->structmembers.short_member,
                                     &ob->structmembers.ushort_member,
                                     &ob->structmembers.int_member,
                                     &ob->structmembers.uint_member,
                                     &ob->structmembers.long_member,
                                     &ob->structmembers.ulong_member,
                                     &ob->structmembers.pyssizet_member,
                                     &ob->structmembers.float_member,
                                     &ob->structmembers.double_member,
                                     &s, &string_len
                                     , &ob->structmembers.longlong_member,
                                     &ob->structmembers.ulonglong_member
        )) {
        Py_DECREF(ob);
        return NULL;
    }
    if (s != NULL) {
        if (string_len > 5) {
            Py_DECREF(ob);
            PyErr_SetString(PyExc_ValueError, "string too long");
            return NULL;
        }
        strcpy(ob->structmembers.inplace_member, s);
    }
    else {
        strcpy(ob->structmembers.inplace_member, "");
    }
    return (PyObject *)ob;
}

static void
test_structmembers_free(PyObject *ob)
{
    PyObject_FREE(ob);
}

static PyTypeObject test_structmembersType = {
    PyVarObject_HEAD_INIT(NULL, 0)
    "test_structmembersType",
    sizeof(test_structmembers),         /* tp_basicsize */
    0,                                  /* tp_itemsize */
    test_structmembers_free,            /* destructor tp_dealloc */
    0,                                  /* tp_print */
    0,                                  /* tp_getattr */
    0,                                  /* tp_setattr */
    0,                                  /* tp_reserved */
    0,                                  /* tp_repr */
    0,                                  /* tp_as_number */
    0,                                  /* tp_as_sequence */
    0,                                  /* tp_as_mapping */
    0,                                  /* tp_hash */
    0,                                  /* tp_call */
    0,                                  /* tp_str */
    PyObject_GenericGetAttr,            /* tp_getattro */
    PyObject_GenericSetAttr,            /* tp_setattro */
    0,                                  /* tp_as_buffer */
    0,                                  /* tp_flags */
    "Type containing all structmember types",
    0,                                  /* traverseproc tp_traverse */
    0,                                  /* tp_clear */
    0,                                  /* tp_richcompare */
    0,                                  /* tp_weaklistoffset */
    0,                                  /* tp_iter */
    0,                                  /* tp_iternext */
    0,                                  /* tp_methods */
    test_members,                       /* tp_members */
    0,
    0,
    0,
    0,
    0,
    0,
    0,
    0,
    test_structmembers_new,             /* tp_new */
};


typedef struct {
    PyObject_HEAD
} matmulObject;

static PyObject *
matmulType_matmul(PyObject *self, PyObject *other)
{
    return Py_BuildValue("(sOO)", "matmul", self, other);
}

static PyObject *
matmulType_imatmul(PyObject *self, PyObject *other)
{
    return Py_BuildValue("(sOO)", "imatmul", self, other);
}

static void
matmulType_dealloc(PyObject *self)
{
    Py_TYPE(self)->tp_free(self);
}

static PyNumberMethods matmulType_as_number = {
    0,                          /* nb_add */
    0,                          /* nb_subtract */
    0,                          /* nb_multiply */
    0,                          /* nb_remainde r*/
    0,                          /* nb_divmod */
    0,                          /* nb_power */
    0,                          /* nb_negative */
    0,                          /* tp_positive */
    0,                          /* tp_absolute */
    0,                          /* tp_bool */
    0,                          /* nb_invert */
    0,                          /* nb_lshift */
    0,                          /* nb_rshift */
    0,                          /* nb_and */
    0,                          /* nb_xor */
    0,                          /* nb_or */
    0,                          /* nb_int */
    0,                          /* nb_reserved */
    0,                          /* nb_float */
    0,                          /* nb_inplace_add */
    0,                          /* nb_inplace_subtract */
    0,                          /* nb_inplace_multiply */
    0,                          /* nb_inplace_remainder */
    0,                          /* nb_inplace_power */
    0,                          /* nb_inplace_lshift */
    0,                          /* nb_inplace_rshift */
    0,                          /* nb_inplace_and */
    0,                          /* nb_inplace_xor */
    0,                          /* nb_inplace_or */
    0,                          /* nb_floor_divide */
    0,                          /* nb_true_divide */
    0,                          /* nb_inplace_floor_divide */
    0,                          /* nb_inplace_true_divide */
    0,                          /* nb_index */
    matmulType_matmul,        /* nb_matrix_multiply */
    matmulType_imatmul        /* nb_matrix_inplace_multiply */
};

static PyTypeObject matmulType = {
    PyVarObject_HEAD_INIT(NULL, 0)
    "matmulType",
    sizeof(matmulObject),               /* tp_basicsize */
    0,                                  /* tp_itemsize */
    matmulType_dealloc,                 /* destructor tp_dealloc */
    0,                                  /* tp_print */
    0,                                  /* tp_getattr */
    0,                                  /* tp_setattr */
    0,                                  /* tp_reserved */
    0,                                  /* tp_repr */
    &matmulType_as_number,              /* tp_as_number */
    0,                                  /* tp_as_sequence */
    0,                                  /* tp_as_mapping */
    0,                                  /* tp_hash */
    0,                                  /* tp_call */
    0,                                  /* tp_str */
    PyObject_GenericGetAttr,            /* tp_getattro */
    PyObject_GenericSetAttr,            /* tp_setattro */
    0,                                  /* tp_as_buffer */
    0,                                  /* tp_flags */
    "C level type with matrix operations defined",
    0,                                  /* traverseproc tp_traverse */
    0,                                  /* tp_clear */
    0,                                  /* tp_richcompare */
    0,                                  /* tp_weaklistoffset */
    0,                                  /* tp_iter */
    0,                                  /* tp_iternext */
    0,                                  /* tp_methods */
    0,                                  /* tp_members */
    0,
    0,
    0,
    0,
    0,
    0,
    0,
    0,
    PyType_GenericNew,                  /* tp_new */
    PyObject_Del,                       /* tp_free */
};


typedef struct {
    PyObject_HEAD
    PyObject *ao_iterator;
} awaitObject;


static PyObject *
awaitObject_new(PyTypeObject *type, PyObject *args, PyObject *kwds)
{
    PyObject *v;
    awaitObject *ao;

    if (!PyArg_UnpackTuple(args, "awaitObject", 1, 1, &v))
        return NULL;

    ao = (awaitObject *)type->tp_alloc(type, 0);
    if (ao == NULL) {
        return NULL;
    }

    Py_INCREF(v);
    ao->ao_iterator = v;

    return (PyObject *)ao;
}


static void
awaitObject_dealloc(awaitObject *ao)
{
    Py_CLEAR(ao->ao_iterator);
    Py_TYPE(ao)->tp_free(ao);
}


static PyObject *
awaitObject_await(awaitObject *ao)
{
    Py_INCREF(ao->ao_iterator);
    return ao->ao_iterator;
}

static PyAsyncMethods awaitType_as_async = {
    (unaryfunc)awaitObject_await,           /* am_await */
    0,                                      /* am_aiter */
    0                                       /* am_anext */
};


static PyTypeObject awaitType = {
    PyVarObject_HEAD_INIT(NULL, 0)
    "awaitType",
    sizeof(awaitObject),                /* tp_basicsize */
    0,                                  /* tp_itemsize */
    (destructor)awaitObject_dealloc,    /* destructor tp_dealloc */
    0,                                  /* tp_print */
    0,                                  /* tp_getattr */
    0,                                  /* tp_setattr */
    &awaitType_as_async,                /* tp_as_async */
    0,                                  /* tp_repr */
    0,                                  /* tp_as_number */
    0,                                  /* tp_as_sequence */
    0,                                  /* tp_as_mapping */
    0,                                  /* tp_hash */
    0,                                  /* tp_call */
    0,                                  /* tp_str */
    PyObject_GenericGetAttr,            /* tp_getattro */
    PyObject_GenericSetAttr,            /* tp_setattro */
    0,                                  /* tp_as_buffer */
    0,                                  /* tp_flags */
    "C level type with tp_as_async",
    0,                                  /* traverseproc tp_traverse */
    0,                                  /* tp_clear */
    0,                                  /* tp_richcompare */
    0,                                  /* tp_weaklistoffset */
    0,                                  /* tp_iter */
    0,                                  /* tp_iternext */
    0,                                  /* tp_methods */
    0,                                  /* tp_members */
    0,
    0,
    0,
    0,
    0,
    0,
    0,
    0,
    awaitObject_new,                    /* tp_new */
    PyObject_Del,                       /* tp_free */
};


static int recurse_infinitely_error_init(PyObject *, PyObject *, PyObject *);

static PyTypeObject PyRecursingInfinitelyError_Type = {
    PyVarObject_HEAD_INIT(NULL, 0)
    "RecursingInfinitelyError",   /* tp_name */
    sizeof(PyBaseExceptionObject), /* tp_basicsize */
    0,                          /* tp_itemsize */
    0,                          /* tp_dealloc */
    0,                          /* tp_print */
    0,                          /* tp_getattr */
    0,                          /* tp_setattr */
    0,                          /* tp_reserved */
    0,                          /* tp_repr */
    0,                          /* tp_as_number */
    0,                          /* tp_as_sequence */
    0,                          /* tp_as_mapping */
    0,                          /* tp_hash */
    0,                          /* tp_call */
    0,                          /* tp_str */
    0,                          /* tp_getattro */
    0,                          /* tp_setattro */
    0,                          /* tp_as_buffer */
    Py_TPFLAGS_DEFAULT | Py_TPFLAGS_BASETYPE, /* tp_flags */
    "Instantiating this exception starts infinite recursion.", /* tp_doc */
    0,                          /* tp_traverse */
    0,                          /* tp_clear */
    0,                          /* tp_richcompare */
    0,                          /* tp_weaklistoffset */
    0,                          /* tp_iter */
    0,                          /* tp_iternext */
    0,                          /* tp_methods */
    0,                          /* tp_members */
    0,                          /* tp_getset */
    0,                          /* tp_base */
    0,                          /* tp_dict */
    0,                          /* tp_descr_get */
    0,                          /* tp_descr_set */
    0,                          /* tp_dictoffset */
    (initproc)recurse_infinitely_error_init, /* tp_init */
    0,                          /* tp_alloc */
    0,                          /* tp_new */
};

static int
recurse_infinitely_error_init(PyObject *self, PyObject *args, PyObject *kwds)
{
    PyObject *type = (PyObject *)&PyRecursingInfinitelyError_Type;

    /* Instantiating this exception starts infinite recursion. */
    Py_INCREF(type);
    PyErr_SetObject(type, NULL);
    return -1;
}


/* Test PEP 560 */

typedef struct {
    PyObject_HEAD
    PyObject *item;
} PyGenericAliasObject;

static void
generic_alias_dealloc(PyGenericAliasObject *self)
{
    Py_CLEAR(self->item);
    Py_TYPE(self)->tp_free((PyObject *)self);
}

static PyObject *
generic_alias_mro_entries(PyGenericAliasObject *self, PyObject *bases)
{
    return PyTuple_Pack(1, self->item);
}

static PyMethodDef generic_alias_methods[] = {
    {"__mro_entries__", (PyCFunction)(void(*)(void))generic_alias_mro_entries, METH_O, NULL},
    {NULL}  /* sentinel */
};

static PyTypeObject GenericAlias_Type = {
    PyVarObject_HEAD_INIT(NULL, 0)
    "GenericAlias",
    sizeof(PyGenericAliasObject),
    0,
    .tp_dealloc = (destructor)generic_alias_dealloc,
    .tp_flags = Py_TPFLAGS_DEFAULT | Py_TPFLAGS_BASETYPE,
    .tp_methods = generic_alias_methods,
};

static PyObject *
generic_alias_new(PyObject *item)
{
    PyGenericAliasObject *o = PyObject_New(PyGenericAliasObject, &GenericAlias_Type);
    if (o == NULL) {
        return NULL;
    }
    Py_INCREF(item);
    o->item = item;
    return (PyObject*) o;
}

typedef struct {
    PyObject_HEAD
} PyGenericObject;

static PyObject *
generic_class_getitem(PyObject *type, PyObject *item)
{
    return generic_alias_new(item);
}

static PyMethodDef generic_methods[] = {
    {"__class_getitem__", generic_class_getitem, METH_O|METH_CLASS, NULL},
    {NULL}  /* sentinel */
};

static PyTypeObject Generic_Type = {
    PyVarObject_HEAD_INIT(NULL, 0)
    "Generic",
    sizeof(PyGenericObject),
    0,
    .tp_flags = Py_TPFLAGS_DEFAULT | Py_TPFLAGS_BASETYPE,
    .tp_methods = generic_methods,
};


static struct PyModuleDef _testcapimodule = {
    PyModuleDef_HEAD_INIT,
    "_testcapi",
    NULL,
    -1,
    TestMethods,
    NULL,
    NULL,
    NULL,
    NULL
};

/* Per PEP 489, this module will not be converted to multi-phase initialization
 */

PyMODINIT_FUNC
PyInit__testcapi(void)
{
    PyObject *m;

    m = PyModule_Create(&_testcapimodule);
    if (m == NULL)
        return NULL;

    Py_TYPE(&_HashInheritanceTester_Type)=&PyType_Type;

    Py_TYPE(&test_structmembersType)=&PyType_Type;
    Py_INCREF(&test_structmembersType);
    /* don't use a name starting with "test", since we don't want
       test_capi to automatically call this */
    PyModule_AddObject(m, "_test_structmembersType", (PyObject *)&test_structmembersType);
    if (PyType_Ready(&matmulType) < 0)
        return NULL;
    Py_INCREF(&matmulType);
    PyModule_AddObject(m, "matmulType", (PyObject *)&matmulType);

    if (PyType_Ready(&awaitType) < 0)
        return NULL;
    Py_INCREF(&awaitType);
    PyModule_AddObject(m, "awaitType", (PyObject *)&awaitType);

    if (PyType_Ready(&GenericAlias_Type) < 0)
        return NULL;
    Py_INCREF(&GenericAlias_Type);
    PyModule_AddObject(m, "GenericAlias", (PyObject *)&GenericAlias_Type);

    if (PyType_Ready(&Generic_Type) < 0)
        return NULL;
    Py_INCREF(&Generic_Type);
    PyModule_AddObject(m, "Generic", (PyObject *)&Generic_Type);

    PyRecursingInfinitelyError_Type.tp_base = (PyTypeObject *)PyExc_Exception;
    if (PyType_Ready(&PyRecursingInfinitelyError_Type) < 0) {
        return NULL;
    }
    Py_INCREF(&PyRecursingInfinitelyError_Type);
    PyModule_AddObject(m, "RecursingInfinitelyError",
                       (PyObject *)&PyRecursingInfinitelyError_Type);

    PyModule_AddObject(m, "CHAR_MAX", PyLong_FromLong(CHAR_MAX));
    PyModule_AddObject(m, "CHAR_MIN", PyLong_FromLong(CHAR_MIN));
    PyModule_AddObject(m, "UCHAR_MAX", PyLong_FromLong(UCHAR_MAX));
    PyModule_AddObject(m, "SHRT_MAX", PyLong_FromLong(SHRT_MAX));
    PyModule_AddObject(m, "SHRT_MIN", PyLong_FromLong(SHRT_MIN));
    PyModule_AddObject(m, "USHRT_MAX", PyLong_FromLong(USHRT_MAX));
    PyModule_AddObject(m, "INT_MAX",  PyLong_FromLong(INT_MAX));
    PyModule_AddObject(m, "INT_MIN",  PyLong_FromLong(INT_MIN));
    PyModule_AddObject(m, "UINT_MAX",  PyLong_FromUnsignedLong(UINT_MAX));
    PyModule_AddObject(m, "LONG_MAX", PyLong_FromLong(LONG_MAX));
    PyModule_AddObject(m, "LONG_MIN", PyLong_FromLong(LONG_MIN));
    PyModule_AddObject(m, "ULONG_MAX", PyLong_FromUnsignedLong(ULONG_MAX));
    PyModule_AddObject(m, "FLT_MAX", PyFloat_FromDouble(FLT_MAX));
    PyModule_AddObject(m, "FLT_MIN", PyFloat_FromDouble(FLT_MIN));
    PyModule_AddObject(m, "DBL_MAX", PyFloat_FromDouble(DBL_MAX));
    PyModule_AddObject(m, "DBL_MIN", PyFloat_FromDouble(DBL_MIN));
    PyModule_AddObject(m, "LLONG_MAX", PyLong_FromLongLong(PY_LLONG_MAX));
    PyModule_AddObject(m, "LLONG_MIN", PyLong_FromLongLong(PY_LLONG_MIN));
    PyModule_AddObject(m, "ULLONG_MAX", PyLong_FromUnsignedLongLong(PY_ULLONG_MAX));
    PyModule_AddObject(m, "PY_SSIZE_T_MAX", PyLong_FromSsize_t(PY_SSIZE_T_MAX));
    PyModule_AddObject(m, "PY_SSIZE_T_MIN", PyLong_FromSsize_t(PY_SSIZE_T_MIN));
    PyModule_AddObject(m, "SIZEOF_PYGC_HEAD", PyLong_FromSsize_t(sizeof(PyGC_Head)));
    PyModule_AddObject(m, "SIZEOF_TIME_T", PyLong_FromSsize_t(sizeof(time_t)));
    Py_INCREF(&PyInstanceMethod_Type);
    PyModule_AddObject(m, "instancemethod", (PyObject *)&PyInstanceMethod_Type);

    PyModule_AddIntConstant(m, "the_number_three", 3);
#ifdef WITH_PYMALLOC
    PyModule_AddObject(m, "WITH_PYMALLOC", Py_True);
#else
    PyModule_AddObject(m, "WITH_PYMALLOC", Py_False);
#endif

    TestError = PyErr_NewException("_testcapi.error", NULL, NULL);
    Py_INCREF(TestError);
    PyModule_AddObject(m, "error", TestError);
    return m;
}<|MERGE_RESOLUTION|>--- conflicted
+++ resolved
@@ -4708,141 +4708,6 @@
     return _PyCoreConfig_AsDict(config);
 }
 
-<<<<<<< HEAD
-    dict = PyDict_New();
-    if (dict == NULL) {
-        return NULL;
-    }
-
-#define FROM_STRING(STR) \
-    ((STR != NULL) ? \
-        PyUnicode_FromString(STR) \
-        : (Py_INCREF(Py_None), Py_None))
-#define FROM_WSTRING(STR) \
-    ((STR != NULL) ? \
-        PyUnicode_FromWideChar(STR, -1) \
-        : (Py_INCREF(Py_None), Py_None))
-#define SET_ITEM(KEY, EXPR) \
-        do { \
-            obj = (EXPR); \
-            if (obj == NULL) { \
-                return NULL; \
-            } \
-            int res = PyDict_SetItemString(dict, (KEY), obj); \
-            Py_DECREF(obj); \
-            if (res < 0) { \
-                goto fail; \
-            } \
-        } while (0)
-
-    SET_ITEM("install_signal_handlers",
-             PyLong_FromLong(config->install_signal_handlers));
-    SET_ITEM("use_environment",
-             PyLong_FromLong(config->use_environment));
-    SET_ITEM("use_hash_seed",
-             PyLong_FromLong(config->use_hash_seed));
-    SET_ITEM("hash_seed",
-             PyLong_FromUnsignedLong(config->hash_seed));
-    SET_ITEM("allocator",
-             FROM_STRING(config->allocator));
-    SET_ITEM("dev_mode",
-             PyLong_FromLong(config->dev_mode));
-    SET_ITEM("faulthandler",
-             PyLong_FromLong(config->faulthandler));
-    SET_ITEM("tracemalloc",
-             PyLong_FromLong(config->tracemalloc));
-    SET_ITEM("import_time",
-             PyLong_FromLong(config->import_time));
-    SET_ITEM("show_ref_count",
-             PyLong_FromLong(config->show_ref_count));
-    SET_ITEM("show_alloc_count",
-             PyLong_FromLong(config->show_alloc_count));
-    SET_ITEM("dump_refs",
-             PyLong_FromLong(config->dump_refs));
-    SET_ITEM("malloc_stats",
-             PyLong_FromLong(config->malloc_stats));
-    SET_ITEM("warn_on_c_locale",
-             PyLong_FromLong(config->warn_on_c_locale));
-    SET_ITEM("filesystem_encoding",
-             FROM_STRING(config->filesystem_encoding));
-    SET_ITEM("filesystem_errors",
-             FROM_STRING(config->filesystem_errors));
-    SET_ITEM("stdio_encoding",
-             FROM_STRING(config->stdio_encoding));
-    SET_ITEM("utf8_mode",
-             PyLong_FromLong(config->utf8_mode));
-    SET_ITEM("pycache_prefix",
-             FROM_WSTRING(config->pycache_prefix));
-    SET_ITEM("program_name",
-             FROM_WSTRING(config->program_name));
-    SET_ITEM("argv",
-             _Py_wstrlist_as_pylist(config->argc, config->argv));
-    SET_ITEM("program",
-             FROM_WSTRING(config->program));
-    SET_ITEM("warnoptions",
-             _Py_wstrlist_as_pylist(config->nwarnoption, config->warnoptions));
-    SET_ITEM("module_search_path_env",
-             FROM_WSTRING(config->module_search_path_env));
-    SET_ITEM("home",
-             FROM_WSTRING(config->home));
-    SET_ITEM("module_search_paths",
-             _Py_wstrlist_as_pylist(config->nmodule_search_path, config->module_search_paths));
-    SET_ITEM("executable",
-             FROM_WSTRING(config->executable));
-    SET_ITEM("prefix",
-             FROM_WSTRING(config->prefix));
-    SET_ITEM("base_prefix",
-             FROM_WSTRING(config->base_prefix));
-    SET_ITEM("exec_prefix",
-             FROM_WSTRING(config->exec_prefix));
-    SET_ITEM("base_exec_prefix",
-             FROM_WSTRING(config->base_exec_prefix));
-#ifdef MS_WINDOWS
-    SET_ITEM("dll_path",
-             FROM_WSTRING(config->dll_path));
-#endif
-    SET_ITEM("isolated",
-             PyLong_FromLong(config->isolated));
-    SET_ITEM("site_import",
-             PyLong_FromLong(config->site_import));
-    SET_ITEM("bytes_warning",
-             PyLong_FromLong(config->bytes_warning));
-    SET_ITEM("inspect",
-             PyLong_FromLong(config->inspect));
-    SET_ITEM("interactive",
-             PyLong_FromLong(config->interactive));
-    SET_ITEM("optimization_level",
-             PyLong_FromLong(config->optimization_level));
-    SET_ITEM("parser_debug",
-             PyLong_FromLong(config->parser_debug));
-    SET_ITEM("write_bytecode",
-             PyLong_FromLong(config->write_bytecode));
-    SET_ITEM("verbose",
-             PyLong_FromLong(config->verbose));
-    SET_ITEM("quiet",
-             PyLong_FromLong(config->quiet));
-    SET_ITEM("user_site_directory",
-             PyLong_FromLong(config->user_site_directory));
-    SET_ITEM("buffered_stdio",
-             PyLong_FromLong(config->buffered_stdio));
-    SET_ITEM("stdio_encoding",
-             FROM_STRING(config->stdio_encoding));
-    SET_ITEM("stdio_errors",
-             FROM_STRING(config->stdio_errors));
-#ifdef MS_WINDOWS
-    SET_ITEM("legacy_windows_fs_encoding",
-             PyLong_FromLong(config->legacy_windows_fs_encoding));
-    SET_ITEM("legacy_windows_stdio",
-             PyLong_FromLong(config->legacy_windows_stdio));
-#endif
-    SET_ITEM("_install_importlib",
-             PyLong_FromLong(config->_install_importlib));
-    SET_ITEM("_check_hash_pycs_mode",
-             FROM_STRING(config->_check_hash_pycs_mode));
-    SET_ITEM("_frozen",
-             PyLong_FromLong(config->_frozen));
-=======
->>>>>>> 388c8c20
 
 static PyObject *
 get_main_config(PyObject *self, PyObject *Py_UNUSED(args))
