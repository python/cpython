/*
 * C Extension module to test Python interpreter C APIs.
 *
 * The 'test_*' functions exported by this module are run as part of the
 * standard Python regression test, via Lib/test/test_capi.py.
 */

// Include parts.h first since it takes care of NDEBUG and Py_BUILD_CORE macros
// and including Python.h.
//
// Several parts of this module are broken out into files in _testcapi/.
// Include definitions from there.
#include "_testcapi/parts.h"

#include "frameobject.h"          // PyFrame_New()
#include "marshal.h"              // PyMarshal_WriteLongToFile()

#include <float.h>                // FLT_MAX
#include <signal.h>
#include <stddef.h>               // offsetof()

#ifdef HAVE_SYS_WAIT_H
#  include <sys/wait.h>           // W_STOPCODE
#endif

#ifdef bool
#  error "The public headers should not include <stdbool.h>, see gh-48924"
#endif

#include "_testcapi/util.h"


// Forward declarations
static struct PyModuleDef _testcapimodule;

// Module state
typedef struct {
    PyObject *error; // _testcapi.error object
} testcapistate_t;

static testcapistate_t*
get_testcapi_state(PyObject *module)
{
    void *state = PyModule_GetState(module);
    assert(state != NULL);
    return (testcapistate_t *)state;
}

static PyObject *
get_testerror(PyObject *self) {
    testcapistate_t *state = get_testcapi_state(self);
    return state->error;
}

/* Raise _testcapi.error with test_name + ": " + msg, and return NULL. */

static PyObject *
raiseTestError(PyObject *self, const char* test_name, const char* msg)
{
    PyErr_Format(get_testerror(self), "%s: %s", test_name, msg);
    return NULL;
}

/* Test #defines from pyconfig.h (particularly the SIZEOF_* defines).

   The ones derived from autoconf on the UNIX-like OSes can be relied
   upon (in the absence of sloppy cross-compiling), but the Windows
   platforms have these hardcoded.  Better safe than sorry.
*/
static PyObject*
sizeof_error(PyObject *self, const char* fatname, const char* typname,
    int expected, int got)
{
    PyErr_Format(get_testerror(self),
        "%s #define == %d but sizeof(%s) == %d",
        fatname, expected, typname, got);
    return (PyObject*)NULL;
}

static PyObject*
test_config(PyObject *self, PyObject *Py_UNUSED(ignored))
{
#define CHECK_SIZEOF(FATNAME, TYPE) \
    do { \
        if (FATNAME != sizeof(TYPE)) { \
            return sizeof_error(self, #FATNAME, #TYPE, FATNAME, sizeof(TYPE)); \
        } \
    } while (0)

    CHECK_SIZEOF(SIZEOF_SHORT, short);
    CHECK_SIZEOF(SIZEOF_INT, int);
    CHECK_SIZEOF(SIZEOF_LONG, long);
    CHECK_SIZEOF(SIZEOF_VOID_P, void*);
    CHECK_SIZEOF(SIZEOF_TIME_T, time_t);
    CHECK_SIZEOF(SIZEOF_LONG_LONG, long long);

#undef CHECK_SIZEOF

    Py_RETURN_NONE;
}

static PyObject*
test_sizeof_c_types(PyObject *self, PyObject *Py_UNUSED(ignored))
{
#if defined(__GNUC__) && ((__GNUC__ > 4) || ((__GNUC__ == 4) && (__GNUC_MINOR__ > 5)))
#pragma GCC diagnostic push
#pragma GCC diagnostic ignored "-Wtype-limits"
#endif
#define CHECK_SIZEOF(TYPE, EXPECTED) \
    do { \
        if (EXPECTED != sizeof(TYPE)) { \
            PyErr_Format(get_testerror(self),               \
                         "sizeof(%s) = %u instead of %u",   \
                         #TYPE, sizeof(TYPE), EXPECTED);    \
            return (PyObject*)NULL; \
        } \
    } while (0)
#define IS_SIGNED(TYPE) (((TYPE)-1) < (TYPE)0)
#define CHECK_SIGNNESS(TYPE, SIGNED) \
    do { \
        if (IS_SIGNED(TYPE) != SIGNED) { \
            PyErr_Format(get_testerror(self),                   \
                         "%s signness is %i, instead of %i",    \
                         #TYPE, IS_SIGNED(TYPE), SIGNED);       \
            return (PyObject*)NULL; \
        } \
    } while (0)

    /* integer types */
    CHECK_SIZEOF(Py_UCS1, 1);
    CHECK_SIZEOF(Py_UCS2, 2);
    CHECK_SIZEOF(Py_UCS4, 4);
    CHECK_SIGNNESS(Py_UCS1, 0);
    CHECK_SIGNNESS(Py_UCS2, 0);
    CHECK_SIGNNESS(Py_UCS4, 0);
    CHECK_SIZEOF(int32_t, 4);
    CHECK_SIGNNESS(int32_t, 1);
    CHECK_SIZEOF(uint32_t, 4);
    CHECK_SIGNNESS(uint32_t, 0);
    CHECK_SIZEOF(int64_t, 8);
    CHECK_SIGNNESS(int64_t, 1);
    CHECK_SIZEOF(uint64_t, 8);
    CHECK_SIGNNESS(uint64_t, 0);

    /* pointer/size types */
    CHECK_SIZEOF(size_t, sizeof(void *));
    CHECK_SIGNNESS(size_t, 0);
    CHECK_SIZEOF(Py_ssize_t, sizeof(void *));
    CHECK_SIGNNESS(Py_ssize_t, 1);

    CHECK_SIZEOF(uintptr_t, sizeof(void *));
    CHECK_SIGNNESS(uintptr_t, 0);
    CHECK_SIZEOF(intptr_t, sizeof(void *));
    CHECK_SIGNNESS(intptr_t, 1);

    Py_RETURN_NONE;

#undef IS_SIGNED
#undef CHECK_SIGNESS
#undef CHECK_SIZEOF
#if defined(__GNUC__) && ((__GNUC__ > 4) || ((__GNUC__ == 4) && (__GNUC_MINOR__ > 5)))
#pragma GCC diagnostic pop
#endif
}

static PyObject*
test_list_api(PyObject *self, PyObject *Py_UNUSED(ignored))
{
    PyObject* list;
    int i;

    /* SF bug 132008:  PyList_Reverse segfaults */
#define NLIST 30
    list = PyList_New(NLIST);
    if (list == (PyObject*)NULL)
        return (PyObject*)NULL;
    /* list = range(NLIST) */
    for (i = 0; i < NLIST; ++i) {
        PyObject* anint = PyLong_FromLong(i);
        if (anint == (PyObject*)NULL) {
            Py_DECREF(list);
            return (PyObject*)NULL;
        }
        PyList_SET_ITEM(list, i, anint);
    }
    /* list.reverse(), via PyList_Reverse() */
    i = PyList_Reverse(list);   /* should not blow up! */
    if (i != 0) {
        Py_DECREF(list);
        return (PyObject*)NULL;
    }
    /* Check that list == range(29, -1, -1) now */
    for (i = 0; i < NLIST; ++i) {
        PyObject* anint = PyList_GET_ITEM(list, i);
        if (PyLong_AS_LONG(anint) != NLIST-1-i) {
            PyErr_SetString(get_testerror(self),
                            "test_list_api: reverse screwed up");
            Py_DECREF(list);
            return (PyObject*)NULL;
        }
    }
    Py_DECREF(list);
#undef NLIST

    Py_RETURN_NONE;
}

static int
test_dict_inner(PyObject *self, int count)
{
    Py_ssize_t pos = 0, iterations = 0;
    int i;
    PyObject *dict = PyDict_New();
    PyObject *v, *k;

    if (dict == NULL)
        return -1;

    for (i = 0; i < count; i++) {
        v = PyLong_FromLong(i);
        if (v == NULL) {
            goto error;
        }
        if (PyDict_SetItem(dict, v, v) < 0) {
            Py_DECREF(v);
            goto error;
        }
        Py_DECREF(v);
    }

    k = v = UNINITIALIZED_PTR;
    while (PyDict_Next(dict, &pos, &k, &v)) {
        PyObject *o;
        iterations++;

        assert(k != UNINITIALIZED_PTR);
        assert(v != UNINITIALIZED_PTR);
        i = PyLong_AS_LONG(v) + 1;
        o = PyLong_FromLong(i);
        if (o == NULL) {
            goto error;
        }
        if (PyDict_SetItem(dict, k, o) < 0) {
            Py_DECREF(o);
            goto error;
        }
        Py_DECREF(o);
        k = v = UNINITIALIZED_PTR;
    }
    assert(k == UNINITIALIZED_PTR);
    assert(v == UNINITIALIZED_PTR);

    Py_DECREF(dict);

    if (iterations != count) {
        PyErr_SetString(
            get_testerror(self),
            "test_dict_iteration: dict iteration went wrong ");
        return -1;
    } else {
        return 0;
    }
error:
    Py_DECREF(dict);
    return -1;
}



static PyObject*
test_dict_iteration(PyObject* self, PyObject *Py_UNUSED(ignored))
{
    int i;

    for (i = 0; i < 200; i++) {
        if (test_dict_inner(self, i) < 0) {
            return NULL;
        }
    }

    Py_RETURN_NONE;
}

/* Issue #4701: Check that PyObject_Hash implicitly calls
 *   PyType_Ready if it hasn't already been called
 */
static PyTypeObject _HashInheritanceTester_Type = {
    PyVarObject_HEAD_INIT(NULL, 0)
    "hashinheritancetester",            /* Name of this type */
    sizeof(PyObject),           /* Basic object size */
    0,                          /* Item size for varobject */
    (destructor)PyObject_Free,  /* tp_dealloc */
    0,                          /* tp_vectorcall_offset */
    0,                          /* tp_getattr */
    0,                          /* tp_setattr */
    0,                          /* tp_as_async */
    0,                          /* tp_repr */
    0,                          /* tp_as_number */
    0,                          /* tp_as_sequence */
    0,                          /* tp_as_mapping */
    0,                          /* tp_hash */
    0,                          /* tp_call */
    0,                          /* tp_str */
    PyObject_GenericGetAttr,  /* tp_getattro */
    0,                          /* tp_setattro */
    0,                          /* tp_as_buffer */
    Py_TPFLAGS_DEFAULT,         /* tp_flags */
    0,                          /* tp_doc */
    0,                          /* tp_traverse */
    0,                          /* tp_clear */
    0,                          /* tp_richcompare */
    0,                          /* tp_weaklistoffset */
    0,                          /* tp_iter */
    0,                          /* tp_iternext */
    0,                          /* tp_methods */
    0,                          /* tp_members */
    0,                          /* tp_getset */
    0,                          /* tp_base */
    0,                          /* tp_dict */
    0,                          /* tp_descr_get */
    0,                          /* tp_descr_set */
    0,                          /* tp_dictoffset */
    0,                          /* tp_init */
    0,                          /* tp_alloc */
    PyType_GenericNew,                  /* tp_new */
};

static PyObject*
pycompilestring(PyObject* self, PyObject *obj) {
    if (PyBytes_CheckExact(obj) == 0) {
        PyErr_SetString(PyExc_ValueError, "Argument must be a bytes object");
        return NULL;
    }
    const char *the_string = PyBytes_AsString(obj);
    if (the_string == NULL) {
        return NULL;
    }
    return Py_CompileString(the_string, "<string>", Py_file_input);
}

static PyObject*
test_lazy_hash_inheritance(PyObject* self, PyObject *Py_UNUSED(ignored))
{
    PyTypeObject *type;
    PyObject *obj;
    Py_hash_t hash;

    type = &_HashInheritanceTester_Type;

    if (type->tp_dict != NULL)
        /* The type has already been initialized. This probably means
           -R is being used. */
        Py_RETURN_NONE;


    obj = PyObject_New(PyObject, type);
    if (obj == NULL) {
        PyErr_Clear();
        PyErr_SetString(
            get_testerror(self),
            "test_lazy_hash_inheritance: failed to create object");
        return NULL;
    }

    if (type->tp_dict != NULL) {
        PyErr_SetString(
            get_testerror(self),
            "test_lazy_hash_inheritance: type initialised too soon");
        Py_DECREF(obj);
        return NULL;
    }

    hash = PyObject_Hash(obj);
    if ((hash == -1) && PyErr_Occurred()) {
        PyErr_Clear();
        PyErr_SetString(
            get_testerror(self),
            "test_lazy_hash_inheritance: could not hash object");
        Py_DECREF(obj);
        return NULL;
    }

    if (type->tp_dict == NULL) {
        PyErr_SetString(
            get_testerror(self),
            "test_lazy_hash_inheritance: type not initialised by hash()");
        Py_DECREF(obj);
        return NULL;
    }

    if (type->tp_hash != PyType_Type.tp_hash) {
        PyErr_SetString(
            get_testerror(self),
            "test_lazy_hash_inheritance: unexpected hash function");
        Py_DECREF(obj);
        return NULL;
    }

    Py_DECREF(obj);

    Py_RETURN_NONE;
}

static PyObject *
return_none(void *unused)
{
    Py_RETURN_NONE;
}

static PyObject *
raise_error(void *unused)
{
    PyErr_SetNone(PyExc_ValueError);
    return NULL;
}

static PyObject *
py_buildvalue(PyObject *self, PyObject *args)
{
    const char *fmt;
    PyObject *objs[10] = {NULL};
    if (!PyArg_ParseTuple(args, "s|OOOOOOOOOO", &fmt,
            &objs[0], &objs[1], &objs[2], &objs[3], &objs[4],
            &objs[5], &objs[6], &objs[7], &objs[8], &objs[9]))
    {
        return NULL;
    }
    for(int i = 0; i < 10; i++) {
        NULLABLE(objs[i]);
    }
    return Py_BuildValue(fmt,
            objs[0], objs[1], objs[2], objs[3], objs[4],
            objs[5], objs[6], objs[7], objs[8], objs[9]);
}

static PyObject *
py_buildvalue_ints(PyObject *self, PyObject *args)
{
    const char *fmt;
    unsigned int values[10] = {0};
    if (!PyArg_ParseTuple(args, "s|IIIIIIIIII", &fmt,
            &values[0], &values[1], &values[2], &values[3], &values[4],
            &values[5], &values[6], &values[7], &values[8], &values[9]))
    {
        return NULL;
    }
    return Py_BuildValue(fmt,
            values[0], values[1], values[2], values[3], values[4],
            values[5], values[6], values[7], values[8], values[9]);
}

static int
test_buildvalue_N_error(PyObject *self, const char *fmt)
{
    PyObject *arg, *res;

    arg = PyList_New(0);
    if (arg == NULL) {
        return -1;
    }

    Py_INCREF(arg);
    res = Py_BuildValue(fmt, return_none, NULL, arg);
    if (res == NULL) {
        return -1;
    }
    Py_DECREF(res);
    if (Py_REFCNT(arg) != 1) {
        PyErr_Format(get_testerror(self), "test_buildvalue_N: "
                     "arg was not decrefed in successful "
                     "Py_BuildValue(\"%s\")", fmt);
        return -1;
    }

    Py_INCREF(arg);
    res = Py_BuildValue(fmt, raise_error, NULL, arg);
    if (res != NULL || !PyErr_Occurred()) {
        PyErr_Format(get_testerror(self), "test_buildvalue_N: "
                     "Py_BuildValue(\"%s\") didn't complain", fmt);
        return -1;
    }
    PyErr_Clear();
    if (Py_REFCNT(arg) != 1) {
        PyErr_Format(get_testerror(self), "test_buildvalue_N: "
                     "arg was not decrefed in failed "
                     "Py_BuildValue(\"%s\")", fmt);
        return -1;
    }
    Py_DECREF(arg);
    return 0;
}

static PyObject *
test_buildvalue_N(PyObject *self, PyObject *Py_UNUSED(ignored))
{
    PyObject *arg, *res;

    arg = PyList_New(0);
    if (arg == NULL) {
        return NULL;
    }
    Py_INCREF(arg);
    res = Py_BuildValue("N", arg);
    if (res == NULL) {
        return NULL;
    }
    if (res != arg) {
        return raiseTestError(self, "test_buildvalue_N",
                              "Py_BuildValue(\"N\") returned wrong result");
    }
    if (Py_REFCNT(arg) != 2) {
        return raiseTestError(self, "test_buildvalue_N",
                              "arg was not decrefed in Py_BuildValue(\"N\")");
    }
    Py_DECREF(res);
    Py_DECREF(arg);

    if (test_buildvalue_N_error(self, "O&N") < 0)
        return NULL;
    if (test_buildvalue_N_error(self, "(O&N)") < 0)
        return NULL;
    if (test_buildvalue_N_error(self, "[O&N]") < 0)
        return NULL;
    if (test_buildvalue_N_error(self, "{O&N}") < 0)
        return NULL;
    if (test_buildvalue_N_error(self, "{()O&(())N}") < 0)
        return NULL;

    Py_RETURN_NONE;
}


static PyObject *
test_get_statictype_slots(PyObject *self, PyObject *Py_UNUSED(ignored))
{
    newfunc tp_new = PyType_GetSlot(&PyLong_Type, Py_tp_new);
    if (PyLong_Type.tp_new != tp_new) {
        PyErr_SetString(PyExc_AssertionError, "mismatch: tp_new of long");
        return NULL;
    }

    reprfunc tp_repr = PyType_GetSlot(&PyLong_Type, Py_tp_repr);
    if (PyLong_Type.tp_repr != tp_repr) {
        PyErr_SetString(PyExc_AssertionError, "mismatch: tp_repr of long");
        return NULL;
    }

    ternaryfunc tp_call = PyType_GetSlot(&PyLong_Type, Py_tp_call);
    if (tp_call != NULL) {
        PyErr_SetString(PyExc_AssertionError, "mismatch: tp_call of long");
        return NULL;
    }

    binaryfunc nb_add = PyType_GetSlot(&PyLong_Type, Py_nb_add);
    if (PyLong_Type.tp_as_number->nb_add != nb_add) {
        PyErr_SetString(PyExc_AssertionError, "mismatch: nb_add of long");
        return NULL;
    }

    lenfunc mp_length = PyType_GetSlot(&PyLong_Type, Py_mp_length);
    if (mp_length != NULL) {
        PyErr_SetString(PyExc_AssertionError, "mismatch: mp_length of long");
        return NULL;
    }

    void *over_value = PyType_GetSlot(&PyLong_Type, Py_bf_releasebuffer + 1);
    if (over_value != NULL) {
        PyErr_SetString(PyExc_AssertionError, "mismatch: max+1 of long");
        return NULL;
    }

    tp_new = PyType_GetSlot(&PyLong_Type, 0);
    if (tp_new != NULL) {
        PyErr_SetString(PyExc_AssertionError, "mismatch: slot 0 of long");
        return NULL;
    }
    if (PyErr_ExceptionMatches(PyExc_SystemError)) {
        // This is the right exception
        PyErr_Clear();
    }
    else {
        return NULL;
    }

    Py_RETURN_NONE;
}


static PyType_Slot HeapTypeNameType_slots[] = {
    {0},
};

static PyType_Spec HeapTypeNameType_Spec = {
    .name = "_testcapi.HeapTypeNameType",
    .basicsize = sizeof(PyObject),
    .flags = Py_TPFLAGS_DEFAULT,
    .slots = HeapTypeNameType_slots,
};

static PyObject *
get_heaptype_for_name(PyObject *self, PyObject *Py_UNUSED(ignored))
{
    return PyType_FromSpec(&HeapTypeNameType_Spec);
}


static PyObject *
get_type_name(PyObject *self, PyObject *type)
{
    assert(PyType_Check(type));
    return PyType_GetName((PyTypeObject *)type);
}


static PyObject *
get_type_qualname(PyObject *self, PyObject *type)
{
    assert(PyType_Check(type));
    return PyType_GetQualName((PyTypeObject *)type);
}


static PyObject *
get_type_fullyqualname(PyObject *self, PyObject *type)
{
    assert(PyType_Check(type));
    return PyType_GetFullyQualifiedName((PyTypeObject *)type);
}


static PyObject *
get_type_module_name(PyObject *self, PyObject *type)
{
    assert(PyType_Check(type));
    return PyType_GetModuleName((PyTypeObject *)type);
}


static PyObject *
test_get_type_dict(PyObject *self, PyObject *Py_UNUSED(ignored))
{
    /* Test for PyType_GetDict */

    // Assert ints have a `to_bytes` method
    PyObject *long_dict = PyType_GetDict(&PyLong_Type);
    assert(long_dict);
    assert(PyDict_GetItemString(long_dict, "to_bytes")); // borrowed ref
    Py_DECREF(long_dict);

    // Make a new type, add an attribute to it and assert it's there
    PyObject *HeapTypeNameType = PyType_FromSpec(&HeapTypeNameType_Spec);
    assert(HeapTypeNameType);
    assert(PyObject_SetAttrString(
        HeapTypeNameType, "new_attr", Py_NewRef(Py_None)) >= 0);
    PyObject *type_dict = PyType_GetDict((PyTypeObject*)HeapTypeNameType);
    assert(type_dict);
    assert(PyDict_GetItemString(type_dict, "new_attr")); // borrowed ref
    Py_DECREF(HeapTypeNameType);
    Py_DECREF(type_dict);
    Py_RETURN_NONE;
}

static PyObject *
pyobject_repr_from_null(PyObject *self, PyObject *Py_UNUSED(ignored))
{
    return PyObject_Repr(NULL);
}

static PyObject *
pyobject_str_from_null(PyObject *self, PyObject *Py_UNUSED(ignored))
{
    return PyObject_Str(NULL);
}

static PyObject *
pyobject_bytes_from_null(PyObject *self, PyObject *Py_UNUSED(ignored))
{
    return PyObject_Bytes(NULL);
}

static PyObject *
set_errno(PyObject *self, PyObject *args)
{
    int new_errno;

    if (!PyArg_ParseTuple(args, "i:set_errno", &new_errno))
        return NULL;

    errno = new_errno;
    Py_RETURN_NONE;
}

/* test_thread_state spawns a thread of its own, and that thread releases
 * `thread_done` when it's finished.  The driver code has to know when the
 * thread finishes, because the thread uses a PyObject (the callable) that
 * may go away when the driver finishes.  The former lack of this explicit
 * synchronization caused rare segfaults, so rare that they were seen only
 * on a Mac buildbot (although they were possible on any box).
 */
static PyThread_type_lock thread_done = NULL;

static int
_make_call(void *callable)
{
    PyObject *rc;
    int success;
    PyGILState_STATE s = PyGILState_Ensure();
    rc = PyObject_CallNoArgs((PyObject *)callable);
    success = (rc != NULL);
    Py_XDECREF(rc);
    PyGILState_Release(s);
    return success;
}

/* Same thing, but releases `thread_done` when it returns.  This variant
 * should be called only from threads spawned by test_thread_state().
 */
static void
_make_call_from_thread(void *callable)
{
    _make_call(callable);
    PyThread_release_lock(thread_done);
}

static PyObject *
test_thread_state(PyObject *self, PyObject *args)
{
    PyObject *fn;
    int success = 1;

    if (!PyArg_ParseTuple(args, "O:test_thread_state", &fn))
        return NULL;

    if (!PyCallable_Check(fn)) {
        PyErr_Format(PyExc_TypeError, "'%s' object is not callable",
            Py_TYPE(fn)->tp_name);
        return NULL;
    }

    thread_done = PyThread_allocate_lock();
    if (thread_done == NULL)
        return PyErr_NoMemory();
    PyThread_acquire_lock(thread_done, 1);

    /* Start a new thread with our callback. */
    PyThread_start_new_thread(_make_call_from_thread, fn);
    /* Make the callback with the thread lock held by this thread */
    success &= _make_call(fn);
    /* Do it all again, but this time with the thread-lock released */
    Py_BEGIN_ALLOW_THREADS
    success &= _make_call(fn);
    PyThread_acquire_lock(thread_done, 1);  /* wait for thread to finish */
    Py_END_ALLOW_THREADS

    /* And once more with and without a thread
       XXX - should use a lock and work out exactly what we are trying
       to test <wink>
    */
    Py_BEGIN_ALLOW_THREADS
    PyThread_start_new_thread(_make_call_from_thread, fn);
    success &= _make_call(fn);
    PyThread_acquire_lock(thread_done, 1);  /* wait for thread to finish */
    Py_END_ALLOW_THREADS

    /* Release lock we acquired above.  This is required on HP-UX. */
    PyThread_release_lock(thread_done);

    PyThread_free_lock(thread_done);
    if (!success)
        return NULL;
    Py_RETURN_NONE;
}

static PyObject *
gilstate_ensure_release(PyObject *module, PyObject *Py_UNUSED(ignored))
{
    PyGILState_STATE state = PyGILState_Ensure();
    PyGILState_Release(state);
    Py_RETURN_NONE;
}

#ifndef MS_WINDOWS
static PyThread_type_lock wait_done = NULL;

static void wait_for_lock(void *unused) {
    PyThread_acquire_lock(wait_done, 1);
    PyThread_release_lock(wait_done);
    PyThread_free_lock(wait_done);
    wait_done = NULL;
}

// These can be used to test things that care about the existence of another
// thread that the threading module doesn't know about.

static PyObject *
spawn_pthread_waiter(PyObject *self, PyObject *Py_UNUSED(ignored))
{
    if (wait_done) {
        PyErr_SetString(PyExc_RuntimeError, "thread already running");
        return NULL;
    }
    wait_done = PyThread_allocate_lock();
    if (wait_done == NULL)
        return PyErr_NoMemory();
    PyThread_acquire_lock(wait_done, 1);
    PyThread_start_new_thread(wait_for_lock, NULL);
    Py_RETURN_NONE;
}

static PyObject *
end_spawned_pthread(PyObject *self, PyObject *Py_UNUSED(ignored))
{
    if (!wait_done) {
        PyErr_SetString(PyExc_RuntimeError, "call _spawn_pthread_waiter 1st");
        return NULL;
    }
    PyThread_release_lock(wait_done);
    Py_RETURN_NONE;
}
#endif  // not MS_WINDOWS

/* test Py_AddPendingCalls using threads */
static int _pending_callback(void *arg)
{
    /* we assume the argument is callable object to which we own a reference */
    PyObject *callable = (PyObject *)arg;
    PyObject *r = PyObject_CallNoArgs(callable);
    Py_DECREF(callable);
    Py_XDECREF(r);
    return r != NULL ? 0 : -1;
}

/* The following requests n callbacks to _pending_callback.  It can be
 * run from any python thread.
 */
static PyObject *
pending_threadfunc(PyObject *self, PyObject *arg, PyObject *kwargs)
{
    static char *kwlist[] = {"callback", "num",
                             "blocking", "ensure_added", NULL};
    PyObject *callable;
    unsigned int num = 1;
    int blocking = 0;
    int ensure_added = 0;
    if (!PyArg_ParseTupleAndKeywords(arg, kwargs,
                                     "O|I$pp:_pending_threadfunc", kwlist,
                                     &callable, &num, &blocking, &ensure_added))
    {
        return NULL;
    }

    /* create the reference for the callbackwhile we hold the lock */
    for (unsigned int i = 0; i < num; i++) {
        Py_INCREF(callable);
    }

    PyThreadState *save_tstate = NULL;
    if (!blocking) {
        save_tstate = PyEval_SaveThread();
    }

    unsigned int num_added = 0;
    for (; num_added < num; num_added++) {
        if (ensure_added) {
            int r;
            do {
                r = Py_AddPendingCall(&_pending_callback, callable);
            } while (r < 0);
        }
        else {
            if (Py_AddPendingCall(&_pending_callback, callable) < 0) {
                break;
            }
        }
    }

    if (!blocking) {
        PyEval_RestoreThread(save_tstate);
    }

    for (unsigned int i = num_added; i < num; i++) {
        Py_DECREF(callable); /* unsuccessful add, destroy the extra reference */
    }
    /* The callable is decref'ed above in each added _pending_callback(). */
    return PyLong_FromUnsignedLong((unsigned long)num_added);
}

/* Test PyOS_string_to_double. */
static PyObject *
test_string_to_double(PyObject *self, PyObject *Py_UNUSED(ignored)) {
    double result;
    const char *msg;

#define CHECK_STRING(STR, expected) \
    do { \
        result = PyOS_string_to_double(STR, NULL, NULL); \
        if (result == -1.0 && PyErr_Occurred()) { \
            return NULL; \
        } \
        if (result != (double)expected) { \
            msg = "conversion of " STR " to float failed"; \
            goto fail; \
        } \
    } while (0)

#define CHECK_INVALID(STR) \
    do { \
        result = PyOS_string_to_double(STR, NULL, NULL); \
        if (result == -1.0 && PyErr_Occurred()) { \
            if (PyErr_ExceptionMatches(PyExc_ValueError)) { \
                PyErr_Clear(); \
            } \
            else { \
                return NULL; \
            } \
        } \
        else { \
            msg = "conversion of " STR " didn't raise ValueError"; \
            goto fail; \
        } \
    } while (0)

    CHECK_STRING("0.1", 0.1);
    CHECK_STRING("1.234", 1.234);
    CHECK_STRING("-1.35", -1.35);
    CHECK_STRING(".1e01", 1.0);
    CHECK_STRING("2.e-2", 0.02);

    CHECK_INVALID(" 0.1");
    CHECK_INVALID("\t\n-3");
    CHECK_INVALID(".123 ");
    CHECK_INVALID("3\n");
    CHECK_INVALID("123abc");

    Py_RETURN_NONE;
  fail:
    return raiseTestError(self, "test_string_to_double", msg);
#undef CHECK_STRING
#undef CHECK_INVALID
}


/* Coverage testing of capsule objects. */

static const char *capsule_name = "capsule name";
static       char *capsule_pointer = "capsule pointer";
static       char *capsule_context = "capsule context";
static const char *capsule_error = NULL;
static int
capsule_destructor_call_count = 0;

static void
capsule_destructor(PyObject *o) {
    capsule_destructor_call_count++;
    if (PyCapsule_GetContext(o) != capsule_context) {
        capsule_error = "context did not match in destructor!";
    } else if (PyCapsule_GetDestructor(o) != capsule_destructor) {
        capsule_error = "destructor did not match in destructor!  (woah!)";
    } else if (PyCapsule_GetName(o) != capsule_name) {
        capsule_error = "name did not match in destructor!";
    } else if (PyCapsule_GetPointer(o, capsule_name) != capsule_pointer) {
        capsule_error = "pointer did not match in destructor!";
    }
}

typedef struct {
    char *name;
    char *module;
    char *attribute;
} known_capsule;

static PyObject *
test_capsule(PyObject *self, PyObject *Py_UNUSED(ignored))
{
    PyObject *object;
    const char *error = NULL;
    void *pointer;
    void *pointer2;
    known_capsule known_capsules[] = {
        #define KNOWN_CAPSULE(module, name)             { module "." name, module, name }
        KNOWN_CAPSULE("_socket", "CAPI"),
        KNOWN_CAPSULE("_curses", "_C_API"),
        KNOWN_CAPSULE("datetime", "datetime_CAPI"),
        { NULL, NULL },
    };
    known_capsule *known = &known_capsules[0];

#define FAIL(x) \
    do { \
        error = (x); \
        goto exit; \
    } while (0)

#define CHECK_DESTRUCTOR \
    do { \
        if (capsule_error) { \
            FAIL(capsule_error); \
        } \
        else if (!capsule_destructor_call_count) { \
            FAIL("destructor not called!"); \
        } \
        capsule_destructor_call_count = 0; \
    } while (0)

    object = PyCapsule_New(capsule_pointer, capsule_name, capsule_destructor);
    PyCapsule_SetContext(object, capsule_context);
    capsule_destructor(object);
    CHECK_DESTRUCTOR;
    Py_DECREF(object);
    CHECK_DESTRUCTOR;

    object = PyCapsule_New(known, "ignored", NULL);
    PyCapsule_SetPointer(object, capsule_pointer);
    PyCapsule_SetName(object, capsule_name);
    PyCapsule_SetDestructor(object, capsule_destructor);
    PyCapsule_SetContext(object, capsule_context);
    capsule_destructor(object);
    CHECK_DESTRUCTOR;
    /* intentionally access using the wrong name */
    pointer2 = PyCapsule_GetPointer(object, "the wrong name");
    if (!PyErr_Occurred()) {
        FAIL("PyCapsule_GetPointer should have failed but did not!");
    }
    PyErr_Clear();
    if (pointer2) {
        if (pointer2 == capsule_pointer) {
            FAIL("PyCapsule_GetPointer should not have"
                     " returned the internal pointer!");
        } else {
            FAIL("PyCapsule_GetPointer should have "
                     "returned NULL pointer but did not!");
        }
    }
    PyCapsule_SetDestructor(object, NULL);
    Py_DECREF(object);
    if (capsule_destructor_call_count) {
        FAIL("destructor called when it should not have been!");
    }

    for (known = &known_capsules[0]; known->module != NULL; known++) {
        /* yeah, ordinarily I wouldn't do this either,
           but it's fine for this test harness.
        */
        static char buffer[256];
#undef FAIL
#define FAIL(x) \
        do { \
            sprintf(buffer, "%s module: \"%s\" attribute: \"%s\"", \
                    x, known->module, known->attribute);           \
            error = buffer; \
            goto exit; \
        } while (0)

        PyObject *module = PyImport_ImportModule(known->module);
        if (module) {
            pointer = PyCapsule_Import(known->name, 0);
            if (!pointer) {
                Py_DECREF(module);
                FAIL("PyCapsule_GetPointer returned NULL unexpectedly!");
            }
            object = PyObject_GetAttrString(module, known->attribute);
            if (!object) {
                Py_DECREF(module);
                return NULL;
            }
            pointer2 = PyCapsule_GetPointer(object,
                                    "weebles wobble but they don't fall down");
            if (!PyErr_Occurred()) {
                Py_DECREF(object);
                Py_DECREF(module);
                FAIL("PyCapsule_GetPointer should have failed but did not!");
            }
            PyErr_Clear();
            if (pointer2) {
                Py_DECREF(module);
                Py_DECREF(object);
                if (pointer2 == pointer) {
                    FAIL("PyCapsule_GetPointer should not have"
                             " returned its internal pointer!");
                } else {
                    FAIL("PyCapsule_GetPointer should have"
                             " returned NULL pointer but did not!");
                }
            }
            Py_DECREF(object);
            Py_DECREF(module);
        }
        else
            PyErr_Clear();
    }

  exit:
    if (error) {
        return raiseTestError(self, "test_capsule", error);
    }
    Py_RETURN_NONE;
#undef FAIL
}

#ifdef HAVE_GETTIMEOFDAY
/* Profiling of integer performance */
static void print_delta(int test, struct timeval *s, struct timeval *e)
{
    e->tv_sec -= s->tv_sec;
    e->tv_usec -= s->tv_usec;
    if (e->tv_usec < 0) {
        e->tv_sec -=1;
        e->tv_usec += 1000000;
    }
    printf("Test %d: %d.%06ds\n", test, (int)e->tv_sec, (int)e->tv_usec);
}

static PyObject *
profile_int(PyObject *self, PyObject* args)
{
    int i, k;
    struct timeval start, stop;
    PyObject *single, **multiple, *op1, *result;

    /* Test 1: Allocate and immediately deallocate
       many small integers */
    gettimeofday(&start, NULL);
    for(k=0; k < 20000; k++)
        for(i=0; i < 1000; i++) {
            single = PyLong_FromLong(i);
            Py_DECREF(single);
        }
    gettimeofday(&stop, NULL);
    print_delta(1, &start, &stop);

    /* Test 2: Allocate and immediately deallocate
       many large integers */
    gettimeofday(&start, NULL);
    for(k=0; k < 20000; k++)
        for(i=0; i < 1000; i++) {
            single = PyLong_FromLong(i+1000000);
            Py_DECREF(single);
        }
    gettimeofday(&stop, NULL);
    print_delta(2, &start, &stop);

    /* Test 3: Allocate a few integers, then release
       them all simultaneously. */
    multiple = malloc(sizeof(PyObject*) * 1000);
    if (multiple == NULL)
        return PyErr_NoMemory();
    gettimeofday(&start, NULL);
    for(k=0; k < 20000; k++) {
        for(i=0; i < 1000; i++) {
            multiple[i] = PyLong_FromLong(i+1000000);
        }
        for(i=0; i < 1000; i++) {
            Py_DECREF(multiple[i]);
        }
    }
    gettimeofday(&stop, NULL);
    print_delta(3, &start, &stop);
    free(multiple);

    /* Test 4: Allocate many integers, then release
       them all simultaneously. */
    multiple = malloc(sizeof(PyObject*) * 1000000);
    if (multiple == NULL)
        return PyErr_NoMemory();
    gettimeofday(&start, NULL);
    for(k=0; k < 20; k++) {
        for(i=0; i < 1000000; i++) {
            multiple[i] = PyLong_FromLong(i+1000000);
        }
        for(i=0; i < 1000000; i++) {
            Py_DECREF(multiple[i]);
        }
    }
    gettimeofday(&stop, NULL);
    print_delta(4, &start, &stop);
    free(multiple);

    /* Test 5: Allocate many integers < 32000 */
    multiple = malloc(sizeof(PyObject*) * 1000000);
    if (multiple == NULL)
        return PyErr_NoMemory();
    gettimeofday(&start, NULL);
    for(k=0; k < 10; k++) {
        for(i=0; i < 1000000; i++) {
            multiple[i] = PyLong_FromLong(i+1000);
        }
        for(i=0; i < 1000000; i++) {
            Py_DECREF(multiple[i]);
        }
    }
    gettimeofday(&stop, NULL);
    print_delta(5, &start, &stop);
    free(multiple);

    /* Test 6: Perform small int addition */
    op1 = PyLong_FromLong(1);
    gettimeofday(&start, NULL);
    for(i=0; i < 10000000; i++) {
        result = PyNumber_Add(op1, op1);
        Py_DECREF(result);
    }
    gettimeofday(&stop, NULL);
    Py_DECREF(op1);
    print_delta(6, &start, &stop);

    /* Test 7: Perform medium int addition */
    op1 = PyLong_FromLong(1000);
    if (op1 == NULL)
        return NULL;
    gettimeofday(&start, NULL);
    for(i=0; i < 10000000; i++) {
        result = PyNumber_Add(op1, op1);
        Py_XDECREF(result);
    }
    gettimeofday(&stop, NULL);
    Py_DECREF(op1);
    print_delta(7, &start, &stop);

    Py_RETURN_NONE;
}
#endif

/* Issue 6012 */
static PyObject *str1, *str2;
static int
failing_converter(PyObject *obj, void *arg)
{
    /* Clone str1, then let the conversion fail. */
    assert(str1);
    str2 = Py_NewRef(str1);
    return 0;
}
static PyObject*
argparsing(PyObject *o, PyObject *args)
{
    PyObject *res;
    str1 = str2 = NULL;
    if (!PyArg_ParseTuple(args, "O&O&",
                          PyUnicode_FSConverter, &str1,
                          failing_converter, &str2)) {
        if (!str2)
            /* argument converter not called? */
            return NULL;
        /* Should be 1 */
        res = PyLong_FromSsize_t(Py_REFCNT(str2));
        Py_DECREF(str2);
        PyErr_Clear();
        return res;
    }
    Py_RETURN_NONE;
}

/* To test that the result of PyCode_NewEmpty has the right members. */
static PyObject *
code_newempty(PyObject *self, PyObject *args)
{
    const char *filename;
    const char *funcname;
    int firstlineno;

    if (!PyArg_ParseTuple(args, "ssi:code_newempty",
                          &filename, &funcname, &firstlineno))
        return NULL;

    return (PyObject *)PyCode_NewEmpty(filename, funcname, firstlineno);
}

static PyObject *
make_memoryview_from_NULL_pointer(PyObject *self, PyObject *Py_UNUSED(ignored))
{
    Py_buffer info;
    if (PyBuffer_FillInfo(&info, NULL, NULL, 1, 1, PyBUF_FULL_RO) < 0)
        return NULL;
    return PyMemoryView_FromBuffer(&info);
}

static PyObject *
buffer_fill_info(PyObject *self, PyObject *args)
{
    Py_buffer info;
    const char *data;
    Py_ssize_t size;
    int readonly;
    int flags;

    if (!PyArg_ParseTuple(args, "s#ii:buffer_fill_info",
                          &data, &size, &readonly, &flags)) {
        return NULL;
    }

    if (PyBuffer_FillInfo(&info, NULL, (void *)data, size, readonly, flags) < 0) {
        return NULL;
    }
    return PyMemoryView_FromBuffer(&info);
}

static PyObject *
test_from_contiguous(PyObject* self, PyObject *Py_UNUSED(ignored))
{
    int data[9] = {-1,-1,-1,-1,-1,-1,-1,-1,-1};
    int init[5] = {0, 1, 2, 3, 4};
    Py_ssize_t itemsize = sizeof(int);
    Py_ssize_t shape = 5;
    Py_ssize_t strides = 2 * itemsize;
    Py_buffer view = {
        data,
        NULL,
        5 * itemsize,
        itemsize,
        1,
        1,
        NULL,
        &shape,
        &strides,
        NULL,
        NULL
    };
    int *ptr;
    int i;

    PyBuffer_FromContiguous(&view, init, view.len, 'C');
    ptr = view.buf;
    for (i = 0; i < 5; i++) {
        if (ptr[2*i] != i) {
            PyErr_SetString(get_testerror(self),
                "test_from_contiguous: incorrect result");
            return NULL;
        }
    }

    view.buf = &data[8];
    view.strides[0] = -2 * itemsize;

    PyBuffer_FromContiguous(&view, init, view.len, 'C');
    ptr = view.buf;
    for (i = 0; i < 5; i++) {
        if (*(ptr-2*i) != i) {
            PyErr_SetString(get_testerror(self),
                "test_from_contiguous: incorrect result");
            return NULL;
        }
    }

    Py_RETURN_NONE;
}

#if (defined(__linux__) || defined(__FreeBSD__)) && defined(__GNUC__)

static PyObject *
test_pep3118_obsolete_write_locks(PyObject* self, PyObject *Py_UNUSED(ignored))
{
    PyObject *b;
    char *dummy[1];
    int ret, match;

    /* PyBuffer_FillInfo() */
    ret = PyBuffer_FillInfo(NULL, NULL, dummy, 1, 0, PyBUF_SIMPLE);
    match = PyErr_Occurred() && PyErr_ExceptionMatches(PyExc_BufferError);
    PyErr_Clear();
    if (ret != -1 || match == 0)
        goto error;

    PyObject *mod_io = PyImport_ImportModule("_io");
    if (mod_io == NULL) {
        return NULL;
    }

    /* bytesiobuf_getbuffer() */
    PyTypeObject *type = (PyTypeObject *)PyObject_GetAttrString(
            mod_io, "_BytesIOBuffer");
    Py_DECREF(mod_io);
    if (type == NULL) {
        return NULL;
    }
    b = type->tp_alloc(type, 0);
    Py_DECREF(type);
    if (b == NULL) {
        return NULL;
    }

    ret = PyObject_GetBuffer(b, NULL, PyBUF_SIMPLE);
    Py_DECREF(b);
    match = PyErr_Occurred() && PyErr_ExceptionMatches(PyExc_BufferError);
    PyErr_Clear();
    if (ret != -1 || match == 0)
        goto error;

    Py_RETURN_NONE;

error:
    PyErr_SetString(get_testerror(self),
        "test_pep3118_obsolete_write_locks: failure");
    return NULL;
}
#endif

/* This tests functions that historically supported write locks.  It is
   wrong to call getbuffer() with view==NULL and a compliant getbufferproc
   is entitled to segfault in that case. */
static PyObject *
getbuffer_with_null_view(PyObject* self, PyObject *obj)
{
    if (PyObject_GetBuffer(obj, NULL, PyBUF_SIMPLE) < 0)
        return NULL;

    Py_RETURN_NONE;
}

/* PyBuffer_SizeFromFormat() */
static PyObject *
test_PyBuffer_SizeFromFormat(PyObject *self, PyObject *args)
{
    const char *format;

    if (!PyArg_ParseTuple(args, "s:test_PyBuffer_SizeFromFormat",
                          &format)) {
        return NULL;
    }

    RETURN_SIZE(PyBuffer_SizeFromFormat(format));
}

/* Test that the fatal error from not having a current thread doesn't
   cause an infinite loop.  Run via Lib/test/test_capi.py */
static PyObject *
crash_no_current_thread(PyObject *self, PyObject *Py_UNUSED(ignored))
{
    Py_BEGIN_ALLOW_THREADS
    /* Using PyThreadState_Get() directly allows the test to pass in
       !pydebug mode. However, the test only actually tests anything
       in pydebug mode, since that's where the infinite loop was in
       the first place. */
    PyThreadState_Get();
    Py_END_ALLOW_THREADS
    return NULL;
}

/* Test that the GILState thread and the "current" thread match. */
static PyObject *
test_current_tstate_matches(PyObject *self, PyObject *Py_UNUSED(ignored))
{
    PyThreadState *orig_tstate = PyThreadState_Get();

    if (orig_tstate != PyGILState_GetThisThreadState()) {
        PyErr_SetString(PyExc_RuntimeError,
                        "current thread state doesn't match GILState");
        return NULL;
    }

    const char *err = NULL;
    PyThreadState_Swap(NULL);
    PyThreadState *substate = Py_NewInterpreter();

    if (substate != PyThreadState_Get()) {
        err = "subinterpreter thread state not current";
        goto finally;
    }
    if (substate != PyGILState_GetThisThreadState()) {
        err = "subinterpreter thread state doesn't match GILState";
        goto finally;
    }

finally:
    Py_EndInterpreter(substate);
    PyThreadState_Swap(orig_tstate);

    if (err != NULL) {
        PyErr_SetString(PyExc_RuntimeError, err);
        return NULL;
    }
    Py_RETURN_NONE;
}

/* To run some code in a sub-interpreter. */
static PyObject *
run_in_subinterp(PyObject *self, PyObject *args)
{
    const char *code;
    int r;
    PyThreadState *substate, *mainstate;
    /* only initialise 'cflags.cf_flags' to test backwards compatibility */
    PyCompilerFlags cflags = {0};

    if (!PyArg_ParseTuple(args, "s:run_in_subinterp",
                          &code))
        return NULL;

    mainstate = PyThreadState_Get();

    PyThreadState_Swap(NULL);

    substate = Py_NewInterpreter();
    if (substate == NULL) {
        /* Since no new thread state was created, there is no exception to
           propagate; raise a fresh one after swapping in the old thread
           state. */
        PyThreadState_Swap(mainstate);
        PyErr_SetString(PyExc_RuntimeError, "sub-interpreter creation failed");
        return NULL;
    }
    r = PyRun_SimpleStringFlags(code, &cflags);
    Py_EndInterpreter(substate);

    PyThreadState_Swap(mainstate);

    return PyLong_FromLong(r);
}

static PyMethodDef ml;

static PyObject *
create_cfunction(PyObject *self, PyObject *args)
{
    return PyCFunction_NewEx(&ml, self, NULL);
}

static PyMethodDef ml = {
    "create_cfunction",
    create_cfunction,
    METH_NOARGS,
    NULL
};

static PyObject *
_test_incref(PyObject *ob)
{
    return Py_NewRef(ob);
}

static PyObject *
test_xincref_doesnt_leak(PyObject *ob, PyObject *Py_UNUSED(ignored))
{
    PyObject *obj = PyLong_FromLong(0);
    Py_XINCREF(_test_incref(obj));
    Py_DECREF(obj);
    Py_DECREF(obj);
    Py_DECREF(obj);
    Py_RETURN_NONE;
}

static PyObject *
test_incref_doesnt_leak(PyObject *ob, PyObject *Py_UNUSED(ignored))
{
    PyObject *obj = PyLong_FromLong(0);
    Py_INCREF(_test_incref(obj));
    Py_DECREF(obj);
    Py_DECREF(obj);
    Py_DECREF(obj);
    Py_RETURN_NONE;
}

static PyObject *
test_xdecref_doesnt_leak(PyObject *ob, PyObject *Py_UNUSED(ignored))
{
    Py_XDECREF(PyLong_FromLong(0));
    Py_RETURN_NONE;
}

static PyObject *
test_decref_doesnt_leak(PyObject *ob, PyObject *Py_UNUSED(ignored))
{
    Py_DECREF(PyLong_FromLong(0));
    Py_RETURN_NONE;
}

static PyObject *
test_structseq_newtype_doesnt_leak(PyObject *Py_UNUSED(self),
                              PyObject *Py_UNUSED(args))
{
    PyStructSequence_Desc descr;
    PyStructSequence_Field descr_fields[3];

    descr_fields[0] = (PyStructSequence_Field){"foo", "foo value"};
    descr_fields[1] = (PyStructSequence_Field){NULL, "some hidden value"};
    descr_fields[2] = (PyStructSequence_Field){0, NULL};

    descr.name = "_testcapi.test_descr";
    descr.doc = "This is used to test for memory leaks in NewType";
    descr.fields = descr_fields;
    descr.n_in_sequence = 1;

    PyTypeObject* structseq_type = PyStructSequence_NewType(&descr);
    if (structseq_type == NULL) {
        return NULL;
    }
    assert(PyType_Check(structseq_type));
    assert(PyType_FastSubclass(structseq_type, Py_TPFLAGS_TUPLE_SUBCLASS));
    Py_DECREF(structseq_type);

    Py_RETURN_NONE;
}

static PyObject *
test_structseq_newtype_null_descr_doc(PyObject *Py_UNUSED(self),
                              PyObject *Py_UNUSED(args))
{
    PyStructSequence_Field descr_fields[1] = {
        (PyStructSequence_Field){NULL, NULL}
    };
    // Test specifically for NULL .doc field.
    PyStructSequence_Desc descr = {"_testcapi.test_descr", NULL, &descr_fields[0], 0};

    PyTypeObject* structseq_type = PyStructSequence_NewType(&descr);
    assert(structseq_type != NULL);
    assert(PyType_Check(structseq_type));
    assert(PyType_FastSubclass(structseq_type, Py_TPFLAGS_TUPLE_SUBCLASS));
    Py_DECREF(structseq_type);

    Py_RETURN_NONE;
}

static PyObject *
test_incref_decref_API(PyObject *ob, PyObject *Py_UNUSED(ignored))
{
    PyObject *obj = PyLong_FromLong(0);
    Py_IncRef(obj);
    Py_DecRef(obj);
    Py_DecRef(obj);
    Py_RETURN_NONE;
}

typedef struct {
    PyThread_type_lock start_event;
    PyThread_type_lock exit_event;
    PyObject *callback;
} test_c_thread_t;

static void
temporary_c_thread(void *data)
{
    test_c_thread_t *test_c_thread = data;
    PyGILState_STATE state;
    PyObject *res;

    PyThread_release_lock(test_c_thread->start_event);

    /* Allocate a Python thread state for this thread */
    state = PyGILState_Ensure();

    res = PyObject_CallNoArgs(test_c_thread->callback);
    Py_CLEAR(test_c_thread->callback);

    if (res == NULL) {
        PyErr_Print();
    }
    else {
        Py_DECREF(res);
    }

    /* Destroy the Python thread state for this thread */
    PyGILState_Release(state);

    PyThread_release_lock(test_c_thread->exit_event);
}

static test_c_thread_t test_c_thread;

static PyObject *
call_in_temporary_c_thread(PyObject *self, PyObject *args)
{
    PyObject *res = NULL;
    PyObject *callback = NULL;
    long thread;
    int wait = 1;
    if (!PyArg_ParseTuple(args, "O|i", &callback, &wait))
    {
        return NULL;
    }

    test_c_thread.start_event = PyThread_allocate_lock();
    test_c_thread.exit_event = PyThread_allocate_lock();
    test_c_thread.callback = NULL;
    if (!test_c_thread.start_event || !test_c_thread.exit_event) {
        PyErr_SetString(PyExc_RuntimeError, "could not allocate lock");
        goto exit;
    }

    test_c_thread.callback = Py_NewRef(callback);

    PyThread_acquire_lock(test_c_thread.start_event, 1);
    PyThread_acquire_lock(test_c_thread.exit_event, 1);

    thread = PyThread_start_new_thread(temporary_c_thread, &test_c_thread);
    if (thread == -1) {
        PyErr_SetString(PyExc_RuntimeError, "unable to start the thread");
        PyThread_release_lock(test_c_thread.start_event);
        PyThread_release_lock(test_c_thread.exit_event);
        goto exit;
    }

    PyThread_acquire_lock(test_c_thread.start_event, 1);
    PyThread_release_lock(test_c_thread.start_event);

    if (!wait) {
        Py_RETURN_NONE;
    }

    Py_BEGIN_ALLOW_THREADS
        PyThread_acquire_lock(test_c_thread.exit_event, 1);
        PyThread_release_lock(test_c_thread.exit_event);
    Py_END_ALLOW_THREADS

    res = Py_NewRef(Py_None);

exit:
    Py_CLEAR(test_c_thread.callback);
    if (test_c_thread.start_event) {
        PyThread_free_lock(test_c_thread.start_event);
        test_c_thread.start_event = NULL;
    }
    if (test_c_thread.exit_event) {
        PyThread_free_lock(test_c_thread.exit_event);
        test_c_thread.exit_event = NULL;
    }
    return res;
}

static PyObject *
join_temporary_c_thread(PyObject *self, PyObject *Py_UNUSED(ignored))
{
    Py_BEGIN_ALLOW_THREADS
        PyThread_acquire_lock(test_c_thread.exit_event, 1);
        PyThread_release_lock(test_c_thread.exit_event);
    Py_END_ALLOW_THREADS
    Py_CLEAR(test_c_thread.callback);
    PyThread_free_lock(test_c_thread.start_event);
    test_c_thread.start_event = NULL;
    PyThread_free_lock(test_c_thread.exit_event);
    test_c_thread.exit_event = NULL;
    Py_RETURN_NONE;
}

/* marshal */

static PyObject*
pymarshal_write_long_to_file(PyObject* self, PyObject *args)
{
    long value;
    PyObject *filename;
    int version;
    FILE *fp;

    if (!PyArg_ParseTuple(args, "lOi:pymarshal_write_long_to_file",
                          &value, &filename, &version))
        return NULL;

    fp = _Py_fopen_obj(filename, "wb");
    if (fp == NULL) {
        PyErr_SetFromErrno(PyExc_OSError);
        return NULL;
    }

    PyMarshal_WriteLongToFile(value, fp, version);
    assert(!PyErr_Occurred());

    fclose(fp);
    Py_RETURN_NONE;
}

static PyObject*
pymarshal_write_object_to_file(PyObject* self, PyObject *args)
{
    PyObject *obj;
    PyObject *filename;
    int version;
    FILE *fp;

    if (!PyArg_ParseTuple(args, "OOi:pymarshal_write_object_to_file",
                          &obj, &filename, &version))
        return NULL;

    fp = _Py_fopen_obj(filename, "wb");
    if (fp == NULL) {
        PyErr_SetFromErrno(PyExc_OSError);
        return NULL;
    }

    PyMarshal_WriteObjectToFile(obj, fp, version);
    assert(!PyErr_Occurred());

    fclose(fp);
    Py_RETURN_NONE;
}

static PyObject*
pymarshal_read_short_from_file(PyObject* self, PyObject *args)
{
    int value;
    long pos;
    PyObject *filename;
    FILE *fp;

    if (!PyArg_ParseTuple(args, "O:pymarshal_read_short_from_file", &filename))
        return NULL;

    fp = _Py_fopen_obj(filename, "rb");
    if (fp == NULL) {
        PyErr_SetFromErrno(PyExc_OSError);
        return NULL;
    }

    value = PyMarshal_ReadShortFromFile(fp);
    pos = ftell(fp);

    fclose(fp);
    if (PyErr_Occurred())
        return NULL;
    return Py_BuildValue("il", value, pos);
}

static PyObject*
pymarshal_read_long_from_file(PyObject* self, PyObject *args)
{
    long value, pos;
    PyObject *filename;
    FILE *fp;

    if (!PyArg_ParseTuple(args, "O:pymarshal_read_long_from_file", &filename))
        return NULL;

    fp = _Py_fopen_obj(filename, "rb");
    if (fp == NULL) {
        PyErr_SetFromErrno(PyExc_OSError);
        return NULL;
    }

    value = PyMarshal_ReadLongFromFile(fp);
    pos = ftell(fp);

    fclose(fp);
    if (PyErr_Occurred())
        return NULL;
    return Py_BuildValue("ll", value, pos);
}

static PyObject*
pymarshal_read_last_object_from_file(PyObject* self, PyObject *args)
{
    PyObject *filename;
    if (!PyArg_ParseTuple(args, "O:pymarshal_read_last_object_from_file", &filename))
        return NULL;

    FILE *fp = _Py_fopen_obj(filename, "rb");
    if (fp == NULL) {
        PyErr_SetFromErrno(PyExc_OSError);
        return NULL;
    }

    PyObject *obj = PyMarshal_ReadLastObjectFromFile(fp);
    long pos = ftell(fp);

    fclose(fp);
    if (obj == NULL) {
        return NULL;
    }
    return Py_BuildValue("Nl", obj, pos);
}

static PyObject*
pymarshal_read_object_from_file(PyObject* self, PyObject *args)
{
    PyObject *filename;
    if (!PyArg_ParseTuple(args, "O:pymarshal_read_object_from_file", &filename))
        return NULL;

    FILE *fp = _Py_fopen_obj(filename, "rb");
    if (fp == NULL) {
        PyErr_SetFromErrno(PyExc_OSError);
        return NULL;
    }

    PyObject *obj = PyMarshal_ReadObjectFromFile(fp);
    long pos = ftell(fp);

    fclose(fp);
    if (obj == NULL) {
        return NULL;
    }
    return Py_BuildValue("Nl", obj, pos);
}

static PyObject*
return_null_without_error(PyObject *self, PyObject *args)
{
    /* invalid call: return NULL without setting an error,
     * _Py_CheckFunctionResult() must detect such bug at runtime. */
    PyErr_Clear();
    return NULL;
}

static PyObject*
return_result_with_error(PyObject *self, PyObject *args)
{
    /* invalid call: return a result with an error set,
     * _Py_CheckFunctionResult() must detect such bug at runtime. */
    PyErr_SetNone(PyExc_ValueError);
    Py_RETURN_NONE;
}

static PyObject *
getitem_with_error(PyObject *self, PyObject *args)
{
    PyObject *map, *key;
    if (!PyArg_ParseTuple(args, "OO", &map, &key)) {
        return NULL;
    }

    PyErr_SetString(PyExc_ValueError, "bug");
    return PyObject_GetItem(map, key);
}

static PyObject *
dict_get_version(PyObject *self, PyObject *args)
{
    PyDictObject *dict;
    uint64_t version;

    if (!PyArg_ParseTuple(args, "O!", &PyDict_Type, &dict))
        return NULL;

    _Py_COMP_DIAG_PUSH
    _Py_COMP_DIAG_IGNORE_DEPR_DECLS
    version = dict->ma_version_tag;
    _Py_COMP_DIAG_POP

    static_assert(sizeof(unsigned long long) >= sizeof(version),
                  "version is larger than unsigned long long");
    return PyLong_FromUnsignedLongLong((unsigned long long)version);
}


static PyObject *
raise_SIGINT_then_send_None(PyObject *self, PyObject *args)
{
    PyGenObject *gen;

    if (!PyArg_ParseTuple(args, "O!", &PyGen_Type, &gen))
        return NULL;

    /* This is used in a test to check what happens if a signal arrives just
       as we're in the process of entering a yield from chain (see
       bpo-30039).

       Needs to be done in C, because:
       - we don't have a Python wrapper for raise()
       - we need to make sure that the Python-level signal handler doesn't run
         *before* we enter the generator frame, which is impossible in Python
         because we check for signals before every bytecode operation.
     */
    raise(SIGINT);
    return PyObject_CallMethod((PyObject *)gen, "send", "O", Py_None);
}


static PyObject*
stack_pointer(PyObject *self, PyObject *args)
{
    int v = 5;
    return PyLong_FromVoidPtr(&v);
}


#ifdef W_STOPCODE
static PyObject*
py_w_stopcode(PyObject *self, PyObject *args)
{
    int sig, status;
    if (!PyArg_ParseTuple(args, "i", &sig)) {
        return NULL;
    }
    status = W_STOPCODE(sig);
    return PyLong_FromLong(status);
}
#endif


static PyObject *
test_pythread_tss_key_state(PyObject *self, PyObject *args)
{
    Py_tss_t tss_key = Py_tss_NEEDS_INIT;
    if (PyThread_tss_is_created(&tss_key)) {
        return raiseTestError(self, "test_pythread_tss_key_state",
                              "TSS key not in an uninitialized state at "
                              "creation time");
    }
    if (PyThread_tss_create(&tss_key) != 0) {
        PyErr_SetString(PyExc_RuntimeError, "PyThread_tss_create failed");
        return NULL;
    }
    if (!PyThread_tss_is_created(&tss_key)) {
        return raiseTestError(self, "test_pythread_tss_key_state",
                              "PyThread_tss_create succeeded, "
                              "but with TSS key in an uninitialized state");
    }
    if (PyThread_tss_create(&tss_key) != 0) {
        return raiseTestError(self, "test_pythread_tss_key_state",
                              "PyThread_tss_create unsuccessful with "
                              "an already initialized key");
    }
#define CHECK_TSS_API(expr) \
    do { \
        (void)(expr); \
        if (!PyThread_tss_is_created(&tss_key)) { \
            return raiseTestError(self, "test_pythread_tss_key_state", \
                                  "TSS key initialization state was not " \
                                  "preserved after calling " #expr); \
        } \
    } while (0)

    CHECK_TSS_API(PyThread_tss_set(&tss_key, NULL));
    CHECK_TSS_API(PyThread_tss_get(&tss_key));
#undef CHECK_TSS_API
    PyThread_tss_delete(&tss_key);
    if (PyThread_tss_is_created(&tss_key)) {
        return raiseTestError(self, "test_pythread_tss_key_state",
                              "PyThread_tss_delete called, but did not "
                              "set the key state to uninitialized");
    }

    Py_tss_t *ptr_key = PyThread_tss_alloc();
    if (ptr_key == NULL) {
        PyErr_SetString(PyExc_RuntimeError, "PyThread_tss_alloc failed");
        return NULL;
    }
    if (PyThread_tss_is_created(ptr_key)) {
        return raiseTestError(self, "test_pythread_tss_key_state",
                              "TSS key not in an uninitialized state at "
                              "allocation time");
    }
    PyThread_tss_free(ptr_key);
    ptr_key = NULL;
    Py_RETURN_NONE;
}


/* def bad_get(self, obj, cls):
       cls()
       return repr(self)
*/
static PyObject*
bad_get(PyObject *module, PyObject *args)
{
    PyObject *self, *obj, *cls;
    if (!PyArg_ParseTuple(args, "OOO", &self, &obj, &cls)) {
        return NULL;
    }

    PyObject *res = PyObject_CallNoArgs(cls);
    if (res == NULL) {
        return NULL;
    }
    Py_DECREF(res);

    return PyObject_Repr(self);
}


#ifdef Py_REF_DEBUG
static PyObject *
negative_refcount(PyObject *self, PyObject *Py_UNUSED(args))
{
    PyObject *obj = PyUnicode_FromString("negative_refcount");
    if (obj == NULL) {
        return NULL;
    }
    assert(Py_REFCNT(obj) == 1);

    Py_SET_REFCNT(obj,  0);
    /* Py_DECREF() must call _Py_NegativeRefcount() and abort Python */
    Py_DECREF(obj);

    Py_RETURN_NONE;
}

static PyObject *
decref_freed_object(PyObject *self, PyObject *Py_UNUSED(args))
{
    PyObject *obj = PyUnicode_FromString("decref_freed_object");
    if (obj == NULL) {
        return NULL;
    }
    assert(Py_REFCNT(obj) == 1);

    // Deallocate the memory
    Py_DECREF(obj);
    // obj is a now a dangling pointer

    // gh-109496: If Python is built in debug mode, Py_DECREF() must call
    // _Py_NegativeRefcount() and abort Python.
    Py_DECREF(obj);

    Py_RETURN_NONE;
}
#endif


/* Functions for testing C calling conventions (METH_*) are named meth_*,
 * e.g. "meth_varargs" for METH_VARARGS.
 *
 * They all return a tuple of their C-level arguments, with None instead
 * of NULL and Python tuples instead of C arrays.
 */


static PyObject*
_null_to_none(PyObject* obj)
{
    if (obj == NULL) {
        Py_RETURN_NONE;
    }
    return Py_NewRef(obj);
}

static PyObject*
meth_varargs(PyObject* self, PyObject* args)
{
    return Py_BuildValue("NO", _null_to_none(self), args);
}

static PyObject*
meth_varargs_keywords(PyObject* self, PyObject* args, PyObject* kwargs)
{
    return Py_BuildValue("NON", _null_to_none(self), args, _null_to_none(kwargs));
}

static PyObject*
meth_o(PyObject* self, PyObject* obj)
{
    return Py_BuildValue("NO", _null_to_none(self), obj);
}

static PyObject*
meth_noargs(PyObject* self, PyObject* ignored)
{
    return _null_to_none(self);
}

static PyObject*
_fastcall_to_tuple(PyObject* const* args, Py_ssize_t nargs)
{
    PyObject *tuple = PyTuple_New(nargs);
    if (tuple == NULL) {
        return NULL;
    }
    for (Py_ssize_t i=0; i < nargs; i++) {
        Py_INCREF(args[i]);
        PyTuple_SET_ITEM(tuple, i, args[i]);
    }
    return tuple;
}

static PyObject*
meth_fastcall(PyObject* self, PyObject* const* args, Py_ssize_t nargs)
{
    return Py_BuildValue(
        "NN", _null_to_none(self), _fastcall_to_tuple(args, nargs)
    );
}

static PyObject*
meth_fastcall_keywords(PyObject* self, PyObject* const* args,
                       Py_ssize_t nargs, PyObject* kwargs)
{
    PyObject *pyargs = _fastcall_to_tuple(args, nargs);
    if (pyargs == NULL) {
        return NULL;
    }
    assert(args != NULL || nargs == 0);
    PyObject* const* args_offset = args == NULL ? NULL : args + nargs;
    PyObject *pykwargs = PyObject_Vectorcall((PyObject*)&PyDict_Type,
                                              args_offset, 0, kwargs);
    return Py_BuildValue("NNN", _null_to_none(self), pyargs, pykwargs);
}

static PyObject*
test_pycfunction_call(PyObject *module, PyObject *args)
{
    // Function removed in the Python 3.13 API but was kept in the stable ABI.
    extern PyObject* PyCFunction_Call(PyObject *callable, PyObject *args, PyObject *kwargs);

    PyObject *func, *pos_args, *kwargs = NULL;
    if (!PyArg_ParseTuple(args, "OO!|O!", &func, &PyTuple_Type, &pos_args, &PyDict_Type, &kwargs)) {
        return NULL;
    }
    return PyCFunction_Call(func, pos_args, kwargs);
}

static PyObject*
pynumber_tobase(PyObject *module, PyObject *args)
{
    PyObject *obj;
    int base;
    if (!PyArg_ParseTuple(args, "Oi:pynumber_tobase",
                          &obj, &base)) {
        return NULL;
    }
    return PyNumber_ToBase(obj, base);
}

static PyObject*
test_set_type_size(PyObject *self, PyObject *Py_UNUSED(ignored))
{
    PyObject *obj = PyList_New(0);
    if (obj == NULL) {
        return NULL;
    }

    // Ensure that following tests don't modify the object,
    // to ensure that Py_DECREF() will not crash.
    assert(Py_TYPE(obj) == &PyList_Type);
    assert(Py_SIZE(obj) == 0);

    // bpo-39573: Test Py_SET_TYPE() and Py_SET_SIZE() functions.
    Py_SET_TYPE(obj, &PyList_Type);
    Py_SET_SIZE(obj, 0);

    Py_DECREF(obj);
    Py_RETURN_NONE;
}


// Test Py_CLEAR() macro
static PyObject*
test_py_clear(PyObject *self, PyObject *Py_UNUSED(ignored))
{
    // simple case with a variable
    PyObject *obj = PyList_New(0);
    if (obj == NULL) {
        return NULL;
    }
    Py_CLEAR(obj);
    assert(obj == NULL);

    // gh-98724: complex case, Py_CLEAR() argument has a side effect
    PyObject* array[1];
    array[0] = PyList_New(0);
    if (array[0] == NULL) {
        return NULL;
    }

    PyObject **p = array;
    Py_CLEAR(*p++);
    assert(array[0] == NULL);
    assert(p == array + 1);

    Py_RETURN_NONE;
}


// Test Py_SETREF() and Py_XSETREF() macros, similar to test_py_clear()
static PyObject*
test_py_setref(PyObject *self, PyObject *Py_UNUSED(ignored))
{
    // Py_SETREF() simple case with a variable
    PyObject *obj = PyList_New(0);
    if (obj == NULL) {
        return NULL;
    }
    Py_SETREF(obj, NULL);
    assert(obj == NULL);

    // Py_XSETREF() simple case with a variable
    PyObject *obj2 = PyList_New(0);
    if (obj2 == NULL) {
        return NULL;
    }
    Py_XSETREF(obj2, NULL);
    assert(obj2 == NULL);
    // test Py_XSETREF() when the argument is NULL
    Py_XSETREF(obj2, NULL);
    assert(obj2 == NULL);

    // gh-98724: complex case, Py_SETREF() argument has a side effect
    PyObject* array[1];
    array[0] = PyList_New(0);
    if (array[0] == NULL) {
        return NULL;
    }

    PyObject **p = array;
    Py_SETREF(*p++, NULL);
    assert(array[0] == NULL);
    assert(p == array + 1);

    // gh-98724: complex case, Py_XSETREF() argument has a side effect
    PyObject* array2[1];
    array2[0] = PyList_New(0);
    if (array2[0] == NULL) {
        return NULL;
    }

    PyObject **p2 = array2;
    Py_XSETREF(*p2++, NULL);
    assert(array2[0] == NULL);
    assert(p2 == array2 + 1);

    // test Py_XSETREF() when the argument is NULL
    p2 = array2;
    Py_XSETREF(*p2++, NULL);
    assert(array2[0] == NULL);
    assert(p2 == array2 + 1);

    Py_RETURN_NONE;
}


#define TEST_REFCOUNT() \
    do { \
        PyObject *obj = PyList_New(0); \
        if (obj == NULL) { \
            return NULL; \
        } \
        assert(Py_REFCNT(obj) == 1); \
        \
        /* test Py_NewRef() */ \
        PyObject *ref = Py_NewRef(obj); \
        assert(ref == obj); \
        assert(Py_REFCNT(obj) == 2); \
        Py_DECREF(ref); \
        \
        /* test Py_XNewRef() */ \
        PyObject *xref = Py_XNewRef(obj); \
        assert(xref == obj); \
        assert(Py_REFCNT(obj) == 2); \
        Py_DECREF(xref); \
        \
        assert(Py_XNewRef(NULL) == NULL); \
        \
        Py_DECREF(obj); \
        Py_RETURN_NONE; \
    } while (0)


// Test Py_NewRef() and Py_XNewRef() macros
static PyObject*
test_refcount_macros(PyObject *self, PyObject *Py_UNUSED(ignored))
{
    TEST_REFCOUNT();
}

#undef Py_NewRef
#undef Py_XNewRef

// Test Py_NewRef() and Py_XNewRef() functions, after undefining macros.
static PyObject*
test_refcount_funcs(PyObject *self, PyObject *Py_UNUSED(ignored))
{
    TEST_REFCOUNT();
}


// Test Py_Is() function
#define TEST_PY_IS() \
    do { \
        PyObject *o_none = Py_None; \
        PyObject *o_true = Py_True; \
        PyObject *o_false = Py_False; \
        PyObject *obj = PyList_New(0); \
        if (obj == NULL) { \
            return NULL; \
        } \
        \
        /* test Py_Is() */ \
        assert(Py_Is(obj, obj)); \
        assert(!Py_Is(obj, o_none)); \
        \
        /* test Py_None */ \
        assert(Py_Is(o_none, o_none)); \
        assert(!Py_Is(obj, o_none)); \
        \
        /* test Py_True */ \
        assert(Py_Is(o_true, o_true)); \
        assert(!Py_Is(o_false, o_true)); \
        assert(!Py_Is(obj, o_true)); \
        \
        /* test Py_False */ \
        assert(Py_Is(o_false, o_false)); \
        assert(!Py_Is(o_true, o_false)); \
        assert(!Py_Is(obj, o_false)); \
        \
        Py_DECREF(obj); \
        Py_RETURN_NONE; \
    } while (0)

// Test Py_Is() macro
static PyObject*
test_py_is_macros(PyObject *self, PyObject *Py_UNUSED(ignored))
{
    TEST_PY_IS();
}

#undef Py_Is

// Test Py_Is() function, after undefining its macro.
static PyObject*
test_py_is_funcs(PyObject *self, PyObject *Py_UNUSED(ignored))
{
    TEST_PY_IS();
}


// type->tp_version_tag
static PyObject *
type_get_version(PyObject *self, PyObject *type)
{
    if (!PyType_Check(type)) {
        PyErr_SetString(PyExc_TypeError, "argument must be a type");
        return NULL;
    }
    PyObject *res = PyLong_FromUnsignedLong(
        ((PyTypeObject *)type)->tp_version_tag);
    if (res == NULL) {
        assert(PyErr_Occurred());
        return NULL;
    }
    return res;
}

static PyObject *
type_modified(PyObject *self, PyObject *type)
{
    if (!PyType_Check(type)) {
        PyErr_SetString(PyExc_TypeError, "argument must be a type");
        return NULL;
    }
    PyType_Modified((PyTypeObject *)type);
    Py_RETURN_NONE;
}


static PyObject *
type_assign_version(PyObject *self, PyObject *type)
{
    if (!PyType_Check(type)) {
        PyErr_SetString(PyExc_TypeError, "argument must be a type");
        return NULL;
    }
    int res = PyUnstable_Type_AssignVersionTag((PyTypeObject *)type);
    return PyLong_FromLong(res);
}


static PyObject *
type_get_tp_bases(PyObject *self, PyObject *type)
{
    PyObject *bases = ((PyTypeObject *)type)->tp_bases;
    if (bases == NULL) {
        Py_RETURN_NONE;
    }
    return Py_NewRef(bases);
}

static PyObject *
type_get_tp_mro(PyObject *self, PyObject *type)
{
    PyObject *mro = ((PyTypeObject *)type)->tp_mro;
    if (mro == NULL) {
        Py_RETURN_NONE;
    }
    return Py_NewRef(mro);
}


/* We only use 2 in test_capi/test_misc.py. */
#define NUM_BASIC_STATIC_TYPES 2
static PyTypeObject BasicStaticTypes[NUM_BASIC_STATIC_TYPES] = {
#define INIT_BASIC_STATIC_TYPE \
    { \
        PyVarObject_HEAD_INIT(NULL, 0) \
        .tp_name = "BasicStaticType", \
        .tp_basicsize = sizeof(PyObject), \
    }
    INIT_BASIC_STATIC_TYPE,
    INIT_BASIC_STATIC_TYPE,
#undef INIT_BASIC_STATIC_TYPE
};
static int num_basic_static_types_used = 0;

static PyObject *
get_basic_static_type(PyObject *self, PyObject *args)
{
    PyObject *base = NULL;
    if (!PyArg_ParseTuple(args, "|O", &base)) {
        return NULL;
    }
    assert(base == NULL || PyType_Check(base));

    if(num_basic_static_types_used >= NUM_BASIC_STATIC_TYPES) {
        PyErr_SetString(PyExc_RuntimeError, "no more available basic static types");
        return NULL;
    }
    PyTypeObject *cls = &BasicStaticTypes[num_basic_static_types_used++];

    if (base != NULL) {
        cls->tp_bases = PyTuple_Pack(1, base);
        if (cls->tp_bases == NULL) {
            return NULL;
        }
        cls->tp_base = (PyTypeObject *)Py_NewRef(base);
    }
    if (PyType_Ready(cls) < 0) {
        Py_DECREF(cls->tp_bases);
        Py_DECREF(cls->tp_base);
        return NULL;
    }
    return (PyObject *)cls;
}


// Test PyThreadState C API
static PyObject *
test_tstate_capi(PyObject *self, PyObject *Py_UNUSED(args))
{
    // PyThreadState_Get()
    PyThreadState *tstate = PyThreadState_Get();
    assert(tstate != NULL);

    // PyThreadState_GET()
    PyThreadState *tstate2 = PyThreadState_Get();
    assert(tstate2 == tstate);

    // PyThreadState_GetUnchecked()
    PyThreadState *tstate3 = PyThreadState_GetUnchecked();
    assert(tstate3 == tstate);

    // PyThreadState_EnterTracing(), PyThreadState_LeaveTracing()
    PyThreadState_EnterTracing(tstate);
    PyThreadState_LeaveTracing(tstate);

    // PyThreadState_GetDict(): no tstate argument
    PyObject *dict = PyThreadState_GetDict();
    // PyThreadState_GetDict() API can return NULL if PyDict_New() fails,
    // but it should not occur in practice.
    assert(dict != NULL);
    assert(PyDict_Check(dict));
    // dict is a borrowed reference

    // PyThreadState_GetInterpreter()
    PyInterpreterState *interp = PyThreadState_GetInterpreter(tstate);
    assert(interp != NULL);

    // PyThreadState_GetFrame()
    PyFrameObject*frame = PyThreadState_GetFrame(tstate);
    assert(frame != NULL);
    assert(PyFrame_Check(frame));
    Py_DECREF(frame);

    // PyThreadState_GetID()
    uint64_t id = PyThreadState_GetID(tstate);
    assert(id >= 1);

    Py_RETURN_NONE;
}

static PyObject *
frame_getlocals(PyObject *self, PyObject *frame)
{
    if (!PyFrame_Check(frame)) {
        PyErr_SetString(PyExc_TypeError, "argument must be a frame");
        return NULL;
    }
    return PyFrame_GetLocals((PyFrameObject *)frame);
}

static PyObject *
frame_getglobals(PyObject *self, PyObject *frame)
{
    if (!PyFrame_Check(frame)) {
        PyErr_SetString(PyExc_TypeError, "argument must be a frame");
        return NULL;
    }
    return PyFrame_GetGlobals((PyFrameObject *)frame);
}

static PyObject *
frame_getgenerator(PyObject *self, PyObject *frame)
{
    if (!PyFrame_Check(frame)) {
        PyErr_SetString(PyExc_TypeError, "argument must be a frame");
        return NULL;
    }
    return PyFrame_GetGenerator((PyFrameObject *)frame);
}

static PyObject *
frame_getbuiltins(PyObject *self, PyObject *frame)
{
    if (!PyFrame_Check(frame)) {
        PyErr_SetString(PyExc_TypeError, "argument must be a frame");
        return NULL;
    }
    return PyFrame_GetBuiltins((PyFrameObject *)frame);
}

static PyObject *
frame_getlasti(PyObject *self, PyObject *frame)
{
    if (!PyFrame_Check(frame)) {
        PyErr_SetString(PyExc_TypeError, "argument must be a frame");
        return NULL;
    }
    int lasti = PyFrame_GetLasti((PyFrameObject *)frame);
    if (lasti < 0) {
        assert(lasti == -1);
        Py_RETURN_NONE;
    }
    return PyLong_FromLong(lasti);
}

static PyObject *
frame_new(PyObject *self, PyObject *args)
{
    PyObject *code, *globals, *locals;
    if (!PyArg_ParseTuple(args, "OOO", &code, &globals, &locals)) {
        return NULL;
    }
    if (!PyCode_Check(code)) {
        PyErr_SetString(PyExc_TypeError, "argument must be a code object");
        return NULL;
    }
    PyThreadState *tstate = PyThreadState_Get();

    return (PyObject *)PyFrame_New(tstate, (PyCodeObject *)code, globals, locals);
}

static PyObject *
test_frame_getvar(PyObject *self, PyObject *args)
{
    PyObject *frame, *name;
    if (!PyArg_ParseTuple(args, "OO", &frame, &name)) {
        return NULL;
    }
    if (!PyFrame_Check(frame)) {
        PyErr_SetString(PyExc_TypeError, "argument must be a frame");
        return NULL;
    }

    return PyFrame_GetVar((PyFrameObject *)frame, name);
}

static PyObject *
test_frame_getvarstring(PyObject *self, PyObject *args)
{
    PyObject *frame;
    const char *name;
    if (!PyArg_ParseTuple(args, "Oy", &frame, &name)) {
        return NULL;
    }
    if (!PyFrame_Check(frame)) {
        PyErr_SetString(PyExc_TypeError, "argument must be a frame");
        return NULL;
    }

    return PyFrame_GetVarString((PyFrameObject *)frame, name);
}


static PyObject *
gen_get_code(PyObject *self, PyObject *gen)
{
    if (!PyGen_Check(gen)) {
        PyErr_SetString(PyExc_TypeError, "argument must be a generator object");
        return NULL;
    }
    return (PyObject *)PyGen_GetCode((PyGenObject *)gen);
}

static PyObject *
eval_eval_code_ex(PyObject *mod, PyObject *pos_args)
{
    PyObject *result = NULL;
    PyObject *code;
    PyObject *globals;
    PyObject *locals = NULL;
    PyObject *args = NULL;
    PyObject *kwargs = NULL;
    PyObject *defaults = NULL;
    PyObject *kw_defaults = NULL;
    PyObject *closure = NULL;

    PyObject **c_kwargs = NULL;

    if (!PyArg_ParseTuple(pos_args,
                          "OO|OO!O!O!OO:eval_code_ex",
                          &code,
                          &globals,
                          &locals,
                          &PyTuple_Type, &args,
                          &PyDict_Type, &kwargs,
                          &PyTuple_Type, &defaults,
                          &kw_defaults,
                          &closure))
    {
        goto exit;
    }

    NULLABLE(code);
    NULLABLE(globals);
    NULLABLE(locals);
    NULLABLE(kw_defaults);
    NULLABLE(closure);

    PyObject **c_args = NULL;
    Py_ssize_t c_args_len = 0;
    if (args) {
        c_args = &PyTuple_GET_ITEM(args, 0);
        c_args_len = PyTuple_Size(args);
    }

    Py_ssize_t c_kwargs_len = 0;
    if (kwargs) {
        c_kwargs_len = PyDict_Size(kwargs);
        if (c_kwargs_len > 0) {
            c_kwargs = PyMem_NEW(PyObject*, 2 * c_kwargs_len);
            if (!c_kwargs) {
                PyErr_NoMemory();
                goto exit;
            }

            Py_ssize_t i = 0;
            Py_ssize_t pos = 0;
            while (PyDict_Next(kwargs, &pos, &c_kwargs[i], &c_kwargs[i + 1])) {
                i += 2;
            }
            c_kwargs_len = i / 2;
            /* XXX This is broken if the caller deletes dict items! */
        }
    }

    PyObject **c_defaults = NULL;
    Py_ssize_t c_defaults_len = 0;
    if (defaults) {
        c_defaults = &PyTuple_GET_ITEM(defaults, 0);
        c_defaults_len = PyTuple_Size(defaults);
    }

    result = PyEval_EvalCodeEx(
        code,
        globals,
        locals,
        c_args,
        (int)c_args_len,
        c_kwargs,
        (int)c_kwargs_len,
        c_defaults,
        (int)c_defaults_len,
        kw_defaults,
        closure
    );

exit:
    if (c_kwargs) {
        PyMem_DEL(c_kwargs);
    }

    return result;
}

static PyObject *
get_feature_macros(PyObject *self, PyObject *Py_UNUSED(args))
{
    PyObject *result = PyDict_New();
    if (!result) {
        return NULL;
    }
    int res;
#include "_testcapi_feature_macros.inc"
    return result;
}

static PyObject *
test_code_api(PyObject *self, PyObject *Py_UNUSED(args))
{
    PyCodeObject *co = PyCode_NewEmpty("_testcapi", "dummy", 1);
    if (co == NULL) {
        return NULL;
    }
    /* co_code */
    {
        PyObject *co_code = PyCode_GetCode(co);
        if (co_code == NULL) {
            goto fail;
        }
        assert(PyBytes_CheckExact(co_code));
        if (PyObject_Length(co_code) == 0) {
            PyErr_SetString(PyExc_ValueError, "empty co_code");
            Py_DECREF(co_code);
            goto fail;
        }
        Py_DECREF(co_code);
    }
    /* co_varnames */
    {
        PyObject *co_varnames = PyCode_GetVarnames(co);
        if (co_varnames == NULL) {
            goto fail;
        }
        if (!PyTuple_CheckExact(co_varnames)) {
            PyErr_SetString(PyExc_TypeError, "co_varnames not tuple");
            Py_DECREF(co_varnames);
            goto fail;
        }
        if (PyTuple_GET_SIZE(co_varnames) != 0) {
            PyErr_SetString(PyExc_ValueError, "non-empty co_varnames");
            Py_DECREF(co_varnames);
            goto fail;
        }
        Py_DECREF(co_varnames);
    }
    /* co_cellvars */
    {
        PyObject *co_cellvars = PyCode_GetCellvars(co);
        if (co_cellvars == NULL) {
            goto fail;
        }
        if (!PyTuple_CheckExact(co_cellvars)) {
            PyErr_SetString(PyExc_TypeError, "co_cellvars not tuple");
            Py_DECREF(co_cellvars);
            goto fail;
        }
        if (PyTuple_GET_SIZE(co_cellvars) != 0) {
            PyErr_SetString(PyExc_ValueError, "non-empty co_cellvars");
            Py_DECREF(co_cellvars);
            goto fail;
        }
        Py_DECREF(co_cellvars);
    }
    /* co_freevars */
    {
        PyObject *co_freevars = PyCode_GetFreevars(co);
        if (co_freevars == NULL) {
            goto fail;
        }
        if (!PyTuple_CheckExact(co_freevars)) {
            PyErr_SetString(PyExc_TypeError, "co_freevars not tuple");
            Py_DECREF(co_freevars);
            goto fail;
        }
        if (PyTuple_GET_SIZE(co_freevars) != 0) {
            PyErr_SetString(PyExc_ValueError, "non-empty co_freevars");
            Py_DECREF(co_freevars);
            goto fail;
        }
        Py_DECREF(co_freevars);
    }
    Py_DECREF(co);
    Py_RETURN_NONE;
fail:
    Py_DECREF(co);
    return NULL;
}

static int
record_func(PyObject *obj, PyFrameObject *f, int what, PyObject *arg)
{
    assert(PyList_Check(obj));
    PyObject *what_obj = NULL;
    PyObject *line_obj = NULL;
    PyObject *tuple = NULL;
    int res = -1;
    what_obj = PyLong_FromLong(what);
    if (what_obj == NULL) {
        goto error;
    }
    int line = PyFrame_GetLineNumber(f);
    line_obj = PyLong_FromLong(line);
    if (line_obj == NULL) {
        goto error;
    }
    tuple = PyTuple_Pack(3, what_obj, line_obj, arg);
    if (tuple == NULL) {
        goto error;
    }
    PyTuple_SET_ITEM(tuple, 0, what_obj);
    if (PyList_Append(obj, tuple)) {
        goto error;
    }
    res = 0;
error:
    Py_XDECREF(what_obj);
    Py_XDECREF(line_obj);
    Py_XDECREF(tuple);
    return res;
}

static PyObject *
settrace_to_record(PyObject *self, PyObject *list)
{

   if (!PyList_Check(list)) {
        PyErr_SetString(PyExc_TypeError, "argument must be a list");
        return NULL;
    }
    PyEval_SetTrace(record_func, list);
    Py_RETURN_NONE;
}

static int
error_func(PyObject *obj, PyFrameObject *f, int what, PyObject *arg)
{
    assert(PyList_Check(obj));
    /* Only raise if list is empty, otherwise append None
     * This ensures that we only raise once */
    if (PyList_GET_SIZE(obj)) {
        return 0;
    }
    if (PyList_Append(obj, Py_None)) {
       return -1;
    }
    PyErr_SetString(PyExc_Exception, "an exception");
    return -1;
}

static PyObject *
settrace_to_error(PyObject *self, PyObject *list)
{
    if (!PyList_Check(list)) {
        PyErr_SetString(PyExc_TypeError, "argument must be a list");
        return NULL;
    }
    PyEval_SetTrace(error_func, list);
    Py_RETURN_NONE;
}

static PyObject *
clear_managed_dict(PyObject *self, PyObject *obj)
{
    PyObject_ClearManagedDict(obj);
    Py_RETURN_NONE;
}


static PyObject *
test_macros(PyObject *self, PyObject *Py_UNUSED(args))
{
    struct MyStruct {
        int x;
    };
    wchar_t array[3];

    // static_assert(), Py_BUILD_ASSERT()
    static_assert(1 == 1, "bug");
    Py_BUILD_ASSERT(1 == 1);


    // Py_MIN(), Py_MAX(), Py_ABS()
    assert(Py_MIN(5, 11) == 5);
    assert(Py_MAX(5, 11) == 11);
    assert(Py_ABS(-5) == 5);

    // Py_STRINGIFY()
    assert(strcmp(Py_STRINGIFY(123), "123") == 0);

    // Py_MEMBER_SIZE(), Py_ARRAY_LENGTH()
    assert(Py_MEMBER_SIZE(struct MyStruct, x) == sizeof(int));
    assert(Py_ARRAY_LENGTH(array) == 3);

    // Py_CHARMASK()
    int c = 0xab00 | 7;
    assert(Py_CHARMASK(c) == 7);

    // _Py_IS_TYPE_SIGNED()
    assert(_Py_IS_TYPE_SIGNED(int));
    assert(!_Py_IS_TYPE_SIGNED(unsigned int));

    Py_RETURN_NONE;
}

static PyObject *
function_get_code(PyObject *self, PyObject *func)
{
    PyObject *code = PyFunction_GetCode(func);
    if (code != NULL) {
        return Py_NewRef(code);
    } else {
        return NULL;
    }
}

static PyObject *
function_get_globals(PyObject *self, PyObject *func)
{
    PyObject *globals = PyFunction_GetGlobals(func);
    if (globals != NULL) {
        return Py_NewRef(globals);
    } else {
        return NULL;
    }
}

static PyObject *
function_get_module(PyObject *self, PyObject *func)
{
    PyObject *module = PyFunction_GetModule(func);
    if (module != NULL) {
        return Py_NewRef(module);
    } else {
        return NULL;
    }
}

static PyObject *
function_get_defaults(PyObject *self, PyObject *func)
{
    PyObject *defaults = PyFunction_GetDefaults(func);
    if (defaults != NULL) {
        return Py_NewRef(defaults);
    } else if (PyErr_Occurred()) {
        return NULL;
    } else {
        Py_RETURN_NONE;  // This can happen when `defaults` are set to `None`
    }
}

static PyObject *
function_set_defaults(PyObject *self, PyObject *args)
{
    PyObject *func = NULL, *defaults = NULL;
    if (!PyArg_ParseTuple(args, "OO", &func, &defaults)) {
        return NULL;
    }
    int result = PyFunction_SetDefaults(func, defaults);
    if (result == -1)
        return NULL;
    Py_RETURN_NONE;
}

static PyObject *
function_get_kw_defaults(PyObject *self, PyObject *func)
{
    PyObject *defaults = PyFunction_GetKwDefaults(func);
    if (defaults != NULL) {
        return Py_NewRef(defaults);
    } else if (PyErr_Occurred()) {
        return NULL;
    } else {
        Py_RETURN_NONE;  // This can happen when `kwdefaults` are set to `None`
    }
}

static PyObject *
function_set_kw_defaults(PyObject *self, PyObject *args)
{
    PyObject *func = NULL, *defaults = NULL;
    if (!PyArg_ParseTuple(args, "OO", &func, &defaults)) {
        return NULL;
    }
    int result = PyFunction_SetKwDefaults(func, defaults);
    if (result == -1)
        return NULL;
    Py_RETURN_NONE;
}

static PyObject *
function_get_closure(PyObject *self, PyObject *func)
{
    PyObject *closure = PyFunction_GetClosure(func);
    if (closure != NULL) {
        return Py_NewRef(closure);
    } else if (PyErr_Occurred()) {
        return NULL;
    } else {
        Py_RETURN_NONE;  // This can happen when `closure` is set to `None`
    }
}

static PyObject *
function_set_closure(PyObject *self, PyObject *args)
{
    PyObject *func = NULL, *closure = NULL;
    if (!PyArg_ParseTuple(args, "OO", &func, &closure)) {
        return NULL;
    }
    int result = PyFunction_SetClosure(func, closure);
    if (result == -1) {
        return NULL;
    }
    Py_RETURN_NONE;
}

static PyObject *
check_pyimport_addmodule(PyObject *self, PyObject *args)
{
    const char *name;
    if (!PyArg_ParseTuple(args, "s", &name)) {
        return NULL;
    }

    // test PyImport_AddModuleRef()
    PyObject *module = PyImport_AddModuleRef(name);
    if (module == NULL) {
        return NULL;
    }
    assert(PyModule_Check(module));
    // module is a strong reference

    // test PyImport_AddModule()
    PyObject *module2 = PyImport_AddModule(name);
    if (module2 == NULL) {
        goto error;
    }
    assert(PyModule_Check(module2));
    assert(module2 == module);
    // module2 is a borrowed ref

    // test PyImport_AddModuleObject()
    PyObject *name_obj = PyUnicode_FromString(name);
    if (name_obj == NULL) {
        goto error;
    }
    PyObject *module3 = PyImport_AddModuleObject(name_obj);
    Py_DECREF(name_obj);
    if (module3 == NULL) {
        goto error;
    }
    assert(PyModule_Check(module3));
    assert(module3 == module);
    // module3 is a borrowed ref

    return module;

error:
    Py_DECREF(module);
    return NULL;
}


static PyObject *
test_weakref_capi(PyObject *Py_UNUSED(module), PyObject *Py_UNUSED(args))
{
    // Ignore PyWeakref_GetObject() deprecation, we test it on purpose
    _Py_COMP_DIAG_PUSH
    _Py_COMP_DIAG_IGNORE_DEPR_DECLS

    // Create a new heap type, create an instance of this type, and delete the
    // type. This object supports weak references.
    PyObject *new_type = PyObject_CallFunction((PyObject*)&PyType_Type,
                                               "s(){}", "TypeName");
    if (new_type == NULL) {
        return NULL;
    }
    PyObject *obj = PyObject_CallNoArgs(new_type);
    Py_DECREF(new_type);
    if (obj == NULL) {
        return NULL;
    }
    Py_ssize_t refcnt = Py_REFCNT(obj);

    // test PyWeakref_NewRef(), reference is alive
    PyObject *weakref = PyWeakref_NewRef(obj, NULL);
    if (weakref == NULL) {
        Py_DECREF(obj);
        return NULL;
    }

    // test PyWeakref_Check(), valid weakref object
    assert(PyWeakref_Check(weakref));
    assert(PyWeakref_CheckRefExact(weakref));
    assert(PyWeakref_CheckRefExact(weakref));
    assert(Py_REFCNT(obj) == refcnt);

    // test PyWeakref_GetRef(), reference is alive
    PyObject *ref = UNINITIALIZED_PTR;
    assert(PyWeakref_GetRef(weakref, &ref) == 1);
    assert(ref == obj);
    assert(Py_REFCNT(obj) == (refcnt + 1));
    Py_DECREF(ref);

    // test PyWeakref_GetObject(), reference is alive
    ref = PyWeakref_GetObject(weakref);  // borrowed ref
    assert(ref == obj);

    // test PyWeakref_GET_OBJECT(), reference is alive
    ref = PyWeakref_GET_OBJECT(weakref);  // borrowed ref
    assert(ref == obj);

    // delete the referenced object: clear the weakref
    assert(Py_REFCNT(obj) == 1);
    Py_DECREF(obj);

    // test PyWeakref_GET_OBJECT(), reference is dead
    assert(PyWeakref_GET_OBJECT(weakref) == Py_None);

    // test PyWeakref_GetRef(), reference is dead
    ref = UNINITIALIZED_PTR;
    assert(PyWeakref_GetRef(weakref, &ref) == 0);
    assert(ref == NULL);

    // test PyWeakref_Check(), not a weakref object
    PyObject *invalid_weakref = Py_None;
    assert(!PyWeakref_Check(invalid_weakref));
    assert(!PyWeakref_CheckRefExact(invalid_weakref));
    assert(!PyWeakref_CheckRefExact(invalid_weakref));

    // test PyWeakref_GetRef(), invalid type
    assert(!PyErr_Occurred());
    ref = UNINITIALIZED_PTR;
    assert(PyWeakref_GetRef(invalid_weakref, &ref) == -1);
    assert(PyErr_ExceptionMatches(PyExc_TypeError));
    PyErr_Clear();
    assert(ref == NULL);

    // test PyWeakref_GetObject(), invalid type
    assert(PyWeakref_GetObject(invalid_weakref) == NULL);
    assert(PyErr_ExceptionMatches(PyExc_SystemError));
    PyErr_Clear();

    // test PyWeakref_GetRef(NULL)
    ref = UNINITIALIZED_PTR;
    assert(PyWeakref_GetRef(NULL, &ref) == -1);
    assert(PyErr_ExceptionMatches(PyExc_SystemError));
    assert(ref == NULL);
    PyErr_Clear();

    // test PyWeakref_GetObject(NULL)
    assert(PyWeakref_GetObject(NULL) == NULL);
    assert(PyErr_ExceptionMatches(PyExc_SystemError));
    PyErr_Clear();

    Py_DECREF(weakref);

    Py_RETURN_NONE;

    _Py_COMP_DIAG_POP
}

struct simpletracer_data {
    int create_count;
    int destroy_count;
    void* addresses[10];
};

static int _simpletracer(PyObject *obj, PyRefTracerEvent event, void* data) {
    struct simpletracer_data* the_data = (struct simpletracer_data*)data;
    assert(the_data->create_count + the_data->destroy_count < (int)Py_ARRAY_LENGTH(the_data->addresses));
    the_data->addresses[the_data->create_count + the_data->destroy_count] = obj;
    if (event == PyRefTracer_CREATE) {
        the_data->create_count++;
    } else {
        the_data->destroy_count++;
    }
    return 0;
}

static PyObject *
test_reftracer(PyObject *ob, PyObject *Py_UNUSED(ignored))
{
    // Save the current tracer and data to restore it later
    void* current_data;
    PyRefTracer current_tracer = PyRefTracer_GetTracer(&current_data);

    struct simpletracer_data tracer_data = {0};
    void* the_data = &tracer_data;
    // Install a simple tracer function
    if (PyRefTracer_SetTracer(_simpletracer, the_data) != 0) {
        goto failed;
    }

    // Check that the tracer was correctly installed
    void* data;
    if (PyRefTracer_GetTracer(&data) != _simpletracer || data != the_data) {
        PyErr_SetString(PyExc_AssertionError, "The reftracer not correctly installed");
        (void)PyRefTracer_SetTracer(NULL, NULL);
        goto failed;
    }

    // Create a bunch of objects
    PyObject* obj = PyList_New(0);
    if (obj == NULL) {
        goto failed;
    }
    PyObject* obj2 = PyDict_New();
    if (obj2 == NULL) {
        Py_DECREF(obj);
        goto failed;
    }

    // Kill all objects
    Py_DECREF(obj);
    Py_DECREF(obj2);

    // Remove the tracer
    (void)PyRefTracer_SetTracer(NULL, NULL);

    // Check that the tracer was removed
    if (PyRefTracer_GetTracer(&data) != NULL || data != NULL) {
        PyErr_SetString(PyExc_ValueError, "The reftracer was not correctly removed");
        goto failed;
    }

    if (tracer_data.create_count != 2 ||
        tracer_data.addresses[0] != obj ||
        tracer_data.addresses[1] != obj2) {
        PyErr_SetString(PyExc_ValueError, "The object creation was not correctly traced");
        goto failed;
    }

    if (tracer_data.destroy_count != 2 ||
        tracer_data.addresses[2] != obj ||
        tracer_data.addresses[3] != obj2) {
        PyErr_SetString(PyExc_ValueError, "The object destruction was not correctly traced");
        goto failed;
    }
    PyRefTracer_SetTracer(current_tracer, current_data);
    Py_RETURN_NONE;
failed:
    PyRefTracer_SetTracer(current_tracer, current_data);
    return NULL;
}

static PyObject *
function_set_warning(PyObject *Py_UNUSED(module), PyObject *Py_UNUSED(args))
{
    if (PyErr_WarnEx(PyExc_RuntimeWarning, "Testing PyErr_WarnEx", 2)) {
        return NULL;
    }
    Py_RETURN_NONE;
}

<<<<<<< HEAD
// Used by `finalize_thread_hang`.
#ifdef _POSIX_THREADS
static void finalize_thread_hang_cleanup_callback(void *Py_UNUSED(arg)) {
    // Should not reach here.
    assert(0 && "pthread thread termination was triggered unexpectedly");
}
#endif

// Tests that finalization does not trigger pthread cleanup.
//
// Must be called with a single nullary callable function that should block
// (with GIL released) until finalization is in progress.
static PyObject *
finalize_thread_hang(PyObject *self, PyObject *arg)
{
#ifdef _POSIX_THREADS
    pthread_cleanup_push(finalize_thread_hang_cleanup_callback, NULL);
#endif
    PyObject_CallNoArgs(arg);
    // Should not reach here.
    Py_FatalError("thread unexpectedly did not hang");
#ifdef _POSIX_THREADS
    pthread_cleanup_pop(0);
#endif
    Py_RETURN_NONE;
}

=======
static PyObject *
test_critical_sections(PyObject *module, PyObject *Py_UNUSED(args))
{
    Py_BEGIN_CRITICAL_SECTION(module);
    Py_END_CRITICAL_SECTION();

    Py_BEGIN_CRITICAL_SECTION2(module, module);
    Py_END_CRITICAL_SECTION2();

    Py_RETURN_NONE;
}
>>>>>>> 46f5cbca

static PyMethodDef TestMethods[] = {
    {"set_errno",               set_errno,                       METH_VARARGS},
    {"test_config",             test_config,                     METH_NOARGS},
    {"test_sizeof_c_types",     test_sizeof_c_types,             METH_NOARGS},
    {"test_list_api",           test_list_api,                   METH_NOARGS},
    {"test_dict_iteration",     test_dict_iteration,             METH_NOARGS},
    {"test_lazy_hash_inheritance",      test_lazy_hash_inheritance,METH_NOARGS},
    {"test_xincref_doesnt_leak",test_xincref_doesnt_leak,        METH_NOARGS},
    {"test_incref_doesnt_leak", test_incref_doesnt_leak,         METH_NOARGS},
    {"test_xdecref_doesnt_leak",test_xdecref_doesnt_leak,        METH_NOARGS},
    {"test_decref_doesnt_leak", test_decref_doesnt_leak,         METH_NOARGS},
    {"test_structseq_newtype_doesnt_leak",
        test_structseq_newtype_doesnt_leak, METH_NOARGS},
    {"test_structseq_newtype_null_descr_doc",
        test_structseq_newtype_null_descr_doc, METH_NOARGS},
    {"test_incref_decref_API",  test_incref_decref_API,          METH_NOARGS},
    {"pyobject_repr_from_null", pyobject_repr_from_null, METH_NOARGS},
    {"pyobject_str_from_null",  pyobject_str_from_null, METH_NOARGS},
    {"pyobject_bytes_from_null", pyobject_bytes_from_null, METH_NOARGS},
    {"test_string_to_double",   test_string_to_double,           METH_NOARGS},
    {"test_capsule", (PyCFunction)test_capsule, METH_NOARGS},
    {"test_from_contiguous", (PyCFunction)test_from_contiguous, METH_NOARGS},
#if (defined(__linux__) || defined(__FreeBSD__)) && defined(__GNUC__)
    {"test_pep3118_obsolete_write_locks", (PyCFunction)test_pep3118_obsolete_write_locks, METH_NOARGS},
#endif
    {"getbuffer_with_null_view", getbuffer_with_null_view,       METH_O},
    {"PyBuffer_SizeFromFormat",  test_PyBuffer_SizeFromFormat,   METH_VARARGS},
    {"py_buildvalue",            py_buildvalue,                  METH_VARARGS},
    {"py_buildvalue_ints",       py_buildvalue_ints,             METH_VARARGS},
    {"test_buildvalue_N",        test_buildvalue_N,              METH_NOARGS},
    {"test_get_statictype_slots", test_get_statictype_slots,     METH_NOARGS},
    {"get_heaptype_for_name",     get_heaptype_for_name,         METH_NOARGS},
    {"get_type_name",            get_type_name,                  METH_O},
    {"get_type_qualname",        get_type_qualname,              METH_O},
    {"get_type_fullyqualname",   get_type_fullyqualname,         METH_O},
    {"get_type_module_name",     get_type_module_name,           METH_O},
    {"test_get_type_dict",        test_get_type_dict,            METH_NOARGS},
    {"test_reftracer",          test_reftracer,                  METH_NOARGS},
    {"_test_thread_state",      test_thread_state,               METH_VARARGS},
    {"gilstate_ensure_release", gilstate_ensure_release,         METH_NOARGS},
#ifndef MS_WINDOWS
    {"_spawn_pthread_waiter",   spawn_pthread_waiter,            METH_NOARGS},
    {"_end_spawned_pthread",    end_spawned_pthread,             METH_NOARGS},
#endif
    {"_pending_threadfunc",     _PyCFunction_CAST(pending_threadfunc),
     METH_VARARGS|METH_KEYWORDS},
#ifdef HAVE_GETTIMEOFDAY
    {"profile_int",             profile_int,                     METH_NOARGS},
#endif
    {"argparsing",              argparsing,                      METH_VARARGS},
    {"code_newempty",           code_newempty,                   METH_VARARGS},
    {"eval_code_ex",            eval_eval_code_ex,               METH_VARARGS},
    {"make_memoryview_from_NULL_pointer", make_memoryview_from_NULL_pointer,
     METH_NOARGS},
    {"buffer_fill_info",        buffer_fill_info,                METH_VARARGS},
    {"crash_no_current_thread", crash_no_current_thread,         METH_NOARGS},
    {"test_current_tstate_matches", test_current_tstate_matches, METH_NOARGS},
    {"run_in_subinterp",        run_in_subinterp,                METH_VARARGS},
    {"create_cfunction",        create_cfunction,                METH_NOARGS},
    {"call_in_temporary_c_thread", call_in_temporary_c_thread, METH_VARARGS,
     PyDoc_STR("set_error_class(error_class) -> None")},
    {"join_temporary_c_thread", join_temporary_c_thread, METH_NOARGS},
    {"pymarshal_write_long_to_file",
        pymarshal_write_long_to_file, METH_VARARGS},
    {"pymarshal_write_object_to_file",
        pymarshal_write_object_to_file, METH_VARARGS},
    {"pymarshal_read_short_from_file",
        pymarshal_read_short_from_file, METH_VARARGS},
    {"pymarshal_read_long_from_file",
        pymarshal_read_long_from_file, METH_VARARGS},
    {"pymarshal_read_last_object_from_file",
        pymarshal_read_last_object_from_file, METH_VARARGS},
    {"pymarshal_read_object_from_file",
        pymarshal_read_object_from_file, METH_VARARGS},
    {"return_null_without_error", return_null_without_error, METH_NOARGS},
    {"return_result_with_error", return_result_with_error, METH_NOARGS},
    {"getitem_with_error", getitem_with_error, METH_VARARGS},
    {"Py_CompileString",     pycompilestring, METH_O},
    {"dict_get_version", dict_get_version, METH_VARARGS},
    {"raise_SIGINT_then_send_None", raise_SIGINT_then_send_None, METH_VARARGS},
    {"stack_pointer", stack_pointer, METH_NOARGS},
#ifdef W_STOPCODE
    {"W_STOPCODE", py_w_stopcode, METH_VARARGS},
#endif
    {"test_pythread_tss_key_state", test_pythread_tss_key_state, METH_VARARGS},
    {"bad_get", bad_get, METH_VARARGS},
#ifdef Py_REF_DEBUG
    {"negative_refcount", negative_refcount, METH_NOARGS},
    {"decref_freed_object", decref_freed_object, METH_NOARGS},
#endif
    {"meth_varargs", meth_varargs, METH_VARARGS},
    {"meth_varargs_keywords", _PyCFunction_CAST(meth_varargs_keywords), METH_VARARGS|METH_KEYWORDS},
    {"meth_o", meth_o, METH_O},
    {"meth_noargs", meth_noargs, METH_NOARGS},
    {"meth_fastcall", _PyCFunction_CAST(meth_fastcall), METH_FASTCALL},
    {"meth_fastcall_keywords", _PyCFunction_CAST(meth_fastcall_keywords), METH_FASTCALL|METH_KEYWORDS},
    {"pycfunction_call", test_pycfunction_call, METH_VARARGS},
    {"pynumber_tobase", pynumber_tobase, METH_VARARGS},
    {"test_set_type_size", test_set_type_size, METH_NOARGS},
    {"test_py_clear", test_py_clear, METH_NOARGS},
    {"test_py_setref", test_py_setref, METH_NOARGS},
    {"test_refcount_macros", test_refcount_macros, METH_NOARGS},
    {"test_refcount_funcs", test_refcount_funcs, METH_NOARGS},
    {"test_py_is_macros", test_py_is_macros, METH_NOARGS},
    {"test_py_is_funcs", test_py_is_funcs, METH_NOARGS},
    {"type_get_version", type_get_version, METH_O, PyDoc_STR("type->tp_version_tag")},
    {"type_modified", type_modified, METH_O, PyDoc_STR("PyType_Modified")},
    {"type_assign_version", type_assign_version, METH_O, PyDoc_STR("PyUnstable_Type_AssignVersionTag")},
    {"type_get_tp_bases", type_get_tp_bases, METH_O},
    {"type_get_tp_mro", type_get_tp_mro, METH_O},
    {"get_basic_static_type", get_basic_static_type, METH_VARARGS, NULL},
    {"test_tstate_capi", test_tstate_capi, METH_NOARGS, NULL},
    {"frame_getlocals", frame_getlocals, METH_O, NULL},
    {"frame_getglobals", frame_getglobals, METH_O, NULL},
    {"frame_getgenerator", frame_getgenerator, METH_O, NULL},
    {"frame_getbuiltins", frame_getbuiltins, METH_O, NULL},
    {"frame_getlasti", frame_getlasti, METH_O, NULL},
    {"frame_new", frame_new, METH_VARARGS, NULL},
    {"frame_getvar", test_frame_getvar, METH_VARARGS, NULL},
    {"frame_getvarstring", test_frame_getvarstring, METH_VARARGS, NULL},
    {"gen_get_code", gen_get_code, METH_O, NULL},
    {"get_feature_macros", get_feature_macros, METH_NOARGS, NULL},
    {"test_code_api", test_code_api, METH_NOARGS, NULL},
    {"settrace_to_error", settrace_to_error, METH_O, NULL},
    {"settrace_to_record", settrace_to_record, METH_O, NULL},
    {"test_macros", test_macros, METH_NOARGS, NULL},
    {"clear_managed_dict", clear_managed_dict, METH_O, NULL},
    {"function_get_code", function_get_code, METH_O, NULL},
    {"function_get_globals", function_get_globals, METH_O, NULL},
    {"function_get_module", function_get_module, METH_O, NULL},
    {"function_get_defaults", function_get_defaults, METH_O, NULL},
    {"function_set_defaults", function_set_defaults, METH_VARARGS, NULL},
    {"function_get_kw_defaults", function_get_kw_defaults, METH_O, NULL},
    {"function_set_kw_defaults", function_set_kw_defaults, METH_VARARGS, NULL},
<<<<<<< HEAD
    {"test_atexit", test_atexit, METH_NOARGS},
    {"finalize_thread_hang", finalize_thread_hang, METH_O, NULL},
=======
    {"function_get_closure", function_get_closure, METH_O, NULL},
    {"function_set_closure", function_set_closure, METH_VARARGS, NULL},
    {"check_pyimport_addmodule", check_pyimport_addmodule, METH_VARARGS},
    {"test_weakref_capi", test_weakref_capi, METH_NOARGS},
    {"function_set_warning", function_set_warning, METH_NOARGS},
    {"test_critical_sections", test_critical_sections, METH_NOARGS},
>>>>>>> 46f5cbca
    {NULL, NULL} /* sentinel */
};


typedef struct {
    PyObject_HEAD
} matmulObject;

static PyObject *
matmulType_matmul(PyObject *self, PyObject *other)
{
    return Py_BuildValue("(sOO)", "matmul", self, other);
}

static PyObject *
matmulType_imatmul(PyObject *self, PyObject *other)
{
    return Py_BuildValue("(sOO)", "imatmul", self, other);
}

static void
matmulType_dealloc(PyObject *self)
{
    Py_TYPE(self)->tp_free(self);
}

static PyNumberMethods matmulType_as_number = {
    0,                          /* nb_add */
    0,                          /* nb_subtract */
    0,                          /* nb_multiply */
    0,                          /* nb_remainde r*/
    0,                          /* nb_divmod */
    0,                          /* nb_power */
    0,                          /* nb_negative */
    0,                          /* tp_positive */
    0,                          /* tp_absolute */
    0,                          /* tp_bool */
    0,                          /* nb_invert */
    0,                          /* nb_lshift */
    0,                          /* nb_rshift */
    0,                          /* nb_and */
    0,                          /* nb_xor */
    0,                          /* nb_or */
    0,                          /* nb_int */
    0,                          /* nb_reserved */
    0,                          /* nb_float */
    0,                          /* nb_inplace_add */
    0,                          /* nb_inplace_subtract */
    0,                          /* nb_inplace_multiply */
    0,                          /* nb_inplace_remainder */
    0,                          /* nb_inplace_power */
    0,                          /* nb_inplace_lshift */
    0,                          /* nb_inplace_rshift */
    0,                          /* nb_inplace_and */
    0,                          /* nb_inplace_xor */
    0,                          /* nb_inplace_or */
    0,                          /* nb_floor_divide */
    0,                          /* nb_true_divide */
    0,                          /* nb_inplace_floor_divide */
    0,                          /* nb_inplace_true_divide */
    0,                          /* nb_index */
    matmulType_matmul,        /* nb_matrix_multiply */
    matmulType_imatmul        /* nb_matrix_inplace_multiply */
};

static PyTypeObject matmulType = {
    PyVarObject_HEAD_INIT(NULL, 0)
    "matmulType",
    sizeof(matmulObject),               /* tp_basicsize */
    0,                                  /* tp_itemsize */
    matmulType_dealloc,                 /* destructor tp_dealloc */
    0,                                  /* tp_vectorcall_offset */
    0,                                  /* tp_getattr */
    0,                                  /* tp_setattr */
    0,                                  /* tp_as_async */
    0,                                  /* tp_repr */
    &matmulType_as_number,              /* tp_as_number */
    0,                                  /* tp_as_sequence */
    0,                                  /* tp_as_mapping */
    0,                                  /* tp_hash */
    0,                                  /* tp_call */
    0,                                  /* tp_str */
    PyObject_GenericGetAttr,            /* tp_getattro */
    PyObject_GenericSetAttr,            /* tp_setattro */
    0,                                  /* tp_as_buffer */
    0,                                  /* tp_flags */
    "C level type with matrix operations defined",
    0,                                  /* traverseproc tp_traverse */
    0,                                  /* tp_clear */
    0,                                  /* tp_richcompare */
    0,                                  /* tp_weaklistoffset */
    0,                                  /* tp_iter */
    0,                                  /* tp_iternext */
    0,                                  /* tp_methods */
    0,                                  /* tp_members */
    0,
    0,
    0,
    0,
    0,
    0,
    0,
    0,
    PyType_GenericNew,                  /* tp_new */
    PyObject_Free,                      /* tp_free */
};

typedef struct {
    PyObject_HEAD
} ipowObject;

static PyObject *
ipowType_ipow(PyObject *self, PyObject *other, PyObject *mod)
{
    return PyTuple_Pack(2, other, mod);
}

static PyNumberMethods ipowType_as_number = {
    .nb_inplace_power = ipowType_ipow
};

static PyTypeObject ipowType = {
    PyVarObject_HEAD_INIT(NULL, 0)
    .tp_name = "ipowType",
    .tp_basicsize = sizeof(ipowObject),
    .tp_as_number = &ipowType_as_number,
    .tp_new = PyType_GenericNew
};

typedef struct {
    PyObject_HEAD
    PyObject *ao_iterator;
} awaitObject;


static PyObject *
awaitObject_new(PyTypeObject *type, PyObject *args, PyObject *kwds)
{
    PyObject *v;
    awaitObject *ao;

    if (!PyArg_UnpackTuple(args, "awaitObject", 1, 1, &v))
        return NULL;

    ao = (awaitObject *)type->tp_alloc(type, 0);
    if (ao == NULL) {
        return NULL;
    }

    ao->ao_iterator = Py_NewRef(v);

    return (PyObject *)ao;
}


static void
awaitObject_dealloc(awaitObject *ao)
{
    Py_CLEAR(ao->ao_iterator);
    Py_TYPE(ao)->tp_free(ao);
}


static PyObject *
awaitObject_await(awaitObject *ao)
{
    return Py_NewRef(ao->ao_iterator);
}

static PyAsyncMethods awaitType_as_async = {
    (unaryfunc)awaitObject_await,           /* am_await */
    0,                                      /* am_aiter */
    0,                                      /* am_anext */
    0,                                      /* am_send  */
};


static PyTypeObject awaitType = {
    PyVarObject_HEAD_INIT(NULL, 0)
    "awaitType",
    sizeof(awaitObject),                /* tp_basicsize */
    0,                                  /* tp_itemsize */
    (destructor)awaitObject_dealloc,    /* destructor tp_dealloc */
    0,                                  /* tp_vectorcall_offset */
    0,                                  /* tp_getattr */
    0,                                  /* tp_setattr */
    &awaitType_as_async,                /* tp_as_async */
    0,                                  /* tp_repr */
    0,                                  /* tp_as_number */
    0,                                  /* tp_as_sequence */
    0,                                  /* tp_as_mapping */
    0,                                  /* tp_hash */
    0,                                  /* tp_call */
    0,                                  /* tp_str */
    PyObject_GenericGetAttr,            /* tp_getattro */
    PyObject_GenericSetAttr,            /* tp_setattro */
    0,                                  /* tp_as_buffer */
    0,                                  /* tp_flags */
    "C level type with tp_as_async",
    0,                                  /* traverseproc tp_traverse */
    0,                                  /* tp_clear */
    0,                                  /* tp_richcompare */
    0,                                  /* tp_weaklistoffset */
    0,                                  /* tp_iter */
    0,                                  /* tp_iternext */
    0,                                  /* tp_methods */
    0,                                  /* tp_members */
    0,
    0,
    0,
    0,
    0,
    0,
    0,
    0,
    awaitObject_new,                    /* tp_new */
    PyObject_Free,                      /* tp_free */
};


/* Test bpo-35983: create a subclass of "list" which checks that instances
 * are not deallocated twice */

typedef struct {
    PyListObject list;
    int deallocated;
} MyListObject;

static PyObject *
MyList_new(PyTypeObject *type, PyObject *args, PyObject *kwds)
{
    PyObject* op = PyList_Type.tp_new(type, args, kwds);
    ((MyListObject*)op)->deallocated = 0;
    return op;
}

void
MyList_dealloc(MyListObject* op)
{
    if (op->deallocated) {
        /* We cannot raise exceptions here but we still want the testsuite
         * to fail when we hit this */
        Py_FatalError("MyList instance deallocated twice");
    }
    op->deallocated = 1;
    PyList_Type.tp_dealloc((PyObject *)op);
}

static PyTypeObject MyList_Type = {
    PyVarObject_HEAD_INIT(NULL, 0)
    "MyList",
    sizeof(MyListObject),
    0,
    (destructor)MyList_dealloc,                 /* tp_dealloc */
    0,                                          /* tp_vectorcall_offset */
    0,                                          /* tp_getattr */
    0,                                          /* tp_setattr */
    0,                                          /* tp_as_async */
    0,                                          /* tp_repr */
    0,                                          /* tp_as_number */
    0,                                          /* tp_as_sequence */
    0,                                          /* tp_as_mapping */
    0,                                          /* tp_hash */
    0,                                          /* tp_call */
    0,                                          /* tp_str */
    0,                                          /* tp_getattro */
    0,                                          /* tp_setattro */
    0,                                          /* tp_as_buffer */
    Py_TPFLAGS_DEFAULT | Py_TPFLAGS_BASETYPE,   /* tp_flags */
    0,                                          /* tp_doc */
    0,                                          /* tp_traverse */
    0,                                          /* tp_clear */
    0,                                          /* tp_richcompare */
    0,                                          /* tp_weaklistoffset */
    0,                                          /* tp_iter */
    0,                                          /* tp_iternext */
    0,                                          /* tp_methods */
    0,                                          /* tp_members */
    0,                                          /* tp_getset */
    0,  /* &PyList_Type */                      /* tp_base */
    0,                                          /* tp_dict */
    0,                                          /* tp_descr_get */
    0,                                          /* tp_descr_set */
    0,                                          /* tp_dictoffset */
    0,                                          /* tp_init */
    0,                                          /* tp_alloc */
    MyList_new,                                 /* tp_new */
};

/* Test PEP 560 */

typedef struct {
    PyObject_HEAD
    PyObject *item;
} PyGenericAliasObject;

static void
generic_alias_dealloc(PyGenericAliasObject *self)
{
    Py_CLEAR(self->item);
    Py_TYPE(self)->tp_free((PyObject *)self);
}

static PyObject *
generic_alias_mro_entries(PyGenericAliasObject *self, PyObject *bases)
{
    return PyTuple_Pack(1, self->item);
}

static PyMethodDef generic_alias_methods[] = {
    {"__mro_entries__", _PyCFunction_CAST(generic_alias_mro_entries), METH_O, NULL},
    {NULL}  /* sentinel */
};

static PyTypeObject GenericAlias_Type = {
    PyVarObject_HEAD_INIT(NULL, 0)
    "GenericAlias",
    sizeof(PyGenericAliasObject),
    0,
    .tp_dealloc = (destructor)generic_alias_dealloc,
    .tp_flags = Py_TPFLAGS_DEFAULT | Py_TPFLAGS_BASETYPE,
    .tp_methods = generic_alias_methods,
};

static PyObject *
generic_alias_new(PyObject *item)
{
    PyGenericAliasObject *o = PyObject_New(PyGenericAliasObject, &GenericAlias_Type);
    if (o == NULL) {
        return NULL;
    }
    o->item = Py_NewRef(item);
    return (PyObject*) o;
}

typedef struct {
    PyObject_HEAD
} PyGenericObject;

static PyObject *
generic_class_getitem(PyObject *type, PyObject *item)
{
    return generic_alias_new(item);
}

static PyMethodDef generic_methods[] = {
    {"__class_getitem__", generic_class_getitem, METH_O|METH_CLASS, NULL},
    {NULL}  /* sentinel */
};

static PyTypeObject Generic_Type = {
    PyVarObject_HEAD_INIT(NULL, 0)
    "Generic",
    sizeof(PyGenericObject),
    0,
    .tp_flags = Py_TPFLAGS_DEFAULT | Py_TPFLAGS_BASETYPE,
    .tp_methods = generic_methods,
};

static PyMethodDef meth_instance_methods[] = {
    {"meth_varargs", meth_varargs, METH_VARARGS},
    {"meth_varargs_keywords", _PyCFunction_CAST(meth_varargs_keywords), METH_VARARGS|METH_KEYWORDS},
    {"meth_o", meth_o, METH_O},
    {"meth_noargs", meth_noargs, METH_NOARGS},
    {"meth_fastcall", _PyCFunction_CAST(meth_fastcall), METH_FASTCALL},
    {"meth_fastcall_keywords", _PyCFunction_CAST(meth_fastcall_keywords), METH_FASTCALL|METH_KEYWORDS},
    {NULL, NULL} /* sentinel */
};


static PyTypeObject MethInstance_Type = {
    PyVarObject_HEAD_INIT(NULL, 0)
    "MethInstance",
    sizeof(PyObject),
    .tp_new = PyType_GenericNew,
    .tp_flags = Py_TPFLAGS_DEFAULT,
    .tp_methods = meth_instance_methods,
    .tp_doc = (char*)PyDoc_STR(
        "Class with normal (instance) methods to test calling conventions"),
};

static PyMethodDef meth_class_methods[] = {
    {"meth_varargs", meth_varargs, METH_VARARGS|METH_CLASS},
    {"meth_varargs_keywords", _PyCFunction_CAST(meth_varargs_keywords), METH_VARARGS|METH_KEYWORDS|METH_CLASS},
    {"meth_o", meth_o, METH_O|METH_CLASS},
    {"meth_noargs", meth_noargs, METH_NOARGS|METH_CLASS},
    {"meth_fastcall", _PyCFunction_CAST(meth_fastcall), METH_FASTCALL|METH_CLASS},
    {"meth_fastcall_keywords", _PyCFunction_CAST(meth_fastcall_keywords), METH_FASTCALL|METH_KEYWORDS|METH_CLASS},
    {NULL, NULL} /* sentinel */
};


static PyTypeObject MethClass_Type = {
    PyVarObject_HEAD_INIT(NULL, 0)
    "MethClass",
    sizeof(PyObject),
    .tp_new = PyType_GenericNew,
    .tp_flags = Py_TPFLAGS_DEFAULT,
    .tp_methods = meth_class_methods,
    .tp_doc = PyDoc_STR(
        "Class with class methods to test calling conventions"),
};

static PyMethodDef meth_static_methods[] = {
    {"meth_varargs", meth_varargs, METH_VARARGS|METH_STATIC},
    {"meth_varargs_keywords", _PyCFunction_CAST(meth_varargs_keywords), METH_VARARGS|METH_KEYWORDS|METH_STATIC},
    {"meth_o", meth_o, METH_O|METH_STATIC},
    {"meth_noargs", meth_noargs, METH_NOARGS|METH_STATIC},
    {"meth_fastcall", _PyCFunction_CAST(meth_fastcall), METH_FASTCALL|METH_STATIC},
    {"meth_fastcall_keywords", _PyCFunction_CAST(meth_fastcall_keywords), METH_FASTCALL|METH_KEYWORDS|METH_STATIC},
    {NULL, NULL} /* sentinel */
};


static PyTypeObject MethStatic_Type = {
    PyVarObject_HEAD_INIT(NULL, 0)
    "MethStatic",
    sizeof(PyObject),
    .tp_new = PyType_GenericNew,
    .tp_flags = Py_TPFLAGS_DEFAULT,
    .tp_methods = meth_static_methods,
    .tp_doc = PyDoc_STR(
        "Class with static methods to test calling conventions"),
};

/* ContainerNoGC -- a simple container without GC methods */

typedef struct {
    PyObject_HEAD
    PyObject *value;
} ContainerNoGCobject;

static PyObject *
ContainerNoGC_new(PyTypeObject *type, PyObject *args, PyObject *kwargs)
{
    PyObject *value;
    char *names[] = {"value", NULL};
    if (!PyArg_ParseTupleAndKeywords(args, kwargs, "O", names, &value)) {
        return NULL;
    }
    PyObject *self = type->tp_alloc(type, 0);
    if (self == NULL) {
        return NULL;
    }
    Py_INCREF(value);
    ((ContainerNoGCobject *)self)->value = value;
    return self;
}

static void
ContainerNoGC_dealloc(ContainerNoGCobject *self)
{
    Py_DECREF(self->value);
    Py_TYPE(self)->tp_free((PyObject *)self);
}

static PyMemberDef ContainerNoGC_members[] = {
    {"value", _Py_T_OBJECT, offsetof(ContainerNoGCobject, value), Py_READONLY,
     PyDoc_STR("a container value for test purposes")},
    {0}
};

static PyTypeObject ContainerNoGC_type = {
    PyVarObject_HEAD_INIT(NULL, 0)
    "_testcapi.ContainerNoGC",
    sizeof(ContainerNoGCobject),
    .tp_dealloc = (destructor)ContainerNoGC_dealloc,
    .tp_flags = Py_TPFLAGS_DEFAULT | Py_TPFLAGS_BASETYPE,
    .tp_members = ContainerNoGC_members,
    .tp_new = ContainerNoGC_new,
};


static struct PyModuleDef _testcapimodule = {
    PyModuleDef_HEAD_INIT,
    .m_name = "_testcapi",
    .m_size = sizeof(testcapistate_t),
    .m_methods = TestMethods,
};

/* Per PEP 489, this module will not be converted to multi-phase initialization
 */

PyMODINIT_FUNC
PyInit__testcapi(void)
{
    PyObject *m;

    m = PyModule_Create(&_testcapimodule);
    if (m == NULL)
        return NULL;
#ifdef Py_GIL_DISABLED
    PyUnstable_Module_SetGIL(m, Py_MOD_GIL_NOT_USED);
#endif

    Py_SET_TYPE(&_HashInheritanceTester_Type, &PyType_Type);
    if (PyType_Ready(&_HashInheritanceTester_Type) < 0) {
        return NULL;
    }
    if (PyType_Ready(&matmulType) < 0)
        return NULL;
    Py_INCREF(&matmulType);
    PyModule_AddObject(m, "matmulType", (PyObject *)&matmulType);
    if (PyType_Ready(&ipowType) < 0) {
        return NULL;
    }
    Py_INCREF(&ipowType);
    PyModule_AddObject(m, "ipowType", (PyObject *)&ipowType);

    if (PyType_Ready(&awaitType) < 0)
        return NULL;
    Py_INCREF(&awaitType);
    PyModule_AddObject(m, "awaitType", (PyObject *)&awaitType);

    MyList_Type.tp_base = &PyList_Type;
    if (PyType_Ready(&MyList_Type) < 0)
        return NULL;
    Py_INCREF(&MyList_Type);
    PyModule_AddObject(m, "MyList", (PyObject *)&MyList_Type);

    if (PyType_Ready(&GenericAlias_Type) < 0)
        return NULL;
    Py_INCREF(&GenericAlias_Type);
    PyModule_AddObject(m, "GenericAlias", (PyObject *)&GenericAlias_Type);

    if (PyType_Ready(&Generic_Type) < 0)
        return NULL;
    Py_INCREF(&Generic_Type);
    PyModule_AddObject(m, "Generic", (PyObject *)&Generic_Type);

    if (PyType_Ready(&MethInstance_Type) < 0)
        return NULL;
    Py_INCREF(&MethInstance_Type);
    PyModule_AddObject(m, "MethInstance", (PyObject *)&MethInstance_Type);

    if (PyType_Ready(&MethClass_Type) < 0)
        return NULL;
    Py_INCREF(&MethClass_Type);
    PyModule_AddObject(m, "MethClass", (PyObject *)&MethClass_Type);

    if (PyType_Ready(&MethStatic_Type) < 0)
        return NULL;
    Py_INCREF(&MethStatic_Type);
    PyModule_AddObject(m, "MethStatic", (PyObject *)&MethStatic_Type);

    PyModule_AddObject(m, "CHAR_MAX", PyLong_FromLong(CHAR_MAX));
    PyModule_AddObject(m, "CHAR_MIN", PyLong_FromLong(CHAR_MIN));
    PyModule_AddObject(m, "UCHAR_MAX", PyLong_FromLong(UCHAR_MAX));
    PyModule_AddObject(m, "SHRT_MAX", PyLong_FromLong(SHRT_MAX));
    PyModule_AddObject(m, "SHRT_MIN", PyLong_FromLong(SHRT_MIN));
    PyModule_AddObject(m, "USHRT_MAX", PyLong_FromLong(USHRT_MAX));
    PyModule_AddObject(m, "INT_MAX",  PyLong_FromLong(INT_MAX));
    PyModule_AddObject(m, "INT_MIN",  PyLong_FromLong(INT_MIN));
    PyModule_AddObject(m, "UINT_MAX",  PyLong_FromUnsignedLong(UINT_MAX));
    PyModule_AddObject(m, "LONG_MAX", PyLong_FromLong(LONG_MAX));
    PyModule_AddObject(m, "LONG_MIN", PyLong_FromLong(LONG_MIN));
    PyModule_AddObject(m, "ULONG_MAX", PyLong_FromUnsignedLong(ULONG_MAX));
    PyModule_AddObject(m, "FLT_MAX", PyFloat_FromDouble(FLT_MAX));
    PyModule_AddObject(m, "FLT_MIN", PyFloat_FromDouble(FLT_MIN));
    PyModule_AddObject(m, "DBL_MAX", PyFloat_FromDouble(DBL_MAX));
    PyModule_AddObject(m, "DBL_MIN", PyFloat_FromDouble(DBL_MIN));
    PyModule_AddObject(m, "LLONG_MAX", PyLong_FromLongLong(LLONG_MAX));
    PyModule_AddObject(m, "LLONG_MIN", PyLong_FromLongLong(LLONG_MIN));
    PyModule_AddObject(m, "ULLONG_MAX", PyLong_FromUnsignedLongLong(ULLONG_MAX));
    PyModule_AddObject(m, "PY_SSIZE_T_MAX", PyLong_FromSsize_t(PY_SSIZE_T_MAX));
    PyModule_AddObject(m, "PY_SSIZE_T_MIN", PyLong_FromSsize_t(PY_SSIZE_T_MIN));
    PyModule_AddObject(m, "SIZE_MAX", PyLong_FromSize_t(SIZE_MAX));
    PyModule_AddObject(m, "SIZEOF_WCHAR_T", PyLong_FromSsize_t(sizeof(wchar_t)));
    PyModule_AddObject(m, "SIZEOF_VOID_P", PyLong_FromSsize_t(sizeof(void*)));
    PyModule_AddObject(m, "SIZEOF_TIME_T", PyLong_FromSsize_t(sizeof(time_t)));
    PyModule_AddObject(m, "SIZEOF_PID_T", PyLong_FromSsize_t(sizeof(pid_t)));
    PyModule_AddObject(m, "Py_Version", PyLong_FromUnsignedLong(Py_Version));
    Py_INCREF(&PyInstanceMethod_Type);
    PyModule_AddObject(m, "instancemethod", (PyObject *)&PyInstanceMethod_Type);

    PyModule_AddIntConstant(m, "the_number_three", 3);
    PyModule_AddIntMacro(m, Py_C_RECURSION_LIMIT);
    PyModule_AddObject(m, "INT32_MIN", PyLong_FromInt32(INT32_MIN));
    PyModule_AddObject(m, "INT32_MAX", PyLong_FromInt32(INT32_MAX));
    PyModule_AddObject(m, "UINT32_MAX", PyLong_FromUInt32(UINT32_MAX));
    PyModule_AddObject(m, "INT64_MIN", PyLong_FromInt64(INT64_MIN));
    PyModule_AddObject(m, "INT64_MAX", PyLong_FromInt64(INT64_MAX));
    PyModule_AddObject(m, "UINT64_MAX", PyLong_FromUInt64(UINT64_MAX));

    if (PyModule_AddIntMacro(m, Py_single_input)) {
        return NULL;
    }
    if (PyModule_AddIntMacro(m, Py_file_input)) {
        return NULL;
    }
    if (PyModule_AddIntMacro(m, Py_eval_input)) {
        return NULL;
    }

    testcapistate_t *state = get_testcapi_state(m);
    state->error = PyErr_NewException("_testcapi.error", NULL, NULL);
    PyModule_AddObject(m, "error", state->error);

    if (PyType_Ready(&ContainerNoGC_type) < 0) {
        return NULL;
    }
    Py_INCREF(&ContainerNoGC_type);
    if (PyModule_AddObject(m, "ContainerNoGC",
                           (PyObject *) &ContainerNoGC_type) < 0)
        return NULL;

    /* Include tests from the _testcapi/ directory */
    if (_PyTestCapi_Init_Vectorcall(m) < 0) {
        return NULL;
    }
    if (_PyTestCapi_Init_Heaptype(m) < 0) {
        return NULL;
    }
    if (_PyTestCapi_Init_Abstract(m) < 0) {
        return NULL;
    }
    if (_PyTestCapi_Init_Bytes(m) < 0) {
        return NULL;
    }
    if (_PyTestCapi_Init_Unicode(m) < 0) {
        return NULL;
    }
    if (_PyTestCapi_Init_GetArgs(m) < 0) {
        return NULL;
    }
    if (_PyTestCapi_Init_DateTime(m) < 0) {
        return NULL;
    }
    if (_PyTestCapi_Init_Docstring(m) < 0) {
        return NULL;
    }
    if (_PyTestCapi_Init_Mem(m) < 0) {
        return NULL;
    }
    if (_PyTestCapi_Init_Watchers(m) < 0) {
        return NULL;
    }
    if (_PyTestCapi_Init_Long(m) < 0) {
        return NULL;
    }
    if (_PyTestCapi_Init_Float(m) < 0) {
        return NULL;
    }
    if (_PyTestCapi_Init_Complex(m) < 0) {
        return NULL;
    }
    if (_PyTestCapi_Init_Numbers(m) < 0) {
        return NULL;
    }
    if (_PyTestCapi_Init_Dict(m) < 0) {
        return NULL;
    }
    if (_PyTestCapi_Init_Set(m) < 0) {
        return NULL;
    }
    if (_PyTestCapi_Init_List(m) < 0) {
        return NULL;
    }
    if (_PyTestCapi_Init_Tuple(m) < 0) {
        return NULL;
    }
    if (_PyTestCapi_Init_Structmember(m) < 0) {
        return NULL;
    }
    if (_PyTestCapi_Init_Exceptions(m) < 0) {
        return NULL;
    }
    if (_PyTestCapi_Init_Code(m) < 0) {
        return NULL;
    }
    if (_PyTestCapi_Init_Buffer(m) < 0) {
        return NULL;
    }
    if (_PyTestCapi_Init_File(m) < 0) {
        return NULL;
    }
    if (_PyTestCapi_Init_Codec(m) < 0) {
        return NULL;
    }
    if (_PyTestCapi_Init_Immortal(m) < 0) {
        return NULL;
    }
    if (_PyTestCapi_Init_GC(m) < 0) {
        return NULL;
    }
    if (_PyTestCapi_Init_PyAtomic(m) < 0) {
        return NULL;
    }
    if (_PyTestCapi_Init_Run(m) < 0) {
        return NULL;
    }
    if (_PyTestCapi_Init_Hash(m) < 0) {
        return NULL;
    }
    if (_PyTestCapi_Init_Time(m) < 0) {
        return NULL;
    }
    if (_PyTestCapi_Init_Monitoring(m) < 0) {
        return NULL;
    }
    if (_PyTestCapi_Init_Object(m) < 0) {
        return NULL;
    }
    if (_PyTestCapi_Init_Config(m) < 0) {
        return NULL;
    }

    PyState_AddModule(m, &_testcapimodule);
    return m;
}<|MERGE_RESOLUTION|>--- conflicted
+++ resolved
@@ -3317,7 +3317,18 @@
     Py_RETURN_NONE;
 }
 
-<<<<<<< HEAD
+static PyObject *
+test_critical_sections(PyObject *module, PyObject *Py_UNUSED(args))
+{
+    Py_BEGIN_CRITICAL_SECTION(module);
+    Py_END_CRITICAL_SECTION();
+
+    Py_BEGIN_CRITICAL_SECTION2(module, module);
+    Py_END_CRITICAL_SECTION2();
+
+    Py_RETURN_NONE;
+}
+
 // Used by `finalize_thread_hang`.
 #ifdef _POSIX_THREADS
 static void finalize_thread_hang_cleanup_callback(void *Py_UNUSED(arg)) {
@@ -3345,19 +3356,6 @@
     Py_RETURN_NONE;
 }
 
-=======
-static PyObject *
-test_critical_sections(PyObject *module, PyObject *Py_UNUSED(args))
-{
-    Py_BEGIN_CRITICAL_SECTION(module);
-    Py_END_CRITICAL_SECTION();
-
-    Py_BEGIN_CRITICAL_SECTION2(module, module);
-    Py_END_CRITICAL_SECTION2();
-
-    Py_RETURN_NONE;
-}
->>>>>>> 46f5cbca
 
 static PyMethodDef TestMethods[] = {
     {"set_errno",               set_errno,                       METH_VARARGS},
@@ -3493,17 +3491,13 @@
     {"function_set_defaults", function_set_defaults, METH_VARARGS, NULL},
     {"function_get_kw_defaults", function_get_kw_defaults, METH_O, NULL},
     {"function_set_kw_defaults", function_set_kw_defaults, METH_VARARGS, NULL},
-<<<<<<< HEAD
-    {"test_atexit", test_atexit, METH_NOARGS},
-    {"finalize_thread_hang", finalize_thread_hang, METH_O, NULL},
-=======
     {"function_get_closure", function_get_closure, METH_O, NULL},
     {"function_set_closure", function_set_closure, METH_VARARGS, NULL},
     {"check_pyimport_addmodule", check_pyimport_addmodule, METH_VARARGS},
     {"test_weakref_capi", test_weakref_capi, METH_NOARGS},
     {"function_set_warning", function_set_warning, METH_NOARGS},
     {"test_critical_sections", test_critical_sections, METH_NOARGS},
->>>>>>> 46f5cbca
+    {"finalize_thread_hang", finalize_thread_hang, METH_O, NULL},
     {NULL, NULL} /* sentinel */
 };
 
