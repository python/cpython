--- conflicted
+++ resolved
@@ -1668,14 +1668,11 @@
 
 static volatile int x;
 
-<<<<<<< HEAD
 #if USE_UNICODE_WCHAR_CACHE
-=======
 /* Ignore use of deprecated APIs */
 _Py_COMP_DIAG_PUSH
 _Py_COMP_DIAG_IGNORE_DEPR_DECLS
 
->>>>>>> e67f7db3
 /* Test the u and u# codes for PyArg_ParseTuple. May leak memory in case
    of an error.
 */
@@ -1776,6 +1773,7 @@
     Py_DECREF(tuple);
     Py_RETURN_NONE;
 }
+_Py_COMP_DIAG_POP
 #endif /* USE_UNICODE_WCHAR_CACHE */
 
 static PyObject *
@@ -1837,6 +1835,9 @@
                               "PyUnicode_FromUnicode(L\"\\U00110000\", 1) didn't fail");
 
 #if USE_UNICODE_WCHAR_CACHE
+/* Ignore use of deprecated APIs */
+_Py_COMP_DIAG_PUSH
+_Py_COMP_DIAG_IGNORE_DEPR_DECLS
     wide = PyUnicode_FromUnicode(NULL, 1);
     if (wide == NULL)
         return NULL;
@@ -1850,12 +1851,12 @@
         return raiseTestError("test_widechar",
                               "PyUnicode_Ready() didn't fail");
     }
+_Py_COMP_DIAG_POP
 #endif /* USE_UNICODE_WCHAR_CACHE */
 #endif
 
     Py_RETURN_NONE;
 }
-_Py_COMP_DIAG_POP
 
 static PyObject *
 unicode_aswidechar(PyObject *self, PyObject *args)
@@ -2032,6 +2033,10 @@
 }
 
 #if USE_UNICODE_WCHAR_CACHE
+/* Ignore use of deprecated APIs */
+_Py_COMP_DIAG_PUSH
+_Py_COMP_DIAG_IGNORE_DEPR_DECLS
+
 static PyObject *
 unicode_encodedecimal(PyObject *self, PyObject *args)
 {
@@ -2077,10 +2082,6 @@
     return PyUnicode_TransformDecimalToASCII(unicode, length);
 }
 
-/* Ignore use of deprecated APIs */
-_Py_COMP_DIAG_PUSH
-_Py_COMP_DIAG_IGNORE_DEPR_DECLS
-
 static PyObject *
 unicode_legacy_string(PyObject *self, PyObject *args)
 {
@@ -2103,11 +2104,8 @@
 
     return u;
 }
-<<<<<<< HEAD
+_Py_COMP_DIAG_POP
 #endif /* USE_UNICODE_WCHAR_CACHE */
-=======
-_Py_COMP_DIAG_POP
->>>>>>> e67f7db3
 
 static PyObject *
 getargs_w_star(PyObject *self, PyObject *args)
