/*
 * C Extension module to test Python interpreter C APIs.
 *
 * The 'test_*' functions exported by this module are run as part of the
 * standard Python regression test, via Lib/test/test_capi.py.
 */

/* This module tests the public (Include/ and Include/cpython/) C API.
   The internal C API must not be used here: use _testinternalcapi for that.

   The Visual Studio projects builds _testcapi with Py_BUILD_CORE_MODULE
   macro defined, but only the public C API must be tested here. */

#undef Py_BUILD_CORE_MODULE
#undef Py_BUILD_CORE_BUILTIN
#define NEEDS_PY_IDENTIFIER

/* Always enable assertions */
#undef NDEBUG

#define PY_SSIZE_T_CLEAN

#include "Python.h"
#include "datetime.h"             // PyDateTimeAPI
#include "marshal.h"              // PyMarshal_WriteLongToFile
#include "structmember.h"         // PyMemberDef
#include <float.h>                // FLT_MAX
#include <signal.h>

#ifdef MS_WINDOWS
#  include <winsock2.h>           // struct timeval
#endif

#ifdef HAVE_SYS_WAIT_H
#include <sys/wait.h>             // W_STOPCODE
#endif

#ifdef Py_BUILD_CORE
#  error "_testcapi must test the public Python C API, not CPython internal C API"
#endif

#ifdef bool
#  error "The public headers should not include <stdbool.h>, see bpo-46748"
#endif

// Several parts of this module are broken out into files in _testcapi/.
// Include definitions from there.
#include "_testcapi/parts.h"

// Forward declarations
static struct PyModuleDef _testcapimodule;
static PyObject *TestError;     /* set to exception object in init */


/* Raise TestError with test_name + ": " + msg, and return NULL. */

static PyObject *
raiseTestError(const char* test_name, const char* msg)
{
    PyErr_Format(TestError, "%s: %s", test_name, msg);
    return NULL;
}

/* Test #defines from pyconfig.h (particularly the SIZEOF_* defines).

   The ones derived from autoconf on the UNIX-like OSes can be relied
   upon (in the absence of sloppy cross-compiling), but the Windows
   platforms have these hardcoded.  Better safe than sorry.
*/
static PyObject*
sizeof_error(const char* fatname, const char* typname,
    int expected, int got)
{
    PyErr_Format(TestError,
        "%s #define == %d but sizeof(%s) == %d",
        fatname, expected, typname, got);
    return (PyObject*)NULL;
}

static PyObject*
test_config(PyObject *self, PyObject *Py_UNUSED(ignored))
{
#define CHECK_SIZEOF(FATNAME, TYPE) \
            if (FATNAME != sizeof(TYPE)) \
                return sizeof_error(#FATNAME, #TYPE, FATNAME, sizeof(TYPE))

    CHECK_SIZEOF(SIZEOF_SHORT, short);
    CHECK_SIZEOF(SIZEOF_INT, int);
    CHECK_SIZEOF(SIZEOF_LONG, long);
    CHECK_SIZEOF(SIZEOF_VOID_P, void*);
    CHECK_SIZEOF(SIZEOF_TIME_T, time_t);
    CHECK_SIZEOF(SIZEOF_LONG_LONG, long long);

#undef CHECK_SIZEOF

    Py_RETURN_NONE;
}

static PyObject*
test_sizeof_c_types(PyObject *self, PyObject *Py_UNUSED(ignored))
{
#if defined(__GNUC__) && ((__GNUC__ > 4) || ((__GNUC__ == 4) && (__GNUC_MINOR__ > 5)))
#pragma GCC diagnostic push
#pragma GCC diagnostic ignored "-Wtype-limits"
#endif
#define CHECK_SIZEOF(TYPE, EXPECTED)         \
    if (EXPECTED != sizeof(TYPE))  {         \
        PyErr_Format(TestError,              \
            "sizeof(%s) = %u instead of %u", \
            #TYPE, sizeof(TYPE), EXPECTED);  \
        return (PyObject*)NULL;              \
    }
#define IS_SIGNED(TYPE) (((TYPE)-1) < (TYPE)0)
#define CHECK_SIGNNESS(TYPE, SIGNED)         \
    if (IS_SIGNED(TYPE) != SIGNED) {         \
        PyErr_Format(TestError,              \
            "%s signness is, instead of %i",  \
            #TYPE, IS_SIGNED(TYPE), SIGNED); \
        return (PyObject*)NULL;              \
    }

    /* integer types */
    CHECK_SIZEOF(Py_UCS1, 1);
    CHECK_SIZEOF(Py_UCS2, 2);
    CHECK_SIZEOF(Py_UCS4, 4);
    CHECK_SIGNNESS(Py_UCS1, 0);
    CHECK_SIGNNESS(Py_UCS2, 0);
    CHECK_SIGNNESS(Py_UCS4, 0);
    CHECK_SIZEOF(int32_t, 4);
    CHECK_SIGNNESS(int32_t, 1);
    CHECK_SIZEOF(uint32_t, 4);
    CHECK_SIGNNESS(uint32_t, 0);
    CHECK_SIZEOF(int64_t, 8);
    CHECK_SIGNNESS(int64_t, 1);
    CHECK_SIZEOF(uint64_t, 8);
    CHECK_SIGNNESS(uint64_t, 0);

    /* pointer/size types */
    CHECK_SIZEOF(size_t, sizeof(void *));
    CHECK_SIGNNESS(size_t, 0);
    CHECK_SIZEOF(Py_ssize_t, sizeof(void *));
    CHECK_SIGNNESS(Py_ssize_t, 1);

    CHECK_SIZEOF(uintptr_t, sizeof(void *));
    CHECK_SIGNNESS(uintptr_t, 0);
    CHECK_SIZEOF(intptr_t, sizeof(void *));
    CHECK_SIGNNESS(intptr_t, 1);

    Py_RETURN_NONE;

#undef IS_SIGNED
#undef CHECK_SIGNESS
#undef CHECK_SIZEOF
#if defined(__GNUC__) && ((__GNUC__ > 4) || ((__GNUC__ == 4) && (__GNUC_MINOR__ > 5)))
#pragma GCC diagnostic pop
#endif
}

static PyObject*
test_gc_control(PyObject *self, PyObject *Py_UNUSED(ignored))
{
    int orig_enabled = PyGC_IsEnabled();
    const char* msg = "ok";
    int old_state;

    old_state = PyGC_Enable();
    msg = "Enable(1)";
    if (old_state != orig_enabled) {
        goto failed;
    }
    msg = "IsEnabled(1)";
    if (!PyGC_IsEnabled()) {
        goto failed;
    }

    old_state = PyGC_Disable();
    msg = "disable(2)";
    if (!old_state) {
        goto failed;
    }
    msg = "IsEnabled(2)";
    if (PyGC_IsEnabled()) {
        goto failed;
    }

    old_state = PyGC_Enable();
    msg = "enable(3)";
    if (old_state) {
        goto failed;
    }
    msg = "IsEnabled(3)";
    if (!PyGC_IsEnabled()) {
        goto failed;
    }

    if (!orig_enabled) {
        old_state = PyGC_Disable();
        msg = "disable(4)";
        if (old_state) {
            goto failed;
        }
        msg = "IsEnabled(4)";
        if (PyGC_IsEnabled()) {
            goto failed;
        }
    }

    Py_RETURN_NONE;

failed:
    /* Try to clean up if we can. */
    if (orig_enabled) {
        PyGC_Enable();
    } else {
        PyGC_Disable();
    }
    PyErr_Format(TestError, "GC control failed in %s", msg);
    return NULL;
}

static PyObject*
test_list_api(PyObject *self, PyObject *Py_UNUSED(ignored))
{
    PyObject* list;
    int i;

    /* SF bug 132008:  PyList_Reverse segfaults */
#define NLIST 30
    list = PyList_New(NLIST);
    if (list == (PyObject*)NULL)
        return (PyObject*)NULL;
    /* list = range(NLIST) */
    for (i = 0; i < NLIST; ++i) {
        PyObject* anint = PyLong_FromLong(i);
        if (anint == (PyObject*)NULL) {
            Py_DECREF(list);
            return (PyObject*)NULL;
        }
        PyList_SET_ITEM(list, i, anint);
    }
    /* list.reverse(), via PyList_Reverse() */
    i = PyList_Reverse(list);   /* should not blow up! */
    if (i != 0) {
        Py_DECREF(list);
        return (PyObject*)NULL;
    }
    /* Check that list == range(29, -1, -1) now */
    for (i = 0; i < NLIST; ++i) {
        PyObject* anint = PyList_GET_ITEM(list, i);
        if (PyLong_AS_LONG(anint) != NLIST-1-i) {
            PyErr_SetString(TestError,
                            "test_list_api: reverse screwed up");
            Py_DECREF(list);
            return (PyObject*)NULL;
        }
    }
    Py_DECREF(list);
#undef NLIST

    Py_RETURN_NONE;
}

static int
test_dict_inner(int count)
{
    Py_ssize_t pos = 0, iterations = 0;
    int i;
    PyObject *dict = PyDict_New();
    PyObject *v, *k;

    if (dict == NULL)
        return -1;

    for (i = 0; i < count; i++) {
        v = PyLong_FromLong(i);
        if (v == NULL) {
            return -1;
        }
        if (PyDict_SetItem(dict, v, v) < 0) {
            Py_DECREF(v);
            return -1;
        }
        Py_DECREF(v);
    }

    while (PyDict_Next(dict, &pos, &k, &v)) {
        PyObject *o;
        iterations++;

        i = PyLong_AS_LONG(v) + 1;
        o = PyLong_FromLong(i);
        if (o == NULL)
            return -1;
        if (PyDict_SetItem(dict, k, o) < 0) {
            Py_DECREF(o);
            return -1;
        }
        Py_DECREF(o);
    }

    Py_DECREF(dict);

    if (iterations != count) {
        PyErr_SetString(
            TestError,
            "test_dict_iteration: dict iteration went wrong ");
        return -1;
    } else {
        return 0;
    }
}



static PyObject*
test_dict_iteration(PyObject* self, PyObject *Py_UNUSED(ignored))
{
    int i;

    for (i = 0; i < 200; i++) {
        if (test_dict_inner(i) < 0) {
            return NULL;
        }
    }

    Py_RETURN_NONE;
}

static PyObject*
dict_getitem_knownhash(PyObject *self, PyObject *args)
{
    PyObject *mp, *key, *result;
    Py_ssize_t hash;

    if (!PyArg_ParseTuple(args, "OOn:dict_getitem_knownhash",
                          &mp, &key, &hash)) {
        return NULL;
    }

    result = _PyDict_GetItem_KnownHash(mp, key, (Py_hash_t)hash);
    if (result == NULL && !PyErr_Occurred()) {
        _PyErr_SetKeyError(key);
        return NULL;
    }

    Py_XINCREF(result);
    return result;
}

/* Issue #4701: Check that PyObject_Hash implicitly calls
 *   PyType_Ready if it hasn't already been called
 */
static PyTypeObject _HashInheritanceTester_Type = {
    PyVarObject_HEAD_INIT(NULL, 0)
    "hashinheritancetester",            /* Name of this type */
    sizeof(PyObject),           /* Basic object size */
    0,                          /* Item size for varobject */
    (destructor)PyObject_Del, /* tp_dealloc */
    0,                          /* tp_vectorcall_offset */
    0,                          /* tp_getattr */
    0,                          /* tp_setattr */
    0,                          /* tp_as_async */
    0,                          /* tp_repr */
    0,                          /* tp_as_number */
    0,                          /* tp_as_sequence */
    0,                          /* tp_as_mapping */
    0,                          /* tp_hash */
    0,                          /* tp_call */
    0,                          /* tp_str */
    PyObject_GenericGetAttr,  /* tp_getattro */
    0,                          /* tp_setattro */
    0,                          /* tp_as_buffer */
    Py_TPFLAGS_DEFAULT,         /* tp_flags */
    0,                          /* tp_doc */
    0,                          /* tp_traverse */
    0,                          /* tp_clear */
    0,                          /* tp_richcompare */
    0,                          /* tp_weaklistoffset */
    0,                          /* tp_iter */
    0,                          /* tp_iternext */
    0,                          /* tp_methods */
    0,                          /* tp_members */
    0,                          /* tp_getset */
    0,                          /* tp_base */
    0,                          /* tp_dict */
    0,                          /* tp_descr_get */
    0,                          /* tp_descr_set */
    0,                          /* tp_dictoffset */
    0,                          /* tp_init */
    0,                          /* tp_alloc */
    PyType_GenericNew,                  /* tp_new */
};

static PyObject*
pycompilestring(PyObject* self, PyObject *obj) {
    if (PyBytes_CheckExact(obj) == 0) {
        PyErr_SetString(PyExc_ValueError, "Argument must be a bytes object");
        return NULL;
    }
    const char *the_string = PyBytes_AsString(obj);
    if (the_string == NULL) {
        return NULL;
    }
    return Py_CompileString(the_string, "<string>", Py_file_input);
}

static PyObject*
test_lazy_hash_inheritance(PyObject* self, PyObject *Py_UNUSED(ignored))
{
    PyTypeObject *type;
    PyObject *obj;
    Py_hash_t hash;

    type = &_HashInheritanceTester_Type;

    if (type->tp_dict != NULL)
        /* The type has already been initialized. This probably means
           -R is being used. */
        Py_RETURN_NONE;


    obj = PyObject_New(PyObject, type);
    if (obj == NULL) {
        PyErr_Clear();
        PyErr_SetString(
            TestError,
            "test_lazy_hash_inheritance: failed to create object");
        return NULL;
    }

    if (type->tp_dict != NULL) {
        PyErr_SetString(
            TestError,
            "test_lazy_hash_inheritance: type initialised too soon");
        Py_DECREF(obj);
        return NULL;
    }

    hash = PyObject_Hash(obj);
    if ((hash == -1) && PyErr_Occurred()) {
        PyErr_Clear();
        PyErr_SetString(
            TestError,
            "test_lazy_hash_inheritance: could not hash object");
        Py_DECREF(obj);
        return NULL;
    }

    if (type->tp_dict == NULL) {
        PyErr_SetString(
            TestError,
            "test_lazy_hash_inheritance: type not initialised by hash()");
        Py_DECREF(obj);
        return NULL;
    }

    if (type->tp_hash != PyType_Type.tp_hash) {
        PyErr_SetString(
            TestError,
            "test_lazy_hash_inheritance: unexpected hash function");
        Py_DECREF(obj);
        return NULL;
    }

    Py_DECREF(obj);

    Py_RETURN_NONE;
}


/* Tests of PyLong_{As, From}{Unsigned,}Long(), and
   PyLong_{As, From}{Unsigned,}LongLong().

   Note that the meat of the test is contained in testcapi_long.h.
   This is revolting, but delicate code duplication is worse:  "almost
   exactly the same" code is needed to test long long, but the ubiquitous
   dependence on type names makes it impossible to use a parameterized
   function.  A giant macro would be even worse than this.  A C++ template
   would be perfect.

   The "report an error" functions are deliberately not part of the #include
   file:  if the test fails, you can set a breakpoint in the appropriate
   error function directly, and crawl back from there in the debugger.
*/

#define UNBIND(X)  Py_DECREF(X); (X) = NULL

static PyObject *
raise_test_long_error(const char* msg)
{
    return raiseTestError("test_long_api", msg);
}

#define TESTNAME        test_long_api_inner
#define TYPENAME        long
#define F_S_TO_PY       PyLong_FromLong
#define F_PY_TO_S       PyLong_AsLong
#define F_U_TO_PY       PyLong_FromUnsignedLong
#define F_PY_TO_U       PyLong_AsUnsignedLong

#include "testcapi_long.h"

static PyObject *
test_long_api(PyObject* self, PyObject *Py_UNUSED(ignored))
{
    return TESTNAME(raise_test_long_error);
}

#undef TESTNAME
#undef TYPENAME
#undef F_S_TO_PY
#undef F_PY_TO_S
#undef F_U_TO_PY
#undef F_PY_TO_U

static PyObject *
raise_test_longlong_error(const char* msg)
{
    return raiseTestError("test_longlong_api", msg);
}

#define TESTNAME        test_longlong_api_inner
#define TYPENAME        long long
#define F_S_TO_PY       PyLong_FromLongLong
#define F_PY_TO_S       PyLong_AsLongLong
#define F_U_TO_PY       PyLong_FromUnsignedLongLong
#define F_PY_TO_U       PyLong_AsUnsignedLongLong

#include "testcapi_long.h"

static PyObject *
test_longlong_api(PyObject* self, PyObject *args)
{
    return TESTNAME(raise_test_longlong_error);
}

#undef TESTNAME
#undef TYPENAME
#undef F_S_TO_PY
#undef F_PY_TO_S
#undef F_U_TO_PY
#undef F_PY_TO_U

/* Test the PyLong_AsLongAndOverflow API. General conversion to PY_LONG
   is tested by test_long_api_inner. This test will concentrate on proper
   handling of overflow.
*/

static PyObject *
test_long_and_overflow(PyObject *self, PyObject *Py_UNUSED(ignored))
{
    PyObject *num, *one, *temp;
    long value;
    int overflow;

    /* Test that overflow is set properly for a large value. */
    /* num is a number larger than LONG_MAX even on 64-bit platforms */
    num = PyLong_FromString("FFFFFFFFFFFFFFFFFFFFFFFF", NULL, 16);
    if (num == NULL)
        return NULL;
    overflow = 1234;
    value = PyLong_AsLongAndOverflow(num, &overflow);
    Py_DECREF(num);
    if (value == -1 && PyErr_Occurred())
        return NULL;
    if (value != -1)
        return raiseTestError("test_long_and_overflow",
            "return value was not set to -1");
    if (overflow != 1)
        return raiseTestError("test_long_and_overflow",
            "overflow was not set to 1");

    /* Same again, with num = LONG_MAX + 1 */
    num = PyLong_FromLong(LONG_MAX);
    if (num == NULL)
        return NULL;
    one = PyLong_FromLong(1L);
    if (one == NULL) {
        Py_DECREF(num);
        return NULL;
    }
    temp = PyNumber_Add(num, one);
    Py_DECREF(one);
    Py_DECREF(num);
    num = temp;
    if (num == NULL)
        return NULL;
    overflow = 0;
    value = PyLong_AsLongAndOverflow(num, &overflow);
    Py_DECREF(num);
    if (value == -1 && PyErr_Occurred())
        return NULL;
    if (value != -1)
        return raiseTestError("test_long_and_overflow",
            "return value was not set to -1");
    if (overflow != 1)
        return raiseTestError("test_long_and_overflow",
            "overflow was not set to 1");

    /* Test that overflow is set properly for a large negative value. */
    /* num is a number smaller than LONG_MIN even on 64-bit platforms */
    num = PyLong_FromString("-FFFFFFFFFFFFFFFFFFFFFFFF", NULL, 16);
    if (num == NULL)
        return NULL;
    overflow = 1234;
    value = PyLong_AsLongAndOverflow(num, &overflow);
    Py_DECREF(num);
    if (value == -1 && PyErr_Occurred())
        return NULL;
    if (value != -1)
        return raiseTestError("test_long_and_overflow",
            "return value was not set to -1");
    if (overflow != -1)
        return raiseTestError("test_long_and_overflow",
            "overflow was not set to -1");

    /* Same again, with num = LONG_MIN - 1 */
    num = PyLong_FromLong(LONG_MIN);
    if (num == NULL)
        return NULL;
    one = PyLong_FromLong(1L);
    if (one == NULL) {
        Py_DECREF(num);
        return NULL;
    }
    temp = PyNumber_Subtract(num, one);
    Py_DECREF(one);
    Py_DECREF(num);
    num = temp;
    if (num == NULL)
        return NULL;
    overflow = 0;
    value = PyLong_AsLongAndOverflow(num, &overflow);
    Py_DECREF(num);
    if (value == -1 && PyErr_Occurred())
        return NULL;
    if (value != -1)
        return raiseTestError("test_long_and_overflow",
            "return value was not set to -1");
    if (overflow != -1)
        return raiseTestError("test_long_and_overflow",
            "overflow was not set to -1");

    /* Test that overflow is cleared properly for small values. */
    num = PyLong_FromString("FF", NULL, 16);
    if (num == NULL)
        return NULL;
    overflow = 1234;
    value = PyLong_AsLongAndOverflow(num, &overflow);
    Py_DECREF(num);
    if (value == -1 && PyErr_Occurred())
        return NULL;
    if (value != 0xFF)
        return raiseTestError("test_long_and_overflow",
            "expected return value 0xFF");
    if (overflow != 0)
        return raiseTestError("test_long_and_overflow",
            "overflow was not cleared");

    num = PyLong_FromString("-FF", NULL, 16);
    if (num == NULL)
        return NULL;
    overflow = 0;
    value = PyLong_AsLongAndOverflow(num, &overflow);
    Py_DECREF(num);
    if (value == -1 && PyErr_Occurred())
        return NULL;
    if (value != -0xFF)
        return raiseTestError("test_long_and_overflow",
            "expected return value 0xFF");
    if (overflow != 0)
        return raiseTestError("test_long_and_overflow",
            "overflow was set incorrectly");

    num = PyLong_FromLong(LONG_MAX);
    if (num == NULL)
        return NULL;
    overflow = 1234;
    value = PyLong_AsLongAndOverflow(num, &overflow);
    Py_DECREF(num);
    if (value == -1 && PyErr_Occurred())
        return NULL;
    if (value != LONG_MAX)
        return raiseTestError("test_long_and_overflow",
            "expected return value LONG_MAX");
    if (overflow != 0)
        return raiseTestError("test_long_and_overflow",
            "overflow was not cleared");

    num = PyLong_FromLong(LONG_MIN);
    if (num == NULL)
        return NULL;
    overflow = 0;
    value = PyLong_AsLongAndOverflow(num, &overflow);
    Py_DECREF(num);
    if (value == -1 && PyErr_Occurred())
        return NULL;
    if (value != LONG_MIN)
        return raiseTestError("test_long_and_overflow",
            "expected return value LONG_MIN");
    if (overflow != 0)
        return raiseTestError("test_long_and_overflow",
            "overflow was not cleared");

    Py_RETURN_NONE;
}

/* Test the PyLong_AsLongLongAndOverflow API. General conversion to
   long long is tested by test_long_api_inner. This test will
   concentrate on proper handling of overflow.
*/

static PyObject *
test_long_long_and_overflow(PyObject *self, PyObject *Py_UNUSED(ignored))
{
    PyObject *num, *one, *temp;
    long long value;
    int overflow;

    /* Test that overflow is set properly for a large value. */
    /* num is a number larger than LLONG_MAX on a typical machine. */
    num = PyLong_FromString("FFFFFFFFFFFFFFFFFFFFFFFF", NULL, 16);
    if (num == NULL)
        return NULL;
    overflow = 1234;
    value = PyLong_AsLongLongAndOverflow(num, &overflow);
    Py_DECREF(num);
    if (value == -1 && PyErr_Occurred())
        return NULL;
    if (value != -1)
        return raiseTestError("test_long_long_and_overflow",
            "return value was not set to -1");
    if (overflow != 1)
        return raiseTestError("test_long_long_and_overflow",
            "overflow was not set to 1");

    /* Same again, with num = LLONG_MAX + 1 */
    num = PyLong_FromLongLong(LLONG_MAX);
    if (num == NULL)
        return NULL;
    one = PyLong_FromLong(1L);
    if (one == NULL) {
        Py_DECREF(num);
        return NULL;
    }
    temp = PyNumber_Add(num, one);
    Py_DECREF(one);
    Py_DECREF(num);
    num = temp;
    if (num == NULL)
        return NULL;
    overflow = 0;
    value = PyLong_AsLongLongAndOverflow(num, &overflow);
    Py_DECREF(num);
    if (value == -1 && PyErr_Occurred())
        return NULL;
    if (value != -1)
        return raiseTestError("test_long_long_and_overflow",
            "return value was not set to -1");
    if (overflow != 1)
        return raiseTestError("test_long_long_and_overflow",
            "overflow was not set to 1");

    /* Test that overflow is set properly for a large negative value. */
    /* num is a number smaller than LLONG_MIN on a typical platform */
    num = PyLong_FromString("-FFFFFFFFFFFFFFFFFFFFFFFF", NULL, 16);
    if (num == NULL)
        return NULL;
    overflow = 1234;
    value = PyLong_AsLongLongAndOverflow(num, &overflow);
    Py_DECREF(num);
    if (value == -1 && PyErr_Occurred())
        return NULL;
    if (value != -1)
        return raiseTestError("test_long_long_and_overflow",
            "return value was not set to -1");
    if (overflow != -1)
        return raiseTestError("test_long_long_and_overflow",
            "overflow was not set to -1");

    /* Same again, with num = LLONG_MIN - 1 */
    num = PyLong_FromLongLong(LLONG_MIN);
    if (num == NULL)
        return NULL;
    one = PyLong_FromLong(1L);
    if (one == NULL) {
        Py_DECREF(num);
        return NULL;
    }
    temp = PyNumber_Subtract(num, one);
    Py_DECREF(one);
    Py_DECREF(num);
    num = temp;
    if (num == NULL)
        return NULL;
    overflow = 0;
    value = PyLong_AsLongLongAndOverflow(num, &overflow);
    Py_DECREF(num);
    if (value == -1 && PyErr_Occurred())
        return NULL;
    if (value != -1)
        return raiseTestError("test_long_long_and_overflow",
            "return value was not set to -1");
    if (overflow != -1)
        return raiseTestError("test_long_long_and_overflow",
            "overflow was not set to -1");

    /* Test that overflow is cleared properly for small values. */
    num = PyLong_FromString("FF", NULL, 16);
    if (num == NULL)
        return NULL;
    overflow = 1234;
    value = PyLong_AsLongLongAndOverflow(num, &overflow);
    Py_DECREF(num);
    if (value == -1 && PyErr_Occurred())
        return NULL;
    if (value != 0xFF)
        return raiseTestError("test_long_long_and_overflow",
            "expected return value 0xFF");
    if (overflow != 0)
        return raiseTestError("test_long_long_and_overflow",
            "overflow was not cleared");

    num = PyLong_FromString("-FF", NULL, 16);
    if (num == NULL)
        return NULL;
    overflow = 0;
    value = PyLong_AsLongLongAndOverflow(num, &overflow);
    Py_DECREF(num);
    if (value == -1 && PyErr_Occurred())
        return NULL;
    if (value != -0xFF)
        return raiseTestError("test_long_long_and_overflow",
            "expected return value 0xFF");
    if (overflow != 0)
        return raiseTestError("test_long_long_and_overflow",
            "overflow was set incorrectly");

    num = PyLong_FromLongLong(LLONG_MAX);
    if (num == NULL)
        return NULL;
    overflow = 1234;
    value = PyLong_AsLongLongAndOverflow(num, &overflow);
    Py_DECREF(num);
    if (value == -1 && PyErr_Occurred())
        return NULL;
    if (value != LLONG_MAX)
        return raiseTestError("test_long_long_and_overflow",
            "expected return value LLONG_MAX");
    if (overflow != 0)
        return raiseTestError("test_long_long_and_overflow",
            "overflow was not cleared");

    num = PyLong_FromLongLong(LLONG_MIN);
    if (num == NULL)
        return NULL;
    overflow = 0;
    value = PyLong_AsLongLongAndOverflow(num, &overflow);
    Py_DECREF(num);
    if (value == -1 && PyErr_Occurred())
        return NULL;
    if (value != LLONG_MIN)
        return raiseTestError("test_long_long_and_overflow",
            "expected return value LLONG_MIN");
    if (overflow != 0)
        return raiseTestError("test_long_long_and_overflow",
            "overflow was not cleared");

    Py_RETURN_NONE;
}

/* Test the PyLong_As{Size,Ssize}_t API. At present this just tests that
   non-integer arguments are handled correctly. It should be extended to
   test overflow handling.
 */

static PyObject *
test_long_as_size_t(PyObject *self, PyObject *Py_UNUSED(ignored))
{
    size_t out_u;
    Py_ssize_t out_s;

    Py_INCREF(Py_None);

    out_u = PyLong_AsSize_t(Py_None);
    if (out_u != (size_t)-1 || !PyErr_Occurred())
        return raiseTestError("test_long_as_size_t",
                              "PyLong_AsSize_t(None) didn't complain");
    if (!PyErr_ExceptionMatches(PyExc_TypeError))
        return raiseTestError("test_long_as_size_t",
                              "PyLong_AsSize_t(None) raised "
                              "something other than TypeError");
    PyErr_Clear();

    out_s = PyLong_AsSsize_t(Py_None);
    if (out_s != (Py_ssize_t)-1 || !PyErr_Occurred())
        return raiseTestError("test_long_as_size_t",
                              "PyLong_AsSsize_t(None) didn't complain");
    if (!PyErr_ExceptionMatches(PyExc_TypeError))
        return raiseTestError("test_long_as_size_t",
                              "PyLong_AsSsize_t(None) raised "
                              "something other than TypeError");
    PyErr_Clear();

    /* Py_INCREF(Py_None) omitted - we already have a reference to it. */
    return Py_None;
}

static PyObject *
test_long_as_unsigned_long_long_mask(PyObject *self,
                                     PyObject *Py_UNUSED(ignored))
{
    unsigned long long res = PyLong_AsUnsignedLongLongMask(NULL);

    if (res != (unsigned long long)-1 || !PyErr_Occurred()) {
        return raiseTestError("test_long_as_unsigned_long_long_mask",
                              "PyLong_AsUnsignedLongLongMask(NULL) didn't "
                              "complain");
    }
    if (!PyErr_ExceptionMatches(PyExc_SystemError)) {
        return raiseTestError("test_long_as_unsigned_long_long_mask",
                              "PyLong_AsUnsignedLongLongMask(NULL) raised "
                              "something other than SystemError");
    }
    PyErr_Clear();
    Py_RETURN_NONE;
}

/* Test the PyLong_AsDouble API. At present this just tests that
   non-integer arguments are handled correctly.
 */

static PyObject *
test_long_as_double(PyObject *self, PyObject *Py_UNUSED(ignored))
{
    double out;

    Py_INCREF(Py_None);

    out = PyLong_AsDouble(Py_None);
    if (out != -1.0 || !PyErr_Occurred())
        return raiseTestError("test_long_as_double",
                              "PyLong_AsDouble(None) didn't complain");
    if (!PyErr_ExceptionMatches(PyExc_TypeError))
        return raiseTestError("test_long_as_double",
                              "PyLong_AsDouble(None) raised "
                              "something other than TypeError");
    PyErr_Clear();

    /* Py_INCREF(Py_None) omitted - we already have a reference to it. */
    return Py_None;
}

/* Test the L code for PyArg_ParseTuple.  This should deliver a long long
   for both long and int arguments.  The test may leak a little memory if
   it fails.
*/
static PyObject *
test_L_code(PyObject *self, PyObject *Py_UNUSED(ignored))
{
    PyObject *tuple, *num;
    long long value;

    tuple = PyTuple_New(1);
    if (tuple == NULL)
        return NULL;

    num = PyLong_FromLong(42);
    if (num == NULL)
        return NULL;

    PyTuple_SET_ITEM(tuple, 0, num);

    value = -1;
    if (!PyArg_ParseTuple(tuple, "L:test_L_code", &value)) {
        return NULL;
    }
    if (value != 42)
        return raiseTestError("test_L_code",
            "L code returned wrong value for long 42");

    Py_DECREF(num);
    num = PyLong_FromLong(42);
    if (num == NULL)
        return NULL;

    PyTuple_SET_ITEM(tuple, 0, num);

    value = -1;
    if (!PyArg_ParseTuple(tuple, "L:test_L_code", &value)) {
        return NULL;
    }
    if (value != 42)
        return raiseTestError("test_L_code",
            "L code returned wrong value for int 42");

    Py_DECREF(tuple);
    Py_RETURN_NONE;
}

static PyObject *
return_none(void *unused)
{
    Py_RETURN_NONE;
}

static PyObject *
raise_error(void *unused)
{
    PyErr_SetNone(PyExc_ValueError);
    return NULL;
}

static int
test_buildvalue_N_error(const char *fmt)
{
    PyObject *arg, *res;

    arg = PyList_New(0);
    if (arg == NULL) {
        return -1;
    }

    Py_INCREF(arg);
    res = Py_BuildValue(fmt, return_none, NULL, arg);
    if (res == NULL) {
        return -1;
    }
    Py_DECREF(res);
    if (Py_REFCNT(arg) != 1) {
        PyErr_Format(TestError, "test_buildvalue_N: "
                     "arg was not decrefed in successful "
                     "Py_BuildValue(\"%s\")", fmt);
        return -1;
    }

    Py_INCREF(arg);
    res = Py_BuildValue(fmt, raise_error, NULL, arg);
    if (res != NULL || !PyErr_Occurred()) {
        PyErr_Format(TestError, "test_buildvalue_N: "
                     "Py_BuildValue(\"%s\") didn't complain", fmt);
        return -1;
    }
    PyErr_Clear();
    if (Py_REFCNT(arg) != 1) {
        PyErr_Format(TestError, "test_buildvalue_N: "
                     "arg was not decrefed in failed "
                     "Py_BuildValue(\"%s\")", fmt);
        return -1;
    }
    Py_DECREF(arg);
    return 0;
}

static PyObject *
test_buildvalue_N(PyObject *self, PyObject *Py_UNUSED(ignored))
{
    PyObject *arg, *res;

    arg = PyList_New(0);
    if (arg == NULL) {
        return NULL;
    }
    Py_INCREF(arg);
    res = Py_BuildValue("N", arg);
    if (res == NULL) {
        return NULL;
    }
    if (res != arg) {
        return raiseTestError("test_buildvalue_N",
                              "Py_BuildValue(\"N\") returned wrong result");
    }
    if (Py_REFCNT(arg) != 2) {
        return raiseTestError("test_buildvalue_N",
                              "arg was not decrefed in Py_BuildValue(\"N\")");
    }
    Py_DECREF(res);
    Py_DECREF(arg);

    if (test_buildvalue_N_error("O&N") < 0)
        return NULL;
    if (test_buildvalue_N_error("(O&N)") < 0)
        return NULL;
    if (test_buildvalue_N_error("[O&N]") < 0)
        return NULL;
    if (test_buildvalue_N_error("{O&N}") < 0)
        return NULL;
    if (test_buildvalue_N_error("{()O&(())N}") < 0)
        return NULL;

    Py_RETURN_NONE;
}


static PyObject *
test_get_statictype_slots(PyObject *self, PyObject *Py_UNUSED(ignored))
{
    newfunc tp_new = PyType_GetSlot(&PyLong_Type, Py_tp_new);
    if (PyLong_Type.tp_new != tp_new) {
        PyErr_SetString(PyExc_AssertionError, "mismatch: tp_new of long");
        return NULL;
    }

    reprfunc tp_repr = PyType_GetSlot(&PyLong_Type, Py_tp_repr);
    if (PyLong_Type.tp_repr != tp_repr) {
        PyErr_SetString(PyExc_AssertionError, "mismatch: tp_repr of long");
        return NULL;
    }

    ternaryfunc tp_call = PyType_GetSlot(&PyLong_Type, Py_tp_call);
    if (tp_call != NULL) {
        PyErr_SetString(PyExc_AssertionError, "mismatch: tp_call of long");
        return NULL;
    }

    binaryfunc nb_add = PyType_GetSlot(&PyLong_Type, Py_nb_add);
    if (PyLong_Type.tp_as_number->nb_add != nb_add) {
        PyErr_SetString(PyExc_AssertionError, "mismatch: nb_add of long");
        return NULL;
    }

    lenfunc mp_length = PyType_GetSlot(&PyLong_Type, Py_mp_length);
    if (mp_length != NULL) {
        PyErr_SetString(PyExc_AssertionError, "mismatch: mp_length of long");
        return NULL;
    }

    void *over_value = PyType_GetSlot(&PyLong_Type, Py_bf_releasebuffer + 1);
    if (over_value != NULL) {
        PyErr_SetString(PyExc_AssertionError, "mismatch: max+1 of long");
        return NULL;
    }

    tp_new = PyType_GetSlot(&PyLong_Type, 0);
    if (tp_new != NULL) {
        PyErr_SetString(PyExc_AssertionError, "mismatch: slot 0 of long");
        return NULL;
    }
    if (PyErr_ExceptionMatches(PyExc_SystemError)) {
        // This is the right exception
        PyErr_Clear();
    }
    else {
        return NULL;
    }

    Py_RETURN_NONE;
}


static PyType_Slot HeapTypeNameType_slots[] = {
    {0},
};

static PyType_Spec HeapTypeNameType_Spec = {
    .name = "_testcapi.HeapTypeNameType",
    .basicsize = sizeof(PyObject),
    .flags = Py_TPFLAGS_DEFAULT,
    .slots = HeapTypeNameType_slots,
};

static PyObject *
test_get_type_name(PyObject *self, PyObject *Py_UNUSED(ignored))
{
    PyObject *tp_name = PyType_GetName(&PyLong_Type);
    assert(strcmp(PyUnicode_AsUTF8(tp_name), "int") == 0);
    Py_DECREF(tp_name);

    tp_name = PyType_GetName(&PyModule_Type);
    assert(strcmp(PyUnicode_AsUTF8(tp_name), "module") == 0);
    Py_DECREF(tp_name);

    PyObject *HeapTypeNameType = PyType_FromSpec(&HeapTypeNameType_Spec);
    if (HeapTypeNameType == NULL) {
        Py_RETURN_NONE;
    }
    tp_name = PyType_GetName((PyTypeObject *)HeapTypeNameType);
    assert(strcmp(PyUnicode_AsUTF8(tp_name), "HeapTypeNameType") == 0);
    Py_DECREF(tp_name);

    PyObject *name = PyUnicode_FromString("test_name");
    if (name == NULL) {
        goto done;
    }
    if (PyObject_SetAttrString(HeapTypeNameType, "__name__", name) < 0) {
        Py_DECREF(name);
        goto done;
    }
    tp_name = PyType_GetName((PyTypeObject *)HeapTypeNameType);
    assert(strcmp(PyUnicode_AsUTF8(tp_name), "test_name") == 0);
    Py_DECREF(name);
    Py_DECREF(tp_name);

  done:
    Py_DECREF(HeapTypeNameType);
    Py_RETURN_NONE;
}


static PyObject *
test_get_type_qualname(PyObject *self, PyObject *Py_UNUSED(ignored))
{
    PyObject *tp_qualname = PyType_GetQualName(&PyLong_Type);
    assert(strcmp(PyUnicode_AsUTF8(tp_qualname), "int") == 0);
    Py_DECREF(tp_qualname);

    tp_qualname = PyType_GetQualName(&PyODict_Type);
    assert(strcmp(PyUnicode_AsUTF8(tp_qualname), "OrderedDict") == 0);
    Py_DECREF(tp_qualname);

    PyObject *HeapTypeNameType = PyType_FromSpec(&HeapTypeNameType_Spec);
    if (HeapTypeNameType == NULL) {
        Py_RETURN_NONE;
    }
    tp_qualname = PyType_GetQualName((PyTypeObject *)HeapTypeNameType);
    assert(strcmp(PyUnicode_AsUTF8(tp_qualname), "HeapTypeNameType") == 0);
    Py_DECREF(tp_qualname);

    PyObject *spec_name = PyUnicode_FromString(HeapTypeNameType_Spec.name);
    if (spec_name == NULL) {
        goto done;
    }
    if (PyObject_SetAttrString(HeapTypeNameType,
                               "__qualname__", spec_name) < 0) {
        Py_DECREF(spec_name);
        goto done;
    }
    tp_qualname = PyType_GetQualName((PyTypeObject *)HeapTypeNameType);
    assert(strcmp(PyUnicode_AsUTF8(tp_qualname),
                  "_testcapi.HeapTypeNameType") == 0);
    Py_DECREF(spec_name);
    Py_DECREF(tp_qualname);

  done:
    Py_DECREF(HeapTypeNameType);
    Py_RETURN_NONE;
}


static PyObject *
get_args(PyObject *self, PyObject *args)
{
    if (args == NULL) {
        args = Py_None;
    }
    Py_INCREF(args);
    return args;
}

static PyObject *
get_kwargs(PyObject *self, PyObject *args, PyObject *kwargs)
{
    if (kwargs == NULL) {
        kwargs = Py_None;
    }
    Py_INCREF(kwargs);
    return kwargs;
}

/* Test tuple argument processing */
static PyObject *
getargs_tuple(PyObject *self, PyObject *args)
{
    int a, b, c;
    if (!PyArg_ParseTuple(args, "i(ii)", &a, &b, &c))
        return NULL;
    return Py_BuildValue("iii", a, b, c);
}

/* test PyArg_ParseTupleAndKeywords */
static PyObject *
getargs_keywords(PyObject *self, PyObject *args, PyObject *kwargs)
{
    static char *keywords[] = {"arg1","arg2","arg3","arg4","arg5", NULL};
    static const char fmt[] = "(ii)i|(i(ii))(iii)i";
    int int_args[10]={-1, -1, -1, -1, -1, -1, -1, -1, -1, -1};

    if (!PyArg_ParseTupleAndKeywords(args, kwargs, fmt, keywords,
        &int_args[0], &int_args[1], &int_args[2], &int_args[3], &int_args[4],
        &int_args[5], &int_args[6], &int_args[7], &int_args[8], &int_args[9]))
        return NULL;
    return Py_BuildValue("iiiiiiiiii",
        int_args[0], int_args[1], int_args[2], int_args[3], int_args[4],
        int_args[5], int_args[6], int_args[7], int_args[8], int_args[9]);
}

/* test PyArg_ParseTupleAndKeywords keyword-only arguments */
static PyObject *
getargs_keyword_only(PyObject *self, PyObject *args, PyObject *kwargs)
{
    static char *keywords[] = {"required", "optional", "keyword_only", NULL};
    int required = -1;
    int optional = -1;
    int keyword_only = -1;

    if (!PyArg_ParseTupleAndKeywords(args, kwargs, "i|i$i", keywords,
                                     &required, &optional, &keyword_only))
        return NULL;
    return Py_BuildValue("iii", required, optional, keyword_only);
}

/* test PyArg_ParseTupleAndKeywords positional-only arguments */
static PyObject *
getargs_positional_only_and_keywords(PyObject *self, PyObject *args, PyObject *kwargs)
{
    static char *keywords[] = {"", "", "keyword", NULL};
    int required = -1;
    int optional = -1;
    int keyword = -1;

    if (!PyArg_ParseTupleAndKeywords(args, kwargs, "i|ii", keywords,
                                     &required, &optional, &keyword))
        return NULL;
    return Py_BuildValue("iii", required, optional, keyword);
}

/* Functions to call PyArg_ParseTuple with integer format codes,
   and return the result.
*/
static PyObject *
getargs_b(PyObject *self, PyObject *args)
{
    unsigned char value;
    if (!PyArg_ParseTuple(args, "b", &value))
        return NULL;
    return PyLong_FromUnsignedLong((unsigned long)value);
}

static PyObject *
getargs_B(PyObject *self, PyObject *args)
{
    unsigned char value;
    if (!PyArg_ParseTuple(args, "B", &value))
        return NULL;
    return PyLong_FromUnsignedLong((unsigned long)value);
}

static PyObject *
getargs_h(PyObject *self, PyObject *args)
{
    short value;
    if (!PyArg_ParseTuple(args, "h", &value))
        return NULL;
    return PyLong_FromLong((long)value);
}

static PyObject *
getargs_H(PyObject *self, PyObject *args)
{
    unsigned short value;
    if (!PyArg_ParseTuple(args, "H", &value))
        return NULL;
    return PyLong_FromUnsignedLong((unsigned long)value);
}

static PyObject *
getargs_I(PyObject *self, PyObject *args)
{
    unsigned int value;
    if (!PyArg_ParseTuple(args, "I", &value))
        return NULL;
    return PyLong_FromUnsignedLong((unsigned long)value);
}

static PyObject *
getargs_k(PyObject *self, PyObject *args)
{
    unsigned long value;
    if (!PyArg_ParseTuple(args, "k", &value))
        return NULL;
    return PyLong_FromUnsignedLong(value);
}

static PyObject *
getargs_i(PyObject *self, PyObject *args)
{
    int value;
    if (!PyArg_ParseTuple(args, "i", &value))
        return NULL;
    return PyLong_FromLong((long)value);
}

static PyObject *
getargs_l(PyObject *self, PyObject *args)
{
    long value;
    if (!PyArg_ParseTuple(args, "l", &value))
        return NULL;
    return PyLong_FromLong(value);
}

static PyObject *
getargs_n(PyObject *self, PyObject *args)
{
    Py_ssize_t value;
    if (!PyArg_ParseTuple(args, "n", &value))
        return NULL;
    return PyLong_FromSsize_t(value);
}

static PyObject *
getargs_p(PyObject *self, PyObject *args)
{
    int value;
    if (!PyArg_ParseTuple(args, "p", &value))
        return NULL;
    return PyLong_FromLong(value);
}

static PyObject *
getargs_L(PyObject *self, PyObject *args)
{
    long long value;
    if (!PyArg_ParseTuple(args, "L", &value))
        return NULL;
    return PyLong_FromLongLong(value);
}

static PyObject *
getargs_K(PyObject *self, PyObject *args)
{
    unsigned long long value;
    if (!PyArg_ParseTuple(args, "K", &value))
        return NULL;
    return PyLong_FromUnsignedLongLong(value);
}

/* This function not only tests the 'k' getargs code, but also the
   PyLong_AsUnsignedLongMask() function. */
static PyObject *
test_k_code(PyObject *self, PyObject *Py_UNUSED(ignored))
{
    PyObject *tuple, *num;
    unsigned long value;

    tuple = PyTuple_New(1);
    if (tuple == NULL)
        return NULL;

    /* a number larger than ULONG_MAX even on 64-bit platforms */
    num = PyLong_FromString("FFFFFFFFFFFFFFFFFFFFFFFF", NULL, 16);
    if (num == NULL)
        return NULL;

    value = PyLong_AsUnsignedLongMask(num);
    if (value != ULONG_MAX)
        return raiseTestError("test_k_code",
            "PyLong_AsUnsignedLongMask() returned wrong value for long 0xFFF...FFF");

    PyTuple_SET_ITEM(tuple, 0, num);

    value = 0;
    if (!PyArg_ParseTuple(tuple, "k:test_k_code", &value)) {
        return NULL;
    }
    if (value != ULONG_MAX)
        return raiseTestError("test_k_code",
            "k code returned wrong value for long 0xFFF...FFF");

    Py_DECREF(num);
    num = PyLong_FromString("-FFFFFFFF000000000000000042", NULL, 16);
    if (num == NULL)
        return NULL;

    value = PyLong_AsUnsignedLongMask(num);
    if (value != (unsigned long)-0x42)
        return raiseTestError("test_k_code",
                              "PyLong_AsUnsignedLongMask() returned wrong "
                              "value for long -0xFFF..000042");

    PyTuple_SET_ITEM(tuple, 0, num);

    value = 0;
    if (!PyArg_ParseTuple(tuple, "k:test_k_code", &value)) {
        return NULL;
    }
    if (value != (unsigned long)-0x42)
        return raiseTestError("test_k_code",
            "k code returned wrong value for long -0xFFF..000042");

    Py_DECREF(tuple);
    Py_RETURN_NONE;
}

static PyObject *
getargs_f(PyObject *self, PyObject *args)
{
    float f;
    if (!PyArg_ParseTuple(args, "f", &f))
        return NULL;
    return PyFloat_FromDouble(f);
}

static PyObject *
getargs_d(PyObject *self, PyObject *args)
{
    double d;
    if (!PyArg_ParseTuple(args, "d", &d))
        return NULL;
    return PyFloat_FromDouble(d);
}

static PyObject *
getargs_D(PyObject *self, PyObject *args)
{
    Py_complex cval;
    if (!PyArg_ParseTuple(args, "D", &cval))
        return NULL;
    return PyComplex_FromCComplex(cval);
}

static PyObject *
getargs_S(PyObject *self, PyObject *args)
{
    PyObject *obj;
    if (!PyArg_ParseTuple(args, "S", &obj))
        return NULL;
    Py_INCREF(obj);
    return obj;
}

static PyObject *
getargs_Y(PyObject *self, PyObject *args)
{
    PyObject *obj;
    if (!PyArg_ParseTuple(args, "Y", &obj))
        return NULL;
    Py_INCREF(obj);
    return obj;
}

static PyObject *
getargs_U(PyObject *self, PyObject *args)
{
    PyObject *obj;
    if (!PyArg_ParseTuple(args, "U", &obj))
        return NULL;
    Py_INCREF(obj);
    return obj;
}

static PyObject *
getargs_c(PyObject *self, PyObject *args)
{
    char c;
    if (!PyArg_ParseTuple(args, "c", &c))
        return NULL;
    return PyLong_FromLong((unsigned char)c);
}

static PyObject *
getargs_C(PyObject *self, PyObject *args)
{
    int c;
    if (!PyArg_ParseTuple(args, "C", &c))
        return NULL;
    return PyLong_FromLong(c);
}

static PyObject *
getargs_s(PyObject *self, PyObject *args)
{
    char *str;
    if (!PyArg_ParseTuple(args, "s", &str))
        return NULL;
    return PyBytes_FromString(str);
}

static PyObject *
getargs_s_star(PyObject *self, PyObject *args)
{
    Py_buffer buffer;
    PyObject *bytes;
    if (!PyArg_ParseTuple(args, "s*", &buffer))
        return NULL;
    bytes = PyBytes_FromStringAndSize(buffer.buf, buffer.len);
    PyBuffer_Release(&buffer);
    return bytes;
}

static PyObject *
getargs_s_hash(PyObject *self, PyObject *args)
{
    char *str;
    Py_ssize_t size;
    if (!PyArg_ParseTuple(args, "s#", &str, &size))
        return NULL;
    return PyBytes_FromStringAndSize(str, size);
}

static PyObject *
getargs_z(PyObject *self, PyObject *args)
{
    char *str;
    if (!PyArg_ParseTuple(args, "z", &str))
        return NULL;
    if (str != NULL)
        return PyBytes_FromString(str);
    else
        Py_RETURN_NONE;
}

static PyObject *
getargs_z_star(PyObject *self, PyObject *args)
{
    Py_buffer buffer;
    PyObject *bytes;
    if (!PyArg_ParseTuple(args, "z*", &buffer))
        return NULL;
    if (buffer.buf != NULL)
        bytes = PyBytes_FromStringAndSize(buffer.buf, buffer.len);
    else {
        Py_INCREF(Py_None);
        bytes = Py_None;
    }
    PyBuffer_Release(&buffer);
    return bytes;
}

static PyObject *
getargs_z_hash(PyObject *self, PyObject *args)
{
    char *str;
    Py_ssize_t size;
    if (!PyArg_ParseTuple(args, "z#", &str, &size))
        return NULL;
    if (str != NULL)
        return PyBytes_FromStringAndSize(str, size);
    else
        Py_RETURN_NONE;
}

static PyObject *
getargs_y(PyObject *self, PyObject *args)
{
    char *str;
    if (!PyArg_ParseTuple(args, "y", &str))
        return NULL;
    return PyBytes_FromString(str);
}

static PyObject *
getargs_y_star(PyObject *self, PyObject *args)
{
    Py_buffer buffer;
    PyObject *bytes;
    if (!PyArg_ParseTuple(args, "y*", &buffer))
        return NULL;
    bytes = PyBytes_FromStringAndSize(buffer.buf, buffer.len);
    PyBuffer_Release(&buffer);
    return bytes;
}

static PyObject *
getargs_y_hash(PyObject *self, PyObject *args)
{
    char *str;
    Py_ssize_t size;
    if (!PyArg_ParseTuple(args, "y#", &str, &size))
        return NULL;
    return PyBytes_FromStringAndSize(str, size);
}

static PyObject *
getargs_u(PyObject *self, PyObject *args)
{
    Py_UNICODE *str;
    if (!PyArg_ParseTuple(args, "u", &str))
        return NULL;
    return PyUnicode_FromWideChar(str, -1);
}

static PyObject *
getargs_u_hash(PyObject *self, PyObject *args)
{
    Py_UNICODE *str;
    Py_ssize_t size;
    if (!PyArg_ParseTuple(args, "u#", &str, &size))
        return NULL;
    return PyUnicode_FromWideChar(str, size);
}

static PyObject *
getargs_Z(PyObject *self, PyObject *args)
{
    Py_UNICODE *str;
    if (!PyArg_ParseTuple(args, "Z", &str))
        return NULL;
    if (str != NULL) {
        return PyUnicode_FromWideChar(str, -1);
    } else
        Py_RETURN_NONE;
}

static PyObject *
getargs_Z_hash(PyObject *self, PyObject *args)
{
    Py_UNICODE *str;
    Py_ssize_t size;
    if (!PyArg_ParseTuple(args, "Z#", &str, &size))
        return NULL;
    if (str != NULL)
        return PyUnicode_FromWideChar(str, size);
    else
        Py_RETURN_NONE;
}

static PyObject *
getargs_es(PyObject *self, PyObject *args)
{
    PyObject *arg, *result;
    const char *encoding = NULL;
    char *str;

    if (!PyArg_ParseTuple(args, "O|s", &arg, &encoding))
        return NULL;
    if (!PyArg_Parse(arg, "es", encoding, &str))
        return NULL;
    result = PyBytes_FromString(str);
    PyMem_Free(str);
    return result;
}

static PyObject *
getargs_et(PyObject *self, PyObject *args)
{
    PyObject *arg, *result;
    const char *encoding = NULL;
    char *str;

    if (!PyArg_ParseTuple(args, "O|s", &arg, &encoding))
        return NULL;
    if (!PyArg_Parse(arg, "et", encoding, &str))
        return NULL;
    result = PyBytes_FromString(str);
    PyMem_Free(str);
    return result;
}

static PyObject *
getargs_es_hash(PyObject *self, PyObject *args)
{
    PyObject *arg, *result;
    const char *encoding = NULL;
    PyByteArrayObject *buffer = NULL;
    char *str = NULL;
    Py_ssize_t size;

    if (!PyArg_ParseTuple(args, "O|sY", &arg, &encoding, &buffer))
        return NULL;
    if (buffer != NULL) {
        str = PyByteArray_AS_STRING(buffer);
        size = PyByteArray_GET_SIZE(buffer);
    }
    if (!PyArg_Parse(arg, "es#", encoding, &str, &size))
        return NULL;
    result = PyBytes_FromStringAndSize(str, size);
    if (buffer == NULL)
        PyMem_Free(str);
    return result;
}

static PyObject *
getargs_et_hash(PyObject *self, PyObject *args)
{
    PyObject *arg, *result;
    const char *encoding = NULL;
    PyByteArrayObject *buffer = NULL;
    char *str = NULL;
    Py_ssize_t size;

    if (!PyArg_ParseTuple(args, "O|sY", &arg, &encoding, &buffer))
        return NULL;
    if (buffer != NULL) {
        str = PyByteArray_AS_STRING(buffer);
        size = PyByteArray_GET_SIZE(buffer);
    }
    if (!PyArg_Parse(arg, "et#", encoding, &str, &size))
        return NULL;
    result = PyBytes_FromStringAndSize(str, size);
    if (buffer == NULL)
        PyMem_Free(str);
    return result;
}

/* Test the s and z codes for PyArg_ParseTuple.
*/
static PyObject *
test_s_code(PyObject *self, PyObject *Py_UNUSED(ignored))
{
    /* Unicode strings should be accepted */
    PyObject *tuple, *obj;
    char *value;

    tuple = PyTuple_New(1);
    if (tuple == NULL)
    return NULL;

    obj = PyUnicode_Decode("t\xeate", strlen("t\xeate"),
                           "latin-1", NULL);
    if (obj == NULL)
    return NULL;

    PyTuple_SET_ITEM(tuple, 0, obj);

    /* These two blocks used to raise a TypeError:
     * "argument must be string without null bytes, not str"
     */
    if (!PyArg_ParseTuple(tuple, "s:test_s_code1", &value)) {
        return NULL;
    }

    if (!PyArg_ParseTuple(tuple, "z:test_s_code2", &value)) {
        return NULL;
    }

    Py_DECREF(tuple);
    Py_RETURN_NONE;
}

static PyObject *
parse_tuple_and_keywords(PyObject *self, PyObject *args)
{
    PyObject *sub_args;
    PyObject *sub_kwargs;
    const char *sub_format;
    PyObject *sub_keywords;

    Py_ssize_t i, size;
    char *keywords[8 + 1]; /* space for NULL at end */
    PyObject *o;
    PyObject *converted[8];

    int result;
    PyObject *return_value = NULL;

    double buffers[8][4]; /* double ensures alignment where necessary */

    if (!PyArg_ParseTuple(args, "OOsO:parse_tuple_and_keywords",
        &sub_args, &sub_kwargs,
        &sub_format, &sub_keywords))
        return NULL;

    if (!(PyList_CheckExact(sub_keywords) || PyTuple_CheckExact(sub_keywords))) {
        PyErr_SetString(PyExc_ValueError,
            "parse_tuple_and_keywords: sub_keywords must be either list or tuple");
        return NULL;
    }

    memset(buffers, 0, sizeof(buffers));
    memset(converted, 0, sizeof(converted));
    memset(keywords, 0, sizeof(keywords));

    size = PySequence_Fast_GET_SIZE(sub_keywords);
    if (size > 8) {
        PyErr_SetString(PyExc_ValueError,
            "parse_tuple_and_keywords: too many keywords in sub_keywords");
        goto exit;
    }

    for (i = 0; i < size; i++) {
        o = PySequence_Fast_GET_ITEM(sub_keywords, i);
        if (!PyUnicode_FSConverter(o, (void *)(converted + i))) {
            PyErr_Format(PyExc_ValueError,
                "parse_tuple_and_keywords: could not convert keywords[%zd] to narrow string", i);
            goto exit;
        }
        keywords[i] = PyBytes_AS_STRING(converted[i]);
    }

    result = PyArg_ParseTupleAndKeywords(sub_args, sub_kwargs,
        sub_format, keywords,
        buffers + 0, buffers + 1, buffers + 2, buffers + 3,
        buffers + 4, buffers + 5, buffers + 6, buffers + 7);

    if (result) {
        return_value = Py_None;
        Py_INCREF(Py_None);
    }

exit:
    size = sizeof(converted) / sizeof(converted[0]);
    for (i = 0; i < size; i++) {
        Py_XDECREF(converted[i]);
    }
    return return_value;
}

static PyObject *
getargs_w_star(PyObject *self, PyObject *args)
{
    Py_buffer buffer;
    PyObject *result;
    char *str;

    if (!PyArg_ParseTuple(args, "w*:getargs_w_star", &buffer))
        return NULL;

    if (2 <= buffer.len) {
        str = buffer.buf;
        str[0] = '[';
        str[buffer.len-1] = ']';
    }

    result = PyBytes_FromStringAndSize(buffer.buf, buffer.len);
    PyBuffer_Release(&buffer);
    return result;
}


static PyObject *
test_empty_argparse(PyObject *self, PyObject *Py_UNUSED(ignored))
{
    /* Test that formats can begin with '|'. See issue #4720. */
    PyObject *tuple, *dict = NULL;
    static char *kwlist[] = {NULL};
    int result;
    tuple = PyTuple_New(0);
    if (!tuple)
        return NULL;
    if (!(result = PyArg_ParseTuple(tuple, "|:test_empty_argparse"))) {
        goto done;
    }
    dict = PyDict_New();
    if (!dict)
        goto done;
    result = PyArg_ParseTupleAndKeywords(tuple, dict, "|:test_empty_argparse", kwlist);
  done:
    Py_DECREF(tuple);
    Py_XDECREF(dict);
    if (!result) {
        return NULL;
    }
    else {
        Py_RETURN_NONE;
    }
}

/* Simple test of _PyLong_NumBits and _PyLong_Sign. */
static PyObject *
test_long_numbits(PyObject *self, PyObject *Py_UNUSED(ignored))
{
    struct triple {
        long input;
        size_t nbits;
        int sign;
    } testcases[] = {{0, 0, 0},
                     {1L, 1, 1},
                     {-1L, 1, -1},
                     {2L, 2, 1},
                     {-2L, 2, -1},
                     {3L, 2, 1},
                     {-3L, 2, -1},
                     {4L, 3, 1},
                     {-4L, 3, -1},
                     {0x7fffL, 15, 1},          /* one Python int digit */
             {-0x7fffL, 15, -1},
             {0xffffL, 16, 1},
             {-0xffffL, 16, -1},
             {0xfffffffL, 28, 1},
             {-0xfffffffL, 28, -1}};
    size_t i;

    for (i = 0; i < Py_ARRAY_LENGTH(testcases); ++i) {
        size_t nbits;
        int sign;
        PyObject *plong;

        plong = PyLong_FromLong(testcases[i].input);
        if (plong == NULL)
            return NULL;
        nbits = _PyLong_NumBits(plong);
        sign = _PyLong_Sign(plong);

        Py_DECREF(plong);
        if (nbits != testcases[i].nbits)
            return raiseTestError("test_long_numbits",
                            "wrong result for _PyLong_NumBits");
        if (sign != testcases[i].sign)
            return raiseTestError("test_long_numbits",
                            "wrong result for _PyLong_Sign");
    }
    Py_RETURN_NONE;
}

static PyObject *
pyobject_repr_from_null(PyObject *self, PyObject *Py_UNUSED(ignored))
{
    return PyObject_Repr(NULL);
}

static PyObject *
pyobject_str_from_null(PyObject *self, PyObject *Py_UNUSED(ignored))
{
    return PyObject_Str(NULL);
}

static PyObject *
pyobject_bytes_from_null(PyObject *self, PyObject *Py_UNUSED(ignored))
{
    return PyObject_Bytes(NULL);
}

static PyObject *
raise_exception(PyObject *self, PyObject *args)
{
    PyObject *exc;
    PyObject *exc_args, *v;
    int num_args, i;

    if (!PyArg_ParseTuple(args, "Oi:raise_exception",
                          &exc, &num_args))
        return NULL;

    exc_args = PyTuple_New(num_args);
    if (exc_args == NULL)
        return NULL;
    for (i = 0; i < num_args; ++i) {
        v = PyLong_FromLong(i);
        if (v == NULL) {
            Py_DECREF(exc_args);
            return NULL;
        }
        PyTuple_SET_ITEM(exc_args, i, v);
    }
    PyErr_SetObject(exc, exc_args);
    Py_DECREF(exc_args);
    return NULL;
}

static PyObject *
set_errno(PyObject *self, PyObject *args)
{
    int new_errno;

    if (!PyArg_ParseTuple(args, "i:set_errno", &new_errno))
        return NULL;

    errno = new_errno;
    Py_RETURN_NONE;
}

static PyObject *
test_set_exception(PyObject *self, PyObject *new_exc)
{
    PyObject *exc = PyErr_GetHandledException();
    assert(PyExceptionInstance_Check(exc) || exc == NULL);

    PyErr_SetHandledException(new_exc);
    return exc;
}

static PyObject *
test_set_exc_info(PyObject *self, PyObject *args)
{
    PyObject *orig_exc;
    PyObject *new_type, *new_value, *new_tb;
    PyObject *type, *value, *tb;
    if (!PyArg_ParseTuple(args, "OOO:test_set_exc_info",
                          &new_type, &new_value, &new_tb))
        return NULL;

    PyErr_GetExcInfo(&type, &value, &tb);

    Py_INCREF(new_type);
    Py_INCREF(new_value);
    Py_INCREF(new_tb);
    PyErr_SetExcInfo(new_type, new_value, new_tb);

    orig_exc = PyTuple_Pack(3, type ? type : Py_None, value ? value : Py_None, tb ? tb : Py_None);
    Py_XDECREF(type);
    Py_XDECREF(value);
    Py_XDECREF(tb);
    return orig_exc;
}

static int test_run_counter = 0;

static PyObject *
test_datetime_capi(PyObject *self, PyObject *args) {
    if (PyDateTimeAPI) {
        if (test_run_counter) {
            /* Probably regrtest.py -R */
            Py_RETURN_NONE;
        }
        else {
            PyErr_SetString(PyExc_AssertionError,
                            "PyDateTime_CAPI somehow initialized");
            return NULL;
        }
    }
    test_run_counter++;
    PyDateTime_IMPORT;

    if (PyDateTimeAPI)
        Py_RETURN_NONE;
    else
        return NULL;
}

/* Functions exposing the C API type checking for testing */
#define MAKE_DATETIME_CHECK_FUNC(check_method, exact_method)    \
    PyObject *obj;                                              \
    int exact = 0;                                              \
    if (!PyArg_ParseTuple(args, "O|p", &obj, &exact)) {         \
        return NULL;                                            \
    }                                                           \
    int rv = exact?exact_method(obj):check_method(obj);         \
    if (rv) {                                                   \
        Py_RETURN_TRUE;                                         \
    } else {                                                    \
        Py_RETURN_FALSE;                                        \
    }

static PyObject *
datetime_check_date(PyObject *self, PyObject *args) {
    MAKE_DATETIME_CHECK_FUNC(PyDate_Check, PyDate_CheckExact)
}

static PyObject *
datetime_check_time(PyObject *self, PyObject *args) {
    MAKE_DATETIME_CHECK_FUNC(PyTime_Check, PyTime_CheckExact)
}

static PyObject *
datetime_check_datetime(PyObject *self, PyObject *args) {
    MAKE_DATETIME_CHECK_FUNC(PyDateTime_Check, PyDateTime_CheckExact)
}

static PyObject *
datetime_check_delta(PyObject *self, PyObject *args) {
    MAKE_DATETIME_CHECK_FUNC(PyDelta_Check, PyDelta_CheckExact)
}

static PyObject *
datetime_check_tzinfo(PyObject *self, PyObject *args) {
    MAKE_DATETIME_CHECK_FUNC(PyTZInfo_Check, PyTZInfo_CheckExact)
}


/* Makes three variations on timezone representing UTC-5:
   1. timezone with offset and name from PyDateTimeAPI
   2. timezone with offset and name from PyTimeZone_FromOffsetAndName
   3. timezone with offset (no name) from PyTimeZone_FromOffset
*/
static PyObject *
make_timezones_capi(PyObject *self, PyObject *args) {
    PyObject *offset = PyDelta_FromDSU(0, -18000, 0);
    PyObject *name = PyUnicode_FromString("EST");

    PyObject *est_zone_capi = PyDateTimeAPI->TimeZone_FromTimeZone(offset, name);
    PyObject *est_zone_macro = PyTimeZone_FromOffsetAndName(offset, name);
    PyObject *est_zone_macro_noname = PyTimeZone_FromOffset(offset);

    Py_DecRef(offset);
    Py_DecRef(name);

    PyObject *rv = PyTuple_New(3);

    PyTuple_SET_ITEM(rv, 0, est_zone_capi);
    PyTuple_SET_ITEM(rv, 1, est_zone_macro);
    PyTuple_SET_ITEM(rv, 2, est_zone_macro_noname);

    return rv;
}

static PyObject *
get_timezones_offset_zero(PyObject *self, PyObject *args) {
    PyObject *offset = PyDelta_FromDSU(0, 0, 0);
    PyObject *name = PyUnicode_FromString("");

    // These two should return the UTC singleton
    PyObject *utc_singleton_0 = PyTimeZone_FromOffset(offset);
    PyObject *utc_singleton_1 = PyTimeZone_FromOffsetAndName(offset, NULL);

    // This one will return +00:00 zone, but not the UTC singleton
    PyObject *non_utc_zone = PyTimeZone_FromOffsetAndName(offset, name);

    Py_DecRef(offset);
    Py_DecRef(name);

    PyObject *rv = PyTuple_New(3);
    PyTuple_SET_ITEM(rv, 0, utc_singleton_0);
    PyTuple_SET_ITEM(rv, 1, utc_singleton_1);
    PyTuple_SET_ITEM(rv, 2, non_utc_zone);

    return rv;
}

static PyObject *
get_timezone_utc_capi(PyObject* self, PyObject *args) {
    int macro = 0;
    if (!PyArg_ParseTuple(args, "|p", &macro)) {
        return NULL;
    }
    if (macro) {
        Py_INCREF(PyDateTime_TimeZone_UTC);
        return PyDateTime_TimeZone_UTC;
    } else {
        Py_INCREF(PyDateTimeAPI->TimeZone_UTC);
        return PyDateTimeAPI->TimeZone_UTC;
    }
}

static PyObject *
get_date_fromdate(PyObject *self, PyObject *args)
{
    PyObject *rv = NULL;
    int macro;
    int year, month, day;

    if (!PyArg_ParseTuple(args, "piii", &macro, &year, &month, &day)) {
        return NULL;
    }

    if (macro) {
        rv = PyDate_FromDate(year, month, day);
    }
    else {
        rv = PyDateTimeAPI->Date_FromDate(
            year, month, day,
            PyDateTimeAPI->DateType);
    }
    return rv;
}

static PyObject *
get_datetime_fromdateandtime(PyObject *self, PyObject *args)
{
    PyObject *rv = NULL;
    int macro;
    int year, month, day;
    int hour, minute, second, microsecond;

    if (!PyArg_ParseTuple(args, "piiiiiii",
                          &macro,
                          &year, &month, &day,
                          &hour, &minute, &second, &microsecond)) {
        return NULL;
    }

    if (macro) {
        rv = PyDateTime_FromDateAndTime(
            year, month, day,
            hour, minute, second, microsecond);
    }
    else {
        rv = PyDateTimeAPI->DateTime_FromDateAndTime(
            year, month, day,
            hour, minute, second, microsecond,
            Py_None,
            PyDateTimeAPI->DateTimeType);
    }
    return rv;
}

static PyObject *
get_datetime_fromdateandtimeandfold(PyObject *self, PyObject *args)
{
    PyObject *rv = NULL;
    int macro;
    int year, month, day;
    int hour, minute, second, microsecond, fold;

    if (!PyArg_ParseTuple(args, "piiiiiiii",
                          &macro,
                          &year, &month, &day,
                          &hour, &minute, &second, &microsecond,
                          &fold)) {
        return NULL;
    }

    if (macro) {
        rv = PyDateTime_FromDateAndTimeAndFold(
            year, month, day,
            hour, minute, second, microsecond,
            fold);
    }
    else {
        rv = PyDateTimeAPI->DateTime_FromDateAndTimeAndFold(
            year, month, day,
            hour, minute, second, microsecond,
            Py_None,
            fold,
            PyDateTimeAPI->DateTimeType);
    }
    return rv;
}

static PyObject *
get_time_fromtime(PyObject *self, PyObject *args)
{
    PyObject *rv = NULL;
    int macro;
    int hour, minute, second, microsecond;

    if (!PyArg_ParseTuple(args, "piiii",
                          &macro,
                          &hour, &minute, &second, &microsecond)) {
        return NULL;
    }

    if (macro) {
        rv = PyTime_FromTime(hour, minute, second, microsecond);
    }
    else {
        rv = PyDateTimeAPI->Time_FromTime(
            hour, minute, second, microsecond,
            Py_None,
            PyDateTimeAPI->TimeType);
    }
    return rv;
}

static PyObject *
get_time_fromtimeandfold(PyObject *self, PyObject *args)
{
    PyObject *rv = NULL;
    int macro;
    int hour, minute, second, microsecond, fold;

    if (!PyArg_ParseTuple(args, "piiiii",
                          &macro,
                          &hour, &minute, &second, &microsecond,
                          &fold)) {
        return NULL;
    }

    if (macro) {
        rv = PyTime_FromTimeAndFold(hour, minute, second, microsecond, fold);
    }
    else {
        rv = PyDateTimeAPI->Time_FromTimeAndFold(
            hour, minute, second, microsecond,
            Py_None,
            fold,
            PyDateTimeAPI->TimeType);
    }
    return rv;
}

static PyObject *
get_delta_fromdsu(PyObject *self, PyObject *args)
{
    PyObject *rv = NULL;
    int macro;
    int days, seconds, microseconds;

    if (!PyArg_ParseTuple(args, "piii",
                          &macro,
                          &days, &seconds, &microseconds)) {
        return NULL;
    }

    if (macro) {
        rv = PyDelta_FromDSU(days, seconds, microseconds);
    }
    else {
        rv = PyDateTimeAPI->Delta_FromDelta(
            days, seconds, microseconds, 1,
            PyDateTimeAPI->DeltaType);
    }

    return rv;
}

static PyObject *
get_date_fromtimestamp(PyObject* self, PyObject *args)
{
    PyObject *tsargs = NULL, *ts = NULL, *rv = NULL;
    int macro = 0;

    if (!PyArg_ParseTuple(args, "O|p", &ts, &macro)) {
        return NULL;
    }

    // Construct the argument tuple
    if ((tsargs = PyTuple_Pack(1, ts)) == NULL) {
        return NULL;
    }

    // Pass along to the API function
    if (macro) {
        rv = PyDate_FromTimestamp(tsargs);
    }
    else {
        rv = PyDateTimeAPI->Date_FromTimestamp(
                (PyObject *)PyDateTimeAPI->DateType, tsargs
        );
    }

    Py_DECREF(tsargs);
    return rv;
}

static PyObject *
get_datetime_fromtimestamp(PyObject* self, PyObject *args)
{
    int macro = 0;
    int usetz = 0;
    PyObject *tsargs = NULL, *ts = NULL, *tzinfo = Py_None, *rv = NULL;
    if (!PyArg_ParseTuple(args, "OO|pp", &ts, &tzinfo, &usetz, &macro)) {
        return NULL;
    }

    // Construct the argument tuple
    if (usetz) {
        tsargs = PyTuple_Pack(2, ts, tzinfo);
    }
    else {
        tsargs = PyTuple_Pack(1, ts);
    }

    if (tsargs == NULL) {
        return NULL;
    }

    // Pass along to the API function
    if (macro) {
        rv = PyDateTime_FromTimestamp(tsargs);
    }
    else {
        rv = PyDateTimeAPI->DateTime_FromTimestamp(
                (PyObject *)PyDateTimeAPI->DateTimeType, tsargs, NULL
        );
    }

    Py_DECREF(tsargs);
    return rv;
}

static PyObject *
test_PyDateTime_GET(PyObject *self, PyObject *obj)
{
    int year, month, day;

    year = PyDateTime_GET_YEAR(obj);
    month = PyDateTime_GET_MONTH(obj);
    day = PyDateTime_GET_DAY(obj);

    return Py_BuildValue("(iii)", year, month, day);
}

static PyObject *
test_PyDateTime_DATE_GET(PyObject *self, PyObject *obj)
{
    int hour, minute, second, microsecond;

    hour = PyDateTime_DATE_GET_HOUR(obj);
    minute = PyDateTime_DATE_GET_MINUTE(obj);
    second = PyDateTime_DATE_GET_SECOND(obj);
    microsecond = PyDateTime_DATE_GET_MICROSECOND(obj);
    PyObject *tzinfo = PyDateTime_DATE_GET_TZINFO(obj);

    return Py_BuildValue("(iiiiO)", hour, minute, second, microsecond, tzinfo);
}

static PyObject *
test_PyDateTime_TIME_GET(PyObject *self, PyObject *obj)
{
    int hour, minute, second, microsecond;

    hour = PyDateTime_TIME_GET_HOUR(obj);
    minute = PyDateTime_TIME_GET_MINUTE(obj);
    second = PyDateTime_TIME_GET_SECOND(obj);
    microsecond = PyDateTime_TIME_GET_MICROSECOND(obj);
    PyObject *tzinfo = PyDateTime_TIME_GET_TZINFO(obj);

    return Py_BuildValue("(iiiiO)", hour, minute, second, microsecond, tzinfo);
}

static PyObject *
test_PyDateTime_DELTA_GET(PyObject *self, PyObject *obj)
{
    int days, seconds, microseconds;

    days = PyDateTime_DELTA_GET_DAYS(obj);
    seconds = PyDateTime_DELTA_GET_SECONDS(obj);
    microseconds = PyDateTime_DELTA_GET_MICROSECONDS(obj);

    return Py_BuildValue("(iii)", days, seconds, microseconds);
}

/* test_thread_state spawns a thread of its own, and that thread releases
 * `thread_done` when it's finished.  The driver code has to know when the
 * thread finishes, because the thread uses a PyObject (the callable) that
 * may go away when the driver finishes.  The former lack of this explicit
 * synchronization caused rare segfaults, so rare that they were seen only
 * on a Mac buildbot (although they were possible on any box).
 */
static PyThread_type_lock thread_done = NULL;

static int
_make_call(void *callable)
{
    PyObject *rc;
    int success;
    PyGILState_STATE s = PyGILState_Ensure();
    rc = PyObject_CallNoArgs((PyObject *)callable);
    success = (rc != NULL);
    Py_XDECREF(rc);
    PyGILState_Release(s);
    return success;
}

/* Same thing, but releases `thread_done` when it returns.  This variant
 * should be called only from threads spawned by test_thread_state().
 */
static void
_make_call_from_thread(void *callable)
{
    _make_call(callable);
    PyThread_release_lock(thread_done);
}

static PyObject *
test_thread_state(PyObject *self, PyObject *args)
{
    PyObject *fn;
    int success = 1;

    if (!PyArg_ParseTuple(args, "O:test_thread_state", &fn))
        return NULL;

    if (!PyCallable_Check(fn)) {
        PyErr_Format(PyExc_TypeError, "'%s' object is not callable",
            Py_TYPE(fn)->tp_name);
        return NULL;
    }

    thread_done = PyThread_allocate_lock();
    if (thread_done == NULL)
        return PyErr_NoMemory();
    PyThread_acquire_lock(thread_done, 1);

    /* Start a new thread with our callback. */
    PyThread_start_new_thread(_make_call_from_thread, fn);
    /* Make the callback with the thread lock held by this thread */
    success &= _make_call(fn);
    /* Do it all again, but this time with the thread-lock released */
    Py_BEGIN_ALLOW_THREADS
    success &= _make_call(fn);
    PyThread_acquire_lock(thread_done, 1);  /* wait for thread to finish */
    Py_END_ALLOW_THREADS

    /* And once more with and without a thread
       XXX - should use a lock and work out exactly what we are trying
       to test <wink>
    */
    Py_BEGIN_ALLOW_THREADS
    PyThread_start_new_thread(_make_call_from_thread, fn);
    success &= _make_call(fn);
    PyThread_acquire_lock(thread_done, 1);  /* wait for thread to finish */
    Py_END_ALLOW_THREADS

    /* Release lock we acquired above.  This is required on HP-UX. */
    PyThread_release_lock(thread_done);

    PyThread_free_lock(thread_done);
    if (!success)
        return NULL;
    Py_RETURN_NONE;
}

/* test Py_AddPendingCalls using threads */
static int _pending_callback(void *arg)
{
    /* we assume the argument is callable object to which we own a reference */
    PyObject *callable = (PyObject *)arg;
    PyObject *r = PyObject_CallNoArgs(callable);
    Py_DECREF(callable);
    Py_XDECREF(r);
    return r != NULL ? 0 : -1;
}

/* The following requests n callbacks to _pending_callback.  It can be
 * run from any python thread.
 */
static PyObject *
pending_threadfunc(PyObject *self, PyObject *arg)
{
    PyObject *callable;
    int r;
    if (PyArg_ParseTuple(arg, "O", &callable) == 0)
        return NULL;

    /* create the reference for the callbackwhile we hold the lock */
    Py_INCREF(callable);

    Py_BEGIN_ALLOW_THREADS
    r = Py_AddPendingCall(&_pending_callback, callable);
    Py_END_ALLOW_THREADS

    if (r<0) {
        Py_DECREF(callable); /* unsuccessful add, destroy the extra reference */
        Py_RETURN_FALSE;
    }
    Py_RETURN_TRUE;
}

/* This is here to provide a docstring for test_descr. */
static PyObject *
test_with_docstring(PyObject *self, PyObject *Py_UNUSED(ignored))
{
    Py_RETURN_NONE;
}

/* Test PyOS_string_to_double. */
static PyObject *
test_string_to_double(PyObject *self, PyObject *Py_UNUSED(ignored)) {
    double result;
    const char *msg;

#define CHECK_STRING(STR, expected)                             \
    result = PyOS_string_to_double(STR, NULL, NULL);            \
    if (result == -1.0 && PyErr_Occurred())                     \
        return NULL;                                            \
    if (result != (double)expected) {                           \
        msg = "conversion of " STR " to float failed";          \
        goto fail;                                              \
    }

#define CHECK_INVALID(STR)                                              \
    result = PyOS_string_to_double(STR, NULL, NULL);                    \
    if (result == -1.0 && PyErr_Occurred()) {                           \
        if (PyErr_ExceptionMatches(PyExc_ValueError))                   \
            PyErr_Clear();                                              \
        else                                                            \
            return NULL;                                                \
    }                                                                   \
    else {                                                              \
        msg = "conversion of " STR " didn't raise ValueError";          \
        goto fail;                                                      \
    }

    CHECK_STRING("0.1", 0.1);
    CHECK_STRING("1.234", 1.234);
    CHECK_STRING("-1.35", -1.35);
    CHECK_STRING(".1e01", 1.0);
    CHECK_STRING("2.e-2", 0.02);

    CHECK_INVALID(" 0.1");
    CHECK_INVALID("\t\n-3");
    CHECK_INVALID(".123 ");
    CHECK_INVALID("3\n");
    CHECK_INVALID("123abc");

    Py_RETURN_NONE;
  fail:
    return raiseTestError("test_string_to_double", msg);
#undef CHECK_STRING
#undef CHECK_INVALID
}


/* Coverage testing of capsule objects. */

static const char *capsule_name = "capsule name";
static       char *capsule_pointer = "capsule pointer";
static       char *capsule_context = "capsule context";
static const char *capsule_error = NULL;
static int
capsule_destructor_call_count = 0;

static void
capsule_destructor(PyObject *o) {
    capsule_destructor_call_count++;
    if (PyCapsule_GetContext(o) != capsule_context) {
        capsule_error = "context did not match in destructor!";
    } else if (PyCapsule_GetDestructor(o) != capsule_destructor) {
        capsule_error = "destructor did not match in destructor!  (woah!)";
    } else if (PyCapsule_GetName(o) != capsule_name) {
        capsule_error = "name did not match in destructor!";
    } else if (PyCapsule_GetPointer(o, capsule_name) != capsule_pointer) {
        capsule_error = "pointer did not match in destructor!";
    }
}

typedef struct {
    char *name;
    char *module;
    char *attribute;
} known_capsule;

static PyObject *
test_capsule(PyObject *self, PyObject *Py_UNUSED(ignored))
{
    PyObject *object;
    const char *error = NULL;
    void *pointer;
    void *pointer2;
    known_capsule known_capsules[] = {
        #define KNOWN_CAPSULE(module, name)             { module "." name, module, name }
        KNOWN_CAPSULE("_socket", "CAPI"),
        KNOWN_CAPSULE("_curses", "_C_API"),
        KNOWN_CAPSULE("datetime", "datetime_CAPI"),
        { NULL, NULL },
    };
    known_capsule *known = &known_capsules[0];

#define FAIL(x) { error = (x); goto exit; }

#define CHECK_DESTRUCTOR \
    if (capsule_error) { \
        FAIL(capsule_error); \
    } \
    else if (!capsule_destructor_call_count) {          \
        FAIL("destructor not called!"); \
    } \
    capsule_destructor_call_count = 0; \

    object = PyCapsule_New(capsule_pointer, capsule_name, capsule_destructor);
    PyCapsule_SetContext(object, capsule_context);
    capsule_destructor(object);
    CHECK_DESTRUCTOR;
    Py_DECREF(object);
    CHECK_DESTRUCTOR;

    object = PyCapsule_New(known, "ignored", NULL);
    PyCapsule_SetPointer(object, capsule_pointer);
    PyCapsule_SetName(object, capsule_name);
    PyCapsule_SetDestructor(object, capsule_destructor);
    PyCapsule_SetContext(object, capsule_context);
    capsule_destructor(object);
    CHECK_DESTRUCTOR;
    /* intentionally access using the wrong name */
    pointer2 = PyCapsule_GetPointer(object, "the wrong name");
    if (!PyErr_Occurred()) {
        FAIL("PyCapsule_GetPointer should have failed but did not!");
    }
    PyErr_Clear();
    if (pointer2) {
        if (pointer2 == capsule_pointer) {
            FAIL("PyCapsule_GetPointer should not have"
                     " returned the internal pointer!");
        } else {
            FAIL("PyCapsule_GetPointer should have "
                     "returned NULL pointer but did not!");
        }
    }
    PyCapsule_SetDestructor(object, NULL);
    Py_DECREF(object);
    if (capsule_destructor_call_count) {
        FAIL("destructor called when it should not have been!");
    }

    for (known = &known_capsules[0]; known->module != NULL; known++) {
        /* yeah, ordinarily I wouldn't do this either,
           but it's fine for this test harness.
        */
        static char buffer[256];
#undef FAIL
#define FAIL(x) \
        { \
        sprintf(buffer, "%s module: \"%s\" attribute: \"%s\"", \
            x, known->module, known->attribute); \
        error = buffer; \
        goto exit; \
        } \

        PyObject *module = PyImport_ImportModule(known->module);
        if (module) {
            pointer = PyCapsule_Import(known->name, 0);
            if (!pointer) {
                Py_DECREF(module);
                FAIL("PyCapsule_GetPointer returned NULL unexpectedly!");
            }
            object = PyObject_GetAttrString(module, known->attribute);
            if (!object) {
                Py_DECREF(module);
                return NULL;
            }
            pointer2 = PyCapsule_GetPointer(object,
                                    "weebles wobble but they don't fall down");
            if (!PyErr_Occurred()) {
                Py_DECREF(object);
                Py_DECREF(module);
                FAIL("PyCapsule_GetPointer should have failed but did not!");
            }
            PyErr_Clear();
            if (pointer2) {
                Py_DECREF(module);
                Py_DECREF(object);
                if (pointer2 == pointer) {
                    FAIL("PyCapsule_GetPointer should not have"
                             " returned its internal pointer!");
                } else {
                    FAIL("PyCapsule_GetPointer should have"
                             " returned NULL pointer but did not!");
                }
            }
            Py_DECREF(object);
            Py_DECREF(module);
        }
        else
            PyErr_Clear();
    }

  exit:
    if (error) {
        return raiseTestError("test_capsule", error);
    }
    Py_RETURN_NONE;
#undef FAIL
}

#ifdef HAVE_GETTIMEOFDAY
/* Profiling of integer performance */
static void print_delta(int test, struct timeval *s, struct timeval *e)
{
    e->tv_sec -= s->tv_sec;
    e->tv_usec -= s->tv_usec;
    if (e->tv_usec < 0) {
        e->tv_sec -=1;
        e->tv_usec += 1000000;
    }
    printf("Test %d: %d.%06ds\n", test, (int)e->tv_sec, (int)e->tv_usec);
}

static PyObject *
profile_int(PyObject *self, PyObject* args)
{
    int i, k;
    struct timeval start, stop;
    PyObject *single, **multiple, *op1, *result;

    /* Test 1: Allocate and immediately deallocate
       many small integers */
    gettimeofday(&start, NULL);
    for(k=0; k < 20000; k++)
        for(i=0; i < 1000; i++) {
            single = PyLong_FromLong(i);
            Py_DECREF(single);
        }
    gettimeofday(&stop, NULL);
    print_delta(1, &start, &stop);

    /* Test 2: Allocate and immediately deallocate
       many large integers */
    gettimeofday(&start, NULL);
    for(k=0; k < 20000; k++)
        for(i=0; i < 1000; i++) {
            single = PyLong_FromLong(i+1000000);
            Py_DECREF(single);
        }
    gettimeofday(&stop, NULL);
    print_delta(2, &start, &stop);

    /* Test 3: Allocate a few integers, then release
       them all simultaneously. */
    multiple = malloc(sizeof(PyObject*) * 1000);
    if (multiple == NULL)
        return PyErr_NoMemory();
    gettimeofday(&start, NULL);
    for(k=0; k < 20000; k++) {
        for(i=0; i < 1000; i++) {
            multiple[i] = PyLong_FromLong(i+1000000);
        }
        for(i=0; i < 1000; i++) {
            Py_DECREF(multiple[i]);
        }
    }
    gettimeofday(&stop, NULL);
    print_delta(3, &start, &stop);
    free(multiple);

    /* Test 4: Allocate many integers, then release
       them all simultaneously. */
    multiple = malloc(sizeof(PyObject*) * 1000000);
    if (multiple == NULL)
        return PyErr_NoMemory();
    gettimeofday(&start, NULL);
    for(k=0; k < 20; k++) {
        for(i=0; i < 1000000; i++) {
            multiple[i] = PyLong_FromLong(i+1000000);
        }
        for(i=0; i < 1000000; i++) {
            Py_DECREF(multiple[i]);
        }
    }
    gettimeofday(&stop, NULL);
    print_delta(4, &start, &stop);
    free(multiple);

    /* Test 5: Allocate many integers < 32000 */
    multiple = malloc(sizeof(PyObject*) * 1000000);
    if (multiple == NULL)
        return PyErr_NoMemory();
    gettimeofday(&start, NULL);
    for(k=0; k < 10; k++) {
        for(i=0; i < 1000000; i++) {
            multiple[i] = PyLong_FromLong(i+1000);
        }
        for(i=0; i < 1000000; i++) {
            Py_DECREF(multiple[i]);
        }
    }
    gettimeofday(&stop, NULL);
    print_delta(5, &start, &stop);
    free(multiple);

    /* Test 6: Perform small int addition */
    op1 = PyLong_FromLong(1);
    gettimeofday(&start, NULL);
    for(i=0; i < 10000000; i++) {
        result = PyNumber_Add(op1, op1);
        Py_DECREF(result);
    }
    gettimeofday(&stop, NULL);
    Py_DECREF(op1);
    print_delta(6, &start, &stop);

    /* Test 7: Perform medium int addition */
    op1 = PyLong_FromLong(1000);
    if (op1 == NULL)
        return NULL;
    gettimeofday(&start, NULL);
    for(i=0; i < 10000000; i++) {
        result = PyNumber_Add(op1, op1);
        Py_XDECREF(result);
    }
    gettimeofday(&stop, NULL);
    Py_DECREF(op1);
    print_delta(7, &start, &stop);

    Py_RETURN_NONE;
}
#endif

/* To test the format of tracebacks as printed out. */
static PyObject *
traceback_print(PyObject *self, PyObject *args)
{
    PyObject *file;
    PyObject *traceback;
    int result;

    if (!PyArg_ParseTuple(args, "OO:traceback_print",
                            &traceback, &file))
        return NULL;

    result = PyTraceBack_Print(traceback, file);
    if (result < 0)
        return NULL;
    Py_RETURN_NONE;
}

/* To test the format of exceptions as printed out. */
static PyObject *
exception_print(PyObject *self, PyObject *args)
{
    PyObject *value;
    PyObject *tb = NULL;

    if (!PyArg_ParseTuple(args, "O:exception_print",
                            &value)) {
        return NULL;
    }

    if (PyExceptionInstance_Check(value)) {
        tb = PyException_GetTraceback(value);
    }

    PyErr_Display((PyObject *) Py_TYPE(value), value, tb);
    Py_XDECREF(tb);

    Py_RETURN_NONE;
}




/* reliably raise a MemoryError */
static PyObject *
raise_memoryerror(PyObject *self, PyObject *Py_UNUSED(ignored))
{
    PyErr_NoMemory();
    return NULL;
}

/* Issue 6012 */
static PyObject *str1, *str2;
static int
failing_converter(PyObject *obj, void *arg)
{
    /* Clone str1, then let the conversion fail. */
    assert(str1);
    str2 = str1;
    Py_INCREF(str2);
    return 0;
}
static PyObject*
argparsing(PyObject *o, PyObject *args)
{
    PyObject *res;
    str1 = str2 = NULL;
    if (!PyArg_ParseTuple(args, "O&O&",
                          PyUnicode_FSConverter, &str1,
                          failing_converter, &str2)) {
        if (!str2)
            /* argument converter not called? */
            return NULL;
        /* Should be 1 */
        res = PyLong_FromSsize_t(Py_REFCNT(str2));
        Py_DECREF(str2);
        PyErr_Clear();
        return res;
    }
    Py_RETURN_NONE;
}

/* To test that the result of PyCode_NewEmpty has the right members. */
static PyObject *
code_newempty(PyObject *self, PyObject *args)
{
    const char *filename;
    const char *funcname;
    int firstlineno;

    if (!PyArg_ParseTuple(args, "ssi:code_newempty",
                          &filename, &funcname, &firstlineno))
        return NULL;

    return (PyObject *)PyCode_NewEmpty(filename, funcname, firstlineno);
}

/* Test PyErr_NewExceptionWithDoc (also exercise PyErr_NewException).
   Run via Lib/test/test_exceptions.py */
static PyObject *
make_exception_with_doc(PyObject *self, PyObject *args, PyObject *kwargs)
{
    const char *name;
    const char *doc = NULL;
    PyObject *base = NULL;
    PyObject *dict = NULL;

    static char *kwlist[] = {"name", "doc", "base", "dict", NULL};

    if (!PyArg_ParseTupleAndKeywords(args, kwargs,
                    "s|sOO:make_exception_with_doc", kwlist,
                                     &name, &doc, &base, &dict))
        return NULL;

    return PyErr_NewExceptionWithDoc(name, doc, base, dict);
}

static PyObject *
make_memoryview_from_NULL_pointer(PyObject *self, PyObject *Py_UNUSED(ignored))
{
    Py_buffer info;
    if (PyBuffer_FillInfo(&info, NULL, NULL, 1, 1, PyBUF_FULL_RO) < 0)
        return NULL;
    return PyMemoryView_FromBuffer(&info);
}

static PyObject *
test_from_contiguous(PyObject* self, PyObject *Py_UNUSED(ignored))
{
    int data[9] = {-1,-1,-1,-1,-1,-1,-1,-1,-1};
    int init[5] = {0, 1, 2, 3, 4};
    Py_ssize_t itemsize = sizeof(int);
    Py_ssize_t shape = 5;
    Py_ssize_t strides = 2 * itemsize;
    Py_buffer view = {
        data,
        NULL,
        5 * itemsize,
        itemsize,
        1,
        1,
        NULL,
        &shape,
        &strides,
        NULL,
        NULL
    };
    int *ptr;
    int i;

    PyBuffer_FromContiguous(&view, init, view.len, 'C');
    ptr = view.buf;
    for (i = 0; i < 5; i++) {
        if (ptr[2*i] != i) {
            PyErr_SetString(TestError,
                "test_from_contiguous: incorrect result");
            return NULL;
        }
    }

    view.buf = &data[8];
    view.strides[0] = -2 * itemsize;

    PyBuffer_FromContiguous(&view, init, view.len, 'C');
    ptr = view.buf;
    for (i = 0; i < 5; i++) {
        if (*(ptr-2*i) != i) {
            PyErr_SetString(TestError,
                "test_from_contiguous: incorrect result");
            return NULL;
        }
    }

    Py_RETURN_NONE;
}

#if (defined(__linux__) || defined(__FreeBSD__)) && defined(__GNUC__)
extern PyTypeObject _PyBytesIOBuffer_Type;

static PyObject *
test_pep3118_obsolete_write_locks(PyObject* self, PyObject *Py_UNUSED(ignored))
{
    PyTypeObject *type = &_PyBytesIOBuffer_Type;
    PyObject *b;
    char *dummy[1];
    int ret, match;

    /* PyBuffer_FillInfo() */
    ret = PyBuffer_FillInfo(NULL, NULL, dummy, 1, 0, PyBUF_SIMPLE);
    match = PyErr_Occurred() && PyErr_ExceptionMatches(PyExc_BufferError);
    PyErr_Clear();
    if (ret != -1 || match == 0)
        goto error;

    /* bytesiobuf_getbuffer() */
    b = type->tp_alloc(type, 0);
    if (b == NULL) {
        return NULL;
    }

    ret = PyObject_GetBuffer(b, NULL, PyBUF_SIMPLE);
    Py_DECREF(b);
    match = PyErr_Occurred() && PyErr_ExceptionMatches(PyExc_BufferError);
    PyErr_Clear();
    if (ret != -1 || match == 0)
        goto error;

    Py_RETURN_NONE;

error:
    PyErr_SetString(TestError,
        "test_pep3118_obsolete_write_locks: failure");
    return NULL;
}
#endif

/* This tests functions that historically supported write locks.  It is
   wrong to call getbuffer() with view==NULL and a compliant getbufferproc
   is entitled to segfault in that case. */
static PyObject *
getbuffer_with_null_view(PyObject* self, PyObject *obj)
{
    if (PyObject_GetBuffer(obj, NULL, PyBUF_SIMPLE) < 0)
        return NULL;

    Py_RETURN_NONE;
}

/* PyBuffer_SizeFromFormat() */
static PyObject *
test_PyBuffer_SizeFromFormat(PyObject *self, PyObject *args)
{
    const char *format;
    Py_ssize_t result;

    if (!PyArg_ParseTuple(args, "s:test_PyBuffer_SizeFromFormat",
                          &format)) {
        return NULL;
    }

    result = PyBuffer_SizeFromFormat(format);
    if (result == -1) {
        return NULL;
    }

    return PyLong_FromSsize_t(result);
}

/* Test that the fatal error from not having a current thread doesn't
   cause an infinite loop.  Run via Lib/test/test_capi.py */
static PyObject *
crash_no_current_thread(PyObject *self, PyObject *Py_UNUSED(ignored))
{
    Py_BEGIN_ALLOW_THREADS
    /* Using PyThreadState_Get() directly allows the test to pass in
       !pydebug mode. However, the test only actually tests anything
       in pydebug mode, since that's where the infinite loop was in
       the first place. */
    PyThreadState_Get();
    Py_END_ALLOW_THREADS
    return NULL;
}

/* To run some code in a sub-interpreter. */
static PyObject *
run_in_subinterp(PyObject *self, PyObject *args)
{
    const char *code;
    int r;
    PyThreadState *substate, *mainstate;
    /* only initialise 'cflags.cf_flags' to test backwards compatibility */
    PyCompilerFlags cflags = {0};

    if (!PyArg_ParseTuple(args, "s:run_in_subinterp",
                          &code))
        return NULL;

    mainstate = PyThreadState_Get();

    PyThreadState_Swap(NULL);

    substate = Py_NewInterpreter();
    if (substate == NULL) {
        /* Since no new thread state was created, there is no exception to
           propagate; raise a fresh one after swapping in the old thread
           state. */
        PyThreadState_Swap(mainstate);
        PyErr_SetString(PyExc_RuntimeError, "sub-interpreter creation failed");
        return NULL;
    }
    r = PyRun_SimpleStringFlags(code, &cflags);
    Py_EndInterpreter(substate);

    PyThreadState_Swap(mainstate);

    return PyLong_FromLong(r);
}

static int
check_time_rounding(int round)
{
    if (round != _PyTime_ROUND_FLOOR
        && round != _PyTime_ROUND_CEILING
        && round != _PyTime_ROUND_HALF_EVEN
        && round != _PyTime_ROUND_UP) {
        PyErr_SetString(PyExc_ValueError, "invalid rounding");
        return -1;
    }
    return 0;
}

static PyObject *
test_pytime_object_to_time_t(PyObject *self, PyObject *args)
{
    PyObject *obj;
    time_t sec;
    int round;
    if (!PyArg_ParseTuple(args, "Oi:pytime_object_to_time_t", &obj, &round))
        return NULL;
    if (check_time_rounding(round) < 0)
        return NULL;
    if (_PyTime_ObjectToTime_t(obj, &sec, round) == -1)
        return NULL;
    return _PyLong_FromTime_t(sec);
}

static PyObject *
test_pytime_object_to_timeval(PyObject *self, PyObject *args)
{
    PyObject *obj;
    time_t sec;
    long usec;
    int round;
    if (!PyArg_ParseTuple(args, "Oi:pytime_object_to_timeval", &obj, &round))
        return NULL;
    if (check_time_rounding(round) < 0)
        return NULL;
    if (_PyTime_ObjectToTimeval(obj, &sec, &usec, round) == -1)
        return NULL;
    return Py_BuildValue("Nl", _PyLong_FromTime_t(sec), usec);
}

static PyObject *
test_pytime_object_to_timespec(PyObject *self, PyObject *args)
{
    PyObject *obj;
    time_t sec;
    long nsec;
    int round;
    if (!PyArg_ParseTuple(args, "Oi:pytime_object_to_timespec", &obj, &round))
        return NULL;
    if (check_time_rounding(round) < 0)
        return NULL;
    if (_PyTime_ObjectToTimespec(obj, &sec, &nsec, round) == -1)
        return NULL;
    return Py_BuildValue("Nl", _PyLong_FromTime_t(sec), nsec);
}

static void
slot_tp_del(PyObject *self)
{
    _Py_IDENTIFIER(__tp_del__);
    PyObject *del, *res;
    PyObject *error_type, *error_value, *error_traceback;

    /* Temporarily resurrect the object. */
    assert(Py_REFCNT(self) == 0);
    Py_SET_REFCNT(self, 1);

    /* Save the current exception, if any. */
    PyErr_Fetch(&error_type, &error_value, &error_traceback);

    /* Execute __del__ method, if any. */
    del = _PyObject_LookupSpecialId(self, &PyId___tp_del__);
    if (del != NULL) {
        res = PyObject_CallNoArgs(del);
        if (res == NULL)
            PyErr_WriteUnraisable(del);
        else
            Py_DECREF(res);
        Py_DECREF(del);
    }

    /* Restore the saved exception. */
    PyErr_Restore(error_type, error_value, error_traceback);

    /* Undo the temporary resurrection; can't use DECREF here, it would
     * cause a recursive call.
     */
    assert(Py_REFCNT(self) > 0);
    Py_SET_REFCNT(self, Py_REFCNT(self) - 1);
    if (Py_REFCNT(self) == 0) {
        /* this is the normal path out */
        return;
    }

    /* __del__ resurrected it!  Make it look like the original Py_DECREF
     * never happened.
     */
    {
        Py_ssize_t refcnt = Py_REFCNT(self);
        _Py_NewReference(self);
        Py_SET_REFCNT(self, refcnt);
    }
    assert(!PyType_IS_GC(Py_TYPE(self)) || PyObject_GC_IsTracked(self));
    /* If Py_REF_DEBUG macro is defined, _Py_NewReference() increased
       _Py_RefTotal, so we need to undo that. */
#ifdef Py_REF_DEBUG
    _Py_RefTotal--;
#endif
}

static PyObject *
with_tp_del(PyObject *self, PyObject *args)
{
    PyObject *obj;
    PyTypeObject *tp;

    if (!PyArg_ParseTuple(args, "O:with_tp_del", &obj))
        return NULL;
    tp = (PyTypeObject *) obj;
    if (!PyType_Check(obj) || !PyType_HasFeature(tp, Py_TPFLAGS_HEAPTYPE)) {
        PyErr_Format(PyExc_TypeError,
                     "heap type expected, got %R", obj);
        return NULL;
    }
    tp->tp_del = slot_tp_del;
    Py_INCREF(obj);
    return obj;
}

static PyObject *
without_gc(PyObject *Py_UNUSED(self), PyObject *obj)
{
    PyTypeObject *tp = (PyTypeObject*)obj;
    if (!PyType_Check(obj) || !PyType_HasFeature(tp, Py_TPFLAGS_HEAPTYPE)) {
        return PyErr_Format(PyExc_TypeError, "heap type expected, got %R", obj);
    }
    if (PyType_IS_GC(tp)) {
        // Don't try this at home, kids:
        tp->tp_flags -= Py_TPFLAGS_HAVE_GC;
        tp->tp_free = PyObject_Del;
        tp->tp_traverse = NULL;
        tp->tp_clear = NULL;
    }
    assert(!PyType_IS_GC(tp));
    Py_INCREF(obj);
    return obj;
}

static PyMethodDef ml;

static PyObject *
create_cfunction(PyObject *self, PyObject *args)
{
    return PyCFunction_NewEx(&ml, self, NULL);
}

static PyMethodDef ml = {
    "create_cfunction",
    create_cfunction,
    METH_NOARGS,
    NULL
};

static PyObject *
_test_incref(PyObject *ob)
{
    Py_INCREF(ob);
    return ob;
}

static PyObject *
test_xincref_doesnt_leak(PyObject *ob, PyObject *Py_UNUSED(ignored))
{
    PyObject *obj = PyLong_FromLong(0);
    Py_XINCREF(_test_incref(obj));
    Py_DECREF(obj);
    Py_DECREF(obj);
    Py_DECREF(obj);
    Py_RETURN_NONE;
}

static PyObject *
test_incref_doesnt_leak(PyObject *ob, PyObject *Py_UNUSED(ignored))
{
    PyObject *obj = PyLong_FromLong(0);
    Py_INCREF(_test_incref(obj));
    Py_DECREF(obj);
    Py_DECREF(obj);
    Py_DECREF(obj);
    Py_RETURN_NONE;
}

static PyObject *
test_xdecref_doesnt_leak(PyObject *ob, PyObject *Py_UNUSED(ignored))
{
    Py_XDECREF(PyLong_FromLong(0));
    Py_RETURN_NONE;
}

static PyObject *
test_decref_doesnt_leak(PyObject *ob, PyObject *Py_UNUSED(ignored))
{
    Py_DECREF(PyLong_FromLong(0));
    Py_RETURN_NONE;
}

static PyObject *
test_structseq_newtype_doesnt_leak(PyObject *Py_UNUSED(self),
                              PyObject *Py_UNUSED(args))
{
    PyStructSequence_Desc descr;
    PyStructSequence_Field descr_fields[3];

    descr_fields[0] = (PyStructSequence_Field){"foo", "foo value"};
    descr_fields[1] = (PyStructSequence_Field){NULL, "some hidden value"};
    descr_fields[2] = (PyStructSequence_Field){0, NULL};

    descr.name = "_testcapi.test_descr";
    descr.doc = "This is used to test for memory leaks in NewType";
    descr.fields = descr_fields;
    descr.n_in_sequence = 1;

    PyTypeObject* structseq_type = PyStructSequence_NewType(&descr);
    assert(structseq_type != NULL);
    assert(PyType_Check(structseq_type));
    assert(PyType_FastSubclass(structseq_type, Py_TPFLAGS_TUPLE_SUBCLASS));
    Py_DECREF(structseq_type);

    Py_RETURN_NONE;
}

static PyObject *
test_structseq_newtype_null_descr_doc(PyObject *Py_UNUSED(self),
                              PyObject *Py_UNUSED(args))
{
    PyStructSequence_Field descr_fields[1] = {
        (PyStructSequence_Field){NULL, NULL}
    };
    // Test specifically for NULL .doc field.
    PyStructSequence_Desc descr = {"_testcapi.test_descr", NULL, &descr_fields[0], 0};

    PyTypeObject* structseq_type = PyStructSequence_NewType(&descr);
    assert(structseq_type != NULL);
    assert(PyType_Check(structseq_type));
    assert(PyType_FastSubclass(structseq_type, Py_TPFLAGS_TUPLE_SUBCLASS));
    Py_DECREF(structseq_type);

    Py_RETURN_NONE;
}

static PyObject *
test_incref_decref_API(PyObject *ob, PyObject *Py_UNUSED(ignored))
{
    PyObject *obj = PyLong_FromLong(0);
    Py_IncRef(obj);
    Py_DecRef(obj);
    Py_DecRef(obj);
    Py_RETURN_NONE;
}

static PyObject *
test_pymem_alloc0(PyObject *self, PyObject *Py_UNUSED(ignored))
{
    void *ptr;

    ptr = PyMem_RawMalloc(0);
    if (ptr == NULL) {
        PyErr_SetString(PyExc_RuntimeError, "PyMem_RawMalloc(0) returns NULL");
        return NULL;
    }
    PyMem_RawFree(ptr);

    ptr = PyMem_RawCalloc(0, 0);
    if (ptr == NULL) {
        PyErr_SetString(PyExc_RuntimeError, "PyMem_RawCalloc(0, 0) returns NULL");
        return NULL;
    }
    PyMem_RawFree(ptr);

    ptr = PyMem_Malloc(0);
    if (ptr == NULL) {
        PyErr_SetString(PyExc_RuntimeError, "PyMem_Malloc(0) returns NULL");
        return NULL;
    }
    PyMem_Free(ptr);

    ptr = PyMem_Calloc(0, 0);
    if (ptr == NULL) {
        PyErr_SetString(PyExc_RuntimeError, "PyMem_Calloc(0, 0) returns NULL");
        return NULL;
    }
    PyMem_Free(ptr);

    ptr = PyObject_Malloc(0);
    if (ptr == NULL) {
        PyErr_SetString(PyExc_RuntimeError, "PyObject_Malloc(0) returns NULL");
        return NULL;
    }
    PyObject_Free(ptr);

    ptr = PyObject_Calloc(0, 0);
    if (ptr == NULL) {
        PyErr_SetString(PyExc_RuntimeError, "PyObject_Calloc(0, 0) returns NULL");
        return NULL;
    }
    PyObject_Free(ptr);

    Py_RETURN_NONE;
}

static PyObject *
test_pyobject_new(PyObject *self, PyObject *Py_UNUSED(ignored))
{
    PyObject *obj;
    PyTypeObject *type = &PyBaseObject_Type;
    PyTypeObject *var_type = &PyLong_Type;

    // PyObject_New()
    obj = PyObject_New(PyObject, type);
    if (obj == NULL) {
        goto alloc_failed;
    }
    Py_DECREF(obj);

    // PyObject_NEW()
    obj = PyObject_NEW(PyObject, type);
    if (obj == NULL) {
        goto alloc_failed;
    }
    Py_DECREF(obj);

    // PyObject_NewVar()
    obj = PyObject_NewVar(PyObject, var_type, 3);
    if (obj == NULL) {
        goto alloc_failed;
    }
    Py_DECREF(obj);

    // PyObject_NEW_VAR()
    obj = PyObject_NEW_VAR(PyObject, var_type, 3);
    if (obj == NULL) {
        goto alloc_failed;
    }
    Py_DECREF(obj);

    Py_RETURN_NONE;

alloc_failed:
    PyErr_NoMemory();
    return NULL;
}

typedef struct {
    PyMemAllocatorEx alloc;

    size_t malloc_size;
    size_t calloc_nelem;
    size_t calloc_elsize;
    void *realloc_ptr;
    size_t realloc_new_size;
    void *free_ptr;
    void *ctx;
} alloc_hook_t;

static void* hook_malloc(void* ctx, size_t size)
{
    alloc_hook_t *hook = (alloc_hook_t *)ctx;
    hook->ctx = ctx;
    hook->malloc_size = size;
    return hook->alloc.malloc(hook->alloc.ctx, size);
}

static void* hook_calloc(void* ctx, size_t nelem, size_t elsize)
{
    alloc_hook_t *hook = (alloc_hook_t *)ctx;
    hook->ctx = ctx;
    hook->calloc_nelem = nelem;
    hook->calloc_elsize = elsize;
    return hook->alloc.calloc(hook->alloc.ctx, nelem, elsize);
}

static void* hook_realloc(void* ctx, void* ptr, size_t new_size)
{
    alloc_hook_t *hook = (alloc_hook_t *)ctx;
    hook->ctx = ctx;
    hook->realloc_ptr = ptr;
    hook->realloc_new_size = new_size;
    return hook->alloc.realloc(hook->alloc.ctx, ptr, new_size);
}

static void hook_free(void *ctx, void *ptr)
{
    alloc_hook_t *hook = (alloc_hook_t *)ctx;
    hook->ctx = ctx;
    hook->free_ptr = ptr;
    hook->alloc.free(hook->alloc.ctx, ptr);
}

static PyObject *
test_setallocators(PyMemAllocatorDomain domain)
{
    PyObject *res = NULL;
    const char *error_msg;
    alloc_hook_t hook;
    PyMemAllocatorEx alloc;
    size_t size, size2, nelem, elsize;
    void *ptr, *ptr2;

    memset(&hook, 0, sizeof(hook));

    alloc.ctx = &hook;
    alloc.malloc = &hook_malloc;
    alloc.calloc = &hook_calloc;
    alloc.realloc = &hook_realloc;
    alloc.free = &hook_free;
    PyMem_GetAllocator(domain, &hook.alloc);
    PyMem_SetAllocator(domain, &alloc);

    /* malloc, realloc, free */
    size = 42;
    hook.ctx = NULL;
    switch(domain)
    {
    case PYMEM_DOMAIN_RAW: ptr = PyMem_RawMalloc(size); break;
    case PYMEM_DOMAIN_MEM: ptr = PyMem_Malloc(size); break;
    case PYMEM_DOMAIN_OBJ: ptr = PyObject_Malloc(size); break;
    default: ptr = NULL; break;
    }

#define CHECK_CTX(FUNC) \
    if (hook.ctx != &hook) { \
        error_msg = FUNC " wrong context"; \
        goto fail; \
    } \
    hook.ctx = NULL;  /* reset for next check */

    if (ptr == NULL) {
        error_msg = "malloc failed";
        goto fail;
    }
    CHECK_CTX("malloc");
    if (hook.malloc_size != size) {
        error_msg = "malloc invalid size";
        goto fail;
    }

    size2 = 200;
    switch(domain)
    {
    case PYMEM_DOMAIN_RAW: ptr2 = PyMem_RawRealloc(ptr, size2); break;
    case PYMEM_DOMAIN_MEM: ptr2 = PyMem_Realloc(ptr, size2); break;
    case PYMEM_DOMAIN_OBJ: ptr2 = PyObject_Realloc(ptr, size2); break;
    default: ptr2 = NULL; break;
    }

    if (ptr2 == NULL) {
        error_msg = "realloc failed";
        goto fail;
    }
    CHECK_CTX("realloc");
    if (hook.realloc_ptr != ptr
        || hook.realloc_new_size != size2) {
        error_msg = "realloc invalid parameters";
        goto fail;
    }

    switch(domain)
    {
    case PYMEM_DOMAIN_RAW: PyMem_RawFree(ptr2); break;
    case PYMEM_DOMAIN_MEM: PyMem_Free(ptr2); break;
    case PYMEM_DOMAIN_OBJ: PyObject_Free(ptr2); break;
    }

    CHECK_CTX("free");
    if (hook.free_ptr != ptr2) {
        error_msg = "free invalid pointer";
        goto fail;
    }

    /* calloc, free */
    nelem = 2;
    elsize = 5;
    switch(domain)
    {
    case PYMEM_DOMAIN_RAW: ptr = PyMem_RawCalloc(nelem, elsize); break;
    case PYMEM_DOMAIN_MEM: ptr = PyMem_Calloc(nelem, elsize); break;
    case PYMEM_DOMAIN_OBJ: ptr = PyObject_Calloc(nelem, elsize); break;
    default: ptr = NULL; break;
    }

    if (ptr == NULL) {
        error_msg = "calloc failed";
        goto fail;
    }
    CHECK_CTX("calloc");
    if (hook.calloc_nelem != nelem || hook.calloc_elsize != elsize) {
        error_msg = "calloc invalid nelem or elsize";
        goto fail;
    }

    hook.free_ptr = NULL;
    switch(domain)
    {
    case PYMEM_DOMAIN_RAW: PyMem_RawFree(ptr); break;
    case PYMEM_DOMAIN_MEM: PyMem_Free(ptr); break;
    case PYMEM_DOMAIN_OBJ: PyObject_Free(ptr); break;
    }

    CHECK_CTX("calloc free");
    if (hook.free_ptr != ptr) {
        error_msg = "calloc free invalid pointer";
        goto fail;
    }

    Py_INCREF(Py_None);
    res = Py_None;
    goto finally;

fail:
    PyErr_SetString(PyExc_RuntimeError, error_msg);

finally:
    PyMem_SetAllocator(domain, &hook.alloc);
    return res;

#undef CHECK_CTX
}

static PyObject *
test_pymem_setrawallocators(PyObject *self, PyObject *Py_UNUSED(ignored))
{
    return test_setallocators(PYMEM_DOMAIN_RAW);
}

static PyObject *
test_pymem_setallocators(PyObject *self, PyObject *Py_UNUSED(ignored))
{
    return test_setallocators(PYMEM_DOMAIN_MEM);
}

static PyObject *
test_pyobject_setallocators(PyObject *self, PyObject *Py_UNUSED(ignored))
{
    return test_setallocators(PYMEM_DOMAIN_OBJ);
}

/* Most part of the following code is inherited from the pyfailmalloc project
 * written by Victor Stinner. */
static struct {
    int installed;
    PyMemAllocatorEx raw;
    PyMemAllocatorEx mem;
    PyMemAllocatorEx obj;
} FmHook;

static struct {
    int start;
    int stop;
    Py_ssize_t count;
} FmData;

static int
fm_nomemory(void)
{
    FmData.count++;
    if (FmData.count > FmData.start &&
            (FmData.stop <= 0 || FmData.count <= FmData.stop)) {
        return 1;
    }
    return 0;
}

static void *
hook_fmalloc(void *ctx, size_t size)
{
    PyMemAllocatorEx *alloc = (PyMemAllocatorEx *)ctx;
    if (fm_nomemory()) {
        return NULL;
    }
    return alloc->malloc(alloc->ctx, size);
}

static void *
hook_fcalloc(void *ctx, size_t nelem, size_t elsize)
{
    PyMemAllocatorEx *alloc = (PyMemAllocatorEx *)ctx;
    if (fm_nomemory()) {
        return NULL;
    }
    return alloc->calloc(alloc->ctx, nelem, elsize);
}

static void *
hook_frealloc(void *ctx, void *ptr, size_t new_size)
{
    PyMemAllocatorEx *alloc = (PyMemAllocatorEx *)ctx;
    if (fm_nomemory()) {
        return NULL;
    }
    return alloc->realloc(alloc->ctx, ptr, new_size);
}

static void
hook_ffree(void *ctx, void *ptr)
{
    PyMemAllocatorEx *alloc = (PyMemAllocatorEx *)ctx;
    alloc->free(alloc->ctx, ptr);
}

static void
fm_setup_hooks(void)
{
    PyMemAllocatorEx alloc;

    if (FmHook.installed) {
        return;
    }
    FmHook.installed = 1;

    alloc.malloc = hook_fmalloc;
    alloc.calloc = hook_fcalloc;
    alloc.realloc = hook_frealloc;
    alloc.free = hook_ffree;
    PyMem_GetAllocator(PYMEM_DOMAIN_RAW, &FmHook.raw);
    PyMem_GetAllocator(PYMEM_DOMAIN_MEM, &FmHook.mem);
    PyMem_GetAllocator(PYMEM_DOMAIN_OBJ, &FmHook.obj);

    alloc.ctx = &FmHook.raw;
    PyMem_SetAllocator(PYMEM_DOMAIN_RAW, &alloc);

    alloc.ctx = &FmHook.mem;
    PyMem_SetAllocator(PYMEM_DOMAIN_MEM, &alloc);

    alloc.ctx = &FmHook.obj;
    PyMem_SetAllocator(PYMEM_DOMAIN_OBJ, &alloc);
}

static void
fm_remove_hooks(void)
{
    if (FmHook.installed) {
        FmHook.installed = 0;
        PyMem_SetAllocator(PYMEM_DOMAIN_RAW, &FmHook.raw);
        PyMem_SetAllocator(PYMEM_DOMAIN_MEM, &FmHook.mem);
        PyMem_SetAllocator(PYMEM_DOMAIN_OBJ, &FmHook.obj);
    }
}

static PyObject*
set_nomemory(PyObject *self, PyObject *args)
{
    /* Memory allocation fails after 'start' allocation requests, and until
     * 'stop' allocation requests except when 'stop' is negative or equal
     * to 0 (default) in which case allocation failures never stop. */
    FmData.count = 0;
    FmData.stop = 0;
    if (!PyArg_ParseTuple(args, "i|i", &FmData.start, &FmData.stop)) {
        return NULL;
    }
    fm_setup_hooks();
    Py_RETURN_NONE;
}

static PyObject*
remove_mem_hooks(PyObject *self, PyObject *Py_UNUSED(ignored))
{
    fm_remove_hooks();
    Py_RETURN_NONE;
}

PyDoc_STRVAR(docstring_empty,
""
);

PyDoc_STRVAR(docstring_no_signature,
"This docstring has no signature."
);

PyDoc_STRVAR(docstring_with_invalid_signature,
"docstring_with_invalid_signature($module, /, boo)\n"
"\n"
"This docstring has an invalid signature."
);

PyDoc_STRVAR(docstring_with_invalid_signature2,
"docstring_with_invalid_signature2($module, /, boo)\n"
"\n"
"--\n"
"\n"
"This docstring also has an invalid signature."
);

PyDoc_STRVAR(docstring_with_signature,
"docstring_with_signature($module, /, sig)\n"
"--\n"
"\n"
"This docstring has a valid signature."
);

PyDoc_STRVAR(docstring_with_signature_but_no_doc,
"docstring_with_signature_but_no_doc($module, /, sig)\n"
"--\n"
"\n"
);

PyDoc_STRVAR(docstring_with_signature_and_extra_newlines,
"docstring_with_signature_and_extra_newlines($module, /, parameter)\n"
"--\n"
"\n"
"\n"
"This docstring has a valid signature and some extra newlines."
);

PyDoc_STRVAR(docstring_with_signature_with_defaults,
"docstring_with_signature_with_defaults(module, s='avocado',\n"
"        b=b'bytes', d=3.14, i=35, n=None, t=True, f=False,\n"
"        local=the_number_three, sys=sys.maxsize,\n"
"        exp=sys.maxsize - 1)\n"
"--\n"
"\n"
"\n"
"\n"
"This docstring has a valid signature with parameters,\n"
"and the parameters take defaults of varying types."
);

typedef struct {
    PyThread_type_lock start_event;
    PyThread_type_lock exit_event;
    PyObject *callback;
} test_c_thread_t;

static void
temporary_c_thread(void *data)
{
    test_c_thread_t *test_c_thread = data;
    PyGILState_STATE state;
    PyObject *res;

    PyThread_release_lock(test_c_thread->start_event);

    /* Allocate a Python thread state for this thread */
    state = PyGILState_Ensure();

    res = PyObject_CallNoArgs(test_c_thread->callback);
    Py_CLEAR(test_c_thread->callback);

    if (res == NULL) {
        PyErr_Print();
    }
    else {
        Py_DECREF(res);
    }

    /* Destroy the Python thread state for this thread */
    PyGILState_Release(state);

    PyThread_release_lock(test_c_thread->exit_event);
}

static PyObject *
call_in_temporary_c_thread(PyObject *self, PyObject *callback)
{
    PyObject *res = NULL;
    test_c_thread_t test_c_thread;
    long thread;

    test_c_thread.start_event = PyThread_allocate_lock();
    test_c_thread.exit_event = PyThread_allocate_lock();
    test_c_thread.callback = NULL;
    if (!test_c_thread.start_event || !test_c_thread.exit_event) {
        PyErr_SetString(PyExc_RuntimeError, "could not allocate lock");
        goto exit;
    }

    Py_INCREF(callback);
    test_c_thread.callback = callback;

    PyThread_acquire_lock(test_c_thread.start_event, 1);
    PyThread_acquire_lock(test_c_thread.exit_event, 1);

    thread = PyThread_start_new_thread(temporary_c_thread, &test_c_thread);
    if (thread == -1) {
        PyErr_SetString(PyExc_RuntimeError, "unable to start the thread");
        PyThread_release_lock(test_c_thread.start_event);
        PyThread_release_lock(test_c_thread.exit_event);
        goto exit;
    }

    PyThread_acquire_lock(test_c_thread.start_event, 1);
    PyThread_release_lock(test_c_thread.start_event);

    Py_BEGIN_ALLOW_THREADS
        PyThread_acquire_lock(test_c_thread.exit_event, 1);
        PyThread_release_lock(test_c_thread.exit_event);
    Py_END_ALLOW_THREADS

    Py_INCREF(Py_None);
    res = Py_None;

exit:
    Py_CLEAR(test_c_thread.callback);
    if (test_c_thread.start_event)
        PyThread_free_lock(test_c_thread.start_event);
    if (test_c_thread.exit_event)
        PyThread_free_lock(test_c_thread.exit_event);
    return res;
}

/* marshal */

static PyObject*
pymarshal_write_long_to_file(PyObject* self, PyObject *args)
{
    long value;
    PyObject *filename;
    int version;
    FILE *fp;

    if (!PyArg_ParseTuple(args, "lOi:pymarshal_write_long_to_file",
                          &value, &filename, &version))
        return NULL;

    fp = _Py_fopen_obj(filename, "wb");
    if (fp == NULL) {
        PyErr_SetFromErrno(PyExc_OSError);
        return NULL;
    }

    PyMarshal_WriteLongToFile(value, fp, version);

    fclose(fp);
    if (PyErr_Occurred())
        return NULL;
    Py_RETURN_NONE;
}

static PyObject*
pymarshal_write_object_to_file(PyObject* self, PyObject *args)
{
    PyObject *obj;
    PyObject *filename;
    int version;
    FILE *fp;

    if (!PyArg_ParseTuple(args, "OOi:pymarshal_write_object_to_file",
                          &obj, &filename, &version))
        return NULL;

    fp = _Py_fopen_obj(filename, "wb");
    if (fp == NULL) {
        PyErr_SetFromErrno(PyExc_OSError);
        return NULL;
    }

    PyMarshal_WriteObjectToFile(obj, fp, version);

    fclose(fp);
    if (PyErr_Occurred())
        return NULL;
    Py_RETURN_NONE;
}

static PyObject*
pymarshal_read_short_from_file(PyObject* self, PyObject *args)
{
    int value;
    long pos;
    PyObject *filename;
    FILE *fp;

    if (!PyArg_ParseTuple(args, "O:pymarshal_read_short_from_file", &filename))
        return NULL;

    fp = _Py_fopen_obj(filename, "rb");
    if (fp == NULL) {
        PyErr_SetFromErrno(PyExc_OSError);
        return NULL;
    }

    value = PyMarshal_ReadShortFromFile(fp);
    pos = ftell(fp);

    fclose(fp);
    if (PyErr_Occurred())
        return NULL;
    return Py_BuildValue("il", value, pos);
}

static PyObject*
pymarshal_read_long_from_file(PyObject* self, PyObject *args)
{
    long value, pos;
    PyObject *filename;
    FILE *fp;

    if (!PyArg_ParseTuple(args, "O:pymarshal_read_long_from_file", &filename))
        return NULL;

    fp = _Py_fopen_obj(filename, "rb");
    if (fp == NULL) {
        PyErr_SetFromErrno(PyExc_OSError);
        return NULL;
    }

    value = PyMarshal_ReadLongFromFile(fp);
    pos = ftell(fp);

    fclose(fp);
    if (PyErr_Occurred())
        return NULL;
    return Py_BuildValue("ll", value, pos);
}

static PyObject*
pymarshal_read_last_object_from_file(PyObject* self, PyObject *args)
{
    PyObject *obj;
    long pos;
    PyObject *filename;
    FILE *fp;

    if (!PyArg_ParseTuple(args, "O:pymarshal_read_last_object_from_file", &filename))
        return NULL;

    fp = _Py_fopen_obj(filename, "rb");
    if (fp == NULL) {
        PyErr_SetFromErrno(PyExc_OSError);
        return NULL;
    }

    obj = PyMarshal_ReadLastObjectFromFile(fp);
    pos = ftell(fp);

    fclose(fp);
    return Py_BuildValue("Nl", obj, pos);
}

static PyObject*
pymarshal_read_object_from_file(PyObject* self, PyObject *args)
{
    PyObject *obj;
    long pos;
    PyObject *filename;
    FILE *fp;

    if (!PyArg_ParseTuple(args, "O:pymarshal_read_object_from_file", &filename))
        return NULL;

    fp = _Py_fopen_obj(filename, "rb");
    if (fp == NULL) {
        PyErr_SetFromErrno(PyExc_OSError);
        return NULL;
    }

    obj = PyMarshal_ReadObjectFromFile(fp);
    pos = ftell(fp);

    fclose(fp);
    return Py_BuildValue("Nl", obj, pos);
}

static PyObject*
return_null_without_error(PyObject *self, PyObject *args)
{
    /* invalid call: return NULL without setting an error,
     * _Py_CheckFunctionResult() must detect such bug at runtime. */
    PyErr_Clear();
    return NULL;
}

static PyObject*
return_result_with_error(PyObject *self, PyObject *args)
{
    /* invalid call: return a result with an error set,
     * _Py_CheckFunctionResult() must detect such bug at runtime. */
    PyErr_SetNone(PyExc_ValueError);
    Py_RETURN_NONE;
}

static PyObject*
getitem_with_error(PyObject *self, PyObject *args)
{
    PyObject *map, *key;
    if (!PyArg_ParseTuple(args, "OO", &map, &key)) {
        return NULL;
    }

    PyErr_SetString(PyExc_ValueError, "bug");
    return PyObject_GetItem(map, key);
}

static PyObject *
test_pytime_fromseconds(PyObject *self, PyObject *args)
{
    int seconds;
    if (!PyArg_ParseTuple(args, "i", &seconds)) {
        return NULL;
    }
    _PyTime_t ts = _PyTime_FromSeconds(seconds);
    return _PyTime_AsNanosecondsObject(ts);
}

static PyObject *
test_pytime_fromsecondsobject(PyObject *self, PyObject *args)
{
    PyObject *obj;
    int round;
    if (!PyArg_ParseTuple(args, "Oi", &obj, &round)) {
        return NULL;
    }
    if (check_time_rounding(round) < 0) {
        return NULL;
    }
    _PyTime_t ts;
    if (_PyTime_FromSecondsObject(&ts, obj, round) == -1) {
        return NULL;
    }
    return _PyTime_AsNanosecondsObject(ts);
}

static PyObject *
test_pytime_assecondsdouble(PyObject *self, PyObject *args)
{
    PyObject *obj;
    if (!PyArg_ParseTuple(args, "O", &obj)) {
        return NULL;
    }
    _PyTime_t ts;
    if (_PyTime_FromNanosecondsObject(&ts, obj) < 0) {
        return NULL;
    }
    double d = _PyTime_AsSecondsDouble(ts);
    return PyFloat_FromDouble(d);
}

static PyObject *
test_PyTime_AsTimeval(PyObject *self, PyObject *args)
{
    PyObject *obj;
    int round;
    if (!PyArg_ParseTuple(args, "Oi", &obj, &round)) {
        return NULL;
    }
    if (check_time_rounding(round) < 0) {
        return NULL;
    }
    _PyTime_t t;
    if (_PyTime_FromNanosecondsObject(&t, obj) < 0) {
        return NULL;
    }
    struct timeval tv;
    if (_PyTime_AsTimeval(t, &tv, round) < 0) {
        return NULL;
    }

    PyObject *seconds = PyLong_FromLongLong(tv.tv_sec);
    if (seconds == NULL) {
        return NULL;
    }
    return Py_BuildValue("Nl", seconds, (long)tv.tv_usec);
}

static PyObject *
test_PyTime_AsTimeval_clamp(PyObject *self, PyObject *args)
{
    PyObject *obj;
    int round;
    if (!PyArg_ParseTuple(args, "Oi", &obj, &round)) {
        return NULL;
    }
    if (check_time_rounding(round) < 0) {
        return NULL;
    }
    _PyTime_t t;
    if (_PyTime_FromNanosecondsObject(&t, obj) < 0) {
        return NULL;
    }
    struct timeval tv;
    _PyTime_AsTimeval_clamp(t, &tv, round);

    PyObject *seconds = PyLong_FromLongLong(tv.tv_sec);
    if (seconds == NULL) {
        return NULL;
    }
    return Py_BuildValue("Nl", seconds, (long)tv.tv_usec);
}

#ifdef HAVE_CLOCK_GETTIME
static PyObject *
test_PyTime_AsTimespec(PyObject *self, PyObject *args)
{
    PyObject *obj;
    if (!PyArg_ParseTuple(args, "O", &obj)) {
        return NULL;
    }
    _PyTime_t t;
    if (_PyTime_FromNanosecondsObject(&t, obj) < 0) {
        return NULL;
    }
    struct timespec ts;
    if (_PyTime_AsTimespec(t, &ts) == -1) {
        return NULL;
    }
    return Py_BuildValue("Nl", _PyLong_FromTime_t(ts.tv_sec), ts.tv_nsec);
}

static PyObject *
test_PyTime_AsTimespec_clamp(PyObject *self, PyObject *args)
{
    PyObject *obj;
    if (!PyArg_ParseTuple(args, "O", &obj)) {
        return NULL;
    }
    _PyTime_t t;
    if (_PyTime_FromNanosecondsObject(&t, obj) < 0) {
        return NULL;
    }
    struct timespec ts;
    _PyTime_AsTimespec_clamp(t, &ts);
    return Py_BuildValue("Nl", _PyLong_FromTime_t(ts.tv_sec), ts.tv_nsec);
}
#endif

static PyObject *
test_PyTime_AsMilliseconds(PyObject *self, PyObject *args)
{
    PyObject *obj;
    int round;
    if (!PyArg_ParseTuple(args, "Oi", &obj, &round)) {
        return NULL;
    }
    _PyTime_t t;
    if (_PyTime_FromNanosecondsObject(&t, obj) < 0) {
        return NULL;
    }
    if (check_time_rounding(round) < 0) {
        return NULL;
    }
    _PyTime_t ms = _PyTime_AsMilliseconds(t, round);
    _PyTime_t ns = _PyTime_FromNanoseconds(ms);
    return _PyTime_AsNanosecondsObject(ns);
}

static PyObject *
test_PyTime_AsMicroseconds(PyObject *self, PyObject *args)
{
    PyObject *obj;
    int round;
    if (!PyArg_ParseTuple(args, "Oi", &obj, &round)) {
        return NULL;
    }
    _PyTime_t t;
    if (_PyTime_FromNanosecondsObject(&t, obj) < 0) {
        return NULL;
    }
    if (check_time_rounding(round) < 0) {
        return NULL;
    }
    _PyTime_t us = _PyTime_AsMicroseconds(t, round);
    _PyTime_t ns = _PyTime_FromNanoseconds(us);
    return _PyTime_AsNanosecondsObject(ns);
}

static PyObject*
pymem_buffer_overflow(PyObject *self, PyObject *args)
{
    char *buffer;

    /* Deliberate buffer overflow to check that PyMem_Free() detects
       the overflow when debug hooks are installed. */
    buffer = PyMem_Malloc(16);
    if (buffer == NULL) {
        PyErr_NoMemory();
        return NULL;
    }
    buffer[16] = 'x';
    PyMem_Free(buffer);

    Py_RETURN_NONE;
}

static PyObject*
pymem_api_misuse(PyObject *self, PyObject *args)
{
    char *buffer;

    /* Deliberate misusage of Python allocators:
       allococate with PyMem but release with PyMem_Raw. */
    buffer = PyMem_Malloc(16);
    PyMem_RawFree(buffer);

    Py_RETURN_NONE;
}

static PyObject*
pymem_malloc_without_gil(PyObject *self, PyObject *args)
{
    char *buffer;

    /* Deliberate bug to test debug hooks on Python memory allocators:
       call PyMem_Malloc() without holding the GIL */
    Py_BEGIN_ALLOW_THREADS
    buffer = PyMem_Malloc(10);
    Py_END_ALLOW_THREADS

    PyMem_Free(buffer);

    Py_RETURN_NONE;
}


static PyObject*
test_pymem_getallocatorsname(PyObject *self, PyObject *args)
{
    const char *name = _PyMem_GetCurrentAllocatorName();
    if (name == NULL) {
        PyErr_SetString(PyExc_RuntimeError, "cannot get allocators name");
        return NULL;
    }
    return PyUnicode_FromString(name);
}


static PyObject*
test_pyobject_is_freed(const char *test_name, PyObject *op)
{
    if (!_PyObject_IsFreed(op)) {
        return raiseTestError(test_name, "object is not seen as freed");
    }
    Py_RETURN_NONE;
}


static PyObject*
check_pyobject_null_is_freed(PyObject *self, PyObject *Py_UNUSED(args))
{
    PyObject *op = NULL;
    return test_pyobject_is_freed("check_pyobject_null_is_freed", op);
}


static PyObject*
check_pyobject_uninitialized_is_freed(PyObject *self, PyObject *Py_UNUSED(args))
{
    PyObject *op = (PyObject *)PyObject_Malloc(sizeof(PyObject));
    if (op == NULL) {
        return NULL;
    }
    /* Initialize reference count to avoid early crash in ceval or GC */
    Py_SET_REFCNT(op, 1);
    /* object fields like ob_type are uninitialized! */
    return test_pyobject_is_freed("check_pyobject_uninitialized_is_freed", op);
}


static PyObject*
check_pyobject_forbidden_bytes_is_freed(PyObject *self, PyObject *Py_UNUSED(args))
{
    /* Allocate an incomplete PyObject structure: truncate 'ob_type' field */
    PyObject *op = (PyObject *)PyObject_Malloc(offsetof(PyObject, ob_type));
    if (op == NULL) {
        return NULL;
    }
    /* Initialize reference count to avoid early crash in ceval or GC */
    Py_SET_REFCNT(op, 1);
    /* ob_type field is after the memory block: part of "forbidden bytes"
       when using debug hooks on memory allocators! */
    return test_pyobject_is_freed("check_pyobject_forbidden_bytes_is_freed", op);
}


static PyObject*
check_pyobject_freed_is_freed(PyObject *self, PyObject *Py_UNUSED(args))
{
    /* This test would fail if run with the address sanitizer */
#ifdef _Py_ADDRESS_SANITIZER
    Py_RETURN_NONE;
#else
    PyObject *op = PyObject_CallNoArgs((PyObject *)&PyBaseObject_Type);
    if (op == NULL) {
        return NULL;
    }
    Py_TYPE(op)->tp_dealloc(op);
    /* Reset reference count to avoid early crash in ceval or GC */
    Py_SET_REFCNT(op, 1);
    /* object memory is freed! */
    return test_pyobject_is_freed("check_pyobject_freed_is_freed", op);
#endif
}


static PyObject*
pyobject_malloc_without_gil(PyObject *self, PyObject *args)
{
    char *buffer;

    /* Deliberate bug to test debug hooks on Python memory allocators:
       call PyObject_Malloc() without holding the GIL */
    Py_BEGIN_ALLOW_THREADS
    buffer = PyObject_Malloc(10);
    Py_END_ALLOW_THREADS

    PyObject_Free(buffer);

    Py_RETURN_NONE;
}

static PyObject *
tracemalloc_track(PyObject *self, PyObject *args)
{
    unsigned int domain;
    PyObject *ptr_obj;
    void *ptr;
    Py_ssize_t size;
    int release_gil = 0;
    int res;

    if (!PyArg_ParseTuple(args, "IOn|i", &domain, &ptr_obj, &size, &release_gil))
        return NULL;
    ptr = PyLong_AsVoidPtr(ptr_obj);
    if (PyErr_Occurred())
        return NULL;

    if (release_gil) {
        Py_BEGIN_ALLOW_THREADS
        res = PyTraceMalloc_Track(domain, (uintptr_t)ptr, size);
        Py_END_ALLOW_THREADS
    }
    else {
        res = PyTraceMalloc_Track(domain, (uintptr_t)ptr, size);
    }

    if (res < 0) {
        PyErr_SetString(PyExc_RuntimeError, "PyTraceMalloc_Track error");
        return NULL;
    }

    Py_RETURN_NONE;
}

static PyObject *
tracemalloc_untrack(PyObject *self, PyObject *args)
{
    unsigned int domain;
    PyObject *ptr_obj;
    void *ptr;
    int res;

    if (!PyArg_ParseTuple(args, "IO", &domain, &ptr_obj))
        return NULL;
    ptr = PyLong_AsVoidPtr(ptr_obj);
    if (PyErr_Occurred())
        return NULL;

    res = PyTraceMalloc_Untrack(domain, (uintptr_t)ptr);
    if (res < 0) {
        PyErr_SetString(PyExc_RuntimeError, "PyTraceMalloc_Untrack error");
        return NULL;
    }

    Py_RETURN_NONE;
}

static PyObject *
tracemalloc_get_traceback(PyObject *self, PyObject *args)
{
    unsigned int domain;
    PyObject *ptr_obj;
    void *ptr;

    if (!PyArg_ParseTuple(args, "IO", &domain, &ptr_obj))
        return NULL;
    ptr = PyLong_AsVoidPtr(ptr_obj);
    if (PyErr_Occurred())
        return NULL;

    return _PyTraceMalloc_GetTraceback(domain, (uintptr_t)ptr);
}

static PyObject *
dict_get_version(PyObject *self, PyObject *args)
{
    PyDictObject *dict;
    uint64_t version;

    if (!PyArg_ParseTuple(args, "O!", &PyDict_Type, &dict))
        return NULL;

    version = dict->ma_version_tag;

    static_assert(sizeof(unsigned long long) >= sizeof(version),
                  "version is larger than unsigned long long");
    return PyLong_FromUnsignedLongLong((unsigned long long)version);
}


static PyObject *
raise_SIGINT_then_send_None(PyObject *self, PyObject *args)
{
    _Py_IDENTIFIER(send);
    PyGenObject *gen;

    if (!PyArg_ParseTuple(args, "O!", &PyGen_Type, &gen))
        return NULL;

    /* This is used in a test to check what happens if a signal arrives just
       as we're in the process of entering a yield from chain (see
       bpo-30039).

       Needs to be done in C, because:
       - we don't have a Python wrapper for raise()
       - we need to make sure that the Python-level signal handler doesn't run
         *before* we enter the generator frame, which is impossible in Python
         because we check for signals before every bytecode operation.
     */
    raise(SIGINT);
    return _PyObject_CallMethodIdOneArg((PyObject *)gen, &PyId_send, Py_None);
}


static PyObject*
stack_pointer(PyObject *self, PyObject *args)
{
    int v = 5;
    return PyLong_FromVoidPtr(&v);
}


#ifdef W_STOPCODE
static PyObject*
py_w_stopcode(PyObject *self, PyObject *args)
{
    int sig, status;
    if (!PyArg_ParseTuple(args, "i", &sig)) {
        return NULL;
    }
    status = W_STOPCODE(sig);
    return PyLong_FromLong(status);
}
#endif


static PyObject *
get_mapping_keys(PyObject* self, PyObject *obj)
{
    return PyMapping_Keys(obj);
}

static PyObject *
get_mapping_values(PyObject* self, PyObject *obj)
{
    return PyMapping_Values(obj);
}

static PyObject *
get_mapping_items(PyObject* self, PyObject *obj)
{
    return PyMapping_Items(obj);
}


static PyObject *
test_pythread_tss_key_state(PyObject *self, PyObject *args)
{
    Py_tss_t tss_key = Py_tss_NEEDS_INIT;
    if (PyThread_tss_is_created(&tss_key)) {
        return raiseTestError("test_pythread_tss_key_state",
                              "TSS key not in an uninitialized state at "
                              "creation time");
    }
    if (PyThread_tss_create(&tss_key) != 0) {
        PyErr_SetString(PyExc_RuntimeError, "PyThread_tss_create failed");
        return NULL;
    }
    if (!PyThread_tss_is_created(&tss_key)) {
        return raiseTestError("test_pythread_tss_key_state",
                              "PyThread_tss_create succeeded, "
                              "but with TSS key in an uninitialized state");
    }
    if (PyThread_tss_create(&tss_key) != 0) {
        return raiseTestError("test_pythread_tss_key_state",
                              "PyThread_tss_create unsuccessful with "
                              "an already initialized key");
    }
#define CHECK_TSS_API(expr) \
        (void)(expr); \
        if (!PyThread_tss_is_created(&tss_key)) { \
            return raiseTestError("test_pythread_tss_key_state", \
                                  "TSS key initialization state was not " \
                                  "preserved after calling " #expr); }
    CHECK_TSS_API(PyThread_tss_set(&tss_key, NULL));
    CHECK_TSS_API(PyThread_tss_get(&tss_key));
#undef CHECK_TSS_API
    PyThread_tss_delete(&tss_key);
    if (PyThread_tss_is_created(&tss_key)) {
        return raiseTestError("test_pythread_tss_key_state",
                              "PyThread_tss_delete called, but did not "
                              "set the key state to uninitialized");
    }

    Py_tss_t *ptr_key = PyThread_tss_alloc();
    if (ptr_key == NULL) {
        PyErr_SetString(PyExc_RuntimeError, "PyThread_tss_alloc failed");
        return NULL;
    }
    if (PyThread_tss_is_created(ptr_key)) {
        return raiseTestError("test_pythread_tss_key_state",
                              "TSS key not in an uninitialized state at "
                              "allocation time");
    }
    PyThread_tss_free(ptr_key);
    ptr_key = NULL;
    Py_RETURN_NONE;
}


static PyObject*
new_hamt(PyObject *self, PyObject *args)
{
    return _PyContext_NewHamtForTests();
}


/* def bad_get(self, obj, cls):
       cls()
       return repr(self)
*/
static PyObject*
bad_get(PyObject *module, PyObject *const *args, Py_ssize_t nargs)
{
    PyObject *self, *obj, *cls;
    if (!_PyArg_UnpackStack(args, nargs, "bad_get", 3, 3, &self, &obj, &cls)) {
        return NULL;
    }

    PyObject *res = PyObject_CallNoArgs(cls);
    if (res == NULL) {
        return NULL;
    }
    Py_DECREF(res);

    return PyObject_Repr(self);
}


#ifdef Py_REF_DEBUG
static PyObject *
negative_refcount(PyObject *self, PyObject *Py_UNUSED(args))
{
    PyObject *obj = PyUnicode_FromString("negative_refcount");
    if (obj == NULL) {
        return NULL;
    }
    assert(Py_REFCNT(obj) == 1);

    Py_SET_REFCNT(obj,  0);
    /* Py_DECREF() must call _Py_NegativeRefcount() and abort Python */
    Py_DECREF(obj);

    Py_RETURN_NONE;
}
#endif


static PyObject*
test_write_unraisable_exc(PyObject *self, PyObject *args)
{
    PyObject *exc, *err_msg, *obj;
    if (!PyArg_ParseTuple(args, "OOO", &exc, &err_msg, &obj)) {
        return NULL;
    }

    const char *err_msg_utf8;
    if (err_msg != Py_None) {
        err_msg_utf8 = PyUnicode_AsUTF8(err_msg);
        if (err_msg_utf8 == NULL) {
            return NULL;
        }
    }
    else {
        err_msg_utf8 = NULL;
    }

    PyErr_SetObject((PyObject *)Py_TYPE(exc), exc);
    _PyErr_WriteUnraisableMsg(err_msg_utf8, obj);
    Py_RETURN_NONE;
}


static PyObject *
sequence_getitem(PyObject *self, PyObject *args)
{
    PyObject *seq;
    Py_ssize_t i;
    if (!PyArg_ParseTuple(args, "On", &seq, &i)) {
        return NULL;
    }
    return PySequence_GetItem(seq, i);
}


static PyObject *
sequence_setitem(PyObject *self, PyObject *args)
{
    Py_ssize_t i;
    PyObject *seq, *val;
    if (!PyArg_ParseTuple(args, "OnO", &seq, &i, &val)) {
        return NULL;
    }
    if (PySequence_SetItem(seq, i, val)) {
        return NULL;
    }
    Py_RETURN_NONE;
}


static PyObject *
sequence_delitem(PyObject *self, PyObject *args)
{
    Py_ssize_t i;
    PyObject *seq;
    if (!PyArg_ParseTuple(args, "On", &seq, &i)) {
        return NULL;
    }
    if (PySequence_DelItem(seq, i)) {
        return NULL;
    }
    Py_RETURN_NONE;
}

static PyObject *
hasattr_string(PyObject *self, PyObject* args)
{
    PyObject* obj;
    PyObject* attr_name;

    if (!PyArg_UnpackTuple(args, "hasattr_string", 2, 2, &obj, &attr_name)) {
        return NULL;
    }

    if (!PyUnicode_Check(attr_name)) {
        PyErr_SetString(PyExc_TypeError, "attribute name must a be string");
        return PyErr_Occurred();
    }

    const char *name_str = PyUnicode_AsUTF8(attr_name);
    if (PyObject_HasAttrString(obj, name_str)) {
        Py_RETURN_TRUE;
    }
    else {
        Py_RETURN_FALSE;
    }
}


/* Functions for testing C calling conventions (METH_*) are named meth_*,
 * e.g. "meth_varargs" for METH_VARARGS.
 *
 * They all return a tuple of their C-level arguments, with None instead
 * of NULL and Python tuples instead of C arrays.
 */


static PyObject*
_null_to_none(PyObject* obj)
{
    if (obj == NULL) {
        Py_RETURN_NONE;
    }
    Py_INCREF(obj);
    return obj;
}

static PyObject*
meth_varargs(PyObject* self, PyObject* args)
{
    return Py_BuildValue("NO", _null_to_none(self), args);
}

static PyObject*
meth_varargs_keywords(PyObject* self, PyObject* args, PyObject* kwargs)
{
    return Py_BuildValue("NON", _null_to_none(self), args, _null_to_none(kwargs));
}

static PyObject*
meth_o(PyObject* self, PyObject* obj)
{
    return Py_BuildValue("NO", _null_to_none(self), obj);
}

static PyObject*
meth_noargs(PyObject* self, PyObject* ignored)
{
    return _null_to_none(self);
}

static PyObject*
_fastcall_to_tuple(PyObject* const* args, Py_ssize_t nargs)
{
    PyObject *tuple = PyTuple_New(nargs);
    if (tuple == NULL) {
        return NULL;
    }
    for (Py_ssize_t i=0; i < nargs; i++) {
        Py_INCREF(args[i]);
        PyTuple_SET_ITEM(tuple, i, args[i]);
    }
    return tuple;
}

static PyObject*
meth_fastcall(PyObject* self, PyObject* const* args, Py_ssize_t nargs)
{
    return Py_BuildValue(
        "NN", _null_to_none(self), _fastcall_to_tuple(args, nargs)
    );
}

static PyObject*
meth_fastcall_keywords(PyObject* self, PyObject* const* args,
                       Py_ssize_t nargs, PyObject* kwargs)
{
    PyObject *pyargs = _fastcall_to_tuple(args, nargs);
    if (pyargs == NULL) {
        return NULL;
    }
    assert(args != NULL || nargs == 0);
    PyObject* const* args_offset = args == NULL ? NULL : args + nargs;
    PyObject *pykwargs = PyObject_Vectorcall((PyObject*)&PyDict_Type,
                                              args_offset, 0, kwargs);
    return Py_BuildValue("NNN", _null_to_none(self), pyargs, pykwargs);
}


static PyObject*
pynumber_tobase(PyObject *module, PyObject *args)
{
    PyObject *obj;
    int base;
    if (!PyArg_ParseTuple(args, "Oi:pynumber_tobase",
                          &obj, &base)) {
        return NULL;
    }
    return PyNumber_ToBase(obj, base);
}


static PyObject*
test_set_type_size(PyObject *self, PyObject *Py_UNUSED(ignored))
{
    PyObject *obj = PyList_New(0);
    if (obj == NULL) {
        return NULL;
    }

    // Ensure that following tests don't modify the object,
    // to ensure that Py_DECREF() will not crash.
    assert(Py_TYPE(obj) == &PyList_Type);
    assert(Py_SIZE(obj) == 0);

    // bpo-39573: Test Py_SET_TYPE() and Py_SET_SIZE() functions.
    Py_SET_TYPE(obj, &PyList_Type);
    Py_SET_SIZE(obj, 0);

    Py_DECREF(obj);
    Py_RETURN_NONE;
}


#define TEST_REFCOUNT() \
    do { \
        PyObject *obj = PyList_New(0); \
        if (obj == NULL) { \
            return NULL; \
        } \
        assert(Py_REFCNT(obj) == 1); \
        \
        /* test Py_NewRef() */ \
        PyObject *ref = Py_NewRef(obj); \
        assert(ref == obj); \
        assert(Py_REFCNT(obj) == 2); \
        Py_DECREF(ref); \
        \
        /* test Py_XNewRef() */ \
        PyObject *xref = Py_XNewRef(obj); \
        assert(xref == obj); \
        assert(Py_REFCNT(obj) == 2); \
        Py_DECREF(xref); \
        \
        assert(Py_XNewRef(NULL) == NULL); \
        \
        Py_DECREF(obj); \
        Py_RETURN_NONE; \
    } while (0) \


// Test Py_NewRef() and Py_XNewRef() macros
static PyObject*
test_refcount_macros(PyObject *self, PyObject *Py_UNUSED(ignored))
{
    TEST_REFCOUNT();
}

#undef Py_NewRef
#undef Py_XNewRef

// Test Py_NewRef() and Py_XNewRef() functions, after undefining macros.
static PyObject*
test_refcount_funcs(PyObject *self, PyObject *Py_UNUSED(ignored))
{
    TEST_REFCOUNT();
}


// Test Py_Is() function
#define TEST_PY_IS() \
    do { \
        PyObject *o_none = Py_None; \
        PyObject *o_true = Py_True; \
        PyObject *o_false = Py_False; \
        PyObject *obj = PyList_New(0); \
        if (obj == NULL) { \
            return NULL; \
        } \
        \
        /* test Py_Is() */ \
        assert(Py_Is(obj, obj)); \
        assert(!Py_Is(obj, o_none)); \
        \
        /* test Py_None */ \
        assert(Py_Is(o_none, o_none)); \
        assert(!Py_Is(obj, o_none)); \
        \
        /* test Py_True */ \
        assert(Py_Is(o_true, o_true)); \
        assert(!Py_Is(o_false, o_true)); \
        assert(!Py_Is(obj, o_true)); \
        \
        /* test Py_False */ \
        assert(Py_Is(o_false, o_false)); \
        assert(!Py_Is(o_true, o_false)); \
        assert(!Py_Is(obj, o_false)); \
        \
        Py_DECREF(obj); \
        Py_RETURN_NONE; \
    } while (0)

// Test Py_Is() macro
static PyObject*
test_py_is_macros(PyObject *self, PyObject *Py_UNUSED(ignored))
{
    TEST_PY_IS();
}

#undef Py_Is

// Test Py_Is() function, after undefining its macro.
static PyObject*
test_py_is_funcs(PyObject *self, PyObject *Py_UNUSED(ignored))
{
    TEST_PY_IS();
}


static PyObject *
test_fatal_error(PyObject *self, PyObject *args)
{
    char *message;
    int release_gil = 0;
    if (!PyArg_ParseTuple(args, "y|i:fatal_error", &message, &release_gil))
        return NULL;
    if (release_gil) {
        Py_BEGIN_ALLOW_THREADS
        Py_FatalError(message);
        Py_END_ALLOW_THREADS
    }
    else {
        Py_FatalError(message);
    }
    // Py_FatalError() does not return, but exits the process.
    Py_RETURN_NONE;
}

// type->tp_version_tag
static PyObject *
type_get_version(PyObject *self, PyObject *type)
{
    if (!PyType_Check(type)) {
        PyErr_SetString(PyExc_TypeError, "argument must be a type");
        return NULL;
    }
    PyObject *res = PyLong_FromUnsignedLong(
        ((PyTypeObject *)type)->tp_version_tag);
    if (res == NULL) {
        assert(PyErr_Occurred());
        return NULL;
    }
    return res;
}


// Test PyThreadState C API
static PyObject *
test_tstate_capi(PyObject *self, PyObject *Py_UNUSED(args))
{
    // PyThreadState_Get()
    PyThreadState *tstate = PyThreadState_Get();
    assert(tstate != NULL);

    // PyThreadState_GET()
    PyThreadState *tstate2 = PyThreadState_Get();
    assert(tstate2 == tstate);

    // private _PyThreadState_UncheckedGet()
    PyThreadState *tstate3 = _PyThreadState_UncheckedGet();
    assert(tstate3 == tstate);

    // PyThreadState_EnterTracing(), PyThreadState_LeaveTracing()
    PyThreadState_EnterTracing(tstate);
    PyThreadState_LeaveTracing(tstate);

    // PyThreadState_GetDict(): no tstate argument
    PyObject *dict = PyThreadState_GetDict();
    // PyThreadState_GetDict() API can return NULL if PyDict_New() fails,
    // but it should not occur in practice.
    assert(dict != NULL);
    assert(PyDict_Check(dict));
    // dict is a borrowed reference

    // private _PyThreadState_GetDict()
    PyObject *dict2 = _PyThreadState_GetDict(tstate);
    assert(dict2 == dict);
    // dict2 is a borrowed reference

    // PyThreadState_GetInterpreter()
    PyInterpreterState *interp = PyThreadState_GetInterpreter(tstate);
    assert(interp != NULL);

    // PyThreadState_GetFrame()
    PyFrameObject*frame = PyThreadState_GetFrame(tstate);
    assert(frame != NULL);
    assert(PyFrame_Check(frame));
    Py_DECREF(frame);

    // PyThreadState_GetID()
    uint64_t id = PyThreadState_GetID(tstate);
    assert(id >= 1);

    Py_RETURN_NONE;
}


// Test dict watching
static PyObject *g_dict_watch_events;
static int g_dict_watchers_installed;

static int
dict_watch_callback(PyDict_WatchEvent event,
                    PyObject *dict,
                    PyObject *key,
                    PyObject *new_value)
{
    PyObject *msg;
    switch(event) {
        case PyDict_EVENT_CLEARED:
            msg = PyUnicode_FromString("clear");
            break;
        case PyDict_EVENT_DEALLOCATED:
            msg = PyUnicode_FromString("dealloc");
            break;
        case PyDict_EVENT_CLONED:
            msg = PyUnicode_FromString("clone");
            break;
        case PyDict_EVENT_ADDED:
            msg = PyUnicode_FromFormat("new:%S:%S", key, new_value);
            break;
        case PyDict_EVENT_MODIFIED:
            msg = PyUnicode_FromFormat("mod:%S:%S", key, new_value);
            break;
        case PyDict_EVENT_DELETED:
            msg = PyUnicode_FromFormat("del:%S", key);
            break;
        default:
            msg = PyUnicode_FromString("unknown");
    }
    if (!msg) {
        return -1;
    }
    assert(PyList_Check(g_dict_watch_events));
    if (PyList_Append(g_dict_watch_events, msg) < 0) {
        Py_DECREF(msg);
        return -1;
    }
    Py_DECREF(msg);
    return 0;
}

static int
dict_watch_callback_second(PyDict_WatchEvent event,
                           PyObject *dict,
                           PyObject *key,
                           PyObject *new_value)
{
    PyObject *msg = PyUnicode_FromString("second");
    if (!msg) {
        return -1;
    }
    if (PyList_Append(g_dict_watch_events, msg) < 0) {
        Py_DECREF(msg);
        return -1;
    }
    Py_DECREF(msg);
    return 0;
}

static int
dict_watch_callback_error(PyDict_WatchEvent event,
                          PyObject *dict,
                          PyObject *key,
                          PyObject *new_value)
{
    PyErr_SetString(PyExc_RuntimeError, "boom!");
    return -1;
}

static PyObject *
add_dict_watcher(PyObject *self, PyObject *kind)
{
    int watcher_id;
    assert(PyLong_Check(kind));
    long kind_l = PyLong_AsLong(kind);
    if (kind_l == 2) {
        watcher_id = PyDict_AddWatcher(dict_watch_callback_second);
    } else if (kind_l == 1) {
        watcher_id = PyDict_AddWatcher(dict_watch_callback_error);
    } else {
        watcher_id = PyDict_AddWatcher(dict_watch_callback);
    }
    if (watcher_id < 0) {
        return NULL;
    }
    if (!g_dict_watchers_installed) {
        assert(!g_dict_watch_events);
        if (!(g_dict_watch_events = PyList_New(0))) {
            return NULL;
        }
    }
    g_dict_watchers_installed++;
    return PyLong_FromLong(watcher_id);
}

static PyObject *
clear_dict_watcher(PyObject *self, PyObject *watcher_id)
{
    if (PyDict_ClearWatcher(PyLong_AsLong(watcher_id))) {
        return NULL;
    }
    g_dict_watchers_installed--;
    if (!g_dict_watchers_installed) {
        assert(g_dict_watch_events);
        Py_CLEAR(g_dict_watch_events);
    }
    Py_RETURN_NONE;
}

static PyObject *
watch_dict(PyObject *self, PyObject *args)
{
    PyObject *dict;
    int watcher_id;
    if (!PyArg_ParseTuple(args, "iO", &watcher_id, &dict)) {
        return NULL;
    }
    if (PyDict_Watch(watcher_id, dict)) {
        return NULL;
    }
    Py_RETURN_NONE;
}

static PyObject *
unwatch_dict(PyObject *self, PyObject *args)
{
    PyObject *dict;
    int watcher_id;
    if (!PyArg_ParseTuple(args, "iO", &watcher_id, &dict)) {
        return NULL;
    }
    if (PyDict_Unwatch(watcher_id, dict)) {
        return NULL;
    }
    Py_RETURN_NONE;
}

static PyObject *
get_dict_watcher_events(PyObject *self, PyObject *Py_UNUSED(args))
{
    if (!g_dict_watch_events) {
        PyErr_SetString(PyExc_RuntimeError, "no watchers active");
        return NULL;
    }
    Py_INCREF(g_dict_watch_events);
    return g_dict_watch_events;
}


// Test PyFloat_Pack2(), PyFloat_Pack4() and PyFloat_Pack8()
static PyObject *
test_float_pack(PyObject *self, PyObject *args)
{
    int size;
    double d;
    int le;
    if (!PyArg_ParseTuple(args, "idi", &size, &d, &le)) {
        return NULL;
    }
    switch (size)
    {
    case 2:
    {
        char data[2];
        if (PyFloat_Pack2(d, data, le) < 0) {
            return NULL;
        }
        return PyBytes_FromStringAndSize(data, Py_ARRAY_LENGTH(data));
    }
    case 4:
    {
        char data[4];
        if (PyFloat_Pack4(d, data, le) < 0) {
            return NULL;
        }
        return PyBytes_FromStringAndSize(data, Py_ARRAY_LENGTH(data));
    }
    case 8:
    {
        char data[8];
        if (PyFloat_Pack8(d, data, le) < 0) {
            return NULL;
        }
        return PyBytes_FromStringAndSize(data, Py_ARRAY_LENGTH(data));
    }
    default: break;
    }

    PyErr_SetString(PyExc_ValueError, "size must 2, 4 or 8");
    return NULL;
}


// Test PyFloat_Unpack2(), PyFloat_Unpack4() and PyFloat_Unpack8()
static PyObject *
test_float_unpack(PyObject *self, PyObject *args)
{
    assert(!PyErr_Occurred());
    const char *data;
    Py_ssize_t size;
    int le;
    if (!PyArg_ParseTuple(args, "y#i", &data, &size, &le)) {
        return NULL;
    }
    double d;
    switch (size)
    {
    case 2:
        d = PyFloat_Unpack2(data, le);
        break;
    case 4:
        d = PyFloat_Unpack4(data, le);
        break;
    case 8:
        d = PyFloat_Unpack8(data, le);
        break;
    default:
        PyErr_SetString(PyExc_ValueError, "data length must 2, 4 or 8 bytes");
        return NULL;
    }

    if (d == -1.0 && PyErr_Occurred()) {
        return NULL;
    }
    return PyFloat_FromDouble(d);
}

static PyObject *
frame_getlocals(PyObject *self, PyObject *frame)
{
    if (!PyFrame_Check(frame)) {
        PyErr_SetString(PyExc_TypeError, "argument must be a frame");
        return NULL;
    }
    return PyFrame_GetLocals((PyFrameObject *)frame);
}

static PyObject *
frame_getglobals(PyObject *self, PyObject *frame)
{
    if (!PyFrame_Check(frame)) {
        PyErr_SetString(PyExc_TypeError, "argument must be a frame");
        return NULL;
    }
    return PyFrame_GetGlobals((PyFrameObject *)frame);
}

static PyObject *
frame_getgenerator(PyObject *self, PyObject *frame)
{
    if (!PyFrame_Check(frame)) {
        PyErr_SetString(PyExc_TypeError, "argument must be a frame");
        return NULL;
    }
    return PyFrame_GetGenerator((PyFrameObject *)frame);
}

static PyObject *
frame_getbuiltins(PyObject *self, PyObject *frame)
{
    if (!PyFrame_Check(frame)) {
        PyErr_SetString(PyExc_TypeError, "argument must be a frame");
        return NULL;
    }
    return PyFrame_GetBuiltins((PyFrameObject *)frame);
}

static PyObject *
frame_getlasti(PyObject *self, PyObject *frame)
{
    if (!PyFrame_Check(frame)) {
        PyErr_SetString(PyExc_TypeError, "argument must be a frame");
        return NULL;
    }
    int lasti = PyFrame_GetLasti((PyFrameObject *)frame);
    if (lasti < 0) {
        assert(lasti == -1);
        Py_RETURN_NONE;
    }
    return PyLong_FromLong(lasti);
}

static PyObject *
eval_get_func_name(PyObject *self, PyObject *func)
{
    return PyUnicode_FromString(PyEval_GetFuncName(func));
}

static PyObject *
get_feature_macros(PyObject *self, PyObject *Py_UNUSED(args))
{
    PyObject *result = PyDict_New();
    if (!result) {
        return NULL;
    }
    int res;
#include "_testcapi_feature_macros.inc"
    return result;
}

static PyObject *
test_code_api(PyObject *self, PyObject *Py_UNUSED(args))
{
    PyCodeObject *co = PyCode_NewEmpty("_testcapi", "dummy", 1);
    if (co == NULL) {
        return NULL;
    }
    /* co_code */
    {
        PyObject *co_code = PyCode_GetCode(co);
        if (co_code == NULL) {
            goto fail;
        }
        assert(PyBytes_CheckExact(co_code));
        if (PyObject_Length(co_code) == 0) {
            PyErr_SetString(PyExc_ValueError, "empty co_code");
            Py_DECREF(co_code);
            goto fail;
        }
        Py_DECREF(co_code);
    }
    /* co_varnames */
    {
        PyObject *co_varnames = PyCode_GetVarnames(co);
        if (co_varnames == NULL) {
            goto fail;
        }
        if (!PyTuple_CheckExact(co_varnames)) {
            PyErr_SetString(PyExc_TypeError, "co_varnames not tuple");
            Py_DECREF(co_varnames);
            goto fail;
        }
        if (PyTuple_GET_SIZE(co_varnames) != 0) {
            PyErr_SetString(PyExc_ValueError, "non-empty co_varnames");
            Py_DECREF(co_varnames);
            goto fail;
        }
        Py_DECREF(co_varnames);
    }
    /* co_cellvars */
    {
        PyObject *co_cellvars = PyCode_GetCellvars(co);
        if (co_cellvars == NULL) {
            goto fail;
        }
        if (!PyTuple_CheckExact(co_cellvars)) {
            PyErr_SetString(PyExc_TypeError, "co_cellvars not tuple");
            Py_DECREF(co_cellvars);
            goto fail;
        }
        if (PyTuple_GET_SIZE(co_cellvars) != 0) {
            PyErr_SetString(PyExc_ValueError, "non-empty co_cellvars");
            Py_DECREF(co_cellvars);
            goto fail;
        }
        Py_DECREF(co_cellvars);
    }
    /* co_freevars */
    {
        PyObject *co_freevars = PyCode_GetFreevars(co);
        if (co_freevars == NULL) {
            goto fail;
        }
        if (!PyTuple_CheckExact(co_freevars)) {
            PyErr_SetString(PyExc_TypeError, "co_freevars not tuple");
            Py_DECREF(co_freevars);
            goto fail;
        }
        if (PyTuple_GET_SIZE(co_freevars) != 0) {
            PyErr_SetString(PyExc_ValueError, "non-empty co_freevars");
            Py_DECREF(co_freevars);
            goto fail;
        }
        Py_DECREF(co_freevars);
    }
    Py_DECREF(co);
    Py_RETURN_NONE;
fail:
    Py_DECREF(co);
    return NULL;
}

static int
record_func(PyObject *obj, PyFrameObject *f, int what, PyObject *arg)
{
    assert(PyList_Check(obj));
    PyObject *what_obj = NULL;
    PyObject *line_obj = NULL;
    PyObject *tuple = NULL;
    int res = -1;
    what_obj = PyLong_FromLong(what);
    if (what_obj == NULL) {
        goto error;
    }
    int line = PyFrame_GetLineNumber(f);
    line_obj = PyLong_FromLong(line);
    if (line_obj == NULL) {
        goto error;
    }
    tuple = PyTuple_Pack(3, what_obj, line_obj, arg);
    if (tuple == NULL) {
        goto error;
    }
    PyTuple_SET_ITEM(tuple, 0, what_obj);
    if (PyList_Append(obj, tuple)) {
        goto error;
    }
    res = 0;
error:
    Py_XDECREF(what_obj);
    Py_XDECREF(line_obj);
    Py_XDECREF(tuple);
    return res;
}

static PyObject *
settrace_to_record(PyObject *self, PyObject *list)
{

   if (!PyList_Check(list)) {
        PyErr_SetString(PyExc_TypeError, "argument must be a list");
        return NULL;
    }
    PyEval_SetTrace(record_func, list);
    Py_RETURN_NONE;
}

static PyObject *
clear_managed_dict(PyObject *self, PyObject *obj)
{
    _PyObject_ClearManagedDict(obj);
    Py_RETURN_NONE;
}


static PyObject *
test_macros(PyObject *self, PyObject *Py_UNUSED(args))
{
    struct MyStruct {
        int x;
    };
    wchar_t array[3];

    // static_assert(), Py_BUILD_ASSERT()
    static_assert(1 == 1, "bug");
    Py_BUILD_ASSERT(1 == 1);


    // Py_MIN(), Py_MAX(), Py_ABS()
    assert(Py_MIN(5, 11) == 5);
    assert(Py_MAX(5, 11) == 11);
    assert(Py_ABS(-5) == 5);

    // Py_STRINGIFY()
    assert(strcmp(Py_STRINGIFY(123), "123") == 0);

    // Py_MEMBER_SIZE(), Py_ARRAY_LENGTH()
    assert(Py_MEMBER_SIZE(struct MyStruct, x) == sizeof(int));
    assert(Py_ARRAY_LENGTH(array) == 3);

    // Py_CHARMASK()
    int c = 0xab00 | 7;
    assert(Py_CHARMASK(c) == 7);

    // _Py_IS_TYPE_SIGNED()
    assert(_Py_IS_TYPE_SIGNED(int));
    assert(!_Py_IS_TYPE_SIGNED(unsigned int));

    Py_RETURN_NONE;
}

static PyObject *
function_get_code(PyObject *self, PyObject *func)
{
    PyObject *code = PyFunction_GetCode(func);
    if (code != NULL) {
        Py_INCREF(code);
        return code;
    } else {
        return NULL;
    }
}

static PyObject *
function_get_globals(PyObject *self, PyObject *func)
{
    PyObject *globals = PyFunction_GetGlobals(func);
    if (globals != NULL) {
        Py_INCREF(globals);
        return globals;
    } else {
        return NULL;
    }
}

static PyObject *
function_get_module(PyObject *self, PyObject *func)
{
    PyObject *module = PyFunction_GetModule(func);
    if (module != NULL) {
        Py_INCREF(module);
        return module;
    } else {
        return NULL;
    }
}

static PyObject *
function_get_defaults(PyObject *self, PyObject *func)
{
    PyObject *defaults = PyFunction_GetDefaults(func);
    if (defaults != NULL) {
        Py_INCREF(defaults);
        return defaults;
    } else if (PyErr_Occurred()) {
        return NULL;
    } else {
        Py_RETURN_NONE;  // This can happen when `defaults` are set to `None`
    }
}

static PyObject *
function_set_defaults(PyObject *self, PyObject *args)
{
    PyObject *func = NULL, *defaults = NULL;
    if (!PyArg_ParseTuple(args, "OO", &func, &defaults)) {
        return NULL;
    }
    int result = PyFunction_SetDefaults(func, defaults);
    if (result == -1)
        return NULL;
    Py_RETURN_NONE;
}


// type watchers

static PyObject *g_type_modified_events;
static int g_type_watchers_installed;

static int
type_modified_callback(PyTypeObject *type)
{
    assert(PyList_Check(g_type_modified_events));
    if(PyList_Append(g_type_modified_events, (PyObject *)type) < 0) {
        return -1;
    }
    return 0;
}

static int
type_modified_callback_wrap(PyTypeObject *type)
{
    assert(PyList_Check(g_type_modified_events));
    PyObject *list = PyList_New(0);
    if (!list) {
        return -1;
    }
    if (PyList_Append(list, (PyObject *)type) < 0) {
        Py_DECREF(list);
        return -1;
    }
    if (PyList_Append(g_type_modified_events, list) < 0) {
        Py_DECREF(list);
        return -1;
    }
    Py_DECREF(list);
    return 0;
}

static int
type_modified_callback_error(PyTypeObject *type)
{
    PyErr_SetString(PyExc_RuntimeError, "boom!");
    return -1;
}

static PyObject *
add_type_watcher(PyObject *self, PyObject *kind)
{
    int watcher_id;
    assert(PyLong_Check(kind));
    long kind_l = PyLong_AsLong(kind);
    if (kind_l == 2) {
        watcher_id = PyType_AddWatcher(type_modified_callback_wrap);
    } else if (kind_l == 1) {
        watcher_id = PyType_AddWatcher(type_modified_callback_error);
    } else {
        watcher_id = PyType_AddWatcher(type_modified_callback);
    }
    if (watcher_id < 0) {
        return NULL;
    }
    if (!g_type_watchers_installed) {
        assert(!g_type_modified_events);
        if (!(g_type_modified_events = PyList_New(0))) {
            return NULL;
        }
    }
    g_type_watchers_installed++;
    return PyLong_FromLong(watcher_id);
}

static PyObject *
clear_type_watcher(PyObject *self, PyObject *watcher_id)
{
    if (PyType_ClearWatcher(PyLong_AsLong(watcher_id))) {
        return NULL;
    }
    g_type_watchers_installed--;
    if (!g_type_watchers_installed) {
        assert(g_type_modified_events);
        Py_CLEAR(g_type_modified_events);
    }
    Py_RETURN_NONE;
}

static PyObject *
get_type_modified_events(PyObject *self, PyObject *Py_UNUSED(args))
{
    if (!g_type_modified_events) {
        PyErr_SetString(PyExc_RuntimeError, "no watchers active");
        return NULL;
    }
    Py_INCREF(g_type_modified_events);
    return g_type_modified_events;
}

static PyObject *
watch_type(PyObject *self, PyObject *args)
{
    PyObject *type;
    int watcher_id;
    if (!PyArg_ParseTuple(args, "iO", &watcher_id, &type)) {
        return NULL;
    }
    if (PyType_Watch(watcher_id, type)) {
        return NULL;
    }
    Py_RETURN_NONE;
}

static PyObject *
unwatch_type(PyObject *self, PyObject *args)
{
    PyObject *type;
    int watcher_id;
    if (!PyArg_ParseTuple(args, "iO", &watcher_id, &type)) {
        return NULL;
    }
    if (PyType_Unwatch(watcher_id, type)) {
        return NULL;
    }
    Py_RETURN_NONE;
}


static PyObject *test_buildvalue_issue38913(PyObject *, PyObject *);
static PyObject *getargs_s_hash_int(PyObject *, PyObject *, PyObject*);
static PyObject *getargs_s_hash_int2(PyObject *, PyObject *, PyObject*);

static PyMethodDef TestMethods[] = {
    {"raise_exception",         raise_exception,                 METH_VARARGS},
    {"raise_memoryerror",       raise_memoryerror,               METH_NOARGS},
    {"set_errno",               set_errno,                       METH_VARARGS},
    {"test_config",             test_config,                     METH_NOARGS},
    {"test_sizeof_c_types",     test_sizeof_c_types,             METH_NOARGS},
    {"test_datetime_capi",      test_datetime_capi,              METH_NOARGS},
    {"datetime_check_date",     datetime_check_date,             METH_VARARGS},
    {"datetime_check_time",     datetime_check_time,             METH_VARARGS},
    {"datetime_check_datetime",     datetime_check_datetime,     METH_VARARGS},
    {"datetime_check_delta",     datetime_check_delta,           METH_VARARGS},
    {"datetime_check_tzinfo",     datetime_check_tzinfo,         METH_VARARGS},
    {"make_timezones_capi",     make_timezones_capi,             METH_NOARGS},
    {"get_timezones_offset_zero",   get_timezones_offset_zero,   METH_NOARGS},
    {"get_timezone_utc_capi",    get_timezone_utc_capi,          METH_VARARGS},
    {"get_date_fromdate",        get_date_fromdate,              METH_VARARGS},
    {"get_datetime_fromdateandtime", get_datetime_fromdateandtime, METH_VARARGS},
    {"get_datetime_fromdateandtimeandfold", get_datetime_fromdateandtimeandfold, METH_VARARGS},
    {"get_time_fromtime",        get_time_fromtime,              METH_VARARGS},
    {"get_time_fromtimeandfold", get_time_fromtimeandfold,       METH_VARARGS},
    {"get_delta_fromdsu",        get_delta_fromdsu,              METH_VARARGS},
    {"get_date_fromtimestamp",   get_date_fromtimestamp,         METH_VARARGS},
    {"get_datetime_fromtimestamp", get_datetime_fromtimestamp,   METH_VARARGS},
    {"PyDateTime_GET",             test_PyDateTime_GET,           METH_O},
    {"PyDateTime_DATE_GET",        test_PyDateTime_DATE_GET,      METH_O},
    {"PyDateTime_TIME_GET",        test_PyDateTime_TIME_GET,      METH_O},
    {"PyDateTime_DELTA_GET",       test_PyDateTime_DELTA_GET,     METH_O},
    {"test_gc_control",         test_gc_control,                 METH_NOARGS},
    {"test_list_api",           test_list_api,                   METH_NOARGS},
    {"test_dict_iteration",     test_dict_iteration,             METH_NOARGS},
    {"dict_getitem_knownhash",  dict_getitem_knownhash,          METH_VARARGS},
    {"test_lazy_hash_inheritance",      test_lazy_hash_inheritance,METH_NOARGS},
    {"test_long_api",           test_long_api,                   METH_NOARGS},
    {"test_xincref_doesnt_leak",test_xincref_doesnt_leak,        METH_NOARGS},
    {"test_incref_doesnt_leak", test_incref_doesnt_leak,         METH_NOARGS},
    {"test_xdecref_doesnt_leak",test_xdecref_doesnt_leak,        METH_NOARGS},
    {"test_decref_doesnt_leak", test_decref_doesnt_leak,         METH_NOARGS},
    {"test_structseq_newtype_doesnt_leak",
        test_structseq_newtype_doesnt_leak, METH_NOARGS},
    {"test_structseq_newtype_null_descr_doc",
        test_structseq_newtype_null_descr_doc, METH_NOARGS},
    {"test_incref_decref_API",  test_incref_decref_API,          METH_NOARGS},
    {"test_long_and_overflow",  test_long_and_overflow,          METH_NOARGS},
    {"test_long_as_double",     test_long_as_double,             METH_NOARGS},
    {"test_long_as_size_t",     test_long_as_size_t,             METH_NOARGS},
    {"test_long_as_unsigned_long_long_mask",
        test_long_as_unsigned_long_long_mask, METH_NOARGS},
    {"test_long_numbits",       test_long_numbits,               METH_NOARGS},
    {"test_k_code",             test_k_code,                     METH_NOARGS},
    {"test_empty_argparse",     test_empty_argparse,             METH_NOARGS},
    {"parse_tuple_and_keywords", parse_tuple_and_keywords, METH_VARARGS},
    {"pyobject_repr_from_null", pyobject_repr_from_null, METH_NOARGS},
    {"pyobject_str_from_null",  pyobject_str_from_null, METH_NOARGS},
    {"pyobject_bytes_from_null", pyobject_bytes_from_null, METH_NOARGS},
    {"test_with_docstring",     test_with_docstring,             METH_NOARGS,
     PyDoc_STR("This is a pretty normal docstring.")},
    {"test_string_to_double",   test_string_to_double,           METH_NOARGS},
    {"test_capsule", (PyCFunction)test_capsule, METH_NOARGS},
    {"test_from_contiguous", (PyCFunction)test_from_contiguous, METH_NOARGS},
#if (defined(__linux__) || defined(__FreeBSD__)) && defined(__GNUC__)
    {"test_pep3118_obsolete_write_locks", (PyCFunction)test_pep3118_obsolete_write_locks, METH_NOARGS},
#endif
    {"getbuffer_with_null_view", getbuffer_with_null_view,       METH_O},
    {"PyBuffer_SizeFromFormat",  test_PyBuffer_SizeFromFormat,   METH_VARARGS},
    {"test_buildvalue_N",        test_buildvalue_N,              METH_NOARGS},
    {"test_buildvalue_issue38913", test_buildvalue_issue38913,   METH_NOARGS},
    {"get_args",                  get_args,                      METH_VARARGS},
    {"test_get_statictype_slots", test_get_statictype_slots,     METH_NOARGS},
    {"test_get_type_name",        test_get_type_name,            METH_NOARGS},
    {"test_get_type_qualname",    test_get_type_qualname,        METH_NOARGS},
    {"get_kwargs", _PyCFunction_CAST(get_kwargs),
      METH_VARARGS|METH_KEYWORDS},
    {"getargs_tuple",           getargs_tuple,                   METH_VARARGS},
    {"getargs_keywords", _PyCFunction_CAST(getargs_keywords),
      METH_VARARGS|METH_KEYWORDS},
    {"getargs_keyword_only", _PyCFunction_CAST(getargs_keyword_only),
      METH_VARARGS|METH_KEYWORDS},
    {"getargs_positional_only_and_keywords",
      _PyCFunction_CAST(getargs_positional_only_and_keywords),
      METH_VARARGS|METH_KEYWORDS},
    {"getargs_b",               getargs_b,                       METH_VARARGS},
    {"getargs_B",               getargs_B,                       METH_VARARGS},
    {"getargs_h",               getargs_h,                       METH_VARARGS},
    {"getargs_H",               getargs_H,                       METH_VARARGS},
    {"getargs_I",               getargs_I,                       METH_VARARGS},
    {"getargs_k",               getargs_k,                       METH_VARARGS},
    {"getargs_i",               getargs_i,                       METH_VARARGS},
    {"getargs_l",               getargs_l,                       METH_VARARGS},
    {"getargs_n",               getargs_n,                       METH_VARARGS},
    {"getargs_p",               getargs_p,                       METH_VARARGS},
    {"getargs_L",               getargs_L,                       METH_VARARGS},
    {"getargs_K",               getargs_K,                       METH_VARARGS},
    {"test_longlong_api",       test_longlong_api,               METH_NOARGS},
    {"test_long_long_and_overflow",test_long_long_and_overflow,  METH_NOARGS},
    {"test_L_code",             test_L_code,                     METH_NOARGS},
    {"getargs_f",               getargs_f,                       METH_VARARGS},
    {"getargs_d",               getargs_d,                       METH_VARARGS},
    {"getargs_D",               getargs_D,                       METH_VARARGS},
    {"getargs_S",               getargs_S,                       METH_VARARGS},
    {"getargs_Y",               getargs_Y,                       METH_VARARGS},
    {"getargs_U",               getargs_U,                       METH_VARARGS},
    {"getargs_c",               getargs_c,                       METH_VARARGS},
    {"getargs_C",               getargs_C,                       METH_VARARGS},
    {"getargs_s",               getargs_s,                       METH_VARARGS},
    {"getargs_s_star",          getargs_s_star,                  METH_VARARGS},
    {"getargs_s_hash",          getargs_s_hash,                  METH_VARARGS},
    {"getargs_s_hash_int",      _PyCFunction_CAST(getargs_s_hash_int),
      METH_VARARGS|METH_KEYWORDS},
    {"getargs_s_hash_int2",      _PyCFunction_CAST(getargs_s_hash_int2),
      METH_VARARGS|METH_KEYWORDS},
    {"getargs_z",               getargs_z,                       METH_VARARGS},
    {"getargs_z_star",          getargs_z_star,                  METH_VARARGS},
    {"getargs_z_hash",          getargs_z_hash,                  METH_VARARGS},
    {"getargs_y",               getargs_y,                       METH_VARARGS},
    {"getargs_y_star",          getargs_y_star,                  METH_VARARGS},
    {"getargs_y_hash",          getargs_y_hash,                  METH_VARARGS},
    {"getargs_u",               getargs_u,                       METH_VARARGS},
    {"getargs_u_hash",          getargs_u_hash,                  METH_VARARGS},
    {"getargs_Z",               getargs_Z,                       METH_VARARGS},
    {"getargs_Z_hash",          getargs_Z_hash,                  METH_VARARGS},
    {"getargs_w_star",          getargs_w_star,                  METH_VARARGS},
    {"getargs_es",              getargs_es,                      METH_VARARGS},
    {"getargs_et",              getargs_et,                      METH_VARARGS},
    {"getargs_es_hash",         getargs_es_hash,                 METH_VARARGS},
    {"getargs_et_hash",         getargs_et_hash,                 METH_VARARGS},
    {"test_s_code",             test_s_code,                     METH_NOARGS},
    {"_test_thread_state",      test_thread_state,               METH_VARARGS},
    {"_pending_threadfunc",     pending_threadfunc,              METH_VARARGS},
#ifdef HAVE_GETTIMEOFDAY
    {"profile_int",             profile_int,                     METH_NOARGS},
#endif
    {"traceback_print",         traceback_print,                 METH_VARARGS},
    {"exception_print",         exception_print,                 METH_VARARGS},
    {"set_exception",           test_set_exception,              METH_O},
    {"set_exc_info",            test_set_exc_info,               METH_VARARGS},
    {"argparsing",              argparsing,                      METH_VARARGS},
    {"code_newempty",           code_newempty,                   METH_VARARGS},
    {"make_exception_with_doc", _PyCFunction_CAST(make_exception_with_doc),
     METH_VARARGS | METH_KEYWORDS},
    {"make_memoryview_from_NULL_pointer", make_memoryview_from_NULL_pointer,
     METH_NOARGS},
    {"crash_no_current_thread", crash_no_current_thread,         METH_NOARGS},
    {"run_in_subinterp",        run_in_subinterp,                METH_VARARGS},
    {"pytime_object_to_time_t", test_pytime_object_to_time_t,  METH_VARARGS},
    {"pytime_object_to_timeval", test_pytime_object_to_timeval,  METH_VARARGS},
    {"pytime_object_to_timespec", test_pytime_object_to_timespec,  METH_VARARGS},
    {"with_tp_del",             with_tp_del,                     METH_VARARGS},
    {"create_cfunction",        create_cfunction,                METH_NOARGS},
    {"test_pymem_alloc0",       test_pymem_alloc0,               METH_NOARGS},
    {"test_pyobject_new",       test_pyobject_new,               METH_NOARGS},
    {"test_pymem_setrawallocators",test_pymem_setrawallocators,  METH_NOARGS},
    {"test_pymem_setallocators",test_pymem_setallocators,        METH_NOARGS},
    {"test_pyobject_setallocators",test_pyobject_setallocators,  METH_NOARGS},
    {"set_nomemory", (PyCFunction)set_nomemory, METH_VARARGS,
     PyDoc_STR("set_nomemory(start:int, stop:int = 0)")},
    {"remove_mem_hooks",        remove_mem_hooks,                METH_NOARGS,
     PyDoc_STR("Remove memory hooks.")},
    {"no_docstring",
        (PyCFunction)test_with_docstring, METH_NOARGS},
    {"docstring_empty",
        (PyCFunction)test_with_docstring, METH_NOARGS,
        docstring_empty},
    {"docstring_no_signature",
        (PyCFunction)test_with_docstring, METH_NOARGS,
        docstring_no_signature},
    {"docstring_with_invalid_signature",
        (PyCFunction)test_with_docstring, METH_NOARGS,
        docstring_with_invalid_signature},
    {"docstring_with_invalid_signature2",
        (PyCFunction)test_with_docstring, METH_NOARGS,
        docstring_with_invalid_signature2},
    {"docstring_with_signature",
        (PyCFunction)test_with_docstring, METH_NOARGS,
        docstring_with_signature},
    {"docstring_with_signature_but_no_doc",
        (PyCFunction)test_with_docstring, METH_NOARGS,
        docstring_with_signature_but_no_doc},
    {"docstring_with_signature_and_extra_newlines",
        (PyCFunction)test_with_docstring, METH_NOARGS,
        docstring_with_signature_and_extra_newlines},
    {"docstring_with_signature_with_defaults",
        (PyCFunction)test_with_docstring, METH_NOARGS,
        docstring_with_signature_with_defaults},
    {"call_in_temporary_c_thread", call_in_temporary_c_thread, METH_O,
     PyDoc_STR("set_error_class(error_class) -> None")},
    {"pymarshal_write_long_to_file",
        pymarshal_write_long_to_file, METH_VARARGS},
    {"pymarshal_write_object_to_file",
        pymarshal_write_object_to_file, METH_VARARGS},
    {"pymarshal_read_short_from_file",
        pymarshal_read_short_from_file, METH_VARARGS},
    {"pymarshal_read_long_from_file",
        pymarshal_read_long_from_file, METH_VARARGS},
    {"pymarshal_read_last_object_from_file",
        pymarshal_read_last_object_from_file, METH_VARARGS},
    {"pymarshal_read_object_from_file",
        pymarshal_read_object_from_file, METH_VARARGS},
    {"return_null_without_error", return_null_without_error, METH_NOARGS},
    {"return_result_with_error", return_result_with_error, METH_NOARGS},
    {"getitem_with_error", getitem_with_error, METH_VARARGS},
    {"Py_CompileString",     pycompilestring, METH_O},
    {"PyTime_FromSeconds", test_pytime_fromseconds,  METH_VARARGS},
    {"PyTime_FromSecondsObject", test_pytime_fromsecondsobject,  METH_VARARGS},
    {"PyTime_AsSecondsDouble", test_pytime_assecondsdouble, METH_VARARGS},
    {"PyTime_AsTimeval", test_PyTime_AsTimeval, METH_VARARGS},
    {"PyTime_AsTimeval_clamp", test_PyTime_AsTimeval_clamp, METH_VARARGS},
#ifdef HAVE_CLOCK_GETTIME
    {"PyTime_AsTimespec", test_PyTime_AsTimespec, METH_VARARGS},
    {"PyTime_AsTimespec_clamp", test_PyTime_AsTimespec_clamp, METH_VARARGS},
#endif
    {"PyTime_AsMilliseconds", test_PyTime_AsMilliseconds, METH_VARARGS},
    {"PyTime_AsMicroseconds", test_PyTime_AsMicroseconds, METH_VARARGS},
    {"pymem_buffer_overflow", pymem_buffer_overflow, METH_NOARGS},
    {"pymem_api_misuse", pymem_api_misuse, METH_NOARGS},
    {"pymem_malloc_without_gil", pymem_malloc_without_gil, METH_NOARGS},
    {"pymem_getallocatorsname", test_pymem_getallocatorsname, METH_NOARGS},
    {"check_pyobject_null_is_freed", check_pyobject_null_is_freed, METH_NOARGS},
    {"check_pyobject_uninitialized_is_freed", check_pyobject_uninitialized_is_freed, METH_NOARGS},
    {"check_pyobject_forbidden_bytes_is_freed", check_pyobject_forbidden_bytes_is_freed, METH_NOARGS},
    {"check_pyobject_freed_is_freed", check_pyobject_freed_is_freed, METH_NOARGS},
    {"pyobject_malloc_without_gil", pyobject_malloc_without_gil, METH_NOARGS},
    {"tracemalloc_track", tracemalloc_track, METH_VARARGS},
    {"tracemalloc_untrack", tracemalloc_untrack, METH_VARARGS},
    {"tracemalloc_get_traceback", tracemalloc_get_traceback, METH_VARARGS},
    {"dict_get_version", dict_get_version, METH_VARARGS},
    {"raise_SIGINT_then_send_None", raise_SIGINT_then_send_None, METH_VARARGS},
    {"stack_pointer", stack_pointer, METH_NOARGS},
#ifdef W_STOPCODE
    {"W_STOPCODE", py_w_stopcode, METH_VARARGS},
#endif
    {"get_mapping_keys", get_mapping_keys, METH_O},
    {"get_mapping_values", get_mapping_values, METH_O},
    {"get_mapping_items", get_mapping_items, METH_O},
    {"test_pythread_tss_key_state", test_pythread_tss_key_state, METH_VARARGS},
    {"hamt", new_hamt, METH_NOARGS},
    {"bad_get", _PyCFunction_CAST(bad_get), METH_FASTCALL},
#ifdef Py_REF_DEBUG
    {"negative_refcount", negative_refcount, METH_NOARGS},
#endif
    {"write_unraisable_exc", test_write_unraisable_exc, METH_VARARGS},
    {"sequence_getitem", sequence_getitem, METH_VARARGS},
    {"sequence_setitem", sequence_setitem, METH_VARARGS},
    {"sequence_delitem", sequence_delitem, METH_VARARGS},
    {"hasattr_string", hasattr_string, METH_VARARGS},
    {"meth_varargs", meth_varargs, METH_VARARGS},
    {"meth_varargs_keywords", _PyCFunction_CAST(meth_varargs_keywords), METH_VARARGS|METH_KEYWORDS},
    {"meth_o", meth_o, METH_O},
    {"meth_noargs", meth_noargs, METH_NOARGS},
    {"meth_fastcall", _PyCFunction_CAST(meth_fastcall), METH_FASTCALL},
    {"meth_fastcall_keywords", _PyCFunction_CAST(meth_fastcall_keywords), METH_FASTCALL|METH_KEYWORDS},
    {"pynumber_tobase", pynumber_tobase, METH_VARARGS},
    {"without_gc", without_gc, METH_O},
    {"test_set_type_size", test_set_type_size, METH_NOARGS},
    {"test_refcount_macros", test_refcount_macros, METH_NOARGS},
    {"test_refcount_funcs", test_refcount_funcs, METH_NOARGS},
    {"test_py_is_macros", test_py_is_macros, METH_NOARGS},
    {"test_py_is_funcs", test_py_is_funcs, METH_NOARGS},
    {"fatal_error", test_fatal_error, METH_VARARGS,
     PyDoc_STR("fatal_error(message, release_gil=False): call Py_FatalError(message)")},
    {"type_get_version", type_get_version, METH_O, PyDoc_STR("type->tp_version_tag")},
    {"test_tstate_capi", test_tstate_capi, METH_NOARGS, NULL},
    {"float_pack", test_float_pack, METH_VARARGS, NULL},
    {"float_unpack", test_float_unpack, METH_VARARGS, NULL},
    {"frame_getlocals", frame_getlocals, METH_O, NULL},
    {"frame_getglobals", frame_getglobals, METH_O, NULL},
    {"frame_getgenerator", frame_getgenerator, METH_O, NULL},
    {"frame_getbuiltins", frame_getbuiltins, METH_O, NULL},
    {"frame_getlasti", frame_getlasti, METH_O, NULL},
    {"eval_get_func_name", eval_get_func_name, METH_O, NULL},
    {"get_feature_macros", get_feature_macros, METH_NOARGS, NULL},
    {"test_code_api", test_code_api, METH_NOARGS, NULL},
    {"settrace_to_record", settrace_to_record, METH_O, NULL},
    {"test_macros", test_macros, METH_NOARGS, NULL},
    {"clear_managed_dict", clear_managed_dict, METH_O, NULL},
    {"add_dict_watcher", add_dict_watcher, METH_O, NULL},
    {"clear_dict_watcher", clear_dict_watcher, METH_O, NULL},
    {"watch_dict", watch_dict, METH_VARARGS, NULL},
    {"unwatch_dict", unwatch_dict, METH_VARARGS, NULL},
    {"get_dict_watcher_events", get_dict_watcher_events, METH_NOARGS, NULL},
    {"function_get_code", function_get_code, METH_O, NULL},
    {"function_get_globals", function_get_globals, METH_O, NULL},
    {"function_get_module", function_get_module, METH_O, NULL},
<<<<<<< HEAD
    {"function_get_defaults", function_get_defaults, METH_O, NULL},
    {"function_set_defaults", function_set_defaults, METH_VARARGS, NULL},
=======
    {"add_type_watcher", add_type_watcher, METH_O, NULL},
    {"clear_type_watcher", clear_type_watcher, METH_O, NULL},
    {"watch_type", watch_type, METH_VARARGS, NULL},
    {"unwatch_type", unwatch_type, METH_VARARGS, NULL},
    {"get_type_modified_events", get_type_modified_events, METH_NOARGS, NULL},
>>>>>>> 268129a7
    {NULL, NULL} /* sentinel */
};

typedef struct {
    char bool_member;
    char byte_member;
    unsigned char ubyte_member;
    short short_member;
    unsigned short ushort_member;
    int int_member;
    unsigned int uint_member;
    long long_member;
    unsigned long ulong_member;
    Py_ssize_t pyssizet_member;
    float float_member;
    double double_member;
    char inplace_member[6];
    long long longlong_member;
    unsigned long long ulonglong_member;
} all_structmembers;

typedef struct {
    PyObject_HEAD
    all_structmembers structmembers;
} test_structmembers;

static struct PyMemberDef test_members[] = {
    {"T_BOOL", T_BOOL, offsetof(test_structmembers, structmembers.bool_member), 0, NULL},
    {"T_BYTE", T_BYTE, offsetof(test_structmembers, structmembers.byte_member), 0, NULL},
    {"T_UBYTE", T_UBYTE, offsetof(test_structmembers, structmembers.ubyte_member), 0, NULL},
    {"T_SHORT", T_SHORT, offsetof(test_structmembers, structmembers.short_member), 0, NULL},
    {"T_USHORT", T_USHORT, offsetof(test_structmembers, structmembers.ushort_member), 0, NULL},
    {"T_INT", T_INT, offsetof(test_structmembers, structmembers.int_member), 0, NULL},
    {"T_UINT", T_UINT, offsetof(test_structmembers, structmembers.uint_member), 0, NULL},
    {"T_LONG", T_LONG, offsetof(test_structmembers, structmembers.long_member), 0, NULL},
    {"T_ULONG", T_ULONG, offsetof(test_structmembers, structmembers.ulong_member), 0, NULL},
    {"T_PYSSIZET", T_PYSSIZET, offsetof(test_structmembers, structmembers.pyssizet_member), 0, NULL},
    {"T_FLOAT", T_FLOAT, offsetof(test_structmembers, structmembers.float_member), 0, NULL},
    {"T_DOUBLE", T_DOUBLE, offsetof(test_structmembers, structmembers.double_member), 0, NULL},
    {"T_STRING_INPLACE", T_STRING_INPLACE, offsetof(test_structmembers, structmembers.inplace_member), 0, NULL},
    {"T_LONGLONG", T_LONGLONG, offsetof(test_structmembers, structmembers.longlong_member), 0, NULL},
    {"T_ULONGLONG", T_ULONGLONG, offsetof(test_structmembers, structmembers.ulonglong_member), 0, NULL},
    {NULL}
};


static PyObject *
test_structmembers_new(PyTypeObject *type, PyObject *args, PyObject *kwargs)
{
    static char *keywords[] = {
        "T_BOOL", "T_BYTE", "T_UBYTE", "T_SHORT", "T_USHORT",
        "T_INT", "T_UINT", "T_LONG", "T_ULONG", "T_PYSSIZET",
        "T_FLOAT", "T_DOUBLE", "T_STRING_INPLACE",
        "T_LONGLONG", "T_ULONGLONG",
        NULL};
    static const char fmt[] = "|bbBhHiIlknfds#LK";
    test_structmembers *ob;
    const char *s = NULL;
    Py_ssize_t string_len = 0;
    ob = PyObject_New(test_structmembers, type);
    if (ob == NULL)
        return NULL;
    memset(&ob->structmembers, 0, sizeof(all_structmembers));
    if (!PyArg_ParseTupleAndKeywords(args, kwargs, fmt, keywords,
                                     &ob->structmembers.bool_member,
                                     &ob->structmembers.byte_member,
                                     &ob->structmembers.ubyte_member,
                                     &ob->structmembers.short_member,
                                     &ob->structmembers.ushort_member,
                                     &ob->structmembers.int_member,
                                     &ob->structmembers.uint_member,
                                     &ob->structmembers.long_member,
                                     &ob->structmembers.ulong_member,
                                     &ob->structmembers.pyssizet_member,
                                     &ob->structmembers.float_member,
                                     &ob->structmembers.double_member,
                                     &s, &string_len
                                     , &ob->structmembers.longlong_member,
                                     &ob->structmembers.ulonglong_member
        )) {
        Py_DECREF(ob);
        return NULL;
    }
    if (s != NULL) {
        if (string_len > 5) {
            Py_DECREF(ob);
            PyErr_SetString(PyExc_ValueError, "string too long");
            return NULL;
        }
        strcpy(ob->structmembers.inplace_member, s);
    }
    else {
        strcpy(ob->structmembers.inplace_member, "");
    }
    return (PyObject *)ob;
}

static void
test_structmembers_free(PyObject *ob)
{
    PyObject_Free(ob);
}

static PyTypeObject test_structmembersType = {
    PyVarObject_HEAD_INIT(NULL, 0)
    "test_structmembersType",
    sizeof(test_structmembers),         /* tp_basicsize */
    0,                                  /* tp_itemsize */
    test_structmembers_free,            /* destructor tp_dealloc */
    0,                                  /* tp_vectorcall_offset */
    0,                                  /* tp_getattr */
    0,                                  /* tp_setattr */
    0,                                  /* tp_as_async */
    0,                                  /* tp_repr */
    0,                                  /* tp_as_number */
    0,                                  /* tp_as_sequence */
    0,                                  /* tp_as_mapping */
    0,                                  /* tp_hash */
    0,                                  /* tp_call */
    0,                                  /* tp_str */
    PyObject_GenericGetAttr,            /* tp_getattro */
    PyObject_GenericSetAttr,            /* tp_setattro */
    0,                                  /* tp_as_buffer */
    0,                                  /* tp_flags */
    "Type containing all structmember types",
    0,                                  /* traverseproc tp_traverse */
    0,                                  /* tp_clear */
    0,                                  /* tp_richcompare */
    0,                                  /* tp_weaklistoffset */
    0,                                  /* tp_iter */
    0,                                  /* tp_iternext */
    0,                                  /* tp_methods */
    test_members,                       /* tp_members */
    0,
    0,
    0,
    0,
    0,
    0,
    0,
    0,
    test_structmembers_new,             /* tp_new */
};


typedef struct {
    PyObject_HEAD
} matmulObject;

static PyObject *
matmulType_matmul(PyObject *self, PyObject *other)
{
    return Py_BuildValue("(sOO)", "matmul", self, other);
}

static PyObject *
matmulType_imatmul(PyObject *self, PyObject *other)
{
    return Py_BuildValue("(sOO)", "imatmul", self, other);
}

static void
matmulType_dealloc(PyObject *self)
{
    Py_TYPE(self)->tp_free(self);
}

static PyNumberMethods matmulType_as_number = {
    0,                          /* nb_add */
    0,                          /* nb_subtract */
    0,                          /* nb_multiply */
    0,                          /* nb_remainde r*/
    0,                          /* nb_divmod */
    0,                          /* nb_power */
    0,                          /* nb_negative */
    0,                          /* tp_positive */
    0,                          /* tp_absolute */
    0,                          /* tp_bool */
    0,                          /* nb_invert */
    0,                          /* nb_lshift */
    0,                          /* nb_rshift */
    0,                          /* nb_and */
    0,                          /* nb_xor */
    0,                          /* nb_or */
    0,                          /* nb_int */
    0,                          /* nb_reserved */
    0,                          /* nb_float */
    0,                          /* nb_inplace_add */
    0,                          /* nb_inplace_subtract */
    0,                          /* nb_inplace_multiply */
    0,                          /* nb_inplace_remainder */
    0,                          /* nb_inplace_power */
    0,                          /* nb_inplace_lshift */
    0,                          /* nb_inplace_rshift */
    0,                          /* nb_inplace_and */
    0,                          /* nb_inplace_xor */
    0,                          /* nb_inplace_or */
    0,                          /* nb_floor_divide */
    0,                          /* nb_true_divide */
    0,                          /* nb_inplace_floor_divide */
    0,                          /* nb_inplace_true_divide */
    0,                          /* nb_index */
    matmulType_matmul,        /* nb_matrix_multiply */
    matmulType_imatmul        /* nb_matrix_inplace_multiply */
};

static PyTypeObject matmulType = {
    PyVarObject_HEAD_INIT(NULL, 0)
    "matmulType",
    sizeof(matmulObject),               /* tp_basicsize */
    0,                                  /* tp_itemsize */
    matmulType_dealloc,                 /* destructor tp_dealloc */
    0,                                  /* tp_vectorcall_offset */
    0,                                  /* tp_getattr */
    0,                                  /* tp_setattr */
    0,                                  /* tp_as_async */
    0,                                  /* tp_repr */
    &matmulType_as_number,              /* tp_as_number */
    0,                                  /* tp_as_sequence */
    0,                                  /* tp_as_mapping */
    0,                                  /* tp_hash */
    0,                                  /* tp_call */
    0,                                  /* tp_str */
    PyObject_GenericGetAttr,            /* tp_getattro */
    PyObject_GenericSetAttr,            /* tp_setattro */
    0,                                  /* tp_as_buffer */
    0,                                  /* tp_flags */
    "C level type with matrix operations defined",
    0,                                  /* traverseproc tp_traverse */
    0,                                  /* tp_clear */
    0,                                  /* tp_richcompare */
    0,                                  /* tp_weaklistoffset */
    0,                                  /* tp_iter */
    0,                                  /* tp_iternext */
    0,                                  /* tp_methods */
    0,                                  /* tp_members */
    0,
    0,
    0,
    0,
    0,
    0,
    0,
    0,
    PyType_GenericNew,                  /* tp_new */
    PyObject_Del,                       /* tp_free */
};

typedef struct {
    PyObject_HEAD
} ipowObject;

static PyObject *
ipowType_ipow(PyObject *self, PyObject *other, PyObject *mod)
{
    return Py_BuildValue("OO", other, mod);
}

static PyNumberMethods ipowType_as_number = {
    .nb_inplace_power = ipowType_ipow
};

static PyTypeObject ipowType = {
    PyVarObject_HEAD_INIT(NULL, 0)
    .tp_name = "ipowType",
    .tp_basicsize = sizeof(ipowObject),
    .tp_as_number = &ipowType_as_number,
    .tp_new = PyType_GenericNew
};

typedef struct {
    PyObject_HEAD
    PyObject *ao_iterator;
} awaitObject;


static PyObject *
awaitObject_new(PyTypeObject *type, PyObject *args, PyObject *kwds)
{
    PyObject *v;
    awaitObject *ao;

    if (!PyArg_UnpackTuple(args, "awaitObject", 1, 1, &v))
        return NULL;

    ao = (awaitObject *)type->tp_alloc(type, 0);
    if (ao == NULL) {
        return NULL;
    }

    Py_INCREF(v);
    ao->ao_iterator = v;

    return (PyObject *)ao;
}


static void
awaitObject_dealloc(awaitObject *ao)
{
    Py_CLEAR(ao->ao_iterator);
    Py_TYPE(ao)->tp_free(ao);
}


static PyObject *
awaitObject_await(awaitObject *ao)
{
    Py_INCREF(ao->ao_iterator);
    return ao->ao_iterator;
}

static PyAsyncMethods awaitType_as_async = {
    (unaryfunc)awaitObject_await,           /* am_await */
    0,                                      /* am_aiter */
    0,                                      /* am_anext */
    0,                                      /* am_send  */
};


static PyTypeObject awaitType = {
    PyVarObject_HEAD_INIT(NULL, 0)
    "awaitType",
    sizeof(awaitObject),                /* tp_basicsize */
    0,                                  /* tp_itemsize */
    (destructor)awaitObject_dealloc,    /* destructor tp_dealloc */
    0,                                  /* tp_vectorcall_offset */
    0,                                  /* tp_getattr */
    0,                                  /* tp_setattr */
    &awaitType_as_async,                /* tp_as_async */
    0,                                  /* tp_repr */
    0,                                  /* tp_as_number */
    0,                                  /* tp_as_sequence */
    0,                                  /* tp_as_mapping */
    0,                                  /* tp_hash */
    0,                                  /* tp_call */
    0,                                  /* tp_str */
    PyObject_GenericGetAttr,            /* tp_getattro */
    PyObject_GenericSetAttr,            /* tp_setattro */
    0,                                  /* tp_as_buffer */
    0,                                  /* tp_flags */
    "C level type with tp_as_async",
    0,                                  /* traverseproc tp_traverse */
    0,                                  /* tp_clear */
    0,                                  /* tp_richcompare */
    0,                                  /* tp_weaklistoffset */
    0,                                  /* tp_iter */
    0,                                  /* tp_iternext */
    0,                                  /* tp_methods */
    0,                                  /* tp_members */
    0,
    0,
    0,
    0,
    0,
    0,
    0,
    0,
    awaitObject_new,                    /* tp_new */
    PyObject_Del,                       /* tp_free */
};


static int recurse_infinitely_error_init(PyObject *, PyObject *, PyObject *);

static PyTypeObject PyRecursingInfinitelyError_Type = {
    PyVarObject_HEAD_INIT(NULL, 0)
    "RecursingInfinitelyError",   /* tp_name */
    sizeof(PyBaseExceptionObject), /* tp_basicsize */
    0,                          /* tp_itemsize */
    0,                          /* tp_dealloc */
    0,                          /* tp_vectorcall_offset */
    0,                          /* tp_getattr */
    0,                          /* tp_setattr */
    0,                          /* tp_as_async */
    0,                          /* tp_repr */
    0,                          /* tp_as_number */
    0,                          /* tp_as_sequence */
    0,                          /* tp_as_mapping */
    0,                          /* tp_hash */
    0,                          /* tp_call */
    0,                          /* tp_str */
    0,                          /* tp_getattro */
    0,                          /* tp_setattro */
    0,                          /* tp_as_buffer */
    Py_TPFLAGS_DEFAULT | Py_TPFLAGS_BASETYPE, /* tp_flags */
    PyDoc_STR("Instantiating this exception starts infinite recursion."), /* tp_doc */
    0,                          /* tp_traverse */
    0,                          /* tp_clear */
    0,                          /* tp_richcompare */
    0,                          /* tp_weaklistoffset */
    0,                          /* tp_iter */
    0,                          /* tp_iternext */
    0,                          /* tp_methods */
    0,                          /* tp_members */
    0,                          /* tp_getset */
    0,                          /* tp_base */
    0,                          /* tp_dict */
    0,                          /* tp_descr_get */
    0,                          /* tp_descr_set */
    0,                          /* tp_dictoffset */
    (initproc)recurse_infinitely_error_init, /* tp_init */
    0,                          /* tp_alloc */
    0,                          /* tp_new */
};

static int
recurse_infinitely_error_init(PyObject *self, PyObject *args, PyObject *kwds)
{
    PyObject *type = (PyObject *)&PyRecursingInfinitelyError_Type;

    /* Instantiating this exception starts infinite recursion. */
    Py_INCREF(type);
    PyErr_SetObject(type, NULL);
    return -1;
}


/* Test bpo-35983: create a subclass of "list" which checks that instances
 * are not deallocated twice */

typedef struct {
    PyListObject list;
    int deallocated;
} MyListObject;

static PyObject *
MyList_new(PyTypeObject *type, PyObject *args, PyObject *kwds)
{
    PyObject* op = PyList_Type.tp_new(type, args, kwds);
    ((MyListObject*)op)->deallocated = 0;
    return op;
}

void
MyList_dealloc(MyListObject* op)
{
    if (op->deallocated) {
        /* We cannot raise exceptions here but we still want the testsuite
         * to fail when we hit this */
        Py_FatalError("MyList instance deallocated twice");
    }
    op->deallocated = 1;
    PyList_Type.tp_dealloc((PyObject *)op);
}

static PyTypeObject MyList_Type = {
    PyVarObject_HEAD_INIT(NULL, 0)
    "MyList",
    sizeof(MyListObject),
    0,
    (destructor)MyList_dealloc,                 /* tp_dealloc */
    0,                                          /* tp_vectorcall_offset */
    0,                                          /* tp_getattr */
    0,                                          /* tp_setattr */
    0,                                          /* tp_as_async */
    0,                                          /* tp_repr */
    0,                                          /* tp_as_number */
    0,                                          /* tp_as_sequence */
    0,                                          /* tp_as_mapping */
    0,                                          /* tp_hash */
    0,                                          /* tp_call */
    0,                                          /* tp_str */
    0,                                          /* tp_getattro */
    0,                                          /* tp_setattro */
    0,                                          /* tp_as_buffer */
    Py_TPFLAGS_DEFAULT | Py_TPFLAGS_BASETYPE,   /* tp_flags */
    0,                                          /* tp_doc */
    0,                                          /* tp_traverse */
    0,                                          /* tp_clear */
    0,                                          /* tp_richcompare */
    0,                                          /* tp_weaklistoffset */
    0,                                          /* tp_iter */
    0,                                          /* tp_iternext */
    0,                                          /* tp_methods */
    0,                                          /* tp_members */
    0,                                          /* tp_getset */
    0,  /* &PyList_Type */                      /* tp_base */
    0,                                          /* tp_dict */
    0,                                          /* tp_descr_get */
    0,                                          /* tp_descr_set */
    0,                                          /* tp_dictoffset */
    0,                                          /* tp_init */
    0,                                          /* tp_alloc */
    MyList_new,                                 /* tp_new */
};


/* Test PEP 560 */

typedef struct {
    PyObject_HEAD
    PyObject *item;
} PyGenericAliasObject;

static void
generic_alias_dealloc(PyGenericAliasObject *self)
{
    Py_CLEAR(self->item);
    Py_TYPE(self)->tp_free((PyObject *)self);
}

static PyObject *
generic_alias_mro_entries(PyGenericAliasObject *self, PyObject *bases)
{
    return PyTuple_Pack(1, self->item);
}

static PyMethodDef generic_alias_methods[] = {
    {"__mro_entries__", _PyCFunction_CAST(generic_alias_mro_entries), METH_O, NULL},
    {NULL}  /* sentinel */
};

static PyTypeObject GenericAlias_Type = {
    PyVarObject_HEAD_INIT(NULL, 0)
    "GenericAlias",
    sizeof(PyGenericAliasObject),
    0,
    .tp_dealloc = (destructor)generic_alias_dealloc,
    .tp_flags = Py_TPFLAGS_DEFAULT | Py_TPFLAGS_BASETYPE,
    .tp_methods = generic_alias_methods,
};

static PyObject *
generic_alias_new(PyObject *item)
{
    PyGenericAliasObject *o = PyObject_New(PyGenericAliasObject, &GenericAlias_Type);
    if (o == NULL) {
        return NULL;
    }
    Py_INCREF(item);
    o->item = item;
    return (PyObject*) o;
}

typedef struct {
    PyObject_HEAD
} PyGenericObject;

static PyObject *
generic_class_getitem(PyObject *type, PyObject *item)
{
    return generic_alias_new(item);
}

static PyMethodDef generic_methods[] = {
    {"__class_getitem__", generic_class_getitem, METH_O|METH_CLASS, NULL},
    {NULL}  /* sentinel */
};

static PyTypeObject Generic_Type = {
    PyVarObject_HEAD_INIT(NULL, 0)
    "Generic",
    sizeof(PyGenericObject),
    0,
    .tp_flags = Py_TPFLAGS_DEFAULT | Py_TPFLAGS_BASETYPE,
    .tp_methods = generic_methods,
};

static PyMethodDef meth_instance_methods[] = {
    {"meth_varargs", meth_varargs, METH_VARARGS},
    {"meth_varargs_keywords", _PyCFunction_CAST(meth_varargs_keywords), METH_VARARGS|METH_KEYWORDS},
    {"meth_o", meth_o, METH_O},
    {"meth_noargs", meth_noargs, METH_NOARGS},
    {"meth_fastcall", _PyCFunction_CAST(meth_fastcall), METH_FASTCALL},
    {"meth_fastcall_keywords", _PyCFunction_CAST(meth_fastcall_keywords), METH_FASTCALL|METH_KEYWORDS},
    {NULL, NULL} /* sentinel */
};


static PyTypeObject MethInstance_Type = {
    PyVarObject_HEAD_INIT(NULL, 0)
    "MethInstance",
    sizeof(PyObject),
    .tp_new = PyType_GenericNew,
    .tp_flags = Py_TPFLAGS_DEFAULT,
    .tp_methods = meth_instance_methods,
    .tp_doc = (char*)PyDoc_STR(
        "Class with normal (instance) methods to test calling conventions"),
};

static PyMethodDef meth_class_methods[] = {
    {"meth_varargs", meth_varargs, METH_VARARGS|METH_CLASS},
    {"meth_varargs_keywords", _PyCFunction_CAST(meth_varargs_keywords), METH_VARARGS|METH_KEYWORDS|METH_CLASS},
    {"meth_o", meth_o, METH_O|METH_CLASS},
    {"meth_noargs", meth_noargs, METH_NOARGS|METH_CLASS},
    {"meth_fastcall", _PyCFunction_CAST(meth_fastcall), METH_FASTCALL|METH_CLASS},
    {"meth_fastcall_keywords", _PyCFunction_CAST(meth_fastcall_keywords), METH_FASTCALL|METH_KEYWORDS|METH_CLASS},
    {NULL, NULL} /* sentinel */
};


static PyTypeObject MethClass_Type = {
    PyVarObject_HEAD_INIT(NULL, 0)
    "MethClass",
    sizeof(PyObject),
    .tp_new = PyType_GenericNew,
    .tp_flags = Py_TPFLAGS_DEFAULT,
    .tp_methods = meth_class_methods,
    .tp_doc = PyDoc_STR(
        "Class with class methods to test calling conventions"),
};

static PyMethodDef meth_static_methods[] = {
    {"meth_varargs", meth_varargs, METH_VARARGS|METH_STATIC},
    {"meth_varargs_keywords", _PyCFunction_CAST(meth_varargs_keywords), METH_VARARGS|METH_KEYWORDS|METH_STATIC},
    {"meth_o", meth_o, METH_O|METH_STATIC},
    {"meth_noargs", meth_noargs, METH_NOARGS|METH_STATIC},
    {"meth_fastcall", _PyCFunction_CAST(meth_fastcall), METH_FASTCALL|METH_STATIC},
    {"meth_fastcall_keywords", _PyCFunction_CAST(meth_fastcall_keywords), METH_FASTCALL|METH_KEYWORDS|METH_STATIC},
    {NULL, NULL} /* sentinel */
};


static PyTypeObject MethStatic_Type = {
    PyVarObject_HEAD_INIT(NULL, 0)
    "MethStatic",
    sizeof(PyObject),
    .tp_new = PyType_GenericNew,
    .tp_flags = Py_TPFLAGS_DEFAULT,
    .tp_methods = meth_static_methods,
    .tp_doc = PyDoc_STR(
        "Class with static methods to test calling conventions"),
};

/* ContainerNoGC -- a simple container without GC methods */

typedef struct {
    PyObject_HEAD
    PyObject *value;
} ContainerNoGCobject;

static PyObject *
ContainerNoGC_new(PyTypeObject *type, PyObject *args, PyObject *kwargs)
{
    PyObject *value;
    char *names[] = {"value", NULL};
    if (!PyArg_ParseTupleAndKeywords(args, kwargs, "O", names, &value)) {
        return NULL;
    }
    PyObject *self = type->tp_alloc(type, 0);
    if (self == NULL) {
        return NULL;
    }
    Py_INCREF(value);
    ((ContainerNoGCobject *)self)->value = value;
    return self;
}

static void
ContainerNoGC_dealloc(ContainerNoGCobject *self)
{
    Py_DECREF(self->value);
    Py_TYPE(self)->tp_free((PyObject *)self);
}

static PyMemberDef ContainerNoGC_members[] = {
    {"value", T_OBJECT, offsetof(ContainerNoGCobject, value), READONLY,
     PyDoc_STR("a container value for test purposes")},
    {0}
};

static PyTypeObject ContainerNoGC_type = {
    PyVarObject_HEAD_INIT(NULL, 0)
    "_testcapi.ContainerNoGC",
    sizeof(ContainerNoGCobject),
    .tp_dealloc = (destructor)ContainerNoGC_dealloc,
    .tp_flags = Py_TPFLAGS_DEFAULT | Py_TPFLAGS_BASETYPE,
    .tp_members = ContainerNoGC_members,
    .tp_new = ContainerNoGC_new,
};


static struct PyModuleDef _testcapimodule = {
    PyModuleDef_HEAD_INIT,
    "_testcapi",
    NULL,
    -1,
    TestMethods,
    NULL,
    NULL,
    NULL,
    NULL
};

/* Per PEP 489, this module will not be converted to multi-phase initialization
 */

PyMODINIT_FUNC
PyInit__testcapi(void)
{
    PyObject *m;

    m = PyModule_Create(&_testcapimodule);
    if (m == NULL)
        return NULL;

    Py_SET_TYPE(&_HashInheritanceTester_Type, &PyType_Type);

    Py_SET_TYPE(&test_structmembersType, &PyType_Type);
    Py_INCREF(&test_structmembersType);
    /* don't use a name starting with "test", since we don't want
       test_capi to automatically call this */
    PyModule_AddObject(m, "_test_structmembersType", (PyObject *)&test_structmembersType);
    if (PyType_Ready(&matmulType) < 0)
        return NULL;
    Py_INCREF(&matmulType);
    PyModule_AddObject(m, "matmulType", (PyObject *)&matmulType);
    if (PyType_Ready(&ipowType) < 0) {
        return NULL;
    }
    Py_INCREF(&ipowType);
    PyModule_AddObject(m, "ipowType", (PyObject *)&ipowType);

    if (PyType_Ready(&awaitType) < 0)
        return NULL;
    Py_INCREF(&awaitType);
    PyModule_AddObject(m, "awaitType", (PyObject *)&awaitType);

    MyList_Type.tp_base = &PyList_Type;
    if (PyType_Ready(&MyList_Type) < 0)
        return NULL;
    Py_INCREF(&MyList_Type);
    PyModule_AddObject(m, "MyList", (PyObject *)&MyList_Type);

    if (PyType_Ready(&GenericAlias_Type) < 0)
        return NULL;
    Py_INCREF(&GenericAlias_Type);
    PyModule_AddObject(m, "GenericAlias", (PyObject *)&GenericAlias_Type);

    if (PyType_Ready(&Generic_Type) < 0)
        return NULL;
    Py_INCREF(&Generic_Type);
    PyModule_AddObject(m, "Generic", (PyObject *)&Generic_Type);

    if (PyType_Ready(&MethInstance_Type) < 0)
        return NULL;
    Py_INCREF(&MethInstance_Type);
    PyModule_AddObject(m, "MethInstance", (PyObject *)&MethInstance_Type);

    if (PyType_Ready(&MethClass_Type) < 0)
        return NULL;
    Py_INCREF(&MethClass_Type);
    PyModule_AddObject(m, "MethClass", (PyObject *)&MethClass_Type);

    if (PyType_Ready(&MethStatic_Type) < 0)
        return NULL;
    Py_INCREF(&MethStatic_Type);
    PyModule_AddObject(m, "MethStatic", (PyObject *)&MethStatic_Type);

    PyRecursingInfinitelyError_Type.tp_base = (PyTypeObject *)PyExc_Exception;
    if (PyType_Ready(&PyRecursingInfinitelyError_Type) < 0) {
        return NULL;
    }
    Py_INCREF(&PyRecursingInfinitelyError_Type);
    PyModule_AddObject(m, "RecursingInfinitelyError",
                       (PyObject *)&PyRecursingInfinitelyError_Type);

    PyModule_AddObject(m, "CHAR_MAX", PyLong_FromLong(CHAR_MAX));
    PyModule_AddObject(m, "CHAR_MIN", PyLong_FromLong(CHAR_MIN));
    PyModule_AddObject(m, "UCHAR_MAX", PyLong_FromLong(UCHAR_MAX));
    PyModule_AddObject(m, "SHRT_MAX", PyLong_FromLong(SHRT_MAX));
    PyModule_AddObject(m, "SHRT_MIN", PyLong_FromLong(SHRT_MIN));
    PyModule_AddObject(m, "USHRT_MAX", PyLong_FromLong(USHRT_MAX));
    PyModule_AddObject(m, "INT_MAX",  PyLong_FromLong(INT_MAX));
    PyModule_AddObject(m, "INT_MIN",  PyLong_FromLong(INT_MIN));
    PyModule_AddObject(m, "UINT_MAX",  PyLong_FromUnsignedLong(UINT_MAX));
    PyModule_AddObject(m, "LONG_MAX", PyLong_FromLong(LONG_MAX));
    PyModule_AddObject(m, "LONG_MIN", PyLong_FromLong(LONG_MIN));
    PyModule_AddObject(m, "ULONG_MAX", PyLong_FromUnsignedLong(ULONG_MAX));
    PyModule_AddObject(m, "FLT_MAX", PyFloat_FromDouble(FLT_MAX));
    PyModule_AddObject(m, "FLT_MIN", PyFloat_FromDouble(FLT_MIN));
    PyModule_AddObject(m, "DBL_MAX", PyFloat_FromDouble(DBL_MAX));
    PyModule_AddObject(m, "DBL_MIN", PyFloat_FromDouble(DBL_MIN));
    PyModule_AddObject(m, "LLONG_MAX", PyLong_FromLongLong(LLONG_MAX));
    PyModule_AddObject(m, "LLONG_MIN", PyLong_FromLongLong(LLONG_MIN));
    PyModule_AddObject(m, "ULLONG_MAX", PyLong_FromUnsignedLongLong(ULLONG_MAX));
    PyModule_AddObject(m, "PY_SSIZE_T_MAX", PyLong_FromSsize_t(PY_SSIZE_T_MAX));
    PyModule_AddObject(m, "PY_SSIZE_T_MIN", PyLong_FromSsize_t(PY_SSIZE_T_MIN));
    PyModule_AddObject(m, "SIZEOF_TIME_T", PyLong_FromSsize_t(sizeof(time_t)));
    PyModule_AddObject(m, "Py_Version", PyLong_FromUnsignedLong(Py_Version));
    Py_INCREF(&PyInstanceMethod_Type);
    PyModule_AddObject(m, "instancemethod", (PyObject *)&PyInstanceMethod_Type);

    PyModule_AddIntConstant(m, "the_number_three", 3);
    PyObject *v;
#ifdef WITH_PYMALLOC
    v = Py_True;
#else
    v = Py_False;
#endif
    Py_INCREF(v);
    PyModule_AddObject(m, "WITH_PYMALLOC", v);

    TestError = PyErr_NewException("_testcapi.error", NULL, NULL);
    Py_INCREF(TestError);
    PyModule_AddObject(m, "error", TestError);

    if (PyType_Ready(&ContainerNoGC_type) < 0) {
        return NULL;
    }
    Py_INCREF(&ContainerNoGC_type);
    if (PyModule_AddObject(m, "ContainerNoGC",
                           (PyObject *) &ContainerNoGC_type) < 0)
        return NULL;

    /* Include tests from the _testcapi/ directory */
    if (_PyTestCapi_Init_Vectorcall(m) < 0) {
        return NULL;
    }
    if (_PyTestCapi_Init_Heaptype(m) < 0) {
        return NULL;
    }
    if (_PyTestCapi_Init_Unicode(m) < 0) {
        return NULL;
    }

#ifndef LIMITED_API_AVAILABLE
    PyModule_AddObjectRef(m, "LIMITED_API_AVAILABLE", Py_False);
#else
    PyModule_AddObjectRef(m, "LIMITED_API_AVAILABLE", Py_True);
    if (_PyTestCapi_Init_VectorcallLimited(m) < 0) {
        return NULL;
    }
#endif

    PyState_AddModule(m, &_testcapimodule);
    return m;
}

/* Test the C API exposed when PY_SSIZE_T_CLEAN is not defined */

#undef Py_BuildValue
PyAPI_FUNC(PyObject *) Py_BuildValue(const char *, ...);

static PyObject *
test_buildvalue_issue38913(PyObject *self, PyObject *Py_UNUSED(ignored))
{
    PyObject *res;
    const char str[] = "string";
    const Py_UNICODE unicode[] = L"unicode";
    assert(!PyErr_Occurred());

    res = Py_BuildValue("(s#O)", str, 1, Py_None);
    assert(res == NULL);
    if (!PyErr_ExceptionMatches(PyExc_SystemError)) {
        return NULL;
    }
    PyErr_Clear();

    res = Py_BuildValue("(z#O)", str, 1, Py_None);
    assert(res == NULL);
    if (!PyErr_ExceptionMatches(PyExc_SystemError)) {
        return NULL;
    }
    PyErr_Clear();

    res = Py_BuildValue("(y#O)", str, 1, Py_None);
    assert(res == NULL);
    if (!PyErr_ExceptionMatches(PyExc_SystemError)) {
        return NULL;
    }
    PyErr_Clear();

    res = Py_BuildValue("(u#O)", unicode, 1, Py_None);
    assert(res == NULL);
    if (!PyErr_ExceptionMatches(PyExc_SystemError)) {
        return NULL;
    }
    PyErr_Clear();

    Py_RETURN_NONE;
}

#undef PyArg_ParseTupleAndKeywords
PyAPI_FUNC(int) PyArg_ParseTupleAndKeywords(PyObject *, PyObject *,
                                            const char *, char **, ...);

static PyObject *
getargs_s_hash_int(PyObject *self, PyObject *args, PyObject *kwargs)
{
    static char *keywords[] = {"", "", "x", NULL};
    Py_buffer buf = {NULL};
    const char *s;
    int len;
    int i = 0;
    if (!PyArg_ParseTupleAndKeywords(args, kwargs, "w*|s#i", keywords, &buf, &s, &len, &i))
        return NULL;
    PyBuffer_Release(&buf);
    Py_RETURN_NONE;
}

static PyObject *
getargs_s_hash_int2(PyObject *self, PyObject *args, PyObject *kwargs)
{
    static char *keywords[] = {"", "", "x", NULL};
    Py_buffer buf = {NULL};
    const char *s;
    int len;
    int i = 0;
    if (!PyArg_ParseTupleAndKeywords(args, kwargs, "w*|(s#)i", keywords, &buf, &s, &len, &i))
        return NULL;
    PyBuffer_Release(&buf);
    Py_RETURN_NONE;
}<|MERGE_RESOLUTION|>--- conflicted
+++ resolved
@@ -6130,16 +6130,13 @@
     {"function_get_code", function_get_code, METH_O, NULL},
     {"function_get_globals", function_get_globals, METH_O, NULL},
     {"function_get_module", function_get_module, METH_O, NULL},
-<<<<<<< HEAD
     {"function_get_defaults", function_get_defaults, METH_O, NULL},
     {"function_set_defaults", function_set_defaults, METH_VARARGS, NULL},
-=======
     {"add_type_watcher", add_type_watcher, METH_O, NULL},
     {"clear_type_watcher", clear_type_watcher, METH_O, NULL},
     {"watch_type", watch_type, METH_VARARGS, NULL},
     {"unwatch_type", unwatch_type, METH_VARARGS, NULL},
     {"get_type_modified_events", get_type_modified_events, METH_NOARGS, NULL},
->>>>>>> 268129a7
     {NULL, NULL} /* sentinel */
 };
 
