#include "Python.h"
#include "pycore_gc.h"            // PyGC_Head
#include "pycore_pymem.h"         // _Py_tracemalloc_config
#include "pycore_traceback.h"
#include "pycore_hashtable.h"
#include "frameobject.h"          // PyFrame_GetBack()

#include "clinic/_tracemalloc.c.h"
/*[clinic input]
module _tracemalloc
[clinic start generated code]*/
/*[clinic end generated code: output=da39a3ee5e6b4b0d input=708a98302fc46e5f]*/

/* Trace memory blocks allocated by PyMem_RawMalloc() */
#define TRACE_RAW_MALLOC

/* Forward declaration */
static void tracemalloc_stop(void);
static void* raw_malloc(size_t size);
static void raw_free(void *ptr);

#ifdef Py_DEBUG
#  define TRACE_DEBUG
#endif

#define TO_PTR(key) ((const void *)(uintptr_t)(key))
#define FROM_PTR(key) ((uintptr_t)(key))

/* Protected by the GIL */
static struct {
    PyMemAllocatorEx mem;
    PyMemAllocatorEx raw;
    PyMemAllocatorEx obj;
} allocators;


#if defined(TRACE_RAW_MALLOC)
/* This lock is needed because tracemalloc_free() is called without
   the GIL held from PyMem_RawFree(). It cannot acquire the lock because it
   would introduce a deadlock in _PyThreadState_DeleteCurrent(). */
static PyThread_type_lock tables_lock;
#  define TABLES_LOCK() PyThread_acquire_lock(tables_lock, 1)
#  define TABLES_UNLOCK() PyThread_release_lock(tables_lock)
#else
   /* variables are protected by the GIL */
#  define TABLES_LOCK()
#  define TABLES_UNLOCK()
#endif


#define DEFAULT_DOMAIN 0

<<<<<<< HEAD
/* Pack the pointer_t structure to reduce the memory footprint. */
#if defined(_MSC_VER)
#pragma pack(push, 4)
#endif
typedef struct
#ifdef __GNUC__
__attribute__((packed))
#endif
{
    uintptr_t ptr;
    unsigned int domain;
} pointer_t;
#ifdef _MSC_VER
#pragma pack(pop)
#endif

=======
>>>>>>> b40e4343
/* Pack the frame_t structure to reduce the memory footprint on 64-bit
architectures: 12 bytes instead of 16. */
#if defined(_MSC_VER)
#pragma pack(push, 4)
#endif
typedef struct
#ifdef __GNUC__
__attribute__((packed))
#endif
{
    /* filename cannot be NULL: "<unknown>" is used if the Python frame
       filename is NULL */
    PyObject *filename;
    unsigned int lineno;
} frame_t;
#ifdef _MSC_VER
#pragma pack(pop)
#endif


typedef struct {
    Py_uhash_t hash;
    /* Number of frames stored */
    uint16_t nframe;
    /* Total number of frames the traceback had */
    uint16_t total_nframe;
    frame_t frames[1];
} traceback_t;

#define TRACEBACK_SIZE(NFRAME) \
        (sizeof(traceback_t) + sizeof(frame_t) * (NFRAME - 1))

/* The maximum number of frames is either:
 - The maximum number of frames we can store in `traceback_t.nframe`
 - The maximum memory size_t we can allocate */
static const unsigned long MAX_NFRAME = Py_MIN(UINT16_MAX, ((SIZE_MAX - sizeof(traceback_t)) / sizeof(frame_t) + 1));


static PyObject *unknown_filename = NULL;
static traceback_t tracemalloc_empty_traceback;

/* Trace of a memory block */
typedef struct {
    /* Size of the memory block in bytes */
    size_t size;

    /* Traceback where the memory block was allocated */
    traceback_t *traceback;
} trace_t;


/* Size in bytes of currently traced memory.
   Protected by TABLES_LOCK(). */
static size_t tracemalloc_traced_memory = 0;

/* Peak size in bytes of traced memory.
   Protected by TABLES_LOCK(). */
static size_t tracemalloc_peak_traced_memory = 0;

/* Hash table used as a set to intern filenames:
   PyObject* => PyObject*.
   Protected by the GIL */
static _Py_hashtable_t *tracemalloc_filenames = NULL;

/* Buffer to store a new traceback in traceback_new().
   Protected by the GIL. */
static traceback_t *tracemalloc_traceback = NULL;

/* Hash table used as a set to intern tracebacks:
   traceback_t* => traceback_t*
   Protected by the GIL */
static _Py_hashtable_t *tracemalloc_tracebacks = NULL;

/* pointer (void*) => trace (trace_t*).
   Protected by TABLES_LOCK(). */
static _Py_hashtable_t *tracemalloc_traces = NULL;

/* domain (unsigned int) => traces (_Py_hashtable_t).
   Protected by TABLES_LOCK(). */
static _Py_hashtable_t *tracemalloc_domains = NULL;


#ifdef TRACE_DEBUG
static void
tracemalloc_error(const char *format, ...)
{
    va_list ap;
    fprintf(stderr, "tracemalloc: ");
    va_start(ap, format);
    vfprintf(stderr, format, ap);
    va_end(ap);
    fprintf(stderr, "\n");
    fflush(stderr);
}
#endif


#if defined(TRACE_RAW_MALLOC)
#define REENTRANT_THREADLOCAL

static Py_tss_t tracemalloc_reentrant_key = Py_tss_NEEDS_INIT;

/* Any non-NULL pointer can be used */
#define REENTRANT Py_True

static int
get_reentrant(void)
{
    void *ptr;

    assert(PyThread_tss_is_created(&tracemalloc_reentrant_key));
    ptr = PyThread_tss_get(&tracemalloc_reentrant_key);
    if (ptr != NULL) {
        assert(ptr == REENTRANT);
        return 1;
    }
    else
        return 0;
}

static void
set_reentrant(int reentrant)
{
    assert(reentrant == 0 || reentrant == 1);
    assert(PyThread_tss_is_created(&tracemalloc_reentrant_key));

    if (reentrant) {
        assert(!get_reentrant());
        PyThread_tss_set(&tracemalloc_reentrant_key, REENTRANT);
    }
    else {
        assert(get_reentrant());
        PyThread_tss_set(&tracemalloc_reentrant_key, NULL);
    }
}

#else

/* TRACE_RAW_MALLOC not defined: variable protected by the GIL */
static int tracemalloc_reentrant = 0;

static int
get_reentrant(void)
{
    return tracemalloc_reentrant;
}

static void
set_reentrant(int reentrant)
{
    assert(reentrant != tracemalloc_reentrant);
    tracemalloc_reentrant = reentrant;
}
#endif


static Py_uhash_t
hashtable_hash_pyobject(const void *key)
{
    PyObject *obj = (PyObject *)key;
    return PyObject_Hash(obj);
}


static int
hashtable_compare_unicode(const void *key1, const void *key2)
{
    PyObject *obj1 = (PyObject *)key1;
    PyObject *obj2 = (PyObject *)key2;
    if (obj1 != NULL && obj2 != NULL) {
        return (PyUnicode_Compare(obj1, obj2) == 0);
    }
    else {
        return obj1 == obj2;
    }
}


static Py_uhash_t
hashtable_hash_uint(const void *key_raw)
{
    unsigned int key = (unsigned int)FROM_PTR(key_raw);
    return (Py_uhash_t)key;
}


static _Py_hashtable_t *
hashtable_new(_Py_hashtable_hash_func hash_func,
              _Py_hashtable_compare_func compare_func,
              _Py_hashtable_destroy_func key_destroy_func,
              _Py_hashtable_destroy_func value_destroy_func)
{
    _Py_hashtable_allocator_t hashtable_alloc = {malloc, free};
    return _Py_hashtable_new_full(hash_func, compare_func,
                                  key_destroy_func, value_destroy_func,
                                  &hashtable_alloc);
}


static void*
raw_malloc(size_t size)
{
    return allocators.raw.malloc(allocators.raw.ctx, size);
}

static void
raw_free(void *ptr)
{
    allocators.raw.free(allocators.raw.ctx, ptr);
}


static Py_uhash_t
hashtable_hash_traceback(const void *key)
{
    const traceback_t *traceback = (const traceback_t *)key;
    return traceback->hash;
}


static int
hashtable_compare_traceback(const void *key1, const void *key2)
{
    const traceback_t *traceback1 = (const traceback_t *)key1;
    const traceback_t *traceback2 = (const traceback_t *)key2;

    if (traceback1->nframe != traceback2->nframe) {
        return 0;
    }
    if (traceback1->total_nframe != traceback2->total_nframe) {
        return 0;
    }

    for (int i=0; i < traceback1->nframe; i++) {
        const frame_t *frame1 = &traceback1->frames[i];
        const frame_t *frame2 = &traceback2->frames[i];

        if (frame1->lineno != frame2->lineno) {
            return 0;
        }
        if (frame1->filename != frame2->filename) {
            assert(PyUnicode_Compare(frame1->filename, frame2->filename) != 0);
            return 0;
        }
    }
    return 1;
}


static void
tracemalloc_get_frame(PyFrameObject *pyframe, frame_t *frame)
{
    frame->filename = unknown_filename;
    int lineno = PyFrame_GetLineNumber(pyframe);
    if (lineno < 0) {
        lineno = 0;
    }
    frame->lineno = (unsigned int)lineno;

    PyCodeObject *code = PyFrame_GetCode(pyframe);
    PyObject *filename = code->co_filename;
    Py_DECREF(code);

    if (filename == NULL) {
#ifdef TRACE_DEBUG
        tracemalloc_error("failed to get the filename of the code object");
#endif
        return;
    }

    if (!PyUnicode_Check(filename)) {
#ifdef TRACE_DEBUG
        tracemalloc_error("filename is not a unicode string");
#endif
        return;
    }
    if (!PyUnicode_IS_READY(filename)) {
        /* Don't make a Unicode string ready to avoid reentrant calls
           to tracemalloc_malloc() or tracemalloc_realloc() */
#ifdef TRACE_DEBUG
        tracemalloc_error("filename is not a ready unicode string");
#endif
        return;
    }

    /* intern the filename */
    _Py_hashtable_entry_t *entry;
    entry = _Py_hashtable_get_entry(tracemalloc_filenames, filename);
    if (entry != NULL) {
        filename = (PyObject *)entry->key;
    }
    else {
        /* tracemalloc_filenames is responsible to keep a reference
           to the filename */
        Py_INCREF(filename);
        if (_Py_hashtable_set(tracemalloc_filenames, filename, NULL) < 0) {
            Py_DECREF(filename);
#ifdef TRACE_DEBUG
            tracemalloc_error("failed to intern the filename");
#endif
            return;
        }
    }

    /* the tracemalloc_filenames table keeps a reference to the filename */
    frame->filename = filename;
}


static Py_uhash_t
traceback_hash(traceback_t *traceback)
{
    /* code based on tuplehash() of Objects/tupleobject.c */
    Py_uhash_t x, y;  /* Unsigned for defined overflow behavior. */
    int len = traceback->nframe;
    Py_uhash_t mult = _PyHASH_MULTIPLIER;
    frame_t *frame;

    x = 0x345678UL;
    frame = traceback->frames;
    while (--len >= 0) {
        y = (Py_uhash_t)PyObject_Hash(frame->filename);
        y ^= (Py_uhash_t)frame->lineno;
        frame++;

        x = (x ^ y) * mult;
        /* the cast might truncate len; that doesn't change hash stability */
        mult += (Py_uhash_t)(82520UL + len + len);
    }
    x ^= traceback->total_nframe;
    x += 97531UL;
    return x;
}


static void
traceback_get_frames(traceback_t *traceback)
{
    PyThreadState *tstate = PyGILState_GetThisThreadState();
    if (tstate == NULL) {
#ifdef TRACE_DEBUG
        tracemalloc_error("failed to get the current thread state");
#endif
        return;
    }

    PyFrameObject *pyframe = PyThreadState_GetFrame(tstate);
    for (; pyframe != NULL;) {
        if (traceback->nframe < _Py_tracemalloc_config.max_nframe) {
            tracemalloc_get_frame(pyframe, &traceback->frames[traceback->nframe]);
            assert(traceback->frames[traceback->nframe].filename != NULL);
            traceback->nframe++;
        }
        if (traceback->total_nframe < UINT16_MAX) {
            traceback->total_nframe++;
        }

        PyFrameObject *back = PyFrame_GetBack(pyframe);
        Py_DECREF(pyframe);
        pyframe = back;
    }
}


static traceback_t *
traceback_new(void)
{
    traceback_t *traceback;
    _Py_hashtable_entry_t *entry;

    assert(PyGILState_Check());

    /* get frames */
    traceback = tracemalloc_traceback;
    traceback->nframe = 0;
    traceback->total_nframe = 0;
    traceback_get_frames(traceback);
    if (traceback->nframe == 0)
        return &tracemalloc_empty_traceback;
    traceback->hash = traceback_hash(traceback);

    /* intern the traceback */
    entry = _Py_hashtable_get_entry(tracemalloc_tracebacks, traceback);
    if (entry != NULL) {
        traceback = (traceback_t *)entry->key;
    }
    else {
        traceback_t *copy;
        size_t traceback_size;

        traceback_size = TRACEBACK_SIZE(traceback->nframe);

        copy = raw_malloc(traceback_size);
        if (copy == NULL) {
#ifdef TRACE_DEBUG
            tracemalloc_error("failed to intern the traceback: malloc failed");
#endif
            return NULL;
        }
        memcpy(copy, traceback, traceback_size);

        if (_Py_hashtable_set(tracemalloc_tracebacks, copy, NULL) < 0) {
            raw_free(copy);
#ifdef TRACE_DEBUG
            tracemalloc_error("failed to intern the traceback: putdata failed");
#endif
            return NULL;
        }
        traceback = copy;
    }
    return traceback;
}


static _Py_hashtable_t*
tracemalloc_create_traces_table(void)
{
    return hashtable_new(_Py_hashtable_hash_ptr,
                         _Py_hashtable_compare_direct,
                         NULL, raw_free);
}


static _Py_hashtable_t*
tracemalloc_create_domains_table(void)
{
    return hashtable_new(hashtable_hash_uint,
                         _Py_hashtable_compare_direct,
                         NULL,
                         (_Py_hashtable_destroy_func)_Py_hashtable_destroy);
}


static _Py_hashtable_t*
tracemalloc_get_traces_table(unsigned int domain)
{
    if (domain == DEFAULT_DOMAIN) {
        return tracemalloc_traces;
    }
    else {
        return _Py_hashtable_get(tracemalloc_domains, TO_PTR(domain));
    }
}


static void
tracemalloc_remove_trace(unsigned int domain, uintptr_t ptr)
{
    assert(_Py_tracemalloc_config.tracing);

    _Py_hashtable_t *traces = tracemalloc_get_traces_table(domain);
    if (!traces) {
        return;
    }

    trace_t *trace = _Py_hashtable_steal(traces, TO_PTR(ptr));
    if (!trace) {
        return;
    }
    assert(tracemalloc_traced_memory >= trace->size);
    tracemalloc_traced_memory -= trace->size;
    raw_free(trace);
}

#define REMOVE_TRACE(ptr) \
            tracemalloc_remove_trace(DEFAULT_DOMAIN, (uintptr_t)(ptr))


static int
tracemalloc_add_trace(unsigned int domain, uintptr_t ptr,
                      size_t size)
{
    assert(_Py_tracemalloc_config.tracing);

    traceback_t *traceback = traceback_new();
    if (traceback == NULL) {
        return -1;
    }

    _Py_hashtable_t *traces = tracemalloc_get_traces_table(domain);
    if (traces == NULL) {
        traces = tracemalloc_create_traces_table();
        if (traces == NULL) {
            return -1;
        }

        if (_Py_hashtable_set(tracemalloc_domains, TO_PTR(domain), traces) < 0) {
            _Py_hashtable_destroy(traces);
            return -1;
        }
    }

    trace_t *trace = _Py_hashtable_get(traces, TO_PTR(ptr));
    if (trace != NULL) {
        /* the memory block is already tracked */
        assert(tracemalloc_traced_memory >= trace->size);
        tracemalloc_traced_memory -= trace->size;

        trace->size = size;
        trace->traceback = traceback;
    }
    else {
        trace = raw_malloc(sizeof(trace_t));
        if (trace == NULL) {
            return -1;
        }
        trace->size = size;
        trace->traceback = traceback;

        int res = _Py_hashtable_set(traces, TO_PTR(ptr), trace);
        if (res != 0) {
            raw_free(trace);
            return res;
        }
    }

    assert(tracemalloc_traced_memory <= SIZE_MAX - size);
    tracemalloc_traced_memory += size;
    if (tracemalloc_traced_memory > tracemalloc_peak_traced_memory) {
        tracemalloc_peak_traced_memory = tracemalloc_traced_memory;
    }
    return 0;
}

#define ADD_TRACE(ptr, size) \
            tracemalloc_add_trace(DEFAULT_DOMAIN, (uintptr_t)(ptr), size)


static void*
tracemalloc_alloc(int use_calloc, void *ctx, size_t nelem, size_t elsize)
{
    PyMemAllocatorEx *alloc = (PyMemAllocatorEx *)ctx;
    void *ptr;

    assert(elsize == 0 || nelem <= SIZE_MAX / elsize);

    if (use_calloc)
        ptr = alloc->calloc(alloc->ctx, nelem, elsize);
    else
        ptr = alloc->malloc(alloc->ctx, nelem * elsize);
    if (ptr == NULL)
        return NULL;

    TABLES_LOCK();
    if (ADD_TRACE(ptr, nelem * elsize) < 0) {
        /* Failed to allocate a trace for the new memory block */
        TABLES_UNLOCK();
        alloc->free(alloc->ctx, ptr);
        return NULL;
    }
    TABLES_UNLOCK();
    return ptr;
}


static void*
tracemalloc_realloc(void *ctx, void *ptr, size_t new_size)
{
    PyMemAllocatorEx *alloc = (PyMemAllocatorEx *)ctx;
    void *ptr2;

    ptr2 = alloc->realloc(alloc->ctx, ptr, new_size);
    if (ptr2 == NULL)
        return NULL;

    if (ptr != NULL) {
        /* an existing memory block has been resized */

        TABLES_LOCK();

        /* tracemalloc_add_trace() updates the trace if there is already
           a trace at address ptr2 */
        if (ptr2 != ptr) {
            REMOVE_TRACE(ptr);
        }

        if (ADD_TRACE(ptr2, new_size) < 0) {
            /* Memory allocation failed. The error cannot be reported to
               the caller, because realloc() may already have shrunk the
               memory block and so removed bytes.

               This case is very unlikely: a hash entry has just been
               released, so the hash table should have at least one free entry.

               The GIL and the table lock ensures that only one thread is
               allocating memory. */
            Py_FatalError("tracemalloc_realloc() failed to allocate a trace");
        }
        TABLES_UNLOCK();
    }
    else {
        /* new allocation */

        TABLES_LOCK();
        if (ADD_TRACE(ptr2, new_size) < 0) {
            /* Failed to allocate a trace for the new memory block */
            TABLES_UNLOCK();
            alloc->free(alloc->ctx, ptr2);
            return NULL;
        }
        TABLES_UNLOCK();
    }
    return ptr2;
}


static void
tracemalloc_free(void *ctx, void *ptr)
{
    PyMemAllocatorEx *alloc = (PyMemAllocatorEx *)ctx;

    if (ptr == NULL)
        return;

     /* GIL cannot be locked in PyMem_RawFree() because it would introduce
        a deadlock in _PyThreadState_DeleteCurrent(). */

    alloc->free(alloc->ctx, ptr);

    TABLES_LOCK();
    REMOVE_TRACE(ptr);
    TABLES_UNLOCK();
}


static void*
tracemalloc_alloc_gil(int use_calloc, void *ctx, size_t nelem, size_t elsize)
{
    void *ptr;

    if (get_reentrant()) {
        PyMemAllocatorEx *alloc = (PyMemAllocatorEx *)ctx;
        if (use_calloc)
            return alloc->calloc(alloc->ctx, nelem, elsize);
        else
            return alloc->malloc(alloc->ctx, nelem * elsize);
    }

    /* Ignore reentrant call. PyObjet_Malloc() calls PyMem_Malloc() for
       allocations larger than 512 bytes, don't trace the same memory
       allocation twice. */
    set_reentrant(1);

    ptr = tracemalloc_alloc(use_calloc, ctx, nelem, elsize);

    set_reentrant(0);
    return ptr;
}


static void*
tracemalloc_malloc_gil(void *ctx, size_t size)
{
    return tracemalloc_alloc_gil(0, ctx, 1, size);
}


static void*
tracemalloc_calloc_gil(void *ctx, size_t nelem, size_t elsize)
{
    return tracemalloc_alloc_gil(1, ctx, nelem, elsize);
}


static void*
tracemalloc_realloc_gil(void *ctx, void *ptr, size_t new_size)
{
    void *ptr2;

    if (get_reentrant()) {
        /* Reentrant call to PyMem_Realloc() and PyMem_RawRealloc().
           Example: PyMem_RawRealloc() is called internally by pymalloc
           (_PyObject_Malloc() and  _PyObject_Realloc()) to allocate a new
           arena (new_arena()). */
        PyMemAllocatorEx *alloc = (PyMemAllocatorEx *)ctx;

        ptr2 = alloc->realloc(alloc->ctx, ptr, new_size);
        if (ptr2 != NULL && ptr != NULL) {
            TABLES_LOCK();
            REMOVE_TRACE(ptr);
            TABLES_UNLOCK();
        }
        return ptr2;
    }

    /* Ignore reentrant call. PyObjet_Realloc() calls PyMem_Realloc() for
       allocations larger than 512 bytes. Don't trace the same memory
       allocation twice. */
    set_reentrant(1);

    ptr2 = tracemalloc_realloc(ctx, ptr, new_size);

    set_reentrant(0);
    return ptr2;
}


#ifdef TRACE_RAW_MALLOC
static void*
tracemalloc_raw_alloc(int use_calloc, void *ctx, size_t nelem, size_t elsize)
{
    PyGILState_STATE gil_state;
    void *ptr;

    if (get_reentrant()) {
        PyMemAllocatorEx *alloc = (PyMemAllocatorEx *)ctx;
        if (use_calloc)
            return alloc->calloc(alloc->ctx, nelem, elsize);
        else
            return alloc->malloc(alloc->ctx, nelem * elsize);
    }

    /* Ignore reentrant call. PyGILState_Ensure() may call PyMem_RawMalloc()
       indirectly which would call PyGILState_Ensure() if reentrant are not
       disabled. */
    set_reentrant(1);

    gil_state = PyGILState_Ensure();
    ptr = tracemalloc_alloc(use_calloc, ctx, nelem, elsize);
    PyGILState_Release(gil_state);

    set_reentrant(0);
    return ptr;
}


static void*
tracemalloc_raw_malloc(void *ctx, size_t size)
{
    return tracemalloc_raw_alloc(0, ctx, 1, size);
}


static void*
tracemalloc_raw_calloc(void *ctx, size_t nelem, size_t elsize)
{
    return tracemalloc_raw_alloc(1, ctx, nelem, elsize);
}


static void*
tracemalloc_raw_realloc(void *ctx, void *ptr, size_t new_size)
{
    PyGILState_STATE gil_state;
    void *ptr2;

    if (get_reentrant()) {
        /* Reentrant call to PyMem_RawRealloc(). */
        PyMemAllocatorEx *alloc = (PyMemAllocatorEx *)ctx;

        ptr2 = alloc->realloc(alloc->ctx, ptr, new_size);

        if (ptr2 != NULL && ptr != NULL) {
            TABLES_LOCK();
            REMOVE_TRACE(ptr);
            TABLES_UNLOCK();
        }
        return ptr2;
    }

    /* Ignore reentrant call. PyGILState_Ensure() may call PyMem_RawMalloc()
       indirectly which would call PyGILState_Ensure() if reentrant calls are
       not disabled. */
    set_reentrant(1);

    gil_state = PyGILState_Ensure();
    ptr2 = tracemalloc_realloc(ctx, ptr, new_size);
    PyGILState_Release(gil_state);

    set_reentrant(0);
    return ptr2;
}
#endif   /* TRACE_RAW_MALLOC */


static void
tracemalloc_clear_filename(void *value)
{
    PyObject *filename = (PyObject *)value;
    Py_DECREF(filename);
}


/* reentrant flag must be set to call this function and GIL must be held */
static void
tracemalloc_clear_traces(void)
{
    /* The GIL protects variables againt concurrent access */
    assert(PyGILState_Check());

    TABLES_LOCK();
    _Py_hashtable_clear(tracemalloc_traces);
    _Py_hashtable_clear(tracemalloc_domains);
    tracemalloc_traced_memory = 0;
    tracemalloc_peak_traced_memory = 0;
    TABLES_UNLOCK();

    _Py_hashtable_clear(tracemalloc_tracebacks);

    _Py_hashtable_clear(tracemalloc_filenames);
}


static int
tracemalloc_init(void)
{
    if (_Py_tracemalloc_config.initialized == TRACEMALLOC_FINALIZED) {
        PyErr_SetString(PyExc_RuntimeError,
                        "the tracemalloc module has been unloaded");
        return -1;
    }

    if (_Py_tracemalloc_config.initialized == TRACEMALLOC_INITIALIZED)
        return 0;

    PyMem_GetAllocator(PYMEM_DOMAIN_RAW, &allocators.raw);

#ifdef REENTRANT_THREADLOCAL
    if (PyThread_tss_create(&tracemalloc_reentrant_key) != 0) {
#ifdef MS_WINDOWS
        PyErr_SetFromWindowsErr(0);
#else
        PyErr_SetFromErrno(PyExc_OSError);
#endif
        return -1;
    }
#endif

#if defined(TRACE_RAW_MALLOC)
    if (tables_lock == NULL) {
        tables_lock = PyThread_allocate_lock();
        if (tables_lock == NULL) {
            PyErr_SetString(PyExc_RuntimeError, "cannot allocate lock");
            return -1;
        }
    }
#endif

    tracemalloc_filenames = hashtable_new(hashtable_hash_pyobject,
                                          hashtable_compare_unicode,
                                          tracemalloc_clear_filename, NULL);

    tracemalloc_tracebacks = hashtable_new(hashtable_hash_traceback,
                                           hashtable_compare_traceback,
                                           NULL, raw_free);

    tracemalloc_traces = tracemalloc_create_traces_table();
    tracemalloc_domains = tracemalloc_create_domains_table();

    if (tracemalloc_filenames == NULL || tracemalloc_tracebacks == NULL
       || tracemalloc_traces == NULL || tracemalloc_domains == NULL) {
        PyErr_NoMemory();
        return -1;
    }

    unknown_filename = PyUnicode_FromString("<unknown>");
    if (unknown_filename == NULL)
        return -1;
    PyUnicode_InternInPlace(&unknown_filename);

    tracemalloc_empty_traceback.nframe = 1;
    tracemalloc_empty_traceback.total_nframe = 1;
    /* borrowed reference */
    tracemalloc_empty_traceback.frames[0].filename = unknown_filename;
    tracemalloc_empty_traceback.frames[0].lineno = 0;
    tracemalloc_empty_traceback.hash = traceback_hash(&tracemalloc_empty_traceback);

    _Py_tracemalloc_config.initialized = TRACEMALLOC_INITIALIZED;
    return 0;
}


static void
tracemalloc_deinit(void)
{
    if (_Py_tracemalloc_config.initialized != TRACEMALLOC_INITIALIZED)
        return;
    _Py_tracemalloc_config.initialized = TRACEMALLOC_FINALIZED;

    tracemalloc_stop();

    /* destroy hash tables */
    _Py_hashtable_destroy(tracemalloc_domains);
    _Py_hashtable_destroy(tracemalloc_traces);
    _Py_hashtable_destroy(tracemalloc_tracebacks);
    _Py_hashtable_destroy(tracemalloc_filenames);

#if defined(TRACE_RAW_MALLOC)
    if (tables_lock != NULL) {
        PyThread_free_lock(tables_lock);
        tables_lock = NULL;
    }
#endif

#ifdef REENTRANT_THREADLOCAL
    PyThread_tss_delete(&tracemalloc_reentrant_key);
#endif

    Py_XDECREF(unknown_filename);
}


static int
tracemalloc_start(int max_nframe)
{
    PyMemAllocatorEx alloc;
    size_t size;

    if (max_nframe < 1 || (unsigned long) max_nframe > MAX_NFRAME) {
        PyErr_Format(PyExc_ValueError,
                     "the number of frames must be in range [1; %lu]",
                     MAX_NFRAME);
        return -1;
    }

    if (tracemalloc_init() < 0) {
        return -1;
    }

    if (_Py_tracemalloc_config.tracing) {
        /* hook already installed: do nothing */
        return 0;
    }

    _Py_tracemalloc_config.max_nframe = max_nframe;

    /* allocate a buffer to store a new traceback */
    size = TRACEBACK_SIZE(max_nframe);
    assert(tracemalloc_traceback == NULL);
    tracemalloc_traceback = raw_malloc(size);
    if (tracemalloc_traceback == NULL) {
        PyErr_NoMemory();
        return -1;
    }

#ifdef TRACE_RAW_MALLOC
    alloc.malloc = tracemalloc_raw_malloc;
    alloc.calloc = tracemalloc_raw_calloc;
    alloc.realloc = tracemalloc_raw_realloc;
    alloc.free = tracemalloc_free;

    alloc.ctx = &allocators.raw;
    PyMem_GetAllocator(PYMEM_DOMAIN_RAW, &allocators.raw);
    PyMem_SetAllocator(PYMEM_DOMAIN_RAW, &alloc);
#endif

    alloc.malloc = tracemalloc_malloc_gil;
    alloc.calloc = tracemalloc_calloc_gil;
    alloc.realloc = tracemalloc_realloc_gil;
    alloc.free = tracemalloc_free;

    alloc.ctx = &allocators.mem;
    PyMem_GetAllocator(PYMEM_DOMAIN_MEM, &allocators.mem);
    PyMem_SetAllocator(PYMEM_DOMAIN_MEM, &alloc);

    alloc.ctx = &allocators.obj;
    PyMem_GetAllocator(PYMEM_DOMAIN_OBJ, &allocators.obj);
    PyMem_SetAllocator(PYMEM_DOMAIN_OBJ, &alloc);

    /* everything is ready: start tracing Python memory allocations */
    _Py_tracemalloc_config.tracing = 1;

    return 0;
}


static void
tracemalloc_stop(void)
{
    if (!_Py_tracemalloc_config.tracing)
        return;

    /* stop tracing Python memory allocations */
    _Py_tracemalloc_config.tracing = 0;

    /* unregister the hook on memory allocators */
#ifdef TRACE_RAW_MALLOC
    PyMem_SetAllocator(PYMEM_DOMAIN_RAW, &allocators.raw);
#endif
    PyMem_SetAllocator(PYMEM_DOMAIN_MEM, &allocators.mem);
    PyMem_SetAllocator(PYMEM_DOMAIN_OBJ, &allocators.obj);

    tracemalloc_clear_traces();

    /* release memory */
    raw_free(tracemalloc_traceback);
    tracemalloc_traceback = NULL;
}



/*[clinic input]
_tracemalloc.is_tracing

Return True if the tracemalloc module is tracing Python memory allocations.
[clinic start generated code]*/

static PyObject *
_tracemalloc_is_tracing_impl(PyObject *module)
/*[clinic end generated code: output=2d763b42601cd3ef input=af104b0a00192f63]*/
{
    return PyBool_FromLong(_Py_tracemalloc_config.tracing);
}


/*[clinic input]
_tracemalloc.clear_traces

Clear traces of memory blocks allocated by Python.
[clinic start generated code]*/

static PyObject *
_tracemalloc_clear_traces_impl(PyObject *module)
/*[clinic end generated code: output=a86080ee41b84197 input=0dab5b6c785183a5]*/
{
    if (!_Py_tracemalloc_config.tracing)
        Py_RETURN_NONE;

    set_reentrant(1);
    tracemalloc_clear_traces();
    set_reentrant(0);

    Py_RETURN_NONE;
}


static PyObject*
frame_to_pyobject(frame_t *frame)
{
    PyObject *frame_obj, *lineno_obj;

    frame_obj = PyTuple_New(2);
    if (frame_obj == NULL)
        return NULL;

    Py_INCREF(frame->filename);
    PyTuple_SET_ITEM(frame_obj, 0, frame->filename);

    lineno_obj = PyLong_FromUnsignedLong(frame->lineno);
    if (lineno_obj == NULL) {
        Py_DECREF(frame_obj);
        return NULL;
    }
    PyTuple_SET_ITEM(frame_obj, 1, lineno_obj);

    return frame_obj;
}


static PyObject*
traceback_to_pyobject(traceback_t *traceback, _Py_hashtable_t *intern_table)
{
    PyObject *frames;

    if (intern_table != NULL) {
        frames = _Py_hashtable_get(intern_table, (const void *)traceback);
        if (frames) {
            Py_INCREF(frames);
            return frames;
        }
    }

    frames = PyTuple_New(traceback->nframe);
    if (frames == NULL)
        return NULL;

    for (int i=0; i < traceback->nframe; i++) {
        PyObject *frame = frame_to_pyobject(&traceback->frames[i]);
        if (frame == NULL) {
            Py_DECREF(frames);
            return NULL;
        }
        PyTuple_SET_ITEM(frames, i, frame);
    }

    if (intern_table != NULL) {
        if (_Py_hashtable_set(intern_table, traceback, frames) < 0) {
            Py_DECREF(frames);
            PyErr_NoMemory();
            return NULL;
        }
        /* intern_table keeps a new reference to frames */
        Py_INCREF(frames);
    }
    return frames;
}


static PyObject*
trace_to_pyobject(unsigned int domain, const trace_t *trace,
                  _Py_hashtable_t *intern_tracebacks)
{
    PyObject *trace_obj = NULL;
    PyObject *obj;

    trace_obj = PyTuple_New(4);
    if (trace_obj == NULL)
        return NULL;

    obj = PyLong_FromSize_t(domain);
    if (obj == NULL) {
        Py_DECREF(trace_obj);
        return NULL;
    }
    PyTuple_SET_ITEM(trace_obj, 0, obj);

    obj = PyLong_FromSize_t(trace->size);
    if (obj == NULL) {
        Py_DECREF(trace_obj);
        return NULL;
    }
    PyTuple_SET_ITEM(trace_obj, 1, obj);

    obj = traceback_to_pyobject(trace->traceback, intern_tracebacks);
    if (obj == NULL) {
        Py_DECREF(trace_obj);
        return NULL;
    }
    PyTuple_SET_ITEM(trace_obj, 2, obj);

    obj = PyLong_FromUnsignedLong(trace->traceback->total_nframe);
    if (obj == NULL) {
        Py_DECREF(trace_obj);
        return NULL;
    }
    PyTuple_SET_ITEM(trace_obj, 3, obj);

    return trace_obj;
}


typedef struct {
    _Py_hashtable_t *traces;
    _Py_hashtable_t *domains;
    _Py_hashtable_t *tracebacks;
    PyObject *list;
    unsigned int domain;
} get_traces_t;


static int
tracemalloc_copy_trace(_Py_hashtable_t *traces,
                       const void *key, const void *value,
                       void *user_data)
{
    _Py_hashtable_t *traces2 = (_Py_hashtable_t *)user_data;

    trace_t *trace = (trace_t *)value;

    trace_t *trace2 = raw_malloc(sizeof(trace_t));
    if (traces2 == NULL) {
        return -1;
    }
    *trace2 = *trace;
    if (_Py_hashtable_set(traces2, key, trace2) < 0) {
        raw_free(trace2);
        return -1;
    }
    return 0;
}


static _Py_hashtable_t*
tracemalloc_copy_traces(_Py_hashtable_t *traces)
{
    _Py_hashtable_t *traces2 = tracemalloc_create_traces_table();
    if (traces2 == NULL) {
        return NULL;
    }

    int err = _Py_hashtable_foreach(traces,
                                    tracemalloc_copy_trace,
                                    traces2);
    if (err) {
        _Py_hashtable_destroy(traces2);
        return NULL;
    }
    return traces2;
}


static int
tracemalloc_copy_domain(_Py_hashtable_t *domains,
                        const void *key, const void *value,
                        void *user_data)
{
    _Py_hashtable_t *domains2 = (_Py_hashtable_t *)user_data;

    unsigned int domain = (unsigned int)FROM_PTR(key);
    _Py_hashtable_t *traces = (_Py_hashtable_t *)value;

    _Py_hashtable_t *traces2 = tracemalloc_copy_traces(traces);
    if (_Py_hashtable_set(domains2, TO_PTR(domain), traces2) < 0) {
        _Py_hashtable_destroy(traces2);
        return -1;
    }
    return 0;
}


static _Py_hashtable_t*
tracemalloc_copy_domains(_Py_hashtable_t *domains)
{
    _Py_hashtable_t *domains2 = tracemalloc_create_domains_table();
    if (domains2 == NULL) {
        return NULL;
    }

    int err = _Py_hashtable_foreach(domains,
                                    tracemalloc_copy_domain,
                                    domains2);
    if (err) {
        _Py_hashtable_destroy(domains2);
        return NULL;
    }
    return domains2;
}


static int
tracemalloc_get_traces_fill(_Py_hashtable_t *traces,
                            const void *key, const void *value,
                            void *user_data)
{
    get_traces_t *get_traces = user_data;

    const trace_t *trace = (const trace_t *)value;

    PyObject *tuple = trace_to_pyobject(get_traces->domain, trace,
                                        get_traces->tracebacks);
    if (tuple == NULL) {
        return 1;
    }

    int res = PyList_Append(get_traces->list, tuple);
    Py_DECREF(tuple);
    if (res < 0) {
        return 1;
    }

    return 0;
}


static int
tracemalloc_get_traces_domain(_Py_hashtable_t *domains,
                              const void *key, const void *value,
                              void *user_data)
{
    get_traces_t *get_traces = user_data;

    unsigned int domain = (unsigned int)FROM_PTR(key);
    _Py_hashtable_t *traces = (_Py_hashtable_t *)value;

    get_traces->domain = domain;
    return _Py_hashtable_foreach(traces,
                                 tracemalloc_get_traces_fill,
                                 get_traces);
}


static void
tracemalloc_pyobject_decref(void *value)
{
    PyObject *obj = (PyObject *)value;
    Py_DECREF(obj);
}



/*[clinic input]
_tracemalloc._get_traces

Get traces of all memory blocks allocated by Python.

Return a list of (size: int, traceback: tuple) tuples.
traceback is a tuple of (filename: str, lineno: int) tuples.

Return an empty list if the tracemalloc module is disabled.
[clinic start generated code]*/

static PyObject *
_tracemalloc__get_traces_impl(PyObject *module)
/*[clinic end generated code: output=e9929876ced4b5cc input=6c7d2230b24255aa]*/
{
    get_traces_t get_traces;
    get_traces.domain = DEFAULT_DOMAIN;
    get_traces.traces = NULL;
    get_traces.domains = NULL;
    get_traces.tracebacks = NULL;
    get_traces.list = PyList_New(0);
    if (get_traces.list == NULL)
        goto error;

    if (!_Py_tracemalloc_config.tracing)
        return get_traces.list;

    /* the traceback hash table is used temporarily to intern traceback tuple
       of (filename, lineno) tuples */
    get_traces.tracebacks = hashtable_new(_Py_hashtable_hash_ptr,
                                          _Py_hashtable_compare_direct,
                                          NULL, tracemalloc_pyobject_decref);
    if (get_traces.tracebacks == NULL) {
        goto no_memory;
    }

    // Copy all traces so tracemalloc_get_traces_fill() doesn't have to disable
    // temporarily tracemalloc which would impact other threads and so would
    // miss allocations while get_traces() is called.
    TABLES_LOCK();
    get_traces.traces = tracemalloc_copy_traces(tracemalloc_traces);
    TABLES_UNLOCK();

    if (get_traces.traces == NULL) {
        goto no_memory;
    }

    TABLES_LOCK();
    get_traces.domains = tracemalloc_copy_domains(tracemalloc_domains);
    TABLES_UNLOCK();

    if (get_traces.domains == NULL) {
        goto no_memory;
    }

    // Convert traces to a list of tuples
    set_reentrant(1);
    int err = _Py_hashtable_foreach(get_traces.traces,
                                    tracemalloc_get_traces_fill,
                                    &get_traces);
    if (!err) {
        err = _Py_hashtable_foreach(get_traces.domains,
                                    tracemalloc_get_traces_domain,
                                    &get_traces);
    }
    set_reentrant(0);
    if (err) {
        goto error;
    }

    goto finally;

no_memory:
    PyErr_NoMemory();

error:
    Py_CLEAR(get_traces.list);

finally:
    if (get_traces.tracebacks != NULL) {
        _Py_hashtable_destroy(get_traces.tracebacks);
    }
    if (get_traces.traces != NULL) {
        _Py_hashtable_destroy(get_traces.traces);
    }
    if (get_traces.domains != NULL) {
        _Py_hashtable_destroy(get_traces.domains);
    }

    return get_traces.list;
}


static traceback_t*
tracemalloc_get_traceback(unsigned int domain, uintptr_t ptr)
{

    if (!_Py_tracemalloc_config.tracing)
        return NULL;

    trace_t *trace;
    TABLES_LOCK();
    _Py_hashtable_t *traces = tracemalloc_get_traces_table(domain);
    if (traces) {
        trace = _Py_hashtable_get(traces, TO_PTR(ptr));
    }
    else {
        trace = NULL;
    }
    TABLES_UNLOCK();

    if (!trace) {
        return NULL;
    }

    return trace->traceback;
}



/*[clinic input]
_tracemalloc._get_object_traceback

    obj: object
    /

Get the traceback where the Python object obj was allocated.

Return a tuple of (filename: str, lineno: int) tuples.
Return None if the tracemalloc module is disabled or did not
trace the allocation of the object.
[clinic start generated code]*/

static PyObject *
_tracemalloc__get_object_traceback(PyObject *module, PyObject *obj)
/*[clinic end generated code: output=41ee0553a658b0aa input=29495f1b21c53212]*/
{
    PyTypeObject *type;
    void *ptr;
    traceback_t *traceback;

    type = Py_TYPE(obj);
    if (PyType_IS_GC(type)) {
        ptr = (void *)((char *)obj - sizeof(PyGC_Head));
    }
    else {
        ptr = (void *)obj;
    }

    traceback = tracemalloc_get_traceback(DEFAULT_DOMAIN, (uintptr_t)ptr);
    if (traceback == NULL)
        Py_RETURN_NONE;

    return traceback_to_pyobject(traceback, NULL);
}


#define PUTS(fd, str) _Py_write_noraise(fd, str, (int)strlen(str))

static void
_PyMem_DumpFrame(int fd, frame_t * frame)
{
    PUTS(fd, "  File \"");
    _Py_DumpASCII(fd, frame->filename);
    PUTS(fd, "\", line ");
    _Py_DumpDecimal(fd, frame->lineno);
    PUTS(fd, "\n");
}

/* Dump the traceback where a memory block was allocated into file descriptor
   fd. The function may block on TABLES_LOCK() but it is unlikely. */
void
_PyMem_DumpTraceback(int fd, const void *ptr)
{
    traceback_t *traceback;
    int i;

    if (!_Py_tracemalloc_config.tracing) {
        PUTS(fd, "Enable tracemalloc to get the memory block "
                 "allocation traceback\n\n");
        return;
    }

    traceback = tracemalloc_get_traceback(DEFAULT_DOMAIN, (uintptr_t)ptr);
    if (traceback == NULL)
        return;

    PUTS(fd, "Memory block allocated at (most recent call first):\n");
    for (i=0; i < traceback->nframe; i++) {
        _PyMem_DumpFrame(fd, &traceback->frames[i]);
    }
    PUTS(fd, "\n");
}

#undef PUTS



/*[clinic input]
_tracemalloc.start

    nframe: int = 1
    /

Start tracing Python memory allocations.

Also set the maximum number of frames stored in the traceback of a
trace to nframe.
[clinic start generated code]*/

static PyObject *
_tracemalloc_start_impl(PyObject *module, int nframe)
/*[clinic end generated code: output=caae05c23c159d3c input=40d849b5b29d1933]*/
{
    if (tracemalloc_start(nframe) < 0) {
        return NULL;
    }
    Py_RETURN_NONE;
}


/*[clinic input]
_tracemalloc.stop

Stop tracing Python memory allocations.

Also clear traces of memory blocks allocated by Python.
[clinic start generated code]*/

static PyObject *
_tracemalloc_stop_impl(PyObject *module)
/*[clinic end generated code: output=c3c42ae03e3955cd input=7478f075e51dae18]*/
{
    tracemalloc_stop();
    Py_RETURN_NONE;
}


/*[clinic input]
_tracemalloc.get_traceback_limit

Get the maximum number of frames stored in the traceback of a trace.

By default, a trace of an allocated memory block only stores
the most recent frame: the limit is 1.
[clinic start generated code]*/

static PyObject *
_tracemalloc_get_traceback_limit_impl(PyObject *module)
/*[clinic end generated code: output=d556d9306ba95567 input=da3cd977fc68ae3b]*/
{
    return PyLong_FromLong(_Py_tracemalloc_config.max_nframe);
}


static int
tracemalloc_get_tracemalloc_memory_cb(_Py_hashtable_t *domains,
                                      const void *key, const void *value,
                                      void *user_data)
{
    const _Py_hashtable_t *traces = value;
    size_t *size = (size_t*)user_data;
    *size += _Py_hashtable_size(traces);
    return 0;
}


/*[clinic input]
_tracemalloc.get_tracemalloc_memory

Get the memory usage in bytes of the tracemalloc module.

This memory is used internally to trace memory allocations.
[clinic start generated code]*/

static PyObject *
_tracemalloc_get_tracemalloc_memory_impl(PyObject *module)
/*[clinic end generated code: output=e3f14e280a55f5aa input=5d919c0f4d5132ad]*/
{
    size_t size;

    size = _Py_hashtable_size(tracemalloc_tracebacks);
    size += _Py_hashtable_size(tracemalloc_filenames);

    TABLES_LOCK();
    size += _Py_hashtable_size(tracemalloc_traces);
    _Py_hashtable_foreach(tracemalloc_domains,
                          tracemalloc_get_tracemalloc_memory_cb, &size);
    TABLES_UNLOCK();

    return PyLong_FromSize_t(size);
}



/*[clinic input]
_tracemalloc.get_traced_memory

Get the current size and peak size of memory blocks traced by tracemalloc.

Returns a tuple: (current: int, peak: int).
[clinic start generated code]*/

static PyObject *
_tracemalloc_get_traced_memory_impl(PyObject *module)
/*[clinic end generated code: output=5b167189adb9e782 input=61ddb5478400ff66]*/
{
    Py_ssize_t size, peak_size;

    if (!_Py_tracemalloc_config.tracing)
        return Py_BuildValue("ii", 0, 0);

    TABLES_LOCK();
    size = tracemalloc_traced_memory;
    peak_size = tracemalloc_peak_traced_memory;
    TABLES_UNLOCK();

    return Py_BuildValue("nn", size, peak_size);
}

/*[clinic input]
_tracemalloc.reset_peak

Set the peak size of memory blocks traced by tracemalloc to the current size.

Do nothing if the tracemalloc module is not tracing memory allocations.

[clinic start generated code]*/

static PyObject *
_tracemalloc_reset_peak_impl(PyObject *module)
/*[clinic end generated code: output=140c2870f691dbb2 input=18afd0635066e9ce]*/
{
    if (!_Py_tracemalloc_config.tracing) {
        Py_RETURN_NONE;
    }

    TABLES_LOCK();
    tracemalloc_peak_traced_memory = tracemalloc_traced_memory;
    TABLES_UNLOCK();

    Py_RETURN_NONE;
}


static PyMethodDef module_methods[] = {
    _TRACEMALLOC_IS_TRACING_METHODDEF
    _TRACEMALLOC_CLEAR_TRACES_METHODDEF
    _TRACEMALLOC__GET_TRACES_METHODDEF
    _TRACEMALLOC__GET_OBJECT_TRACEBACK_METHODDEF
    _TRACEMALLOC_START_METHODDEF
    _TRACEMALLOC_STOP_METHODDEF
    _TRACEMALLOC_GET_TRACEBACK_LIMIT_METHODDEF
    _TRACEMALLOC_GET_TRACEMALLOC_MEMORY_METHODDEF
    _TRACEMALLOC_GET_TRACED_MEMORY_METHODDEF
    _TRACEMALLOC_RESET_PEAK_METHODDEF
    /* sentinel */
    {NULL, NULL}
};

PyDoc_STRVAR(module_doc,
"Debug module to trace memory blocks allocated by Python.");

static struct PyModuleDef module_def = {
    PyModuleDef_HEAD_INIT,
    "_tracemalloc",
    module_doc,
    0, /* non-negative size to be able to unload the module */
    module_methods,
    NULL,
};

PyMODINIT_FUNC
PyInit__tracemalloc(void)
{
    PyObject *m;
    m = PyModule_Create(&module_def);
    if (m == NULL)
        return NULL;

    if (tracemalloc_init() < 0) {
        Py_DECREF(m);
        return NULL;
    }

    return m;
}


int
_PyTraceMalloc_Init(int nframe)
{
    assert(PyGILState_Check());
    if (nframe == 0) {
        return 0;
    }
    return tracemalloc_start(nframe);
}


void
_PyTraceMalloc_Fini(void)
{
    assert(PyGILState_Check());
    tracemalloc_deinit();
}

int
PyTraceMalloc_Track(unsigned int domain, uintptr_t ptr,
                    size_t size)
{
    int res;
    PyGILState_STATE gil_state;

    if (!_Py_tracemalloc_config.tracing) {
        /* tracemalloc is not tracing: do nothing */
        return -2;
    }

    gil_state = PyGILState_Ensure();

    TABLES_LOCK();
    res = tracemalloc_add_trace(domain, ptr, size);
    TABLES_UNLOCK();

    PyGILState_Release(gil_state);
    return res;
}


int
PyTraceMalloc_Untrack(unsigned int domain, uintptr_t ptr)
{
    if (!_Py_tracemalloc_config.tracing) {
        /* tracemalloc is not tracing: do nothing */
        return -2;
    }

    TABLES_LOCK();
    tracemalloc_remove_trace(domain, ptr);
    TABLES_UNLOCK();

    return 0;
}


/* If the object memory block is already traced, update its trace
   with the current Python traceback.

   Do nothing if tracemalloc is not tracing memory allocations
   or if the object memory block is not already traced. */
int
_PyTraceMalloc_NewReference(PyObject *op)
{
    assert(PyGILState_Check());

    if (!_Py_tracemalloc_config.tracing) {
        /* tracemalloc is not tracing: do nothing */
        return -1;
    }

    uintptr_t ptr;
    PyTypeObject *type = Py_TYPE(op);
    if (PyType_IS_GC(type)) {
        ptr = (uintptr_t)((char *)op - sizeof(PyGC_Head));
    }
    else {
        ptr = (uintptr_t)op;
    }

    int res = -1;

    TABLES_LOCK();
    trace_t *trace = _Py_hashtable_get(tracemalloc_traces, TO_PTR(ptr));
    if (trace != NULL) {
        /* update the traceback of the memory block */
        traceback_t *traceback = traceback_new();
        if (traceback != NULL) {
            trace->traceback = traceback;
            res = 0;
        }
    }
    /* else: cannot track the object, its memory block size is unknown */
    TABLES_UNLOCK();

    return res;
}


PyObject*
_PyTraceMalloc_GetTraceback(unsigned int domain, uintptr_t ptr)
{
    traceback_t *traceback;

    traceback = tracemalloc_get_traceback(domain, ptr);
    if (traceback == NULL)
        Py_RETURN_NONE;

    return traceback_to_pyobject(traceback, NULL);
}<|MERGE_RESOLUTION|>--- conflicted
+++ resolved
@@ -50,25 +50,6 @@
 
 #define DEFAULT_DOMAIN 0
 
-<<<<<<< HEAD
-/* Pack the pointer_t structure to reduce the memory footprint. */
-#if defined(_MSC_VER)
-#pragma pack(push, 4)
-#endif
-typedef struct
-#ifdef __GNUC__
-__attribute__((packed))
-#endif
-{
-    uintptr_t ptr;
-    unsigned int domain;
-} pointer_t;
-#ifdef _MSC_VER
-#pragma pack(pop)
-#endif
-
-=======
->>>>>>> b40e4343
 /* Pack the frame_t structure to reduce the memory footprint on 64-bit
 architectures: 12 bytes instead of 16. */
 #if defined(_MSC_VER)
