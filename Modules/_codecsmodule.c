/* ------------------------------------------------------------------------

   _codecs -- Provides access to the codec registry and the builtin
              codecs.

   This module should never be imported directly. The standard library
   module "codecs" wraps this builtin module for use within Python.

   The codec registry is accessible via:

     register(search_function) -> None

     lookup(encoding) -> CodecInfo object

   The builtin Unicode codecs use the following interface:

     <encoding>_encode(Unicode_object[,errors='strict']) ->
        (string object, bytes consumed)

     <encoding>_decode(char_buffer_obj[,errors='strict']) ->
        (Unicode object, bytes consumed)

   These <encoding>s are available: utf_8, unicode_escape,
   raw_unicode_escape, latin_1, ascii (7-bit), mbcs (on win32).


Written by Marc-Andre Lemburg (mal@lemburg.com).

Copyright (c) Corporation for National Research Initiatives.

   ------------------------------------------------------------------------ */

#define PY_SSIZE_T_CLEAN
#include "Python.h"

#ifdef MS_WINDOWS
#include <windows.h>
#endif

/*[clinic input]
module _codecs
[clinic start generated code]*/
/*[clinic end generated code: output=da39a3ee5e6b4b0d input=e1390e3da3cb9deb]*/

#include "clinic/_codecsmodule.c.h"

/* --- Registry ----------------------------------------------------------- */

/*[clinic input]
_codecs.register
    search_function: object
    /

Register a codec search function.

Search functions are expected to take one argument, the encoding name in
all lower case letters, and either return None, or a tuple of functions
(encoder, decoder, stream_reader, stream_writer) (or a CodecInfo object).
[clinic start generated code]*/

static PyObject *
_codecs_register(PyObject *module, PyObject *search_function)
/*[clinic end generated code: output=d1bf21e99db7d6d3 input=369578467955cae4]*/
{
    if (PyCodec_Register(search_function))
        return NULL;

    Py_RETURN_NONE;
}

/*[clinic input]
_codecs.lookup
    encoding: str
    /

Looks up a codec tuple in the Python codec registry and returns a CodecInfo object.
[clinic start generated code]*/

static PyObject *
_codecs_lookup_impl(PyObject *module, const char *encoding)
/*[clinic end generated code: output=9f0afa572080c36d input=3c572c0db3febe9c]*/
{
    return _PyCodec_Lookup(encoding);
}

/*[clinic input]
_codecs.encode
    obj: object
    encoding: str(c_default="NULL") = "utf-8"
    errors: str(c_default="NULL") = "strict"

Encodes obj using the codec registered for encoding.

The default encoding is 'utf-8'.  errors may be given to set a
different error handling scheme.  Default is 'strict' meaning that encoding
errors raise a ValueError.  Other possible values are 'ignore', 'replace'
and 'backslashreplace' as well as any other name registered with
codecs.register_error that can handle ValueErrors.
[clinic start generated code]*/

static PyObject *
_codecs_encode_impl(PyObject *module, PyObject *obj, const char *encoding,
                    const char *errors)
/*[clinic end generated code: output=385148eb9a067c86 input=cd5b685040ff61f0]*/
{
    if (encoding == NULL)
        encoding = PyUnicode_GetDefaultEncoding();

    /* Encode via the codec registry */
    return PyCodec_Encode(obj, encoding, errors);
}

/*[clinic input]
_codecs.decode
    obj: object
    encoding: str(c_default="NULL") = "utf-8"
    errors: str(c_default="NULL") = "strict"

Decodes obj using the codec registered for encoding.

Default encoding is 'utf-8'.  errors may be given to set a
different error handling scheme.  Default is 'strict' meaning that encoding
errors raise a ValueError.  Other possible values are 'ignore', 'replace'
and 'backslashreplace' as well as any other name registered with
codecs.register_error that can handle ValueErrors.
[clinic start generated code]*/

static PyObject *
_codecs_decode_impl(PyObject *module, PyObject *obj, const char *encoding,
                    const char *errors)
/*[clinic end generated code: output=679882417dc3a0bd input=7702c0cc2fa1add6]*/
{
    if (encoding == NULL)
        encoding = PyUnicode_GetDefaultEncoding();

    /* Decode via the codec registry */
    return PyCodec_Decode(obj, encoding, errors);
}

/* --- Helpers ------------------------------------------------------------ */

/*[clinic input]
_codecs._forget_codec

    encoding: str
    /

Purge the named codec from the internal codec lookup cache
[clinic start generated code]*/

static PyObject *
_codecs__forget_codec_impl(PyObject *module, const char *encoding)
/*[clinic end generated code: output=0bde9f0a5b084aa2 input=18d5d92d0e386c38]*/
{
    if (_PyCodec_Forget(encoding) < 0) {
        return NULL;
    };
    Py_RETURN_NONE;
}

static
PyObject *codec_tuple(PyObject *decoded,
                      Py_ssize_t len)
{
    if (decoded == NULL)
        return NULL;
    return Py_BuildValue("Nn", decoded, len);
}

/* --- String codecs ------------------------------------------------------ */
/*[clinic input]
_codecs.escape_decode
    data: Py_buffer(accept={str, buffer})
    errors: str(accept={str, NoneType}) = None
    /
[clinic start generated code]*/

static PyObject *
_codecs_escape_decode_impl(PyObject *module, Py_buffer *data,
                           const char *errors)
/*[clinic end generated code: output=505200ba8056979a input=77298a561c90bd82]*/
{
    PyObject *decoded = PyBytes_DecodeEscape(data->buf, data->len,
                                             errors, 0, NULL);
    return codec_tuple(decoded, data->len);
}

/*[clinic input]
_codecs.escape_encode
    data: object(subclass_of='&PyBytes_Type')
    errors: str(accept={str, NoneType}) = None
    /
[clinic start generated code]*/

static PyObject *
_codecs_escape_encode_impl(PyObject *module, PyObject *data,
                           const char *errors)
/*[clinic end generated code: output=4af1d477834bab34 input=8f4b144799a94245]*/
{
    Py_ssize_t size;
    Py_ssize_t newsize;
    PyObject *v;

    size = PyBytes_GET_SIZE(data);
    if (size > PY_SSIZE_T_MAX / 4) {
        PyErr_SetString(PyExc_OverflowError,
            "string is too large to encode");
            return NULL;
    }
    newsize = 4*size;
    v = PyBytes_FromStringAndSize(NULL, newsize);

    if (v == NULL) {
        return NULL;
    }
    else {
        Py_ssize_t i;
        char c;
        char *p = PyBytes_AS_STRING(v);

        for (i = 0; i < size; i++) {
            /* There's at least enough room for a hex escape */
            assert(newsize - (p - PyBytes_AS_STRING(v)) >= 4);
            c = PyBytes_AS_STRING(data)[i];
            if (c == '\'' || c == '\\')
                *p++ = '\\', *p++ = c;
            else if (c == '\t')
                *p++ = '\\', *p++ = 't';
            else if (c == '\n')
                *p++ = '\\', *p++ = 'n';
            else if (c == '\r')
                *p++ = '\\', *p++ = 'r';
            else if (c < ' ' || c >= 0x7f) {
                *p++ = '\\';
                *p++ = 'x';
                *p++ = Py_hexdigits[(c & 0xf0) >> 4];
                *p++ = Py_hexdigits[c & 0xf];
            }
            else
                *p++ = c;
        }
        *p = '\0';
        if (_PyBytes_Resize(&v, (p - PyBytes_AS_STRING(v)))) {
            return NULL;
        }
    }

    return codec_tuple(v, size);
}

/* --- Decoder ------------------------------------------------------------ */
/*[clinic input]
_codecs.utf_7_decode
    data: Py_buffer
<<<<<<< HEAD
    errors: str(accept={str, NoneType}) = NULL
    final: bool = False
=======
    errors: str(accept={str, NoneType}) = None
    final: bool(accept={int}) = False
>>>>>>> 8e19c8be
    /
[clinic start generated code]*/

static PyObject *
_codecs_utf_7_decode_impl(PyObject *module, Py_buffer *data,
                          const char *errors, int final)
<<<<<<< HEAD
/*[clinic end generated code: output=0cd3a944a32a4089 input=b5fba42f7922078d]*/
=======
/*[clinic end generated code: output=0cd3a944a32a4089 input=22c395d357815d26]*/
>>>>>>> 8e19c8be
{
    Py_ssize_t consumed = data->len;
    PyObject *decoded = PyUnicode_DecodeUTF7Stateful(data->buf, data->len,
                                                     errors,
                                                     final ? NULL : &consumed);
    return codec_tuple(decoded, consumed);
}

/*[clinic input]
_codecs.utf_8_decode
    data: Py_buffer
<<<<<<< HEAD
    errors: str(accept={str, NoneType}) = NULL
    final: bool = False
=======
    errors: str(accept={str, NoneType}) = None
    final: bool(accept={int}) = False
>>>>>>> 8e19c8be
    /
[clinic start generated code]*/

static PyObject *
_codecs_utf_8_decode_impl(PyObject *module, Py_buffer *data,
                          const char *errors, int final)
<<<<<<< HEAD
/*[clinic end generated code: output=10f74dec8d9bb8bf input=043c24dea5ec9c7c]*/
=======
/*[clinic end generated code: output=10f74dec8d9bb8bf input=f611b3867352ba59]*/
>>>>>>> 8e19c8be
{
    Py_ssize_t consumed = data->len;
    PyObject *decoded = PyUnicode_DecodeUTF8Stateful(data->buf, data->len,
                                                     errors,
                                                     final ? NULL : &consumed);
    return codec_tuple(decoded, consumed);
}

/*[clinic input]
_codecs.utf_16_decode
    data: Py_buffer
<<<<<<< HEAD
    errors: str(accept={str, NoneType}) = NULL
    final: bool = False
=======
    errors: str(accept={str, NoneType}) = None
    final: bool(accept={int}) = False
>>>>>>> 8e19c8be
    /
[clinic start generated code]*/

static PyObject *
_codecs_utf_16_decode_impl(PyObject *module, Py_buffer *data,
                           const char *errors, int final)
<<<<<<< HEAD
/*[clinic end generated code: output=783b442abcbcc2d0 input=b4bb29bf325ed922]*/
=======
/*[clinic end generated code: output=783b442abcbcc2d0 input=191d360bd7309180]*/
>>>>>>> 8e19c8be
{
    int byteorder = 0;
    /* This is overwritten unless final is true. */
    Py_ssize_t consumed = data->len;
    PyObject *decoded = PyUnicode_DecodeUTF16Stateful(data->buf, data->len,
                                                      errors, &byteorder,
                                                      final ? NULL : &consumed);
    return codec_tuple(decoded, consumed);
}

/*[clinic input]
_codecs.utf_16_le_decode
    data: Py_buffer
<<<<<<< HEAD
    errors: str(accept={str, NoneType}) = NULL
    final: bool = False
=======
    errors: str(accept={str, NoneType}) = None
    final: bool(accept={int}) = False
>>>>>>> 8e19c8be
    /
[clinic start generated code]*/

static PyObject *
_codecs_utf_16_le_decode_impl(PyObject *module, Py_buffer *data,
                              const char *errors, int final)
<<<<<<< HEAD
/*[clinic end generated code: output=899b9e6364379dcd input=83c12efe12fb4260]*/
=======
/*[clinic end generated code: output=899b9e6364379dcd input=c6904fdc27fb4724]*/
>>>>>>> 8e19c8be
{
    int byteorder = -1;
    /* This is overwritten unless final is true. */
    Py_ssize_t consumed = data->len;
    PyObject *decoded = PyUnicode_DecodeUTF16Stateful(data->buf, data->len,
                                                      errors, &byteorder,
                                                      final ? NULL : &consumed);
    return codec_tuple(decoded, consumed);
}

/*[clinic input]
_codecs.utf_16_be_decode
    data: Py_buffer
<<<<<<< HEAD
    errors: str(accept={str, NoneType}) = NULL
    final: bool = False
=======
    errors: str(accept={str, NoneType}) = None
    final: bool(accept={int}) = False
>>>>>>> 8e19c8be
    /
[clinic start generated code]*/

static PyObject *
_codecs_utf_16_be_decode_impl(PyObject *module, Py_buffer *data,
                              const char *errors, int final)
<<<<<<< HEAD
/*[clinic end generated code: output=49f6465ea07669c8 input=7a1ee86e2e48b3e4]*/
=======
/*[clinic end generated code: output=49f6465ea07669c8 input=e49012400974649b]*/
>>>>>>> 8e19c8be
{
    int byteorder = 1;
    /* This is overwritten unless final is true. */
    Py_ssize_t consumed = data->len;
    PyObject *decoded = PyUnicode_DecodeUTF16Stateful(data->buf, data->len,
                                                      errors, &byteorder,
                                                      final ? NULL : &consumed);
    return codec_tuple(decoded, consumed);
}

/* This non-standard version also provides access to the byteorder
   parameter of the builtin UTF-16 codec.

   It returns a tuple (unicode, bytesread, byteorder) with byteorder
   being the value in effect at the end of data.

*/
/*[clinic input]
_codecs.utf_16_ex_decode
    data: Py_buffer
    errors: str(accept={str, NoneType}) = None
    byteorder: int = 0
    final: bool = False
    /
[clinic start generated code]*/

static PyObject *
_codecs_utf_16_ex_decode_impl(PyObject *module, Py_buffer *data,
                              const char *errors, int byteorder, int final)
<<<<<<< HEAD
/*[clinic end generated code: output=0f385f251ecc1988 input=955e8d9cd5dfe9f7]*/
=======
/*[clinic end generated code: output=0f385f251ecc1988 input=5a9c19f2e6b6cf0e]*/
>>>>>>> 8e19c8be
{
    /* This is overwritten unless final is true. */
    Py_ssize_t consumed = data->len;

    PyObject *decoded = PyUnicode_DecodeUTF16Stateful(data->buf, data->len,
                                                      errors, &byteorder,
                                                      final ? NULL : &consumed);
    if (decoded == NULL)
        return NULL;
    return Py_BuildValue("Nni", decoded, consumed, byteorder);
}

/*[clinic input]
_codecs.utf_32_decode
    data: Py_buffer
<<<<<<< HEAD
    errors: str(accept={str, NoneType}) = NULL
    final: bool = False
=======
    errors: str(accept={str, NoneType}) = None
    final: bool(accept={int}) = False
>>>>>>> 8e19c8be
    /
[clinic start generated code]*/

static PyObject *
_codecs_utf_32_decode_impl(PyObject *module, Py_buffer *data,
                           const char *errors, int final)
<<<<<<< HEAD
/*[clinic end generated code: output=2fc961807f7b145f input=624fcb504074bab6]*/
=======
/*[clinic end generated code: output=2fc961807f7b145f input=fd7193965627eb58]*/
>>>>>>> 8e19c8be
{
    int byteorder = 0;
    /* This is overwritten unless final is true. */
    Py_ssize_t consumed = data->len;
    PyObject *decoded = PyUnicode_DecodeUTF32Stateful(data->buf, data->len,
                                                      errors, &byteorder,
                                                      final ? NULL : &consumed);
    return codec_tuple(decoded, consumed);
}

/*[clinic input]
_codecs.utf_32_le_decode
    data: Py_buffer
<<<<<<< HEAD
    errors: str(accept={str, NoneType}) = NULL
    final: bool = False
=======
    errors: str(accept={str, NoneType}) = None
    final: bool(accept={int}) = False
>>>>>>> 8e19c8be
    /
[clinic start generated code]*/

static PyObject *
_codecs_utf_32_le_decode_impl(PyObject *module, Py_buffer *data,
                              const char *errors, int final)
<<<<<<< HEAD
/*[clinic end generated code: output=ec8f46b67a94f3e6 input=846d386727d4e74a]*/
=======
/*[clinic end generated code: output=ec8f46b67a94f3e6 input=9078ec70acfe7613]*/
>>>>>>> 8e19c8be
{
    int byteorder = -1;
    /* This is overwritten unless final is true. */
    Py_ssize_t consumed = data->len;
    PyObject *decoded = PyUnicode_DecodeUTF32Stateful(data->buf, data->len,
                                                      errors, &byteorder,
                                                      final ? NULL : &consumed);
    return codec_tuple(decoded, consumed);
}

/*[clinic input]
_codecs.utf_32_be_decode
    data: Py_buffer
<<<<<<< HEAD
    errors: str(accept={str, NoneType}) = NULL
    final: bool = False
=======
    errors: str(accept={str, NoneType}) = None
    final: bool(accept={int}) = False
>>>>>>> 8e19c8be
    /
[clinic start generated code]*/

static PyObject *
_codecs_utf_32_be_decode_impl(PyObject *module, Py_buffer *data,
                              const char *errors, int final)
<<<<<<< HEAD
/*[clinic end generated code: output=ff82bae862c92c4e input=461cf256c580e397]*/
=======
/*[clinic end generated code: output=ff82bae862c92c4e input=f1ae1bbbb86648ff]*/
>>>>>>> 8e19c8be
{
    int byteorder = 1;
    /* This is overwritten unless final is true. */
    Py_ssize_t consumed = data->len;
    PyObject *decoded = PyUnicode_DecodeUTF32Stateful(data->buf, data->len,
                                                      errors, &byteorder,
                                                      final ? NULL : &consumed);
    return codec_tuple(decoded, consumed);
}

/* This non-standard version also provides access to the byteorder
   parameter of the builtin UTF-32 codec.

   It returns a tuple (unicode, bytesread, byteorder) with byteorder
   being the value in effect at the end of data.

*/
/*[clinic input]
_codecs.utf_32_ex_decode
    data: Py_buffer
    errors: str(accept={str, NoneType}) = None
    byteorder: int = 0
    final: bool = False
    /
[clinic start generated code]*/

static PyObject *
_codecs_utf_32_ex_decode_impl(PyObject *module, Py_buffer *data,
                              const char *errors, int byteorder, int final)
<<<<<<< HEAD
/*[clinic end generated code: output=6bfb177dceaf4848 input=c11c2c8386296376]*/
=======
/*[clinic end generated code: output=6bfb177dceaf4848 input=e46a73bc859d0bd0]*/
>>>>>>> 8e19c8be
{
    Py_ssize_t consumed = data->len;
    PyObject *decoded = PyUnicode_DecodeUTF32Stateful(data->buf, data->len,
                                                      errors, &byteorder,
                                                      final ? NULL : &consumed);
    if (decoded == NULL)
        return NULL;
    return Py_BuildValue("Nni", decoded, consumed, byteorder);
}

/*[clinic input]
_codecs.unicode_escape_decode
    data: Py_buffer(accept={str, buffer})
    errors: str(accept={str, NoneType}) = None
    /
[clinic start generated code]*/

static PyObject *
_codecs_unicode_escape_decode_impl(PyObject *module, Py_buffer *data,
                                   const char *errors)
/*[clinic end generated code: output=3ca3c917176b82ab input=8328081a3a569bd6]*/
{
    PyObject *decoded = PyUnicode_DecodeUnicodeEscape(data->buf, data->len,
                                                      errors);
    return codec_tuple(decoded, data->len);
}

/*[clinic input]
_codecs.raw_unicode_escape_decode
    data: Py_buffer(accept={str, buffer})
    errors: str(accept={str, NoneType}) = None
    /
[clinic start generated code]*/

static PyObject *
_codecs_raw_unicode_escape_decode_impl(PyObject *module, Py_buffer *data,
                                       const char *errors)
/*[clinic end generated code: output=c98eeb56028070a6 input=d2f5159ce3b3392f]*/
{
    PyObject *decoded = PyUnicode_DecodeRawUnicodeEscape(data->buf, data->len,
                                                         errors);
    return codec_tuple(decoded, data->len);
}

/*[clinic input]
_codecs.latin_1_decode
    data: Py_buffer
    errors: str(accept={str, NoneType}) = None
    /
[clinic start generated code]*/

static PyObject *
_codecs_latin_1_decode_impl(PyObject *module, Py_buffer *data,
                            const char *errors)
/*[clinic end generated code: output=07f3dfa3f72c7d8f input=76ca58fd6dcd08c7]*/
{
    PyObject *decoded = PyUnicode_DecodeLatin1(data->buf, data->len, errors);
    return codec_tuple(decoded, data->len);
}

/*[clinic input]
_codecs.ascii_decode
    data: Py_buffer
    errors: str(accept={str, NoneType}) = None
    /
[clinic start generated code]*/

static PyObject *
_codecs_ascii_decode_impl(PyObject *module, Py_buffer *data,
                          const char *errors)
/*[clinic end generated code: output=2627d72058d42429 input=e428a267a04b4481]*/
{
    PyObject *decoded = PyUnicode_DecodeASCII(data->buf, data->len, errors);
    return codec_tuple(decoded, data->len);
}

/*[clinic input]
_codecs.charmap_decode
    data: Py_buffer
    errors: str(accept={str, NoneType}) = None
    mapping: object = None
    /
[clinic start generated code]*/

static PyObject *
_codecs_charmap_decode_impl(PyObject *module, Py_buffer *data,
                            const char *errors, PyObject *mapping)
/*[clinic end generated code: output=2c335b09778cf895 input=15b69df43458eb40]*/
{
    PyObject *decoded;

    if (mapping == Py_None)
        mapping = NULL;

    decoded = PyUnicode_DecodeCharmap(data->buf, data->len, mapping, errors);
    return codec_tuple(decoded, data->len);
}

#ifdef MS_WINDOWS

/*[clinic input]
_codecs.mbcs_decode
    data: Py_buffer
<<<<<<< HEAD
    errors: str(accept={str, NoneType}) = NULL
    final: bool = False
=======
    errors: str(accept={str, NoneType}) = None
    final: bool(accept={int}) = False
>>>>>>> 8e19c8be
    /
[clinic start generated code]*/

static PyObject *
_codecs_mbcs_decode_impl(PyObject *module, Py_buffer *data,
                         const char *errors, int final)
<<<<<<< HEAD
/*[clinic end generated code: output=39b65b8598938c4b input=c065a414c4469c8e]*/
=======
/*[clinic end generated code: output=39b65b8598938c4b input=1c1d50f08fa53789]*/
>>>>>>> 8e19c8be
{
    Py_ssize_t consumed = data->len;
    PyObject *decoded = PyUnicode_DecodeMBCSStateful(data->buf, data->len,
            errors, final ? NULL : &consumed);
    return codec_tuple(decoded, consumed);
}

/*[clinic input]
_codecs.oem_decode
    data: Py_buffer
<<<<<<< HEAD
    errors: str(accept={str, NoneType}) = NULL
    final: bool = False
=======
    errors: str(accept={str, NoneType}) = None
    final: bool(accept={int}) = False
>>>>>>> 8e19c8be
    /
[clinic start generated code]*/

static PyObject *
_codecs_oem_decode_impl(PyObject *module, Py_buffer *data,
                        const char *errors, int final)
<<<<<<< HEAD
/*[clinic end generated code: output=da1617612f3fcad8 input=00a4294837793f55]*/
=======
/*[clinic end generated code: output=da1617612f3fcad8 input=81b67cba811022e5]*/
>>>>>>> 8e19c8be
{
    Py_ssize_t consumed = data->len;
    PyObject *decoded = PyUnicode_DecodeCodePageStateful(CP_OEMCP,
        data->buf, data->len, errors, final ? NULL : &consumed);
    return codec_tuple(decoded, consumed);
}

/*[clinic input]
_codecs.code_page_decode
    codepage: int
    data: Py_buffer
<<<<<<< HEAD
    errors: str(accept={str, NoneType}) = NULL
    final: bool = False
=======
    errors: str(accept={str, NoneType}) = None
    final: bool(accept={int}) = False
>>>>>>> 8e19c8be
    /
[clinic start generated code]*/

static PyObject *
_codecs_code_page_decode_impl(PyObject *module, int codepage,
                              Py_buffer *data, const char *errors, int final)
<<<<<<< HEAD
/*[clinic end generated code: output=53008ea967da3fff input=6b274299b45ced3c]*/
=======
/*[clinic end generated code: output=53008ea967da3fff input=c5f58d036cb63575]*/
>>>>>>> 8e19c8be
{
    Py_ssize_t consumed = data->len;
    PyObject *decoded = PyUnicode_DecodeCodePageStateful(codepage,
                                                         data->buf, data->len,
                                                         errors,
                                                         final ? NULL : &consumed);
    return codec_tuple(decoded, consumed);
}

#endif /* MS_WINDOWS */

/* --- Encoder ------------------------------------------------------------ */

/*[clinic input]
_codecs.readbuffer_encode
    data: Py_buffer(accept={str, buffer})
    errors: str(accept={str, NoneType}) = None
    /
[clinic start generated code]*/

static PyObject *
_codecs_readbuffer_encode_impl(PyObject *module, Py_buffer *data,
                               const char *errors)
/*[clinic end generated code: output=c645ea7cdb3d6e86 input=aa10cfdf252455c5]*/
{
    PyObject *result = PyBytes_FromStringAndSize(data->buf, data->len);
    return codec_tuple(result, data->len);
}

/*[clinic input]
_codecs.utf_7_encode
    str: unicode
    errors: str(accept={str, NoneType}) = None
    /
[clinic start generated code]*/

static PyObject *
_codecs_utf_7_encode_impl(PyObject *module, PyObject *str,
                          const char *errors)
/*[clinic end generated code: output=0feda21ffc921bc8 input=2546dbbb3fa53114]*/
{
    return codec_tuple(_PyUnicode_EncodeUTF7(str, 0, 0, errors),
                       PyUnicode_GET_LENGTH(str));
}

/*[clinic input]
_codecs.utf_8_encode
    str: unicode
    errors: str(accept={str, NoneType}) = None
    /
[clinic start generated code]*/

static PyObject *
_codecs_utf_8_encode_impl(PyObject *module, PyObject *str,
                          const char *errors)
/*[clinic end generated code: output=02bf47332b9c796c input=a3e71ae01c3f93f3]*/
{
    return codec_tuple(_PyUnicode_AsUTF8String(str, errors),
                       PyUnicode_GET_LENGTH(str));
}

/* This version provides access to the byteorder parameter of the
   builtin UTF-16 codecs as optional third argument. It defaults to 0
   which means: use the native byte order and prepend the data with a
   BOM mark.

*/

/*[clinic input]
_codecs.utf_16_encode
    str: unicode
    errors: str(accept={str, NoneType}) = None
    byteorder: int = 0
    /
[clinic start generated code]*/

static PyObject *
_codecs_utf_16_encode_impl(PyObject *module, PyObject *str,
                           const char *errors, int byteorder)
/*[clinic end generated code: output=c654e13efa2e64e4 input=68cdc2eb8338555d]*/
{
    return codec_tuple(_PyUnicode_EncodeUTF16(str, errors, byteorder),
                       PyUnicode_GET_LENGTH(str));
}

/*[clinic input]
_codecs.utf_16_le_encode
    str: unicode
    errors: str(accept={str, NoneType}) = None
    /
[clinic start generated code]*/

static PyObject *
_codecs_utf_16_le_encode_impl(PyObject *module, PyObject *str,
                              const char *errors)
/*[clinic end generated code: output=431b01e55f2d4995 input=83d042706eed6798]*/
{
    return codec_tuple(_PyUnicode_EncodeUTF16(str, errors, -1),
                       PyUnicode_GET_LENGTH(str));
}

/*[clinic input]
_codecs.utf_16_be_encode
    str: unicode
    errors: str(accept={str, NoneType}) = None
    /
[clinic start generated code]*/

static PyObject *
_codecs_utf_16_be_encode_impl(PyObject *module, PyObject *str,
                              const char *errors)
/*[clinic end generated code: output=96886a6fd54dcae3 input=6f1e9e623b03071b]*/
{
    return codec_tuple(_PyUnicode_EncodeUTF16(str, errors, +1),
                       PyUnicode_GET_LENGTH(str));
}

/* This version provides access to the byteorder parameter of the
   builtin UTF-32 codecs as optional third argument. It defaults to 0
   which means: use the native byte order and prepend the data with a
   BOM mark.

*/

/*[clinic input]
_codecs.utf_32_encode
    str: unicode
    errors: str(accept={str, NoneType}) = None
    byteorder: int = 0
    /
[clinic start generated code]*/

static PyObject *
_codecs_utf_32_encode_impl(PyObject *module, PyObject *str,
                           const char *errors, int byteorder)
/*[clinic end generated code: output=5c760da0c09a8b83 input=8ec4c64d983bc52b]*/
{
    return codec_tuple(_PyUnicode_EncodeUTF32(str, errors, byteorder),
                       PyUnicode_GET_LENGTH(str));
}

/*[clinic input]
_codecs.utf_32_le_encode
    str: unicode
    errors: str(accept={str, NoneType}) = None
    /
[clinic start generated code]*/

static PyObject *
_codecs_utf_32_le_encode_impl(PyObject *module, PyObject *str,
                              const char *errors)
/*[clinic end generated code: output=b65cd176de8e36d6 input=f0918d41de3eb1b1]*/
{
    return codec_tuple(_PyUnicode_EncodeUTF32(str, errors, -1),
                       PyUnicode_GET_LENGTH(str));
}

/*[clinic input]
_codecs.utf_32_be_encode
    str: unicode
    errors: str(accept={str, NoneType}) = None
    /
[clinic start generated code]*/

static PyObject *
_codecs_utf_32_be_encode_impl(PyObject *module, PyObject *str,
                              const char *errors)
/*[clinic end generated code: output=1d9e71a9358709e9 input=967a99a95748b557]*/
{
    return codec_tuple(_PyUnicode_EncodeUTF32(str, errors, +1),
                       PyUnicode_GET_LENGTH(str));
}

/*[clinic input]
_codecs.unicode_escape_encode
    str: unicode
    errors: str(accept={str, NoneType}) = None
    /
[clinic start generated code]*/

static PyObject *
_codecs_unicode_escape_encode_impl(PyObject *module, PyObject *str,
                                   const char *errors)
/*[clinic end generated code: output=66271b30bc4f7a3c input=8c4de07597054e33]*/
{
    return codec_tuple(PyUnicode_AsUnicodeEscapeString(str),
                       PyUnicode_GET_LENGTH(str));
}

/*[clinic input]
_codecs.raw_unicode_escape_encode
    str: unicode
    errors: str(accept={str, NoneType}) = None
    /
[clinic start generated code]*/

static PyObject *
_codecs_raw_unicode_escape_encode_impl(PyObject *module, PyObject *str,
                                       const char *errors)
/*[clinic end generated code: output=a66a806ed01c830a input=4aa6f280d78e4574]*/
{
    return codec_tuple(PyUnicode_AsRawUnicodeEscapeString(str),
                       PyUnicode_GET_LENGTH(str));
}

/*[clinic input]
_codecs.latin_1_encode
    str: unicode
    errors: str(accept={str, NoneType}) = None
    /
[clinic start generated code]*/

static PyObject *
_codecs_latin_1_encode_impl(PyObject *module, PyObject *str,
                            const char *errors)
/*[clinic end generated code: output=2c28c83a27884e08 input=ec3ef74bf85c5c5d]*/
{
    return codec_tuple(_PyUnicode_AsLatin1String(str, errors),
                       PyUnicode_GET_LENGTH(str));
}

/*[clinic input]
_codecs.ascii_encode
    str: unicode
    errors: str(accept={str, NoneType}) = None
    /
[clinic start generated code]*/

static PyObject *
_codecs_ascii_encode_impl(PyObject *module, PyObject *str,
                          const char *errors)
/*[clinic end generated code: output=b5e035182d33befc input=93e6e602838bd3de]*/
{
    return codec_tuple(_PyUnicode_AsASCIIString(str, errors),
                       PyUnicode_GET_LENGTH(str));
}

/*[clinic input]
_codecs.charmap_encode
    str: unicode
    errors: str(accept={str, NoneType}) = None
    mapping: object = None
    /
[clinic start generated code]*/

static PyObject *
_codecs_charmap_encode_impl(PyObject *module, PyObject *str,
                            const char *errors, PyObject *mapping)
/*[clinic end generated code: output=047476f48495a9e9 input=2a98feae73dadce8]*/
{
    if (mapping == Py_None)
        mapping = NULL;

    return codec_tuple(_PyUnicode_EncodeCharmap(str, mapping, errors),
                       PyUnicode_GET_LENGTH(str));
}

/*[clinic input]
_codecs.charmap_build
    map: unicode
    /
[clinic start generated code]*/

static PyObject *
_codecs_charmap_build_impl(PyObject *module, PyObject *map)
/*[clinic end generated code: output=bb073c27031db9ac input=d91a91d1717dbc6d]*/
{
    return PyUnicode_BuildEncodingMap(map);
}

#ifdef MS_WINDOWS

/*[clinic input]
_codecs.mbcs_encode
    str: unicode
    errors: str(accept={str, NoneType}) = None
    /
[clinic start generated code]*/

static PyObject *
_codecs_mbcs_encode_impl(PyObject *module, PyObject *str, const char *errors)
/*[clinic end generated code: output=76e2e170c966c080 input=2e932fc289ea5a5b]*/
{
    return codec_tuple(PyUnicode_EncodeCodePage(CP_ACP, str, errors),
                       PyUnicode_GET_LENGTH(str));
}

/*[clinic input]
_codecs.oem_encode
    str: unicode
    errors: str(accept={str, NoneType}) = None
    /
[clinic start generated code]*/

static PyObject *
_codecs_oem_encode_impl(PyObject *module, PyObject *str, const char *errors)
/*[clinic end generated code: output=65d5982c737de649 input=9eac86dc21eb14f2]*/
{
    return codec_tuple(PyUnicode_EncodeCodePage(CP_OEMCP, str, errors),
        PyUnicode_GET_LENGTH(str));
}

/*[clinic input]
_codecs.code_page_encode
    code_page: int
    str: unicode
    errors: str(accept={str, NoneType}) = None
    /
[clinic start generated code]*/

static PyObject *
_codecs_code_page_encode_impl(PyObject *module, int code_page, PyObject *str,
                              const char *errors)
/*[clinic end generated code: output=45673f6085657a9e input=7d18a33bc8cd0f94]*/
{
    return codec_tuple(PyUnicode_EncodeCodePage(code_page, str, errors),
                       PyUnicode_GET_LENGTH(str));
}

#endif /* MS_WINDOWS */

/* --- Error handler registry --------------------------------------------- */

/*[clinic input]
_codecs.register_error
    errors: str
    handler: object
    /

Register the specified error handler under the name errors.

handler must be a callable object, that will be called with an exception
instance containing information about the location of the encoding/decoding
error and must return a (replacement, new position) tuple.
[clinic start generated code]*/

static PyObject *
_codecs_register_error_impl(PyObject *module, const char *errors,
                            PyObject *handler)
/*[clinic end generated code: output=fa2f7d1879b3067d input=5e6709203c2e33fe]*/
{
    if (PyCodec_RegisterError(errors, handler))
        return NULL;
    Py_RETURN_NONE;
}

/*[clinic input]
_codecs.lookup_error
    name: str
    /

lookup_error(errors) -> handler

Return the error handler for the specified error handling name or raise a
LookupError, if no handler exists under this name.
[clinic start generated code]*/

static PyObject *
_codecs_lookup_error_impl(PyObject *module, const char *name)
/*[clinic end generated code: output=087f05dc0c9a98cc input=4775dd65e6235aba]*/
{
    return PyCodec_LookupError(name);
}

/* --- Module API --------------------------------------------------------- */

static PyMethodDef _codecs_functions[] = {
    _CODECS_REGISTER_METHODDEF
    _CODECS_LOOKUP_METHODDEF
    _CODECS_ENCODE_METHODDEF
    _CODECS_DECODE_METHODDEF
    _CODECS_ESCAPE_ENCODE_METHODDEF
    _CODECS_ESCAPE_DECODE_METHODDEF
    _CODECS_UTF_8_ENCODE_METHODDEF
    _CODECS_UTF_8_DECODE_METHODDEF
    _CODECS_UTF_7_ENCODE_METHODDEF
    _CODECS_UTF_7_DECODE_METHODDEF
    _CODECS_UTF_16_ENCODE_METHODDEF
    _CODECS_UTF_16_LE_ENCODE_METHODDEF
    _CODECS_UTF_16_BE_ENCODE_METHODDEF
    _CODECS_UTF_16_DECODE_METHODDEF
    _CODECS_UTF_16_LE_DECODE_METHODDEF
    _CODECS_UTF_16_BE_DECODE_METHODDEF
    _CODECS_UTF_16_EX_DECODE_METHODDEF
    _CODECS_UTF_32_ENCODE_METHODDEF
    _CODECS_UTF_32_LE_ENCODE_METHODDEF
    _CODECS_UTF_32_BE_ENCODE_METHODDEF
    _CODECS_UTF_32_DECODE_METHODDEF
    _CODECS_UTF_32_LE_DECODE_METHODDEF
    _CODECS_UTF_32_BE_DECODE_METHODDEF
    _CODECS_UTF_32_EX_DECODE_METHODDEF
    _CODECS_UNICODE_ESCAPE_ENCODE_METHODDEF
    _CODECS_UNICODE_ESCAPE_DECODE_METHODDEF
    _CODECS_RAW_UNICODE_ESCAPE_ENCODE_METHODDEF
    _CODECS_RAW_UNICODE_ESCAPE_DECODE_METHODDEF
    _CODECS_LATIN_1_ENCODE_METHODDEF
    _CODECS_LATIN_1_DECODE_METHODDEF
    _CODECS_ASCII_ENCODE_METHODDEF
    _CODECS_ASCII_DECODE_METHODDEF
    _CODECS_CHARMAP_ENCODE_METHODDEF
    _CODECS_CHARMAP_DECODE_METHODDEF
    _CODECS_CHARMAP_BUILD_METHODDEF
    _CODECS_READBUFFER_ENCODE_METHODDEF
    _CODECS_MBCS_ENCODE_METHODDEF
    _CODECS_MBCS_DECODE_METHODDEF
    _CODECS_OEM_ENCODE_METHODDEF
    _CODECS_OEM_DECODE_METHODDEF
    _CODECS_CODE_PAGE_ENCODE_METHODDEF
    _CODECS_CODE_PAGE_DECODE_METHODDEF
    _CODECS_REGISTER_ERROR_METHODDEF
    _CODECS_LOOKUP_ERROR_METHODDEF
    _CODECS__FORGET_CODEC_METHODDEF
    {NULL, NULL}                /* sentinel */
};

static PyModuleDef_Slot _codecs_slots[] = {
    {0, NULL}
};

static struct PyModuleDef codecsmodule = {
        PyModuleDef_HEAD_INIT,
        "_codecs",
        NULL,
        0,
        _codecs_functions,
        _codecs_slots,
        NULL,
        NULL,
        NULL
};

PyMODINIT_FUNC
PyInit__codecs(void)
{
    return PyModuleDef_Init(&codecsmodule);
}<|MERGE_RESOLUTION|>--- conflicted
+++ resolved
@@ -252,24 +252,15 @@
 /*[clinic input]
 _codecs.utf_7_decode
     data: Py_buffer
-<<<<<<< HEAD
-    errors: str(accept={str, NoneType}) = NULL
-    final: bool = False
-=======
-    errors: str(accept={str, NoneType}) = None
-    final: bool(accept={int}) = False
->>>>>>> 8e19c8be
+    errors: str(accept={str, NoneType}) = None
+    final: bool = False
     /
 [clinic start generated code]*/
 
 static PyObject *
 _codecs_utf_7_decode_impl(PyObject *module, Py_buffer *data,
                           const char *errors, int final)
-<<<<<<< HEAD
-/*[clinic end generated code: output=0cd3a944a32a4089 input=b5fba42f7922078d]*/
-=======
-/*[clinic end generated code: output=0cd3a944a32a4089 input=22c395d357815d26]*/
->>>>>>> 8e19c8be
+/*[clinic end generated code: output=0cd3a944a32a4089 input=dbf8c8998102dc7d]*/
 {
     Py_ssize_t consumed = data->len;
     PyObject *decoded = PyUnicode_DecodeUTF7Stateful(data->buf, data->len,
@@ -281,24 +272,15 @@
 /*[clinic input]
 _codecs.utf_8_decode
     data: Py_buffer
-<<<<<<< HEAD
-    errors: str(accept={str, NoneType}) = NULL
-    final: bool = False
-=======
-    errors: str(accept={str, NoneType}) = None
-    final: bool(accept={int}) = False
->>>>>>> 8e19c8be
+    errors: str(accept={str, NoneType}) = None
+    final: bool = False
     /
 [clinic start generated code]*/
 
 static PyObject *
 _codecs_utf_8_decode_impl(PyObject *module, Py_buffer *data,
                           const char *errors, int final)
-<<<<<<< HEAD
-/*[clinic end generated code: output=10f74dec8d9bb8bf input=043c24dea5ec9c7c]*/
-=======
-/*[clinic end generated code: output=10f74dec8d9bb8bf input=f611b3867352ba59]*/
->>>>>>> 8e19c8be
+/*[clinic end generated code: output=10f74dec8d9bb8bf input=ca06bc8a9c970e25]*/
 {
     Py_ssize_t consumed = data->len;
     PyObject *decoded = PyUnicode_DecodeUTF8Stateful(data->buf, data->len,
@@ -310,24 +292,15 @@
 /*[clinic input]
 _codecs.utf_16_decode
     data: Py_buffer
-<<<<<<< HEAD
-    errors: str(accept={str, NoneType}) = NULL
-    final: bool = False
-=======
-    errors: str(accept={str, NoneType}) = None
-    final: bool(accept={int}) = False
->>>>>>> 8e19c8be
+    errors: str(accept={str, NoneType}) = None
+    final: bool = False
     /
 [clinic start generated code]*/
 
 static PyObject *
 _codecs_utf_16_decode_impl(PyObject *module, Py_buffer *data,
                            const char *errors, int final)
-<<<<<<< HEAD
-/*[clinic end generated code: output=783b442abcbcc2d0 input=b4bb29bf325ed922]*/
-=======
-/*[clinic end generated code: output=783b442abcbcc2d0 input=191d360bd7309180]*/
->>>>>>> 8e19c8be
+/*[clinic end generated code: output=783b442abcbcc2d0 input=5b0f52071ba6cadc]*/
 {
     int byteorder = 0;
     /* This is overwritten unless final is true. */
@@ -341,24 +314,15 @@
 /*[clinic input]
 _codecs.utf_16_le_decode
     data: Py_buffer
-<<<<<<< HEAD
-    errors: str(accept={str, NoneType}) = NULL
-    final: bool = False
-=======
-    errors: str(accept={str, NoneType}) = None
-    final: bool(accept={int}) = False
->>>>>>> 8e19c8be
+    errors: str(accept={str, NoneType}) = None
+    final: bool = False
     /
 [clinic start generated code]*/
 
 static PyObject *
 _codecs_utf_16_le_decode_impl(PyObject *module, Py_buffer *data,
                               const char *errors, int final)
-<<<<<<< HEAD
-/*[clinic end generated code: output=899b9e6364379dcd input=83c12efe12fb4260]*/
-=======
-/*[clinic end generated code: output=899b9e6364379dcd input=c6904fdc27fb4724]*/
->>>>>>> 8e19c8be
+/*[clinic end generated code: output=899b9e6364379dcd input=115bd8c7b783d0bf]*/
 {
     int byteorder = -1;
     /* This is overwritten unless final is true. */
@@ -372,24 +336,15 @@
 /*[clinic input]
 _codecs.utf_16_be_decode
     data: Py_buffer
-<<<<<<< HEAD
-    errors: str(accept={str, NoneType}) = NULL
-    final: bool = False
-=======
-    errors: str(accept={str, NoneType}) = None
-    final: bool(accept={int}) = False
->>>>>>> 8e19c8be
+    errors: str(accept={str, NoneType}) = None
+    final: bool = False
     /
 [clinic start generated code]*/
 
 static PyObject *
 _codecs_utf_16_be_decode_impl(PyObject *module, Py_buffer *data,
                               const char *errors, int final)
-<<<<<<< HEAD
-/*[clinic end generated code: output=49f6465ea07669c8 input=7a1ee86e2e48b3e4]*/
-=======
-/*[clinic end generated code: output=49f6465ea07669c8 input=e49012400974649b]*/
->>>>>>> 8e19c8be
+/*[clinic end generated code: output=49f6465ea07669c8 input=63131422b01f9cb4]*/
 {
     int byteorder = 1;
     /* This is overwritten unless final is true. */
@@ -419,11 +374,7 @@
 static PyObject *
 _codecs_utf_16_ex_decode_impl(PyObject *module, Py_buffer *data,
                               const char *errors, int byteorder, int final)
-<<<<<<< HEAD
-/*[clinic end generated code: output=0f385f251ecc1988 input=955e8d9cd5dfe9f7]*/
-=======
-/*[clinic end generated code: output=0f385f251ecc1988 input=5a9c19f2e6b6cf0e]*/
->>>>>>> 8e19c8be
+/*[clinic end generated code: output=0f385f251ecc1988 input=f368a51cf384bf4c]*/
 {
     /* This is overwritten unless final is true. */
     Py_ssize_t consumed = data->len;
@@ -439,24 +390,15 @@
 /*[clinic input]
 _codecs.utf_32_decode
     data: Py_buffer
-<<<<<<< HEAD
-    errors: str(accept={str, NoneType}) = NULL
-    final: bool = False
-=======
-    errors: str(accept={str, NoneType}) = None
-    final: bool(accept={int}) = False
->>>>>>> 8e19c8be
+    errors: str(accept={str, NoneType}) = None
+    final: bool = False
     /
 [clinic start generated code]*/
 
 static PyObject *
 _codecs_utf_32_decode_impl(PyObject *module, Py_buffer *data,
                            const char *errors, int final)
-<<<<<<< HEAD
-/*[clinic end generated code: output=2fc961807f7b145f input=624fcb504074bab6]*/
-=======
-/*[clinic end generated code: output=2fc961807f7b145f input=fd7193965627eb58]*/
->>>>>>> 8e19c8be
+/*[clinic end generated code: output=2fc961807f7b145f input=fcdf3658c5e9b5f3]*/
 {
     int byteorder = 0;
     /* This is overwritten unless final is true. */
@@ -470,24 +412,15 @@
 /*[clinic input]
 _codecs.utf_32_le_decode
     data: Py_buffer
-<<<<<<< HEAD
-    errors: str(accept={str, NoneType}) = NULL
-    final: bool = False
-=======
-    errors: str(accept={str, NoneType}) = None
-    final: bool(accept={int}) = False
->>>>>>> 8e19c8be
+    errors: str(accept={str, NoneType}) = None
+    final: bool = False
     /
 [clinic start generated code]*/
 
 static PyObject *
 _codecs_utf_32_le_decode_impl(PyObject *module, Py_buffer *data,
                               const char *errors, int final)
-<<<<<<< HEAD
-/*[clinic end generated code: output=ec8f46b67a94f3e6 input=846d386727d4e74a]*/
-=======
-/*[clinic end generated code: output=ec8f46b67a94f3e6 input=9078ec70acfe7613]*/
->>>>>>> 8e19c8be
+/*[clinic end generated code: output=ec8f46b67a94f3e6 input=12220556e885f817]*/
 {
     int byteorder = -1;
     /* This is overwritten unless final is true. */
@@ -501,24 +434,15 @@
 /*[clinic input]
 _codecs.utf_32_be_decode
     data: Py_buffer
-<<<<<<< HEAD
-    errors: str(accept={str, NoneType}) = NULL
-    final: bool = False
-=======
-    errors: str(accept={str, NoneType}) = None
-    final: bool(accept={int}) = False
->>>>>>> 8e19c8be
+    errors: str(accept={str, NoneType}) = None
+    final: bool = False
     /
 [clinic start generated code]*/
 
 static PyObject *
 _codecs_utf_32_be_decode_impl(PyObject *module, Py_buffer *data,
                               const char *errors, int final)
-<<<<<<< HEAD
-/*[clinic end generated code: output=ff82bae862c92c4e input=461cf256c580e397]*/
-=======
-/*[clinic end generated code: output=ff82bae862c92c4e input=f1ae1bbbb86648ff]*/
->>>>>>> 8e19c8be
+/*[clinic end generated code: output=ff82bae862c92c4e input=2bc669b4781598db]*/
 {
     int byteorder = 1;
     /* This is overwritten unless final is true. */
@@ -548,11 +472,7 @@
 static PyObject *
 _codecs_utf_32_ex_decode_impl(PyObject *module, Py_buffer *data,
                               const char *errors, int byteorder, int final)
-<<<<<<< HEAD
-/*[clinic end generated code: output=6bfb177dceaf4848 input=c11c2c8386296376]*/
-=======
-/*[clinic end generated code: output=6bfb177dceaf4848 input=e46a73bc859d0bd0]*/
->>>>>>> 8e19c8be
+/*[clinic end generated code: output=6bfb177dceaf4848 input=4a2323d0013620df]*/
 {
     Py_ssize_t consumed = data->len;
     PyObject *decoded = PyUnicode_DecodeUTF32Stateful(data->buf, data->len,
@@ -656,24 +576,15 @@
 /*[clinic input]
 _codecs.mbcs_decode
     data: Py_buffer
-<<<<<<< HEAD
-    errors: str(accept={str, NoneType}) = NULL
-    final: bool = False
-=======
-    errors: str(accept={str, NoneType}) = None
-    final: bool(accept={int}) = False
->>>>>>> 8e19c8be
+    errors: str(accept={str, NoneType}) = None
+    final: bool = False
     /
 [clinic start generated code]*/
 
 static PyObject *
 _codecs_mbcs_decode_impl(PyObject *module, Py_buffer *data,
                          const char *errors, int final)
-<<<<<<< HEAD
-/*[clinic end generated code: output=39b65b8598938c4b input=c065a414c4469c8e]*/
-=======
-/*[clinic end generated code: output=39b65b8598938c4b input=1c1d50f08fa53789]*/
->>>>>>> 8e19c8be
+/*[clinic end generated code: output=39b65b8598938c4b input=f144ad1ed6d8f5a6]*/
 {
     Py_ssize_t consumed = data->len;
     PyObject *decoded = PyUnicode_DecodeMBCSStateful(data->buf, data->len,
@@ -684,24 +595,15 @@
 /*[clinic input]
 _codecs.oem_decode
     data: Py_buffer
-<<<<<<< HEAD
-    errors: str(accept={str, NoneType}) = NULL
-    final: bool = False
-=======
-    errors: str(accept={str, NoneType}) = None
-    final: bool(accept={int}) = False
->>>>>>> 8e19c8be
+    errors: str(accept={str, NoneType}) = None
+    final: bool = False
     /
 [clinic start generated code]*/
 
 static PyObject *
 _codecs_oem_decode_impl(PyObject *module, Py_buffer *data,
                         const char *errors, int final)
-<<<<<<< HEAD
-/*[clinic end generated code: output=da1617612f3fcad8 input=00a4294837793f55]*/
-=======
-/*[clinic end generated code: output=da1617612f3fcad8 input=81b67cba811022e5]*/
->>>>>>> 8e19c8be
+/*[clinic end generated code: output=da1617612f3fcad8 input=629bf87376d211b4]*/
 {
     Py_ssize_t consumed = data->len;
     PyObject *decoded = PyUnicode_DecodeCodePageStateful(CP_OEMCP,
@@ -713,24 +615,15 @@
 _codecs.code_page_decode
     codepage: int
     data: Py_buffer
-<<<<<<< HEAD
-    errors: str(accept={str, NoneType}) = NULL
-    final: bool = False
-=======
-    errors: str(accept={str, NoneType}) = None
-    final: bool(accept={int}) = False
->>>>>>> 8e19c8be
+    errors: str(accept={str, NoneType}) = None
+    final: bool = False
     /
 [clinic start generated code]*/
 
 static PyObject *
 _codecs_code_page_decode_impl(PyObject *module, int codepage,
                               Py_buffer *data, const char *errors, int final)
-<<<<<<< HEAD
-/*[clinic end generated code: output=53008ea967da3fff input=6b274299b45ced3c]*/
-=======
-/*[clinic end generated code: output=53008ea967da3fff input=c5f58d036cb63575]*/
->>>>>>> 8e19c8be
+/*[clinic end generated code: output=53008ea967da3fff input=6a32589b0658c277]*/
 {
     Py_ssize_t consumed = data->len;
     PyObject *decoded = PyUnicode_DecodeCodePageStateful(codepage,
