--- conflicted
+++ resolved
@@ -2260,13 +2260,6 @@
     if (PyDict_GetItemRef(state->cache, fmt, &s_object) < 0) {
         return 0;
     }
-<<<<<<< HEAD
-
-    if (PyDict_GetItemRef(state->cache, fmt, &s_object) < 0) {
-        return 0;
-    }
-=======
->>>>>>> 2ac4cf47
     if (s_object != NULL) {
         *ptr = (PyStructObject *)s_object;
         return Py_CLEANUP_SUPPORTED;
