--- conflicted
+++ resolved
@@ -455,7 +455,6 @@
         goto exit;
     }
 
-<<<<<<< HEAD
     errno = 0;
     n2 = wcsxfrm(NULL, s, 0);
     if (errno && errno != ERANGE) {
@@ -463,13 +462,6 @@
         goto exit;
     }
     buf = PyMem_New(wchar_t, n2+1);
-=======
-    /* assume no change in size, first */
-    n1 = n1 + 1;
-    /* Yet another +1 is needed to work around a platform bug in wcsxfrm()
-     * on macOS. See gh-130567. */
-    buf = PyMem_New(wchar_t, n1+1);
->>>>>>> 40442557
     if (!buf) {
         PyErr_NoMemory();
         goto exit;
@@ -480,24 +472,6 @@
     if (errno) {
         PyErr_SetFromErrno(PyExc_OSError);
         goto exit;
-    }
-<<<<<<< HEAD
-    result = PyUnicode_FromWideChar(buf, n2);
-=======
-    if (n2 >= (size_t)n1) {
-        /* more space needed */
-        wchar_t * new_buf = PyMem_Realloc(buf, (n2+1)*sizeof(wchar_t));
-        if (!new_buf) {
-            PyErr_NoMemory();
-            goto exit;
-        }
-        buf = new_buf;
-        errno = 0;
-        n2 = wcsxfrm(buf, s, n2+1);
-        if (errno) {
-            PyErr_SetFromErrno(PyExc_OSError);
-            goto exit;
-        }
     }
     /* The result is just a sequence of integers, they are not necessary
        Unicode code points, so PyUnicode_FromWideChar() cannot be used
@@ -547,7 +521,6 @@
     }
 #endif
     result = PyUnicode_FromKindAndData(sizeof(wchar_t), buf, n2);
->>>>>>> 40442557
 exit:
     PyMem_Free(buf);
     PyMem_Free(s);
