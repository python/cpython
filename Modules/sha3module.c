--- conflicted
+++ resolved
@@ -25,9 +25,8 @@
 #include "pycore_typeobject.h"    // _PyType_GetModuleState()
 #include "hashlib.h"
 
-<<<<<<< HEAD
 #include "_hacl/Hacl_Hash_SHA3.h"
-=======
+
 /*
  * Assert that 'LEN' can be safely casted to uint32_t.
  *
@@ -38,7 +37,6 @@
 #else
 #define CHECK_HACL_UINT32_T_LENGTH(LEN)
 #endif
->>>>>>> e7295a89
 
 #define SHA3_MAX_DIGESTSIZE 64 /* 64 Bytes (512 Bits) for 224 to 512 */
 
@@ -74,11 +72,7 @@
 
 typedef struct {
     HASHLIB_OBJECT_HEAD
-<<<<<<< HEAD
     Hacl_Hash_SHA3_state_t *state;
-=======
-    Hacl_Hash_SHA3_state_t *hash_state;
->>>>>>> e7295a89
 } SHA3object;
 
 #define _SHA3object_CAST(op)    ((SHA3object *)(op))
@@ -198,11 +192,7 @@
          * where it is not yet possible to have concurrent access. */
         HASHLIB_EXTERNAL_INSTRUCTIONS_UNLOCKED(
             buf.len,
-<<<<<<< HEAD
             _hacl_sha3_state_update(self->state, buf.buf, buf.len)
-=======
-            sha3_update(self->hash_state, buf.buf, buf.len)
->>>>>>> e7295a89
         );
     }
 
@@ -270,15 +260,9 @@
         return NULL;
     }
     HASHLIB_ACQUIRE_LOCK(self);
-<<<<<<< HEAD
     newobj->state = Hacl_Hash_SHA3_copy(self->state);
     HASHLIB_RELEASE_LOCK(self);
     if (newobj->state == NULL) {
-=======
-    newobj->hash_state = Hacl_Hash_SHA3_copy(self->hash_state);
-    HASHLIB_RELEASE_LOCK(self);
-    if (newobj->hash_state == NULL) {
->>>>>>> e7295a89
         Py_DECREF(newobj);
         return PyErr_NoMemory();
     }
@@ -300,11 +284,7 @@
     // This function errors out if the algorithm is SHAKE. Here, we know this
     // not to be the case, and therefore do not perform error checking.
     HASHLIB_ACQUIRE_LOCK(self);
-<<<<<<< HEAD
     (void)Hacl_Hash_SHA3_digest(self->state, digest);
-=======
-    (void)Hacl_Hash_SHA3_digest(self->hash_state, digest);
->>>>>>> e7295a89
     HASHLIB_RELEASE_LOCK(self);
     return PyBytes_FromStringAndSize((const char *)digest,
         Hacl_Hash_SHA3_hash_len(self->state));
@@ -323,11 +303,7 @@
 {
     unsigned char digest[SHA3_MAX_DIGESTSIZE];
     HASHLIB_ACQUIRE_LOCK(self);
-<<<<<<< HEAD
     (void)Hacl_Hash_SHA3_digest(self->state, digest);
-=======
-    (void)Hacl_Hash_SHA3_digest(self->hash_state, digest);
->>>>>>> e7295a89
     HASHLIB_RELEASE_LOCK(self);
     return _Py_strhex((const char *)digest,
         Hacl_Hash_SHA3_hash_len(self->state));
@@ -351,11 +327,7 @@
     GET_BUFFER_VIEW_OR_ERROUT(data, &buf);
     HASHLIB_EXTERNAL_INSTRUCTIONS_LOCKED(
         self, buf.len,
-<<<<<<< HEAD
         _hacl_sha3_state_update(self->state, buf.buf, buf.len)
-=======
-        sha3_update(self->hash_state, buf.buf, buf.len)
->>>>>>> e7295a89
     );
     PyBuffer_Release(&buf);
     Py_RETURN_NONE;
@@ -512,34 +484,9 @@
 static int
 sha3_shake_check_digest_length(Py_ssize_t length)
 {
-<<<<<<< HEAD
-    unsigned char *digest = NULL;
-    PyObject *result = NULL;
-    SHA3object *self = _SHA3object_CAST(op);
-
-    if (digestlen >= (1 << 29)) {
-        PyErr_SetString(PyExc_ValueError, "length is too large");
-        return NULL;
-    }
-    digest = (unsigned char*)PyMem_Malloc(digestlen);
-    if (digest == NULL) {
-        return PyErr_NoMemory();
-    }
-
-    /* Get the raw (binary) digest value. The HACL functions errors out if:
-     * - the algorithm is not shake -- not the case here
-     * - the output length is zero -- we follow the existing behavior and return
-     *   an empty digest, without raising an error */
-    if (digestlen > 0) {
-        (void)Hacl_Hash_SHA3_squeeze(self->state, digest, digestlen);
-    }
-    if (hex) {
-        result = _Py_strhex((const char *)digest, digestlen);
-=======
     if (length < 0) {
         PyErr_SetString(PyExc_ValueError, "negative digest length");
         return -1;
->>>>>>> e7295a89
     }
     if ((size_t)length >= (1 << 29)) {
         /*
@@ -583,7 +530,7 @@
     PyObject *digest = PyBytes_FromStringAndSize(NULL, length);
     uint8_t *buffer = (uint8_t *)PyBytes_AS_STRING(digest);
     HASHLIB_ACQUIRE_LOCK(self);
-    (void)Hacl_Hash_SHA3_squeeze(self->hash_state, buffer, (uint32_t)length);
+    (void)Hacl_Hash_SHA3_squeeze(self->state, buffer, (uint32_t)length);
     HASHLIB_RELEASE_LOCK(self);
     return digest;
 }
@@ -617,7 +564,7 @@
     }
 
     HASHLIB_ACQUIRE_LOCK(self);
-    (void)Hacl_Hash_SHA3_squeeze(self->hash_state, buffer, (uint32_t)length);
+    (void)Hacl_Hash_SHA3_squeeze(self->state, buffer, (uint32_t)length);
     HASHLIB_RELEASE_LOCK(self);
     PyObject *digest = _Py_strhex((const char *)buffer, length);
     PyMem_Free(buffer);
