--- conflicted
+++ resolved
@@ -420,52 +420,17 @@
                              const Py_UNICODE *Name)
 /*[clinic end generated code: output=8e04f0916c17b13d input=dbc36ae14375ba24]*/
 {
-<<<<<<< HEAD
-    PyObject *EventAttributes;
-    BOOL ManualReset;
-    BOOL InitialState;
-    PyObject *Name_obj = NULL;
-    Py_UNICODE *Name;
     HANDLE Event;
 
-    if (!PyArg_ParseTuple(args, "O" F_BOOL F_BOOL "O",
-                          &EventAttributes, &ManualReset,
-                          &InitialState, &Name_obj))
-        return NULL;
-
-=======
-    HANDLE Event;
-
->>>>>>> 9650fe01
     if (EventAttributes != Py_None) {
         PyErr_SetString(PyExc_ValueError, "EventAttributes must be None");
         return NULL;
     }
-    if (Name_obj == Py_None) {
-        Name = NULL;
-    }
-    else if (PyUnicode_Check(Name_obj)) {
-#if USE_UNICODE_WCHAR_CACHE
-        Name = (wchar_t *)_PyUnicode_AsUnicode(Name_obj);
-#else /* USE_UNICODE_WCHAR_CACHE */
-        Name = PyUnicode_AsWideCharString(Name_obj, NULL);
-#endif /* USE_UNICODE_WCHAR_CACHE */
-        if (Name == NULL) {
-            return NULL;
-        }
-    }
-    else {
-        _PyArg_BadArgument("CreateEvent", "argument 4", "str or None", Name_obj);
-        return NULL;
-    }
 
     Py_BEGIN_ALLOW_THREADS
     Event = CreateEventW(NULL, ManualReset, InitialState, Name);
     Py_END_ALLOW_THREADS
 
-#if !USE_UNICODE_WCHAR_CACHE
-    PyMem_Free(Name);
-#endif /* USE_UNICODE_WCHAR_CACHE */
     if (Event == NULL)
         return SetFromWindowsErr(0);
     return Py_BuildValue(F_HANDLE, Event);
