--- conflicted
+++ resolved
@@ -3619,33 +3619,10 @@
         return NULL;
     }
 
-<<<<<<< HEAD
     state = _PyObject_GetState(self);
     if (state == NULL) {
         Py_DECREF(args);
         return NULL;
-=======
-    if (_PyObject_LookupAttrId(self, &PyId___getstate__, &getstate) < 0) {
-        Py_DECREF(args);
-        return NULL;
-    }
-    if (getstate != NULL) {
-        state = PyObject_CallNoArgs(getstate);
-        Py_DECREF(getstate);
-        if (state == NULL) {
-            Py_DECREF(args);
-            return NULL;
-        }
-    }
-    else {
-        PyObject **dictptr;
-        state = Py_None;
-        dictptr = _PyObject_GetDictPtr(self);
-        if (dictptr && *dictptr && PyDict_GET_SIZE(*dictptr)) {
-            state = *dictptr;
-        }
-        Py_INCREF(state);
->>>>>>> a102ed7d
     }
 
     return Py_BuildValue("(ONN)", Py_TYPE(self), args, state);
