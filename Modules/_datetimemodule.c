--- conflicted
+++ resolved
@@ -3535,8 +3535,7 @@
 }
 
 static PyObject *
-<<<<<<< HEAD
-date_isoformat(PyDateTime_Date *self, PyObject *args, PyObject *kw)
+date_isoformat(PyObject *self, PyObject *args, PyObject *kw)
 {
     int basic = 0;
     static char *keywords[] = {"basic", NULL};
@@ -3544,14 +3543,8 @@
         return NULL;
     }
     const char *format = basic ? "%04d%02d%02d" : "%04d-%02d-%02d";
+    PyDateTime_Date *self = PyDate_CAST(op);
     return PyUnicode_FromFormat(format, GET_YEAR(self), GET_MONTH(self), GET_DAY(self));
-=======
-date_isoformat(PyObject *op, PyObject *Py_UNUSED(dummy))
-{
-    PyDateTime_Date *self = PyDate_CAST(op);
-    return PyUnicode_FromFormat("%04d-%02d-%02d",
-                                GET_YEAR(self), GET_MONTH(self), GET_DAY(self));
->>>>>>> 18249d93
 }
 
 /* str() calls the appropriate isoformat() method. */
@@ -3945,14 +3938,9 @@
      PyDoc_STR("Return a named tuple containing ISO year, week number, and "
                "weekday.")},
 
-<<<<<<< HEAD
     {"isoformat",   _PyCFunction_CAST(date_isoformat),        METH_VARARGS | METH_KEYWORDS,
      PyDoc_STR("Return string in ISO 8601 format, YYYY-MM-DD.\n"
                "If basic is true, uses the basic format, YYYYMMDD.")},
-=======
-    {"isoformat", date_isoformat, METH_NOARGS,
-     PyDoc_STR("Return string in ISO 8601 format, YYYY-MM-DD.")},
->>>>>>> 18249d93
 
     {"isoweekday", date_isoweekday, METH_NOARGS,
      PyDoc_STR("Return the day of the week represented by the date.\n"
@@ -4777,14 +4765,10 @@
 {
     char buf[100];
     const char *timespec = NULL;
-<<<<<<< HEAD
     int basic = 0;
     static char *keywords[] = {"timespec", "basic", NULL};
-=======
-    static char *keywords[] = {"timespec", NULL};
     PyDateTime_Time *self = PyTime_CAST(op);
 
->>>>>>> 18249d93
     PyObject *result;
     int us = TIME_GET_MICROSECOND(self);
     static const char *specs_extended[][2] = {
@@ -6320,12 +6304,8 @@
         return result;
 
     /* We need to append the UTC offset. */
-<<<<<<< HEAD
     const char *offset_sep = basic ? "" : ":";
     if (format_utcoffset(buffer, sizeof(buffer), offset_sep, self->tzinfo, (PyObject *)self) < 0) {
-=======
-    if (format_utcoffset(buffer, sizeof(buffer), ":", self->tzinfo, op) < 0) {
->>>>>>> 18249d93
         Py_DECREF(result);
         return NULL;
     }
