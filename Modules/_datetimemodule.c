/*  C implementation for the date/time type documented at
 *  https://www.zope.dev/Members/fdrake/DateTimeWiki/FrontPage
 */

/* bpo-35081: Defining this prevents including the C API capsule;
 * internal versions of the  Py*_Check macros which do not require
 * the capsule are defined below */
#define _PY_DATETIME_IMPL

#ifndef Py_BUILD_CORE_BUILTIN
#  define Py_BUILD_CORE_MODULE 1
#endif

#include "Python.h"
#include "pycore_long.h"          // _PyLong_GetOne()
#include "pycore_object.h"        // _PyObject_Init()
#include "datetime.h"


#include <time.h>

#ifdef MS_WINDOWS
#  include <winsock2.h>         /* struct timeval */
#endif

#define PyDateTime_Check(st, op) PyObject_TypeCheck(op, (st)->PyDateTime_DateTimeType)
#define PyDate_Check(st, op) PyObject_TypeCheck(op, (st)->PyDateTime_DateType)
#define PyDelta_Check(st, op) PyObject_TypeCheck(op, (st)->PyDateTime_DeltaType)
#define PyTZInfo_Check(st, op) PyObject_TypeCheck(op, (st)->PyDateTime_TZInfoType)
#define PyTime_Check(st, op) PyObject_TypeCheck(op, (st)->PyDateTime_TimeType)
#define PyTimezone_Check(st, op) PyObject_TypeCheck(op, (st)->PyDateTime_TimeZoneType)

typedef struct {
    /* Conversion factors. */
    PyObject *us_per_ms;       // 1000
    PyObject *us_per_second;   // 1000000
    PyObject *us_per_minute;   // 1e6 * 60 as Python int
    PyObject *us_per_hour;     // 1e6 * 3600 as Python int
    PyObject *us_per_day;      // 1e6 * 3600 * 24 as Python int
    PyObject *us_per_week;     // 1e6*3600*24*7 as Python int
    PyObject *seconds_per_day; // 3600*24 as Python int

    /* The interned UTC timezone instance */
    PyObject *PyDateTime_TimeZone_UTC;

    /* The interned Epoch datetime instance */
    PyObject *PyDateTime_Epoch;

    /* strptime import */
    PyObject *strptime;

    /* Types */
    PyTypeObject *PyDateTime_DateTimeType;
    PyTypeObject *PyDateTime_DateType;
    PyTypeObject *PyDateTime_DeltaType;
    PyTypeObject *PyDateTime_IsoCalendarDateType;
    PyTypeObject *PyDateTime_TZInfoType;
    PyTypeObject *PyDateTime_TimeType;
    PyTypeObject *PyDateTime_TimeZoneType;
} datetime_state;

static inline datetime_state *
get_module_state(PyObject *mod)
{
    void *state = PyModule_GetState(mod);
    assert(state != NULL);
    return (datetime_state *)state;
}

static struct PyModuleDef datetimemodule;

static inline datetime_state *
find_module_state_by_def(PyTypeObject *type)
{
    PyObject *mod = PyType_GetModuleByDef(type, &datetimemodule);
    assert(mod != NULL);
    return get_module_state(mod);
}

static inline datetime_state *
find_state_left_or_right(PyObject *left, PyObject *right)
{
    PyObject *mod = PyType_GetModuleByDef(Py_TYPE(left), &datetimemodule);
    if (mod == NULL) {
        PyErr_Clear();
        mod = PyType_GetModuleByDef(Py_TYPE(right), &datetimemodule);
    }
    assert(mod != NULL);
    return get_module_state(mod);
}

#define find_module_state_by_def(obj) find_module_state_by_def((PyTypeObject *)(obj))

/*[clinic input]
module datetime
class datetime.datetime "PyDateTime_DateTime *" "clinic_state()->PyDateTime_DateTimeType"
class datetime.date "PyDateTime_Date *" "clinic_state()->PyDateTime_DateType"
class datetime.IsoCalendarDate "PyDateTime_IsoCalendarDate *" "clinic_state()->PyDateTime_IsoCalendarDateType"
[clinic start generated code]*/
/*[clinic end generated code: output=da39a3ee5e6b4b0d input=8a333fc5cbf6a146]*/

#define clinic_state() (fixme())
#include "clinic/_datetimemodule.c.h"
#undef clinic_state

/* We require that C int be at least 32 bits, and use int virtually
 * everywhere.  In just a few cases we use a temp long, where a Python
 * API returns a C long.  In such cases, we have to ensure that the
 * final result fits in a C int (this can be an issue on 64-bit boxes).
 */
#if SIZEOF_INT < 4
#       error "_datetime.c requires that C int have at least 32 bits"
#endif

#define MINYEAR 1
#define MAXYEAR 9999
#define MAXORDINAL 3652059 /* date(9999,12,31).toordinal() */

/* Nine decimal digits is easy to communicate, and leaves enough room
 * so that two delta days can be added w/o fear of overflowing a signed
 * 32-bit int, and with plenty of room left over to absorb any possible
 * carries from adding seconds.
 */
#define MAX_DELTA_DAYS 999999999

/* Rename the long macros in datetime.h to more reasonable short names. */
#define GET_YEAR                PyDateTime_GET_YEAR
#define GET_MONTH               PyDateTime_GET_MONTH
#define GET_DAY                 PyDateTime_GET_DAY
#define DATE_GET_HOUR           PyDateTime_DATE_GET_HOUR
#define DATE_GET_MINUTE         PyDateTime_DATE_GET_MINUTE
#define DATE_GET_SECOND         PyDateTime_DATE_GET_SECOND
#define DATE_GET_MICROSECOND    PyDateTime_DATE_GET_MICROSECOND
#define DATE_GET_FOLD           PyDateTime_DATE_GET_FOLD

/* Date accessors for date and datetime. */
#define SET_YEAR(o, v)          (((o)->data[0] = ((v) & 0xff00) >> 8), \
                 ((o)->data[1] = ((v) & 0x00ff)))
#define SET_MONTH(o, v)         (PyDateTime_GET_MONTH(o) = (v))
#define SET_DAY(o, v)           (PyDateTime_GET_DAY(o) = (v))

/* Date/Time accessors for datetime. */
#define DATE_SET_HOUR(o, v)     (PyDateTime_DATE_GET_HOUR(o) = (v))
#define DATE_SET_MINUTE(o, v)   (PyDateTime_DATE_GET_MINUTE(o) = (v))
#define DATE_SET_SECOND(o, v)   (PyDateTime_DATE_GET_SECOND(o) = (v))
#define DATE_SET_MICROSECOND(o, v)      \
    (((o)->data[7] = ((v) & 0xff0000) >> 16), \
     ((o)->data[8] = ((v) & 0x00ff00) >> 8), \
     ((o)->data[9] = ((v) & 0x0000ff)))
#define DATE_SET_FOLD(o, v)   (PyDateTime_DATE_GET_FOLD(o) = (v))

/* Time accessors for time. */
#define TIME_GET_HOUR           PyDateTime_TIME_GET_HOUR
#define TIME_GET_MINUTE         PyDateTime_TIME_GET_MINUTE
#define TIME_GET_SECOND         PyDateTime_TIME_GET_SECOND
#define TIME_GET_MICROSECOND    PyDateTime_TIME_GET_MICROSECOND
#define TIME_GET_FOLD           PyDateTime_TIME_GET_FOLD
#define TIME_SET_HOUR(o, v)     (PyDateTime_TIME_GET_HOUR(o) = (v))
#define TIME_SET_MINUTE(o, v)   (PyDateTime_TIME_GET_MINUTE(o) = (v))
#define TIME_SET_SECOND(o, v)   (PyDateTime_TIME_GET_SECOND(o) = (v))
#define TIME_SET_MICROSECOND(o, v)      \
    (((o)->data[3] = ((v) & 0xff0000) >> 16), \
     ((o)->data[4] = ((v) & 0x00ff00) >> 8), \
     ((o)->data[5] = ((v) & 0x0000ff)))
#define TIME_SET_FOLD(o, v)   (PyDateTime_TIME_GET_FOLD(o) = (v))

/* Delta accessors for timedelta. */
#define GET_TD_DAYS(o)          (((PyDateTime_Delta *)(o))->days)
#define GET_TD_SECONDS(o)       (((PyDateTime_Delta *)(o))->seconds)
#define GET_TD_MICROSECONDS(o)  (((PyDateTime_Delta *)(o))->microseconds)

#define SET_TD_DAYS(o, v)       ((o)->days = (v))
#define SET_TD_SECONDS(o, v)    ((o)->seconds = (v))
#define SET_TD_MICROSECONDS(o, v) ((o)->microseconds = (v))

#define HASTZINFO               _PyDateTime_HAS_TZINFO
#define GET_TIME_TZINFO         PyDateTime_TIME_GET_TZINFO
#define GET_DT_TZINFO           PyDateTime_DATE_GET_TZINFO
/* M is a char or int claiming to be a valid month.  The macro is equivalent
 * to the two-sided Python test
 *      1 <= M <= 12
 */
#define MONTH_IS_SANE(M) ((unsigned int)(M) - 1 < 12)

static int check_tzinfo_subclass(datetime_state *st, PyObject *p);


/* ---------------------------------------------------------------------------
 * Math utilities.
 */

/* k = i+j overflows iff k differs in sign from both inputs,
 * iff k^i has sign bit set and k^j has sign bit set,
 * iff (k^i)&(k^j) has sign bit set.
 */
#define SIGNED_ADD_OVERFLOWED(RESULT, I, J) \
    ((((RESULT) ^ (I)) & ((RESULT) ^ (J))) < 0)

/* Compute Python divmod(x, y), returning the quotient and storing the
 * remainder into *r.  The quotient is the floor of x/y, and that's
 * the real point of this.  C will probably truncate instead (C99
 * requires truncation; C89 left it implementation-defined).
 * Simplification:  we *require* that y > 0 here.  That's appropriate
 * for all the uses made of it.  This simplifies the code and makes
 * the overflow case impossible (divmod(LONG_MIN, -1) is the only
 * overflow case).
 */
static int
divmod(int x, int y, int *r)
{
    int quo;

    assert(y > 0);
    quo = x / y;
    *r = x - quo * y;
    if (*r < 0) {
        --quo;
        *r += y;
    }
    assert(0 <= *r && *r < y);
    return quo;
}

/* Nearest integer to m / n for integers m and n. Half-integer results
 * are rounded to even.
 */
static PyObject *
divide_nearest(PyObject *m, PyObject *n)
{
    PyObject *result;
    PyObject *temp;

    temp = _PyLong_DivmodNear(m, n);
    if (temp == NULL)
        return NULL;
    result = Py_NewRef(PyTuple_GET_ITEM(temp, 0));
    Py_DECREF(temp);

    return result;
}

/* ---------------------------------------------------------------------------
 * General calendrical helper functions
 */

/* For each month ordinal in 1..12, the number of days in that month,
 * and the number of days before that month in the same year.  These
 * are correct for non-leap years only.
 */
static const int _days_in_month[] = {
    0, /* unused; this vector uses 1-based indexing */
    31, 28, 31, 30, 31, 30, 31, 31, 30, 31, 30, 31
};

static const int _days_before_month[] = {
    0, /* unused; this vector uses 1-based indexing */
    0, 31, 59, 90, 120, 151, 181, 212, 243, 273, 304, 334
};

/* year -> 1 if leap year, else 0. */
static int
is_leap(int year)
{
    /* Cast year to unsigned.  The result is the same either way, but
     * C can generate faster code for unsigned mod than for signed
     * mod (especially for % 4 -- a good compiler should just grab
     * the last 2 bits when the LHS is unsigned).
     */
    const unsigned int ayear = (unsigned int)year;
    return ayear % 4 == 0 && (ayear % 100 != 0 || ayear % 400 == 0);
}

/* year, month -> number of days in that month in that year */
static int
days_in_month(int year, int month)
{
    assert(month >= 1);
    assert(month <= 12);
    if (month == 2 && is_leap(year))
        return 29;
    else
        return _days_in_month[month];
}

/* year, month -> number of days in year preceding first day of month */
static int
days_before_month(int year, int month)
{
    int days;

    assert(month >= 1);
    assert(month <= 12);
    days = _days_before_month[month];
    if (month > 2 && is_leap(year))
        ++days;
    return days;
}

/* year -> number of days before January 1st of year.  Remember that we
 * start with year 1, so days_before_year(1) == 0.
 */
static int
days_before_year(int year)
{
    int y = year - 1;
    /* This is incorrect if year <= 0; we really want the floor
     * here.  But so long as MINYEAR is 1, the smallest year this
     * can see is 1.
     */
    assert (year >= 1);
    return y*365 + y/4 - y/100 + y/400;
}

/* Number of days in 4, 100, and 400 year cycles.  That these have
 * the correct values is asserted in the module init function.
 */
#define DI4Y    1461    /* days_before_year(5); days in 4 years */
#define DI100Y  36524   /* days_before_year(101); days in 100 years */
#define DI400Y  146097  /* days_before_year(401); days in 400 years  */

/* ordinal -> year, month, day, considering 01-Jan-0001 as day 1. */
static void
ord_to_ymd(int ordinal, int *year, int *month, int *day)
{
    int n, n1, n4, n100, n400, leapyear, preceding;

    /* ordinal is a 1-based index, starting at 1-Jan-1.  The pattern of
     * leap years repeats exactly every 400 years.  The basic strategy is
     * to find the closest 400-year boundary at or before ordinal, then
     * work with the offset from that boundary to ordinal.  Life is much
     * clearer if we subtract 1 from ordinal first -- then the values
     * of ordinal at 400-year boundaries are exactly those divisible
     * by DI400Y:
     *
     *    D  M   Y            n              n-1
     *    -- --- ----        ----------     ----------------
     *    31 Dec -400        -DI400Y       -DI400Y -1
     *     1 Jan -399         -DI400Y +1   -DI400Y      400-year boundary
     *    ...
     *    30 Dec  000        -1             -2
     *    31 Dec  000         0             -1
     *     1 Jan  001         1              0          400-year boundary
     *     2 Jan  001         2              1
     *     3 Jan  001         3              2
     *    ...
     *    31 Dec  400         DI400Y        DI400Y -1
     *     1 Jan  401         DI400Y +1     DI400Y      400-year boundary
     */
    assert(ordinal >= 1);
    --ordinal;
    n400 = ordinal / DI400Y;
    n = ordinal % DI400Y;
    *year = n400 * 400 + 1;

    /* Now n is the (non-negative) offset, in days, from January 1 of
     * year, to the desired date.  Now compute how many 100-year cycles
     * precede n.
     * Note that it's possible for n100 to equal 4!  In that case 4 full
     * 100-year cycles precede the desired day, which implies the
     * desired day is December 31 at the end of a 400-year cycle.
     */
    n100 = n / DI100Y;
    n = n % DI100Y;

    /* Now compute how many 4-year cycles precede it. */
    n4 = n / DI4Y;
    n = n % DI4Y;

    /* And now how many single years.  Again n1 can be 4, and again
     * meaning that the desired day is December 31 at the end of the
     * 4-year cycle.
     */
    n1 = n / 365;
    n = n % 365;

    *year += n100 * 100 + n4 * 4 + n1;
    if (n1 == 4 || n100 == 4) {
        assert(n == 0);
        *year -= 1;
        *month = 12;
        *day = 31;
        return;
    }

    /* Now the year is correct, and n is the offset from January 1.  We
     * find the month via an estimate that's either exact or one too
     * large.
     */
    leapyear = n1 == 3 && (n4 != 24 || n100 == 3);
    assert(leapyear == is_leap(*year));
    *month = (n + 50) >> 5;
    preceding = (_days_before_month[*month] + (*month > 2 && leapyear));
    if (preceding > n) {
        /* estimate is too large */
        *month -= 1;
        preceding -= days_in_month(*year, *month);
    }
    n -= preceding;
    assert(0 <= n);
    assert(n < days_in_month(*year, *month));

    *day = n + 1;
}

/* year, month, day -> ordinal, considering 01-Jan-0001 as day 1. */
static int
ymd_to_ord(int year, int month, int day)
{
    return days_before_year(year) + days_before_month(year, month) + day;
}

/* Day of week, where Monday==0, ..., Sunday==6.  1/1/1 was a Monday. */
static int
weekday(int year, int month, int day)
{
    return (ymd_to_ord(year, month, day) + 6) % 7;
}

/* Ordinal of the Monday starting week 1 of the ISO year.  Week 1 is the
 * first calendar week containing a Thursday.
 */
static int
iso_week1_monday(int year)
{
    int first_day = ymd_to_ord(year, 1, 1);     /* ord of 1/1 */
    /* 0 if 1/1 is a Monday, 1 if a Tue, etc. */
    int first_weekday = (first_day + 6) % 7;
    /* ordinal of closest Monday at or before 1/1 */
    int week1_monday  = first_day - first_weekday;

    if (first_weekday > 3)      /* if 1/1 was Fri, Sat, Sun */
        week1_monday += 7;
    return week1_monday;
}

static int
iso_to_ymd(const int iso_year, const int iso_week, const int iso_day,
           int *year, int *month, int *day) {
    if (iso_week <= 0 || iso_week >= 53) {
        int out_of_range = 1;
        if (iso_week == 53) {
            // ISO years have 53 weeks in it on years starting with a Thursday
            // and on leap years starting on Wednesday
            int first_weekday = weekday(iso_year, 1, 1);
            if (first_weekday == 3 || (first_weekday == 2 && is_leap(iso_year))) {
                out_of_range = 0;
            }
        }

        if (out_of_range) {
            return -2;
        }
    }

    if (iso_day <= 0 || iso_day >= 8) {
        return -3;
    }

    // Convert (Y, W, D) to (Y, M, D) in-place
    int day_1 = iso_week1_monday(iso_year);

    int day_offset = (iso_week - 1)*7 + iso_day - 1;

    ord_to_ymd(day_1 + day_offset, year, month, day);
    return 0;
}


/* ---------------------------------------------------------------------------
 * Range checkers.
 */

/* Check that -MAX_DELTA_DAYS <= days <= MAX_DELTA_DAYS.  If so, return 0.
 * If not, raise OverflowError and return -1.
 */
static int
check_delta_day_range(int days)
{
    if (-MAX_DELTA_DAYS <= days && days <= MAX_DELTA_DAYS)
        return 0;
    PyErr_Format(PyExc_OverflowError,
                 "days=%d; must have magnitude <= %d",
                 days, MAX_DELTA_DAYS);
    return -1;
}

/* Check that date arguments are in range.  Return 0 if they are.  If they
 * aren't, raise ValueError and return -1.
 */
static int
check_date_args(int year, int month, int day)
{

    if (year < MINYEAR || year > MAXYEAR) {
        PyErr_Format(PyExc_ValueError, "year %i is out of range", year);
        return -1;
    }
    if (month < 1 || month > 12) {
        PyErr_SetString(PyExc_ValueError,
                        "month must be in 1..12");
        return -1;
    }
    if (day < 1 || day > days_in_month(year, month)) {
        PyErr_SetString(PyExc_ValueError,
                        "day is out of range for month");
        return -1;
    }
    return 0;
}

/* Check that time arguments are in range.  Return 0 if they are.  If they
 * aren't, raise ValueError and return -1.
 */
static int
check_time_args(int h, int m, int s, int us, int fold)
{
    if (h < 0 || h > 23) {
        PyErr_SetString(PyExc_ValueError,
                        "hour must be in 0..23");
        return -1;
    }
    if (m < 0 || m > 59) {
        PyErr_SetString(PyExc_ValueError,
                        "minute must be in 0..59");
        return -1;
    }
    if (s < 0 || s > 59) {
        PyErr_SetString(PyExc_ValueError,
                        "second must be in 0..59");
        return -1;
    }
    if (us < 0 || us > 999999) {
        PyErr_SetString(PyExc_ValueError,
                        "microsecond must be in 0..999999");
        return -1;
    }
    if (fold != 0 && fold != 1) {
        PyErr_SetString(PyExc_ValueError,
                        "fold must be either 0 or 1");
        return -1;
    }
    return 0;
}

/* ---------------------------------------------------------------------------
 * Normalization utilities.
 */

/* One step of a mixed-radix conversion.  A "hi" unit is equivalent to
 * factor "lo" units.  factor must be > 0.  If *lo is less than 0, or
 * at least factor, enough of *lo is converted into "hi" units so that
 * 0 <= *lo < factor.  The input values must be such that int overflow
 * is impossible.
 */
static void
normalize_pair(int *hi, int *lo, int factor)
{
    assert(factor > 0);
    assert(lo != hi);
    if (*lo < 0 || *lo >= factor) {
        const int num_hi = divmod(*lo, factor, lo);
        const int new_hi = *hi + num_hi;
        assert(! SIGNED_ADD_OVERFLOWED(new_hi, *hi, num_hi));
        *hi = new_hi;
    }
    assert(0 <= *lo && *lo < factor);
}

/* Fiddle days (d), seconds (s), and microseconds (us) so that
 *      0 <= *s < 24*3600
 *      0 <= *us < 1000000
 * The input values must be such that the internals don't overflow.
 * The way this routine is used, we don't get close.
 */
static void
normalize_d_s_us(int *d, int *s, int *us)
{
    if (*us < 0 || *us >= 1000000) {
        normalize_pair(s, us, 1000000);
        /* |s| can't be bigger than about
         * |original s| + |original us|/1000000 now.
         */

    }
    if (*s < 0 || *s >= 24*3600) {
        normalize_pair(d, s, 24*3600);
        /* |d| can't be bigger than about
         * |original d| +
         * (|original s| + |original us|/1000000) / (24*3600) now.
         */
    }
    assert(0 <= *s && *s < 24*3600);
    assert(0 <= *us && *us < 1000000);
}

/* Fiddle years (y), months (m), and days (d) so that
 *      1 <= *m <= 12
 *      1 <= *d <= days_in_month(*y, *m)
 * The input values must be such that the internals don't overflow.
 * The way this routine is used, we don't get close.
 */
static int
normalize_y_m_d(int *y, int *m, int *d)
{
    int dim;            /* # of days in month */

    /* In actual use, m is always the month component extracted from a
     * date/datetime object.  Therefore it is always in [1, 12] range.
     */

    assert(1 <= *m && *m <= 12);

    /* Now only day can be out of bounds (year may also be out of bounds
     * for a datetime object, but we don't care about that here).
     * If day is out of bounds, what to do is arguable, but at least the
     * method here is principled and explainable.
     */
    dim = days_in_month(*y, *m);
    if (*d < 1 || *d > dim) {
        /* Move day-1 days from the first of the month.  First try to
         * get off cheap if we're only one day out of range
         * (adjustments for timezone alone can't be worse than that).
         */
        if (*d == 0) {
            --*m;
            if (*m > 0)
                *d = days_in_month(*y, *m);
            else {
                --*y;
                *m = 12;
                *d = 31;
            }
        }
        else if (*d == dim + 1) {
            /* move forward a day */
            ++*m;
            *d = 1;
            if (*m > 12) {
                *m = 1;
                ++*y;
            }
        }
        else {
            int ordinal = ymd_to_ord(*y, *m, 1) +
                                      *d - 1;
            if (ordinal < 1 || ordinal > MAXORDINAL) {
                goto error;
            } else {
                ord_to_ymd(ordinal, y, m, d);
                return 0;
            }
        }
    }
    assert(*m > 0);
    assert(*d > 0);
    if (MINYEAR <= *y && *y <= MAXYEAR)
        return 0;
 error:
    PyErr_SetString(PyExc_OverflowError,
            "date value out of range");
    return -1;

}

/* Fiddle out-of-bounds months and days so that the result makes some kind
 * of sense.  The parameters are both inputs and outputs.  Returns < 0 on
 * failure, where failure means the adjusted year is out of bounds.
 */
static int
normalize_date(int *year, int *month, int *day)
{
    return normalize_y_m_d(year, month, day);
}

/* Force all the datetime fields into range.  The parameters are both
 * inputs and outputs.  Returns < 0 on error.
 */
static int
normalize_datetime(int *year, int *month, int *day,
                   int *hour, int *minute, int *second,
                   int *microsecond)
{
    normalize_pair(second, microsecond, 1000000);
    normalize_pair(minute, second, 60);
    normalize_pair(hour, minute, 60);
    normalize_pair(day, hour, 24);
    return normalize_date(year, month, day);
}

/* ---------------------------------------------------------------------------
 * Helpers for setting object fields.  These work on pointers to the
 * appropriate base class.
 */

/* For date and datetime. */
static void
set_date_fields(PyDateTime_Date *self, int y, int m, int d)
{
    self->hashcode = -1;
    SET_YEAR(self, y);
    SET_MONTH(self, m);
    SET_DAY(self, d);
}

/* ---------------------------------------------------------------------------
 * String parsing utilities and helper functions
 */

static unsigned char
is_digit(const char c) {
    return ((unsigned int)(c - '0')) < 10;
}

static const char *
parse_digits(const char *ptr, int *var, size_t num_digits)
{
    for (size_t i = 0; i < num_digits; ++i) {
        unsigned int tmp = (unsigned int)(*(ptr++) - '0');
        if (tmp > 9) {
            return NULL;
        }
        *var *= 10;
        *var += (signed int)tmp;
    }

    return ptr;
}

static int
parse_isoformat_date(const char *dtstr, const size_t len, int *year, int *month, int *day)
{
    /* Parse the date components of the result of date.isoformat()
     *
     *  Return codes:
     *       0:  Success
     *      -1:  Failed to parse date component
     *      -2:  Inconsistent date separator usage
     *      -3:  Failed to parse ISO week.
     *      -4:  Failed to parse ISO day.
     *      -5, -6: Failure in iso_to_ymd
     */
    const char *p = dtstr;
    p = parse_digits(p, year, 4);
    if (NULL == p) {
        return -1;
    }

    const unsigned char uses_separator = (*p == '-');
    if (uses_separator) {
        ++p;
    }

    if(*p == 'W') {
        // This is an isocalendar-style date string
        p++;
        int iso_week = 0;
        int iso_day = 0;

        p = parse_digits(p, &iso_week, 2);
        if (NULL == p) {
            return -3;
        }

        assert(p > dtstr);
        if ((size_t)(p - dtstr) < len) {
            if (uses_separator && *(p++) != '-') {
                return -2;
            }

            p = parse_digits(p, &iso_day, 1);
            if (NULL == p) {
                return -4;
            }
        } else {
            iso_day = 1;
        }

        int rv = iso_to_ymd(*year, iso_week, iso_day, year, month, day);
        if (rv) {
            return -3 + rv;
        } else {
            return 0;
        }
    }

    p = parse_digits(p, month, 2);
    if (NULL == p) {
        return -1;
    }

    if (uses_separator && *(p++) != '-') {
        return -2;
    }
    p = parse_digits(p, day, 2);
    if (p == NULL) {
        return -1;
    }
    return 0;
}

static int
parse_hh_mm_ss_ff(const char *tstr, const char *tstr_end, int *hour,
                  int *minute, int *second, int *microsecond)
{
    *hour = *minute = *second = *microsecond = 0;
    const char *p = tstr;
    const char *p_end = tstr_end;
    int *vals[3] = {hour, minute, second};
    // This is initialized to satisfy an erroneous compiler warning.
    unsigned char has_separator = 1;

    // Parse [HH[:?MM[:?SS]]]
    for (size_t i = 0; i < 3; ++i) {
        p = parse_digits(p, vals[i], 2);
        if (NULL == p) {
            return -3;
        }

        char c = *(p++);
        if (i == 0) {
            has_separator = (c == ':');
        }

        if (p >= p_end) {
            return c != '\0';
        }
        else if (has_separator && (c == ':')) {
            continue;
        }
        else if (c == '.' || c == ',') {
            break;
        } else if (!has_separator) {
            --p;
        } else {
            return -4;  // Malformed time separator
        }
    }

    // Parse fractional components
    size_t len_remains = p_end - p;
    size_t to_parse = len_remains;
    if (len_remains >= 6) {
        to_parse = 6;
    }

    p = parse_digits(p, microsecond, to_parse);
    if (NULL == p) {
        return -3;
    }

    static int correction[] = {
        100000, 10000, 1000, 100, 10
    };

    if (to_parse < 6) {
        *microsecond *= correction[to_parse-1];
    }

    while (is_digit(*p)){
        ++p; // skip truncated digits
    }

    // Return 1 if it's not the end of the string
    return *p != '\0';
}

static int
parse_isoformat_time(const char *dtstr, size_t dtlen, int *hour, int *minute,
                     int *second, int *microsecond, int *tzoffset,
                     int *tzmicrosecond)
{
    // Parse the time portion of a datetime.isoformat() string
    //
    // Return codes:
    //      0:  Success (no tzoffset)
    //      1:  Success (with tzoffset)
    //     -3:  Failed to parse time component
    //     -4:  Failed to parse time separator
    //     -5:  Malformed timezone string

    const char *p = dtstr;
    const char *p_end = dtstr + dtlen;

    const char *tzinfo_pos = p;
    do {
        if (*tzinfo_pos == 'Z' || *tzinfo_pos == '+' || *tzinfo_pos == '-') {
            break;
        }
    } while (++tzinfo_pos < p_end);

    int rv = parse_hh_mm_ss_ff(dtstr, tzinfo_pos, hour, minute, second,
                               microsecond);

    if (rv < 0) {
        return rv;
    }
    else if (tzinfo_pos == p_end) {
        // We know that there's no time zone, so if there's stuff at the
        // end of the string it's an error.
        if (rv == 1) {
            return -5;
        }
        else {
            return 0;
        }
    }

    // Special case UTC / Zulu time.
    if (*tzinfo_pos == 'Z') {
        *tzoffset = 0;
        *tzmicrosecond = 0;

        if (*(tzinfo_pos + 1) != '\0') {
            return -5;
        } else {
            return 1;
        }
    }

    int tzsign = (*tzinfo_pos == '-') ? -1 : 1;
    tzinfo_pos++;
    int tzhour = 0, tzminute = 0, tzsecond = 0;
    rv = parse_hh_mm_ss_ff(tzinfo_pos, p_end, &tzhour, &tzminute, &tzsecond,
                           tzmicrosecond);

    *tzoffset = tzsign * ((tzhour * 3600) + (tzminute * 60) + tzsecond);
    *tzmicrosecond *= tzsign;

    return rv ? -5 : 1;
}

/* ---------------------------------------------------------------------------
 * Create various objects, mostly without range checking.
 */

/* Create a date instance with no range checking. */
static PyObject *
new_date_ex(int year, int month, int day, PyTypeObject *type)
{
    PyDateTime_Date *self;

    if (check_date_args(year, month, day) < 0) {
        return NULL;
    }

    self = (PyDateTime_Date *)(type->tp_alloc(type, 0));
    if (self != NULL)
        set_date_fields(self, year, month, day);
    return (PyObject *)self;
}

#define new_date(st, year, month, day) \
    new_date_ex(year, month, day, st->PyDateTime_DateType)

// Forward declaration
static PyObject *
new_datetime_ex(int, int, int, int, int, int, int, PyObject *, PyTypeObject *);

/* Create date instance with no range checking, or call subclass constructor */
static PyObject *
new_date_subclass_ex(int year, int month, int day, PyObject *cls)
{
    datetime_state *st = find_module_state_by_def(cls);
    PyObject *result;
    // We have "fast path" constructors for two subclasses: date and datetime
    if ((PyTypeObject *)cls == st->PyDateTime_DateType) {
        result = new_date_ex(year, month, day, (PyTypeObject *)cls);
    }
    else if ((PyTypeObject *)cls == st->PyDateTime_DateTimeType) {
        result = new_datetime_ex(year, month, day, 0, 0, 0, 0, Py_None,
                                 (PyTypeObject *)cls);
    }
    else {
        result = PyObject_CallFunction(cls, "iii", year, month, day);
    }

    return result;
}

/* Create a datetime instance with no range checking. */
static PyObject *
new_datetime_ex2(int year, int month, int day, int hour, int minute,
                 int second, int usecond, PyObject *tzinfo, int fold, PyTypeObject *type)
{
    PyDateTime_DateTime *self;
    char aware = tzinfo != Py_None;

    if (check_date_args(year, month, day) < 0) {
        return NULL;
    }
    if (check_time_args(hour, minute, second, usecond, fold) < 0) {
        return NULL;
    }
    datetime_state *st = find_module_state_by_def(type);
    if (check_tzinfo_subclass(st, tzinfo) < 0) {
        return NULL;
    }

    self = (PyDateTime_DateTime *) (type->tp_alloc(type, aware));
    if (self != NULL) {
        self->hastzinfo = aware;
        set_date_fields((PyDateTime_Date *)self, year, month, day);
        DATE_SET_HOUR(self, hour);
        DATE_SET_MINUTE(self, minute);
        DATE_SET_SECOND(self, second);
        DATE_SET_MICROSECOND(self, usecond);
        if (aware) {
            self->tzinfo = Py_NewRef(tzinfo);
        }
        DATE_SET_FOLD(self, fold);
    }
    return (PyObject *)self;
}

static PyObject *
new_datetime_ex(int year, int month, int day, int hour, int minute,
                int second, int usecond, PyObject *tzinfo, PyTypeObject *type)
{
    return new_datetime_ex2(year, month, day, hour, minute, second, usecond,
                            tzinfo, 0, type);
}

#define new_datetime(st, y, m, d, hh, mm, ss, us, tzinfo, fold) \
    new_datetime_ex2(y, m, d, hh, mm, ss, us, tzinfo, fold, \
                     st->PyDateTime_DateTimeType)

static PyObject *
new_datetime_subclass_fold_ex(int year, int month, int day, int hour, int minute,
                              int second, int usecond, PyObject *tzinfo,
                              int fold, PyObject *cls) {
    PyObject* dt;
    datetime_state *st = find_module_state_by_def(cls);
    if ((PyTypeObject*)cls == st->PyDateTime_DateTimeType) {
        // Use the fast path constructor
        dt = new_datetime(st, year, month, day, hour, minute, second, usecond,
                          tzinfo, fold);
    } else {
        // Subclass
        dt = PyObject_CallFunction(cls, "iiiiiiiO",
                                   year,
                                   month,
                                   day,
                                   hour,
                                   minute,
                                   second,
                                   usecond,
                                   tzinfo);
    }

    return dt;
}

static PyObject *
new_datetime_subclass_ex(int year, int month, int day, int hour, int minute,
                              int second, int usecond, PyObject *tzinfo,
                              PyObject *cls) {
    return new_datetime_subclass_fold_ex(year, month, day, hour, minute,
                                         second, usecond, tzinfo, 0,
                                         cls);
}

/* Create a time instance with no range checking. */
static PyObject *
new_time_ex2(int hour, int minute, int second, int usecond,
             PyObject *tzinfo, int fold, PyTypeObject *type)
{
    PyDateTime_Time *self;
    char aware = tzinfo != Py_None;

    if (check_time_args(hour, minute, second, usecond, fold) < 0) {
        return NULL;
    }
    datetime_state *st = find_module_state_by_def(type);
    if (check_tzinfo_subclass(st, tzinfo) < 0) {
        return NULL;
    }

    self = (PyDateTime_Time *) (type->tp_alloc(type, aware));
    if (self != NULL) {
        self->hastzinfo = aware;
        self->hashcode = -1;
        TIME_SET_HOUR(self, hour);
        TIME_SET_MINUTE(self, minute);
        TIME_SET_SECOND(self, second);
        TIME_SET_MICROSECOND(self, usecond);
        if (aware) {
            self->tzinfo = Py_NewRef(tzinfo);
        }
        TIME_SET_FOLD(self, fold);
    }
    return (PyObject *)self;
}

static PyObject *
new_time_ex(int hour, int minute, int second, int usecond,
            PyObject *tzinfo, PyTypeObject *type)
{
    return new_time_ex2(hour, minute, second, usecond, tzinfo, 0, type);
}

#define new_time(st, hh, mm, ss, us, tzinfo, fold) \
    new_time_ex2(hh, mm, ss, us, tzinfo, fold, st->PyDateTime_TimeType)

/* Create a timedelta instance.  Normalize the members iff normalize is
 * true.  Passing false is a speed optimization, if you know for sure
 * that seconds and microseconds are already in their proper ranges.  In any
 * case, raises OverflowError and returns NULL if the normalized days is out
 * of range.
 */
static PyObject *
new_delta_ex(int days, int seconds, int microseconds, int normalize,
             PyTypeObject *type)
{
    PyDateTime_Delta *self;

    if (normalize)
        normalize_d_s_us(&days, &seconds, &microseconds);
    assert(0 <= seconds && seconds < 24*3600);
    assert(0 <= microseconds && microseconds < 1000000);

    if (check_delta_day_range(days) < 0)
        return NULL;

    self = (PyDateTime_Delta *) (type->tp_alloc(type, 0));
    if (self != NULL) {
        self->hashcode = -1;
        SET_TD_DAYS(self, days);
        SET_TD_SECONDS(self, seconds);
        SET_TD_MICROSECONDS(self, microseconds);
    }
    return (PyObject *) self;
}

#define new_delta(st, d, s, us, normalize)  \
    new_delta_ex(d, s, us, normalize, st->PyDateTime_DeltaType)


typedef struct
{
    PyObject_HEAD
    PyObject *offset;
    PyObject *name;
} PyDateTime_TimeZone;

/* Create new timezone instance checking offset range.  This
   function does not check the name argument.  Caller must assure
   that offset is a timedelta instance and name is either NULL
   or a unicode object. */
static PyObject *
create_timezone(datetime_state *st, PyObject *offset, PyObject *name)
{
    PyDateTime_TimeZone *self;
    PyTypeObject *type = st->PyDateTime_TimeZoneType;
    assert(offset != NULL);
    assert(PyDelta_Check(st, offset));
    assert(name == NULL || PyUnicode_Check(name));

    self = (PyDateTime_TimeZone *)(type->tp_alloc(type, 0));
    if (self == NULL) {
        return NULL;
    }
    self->offset = Py_NewRef(offset);
    self->name = Py_XNewRef(name);
    return (PyObject *)self;
}

static int delta_bool(PyDateTime_Delta *self);

static PyObject *
new_timezone(PyObject *offset, PyObject *name)
{
    datetime_state *st = find_module_state_by_def(Py_TYPE(offset));
    assert(offset != NULL);
    assert(PyDelta_Check(st, offset));
    assert(name == NULL || PyUnicode_Check(name));

    if (name == NULL && delta_bool((PyDateTime_Delta *)offset) == 0) {
        return Py_NewRef(st->PyDateTime_TimeZone_UTC);
    }
    if ((GET_TD_DAYS(offset) == -1 &&
            GET_TD_SECONDS(offset) == 0 &&
            GET_TD_MICROSECONDS(offset) < 1) ||
        GET_TD_DAYS(offset) < -1 || GET_TD_DAYS(offset) >= 1) {
        PyErr_Format(PyExc_ValueError, "offset must be a timedelta"
                     " strictly between -timedelta(hours=24) and"
                     " timedelta(hours=24),"
                     " not %R.", offset);
        return NULL;
    }

    return create_timezone(st, offset, name);
}

/* ---------------------------------------------------------------------------
 * tzinfo helpers.
 */

/* Ensure that p is None or of a tzinfo subclass.  Return 0 if OK; if not
 * raise TypeError and return -1.
 */
static int
check_tzinfo_subclass(datetime_state *st, PyObject *p)
{
    if (p == Py_None || PyTZInfo_Check(st, p))
        return 0;
    PyErr_Format(PyExc_TypeError,
                 "tzinfo argument must be None or of a tzinfo subclass, "
                 "not type '%s'",
                 Py_TYPE(p)->tp_name);
    return -1;
}

/* If self has a tzinfo member, return a BORROWED reference to it.  Else
 * return NULL, which is NOT AN ERROR.  There are no error returns here,
 * and the caller must not decref the result.
 */
static PyObject *
get_tzinfo_member(PyObject *self)
{
    PyObject *tzinfo = NULL;

    datetime_state *st = find_module_state_by_def(Py_TYPE(self));
    if (PyDateTime_Check(st, self) && HASTZINFO(self)) {
        tzinfo = ((PyDateTime_DateTime *)self)->tzinfo;
    }
    else if (PyTime_Check(st, self) && HASTZINFO(self)) {
        tzinfo = ((PyDateTime_Time *)self)->tzinfo;
    }

    return tzinfo;
}

/* Call getattr(tzinfo, name)(tzinfoarg), and check the result.  tzinfo must
 * be an instance of the tzinfo class.  If the method returns None, this
 * returns None.  If the method doesn't return None or timedelta, TypeError is
 * raised and this returns NULL.  If it returns a timedelta and the value is
 * out of range or isn't a whole number of minutes, ValueError is raised and
 * this returns NULL.  Else result is returned.
 */
static PyObject *
call_tzinfo_method(datetime_state *st, PyObject *tzinfo, const char *name,
                   PyObject *tzinfoarg)
{
    PyObject *offset;

    assert(tzinfo != NULL);
    assert(PyTZInfo_Check(st, tzinfo) || tzinfo == Py_None);
    assert(tzinfoarg != NULL);

    if (tzinfo == Py_None)
        Py_RETURN_NONE;
    offset = PyObject_CallMethod(tzinfo, name, "O", tzinfoarg);
    if (offset == Py_None || offset == NULL)
        return offset;
    if (PyDelta_Check(st, offset)) {
        if ((GET_TD_DAYS(offset) == -1 &&
                GET_TD_SECONDS(offset) == 0 &&
                GET_TD_MICROSECONDS(offset) < 1) ||
            GET_TD_DAYS(offset) < -1 || GET_TD_DAYS(offset) >= 1) {
            Py_DECREF(offset);
            PyErr_Format(PyExc_ValueError, "offset must be a timedelta"
                         " strictly between -timedelta(hours=24) and"
                         " timedelta(hours=24).");
            return NULL;
        }
    }
    else {
        PyErr_Format(PyExc_TypeError,
                     "tzinfo.%s() must return None or "
                     "timedelta, not '%.200s'",
                     name, Py_TYPE(offset)->tp_name);
        Py_DECREF(offset);
        return NULL;
    }

    return offset;
}

/* Call tzinfo.utcoffset(tzinfoarg), and extract an integer from the
 * result.  tzinfo must be an instance of the tzinfo class.  If utcoffset()
 * returns None, call_utcoffset returns 0 and sets *none to 1.  If uctoffset()
 * doesn't return None or timedelta, TypeError is raised and this returns -1.
 * If utcoffset() returns an out of range timedelta,
 * ValueError is raised and this returns -1.  Else *none is
 * set to 0 and the offset is returned (as timedelta, positive east of UTC).
 */
static PyObject *
call_utcoffset(datetime_state *st, PyObject *tzinfo, PyObject *tzinfoarg)
{
    return call_tzinfo_method(st, tzinfo, "utcoffset", tzinfoarg);
}

/* Call tzinfo.dst(tzinfoarg), and extract an integer from the
 * result.  tzinfo must be an instance of the tzinfo class.  If dst()
 * returns None, call_dst returns 0 and sets *none to 1.  If dst()
 * doesn't return None or timedelta, TypeError is raised and this
 * returns -1.  If dst() returns an invalid timedelta for a UTC offset,
 * ValueError is raised and this returns -1.  Else *none is set to 0 and
 * the offset is returned (as timedelta, positive east of UTC).
 */
static PyObject *
call_dst(datetime_state *st, PyObject *tzinfo, PyObject *tzinfoarg)
{
    return call_tzinfo_method(st, tzinfo, "dst", tzinfoarg);
}

/* Call tzinfo.tzname(tzinfoarg), and return the result.  tzinfo must be
 * an instance of the tzinfo class or None.  If tzinfo isn't None, and
 * tzname() doesn't return None or a string, TypeError is raised and this
 * returns NULL.  If the result is a string, we ensure it is a Unicode
 * string.
 */
static PyObject *
call_tzname(datetime_state *st, PyObject *tzinfo, PyObject *tzinfoarg)
{
    PyObject *result;
    assert(tzinfo != NULL);
    assert(check_tzinfo_subclass(st, tzinfo) >= 0);
    assert(tzinfoarg != NULL);

    if (tzinfo == Py_None)
        Py_RETURN_NONE;

    result = PyObject_CallMethodOneArg(tzinfo, &_Py_ID(tzname), tzinfoarg);

    if (result == NULL || result == Py_None)
        return result;

    if (!PyUnicode_Check(result)) {
        PyErr_Format(PyExc_TypeError, "tzinfo.tzname() must "
                     "return None or a string, not '%s'",
                     Py_TYPE(result)->tp_name);
        Py_SETREF(result, NULL);
    }

    return result;
}

/* repr is like "someclass(arg1, arg2)".  If tzinfo isn't None,
 * stuff
 *     ", tzinfo=" + repr(tzinfo)
 * before the closing ")".
 */
static PyObject *
append_keyword_tzinfo(PyObject *repr, PyObject *tzinfo)
{
    PyObject *temp;

    assert(PyUnicode_Check(repr));
    assert(tzinfo);
    if (tzinfo == Py_None)
        return repr;
    /* Get rid of the trailing ')'. */
    assert(PyUnicode_READ_CHAR(repr, PyUnicode_GET_LENGTH(repr)-1) == ')');
    temp = PyUnicode_Substring(repr, 0, PyUnicode_GET_LENGTH(repr) - 1);
    Py_DECREF(repr);
    if (temp == NULL)
        return NULL;
    repr = PyUnicode_FromFormat("%U, tzinfo=%R)", temp, tzinfo);
    Py_DECREF(temp);
    return repr;
}

/* repr is like "someclass(arg1, arg2)".  If fold isn't 0,
 * stuff
 *     ", fold=" + repr(tzinfo)
 * before the closing ")".
 */
static PyObject *
append_keyword_fold(PyObject *repr, int fold)
{
    PyObject *temp;

    assert(PyUnicode_Check(repr));
    if (fold == 0)
        return repr;
    /* Get rid of the trailing ')'. */
    assert(PyUnicode_READ_CHAR(repr, PyUnicode_GET_LENGTH(repr)-1) == ')');
    temp = PyUnicode_Substring(repr, 0, PyUnicode_GET_LENGTH(repr) - 1);
    Py_DECREF(repr);
    if (temp == NULL)
        return NULL;
    repr = PyUnicode_FromFormat("%U, fold=%d)", temp, fold);
    Py_DECREF(temp);
    return repr;
}

static inline PyObject *
tzinfo_from_isoformat_results(datetime_state *st, int rv, int tzoffset,
                              int tz_useconds)
{
    PyObject *tzinfo;
    if (rv == 1) {
        // Create a timezone from offset in seconds (0 returns UTC)
        if (tzoffset == 0) {
            return Py_NewRef(st->PyDateTime_TimeZone_UTC);
        }

        PyObject *delta = new_delta(st, 0, tzoffset, tz_useconds, 1);
        if (delta == NULL) {
            return NULL;
        }
        tzinfo = new_timezone(delta, NULL);
        Py_DECREF(delta);
    }
    else {
        tzinfo = Py_NewRef(Py_None);
    }

    return tzinfo;
}

/* ---------------------------------------------------------------------------
 * String format helpers.
 */

static PyObject *
format_ctime(PyDateTime_Date *date, int hours, int minutes, int seconds)
{
    static const char * const DayNames[] = {
        "Mon", "Tue", "Wed", "Thu", "Fri", "Sat", "Sun"
    };
    static const char * const MonthNames[] = {
        "Jan", "Feb", "Mar", "Apr", "May", "Jun",
        "Jul", "Aug", "Sep", "Oct", "Nov", "Dec"
    };

    int wday = weekday(GET_YEAR(date), GET_MONTH(date), GET_DAY(date));

    return PyUnicode_FromFormat("%s %s %2d %02d:%02d:%02d %04d",
                                DayNames[wday], MonthNames[GET_MONTH(date)-1],
                                GET_DAY(date), hours, minutes, seconds,
                                GET_YEAR(date));
}

static PyObject *delta_negative(PyDateTime_Delta *self);

/* Add formatted UTC offset string to buf.  buf has no more than
 * buflen bytes remaining.  The UTC offset is gotten by calling
 * tzinfo.uctoffset(tzinfoarg).  If that returns None, \0 is stored into
 * *buf, and that's all.  Else the returned value is checked for sanity (an
 * integer in range), and if that's OK it's converted to an hours & minutes
 * string of the form
 *   sign HH sep MM [sep SS [. UUUUUU]]
 * Returns 0 if everything is OK.  If the return value from utcoffset() is
 * bogus, an appropriate exception is set and -1 is returned.
 */
static int
format_utcoffset(datetime_state *st, char *buf, size_t buflen, const char *sep,
                PyObject *tzinfo, PyObject *tzinfoarg)
{
    PyObject *offset;
    int hours, minutes, seconds, microseconds;
    char sign;

    assert(buflen >= 1);

    offset = call_utcoffset(st, tzinfo, tzinfoarg);
    if (offset == NULL)
        return -1;
    if (offset == Py_None) {
        Py_DECREF(offset);
        *buf = '\0';
        return 0;
    }
    /* Offset is normalized, so it is negative if days < 0 */
    if (GET_TD_DAYS(offset) < 0) {
        sign = '-';
        Py_SETREF(offset, delta_negative((PyDateTime_Delta *)offset));
        if (offset == NULL)
            return -1;
    }
    else {
        sign = '+';
    }
    /* Offset is not negative here. */
    microseconds = GET_TD_MICROSECONDS(offset);
    seconds = GET_TD_SECONDS(offset);
    Py_DECREF(offset);
    minutes = divmod(seconds, 60, &seconds);
    hours = divmod(minutes, 60, &minutes);
    if (microseconds) {
        PyOS_snprintf(buf, buflen, "%c%02d%s%02d%s%02d.%06d", sign,
                      hours, sep, minutes, sep, seconds, microseconds);
        return 0;
    }
    if (seconds) {
        PyOS_snprintf(buf, buflen, "%c%02d%s%02d%s%02d", sign, hours,
                      sep, minutes, sep, seconds);
        return 0;
    }
    PyOS_snprintf(buf, buflen, "%c%02d%s%02d", sign, hours, sep, minutes);
    return 0;
}

static PyObject *
make_somezreplacement(datetime_state *st, PyObject *object, char *sep,
                      PyObject *tzinfoarg)
{
    char buf[100];
    PyObject *tzinfo = get_tzinfo_member(object);

    if (tzinfo == Py_None || tzinfo == NULL) {
        return PyBytes_FromStringAndSize(NULL, 0);
    }

    assert(tzinfoarg != NULL);
    if (format_utcoffset(st, buf,
                         sizeof(buf),
                         sep,
                         tzinfo,
                         tzinfoarg) < 0)
        return NULL;

    return PyBytes_FromStringAndSize(buf, strlen(buf));
}

static PyObject *
make_Zreplacement(datetime_state *st, PyObject *object,
                  PyObject *tzinfoarg)
{
    PyObject *temp;
    PyObject *tzinfo = get_tzinfo_member(object);
    PyObject *Zreplacement = PyUnicode_FromStringAndSize(NULL, 0);

    if (Zreplacement == NULL)
        return NULL;
    if (tzinfo == Py_None || tzinfo == NULL)
        return Zreplacement;

    assert(tzinfoarg != NULL);
    temp = call_tzname(st, tzinfo, tzinfoarg);
    if (temp == NULL)
        goto Error;
    if (temp == Py_None) {
        Py_DECREF(temp);
        return Zreplacement;
    }

    assert(PyUnicode_Check(temp));
    /* Since the tzname is getting stuffed into the
     * format, we have to double any % signs so that
     * strftime doesn't treat them as format codes.
     */
    Py_DECREF(Zreplacement);
    Zreplacement = PyObject_CallMethod(temp, "replace", "ss", "%", "%%");
    Py_DECREF(temp);
    if (Zreplacement == NULL)
        return NULL;
    if (!PyUnicode_Check(Zreplacement)) {
        PyErr_SetString(PyExc_TypeError,
                        "tzname.replace() did not return a string");
        goto Error;
    }
    return Zreplacement;

  Error:
    Py_DECREF(Zreplacement);
    return NULL;
}

static PyObject *
make_freplacement(PyObject *object)
{
    datetime_state *st = find_module_state_by_def(Py_TYPE(object));
    char freplacement[64];
    if (PyTime_Check(st, object)) {
        sprintf(freplacement, "%06d", TIME_GET_MICROSECOND(object));
    }
    else if (PyDateTime_Check(st, object)) {
        sprintf(freplacement, "%06d", DATE_GET_MICROSECOND(object));
    }
    else {
        sprintf(freplacement, "%06d", 0);
    }

    return PyBytes_FromStringAndSize(freplacement, strlen(freplacement));
}

/* I sure don't want to reproduce the strftime code from the time module,
 * so this imports the module and calls it.  All the hair is due to
 * giving special meanings to the %z, %:z, %Z and %f format codes via a
 * preprocessing step on the format string.
 * tzinfoarg is the argument to pass to the object's tzinfo method, if
 * needed.
 */
static PyObject *
wrap_strftime(PyObject *object, PyObject *format, PyObject *timetuple,
              PyObject *tzinfoarg)
{
    PyObject *result = NULL;            /* guilty until proved innocent */

    PyObject *zreplacement = NULL;      /* py string, replacement for %z */
    PyObject *colonzreplacement = NULL; /* py string, replacement for %:z */
    PyObject *Zreplacement = NULL;      /* py string, replacement for %Z */
    PyObject *freplacement = NULL;      /* py string, replacement for %f */

    const char *pin;            /* pointer to next char in input format */
    Py_ssize_t flen;            /* length of input format */
    char ch;                    /* next char in input format */

    PyObject *newfmt = NULL;            /* py string, the output format */
    char *pnew;         /* pointer to available byte in output format */
    size_t totalnew;            /* number bytes total in output format buffer,
                               exclusive of trailing \0 */
    size_t usednew;     /* number bytes used so far in output format buffer */

    const char *ptoappend;      /* ptr to string to append to output buffer */
    Py_ssize_t ntoappend;       /* # of bytes to append to output buffer */

    assert(object && format && timetuple);
    assert(PyUnicode_Check(format));
    /* Convert the input format to a C string and size */
    pin = PyUnicode_AsUTF8AndSize(format, &flen);
    if (!pin)
        return NULL;

    /* Scan the input format, looking for %z/%Z/%f escapes, building
     * a new format.  Since computing the replacements for those codes
     * is expensive, don't unless they're actually used.
     */
    if (flen > INT_MAX - 1) {
        PyErr_NoMemory();
        goto Done;
    }

    totalnew = flen + 1;        /* realistic if no %z/%Z */
    newfmt = PyBytes_FromStringAndSize(NULL, totalnew);
    if (newfmt == NULL) goto Done;
    pnew = PyBytes_AsString(newfmt);
    usednew = 0;

    while ((ch = *pin++) != '\0') {
        if (ch != '%') {
            ptoappend = pin - 1;
            ntoappend = 1;
        }
        else if ((ch = *pin++) == '\0') {
        /* Null byte follows %, copy only '%'.
         *
         * Back the pin up one char so that we catch the null check
         * the next time through the loop.*/
            pin--;
            ptoappend = pin - 1;
            ntoappend = 1;
        }
        /* A % has been seen and ch is the character after it. */
        else if (ch == 'z') {
            /* %z -> +HHMM */
            if (zreplacement == NULL) {
                datetime_state *st = find_module_state_by_def(Py_TYPE(object));
                zreplacement = make_somezreplacement(st, object, "", tzinfoarg);
                if (zreplacement == NULL)
                    goto Done;
            }
            assert(zreplacement != NULL);
            assert(PyBytes_Check(zreplacement));
            ptoappend = PyBytes_AS_STRING(zreplacement);
            ntoappend = PyBytes_GET_SIZE(zreplacement);
        }
        else if (ch == ':' && *pin == 'z' && pin++) {
            /* %:z -> +HH:MM */
            if (colonzreplacement == NULL) {
                datetime_state *st = find_module_state_by_def(Py_TYPE(object));
                colonzreplacement = make_somezreplacement(st, object, ":", tzinfoarg);
                if (colonzreplacement == NULL)
                    goto Done;
            }
            assert(colonzreplacement != NULL);
            assert(PyBytes_Check(colonzreplacement));
            ptoappend = PyBytes_AS_STRING(colonzreplacement);
            ntoappend = PyBytes_GET_SIZE(colonzreplacement);
        }
        else if (ch == 'Z') {
            /* format tzname */
            if (Zreplacement == NULL) {
                datetime_state *st = find_module_state_by_def(Py_TYPE(object));
                Zreplacement = make_Zreplacement(st, object,
                                                 tzinfoarg);
                if (Zreplacement == NULL)
                    goto Done;
            }
            assert(Zreplacement != NULL);
            assert(PyUnicode_Check(Zreplacement));
            ptoappend = PyUnicode_AsUTF8AndSize(Zreplacement,
                                                  &ntoappend);
            if (ptoappend == NULL)
                goto Done;
        }
        else if (ch == 'f') {
            /* format microseconds */
            if (freplacement == NULL) {
                freplacement = make_freplacement(object);
                if (freplacement == NULL)
                    goto Done;
            }
            assert(freplacement != NULL);
            assert(PyBytes_Check(freplacement));
            ptoappend = PyBytes_AS_STRING(freplacement);
            ntoappend = PyBytes_GET_SIZE(freplacement);
        }
        else {
            /* percent followed by something else */
            ptoappend = pin - 2;
            ntoappend = 2;
        }

        /* Append the ntoappend chars starting at ptoappend to
         * the new format.
         */
        if (ntoappend == 0)
            continue;
        assert(ptoappend != NULL);
        assert(ntoappend > 0);
        while (usednew + ntoappend > totalnew) {
            if (totalnew > (PY_SSIZE_T_MAX >> 1)) { /* overflow */
                PyErr_NoMemory();
                goto Done;
            }
            totalnew <<= 1;
            if (_PyBytes_Resize(&newfmt, totalnew) < 0)
                goto Done;
            pnew = PyBytes_AsString(newfmt) + usednew;
        }
        memcpy(pnew, ptoappend, ntoappend);
        pnew += ntoappend;
        usednew += ntoappend;
        assert(usednew <= totalnew);
    }  /* end while() */

    if (_PyBytes_Resize(&newfmt, usednew) < 0)
        goto Done;
    {
        PyObject *format;
        PyObject *strftime = _PyImport_GetModuleAttrString("time", "strftime");

        if (strftime == NULL)
            goto Done;
        format = PyUnicode_FromString(PyBytes_AS_STRING(newfmt));
        if (format != NULL) {
            result = PyObject_CallFunctionObjArgs(strftime,
                                                   format, timetuple, NULL);
            Py_DECREF(format);
        }
        Py_DECREF(strftime);
    }
 Done:
    Py_XDECREF(freplacement);
    Py_XDECREF(zreplacement);
    Py_XDECREF(colonzreplacement);
    Py_XDECREF(Zreplacement);
    Py_XDECREF(newfmt);
    return result;
}

/* ---------------------------------------------------------------------------
 * Wrap functions from the time module.  These aren't directly available
 * from C.  Perhaps they should be.
 */

/* Call time.time() and return its result (a Python float). */
static PyObject *
time_time(void)
{
    PyObject *result = NULL;
    PyObject *time = _PyImport_GetModuleAttrString("time", "time");

    if (time != NULL) {
        result = PyObject_CallNoArgs(time);
        Py_DECREF(time);
    }
    return result;
}

/* Build a time.struct_time.  The weekday and day number are automatically
 * computed from the y,m,d args.
 */
static PyObject *
build_struct_time(int y, int m, int d, int hh, int mm, int ss, int dstflag)
{
    PyObject *struct_time;
    PyObject *result;

    struct_time = _PyImport_GetModuleAttrString("time", "struct_time");
    if (struct_time == NULL) {
        return NULL;
    }

    result = PyObject_CallFunction(struct_time, "((iiiiiiiii))",
                         y, m, d,
                         hh, mm, ss,
                         weekday(y, m, d),
                         days_before_month(y, m) + d,
                         dstflag);
    Py_DECREF(struct_time);
    return result;
}

/* ---------------------------------------------------------------------------
 * Miscellaneous helpers.
 */

/* The comparisons here all most naturally compute a cmp()-like result.
 * This little helper turns that into a bool result for rich comparisons.
 */
static PyObject *
diff_to_bool(int diff, int op)
{
    Py_RETURN_RICHCOMPARE(diff, 0, op);
}

/* Raises a "can't compare" TypeError and returns NULL. */
static PyObject *
cmperror(PyObject *a, PyObject *b)
{
    PyErr_Format(PyExc_TypeError,
                 "can't compare %s to %s",
                 Py_TYPE(a)->tp_name, Py_TYPE(b)->tp_name);
    return NULL;
}

/* ---------------------------------------------------------------------------
 * Class implementations.
 */

/*
 * PyDateTime_Delta implementation.
 */

/* Convert a timedelta to a number of us,
 *      (24*3600*self.days + self.seconds)*1000000 + self.microseconds
 * as a Python int.
 * Doing mixed-radix arithmetic by hand instead is excruciating in C,
 * due to ubiquitous overflow possibilities.
 */
static PyObject *
delta_to_microseconds(datetime_state *st, PyDateTime_Delta *self)
{
    PyObject *x1 = NULL;
    PyObject *x2 = NULL;
    PyObject *x3 = NULL;
    PyObject *result = NULL;

    x1 = PyLong_FromLong(GET_TD_DAYS(self));
    if (x1 == NULL)
        goto Done;
    x2 = PyNumber_Multiply(x1, st->seconds_per_day);        /* days in seconds */
    if (x2 == NULL)
        goto Done;
    Py_SETREF(x1, NULL);

    /* x2 has days in seconds */
    x1 = PyLong_FromLong(GET_TD_SECONDS(self));         /* seconds */
    if (x1 == NULL)
        goto Done;
    x3 = PyNumber_Add(x1, x2);          /* days and seconds in seconds */
    if (x3 == NULL)
        goto Done;
    Py_DECREF(x1);
    Py_DECREF(x2);
    /* x1 = */ x2 = NULL;

    /* x3 has days+seconds in seconds */
    x1 = PyNumber_Multiply(x3, st->us_per_second);          /* us */
    if (x1 == NULL)
        goto Done;
    Py_SETREF(x3, NULL);

    /* x1 has days+seconds in us */
    x2 = PyLong_FromLong(GET_TD_MICROSECONDS(self));
    if (x2 == NULL)
        goto Done;
    result = PyNumber_Add(x1, x2);
    assert(result == NULL || PyLong_CheckExact(result));

Done:
    Py_XDECREF(x1);
    Py_XDECREF(x2);
    Py_XDECREF(x3);
    return result;
}

static PyObject *
checked_divmod(PyObject *a, PyObject *b)
{
    PyObject *result = PyNumber_Divmod(a, b);
    if (result != NULL) {
        if (!PyTuple_Check(result)) {
            PyErr_Format(PyExc_TypeError,
                         "divmod() returned non-tuple (type %.200s)",
                         Py_TYPE(result)->tp_name);
            Py_DECREF(result);
            return NULL;
        }
        if (PyTuple_GET_SIZE(result) != 2) {
            PyErr_Format(PyExc_TypeError,
                         "divmod() returned a tuple of size %zd",
                         PyTuple_GET_SIZE(result));
            Py_DECREF(result);
            return NULL;
        }
    }
    return result;
}

/* Convert a number of us (as a Python int) to a timedelta.
 */
static PyObject *
microseconds_to_delta_ex(datetime_state *st, PyObject *pyus,
                         PyTypeObject *type)
{
    int us;
    int s;
    int d;

    PyObject *tuple = NULL;
    PyObject *num = NULL;
    PyObject *result = NULL;

    tuple = checked_divmod(pyus, st->us_per_second);
    if (tuple == NULL) {
        goto Done;
    }

    num = PyTuple_GET_ITEM(tuple, 1);           /* us */
    us = PyLong_AsInt(num);
    num = NULL;
    if (us == -1 && PyErr_Occurred()) {
        goto Done;
    }
    if (!(0 <= us && us < 1000000)) {
        goto BadDivmod;
    }

    num = Py_NewRef(PyTuple_GET_ITEM(tuple, 0));        /* leftover seconds */
    Py_DECREF(tuple);

    tuple = checked_divmod(num, st->seconds_per_day);
    if (tuple == NULL)
        goto Done;
    Py_DECREF(num);

    num = PyTuple_GET_ITEM(tuple, 1);           /* seconds */
    s = PyLong_AsInt(num);
    num = NULL;
    if (s == -1 && PyErr_Occurred()) {
        goto Done;
    }
    if (!(0 <= s && s < 24*3600)) {
        goto BadDivmod;
    }

    num = Py_NewRef(PyTuple_GET_ITEM(tuple, 0));           /* leftover days */
    d = PyLong_AsInt(num);
    if (d == -1 && PyErr_Occurred()) {
        goto Done;
    }
    result = new_delta_ex(d, s, us, 0, type);

Done:
    Py_XDECREF(tuple);
    Py_XDECREF(num);
    return result;

BadDivmod:
    PyErr_SetString(PyExc_TypeError,
                    "divmod() returned a value out of range");
    goto Done;
}

#define microseconds_to_delta(st, pymicros) \
    microseconds_to_delta_ex(st, pymicros, (st)->PyDateTime_DeltaType)

static PyObject *
multiply_int_timedelta(datetime_state *st, PyObject *intobj,
                       PyDateTime_Delta *delta)
{
    PyObject *pyus_in;
    PyObject *pyus_out;
    PyObject *result;

    pyus_in = delta_to_microseconds(st, delta);
    if (pyus_in == NULL)
        return NULL;

    pyus_out = PyNumber_Multiply(intobj, pyus_in);
    Py_DECREF(pyus_in);
    if (pyus_out == NULL)
        return NULL;

    result = microseconds_to_delta(st, pyus_out);
    Py_DECREF(pyus_out);
    return result;
}

static PyObject *
get_float_as_integer_ratio(PyObject *floatobj)
{
    PyObject *ratio;

    assert(floatobj && PyFloat_Check(floatobj));
    ratio = PyObject_CallMethodNoArgs(floatobj, &_Py_ID(as_integer_ratio));
    if (ratio == NULL) {
        return NULL;
    }
    if (!PyTuple_Check(ratio)) {
        PyErr_Format(PyExc_TypeError,
                     "unexpected return type from as_integer_ratio(): "
                     "expected tuple, got '%.200s'",
                     Py_TYPE(ratio)->tp_name);
        Py_DECREF(ratio);
        return NULL;
    }
    if (PyTuple_Size(ratio) != 2) {
        PyErr_SetString(PyExc_ValueError,
                        "as_integer_ratio() must return a 2-tuple");
        Py_DECREF(ratio);
        return NULL;
    }
    return ratio;
}

/* op is 0 for multiplication, 1 for division */
static PyObject *
multiply_truedivide_timedelta_float(datetime_state *st,
                                    PyDateTime_Delta *delta,
                                    PyObject *floatobj, int op)
{
    PyObject *result = NULL;
    PyObject *pyus_in = NULL, *temp, *pyus_out;
    PyObject *ratio = NULL;

    pyus_in = delta_to_microseconds(st, delta);
    if (pyus_in == NULL)
        return NULL;
    ratio = get_float_as_integer_ratio(floatobj);
    if (ratio == NULL) {
        goto error;
    }
    temp = PyNumber_Multiply(pyus_in, PyTuple_GET_ITEM(ratio, op));
    Py_SETREF(pyus_in, NULL);
    if (temp == NULL)
        goto error;
    pyus_out = divide_nearest(temp, PyTuple_GET_ITEM(ratio, !op));
    Py_DECREF(temp);
    if (pyus_out == NULL)
        goto error;

    result = microseconds_to_delta(st, pyus_out);
    Py_DECREF(pyus_out);
 error:
    Py_XDECREF(pyus_in);
    Py_XDECREF(ratio);

    return result;
}

static PyObject *
divide_timedelta_int(datetime_state *st, PyDateTime_Delta *delta,
                     PyObject *intobj)
{
    PyObject *pyus_in;
    PyObject *pyus_out;
    PyObject *result;

    pyus_in = delta_to_microseconds(st, delta);
    if (pyus_in == NULL)
        return NULL;

    pyus_out = PyNumber_FloorDivide(pyus_in, intobj);
    Py_DECREF(pyus_in);
    if (pyus_out == NULL)
        return NULL;

    result = microseconds_to_delta(st, pyus_out);
    Py_DECREF(pyus_out);
    return result;
}

static PyObject *
divide_timedelta_timedelta(datetime_state *st, PyDateTime_Delta *left,
                           PyDateTime_Delta *right)
{
    PyObject *pyus_left;
    PyObject *pyus_right;
    PyObject *result;

    pyus_left = delta_to_microseconds(st, left);
    if (pyus_left == NULL)
        return NULL;

    pyus_right = delta_to_microseconds(st, right);
    if (pyus_right == NULL)     {
        Py_DECREF(pyus_left);
        return NULL;
    }

    result = PyNumber_FloorDivide(pyus_left, pyus_right);
    Py_DECREF(pyus_left);
    Py_DECREF(pyus_right);
    return result;
}

static PyObject *
truedivide_timedelta_timedelta(datetime_state *st, PyDateTime_Delta *left,
                               PyDateTime_Delta *right)
{
    PyObject *pyus_left;
    PyObject *pyus_right;
    PyObject *result;

    pyus_left = delta_to_microseconds(st, left);
    if (pyus_left == NULL)
        return NULL;

    pyus_right = delta_to_microseconds(st, right);
    if (pyus_right == NULL)     {
        Py_DECREF(pyus_left);
        return NULL;
    }

    result = PyNumber_TrueDivide(pyus_left, pyus_right);
    Py_DECREF(pyus_left);
    Py_DECREF(pyus_right);
    return result;
}

static PyObject *
truedivide_timedelta_int(datetime_state *st, PyDateTime_Delta *delta,
                         PyObject *i)
{
    PyObject *result;
    PyObject *pyus_in, *pyus_out;
    pyus_in = delta_to_microseconds(st, delta);
    if (pyus_in == NULL)
        return NULL;
    pyus_out = divide_nearest(pyus_in, i);
    Py_DECREF(pyus_in);
    if (pyus_out == NULL)
        return NULL;

    result = microseconds_to_delta(st, pyus_out);
    Py_DECREF(pyus_out);

    return result;
}

static PyObject *
delta_add(PyObject *left, PyObject *right)
{
    PyObject *result = Py_NotImplemented;
    datetime_state *st = find_state_left_or_right(left, right);

    if (PyDelta_Check(st, left) && PyDelta_Check(st, right)) {
        /* delta + delta */
        /* The C-level additions can't overflow because of the
         * invariant bounds.
         */
        int days = GET_TD_DAYS(left) + GET_TD_DAYS(right);
        int seconds = GET_TD_SECONDS(left) + GET_TD_SECONDS(right);
        int microseconds = GET_TD_MICROSECONDS(left) +
                           GET_TD_MICROSECONDS(right);
        result = new_delta(st, days, seconds, microseconds, 1);
    }

    if (result == Py_NotImplemented)
        Py_INCREF(result);
    return result;
}

static PyObject *
delta_negative(PyDateTime_Delta *self)
{
    datetime_state *state = find_module_state_by_def(Py_TYPE(self));
    return new_delta(state,
                     -GET_TD_DAYS(self),
                     -GET_TD_SECONDS(self),
                     -GET_TD_MICROSECONDS(self),
                     1);
}

static PyObject *
delta_positive(PyDateTime_Delta *self)
{
    /* Could optimize this (by returning self) if this isn't a
     * subclass -- but who uses unary + ?  Approximately nobody.
     */
    datetime_state *state = find_module_state_by_def(Py_TYPE(self));
    return new_delta(state,
                     GET_TD_DAYS(self),
                     GET_TD_SECONDS(self),
                     GET_TD_MICROSECONDS(self),
                     0);
}

static PyObject *
delta_abs(PyDateTime_Delta *self)
{
    PyObject *result;

    assert(GET_TD_MICROSECONDS(self) >= 0);
    assert(GET_TD_SECONDS(self) >= 0);

    if (GET_TD_DAYS(self) < 0)
        result = delta_negative(self);
    else
        result = delta_positive(self);

    return result;
}

static PyObject *
delta_subtract(PyObject *left, PyObject *right)
{
    PyObject *result = Py_NotImplemented;
    datetime_state *st = find_state_left_or_right(left, right);

    if (PyDelta_Check(st, left) && PyDelta_Check(st, right)) {
        /* delta - delta */
        /* The C-level additions can't overflow because of the
         * invariant bounds.
         */
        int days = GET_TD_DAYS(left) - GET_TD_DAYS(right);
        int seconds = GET_TD_SECONDS(left) - GET_TD_SECONDS(right);
        int microseconds = GET_TD_MICROSECONDS(left) -
                           GET_TD_MICROSECONDS(right);
        result = new_delta(st, days, seconds, microseconds, 1);
    }

    if (result == Py_NotImplemented)
        Py_INCREF(result);
    return result;
}

static int
delta_cmp(PyObject *self, PyObject *other)
{
    int diff = GET_TD_DAYS(self) - GET_TD_DAYS(other);
    if (diff == 0) {
        diff = GET_TD_SECONDS(self) - GET_TD_SECONDS(other);
        if (diff == 0)
            diff = GET_TD_MICROSECONDS(self) -
                GET_TD_MICROSECONDS(other);
    }
    return diff;
}

static PyObject *
delta_richcompare(PyObject *self, PyObject *other, int op)
{
    datetime_state *st = find_module_state_by_def(Py_TYPE(self));
    if (PyDelta_Check(st, other)) {
        int diff = delta_cmp(self, other);
        return diff_to_bool(diff, op);
    }
    else {
        Py_RETURN_NOTIMPLEMENTED;
    }
}

static PyObject *delta_getstate(PyDateTime_Delta *self);

static Py_hash_t
delta_hash(PyDateTime_Delta *self)
{
    if (self->hashcode == -1) {
        PyObject *temp = delta_getstate(self);
        if (temp != NULL) {
            self->hashcode = PyObject_Hash(temp);
            Py_DECREF(temp);
        }
    }
    return self->hashcode;
}

static PyObject *
delta_multiply(PyObject *left, PyObject *right)
{
    PyObject *result = Py_NotImplemented;
    datetime_state *st = find_state_left_or_right(left, right);

    if (PyDelta_Check(st, left)) {
        /* delta * ??? */
        if (PyLong_Check(right))
            result = multiply_int_timedelta(st, right,
                            (PyDateTime_Delta *) left);
        else if (PyFloat_Check(right))
            result = multiply_truedivide_timedelta_float(
                            st, (PyDateTime_Delta *) left, right, 0);
    }
    else if (PyLong_Check(left))
        result = multiply_int_timedelta(st, left,
                        (PyDateTime_Delta *) right);
    else if (PyFloat_Check(left))
        result = multiply_truedivide_timedelta_float(
                        st, (PyDateTime_Delta *) right, left, 0);

    if (result == Py_NotImplemented)
        Py_INCREF(result);
    return result;
}

static PyObject *
delta_divide(PyObject *left, PyObject *right)
{
    PyObject *result = Py_NotImplemented;
    datetime_state *st = find_state_left_or_right(left, right);

    if (PyDelta_Check(st, left)) {
        /* delta * ??? */
        if (PyLong_Check(right))
            result = divide_timedelta_int(st,
                            (PyDateTime_Delta *)left,
                            right);
        else if (PyDelta_Check(st, right))
            result = divide_timedelta_timedelta(st,
                            (PyDateTime_Delta *)left,
                            (PyDateTime_Delta *)right);
    }

    if (result == Py_NotImplemented)
        Py_INCREF(result);
    return result;
}

static PyObject *
delta_truedivide(PyObject *left, PyObject *right)
{
    PyObject *result = Py_NotImplemented;
    datetime_state *st = find_state_left_or_right(left, right);

    if (PyDelta_Check(st, left)) {
        if (PyDelta_Check(st, right))
            result = truedivide_timedelta_timedelta(st,
                            (PyDateTime_Delta *)left,
                            (PyDateTime_Delta *)right);
        else if (PyFloat_Check(right))
            result = multiply_truedivide_timedelta_float(
                            st, (PyDateTime_Delta *)left, right, 1);
        else if (PyLong_Check(right))
            result = truedivide_timedelta_int(st,
                            (PyDateTime_Delta *)left, right);
    }

    if (result == Py_NotImplemented)
        Py_INCREF(result);
    return result;
}

static PyObject *
delta_remainder(PyObject *left, PyObject *right)
{
    PyObject *pyus_left;
    PyObject *pyus_right;
    PyObject *pyus_remainder;
    PyObject *remainder;
    datetime_state *st = find_module_state_by_def(Py_TYPE(left));

    if (!PyDelta_Check(st, left) || !PyDelta_Check(st, right))
        Py_RETURN_NOTIMPLEMENTED;

    pyus_left = delta_to_microseconds(st, (PyDateTime_Delta *)left);
    if (pyus_left == NULL)
        return NULL;

    pyus_right = delta_to_microseconds(st, (PyDateTime_Delta *)right);
    if (pyus_right == NULL) {
        Py_DECREF(pyus_left);
        return NULL;
    }

    pyus_remainder = PyNumber_Remainder(pyus_left, pyus_right);
    Py_DECREF(pyus_left);
    Py_DECREF(pyus_right);
    if (pyus_remainder == NULL)
        return NULL;

    remainder = microseconds_to_delta(st, pyus_remainder);
    Py_DECREF(pyus_remainder);
    if (remainder == NULL)
        return NULL;

    return remainder;
}

static PyObject *
delta_divmod(PyObject *left, PyObject *right)
{
    PyObject *pyus_left;
    PyObject *pyus_right;
    PyObject *divmod;
    PyObject *delta;
    PyObject *result;
    datetime_state *st = find_module_state_by_def(Py_TYPE(left));

    if (!PyDelta_Check(st, left) || !PyDelta_Check(st, right))
        Py_RETURN_NOTIMPLEMENTED;

    pyus_left = delta_to_microseconds(st, (PyDateTime_Delta *)left);
    if (pyus_left == NULL)
        return NULL;

    pyus_right = delta_to_microseconds(st, (PyDateTime_Delta *)right);
    if (pyus_right == NULL) {
        Py_DECREF(pyus_left);
        return NULL;
    }

    divmod = checked_divmod(pyus_left, pyus_right);
    Py_DECREF(pyus_left);
    Py_DECREF(pyus_right);
    if (divmod == NULL)
        return NULL;

    delta = microseconds_to_delta(st, PyTuple_GET_ITEM(divmod, 1));
    if (delta == NULL) {
        Py_DECREF(divmod);
        return NULL;
    }
    result = PyTuple_Pack(2, PyTuple_GET_ITEM(divmod, 0), delta);
    Py_DECREF(delta);
    Py_DECREF(divmod);
    return result;
}

/* Fold in the value of the tag ("seconds", "weeks", etc) component of a
 * timedelta constructor.  sofar is the # of microseconds accounted for
 * so far, and there are factor microseconds per current unit, the number
 * of which is given by num.  num * factor is added to sofar in a
 * numerically careful way, and that's the result.  Any fractional
 * microseconds left over (this can happen if num is a float type) are
 * added into *leftover.
 * Note that there are many ways this can give an error (NULL) return.
 */
static PyObject *
accum(const char* tag, PyObject *sofar, PyObject *num, PyObject *factor,
      double *leftover)
{
    PyObject *prod;
    PyObject *sum;

    assert(num != NULL);

    if (PyLong_Check(num)) {
        prod = PyNumber_Multiply(num, factor);
        if (prod == NULL)
            return NULL;
        sum = PyNumber_Add(sofar, prod);
        Py_DECREF(prod);
        return sum;
    }

    if (PyFloat_Check(num)) {
        double dnum;
        double fracpart;
        double intpart;
        PyObject *x;
        PyObject *y;

        /* The Plan:  decompose num into an integer part and a
         * fractional part, num = intpart + fracpart.
         * Then num * factor ==
         *      intpart * factor + fracpart * factor
         * and the LHS can be computed exactly in long arithmetic.
         * The RHS is again broken into an int part and frac part.
         * and the frac part is added into *leftover.
         */
        dnum = PyFloat_AsDouble(num);
        if (dnum == -1.0 && PyErr_Occurred())
            return NULL;
        fracpart = modf(dnum, &intpart);
        x = PyLong_FromDouble(intpart);
        if (x == NULL)
            return NULL;

        prod = PyNumber_Multiply(x, factor);
        Py_DECREF(x);
        if (prod == NULL)
            return NULL;

        sum = PyNumber_Add(sofar, prod);
        Py_DECREF(prod);
        if (sum == NULL)
            return NULL;

        if (fracpart == 0.0)
            return sum;
        /* So far we've lost no information.  Dealing with the
         * fractional part requires float arithmetic, and may
         * lose a little info.
         */
        assert(PyLong_CheckExact(factor));
        dnum = PyLong_AsDouble(factor);

        dnum *= fracpart;
        fracpart = modf(dnum, &intpart);
        x = PyLong_FromDouble(intpart);
        if (x == NULL) {
            Py_DECREF(sum);
            return NULL;
        }

        y = PyNumber_Add(sum, x);
        Py_DECREF(sum);
        Py_DECREF(x);
        *leftover += fracpart;
        return y;
    }

    PyErr_Format(PyExc_TypeError,
                 "unsupported type for timedelta %s component: %s",
                 tag, Py_TYPE(num)->tp_name);
    return NULL;
}

static PyObject *
delta_new(PyTypeObject *type, PyObject *args, PyObject *kw)
{
    PyObject *self = NULL;

    /* Argument objects. */
    PyObject *day = NULL;
    PyObject *second = NULL;
    PyObject *us = NULL;
    PyObject *ms = NULL;
    PyObject *minute = NULL;
    PyObject *hour = NULL;
    PyObject *week = NULL;

    PyObject *x = NULL;         /* running sum of microseconds */
    PyObject *y = NULL;         /* temp sum of microseconds */
    double leftover_us = 0.0;

    static char *keywords[] = {
        "days", "seconds", "microseconds", "milliseconds",
        "minutes", "hours", "weeks", NULL
    };

    if (PyArg_ParseTupleAndKeywords(args, kw, "|OOOOOOO:__new__",
                                    keywords,
                                    &day, &second, &us,
                                    &ms, &minute, &hour, &week) == 0)
        goto Done;

    x = PyLong_FromLong(0);
    if (x == NULL)
        goto Done;

#define CLEANUP         \
    Py_DECREF(x);       \
    x = y;              \
    if (x == NULL)      \
        goto Done

    if (us) {
        y = accum("microseconds", x, us, _PyLong_GetOne(), &leftover_us);
        CLEANUP;
    }
    datetime_state *st = find_module_state_by_def(type);
    if (ms) {
        y = accum("milliseconds", x, ms, st->us_per_ms, &leftover_us);
        CLEANUP;
    }
    if (second) {
        y = accum("seconds", x, second, st->us_per_second, &leftover_us);
        CLEANUP;
    }
    if (minute) {
        y = accum("minutes", x, minute, st->us_per_minute, &leftover_us);
        CLEANUP;
    }
    if (hour) {
        y = accum("hours", x, hour, st->us_per_hour, &leftover_us);
        CLEANUP;
    }
    if (day) {
        y = accum("days", x, day, st->us_per_day, &leftover_us);
        CLEANUP;
    }
    if (week) {
        y = accum("weeks", x, week, st->us_per_week, &leftover_us);
        CLEANUP;
    }
    if (leftover_us) {
        /* Round to nearest whole # of us, and add into x. */
        double whole_us = round(leftover_us);
        int x_is_odd;
        PyObject *temp;

        if (fabs(whole_us - leftover_us) == 0.5) {
            /* We're exactly halfway between two integers.  In order
             * to do round-half-to-even, we must determine whether x
             * is odd. Note that x is odd when it's last bit is 1. The
             * code below uses bitwise and operation to check the last
             * bit. */
            temp = PyNumber_And(x, _PyLong_GetOne());  /* temp <- x & 1 */
            if (temp == NULL) {
                Py_DECREF(x);
                goto Done;
            }
            x_is_odd = PyObject_IsTrue(temp);
            Py_DECREF(temp);
            if (x_is_odd == -1) {
                Py_DECREF(x);
                goto Done;
            }
            whole_us = 2.0 * round((leftover_us + x_is_odd) * 0.5) - x_is_odd;
        }

        temp = PyLong_FromLong((long)whole_us);

        if (temp == NULL) {
            Py_DECREF(x);
            goto Done;
        }
        y = PyNumber_Add(x, temp);
        Py_DECREF(temp);
        CLEANUP;
    }

    self = microseconds_to_delta_ex(st, x, type);
    Py_DECREF(x);
Done:
    return self;

#undef CLEANUP
}

static int
delta_bool(PyDateTime_Delta *self)
{
    return (GET_TD_DAYS(self) != 0
        || GET_TD_SECONDS(self) != 0
        || GET_TD_MICROSECONDS(self) != 0);
}

static PyObject *
delta_repr(PyDateTime_Delta *self)
{
    PyObject *args = PyUnicode_FromString("");

    if (args == NULL) {
        return NULL;
    }

    const char *sep = "";

    if (GET_TD_DAYS(self) != 0) {
        Py_SETREF(args, PyUnicode_FromFormat("days=%d", GET_TD_DAYS(self)));
        if (args == NULL) {
            return NULL;
        }
        sep = ", ";
    }

    if (GET_TD_SECONDS(self) != 0) {
        Py_SETREF(args, PyUnicode_FromFormat("%U%sseconds=%d", args, sep,
                                             GET_TD_SECONDS(self)));
        if (args == NULL) {
            return NULL;
        }
        sep = ", ";
    }

    if (GET_TD_MICROSECONDS(self) != 0) {
        Py_SETREF(args, PyUnicode_FromFormat("%U%smicroseconds=%d", args, sep,
                                             GET_TD_MICROSECONDS(self)));
        if (args == NULL) {
            return NULL;
        }
    }

    if (PyUnicode_GET_LENGTH(args) == 0) {
        Py_SETREF(args, PyUnicode_FromString("0"));
        if (args == NULL) {
            return NULL;
        }
    }

    PyObject *repr = PyUnicode_FromFormat("%s(%S)", Py_TYPE(self)->tp_name,
                                          args);
    Py_DECREF(args);
    return repr;
}

static PyObject *
delta_str(PyDateTime_Delta *self)
{
    int us = GET_TD_MICROSECONDS(self);
    int seconds = GET_TD_SECONDS(self);
    int minutes = divmod(seconds, 60, &seconds);
    int hours = divmod(minutes, 60, &minutes);
    int days = GET_TD_DAYS(self);

    if (days) {
        if (us)
            return PyUnicode_FromFormat("%d day%s, %d:%02d:%02d.%06d",
                                        days, (days == 1 || days == -1) ? "" : "s",
                                        hours, minutes, seconds, us);
        else
            return PyUnicode_FromFormat("%d day%s, %d:%02d:%02d",
                                        days, (days == 1 || days == -1) ? "" : "s",
                                        hours, minutes, seconds);
    } else {
        if (us)
            return PyUnicode_FromFormat("%d:%02d:%02d.%06d",
                                        hours, minutes, seconds, us);
        else
            return PyUnicode_FromFormat("%d:%02d:%02d",
                                        hours, minutes, seconds);
    }

}

/* Pickle support, a simple use of __reduce__. */

/* __getstate__ isn't exposed */
static PyObject *
delta_getstate(PyDateTime_Delta *self)
{
    return Py_BuildValue("iii", GET_TD_DAYS(self),
                                GET_TD_SECONDS(self),
                                GET_TD_MICROSECONDS(self));
}

static PyObject *
delta_total_seconds(PyObject *self, PyObject *Py_UNUSED(ignored))
{
    PyObject *total_seconds;
    PyObject *total_microseconds;

    datetime_state *st = find_module_state_by_def(Py_TYPE(self));
    total_microseconds = delta_to_microseconds(st, (PyDateTime_Delta *)self);
    if (total_microseconds == NULL)
        return NULL;

    total_seconds = PyNumber_TrueDivide(total_microseconds, st->us_per_second);

    Py_DECREF(total_microseconds);
    return total_seconds;
}

static PyObject *
delta_reduce(PyDateTime_Delta* self, PyObject *Py_UNUSED(ignored))
{
    return Py_BuildValue("ON", Py_TYPE(self), delta_getstate(self));
}

static int
delta_traverse(PyDateTime_Delta *self, visitproc visit, void *arg)
{
    Py_VISIT(Py_TYPE(self));
    return 0;
}

static void
delta_dealloc(PyDateTime_Delta *self)
{
    PyTypeObject *tp = Py_TYPE(self);
    PyObject_GC_UnTrack(self);
    tp->tp_free((PyObject *)self);
    Py_DECREF(tp);
}

#define OFFSET(field)  offsetof(PyDateTime_Delta, field)

static PyMemberDef delta_members[] = {

    {"days",         Py_T_INT, OFFSET(days),         Py_READONLY,
     PyDoc_STR("Number of days.")},

    {"seconds",      Py_T_INT, OFFSET(seconds),      Py_READONLY,
     PyDoc_STR("Number of seconds (>= 0 and less than 1 day).")},

    {"microseconds", Py_T_INT, OFFSET(microseconds), Py_READONLY,
     PyDoc_STR("Number of microseconds (>= 0 and less than 1 second).")},
    {NULL}
};

static PyMethodDef delta_methods[] = {
    {"total_seconds", delta_total_seconds, METH_NOARGS,
     PyDoc_STR("Total seconds in the duration.")},

    {"__reduce__", (PyCFunction)delta_reduce, METH_NOARGS,
     PyDoc_STR("__reduce__() -> (cls, state)")},

    {NULL,      NULL},
};

static const char delta_doc[] =
PyDoc_STR("Difference between two datetime values.\n\n"
          "timedelta(days=0, seconds=0, microseconds=0, milliseconds=0, "
          "minutes=0, hours=0, weeks=0)\n\n"
          "All arguments are optional and default to 0.\n"
          "Arguments may be integers or floats, and may be positive or negative.");

static PyType_Slot delta_slots[] = {
    {Py_tp_repr, delta_repr},
    {Py_tp_hash, delta_hash},
    {Py_tp_str, delta_str},
    {Py_tp_doc, (void *)delta_doc},
    {Py_tp_richcompare, delta_richcompare},
    {Py_tp_methods, delta_methods},
    {Py_tp_members, delta_members},
    {Py_tp_new, delta_new},
    {Py_tp_traverse, delta_traverse},
    {Py_tp_dealloc, delta_dealloc},

    // Number protocol
    {Py_nb_add, delta_add},
    {Py_nb_subtract, delta_subtract},
    {Py_nb_multiply, delta_multiply},
    {Py_nb_remainder, delta_remainder},
    {Py_nb_divmod, delta_divmod},
    {Py_nb_negative, delta_negative},
    {Py_nb_positive, delta_positive},
    {Py_nb_absolute, delta_abs},
    {Py_nb_bool, delta_bool},
    {Py_nb_floor_divide, delta_divide},
    {Py_nb_true_divide, delta_truedivide},
    {0, NULL},
};

static PyType_Spec delta_spec = {
    .name = "datetime.timedelta",
    .basicsize = sizeof(PyDateTime_Delta),
    .flags = (Py_TPFLAGS_DEFAULT |
              Py_TPFLAGS_BASETYPE |
              Py_TPFLAGS_HAVE_GC |
              Py_TPFLAGS_IMMUTABLETYPE),
    .slots = delta_slots,
};

/*
 * PyDateTime_Date implementation.
 */

/* Accessor properties. */

static PyObject *
date_year(PyDateTime_Date *self, void *unused)
{
    return PyLong_FromLong(GET_YEAR(self));
}

static PyObject *
date_month(PyDateTime_Date *self, void *unused)
{
    return PyLong_FromLong(GET_MONTH(self));
}

static PyObject *
date_day(PyDateTime_Date *self, void *unused)
{
    return PyLong_FromLong(GET_DAY(self));
}

static PyGetSetDef date_getset[] = {
    {"year",        (getter)date_year},
    {"month",       (getter)date_month},
    {"day",         (getter)date_day},
    {NULL}
};

/* Constructors. */

static char *date_kws[] = {"year", "month", "day", NULL};

static PyObject *
date_from_pickle(PyTypeObject *type, PyObject *state)
{
    PyDateTime_Date *me;

    me = (PyDateTime_Date *) (type->tp_alloc(type, 0));
    if (me != NULL) {
        const char *pdata = PyBytes_AS_STRING(state);
        memcpy(me->data, pdata, _PyDateTime_DATE_DATASIZE);
        me->hashcode = -1;
    }
    return (PyObject *)me;
}

static PyObject *
date_new(PyTypeObject *type, PyObject *args, PyObject *kw)
{
    PyObject *self = NULL;
    int year;
    int month;
    int day;

    /* Check for invocation from pickle with __getstate__ state */
    if (PyTuple_GET_SIZE(args) == 1) {
        PyObject *state = PyTuple_GET_ITEM(args, 0);
        if (PyBytes_Check(state)) {
            if (PyBytes_GET_SIZE(state) == _PyDateTime_DATE_DATASIZE &&
                MONTH_IS_SANE(PyBytes_AS_STRING(state)[2]))
            {
                return date_from_pickle(type, state);
            }
        }
        else if (PyUnicode_Check(state)) {
            if (PyUnicode_GET_LENGTH(state) == _PyDateTime_DATE_DATASIZE &&
                MONTH_IS_SANE(PyUnicode_READ_CHAR(state, 2)))
            {
                state = PyUnicode_AsLatin1String(state);
                if (state == NULL) {
                    if (PyErr_ExceptionMatches(PyExc_UnicodeEncodeError)) {
                        /* More informative error message. */
                        PyErr_SetString(PyExc_ValueError,
                            "Failed to encode latin1 string when unpickling "
                            "a date object. "
                            "pickle.load(data, encoding='latin1') is assumed.");
                    }
                    return NULL;
                }
                self = date_from_pickle(type, state);
                Py_DECREF(state);
                return self;
            }
        }
    }

    if (PyArg_ParseTupleAndKeywords(args, kw, "iii", date_kws,
                                    &year, &month, &day)) {
        self = new_date_ex(year, month, day, type);
    }
    return self;
}

static PyObject *
date_fromtimestamp(PyObject *cls, PyObject *obj)
{
    struct tm tm;
    time_t t;

    if (_PyTime_ObjectToTime_t(obj, &t, _PyTime_ROUND_FLOOR) == -1)
        return NULL;

    if (_PyTime_localtime(t, &tm) != 0)
        return NULL;

    return new_date_subclass_ex(tm.tm_year + 1900,
                                tm.tm_mon + 1,
                                tm.tm_mday,
                                cls);
}

/* Return new date from current time.
 * We say this is equivalent to fromtimestamp(time.time()), and the
 * only way to be sure of that is to *call* time.time().  That's not
 * generally the same as calling C's time.
 */
static PyObject *
date_today(PyObject *cls, PyObject *dummy)
{
    PyObject *time;
    PyObject *result;
    time = time_time();
    if (time == NULL)
        return NULL;

    /* Note well:  today() is a class method, so this may not call
     * date.fromtimestamp.  For example, it may call
     * datetime.fromtimestamp.  That's why we need all the accuracy
     * time.time() delivers; if someone were gonzo about optimization,
     * date.today() could get away with plain C time().
     */
    result = PyObject_CallMethodOneArg(cls, &_Py_ID(fromtimestamp), time);
    Py_DECREF(time);
    return result;
}

/*[clinic input]
@classmethod
datetime.date.fromtimestamp

    timestamp: object
    /

Create a date from a POSIX timestamp.

The timestamp is a number, e.g. created via time.time(), that is interpreted
as local time.
[clinic start generated code]*/

static PyObject *
datetime_date_fromtimestamp(PyTypeObject *type, PyObject *timestamp)
/*[clinic end generated code: output=fd045fda58168869 input=eabb3fe7f40491fe]*/
{
    return date_fromtimestamp((PyObject *) type, timestamp);
}

/* bpo-36025: This is a wrapper for API compatibility with the public C API,
 * which expects a function that takes an *args tuple, whereas the argument
 * clinic generates code that takes METH_O.
 */
static PyObject *
datetime_date_fromtimestamp_capi(PyObject *cls, PyObject *args)
{
    PyObject *timestamp;
    PyObject *result = NULL;

    if (PyArg_UnpackTuple(args, "fromtimestamp", 1, 1, &timestamp)) {
        result = date_fromtimestamp(cls, timestamp);
    }

    return result;
}

/* Return new date from proleptic Gregorian ordinal.  Raises ValueError if
 * the ordinal is out of range.
 */
static PyObject *
date_fromordinal(PyObject *cls, PyObject *args)
{
    PyObject *result = NULL;
    int ordinal;

    if (PyArg_ParseTuple(args, "i:fromordinal", &ordinal)) {
        int year;
        int month;
        int day;

        if (ordinal < 1)
            PyErr_SetString(PyExc_ValueError, "ordinal must be "
                                              ">= 1");
        else {
            ord_to_ymd(ordinal, &year, &month, &day);
            result = new_date_subclass_ex(year, month, day, cls);
        }
    }
    return result;
}

/* Return the new date from a string as generated by date.isoformat() */
static PyObject *
date_fromisoformat(PyObject *cls, PyObject *dtstr)
{
    assert(dtstr != NULL);

    if (!PyUnicode_Check(dtstr)) {
        PyErr_SetString(PyExc_TypeError,
                        "fromisoformat: argument must be str");
        return NULL;
    }

    Py_ssize_t len;

    const char *dt_ptr = PyUnicode_AsUTF8AndSize(dtstr, &len);
    if (dt_ptr == NULL) {
        goto invalid_string_error;
    }

    int year = 0, month = 0, day = 0;

    int rv;
    if (len == 7 || len == 8 || len == 10) {
        rv = parse_isoformat_date(dt_ptr, len, &year, &month, &day);
    }
    else {
        rv = -1;
    }

    if (rv < 0) {
        goto invalid_string_error;
    }

    return new_date_subclass_ex(year, month, day, cls);

invalid_string_error:
    PyErr_Format(PyExc_ValueError, "Invalid isoformat string: %R", dtstr);
    return NULL;
}


static PyObject *
date_fromisocalendar(PyObject *cls, PyObject *args, PyObject *kw)
{
    static char *keywords[] = {
        "year", "week", "day", NULL
    };

    int year, week, day;
    if (PyArg_ParseTupleAndKeywords(args, kw, "iii:fromisocalendar",
                keywords,
                &year, &week, &day) == 0) {
        if (PyErr_ExceptionMatches(PyExc_OverflowError)) {
            PyErr_Format(PyExc_ValueError,
                    "ISO calendar component out of range");

        }
        return NULL;
    }

    // Year is bounded to 0 < year < 10000 because 9999-12-31 is (9999, 52, 5)
    if (year < MINYEAR || year > MAXYEAR) {
        PyErr_Format(PyExc_ValueError, "Year is out of range: %d", year);
        return NULL;
    }

    int month;
    int rv = iso_to_ymd(year, week, day, &year, &month, &day);


    if (rv == -2) {
        PyErr_Format(PyExc_ValueError, "Invalid week: %d", week);
        return NULL;
    }

    if (rv == -3) {
        PyErr_Format(PyExc_ValueError, "Invalid day: %d (range is [1, 7])",
                     day);
        return NULL;
    }

    return new_date_subclass_ex(year, month, day, cls);
}


/*
 * Date arithmetic.
 */

/* date + timedelta -> date.  If arg negate is true, subtract the timedelta
 * instead.
 */
static PyObject *
add_date_timedelta(PyDateTime_Date *date, PyDateTime_Delta *delta, int negate)
{
    PyObject *result = NULL;
    int year = GET_YEAR(date);
    int month = GET_MONTH(date);
    int deltadays = GET_TD_DAYS(delta);
    /* C-level overflow is impossible because |deltadays| < 1e9. */
    int day = GET_DAY(date) + (negate ? -deltadays : deltadays);

    if (normalize_date(&year, &month, &day) >= 0)
        result = new_date_subclass_ex(year, month, day,
                                      (PyObject* )Py_TYPE(date));
    return result;
}

static PyObject *
date_add(PyObject *left, PyObject *right)
{
    datetime_state *st = find_state_left_or_right(left, right);
    if (PyDateTime_Check(st, left) || PyDateTime_Check(st, right))
        Py_RETURN_NOTIMPLEMENTED;

    if (PyDate_Check(st, left)) {
        /* date + ??? */
        if (PyDelta_Check(st, right))
            /* date + delta */
            return add_date_timedelta((PyDateTime_Date *) left,
                                      (PyDateTime_Delta *) right,
                                      0);
    }
    else {
        /* ??? + date
         * 'right' must be one of us, or we wouldn't have been called
         */
        if (PyDelta_Check(st, left))
            /* delta + date */
            return add_date_timedelta((PyDateTime_Date *) right,
                                      (PyDateTime_Delta *) left,
                                      0);
    }
    Py_RETURN_NOTIMPLEMENTED;
}

static PyObject *
date_subtract(PyObject *left, PyObject *right)
{
    datetime_state *st = find_state_left_or_right(left, right);
    if (PyDateTime_Check(st, left) || PyDateTime_Check(st, right))
        Py_RETURN_NOTIMPLEMENTED;

    if (PyDate_Check(st, left)) {
        if (PyDate_Check(st, right)) {
            /* date - date */
            int left_ord = ymd_to_ord(GET_YEAR(left),
                                      GET_MONTH(left),
                                      GET_DAY(left));
            int right_ord = ymd_to_ord(GET_YEAR(right),
                                       GET_MONTH(right),
                                       GET_DAY(right));
            return new_delta(st, left_ord - right_ord, 0, 0, 0);
        }
        if (PyDelta_Check(st, right)) {
            /* date - delta */
            return add_date_timedelta((PyDateTime_Date *) left,
                                      (PyDateTime_Delta *) right,
                                      1);
        }
    }
    Py_RETURN_NOTIMPLEMENTED;
}


/* Various ways to turn a date into a string. */

static PyObject *
date_repr(PyDateTime_Date *self)
{
    return PyUnicode_FromFormat("%s(%d, %d, %d)",
                                Py_TYPE(self)->tp_name,
                                GET_YEAR(self), GET_MONTH(self), GET_DAY(self));
}

static PyObject *
date_isoformat(PyDateTime_Date *self, PyObject *Py_UNUSED(ignored))
{
    return PyUnicode_FromFormat("%04d-%02d-%02d",
                                GET_YEAR(self), GET_MONTH(self), GET_DAY(self));
}

/* str() calls the appropriate isoformat() method. */
static PyObject *
date_str(PyDateTime_Date *self)
{
    return PyObject_CallMethodNoArgs((PyObject *)self, &_Py_ID(isoformat));
}


static PyObject *
date_ctime(PyDateTime_Date *self, PyObject *Py_UNUSED(ignored))
{
    return format_ctime(self, 0, 0, 0);
}

static PyObject *
date_strftime(PyDateTime_Date *self, PyObject *args, PyObject *kw)
{
    /* This method can be inherited, and needs to call the
     * timetuple() method appropriate to self's class.
     */
    PyObject *result;
    PyObject *tuple;
    PyObject *format;
    static char *keywords[] = {"format", NULL};

    if (! PyArg_ParseTupleAndKeywords(args, kw, "U:strftime", keywords,
                                      &format))
        return NULL;

    tuple = PyObject_CallMethodNoArgs((PyObject *)self, &_Py_ID(timetuple));
    if (tuple == NULL)
        return NULL;
    result = wrap_strftime((PyObject *)self, format, tuple,
                           (PyObject *)self);
    Py_DECREF(tuple);
    return result;
}

static PyObject *
date_format(PyDateTime_Date *self, PyObject *args)
{
    PyObject *format;

    if (!PyArg_ParseTuple(args, "U:__format__", &format))
        return NULL;

    /* if the format is zero length, return str(self) */
    if (PyUnicode_GetLength(format) == 0)
        return PyObject_Str((PyObject *)self);

    return PyObject_CallMethodOneArg((PyObject *)self, &_Py_ID(strftime),
                                        format);
}

/* ISO methods. */

static PyObject *
date_isoweekday(PyDateTime_Date *self, PyObject *Py_UNUSED(ignored))
{
    int dow = weekday(GET_YEAR(self), GET_MONTH(self), GET_DAY(self));

    return PyLong_FromLong(dow + 1);
}

PyDoc_STRVAR(iso_calendar_date__doc__,
"The result of date.isocalendar() or datetime.isocalendar()\n\n\
This object may be accessed either as a tuple of\n\
  ((year, week, weekday)\n\
or via the object attributes as named in the above tuple.");

typedef struct {
    PyTupleObject tuple;
} PyDateTime_IsoCalendarDate;

static PyObject *
iso_calendar_date_repr(PyDateTime_IsoCalendarDate *self)
{
    PyObject* year = PyTuple_GetItem((PyObject *)self, 0);
    if (year == NULL) {
        return NULL;
    }
    PyObject* week = PyTuple_GetItem((PyObject *)self, 1);
    if (week == NULL) {
        return NULL;
    }
    PyObject* weekday = PyTuple_GetItem((PyObject *)self, 2);
    if (weekday == NULL) {
        return NULL;
    }

    return PyUnicode_FromFormat("%.200s(year=%S, week=%S, weekday=%S)",
                               Py_TYPE(self)->tp_name, year, week, weekday);
}

static PyObject *
iso_calendar_date_reduce(PyObject *self, PyObject *Py_UNUSED(ignored))
{
    // Construct the tuple that this reduces to
    PyObject * reduce_tuple = Py_BuildValue(
        "O((OOO))", &PyTuple_Type,
        PyTuple_GET_ITEM(self, 0),
        PyTuple_GET_ITEM(self, 1),
        PyTuple_GET_ITEM(self, 2)
    );

    return reduce_tuple;
}

static PyObject *
iso_calendar_date_year(PyDateTime_IsoCalendarDate *self, void *unused)
{
    PyObject *year = PyTuple_GetItem((PyObject *)self, 0);
    if (year == NULL) {
        return NULL;
    }
    return Py_NewRef(year);
}

static PyObject *
iso_calendar_date_week(PyDateTime_IsoCalendarDate *self, void *unused)
{
    PyObject *week = PyTuple_GetItem((PyObject *)self, 1);
    if (week == NULL) {
        return NULL;
    }
    return Py_NewRef(week);
}

static PyObject *
iso_calendar_date_weekday(PyDateTime_IsoCalendarDate *self, void *unused)
{
    PyObject *weekday = PyTuple_GetItem((PyObject *)self, 2);
    if (weekday == NULL) {
        return NULL;
    }
    return Py_NewRef(weekday);
}

static int
iso_calendar_date_traverse(PyDateTime_IsoCalendarDate *self, visitproc visit,
                           void *arg)
{
    Py_VISIT(Py_TYPE(self));
    return 0;
}

static void
iso_calendar_date_dealloc(PyDateTime_IsoCalendarDate *self)
{
    PyTypeObject *tp = Py_TYPE(self);
    PyObject_GC_UnTrack(self);
    tp->tp_free((PyObject *)self);
    Py_DECREF(tp);
}

static PyGetSetDef iso_calendar_date_getset[] = {
    {"year",        (getter)iso_calendar_date_year},
    {"week",      (getter)iso_calendar_date_week},
    {"weekday",      (getter)iso_calendar_date_weekday},
    {NULL}
};

static PyMethodDef iso_calendar_date_methods[] = {
    {"__reduce__", (PyCFunction)iso_calendar_date_reduce, METH_NOARGS,
     PyDoc_STR("__reduce__() -> (cls, state)")},
    {NULL, NULL},
};

static PyType_Slot isocal_slots[] = {
    {Py_tp_repr, iso_calendar_date_repr},
    {Py_tp_doc, (void *)iso_calendar_date__doc__},
    {Py_tp_methods, iso_calendar_date_methods},
    {Py_tp_getset, iso_calendar_date_getset},
    {Py_tp_new, iso_calendar_date_new},
    {Py_tp_dealloc, iso_calendar_date_dealloc},
    {Py_tp_traverse, iso_calendar_date_traverse},
    {0, NULL},
};

static PyType_Spec isocal_spec = {
    .name = "datetime.IsoCalendarDate",
    .basicsize = sizeof(PyDateTime_IsoCalendarDate),
    .flags = (Py_TPFLAGS_DEFAULT |
              Py_TPFLAGS_HAVE_GC |
              Py_TPFLAGS_IMMUTABLETYPE),
    .slots = isocal_slots,
};

/*[clinic input]
@classmethod
datetime.IsoCalendarDate.__new__ as iso_calendar_date_new
    year: int
    week: int
    weekday: int
[clinic start generated code]*/

static PyObject *
iso_calendar_date_new_impl(PyTypeObject *type, int year, int week,
                           int weekday)
/*[clinic end generated code: output=383d33d8dc7183a2 input=4f2c663c9d19c4ee]*/

{
    PyDateTime_IsoCalendarDate *self;
    self = (PyDateTime_IsoCalendarDate *) type->tp_alloc(type, 3);
    if (self == NULL) {
        return NULL;
    }

    PyTuple_SET_ITEM(self, 0, PyLong_FromLong(year));
    PyTuple_SET_ITEM(self, 1, PyLong_FromLong(week));
    PyTuple_SET_ITEM(self, 2, PyLong_FromLong(weekday));

    return (PyObject *)self;
}

static PyObject *
date_isocalendar(PyDateTime_Date *self, PyObject *Py_UNUSED(ignored))
{
    int  year         = GET_YEAR(self);
    int  week1_monday = iso_week1_monday(year);
    int today         = ymd_to_ord(year, GET_MONTH(self), GET_DAY(self));
    int  week;
    int  day;

    week = divmod(today - week1_monday, 7, &day);
    if (week < 0) {
        --year;
        week1_monday = iso_week1_monday(year);
        week = divmod(today - week1_monday, 7, &day);
    }
    else if (week >= 52 && today >= iso_week1_monday(year + 1)) {
        ++year;
        week = 0;
    }

    datetime_state *st = find_module_state_by_def(Py_TYPE(self));
    PyObject* v = iso_calendar_date_new_impl(st->PyDateTime_IsoCalendarDateType,
                    year, week + 1, day + 1);
    if (v == NULL) {
        return NULL;
    }
    return v;
}

/* Miscellaneous methods. */

static PyObject *
date_richcompare(PyObject *self, PyObject *other, int op)
{
    datetime_state *st = find_module_state_by_def(Py_TYPE(self));
    if (PyDate_Check(st, other)) {
        int diff = memcmp(((PyDateTime_Date *)self)->data,
                          ((PyDateTime_Date *)other)->data,
                          _PyDateTime_DATE_DATASIZE);
        return diff_to_bool(diff, op);
    }
    else
        Py_RETURN_NOTIMPLEMENTED;
}

static PyObject *
date_timetuple(PyDateTime_Date *self, PyObject *Py_UNUSED(ignored))
{
    return build_struct_time(GET_YEAR(self),
                             GET_MONTH(self),
                             GET_DAY(self),
                             0, 0, 0, -1);
}

static PyObject *
date_replace(PyDateTime_Date *self, PyObject *args, PyObject *kw)
{
    PyObject *clone;
    PyObject *tuple;
    int year = GET_YEAR(self);
    int month = GET_MONTH(self);
    int day = GET_DAY(self);

    if (! PyArg_ParseTupleAndKeywords(args, kw, "|iii:replace", date_kws,
                                      &year, &month, &day))
        return NULL;
    tuple = Py_BuildValue("iii", year, month, day);
    if (tuple == NULL)
        return NULL;
    clone = date_new(Py_TYPE(self), tuple, NULL);
    Py_DECREF(tuple);
    return clone;
}

static Py_hash_t
generic_hash(unsigned char *data, int len)
{
    return _Py_HashBytes(data, len);
}


static PyObject *date_getstate(PyDateTime_Date *self);

static Py_hash_t
date_hash(PyDateTime_Date *self)
{
    if (self->hashcode == -1) {
        self->hashcode = generic_hash(
            (unsigned char *)self->data, _PyDateTime_DATE_DATASIZE);
    }

    return self->hashcode;
}

static PyObject *
date_toordinal(PyDateTime_Date *self, PyObject *Py_UNUSED(ignored))
{
    return PyLong_FromLong(ymd_to_ord(GET_YEAR(self), GET_MONTH(self),
                                     GET_DAY(self)));
}

static PyObject *
date_weekday(PyDateTime_Date *self, PyObject *Py_UNUSED(ignored))
{
    int dow = weekday(GET_YEAR(self), GET_MONTH(self), GET_DAY(self));

    return PyLong_FromLong(dow);
}

/* Pickle support, a simple use of __reduce__. */

/* __getstate__ isn't exposed */
static PyObject *
date_getstate(PyDateTime_Date *self)
{
    PyObject* field;
    field = PyBytes_FromStringAndSize((char*)self->data,
                                       _PyDateTime_DATE_DATASIZE);
    return Py_BuildValue("(N)", field);
}

static PyObject *
date_reduce(PyDateTime_Date *self, PyObject *arg)
{
    return Py_BuildValue("(ON)", Py_TYPE(self), date_getstate(self));
}

static int
date_traverse(PyDateTime_Date *self, visitproc visit, void *arg)
{
    Py_VISIT(Py_TYPE(self));
    return 0;
}

static void
date_dealloc(PyDateTime_Date *self)
{
    PyTypeObject *tp = Py_TYPE(self);
    PyObject_GC_UnTrack(self);
    tp->tp_free((PyObject *)self);
    Py_DECREF(tp);
}

static PyMethodDef date_methods[] = {

    /* Class methods: */
    DATETIME_DATE_FROMTIMESTAMP_METHODDEF

    {"fromordinal", (PyCFunction)date_fromordinal,      METH_VARARGS |
                                                    METH_CLASS,
     PyDoc_STR("int -> date corresponding to a proleptic Gregorian "
               "ordinal.")},

     {"fromisoformat", (PyCFunction)date_fromisoformat,  METH_O |
                                                         METH_CLASS,
      PyDoc_STR("str -> Construct a date from a string in ISO 8601 format.")},

     {"fromisocalendar", _PyCFunction_CAST(date_fromisocalendar),
      METH_VARARGS | METH_KEYWORDS | METH_CLASS,
      PyDoc_STR("int, int, int -> Construct a date from the ISO year, week "
                "number and weekday.\n\n"
                "This is the inverse of the date.isocalendar() function")},

    {"today",         (PyCFunction)date_today,   METH_NOARGS | METH_CLASS,
     PyDoc_STR("Current date or datetime:  same as "
               "self.__class__.fromtimestamp(time.time()).")},

    /* Instance methods: */

    {"ctime",       (PyCFunction)date_ctime,        METH_NOARGS,
     PyDoc_STR("Return ctime() style string.")},

    {"strftime",        _PyCFunction_CAST(date_strftime),     METH_VARARGS | METH_KEYWORDS,
     PyDoc_STR("format -> strftime() style string.")},

    {"__format__",      (PyCFunction)date_format,       METH_VARARGS,
     PyDoc_STR("Formats self with strftime.")},

    {"timetuple",   (PyCFunction)date_timetuple,    METH_NOARGS,
     PyDoc_STR("Return time tuple, compatible with time.localtime().")},

    {"isocalendar", (PyCFunction)date_isocalendar,  METH_NOARGS,
     PyDoc_STR("Return a named tuple containing ISO year, week number, and "
               "weekday.")},

    {"isoformat",   (PyCFunction)date_isoformat,        METH_NOARGS,
     PyDoc_STR("Return string in ISO 8601 format, YYYY-MM-DD.")},

    {"isoweekday",  (PyCFunction)date_isoweekday,   METH_NOARGS,
     PyDoc_STR("Return the day of the week represented by the date.\n"
               "Monday == 1 ... Sunday == 7")},

    {"toordinal",   (PyCFunction)date_toordinal,    METH_NOARGS,
     PyDoc_STR("Return proleptic Gregorian ordinal.  January 1 of year "
               "1 is day 1.")},

    {"weekday",     (PyCFunction)date_weekday,      METH_NOARGS,
     PyDoc_STR("Return the day of the week represented by the date.\n"
               "Monday == 0 ... Sunday == 6")},

    {"replace",     _PyCFunction_CAST(date_replace),      METH_VARARGS | METH_KEYWORDS,
     PyDoc_STR("Return date with new specified fields.")},

    {"__replace__", _PyCFunction_CAST(date_replace),      METH_VARARGS | METH_KEYWORDS},

    {"__reduce__", (PyCFunction)date_reduce,        METH_NOARGS,
     PyDoc_STR("__reduce__() -> (cls, state)")},

    {NULL,      NULL}
};

static const char date_doc[] =
PyDoc_STR("date(year, month, day) --> date object");

static PyType_Slot date_slots[] = {
    {Py_tp_repr, date_repr},
    {Py_tp_hash, date_hash},
    {Py_tp_str, date_str},
    {Py_tp_doc, (void *)date_doc},
    {Py_tp_richcompare, date_richcompare},
    {Py_tp_methods, date_methods},
    {Py_tp_getset, date_getset},
    {Py_tp_new, date_new},
    {Py_tp_traverse, date_traverse},
    {Py_tp_dealloc, date_dealloc},

    // Number protocol
    {Py_nb_add, date_add},
    {Py_nb_subtract, date_subtract},
    {0, NULL},
};

static PyType_Spec date_spec = {
    .name = "datetime.date",
    .basicsize = sizeof(PyDateTime_Date),
    .flags = (Py_TPFLAGS_DEFAULT |
              Py_TPFLAGS_BASETYPE |
              Py_TPFLAGS_HAVE_GC |
              Py_TPFLAGS_IMMUTABLETYPE),
    .slots = date_slots,
};

/*
 * PyDateTime_TZInfo implementation.
 */

/* This is a pure abstract base class, so doesn't do anything beyond
 * raising NotImplemented exceptions.  Real tzinfo classes need
 * to derive from this.  This is mostly for clarity, and for efficiency in
 * datetime and time constructors (their tzinfo arguments need to
 * be subclasses of this tzinfo class, which is easy and quick to check).
 *
 * Note:  For reasons having to do with pickling of subclasses, we have
 * to allow tzinfo objects to be instantiated.  This wasn't an issue
 * in the Python implementation (__init__() could raise NotImplementedError
 * there without ill effect), but doing so in the C implementation hit a
 * brick wall.
 */

static PyObject *
tzinfo_nogo(const char* methodname)
{
    PyErr_Format(PyExc_NotImplementedError,
                 "a tzinfo subclass must implement %s()",
                 methodname);
    return NULL;
}

/* Methods.  A subclass must implement these. */

static PyObject *
tzinfo_tzname(PyDateTime_TZInfo *self, PyObject *dt)
{
    return tzinfo_nogo("tzname");
}

static PyObject *
tzinfo_utcoffset(PyDateTime_TZInfo *self, PyObject *dt)
{
    return tzinfo_nogo("utcoffset");
}

static PyObject *
tzinfo_dst(PyDateTime_TZInfo *self, PyObject *dt)
{
    return tzinfo_nogo("dst");
}


static PyObject *add_datetime_timedelta(PyDateTime_DateTime *date,
                                        PyDateTime_Delta *delta,
                                        int factor);
static PyObject *datetime_utcoffset(PyObject *self, PyObject *);
static PyObject *datetime_dst(PyObject *self, PyObject *);

static PyObject *
tzinfo_fromutc(PyDateTime_TZInfo *self, PyObject *dt)
{
    PyObject *result = NULL;
    PyObject *off = NULL, *dst = NULL;
    PyDateTime_Delta *delta = NULL;

    datetime_state *st = find_module_state_by_def(Py_TYPE(self));
    if (!PyDateTime_Check(st, dt)) {
        PyErr_SetString(PyExc_TypeError,
                        "fromutc: argument must be a datetime");
        return NULL;
    }
    if (GET_DT_TZINFO(dt) != (PyObject *)self) {
        PyErr_SetString(PyExc_ValueError, "fromutc: dt.tzinfo "
                        "is not self");
        return NULL;
    }

    off = datetime_utcoffset(dt, NULL);
    if (off == NULL)
        return NULL;
    if (off == Py_None) {
        PyErr_SetString(PyExc_ValueError, "fromutc: non-None "
                        "utcoffset() result required");
        goto Fail;
    }

    dst = datetime_dst(dt, NULL);
    if (dst == NULL)
        goto Fail;
    if (dst == Py_None) {
        PyErr_SetString(PyExc_ValueError, "fromutc: non-None "
                        "dst() result required");
        goto Fail;
    }

    delta = (PyDateTime_Delta *)delta_subtract(off, dst);
    if (delta == NULL)
        goto Fail;
    result = add_datetime_timedelta((PyDateTime_DateTime *)dt, delta, 1);
    if (result == NULL)
        goto Fail;

    Py_DECREF(dst);
    dst = call_dst(st, GET_DT_TZINFO(dt), result);
    if (dst == NULL)
        goto Fail;
    if (dst == Py_None)
        goto Inconsistent;
    if (delta_bool((PyDateTime_Delta *)dst) != 0) {
        Py_SETREF(result, add_datetime_timedelta((PyDateTime_DateTime *)result,
                                                 (PyDateTime_Delta *)dst, 1));
        if (result == NULL)
            goto Fail;
    }
    Py_DECREF(delta);
    Py_DECREF(dst);
    Py_DECREF(off);
    return result;

Inconsistent:
    PyErr_SetString(PyExc_ValueError, "fromutc: tz.dst() gave "
                    "inconsistent results; cannot convert");

    /* fall through to failure */
Fail:
    Py_XDECREF(off);
    Py_XDECREF(dst);
    Py_XDECREF(delta);
    Py_XDECREF(result);
    return NULL;
}

/*
 * Pickle support.  This is solely so that tzinfo subclasses can use
 * pickling -- tzinfo itself is supposed to be uninstantiable.
 */

static PyObject *
tzinfo_reduce(PyObject *self, PyObject *Py_UNUSED(ignored))
{
    PyObject *args, *state;
    PyObject *getinitargs;

    if (PyObject_GetOptionalAttr(self, &_Py_ID(__getinitargs__), &getinitargs) < 0) {
        return NULL;
    }
    if (getinitargs != NULL) {
        args = PyObject_CallNoArgs(getinitargs);
        Py_DECREF(getinitargs);
    }
    else {
        args = PyTuple_New(0);
    }
    if (args == NULL) {
        return NULL;
    }

    state = _PyObject_GetState(self);
    if (state == NULL) {
        Py_DECREF(args);
        return NULL;
    }

    return Py_BuildValue("(ONN)", Py_TYPE(self), args, state);
}

static int
tzinfo_traverse(PyObject *self, visitproc visit, void *arg)
{
    Py_VISIT(Py_TYPE(self));
    return 0;
}

static void
tzinfo_dealloc(PyObject *self)
{
    PyTypeObject *tp = Py_TYPE(self);
    PyObject_GC_UnTrack(self);
    tp->tp_free(self);
    Py_DECREF(tp);
}

static PyMethodDef tzinfo_methods[] = {

    {"tzname",          (PyCFunction)tzinfo_tzname,             METH_O,
     PyDoc_STR("datetime -> string name of time zone.")},

    {"utcoffset",       (PyCFunction)tzinfo_utcoffset,          METH_O,
     PyDoc_STR("datetime -> timedelta showing offset from UTC, negative "
           "values indicating West of UTC")},

    {"dst",             (PyCFunction)tzinfo_dst,                METH_O,
     PyDoc_STR("datetime -> DST offset as timedelta positive east of UTC.")},

    {"fromutc",         (PyCFunction)tzinfo_fromutc,            METH_O,
     PyDoc_STR("datetime in UTC -> datetime in local time.")},

    {"__reduce__",  tzinfo_reduce,             METH_NOARGS,
     PyDoc_STR("-> (cls, state)")},

    {NULL, NULL}
};

static const char tzinfo_doc[] =
PyDoc_STR("Abstract base class for time zone info objects.");

static PyType_Slot tzinfo_slots[] = {
    {Py_tp_doc, (void *)tzinfo_doc},
    {Py_tp_methods, tzinfo_methods},
    {Py_tp_dealloc, tzinfo_dealloc},
    {Py_tp_traverse, tzinfo_traverse},
    {0, NULL},
};

static PyType_Spec tzinfo_spec = {
    .name = "datetime.tzinfo",
    .basicsize = sizeof(PyDateTime_TZInfo),
    .flags = (Py_TPFLAGS_DEFAULT |
              Py_TPFLAGS_BASETYPE |
              Py_TPFLAGS_HAVE_GC |
              Py_TPFLAGS_IMMUTABLETYPE),
    .slots = tzinfo_slots,
};

static char *timezone_kws[] = {"offset", "name", NULL};

static PyObject *
timezone_new(PyTypeObject *type, PyObject *args, PyObject *kw)
{
    PyObject *offset;
    PyObject *name = NULL;
    datetime_state *st = find_module_state_by_def(type);
    if (PyArg_ParseTupleAndKeywords(args, kw, "O!|U:timezone", timezone_kws,
                                    st->PyDateTime_DeltaType, &offset, &name))
        return new_timezone(offset, name);

    return NULL;
}

static int
timezone_traverse(PyDateTime_TimeZone *self, visitproc visit, void *arg)
{
    Py_VISIT(Py_TYPE(self));
    Py_VISIT(self->offset);
    Py_VISIT(self->name);
    return 0;
}

static int
timezone_clear(PyDateTime_TimeZone *self)
{
    Py_CLEAR(self->offset);
    Py_CLEAR(self->name);
    return 0;
}

static void
timezone_dealloc(PyDateTime_TimeZone *self)
{
    PyTypeObject *tp = Py_TYPE(self);
    PyObject_GC_UnTrack(self);
    (void)timezone_clear(self);
    Py_TYPE(self)->tp_free((PyObject *)self);
    Py_DECREF(tp);
}

static PyObject *
timezone_richcompare(PyDateTime_TimeZone *self,
                     PyDateTime_TimeZone *other, int op)
{
    if (op != Py_EQ && op != Py_NE)
        Py_RETURN_NOTIMPLEMENTED;
    datetime_state *st = find_module_state_by_def(Py_TYPE(self));
    if (!PyTimezone_Check(st, other)) {
        Py_RETURN_NOTIMPLEMENTED;
    }
    return delta_richcompare(self->offset, other->offset, op);
}

static Py_hash_t
timezone_hash(PyDateTime_TimeZone *self)
{
    return delta_hash((PyDateTime_Delta *)self->offset);
}

/* Check argument type passed to tzname, utcoffset, or dst methods.
   Returns 0 for good argument.  Returns -1 and sets exception info
   otherwise.
 */
static int
_timezone_check_argument(datetime_state *st, PyObject *dt, const char *meth)
{
    if (dt == Py_None || PyDateTime_Check(st, dt))
        return 0;
    PyErr_Format(PyExc_TypeError, "%s(dt) argument must be a datetime instance"
                 " or None, not %.200s", meth, Py_TYPE(dt)->tp_name);
    return -1;
}

static PyObject *
timezone_repr(PyDateTime_TimeZone *self)
{
    /* Note that although timezone is not subclassable, it is convenient
       to use Py_TYPE(self)->tp_name here. */
    const char *type_name = Py_TYPE(self)->tp_name;

    datetime_state *st = find_module_state_by_def(Py_TYPE(self));
    if (((PyObject *)self) == st->PyDateTime_TimeZone_UTC)
        return PyUnicode_FromFormat("%s.utc", type_name);

    if (self->name == NULL)
        return PyUnicode_FromFormat("%s(%R)", type_name, self->offset);

    return PyUnicode_FromFormat("%s(%R, %R)", type_name, self->offset,
                                self->name);
}


static PyObject *
timezone_str(PyDateTime_TimeZone *self)
{
    int hours, minutes, seconds, microseconds;
    PyObject *offset;
    char sign;

    if (self->name != NULL) {
        return Py_NewRef(self->name);
    }
    datetime_state *st = find_module_state_by_def(Py_TYPE(self));
    if ((PyObject *)self == st->PyDateTime_TimeZone_UTC ||
           (GET_TD_DAYS(self->offset) == 0 &&
            GET_TD_SECONDS(self->offset) == 0 &&
            GET_TD_MICROSECONDS(self->offset) == 0))
        return PyUnicode_FromString("UTC");
    /* Offset is normalized, so it is negative if days < 0 */
    if (GET_TD_DAYS(self->offset) < 0) {
        sign = '-';
        offset = delta_negative((PyDateTime_Delta *)self->offset);
        if (offset == NULL)
            return NULL;
    }
    else {
        sign = '+';
        offset = Py_NewRef(self->offset);
    }
    /* Offset is not negative here. */
    microseconds = GET_TD_MICROSECONDS(offset);
    seconds = GET_TD_SECONDS(offset);
    Py_DECREF(offset);
    minutes = divmod(seconds, 60, &seconds);
    hours = divmod(minutes, 60, &minutes);
    if (microseconds != 0) {
        return PyUnicode_FromFormat("UTC%c%02d:%02d:%02d.%06d",
                                    sign, hours, minutes,
                                    seconds, microseconds);
    }
    if (seconds != 0) {
        return PyUnicode_FromFormat("UTC%c%02d:%02d:%02d",
                                    sign, hours, minutes, seconds);
    }
    return PyUnicode_FromFormat("UTC%c%02d:%02d", sign, hours, minutes);
}

static PyObject *
timezone_tzname(PyDateTime_TimeZone *self, PyObject *dt)
{
    datetime_state *st = find_module_state_by_def(Py_TYPE(self));
    if (_timezone_check_argument(st, dt, "tzname") == -1) {
        return NULL;
    }

    return timezone_str(self);
}

static PyObject *
timezone_utcoffset(PyDateTime_TimeZone *self, PyObject *dt)
{
    datetime_state *st = find_module_state_by_def(Py_TYPE(self));
    if (_timezone_check_argument(st, dt, "utcoffset") == -1) {
        return NULL;
    }

    return Py_NewRef(self->offset);
}

static PyObject *
timezone_dst(PyObject *self, PyObject *dt)
{
    datetime_state *st = find_module_state_by_def(Py_TYPE(self));
    if (_timezone_check_argument(st, dt, "dst") == -1) {
        return NULL;
    }

    Py_RETURN_NONE;
}

static PyObject *
timezone_fromutc(PyDateTime_TimeZone *self, PyDateTime_DateTime *dt)
{
    datetime_state *st = find_module_state_by_def(Py_TYPE(self));
    if (!PyDateTime_Check(st, dt)) {
        PyErr_SetString(PyExc_TypeError,
                        "fromutc: argument must be a datetime");
        return NULL;
    }
    if (!HASTZINFO(dt) || dt->tzinfo != (PyObject *)self) {
        PyErr_SetString(PyExc_ValueError, "fromutc: dt.tzinfo "
                        "is not self");
        return NULL;
    }

    return add_datetime_timedelta(dt, (PyDateTime_Delta *)self->offset, 1);
}

static PyObject *
timezone_getinitargs(PyDateTime_TimeZone *self, PyObject *Py_UNUSED(ignored))
{
    if (self->name == NULL)
        return Py_BuildValue("(O)", self->offset);
    return Py_BuildValue("(OO)", self->offset, self->name);
}

static PyMethodDef timezone_methods[] = {
    {"tzname", (PyCFunction)timezone_tzname, METH_O,
     PyDoc_STR("If name is specified when timezone is created, returns the name."
               "  Otherwise returns offset as 'UTC(+|-)HH:MM'.")},

    {"utcoffset", (PyCFunction)timezone_utcoffset, METH_O,
     PyDoc_STR("Return fixed offset.")},

    {"dst", (PyCFunction)timezone_dst, METH_O,
     PyDoc_STR("Return None.")},

    {"fromutc", (PyCFunction)timezone_fromutc, METH_O,
     PyDoc_STR("datetime in UTC -> datetime in local time.")},

    {"__getinitargs__", (PyCFunction)timezone_getinitargs, METH_NOARGS,
     PyDoc_STR("pickle support")},

    {NULL, NULL}
};

static const char timezone_doc[] =
PyDoc_STR("Fixed offset from UTC implementation of tzinfo.");

static PyType_Slot timezone_slots[] = {
    {Py_tp_dealloc, timezone_dealloc},
    {Py_tp_traverse, timezone_traverse},
    {Py_tp_clear, timezone_clear},
    {Py_tp_repr, timezone_repr},
    {Py_tp_hash, timezone_hash},
    {Py_tp_str, timezone_str},
    {Py_tp_doc, (void *)timezone_doc},
    {Py_tp_richcompare, timezone_richcompare},
    {Py_tp_methods, timezone_methods},
    {Py_tp_new, timezone_new},
    {0, NULL},
};

static PyType_Spec timezone_spec = {
    .name = "datetime.timezone",
    .basicsize = sizeof(PyDateTime_TimeZone),
    .flags = (Py_TPFLAGS_DEFAULT |
              Py_TPFLAGS_HAVE_GC |
              Py_TPFLAGS_IMMUTABLETYPE),
    .slots = timezone_slots,
};

/*
 * PyDateTime_Time implementation.
 */

/* Accessor properties.
 */

static PyObject *
time_hour(PyDateTime_Time *self, void *unused)
{
    return PyLong_FromLong(TIME_GET_HOUR(self));
}

static PyObject *
time_minute(PyDateTime_Time *self, void *unused)
{
    return PyLong_FromLong(TIME_GET_MINUTE(self));
}

/* The name time_second conflicted with some platform header file. */
static PyObject *
py_time_second(PyDateTime_Time *self, void *unused)
{
    return PyLong_FromLong(TIME_GET_SECOND(self));
}

static PyObject *
time_microsecond(PyDateTime_Time *self, void *unused)
{
    return PyLong_FromLong(TIME_GET_MICROSECOND(self));
}

static PyObject *
time_tzinfo(PyDateTime_Time *self, void *unused)
{
    PyObject *result = HASTZINFO(self) ? self->tzinfo : Py_None;
    return Py_NewRef(result);
}

static PyObject *
time_fold(PyDateTime_Time *self, void *unused)
{
    return PyLong_FromLong(TIME_GET_FOLD(self));
}

static PyGetSetDef time_getset[] = {
    {"hour",        (getter)time_hour},
    {"minute",      (getter)time_minute},
    {"second",      (getter)py_time_second},
    {"microsecond", (getter)time_microsecond},
    {"tzinfo",      (getter)time_tzinfo},
    {"fold",        (getter)time_fold},
    {NULL}
};

/*
 * Constructors.
 */

static char *time_kws[] = {"hour", "minute", "second", "microsecond",
                           "tzinfo", "fold", NULL};

static PyObject *
time_from_pickle(PyTypeObject *type, PyObject *state, PyObject *tzinfo)
{
    datetime_state *st = find_module_state_by_def(type);
    PyDateTime_Time *me;
    char aware = (char)(tzinfo != Py_None);

    if (aware && check_tzinfo_subclass(st, tzinfo) < 0) {
        PyErr_SetString(PyExc_TypeError, "bad tzinfo state arg");
        return NULL;
    }

    me = (PyDateTime_Time *) (type->tp_alloc(type, aware));
    if (me != NULL) {
        const char *pdata = PyBytes_AS_STRING(state);

        memcpy(me->data, pdata, _PyDateTime_TIME_DATASIZE);
        me->hashcode = -1;
        me->hastzinfo = aware;
        if (aware) {
            me->tzinfo = Py_NewRef(tzinfo);
        }
        if (pdata[0] & (1 << 7)) {
            me->data[0] -= 128;
            me->fold = 1;
        }
        else {
            me->fold = 0;
        }
    }
    return (PyObject *)me;
}

static PyObject *
time_new(PyTypeObject *type, PyObject *args, PyObject *kw)
{
    PyObject *self = NULL;
    int hour = 0;
    int minute = 0;
    int second = 0;
    int usecond = 0;
    PyObject *tzinfo = Py_None;
    int fold = 0;

    /* Check for invocation from pickle with __getstate__ state */
    if (PyTuple_GET_SIZE(args) >= 1 && PyTuple_GET_SIZE(args) <= 2) {
        PyObject *state = PyTuple_GET_ITEM(args, 0);
        if (PyTuple_GET_SIZE(args) == 2) {
            tzinfo = PyTuple_GET_ITEM(args, 1);
        }
        if (PyBytes_Check(state)) {
            if (PyBytes_GET_SIZE(state) == _PyDateTime_TIME_DATASIZE &&
                (0x7F & ((unsigned char) (PyBytes_AS_STRING(state)[0]))) < 24)
            {
                return time_from_pickle(type, state, tzinfo);
            }
        }
        else if (PyUnicode_Check(state)) {
            if (PyUnicode_GET_LENGTH(state) == _PyDateTime_TIME_DATASIZE &&
                (0x7F & PyUnicode_READ_CHAR(state, 0)) < 24)
            {
                state = PyUnicode_AsLatin1String(state);
                if (state == NULL) {
                    if (PyErr_ExceptionMatches(PyExc_UnicodeEncodeError)) {
                        /* More informative error message. */
                        PyErr_SetString(PyExc_ValueError,
                            "Failed to encode latin1 string when unpickling "
                            "a time object. "
                            "pickle.load(data, encoding='latin1') is assumed.");
                    }
                    return NULL;
                }
                self = time_from_pickle(type, state, tzinfo);
                Py_DECREF(state);
                return self;
            }
        }
        tzinfo = Py_None;
    }

    if (PyArg_ParseTupleAndKeywords(args, kw, "|iiiiO$i", time_kws,
                                    &hour, &minute, &second, &usecond,
                                    &tzinfo, &fold)) {
        self = new_time_ex2(hour, minute, second, usecond, tzinfo, fold,
                            type);
    }
    return self;
}

static int
time_traverse(PyDateTime_Time *self, visitproc visit, void *arg)
{
    Py_VISIT(Py_TYPE(self));
    Py_VISIT(self->tzinfo);
    return 0;
}

static int
time_clear(PyDateTime_Time *self)
{
    Py_CLEAR(self->tzinfo);
    return 0;
}

/*
 * Destructor.
 */

static void
time_dealloc(PyDateTime_Time *self)
{
    PyTypeObject *tp = Py_TYPE(self);
    PyObject_GC_UnTrack(self);
    (void)time_clear(self);
    tp->tp_free((PyObject *)self);
    Py_DECREF(tp);
}

/*
 * Indirect access to tzinfo methods.
 */

/* These are all METH_NOARGS, so don't need to check the arglist. */
static PyObject *
time_utcoffset(PyObject *self, PyObject *unused)
{
    datetime_state *st = find_module_state_by_def(Py_TYPE(self));
    return call_utcoffset(st, GET_TIME_TZINFO(self), Py_None);
}

static PyObject *
time_dst(PyObject *self, PyObject *unused)
{
    datetime_state *st = find_module_state_by_def(Py_TYPE(self));
    return call_dst(st, GET_TIME_TZINFO(self), Py_None);
}

static PyObject *
time_tzname(PyDateTime_Time *self, PyObject *unused)
{
    datetime_state *st = find_module_state_by_def(Py_TYPE(self));
    return call_tzname(st, GET_TIME_TZINFO(self), Py_None);
}

/*
 * Various ways to turn a time into a string.
 */

static PyObject *
time_repr(PyDateTime_Time *self)
{
    const char *type_name = Py_TYPE(self)->tp_name;
    int h = TIME_GET_HOUR(self);
    int m = TIME_GET_MINUTE(self);
    int s = TIME_GET_SECOND(self);
    int us = TIME_GET_MICROSECOND(self);
    int fold = TIME_GET_FOLD(self);
    PyObject *result = NULL;

    if (us)
        result = PyUnicode_FromFormat("%s(%d, %d, %d, %d)",
                                      type_name, h, m, s, us);
    else if (s)
        result = PyUnicode_FromFormat("%s(%d, %d, %d)",
                                      type_name, h, m, s);
    else
        result = PyUnicode_FromFormat("%s(%d, %d)", type_name, h, m);
    if (result != NULL && HASTZINFO(self))
        result = append_keyword_tzinfo(result, self->tzinfo);
    if (result != NULL && fold)
        result = append_keyword_fold(result, fold);
    return result;
}

static PyObject *
time_str(PyDateTime_Time *self)
{
    return PyObject_CallMethodNoArgs((PyObject *)self, &_Py_ID(isoformat));
}

static PyObject *
time_isoformat(PyDateTime_Time *self, PyObject *args, PyObject *kw)
{
    char buf[100];
    const char *timespec = NULL;
    static char *keywords[] = {"timespec", NULL};
    PyObject *result;
    int us = TIME_GET_MICROSECOND(self);
    static const char *specs[][2] = {
        {"hours", "%02d"},
        {"minutes", "%02d:%02d"},
        {"seconds", "%02d:%02d:%02d"},
        {"milliseconds", "%02d:%02d:%02d.%03d"},
        {"microseconds", "%02d:%02d:%02d.%06d"},
    };
    size_t given_spec;

    if (!PyArg_ParseTupleAndKeywords(args, kw, "|s:isoformat", keywords, &timespec))
        return NULL;

    if (timespec == NULL || strcmp(timespec, "auto") == 0) {
        if (us == 0) {
            /* seconds */
            given_spec = 2;
        }
        else {
            /* microseconds */
            given_spec = 4;
        }
    }
    else {
        for (given_spec = 0; given_spec < Py_ARRAY_LENGTH(specs); given_spec++) {
            if (strcmp(timespec, specs[given_spec][0]) == 0) {
                if (given_spec == 3) {
                    /* milliseconds */
                    us = us / 1000;
                }
                break;
            }
        }
    }

    if (given_spec == Py_ARRAY_LENGTH(specs)) {
        PyErr_Format(PyExc_ValueError, "Unknown timespec value");
        return NULL;
    }
    else {
        result = PyUnicode_FromFormat(specs[given_spec][1],
                                      TIME_GET_HOUR(self), TIME_GET_MINUTE(self),
                                      TIME_GET_SECOND(self), us);
    }

    if (result == NULL || !HASTZINFO(self) || self->tzinfo == Py_None)
        return result;

    /* We need to append the UTC offset. */
    datetime_state *st = find_module_state_by_def(Py_TYPE(self));
    if (format_utcoffset(st, buf, sizeof(buf), ":", self->tzinfo,
                         Py_None) < 0) {
        Py_DECREF(result);
        return NULL;
    }
    PyUnicode_AppendAndDel(&result, PyUnicode_FromString(buf));
    return result;
}

static PyObject *
time_strftime(PyDateTime_Time *self, PyObject *args, PyObject *kw)
{
    PyObject *result;
    PyObject *tuple;
    PyObject *format;
    static char *keywords[] = {"format", NULL};

    if (! PyArg_ParseTupleAndKeywords(args, kw, "U:strftime", keywords,
                                      &format))
        return NULL;

    /* Python's strftime does insane things with the year part of the
     * timetuple.  The year is forced to (the otherwise nonsensical)
     * 1900 to work around that.
     */
    tuple = Py_BuildValue("iiiiiiiii",
                          1900, 1, 1, /* year, month, day */
                  TIME_GET_HOUR(self),
                  TIME_GET_MINUTE(self),
                  TIME_GET_SECOND(self),
                  0, 1, -1); /* weekday, daynum, dst */
    if (tuple == NULL)
        return NULL;
    assert(PyTuple_Size(tuple) == 9);
    result = wrap_strftime((PyObject *)self, format, tuple,
                           Py_None);
    Py_DECREF(tuple);
    return result;
}

/*
 * Miscellaneous methods.
 */

static PyObject *
time_richcompare(PyObject *self, PyObject *other, int op)
{
    PyObject *result = NULL;
    PyObject *offset1, *offset2;
    int diff;

    datetime_state *st = find_module_state_by_def(Py_TYPE(self));
    if (!PyTime_Check(st, other)) {
        Py_RETURN_NOTIMPLEMENTED;
    }

    if (GET_TIME_TZINFO(self) == GET_TIME_TZINFO(other)) {
        diff = memcmp(((PyDateTime_Time *)self)->data,
                      ((PyDateTime_Time *)other)->data,
                      _PyDateTime_TIME_DATASIZE);
        return diff_to_bool(diff, op);
    }
    offset1 = time_utcoffset(self, NULL);
    if (offset1 == NULL)
        return NULL;
    offset2 = time_utcoffset(other, NULL);
    if (offset2 == NULL)
        goto done;
    /* If they're both naive, or both aware and have the same offsets,
     * we get off cheap.  Note that if they're both naive, offset1 ==
     * offset2 == Py_None at this point.
     */
    if ((offset1 == offset2) ||
        (PyDelta_Check(st, offset1) && PyDelta_Check(st, offset2) &&
         delta_cmp(offset1, offset2) == 0)) {
        diff = memcmp(((PyDateTime_Time *)self)->data,
                      ((PyDateTime_Time *)other)->data,
                      _PyDateTime_TIME_DATASIZE);
        result = diff_to_bool(diff, op);
    }
    /* The hard case: both aware with different UTC offsets */
    else if (offset1 != Py_None && offset2 != Py_None) {
        int offsecs1, offsecs2;
        assert(offset1 != offset2); /* else last "if" handled it */
        offsecs1 = TIME_GET_HOUR(self) * 3600 +
                   TIME_GET_MINUTE(self) * 60 +
                   TIME_GET_SECOND(self) -
                   GET_TD_DAYS(offset1) * 86400 -
                   GET_TD_SECONDS(offset1);
        offsecs2 = TIME_GET_HOUR(other) * 3600 +
                   TIME_GET_MINUTE(other) * 60 +
                   TIME_GET_SECOND(other) -
                   GET_TD_DAYS(offset2) * 86400 -
                   GET_TD_SECONDS(offset2);
        diff = offsecs1 - offsecs2;
        if (diff == 0)
            diff = TIME_GET_MICROSECOND(self) -
                   TIME_GET_MICROSECOND(other);
        result = diff_to_bool(diff, op);
    }
    else if (op == Py_EQ) {
        result = Py_NewRef(Py_False);
    }
    else if (op == Py_NE) {
        result = Py_NewRef(Py_True);
    }
    else {
        PyErr_SetString(PyExc_TypeError,
                        "can't compare offset-naive and "
                        "offset-aware times");
    }
 done:
    Py_DECREF(offset1);
    Py_XDECREF(offset2);
    return result;
}

static Py_hash_t
time_hash(PyDateTime_Time *self)
{
    if (self->hashcode == -1) {
        PyObject *offset, *self0;
        if (TIME_GET_FOLD(self)) {
            self0 = new_time_ex2(TIME_GET_HOUR(self),
                                 TIME_GET_MINUTE(self),
                                 TIME_GET_SECOND(self),
                                 TIME_GET_MICROSECOND(self),
                                 HASTZINFO(self) ? self->tzinfo : Py_None,
                                 0, Py_TYPE(self));
            if (self0 == NULL)
                return -1;
        }
        else {
            self0 = Py_NewRef(self);
        }
        offset = time_utcoffset(self0, NULL);
        Py_DECREF(self0);

        if (offset == NULL)
            return -1;

        /* Reduce this to a hash of another object. */
        if (offset == Py_None)
            self->hashcode = generic_hash(
                (unsigned char *)self->data, _PyDateTime_TIME_DATASIZE);
        else {
            PyObject *temp1, *temp2;
            int seconds, microseconds;
            assert(HASTZINFO(self));
            seconds = TIME_GET_HOUR(self) * 3600 +
                      TIME_GET_MINUTE(self) * 60 +
                      TIME_GET_SECOND(self);
            microseconds = TIME_GET_MICROSECOND(self);

            datetime_state *st = find_module_state_by_def(Py_TYPE(self));
            temp1 = new_delta(st, 0, seconds, microseconds, 1);
            if (temp1 == NULL) {
                Py_DECREF(offset);
                return -1;
            }
            temp2 = delta_subtract(temp1, offset);
            Py_DECREF(temp1);
            if (temp2 == NULL) {
                Py_DECREF(offset);
                return -1;
            }
            self->hashcode = PyObject_Hash(temp2);
            Py_DECREF(temp2);
        }
        Py_DECREF(offset);
    }
    return self->hashcode;
}

static PyObject *
time_replace(PyDateTime_Time *self, PyObject *args, PyObject *kw)
{
    PyObject *clone;
    PyObject *tuple;
    int hh = TIME_GET_HOUR(self);
    int mm = TIME_GET_MINUTE(self);
    int ss = TIME_GET_SECOND(self);
    int us = TIME_GET_MICROSECOND(self);
    PyObject *tzinfo = HASTZINFO(self) ? self->tzinfo : Py_None;
    int fold = TIME_GET_FOLD(self);

    if (! PyArg_ParseTupleAndKeywords(args, kw, "|iiiiO$i:replace",
                                      time_kws,
                                      &hh, &mm, &ss, &us, &tzinfo, &fold))
        return NULL;
    if (fold != 0 && fold != 1) {
        PyErr_SetString(PyExc_ValueError,
                        "fold must be either 0 or 1");
        return NULL;
    }
    tuple = Py_BuildValue("iiiiO", hh, mm, ss, us, tzinfo);
    if (tuple == NULL)
        return NULL;
    clone = time_new(Py_TYPE(self), tuple, NULL);
    if (clone != NULL) {
        TIME_SET_FOLD(clone, fold);
    }
    Py_DECREF(tuple);
    return clone;
}

static PyObject *
time_fromisoformat(PyObject *cls, PyObject *tstr) {
    assert(tstr != NULL);

    if (!PyUnicode_Check(tstr)) {
        PyErr_SetString(PyExc_TypeError, "fromisoformat: argument must be str");
        return NULL;
    }

    Py_ssize_t len;
    const char *p = PyUnicode_AsUTF8AndSize(tstr, &len);

    if (p == NULL) {
        goto invalid_string_error;
    }

    // The spec actually requires that time-only ISO 8601 strings start with
    // T, but the extended format allows this to be omitted as long as there
    // is no ambiguity with date strings.
    if (*p == 'T') {
        ++p;
        len -= 1;
    }

    int hour = 0, minute = 0, second = 0, microsecond = 0;
    int tzoffset, tzimicrosecond = 0;
    int rv = parse_isoformat_time(p, len,
                                  &hour, &minute, &second, &microsecond,
                                  &tzoffset, &tzimicrosecond);

    if (rv < 0) {
        goto invalid_string_error;
    }

    datetime_state *st = find_module_state_by_def(cls);
    PyObject *tzinfo = tzinfo_from_isoformat_results(st, rv, tzoffset,
                                                     tzimicrosecond);

    if (tzinfo == NULL) {
        return NULL;
    }

    PyObject *t;
    if ( (PyTypeObject *)cls == st->PyDateTime_TimeType ) {
        t = new_time(st, hour, minute, second, microsecond, tzinfo, 0);
    } else {
        t = PyObject_CallFunction(cls, "iiiiO",
                                  hour, minute, second, microsecond, tzinfo);
    }

    Py_DECREF(tzinfo);
    return t;

invalid_string_error:
    PyErr_Format(PyExc_ValueError, "Invalid isoformat string: %R", tstr);
    return NULL;
}


/* Pickle support, a simple use of __reduce__. */

/* Let basestate be the non-tzinfo data string.
 * If tzinfo is None, this returns (basestate,), else (basestate, tzinfo).
 * So it's a tuple in any (non-error) case.
 * __getstate__ isn't exposed.
 */
static PyObject *
time_getstate(PyDateTime_Time *self, int proto)
{
    PyObject *basestate;
    PyObject *result = NULL;

    basestate =  PyBytes_FromStringAndSize((char *)self->data,
                                            _PyDateTime_TIME_DATASIZE);
    if (basestate != NULL) {
        if (proto > 3 && TIME_GET_FOLD(self))
            /* Set the first bit of the first byte */
            PyBytes_AS_STRING(basestate)[0] |= (1 << 7);
        if (! HASTZINFO(self) || self->tzinfo == Py_None)
            result = PyTuple_Pack(1, basestate);
        else
            result = PyTuple_Pack(2, basestate, self->tzinfo);
        Py_DECREF(basestate);
    }
    return result;
}

static PyObject *
time_reduce_ex(PyDateTime_Time *self, PyObject *args)
{
    int proto;
    if (!PyArg_ParseTuple(args, "i:__reduce_ex__", &proto))
        return NULL;

    return Py_BuildValue("(ON)", Py_TYPE(self), time_getstate(self, proto));
}

static PyObject *
time_reduce(PyDateTime_Time *self, PyObject *arg)
{
    return Py_BuildValue("(ON)", Py_TYPE(self), time_getstate(self, 2));
}

static PyMethodDef time_methods[] = {

    {"isoformat",   _PyCFunction_CAST(time_isoformat),        METH_VARARGS | METH_KEYWORDS,
     PyDoc_STR("Return string in ISO 8601 format, [HH[:MM[:SS[.mmm[uuu]]]]]"
               "[+HH:MM].\n\n"
               "The optional argument timespec specifies the number "
               "of additional terms\nof the time to include. Valid "
               "options are 'auto', 'hours', 'minutes',\n'seconds', "
               "'milliseconds' and 'microseconds'.\n")},

    {"strftime",        _PyCFunction_CAST(time_strftime),     METH_VARARGS | METH_KEYWORDS,
     PyDoc_STR("format -> strftime() style string.")},

    {"__format__",      (PyCFunction)date_format,       METH_VARARGS,
     PyDoc_STR("Formats self with strftime.")},

    {"utcoffset",       (PyCFunction)time_utcoffset,    METH_NOARGS,
     PyDoc_STR("Return self.tzinfo.utcoffset(self).")},

    {"tzname",          (PyCFunction)time_tzname,       METH_NOARGS,
     PyDoc_STR("Return self.tzinfo.tzname(self).")},

    {"dst",             (PyCFunction)time_dst,          METH_NOARGS,
     PyDoc_STR("Return self.tzinfo.dst(self).")},

    {"replace",     _PyCFunction_CAST(time_replace),          METH_VARARGS | METH_KEYWORDS,
     PyDoc_STR("Return time with new specified fields.")},

    {"__replace__", _PyCFunction_CAST(time_replace),          METH_VARARGS | METH_KEYWORDS},

     {"fromisoformat", (PyCFunction)time_fromisoformat, METH_O | METH_CLASS,
     PyDoc_STR("string -> time from a string in ISO 8601 format")},

    {"__reduce_ex__", (PyCFunction)time_reduce_ex,        METH_VARARGS,
     PyDoc_STR("__reduce_ex__(proto) -> (cls, state)")},

    {"__reduce__", (PyCFunction)time_reduce,        METH_NOARGS,
     PyDoc_STR("__reduce__() -> (cls, state)")},

    {NULL,      NULL}
};

static const char time_doc[] =
PyDoc_STR("time([hour[, minute[, second[, microsecond[, tzinfo]]]]]) --> a time object\n\
\n\
All arguments are optional. tzinfo may be None, or an instance of\n\
a tzinfo subclass. The remaining arguments may be ints.\n");

static PyType_Slot time_slots[] = {
    {Py_tp_dealloc, time_dealloc},
    {Py_tp_traverse, time_traverse},
    {Py_tp_clear, time_clear},
    {Py_tp_repr, time_repr},
    {Py_tp_hash, time_hash},
    {Py_tp_str, time_str},
    {Py_tp_doc, (void *)time_doc},
    {Py_tp_richcompare, time_richcompare},
    {Py_tp_methods, time_methods},
    {Py_tp_getset, time_getset},
    {Py_tp_new, time_new},
    {0, NULL},
};

static PyType_Spec time_spec = {
    .name = "datetime.time",
    .basicsize = sizeof(PyDateTime_Time),
    .flags = (Py_TPFLAGS_DEFAULT |
              Py_TPFLAGS_BASETYPE |
              Py_TPFLAGS_HAVE_GC |
              Py_TPFLAGS_IMMUTABLETYPE),
    .slots = time_slots,
};

/*
 * PyDateTime_DateTime implementation.
 */

/* Accessor properties.  Properties for day, month, and year are inherited
 * from date.
 */

static PyObject *
datetime_hour(PyDateTime_DateTime *self, void *unused)
{
    return PyLong_FromLong(DATE_GET_HOUR(self));
}

static PyObject *
datetime_minute(PyDateTime_DateTime *self, void *unused)
{
    return PyLong_FromLong(DATE_GET_MINUTE(self));
}

static PyObject *
datetime_second(PyDateTime_DateTime *self, void *unused)
{
    return PyLong_FromLong(DATE_GET_SECOND(self));
}

static PyObject *
datetime_microsecond(PyDateTime_DateTime *self, void *unused)
{
    return PyLong_FromLong(DATE_GET_MICROSECOND(self));
}

static PyObject *
datetime_tzinfo(PyDateTime_DateTime *self, void *unused)
{
    PyObject *result = HASTZINFO(self) ? self->tzinfo : Py_None;
    return Py_NewRef(result);
}

static PyObject *
datetime_fold(PyDateTime_DateTime *self, void *unused)
{
    return PyLong_FromLong(DATE_GET_FOLD(self));
}

static PyGetSetDef datetime_getset[] = {
    {"hour",        (getter)datetime_hour},
    {"minute",      (getter)datetime_minute},
    {"second",      (getter)datetime_second},
    {"microsecond", (getter)datetime_microsecond},
    {"tzinfo",      (getter)datetime_tzinfo},
    {"fold",        (getter)datetime_fold},
    {NULL}
};

/*
 * Constructors.
 */

static char *datetime_kws[] = {
    "year", "month", "day", "hour", "minute", "second",
    "microsecond", "tzinfo", "fold", NULL
};

static PyObject *
datetime_from_pickle(PyTypeObject *type, PyObject *state, PyObject *tzinfo)
{
    datetime_state *st = find_module_state_by_def(type);
    PyDateTime_DateTime *me;
    char aware = (char)(tzinfo != Py_None);

    if (aware && check_tzinfo_subclass(st, tzinfo) < 0) {
        PyErr_SetString(PyExc_TypeError, "bad tzinfo state arg");
        return NULL;
    }

    me = (PyDateTime_DateTime *) (type->tp_alloc(type , aware));
    if (me != NULL) {
        const char *pdata = PyBytes_AS_STRING(state);

        memcpy(me->data, pdata, _PyDateTime_DATETIME_DATASIZE);
        me->hashcode = -1;
        me->hastzinfo = aware;
        if (aware) {
            me->tzinfo = Py_NewRef(tzinfo);
        }
        if (pdata[2] & (1 << 7)) {
            me->data[2] -= 128;
            me->fold = 1;
        }
        else {
            me->fold = 0;
        }
    }
    return (PyObject *)me;
}

static PyObject *
datetime_new(PyTypeObject *type, PyObject *args, PyObject *kw)
{
    PyObject *self = NULL;
    int year;
    int month;
    int day;
    int hour = 0;
    int minute = 0;
    int second = 0;
    int usecond = 0;
    int fold = 0;
    PyObject *tzinfo = Py_None;

    /* Check for invocation from pickle with __getstate__ state */
    if (PyTuple_GET_SIZE(args) >= 1 && PyTuple_GET_SIZE(args) <= 2) {
        PyObject *state = PyTuple_GET_ITEM(args, 0);
        if (PyTuple_GET_SIZE(args) == 2) {
            tzinfo = PyTuple_GET_ITEM(args, 1);
        }
        if (PyBytes_Check(state)) {
            if (PyBytes_GET_SIZE(state) == _PyDateTime_DATETIME_DATASIZE &&
                MONTH_IS_SANE(PyBytes_AS_STRING(state)[2] & 0x7F))
            {
                return datetime_from_pickle(type, state, tzinfo);
            }
        }
        else if (PyUnicode_Check(state)) {
            if (PyUnicode_GET_LENGTH(state) == _PyDateTime_DATETIME_DATASIZE &&
                MONTH_IS_SANE(PyUnicode_READ_CHAR(state, 2) & 0x7F))
            {
                state = PyUnicode_AsLatin1String(state);
                if (state == NULL) {
                    if (PyErr_ExceptionMatches(PyExc_UnicodeEncodeError)) {
                        /* More informative error message. */
                        PyErr_SetString(PyExc_ValueError,
                            "Failed to encode latin1 string when unpickling "
                            "a datetime object. "
                            "pickle.load(data, encoding='latin1') is assumed.");
                    }
                    return NULL;
                }
                self = datetime_from_pickle(type, state, tzinfo);
                Py_DECREF(state);
                return self;
            }
        }
        tzinfo = Py_None;
    }

    if (PyArg_ParseTupleAndKeywords(args, kw, "iii|iiiiO$i", datetime_kws,
                                    &year, &month, &day, &hour, &minute,
                                    &second, &usecond, &tzinfo, &fold)) {
        self = new_datetime_ex2(year, month, day,
                                hour, minute, second, usecond,
                                tzinfo, fold, type);
    }
    return self;
}

/* TM_FUNC is the shared type of _PyTime_localtime() and
 * _PyTime_gmtime(). */
typedef int (*TM_FUNC)(time_t timer, struct tm*);

/* As of version 2015f max fold in IANA database is
 * 23 hours at 1969-09-30 13:00:00 in Kwajalein. */
static long long max_fold_seconds = 24 * 3600;
/* NB: date(1970,1,1).toordinal() == 719163 */
static long long epoch = 719163LL * 24 * 60 * 60;

static long long
utc_to_seconds(int year, int month, int day,
               int hour, int minute, int second)
{
    long long ordinal;

    /* ymd_to_ord() doesn't support year <= 0 */
    if (year < MINYEAR || year > MAXYEAR) {
        PyErr_Format(PyExc_ValueError, "year %i is out of range", year);
        return -1;
    }

    ordinal = ymd_to_ord(year, month, day);
    return ((ordinal * 24 + hour) * 60 + minute) * 60 + second;
}

static long long
local(long long u)
{
    struct tm local_time;
    time_t t;
    u -= epoch;
    t = u;
    if (t != u) {
        PyErr_SetString(PyExc_OverflowError,
        "timestamp out of range for platform time_t");
        return -1;
    }
    if (_PyTime_localtime(t, &local_time) != 0)
        return -1;
    return utc_to_seconds(local_time.tm_year + 1900,
                          local_time.tm_mon + 1,
                          local_time.tm_mday,
                          local_time.tm_hour,
                          local_time.tm_min,
                          local_time.tm_sec);
}

/* Internal helper.
 * Build datetime from a time_t and a distinct count of microseconds.
 * Pass localtime or gmtime for f, to control the interpretation of timet.
 */
static PyObject *
datetime_from_timet_and_us(PyObject *cls, TM_FUNC f, time_t timet, int us,
                           PyObject *tzinfo)
{
    struct tm tm;
    int year, month, day, hour, minute, second, fold = 0;

    if (f(timet, &tm) != 0)
        return NULL;

    year = tm.tm_year + 1900;
    month = tm.tm_mon + 1;
    day = tm.tm_mday;
    hour = tm.tm_hour;
    minute = tm.tm_min;
    /* The platform localtime/gmtime may insert leap seconds,
     * indicated by tm.tm_sec > 59.  We don't care about them,
     * except to the extent that passing them on to the datetime
     * constructor would raise ValueError for a reason that
     * made no sense to the user.
     */
    second = Py_MIN(59, tm.tm_sec);

    /* local timezone requires to compute fold */
    if (tzinfo == Py_None && f == _PyTime_localtime
    /* On Windows, passing a negative value to local results
     * in an OSError because localtime_s on Windows does
     * not support negative timestamps. Unfortunately this
     * means that fold detection for time values between
     * 0 and max_fold_seconds will result in an identical
     * error since we subtract max_fold_seconds to detect a
     * fold. However, since we know there haven't been any
     * folds in the interval [0, max_fold_seconds) in any
     * timezone, we can hackily just forego fold detection
     * for this time range.
     */
#ifdef MS_WINDOWS
        && (timet - max_fold_seconds > 0)
#endif
        ) {
        long long probe_seconds, result_seconds, transition;

        result_seconds = utc_to_seconds(year, month, day,
                                        hour, minute, second);
        if (result_seconds == -1 && PyErr_Occurred()) {
            return NULL;
        }

        /* Probe max_fold_seconds to detect a fold. */
        probe_seconds = local(epoch + timet - max_fold_seconds);
        if (probe_seconds == -1)
            return NULL;
        transition = result_seconds - probe_seconds - max_fold_seconds;
        if (transition < 0) {
            probe_seconds = local(epoch + timet + transition);
            if (probe_seconds == -1)
                return NULL;
            if (probe_seconds == result_seconds)
                fold = 1;
        }
    }
    return new_datetime_subclass_fold_ex(year, month, day, hour, minute,
                                         second, us, tzinfo, fold, cls);
}

/* Internal helper.
 * Build datetime from a Python timestamp.  Pass localtime or gmtime for f,
 * to control the interpretation of the timestamp.  Since a double doesn't
 * have enough bits to cover a datetime's full range of precision, it's
 * better to call datetime_from_timet_and_us provided you have a way
 * to get that much precision (e.g., C time() isn't good enough).
 */
static PyObject *
datetime_from_timestamp(PyObject *cls, TM_FUNC f, PyObject *timestamp,
                        PyObject *tzinfo)
{
    time_t timet;
    long us;

    if (_PyTime_ObjectToTimeval(timestamp,
                                &timet, &us, _PyTime_ROUND_HALF_EVEN) == -1)
        return NULL;

    return datetime_from_timet_and_us(cls, f, timet, (int)us, tzinfo);
}

/* Internal helper.
 * Build most accurate possible datetime for current time.  Pass localtime or
 * gmtime for f as appropriate.
 */
static PyObject *
datetime_best_possible(PyObject *cls, TM_FUNC f, PyObject *tzinfo)
{
    _PyTime_t ts = _PyTime_GetSystemClock();
    time_t secs;
    int us;

    if (_PyTime_AsTimevalTime_t(ts, &secs, &us, _PyTime_ROUND_FLOOR) < 0)
        return NULL;
    assert(0 <= us && us <= 999999);

    return datetime_from_timet_and_us(cls, f, secs, us, tzinfo);
}

/*[clinic input]

@classmethod
datetime.datetime.now

    tz: object = None
        Timezone object.

Returns new datetime object representing current time local to tz.

If no tz is specified, uses local timezone.
[clinic start generated code]*/

static PyObject *
datetime_datetime_now_impl(PyTypeObject *type, PyObject *tz)
/*[clinic end generated code: output=b3386e5345e2b47a input=80d09869c5267d00]*/
{
    PyObject *self;

    /* Return best possible local time -- this isn't constrained by the
     * precision of a timestamp.
     */
    datetime_state *st = find_module_state_by_def(type);
    if (check_tzinfo_subclass(st, tz) < 0)
        return NULL;

    self = datetime_best_possible((PyObject *)type,
                                  tz == Py_None ? _PyTime_localtime :
                                  _PyTime_gmtime,
                                  tz);
    if (self != NULL && tz != Py_None) {
        /* Convert UTC to tzinfo's zone. */
        PyObject *res = PyObject_CallMethodOneArg(tz, &_Py_ID(fromutc), self);
        Py_DECREF(self);
        return res;
    }
    return self;
}

/* Return best possible UTC time -- this isn't constrained by the
 * precision of a timestamp.
 */
static PyObject *
datetime_utcnow(PyObject *cls, PyObject *dummy)
{
    if (PyErr_WarnEx(PyExc_DeprecationWarning,
        "datetime.datetime.utcnow() is deprecated and scheduled for removal in a "
        "future version. Use timezone-aware objects to represent datetimes "
        "in UTC: datetime.datetime.now(datetime.UTC).", 1))
    {
        return NULL;
    }
    return datetime_best_possible(cls, _PyTime_gmtime, Py_None);
}

/* Return new local datetime from timestamp (Python timestamp -- a double). */
static PyObject *
datetime_fromtimestamp(PyObject *cls, PyObject *args, PyObject *kw)
{
    PyObject *self;
    PyObject *timestamp;
    PyObject *tzinfo = Py_None;
    static char *keywords[] = {"timestamp", "tz", NULL};

    if (! PyArg_ParseTupleAndKeywords(args, kw, "O|O:fromtimestamp",
                                      keywords, &timestamp, &tzinfo))
        return NULL;
    datetime_state *st = find_module_state_by_def(cls);
    if (check_tzinfo_subclass(st, tzinfo) < 0)
        return NULL;

    self = datetime_from_timestamp(cls,
                                   tzinfo == Py_None ? _PyTime_localtime :
                                   _PyTime_gmtime,
                                   timestamp,
                                   tzinfo);
    if (self != NULL && tzinfo != Py_None) {
        /* Convert UTC to tzinfo's zone. */
        PyObject *res = PyObject_CallMethodOneArg(tzinfo, &_Py_ID(fromutc), self);
        Py_DECREF(self);
        return res;
    }
    return self;
}

/* Return new UTC datetime from timestamp (Python timestamp -- a double). */
static PyObject *
datetime_utcfromtimestamp(PyObject *cls, PyObject *args)
{
    if (PyErr_WarnEx(PyExc_DeprecationWarning,
        "datetime.datetime.utcfromtimestamp() is deprecated and scheduled for removal "
        "in a future version. Use timezone-aware objects to represent "
        "datetimes in UTC: datetime.datetime.fromtimestamp(timestamp, datetime.UTC).", 1))
    {
        return NULL;
    }
    PyObject *timestamp;
    PyObject *result = NULL;

    if (PyArg_ParseTuple(args, "O:utcfromtimestamp", &timestamp))
        result = datetime_from_timestamp(cls, _PyTime_gmtime, timestamp,
                                         Py_None);
    return result;
}

/* Return new datetime from _strptime.strptime_datetime(). */
static PyObject *
datetime_strptime(PyObject *cls, PyObject *args)
{
    PyObject *string, *format;

    if (!PyArg_ParseTuple(args, "UU:strptime", &string, &format))
        return NULL;

    datetime_state *st = find_module_state_by_def(cls);
    if (st->strptime == NULL) {
        st->strptime = PyImport_ImportModule("_strptime");
        if (st->strptime == NULL) {
            return NULL;
        }
    }
    return PyObject_CallMethodObjArgs(st->strptime,
                                      &_Py_ID(_strptime_datetime),
                                      cls, string, format, NULL);
}

/* Return new datetime from date/datetime and time arguments. */
static PyObject *
datetime_combine(PyObject *cls, PyObject *args, PyObject *kw)
{
    static char *keywords[] = {"date", "time", "tzinfo", NULL};
    PyObject *date;
    PyObject *time;
    PyObject *tzinfo = NULL;
    PyObject *result = NULL;

    datetime_state *st = find_module_state_by_def(cls);
    if (PyArg_ParseTupleAndKeywords(args, kw, "O!O!|O:combine", keywords,
                                    st->PyDateTime_DateType, &date,
                                    st->PyDateTime_TimeType, &time, &tzinfo)) {
        if (tzinfo == NULL) {
            if (HASTZINFO(time))
                tzinfo = ((PyDateTime_Time *)time)->tzinfo;
            else
                tzinfo = Py_None;
        }
        result = new_datetime_subclass_fold_ex(GET_YEAR(date),
                                               GET_MONTH(date),
                                               GET_DAY(date),
                                               TIME_GET_HOUR(time),
                                               TIME_GET_MINUTE(time),
                                               TIME_GET_SECOND(time),
                                               TIME_GET_MICROSECOND(time),
                                               tzinfo,
                                               TIME_GET_FOLD(time),
                                               cls);
    }
    return result;
}

static PyObject *
_sanitize_isoformat_str(PyObject *dtstr)
{
    Py_ssize_t len = PyUnicode_GetLength(dtstr);
    if (len < 7) {  // All valid ISO 8601 strings are at least 7 characters long
        return NULL;
    }

    // `fromisoformat` allows surrogate characters in exactly one position,
    // the separator; to allow datetime_fromisoformat to make the simplifying
    // assumption that all valid strings can be encoded in UTF-8, this function
    // replaces any surrogate character separators with `T`.
    //
    // The result of this, if not NULL, returns a new reference
    const void* const unicode_data = PyUnicode_DATA(dtstr);
    const int kind = PyUnicode_KIND(dtstr);

    // Depending on the format of the string, the separator can only ever be
    // in positions 7, 8 or 10. We'll check each of these for a surrogate and
    // if we find one, replace it with `T`. If there is more than one surrogate,
    // we don't have to bother sanitizing it, because the function will later
    // fail when we try to encode the string as ASCII.
    static const size_t potential_separators[3] = {7, 8, 10};
    size_t surrogate_separator = 0;
    for(size_t idx = 0;
         idx < sizeof(potential_separators) / sizeof(*potential_separators);
         ++idx) {
        size_t pos = potential_separators[idx];
        if (pos > (size_t)len) {
            break;
        }

        if(Py_UNICODE_IS_SURROGATE(PyUnicode_READ(kind, unicode_data, pos))) {
            surrogate_separator = pos;
            break;
        }
    }

    if (surrogate_separator == 0) {
        return Py_NewRef(dtstr);
    }

    PyObject *str_out = _PyUnicode_Copy(dtstr);
    if (str_out == NULL) {
        return NULL;
    }

    if (PyUnicode_WriteChar(str_out, surrogate_separator, (Py_UCS4)'T')) {
        Py_DECREF(str_out);
        return NULL;
    }

    return str_out;
}


static Py_ssize_t
_find_isoformat_datetime_separator(const char *dtstr, Py_ssize_t len) {
    // The valid date formats can all be distinguished by characters 4 and 5
    // and further narrowed down by character
    // which tells us where to look for the separator character.
    // Format    |  As-rendered |   Position
    // ---------------------------------------
    // %Y-%m-%d  |  YYYY-MM-DD  |    10
    // %Y%m%d    |  YYYYMMDD    |     8
    // %Y-W%V    |  YYYY-Www    |     8
    // %YW%V     |  YYYYWww     |     7
    // %Y-W%V-%u |  YYYY-Www-d  |    10
    // %YW%V%u   |  YYYYWwwd    |     8
    // %Y-%j     |  YYYY-DDD    |     8
    // %Y%j      |  YYYYDDD     |     7
    //
    // Note that because we allow *any* character for the separator, in the
    // case where character 4 is W, it's not straightforward to determine where
    // the separator is — in the case of YYYY-Www-d, you have actual ambiguity,
    // e.g. 2020-W01-0000 could be YYYY-Www-D0HH or YYYY-Www-HHMM, when the
    // separator character is a number in the former case or a hyphen in the
    // latter case.
    //
    // The case of YYYYWww can be distinguished from YYYYWwwd by tracking ahead
    // to either the end of the string or the first non-numeric character —
    // since the time components all come in pairs YYYYWww#HH can be
    // distinguished from YYYYWwwd#HH by the fact that there will always be an
    // odd number of digits before the first non-digit character in the former
    // case.
    static const char date_separator = '-';
    static const char week_indicator = 'W';

    if (len == 7) {
        return 7;
    }

    if (dtstr[4] == date_separator) {
        // YYYY-???

        if (dtstr[5] == week_indicator) {
            // YYYY-W??

            if (len < 8) {
                return -1;
            }

            if (len > 8 && dtstr[8] == date_separator) {
                // YYYY-Www-D (10) or YYYY-Www-HH (8)
                if (len == 9) { return -1; }
                if (len > 10 && is_digit(dtstr[10])) {
                    // This is as far as we'll try to go to resolve the
                    // ambiguity for the moment — if we have YYYY-Www-##, the
                    // separator is either a hyphen at 8 or a number at 10.
                    //
                    // We'll assume it's a hyphen at 8 because it's way more
                    // likely that someone will use a hyphen as a separator
                    // than a number, but at this point it's really best effort
                    // because this is an extension of the spec anyway.
                    return 8;
                }

                return 10;
            } else {
                // YYYY-Www (8)
                return 8;
            }
        } else {
            // YYYY-MM-DD (10)
            return 10;
        }
    } else {
        // YYYY???
        if (dtstr[4] == week_indicator) {
            // YYYYWww (7) or YYYYWwwd (8)
            size_t idx = 7;
            for (; idx < (size_t)len; ++idx) {
                // Keep going until we run out of digits.
                if (!is_digit(dtstr[idx])) {
                    break;
                }
            }

            if (idx < 9) {
                return idx;
            }

            if (idx % 2 == 0) {
                // If the index of the last number is even, it's YYYYWww
                return 7;
            } else {
                return 8;
            }
        } else {
            // YYYYMMDD (8)
            return 8;
        }
    }
}

static PyObject *
datetime_fromisoformat(PyObject *cls, PyObject *dtstr)
{
    assert(dtstr != NULL);

    if (!PyUnicode_Check(dtstr)) {
        PyErr_SetString(PyExc_TypeError,
                        "fromisoformat: argument must be str");
        return NULL;
    }

    // We only need to sanitize this string if the separator is a surrogate
    // character. In the situation where the separator location is ambiguous,
    // we don't have to sanitize it anything because that can only happen when
    // the separator is either '-' or a number. This should mostly be a noop
    // but it makes the reference counting easier if we still sanitize.
    PyObject *dtstr_clean = _sanitize_isoformat_str(dtstr);
    if (dtstr_clean == NULL) {
        goto invalid_string_error;
    }

    Py_ssize_t len;
    const char *dt_ptr = PyUnicode_AsUTF8AndSize(dtstr_clean, &len);

    if (dt_ptr == NULL) {
        if (PyErr_ExceptionMatches(PyExc_UnicodeEncodeError)) {
            // Encoding errors are invalid string errors at this point
            goto invalid_string_error;
        }
        else {
            goto error;
        }
    }

    const Py_ssize_t separator_location = _find_isoformat_datetime_separator(
            dt_ptr, len);


    const char *p = dt_ptr;

    int year = 0, month = 0, day = 0;
    int hour = 0, minute = 0, second = 0, microsecond = 0;
    int tzoffset = 0, tzusec = 0;

    // date runs up to separator_location
    int rv = parse_isoformat_date(p, separator_location, &year, &month, &day);

    if (!rv && len > separator_location) {
        // In UTF-8, the length of multi-byte characters is encoded in the MSB
        p += separator_location;
        if ((p[0] & 0x80) == 0) {
            p += 1;
        }
        else {
            switch (p[0] & 0xf0) {
                case 0xe0:
                    p += 3;
                    break;
                case 0xf0:
                    p += 4;
                    break;
                default:
                    p += 2;
                    break;
            }
        }

        len -= (p - dt_ptr);
        rv = parse_isoformat_time(p, len, &hour, &minute, &second,
                                  &microsecond, &tzoffset, &tzusec);
    }
    if (rv < 0) {
        goto invalid_string_error;
    }

    datetime_state *st = find_module_state_by_def(cls);
    PyObject *tzinfo = tzinfo_from_isoformat_results(st, rv, tzoffset, tzusec);
    if (tzinfo == NULL) {
        goto error;
    }

    PyObject *dt = new_datetime_subclass_ex(year, month, day, hour, minute,
                                            second, microsecond, tzinfo, cls);

    Py_DECREF(tzinfo);
    Py_DECREF(dtstr_clean);
    return dt;

invalid_string_error:
    PyErr_Format(PyExc_ValueError, "Invalid isoformat string: %R", dtstr);

error:
    Py_XDECREF(dtstr_clean);

    return NULL;
}

/*
 * Destructor.
 */
static int
datetime_traverse(PyDateTime_DateTime *self, visitproc visit, void *arg)
{
    Py_VISIT(Py_TYPE(self));
    Py_VISIT(self->tzinfo);
    return 0;
}

static int
datetime_clear(PyDateTime_DateTime *self)
{
    Py_CLEAR(self->tzinfo);
    return 0;
}

static void
datetime_dealloc(PyDateTime_DateTime *self)
{
    PyTypeObject *tp = Py_TYPE(self);
    PyObject_GC_UnTrack(self);
    (void)datetime_clear(self);
    tp->tp_free((PyObject *)self);
    Py_DECREF(tp);
}

/*
 * Indirect access to tzinfo methods.
 */

/* These are all METH_NOARGS, so don't need to check the arglist. */
static PyObject *
datetime_utcoffset(PyObject *self, PyObject *unused)
{
    datetime_state *st = find_module_state_by_def(Py_TYPE(self));
    return call_utcoffset(st, GET_DT_TZINFO(self), self);
}

static PyObject *
datetime_dst(PyObject *self, PyObject *unused)
{
    datetime_state *st = find_module_state_by_def(Py_TYPE(self));
    return call_dst(st, GET_DT_TZINFO(self), self);
}

static PyObject *
datetime_tzname(PyObject *self, PyObject *unused)
{
    datetime_state *st = find_module_state_by_def(Py_TYPE(self));
    return call_tzname(st, GET_DT_TZINFO(self), self);
}

/*
 * datetime arithmetic.
 */

/* factor must be 1 (to add) or -1 (to subtract).  The result inherits
 * the tzinfo state of date.
 */
static PyObject *
add_datetime_timedelta(PyDateTime_DateTime *date, PyDateTime_Delta *delta,
                       int factor)
{
    /* Note that the C-level additions can't overflow, because of
     * invariant bounds on the member values.
     */
    int year = GET_YEAR(date);
    int month = GET_MONTH(date);
    int day = GET_DAY(date) + GET_TD_DAYS(delta) * factor;
    int hour = DATE_GET_HOUR(date);
    int minute = DATE_GET_MINUTE(date);
    int second = DATE_GET_SECOND(date) + GET_TD_SECONDS(delta) * factor;
    int microsecond = DATE_GET_MICROSECOND(date) +
                      GET_TD_MICROSECONDS(delta) * factor;

    assert(factor == 1 || factor == -1);
    if (normalize_datetime(&year, &month, &day,
                           &hour, &minute, &second, &microsecond) < 0) {
        return NULL;
    }

    return new_datetime_subclass_ex(year, month, day,
                                    hour, minute, second, microsecond,
                                    HASTZINFO(date) ? date->tzinfo : Py_None,
                                    (PyObject *)Py_TYPE(date));
}

static PyObject *
datetime_add(PyObject *left, PyObject *right)
{
    datetime_state *st = find_state_left_or_right(left, right);
    if (PyDateTime_Check(st, left)) {
        /* datetime + ??? */
        if (PyDelta_Check(st, right))
            /* datetime + delta */
            return add_datetime_timedelta(
                            (PyDateTime_DateTime *)left,
                            (PyDateTime_Delta *)right,
                            1);
    }
    else if (PyDelta_Check(st, left)) {
        /* delta + datetime */
        return add_datetime_timedelta((PyDateTime_DateTime *) right,
                                      (PyDateTime_Delta *) left,
                                      1);
    }
    Py_RETURN_NOTIMPLEMENTED;
}

static PyObject *
datetime_subtract(PyObject *left, PyObject *right)
{
    PyObject *result = Py_NotImplemented;
    datetime_state *st = find_state_left_or_right(left, right);
    if (PyDateTime_Check(st, left)) {
        /* datetime - ??? */
        if (PyDateTime_Check(st, right)) {
            /* datetime - datetime */
            PyObject *offset1, *offset2, *offdiff = NULL;
            int delta_d, delta_s, delta_us;

            if (GET_DT_TZINFO(left) == GET_DT_TZINFO(right)) {
                offset1 = Py_NewRef(Py_None);
                offset2 = Py_NewRef(Py_None);
            }
            else {
                offset1 = datetime_utcoffset(left, NULL);
                if (offset1 == NULL)
                    return NULL;
                offset2 = datetime_utcoffset(right, NULL);
                if (offset2 == NULL) {
                    Py_DECREF(offset1);
                    return NULL;
                }
                if ((offset1 != Py_None) != (offset2 != Py_None)) {
                    PyErr_SetString(PyExc_TypeError,
                                    "can't subtract offset-naive and "
                                    "offset-aware datetimes");
                    Py_DECREF(offset1);
                    Py_DECREF(offset2);
                    return NULL;
                }
            }
            if ((offset1 != offset2) &&
                delta_cmp(offset1, offset2) != 0) {
                offdiff = delta_subtract(offset1, offset2);
                if (offdiff == NULL) {
                    Py_DECREF(offset1);
                    Py_DECREF(offset2);
                    return NULL;
                }
            }
            Py_DECREF(offset1);
            Py_DECREF(offset2);
            delta_d = ymd_to_ord(GET_YEAR(left),
                                 GET_MONTH(left),
                                 GET_DAY(left)) -
                      ymd_to_ord(GET_YEAR(right),
                                 GET_MONTH(right),
                                 GET_DAY(right));
            /* These can't overflow, since the values are
             * normalized.  At most this gives the number of
             * seconds in one day.
             */
            delta_s = (DATE_GET_HOUR(left) -
                       DATE_GET_HOUR(right)) * 3600 +
                      (DATE_GET_MINUTE(left) -
                       DATE_GET_MINUTE(right)) * 60 +
                      (DATE_GET_SECOND(left) -
                       DATE_GET_SECOND(right));
            delta_us = DATE_GET_MICROSECOND(left) -
                       DATE_GET_MICROSECOND(right);
            result = new_delta(st, delta_d, delta_s, delta_us, 1);
            if (result == NULL)
                return NULL;

            if (offdiff != NULL) {
                Py_SETREF(result, delta_subtract(result, offdiff));
                Py_DECREF(offdiff);
            }
        }
        else if (PyDelta_Check(st, right)) {
            /* datetime - delta */
            result = add_datetime_timedelta(
                            (PyDateTime_DateTime *)left,
                            (PyDateTime_Delta *)right,
                            -1);
        }
    }

    if (result == Py_NotImplemented)
        Py_INCREF(result);
    return result;
}

/* Various ways to turn a datetime into a string. */

static PyObject *
datetime_repr(PyDateTime_DateTime *self)
{
    const char *type_name = Py_TYPE(self)->tp_name;
    PyObject *baserepr;

    if (DATE_GET_MICROSECOND(self)) {
        baserepr = PyUnicode_FromFormat(
                      "%s(%d, %d, %d, %d, %d, %d, %d)",
                      type_name,
                      GET_YEAR(self), GET_MONTH(self), GET_DAY(self),
                      DATE_GET_HOUR(self), DATE_GET_MINUTE(self),
                      DATE_GET_SECOND(self),
                      DATE_GET_MICROSECOND(self));
    }
    else if (DATE_GET_SECOND(self)) {
        baserepr = PyUnicode_FromFormat(
                      "%s(%d, %d, %d, %d, %d, %d)",
                      type_name,
                      GET_YEAR(self), GET_MONTH(self), GET_DAY(self),
                      DATE_GET_HOUR(self), DATE_GET_MINUTE(self),
                      DATE_GET_SECOND(self));
    }
    else {
        baserepr = PyUnicode_FromFormat(
                      "%s(%d, %d, %d, %d, %d)",
                      type_name,
                      GET_YEAR(self), GET_MONTH(self), GET_DAY(self),
                      DATE_GET_HOUR(self), DATE_GET_MINUTE(self));
    }
    if (baserepr != NULL && DATE_GET_FOLD(self) != 0)
        baserepr = append_keyword_fold(baserepr, DATE_GET_FOLD(self));
    if (baserepr == NULL || ! HASTZINFO(self))
        return baserepr;
    return append_keyword_tzinfo(baserepr, self->tzinfo);
}

static PyObject *
datetime_str(PyDateTime_DateTime *self)
{
    PyObject *space = PyUnicode_FromString(" ");
    if (space == NULL) {
        return NULL;
    }
    PyObject *res = PyObject_CallMethodOneArg((PyObject *)self,
                            &_Py_ID(isoformat), space);
    Py_DECREF(space);
    return res;
}

static PyObject *
datetime_isoformat(PyDateTime_DateTime *self, PyObject *args, PyObject *kw)
{
    int sep = 'T';
    char *timespec = NULL;
    static char *keywords[] = {"sep", "timespec", NULL};
    char buffer[100];
    PyObject *result = NULL;
    int us = DATE_GET_MICROSECOND(self);
    static const char *specs[][2] = {
        {"hours", "%04d-%02d-%02d%c%02d"},
        {"minutes", "%04d-%02d-%02d%c%02d:%02d"},
        {"seconds", "%04d-%02d-%02d%c%02d:%02d:%02d"},
        {"milliseconds", "%04d-%02d-%02d%c%02d:%02d:%02d.%03d"},
        {"microseconds", "%04d-%02d-%02d%c%02d:%02d:%02d.%06d"},
    };
    size_t given_spec;

    if (!PyArg_ParseTupleAndKeywords(args, kw, "|Cs:isoformat", keywords, &sep, &timespec))
        return NULL;

    if (timespec == NULL || strcmp(timespec, "auto") == 0) {
        if (us == 0) {
            /* seconds */
            given_spec = 2;
        }
        else {
            /* microseconds */
            given_spec = 4;
        }
    }
    else {
        for (given_spec = 0; given_spec < Py_ARRAY_LENGTH(specs); given_spec++) {
            if (strcmp(timespec, specs[given_spec][0]) == 0) {
                if (given_spec == 3) {
                    us = us / 1000;
                }
                break;
            }
        }
    }

    if (given_spec == Py_ARRAY_LENGTH(specs)) {
        PyErr_Format(PyExc_ValueError, "Unknown timespec value");
        return NULL;
    }
    else {
        result = PyUnicode_FromFormat(specs[given_spec][1],
                                      GET_YEAR(self), GET_MONTH(self),
                                      GET_DAY(self), (int)sep,
                                      DATE_GET_HOUR(self), DATE_GET_MINUTE(self),
                                      DATE_GET_SECOND(self), us);
    }

    if (!result || !HASTZINFO(self))
        return result;

    /* We need to append the UTC offset. */
    datetime_state *st = find_module_state_by_def(Py_TYPE(self));
    if (format_utcoffset(st, buffer, sizeof(buffer), ":", self->tzinfo,
                         (PyObject *)self) < 0) {
        Py_DECREF(result);
        return NULL;
    }
    PyUnicode_AppendAndDel(&result, PyUnicode_FromString(buffer));
    return result;
}

static PyObject *
datetime_ctime(PyDateTime_DateTime *self, PyObject *Py_UNUSED(ignored))
{
    return format_ctime((PyDateTime_Date *)self,
                        DATE_GET_HOUR(self),
                        DATE_GET_MINUTE(self),
                        DATE_GET_SECOND(self));
}

/* Miscellaneous methods. */

static PyObject *
flip_fold(PyObject *dt)
{
    return new_datetime_ex2(GET_YEAR(dt),
                            GET_MONTH(dt),
                            GET_DAY(dt),
                            DATE_GET_HOUR(dt),
                            DATE_GET_MINUTE(dt),
                            DATE_GET_SECOND(dt),
                            DATE_GET_MICROSECOND(dt),
                            HASTZINFO(dt) ?
                             ((PyDateTime_DateTime *)dt)->tzinfo : Py_None,
                            !DATE_GET_FOLD(dt),
                            Py_TYPE(dt));
}

static PyObject *
get_flip_fold_offset(PyObject *dt)
{
    PyObject *result, *flip_dt;

    flip_dt = flip_fold(dt);
    if (flip_dt == NULL)
        return NULL;
    result = datetime_utcoffset(flip_dt, NULL);
    Py_DECREF(flip_dt);
    return result;
}

/* PEP 495 exception: Whenever one or both of the operands in
 * inter-zone comparison is such that its utcoffset() depends
 * on the value of its fold attribute, the result is False.
 *
 * Return 1 if exception applies, 0 if not,  and -1 on error.
 */
static int
pep495_eq_exception(PyObject *self, PyObject *other,
                    PyObject *offset_self, PyObject *offset_other)
{
    int result = 0;
    PyObject *flip_offset;

    flip_offset = get_flip_fold_offset(self);
    if (flip_offset == NULL)
        return -1;
    if (flip_offset != offset_self &&
        delta_cmp(flip_offset, offset_self))
    {
        result = 1;
        goto done;
    }
    Py_DECREF(flip_offset);

    flip_offset = get_flip_fold_offset(other);
    if (flip_offset == NULL)
        return -1;
    if (flip_offset != offset_other &&
        delta_cmp(flip_offset, offset_other))
        result = 1;
 done:
    Py_DECREF(flip_offset);
    return result;
}

static PyObject *
datetime_richcompare(PyObject *self, PyObject *other, int op)
{
    PyObject *result = NULL;
    PyObject *offset1, *offset2;
    int diff;
    datetime_state *st = find_module_state_by_def(Py_TYPE(self));
    if (! PyDateTime_Check(st, other)) {
        if (PyDate_Check(st, other)) {
            /* Prevent invocation of date_richcompare.  We want to
               return NotImplemented here to give the other object
               a chance.  But since DateTime is a subclass of
               Date, if the other object is a Date, it would
               compute an ordering based on the date part alone,
               and we don't want that.  So force unequal or
               uncomparable here in that case. */
            if (op == Py_EQ)
                Py_RETURN_FALSE;
            if (op == Py_NE)
                Py_RETURN_TRUE;
            return cmperror(self, other);
        }
        Py_RETURN_NOTIMPLEMENTED;
    }

    if (GET_DT_TZINFO(self) == GET_DT_TZINFO(other)) {
        diff = memcmp(((PyDateTime_DateTime *)self)->data,
                      ((PyDateTime_DateTime *)other)->data,
                      _PyDateTime_DATETIME_DATASIZE);
        return diff_to_bool(diff, op);
    }
    offset1 = datetime_utcoffset(self, NULL);
    if (offset1 == NULL)
        return NULL;
    offset2 = datetime_utcoffset(other, NULL);
    if (offset2 == NULL)
        goto done;
    /* If they're both naive, or both aware and have the same offsets,
     * we get off cheap.  Note that if they're both naive, offset1 ==
     * offset2 == Py_None at this point.
     */
    if ((offset1 == offset2) ||
        (PyDelta_Check(st, offset1) && PyDelta_Check(st, offset2) &&
         delta_cmp(offset1, offset2) == 0)) {
        diff = memcmp(((PyDateTime_DateTime *)self)->data,
                      ((PyDateTime_DateTime *)other)->data,
                      _PyDateTime_DATETIME_DATASIZE);
        if ((op == Py_EQ || op == Py_NE) && diff == 0) {
            int ex = pep495_eq_exception(self, other, offset1, offset2);
            if (ex == -1)
                goto done;
            if (ex)
                diff = 1;
        }
        result = diff_to_bool(diff, op);
    }
    else if (offset1 != Py_None && offset2 != Py_None) {
        PyDateTime_Delta *delta;

        assert(offset1 != offset2); /* else last "if" handled it */
        delta = (PyDateTime_Delta *)datetime_subtract((PyObject *)self,
                                                       other);
        if (delta == NULL)
            goto done;
        diff = GET_TD_DAYS(delta);
        if (diff == 0)
            diff = GET_TD_SECONDS(delta) |
                   GET_TD_MICROSECONDS(delta);
        Py_DECREF(delta);
        if ((op == Py_EQ || op == Py_NE) && diff == 0) {
            int ex = pep495_eq_exception(self, other, offset1, offset2);
            if (ex == -1)
                goto done;
            if (ex)
                diff = 1;
        }
        result = diff_to_bool(diff, op);
    }
    else if (op == Py_EQ) {
        result = Py_NewRef(Py_False);
    }
    else if (op == Py_NE) {
        result = Py_NewRef(Py_True);
    }
    else {
        PyErr_SetString(PyExc_TypeError,
                        "can't compare offset-naive and "
                        "offset-aware datetimes");
    }
 done:
    Py_DECREF(offset1);
    Py_XDECREF(offset2);
    return result;
}

static Py_hash_t
datetime_hash(PyDateTime_DateTime *self)
{
    if (self->hashcode == -1) {
        PyObject *offset, *self0;
        if (DATE_GET_FOLD(self)) {
            self0 = new_datetime_ex2(GET_YEAR(self),
                                     GET_MONTH(self),
                                     GET_DAY(self),
                                     DATE_GET_HOUR(self),
                                     DATE_GET_MINUTE(self),
                                     DATE_GET_SECOND(self),
                                     DATE_GET_MICROSECOND(self),
                                     HASTZINFO(self) ? self->tzinfo : Py_None,
                                     0, Py_TYPE(self));
            if (self0 == NULL)
                return -1;
        }
        else {
            self0 = Py_NewRef(self);
        }
        offset = datetime_utcoffset(self0, NULL);
        Py_DECREF(self0);

        if (offset == NULL)
            return -1;

        /* Reduce this to a hash of another object. */
        if (offset == Py_None)
            self->hashcode = generic_hash(
                (unsigned char *)self->data, _PyDateTime_DATETIME_DATASIZE);
        else {
            PyObject *temp1, *temp2;
            int days, seconds;

            assert(HASTZINFO(self));
            days = ymd_to_ord(GET_YEAR(self),
                              GET_MONTH(self),
                              GET_DAY(self));
            seconds = DATE_GET_HOUR(self) * 3600 +
                      DATE_GET_MINUTE(self) * 60 +
                      DATE_GET_SECOND(self);

            datetime_state *st = find_module_state_by_def(Py_TYPE(self));
            temp1 = new_delta(st, days, seconds,
                              DATE_GET_MICROSECOND(self),
                              1);
            if (temp1 == NULL) {
                Py_DECREF(offset);
                return -1;
            }
            temp2 = delta_subtract(temp1, offset);
            Py_DECREF(temp1);
            if (temp2 == NULL) {
                Py_DECREF(offset);
                return -1;
            }
            self->hashcode = PyObject_Hash(temp2);
            Py_DECREF(temp2);
        }
        Py_DECREF(offset);
    }
    return self->hashcode;
}

static PyObject *
datetime_replace(PyDateTime_DateTime *self, PyObject *args, PyObject *kw)
{
    PyObject *clone;
    PyObject *tuple;
    int y = GET_YEAR(self);
    int m = GET_MONTH(self);
    int d = GET_DAY(self);
    int hh = DATE_GET_HOUR(self);
    int mm = DATE_GET_MINUTE(self);
    int ss = DATE_GET_SECOND(self);
    int us = DATE_GET_MICROSECOND(self);
    PyObject *tzinfo = HASTZINFO(self) ? self->tzinfo : Py_None;
    int fold = DATE_GET_FOLD(self);

    if (! PyArg_ParseTupleAndKeywords(args, kw, "|iiiiiiiO$i:replace",
                                      datetime_kws,
                                      &y, &m, &d, &hh, &mm, &ss, &us,
                                      &tzinfo, &fold))
        return NULL;
    if (fold != 0 && fold != 1) {
        PyErr_SetString(PyExc_ValueError,
                        "fold must be either 0 or 1");
        return NULL;
    }
    tuple = Py_BuildValue("iiiiiiiO", y, m, d, hh, mm, ss, us, tzinfo);
    if (tuple == NULL)
        return NULL;
    clone = datetime_new(Py_TYPE(self), tuple, NULL);
    if (clone != NULL) {
        DATE_SET_FOLD(clone, fold);
    }
    Py_DECREF(tuple);
    return clone;
}

static PyObject *
local_timezone_from_timestamp(datetime_state *state, time_t timestamp)
{
    PyObject *result = NULL;
    PyObject *delta;
    struct tm local_time_tm;
    PyObject *nameo = NULL;
    const char *zone = NULL;

    if (_PyTime_localtime(timestamp, &local_time_tm) != 0)
        return NULL;

#ifdef HAVE_STRUCT_TM_TM_ZONE
    zone = local_time_tm.tm_zone;
    delta = new_delta(state, 0, local_time_tm.tm_gmtoff, 0, 1);
#else /* HAVE_STRUCT_TM_TM_ZONE */
    {
        PyObject *local_time, *utc_time;
        struct tm utc_time_tm;
        char buf[100];
        strftime(buf, sizeof(buf), "%Z", &local_time_tm);
        zone = buf;
        local_time = new_datetime(state,
                                  local_time_tm.tm_year + 1900,
                                  local_time_tm.tm_mon + 1,
                                  local_time_tm.tm_mday,
                                  local_time_tm.tm_hour,
                                  local_time_tm.tm_min,
                                  local_time_tm.tm_sec, 0, Py_None, 0);
        if (local_time == NULL) {
            return NULL;
        }
        if (_PyTime_gmtime(timestamp, &utc_time_tm) != 0)
            return NULL;
        utc_time = new_datetime(state,
                                utc_time_tm.tm_year + 1900,
                                utc_time_tm.tm_mon + 1,
                                utc_time_tm.tm_mday,
                                utc_time_tm.tm_hour,
                                utc_time_tm.tm_min,
                                utc_time_tm.tm_sec, 0, Py_None, 0);
        if (utc_time == NULL) {
            Py_DECREF(local_time);
            return NULL;
        }
        delta = datetime_subtract(local_time, utc_time);
        Py_DECREF(local_time);
        Py_DECREF(utc_time);
    }
#endif /* HAVE_STRUCT_TM_TM_ZONE */
    if (delta == NULL) {
            return NULL;
    }
    if (zone != NULL) {
        nameo = PyUnicode_DecodeLocale(zone, "surrogateescape");
        if (nameo == NULL)
            goto error;
    }
    result = new_timezone(delta, nameo);
    Py_XDECREF(nameo);
  error:
    Py_DECREF(delta);
    return result;
}

static PyObject *
local_timezone(PyDateTime_DateTime *utc_time)
{
    time_t timestamp;
    PyObject *delta;
    PyObject *one_second;
    PyObject *seconds;

    datetime_state *st = find_module_state_by_def(Py_TYPE(utc_time));
    delta = datetime_subtract((PyObject *)utc_time, st->PyDateTime_Epoch);
    if (delta == NULL)
        return NULL;
    one_second = new_delta(st, 0, 1, 0, 0);
    if (one_second == NULL) {
        Py_DECREF(delta);
        return NULL;
    }
    seconds = divide_timedelta_timedelta(st, (PyDateTime_Delta *)delta,
                                         (PyDateTime_Delta *)one_second);
    Py_DECREF(one_second);
    Py_DECREF(delta);
    if (seconds == NULL)
        return NULL;
    timestamp = _PyLong_AsTime_t(seconds);
    Py_DECREF(seconds);
    if (timestamp == -1 && PyErr_Occurred())
        return NULL;
    return local_timezone_from_timestamp(st, timestamp);
}

static long long
local_to_seconds(int year, int month, int day,
                 int hour, int minute, int second, int fold);

static PyObject *
local_timezone_from_local(PyDateTime_DateTime *local_dt)
{
    long long seconds, seconds2;
    time_t timestamp;
    int fold = DATE_GET_FOLD(local_dt);
    seconds = local_to_seconds(GET_YEAR(local_dt),
                               GET_MONTH(local_dt),
                               GET_DAY(local_dt),
                               DATE_GET_HOUR(local_dt),
                               DATE_GET_MINUTE(local_dt),
                               DATE_GET_SECOND(local_dt),
                               fold);
    if (seconds == -1)
        return NULL;

    seconds2 = local_to_seconds(GET_YEAR(local_dt),
                                GET_MONTH(local_dt),
                                GET_DAY(local_dt),
                                DATE_GET_HOUR(local_dt),
                                DATE_GET_MINUTE(local_dt),
                                DATE_GET_SECOND(local_dt),
                                !fold);
    if (seconds2 == -1)
        return NULL;
    /* Detect gap */
    if (seconds2 != seconds && (seconds2 > seconds) == fold)
        seconds = seconds2;

    /* XXX: add bounds check */
    timestamp = seconds - epoch;

    datetime_state *st = find_module_state_by_def(Py_TYPE(local_dt));
    return local_timezone_from_timestamp(st, timestamp);
}

static PyDateTime_DateTime *
datetime_astimezone(PyDateTime_DateTime *self, PyObject *args, PyObject *kw)
{
    PyDateTime_DateTime *result;
    PyObject *offset;
    PyObject *temp;
    PyObject *self_tzinfo;
    PyObject *tzinfo = Py_None;
    static char *keywords[] = {"tz", NULL};

    if (! PyArg_ParseTupleAndKeywords(args, kw, "|O:astimezone", keywords,
                                      &tzinfo))
        return NULL;

    datetime_state *st = find_module_state_by_def(Py_TYPE(self));
    if (check_tzinfo_subclass(st, tzinfo) == -1)
        return NULL;

    if (!HASTZINFO(self) || self->tzinfo == Py_None) {
  naive:
        self_tzinfo = local_timezone_from_local(self);
        if (self_tzinfo == NULL)
            return NULL;
    } else {
        self_tzinfo = Py_NewRef(self->tzinfo);
    }

    /* Conversion to self's own time zone is a NOP. */
    if (self_tzinfo == tzinfo) {
        Py_DECREF(self_tzinfo);
        return (PyDateTime_DateTime*)Py_NewRef(self);
    }

    /* Convert self to UTC. */
    offset = call_utcoffset(st, self_tzinfo, (PyObject *)self);
    Py_DECREF(self_tzinfo);
    if (offset == NULL)
        return NULL;
    else if(offset == Py_None) {
        Py_DECREF(offset);
        goto naive;
    }
    else if (!PyDelta_Check(st, offset)) {
        Py_DECREF(offset);
        PyErr_Format(PyExc_TypeError, "utcoffset() returned %.200s,"
                     " expected timedelta or None", Py_TYPE(offset)->tp_name);
        return NULL;
    }
    /* result = self - offset */
    result = (PyDateTime_DateTime *)add_datetime_timedelta(self,
                                       (PyDateTime_Delta *)offset, -1);
    Py_DECREF(offset);
    if (result == NULL)
        return NULL;

    /* Make sure result is aware and UTC. */
    if (!HASTZINFO(result)) {
        temp = (PyObject *)result;
        result = (PyDateTime_DateTime *)
                   new_datetime_ex2(GET_YEAR(result),
                                    GET_MONTH(result),
                                    GET_DAY(result),
                                    DATE_GET_HOUR(result),
                                    DATE_GET_MINUTE(result),
                                    DATE_GET_SECOND(result),
                                    DATE_GET_MICROSECOND(result),
                                    st->PyDateTime_TimeZone_UTC,
                                    DATE_GET_FOLD(result),
                                    Py_TYPE(result));
        Py_DECREF(temp);
        if (result == NULL)
            return NULL;
    }
    else {
        /* Result is already aware - just replace tzinfo. */
        Py_SETREF(result->tzinfo, Py_NewRef(st->PyDateTime_TimeZone_UTC));
    }

    /* Attach new tzinfo and let fromutc() do the rest. */
    if (tzinfo == Py_None) {
        tzinfo = local_timezone(result);
        if (tzinfo == NULL) {
            Py_DECREF(result);
            return NULL;
        }
    }
    else
      Py_INCREF(tzinfo);
    Py_SETREF(result->tzinfo, tzinfo);

    temp = (PyObject *)result;
    result = (PyDateTime_DateTime *)
        PyObject_CallMethodOneArg(tzinfo, &_Py_ID(fromutc), temp);
    Py_DECREF(temp);

    return result;
}

static PyObject *
datetime_timetuple(PyDateTime_DateTime *self, PyObject *Py_UNUSED(ignored))
{
    int dstflag = -1;

    if (HASTZINFO(self) && self->tzinfo != Py_None) {
        PyObject * dst;

        datetime_state *st = find_module_state_by_def(Py_TYPE(self));
        dst = call_dst(st, self->tzinfo, (PyObject *)self);
        if (dst == NULL)
            return NULL;

        if (dst != Py_None)
            dstflag = delta_bool((PyDateTime_Delta *)dst);
        Py_DECREF(dst);
    }
    return build_struct_time(GET_YEAR(self),
                             GET_MONTH(self),
                             GET_DAY(self),
                             DATE_GET_HOUR(self),
                             DATE_GET_MINUTE(self),
                             DATE_GET_SECOND(self),
                             dstflag);
}

static long long
local_to_seconds(int year, int month, int day,
                 int hour, int minute, int second, int fold)
{
    long long t, a, b, u1, u2, t1, t2, lt;
    t = utc_to_seconds(year, month, day, hour, minute, second);
    /* Our goal is to solve t = local(u) for u. */
    lt = local(t);
    if (lt == -1)
        return -1;
    a = lt - t;
    u1 = t - a;
    t1 = local(u1);
    if (t1 == -1)
        return -1;
    if (t1 == t) {
        /* We found one solution, but it may not be the one we need.
         * Look for an earlier solution (if `fold` is 0), or a
         * later one (if `fold` is 1). */
        if (fold)
            u2 = u1 + max_fold_seconds;
        else
            u2 = u1 - max_fold_seconds;
        lt = local(u2);
        if (lt == -1)
            return -1;
        b = lt - u2;
        if (a == b)
            return u1;
    }
    else {
        b = t1 - u1;
        assert(a != b);
    }
    u2 = t - b;
    t2 = local(u2);
    if (t2 == -1)
        return -1;
    if (t2 == t)
        return u2;
    if (t1 == t)
        return u1;
    /* We have found both offsets a and b, but neither t - a nor t - b is
     * a solution.  This means t is in the gap. */
    return fold?Py_MIN(u1, u2):Py_MAX(u1, u2);
}

/* date(1970,1,1).toordinal() == 719163 */
#define EPOCH_SECONDS (719163LL * 24 * 60 * 60)

static PyObject *
datetime_timestamp(PyDateTime_DateTime *self, PyObject *Py_UNUSED(ignored))
{
    PyObject *result;

    if (HASTZINFO(self) && self->tzinfo != Py_None) {
        datetime_state *st = find_module_state_by_def(Py_TYPE(self));
        PyObject *delta;
        delta = datetime_subtract((PyObject *)self, st->PyDateTime_Epoch);
        if (delta == NULL)
            return NULL;
        result = delta_total_seconds(delta, NULL);
        Py_DECREF(delta);
    }
    else {
        long long seconds;
        seconds = local_to_seconds(GET_YEAR(self),
                                   GET_MONTH(self),
                                   GET_DAY(self),
                                   DATE_GET_HOUR(self),
                                   DATE_GET_MINUTE(self),
                                   DATE_GET_SECOND(self),
                                   DATE_GET_FOLD(self));
        if (seconds == -1)
            return NULL;
        result = PyFloat_FromDouble(seconds - EPOCH_SECONDS +
                                    DATE_GET_MICROSECOND(self) / 1e6);
    }
    return result;
}

static PyObject *
datetime_getdate(PyDateTime_DateTime *self, PyObject *Py_UNUSED(ignored))
{
    datetime_state *state = find_module_state_by_def(Py_TYPE(self));
    return new_date(state,
                    GET_YEAR(self),
                    GET_MONTH(self),
                    GET_DAY(self));
}

static PyObject *
datetime_gettime(PyDateTime_DateTime *self, PyObject *Py_UNUSED(ignored))
{
    datetime_state *state = find_module_state_by_def(Py_TYPE(self));
    return new_time(state,
                    DATE_GET_HOUR(self),
                    DATE_GET_MINUTE(self),
                    DATE_GET_SECOND(self),
                    DATE_GET_MICROSECOND(self),
                    Py_None,
                    DATE_GET_FOLD(self));
}

static PyObject *
datetime_gettimetz(PyDateTime_DateTime *self, PyObject *Py_UNUSED(ignored))
{
    datetime_state *state = find_module_state_by_def(Py_TYPE(self));
    return new_time(state,
                    DATE_GET_HOUR(self),
                    DATE_GET_MINUTE(self),
                    DATE_GET_SECOND(self),
                    DATE_GET_MICROSECOND(self),
                    GET_DT_TZINFO(self),
                    DATE_GET_FOLD(self));
}

static PyObject *
datetime_utctimetuple(PyDateTime_DateTime *self, PyObject *Py_UNUSED(ignored))
{
    int y, m, d, hh, mm, ss;
    PyObject *tzinfo;
    PyDateTime_DateTime *utcself;

    tzinfo = GET_DT_TZINFO(self);
    if (tzinfo == Py_None) {
        utcself = (PyDateTime_DateTime*)Py_NewRef(self);
    }
    else {
        PyObject *offset;
        datetime_state *st = find_module_state_by_def(Py_TYPE(self));
        offset = call_utcoffset(st, tzinfo, (PyObject *)self);
        if (offset == NULL)
            return NULL;
        if (offset == Py_None) {
            Py_DECREF(offset);
            utcself = (PyDateTime_DateTime*)Py_NewRef(self);
        }
        else {
            utcself = (PyDateTime_DateTime *)add_datetime_timedelta(self,
                                                (PyDateTime_Delta *)offset, -1);
            Py_DECREF(offset);
            if (utcself == NULL)
                return NULL;
        }
    }
    y = GET_YEAR(utcself);
    m = GET_MONTH(utcself);
    d = GET_DAY(utcself);
    hh = DATE_GET_HOUR(utcself);
    mm = DATE_GET_MINUTE(utcself);
    ss = DATE_GET_SECOND(utcself);

    Py_DECREF(utcself);
    return build_struct_time(y, m, d, hh, mm, ss, 0);
}

/* Pickle support, a simple use of __reduce__. */

/* Let basestate be the non-tzinfo data string.
 * If tzinfo is None, this returns (basestate,), else (basestate, tzinfo).
 * So it's a tuple in any (non-error) case.
 * __getstate__ isn't exposed.
 */
static PyObject *
datetime_getstate(PyDateTime_DateTime *self, int proto)
{
    PyObject *basestate;
    PyObject *result = NULL;

    basestate = PyBytes_FromStringAndSize((char *)self->data,
                                           _PyDateTime_DATETIME_DATASIZE);
    if (basestate != NULL) {
        if (proto > 3 && DATE_GET_FOLD(self))
            /* Set the first bit of the third byte */
            PyBytes_AS_STRING(basestate)[2] |= (1 << 7);
        if (! HASTZINFO(self) || self->tzinfo == Py_None)
            result = PyTuple_Pack(1, basestate);
        else
            result = PyTuple_Pack(2, basestate, self->tzinfo);
        Py_DECREF(basestate);
    }
    return result;
}

static PyObject *
datetime_reduce_ex(PyDateTime_DateTime *self, PyObject *args)
{
    int proto;
    if (!PyArg_ParseTuple(args, "i:__reduce_ex__", &proto))
        return NULL;

    return Py_BuildValue("(ON)", Py_TYPE(self), datetime_getstate(self, proto));
}

static PyObject *
datetime_reduce(PyDateTime_DateTime *self, PyObject *arg)
{
    return Py_BuildValue("(ON)", Py_TYPE(self), datetime_getstate(self, 2));
}

static PyMethodDef datetime_methods[] = {

    /* Class methods: */

    DATETIME_DATETIME_NOW_METHODDEF

    {"utcnow",         (PyCFunction)datetime_utcnow,
     METH_NOARGS | METH_CLASS,
     PyDoc_STR("Return a new datetime representing UTC day and time.")},

    {"fromtimestamp", _PyCFunction_CAST(datetime_fromtimestamp),
     METH_VARARGS | METH_KEYWORDS | METH_CLASS,
     PyDoc_STR("timestamp[, tz] -> tz's local time from POSIX timestamp.")},

    {"utcfromtimestamp", (PyCFunction)datetime_utcfromtimestamp,
     METH_VARARGS | METH_CLASS,
     PyDoc_STR("Construct a naive UTC datetime from a POSIX timestamp.")},

    {"strptime", (PyCFunction)datetime_strptime,
     METH_VARARGS | METH_CLASS,
     PyDoc_STR("string, format -> new datetime parsed from a string "
               "(like time.strptime()).")},

    {"combine", _PyCFunction_CAST(datetime_combine),
     METH_VARARGS | METH_KEYWORDS | METH_CLASS,
     PyDoc_STR("date, time -> datetime with same date and time fields")},

    {"fromisoformat", (PyCFunction)datetime_fromisoformat,
     METH_O | METH_CLASS,
     PyDoc_STR("string -> datetime from a string in most ISO 8601 formats")},

    /* Instance methods: */

    {"date",   (PyCFunction)datetime_getdate, METH_NOARGS,
     PyDoc_STR("Return date object with same year, month and day.")},

    {"time",   (PyCFunction)datetime_gettime, METH_NOARGS,
     PyDoc_STR("Return time object with same time but with tzinfo=None.")},

    {"timetz",   (PyCFunction)datetime_gettimetz, METH_NOARGS,
     PyDoc_STR("Return time object with same time and tzinfo.")},

    {"ctime",       (PyCFunction)datetime_ctime,        METH_NOARGS,
     PyDoc_STR("Return ctime() style string.")},

    {"timetuple",   (PyCFunction)datetime_timetuple, METH_NOARGS,
     PyDoc_STR("Return time tuple, compatible with time.localtime().")},

    {"timestamp",   (PyCFunction)datetime_timestamp, METH_NOARGS,
     PyDoc_STR("Return POSIX timestamp as float.")},

    {"utctimetuple",   (PyCFunction)datetime_utctimetuple, METH_NOARGS,
     PyDoc_STR("Return UTC time tuple, compatible with time.localtime().")},

    {"isoformat",   _PyCFunction_CAST(datetime_isoformat), METH_VARARGS | METH_KEYWORDS,
     PyDoc_STR("[sep] -> string in ISO 8601 format, "
               "YYYY-MM-DDT[HH[:MM[:SS[.mmm[uuu]]]]][+HH:MM].\n"
               "sep is used to separate the year from the time, and "
               "defaults to 'T'.\n"
               "The optional argument timespec specifies the number "
               "of additional terms\nof the time to include. Valid "
               "options are 'auto', 'hours', 'minutes',\n'seconds', "
               "'milliseconds' and 'microseconds'.\n")},

    {"utcoffset",       (PyCFunction)datetime_utcoffset, METH_NOARGS,
     PyDoc_STR("Return self.tzinfo.utcoffset(self).")},

    {"tzname",          (PyCFunction)datetime_tzname,   METH_NOARGS,
     PyDoc_STR("Return self.tzinfo.tzname(self).")},

    {"dst",             (PyCFunction)datetime_dst, METH_NOARGS,
     PyDoc_STR("Return self.tzinfo.dst(self).")},

    {"replace",     _PyCFunction_CAST(datetime_replace),      METH_VARARGS | METH_KEYWORDS,
     PyDoc_STR("Return datetime with new specified fields.")},

    {"__replace__", _PyCFunction_CAST(datetime_replace),      METH_VARARGS | METH_KEYWORDS},

    {"astimezone",  _PyCFunction_CAST(datetime_astimezone), METH_VARARGS | METH_KEYWORDS,
     PyDoc_STR("tz -> convert to local time in new timezone tz\n")},

    {"__reduce_ex__", (PyCFunction)datetime_reduce_ex,     METH_VARARGS,
     PyDoc_STR("__reduce_ex__(proto) -> (cls, state)")},

    {"__reduce__", (PyCFunction)datetime_reduce,     METH_NOARGS,
     PyDoc_STR("__reduce__() -> (cls, state)")},

    {NULL,      NULL}
};

static const char datetime_doc[] =
PyDoc_STR("datetime(year, month, day[, hour[, minute[, second[, microsecond[,tzinfo]]]]])\n\
\n\
The year, month and day arguments are required. tzinfo may be None, or an\n\
instance of a tzinfo subclass. The remaining arguments may be ints.\n");

static PyType_Slot datetime_slots[] = {
    {Py_tp_dealloc, datetime_dealloc},
    {Py_tp_traverse, datetime_traverse},
    {Py_tp_clear, datetime_clear},
    {Py_tp_repr, datetime_repr},
    {Py_tp_hash, datetime_hash},
    {Py_tp_str, datetime_str},
    {Py_tp_doc, (void *)datetime_doc},
    {Py_tp_richcompare, datetime_richcompare},
    {Py_tp_methods, datetime_methods},
    {Py_tp_getset, datetime_getset},
    {Py_tp_new, datetime_new},

    // Number protocol
    {Py_nb_add, datetime_add},
    {Py_nb_subtract, datetime_subtract},
    {0, NULL},
};

static PyType_Spec datetime_spec = {
    .name = "datetime.datetime",
    .basicsize = sizeof(PyDateTime_DateTime),
    .flags = (Py_TPFLAGS_DEFAULT |
              Py_TPFLAGS_BASETYPE |
              Py_TPFLAGS_HAVE_GC |
              Py_TPFLAGS_IMMUTABLETYPE),
    .slots = datetime_slots,
};

/* ---------------------------------------------------------------------------
 * Module methods and initialization.
 */

static PyMethodDef module_methods[] = {
    {NULL, NULL}
};

/* Get a new C API by calling this function.
 * Clients get at C API via PyDateTime_IMPORT, defined in datetime.h.
 */
static inline PyDateTime_CAPI *
get_datetime_capi(datetime_state *st)
{
    PyDateTime_CAPI *capi = PyMem_Malloc(sizeof(PyDateTime_CAPI));
    if (capi == NULL) {
        PyErr_NoMemory();
        return NULL;
    }
    capi->DateType = st->PyDateTime_DateType;
    capi->DateTimeType = st->PyDateTime_DateTimeType;
    capi->TimeType = st->PyDateTime_TimeType;
    capi->DeltaType = st->PyDateTime_DeltaType;
    capi->TZInfoType = st->PyDateTime_TZInfoType;
    capi->Date_FromDate = new_date_ex;
    capi->DateTime_FromDateAndTime = new_datetime_ex;
    capi->Time_FromTime = new_time_ex;
    capi->Delta_FromDelta = new_delta_ex;
    capi->TimeZone_FromTimeZone = new_timezone;
    capi->DateTime_FromTimestamp = datetime_fromtimestamp;
    capi->Date_FromTimestamp = datetime_date_fromtimestamp_capi;
    capi->DateTime_FromDateAndTimeAndFold = new_datetime_ex2;
    capi->Time_FromTimeAndFold = new_time_ex2;
    // Make sure this function is called after PyDateTime_TimeZone_UTC has
    // been initialized.
    assert(st->PyDateTime_TimeZone_UTC != NULL);
    capi->TimeZone_UTC = st->PyDateTime_TimeZone_UTC; // borrowed ref
    return capi;
}

static void
datetime_destructor(PyObject *op)
{
    void *ptr = PyCapsule_GetPointer(op, PyDateTime_CAPSULE_NAME);
    PyMem_Free(ptr);
}

static int
_datetime_exec(PyObject *module)
{
    datetime_state *st = get_module_state(module);

#define CREATE_TYPE(mod, var, spec, base)                               \
    do {                                                                \
        var = (PyTypeObject *)PyType_FromMetaclass(NULL, mod, spec,     \
                                                   (PyObject *)base);   \
        if (var == NULL) {                                              \
            return -1;                                                  \
        }                                                               \
    } while (0)

    CREATE_TYPE(module, st->PyDateTime_TimeType, &time_spec, NULL);
    CREATE_TYPE(module, st->PyDateTime_TZInfoType, &tzinfo_spec, NULL);
    CREATE_TYPE(module, st->PyDateTime_TimeZoneType, &timezone_spec,
                st->PyDateTime_TZInfoType);
    CREATE_TYPE(module, st->PyDateTime_IsoCalendarDateType, &isocal_spec,
                &PyTuple_Type);
    CREATE_TYPE(module, st->PyDateTime_DeltaType, &delta_spec, NULL);
    CREATE_TYPE(module, st->PyDateTime_DateType, &date_spec, NULL);
    CREATE_TYPE(module, st->PyDateTime_DateTimeType, &datetime_spec,
                st->PyDateTime_DateType);

#undef CREATE_TYPE

    PyTypeObject *types[] = {
        st->PyDateTime_DateType,
        st->PyDateTime_DateTimeType,
        st->PyDateTime_TimeType,
        st->PyDateTime_DeltaType,
        st->PyDateTime_TZInfoType,
        st->PyDateTime_TimeZoneType,
    };

    for (size_t i = 0; i < Py_ARRAY_LENGTH(types); i++) {
        if (PyModule_AddType(module, types[i]) < 0) {
            return -1;
        }
    }

#define DATETIME_ADD_MACRO(dict, c, value_expr)         \
    do {                                                \
        PyObject *value = (value_expr);                 \
        if (value == NULL) {                            \
            return -1;                                  \
        }                                               \
        if (PyDict_SetItemString(dict, c, value) < 0) { \
            Py_DECREF(value);                           \
            return -1;                                  \
        }                                               \
        Py_DECREF(value);                               \
    } while(0)

    /* timedelta values */
    PyObject *d = st->PyDateTime_DeltaType->tp_dict;
    DATETIME_ADD_MACRO(d, "resolution", new_delta(st, 0, 0, 1, 0));
    DATETIME_ADD_MACRO(d, "min", new_delta(st, -MAX_DELTA_DAYS, 0, 0, 0));
    DATETIME_ADD_MACRO(d, "max",
                       new_delta(st, MAX_DELTA_DAYS, 24*3600-1, 1000000-1, 0));

    /* date values */
    d = st->PyDateTime_DateType->tp_dict;
    DATETIME_ADD_MACRO(d, "min", new_date(st, 1, 1, 1));
    DATETIME_ADD_MACRO(d, "max", new_date(st, MAXYEAR, 12, 31));
    DATETIME_ADD_MACRO(d, "resolution", new_delta(st, 1, 0, 0, 0));

    /* time values */
    d = st->PyDateTime_TimeType->tp_dict;
    DATETIME_ADD_MACRO(d, "min", new_time(st, 0, 0, 0, 0, Py_None, 0));
    DATETIME_ADD_MACRO(d, "max", new_time(st, 23, 59, 59, 999999, Py_None, 0));
    DATETIME_ADD_MACRO(d, "resolution", new_delta(st, 0, 0, 1, 0));

    /* datetime values */
    d = st->PyDateTime_DateTimeType->tp_dict;
    DATETIME_ADD_MACRO(d, "min",
                       new_datetime(st, 1, 1, 1, 0, 0, 0, 0, Py_None, 0));
    DATETIME_ADD_MACRO(d, "max", new_datetime(st, MAXYEAR, 12, 31, 23, 59, 59,
                                              999999, Py_None, 0));
    DATETIME_ADD_MACRO(d, "resolution", new_delta(st, 0, 0, 1, 0));

    /* timezone values */
    d = st->PyDateTime_TimeZoneType->tp_dict;
    PyObject *delta = new_delta(st, 0, 0, 0, 0);
    if (delta == NULL) {
        return -1;
    }

    PyObject *x = create_timezone(st, delta, NULL);
    Py_DECREF(delta);
    if (x == NULL) {
        return -1;
    }
    if (PyDict_SetItemString(d, "utc", x) < 0) {
        Py_DECREF(x);
        return -1;
    }

    st->PyDateTime_TimeZone_UTC = x;

    /* bpo-37642: These attributes are rounded to the nearest minute for backwards
     * compatibility, even though the constructor will accept a wider range of
     * values. This may change in the future.*/
    delta = new_delta(st, -1, 60, 0, 1); /* -23:59 */
    if (delta == NULL) {
        return -1;
    }

    x = create_timezone(st, delta, NULL);
    Py_DECREF(delta);
    DATETIME_ADD_MACRO(d, "min", x);

    delta = new_delta(st, 0, (23 * 60 + 59) * 60, 0, 0); /* +23:59 */
    if (delta == NULL) {
        return -1;
    }

    x = create_timezone(st, delta, NULL);
    Py_DECREF(delta);
    DATETIME_ADD_MACRO(d, "max", x);

    /* Epoch */
    st->PyDateTime_Epoch = new_datetime(st, 1970, 1, 1, 0, 0, 0, 0,
                                    st->PyDateTime_TimeZone_UTC, 0);
    if (st->PyDateTime_Epoch == NULL) {
        return -1;
    }

    /* module initialization */
    if (PyModule_AddIntMacro(module, MINYEAR) < 0) {
        return -1;
    }
    if (PyModule_AddIntMacro(module, MAXYEAR) < 0) {
        return -1;
    }

    PyDateTime_CAPI *capi = get_datetime_capi(st);
    if (capi == NULL) {
        return -1;
    }
    x = PyCapsule_New(capi, PyDateTime_CAPSULE_NAME, datetime_destructor);
    if (x == NULL) {
        PyMem_Free(capi);
        return -1;
    }

    if (PyModule_Add(module, "datetime_CAPI", x) < 0) {
        return -1;
    }

    if (PyModule_AddObjectRef(module, "UTC", st->PyDateTime_TimeZone_UTC) < 0) {
        return -1;
    }

    /* A 4-year cycle has an extra leap day over what we'd get from
     * pasting together 4 single years.
     */
    static_assert(DI4Y == 4 * 365 + 1, "DI4Y");
    assert(DI4Y == days_before_year(4+1));

    /* Similarly, a 400-year cycle has an extra leap day over what we'd
     * get from pasting together 4 100-year cycles.
     */
    static_assert(DI400Y == 4 * DI100Y + 1, "DI400Y");
    assert(DI400Y == days_before_year(400+1));

    /* OTOH, a 100-year cycle has one fewer leap day than we'd get from
     * pasting together 25 4-year cycles.
     */
    static_assert(DI100Y == 25 * DI4Y - 1, "DI100Y");
    assert(DI100Y == days_before_year(100+1));

<<<<<<< HEAD
    st->us_per_ms = PyLong_FromLong(1000);
    st->us_per_second = PyLong_FromLong(1000000);
    st->us_per_minute = PyLong_FromLong(60000000);
    st->seconds_per_day = PyLong_FromLong(24 * 3600);
    if (st->us_per_ms == NULL || st->us_per_second == NULL ||
        st->us_per_minute == NULL || st->seconds_per_day == NULL) {
        return -1;
=======
    us_per_ms = PyLong_FromLong(1000);
    if (us_per_ms == NULL) {
        goto error;
    }
    us_per_second = PyLong_FromLong(1000000);
    if (us_per_second == NULL) {
        goto error;
    }
    us_per_minute = PyLong_FromLong(60000000);
    if (us_per_minute == NULL) {
        goto error;
    }
    seconds_per_day = PyLong_FromLong(24 * 3600);
    if (seconds_per_day == NULL) {
        goto error;
>>>>>>> a4baa9e8
    }

    /* The rest are too big for 32-bit ints, but even
     * us_per_week fits in 40 bits, so doubles should be exact.
     */
<<<<<<< HEAD
    st->us_per_hour = PyLong_FromDouble(3600000000.0);
    st->us_per_day = PyLong_FromDouble(86400000000.0);
    st->us_per_week = PyLong_FromDouble(604800000000.0);
    if (st->us_per_hour == NULL || st->us_per_day == NULL ||
        st->us_per_week == NULL)
    {
        return -1;
=======
    us_per_hour = PyLong_FromDouble(3600000000.0);
    if (us_per_hour == NULL) {
        goto error;
    }
    us_per_day = PyLong_FromDouble(86400000000.0);
    if (us_per_day == NULL) {
        goto error;
    }
    us_per_week = PyLong_FromDouble(604800000000.0);
    if (us_per_week == NULL) {
        goto error;
>>>>>>> a4baa9e8
    }

    return 0;

error:
    Py_XDECREF(us_per_ms);
    Py_XDECREF(us_per_second);
    Py_XDECREF(us_per_minute);
    Py_XDECREF(us_per_hour);
    Py_XDECREF(us_per_day);
    Py_XDECREF(us_per_week);
    Py_XDECREF(seconds_per_day);
    return -1;
}

static int
module_traverse(PyObject *module, visitproc visit, void *arg)
{
    datetime_state *state = get_module_state(module);
    Py_VISIT(state->us_per_ms);
    Py_VISIT(state->us_per_second);
    Py_VISIT(state->us_per_minute);
    Py_VISIT(state->us_per_hour);
    Py_VISIT(state->us_per_day);
    Py_VISIT(state->us_per_week);
    Py_VISIT(state->seconds_per_day);
    Py_VISIT(state->strptime);
    Py_VISIT(state->PyDateTime_TimeZone_UTC);
    Py_VISIT(state->PyDateTime_Epoch);
    Py_VISIT(state->PyDateTime_DateTimeType);
    Py_VISIT(state->PyDateTime_DateType);
    Py_VISIT(state->PyDateTime_DeltaType);
    Py_VISIT(state->PyDateTime_IsoCalendarDateType);
    Py_VISIT(state->PyDateTime_TZInfoType);
    Py_VISIT(state->PyDateTime_TimeType);
    Py_VISIT(state->PyDateTime_TimeZoneType);
    return 0;
}

static int
module_clear(PyObject *module)
{
    datetime_state *state = get_module_state(module);
    Py_CLEAR(state->us_per_ms);
    Py_CLEAR(state->us_per_second);
    Py_CLEAR(state->us_per_minute);
    Py_CLEAR(state->us_per_hour);
    Py_CLEAR(state->us_per_day);
    Py_CLEAR(state->us_per_week);
    Py_CLEAR(state->seconds_per_day);
    Py_CLEAR(state->strptime);
    Py_CLEAR(state->PyDateTime_TimeZone_UTC);
    Py_CLEAR(state->PyDateTime_Epoch);
    Py_CLEAR(state->PyDateTime_DateTimeType);
    Py_CLEAR(state->PyDateTime_DateType);
    Py_CLEAR(state->PyDateTime_DeltaType);
    Py_CLEAR(state->PyDateTime_IsoCalendarDateType);
    Py_CLEAR(state->PyDateTime_TZInfoType);
    Py_CLEAR(state->PyDateTime_TimeType);
    Py_CLEAR(state->PyDateTime_TimeZoneType);
    return 0;
}

static void
module_free(void *module)
{
    (void)module_clear((PyObject *)module);
}

static struct PyModuleDef_Slot module_slots[] = {
    {Py_mod_exec, _datetime_exec},
    {0, NULL},
};

static struct PyModuleDef datetimemodule = {
    .m_base = PyModuleDef_HEAD_INIT,
    .m_name = "_datetime",
    .m_doc = "Fast implementation of the datetime type.",
    .m_size = sizeof(datetime_state),
    .m_methods = module_methods,
    .m_slots = module_slots,
    .m_traverse = module_traverse,
    .m_clear = module_clear,
    .m_free = module_free,
};

PyMODINIT_FUNC
PyInit__datetime(void)
{
    return PyModuleDef_Init(&datetimemodule);
}

/* ---------------------------------------------------------------------------
Some time zone algebra.  For a datetime x, let
    x.n = x stripped of its timezone -- its naive time.
    x.o = x.utcoffset(), and assuming that doesn't raise an exception or
      return None
    x.d = x.dst(), and assuming that doesn't raise an exception or
      return None
    x.s = x's standard offset, x.o - x.d

Now some derived rules, where k is a duration (timedelta).

1. x.o = x.s + x.d
   This follows from the definition of x.s.

2. If x and y have the same tzinfo member, x.s = y.s.
   This is actually a requirement, an assumption we need to make about
   sane tzinfo classes.

3. The naive UTC time corresponding to x is x.n - x.o.
   This is again a requirement for a sane tzinfo class.

4. (x+k).s = x.s
   This follows from #2, and that datimetimetz+timedelta preserves tzinfo.

5. (x+k).n = x.n + k
   Again follows from how arithmetic is defined.

Now we can explain tz.fromutc(x).  Let's assume it's an interesting case
(meaning that the various tzinfo methods exist, and don't blow up or return
None when called).

The function wants to return a datetime y with timezone tz, equivalent to x.
x is already in UTC.

By #3, we want

    y.n - y.o = x.n                             [1]

The algorithm starts by attaching tz to x.n, and calling that y.  So
x.n = y.n at the start.  Then it wants to add a duration k to y, so that [1]
becomes true; in effect, we want to solve [2] for k:

   (y+k).n - (y+k).o = x.n                      [2]

By #1, this is the same as

   (y+k).n - ((y+k).s + (y+k).d) = x.n          [3]

By #5, (y+k).n = y.n + k, which equals x.n + k because x.n=y.n at the start.
Substituting that into [3],

   x.n + k - (y+k).s - (y+k).d = x.n; the x.n terms cancel, leaving
   k - (y+k).s - (y+k).d = 0; rearranging,
   k = (y+k).s - (y+k).d; by #4, (y+k).s == y.s, so
   k = y.s - (y+k).d

On the RHS, (y+k).d can't be computed directly, but y.s can be, and we
approximate k by ignoring the (y+k).d term at first.  Note that k can't be
very large, since all offset-returning methods return a duration of magnitude
less than 24 hours.  For that reason, if y is firmly in std time, (y+k).d must
be 0, so ignoring it has no consequence then.

In any case, the new value is

    z = y + y.s                                 [4]

It's helpful to step back at look at [4] from a higher level:  it's simply
mapping from UTC to tz's standard time.

At this point, if

    z.n - z.o = x.n                             [5]

we have an equivalent time, and are almost done.  The insecurity here is
at the start of daylight time.  Picture US Eastern for concreteness.  The wall
time jumps from 1:59 to 3:00, and wall hours of the form 2:MM don't make good
sense then.  The docs ask that an Eastern tzinfo class consider such a time to
be EDT (because it's "after 2"), which is a redundant spelling of 1:MM EST
on the day DST starts.  We want to return the 1:MM EST spelling because that's
the only spelling that makes sense on the local wall clock.

In fact, if [5] holds at this point, we do have the standard-time spelling,
but that takes a bit of proof.  We first prove a stronger result.  What's the
difference between the LHS and RHS of [5]?  Let

    diff = x.n - (z.n - z.o)                    [6]

Now
    z.n =                       by [4]
    (y + y.s).n =               by #5
    y.n + y.s =                 since y.n = x.n
    x.n + y.s =                 since z and y are have the same tzinfo member,
                                    y.s = z.s by #2
    x.n + z.s

Plugging that back into [6] gives

    diff =
    x.n - ((x.n + z.s) - z.o) =     expanding
    x.n - x.n - z.s + z.o =         cancelling
    - z.s + z.o =                   by #2
    z.d

So diff = z.d.

If [5] is true now, diff = 0, so z.d = 0 too, and we have the standard-time
spelling we wanted in the endcase described above.  We're done.  Contrarily,
if z.d = 0, then we have a UTC equivalent, and are also done.

If [5] is not true now, diff = z.d != 0, and z.d is the offset we need to
add to z (in effect, z is in tz's standard time, and we need to shift the
local clock into tz's daylight time).

Let

    z' = z + z.d = z + diff                     [7]

and we can again ask whether

    z'.n - z'.o = x.n                           [8]

If so, we're done.  If not, the tzinfo class is insane, according to the
assumptions we've made.  This also requires a bit of proof.  As before, let's
compute the difference between the LHS and RHS of [8] (and skipping some of
the justifications for the kinds of substitutions we've done several times
already):

    diff' = x.n - (z'.n - z'.o) =           replacing z'.n via [7]
        x.n  - (z.n + diff - z'.o) =    replacing diff via [6]
        x.n - (z.n + x.n - (z.n - z.o) - z'.o) =
        x.n - z.n - x.n + z.n - z.o + z'.o =    cancel x.n
        - z.n + z.n - z.o + z'.o =              cancel z.n
        - z.o + z'.o =                      #1 twice
        -z.s - z.d + z'.s + z'.d =          z and z' have same tzinfo
        z'.d - z.d

So z' is UTC-equivalent to x iff z'.d = z.d at this point.  If they are equal,
we've found the UTC-equivalent so are done.  In fact, we stop with [7] and
return z', not bothering to compute z'.d.

How could z.d and z'd differ?  z' = z + z.d [7], so merely moving z' by
a dst() offset, and starting *from* a time already in DST (we know z.d != 0),
would have to change the result dst() returns:  we start in DST, and moving
a little further into it takes us out of DST.

There isn't a sane case where this can happen.  The closest it gets is at
the end of DST, where there's an hour in UTC with no spelling in a hybrid
tzinfo class.  In US Eastern, that's 5:MM UTC = 0:MM EST = 1:MM EDT.  During
that hour, on an Eastern clock 1:MM is taken as being in standard time (6:MM
UTC) because the docs insist on that, but 0:MM is taken as being in daylight
time (4:MM UTC).  There is no local time mapping to 5:MM UTC.  The local
clock jumps from 1:59 back to 1:00 again, and repeats the 1:MM hour in
standard time.  Since that's what the local clock *does*, we want to map both
UTC hours 5:MM and 6:MM to 1:MM Eastern.  The result is ambiguous
in local time, but so it goes -- it's the way the local clock works.

When x = 5:MM UTC is the input to this algorithm, x.o=0, y.o=-5 and y.d=0,
so z=0:MM.  z.d=60 (minutes) then, so [5] doesn't hold and we keep going.
z' = z + z.d = 1:MM then, and z'.d=0, and z'.d - z.d = -60 != 0 so [8]
(correctly) concludes that z' is not UTC-equivalent to x.

Because we know z.d said z was in daylight time (else [5] would have held and
we would have stopped then), and we know z.d != z'.d (else [8] would have held
and we would have stopped then), and there are only 2 possible values dst() can
return in Eastern, it follows that z'.d must be 0 (which it is in the example,
but the reasoning doesn't depend on the example -- it depends on there being
two possible dst() outcomes, one zero and the other non-zero).  Therefore
z' must be in standard time, and is the spelling we want in this case.

Note again that z' is not UTC-equivalent as far as the hybrid tzinfo class is
concerned (because it takes z' as being in standard time rather than the
daylight time we intend here), but returning it gives the real-life "local
clock repeats an hour" behavior when mapping the "unspellable" UTC hour into
tz.

When the input is 6:MM, z=1:MM and z.d=0, and we stop at once, again with
the 1:MM standard time spelling we want.

So how can this break?  One of the assumptions must be violated.  Two
possibilities:

1) [2] effectively says that y.s is invariant across all y belong to a given
   time zone.  This isn't true if, for political reasons or continental drift,
   a region decides to change its base offset from UTC.

2) There may be versions of "double daylight" time where the tail end of
   the analysis gives up a step too early.  I haven't thought about that
   enough to say.

In any case, it's clear that the default fromutc() is strong enough to handle
"almost all" time zones:  so long as the standard offset is invariant, it
doesn't matter if daylight time transition points change from year to year, or
if daylight time is skipped in some years; it doesn't matter how large or
small dst() may get within its bounds; and it doesn't even matter if some
perverse time zone returns a negative dst()).  So a breaking case must be
pretty bizarre, and a tzinfo subclass can override fromutc() if it is.
--------------------------------------------------------------------------- */<|MERGE_RESOLUTION|>--- conflicted
+++ resolved
@@ -6933,57 +6933,37 @@
     static_assert(DI100Y == 25 * DI4Y - 1, "DI100Y");
     assert(DI100Y == days_before_year(100+1));
 
-<<<<<<< HEAD
     st->us_per_ms = PyLong_FromLong(1000);
+    if (st->us_per_ms == NULL) {
+        goto error;
+    }
     st->us_per_second = PyLong_FromLong(1000000);
+    if (st->us_per_second == NULL) {
+        goto error;
+    }
     st->us_per_minute = PyLong_FromLong(60000000);
+    if (st->us_per_minute == NULL) {
+        goto error;
+    }
     st->seconds_per_day = PyLong_FromLong(24 * 3600);
-    if (st->us_per_ms == NULL || st->us_per_second == NULL ||
-        st->us_per_minute == NULL || st->seconds_per_day == NULL) {
-        return -1;
-=======
-    us_per_ms = PyLong_FromLong(1000);
-    if (us_per_ms == NULL) {
+    if (st->seconds_per_day == NULL) {
         goto error;
-    }
-    us_per_second = PyLong_FromLong(1000000);
-    if (us_per_second == NULL) {
-        goto error;
-    }
-    us_per_minute = PyLong_FromLong(60000000);
-    if (us_per_minute == NULL) {
-        goto error;
-    }
-    seconds_per_day = PyLong_FromLong(24 * 3600);
-    if (seconds_per_day == NULL) {
-        goto error;
->>>>>>> a4baa9e8
     }
 
     /* The rest are too big for 32-bit ints, but even
      * us_per_week fits in 40 bits, so doubles should be exact.
      */
-<<<<<<< HEAD
     st->us_per_hour = PyLong_FromDouble(3600000000.0);
+    if (st->us_per_hour == NULL) {
+        goto error;
+    }
     st->us_per_day = PyLong_FromDouble(86400000000.0);
+    if (st->us_per_day == NULL) {
+        goto error;
+    }
     st->us_per_week = PyLong_FromDouble(604800000000.0);
-    if (st->us_per_hour == NULL || st->us_per_day == NULL ||
-        st->us_per_week == NULL)
-    {
-        return -1;
-=======
-    us_per_hour = PyLong_FromDouble(3600000000.0);
-    if (us_per_hour == NULL) {
+    if (st->us_per_week == NULL) {
         goto error;
-    }
-    us_per_day = PyLong_FromDouble(86400000000.0);
-    if (us_per_day == NULL) {
-        goto error;
-    }
-    us_per_week = PyLong_FromDouble(604800000000.0);
-    if (us_per_week == NULL) {
-        goto error;
->>>>>>> a4baa9e8
     }
 
     return 0;
