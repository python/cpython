--- conflicted
+++ resolved
@@ -3315,11 +3315,7 @@
     /* Note well: since today() is a class method, it may not call
      * date.fromtimestamp, e.g., it may call datetime.fromtimestamp.
      */
-<<<<<<< HEAD
     PyObject *result = PyObject_CallMethodOneArg(cls, &_Py_ID(fromtimestamp), time);
-=======
-    result = PyObject_CallMethodOneArg((PyObject*)type, &_Py_ID(fromtimestamp), time);
->>>>>>> 1c984ba9
     Py_DECREF(time);
     return result;
 }
