--- conflicted
+++ resolved
@@ -6871,16 +6871,13 @@
 static int
 init_state(datetime_state *st, PyTypeObject *PyDateTime_IsoCalendarDateType)
 {
-<<<<<<< HEAD
-    /* Static types exposed by the C-API. */
-=======
     // While datetime uses global module "state", we unly initialize it once.
     // The PyLong objects created here (once per process) are not decref'd.
     if (st->initialized) {
         return 0;
     }
 
->>>>>>> d87b0151
+    /* Static types exposed by the C-API. */
     st->date_type = &PyDateTime_DateType;
     st->datetime_type = &PyDateTime_DateTimeType;
     st->delta_type = &PyDateTime_DeltaType;
