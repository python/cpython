--- conflicted
+++ resolved
@@ -569,16 +569,12 @@
                              PyObject *subclass)
 /*[clinic end generated code: output=b56c9e4a530e3894 input=1d947243409d10b8]*/
 {
-<<<<<<< HEAD
     if (!PyType_Check(subclass)) {
         PyErr_SetString(PyExc_TypeError, "issubclass() arg 1 must be a class");
         return NULL;
     }
 
-    PyObject *ok, *mro, *subclasses = NULL, *result = NULL;
-=======
     PyObject *ok, *mro = NULL, *subclasses = NULL, *result = NULL;
->>>>>>> 8e4560a9
     Py_ssize_t pos;
     int incache;
     _abc_data *impl = _get_impl(self);
