--- conflicted
+++ resolved
@@ -69,7 +69,7 @@
     int node_depth = 0;
     int inner_size = 0;
     int last_node = 0;
-<<<<<<< HEAD
+    int usedforsecurity = 1;
     /* initializers for key */
     key.buf = NULL;
     key.obj = NULL;
@@ -81,9 +81,6 @@
     /* initializers for person */
     person.buf = NULL;
     person.obj = NULL;
-=======
-    int usedforsecurity = 1;
->>>>>>> 85c7bf5b
 
     fastargs = _PyArg_UnpackKeywords(_PyTuple_CAST(args)->ob_item, nargs, kwargs, NULL, &_parser, 0, 1, 0, argsbuf);
     if (!fastargs) {
@@ -290,8 +287,4 @@
 {
     return _blake2_blake2s_hexdigest_impl(self);
 }
-<<<<<<< HEAD
-/*[clinic end generated code: output=1a8a7653905c8000 input=a9049054013a1b77]*/
-=======
-/*[clinic end generated code: output=bd0fb7639e450618 input=a9049054013a1b77]*/
->>>>>>> 85c7bf5b
+/*[clinic end generated code: output=fd4998584415af23 input=a9049054013a1b77]*/