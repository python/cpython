--- conflicted
+++ resolved
@@ -2580,11 +2580,7 @@
 }
 
 static PyObject *
-<<<<<<< HEAD
-zoneinfo_init_subclass(PyObject *cls, PyObject *args, PyObject **kwargs)
-=======
 zoneinfo_init_subclass(PyObject *cls, PyObject *args, PyObject *kwargs)
->>>>>>> 4efe397d
 {
     PyObject *weak_cache = new_weak_cache();
     if (weak_cache == NULL) {
