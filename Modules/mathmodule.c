--- conflicted
+++ resolved
@@ -2196,19 +2196,12 @@
     double y;
     /* some platforms don't do the right thing for NaNs and
        infinities, so we take care of special cases directly. */
-<<<<<<< HEAD
-    if (!Py_IS_FINITE(x)) {
-        if (Py_IS_INFINITY(x))
+    if (!isfinite(x)) {
+        if (isinf(x))
             return Py_BuildValue("(dd)", copysign(0., x), x);
         else
             return Py_BuildValue("(dd)", x, x);
     }
-=======
-    if (isinf(x))
-        return Py_BuildValue("(dd)", copysign(0., x), x);
-    else if (isnan(x))
-        return Py_BuildValue("(dd)", x, x);
->>>>>>> 13a5fdc7
 
     errno = 0;
     x = modf(x, &y);
@@ -3028,12 +3021,8 @@
                (A) (+/-0.)**negative (-> divide-by-zero)
                (B) overflow of x**y with x and y finite
             */
-<<<<<<< HEAD
             else {
-                assert(Py_IS_INFINITY(r));
-=======
-            else if (isinf(r)) {
->>>>>>> 13a5fdc7
+                assert(isinf(r));
                 if (x == 0.)
                     errno = EDOM;
                 else
