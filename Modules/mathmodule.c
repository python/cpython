--- conflicted
+++ resolved
@@ -3319,6 +3319,29 @@
     0xac4dd6b894447dd7u, 0x42ea183eeaa87be3u, 0x15612d1550ee5b5du, 0x226fa19d656cb623u,
 };
 
+/* exponent of the largest power of 2 dividing factorial(n), for n in range(68)
+
+Python code to generate the values:
+
+import math
+
+for n in range(128):
+    fac = math.factorial(n)
+    fac_trailing_zeros = (fac & -fac).bit_length() - 1
+    print(fac_trailing_zeros)
+*/
+
+static const uint8_t factorial_trailing_zeros[] = {
+     0,  0,  1,  1,  3,  3,  4,  4,  7,  7,  8,  8, 10, 10, 11, 11,  //  0-15
+    15, 15, 16, 16, 18, 18, 19, 19, 22, 22, 23, 23, 25, 25, 26, 26,  // 16-31
+    31, 31, 32, 32, 34, 34, 35, 35, 38, 38, 39, 39, 41, 41, 42, 42,  // 32-47
+    46, 46, 47, 47, 49, 49, 50, 50, 53, 53, 54, 54, 56, 56, 57, 57,  // 48-63
+    63, 63, 64, 64, 66, 66, 67, 67, 70, 70, 71, 71, 73, 73, 74, 74,  // 64-79
+    78, 78, 79, 79, 81, 81, 82, 82, 85, 85, 86, 86, 88, 88, 89, 89,  // 80-95
+    94, 94, 95, 95, 97, 97, 98, 98, 101, 101, 102, 102, 104, 104, 105, 105,  // 96-111
+    109, 109, 110, 110, 112, 112, 113, 113, 116, 116, 117, 117, 119, 119, 120, 120,  // 112-127
+};
+
 /* Number of permutations and combinations.
  * P(n, k) = n! / (n-k)!
  * C(n, k) = P(n, k) / k!
@@ -3365,15 +3388,14 @@
                 where 2**shift is the largest power of two dividing comb(n, k)
                 and comb_odd_part is comb(n, k) >> shift. comb_odd_part can be
                 calculated efficiently via arithmetic modulo 2**64, using three
-                lookups and two uint64_t multiplications, while the necessary
-                shift can be computed via Kummer's theorem: it's the number of
-                carries when adding k to n - k in binary, which in turn is the
-                number of set bits of n ^ k ^ (n - k).
+                lookups and two uint64_t multiplications.
             */
             uint64_t comb_odd_part = reduced_factorial_odd_part[n]
                                    * inverted_factorial_odd_part[k]
                                    * inverted_factorial_odd_part[n - k];
-            int shift = _Py_popcount32((uint32_t)(n ^ k ^ (n - k)));
+            int shift = factorial_trailing_zeros[n]
+                      - factorial_trailing_zeros[k]
+                      - factorial_trailing_zeros[n - k];
             return PyLong_FromUnsignedLongLong(comb_odd_part << shift);
         }
 
@@ -3390,9 +3412,9 @@
         if (k < Py_ARRAY_LENGTH(fast_perm_limits) && n <= fast_perm_limits[k]) {
             if (n <= 127) {
                 uint64_t perm_odd_part = reduced_factorial_odd_part[n]
-                                    * inverted_factorial_odd_part[n - k];
-                int shift = k - _Py_popcount32((uint32_t)n)
-                            + _Py_popcount32((uint32_t)(n-k));
+                                       * inverted_factorial_odd_part[n - k];
+                int shift = factorial_trailing_zeros[n]
+                          - factorial_trailing_zeros[n - k];
                 return PyLong_FromUnsignedLongLong(perm_odd_part << shift);
             }
 
@@ -3581,93 +3603,6 @@
     return NULL;
 }
 
-<<<<<<< HEAD
-=======
-/* least significant 64 bits of the odd part of factorial(n), for n in range(68).
-
-Python code to generate the values:
-
-    import math
-
-    for n in range(68):
-        fac = math.factorial(n)
-        fac_odd_part = fac // (fac & -fac)
-        reduced_fac_odd_part = fac_odd_part % (2**64)
-        print(f"{reduced_fac_odd_part:#018x}u")
-*/
-static const uint64_t reduced_factorial_odd_part[] = {
-    0x0000000000000001u, 0x0000000000000001u, 0x0000000000000001u, 0x0000000000000003u,
-    0x0000000000000003u, 0x000000000000000fu, 0x000000000000002du, 0x000000000000013bu,
-    0x000000000000013bu, 0x0000000000000b13u, 0x000000000000375fu, 0x0000000000026115u,
-    0x000000000007233fu, 0x00000000005cca33u, 0x0000000002898765u, 0x00000000260eeeebu,
-    0x00000000260eeeebu, 0x0000000286fddd9bu, 0x00000016beecca73u, 0x000001b02b930689u,
-    0x00000870d9df20adu, 0x0000b141df4dae31u, 0x00079dd498567c1bu, 0x00af2e19afc5266du,
-    0x020d8a4d0f4f7347u, 0x335281867ec241efu, 0x9b3093d46fdd5923u, 0x5e1f9767cc5866b1u,
-    0x92dd23d6966aced7u, 0xa30d0f4f0a196e5bu, 0x8dc3e5a1977d7755u, 0x2ab8ce915831734bu,
-    0x2ab8ce915831734bu, 0x81d2a0bc5e5fdcabu, 0x9efcac82445da75bu, 0xbc8b95cf58cde171u,
-    0xa0e8444a1f3cecf9u, 0x4191deb683ce3ffdu, 0xddd3878bc84ebfc7u, 0xcb39a64b83ff3751u,
-    0xf8203f7993fc1495u, 0xbd2a2a78b35f4bddu, 0x84757be6b6d13921u, 0x3fbbcfc0b524988bu,
-    0xbd11ed47c8928df9u, 0x3c26b59e41c2f4c5u, 0x677a5137e883fdb3u, 0xff74e943b03b93ddu,
-    0xfe5ebbcb10b2bb97u, 0xb021f1de3235e7e7u, 0x33509eb2e743a58fu, 0x390f9da41279fb7du,
-    0xe5cb0154f031c559u, 0x93074695ba4ddb6du, 0x81c471caa636247fu, 0xe1347289b5a1d749u,
-    0x286f21c3f76ce2ffu, 0x00be84a2173e8ac7u, 0x1595065ca215b88bu, 0xf95877595b018809u,
-    0x9c2efe3c5516f887u, 0x373294604679382bu, 0xaf1ff7a888adcd35u, 0x18ddf279a2c5800bu,
-    0x18ddf279a2c5800bu, 0x505a90e2542582cbu, 0x5bacad2cd8d5dc2bu, 0xfe3152bcbff89f41u,
-};
-
-/* inverses of reduced_factorial_odd_part values modulo 2**64.
-
-Python code to generate the values:
-
-    import math
-
-    for n in range(68):
-        fac = math.factorial(n)
-        fac_odd_part = fac // (fac & -fac)
-        inverted_fac_odd_part = pow(fac_odd_part, -1, 2**64)
-        print(f"{inverted_fac_odd_part:#018x}u")
-*/
-static const uint64_t inverted_factorial_odd_part[] = {
-    0x0000000000000001u, 0x0000000000000001u, 0x0000000000000001u, 0xaaaaaaaaaaaaaaabu,
-    0xaaaaaaaaaaaaaaabu, 0xeeeeeeeeeeeeeeefu, 0x4fa4fa4fa4fa4fa5u, 0x2ff2ff2ff2ff2ff3u,
-    0x2ff2ff2ff2ff2ff3u, 0x938cc70553e3771bu, 0xb71c27cddd93e49fu, 0xb38e3229fcdee63du,
-    0xe684bb63544a4cbfu, 0xc2f684917ca340fbu, 0xf747c9cba417526du, 0xbb26eb51d7bd49c3u,
-    0xbb26eb51d7bd49c3u, 0xb0a7efb985294093u, 0xbe4b8c69f259eabbu, 0x6854d17ed6dc4fb9u,
-    0xe1aa904c915f4325u, 0x3b8206df131cead1u, 0x79c6009fea76fe13u, 0xd8c5d381633cd365u,
-    0x4841f12b21144677u, 0x4a91ff68200b0d0fu, 0x8f9513a58c4f9e8bu, 0x2b3e690621a42251u,
-    0x4f520f00e03c04e7u, 0x2edf84ee600211d3u, 0xadcaa2764aaacdfdu, 0x161f4f9033f4fe63u,
-    0x161f4f9033f4fe63u, 0xbada2932ea4d3e03u, 0xcec189f3efaa30d3u, 0xf7475bb68330bf91u,
-    0x37eb7bf7d5b01549u, 0x46b35660a4e91555u, 0xa567c12d81f151f7u, 0x4c724007bb2071b1u,
-    0x0f4a0cce58a016bdu, 0xfa21068e66106475u, 0x244ab72b5a318ae1u, 0x366ce67e080d0f23u,
-    0xd666fdae5dd2a449u, 0xd740ddd0acc06a0du, 0xb050bbbb28e6f97bu, 0x70b003fe890a5c75u,
-    0xd03aabff83037427u, 0x13ec4ca72c783bd7u, 0x90282c06afdbd96fu, 0x4414ddb9db4a95d5u,
-    0xa2c68735ae6832e9u, 0xbf72d71455676665u, 0xa8469fab6b759b7fu, 0xc1e55b56e606caf9u,
-    0x40455630fc4a1cffu, 0x0120a7b0046d16f7u, 0xa7c3553b08faef23u, 0x9f0bfd1b08d48639u,
-    0xa433ffce9a304d37u, 0xa22ad1d53915c683u, 0xcb6cbc723ba5dd1du, 0x547fb1b8ab9d0ba3u,
-    0x547fb1b8ab9d0ba3u, 0x8f15a826498852e3u, 0x32e1a03f38880283u, 0x3de4cce63283f0c1u,
-};
-
-/* exponent of the largest power of 2 dividing factorial(n), for n in range(68)
-
-Python code to generate the values:
-
-import math
-
-for n in range(68):
-    fac = math.factorial(n)
-    fac_trailing_zeros = (fac & -fac).bit_length() - 1
-    print(fac_trailing_zeros)
-*/
-
-static const uint8_t factorial_trailing_zeros[] = {
-     0,  0,  1,  1,  3,  3,  4,  4,  7,  7,  8,  8, 10, 10, 11, 11,  //  0-15
-    15, 15, 16, 16, 18, 18, 19, 19, 22, 22, 23, 23, 25, 25, 26, 26,  // 16-31
-    31, 31, 32, 32, 34, 34, 35, 35, 38, 38, 39, 39, 41, 41, 42, 42,  // 32-47
-    46, 46, 47, 47, 49, 49, 50, 50, 53, 53, 54, 54, 56, 56, 57, 57,  // 48-63
-    63, 63, 64, 64,                                                  // 64-67
-};
-
->>>>>>> 0b58bac3
 /*[clinic input]
 math.comb
 
@@ -3731,31 +3666,6 @@
         }
         assert(ki >= 0);
 
-<<<<<<< HEAD
-=======
-        if (ni <= 67) {
-            /*
-                For 0 <= k <= n <= 67, comb(n, k) always fits into a uint64_t.
-                We compute it as
-
-                    comb_odd_part << shift
-
-                where 2**shift is the largest power of two dividing comb(n, k)
-                and comb_odd_part is comb(n, k) >> shift. comb_odd_part can be
-                calculated efficiently via arithmetic modulo 2**64, using three
-                lookups and two uint64_t multiplications.
-            */
-            uint64_t comb_odd_part = reduced_factorial_odd_part[ni]
-                                   * inverted_factorial_odd_part[ki]
-                                   * inverted_factorial_odd_part[ni - ki];
-            int shift = factorial_trailing_zeros[ni]
-                      - factorial_trailing_zeros[ki]
-                      - factorial_trailing_zeros[ni - ki];
-            result = PyLong_FromUnsignedLongLong(comb_odd_part << shift);
-            goto done;
-        }
-
->>>>>>> 0b58bac3
         ki = Py_MIN(ki, ni - ki);
         if (ki > 1) {
             result = perm_comb_small((unsigned long long)ni,
