/* Math module -- standard C math library functions, pi and e */

/* Here are some comments from Tim Peters, extracted from the
   discussion attached to http://bugs.python.org/issue1640.  They
   describe the general aims of the math module with respect to
   special values, IEEE-754 floating-point exceptions, and Python
   exceptions.

These are the "spirit of 754" rules:

1. If the mathematical result is a real number, but of magnitude too
large to approximate by a machine float, overflow is signaled and the
result is an infinity (with the appropriate sign).

2. If the mathematical result is a real number, but of magnitude too
small to approximate by a machine float, underflow is signaled and the
result is a zero (with the appropriate sign).

3. At a singularity (a value x such that the limit of f(y) as y
approaches x exists and is an infinity), "divide by zero" is signaled
and the result is an infinity (with the appropriate sign).  This is
complicated a little by that the left-side and right-side limits may
not be the same; e.g., 1/x approaches +inf or -inf as x approaches 0
from the positive or negative directions.  In that specific case, the
sign of the zero determines the result of 1/0.

4. At a point where a function has no defined result in the extended
reals (i.e., the reals plus an infinity or two), invalid operation is
signaled and a NaN is returned.

And these are what Python has historically /tried/ to do (but not
always successfully, as platform libm behavior varies a lot):

For #1, raise OverflowError.

For #2, return a zero (with the appropriate sign if that happens by
accident ;-)).

For #3 and #4, raise ValueError.  It may have made sense to raise
Python's ZeroDivisionError in #3, but historically that's only been
raised for division by zero and mod by zero.

*/

/*
   In general, on an IEEE-754 platform the aim is to follow the C99
   standard, including Annex 'F', whenever possible.  Where the
   standard recommends raising the 'divide-by-zero' or 'invalid'
   floating-point exceptions, Python should raise a ValueError.  Where
   the standard recommends raising 'overflow', Python should raise an
   OverflowError.  In all other circumstances a value should be
   returned.
 */

#ifndef Py_BUILD_CORE_BUILTIN
#  define Py_BUILD_CORE_MODULE 1
#endif

#include "Python.h"
#include "pycore_bitutils.h"      // _Py_bit_length()
#include "pycore_call.h"          // _PyObject_CallNoArgs()
#include "pycore_import.h"        // _PyImport_SetModuleString()
#include "pycore_long.h"          // _PyLong_GetZero()
#include "pycore_moduleobject.h"  // _PyModule_GetState()
#include "pycore_object.h"        // _PyObject_LookupSpecial()
#include "pycore_pymath.h"        // _PY_SHORT_FLOAT_REPR
/* For DBL_EPSILON in _math.h */
#include <float.h>
/* For _Py_log1p with workarounds for buggy handling of zeros. */
#include "_math.h"
#include <stdbool.h>

#include "clinic/mathmodule.c.h"

/*[clinic input]
module math
[clinic start generated code]*/
/*[clinic end generated code: output=da39a3ee5e6b4b0d input=76bc7002685dd942]*/



/*
Double and triple length extended precision algorithms from:

  Accurate Sum and Dot Product
  by Takeshi Ogita, Siegfried M. Rump, and Shin’Ichi Oishi
  https://doi.org/10.1137/030601818
  https://www.tuhh.de/ti3/paper/rump/OgRuOi05.pdf

*/

typedef struct{ double hi; double lo; } DoubleLength;

static DoubleLength
dl_fast_sum(double a, double b)
{
    /* Algorithm 1.1. Compensated summation of two floating-point numbers. */
    assert(fabs(a) >= fabs(b));
    double x = a + b;
    double y = (a - x) + b;
    return (DoubleLength) {x, y};
}

static DoubleLength
dl_sum(double a, double b)
{
    /* Algorithm 3.1 Error-free transformation of the sum */
    double x = a + b;
    double z = x - a;
    double y = (a - (x - z)) + (b - z);
    return (DoubleLength) {x, y};
}

#ifndef UNRELIABLE_FMA

static DoubleLength
dl_mul(double x, double y)
{
    /* Algorithm 3.5. Error-free transformation of a product */
    double z = x * y;
    double zz = fma(x, y, -z);
    return (DoubleLength) {z, zz};
}

#else

/*
   The default implementation of dl_mul() depends on the C math library
   having an accurate fma() function as required by § 7.12.13.1 of the
   C99 standard.

   The UNRELIABLE_FMA option is provided as a slower but accurate
   alternative for builds where the fma() function is found wanting.
   The speed penalty may be modest (17% slower on an Apple M1 Max),
   so don't hesitate to enable this build option.

   The algorithms are from the T. J. Dekker paper:
   A Floating-Point Technique for Extending the Available Precision
   https://csclub.uwaterloo.ca/~pbarfuss/dekker1971.pdf
*/

static DoubleLength
dl_split(double x) {
    // Dekker (5.5) and (5.6).
    double t = x * 134217729.0;  // Veltkamp constant = 2.0 ** 27 + 1
    double hi = t - (t - x);
    double lo = x - hi;
    return (DoubleLength) {hi, lo};
}

static DoubleLength
dl_mul(double x, double y)
{
    // Dekker (5.12) and mul12()
    DoubleLength xx = dl_split(x);
    DoubleLength yy = dl_split(y);
    double p = xx.hi * yy.hi;
    double q = xx.hi * yy.lo + xx.lo * yy.hi;
    double z = p + q;
    double zz = p - z + q + xx.lo * yy.lo;
    return (DoubleLength) {z, zz};
}

#endif

typedef struct { double hi; double lo; double tiny; } TripleLength;

static const TripleLength tl_zero = {0.0, 0.0, 0.0};

static TripleLength
tl_fma(double x, double y, TripleLength total)
{
    /* Algorithm 5.10 with SumKVert for K=3 */
    DoubleLength pr = dl_mul(x, y);
    DoubleLength sm = dl_sum(total.hi, pr.hi);
    DoubleLength r1 = dl_sum(total.lo, pr.lo);
    DoubleLength r2 = dl_sum(r1.hi, sm.lo);
    return (TripleLength) {sm.hi, r2.hi, total.tiny + r1.lo + r2.lo};
}

static double
tl_to_d(TripleLength total)
{
    DoubleLength last = dl_sum(total.lo, total.hi);
    return total.tiny + last.lo + last.hi;
}


/*
   sin(pi*x), giving accurate results for all finite x (especially x
   integral or close to an integer).  This is here for use in the
   reflection formula for the gamma function.  It conforms to IEEE
   754-2008 for finite arguments, but not for infinities or nans.
*/

static const double pi = 3.141592653589793238462643383279502884197;
static const double logpi = 1.144729885849400174143427351353058711647;

/* Version of PyFloat_AsDouble() with in-line fast paths
   for exact floats and integers.  Gives a substantial
   speed improvement for extracting float arguments.
*/

#define ASSIGN_DOUBLE(target_var, obj, error_label)        \
    if (PyFloat_CheckExact(obj)) {                         \
        target_var = PyFloat_AS_DOUBLE(obj);               \
    }                                                      \
    else if (PyLong_CheckExact(obj)) {                     \
        target_var = PyLong_AsDouble(obj);                 \
        if (target_var == -1.0 && PyErr_Occurred()) {      \
            goto error_label;                              \
        }                                                  \
    }                                                      \
    else {                                                 \
        target_var = PyFloat_AsDouble(obj);                \
        if (target_var == -1.0 && PyErr_Occurred()) {      \
            goto error_label;                              \
        }                                                  \
    }

static double
m_sinpi(double x)
{
    double y, r;
    int n;
    /* this function should only ever be called for finite arguments */
    assert(isfinite(x));
    y = fmod(fabs(x), 2.0);
    n = (int)round(2.0*y);
    assert(0 <= n && n <= 4);
    switch (n) {
    case 0:
        r = sin(pi*y);
        break;
    case 1:
        r = cos(pi*(y-0.5));
        break;
    case 2:
        /* N.B. -sin(pi*(y-1.0)) is *not* equivalent: it would give
           -0.0 instead of 0.0 when y == 1.0. */
        r = sin(pi*(1.0-y));
        break;
    case 3:
        r = -cos(pi*(y-1.5));
        break;
    case 4:
        r = sin(pi*(y-2.0));
        break;
    default:
        Py_UNREACHABLE();
    }
    return copysign(1.0, x)*r;
}

/* Implementation of the real gamma function.  Kept here to work around
   issues (see e.g. gh-70309) with quality of libm's tgamma/lgamma implementations
   on various platforms (Windows, MacOS).  In extensive but non-exhaustive
   random tests, this function proved accurate to within <= 10 ulps across the
   entire float domain.  Note that accuracy may depend on the quality of the
   system math functions, the pow function in particular.  Special cases
   follow C99 annex F.  The parameters and method are tailored to platforms
   whose double format is the IEEE 754 binary64 format.

   Method: for x > 0.0 we use the Lanczos approximation with parameters N=13
   and g=6.024680040776729583740234375; these parameters are amongst those
   used by the Boost library.  Following Boost (again), we re-express the
   Lanczos sum as a rational function, and compute it that way.  The
   coefficients below were computed independently using MPFR, and have been
   double-checked against the coefficients in the Boost source code.

   For x < 0.0 we use the reflection formula.

   There's one minor tweak that deserves explanation: Lanczos' formula for
   Gamma(x) involves computing pow(x+g-0.5, x-0.5) / exp(x+g-0.5).  For many x
   values, x+g-0.5 can be represented exactly.  However, in cases where it
   can't be represented exactly the small error in x+g-0.5 can be magnified
   significantly by the pow and exp calls, especially for large x.  A cheap
   correction is to multiply by (1 + e*g/(x+g-0.5)), where e is the error
   involved in the computation of x+g-0.5 (that is, e = computed value of
   x+g-0.5 - exact value of x+g-0.5).  Here's the proof:

   Correction factor
   -----------------
   Write x+g-0.5 = y-e, where y is exactly representable as an IEEE 754
   double, and e is tiny.  Then:

     pow(x+g-0.5,x-0.5)/exp(x+g-0.5) = pow(y-e, x-0.5)/exp(y-e)
     = pow(y, x-0.5)/exp(y) * C,

   where the correction_factor C is given by

     C = pow(1-e/y, x-0.5) * exp(e)

   Since e is tiny, pow(1-e/y, x-0.5) ~ 1-(x-0.5)*e/y, and exp(x) ~ 1+e, so:

     C ~ (1-(x-0.5)*e/y) * (1+e) ~ 1 + e*(y-(x-0.5))/y

   But y-(x-0.5) = g+e, and g+e ~ g.  So we get C ~ 1 + e*g/y, and

     pow(x+g-0.5,x-0.5)/exp(x+g-0.5) ~ pow(y, x-0.5)/exp(y) * (1 + e*g/y),

   Note that for accuracy, when computing r*C it's better to do

     r + e*g/y*r;

   than

     r * (1 + e*g/y);

   since the addition in the latter throws away most of the bits of
   information in e*g/y.
*/

#define LANCZOS_N 13
static const double lanczos_g = 6.024680040776729583740234375;
static const double lanczos_g_minus_half = 5.524680040776729583740234375;
static const double lanczos_num_coeffs[LANCZOS_N] = {
    23531376880.410759688572007674451636754734846804940,
    42919803642.649098768957899047001988850926355848959,
    35711959237.355668049440185451547166705960488635843,
    17921034426.037209699919755754458931112671403265390,
    6039542586.3520280050642916443072979210699388420708,
    1439720407.3117216736632230727949123939715485786772,
    248874557.86205415651146038641322942321632125127801,
    31426415.585400194380614231628318205362874684987640,
    2876370.6289353724412254090516208496135991145378768,
    186056.26539522349504029498971604569928220784236328,
    8071.6720023658162106380029022722506138218516325024,
    210.82427775157934587250973392071336271166969580291,
    2.5066282746310002701649081771338373386264310793408
};

/* denominator is x*(x+1)*...*(x+LANCZOS_N-2) */
static const double lanczos_den_coeffs[LANCZOS_N] = {
    0.0, 39916800.0, 120543840.0, 150917976.0, 105258076.0, 45995730.0,
    13339535.0, 2637558.0, 357423.0, 32670.0, 1925.0, 66.0, 1.0};

/* gamma values for small positive integers, 1 though NGAMMA_INTEGRAL */
#define NGAMMA_INTEGRAL 23
static const double gamma_integral[NGAMMA_INTEGRAL] = {
    1.0, 1.0, 2.0, 6.0, 24.0, 120.0, 720.0, 5040.0, 40320.0, 362880.0,
    3628800.0, 39916800.0, 479001600.0, 6227020800.0, 87178291200.0,
    1307674368000.0, 20922789888000.0, 355687428096000.0,
    6402373705728000.0, 121645100408832000.0, 2432902008176640000.0,
    51090942171709440000.0, 1124000727777607680000.0,
};

/* Lanczos' sum L_g(x), for positive x */

static double
lanczos_sum(double x)
{
    double num = 0.0, den = 0.0;
    int i;
    assert(x > 0.0);
    /* evaluate the rational function lanczos_sum(x).  For large
       x, the obvious algorithm risks overflow, so we instead
       rescale the denominator and numerator of the rational
       function by x**(1-LANCZOS_N) and treat this as a
       rational function in 1/x.  This also reduces the error for
       larger x values.  The choice of cutoff point (5.0 below) is
       somewhat arbitrary; in tests, smaller cutoff values than
       this resulted in lower accuracy. */
    if (x < 5.0) {
        for (i = LANCZOS_N; --i >= 0; ) {
            num = num * x + lanczos_num_coeffs[i];
            den = den * x + lanczos_den_coeffs[i];
        }
    }
    else {
        for (i = 0; i < LANCZOS_N; i++) {
            num = num / x + lanczos_num_coeffs[i];
            den = den / x + lanczos_den_coeffs[i];
        }
    }
    return num/den;
}


static double
m_tgamma(double x)
{
    double absx, r, y, z, sqrtpow;

    /* special cases */
    if (!isfinite(x)) {
        if (isnan(x) || x > 0.0)
            return x;  /* tgamma(nan) = nan, tgamma(inf) = inf */
        else {
            errno = EDOM;
            return Py_NAN;  /* tgamma(-inf) = nan, invalid */
        }
    }
    if (x == 0.0) {
        errno = EDOM;
        /* tgamma(+-0.0) = +-inf, divide-by-zero */
        return copysign(Py_INFINITY, x);
    }

    /* integer arguments */
    if (x == floor(x)) {
        if (x < 0.0) {
            errno = EDOM;  /* tgamma(n) = nan, invalid for */
            return Py_NAN; /* negative integers n */
        }
        if (x <= NGAMMA_INTEGRAL)
            return gamma_integral[(int)x - 1];
    }
    absx = fabs(x);

    /* tiny arguments:  tgamma(x) ~ 1/x for x near 0 */
    if (absx < 1e-20) {
        r = 1.0/x;
        if (isinf(r))
            errno = ERANGE;
        return r;
    }

    /* large arguments: assuming IEEE 754 doubles, tgamma(x) overflows for
       x > 200, and underflows to +-0.0 for x < -200, not a negative
       integer. */
    if (absx > 200.0) {
        if (x < 0.0) {
            return 0.0/m_sinpi(x);
        }
        else {
            errno = ERANGE;
            return Py_INFINITY;
        }
    }

    y = absx + lanczos_g_minus_half;
    /* compute error in sum */
    if (absx > lanczos_g_minus_half) {
        /* note: the correction can be foiled by an optimizing
           compiler that (incorrectly) thinks that an expression like
           a + b - a - b can be optimized to 0.0.  This shouldn't
           happen in a standards-conforming compiler. */
        double q = y - absx;
        z = q - lanczos_g_minus_half;
    }
    else {
        double q = y - lanczos_g_minus_half;
        z = q - absx;
    }
    z = z * lanczos_g / y;
    if (x < 0.0) {
        r = -pi / m_sinpi(absx) / absx * exp(y) / lanczos_sum(absx);
        r -= z * r;
        if (absx < 140.0) {
            r /= pow(y, absx - 0.5);
        }
        else {
            sqrtpow = pow(y, absx / 2.0 - 0.25);
            r /= sqrtpow;
            r /= sqrtpow;
        }
    }
    else {
        r = lanczos_sum(absx) / exp(y);
        r += z * r;
        if (absx < 140.0) {
            r *= pow(y, absx - 0.5);
        }
        else {
            sqrtpow = pow(y, absx / 2.0 - 0.25);
            r *= sqrtpow;
            r *= sqrtpow;
        }
    }
    if (isinf(r))
        errno = ERANGE;
    return r;
}

/*
   lgamma:  natural log of the absolute value of the Gamma function.
   For large arguments, Lanczos' formula works extremely well here.
*/

static double
m_lgamma(double x)
{
    double r;
    double absx;

    /* special cases */
    if (!isfinite(x)) {
        if (isnan(x))
            return x;  /* lgamma(nan) = nan */
        else
            return Py_INFINITY; /* lgamma(+-inf) = +inf */
    }

    /* integer arguments */
    if (x == floor(x) && x <= 2.0) {
        if (x <= 0.0) {
            errno = EDOM;  /* lgamma(n) = inf, divide-by-zero for */
            return Py_INFINITY; /* integers n <= 0 */
        }
        else {
            return 0.0; /* lgamma(1) = lgamma(2) = 0.0 */
        }
    }

    absx = fabs(x);
    /* tiny arguments: lgamma(x) ~ -log(fabs(x)) for small x */
    if (absx < 1e-20)
        return -log(absx);

    /* Lanczos' formula.  We could save a fraction of a ulp in accuracy by
       having a second set of numerator coefficients for lanczos_sum that
       absorbed the exp(-lanczos_g) term, and throwing out the lanczos_g
       subtraction below; it's probably not worth it. */
    r = log(lanczos_sum(absx)) - lanczos_g;
    r += (absx - 0.5) * (log(absx + lanczos_g - 0.5) - 1);
    if (x < 0.0)
        /* Use reflection formula to get value for negative x. */
        r = logpi - log(fabs(m_sinpi(absx))) - log(absx) - r;
    if (isinf(r))
        errno = ERANGE;
    return r;
}

/* IEEE 754-style remainder operation: x - n*y where n*y is the nearest
   multiple of y to x, taking n even in the case of a tie. Assuming an IEEE 754
   binary floating-point format, the result is always exact. */

static double
m_remainder(double x, double y)
{
    /* Deal with most common case first. */
    if (isfinite(x) && isfinite(y)) {
        double absx, absy, c, m, r;

        if (y == 0.0) {
            return Py_NAN;
        }

        absx = fabs(x);
        absy = fabs(y);
        m = fmod(absx, absy);

        /*
           Warning: some subtlety here. What we *want* to know at this point is
           whether the remainder m is less than, equal to, or greater than half
           of absy. However, we can't do that comparison directly because we
           can't be sure that 0.5*absy is representable (the multiplication
           might incur precision loss due to underflow). So instead we compare
           m with the complement c = absy - m: m < 0.5*absy if and only if m <
           c, and so on. The catch is that absy - m might also not be
           representable, but it turns out that it doesn't matter:

           - if m > 0.5*absy then absy - m is exactly representable, by
             Sterbenz's lemma, so m > c
           - if m == 0.5*absy then again absy - m is exactly representable
             and m == c
           - if m < 0.5*absy then either (i) 0.5*absy is exactly representable,
             in which case 0.5*absy < absy - m, so 0.5*absy <= c and hence m <
             c, or (ii) absy is tiny, either subnormal or in the lowest normal
             binade. Then absy - m is exactly representable and again m < c.
        */

        c = absy - m;
        if (m < c) {
            r = m;
        }
        else if (m > c) {
            r = -c;
        }
        else {
            /*
               Here absx is exactly halfway between two multiples of absy,
               and we need to choose the even multiple. x now has the form

                   absx = n * absy + m

               for some integer n (recalling that m = 0.5*absy at this point).
               If n is even we want to return m; if n is odd, we need to
               return -m.

               So

                   0.5 * (absx - m) = (n/2) * absy

               and now reducing modulo absy gives us:

                                                  | m, if n is odd
                   fmod(0.5 * (absx - m), absy) = |
                                                  | 0, if n is even

               Now m - 2.0 * fmod(...) gives the desired result: m
               if n is even, -m if m is odd.

               Note that all steps in fmod(0.5 * (absx - m), absy)
               will be computed exactly, with no rounding error
               introduced.
            */
            assert(m == c);
            r = m - 2.0 * fmod(0.5 * (absx - m), absy);
        }
        return copysign(1.0, x) * r;
    }

    /* Special values. */
    if (isnan(x)) {
        return x;
    }
    if (isnan(y)) {
        return y;
    }
    if (isinf(x)) {
        return Py_NAN;
    }
    assert(isinf(y));
    return x;
}


/*
    Various platforms (Solaris, OpenBSD) do nonstandard things for log(0),
    log(-ve), log(NaN).  Here are wrappers for log and log10 that deal with
    special values directly, passing positive non-special values through to
    the system log/log10.
 */

static double
m_log(double x)
{
    if (isfinite(x)) {
        if (x > 0.0)
            return log(x);
        errno = EDOM;
        if (x == 0.0)
            return -Py_INFINITY; /* log(0) = -inf */
        else
            return Py_NAN; /* log(-ve) = nan */
    }
    else if (isnan(x))
        return x; /* log(nan) = nan */
    else if (x > 0.0)
        return x; /* log(inf) = inf */
    else {
        errno = EDOM;
        return Py_NAN; /* log(-inf) = nan */
    }
}

/*
   log2: log to base 2.

   Uses an algorithm that should:

     (a) produce exact results for powers of 2, and
     (b) give a monotonic log2 (for positive finite floats),
         assuming that the system log is monotonic.
*/

static double
m_log2(double x)
{
    if (!isfinite(x)) {
        if (isnan(x))
            return x; /* log2(nan) = nan */
        else if (x > 0.0)
            return x; /* log2(+inf) = +inf */
        else {
            errno = EDOM;
            return Py_NAN; /* log2(-inf) = nan, invalid-operation */
        }
    }

    if (x > 0.0) {
        return log2(x);
    }
    else if (x == 0.0) {
        errno = EDOM;
        return -Py_INFINITY; /* log2(0) = -inf, divide-by-zero */
    }
    else {
        errno = EDOM;
        return Py_NAN; /* log2(-inf) = nan, invalid-operation */
    }
}

static double
m_log10(double x)
{
    if (isfinite(x)) {
        if (x > 0.0)
            return log10(x);
        errno = EDOM;
        if (x == 0.0)
            return -Py_INFINITY; /* log10(0) = -inf */
        else
            return Py_NAN; /* log10(-ve) = nan */
    }
    else if (isnan(x))
        return x; /* log10(nan) = nan */
    else if (x > 0.0)
        return x; /* log10(inf) = inf */
    else {
        errno = EDOM;
        return Py_NAN; /* log10(-inf) = nan */
    }
}


/* Call is_error when errno != 0, and where x is the result libm
 * returned.  is_error will usually set up an exception and return
 * true (1), but may return false (0) without setting up an exception.
 */
static int
is_error(double x, int raise_edom)
{
    int result = 1;     /* presumption of guilt */
    assert(errno);      /* non-zero errno is a precondition for calling */
    if (errno == EDOM) {
        if (raise_edom) {
            PyErr_SetString(PyExc_ValueError, "math domain error");
        }
    }

    else if (errno == ERANGE) {
        /* ANSI C generally requires libm functions to set ERANGE
         * on overflow, but also generally *allows* them to set
         * ERANGE on underflow too.  There's no consistency about
         * the latter across platforms.
         * Alas, C99 never requires that errno be set.
         * Here we suppress the underflow errors (libm functions
         * should return a zero on underflow, and +- HUGE_VAL on
         * overflow, so testing the result for zero suffices to
         * distinguish the cases).
         *
         * On some platforms (Ubuntu/ia64) it seems that errno can be
         * set to ERANGE for subnormal results that do *not* underflow
         * to zero.  So to be safe, we'll ignore ERANGE whenever the
         * function result is less than 1.5 in absolute value.
         *
         * bpo-46018: Changed to 1.5 to ensure underflows in expm1()
         * are correctly detected, since the function may underflow
         * toward -1.0 rather than 0.0.
         */
        if (fabs(x) < 1.5)
            result = 0;
        else
            PyErr_SetString(PyExc_OverflowError,
                            "math range error");
    }
    else
        /* Unexpected math error */
        PyErr_SetFromErrno(PyExc_ValueError);
    return result;
}

/*
   math_1 is used to wrap a libm function f that takes a double
   argument and returns a double.

   The error reporting follows these rules, which are designed to do
   the right thing on C89/C99 platforms and IEEE 754/non IEEE 754
   platforms.

   - a NaN result from non-NaN inputs causes ValueError to be raised
   - an infinite result from finite inputs causes OverflowError to be
     raised if can_overflow is 1, or raises ValueError if can_overflow
     is 0.
   - if the result is finite and errno == EDOM then ValueError is
     raised
   - if the result is finite and nonzero and errno == ERANGE then
     OverflowError is raised

   The last rule is used to catch overflow on platforms which follow
   C89 but for which HUGE_VAL is not an infinity.

   For the majority of one-argument functions these rules are enough
   to ensure that Python's functions behave as specified in 'Annex F'
   of the C99 standard, with the 'invalid' and 'divide-by-zero'
   floating-point exceptions mapping to Python's ValueError and the
   'overflow' floating-point exception mapping to OverflowError.
   math_1 only works for functions that don't have singularities *and*
   the possibility of overflow; fortunately, that covers everything we
   care about right now.
*/

static PyObject *
math_1(PyObject *arg, double (*func) (double), int can_overflow,
       const char *err_msg)
{
    double x, r;
    x = PyFloat_AsDouble(arg);
    if (x == -1.0 && PyErr_Occurred())
        return NULL;
    errno = 0;
    r = (*func)(x);
    if (isnan(r) && !isnan(x))
        goto domain_err; /* domain error */
    if (isinf(r) && isfinite(x)) {
        if (can_overflow)
            PyErr_SetString(PyExc_OverflowError,
                            "math range error"); /* overflow */
        else
            goto domain_err; /* singularity */
        return NULL;
    }
    if (isfinite(r) && errno && is_error(r, 1))
        /* this branch unnecessary on most platforms */
        return NULL;

    return PyFloat_FromDouble(r);

domain_err:
    if (err_msg) {
        char *buf = PyOS_double_to_string(x, 'r', 0, Py_DTSF_ADD_DOT_0, NULL);
        if (buf) {
            PyErr_Format(PyExc_ValueError, err_msg, buf);
            PyMem_Free(buf);
        }
	}
	else {
		PyErr_SetString(PyExc_ValueError, "math domain error");
	}
    return NULL;
}

/* variant of math_1, to be used when the function being wrapped is known to
   set errno properly (that is, errno = EDOM for invalid or divide-by-zero,
   errno = ERANGE for overflow). */

static PyObject *
math_1a(PyObject *arg, double (*func) (double), const char *err_msg)
{
    double x, r;
    x = PyFloat_AsDouble(arg);
    if (x == -1.0 && PyErr_Occurred())
        return NULL;
    errno = 0;
    r = (*func)(x);
    if (errno && is_error(r, err_msg ? 0 : 1)) {
        if (err_msg && errno == EDOM) {
            assert(!PyErr_Occurred()); /* exception is not set by is_error() */
            char *buf = PyOS_double_to_string(x, 'r', 0, Py_DTSF_ADD_DOT_0, NULL);
            if (buf) {
                PyErr_Format(PyExc_ValueError, err_msg, buf);
                PyMem_Free(buf);
            }
        }
        return NULL;
    }
    return PyFloat_FromDouble(r);
}

/*
   math_2 is used to wrap a libm function f that takes two double
   arguments and returns a double.

   The error reporting follows these rules, which are designed to do
   the right thing on C89/C99 platforms and IEEE 754/non IEEE 754
   platforms.

   - a NaN result from non-NaN inputs causes ValueError to be raised
   - an infinite result from finite inputs causes OverflowError to be
     raised.
   - if the result is finite and errno == EDOM then ValueError is
     raised
   - if the result is finite and nonzero and errno == ERANGE then
     OverflowError is raised

   The last rule is used to catch overflow on platforms which follow
   C89 but for which HUGE_VAL is not an infinity.

   For most two-argument functions (copysign, fmod, hypot, atan2)
   these rules are enough to ensure that Python's functions behave as
   specified in 'Annex F' of the C99 standard, with the 'invalid' and
   'divide-by-zero' floating-point exceptions mapping to Python's
   ValueError and the 'overflow' floating-point exception mapping to
   OverflowError.
*/

static PyObject *
math_2(PyObject *const *args, Py_ssize_t nargs,
       double (*func) (double, double), const char *funcname)
{
    double x, y, r;
    if (!_PyArg_CheckPositional(funcname, nargs, 2, 2))
        return NULL;
    x = PyFloat_AsDouble(args[0]);
    if (x == -1.0 && PyErr_Occurred()) {
        return NULL;
    }
    y = PyFloat_AsDouble(args[1]);
    if (y == -1.0 && PyErr_Occurred()) {
        return NULL;
    }
    errno = 0;
    r = (*func)(x, y);
    if (isnan(r)) {
        if (!isnan(x) && !isnan(y))
            errno = EDOM;
        else
            errno = 0;
    }
    else if (isinf(r)) {
        if (isfinite(x) && isfinite(y))
            errno = ERANGE;
        else
            errno = 0;
    }
    if (errno && is_error(r, 1))
        return NULL;
    else
        return PyFloat_FromDouble(r);
}

#define FUNC1(funcname, func, can_overflow, docstring)                  \
    static PyObject * math_##funcname(PyObject *self, PyObject *args) { \
        return math_1(args, func, can_overflow, NULL);                  \
    }\
    PyDoc_STRVAR(math_##funcname##_doc, docstring);

#define FUNC1D(funcname, func, can_overflow, docstring, err_msg)        \
    static PyObject * math_##funcname(PyObject *self, PyObject *args) { \
        return math_1(args, func, can_overflow, err_msg);               \
    }\
    PyDoc_STRVAR(math_##funcname##_doc, docstring);

#define FUNC1A(funcname, func, docstring)                               \
    static PyObject * math_##funcname(PyObject *self, PyObject *args) { \
        return math_1a(args, func, NULL);                               \
    }\
    PyDoc_STRVAR(math_##funcname##_doc, docstring);

#define FUNC1AD(funcname, func, docstring, err_msg)                     \
    static PyObject * math_##funcname(PyObject *self, PyObject *args) { \
        return math_1a(args, func, err_msg);                            \
    }\
    PyDoc_STRVAR(math_##funcname##_doc, docstring);

#define FUNC2(funcname, func, docstring) \
    static PyObject * math_##funcname(PyObject *self, PyObject *const *args, Py_ssize_t nargs) { \
        return math_2(args, nargs, func, #funcname); \
    }\
    PyDoc_STRVAR(math_##funcname##_doc, docstring);

FUNC1D(acos, acos, 0,
      "acos($module, x, /)\n--\n\n"
      "Return the arc cosine (measured in radians) of x.\n\n"
      "The result is between 0 and pi.",
      "expected a number in range from -1 up to 1, got %s")
FUNC1D(acosh, acosh, 0,
      "acosh($module, x, /)\n--\n\n"
      "Return the inverse hyperbolic cosine of x.",
      "expected argument value not less than 1, got %s")
FUNC1D(asin, asin, 0,
      "asin($module, x, /)\n--\n\n"
      "Return the arc sine (measured in radians) of x.\n\n"
      "The result is between -pi/2 and pi/2.",
      "expected a number in range from -1 up to 1, got %s")
FUNC1(asinh, asinh, 0,
      "asinh($module, x, /)\n--\n\n"
      "Return the inverse hyperbolic sine of x.")
FUNC1(atan, atan, 0,
      "atan($module, x, /)\n--\n\n"
      "Return the arc tangent (measured in radians) of x.\n\n"
      "The result is between -pi/2 and pi/2.")
FUNC2(atan2, atan2,
      "atan2($module, y, x, /)\n--\n\n"
      "Return the arc tangent (measured in radians) of y/x.\n\n"
      "Unlike atan(y/x), the signs of both x and y are considered.")
FUNC1D(atanh, atanh, 0,
      "atanh($module, x, /)\n--\n\n"
      "Return the inverse hyperbolic tangent of x.",
      "expected a number between -1 and 1, got %s")
FUNC1(cbrt, cbrt, 0,
      "cbrt($module, x, /)\n--\n\n"
      "Return the cube root of x.")

/*[clinic input]
math.ceil

    x as number: object
    /

Return the ceiling of x as an Integral.

This is the smallest integer >= x.
[clinic start generated code]*/

static PyObject *
math_ceil(PyObject *module, PyObject *number)
/*[clinic end generated code: output=6c3b8a78bc201c67 input=2725352806399cab]*/
{
    double x;

    if (PyFloat_CheckExact(number)) {
        x = PyFloat_AS_DOUBLE(number);
    }
    else {
        PyObject *result = _PyObject_MaybeCallSpecialNoArgs(number, &_Py_ID(__ceil__));
        if (result != NULL) {
            return result;
        }
        else if (PyErr_Occurred()) {
            return NULL;
        }
        x = PyFloat_AsDouble(number);
        if (x == -1.0 && PyErr_Occurred()) {
            return NULL;
        }
    }
    return PyLong_FromDouble(ceil(x));
}

FUNC2(copysign, copysign,
      "copysign($module, x, y, /)\n--\n\n"
       "Return a float with the magnitude (absolute value) of x but the sign of y.\n\n"
      "On platforms that support signed zeros, copysign(1.0, -0.0)\n"
      "returns -1.0.\n")
FUNC1D(cos, cos, 0,
      "cos($module, x, /)\n--\n\n"
      "Return the cosine of x (measured in radians).",
      "expected a finite input, got %s")
FUNC1(cosh, cosh, 1,
      "cosh($module, x, /)\n--\n\n"
      "Return the hyperbolic cosine of x.")
FUNC1A(erf, erf,
       "erf($module, x, /)\n--\n\n"
       "Error function at x.")
FUNC1A(erfc, erfc,
       "erfc($module, x, /)\n--\n\n"
       "Complementary error function at x.")
FUNC1(exp, exp, 1,
      "exp($module, x, /)\n--\n\n"
      "Return e raised to the power of x.")
FUNC1(exp2, exp2, 1,
      "exp2($module, x, /)\n--\n\n"
      "Return 2 raised to the power of x.")
FUNC1(expm1, expm1, 1,
      "expm1($module, x, /)\n--\n\n"
      "Return exp(x)-1.\n\n"
      "This function avoids the loss of precision involved in the direct "
      "evaluation of exp(x)-1 for small x.")
FUNC1(fabs, fabs, 0,
      "fabs($module, x, /)\n--\n\n"
      "Return the absolute value of the float x.")

/*[clinic input]
math.floor

    x as number: object
    /

Return the floor of x as an Integral.

This is the largest integer <= x.
[clinic start generated code]*/

static PyObject *
math_floor(PyObject *module, PyObject *number)
/*[clinic end generated code: output=c6a65c4884884b8a input=63af6b5d7ebcc3d6]*/
{
    double x;

    if (PyFloat_CheckExact(number)) {
        x = PyFloat_AS_DOUBLE(number);
    }
    else {
        PyObject *result = _PyObject_MaybeCallSpecialNoArgs(number, &_Py_ID(__floor__));
        if (result != NULL) {
            return result;
        }
        else if (PyErr_Occurred()) {
            return NULL;
        }
        x = PyFloat_AsDouble(number);
        if (x == -1.0 && PyErr_Occurred()) {
            return NULL;
        }
    }
    return PyLong_FromDouble(floor(x));
}

/*[clinic input]
math.fmax -> double

    x: double
    y: double
    /

Return the larger of two floating-point arguments.
[clinic start generated code]*/

static double
math_fmax_impl(PyObject *module, double x, double y)
/*[clinic end generated code: output=00692358d312fee2 input=021596c027336ffe]*/
{
    return fmax(x, y);
}

/*[clinic input]
math.fmin -> double

    x: double
    y: double
    /

Return the smaller of two floating-point arguments.
[clinic start generated code]*/

static double
math_fmin_impl(PyObject *module, double x, double y)
/*[clinic end generated code: output=3d5b7826bd292dd9 input=d12e64ccc33f878a]*/
{
    return fmin(x, y);
}

FUNC1AD(gamma, m_tgamma,
      "gamma($module, x, /)\n--\n\n"
      "Gamma function at x.",
      "expected a noninteger or positive integer, got %s")
FUNC1AD(lgamma, m_lgamma,
      "lgamma($module, x, /)\n--\n\n"
      "Natural logarithm of absolute value of Gamma function at x.",
      "expected a noninteger or positive integer, got %s")
FUNC1D(log1p, m_log1p, 0,
      "log1p($module, x, /)\n--\n\n"
      "Return the natural logarithm of 1+x (base e).\n\n"
      "The result is computed in a way which is accurate for x near zero.",
      "expected argument value > -1, got %s")
FUNC2(remainder, m_remainder,
      "remainder($module, x, y, /)\n--\n\n"
      "Difference between x and the closest integer multiple of y.\n\n"
      "Return x - n*y where n*y is the closest integer multiple of y.\n"
      "In the case where x is exactly halfway between two multiples of\n"
      "y, the nearest even value of n is used. The result is always exact.")

/*[clinic input]
math.signbit

    x: double
    /

Return True if the sign of x is negative and False otherwise.
[clinic start generated code]*/

static PyObject *
math_signbit_impl(PyObject *module, double x)
/*[clinic end generated code: output=20c5f20156a9b871 input=3d3493fbcb5bdb3e]*/
{
    return PyBool_FromLong(signbit(x));
}

FUNC1D(sin, sin, 0,
      "sin($module, x, /)\n--\n\n"
      "Return the sine of x (measured in radians).",
      "expected a finite input, got %s")
FUNC1(sinh, sinh, 1,
      "sinh($module, x, /)\n--\n\n"
      "Return the hyperbolic sine of x.")
FUNC1D(sqrt, sqrt, 0,
      "sqrt($module, x, /)\n--\n\n"
      "Return the square root of x.",
      "expected a nonnegative input, got %s")
FUNC1D(tan, tan, 0,
      "tan($module, x, /)\n--\n\n"
      "Return the tangent of x (measured in radians).",
      "expected a finite input, got %s")
FUNC1(tanh, tanh, 0,
      "tanh($module, x, /)\n--\n\n"
      "Return the hyperbolic tangent of x.")

/* Precision summation function as msum() by Raymond Hettinger in
   <https://code.activestate.com/recipes/393090-binary-floating-point-summation-accurate-to-full-p/>,
   enhanced with the exact partials sum and roundoff from Mark
   Dickinson's post at <http://bugs.python.org/file10357/msum4.py>.
   See those links for more details, proofs and other references.

   Note 1: IEEE 754 floating-point semantics with a rounding mode of
   roundTiesToEven are assumed.

   Note 2: No provision is made for intermediate overflow handling;
   therefore, fsum([1e+308, -1e+308, 1e+308]) returns 1e+308 while
   fsum([1e+308, 1e+308, -1e+308]) raises an OverflowError due to the
   overflow of the first partial sum.

   Note 3: The algorithm has two potential sources of fragility. First, C
   permits arithmetic operations on `double`s to be performed in an
   intermediate format whose range and precision may be greater than those of
   `double` (see for example C99 §5.2.4.2.2, paragraph 8). This can happen for
   example on machines using the now largely historical x87 FPUs. In this case,
   `fsum` can produce incorrect results. If `FLT_EVAL_METHOD` is `0` or `1`, or
   `FLT_EVAL_METHOD` is `2` and `long double` is identical to `double`, then we
   should be safe from this source of errors. Second, an aggressively
   optimizing compiler can re-associate operations so that (for example) the
   statement `yr = hi - x;` is treated as `yr = (x + y) - x` and then
   re-associated as `yr = y + (x - x)`, giving `y = yr` and `lo = 0.0`. That
   re-association would be in violation of the C standard, and should not occur
   except possibly in the presence of unsafe optimizations (e.g., -ffast-math,
   -fassociative-math). Such optimizations should be avoided for this module.

   Note 4: The signature of math.fsum() differs from builtins.sum()
   because the start argument doesn't make sense in the context of
   accurate summation.  Since the partials table is collapsed before
   returning a result, sum(seq2, start=sum(seq1)) may not equal the
   accurate result returned by sum(itertools.chain(seq1, seq2)).
*/

#define NUM_PARTIALS  32  /* initial partials array size, on stack */

/* Extend the partials array p[] by doubling its size. */
static int                          /* non-zero on error */
_fsum_realloc(double **p_ptr, Py_ssize_t  n,
             double  *ps,    Py_ssize_t *m_ptr)
{
    void *v = NULL;
    Py_ssize_t m = *m_ptr;

    m += m;  /* double */
    if (n < m && (size_t)m < ((size_t)PY_SSIZE_T_MAX / sizeof(double))) {
        double *p = *p_ptr;
        if (p == ps) {
            v = PyMem_Malloc(sizeof(double) * m);
            if (v != NULL)
                memcpy(v, ps, sizeof(double) * n);
        }
        else
            v = PyMem_Realloc(p, sizeof(double) * m);
    }
    if (v == NULL) {        /* size overflow or no memory */
        PyErr_SetString(PyExc_MemoryError, "math.fsum partials");
        return 1;
    }
    *p_ptr = (double*) v;
    *m_ptr = m;
    return 0;
}

/* Full precision summation of a sequence of floats.

   def msum(iterable):
       partials = []  # sorted, non-overlapping partial sums
       for x in iterable:
           i = 0
           for y in partials:
               if abs(x) < abs(y):
                   x, y = y, x
               hi = x + y
               lo = y - (hi - x)
               if lo:
                   partials[i] = lo
                   i += 1
               x = hi
           partials[i:] = [x]
       return sum_exact(partials)

   Rounded x+y stored in hi with the roundoff stored in lo.  Together hi+lo
   are exactly equal to x+y.  The inner loop applies hi/lo summation to each
   partial so that the list of partial sums remains exact.

   Sum_exact() adds the partial sums exactly and correctly rounds the final
   result (using the round-half-to-even rule).  The items in partials remain
   non-zero, non-special, non-overlapping and strictly increasing in
   magnitude, but possibly not all having the same sign.

   Depends on IEEE 754 arithmetic guarantees and half-even rounding.
*/

/*[clinic input]
math.fsum

    seq: object
    /

Return an accurate floating-point sum of values in the iterable seq.

Assumes IEEE-754 floating-point arithmetic.
[clinic start generated code]*/

static PyObject *
math_fsum(PyObject *module, PyObject *seq)
/*[clinic end generated code: output=ba5c672b87fe34fc input=4506244ded6057dc]*/
{
    PyObject *item, *iter, *sum = NULL;
    Py_ssize_t i, j, n = 0, m = NUM_PARTIALS;
    double x, y, t, ps[NUM_PARTIALS], *p = ps;
    double xsave, special_sum = 0.0, inf_sum = 0.0;
    double hi, yr, lo = 0.0;

    iter = PyObject_GetIter(seq);
    if (iter == NULL)
        return NULL;

    for(;;) {           /* for x in iterable */
        assert(0 <= n && n <= m);
        assert((m == NUM_PARTIALS && p == ps) ||
               (m >  NUM_PARTIALS && p != NULL));

        item = PyIter_Next(iter);
        if (item == NULL) {
            if (PyErr_Occurred())
                goto _fsum_error;
            break;
        }
        ASSIGN_DOUBLE(x, item, error_with_item);
        Py_DECREF(item);

        xsave = x;
        for (i = j = 0; j < n; j++) {       /* for y in partials */
            y = p[j];
            if (fabs(x) < fabs(y)) {
                t = x; x = y; y = t;
            }
            hi = x + y;
            yr = hi - x;
            lo = y - yr;
            if (lo != 0.0)
                p[i++] = lo;
            x = hi;
        }

        n = i;                              /* ps[i:] = [x] */
        if (x != 0.0) {
            if (! isfinite(x)) {
                /* a nonfinite x could arise either as
                   a result of intermediate overflow, or
                   as a result of a nan or inf in the
                   summands */
                if (isfinite(xsave)) {
                    PyErr_SetString(PyExc_OverflowError,
                          "intermediate overflow in fsum");
                    goto _fsum_error;
                }
                if (isinf(xsave))
                    inf_sum += xsave;
                special_sum += xsave;
                /* reset partials */
                n = 0;
            }
            else if (n >= m && _fsum_realloc(&p, n, ps, &m))
                goto _fsum_error;
            else
                p[n++] = x;
        }
    }

    if (special_sum != 0.0) {
        if (isnan(inf_sum))
            PyErr_SetString(PyExc_ValueError,
                            "-inf + inf in fsum");
        else
            sum = PyFloat_FromDouble(special_sum);
        goto _fsum_error;
    }

    hi = 0.0;
    if (n > 0) {
        hi = p[--n];
        /* sum_exact(ps, hi) from the top, stop when the sum becomes
           inexact. */
        while (n > 0) {
            x = hi;
            y = p[--n];
            assert(fabs(y) < fabs(x));
            hi = x + y;
            yr = hi - x;
            lo = y - yr;
            if (lo != 0.0)
                break;
        }
        /* Make half-even rounding work across multiple partials.
           Needed so that sum([1e-16, 1, 1e16]) will round-up the last
           digit to two instead of down to zero (the 1e-16 makes the 1
           slightly closer to two).  With a potential 1 ULP rounding
           error fixed-up, math.fsum() can guarantee commutativity. */
        if (n > 0 && ((lo < 0.0 && p[n-1] < 0.0) ||
                      (lo > 0.0 && p[n-1] > 0.0))) {
            y = lo * 2.0;
            x = hi + y;
            yr = x - hi;
            if (y == yr)
                hi = x;
        }
    }
    sum = PyFloat_FromDouble(hi);

  _fsum_error:
    Py_DECREF(iter);
    if (p != ps)
        PyMem_Free(p);
    return sum;

  error_with_item:
    Py_DECREF(item);
    goto _fsum_error;
}

#undef NUM_PARTIALS


/*[clinic input]
math.trunc

    x: object
    /

Truncates the Real x to the nearest Integral toward 0.

Uses the __trunc__ magic method.
[clinic start generated code]*/

static PyObject *
math_trunc(PyObject *module, PyObject *x)
/*[clinic end generated code: output=34b9697b707e1031 input=2168b34e0a09134d]*/
{
    if (PyFloat_CheckExact(x)) {
        return PyFloat_Type.tp_as_number->nb_int(x);
    }

    PyObject *result = _PyObject_MaybeCallSpecialNoArgs(x, &_Py_ID(__trunc__));
    if (result != NULL) {
        return result;
    }
    else if (!PyErr_Occurred()) {
        PyErr_Format(PyExc_TypeError,
            "type %.100s doesn't define __trunc__ method",
            Py_TYPE(x)->tp_name);
    }
    return NULL;
}


/*[clinic input]
math.frexp

    x: double
    /

Return the mantissa and exponent of x, as pair (m, e).

m is a float and e is an int, such that x = m * 2.**e.
If x is 0, m and e are both 0.  Else 0.5 <= abs(m) < 1.0.
[clinic start generated code]*/

static PyObject *
math_frexp_impl(PyObject *module, double x)
/*[clinic end generated code: output=03e30d252a15ad4a input=96251c9e208bc6e9]*/
{
    int i;
    /* deal with special cases directly, to sidestep platform
       differences */
    if (isnan(x) || isinf(x) || !x) {
        i = 0;
    }
    else {
        x = frexp(x, &i);
    }
    return Py_BuildValue("(di)", x, i);
}


/*[clinic input]
math.ldexp

    x: double
    i: object
    /

Return x * (2**i).

This is essentially the inverse of frexp().
[clinic start generated code]*/

static PyObject *
math_ldexp_impl(PyObject *module, double x, PyObject *i)
/*[clinic end generated code: output=b6892f3c2df9cc6a input=17d5970c1a40a8c1]*/
{
    double r;
    long exp;
    int overflow;

    if (PyLong_Check(i)) {
        /* on overflow, replace exponent with either LONG_MAX
           or LONG_MIN, depending on the sign. */
        exp = PyLong_AsLongAndOverflow(i, &overflow);
        if (exp == -1 && PyErr_Occurred())
            return NULL;
        if (overflow)
            exp = overflow < 0 ? LONG_MIN : LONG_MAX;
    }
    else {
        PyErr_SetString(PyExc_TypeError,
                        "Expected an int as second argument to ldexp.");
        return NULL;
    }

    if (x == 0. || !isfinite(x)) {
        /* NaNs, zeros and infinities are returned unchanged */
        r = x;
        errno = 0;
    } else if (exp > INT_MAX) {
        /* overflow */
        r = copysign(Py_INFINITY, x);
        errno = ERANGE;
    } else if (exp < INT_MIN) {
        /* underflow to +-0 */
        r = copysign(0., x);
        errno = 0;
    } else {
        errno = 0;
        r = ldexp(x, (int)exp);
#ifdef _MSC_VER
        if (DBL_MIN > r && r > -DBL_MIN) {
            /* Denormal (or zero) results can be incorrectly rounded here (rather,
               truncated).  Fixed in newer versions of the C runtime, included
               with Windows 11. */
            int original_exp;
            frexp(x, &original_exp);
            if (original_exp > DBL_MIN_EXP) {
                /* Shift down to the smallest normal binade.  No bits lost. */
                int shift = DBL_MIN_EXP - original_exp;
                x = ldexp(x, shift);
                exp -= shift;
            }
            /* Multiplying by 2**exp finishes the job, and the HW will round as
               appropriate.  Note: if exp < -DBL_MANT_DIG, all of x is shifted
               to be < 0.5ULP of smallest denorm, so should be thrown away.  If
               exp is so very negative that ldexp underflows to 0, that's fine;
               no need to check in advance. */
            r = x*ldexp(1.0, (int)exp);
        }
#endif
        if (isinf(r))
            errno = ERANGE;
    }

    if (errno && is_error(r, 1))
        return NULL;
    return PyFloat_FromDouble(r);
}


/*[clinic input]
math.modf

    x: double
    /

Return the fractional and integer parts of x.

Both results carry the sign of x and are floats.
[clinic start generated code]*/

static PyObject *
math_modf_impl(PyObject *module, double x)
/*[clinic end generated code: output=90cee0260014c3c0 input=b4cfb6786afd9035]*/
{
    double y;
    /* some platforms don't do the right thing for NaNs and
       infinities, so we take care of special cases directly. */
    if (isinf(x))
        return Py_BuildValue("(dd)", copysign(0., x), x);
    else if (isnan(x))
        return Py_BuildValue("(dd)", x, x);

    errno = 0;
    x = modf(x, &y);
    return Py_BuildValue("(dd)", x, y);
}


/* A decent logarithm is easy to compute even for huge ints, but libm can't
   do that by itself -- loghelper can.  func is log or log10, and name is
   "log" or "log10".  Note that overflow of the result isn't possible: an int
   can contain no more than INT_MAX * SHIFT bits, so has value certainly less
   than 2**(2**64 * 2**16) == 2**2**80, and log2 of that is 2**80, which is
   small enough to fit in an IEEE single.  log and log10 are even smaller.
   However, intermediate overflow is possible for an int if the number of bits
   in that int is larger than PY_SSIZE_T_MAX. */

static PyObject*
loghelper_int(PyObject* arg, double (*func)(double))
{
    /* If it is int, do it ourselves. */
    double x, result;
    int64_t e;

    /* Negative or zero inputs give a ValueError. */
    if (!_PyLong_IsPositive((PyLongObject *)arg)) {
        PyErr_SetString(PyExc_ValueError,
                        "expected a positive input");
        return NULL;
    }

<<<<<<< HEAD
    x = PyLong_AsDouble(arg);
    if (x == -1.0 && PyErr_Occurred()) {
        if (!PyErr_ExceptionMatches(PyExc_OverflowError))
            return NULL;
        /* Here the conversion to double overflowed, but it's possible
           to compute the log anyway.  Clear the exception and continue. */
        PyErr_Clear();
        x = _PyLong_Frexp((PyLongObject *)arg, &e);
        assert(!PyErr_Occurred());
        /* Value is ~= x * 2**e, so the log ~= log(x) + log(2) * e. */
        result = func(x) + func(2.0) * e;
=======
        x = PyLong_AsDouble(arg);
        if (x == -1.0 && PyErr_Occurred()) {
            if (!PyErr_ExceptionMatches(PyExc_OverflowError))
                return NULL;
            /* Here the conversion to double overflowed, but it's possible
               to compute the log anyway.  Clear the exception and continue. */
            PyErr_Clear();
            x = _PyLong_Frexp((PyLongObject *)arg, &e);
            assert(e >= 0);
            assert(!PyErr_Occurred());
            /* Value is ~= x * 2**e, so the log ~= log(x) + log(2) * e. */
            result = fma(func(2.0), (double)e, func(x));
        }
        else
            /* Successfully converted x to a double. */
            result = func(x);
        return PyFloat_FromDouble(result);
>>>>>>> 88953d5d
    }
    else
        /* Successfully converted x to a double. */
        result = func(x);
    return PyFloat_FromDouble(result);
}

static PyObject*
loghelper(PyObject* arg, double (*func)(double))
{
    /* If it is int, do it ourselves. */
    if (PyLong_Check(arg)) {
        return loghelper_int(arg, func);
    }
    /* Else let libm handle it by itself. */
    PyObject *res = math_1(arg, func, 0, "expected a positive input, got %s");
    if (res == NULL &&
        PyErr_ExceptionMatches(PyExc_OverflowError) &&
        PyIndex_Check(arg))
    {
        /* Here the conversion to double overflowed, but it's possible
           to compute the log anyway.  Clear the exception, convert to
           integer and continue. */
        PyErr_Clear();
        arg = _PyNumber_Index(arg);
        if (arg == NULL) {
            return NULL;
        }
        res = loghelper_int(arg, func);
        Py_DECREF(arg);
    }
    return res;
}


/* AC: cannot convert yet, see gh-102839 and gh-89381, waiting
   for support of multiple signatures */
static PyObject *
math_log(PyObject *module, PyObject * const *args, Py_ssize_t nargs)
{
    PyObject *num, *den;
    PyObject *ans;

    if (!_PyArg_CheckPositional("log", nargs, 1, 2))
        return NULL;

    num = loghelper(args[0], m_log);
    if (num == NULL || nargs == 1)
        return num;

    den = loghelper(args[1], m_log);
    if (den == NULL) {
        Py_DECREF(num);
        return NULL;
    }

    ans = PyNumber_TrueDivide(num, den);
    Py_DECREF(num);
    Py_DECREF(den);
    return ans;
}

PyDoc_STRVAR(math_log_doc,
"log(x, [base=math.e])\n\
Return the logarithm of x to the given base.\n\n\
If the base is not specified, returns the natural logarithm (base e) of x.");

/*[clinic input]
math.log2

    x: object
    /

Return the base 2 logarithm of x.
[clinic start generated code]*/

static PyObject *
math_log2(PyObject *module, PyObject *x)
/*[clinic end generated code: output=5425899a4d5d6acb input=08321262bae4f39b]*/
{
    return loghelper(x, m_log2);
}


/*[clinic input]
math.log10

    x: object
    /

Return the base 10 logarithm of x.
[clinic start generated code]*/

static PyObject *
math_log10(PyObject *module, PyObject *x)
/*[clinic end generated code: output=be72a64617df9c6f input=b2469d02c6469e53]*/
{
    return loghelper(x, m_log10);
}


/*[clinic input]
math.fma

    x: double
    y: double
    z: double
    /

Fused multiply-add operation.

Compute (x * y) + z with a single round.
[clinic start generated code]*/

static PyObject *
math_fma_impl(PyObject *module, double x, double y, double z)
/*[clinic end generated code: output=4fc8626dbc278d17 input=e3ad1f4a4c89626e]*/
{
    double r = fma(x, y, z);

    /* Fast path: if we got a finite result, we're done. */
    if (isfinite(r)) {
        return PyFloat_FromDouble(r);
    }

    /* Non-finite result. Raise an exception if appropriate, else return r. */
    if (isnan(r)) {
        if (!isnan(x) && !isnan(y) && !isnan(z)) {
            /* NaN result from non-NaN inputs. */
            PyErr_SetString(PyExc_ValueError, "invalid operation in fma");
            return NULL;
        }
    }
    else if (isfinite(x) && isfinite(y) && isfinite(z)) {
        /* Infinite result from finite inputs. */
        PyErr_SetString(PyExc_OverflowError, "overflow in fma");
        return NULL;
    }

    return PyFloat_FromDouble(r);
}


/*[clinic input]
math.fmod

    x: double
    y: double
    /

Return fmod(x, y), according to platform C.

x % y may differ.
[clinic start generated code]*/

static PyObject *
math_fmod_impl(PyObject *module, double x, double y)
/*[clinic end generated code: output=7559d794343a27b5 input=4f84caa8cfc26a03]*/
{
    double r;
    /* fmod(x, +/-Inf) returns x for finite x. */
    if (isinf(y) && isfinite(x))
        return PyFloat_FromDouble(x);
    errno = 0;
    r = fmod(x, y);
#ifdef _MSC_VER
    /* Windows (e.g. Windows 10 with MSC v.1916) loose sign
       for zero result.  But C99+ says: "if y is nonzero, the result
       has the same sign as x".
     */
    if (r == 0.0 && y != 0.0) {
        r = copysign(r, x);
    }
#endif
    if (isnan(r)) {
        if (!isnan(x) && !isnan(y))
            errno = EDOM;
        else
            errno = 0;
    }
    if (errno && is_error(r, 1))
        return NULL;
    else
        return PyFloat_FromDouble(r);
}

/*
Given a *vec* of values, compute the vector norm:

    sqrt(sum(x ** 2 for x in vec))

The *max* variable should be equal to the largest fabs(x).
The *n* variable is the length of *vec*.
If n==0, then *max* should be 0.0.
If an infinity is present in the vec, *max* should be INF.
The *found_nan* variable indicates whether some member of
the *vec* is a NaN.

To avoid overflow/underflow and to achieve high accuracy giving results
that are almost always correctly rounded, four techniques are used:

* lossless scaling using a power-of-two scaling factor
* accurate squaring using Veltkamp-Dekker splitting [1]
  or an equivalent with an fma() call
* compensated summation using a variant of the Neumaier algorithm [2]
* differential correction of the square root [3]

The usual presentation of the Neumaier summation algorithm has an
expensive branch depending on which operand has the larger
magnitude.  We avoid this cost by arranging the calculation so that
fabs(csum) is always as large as fabs(x).

To establish the invariant, *csum* is initialized to 1.0 which is
always larger than x**2 after scaling or after division by *max*.
After the loop is finished, the initial 1.0 is subtracted out for a
net zero effect on the final sum.  Since *csum* will be greater than
1.0, the subtraction of 1.0 will not cause fractional digits to be
dropped from *csum*.

To get the full benefit from compensated summation, the largest
addend should be in the range: 0.5 <= |x| <= 1.0.  Accordingly,
scaling or division by *max* should not be skipped even if not
otherwise needed to prevent overflow or loss of precision.

The assertion that hi*hi <= 1.0 is a bit subtle.  Each vector element
gets scaled to a magnitude below 1.0.  The Veltkamp-Dekker splitting
algorithm gives a *hi* value that is correctly rounded to half
precision.  When a value at or below 1.0 is correctly rounded, it
never goes above 1.0.  And when values at or below 1.0 are squared,
they remain at or below 1.0, thus preserving the summation invariant.

Another interesting assertion is that csum+lo*lo == csum. In the loop,
each scaled vector element has a magnitude less than 1.0.  After the
Veltkamp split, *lo* has a maximum value of 2**-27.  So the maximum
value of *lo* squared is 2**-54.  The value of ulp(1.0)/2.0 is 2**-53.
Given that csum >= 1.0, we have:
    lo**2 <= 2**-54 < 2**-53 == 1/2*ulp(1.0) <= ulp(csum)/2
Since lo**2 is less than 1/2 ulp(csum), we have csum+lo*lo == csum.

To minimize loss of information during the accumulation of fractional
values, each term has a separate accumulator.  This also breaks up
sequential dependencies in the inner loop so the CPU can maximize
floating-point throughput. [4]  On an Apple M1 Max, hypot(*vec)
takes only 3.33 µsec when len(vec) == 1000.

The square root differential correction is needed because a
correctly rounded square root of a correctly rounded sum of
squares can still be off by as much as one ulp.

The differential correction starts with a value *x* that is
the difference between the square of *h*, the possibly inaccurately
rounded square root, and the accurately computed sum of squares.
The correction is the first order term of the Maclaurin series
expansion of sqrt(h**2 + x) == h + x/(2*h) + O(x**2). [5]

Essentially, this differential correction is equivalent to one
refinement step in Newton's divide-and-average square root
algorithm, effectively doubling the number of accurate bits.
This technique is used in Dekker's SQRT2 algorithm and again in
Borges' ALGORITHM 4 and 5.

The hypot() function is faithfully rounded (less than 1 ulp error)
and usually correctly rounded (within 1/2 ulp).  The squaring
step is exact.  The Neumaier summation computes as if in doubled
precision (106 bits) and has the advantage that its input squares
are non-negative so that the condition number of the sum is one.
The square root with a differential correction is likewise computed
as if in doubled precision.

For n <= 1000, prior to the final addition that rounds the overall
result, the internal accuracy of "h" together with its correction of
"x / (2.0 * h)" is at least 100 bits. [6] Also, hypot() was tested
against a Decimal implementation with prec=300.  After 100 million
trials, no incorrectly rounded examples were found.  In addition,
perfect commutativity (all permutations are exactly equal) was
verified for 1 billion random inputs with n=5. [7]

References:

1. Veltkamp-Dekker splitting: http://csclub.uwaterloo.ca/~pbarfuss/dekker1971.pdf
2. Compensated summation:  http://www.ti3.tu-harburg.de/paper/rump/Ru08b.pdf
3. Square root differential correction:  https://arxiv.org/pdf/1904.09481.pdf
4. Data dependency graph:  https://bugs.python.org/file49439/hypot.png
5. https://www.wolframalpha.com/input/?i=Maclaurin+series+sqrt%28h**2+%2B+x%29+at+x%3D0
6. Analysis of internal accuracy:  https://bugs.python.org/file49484/best_frac.py
7. Commutativity test:  https://bugs.python.org/file49448/test_hypot_commutativity.py

*/

static inline double
vector_norm(Py_ssize_t n, double *vec, double max, int found_nan)
{
    double x, h, scale, csum = 1.0, frac1 = 0.0, frac2 = 0.0;
    DoubleLength pr, sm;
    int max_e;
    Py_ssize_t i;

    if (isinf(max)) {
        return max;
    }
    if (found_nan) {
        return Py_NAN;
    }
    if (max == 0.0 || n <= 1) {
        return max;
    }
    frexp(max, &max_e);
    if (max_e < -1023) {
        /* When max_e < -1023, ldexp(1.0, -max_e) would overflow. */
        for (i=0 ; i < n ; i++) {
            vec[i] /= DBL_MIN;          // convert subnormals to normals
        }
        return DBL_MIN * vector_norm(n, vec, max / DBL_MIN, found_nan);
    }
    scale = ldexp(1.0, -max_e);
    assert(max * scale >= 0.5);
    assert(max * scale < 1.0);
    for (i=0 ; i < n ; i++) {
        x = vec[i];
        assert(isfinite(x) && fabs(x) <= max);
        x *= scale;                     // lossless scaling
        assert(fabs(x) < 1.0);
        pr = dl_mul(x, x);              // lossless squaring
        assert(pr.hi <= 1.0);
        sm = dl_fast_sum(csum, pr.hi);  // lossless addition
        csum = sm.hi;
        frac1 += pr.lo;                 // lossy addition
        frac2 += sm.lo;                 // lossy addition
    }
    h = sqrt(csum - 1.0 + (frac1 + frac2));
    pr = dl_mul(-h, h);
    sm = dl_fast_sum(csum, pr.hi);
    csum = sm.hi;
    frac1 += pr.lo;
    frac2 += sm.lo;
    x = csum - 1.0 + (frac1 + frac2);
    h +=  x / (2.0 * h);                 // differential correction
    return h / scale;
}

#define NUM_STACK_ELEMS 16

/*[clinic input]
math.dist

    p: object
    q: object
    /

Return the Euclidean distance between two points p and q.

The points should be specified as sequences (or iterables) of
coordinates.  Both inputs must have the same dimension.

Roughly equivalent to:
    sqrt(sum((px - qx) ** 2.0 for px, qx in zip(p, q)))
[clinic start generated code]*/

static PyObject *
math_dist_impl(PyObject *module, PyObject *p, PyObject *q)
/*[clinic end generated code: output=56bd9538d06bbcfe input=74e85e1b6092e68e]*/
{
    PyObject *item;
    double max = 0.0;
    double x, px, qx, result;
    Py_ssize_t i, m, n;
    int found_nan = 0, p_allocated = 0, q_allocated = 0;
    double diffs_on_stack[NUM_STACK_ELEMS];
    double *diffs = diffs_on_stack;

    if (!PyTuple_Check(p)) {
        p = PySequence_Tuple(p);
        if (p == NULL) {
            return NULL;
        }
        p_allocated = 1;
    }
    if (!PyTuple_Check(q)) {
        q = PySequence_Tuple(q);
        if (q == NULL) {
            if (p_allocated) {
                Py_DECREF(p);
            }
            return NULL;
        }
        q_allocated = 1;
    }

    m = PyTuple_GET_SIZE(p);
    n = PyTuple_GET_SIZE(q);
    if (m != n) {
        PyErr_SetString(PyExc_ValueError,
                        "both points must have the same number of dimensions");
        goto error_exit;
    }
    if (n > NUM_STACK_ELEMS) {
        diffs = (double *) PyMem_Malloc(n * sizeof(double));
        if (diffs == NULL) {
            PyErr_NoMemory();
            goto error_exit;
        }
    }
    for (i=0 ; i<n ; i++) {
        item = PyTuple_GET_ITEM(p, i);
        ASSIGN_DOUBLE(px, item, error_exit);
        item = PyTuple_GET_ITEM(q, i);
        ASSIGN_DOUBLE(qx, item, error_exit);
        x = fabs(px - qx);
        diffs[i] = x;
        found_nan |= isnan(x);
        if (x > max) {
            max = x;
        }
    }
    result = vector_norm(n, diffs, max, found_nan);
    if (diffs != diffs_on_stack) {
        PyMem_Free(diffs);
    }
    if (p_allocated) {
        Py_DECREF(p);
    }
    if (q_allocated) {
        Py_DECREF(q);
    }
    return PyFloat_FromDouble(result);

  error_exit:
    if (diffs != diffs_on_stack) {
        PyMem_Free(diffs);
    }
    if (p_allocated) {
        Py_DECREF(p);
    }
    if (q_allocated) {
        Py_DECREF(q);
    }
    return NULL;
}

/*[clinic input]
math.hypot

    *coordinates as args: array

Multidimensional Euclidean distance from the origin to a point.

Roughly equivalent to:
    sqrt(sum(x**2 for x in coordinates))

For a two dimensional point (x, y), gives the hypotenuse
using the Pythagorean theorem:  sqrt(x*x + y*y).

For example, the hypotenuse of a 3/4/5 right triangle is:

    >>> hypot(3.0, 4.0)
    5.0
[clinic start generated code]*/

static PyObject *
math_hypot_impl(PyObject *module, PyObject * const *args,
                Py_ssize_t args_length)
/*[clinic end generated code: output=c9de404e24370068 input=1bceaf7d4fdcd9c2]*/
{
    Py_ssize_t i;
    PyObject *item;
    double max = 0.0;
    double x, result;
    int found_nan = 0;
    double coord_on_stack[NUM_STACK_ELEMS];
    double *coordinates = coord_on_stack;

    if (args_length > NUM_STACK_ELEMS) {
        coordinates = (double *) PyMem_Malloc(args_length * sizeof(double));
        if (coordinates == NULL) {
            return PyErr_NoMemory();
        }
    }
    for (i = 0; i < args_length; i++) {
        item = args[i];
        ASSIGN_DOUBLE(x, item, error_exit);
        x = fabs(x);
        coordinates[i] = x;
        found_nan |= isnan(x);
        if (x > max) {
            max = x;
        }
    }
    result = vector_norm(args_length, coordinates, max, found_nan);
    if (coordinates != coord_on_stack) {
        PyMem_Free(coordinates);
    }
    return PyFloat_FromDouble(result);

  error_exit:
    if (coordinates != coord_on_stack) {
        PyMem_Free(coordinates);
    }
    return NULL;
}

#undef NUM_STACK_ELEMS

/** sumprod() ***************************************************************/

/* Forward declaration */
static inline int _check_long_mult_overflow(long a, long b);

static inline bool
long_add_would_overflow(long a, long b)
{
    return (a > 0) ? (b > LONG_MAX - a) : (b < LONG_MIN - a);
}

/*[clinic input]
math.sumprod

    p: object
    q: object
    /

Return the sum of products of values from two iterables p and q.

Roughly equivalent to:

    sum(map(operator.mul, p, q, strict=True))

For float and mixed int/float inputs, the intermediate products
and sums are computed with extended precision.
[clinic start generated code]*/

static PyObject *
math_sumprod_impl(PyObject *module, PyObject *p, PyObject *q)
/*[clinic end generated code: output=6722dbfe60664554 input=a2880317828c61d2]*/
{
    PyObject *p_i = NULL, *q_i = NULL, *term_i = NULL, *new_total = NULL;
    PyObject *p_it, *q_it, *total;
    iternextfunc p_next, q_next;
    bool p_stopped = false, q_stopped = false;
    bool int_path_enabled = true, int_total_in_use = false;
    bool flt_path_enabled = true, flt_total_in_use = false;
    long int_total = 0;
    TripleLength flt_total = tl_zero;

    p_it = PyObject_GetIter(p);
    if (p_it == NULL) {
        return NULL;
    }
    q_it = PyObject_GetIter(q);
    if (q_it == NULL) {
        Py_DECREF(p_it);
        return NULL;
    }
    total = PyLong_FromLong(0);
    if (total == NULL) {
        Py_DECREF(p_it);
        Py_DECREF(q_it);
        return NULL;
    }
    p_next = *Py_TYPE(p_it)->tp_iternext;
    q_next = *Py_TYPE(q_it)->tp_iternext;
    while (1) {
        bool finished;

        assert (p_i == NULL);
        assert (q_i == NULL);
        assert (term_i == NULL);
        assert (new_total == NULL);

        assert (p_it != NULL);
        assert (q_it != NULL);
        assert (total != NULL);

        p_i = p_next(p_it);
        if (p_i == NULL) {
            if (PyErr_Occurred()) {
                if (!PyErr_ExceptionMatches(PyExc_StopIteration)) {
                    goto err_exit;
                }
                PyErr_Clear();
            }
            p_stopped = true;
        }
        q_i = q_next(q_it);
        if (q_i == NULL) {
            if (PyErr_Occurred()) {
                if (!PyErr_ExceptionMatches(PyExc_StopIteration)) {
                    goto err_exit;
                }
                PyErr_Clear();
            }
            q_stopped = true;
        }
        if (p_stopped != q_stopped) {
            PyErr_Format(PyExc_ValueError, "Inputs are not the same length");
            goto err_exit;
        }
        finished = p_stopped & q_stopped;

        if (int_path_enabled) {

            if (!finished && PyLong_CheckExact(p_i) & PyLong_CheckExact(q_i)) {
                int overflow;
                long int_p, int_q, int_prod;

                int_p = PyLong_AsLongAndOverflow(p_i, &overflow);
                if (overflow) {
                    goto finalize_int_path;
                }
                int_q = PyLong_AsLongAndOverflow(q_i, &overflow);
                if (overflow) {
                    goto finalize_int_path;
                }
                if (_check_long_mult_overflow(int_p, int_q)) {
                    goto finalize_int_path;
                }
                int_prod = int_p * int_q;
                if (long_add_would_overflow(int_total, int_prod)) {
                    goto finalize_int_path;
                }
                int_total += int_prod;
                int_total_in_use = true;
                Py_CLEAR(p_i);
                Py_CLEAR(q_i);
                continue;
            }

          finalize_int_path:
            // We're finished, overflowed, or have a non-int
            int_path_enabled = false;
            if (int_total_in_use) {
                term_i = PyLong_FromLong(int_total);
                if (term_i == NULL) {
                    goto err_exit;
                }
                new_total = PyNumber_Add(total, term_i);
                if (new_total == NULL) {
                    goto err_exit;
                }
                Py_SETREF(total, new_total);
                new_total = NULL;
                Py_CLEAR(term_i);
                int_total = 0;   // An ounce of prevention, ...
                int_total_in_use = false;
            }
        }

        if (flt_path_enabled) {

            if (!finished) {
                double flt_p, flt_q;
                bool p_type_float = PyFloat_CheckExact(p_i);
                bool q_type_float = PyFloat_CheckExact(q_i);
                if (p_type_float && q_type_float) {
                    flt_p = PyFloat_AS_DOUBLE(p_i);
                    flt_q = PyFloat_AS_DOUBLE(q_i);
                } else if (p_type_float && (PyLong_CheckExact(q_i) || PyBool_Check(q_i))) {
                    /* We care about float/int pairs and int/float pairs because
                       they arise naturally in several use cases such as price
                       times quantity, measurements with integer weights, or
                       data selected by a vector of bools. */
                    flt_p = PyFloat_AS_DOUBLE(p_i);
                    flt_q = PyLong_AsDouble(q_i);
                    if (flt_q == -1.0 && PyErr_Occurred()) {
                        PyErr_Clear();
                        goto finalize_flt_path;
                    }
                } else if (q_type_float && (PyLong_CheckExact(p_i) || PyBool_Check(p_i))) {
                    flt_q = PyFloat_AS_DOUBLE(q_i);
                    flt_p = PyLong_AsDouble(p_i);
                    if (flt_p == -1.0 && PyErr_Occurred()) {
                        PyErr_Clear();
                        goto finalize_flt_path;
                    }
                } else {
                    goto finalize_flt_path;
                }
                TripleLength new_flt_total = tl_fma(flt_p, flt_q, flt_total);
                if (isfinite(new_flt_total.hi)) {
                    flt_total = new_flt_total;
                    flt_total_in_use = true;
                    Py_CLEAR(p_i);
                    Py_CLEAR(q_i);
                    continue;
                }
            }

          finalize_flt_path:
            // We're finished, overflowed, have a non-float, or got a non-finite value
            flt_path_enabled = false;
            if (flt_total_in_use) {
                term_i = PyFloat_FromDouble(tl_to_d(flt_total));
                if (term_i == NULL) {
                    goto err_exit;
                }
                new_total = PyNumber_Add(total, term_i);
                if (new_total == NULL) {
                    goto err_exit;
                }
                Py_SETREF(total, new_total);
                new_total = NULL;
                Py_CLEAR(term_i);
                flt_total = tl_zero;
                flt_total_in_use = false;
            }
        }

        assert(!int_total_in_use);
        assert(!flt_total_in_use);
        if (finished) {
            goto normal_exit;
        }
        term_i = PyNumber_Multiply(p_i, q_i);
        if (term_i == NULL) {
            goto err_exit;
        }
        new_total = PyNumber_Add(total, term_i);
        if (new_total == NULL) {
            goto err_exit;
        }
        Py_SETREF(total, new_total);
        new_total = NULL;
        Py_CLEAR(p_i);
        Py_CLEAR(q_i);
        Py_CLEAR(term_i);
    }

 normal_exit:
    Py_DECREF(p_it);
    Py_DECREF(q_it);
    return total;

 err_exit:
    Py_DECREF(p_it);
    Py_DECREF(q_it);
    Py_DECREF(total);
    Py_XDECREF(p_i);
    Py_XDECREF(q_i);
    Py_XDECREF(term_i);
    Py_XDECREF(new_total);
    return NULL;
}


/* pow can't use math_2, but needs its own wrapper: the problem is
   that an infinite result can arise either as a result of overflow
   (in which case OverflowError should be raised) or as a result of
   e.g. 0.**-5. (for which ValueError needs to be raised.)
*/

/*[clinic input]
math.pow

    x: double
    y: double
    /

Return x**y (x to the power of y).
[clinic start generated code]*/

static PyObject *
math_pow_impl(PyObject *module, double x, double y)
/*[clinic end generated code: output=fff93e65abccd6b0 input=c26f1f6075088bfd]*/
{
    double r;
    int odd_y;

    /* deal directly with IEEE specials, to cope with problems on various
       platforms whose semantics don't exactly match C99 */
    r = 0.; /* silence compiler warning */
    if (!isfinite(x) || !isfinite(y)) {
        errno = 0;
        if (isnan(x))
            r = y == 0. ? 1. : x; /* NaN**0 = 1 */
        else if (isnan(y))
            r = x == 1. ? 1. : y; /* 1**NaN = 1 */
        else if (isinf(x)) {
            odd_y = isfinite(y) && fmod(fabs(y), 2.0) == 1.0;
            if (y > 0.)
                r = odd_y ? x : fabs(x);
            else if (y == 0.)
                r = 1.;
            else /* y < 0. */
                r = odd_y ? copysign(0., x) : 0.;
        }
        else {
            assert(isinf(y));
            if (fabs(x) == 1.0)
                r = 1.;
            else if (y > 0. && fabs(x) > 1.0)
                r = y;
            else if (y < 0. && fabs(x) < 1.0) {
                r = -y; /* result is +inf */
            }
            else
                r = 0.;
        }
    }
    else {
        /* let libm handle finite**finite */
        errno = 0;
        r = pow(x, y);
        /* a NaN result should arise only from (-ve)**(finite
           non-integer); in this case we want to raise ValueError. */
        if (!isfinite(r)) {
            if (isnan(r)) {
                errno = EDOM;
            }
            /*
               an infinite result here arises either from:
               (A) (+/-0.)**negative (-> divide-by-zero)
               (B) overflow of x**y with x and y finite
            */
            else if (isinf(r)) {
                if (x == 0.)
                    errno = EDOM;
                else
                    errno = ERANGE;
            }
        }
    }

    if (errno && is_error(r, 1))
        return NULL;
    else
        return PyFloat_FromDouble(r);
}


static const double degToRad = Py_MATH_PI / 180.0;
static const double radToDeg = 180.0 / Py_MATH_PI;

/*[clinic input]
math.degrees

    x: double
    /

Convert angle x from radians to degrees.
[clinic start generated code]*/

static PyObject *
math_degrees_impl(PyObject *module, double x)
/*[clinic end generated code: output=7fea78b294acd12f input=81e016555d6e3660]*/
{
    return PyFloat_FromDouble(x * radToDeg);
}


/*[clinic input]
math.radians

    x: double
    /

Convert angle x from degrees to radians.
[clinic start generated code]*/

static PyObject *
math_radians_impl(PyObject *module, double x)
/*[clinic end generated code: output=34daa47caf9b1590 input=91626fc489fe3d63]*/
{
    return PyFloat_FromDouble(x * degToRad);
}


/*[clinic input]
math.isfinite

    x: double
    /

Return True if x is neither an infinity nor a NaN, and False otherwise.
[clinic start generated code]*/

static PyObject *
math_isfinite_impl(PyObject *module, double x)
/*[clinic end generated code: output=8ba1f396440c9901 input=46967d254812e54a]*/
{
    return PyBool_FromLong((long)isfinite(x));
}


/*[clinic input]
math.isnormal

    x: double
    /

Return True if x is normal, and False otherwise.
[clinic start generated code]*/

static PyObject *
math_isnormal_impl(PyObject *module, double x)
/*[clinic end generated code: output=c7b302b5b89c3541 input=fdaa00c58aa7bc17]*/
{
    return PyBool_FromLong(isnormal(x));
}


/*[clinic input]
math.issubnormal

    x: double
    /

Return True if x is subnormal, and False otherwise.
[clinic start generated code]*/

static PyObject *
math_issubnormal_impl(PyObject *module, double x)
/*[clinic end generated code: output=4e76ac98ddcae761 input=9a20aba7107d0d95]*/
{
#if !defined(_MSC_VER) && defined(__STDC_VERSION__) && __STDC_VERSION__ >= 202311L
    return PyBool_FromLong(issubnormal(x));
#else
    return PyBool_FromLong(isfinite(x) && x && !isnormal(x));
#endif
}


/*[clinic input]
math.isnan

    x: double
    /

Return True if x is a NaN (not a number), and False otherwise.
[clinic start generated code]*/

static PyObject *
math_isnan_impl(PyObject *module, double x)
/*[clinic end generated code: output=f537b4d6df878c3e input=935891e66083f46a]*/
{
    return PyBool_FromLong((long)isnan(x));
}


/*[clinic input]
math.isinf

    x: double
    /

Return True if x is a positive or negative infinity, and False otherwise.
[clinic start generated code]*/

static PyObject *
math_isinf_impl(PyObject *module, double x)
/*[clinic end generated code: output=9f00cbec4de7b06b input=32630e4212cf961f]*/
{
    return PyBool_FromLong((long)isinf(x));
}


/*[clinic input]
math.isclose -> bool

    a: double
    b: double
    *
    rel_tol: double = 1e-09
        maximum difference for being considered "close", relative to the
        magnitude of the input values
    abs_tol: double = 0.0
        maximum difference for being considered "close", regardless of the
        magnitude of the input values

Determine whether two floating-point numbers are close in value.

Return True if a is close in value to b, and False otherwise.

For the values to be considered close, the difference between them
must be smaller than at least one of the tolerances.

-inf, inf and NaN behave similarly to the IEEE 754 Standard.  That
is, NaN is not close to anything, even itself.  inf and -inf are
only close to themselves.
[clinic start generated code]*/

static int
math_isclose_impl(PyObject *module, double a, double b, double rel_tol,
                  double abs_tol)
/*[clinic end generated code: output=b73070207511952d input=12d41764468bfdb8]*/
{
    double diff = 0.0;

    /* sanity check on the inputs */
    if (rel_tol < 0.0 || abs_tol < 0.0 ) {
        PyErr_SetString(PyExc_ValueError,
                        "tolerances must be non-negative");
        return -1;
    }

    if ( a == b ) {
        /* short circuit exact equality -- needed to catch two infinities of
           the same sign. And perhaps speeds things up a bit sometimes.
        */
        return 1;
    }

    /* This catches the case of two infinities of opposite sign, or
       one infinity and one finite number. Two infinities of opposite
       sign would otherwise have an infinite relative tolerance.
       Two infinities of the same sign are caught by the equality check
       above.
    */

    if (isinf(a) || isinf(b)) {
        return 0;
    }

    /* now do the regular computation
       this is essentially the "weak" test from the Boost library
    */

    diff = fabs(b - a);

    return (((diff <= fabs(rel_tol * b)) ||
             (diff <= fabs(rel_tol * a))) ||
            (diff <= abs_tol));
}

static inline int
_check_long_mult_overflow(long a, long b) {

    /* From Python2's int_mul code:

    Integer overflow checking for * is painful:  Python tried a couple ways, but
    they didn't work on all platforms, or failed in endcases (a product of
    -sys.maxint-1 has been a particular pain).

    Here's another way:

    The native long product x*y is either exactly right or *way* off, being
    just the last n bits of the true product, where n is the number of bits
    in a long (the delivered product is the true product plus i*2**n for
    some integer i).

    The native double product (double)x * (double)y is subject to three
    rounding errors:  on a sizeof(long)==8 box, each cast to double can lose
    info, and even on a sizeof(long)==4 box, the multiplication can lose info.
    But, unlike the native long product, it's not in *range* trouble:  even
    if sizeof(long)==32 (256-bit longs), the product easily fits in the
    dynamic range of a double.  So the leading 50 (or so) bits of the double
    product are correct.

    We check these two ways against each other, and declare victory if they're
    approximately the same.  Else, because the native long product is the only
    one that can lose catastrophic amounts of information, it's the native long
    product that must have overflowed.

    */

    long longprod = (long)((unsigned long)a * b);
    double doubleprod = (double)a * (double)b;
    double doubled_longprod = (double)longprod;

    if (doubled_longprod == doubleprod) {
        return 0;
    }

    const double diff = doubled_longprod - doubleprod;
    const double absdiff = diff >= 0.0 ? diff : -diff;
    const double absprod = doubleprod >= 0.0 ? doubleprod : -doubleprod;

    if (32.0 * absdiff <= absprod) {
        return 0;
    }

    return 1;
}

/*[clinic input]
math.prod

    iterable: object
    /
    *
    start: object(c_default="NULL") = 1

Calculate the product of all the elements in the input iterable.

The default start value for the product is 1.

When the iterable is empty, return the start value.  This function is
intended specifically for use with numeric values and may reject
non-numeric types.
[clinic start generated code]*/

static PyObject *
math_prod_impl(PyObject *module, PyObject *iterable, PyObject *start)
/*[clinic end generated code: output=36153bedac74a198 input=4c5ab0682782ed54]*/
{
    PyObject *result = start;
    PyObject *temp, *item, *iter;

    iter = PyObject_GetIter(iterable);
    if (iter == NULL) {
        return NULL;
    }

    if (result == NULL) {
        result = _PyLong_GetOne();
    }
    Py_INCREF(result);
#ifndef SLOW_PROD
    /* Fast paths for integers keeping temporary products in C.
     * Assumes all inputs are the same type.
     * If the assumption fails, default to use PyObjects instead.
    */
    if (PyLong_CheckExact(result)) {
        int overflow;
        long i_result = PyLong_AsLongAndOverflow(result, &overflow);
        /* If this already overflowed, don't even enter the loop. */
        if (overflow == 0) {
            Py_SETREF(result, NULL);
        }
        /* Loop over all the items in the iterable until we finish, we overflow
         * or we found a non integer element */
        while (result == NULL) {
            item = PyIter_Next(iter);
            if (item == NULL) {
                Py_DECREF(iter);
                if (PyErr_Occurred()) {
                    return NULL;
                }
                return PyLong_FromLong(i_result);
            }
            if (PyLong_CheckExact(item)) {
                long b = PyLong_AsLongAndOverflow(item, &overflow);
                if (overflow == 0 && !_check_long_mult_overflow(i_result, b)) {
                    long x = i_result * b;
                    i_result = x;
                    Py_DECREF(item);
                    continue;
                }
            }
            /* Either overflowed or is not an int.
             * Restore real objects and process normally */
            result = PyLong_FromLong(i_result);
            if (result == NULL) {
                Py_DECREF(item);
                Py_DECREF(iter);
                return NULL;
            }
            temp = PyNumber_Multiply(result, item);
            Py_DECREF(result);
            Py_DECREF(item);
            result = temp;
            if (result == NULL) {
                Py_DECREF(iter);
                return NULL;
            }
        }
    }

    /* Fast paths for floats keeping temporary products in C.
     * Assumes all inputs are the same type.
     * If the assumption fails, default to use PyObjects instead.
    */
    if (PyFloat_CheckExact(result)) {
        double f_result = PyFloat_AS_DOUBLE(result);
        Py_SETREF(result, NULL);
        while(result == NULL) {
            item = PyIter_Next(iter);
            if (item == NULL) {
                Py_DECREF(iter);
                if (PyErr_Occurred()) {
                    return NULL;
                }
                return PyFloat_FromDouble(f_result);
            }
            if (PyFloat_CheckExact(item)) {
                f_result *= PyFloat_AS_DOUBLE(item);
                Py_DECREF(item);
                continue;
            }
            if (PyLong_CheckExact(item)) {
                long value;
                int overflow;
                value = PyLong_AsLongAndOverflow(item, &overflow);
                if (!overflow) {
                    f_result *= (double)value;
                    Py_DECREF(item);
                    continue;
                }
            }
            result = PyFloat_FromDouble(f_result);
            if (result == NULL) {
                Py_DECREF(item);
                Py_DECREF(iter);
                return NULL;
            }
            temp = PyNumber_Multiply(result, item);
            Py_DECREF(result);
            Py_DECREF(item);
            result = temp;
            if (result == NULL) {
                Py_DECREF(iter);
                return NULL;
            }
        }
    }
#endif
    /* Consume rest of the iterable (if any) that could not be handled
     * by specialized functions above.*/
    for(;;) {
        item = PyIter_Next(iter);
        if (item == NULL) {
            /* error, or end-of-sequence */
            if (PyErr_Occurred()) {
                Py_SETREF(result, NULL);
            }
            break;
        }
        temp = PyNumber_Multiply(result, item);
        Py_DECREF(result);
        Py_DECREF(item);
        result = temp;
        if (result == NULL)
            break;
    }
    Py_DECREF(iter);
    return result;
}


/*[clinic input]
@permit_long_docstring_body
math.nextafter

    x: double
    y: double
    /
    *
    steps: object = None

Return the floating-point value the given number of steps after x towards y.

If steps is not specified or is None, it defaults to 1.

Raises a TypeError, if x or y is not a double, or if steps is not an integer.
Raises ValueError if steps is negative.
[clinic start generated code]*/

static PyObject *
math_nextafter_impl(PyObject *module, double x, double y, PyObject *steps)
/*[clinic end generated code: output=cc6511f02afc099e input=cc8f0dad1b27a8a4]*/
{
#if defined(_AIX)
    if (x == y) {
        /* On AIX 7.1, libm nextafter(-0.0, +0.0) returns -0.0.
           Bug fixed in bos.adt.libm 7.2.2.0 by APAR IV95512. */
        return PyFloat_FromDouble(y);
    }
    if (isnan(x)) {
        return PyFloat_FromDouble(x);
    }
    if (isnan(y)) {
        return PyFloat_FromDouble(y);
    }
#endif
    if (steps == Py_None) {
        // fast path: we default to one step.
        return PyFloat_FromDouble(nextafter(x, y));
    }
    steps = PyNumber_Index(steps);
    if (steps == NULL) {
        return NULL;
    }
    assert(PyLong_CheckExact(steps));
    if (_PyLong_IsNegative((PyLongObject *)steps)) {
        PyErr_SetString(PyExc_ValueError,
                        "steps must be a non-negative integer");
        Py_DECREF(steps);
        return NULL;
    }

    unsigned long long usteps_ull = PyLong_AsUnsignedLongLong(steps);
    // Conveniently, uint64_t and double have the same number of bits
    // on all the platforms we care about.
    // So if an overflow occurs, we can just use UINT64_MAX.
    Py_DECREF(steps);
    if (usteps_ull >= UINT64_MAX) {
        // This branch includes the case where an error occurred, since
        // (unsigned long long)(-1) = ULLONG_MAX >= UINT64_MAX. Note that
        // usteps_ull can be strictly larger than UINT64_MAX on a machine
        // where unsigned long long has width > 64 bits.
        if (PyErr_Occurred()) {
            if (PyErr_ExceptionMatches(PyExc_OverflowError)) {
                PyErr_Clear();
            }
            else {
                return NULL;
            }
        }
        usteps_ull = UINT64_MAX;
    }
    assert(usteps_ull <= UINT64_MAX);
    uint64_t usteps = (uint64_t)usteps_ull;

    if (usteps == 0) {
        return PyFloat_FromDouble(x);
    }
    if (isnan(x)) {
        return PyFloat_FromDouble(x);
    }
    if (isnan(y)) {
        return PyFloat_FromDouble(y);
    }

    // We assume that double and uint64_t have the same endianness.
    // This is not guaranteed by the C-standard, but it is true for
    // all platforms we care about. (The most likely form of violation
    // would be a "mixed-endian" double.)
    union pun {double f; uint64_t i;};
    union pun ux = {x}, uy = {y};
    if (ux.i == uy.i) {
        return PyFloat_FromDouble(x);
    }

    const uint64_t sign_bit = 1ULL<<63;

    uint64_t ax = ux.i & ~sign_bit;
    uint64_t ay = uy.i & ~sign_bit;

    // opposite signs
    if (((ux.i ^ uy.i) & sign_bit)) {
        // NOTE: ax + ay can never overflow, because their most significant bit
        // ain't set.
        if (ax + ay <= usteps) {
            return PyFloat_FromDouble(uy.f);
        // This comparison has to use <, because <= would get +0.0 vs -0.0
        // wrong.
        } else if (ax < usteps) {
            union pun result = {.i = (uy.i & sign_bit) | (usteps - ax)};
            return PyFloat_FromDouble(result.f);
        } else {
            ux.i -= usteps;
            return PyFloat_FromDouble(ux.f);
        }
    // same sign
    } else if (ax > ay) {
        if (ax - ay >= usteps) {
            ux.i -= usteps;
            return PyFloat_FromDouble(ux.f);
        } else {
            return PyFloat_FromDouble(uy.f);
        }
    } else {
        if (ay - ax >= usteps) {
            ux.i += usteps;
            return PyFloat_FromDouble(ux.f);
        } else {
            return PyFloat_FromDouble(uy.f);
        }
    }
}


/*[clinic input]
math.ulp -> double

    x: double
    /

Return the value of the least significant bit of the float x.
[clinic start generated code]*/

static double
math_ulp_impl(PyObject *module, double x)
/*[clinic end generated code: output=f5207867a9384dd4 input=31f9bfbbe373fcaa]*/
{
    if (isnan(x)) {
        return x;
    }
    x = fabs(x);
    if (isinf(x)) {
        return x;
    }
    double inf = Py_INFINITY;
    double x2 = nextafter(x, inf);
    if (isinf(x2)) {
        /* special case: x is the largest positive representable float */
        x2 = nextafter(x, -inf);
        return x - x2;
    }
    return x2 - x;
}

static int
math_exec(PyObject *module)
{

    if (PyModule_Add(module, "pi", PyFloat_FromDouble(Py_MATH_PI)) < 0) {
        return -1;
    }
    if (PyModule_Add(module, "e", PyFloat_FromDouble(Py_MATH_E)) < 0) {
        return -1;
    }
    // 2pi
    if (PyModule_Add(module, "tau", PyFloat_FromDouble(Py_MATH_TAU)) < 0) {
        return -1;
    }
    if (PyModule_Add(module, "inf", PyFloat_FromDouble(Py_INFINITY)) < 0) {
        return -1;
    }
    if (PyModule_Add(module, "nan", PyFloat_FromDouble(fabs(Py_NAN))) < 0) {
        return -1;
    }

    PyObject *intmath = PyImport_ImportModule("_math_integer");
    if (!intmath) {
        return -1;
    }
#define IMPORT_FROM_INTMATH(NAME) do {                          \
        if (PyModule_Add(module, #NAME,                         \
                PyObject_GetAttrString(intmath, #NAME)) < 0) {  \
            Py_DECREF(intmath);                                 \
            return -1;                                          \
        }                                                       \
    } while(0)

    IMPORT_FROM_INTMATH(comb);
    IMPORT_FROM_INTMATH(factorial);
    IMPORT_FROM_INTMATH(gcd);
    IMPORT_FROM_INTMATH(isqrt);
    IMPORT_FROM_INTMATH(lcm);
    IMPORT_FROM_INTMATH(perm);
    if (_PyImport_SetModuleString("math.integer", intmath) < 0) {
        Py_DECREF(intmath);
        return -1;
    }
    if (PyModule_Add(module, "integer", intmath) < 0) {
        return -1;
    }
    return 0;
}

static PyMethodDef math_methods[] = {
    {"acos",            math_acos,      METH_O,         math_acos_doc},
    {"acosh",           math_acosh,     METH_O,         math_acosh_doc},
    {"asin",            math_asin,      METH_O,         math_asin_doc},
    {"asinh",           math_asinh,     METH_O,         math_asinh_doc},
    {"atan",            math_atan,      METH_O,         math_atan_doc},
    {"atan2",           _PyCFunction_CAST(math_atan2),     METH_FASTCALL,  math_atan2_doc},
    {"atanh",           math_atanh,     METH_O,         math_atanh_doc},
    {"cbrt",            math_cbrt,      METH_O,         math_cbrt_doc},
    MATH_CEIL_METHODDEF
    {"copysign",        _PyCFunction_CAST(math_copysign),  METH_FASTCALL,  math_copysign_doc},
    {"cos",             math_cos,       METH_O,         math_cos_doc},
    {"cosh",            math_cosh,      METH_O,         math_cosh_doc},
    MATH_DEGREES_METHODDEF
    MATH_DIST_METHODDEF
    {"erf",             math_erf,       METH_O,         math_erf_doc},
    {"erfc",            math_erfc,      METH_O,         math_erfc_doc},
    {"exp",             math_exp,       METH_O,         math_exp_doc},
    {"exp2",            math_exp2,      METH_O,         math_exp2_doc},
    {"expm1",           math_expm1,     METH_O,         math_expm1_doc},
    {"fabs",            math_fabs,      METH_O,         math_fabs_doc},
    MATH_FLOOR_METHODDEF
    MATH_FMA_METHODDEF
    MATH_FMAX_METHODDEF
    MATH_FMOD_METHODDEF
    MATH_FMIN_METHODDEF
    MATH_FREXP_METHODDEF
    MATH_FSUM_METHODDEF
    {"gamma",           math_gamma,     METH_O,         math_gamma_doc},
    MATH_HYPOT_METHODDEF
    MATH_ISCLOSE_METHODDEF
    MATH_ISFINITE_METHODDEF
    MATH_ISNORMAL_METHODDEF
    MATH_ISSUBNORMAL_METHODDEF
    MATH_ISINF_METHODDEF
    MATH_ISNAN_METHODDEF
    MATH_LDEXP_METHODDEF
    {"lgamma",          math_lgamma,    METH_O,         math_lgamma_doc},
    {"log",             _PyCFunction_CAST(math_log),       METH_FASTCALL,  math_log_doc},
    {"log1p",           math_log1p,     METH_O,         math_log1p_doc},
    MATH_LOG10_METHODDEF
    MATH_LOG2_METHODDEF
    MATH_MODF_METHODDEF
    MATH_POW_METHODDEF
    MATH_RADIANS_METHODDEF
    {"remainder",       _PyCFunction_CAST(math_remainder), METH_FASTCALL,  math_remainder_doc},
    MATH_SIGNBIT_METHODDEF
    {"sin",             math_sin,       METH_O,         math_sin_doc},
    {"sinh",            math_sinh,      METH_O,         math_sinh_doc},
    {"sqrt",            math_sqrt,      METH_O,         math_sqrt_doc},
    {"tan",             math_tan,       METH_O,         math_tan_doc},
    {"tanh",            math_tanh,      METH_O,         math_tanh_doc},
    MATH_SUMPROD_METHODDEF
    MATH_TRUNC_METHODDEF
    MATH_PROD_METHODDEF
    MATH_NEXTAFTER_METHODDEF
    MATH_ULP_METHODDEF
    {NULL,              NULL}           /* sentinel */
};

static PyModuleDef_Slot math_slots[] = {
    {Py_mod_exec, math_exec},
    {Py_mod_multiple_interpreters, Py_MOD_PER_INTERPRETER_GIL_SUPPORTED},
    {Py_mod_gil, Py_MOD_GIL_NOT_USED},
    {0, NULL}
};

PyDoc_STRVAR(module_doc,
"This module provides access to the mathematical functions\n"
"defined by the C standard.");

static struct PyModuleDef mathmodule = {
    PyModuleDef_HEAD_INIT,
    .m_name = "math",
    .m_doc = module_doc,
    .m_size = 0,
    .m_methods = math_methods,
    .m_slots = math_slots,
};

PyMODINIT_FUNC
PyInit_math(void)
{
    return PyModuleDef_Init(&mathmodule);
}<|MERGE_RESOLUTION|>--- conflicted
+++ resolved
@@ -57,6 +57,7 @@
 #endif
 
 #include "Python.h"
+#include "pycore_abstract.h"      // _PyNumber_Index()
 #include "pycore_bitutils.h"      // _Py_bit_length()
 #include "pycore_call.h"          // _PyObject_CallNoArgs()
 #include "pycore_import.h"        // _PyImport_SetModuleString()
@@ -1591,7 +1592,6 @@
         return NULL;
     }
 
-<<<<<<< HEAD
     x = PyLong_AsDouble(arg);
     if (x == -1.0 && PyErr_Occurred()) {
         if (!PyErr_ExceptionMatches(PyExc_OverflowError))
@@ -1602,26 +1602,7 @@
         x = _PyLong_Frexp((PyLongObject *)arg, &e);
         assert(!PyErr_Occurred());
         /* Value is ~= x * 2**e, so the log ~= log(x) + log(2) * e. */
-        result = func(x) + func(2.0) * e;
-=======
-        x = PyLong_AsDouble(arg);
-        if (x == -1.0 && PyErr_Occurred()) {
-            if (!PyErr_ExceptionMatches(PyExc_OverflowError))
-                return NULL;
-            /* Here the conversion to double overflowed, but it's possible
-               to compute the log anyway.  Clear the exception and continue. */
-            PyErr_Clear();
-            x = _PyLong_Frexp((PyLongObject *)arg, &e);
-            assert(e >= 0);
-            assert(!PyErr_Occurred());
-            /* Value is ~= x * 2**e, so the log ~= log(x) + log(2) * e. */
-            result = fma(func(2.0), (double)e, func(x));
-        }
-        else
-            /* Successfully converted x to a double. */
-            result = func(x);
-        return PyFloat_FromDouble(result);
->>>>>>> 88953d5d
+        result = fma(func(2.0), (double)e, func(x));
     }
     else
         /* Successfully converted x to a double. */
