/* Math module -- standard C math library functions, pi and e */

/* Here are some comments from Tim Peters, extracted from the
   discussion attached to http://bugs.python.org/issue1640.  They
   describe the general aims of the math module with respect to
   special values, IEEE-754 floating-point exceptions, and Python
   exceptions.

These are the "spirit of 754" rules:

1. If the mathematical result is a real number, but of magnitude too
large to approximate by a machine float, overflow is signaled and the
result is an infinity (with the appropriate sign).

2. If the mathematical result is a real number, but of magnitude too
small to approximate by a machine float, underflow is signaled and the
result is a zero (with the appropriate sign).

3. At a singularity (a value x such that the limit of f(y) as y
approaches x exists and is an infinity), "divide by zero" is signaled
and the result is an infinity (with the appropriate sign).  This is
complicated a little by that the left-side and right-side limits may
not be the same; e.g., 1/x approaches +inf or -inf as x approaches 0
from the positive or negative directions.  In that specific case, the
sign of the zero determines the result of 1/0.

4. At a point where a function has no defined result in the extended
reals (i.e., the reals plus an infinity or two), invalid operation is
signaled and a NaN is returned.

And these are what Python has historically /tried/ to do (but not
always successfully, as platform libm behavior varies a lot):

For #1, raise OverflowError.

For #2, return a zero (with the appropriate sign if that happens by
accident ;-)).

For #3 and #4, raise ValueError.  It may have made sense to raise
Python's ZeroDivisionError in #3, but historically that's only been
raised for division by zero and mod by zero.

*/

/*
   In general, on an IEEE-754 platform the aim is to follow the C99
   standard, including Annex 'F', whenever possible.  Where the
   standard recommends raising the 'divide-by-zero' or 'invalid'
   floating-point exceptions, Python should raise a ValueError.  Where
   the standard recommends raising 'overflow', Python should raise an
   OverflowError.  In all other circumstances a value should be
   returned.
 */

#ifndef Py_BUILD_CORE_BUILTIN
#  define Py_BUILD_CORE_MODULE 1
#endif

#include "Python.h"
#include "pycore_abstract.h"      // _PyNumber_Index()
#include "pycore_bitutils.h"      // _Py_bit_length()
#include "pycore_call.h"          // _PyObject_CallNoArgs()
#include "pycore_long.h"          // _PyLong_GetZero()
#include "pycore_moduleobject.h"  // _PyModule_GetState()
#include "pycore_object.h"        // _PyObject_LookupSpecial()
#include "pycore_pymath.h"        // _PY_SHORT_FLOAT_REPR
/* For DBL_EPSILON in _math.h */
#include <float.h>
/* For _Py_log1p with workarounds for buggy handling of zeros. */
#include "_math.h"
#include <stdbool.h>

#include "clinic/mathmodule.c.h"

/*[clinic input]
module math
[clinic start generated code]*/
/*[clinic end generated code: output=da39a3ee5e6b4b0d input=76bc7002685dd942]*/


typedef struct {
    PyObject *str___ceil__;
    PyObject *str___floor__;
    PyObject *str___trunc__;
} math_module_state;

static inline math_module_state*
get_math_module_state(PyObject *module)
{
    void *state = _PyModule_GetState(module);
    assert(state != NULL);
    return (math_module_state *)state;
}

/*
Double and triple length extended precision algorithms from:

  Accurate Sum and Dot Product
  by Takeshi Ogita, Siegfried M. Rump, and Shin’Ichi Oishi
  https://doi.org/10.1137/030601818
  https://www.tuhh.de/ti3/paper/rump/OgRuOi05.pdf

*/

typedef struct{ double hi; double lo; } DoubleLength;

static DoubleLength
dl_fast_sum(double a, double b)
{
    /* Algorithm 1.1. Compensated summation of two floating-point numbers. */
    assert(fabs(a) >= fabs(b));
    double x = a + b;
    double y = (a - x) + b;
    return (DoubleLength) {x, y};
}

static DoubleLength
dl_sum(double a, double b)
{
    /* Algorithm 3.1 Error-free transformation of the sum */
    double x = a + b;
    double z = x - a;
    double y = (a - (x - z)) + (b - z);
    return (DoubleLength) {x, y};
}

#ifndef UNRELIABLE_FMA

static DoubleLength
dl_mul(double x, double y)
{
    /* Algorithm 3.5. Error-free transformation of a product */
    double z = x * y;
    double zz = fma(x, y, -z);
    return (DoubleLength) {z, zz};
}

#else

/*
   The default implementation of dl_mul() depends on the C math library
   having an accurate fma() function as required by § 7.12.13.1 of the
   C99 standard.

   The UNRELIABLE_FMA option is provided as a slower but accurate
   alternative for builds where the fma() function is found wanting.
   The speed penalty may be modest (17% slower on an Apple M1 Max),
   so don't hesitate to enable this build option.

   The algorithms are from the T. J. Dekker paper:
   A Floating-Point Technique for Extending the Available Precision
   https://csclub.uwaterloo.ca/~pbarfuss/dekker1971.pdf
*/

static DoubleLength
dl_split(double x) {
    // Dekker (5.5) and (5.6).
    double t = x * 134217729.0;  // Veltkamp constant = 2.0 ** 27 + 1
    double hi = t - (t - x);
    double lo = x - hi;
    return (DoubleLength) {hi, lo};
}

static DoubleLength
dl_mul(double x, double y)
{
    // Dekker (5.12) and mul12()
    DoubleLength xx = dl_split(x);
    DoubleLength yy = dl_split(y);
    double p = xx.hi * yy.hi;
    double q = xx.hi * yy.lo + xx.lo * yy.hi;
    double z = p + q;
    double zz = p - z + q + xx.lo * yy.lo;
    return (DoubleLength) {z, zz};
}

#endif

typedef struct { double hi; double lo; double tiny; } TripleLength;

static const TripleLength tl_zero = {0.0, 0.0, 0.0};

static TripleLength
tl_fma(double x, double y, TripleLength total)
{
    /* Algorithm 5.10 with SumKVert for K=3 */
    DoubleLength pr = dl_mul(x, y);
    DoubleLength sm = dl_sum(total.hi, pr.hi);
    DoubleLength r1 = dl_sum(total.lo, pr.lo);
    DoubleLength r2 = dl_sum(r1.hi, sm.lo);
    return (TripleLength) {sm.hi, r2.hi, total.tiny + r1.lo + r2.lo};
}

static double
tl_to_d(TripleLength total)
{
    DoubleLength last = dl_sum(total.lo, total.hi);
    return total.tiny + last.lo + last.hi;
}


/*
   sin(pi*x), giving accurate results for all finite x (especially x
   integral or close to an integer).  This is here for use in the
   reflection formula for the gamma function.  It conforms to IEEE
   754-2008 for finite arguments, but not for infinities or nans.
*/

static const double pi = 3.141592653589793238462643383279502884197;
static const double logpi = 1.144729885849400174143427351353058711647;

/* Version of PyFloat_AsDouble() with in-line fast paths
   for exact floats and integers.  Gives a substantial
   speed improvement for extracting float arguments.
*/

#define ASSIGN_DOUBLE(target_var, obj, error_label)        \
    if (PyFloat_CheckExact(obj)) {                         \
        target_var = PyFloat_AS_DOUBLE(obj);               \
    }                                                      \
    else if (PyLong_CheckExact(obj)) {                     \
        target_var = PyLong_AsDouble(obj);                 \
        if (target_var == -1.0 && PyErr_Occurred()) {      \
            goto error_label;                              \
        }                                                  \
    }                                                      \
    else {                                                 \
        target_var = PyFloat_AsDouble(obj);                \
        if (target_var == -1.0 && PyErr_Occurred()) {      \
            goto error_label;                              \
        }                                                  \
    }

static double
m_sinpi(double x)
{
    double y, r;
    int n;
    /* this function should only ever be called for finite arguments */
    assert(isfinite(x));
    y = fmod(fabs(x), 2.0);
    n = (int)round(2.0*y);
    assert(0 <= n && n <= 4);
    switch (n) {
    case 0:
        r = sin(pi*y);
        break;
    case 1:
        r = cos(pi*(y-0.5));
        break;
    case 2:
        /* N.B. -sin(pi*(y-1.0)) is *not* equivalent: it would give
           -0.0 instead of 0.0 when y == 1.0. */
        r = sin(pi*(1.0-y));
        break;
    case 3:
        r = -cos(pi*(y-1.5));
        break;
    case 4:
        r = sin(pi*(y-2.0));
        break;
    default:
        Py_UNREACHABLE();
    }
    return copysign(1.0, x)*r;
}

/* Implementation of the real gamma function.  Kept here to work around
   issues (see e.g. gh-70309) with quality of libm's tgamma/lgamma implementations
   on various platforms (Windows, MacOS).  In extensive but non-exhaustive
   random tests, this function proved accurate to within <= 10 ulps across the
   entire float domain.  Note that accuracy may depend on the quality of the
   system math functions, the pow function in particular.  Special cases
   follow C99 annex F.  The parameters and method are tailored to platforms
   whose double format is the IEEE 754 binary64 format.

   Method: for x > 0.0 we use the Lanczos approximation with parameters N=13
   and g=6.024680040776729583740234375; these parameters are amongst those
   used by the Boost library.  Following Boost (again), we re-express the
   Lanczos sum as a rational function, and compute it that way.  The
   coefficients below were computed independently using MPFR, and have been
   double-checked against the coefficients in the Boost source code.

   For x < 0.0 we use the reflection formula.

   There's one minor tweak that deserves explanation: Lanczos' formula for
   Gamma(x) involves computing pow(x+g-0.5, x-0.5) / exp(x+g-0.5).  For many x
   values, x+g-0.5 can be represented exactly.  However, in cases where it
   can't be represented exactly the small error in x+g-0.5 can be magnified
   significantly by the pow and exp calls, especially for large x.  A cheap
   correction is to multiply by (1 + e*g/(x+g-0.5)), where e is the error
   involved in the computation of x+g-0.5 (that is, e = computed value of
   x+g-0.5 - exact value of x+g-0.5).  Here's the proof:

   Correction factor
   -----------------
   Write x+g-0.5 = y-e, where y is exactly representable as an IEEE 754
   double, and e is tiny.  Then:

     pow(x+g-0.5,x-0.5)/exp(x+g-0.5) = pow(y-e, x-0.5)/exp(y-e)
     = pow(y, x-0.5)/exp(y) * C,

   where the correction_factor C is given by

     C = pow(1-e/y, x-0.5) * exp(e)

   Since e is tiny, pow(1-e/y, x-0.5) ~ 1-(x-0.5)*e/y, and exp(x) ~ 1+e, so:

     C ~ (1-(x-0.5)*e/y) * (1+e) ~ 1 + e*(y-(x-0.5))/y

   But y-(x-0.5) = g+e, and g+e ~ g.  So we get C ~ 1 + e*g/y, and

     pow(x+g-0.5,x-0.5)/exp(x+g-0.5) ~ pow(y, x-0.5)/exp(y) * (1 + e*g/y),

   Note that for accuracy, when computing r*C it's better to do

     r + e*g/y*r;

   than

     r * (1 + e*g/y);

   since the addition in the latter throws away most of the bits of
   information in e*g/y.
*/

#define LANCZOS_N 13
static const double lanczos_g = 6.024680040776729583740234375;
static const double lanczos_g_minus_half = 5.524680040776729583740234375;
static const double lanczos_num_coeffs[LANCZOS_N] = {
    23531376880.410759688572007674451636754734846804940,
    42919803642.649098768957899047001988850926355848959,
    35711959237.355668049440185451547166705960488635843,
    17921034426.037209699919755754458931112671403265390,
    6039542586.3520280050642916443072979210699388420708,
    1439720407.3117216736632230727949123939715485786772,
    248874557.86205415651146038641322942321632125127801,
    31426415.585400194380614231628318205362874684987640,
    2876370.6289353724412254090516208496135991145378768,
    186056.26539522349504029498971604569928220784236328,
    8071.6720023658162106380029022722506138218516325024,
    210.82427775157934587250973392071336271166969580291,
    2.5066282746310002701649081771338373386264310793408
};

/* denominator is x*(x+1)*...*(x+LANCZOS_N-2) */
static const double lanczos_den_coeffs[LANCZOS_N] = {
    0.0, 39916800.0, 120543840.0, 150917976.0, 105258076.0, 45995730.0,
    13339535.0, 2637558.0, 357423.0, 32670.0, 1925.0, 66.0, 1.0};

/* gamma values for small positive integers, 1 though NGAMMA_INTEGRAL */
#define NGAMMA_INTEGRAL 23
static const double gamma_integral[NGAMMA_INTEGRAL] = {
    1.0, 1.0, 2.0, 6.0, 24.0, 120.0, 720.0, 5040.0, 40320.0, 362880.0,
    3628800.0, 39916800.0, 479001600.0, 6227020800.0, 87178291200.0,
    1307674368000.0, 20922789888000.0, 355687428096000.0,
    6402373705728000.0, 121645100408832000.0, 2432902008176640000.0,
    51090942171709440000.0, 1124000727777607680000.0,
};

/* Lanczos' sum L_g(x), for positive x */

static double
lanczos_sum(double x)
{
    double num = 0.0, den = 0.0;
    int i;
    assert(x > 0.0);
    /* evaluate the rational function lanczos_sum(x).  For large
       x, the obvious algorithm risks overflow, so we instead
       rescale the denominator and numerator of the rational
       function by x**(1-LANCZOS_N) and treat this as a
       rational function in 1/x.  This also reduces the error for
       larger x values.  The choice of cutoff point (5.0 below) is
       somewhat arbitrary; in tests, smaller cutoff values than
       this resulted in lower accuracy. */
    if (x < 5.0) {
        for (i = LANCZOS_N; --i >= 0; ) {
            num = num * x + lanczos_num_coeffs[i];
            den = den * x + lanczos_den_coeffs[i];
        }
    }
    else {
        for (i = 0; i < LANCZOS_N; i++) {
            num = num / x + lanczos_num_coeffs[i];
            den = den / x + lanczos_den_coeffs[i];
        }
    }
    return num/den;
}


static double
m_tgamma(double x)
{
    double absx, r, y, z, sqrtpow;

    /* special cases */
    if (!isfinite(x)) {
        if (isnan(x) || x > 0.0)
            return x;  /* tgamma(nan) = nan, tgamma(inf) = inf */
        else {
            errno = EDOM;
            return Py_NAN;  /* tgamma(-inf) = nan, invalid */
        }
    }
    if (x == 0.0) {
        errno = EDOM;
        /* tgamma(+-0.0) = +-inf, divide-by-zero */
        return copysign(Py_INFINITY, x);
    }

    /* integer arguments */
    if (x == floor(x)) {
        if (x < 0.0) {
            errno = EDOM;  /* tgamma(n) = nan, invalid for */
            return Py_NAN; /* negative integers n */
        }
        if (x <= NGAMMA_INTEGRAL)
            return gamma_integral[(int)x - 1];
    }
    absx = fabs(x);

    /* tiny arguments:  tgamma(x) ~ 1/x for x near 0 */
    if (absx < 1e-20) {
        r = 1.0/x;
        if (isinf(r))
            errno = ERANGE;
        return r;
    }

    /* large arguments: assuming IEEE 754 doubles, tgamma(x) overflows for
       x > 200, and underflows to +-0.0 for x < -200, not a negative
       integer. */
    if (absx > 200.0) {
        if (x < 0.0) {
            return 0.0/m_sinpi(x);
        }
        else {
            errno = ERANGE;
            return Py_HUGE_VAL;
        }
    }

    y = absx + lanczos_g_minus_half;
    /* compute error in sum */
    if (absx > lanczos_g_minus_half) {
        /* note: the correction can be foiled by an optimizing
           compiler that (incorrectly) thinks that an expression like
           a + b - a - b can be optimized to 0.0.  This shouldn't
           happen in a standards-conforming compiler. */
        double q = y - absx;
        z = q - lanczos_g_minus_half;
    }
    else {
        double q = y - lanczos_g_minus_half;
        z = q - absx;
    }
    z = z * lanczos_g / y;
    if (x < 0.0) {
        r = -pi / m_sinpi(absx) / absx * exp(y) / lanczos_sum(absx);
        r -= z * r;
        if (absx < 140.0) {
            r /= pow(y, absx - 0.5);
        }
        else {
            sqrtpow = pow(y, absx / 2.0 - 0.25);
            r /= sqrtpow;
            r /= sqrtpow;
        }
    }
    else {
        r = lanczos_sum(absx) / exp(y);
        r += z * r;
        if (absx < 140.0) {
            r *= pow(y, absx - 0.5);
        }
        else {
            sqrtpow = pow(y, absx / 2.0 - 0.25);
            r *= sqrtpow;
            r *= sqrtpow;
        }
    }
    if (isinf(r))
        errno = ERANGE;
    return r;
}

/*
   lgamma:  natural log of the absolute value of the Gamma function.
   For large arguments, Lanczos' formula works extremely well here.
*/

static double
m_lgamma(double x)
{
    double r;
    double absx;

    /* special cases */
    if (!isfinite(x)) {
        if (isnan(x))
            return x;  /* lgamma(nan) = nan */
        else
            return Py_HUGE_VAL; /* lgamma(+-inf) = +inf */
    }

    /* integer arguments */
    if (x == floor(x) && x <= 2.0) {
        if (x <= 0.0) {
            errno = EDOM;  /* lgamma(n) = inf, divide-by-zero for */
            return Py_HUGE_VAL; /* integers n <= 0 */
        }
        else {
            return 0.0; /* lgamma(1) = lgamma(2) = 0.0 */
        }
    }

    absx = fabs(x);
    /* tiny arguments: lgamma(x) ~ -log(fabs(x)) for small x */
    if (absx < 1e-20)
        return -log(absx);

    /* Lanczos' formula.  We could save a fraction of a ulp in accuracy by
       having a second set of numerator coefficients for lanczos_sum that
       absorbed the exp(-lanczos_g) term, and throwing out the lanczos_g
       subtraction below; it's probably not worth it. */
    r = log(lanczos_sum(absx)) - lanczos_g;
    r += (absx - 0.5) * (log(absx + lanczos_g - 0.5) - 1);
    if (x < 0.0)
        /* Use reflection formula to get value for negative x. */
        r = logpi - log(fabs(m_sinpi(absx))) - log(absx) - r;
    if (isinf(r))
        errno = ERANGE;
    return r;
}

/* IEEE 754-style remainder operation: x - n*y where n*y is the nearest
   multiple of y to x, taking n even in the case of a tie. Assuming an IEEE 754
   binary floating-point format, the result is always exact. */

static double
m_remainder(double x, double y)
{
    /* Deal with most common case first. */
    if (isfinite(x) && isfinite(y)) {
        double absx, absy, c, m, r;

        if (y == 0.0) {
            return Py_NAN;
        }

        absx = fabs(x);
        absy = fabs(y);
        m = fmod(absx, absy);

        /*
           Warning: some subtlety here. What we *want* to know at this point is
           whether the remainder m is less than, equal to, or greater than half
           of absy. However, we can't do that comparison directly because we
           can't be sure that 0.5*absy is representable (the multiplication
           might incur precision loss due to underflow). So instead we compare
           m with the complement c = absy - m: m < 0.5*absy if and only if m <
           c, and so on. The catch is that absy - m might also not be
           representable, but it turns out that it doesn't matter:

           - if m > 0.5*absy then absy - m is exactly representable, by
             Sterbenz's lemma, so m > c
           - if m == 0.5*absy then again absy - m is exactly representable
             and m == c
           - if m < 0.5*absy then either (i) 0.5*absy is exactly representable,
             in which case 0.5*absy < absy - m, so 0.5*absy <= c and hence m <
             c, or (ii) absy is tiny, either subnormal or in the lowest normal
             binade. Then absy - m is exactly representable and again m < c.
        */

        c = absy - m;
        if (m < c) {
            r = m;
        }
        else if (m > c) {
            r = -c;
        }
        else {
            /*
               Here absx is exactly halfway between two multiples of absy,
               and we need to choose the even multiple. x now has the form

                   absx = n * absy + m

               for some integer n (recalling that m = 0.5*absy at this point).
               If n is even we want to return m; if n is odd, we need to
               return -m.

               So

                   0.5 * (absx - m) = (n/2) * absy

               and now reducing modulo absy gives us:

                                                  | m, if n is odd
                   fmod(0.5 * (absx - m), absy) = |
                                                  | 0, if n is even

               Now m - 2.0 * fmod(...) gives the desired result: m
               if n is even, -m if m is odd.

               Note that all steps in fmod(0.5 * (absx - m), absy)
               will be computed exactly, with no rounding error
               introduced.
            */
            assert(m == c);
            r = m - 2.0 * fmod(0.5 * (absx - m), absy);
        }
        return copysign(1.0, x) * r;
    }

    /* Special values. */
    if (isnan(x)) {
        return x;
    }
    if (isnan(y)) {
        return y;
    }
    if (isinf(x)) {
        return Py_NAN;
    }
    assert(isinf(y));
    return x;
}


/*
    Various platforms (Solaris, OpenBSD) do nonstandard things for log(0),
    log(-ve), log(NaN).  Here are wrappers for log and log10 that deal with
    special values directly, passing positive non-special values through to
    the system log/log10.
 */

static double
m_log(double x)
{
    if (isfinite(x)) {
        if (x > 0.0)
            return log(x);
        errno = EDOM;
        if (x == 0.0)
            return -Py_HUGE_VAL; /* log(0) = -inf */
        else
            return Py_NAN; /* log(-ve) = nan */
    }
    else if (isnan(x))
        return x; /* log(nan) = nan */
    else if (x > 0.0)
        return x; /* log(inf) = inf */
    else {
        errno = EDOM;
        return Py_NAN; /* log(-inf) = nan */
    }
}

/*
   log2: log to base 2.

   Uses an algorithm that should:

     (a) produce exact results for powers of 2, and
     (b) give a monotonic log2 (for positive finite floats),
         assuming that the system log is monotonic.
*/

static double
m_log2(double x)
{
    if (!isfinite(x)) {
        if (isnan(x))
            return x; /* log2(nan) = nan */
        else if (x > 0.0)
            return x; /* log2(+inf) = +inf */
        else {
            errno = EDOM;
            return Py_NAN; /* log2(-inf) = nan, invalid-operation */
        }
    }

    if (x > 0.0) {
        return log2(x);
    }
    else if (x == 0.0) {
        errno = EDOM;
        return -Py_HUGE_VAL; /* log2(0) = -inf, divide-by-zero */
    }
    else {
        errno = EDOM;
        return Py_NAN; /* log2(-inf) = nan, invalid-operation */
    }
}

static double
m_log10(double x)
{
    if (isfinite(x)) {
        if (x > 0.0)
            return log10(x);
        errno = EDOM;
        if (x == 0.0)
            return -Py_HUGE_VAL; /* log10(0) = -inf */
        else
            return Py_NAN; /* log10(-ve) = nan */
    }
    else if (isnan(x))
        return x; /* log10(nan) = nan */
    else if (x > 0.0)
        return x; /* log10(inf) = inf */
    else {
        errno = EDOM;
        return Py_NAN; /* log10(-inf) = nan */
    }
}


static PyObject *
math_gcd(PyObject *module, PyObject * const *args, Py_ssize_t nargs)
{
    // Fast-path for the common case: gcd(int, int)
    if (nargs == 2 && PyLong_CheckExact(args[0]) && PyLong_CheckExact(args[1]))
    {
        return _PyLong_GCD(args[0], args[1]);
    }

    if (nargs == 0) {
        return PyLong_FromLong(0);
    }

    PyObject *res = PyNumber_Index(args[0]);
    if (res == NULL) {
        return NULL;
    }
    if (nargs == 1) {
        Py_SETREF(res, PyNumber_Absolute(res));
        return res;
    }

    PyObject *one = _PyLong_GetOne();  // borrowed ref
    for (Py_ssize_t i = 1; i < nargs; i++) {
        PyObject *x = _PyNumber_Index(args[i]);
        if (x == NULL) {
            Py_DECREF(res);
            return NULL;
        }
        if (res == one) {
            /* Fast path: just check arguments.
               It is okay to use identity comparison here. */
            Py_DECREF(x);
            continue;
        }
        Py_SETREF(res, _PyLong_GCD(res, x));
        Py_DECREF(x);
        if (res == NULL) {
            return NULL;
        }
    }
    return res;
}

PyDoc_STRVAR(math_gcd_doc,
"gcd($module, *integers)\n"
"--\n"
"\n"
"Greatest Common Divisor.");


static PyObject *
long_lcm(PyObject *a, PyObject *b)
{
    PyObject *g, *m, *f, *ab;

    if (_PyLong_IsZero((PyLongObject *)a) || _PyLong_IsZero((PyLongObject *)b)) {
        return PyLong_FromLong(0);
    }
    g = _PyLong_GCD(a, b);
    if (g == NULL) {
        return NULL;
    }
    f = PyNumber_FloorDivide(a, g);
    Py_DECREF(g);
    if (f == NULL) {
        return NULL;
    }
    m = PyNumber_Multiply(f, b);
    Py_DECREF(f);
    if (m == NULL) {
        return NULL;
    }
    ab = PyNumber_Absolute(m);
    Py_DECREF(m);
    return ab;
}


static PyObject *
math_lcm(PyObject *module, PyObject * const *args, Py_ssize_t nargs)
{
    PyObject *res, *x;
    Py_ssize_t i;

    if (nargs == 0) {
        return PyLong_FromLong(1);
    }
    res = PyNumber_Index(args[0]);
    if (res == NULL) {
        return NULL;
    }
    if (nargs == 1) {
        Py_SETREF(res, PyNumber_Absolute(res));
        return res;
    }

    PyObject *zero = _PyLong_GetZero();  // borrowed ref
    for (i = 1; i < nargs; i++) {
        x = PyNumber_Index(args[i]);
        if (x == NULL) {
            Py_DECREF(res);
            return NULL;
        }
        if (res == zero) {
            /* Fast path: just check arguments.
               It is okay to use identity comparison here. */
            Py_DECREF(x);
            continue;
        }
        Py_SETREF(res, long_lcm(res, x));
        Py_DECREF(x);
        if (res == NULL) {
            return NULL;
        }
    }
    return res;
}


PyDoc_STRVAR(math_lcm_doc,
"lcm($module, *integers)\n"
"--\n"
"\n"
"Least Common Multiple.");


/* Call is_error when errno != 0, and where x is the result libm
 * returned.  is_error will usually set up an exception and return
 * true (1), but may return false (0) without setting up an exception.
 */
static int
is_error(double x)
{
    int result = 1;     /* presumption of guilt */
    assert(errno);      /* non-zero errno is a precondition for calling */
    if (errno == EDOM)
        PyErr_SetString(PyExc_ValueError, "math domain error");

    else if (errno == ERANGE) {
        /* ANSI C generally requires libm functions to set ERANGE
         * on overflow, but also generally *allows* them to set
         * ERANGE on underflow too.  There's no consistency about
         * the latter across platforms.
         * Alas, C99 never requires that errno be set.
         * Here we suppress the underflow errors (libm functions
         * should return a zero on underflow, and +- HUGE_VAL on
         * overflow, so testing the result for zero suffices to
         * distinguish the cases).
         *
         * On some platforms (Ubuntu/ia64) it seems that errno can be
         * set to ERANGE for subnormal results that do *not* underflow
         * to zero.  So to be safe, we'll ignore ERANGE whenever the
         * function result is less than 1.5 in absolute value.
         *
         * bpo-46018: Changed to 1.5 to ensure underflows in expm1()
         * are correctly detected, since the function may underflow
         * toward -1.0 rather than 0.0.
         */
        if (fabs(x) < 1.5)
            result = 0;
        else
            PyErr_SetString(PyExc_OverflowError,
                            "math range error");
    }
    else
        /* Unexpected math error */
        PyErr_SetFromErrno(PyExc_ValueError);
    return result;
}

/*
   math_1 is used to wrap a libm function f that takes a double
   argument and returns a double.

   The error reporting follows these rules, which are designed to do
   the right thing on C89/C99 platforms and IEEE 754/non IEEE 754
   platforms.

   - a NaN result from non-NaN inputs causes ValueError to be raised
   - an infinite result from finite inputs causes OverflowError to be
     raised if can_overflow is 1, or raises ValueError if can_overflow
     is 0.
   - if the result is finite and errno == EDOM then ValueError is
     raised
   - if the result is finite and nonzero and errno == ERANGE then
     OverflowError is raised

   The last rule is used to catch overflow on platforms which follow
   C89 but for which HUGE_VAL is not an infinity.

   For the majority of one-argument functions these rules are enough
   to ensure that Python's functions behave as specified in 'Annex F'
   of the C99 standard, with the 'invalid' and 'divide-by-zero'
   floating-point exceptions mapping to Python's ValueError and the
   'overflow' floating-point exception mapping to OverflowError.
   math_1 only works for functions that don't have singularities *and*
   the possibility of overflow; fortunately, that covers everything we
   care about right now.
*/

static PyObject *
math_1(PyObject *arg, double (*func) (double), int can_overflow, const char *err_msg)
{
    double x, r;
    x = PyFloat_AsDouble(arg);
    if (x == -1.0 && PyErr_Occurred())
        return NULL;
    errno = 0;
    r = (*func)(x);
    if (isnan(r) && !isnan(x)) {
        PyErr_Format(PyExc_ValueError, err_msg, arg); /* invalid arg */
        return NULL;
    }
    if (isinf(r) && isfinite(x)) {
        if (can_overflow)
            PyErr_SetString(PyExc_OverflowError,
                            "math range error"); /* overflow */
        else
            PyErr_SetString(PyExc_ValueError,
                            "math domain error"); /* singularity */
        return NULL;
    }
    if (isfinite(r) && errno && is_error(r))
        /* this branch unnecessary on most platforms */
        return NULL;

    return PyFloat_FromDouble(r);
}

/* variant of math_1, to be used when the function being wrapped is known to
   set errno properly (that is, errno = EDOM for invalid or divide-by-zero,
   errno = ERANGE for overflow). */

static PyObject *
math_1a(PyObject *arg, double (*func) (double))
{
    double x, r;
    x = PyFloat_AsDouble(arg);
    if (x == -1.0 && PyErr_Occurred())
        return NULL;
    errno = 0;
    r = (*func)(x);
    if (errno && is_error(r))
        return NULL;
    return PyFloat_FromDouble(r);
}

/*
   math_2 is used to wrap a libm function f that takes two double
   arguments and returns a double.

   The error reporting follows these rules, which are designed to do
   the right thing on C89/C99 platforms and IEEE 754/non IEEE 754
   platforms.

   - a NaN result from non-NaN inputs causes ValueError to be raised
   - an infinite result from finite inputs causes OverflowError to be
     raised.
   - if the result is finite and errno == EDOM then ValueError is
     raised
   - if the result is finite and nonzero and errno == ERANGE then
     OverflowError is raised

   The last rule is used to catch overflow on platforms which follow
   C89 but for which HUGE_VAL is not an infinity.

   For most two-argument functions (copysign, fmod, hypot, atan2)
   these rules are enough to ensure that Python's functions behave as
   specified in 'Annex F' of the C99 standard, with the 'invalid' and
   'divide-by-zero' floating-point exceptions mapping to Python's
   ValueError and the 'overflow' floating-point exception mapping to
   OverflowError.
*/

static PyObject *
math_2(PyObject *const *args, Py_ssize_t nargs,
       double (*func) (double, double), const char *funcname)
{
    double x, y, r;
    if (!_PyArg_CheckPositional(funcname, nargs, 2, 2))
        return NULL;
    x = PyFloat_AsDouble(args[0]);
    if (x == -1.0 && PyErr_Occurred()) {
        return NULL;
    }
    y = PyFloat_AsDouble(args[1]);
    if (y == -1.0 && PyErr_Occurred()) {
        return NULL;
    }
    errno = 0;
    r = (*func)(x, y);
    if (isnan(r)) {
        if (!isnan(x) && !isnan(y))
            errno = EDOM;
        else
            errno = 0;
    }
    else if (isinf(r)) {
        if (isfinite(x) && isfinite(y))
            errno = ERANGE;
        else
            errno = 0;
    }
    if (errno && is_error(r))
        return NULL;
    else
        return PyFloat_FromDouble(r);
}

#define FUNC1(funcname, func, can_overflow, docstring, err_msg)                  \
    static PyObject * math_##funcname(PyObject *self, PyObject *args) { \
        return math_1(args, func, can_overflow, err_msg);                            \
    }\
    PyDoc_STRVAR(math_##funcname##_doc, docstring);

#define FUNC1A(funcname, func, docstring)                               \
    static PyObject * math_##funcname(PyObject *self, PyObject *args) { \
        return math_1a(args, func);                                     \
    }\
    PyDoc_STRVAR(math_##funcname##_doc, docstring);

#define FUNC2(funcname, func, docstring) \
    static PyObject * math_##funcname(PyObject *self, PyObject *const *args, Py_ssize_t nargs) { \
        return math_2(args, nargs, func, #funcname); \
    }\
    PyDoc_STRVAR(math_##funcname##_doc, docstring);

FUNC1(acos, acos, 0,
      "acos($module, x, /)\n--\n\n"
      "Return the arc cosine (measured in radians) of x.\n\n"
      "The result is between 0 and pi.",
      "math domain error")
FUNC1(acosh, acosh, 0,
      "acosh($module, x, /)\n--\n\n"
      "Return the inverse hyperbolic cosine of x.",
      "math domain error")
FUNC1(asin, asin, 0,
      "asin($module, x, /)\n--\n\n"
      "Return the arc sine (measured in radians) of x.\n\n"
      "The result is between -pi/2 and pi/2.",
      "math domain error")
FUNC1(asinh, asinh, 0,
      "asinh($module, x, /)\n--\n\n"
      "Return the inverse hyperbolic sine of x.",
      "math domain error")
FUNC1(atan, atan, 0,
      "atan($module, x, /)\n--\n\n"
      "Return the arc tangent (measured in radians) of x.\n\n"
<<<<<<< HEAD
      "The result is between -pi/2 and pi/2.",
      "math domain error")
FUNC2(atan2, m_atan2,
=======
      "The result is between -pi/2 and pi/2.")
FUNC2(atan2, atan2,
>>>>>>> 342e654b
      "atan2($module, y, x, /)\n--\n\n"
      "Return the arc tangent (measured in radians) of y/x.\n\n"
      "Unlike atan(y/x), the signs of both x and y are considered.")
FUNC1(atanh, atanh, 0,
      "atanh($module, x, /)\n--\n\n"
      "Return the inverse hyperbolic tangent of x.",
      "math domain error")
FUNC1(cbrt, cbrt, 0,
      "cbrt($module, x, /)\n--\n\n"
      "Return the cube root of x.",
      "math domain error")

/*[clinic input]
math.ceil

    x as number: object
    /

Return the ceiling of x as an Integral.

This is the smallest integer >= x.
[clinic start generated code]*/

static PyObject *
math_ceil(PyObject *module, PyObject *number)
/*[clinic end generated code: output=6c3b8a78bc201c67 input=2725352806399cab]*/
{
    double x;

    if (PyFloat_CheckExact(number)) {
        x = PyFloat_AS_DOUBLE(number);
    }
    else {
        math_module_state *state = get_math_module_state(module);
        PyObject *method = _PyObject_LookupSpecial(number, state->str___ceil__);
        if (method != NULL) {
            PyObject *result = _PyObject_CallNoArgs(method);
            Py_DECREF(method);
            return result;
        }
        if (PyErr_Occurred())
            return NULL;
        x = PyFloat_AsDouble(number);
        if (x == -1.0 && PyErr_Occurred())
            return NULL;
    }
    return PyLong_FromDouble(ceil(x));
}

FUNC2(copysign, copysign,
      "copysign($module, x, y, /)\n--\n\n"
       "Return a float with the magnitude (absolute value) of x but the sign of y.\n\n"
      "On platforms that support signed zeros, copysign(1.0, -0.0)\n"
      "returns -1.0.\n")
FUNC1(cos, cos, 0,
      "cos($module, x, /)\n--\n\n"
      "Return the cosine of x (measured in radians).",
      "math domain error")
FUNC1(cosh, cosh, 1,
      "cosh($module, x, /)\n--\n\n"
      "Return the hyperbolic cosine of x.",
      "math domain error")
FUNC1A(erf, erf,
       "erf($module, x, /)\n--\n\n"
       "Error function at x.")
FUNC1A(erfc, erfc,
       "erfc($module, x, /)\n--\n\n"
       "Complementary error function at x.")
FUNC1(exp, exp, 1,
      "exp($module, x, /)\n--\n\n"
      "Return e raised to the power of x.",
      "math domain error")
FUNC1(exp2, exp2, 1,
      "exp2($module, x, /)\n--\n\n"
      "Return 2 raised to the power of x.",
      "math domain error")
FUNC1(expm1, expm1, 1,
      "expm1($module, x, /)\n--\n\n"
      "Return exp(x)-1.\n\n"
      "This function avoids the loss of precision involved in the direct "
      "evaluation of exp(x)-1 for small x.",
      "math domain error")
FUNC1(fabs, fabs, 0,
      "fabs($module, x, /)\n--\n\n"
      "Return the absolute value of the float x.",
      "math domain error")

/*[clinic input]
math.floor

    x as number: object
    /

Return the floor of x as an Integral.

This is the largest integer <= x.
[clinic start generated code]*/

static PyObject *
math_floor(PyObject *module, PyObject *number)
/*[clinic end generated code: output=c6a65c4884884b8a input=63af6b5d7ebcc3d6]*/
{
    double x;

    if (PyFloat_CheckExact(number)) {
        x = PyFloat_AS_DOUBLE(number);
    }
    else {
        math_module_state *state = get_math_module_state(module);
        PyObject *method = _PyObject_LookupSpecial(number, state->str___floor__);
        if (method != NULL) {
            PyObject *result = _PyObject_CallNoArgs(method);
            Py_DECREF(method);
            return result;
        }
        if (PyErr_Occurred())
            return NULL;
        x = PyFloat_AsDouble(number);
        if (x == -1.0 && PyErr_Occurred())
            return NULL;
    }
    return PyLong_FromDouble(floor(x));
}

FUNC1A(gamma, m_tgamma,
      "gamma($module, x, /)\n--\n\n"
      "Gamma function at x.")
FUNC1A(lgamma, m_lgamma,
      "lgamma($module, x, /)\n--\n\n"
      "Natural logarithm of absolute value of Gamma function at x.")
FUNC1(log1p, m_log1p, 0,
      "log1p($module, x, /)\n--\n\n"
      "Return the natural logarithm of 1+x (base e).\n\n"
      "The result is computed in a way which is accurate for x near zero.",
      "math domain error")
FUNC2(remainder, m_remainder,
      "remainder($module, x, y, /)\n--\n\n"
      "Difference between x and the closest integer multiple of y.\n\n"
      "Return x - n*y where n*y is the closest integer multiple of y.\n"
      "In the case where x is exactly halfway between two multiples of\n"
      "y, the nearest even value of n is used. The result is always exact.")
FUNC1(sin, sin, 0,
      "sin($module, x, /)\n--\n\n"
      "Return the sine of x (measured in radians).",
      "math domain error")
FUNC1(sinh, sinh, 1,
      "sinh($module, x, /)\n--\n\n"
      "Return the hyperbolic sine of x.",
      "math domain error")
FUNC1(sqrt, sqrt, 0,
      "sqrt($module, x, /)\n--\n\n"
      "Return the square root of x.",
      "math.sqrt() expects a nonnegative input, got '%R'.\n"
      "See cmath.sqrt() for a variant that supports complex numbers")
FUNC1(tan, tan, 0,
      "tan($module, x, /)\n--\n\n"
      "Return the tangent of x (measured in radians).",
      "math domain error")
FUNC1(tanh, tanh, 0,
      "tanh($module, x, /)\n--\n\n"
      "Return the hyperbolic tangent of x.",
      "math domain error")

/* Precision summation function as msum() by Raymond Hettinger in
   <https://code.activestate.com/recipes/393090-binary-floating-point-summation-accurate-to-full-p/>,
   enhanced with the exact partials sum and roundoff from Mark
   Dickinson's post at <http://bugs.python.org/file10357/msum4.py>.
   See those links for more details, proofs and other references.

   Note 1: IEEE 754 floating-point semantics with a rounding mode of
   roundTiesToEven are assumed.

   Note 2: No provision is made for intermediate overflow handling;
   therefore, fsum([1e+308, -1e+308, 1e+308]) returns 1e+308 while
   fsum([1e+308, 1e+308, -1e+308]) raises an OverflowError due to the
   overflow of the first partial sum.

   Note 3: The algorithm has two potential sources of fragility. First, C
   permits arithmetic operations on `double`s to be performed in an
   intermediate format whose range and precision may be greater than those of
   `double` (see for example C99 §5.2.4.2.2, paragraph 8). This can happen for
   example on machines using the now largely historical x87 FPUs. In this case,
   `fsum` can produce incorrect results. If `FLT_EVAL_METHOD` is `0` or `1`, or
   `FLT_EVAL_METHOD` is `2` and `long double` is identical to `double`, then we
   should be safe from this source of errors. Second, an aggressively
   optimizing compiler can re-associate operations so that (for example) the
   statement `yr = hi - x;` is treated as `yr = (x + y) - x` and then
   re-associated as `yr = y + (x - x)`, giving `y = yr` and `lo = 0.0`. That
   re-association would be in violation of the C standard, and should not occur
   except possibly in the presence of unsafe optimizations (e.g., -ffast-math,
   -fassociative-math). Such optimizations should be avoided for this module.

   Note 4: The signature of math.fsum() differs from builtins.sum()
   because the start argument doesn't make sense in the context of
   accurate summation.  Since the partials table is collapsed before
   returning a result, sum(seq2, start=sum(seq1)) may not equal the
   accurate result returned by sum(itertools.chain(seq1, seq2)).
*/

#define NUM_PARTIALS  32  /* initial partials array size, on stack */

/* Extend the partials array p[] by doubling its size. */
static int                          /* non-zero on error */
_fsum_realloc(double **p_ptr, Py_ssize_t  n,
             double  *ps,    Py_ssize_t *m_ptr)
{
    void *v = NULL;
    Py_ssize_t m = *m_ptr;

    m += m;  /* double */
    if (n < m && (size_t)m < ((size_t)PY_SSIZE_T_MAX / sizeof(double))) {
        double *p = *p_ptr;
        if (p == ps) {
            v = PyMem_Malloc(sizeof(double) * m);
            if (v != NULL)
                memcpy(v, ps, sizeof(double) * n);
        }
        else
            v = PyMem_Realloc(p, sizeof(double) * m);
    }
    if (v == NULL) {        /* size overflow or no memory */
        PyErr_SetString(PyExc_MemoryError, "math.fsum partials");
        return 1;
    }
    *p_ptr = (double*) v;
    *m_ptr = m;
    return 0;
}

/* Full precision summation of a sequence of floats.

   def msum(iterable):
       partials = []  # sorted, non-overlapping partial sums
       for x in iterable:
           i = 0
           for y in partials:
               if abs(x) < abs(y):
                   x, y = y, x
               hi = x + y
               lo = y - (hi - x)
               if lo:
                   partials[i] = lo
                   i += 1
               x = hi
           partials[i:] = [x]
       return sum_exact(partials)

   Rounded x+y stored in hi with the roundoff stored in lo.  Together hi+lo
   are exactly equal to x+y.  The inner loop applies hi/lo summation to each
   partial so that the list of partial sums remains exact.

   Sum_exact() adds the partial sums exactly and correctly rounds the final
   result (using the round-half-to-even rule).  The items in partials remain
   non-zero, non-special, non-overlapping and strictly increasing in
   magnitude, but possibly not all having the same sign.

   Depends on IEEE 754 arithmetic guarantees and half-even rounding.
*/

/*[clinic input]
math.fsum

    seq: object
    /

Return an accurate floating-point sum of values in the iterable seq.

Assumes IEEE-754 floating-point arithmetic.
[clinic start generated code]*/

static PyObject *
math_fsum(PyObject *module, PyObject *seq)
/*[clinic end generated code: output=ba5c672b87fe34fc input=4506244ded6057dc]*/
{
    PyObject *item, *iter, *sum = NULL;
    Py_ssize_t i, j, n = 0, m = NUM_PARTIALS;
    double x, y, t, ps[NUM_PARTIALS], *p = ps;
    double xsave, special_sum = 0.0, inf_sum = 0.0;
    double hi, yr, lo = 0.0;

    iter = PyObject_GetIter(seq);
    if (iter == NULL)
        return NULL;

    for(;;) {           /* for x in iterable */
        assert(0 <= n && n <= m);
        assert((m == NUM_PARTIALS && p == ps) ||
               (m >  NUM_PARTIALS && p != NULL));

        item = PyIter_Next(iter);
        if (item == NULL) {
            if (PyErr_Occurred())
                goto _fsum_error;
            break;
        }
        ASSIGN_DOUBLE(x, item, error_with_item);
        Py_DECREF(item);

        xsave = x;
        for (i = j = 0; j < n; j++) {       /* for y in partials */
            y = p[j];
            if (fabs(x) < fabs(y)) {
                t = x; x = y; y = t;
            }
            hi = x + y;
            yr = hi - x;
            lo = y - yr;
            if (lo != 0.0)
                p[i++] = lo;
            x = hi;
        }

        n = i;                              /* ps[i:] = [x] */
        if (x != 0.0) {
            if (! isfinite(x)) {
                /* a nonfinite x could arise either as
                   a result of intermediate overflow, or
                   as a result of a nan or inf in the
                   summands */
                if (isfinite(xsave)) {
                    PyErr_SetString(PyExc_OverflowError,
                          "intermediate overflow in fsum");
                    goto _fsum_error;
                }
                if (isinf(xsave))
                    inf_sum += xsave;
                special_sum += xsave;
                /* reset partials */
                n = 0;
            }
            else if (n >= m && _fsum_realloc(&p, n, ps, &m))
                goto _fsum_error;
            else
                p[n++] = x;
        }
    }

    if (special_sum != 0.0) {
        if (isnan(inf_sum))
            PyErr_SetString(PyExc_ValueError,
                            "-inf + inf in fsum");
        else
            sum = PyFloat_FromDouble(special_sum);
        goto _fsum_error;
    }

    hi = 0.0;
    if (n > 0) {
        hi = p[--n];
        /* sum_exact(ps, hi) from the top, stop when the sum becomes
           inexact. */
        while (n > 0) {
            x = hi;
            y = p[--n];
            assert(fabs(y) < fabs(x));
            hi = x + y;
            yr = hi - x;
            lo = y - yr;
            if (lo != 0.0)
                break;
        }
        /* Make half-even rounding work across multiple partials.
           Needed so that sum([1e-16, 1, 1e16]) will round-up the last
           digit to two instead of down to zero (the 1e-16 makes the 1
           slightly closer to two).  With a potential 1 ULP rounding
           error fixed-up, math.fsum() can guarantee commutativity. */
        if (n > 0 && ((lo < 0.0 && p[n-1] < 0.0) ||
                      (lo > 0.0 && p[n-1] > 0.0))) {
            y = lo * 2.0;
            x = hi + y;
            yr = x - hi;
            if (y == yr)
                hi = x;
        }
    }
    sum = PyFloat_FromDouble(hi);

  _fsum_error:
    Py_DECREF(iter);
    if (p != ps)
        PyMem_Free(p);
    return sum;

  error_with_item:
    Py_DECREF(item);
    goto _fsum_error;
}

#undef NUM_PARTIALS


static unsigned long
count_set_bits(unsigned long n)
{
    unsigned long count = 0;
    while (n != 0) {
        ++count;
        n &= n - 1; /* clear least significant bit */
    }
    return count;
}

/* Integer square root

Given a nonnegative integer `n`, we want to compute the largest integer
`a` for which `a * a <= n`, or equivalently the integer part of the exact
square root of `n`.

We use an adaptive-precision pure-integer version of Newton's iteration. Given
a positive integer `n`, the algorithm produces at each iteration an integer
approximation `a` to the square root of `n >> s` for some even integer `s`,
with `s` decreasing as the iterations progress. On the final iteration, `s` is
zero and we have an approximation to the square root of `n` itself.

At every step, the approximation `a` is strictly within 1.0 of the true square
root, so we have

    (a - 1)**2 < (n >> s) < (a + 1)**2

After the final iteration, a check-and-correct step is needed to determine
whether `a` or `a - 1` gives the desired integer square root of `n`.

The algorithm is remarkable in its simplicity. There's no need for a
per-iteration check-and-correct step, and termination is straightforward: the
number of iterations is known in advance (it's exactly `floor(log2(log2(n)))`
for `n > 1`). The only tricky part of the correctness proof is in establishing
that the bound `(a - 1)**2 < (n >> s) < (a + 1)**2` is maintained from one
iteration to the next. A sketch of the proof of this is given below.

In addition to the proof sketch, a formal, computer-verified proof
of correctness (using Lean) of an equivalent recursive algorithm can be found
here:

    https://github.com/mdickinson/snippets/blob/master/proofs/isqrt/src/isqrt.lean


Here's Python code equivalent to the C implementation below:

    def isqrt(n):
        """
        Return the integer part of the square root of the input.
        """
        n = operator.index(n)

        if n < 0:
            raise ValueError("isqrt() argument must be nonnegative")
        if n == 0:
            return 0

        c = (n.bit_length() - 1) // 2
        a = 1
        d = 0
        for s in reversed(range(c.bit_length())):
            # Loop invariant: (a-1)**2 < (n >> 2*(c - d)) < (a+1)**2
            e = d
            d = c >> s
            a = (a << d - e - 1) + (n >> 2*c - e - d + 1) // a

        return a - (a*a > n)


Sketch of proof of correctness
------------------------------

The delicate part of the correctness proof is showing that the loop invariant
is preserved from one iteration to the next. That is, just before the line

    a = (a << d - e - 1) + (n >> 2*c - e - d + 1) // a

is executed in the above code, we know that

    (1)  (a - 1)**2 < (n >> 2*(c - e)) < (a + 1)**2.

(since `e` is always the value of `d` from the previous iteration). We must
prove that after that line is executed, we have

    (a - 1)**2 < (n >> 2*(c - d)) < (a + 1)**2

To facilitate the proof, we make some changes of notation. Write `m` for
`n >> 2*(c-d)`, and write `b` for the new value of `a`, so

    b = (a << d - e - 1) + (n >> 2*c - e - d + 1) // a

or equivalently:

    (2)  b = (a << d - e - 1) + (m >> d - e + 1) // a

Then we can rewrite (1) as:

    (3)  (a - 1)**2 < (m >> 2*(d - e)) < (a + 1)**2

and we must show that (b - 1)**2 < m < (b + 1)**2.

From this point on, we switch to mathematical notation, so `/` means exact
division rather than integer division and `^` is used for exponentiation. We
use the `√` symbol for the exact square root. In (3), we can remove the
implicit floor operation to give:

    (4)  (a - 1)^2 < m / 4^(d - e) < (a + 1)^2

Taking square roots throughout (4), scaling by `2^(d-e)`, and rearranging gives

    (5)  0 <= | 2^(d-e)a - √m | < 2^(d-e)

Squaring and dividing through by `2^(d-e+1) a` gives

    (6)  0 <= 2^(d-e-1) a + m / (2^(d-e+1) a) - √m < 2^(d-e-1) / a

We'll show below that `2^(d-e-1) <= a`. Given that, we can replace the
right-hand side of (6) with `1`, and now replacing the central
term `m / (2^(d-e+1) a)` with its floor in (6) gives

    (7) -1 < 2^(d-e-1) a + m // 2^(d-e+1) a - √m < 1

Or equivalently, from (2):

    (7) -1 < b - √m < 1

and rearranging gives that `(b-1)^2 < m < (b+1)^2`, which is what we needed
to prove.

We're not quite done: we still have to prove the inequality `2^(d - e - 1) <=
a` that was used to get line (7) above. From the definition of `c`, we have
`4^c <= n`, which implies

    (8)  4^d <= m

also, since `e == d >> 1`, `d` is at most `2e + 1`, from which it follows
that `2d - 2e - 1 <= d` and hence that

    (9)  4^(2d - 2e - 1) <= m

Dividing both sides by `4^(d - e)` gives

    (10)  4^(d - e - 1) <= m / 4^(d - e)

But we know from (4) that `m / 4^(d-e) < (a + 1)^2`, hence

    (11)  4^(d - e - 1) < (a + 1)^2

Now taking square roots of both sides and observing that both `2^(d-e-1)` and
`a` are integers gives `2^(d - e - 1) <= a`, which is what we needed. This
completes the proof sketch.

*/

/*
    The _approximate_isqrt_tab table provides approximate square roots for
    16-bit integers. For any n in the range 2**14 <= n < 2**16, the value

        a = _approximate_isqrt_tab[(n >> 8) - 64]

    is an approximate square root of n, satisfying (a - 1)**2 < n < (a + 1)**2.

    The table was computed in Python using the expression:

        [min(round(sqrt(256*n + 128)), 255) for n in range(64, 256)]
*/

static const uint8_t _approximate_isqrt_tab[192] = {
    128, 129, 130, 131, 132, 133, 134, 135, 136, 137, 138, 139,
    140, 141, 142, 143, 144, 144, 145, 146, 147, 148, 149, 150,
    151, 151, 152, 153, 154, 155, 156, 156, 157, 158, 159, 160,
    160, 161, 162, 163, 164, 164, 165, 166, 167, 167, 168, 169,
    170, 170, 171, 172, 173, 173, 174, 175, 176, 176, 177, 178,
    179, 179, 180, 181, 181, 182, 183, 183, 184, 185, 186, 186,
    187, 188, 188, 189, 190, 190, 191, 192, 192, 193, 194, 194,
    195, 196, 196, 197, 198, 198, 199, 200, 200, 201, 201, 202,
    203, 203, 204, 205, 205, 206, 206, 207, 208, 208, 209, 210,
    210, 211, 211, 212, 213, 213, 214, 214, 215, 216, 216, 217,
    217, 218, 219, 219, 220, 220, 221, 221, 222, 223, 223, 224,
    224, 225, 225, 226, 227, 227, 228, 228, 229, 229, 230, 230,
    231, 232, 232, 233, 233, 234, 234, 235, 235, 236, 237, 237,
    238, 238, 239, 239, 240, 240, 241, 241, 242, 242, 243, 243,
    244, 244, 245, 246, 246, 247, 247, 248, 248, 249, 249, 250,
    250, 251, 251, 252, 252, 253, 253, 254, 254, 255, 255, 255,
};

/* Approximate square root of a large 64-bit integer.

   Given `n` satisfying `2**62 <= n < 2**64`, return `a`
   satisfying `(a - 1)**2 < n < (a + 1)**2`. */

static inline uint32_t
_approximate_isqrt(uint64_t n)
{
    uint32_t u = _approximate_isqrt_tab[(n >> 56) - 64];
    u = (u << 7) + (uint32_t)(n >> 41) / u;
    return (u << 15) + (uint32_t)((n >> 17) / u);
}

/*[clinic input]
math.isqrt

    n: object
    /

Return the integer part of the square root of the input.
[clinic start generated code]*/

static PyObject *
math_isqrt(PyObject *module, PyObject *n)
/*[clinic end generated code: output=35a6f7f980beab26 input=5b6e7ae4fa6c43d6]*/
{
    int a_too_large, c_bit_length;
    uint64_t c, d;
    uint64_t m;
    uint32_t u;
    PyObject *a = NULL, *b;

    n = _PyNumber_Index(n);
    if (n == NULL) {
        return NULL;
    }

    if (_PyLong_IsNegative((PyLongObject *)n)) {
        PyErr_SetString(
            PyExc_ValueError,
            "isqrt() argument must be nonnegative");
        goto error;
    }
    if (_PyLong_IsZero((PyLongObject *)n)) {
        Py_DECREF(n);
        return PyLong_FromLong(0);
    }

    /* c = (n.bit_length() - 1) // 2 */
    c = _PyLong_NumBits(n);
    if (c == (uint64_t)(-1)) {
        goto error;
    }
    c = (c - 1U) / 2U;

    /* Fast path: if c <= 31 then n < 2**64 and we can compute directly with a
       fast, almost branch-free algorithm. */
    if (c <= 31U) {
        int shift = 31 - (int)c;
        m = (uint64_t)PyLong_AsUnsignedLongLong(n);
        Py_DECREF(n);
        if (m == (uint64_t)(-1) && PyErr_Occurred()) {
            return NULL;
        }
        u = _approximate_isqrt(m << 2*shift) >> shift;
        u -= (uint64_t)u * u > m;
        return PyLong_FromUnsignedLong(u);
    }

    /* Slow path: n >= 2**64. We perform the first five iterations in C integer
       arithmetic, then switch to using Python long integers. */

    /* From n >= 2**64 it follows that c.bit_length() >= 6. */
    c_bit_length = 6;
    while ((c >> c_bit_length) > 0U) {
        ++c_bit_length;
    }

    /* Initialise d and a. */
    d = c >> (c_bit_length - 5);
    b = _PyLong_Rshift(n, 2U*c - 62U);
    if (b == NULL) {
        goto error;
    }
    m = (uint64_t)PyLong_AsUnsignedLongLong(b);
    Py_DECREF(b);
    if (m == (uint64_t)(-1) && PyErr_Occurred()) {
        goto error;
    }
    u = _approximate_isqrt(m) >> (31U - d);
    a = PyLong_FromUnsignedLong(u);
    if (a == NULL) {
        goto error;
    }

    for (int s = c_bit_length - 6; s >= 0; --s) {
        PyObject *q;
        uint64_t e = d;

        d = c >> s;

        /* q = (n >> 2*c - e - d + 1) // a */
        q = _PyLong_Rshift(n, 2U*c - d - e + 1U);
        if (q == NULL) {
            goto error;
        }
        Py_SETREF(q, PyNumber_FloorDivide(q, a));
        if (q == NULL) {
            goto error;
        }

        /* a = (a << d - 1 - e) + q */
        Py_SETREF(a, _PyLong_Lshift(a, d - 1U - e));
        if (a == NULL) {
            Py_DECREF(q);
            goto error;
        }
        Py_SETREF(a, PyNumber_Add(a, q));
        Py_DECREF(q);
        if (a == NULL) {
            goto error;
        }
    }

    /* The correct result is either a or a - 1. Figure out which, and
       decrement a if necessary. */

    /* a_too_large = n < a * a */
    b = PyNumber_Multiply(a, a);
    if (b == NULL) {
        goto error;
    }
    a_too_large = PyObject_RichCompareBool(n, b, Py_LT);
    Py_DECREF(b);
    if (a_too_large == -1) {
        goto error;
    }

    if (a_too_large) {
        Py_SETREF(a, PyNumber_Subtract(a, _PyLong_GetOne()));
    }
    Py_DECREF(n);
    return a;

  error:
    Py_XDECREF(a);
    Py_DECREF(n);
    return NULL;
}

/* Divide-and-conquer factorial algorithm
 *
 * Based on the formula and pseudo-code provided at:
 * http://www.luschny.de/math/factorial/binarysplitfact.html
 *
 * Faster algorithms exist, but they're more complicated and depend on
 * a fast prime factorization algorithm.
 *
 * Notes on the algorithm
 * ----------------------
 *
 * factorial(n) is written in the form 2**k * m, with m odd.  k and m are
 * computed separately, and then combined using a left shift.
 *
 * The function factorial_odd_part computes the odd part m (i.e., the greatest
 * odd divisor) of factorial(n), using the formula:
 *
 *   factorial_odd_part(n) =
 *
 *        product_{i >= 0} product_{0 < j <= n / 2**i, j odd} j
 *
 * Example: factorial_odd_part(20) =
 *
 *        (1) *
 *        (1) *
 *        (1 * 3 * 5) *
 *        (1 * 3 * 5 * 7 * 9) *
 *        (1 * 3 * 5 * 7 * 9 * 11 * 13 * 15 * 17 * 19)
 *
 * Here i goes from large to small: the first term corresponds to i=4 (any
 * larger i gives an empty product), and the last term corresponds to i=0.
 * Each term can be computed from the last by multiplying by the extra odd
 * numbers required: e.g., to get from the penultimate term to the last one,
 * we multiply by (11 * 13 * 15 * 17 * 19).
 *
 * To see a hint of why this formula works, here are the same numbers as above
 * but with the even parts (i.e., the appropriate powers of 2) included.  For
 * each subterm in the product for i, we multiply that subterm by 2**i:
 *
 *   factorial(20) =
 *
 *        (16) *
 *        (8) *
 *        (4 * 12 * 20) *
 *        (2 * 6 * 10 * 14 * 18) *
 *        (1 * 3 * 5 * 7 * 9 * 11 * 13 * 15 * 17 * 19)
 *
 * The factorial_partial_product function computes the product of all odd j in
 * range(start, stop) for given start and stop.  It's used to compute the
 * partial products like (11 * 13 * 15 * 17 * 19) in the example above.  It
 * operates recursively, repeatedly splitting the range into two roughly equal
 * pieces until the subranges are small enough to be computed using only C
 * integer arithmetic.
 *
 * The two-valuation k (i.e., the exponent of the largest power of 2 dividing
 * the factorial) is computed independently in the main math_factorial
 * function.  By standard results, its value is:
 *
 *    two_valuation = n//2 + n//4 + n//8 + ....
 *
 * It can be shown (e.g., by complete induction on n) that two_valuation is
 * equal to n - count_set_bits(n), where count_set_bits(n) gives the number of
 * '1'-bits in the binary expansion of n.
 */

/* factorial_partial_product: Compute product(range(start, stop, 2)) using
 * divide and conquer.  Assumes start and stop are odd and stop > start.
 * max_bits must be >= bit_length(stop - 2). */

static PyObject *
factorial_partial_product(unsigned long start, unsigned long stop,
                          unsigned long max_bits)
{
    unsigned long midpoint, num_operands;
    PyObject *left = NULL, *right = NULL, *result = NULL;

    /* If the return value will fit an unsigned long, then we can
     * multiply in a tight, fast loop where each multiply is O(1).
     * Compute an upper bound on the number of bits required to store
     * the answer.
     *
     * Storing some integer z requires floor(lg(z))+1 bits, which is
     * conveniently the value returned by bit_length(z).  The
     * product x*y will require at most
     * bit_length(x) + bit_length(y) bits to store, based
     * on the idea that lg product = lg x + lg y.
     *
     * We know that stop - 2 is the largest number to be multiplied.  From
     * there, we have: bit_length(answer) <= num_operands *
     * bit_length(stop - 2)
     */

    num_operands = (stop - start) / 2;
    /* The "num_operands <= 8 * SIZEOF_LONG" check guards against the
     * unlikely case of an overflow in num_operands * max_bits. */
    if (num_operands <= 8 * SIZEOF_LONG &&
        num_operands * max_bits <= 8 * SIZEOF_LONG) {
        unsigned long j, total;
        for (total = start, j = start + 2; j < stop; j += 2)
            total *= j;
        return PyLong_FromUnsignedLong(total);
    }

    /* find midpoint of range(start, stop), rounded up to next odd number. */
    midpoint = (start + num_operands) | 1;
    left = factorial_partial_product(start, midpoint,
                                     _Py_bit_length(midpoint - 2));
    if (left == NULL)
        goto error;
    right = factorial_partial_product(midpoint, stop, max_bits);
    if (right == NULL)
        goto error;
    result = PyNumber_Multiply(left, right);

  error:
    Py_XDECREF(left);
    Py_XDECREF(right);
    return result;
}

/* factorial_odd_part:  compute the odd part of factorial(n). */

static PyObject *
factorial_odd_part(unsigned long n)
{
    long i;
    unsigned long v, lower, upper;
    PyObject *partial, *tmp, *inner, *outer;

    inner = PyLong_FromLong(1);
    if (inner == NULL)
        return NULL;
    outer = Py_NewRef(inner);

    upper = 3;
    for (i = _Py_bit_length(n) - 2; i >= 0; i--) {
        v = n >> i;
        if (v <= 2)
            continue;
        lower = upper;
        /* (v + 1) | 1 = least odd integer strictly larger than n / 2**i */
        upper = (v + 1) | 1;
        /* Here inner is the product of all odd integers j in the range (0,
           n/2**(i+1)].  The factorial_partial_product call below gives the
           product of all odd integers j in the range (n/2**(i+1), n/2**i]. */
        partial = factorial_partial_product(lower, upper, _Py_bit_length(upper-2));
        /* inner *= partial */
        if (partial == NULL)
            goto error;
        tmp = PyNumber_Multiply(inner, partial);
        Py_DECREF(partial);
        if (tmp == NULL)
            goto error;
        Py_SETREF(inner, tmp);
        /* Now inner is the product of all odd integers j in the range (0,
           n/2**i], giving the inner product in the formula above. */

        /* outer *= inner; */
        tmp = PyNumber_Multiply(outer, inner);
        if (tmp == NULL)
            goto error;
        Py_SETREF(outer, tmp);
    }
    Py_DECREF(inner);
    return outer;

  error:
    Py_DECREF(outer);
    Py_DECREF(inner);
    return NULL;
}


/* Lookup table for small factorial values */

static const unsigned long SmallFactorials[] = {
    1, 1, 2, 6, 24, 120, 720, 5040, 40320,
    362880, 3628800, 39916800, 479001600,
#if SIZEOF_LONG >= 8
    6227020800, 87178291200, 1307674368000,
    20922789888000, 355687428096000, 6402373705728000,
    121645100408832000, 2432902008176640000
#endif
};

/*[clinic input]
math.factorial

    n as arg: object
    /

Find n!.

Raise a ValueError if x is negative or non-integral.
[clinic start generated code]*/

static PyObject *
math_factorial(PyObject *module, PyObject *arg)
/*[clinic end generated code: output=6686f26fae00e9ca input=713fb771677e8c31]*/
{
    long x, two_valuation;
    int overflow;
    PyObject *result, *odd_part;

    x = PyLong_AsLongAndOverflow(arg, &overflow);
    if (x == -1 && PyErr_Occurred()) {
        return NULL;
    }
    else if (overflow == 1) {
        PyErr_Format(PyExc_OverflowError,
                     "factorial() argument should not exceed %ld",
                     LONG_MAX);
        return NULL;
    }
    else if (overflow == -1 || x < 0) {
        PyErr_SetString(PyExc_ValueError,
                        "factorial() not defined for negative values");
        return NULL;
    }

    /* use lookup table if x is small */
    if (x < (long)Py_ARRAY_LENGTH(SmallFactorials))
        return PyLong_FromUnsignedLong(SmallFactorials[x]);

    /* else express in the form odd_part * 2**two_valuation, and compute as
       odd_part << two_valuation. */
    odd_part = factorial_odd_part(x);
    if (odd_part == NULL)
        return NULL;
    two_valuation = x - count_set_bits(x);
    result = _PyLong_Lshift(odd_part, two_valuation);
    Py_DECREF(odd_part);
    return result;
}


/*[clinic input]
math.trunc

    x: object
    /

Truncates the Real x to the nearest Integral toward 0.

Uses the __trunc__ magic method.
[clinic start generated code]*/

static PyObject *
math_trunc(PyObject *module, PyObject *x)
/*[clinic end generated code: output=34b9697b707e1031 input=2168b34e0a09134d]*/
{
    PyObject *trunc, *result;

    if (PyFloat_CheckExact(x)) {
        return PyFloat_Type.tp_as_number->nb_int(x);
    }

    math_module_state *state = get_math_module_state(module);
    trunc = _PyObject_LookupSpecial(x, state->str___trunc__);
    if (trunc == NULL) {
        if (!PyErr_Occurred())
            PyErr_Format(PyExc_TypeError,
                         "type %.100s doesn't define __trunc__ method",
                         Py_TYPE(x)->tp_name);
        return NULL;
    }
    result = _PyObject_CallNoArgs(trunc);
    Py_DECREF(trunc);
    return result;
}


/*[clinic input]
math.frexp

    x: double
    /

Return the mantissa and exponent of x, as pair (m, e).

m is a float and e is an int, such that x = m * 2.**e.
If x is 0, m and e are both 0.  Else 0.5 <= abs(m) < 1.0.
[clinic start generated code]*/

static PyObject *
math_frexp_impl(PyObject *module, double x)
/*[clinic end generated code: output=03e30d252a15ad4a input=96251c9e208bc6e9]*/
{
    int i;
    /* deal with special cases directly, to sidestep platform
       differences */
    if (isnan(x) || isinf(x) || !x) {
        i = 0;
    }
    else {
        x = frexp(x, &i);
    }
    return Py_BuildValue("(di)", x, i);
}


/*[clinic input]
math.ldexp

    x: double
    i: object
    /

Return x * (2**i).

This is essentially the inverse of frexp().
[clinic start generated code]*/

static PyObject *
math_ldexp_impl(PyObject *module, double x, PyObject *i)
/*[clinic end generated code: output=b6892f3c2df9cc6a input=17d5970c1a40a8c1]*/
{
    double r;
    long exp;
    int overflow;

    if (PyLong_Check(i)) {
        /* on overflow, replace exponent with either LONG_MAX
           or LONG_MIN, depending on the sign. */
        exp = PyLong_AsLongAndOverflow(i, &overflow);
        if (exp == -1 && PyErr_Occurred())
            return NULL;
        if (overflow)
            exp = overflow < 0 ? LONG_MIN : LONG_MAX;
    }
    else {
        PyErr_SetString(PyExc_TypeError,
                        "Expected an int as second argument to ldexp.");
        return NULL;
    }

    if (x == 0. || !isfinite(x)) {
        /* NaNs, zeros and infinities are returned unchanged */
        r = x;
        errno = 0;
    } else if (exp > INT_MAX) {
        /* overflow */
        r = copysign(Py_HUGE_VAL, x);
        errno = ERANGE;
    } else if (exp < INT_MIN) {
        /* underflow to +-0 */
        r = copysign(0., x);
        errno = 0;
    } else {
        errno = 0;
        r = ldexp(x, (int)exp);
        if (isinf(r))
            errno = ERANGE;
    }

    if (errno && is_error(r))
        return NULL;
    return PyFloat_FromDouble(r);
}


/*[clinic input]
math.modf

    x: double
    /

Return the fractional and integer parts of x.

Both results carry the sign of x and are floats.
[clinic start generated code]*/

static PyObject *
math_modf_impl(PyObject *module, double x)
/*[clinic end generated code: output=90cee0260014c3c0 input=b4cfb6786afd9035]*/
{
    double y;
    /* some platforms don't do the right thing for NaNs and
       infinities, so we take care of special cases directly. */
    if (isinf(x))
        return Py_BuildValue("(dd)", copysign(0., x), x);
    else if (isnan(x))
        return Py_BuildValue("(dd)", x, x);

    errno = 0;
    x = modf(x, &y);
    return Py_BuildValue("(dd)", x, y);
}


/* A decent logarithm is easy to compute even for huge ints, but libm can't
   do that by itself -- loghelper can.  func is log or log10, and name is
   "log" or "log10".  Note that overflow of the result isn't possible: an int
   can contain no more than INT_MAX * SHIFT bits, so has value certainly less
   than 2**(2**64 * 2**16) == 2**2**80, and log2 of that is 2**80, which is
   small enough to fit in an IEEE single.  log and log10 are even smaller.
   However, intermediate overflow is possible for an int if the number of bits
   in that int is larger than PY_SSIZE_T_MAX. */

static PyObject*
loghelper(PyObject* arg, double (*func)(double), const char *err_msg)
{
    /* If it is int, do it ourselves. */
    if (PyLong_Check(arg)) {
        double x, result;
        int64_t e;

        /* Negative or zero inputs give a ValueError. */
        if (!_PyLong_IsPositive((PyLongObject *)arg)) {
            PyErr_Format(PyExc_ValueError, err_msg, arg);
            return NULL;
        }

        x = PyLong_AsDouble(arg);
        if (x == -1.0 && PyErr_Occurred()) {
            if (!PyErr_ExceptionMatches(PyExc_OverflowError))
                return NULL;
            /* Here the conversion to double overflowed, but it's possible
               to compute the log anyway.  Clear the exception and continue. */
            PyErr_Clear();
            x = _PyLong_Frexp((PyLongObject *)arg, &e);
            if (x == -1.0 && PyErr_Occurred())
                return NULL;
            /* Value is ~= x * 2**e, so the log ~= log(x) + log(2) * e. */
            result = func(x) + func(2.0) * e;
        }
        else
            /* Successfully converted x to a double. */
            result = func(x);
        return PyFloat_FromDouble(result);
    }

    /* Else let libm handle it by itself. */
    return math_1(arg, func, 0, err_msg);
}


/* AC: cannot convert yet, see gh-102839 and gh-89381, waiting
   for support of multiple signatures */
static PyObject *
math_log(PyObject *module, PyObject * const *args, Py_ssize_t nargs)
{
    PyObject *num, *den;
    PyObject *ans;

    if (!_PyArg_CheckPositional("log", nargs, 1, 2))
        return NULL;

    num = loghelper(args[0], m_log, "math.log() expects a positive input, got '%R'.");
    if (num == NULL || nargs == 1)
        return num;

    den = loghelper(args[1], m_log, "math.log() expects a positive input, got '%R'.");
    if (den == NULL) {
        Py_DECREF(num);
        return NULL;
    }

    ans = PyNumber_TrueDivide(num, den);
    Py_DECREF(num);
    Py_DECREF(den);
    return ans;
}

PyDoc_STRVAR(math_log_doc,
"log(x, [base=math.e])\n\
Return the logarithm of x to the given base.\n\n\
If the base is not specified, returns the natural logarithm (base e) of x.");

/*[clinic input]
math.log2

    x: object
    /

Return the base 2 logarithm of x.
[clinic start generated code]*/

static PyObject *
math_log2(PyObject *module, PyObject *x)
/*[clinic end generated code: output=5425899a4d5d6acb input=08321262bae4f39b]*/
{
    return loghelper(x, m_log2, "math.log2() expects a positive input, got '%R'.");
}


/*[clinic input]
math.log10

    x: object
    /

Return the base 10 logarithm of x.
[clinic start generated code]*/

static PyObject *
math_log10(PyObject *module, PyObject *x)
/*[clinic end generated code: output=be72a64617df9c6f input=b2469d02c6469e53]*/
{
    return loghelper(x, m_log10, "math.log10() expects a positive input, got '%R'.");
}


/*[clinic input]
math.fma

    x: double
    y: double
    z: double
    /

Fused multiply-add operation.

Compute (x * y) + z with a single round.
[clinic start generated code]*/

static PyObject *
math_fma_impl(PyObject *module, double x, double y, double z)
/*[clinic end generated code: output=4fc8626dbc278d17 input=e3ad1f4a4c89626e]*/
{
    double r = fma(x, y, z);

    /* Fast path: if we got a finite result, we're done. */
    if (isfinite(r)) {
        return PyFloat_FromDouble(r);
    }

    /* Non-finite result. Raise an exception if appropriate, else return r. */
    if (isnan(r)) {
        if (!isnan(x) && !isnan(y) && !isnan(z)) {
            /* NaN result from non-NaN inputs. */
            PyErr_SetString(PyExc_ValueError, "invalid operation in fma");
            return NULL;
        }
    }
    else if (isfinite(x) && isfinite(y) && isfinite(z)) {
        /* Infinite result from finite inputs. */
        PyErr_SetString(PyExc_OverflowError, "overflow in fma");
        return NULL;
    }

    return PyFloat_FromDouble(r);
}


/*[clinic input]
math.fmod

    x: double
    y: double
    /

Return fmod(x, y), according to platform C.

x % y may differ.
[clinic start generated code]*/

static PyObject *
math_fmod_impl(PyObject *module, double x, double y)
/*[clinic end generated code: output=7559d794343a27b5 input=4f84caa8cfc26a03]*/
{
    double r;
    /* fmod(x, +/-Inf) returns x for finite x. */
    if (isinf(y) && isfinite(x))
        return PyFloat_FromDouble(x);
    errno = 0;
    r = fmod(x, y);
#ifdef _MSC_VER
    /* Windows (e.g. Windows 10 with MSC v.1916) loose sign
       for zero result.  But C99+ says: "if y is nonzero, the result
       has the same sign as x".
     */
    if (r == 0.0 && y != 0.0) {
        r = copysign(r, x);
    }
#endif
    if (isnan(r)) {
        if (!isnan(x) && !isnan(y))
            errno = EDOM;
        else
            errno = 0;
    }
    if (errno && is_error(r))
        return NULL;
    else
        return PyFloat_FromDouble(r);
}

/*
Given a *vec* of values, compute the vector norm:

    sqrt(sum(x ** 2 for x in vec))

The *max* variable should be equal to the largest fabs(x).
The *n* variable is the length of *vec*.
If n==0, then *max* should be 0.0.
If an infinity is present in the vec, *max* should be INF.
The *found_nan* variable indicates whether some member of
the *vec* is a NaN.

To avoid overflow/underflow and to achieve high accuracy giving results
that are almost always correctly rounded, four techniques are used:

* lossless scaling using a power-of-two scaling factor
* accurate squaring using Veltkamp-Dekker splitting [1]
  or an equivalent with an fma() call
* compensated summation using a variant of the Neumaier algorithm [2]
* differential correction of the square root [3]

The usual presentation of the Neumaier summation algorithm has an
expensive branch depending on which operand has the larger
magnitude.  We avoid this cost by arranging the calculation so that
fabs(csum) is always as large as fabs(x).

To establish the invariant, *csum* is initialized to 1.0 which is
always larger than x**2 after scaling or after division by *max*.
After the loop is finished, the initial 1.0 is subtracted out for a
net zero effect on the final sum.  Since *csum* will be greater than
1.0, the subtraction of 1.0 will not cause fractional digits to be
dropped from *csum*.

To get the full benefit from compensated summation, the largest
addend should be in the range: 0.5 <= |x| <= 1.0.  Accordingly,
scaling or division by *max* should not be skipped even if not
otherwise needed to prevent overflow or loss of precision.

The assertion that hi*hi <= 1.0 is a bit subtle.  Each vector element
gets scaled to a magnitude below 1.0.  The Veltkamp-Dekker splitting
algorithm gives a *hi* value that is correctly rounded to half
precision.  When a value at or below 1.0 is correctly rounded, it
never goes above 1.0.  And when values at or below 1.0 are squared,
they remain at or below 1.0, thus preserving the summation invariant.

Another interesting assertion is that csum+lo*lo == csum. In the loop,
each scaled vector element has a magnitude less than 1.0.  After the
Veltkamp split, *lo* has a maximum value of 2**-27.  So the maximum
value of *lo* squared is 2**-54.  The value of ulp(1.0)/2.0 is 2**-53.
Given that csum >= 1.0, we have:
    lo**2 <= 2**-54 < 2**-53 == 1/2*ulp(1.0) <= ulp(csum)/2
Since lo**2 is less than 1/2 ulp(csum), we have csum+lo*lo == csum.

To minimize loss of information during the accumulation of fractional
values, each term has a separate accumulator.  This also breaks up
sequential dependencies in the inner loop so the CPU can maximize
floating-point throughput. [4]  On an Apple M1 Max, hypot(*vec)
takes only 3.33 µsec when len(vec) == 1000.

The square root differential correction is needed because a
correctly rounded square root of a correctly rounded sum of
squares can still be off by as much as one ulp.

The differential correction starts with a value *x* that is
the difference between the square of *h*, the possibly inaccurately
rounded square root, and the accurately computed sum of squares.
The correction is the first order term of the Maclaurin series
expansion of sqrt(h**2 + x) == h + x/(2*h) + O(x**2). [5]

Essentially, this differential correction is equivalent to one
refinement step in Newton's divide-and-average square root
algorithm, effectively doubling the number of accurate bits.
This technique is used in Dekker's SQRT2 algorithm and again in
Borges' ALGORITHM 4 and 5.

The hypot() function is faithfully rounded (less than 1 ulp error)
and usually correctly rounded (within 1/2 ulp).  The squaring
step is exact.  The Neumaier summation computes as if in doubled
precision (106 bits) and has the advantage that its input squares
are non-negative so that the condition number of the sum is one.
The square root with a differential correction is likewise computed
as if in doubled precision.

For n <= 1000, prior to the final addition that rounds the overall
result, the internal accuracy of "h" together with its correction of
"x / (2.0 * h)" is at least 100 bits. [6] Also, hypot() was tested
against a Decimal implementation with prec=300.  After 100 million
trials, no incorrectly rounded examples were found.  In addition,
perfect commutativity (all permutations are exactly equal) was
verified for 1 billion random inputs with n=5. [7]

References:

1. Veltkamp-Dekker splitting: http://csclub.uwaterloo.ca/~pbarfuss/dekker1971.pdf
2. Compensated summation:  http://www.ti3.tu-harburg.de/paper/rump/Ru08b.pdf
3. Square root differential correction:  https://arxiv.org/pdf/1904.09481.pdf
4. Data dependency graph:  https://bugs.python.org/file49439/hypot.png
5. https://www.wolframalpha.com/input/?i=Maclaurin+series+sqrt%28h**2+%2B+x%29+at+x%3D0
6. Analysis of internal accuracy:  https://bugs.python.org/file49484/best_frac.py
7. Commutativity test:  https://bugs.python.org/file49448/test_hypot_commutativity.py

*/

static inline double
vector_norm(Py_ssize_t n, double *vec, double max, int found_nan)
{
    double x, h, scale, csum = 1.0, frac1 = 0.0, frac2 = 0.0;
    DoubleLength pr, sm;
    int max_e;
    Py_ssize_t i;

    if (isinf(max)) {
        return max;
    }
    if (found_nan) {
        return Py_NAN;
    }
    if (max == 0.0 || n <= 1) {
        return max;
    }
    frexp(max, &max_e);
    if (max_e < -1023) {
        /* When max_e < -1023, ldexp(1.0, -max_e) would overflow. */
        for (i=0 ; i < n ; i++) {
            vec[i] /= DBL_MIN;          // convert subnormals to normals
        }
        return DBL_MIN * vector_norm(n, vec, max / DBL_MIN, found_nan);
    }
    scale = ldexp(1.0, -max_e);
    assert(max * scale >= 0.5);
    assert(max * scale < 1.0);
    for (i=0 ; i < n ; i++) {
        x = vec[i];
        assert(isfinite(x) && fabs(x) <= max);
        x *= scale;                     // lossless scaling
        assert(fabs(x) < 1.0);
        pr = dl_mul(x, x);              // lossless squaring
        assert(pr.hi <= 1.0);
        sm = dl_fast_sum(csum, pr.hi);  // lossless addition
        csum = sm.hi;
        frac1 += pr.lo;                 // lossy addition
        frac2 += sm.lo;                 // lossy addition
    }
    h = sqrt(csum - 1.0 + (frac1 + frac2));
    pr = dl_mul(-h, h);
    sm = dl_fast_sum(csum, pr.hi);
    csum = sm.hi;
    frac1 += pr.lo;
    frac2 += sm.lo;
    x = csum - 1.0 + (frac1 + frac2);
    h +=  x / (2.0 * h);                 // differential correction
    return h / scale;
}

#define NUM_STACK_ELEMS 16

/*[clinic input]
math.dist

    p: object
    q: object
    /

Return the Euclidean distance between two points p and q.

The points should be specified as sequences (or iterables) of
coordinates.  Both inputs must have the same dimension.

Roughly equivalent to:
    sqrt(sum((px - qx) ** 2.0 for px, qx in zip(p, q)))
[clinic start generated code]*/

static PyObject *
math_dist_impl(PyObject *module, PyObject *p, PyObject *q)
/*[clinic end generated code: output=56bd9538d06bbcfe input=74e85e1b6092e68e]*/
{
    PyObject *item;
    double max = 0.0;
    double x, px, qx, result;
    Py_ssize_t i, m, n;
    int found_nan = 0, p_allocated = 0, q_allocated = 0;
    double diffs_on_stack[NUM_STACK_ELEMS];
    double *diffs = diffs_on_stack;

    if (!PyTuple_Check(p)) {
        p = PySequence_Tuple(p);
        if (p == NULL) {
            return NULL;
        }
        p_allocated = 1;
    }
    if (!PyTuple_Check(q)) {
        q = PySequence_Tuple(q);
        if (q == NULL) {
            if (p_allocated) {
                Py_DECREF(p);
            }
            return NULL;
        }
        q_allocated = 1;
    }

    m = PyTuple_GET_SIZE(p);
    n = PyTuple_GET_SIZE(q);
    if (m != n) {
        PyErr_SetString(PyExc_ValueError,
                        "both points must have the same number of dimensions");
        goto error_exit;
    }
    if (n > NUM_STACK_ELEMS) {
        diffs = (double *) PyMem_Malloc(n * sizeof(double));
        if (diffs == NULL) {
            PyErr_NoMemory();
            goto error_exit;
        }
    }
    for (i=0 ; i<n ; i++) {
        item = PyTuple_GET_ITEM(p, i);
        ASSIGN_DOUBLE(px, item, error_exit);
        item = PyTuple_GET_ITEM(q, i);
        ASSIGN_DOUBLE(qx, item, error_exit);
        x = fabs(px - qx);
        diffs[i] = x;
        found_nan |= isnan(x);
        if (x > max) {
            max = x;
        }
    }
    result = vector_norm(n, diffs, max, found_nan);
    if (diffs != diffs_on_stack) {
        PyMem_Free(diffs);
    }
    if (p_allocated) {
        Py_DECREF(p);
    }
    if (q_allocated) {
        Py_DECREF(q);
    }
    return PyFloat_FromDouble(result);

  error_exit:
    if (diffs != diffs_on_stack) {
        PyMem_Free(diffs);
    }
    if (p_allocated) {
        Py_DECREF(p);
    }
    if (q_allocated) {
        Py_DECREF(q);
    }
    return NULL;
}

/* AC: cannot convert yet, waiting for *args support */
static PyObject *
math_hypot(PyObject *self, PyObject *const *args, Py_ssize_t nargs)
{
    Py_ssize_t i;
    PyObject *item;
    double max = 0.0;
    double x, result;
    int found_nan = 0;
    double coord_on_stack[NUM_STACK_ELEMS];
    double *coordinates = coord_on_stack;

    if (nargs > NUM_STACK_ELEMS) {
        coordinates = (double *) PyMem_Malloc(nargs * sizeof(double));
        if (coordinates == NULL) {
            return PyErr_NoMemory();
        }
    }
    for (i = 0; i < nargs; i++) {
        item = args[i];
        ASSIGN_DOUBLE(x, item, error_exit);
        x = fabs(x);
        coordinates[i] = x;
        found_nan |= isnan(x);
        if (x > max) {
            max = x;
        }
    }
    result = vector_norm(nargs, coordinates, max, found_nan);
    if (coordinates != coord_on_stack) {
        PyMem_Free(coordinates);
    }
    return PyFloat_FromDouble(result);

  error_exit:
    if (coordinates != coord_on_stack) {
        PyMem_Free(coordinates);
    }
    return NULL;
}

#undef NUM_STACK_ELEMS

PyDoc_STRVAR(math_hypot_doc,
             "hypot(*coordinates) -> value\n\n\
Multidimensional Euclidean distance from the origin to a point.\n\
\n\
Roughly equivalent to:\n\
    sqrt(sum(x**2 for x in coordinates))\n\
\n\
For a two dimensional point (x, y), gives the hypotenuse\n\
using the Pythagorean theorem:  sqrt(x*x + y*y).\n\
\n\
For example, the hypotenuse of a 3/4/5 right triangle is:\n\
\n\
    >>> hypot(3.0, 4.0)\n\
    5.0\n\
");

/** sumprod() ***************************************************************/

/* Forward declaration */
static inline int _check_long_mult_overflow(long a, long b);

static inline bool
long_add_would_overflow(long a, long b)
{
    return (a > 0) ? (b > LONG_MAX - a) : (b < LONG_MIN - a);
}

/*[clinic input]
math.sumprod

    p: object
    q: object
    /

Return the sum of products of values from two iterables p and q.

Roughly equivalent to:

    sum(itertools.starmap(operator.mul, zip(p, q, strict=True)))

For float and mixed int/float inputs, the intermediate products
and sums are computed with extended precision.
[clinic start generated code]*/

static PyObject *
math_sumprod_impl(PyObject *module, PyObject *p, PyObject *q)
/*[clinic end generated code: output=6722dbfe60664554 input=82be54fe26f87e30]*/
{
    PyObject *p_i = NULL, *q_i = NULL, *term_i = NULL, *new_total = NULL;
    PyObject *p_it, *q_it, *total;
    iternextfunc p_next, q_next;
    bool p_stopped = false, q_stopped = false;
    bool int_path_enabled = true, int_total_in_use = false;
    bool flt_path_enabled = true, flt_total_in_use = false;
    long int_total = 0;
    TripleLength flt_total = tl_zero;

    p_it = PyObject_GetIter(p);
    if (p_it == NULL) {
        return NULL;
    }
    q_it = PyObject_GetIter(q);
    if (q_it == NULL) {
        Py_DECREF(p_it);
        return NULL;
    }
    total = PyLong_FromLong(0);
    if (total == NULL) {
        Py_DECREF(p_it);
        Py_DECREF(q_it);
        return NULL;
    }
    p_next = *Py_TYPE(p_it)->tp_iternext;
    q_next = *Py_TYPE(q_it)->tp_iternext;
    while (1) {
        bool finished;

        assert (p_i == NULL);
        assert (q_i == NULL);
        assert (term_i == NULL);
        assert (new_total == NULL);

        assert (p_it != NULL);
        assert (q_it != NULL);
        assert (total != NULL);

        p_i = p_next(p_it);
        if (p_i == NULL) {
            if (PyErr_Occurred()) {
                if (!PyErr_ExceptionMatches(PyExc_StopIteration)) {
                    goto err_exit;
                }
                PyErr_Clear();
            }
            p_stopped = true;
        }
        q_i = q_next(q_it);
        if (q_i == NULL) {
            if (PyErr_Occurred()) {
                if (!PyErr_ExceptionMatches(PyExc_StopIteration)) {
                    goto err_exit;
                }
                PyErr_Clear();
            }
            q_stopped = true;
        }
        if (p_stopped != q_stopped) {
            PyErr_Format(PyExc_ValueError, "Inputs are not the same length");
            goto err_exit;
        }
        finished = p_stopped & q_stopped;

        if (int_path_enabled) {

            if (!finished && PyLong_CheckExact(p_i) & PyLong_CheckExact(q_i)) {
                int overflow;
                long int_p, int_q, int_prod;

                int_p = PyLong_AsLongAndOverflow(p_i, &overflow);
                if (overflow) {
                    goto finalize_int_path;
                }
                int_q = PyLong_AsLongAndOverflow(q_i, &overflow);
                if (overflow) {
                    goto finalize_int_path;
                }
                if (_check_long_mult_overflow(int_p, int_q)) {
                    goto finalize_int_path;
                }
                int_prod = int_p * int_q;
                if (long_add_would_overflow(int_total, int_prod)) {
                    goto finalize_int_path;
                }
                int_total += int_prod;
                int_total_in_use = true;
                Py_CLEAR(p_i);
                Py_CLEAR(q_i);
                continue;
            }

          finalize_int_path:
            // We're finished, overflowed, or have a non-int
            int_path_enabled = false;
            if (int_total_in_use) {
                term_i = PyLong_FromLong(int_total);
                if (term_i == NULL) {
                    goto err_exit;
                }
                new_total = PyNumber_Add(total, term_i);
                if (new_total == NULL) {
                    goto err_exit;
                }
                Py_SETREF(total, new_total);
                new_total = NULL;
                Py_CLEAR(term_i);
                int_total = 0;   // An ounce of prevention, ...
                int_total_in_use = false;
            }
        }

        if (flt_path_enabled) {

            if (!finished) {
                double flt_p, flt_q;
                bool p_type_float = PyFloat_CheckExact(p_i);
                bool q_type_float = PyFloat_CheckExact(q_i);
                if (p_type_float && q_type_float) {
                    flt_p = PyFloat_AS_DOUBLE(p_i);
                    flt_q = PyFloat_AS_DOUBLE(q_i);
                } else if (p_type_float && (PyLong_CheckExact(q_i) || PyBool_Check(q_i))) {
                    /* We care about float/int pairs and int/float pairs because
                       they arise naturally in several use cases such as price
                       times quantity, measurements with integer weights, or
                       data selected by a vector of bools. */
                    flt_p = PyFloat_AS_DOUBLE(p_i);
                    flt_q = PyLong_AsDouble(q_i);
                    if (flt_q == -1.0 && PyErr_Occurred()) {
                        PyErr_Clear();
                        goto finalize_flt_path;
                    }
                } else if (q_type_float && (PyLong_CheckExact(p_i) || PyBool_Check(p_i))) {
                    flt_q = PyFloat_AS_DOUBLE(q_i);
                    flt_p = PyLong_AsDouble(p_i);
                    if (flt_p == -1.0 && PyErr_Occurred()) {
                        PyErr_Clear();
                        goto finalize_flt_path;
                    }
                } else {
                    goto finalize_flt_path;
                }
                TripleLength new_flt_total = tl_fma(flt_p, flt_q, flt_total);
                if (isfinite(new_flt_total.hi)) {
                    flt_total = new_flt_total;
                    flt_total_in_use = true;
                    Py_CLEAR(p_i);
                    Py_CLEAR(q_i);
                    continue;
                }
            }

          finalize_flt_path:
            // We're finished, overflowed, have a non-float, or got a non-finite value
            flt_path_enabled = false;
            if (flt_total_in_use) {
                term_i = PyFloat_FromDouble(tl_to_d(flt_total));
                if (term_i == NULL) {
                    goto err_exit;
                }
                new_total = PyNumber_Add(total, term_i);
                if (new_total == NULL) {
                    goto err_exit;
                }
                Py_SETREF(total, new_total);
                new_total = NULL;
                Py_CLEAR(term_i);
                flt_total = tl_zero;
                flt_total_in_use = false;
            }
        }

        assert(!int_total_in_use);
        assert(!flt_total_in_use);
        if (finished) {
            goto normal_exit;
        }
        term_i = PyNumber_Multiply(p_i, q_i);
        if (term_i == NULL) {
            goto err_exit;
        }
        new_total = PyNumber_Add(total, term_i);
        if (new_total == NULL) {
            goto err_exit;
        }
        Py_SETREF(total, new_total);
        new_total = NULL;
        Py_CLEAR(p_i);
        Py_CLEAR(q_i);
        Py_CLEAR(term_i);
    }

 normal_exit:
    Py_DECREF(p_it);
    Py_DECREF(q_it);
    return total;

 err_exit:
    Py_DECREF(p_it);
    Py_DECREF(q_it);
    Py_DECREF(total);
    Py_XDECREF(p_i);
    Py_XDECREF(q_i);
    Py_XDECREF(term_i);
    Py_XDECREF(new_total);
    return NULL;
}


/* pow can't use math_2, but needs its own wrapper: the problem is
   that an infinite result can arise either as a result of overflow
   (in which case OverflowError should be raised) or as a result of
   e.g. 0.**-5. (for which ValueError needs to be raised.)
*/

/*[clinic input]
math.pow

    x: double
    y: double
    /

Return x**y (x to the power of y).
[clinic start generated code]*/

static PyObject *
math_pow_impl(PyObject *module, double x, double y)
/*[clinic end generated code: output=fff93e65abccd6b0 input=c26f1f6075088bfd]*/
{
    double r;
    int odd_y;

    /* deal directly with IEEE specials, to cope with problems on various
       platforms whose semantics don't exactly match C99 */
    r = 0.; /* silence compiler warning */
    if (!isfinite(x) || !isfinite(y)) {
        errno = 0;
        if (isnan(x))
            r = y == 0. ? 1. : x; /* NaN**0 = 1 */
        else if (isnan(y))
            r = x == 1. ? 1. : y; /* 1**NaN = 1 */
        else if (isinf(x)) {
            odd_y = isfinite(y) && fmod(fabs(y), 2.0) == 1.0;
            if (y > 0.)
                r = odd_y ? x : fabs(x);
            else if (y == 0.)
                r = 1.;
            else /* y < 0. */
                r = odd_y ? copysign(0., x) : 0.;
        }
        else {
            assert(isinf(y));
            if (fabs(x) == 1.0)
                r = 1.;
            else if (y > 0. && fabs(x) > 1.0)
                r = y;
            else if (y < 0. && fabs(x) < 1.0) {
                r = -y; /* result is +inf */
            }
            else
                r = 0.;
        }
    }
    else {
        /* let libm handle finite**finite */
        errno = 0;
        r = pow(x, y);
        /* a NaN result should arise only from (-ve)**(finite
           non-integer); in this case we want to raise ValueError. */
        if (!isfinite(r)) {
            if (isnan(r)) {
                errno = EDOM;
            }
            /*
               an infinite result here arises either from:
               (A) (+/-0.)**negative (-> divide-by-zero)
               (B) overflow of x**y with x and y finite
            */
            else if (isinf(r)) {
                if (x == 0.)
                    errno = EDOM;
                else
                    errno = ERANGE;
            }
        }
    }

    if (errno && is_error(r))
        return NULL;
    else
        return PyFloat_FromDouble(r);
}


static const double degToRad = Py_MATH_PI / 180.0;
static const double radToDeg = 180.0 / Py_MATH_PI;

/*[clinic input]
math.degrees

    x: double
    /

Convert angle x from radians to degrees.
[clinic start generated code]*/

static PyObject *
math_degrees_impl(PyObject *module, double x)
/*[clinic end generated code: output=7fea78b294acd12f input=81e016555d6e3660]*/
{
    return PyFloat_FromDouble(x * radToDeg);
}


/*[clinic input]
math.radians

    x: double
    /

Convert angle x from degrees to radians.
[clinic start generated code]*/

static PyObject *
math_radians_impl(PyObject *module, double x)
/*[clinic end generated code: output=34daa47caf9b1590 input=91626fc489fe3d63]*/
{
    return PyFloat_FromDouble(x * degToRad);
}


/*[clinic input]
math.isfinite

    x: double
    /

Return True if x is neither an infinity nor a NaN, and False otherwise.
[clinic start generated code]*/

static PyObject *
math_isfinite_impl(PyObject *module, double x)
/*[clinic end generated code: output=8ba1f396440c9901 input=46967d254812e54a]*/
{
    return PyBool_FromLong((long)isfinite(x));
}


/*[clinic input]
math.isnan

    x: double
    /

Return True if x is a NaN (not a number), and False otherwise.
[clinic start generated code]*/

static PyObject *
math_isnan_impl(PyObject *module, double x)
/*[clinic end generated code: output=f537b4d6df878c3e input=935891e66083f46a]*/
{
    return PyBool_FromLong((long)isnan(x));
}


/*[clinic input]
math.isinf

    x: double
    /

Return True if x is a positive or negative infinity, and False otherwise.
[clinic start generated code]*/

static PyObject *
math_isinf_impl(PyObject *module, double x)
/*[clinic end generated code: output=9f00cbec4de7b06b input=32630e4212cf961f]*/
{
    return PyBool_FromLong((long)isinf(x));
}


/*[clinic input]
math.isclose -> bool

    a: double
    b: double
    *
    rel_tol: double = 1e-09
        maximum difference for being considered "close", relative to the
        magnitude of the input values
    abs_tol: double = 0.0
        maximum difference for being considered "close", regardless of the
        magnitude of the input values

Determine whether two floating-point numbers are close in value.

Return True if a is close in value to b, and False otherwise.

For the values to be considered close, the difference between them
must be smaller than at least one of the tolerances.

-inf, inf and NaN behave similarly to the IEEE 754 Standard.  That
is, NaN is not close to anything, even itself.  inf and -inf are
only close to themselves.
[clinic start generated code]*/

static int
math_isclose_impl(PyObject *module, double a, double b, double rel_tol,
                  double abs_tol)
/*[clinic end generated code: output=b73070207511952d input=12d41764468bfdb8]*/
{
    double diff = 0.0;

    /* sanity check on the inputs */
    if (rel_tol < 0.0 || abs_tol < 0.0 ) {
        PyErr_SetString(PyExc_ValueError,
                        "tolerances must be non-negative");
        return -1;
    }

    if ( a == b ) {
        /* short circuit exact equality -- needed to catch two infinities of
           the same sign. And perhaps speeds things up a bit sometimes.
        */
        return 1;
    }

    /* This catches the case of two infinities of opposite sign, or
       one infinity and one finite number. Two infinities of opposite
       sign would otherwise have an infinite relative tolerance.
       Two infinities of the same sign are caught by the equality check
       above.
    */

    if (isinf(a) || isinf(b)) {
        return 0;
    }

    /* now do the regular computation
       this is essentially the "weak" test from the Boost library
    */

    diff = fabs(b - a);

    return (((diff <= fabs(rel_tol * b)) ||
             (diff <= fabs(rel_tol * a))) ||
            (diff <= abs_tol));
}

static inline int
_check_long_mult_overflow(long a, long b) {

    /* From Python2's int_mul code:

    Integer overflow checking for * is painful:  Python tried a couple ways, but
    they didn't work on all platforms, or failed in endcases (a product of
    -sys.maxint-1 has been a particular pain).

    Here's another way:

    The native long product x*y is either exactly right or *way* off, being
    just the last n bits of the true product, where n is the number of bits
    in a long (the delivered product is the true product plus i*2**n for
    some integer i).

    The native double product (double)x * (double)y is subject to three
    rounding errors:  on a sizeof(long)==8 box, each cast to double can lose
    info, and even on a sizeof(long)==4 box, the multiplication can lose info.
    But, unlike the native long product, it's not in *range* trouble:  even
    if sizeof(long)==32 (256-bit longs), the product easily fits in the
    dynamic range of a double.  So the leading 50 (or so) bits of the double
    product are correct.

    We check these two ways against each other, and declare victory if they're
    approximately the same.  Else, because the native long product is the only
    one that can lose catastrophic amounts of information, it's the native long
    product that must have overflowed.

    */

    long longprod = (long)((unsigned long)a * b);
    double doubleprod = (double)a * (double)b;
    double doubled_longprod = (double)longprod;

    if (doubled_longprod == doubleprod) {
        return 0;
    }

    const double diff = doubled_longprod - doubleprod;
    const double absdiff = diff >= 0.0 ? diff : -diff;
    const double absprod = doubleprod >= 0.0 ? doubleprod : -doubleprod;

    if (32.0 * absdiff <= absprod) {
        return 0;
    }

    return 1;
}

/*[clinic input]
math.prod

    iterable: object
    /
    *
    start: object(c_default="NULL") = 1

Calculate the product of all the elements in the input iterable.

The default start value for the product is 1.

When the iterable is empty, return the start value.  This function is
intended specifically for use with numeric values and may reject
non-numeric types.
[clinic start generated code]*/

static PyObject *
math_prod_impl(PyObject *module, PyObject *iterable, PyObject *start)
/*[clinic end generated code: output=36153bedac74a198 input=4c5ab0682782ed54]*/
{
    PyObject *result = start;
    PyObject *temp, *item, *iter;

    iter = PyObject_GetIter(iterable);
    if (iter == NULL) {
        return NULL;
    }

    if (result == NULL) {
        result = _PyLong_GetOne();
    }
    Py_INCREF(result);
#ifndef SLOW_PROD
    /* Fast paths for integers keeping temporary products in C.
     * Assumes all inputs are the same type.
     * If the assumption fails, default to use PyObjects instead.
    */
    if (PyLong_CheckExact(result)) {
        int overflow;
        long i_result = PyLong_AsLongAndOverflow(result, &overflow);
        /* If this already overflowed, don't even enter the loop. */
        if (overflow == 0) {
            Py_SETREF(result, NULL);
        }
        /* Loop over all the items in the iterable until we finish, we overflow
         * or we found a non integer element */
        while (result == NULL) {
            item = PyIter_Next(iter);
            if (item == NULL) {
                Py_DECREF(iter);
                if (PyErr_Occurred()) {
                    return NULL;
                }
                return PyLong_FromLong(i_result);
            }
            if (PyLong_CheckExact(item)) {
                long b = PyLong_AsLongAndOverflow(item, &overflow);
                if (overflow == 0 && !_check_long_mult_overflow(i_result, b)) {
                    long x = i_result * b;
                    i_result = x;
                    Py_DECREF(item);
                    continue;
                }
            }
            /* Either overflowed or is not an int.
             * Restore real objects and process normally */
            result = PyLong_FromLong(i_result);
            if (result == NULL) {
                Py_DECREF(item);
                Py_DECREF(iter);
                return NULL;
            }
            temp = PyNumber_Multiply(result, item);
            Py_DECREF(result);
            Py_DECREF(item);
            result = temp;
            if (result == NULL) {
                Py_DECREF(iter);
                return NULL;
            }
        }
    }

    /* Fast paths for floats keeping temporary products in C.
     * Assumes all inputs are the same type.
     * If the assumption fails, default to use PyObjects instead.
    */
    if (PyFloat_CheckExact(result)) {
        double f_result = PyFloat_AS_DOUBLE(result);
        Py_SETREF(result, NULL);
        while(result == NULL) {
            item = PyIter_Next(iter);
            if (item == NULL) {
                Py_DECREF(iter);
                if (PyErr_Occurred()) {
                    return NULL;
                }
                return PyFloat_FromDouble(f_result);
            }
            if (PyFloat_CheckExact(item)) {
                f_result *= PyFloat_AS_DOUBLE(item);
                Py_DECREF(item);
                continue;
            }
            if (PyLong_CheckExact(item)) {
                long value;
                int overflow;
                value = PyLong_AsLongAndOverflow(item, &overflow);
                if (!overflow) {
                    f_result *= (double)value;
                    Py_DECREF(item);
                    continue;
                }
            }
            result = PyFloat_FromDouble(f_result);
            if (result == NULL) {
                Py_DECREF(item);
                Py_DECREF(iter);
                return NULL;
            }
            temp = PyNumber_Multiply(result, item);
            Py_DECREF(result);
            Py_DECREF(item);
            result = temp;
            if (result == NULL) {
                Py_DECREF(iter);
                return NULL;
            }
        }
    }
#endif
    /* Consume rest of the iterable (if any) that could not be handled
     * by specialized functions above.*/
    for(;;) {
        item = PyIter_Next(iter);
        if (item == NULL) {
            /* error, or end-of-sequence */
            if (PyErr_Occurred()) {
                Py_SETREF(result, NULL);
            }
            break;
        }
        temp = PyNumber_Multiply(result, item);
        Py_DECREF(result);
        Py_DECREF(item);
        result = temp;
        if (result == NULL)
            break;
    }
    Py_DECREF(iter);
    return result;
}


/* least significant 64 bits of the odd part of factorial(n), for n in range(128).

Python code to generate the values:

    import math

    for n in range(128):
        fac = math.factorial(n)
        fac_odd_part = fac // (fac & -fac)
        reduced_fac_odd_part = fac_odd_part % (2**64)
        print(f"{reduced_fac_odd_part:#018x}u")
*/
static const uint64_t reduced_factorial_odd_part[] = {
    0x0000000000000001u, 0x0000000000000001u, 0x0000000000000001u, 0x0000000000000003u,
    0x0000000000000003u, 0x000000000000000fu, 0x000000000000002du, 0x000000000000013bu,
    0x000000000000013bu, 0x0000000000000b13u, 0x000000000000375fu, 0x0000000000026115u,
    0x000000000007233fu, 0x00000000005cca33u, 0x0000000002898765u, 0x00000000260eeeebu,
    0x00000000260eeeebu, 0x0000000286fddd9bu, 0x00000016beecca73u, 0x000001b02b930689u,
    0x00000870d9df20adu, 0x0000b141df4dae31u, 0x00079dd498567c1bu, 0x00af2e19afc5266du,
    0x020d8a4d0f4f7347u, 0x335281867ec241efu, 0x9b3093d46fdd5923u, 0x5e1f9767cc5866b1u,
    0x92dd23d6966aced7u, 0xa30d0f4f0a196e5bu, 0x8dc3e5a1977d7755u, 0x2ab8ce915831734bu,
    0x2ab8ce915831734bu, 0x81d2a0bc5e5fdcabu, 0x9efcac82445da75bu, 0xbc8b95cf58cde171u,
    0xa0e8444a1f3cecf9u, 0x4191deb683ce3ffdu, 0xddd3878bc84ebfc7u, 0xcb39a64b83ff3751u,
    0xf8203f7993fc1495u, 0xbd2a2a78b35f4bddu, 0x84757be6b6d13921u, 0x3fbbcfc0b524988bu,
    0xbd11ed47c8928df9u, 0x3c26b59e41c2f4c5u, 0x677a5137e883fdb3u, 0xff74e943b03b93ddu,
    0xfe5ebbcb10b2bb97u, 0xb021f1de3235e7e7u, 0x33509eb2e743a58fu, 0x390f9da41279fb7du,
    0xe5cb0154f031c559u, 0x93074695ba4ddb6du, 0x81c471caa636247fu, 0xe1347289b5a1d749u,
    0x286f21c3f76ce2ffu, 0x00be84a2173e8ac7u, 0x1595065ca215b88bu, 0xf95877595b018809u,
    0x9c2efe3c5516f887u, 0x373294604679382bu, 0xaf1ff7a888adcd35u, 0x18ddf279a2c5800bu,
    0x18ddf279a2c5800bu, 0x505a90e2542582cbu, 0x5bacad2cd8d5dc2bu, 0xfe3152bcbff89f41u,
    0xe1467e88bf829351u, 0xb8001adb9e31b4d5u, 0x2803ac06a0cbb91fu, 0x1904b5d698805799u,
    0xe12a648b5c831461u, 0x3516abbd6160cfa9u, 0xac46d25f12fe036du, 0x78bfa1da906b00efu,
    0xf6390338b7f111bdu, 0x0f25f80f538255d9u, 0x4ec8ca55b8db140fu, 0x4ff670740b9b30a1u,
    0x8fd032443a07f325u, 0x80dfe7965c83eeb5u, 0xa3dc1714d1213afdu, 0x205b7bbfcdc62007u,
    0xa78126bbe140a093u, 0x9de1dc61ca7550cfu, 0x84f0046d01b492c5u, 0x2d91810b945de0f3u,
    0xf5408b7f6008aa71u, 0x43707f4863034149u, 0xdac65fb9679279d5u, 0xc48406e7d1114eb7u,
    0xa7dc9ed3c88e1271u, 0xfb25b2efdb9cb30du, 0x1bebda0951c4df63u, 0x5c85e975580ee5bdu,
    0x1591bc60082cb137u, 0x2c38606318ef25d7u, 0x76ca72f7c5c63e27u, 0xf04a75d17baa0915u,
    0x77458175139ae30du, 0x0e6c1330bc1b9421u, 0xdf87d2b5797e8293u, 0xefa5c703e1e68925u,
    0x2b6b1b3278b4f6e1u, 0xceee27b382394249u, 0xd74e3829f5dab91du, 0xfdb17989c26b5f1fu,
    0xc1b7d18781530845u, 0x7b4436b2105a8561u, 0x7ba7c0418372a7d7u, 0x9dbc5c67feb6c639u,
    0x502686d7f6ff6b8fu, 0x6101855406be7a1fu, 0x9956afb5806930e7u, 0xe1f0ee88af40f7c5u,
    0x984b057bda5c1151u, 0x9a49819acc13ea05u, 0x8ef0dead0896ef27u, 0x71f7826efe292b21u,
    0xad80a480e46986efu, 0x01cdc0ebf5e0c6f7u, 0x6e06f839968f68dbu, 0xdd5943ab56e76139u,
    0xcdcf31bf8604c5e7u, 0x7e2b4a847054a1cbu, 0x0ca75697a4d3d0f5u, 0x4703f53ac514a98bu,
};

/* inverses of reduced_factorial_odd_part values modulo 2**64.

Python code to generate the values:

    import math

    for n in range(128):
        fac = math.factorial(n)
        fac_odd_part = fac // (fac & -fac)
        inverted_fac_odd_part = pow(fac_odd_part, -1, 2**64)
        print(f"{inverted_fac_odd_part:#018x}u")
*/
static const uint64_t inverted_factorial_odd_part[] = {
    0x0000000000000001u, 0x0000000000000001u, 0x0000000000000001u, 0xaaaaaaaaaaaaaaabu,
    0xaaaaaaaaaaaaaaabu, 0xeeeeeeeeeeeeeeefu, 0x4fa4fa4fa4fa4fa5u, 0x2ff2ff2ff2ff2ff3u,
    0x2ff2ff2ff2ff2ff3u, 0x938cc70553e3771bu, 0xb71c27cddd93e49fu, 0xb38e3229fcdee63du,
    0xe684bb63544a4cbfu, 0xc2f684917ca340fbu, 0xf747c9cba417526du, 0xbb26eb51d7bd49c3u,
    0xbb26eb51d7bd49c3u, 0xb0a7efb985294093u, 0xbe4b8c69f259eabbu, 0x6854d17ed6dc4fb9u,
    0xe1aa904c915f4325u, 0x3b8206df131cead1u, 0x79c6009fea76fe13u, 0xd8c5d381633cd365u,
    0x4841f12b21144677u, 0x4a91ff68200b0d0fu, 0x8f9513a58c4f9e8bu, 0x2b3e690621a42251u,
    0x4f520f00e03c04e7u, 0x2edf84ee600211d3u, 0xadcaa2764aaacdfdu, 0x161f4f9033f4fe63u,
    0x161f4f9033f4fe63u, 0xbada2932ea4d3e03u, 0xcec189f3efaa30d3u, 0xf7475bb68330bf91u,
    0x37eb7bf7d5b01549u, 0x46b35660a4e91555u, 0xa567c12d81f151f7u, 0x4c724007bb2071b1u,
    0x0f4a0cce58a016bdu, 0xfa21068e66106475u, 0x244ab72b5a318ae1u, 0x366ce67e080d0f23u,
    0xd666fdae5dd2a449u, 0xd740ddd0acc06a0du, 0xb050bbbb28e6f97bu, 0x70b003fe890a5c75u,
    0xd03aabff83037427u, 0x13ec4ca72c783bd7u, 0x90282c06afdbd96fu, 0x4414ddb9db4a95d5u,
    0xa2c68735ae6832e9u, 0xbf72d71455676665u, 0xa8469fab6b759b7fu, 0xc1e55b56e606caf9u,
    0x40455630fc4a1cffu, 0x0120a7b0046d16f7u, 0xa7c3553b08faef23u, 0x9f0bfd1b08d48639u,
    0xa433ffce9a304d37u, 0xa22ad1d53915c683u, 0xcb6cbc723ba5dd1du, 0x547fb1b8ab9d0ba3u,
    0x547fb1b8ab9d0ba3u, 0x8f15a826498852e3u, 0x32e1a03f38880283u, 0x3de4cce63283f0c1u,
    0x5dfe6667e4da95b1u, 0xfda6eeeef479e47du, 0xf14de991cc7882dfu, 0xe68db79247630ca9u,
    0xa7d6db8207ee8fa1u, 0x255e1f0fcf034499u, 0xc9a8990e43dd7e65u, 0x3279b6f289702e0fu,
    0xe7b5905d9b71b195u, 0x03025ba41ff0da69u, 0xb7df3d6d3be55aefu, 0xf89b212ebff2b361u,
    0xfe856d095996f0adu, 0xd6e533e9fdf20f9du, 0xf8c0e84a63da3255u, 0xa677876cd91b4db7u,
    0x07ed4f97780d7d9bu, 0x90a8705f258db62fu, 0xa41bbb2be31b1c0du, 0x6ec28690b038383bu,
    0xdb860c3bb2edd691u, 0x0838286838a980f9u, 0x558417a74b36f77du, 0x71779afc3646ef07u,
    0x743cda377ccb6e91u, 0x7fdf9f3fe89153c5u, 0xdc97d25df49b9a4bu, 0x76321a778eb37d95u,
    0x7cbb5e27da3bd487u, 0x9cff4ade1a009de7u, 0x70eb166d05c15197u, 0xdcf0460b71d5fe3du,
    0x5ac1ee5260b6a3c5u, 0xc922dedfdd78efe1u, 0xe5d381dc3b8eeb9bu, 0xd57e5347bafc6aadu,
    0x86939040983acd21u, 0x395b9d69740a4ff9u, 0x1467299c8e43d135u, 0x5fe440fcad975cdfu,
    0xcaa9a39794a6ca8du, 0xf61dbd640868dea1u, 0xac09d98d74843be7u, 0x2b103b9e1a6b4809u,
    0x2ab92d16960f536fu, 0x6653323d5e3681dfu, 0xefd48c1c0624e2d7u, 0xa496fefe04816f0du,
    0x1754a7b07bbdd7b1u, 0x23353c829a3852cdu, 0xbf831261abd59097u, 0x57a8e656df0618e1u,
    0x16e9206c3100680fu, 0xadad4c6ee921dac7u, 0x635f2b3860265353u, 0xdd6d0059f44b3d09u,
    0xac4dd6b894447dd7u, 0x42ea183eeaa87be3u, 0x15612d1550ee5b5du, 0x226fa19d656cb623u,
};

/* exponent of the largest power of 2 dividing factorial(n), for n in range(68)

Python code to generate the values:

import math

for n in range(128):
    fac = math.factorial(n)
    fac_trailing_zeros = (fac & -fac).bit_length() - 1
    print(fac_trailing_zeros)
*/

static const uint8_t factorial_trailing_zeros[] = {
     0,  0,  1,  1,  3,  3,  4,  4,  7,  7,  8,  8, 10, 10, 11, 11,  //  0-15
    15, 15, 16, 16, 18, 18, 19, 19, 22, 22, 23, 23, 25, 25, 26, 26,  // 16-31
    31, 31, 32, 32, 34, 34, 35, 35, 38, 38, 39, 39, 41, 41, 42, 42,  // 32-47
    46, 46, 47, 47, 49, 49, 50, 50, 53, 53, 54, 54, 56, 56, 57, 57,  // 48-63
    63, 63, 64, 64, 66, 66, 67, 67, 70, 70, 71, 71, 73, 73, 74, 74,  // 64-79
    78, 78, 79, 79, 81, 81, 82, 82, 85, 85, 86, 86, 88, 88, 89, 89,  // 80-95
    94, 94, 95, 95, 97, 97, 98, 98, 101, 101, 102, 102, 104, 104, 105, 105,  // 96-111
    109, 109, 110, 110, 112, 112, 113, 113, 116, 116, 117, 117, 119, 119, 120, 120,  // 112-127
};

/* Number of permutations and combinations.
 * P(n, k) = n! / (n-k)!
 * C(n, k) = P(n, k) / k!
 */

/* Calculate C(n, k) for n in the 63-bit range. */
static PyObject *
perm_comb_small(unsigned long long n, unsigned long long k, int iscomb)
{
    assert(k != 0);

    /* For small enough n and k the result fits in the 64-bit range and can
     * be calculated without allocating intermediate PyLong objects. */
    if (iscomb) {
        /* Maps k to the maximal n so that 2*k-1 <= n <= 127 and C(n, k)
         * fits into a uint64_t.  Exclude k = 1, because the second fast
         * path is faster for this case.*/
        static const unsigned char fast_comb_limits1[] = {
            0, 0, 127, 127, 127, 127, 127, 127,  // 0-7
            127, 127, 127, 127, 127, 127, 127, 127,  // 8-15
            116, 105, 97, 91, 86, 82, 78, 76,  // 16-23
            74, 72, 71, 70, 69, 68, 68, 67,  // 24-31
            67, 67, 67,  // 32-34
        };
        if (k < Py_ARRAY_LENGTH(fast_comb_limits1) && n <= fast_comb_limits1[k]) {
            /*
                comb(n, k) fits into a uint64_t. We compute it as

                    comb_odd_part << shift

                where 2**shift is the largest power of two dividing comb(n, k)
                and comb_odd_part is comb(n, k) >> shift. comb_odd_part can be
                calculated efficiently via arithmetic modulo 2**64, using three
                lookups and two uint64_t multiplications.
            */
            uint64_t comb_odd_part = reduced_factorial_odd_part[n]
                                   * inverted_factorial_odd_part[k]
                                   * inverted_factorial_odd_part[n - k];
            int shift = factorial_trailing_zeros[n]
                      - factorial_trailing_zeros[k]
                      - factorial_trailing_zeros[n - k];
            return PyLong_FromUnsignedLongLong(comb_odd_part << shift);
        }

        /* Maps k to the maximal n so that 2*k-1 <= n <= 127 and C(n, k)*k
         * fits into a long long (which is at least 64 bit).  Only contains
         * items larger than in fast_comb_limits1. */
        static const unsigned long long fast_comb_limits2[] = {
            0, ULLONG_MAX, 4294967296ULL, 3329022, 102570, 13467, 3612, 1449,  // 0-7
            746, 453, 308, 227, 178, 147,  // 8-13
        };
        if (k < Py_ARRAY_LENGTH(fast_comb_limits2) && n <= fast_comb_limits2[k]) {
            /* C(n, k) = C(n, k-1) * (n-k+1) / k */
            unsigned long long result = n;
            for (unsigned long long i = 1; i < k;) {
                result *= --n;
                result /= ++i;
            }
            return PyLong_FromUnsignedLongLong(result);
        }
    }
    else {
        /* Maps k to the maximal n so that k <= n and P(n, k)
         * fits into a long long (which is at least 64 bit). */
        static const unsigned long long fast_perm_limits[] = {
            0, ULLONG_MAX, 4294967296ULL, 2642246, 65537, 7133, 1627, 568,  // 0-7
            259, 142, 88, 61, 45, 36, 30, 26,  // 8-15
            24, 22, 21, 20, 20,  // 16-20
        };
        if (k < Py_ARRAY_LENGTH(fast_perm_limits) && n <= fast_perm_limits[k]) {
            if (n <= 127) {
                /* P(n, k) fits into a uint64_t. */
                uint64_t perm_odd_part = reduced_factorial_odd_part[n]
                                       * inverted_factorial_odd_part[n - k];
                int shift = factorial_trailing_zeros[n]
                          - factorial_trailing_zeros[n - k];
                return PyLong_FromUnsignedLongLong(perm_odd_part << shift);
            }

            /* P(n, k) = P(n, k-1) * (n-k+1) */
            unsigned long long result = n;
            for (unsigned long long i = 1; i < k;) {
                result *= --n;
                ++i;
            }
            return PyLong_FromUnsignedLongLong(result);
        }
    }

    /* For larger n use recursive formulas:
     *
     *   P(n, k) = P(n, j) * P(n-j, k-j)
     *   C(n, k) = C(n, j) * C(n-j, k-j) // C(k, j)
     */
    unsigned long long j = k / 2;
    PyObject *a, *b;
    a = perm_comb_small(n, j, iscomb);
    if (a == NULL) {
        return NULL;
    }
    b = perm_comb_small(n - j, k - j, iscomb);
    if (b == NULL) {
        goto error;
    }
    Py_SETREF(a, PyNumber_Multiply(a, b));
    Py_DECREF(b);
    if (iscomb && a != NULL) {
        b = perm_comb_small(k, j, 1);
        if (b == NULL) {
            goto error;
        }
        Py_SETREF(a, PyNumber_FloorDivide(a, b));
        Py_DECREF(b);
    }
    return a;

error:
    Py_DECREF(a);
    return NULL;
}

/* Calculate P(n, k) or C(n, k) using recursive formulas.
 * It is more efficient than sequential multiplication thanks to
 * Karatsuba multiplication.
 */
static PyObject *
perm_comb(PyObject *n, unsigned long long k, int iscomb)
{
    if (k == 0) {
        return PyLong_FromLong(1);
    }
    if (k == 1) {
        return Py_NewRef(n);
    }

    /* P(n, k) = P(n, j) * P(n-j, k-j) */
    /* C(n, k) = C(n, j) * C(n-j, k-j) // C(k, j) */
    unsigned long long j = k / 2;
    PyObject *a, *b;
    a = perm_comb(n, j, iscomb);
    if (a == NULL) {
        return NULL;
    }
    PyObject *t = PyLong_FromUnsignedLongLong(j);
    if (t == NULL) {
        goto error;
    }
    n = PyNumber_Subtract(n, t);
    Py_DECREF(t);
    if (n == NULL) {
        goto error;
    }
    b = perm_comb(n, k - j, iscomb);
    Py_DECREF(n);
    if (b == NULL) {
        goto error;
    }
    Py_SETREF(a, PyNumber_Multiply(a, b));
    Py_DECREF(b);
    if (iscomb && a != NULL) {
        b = perm_comb_small(k, j, 1);
        if (b == NULL) {
            goto error;
        }
        Py_SETREF(a, PyNumber_FloorDivide(a, b));
        Py_DECREF(b);
    }
    return a;

error:
    Py_DECREF(a);
    return NULL;
}

/*[clinic input]
math.perm

    n: object
    k: object = None
    /

Number of ways to choose k items from n items without repetition and with order.

Evaluates to n! / (n - k)! when k <= n and evaluates
to zero when k > n.

If k is not specified or is None, then k defaults to n
and the function returns n!.

Raises TypeError if either of the arguments are not integers.
Raises ValueError if either of the arguments are negative.
[clinic start generated code]*/

static PyObject *
math_perm_impl(PyObject *module, PyObject *n, PyObject *k)
/*[clinic end generated code: output=e021a25469653e23 input=5311c5a00f359b53]*/
{
    PyObject *result = NULL;
    int overflow, cmp;
    long long ki, ni;

    if (k == Py_None) {
        return math_factorial(module, n);
    }
    n = PyNumber_Index(n);
    if (n == NULL) {
        return NULL;
    }
    k = PyNumber_Index(k);
    if (k == NULL) {
        Py_DECREF(n);
        return NULL;
    }
    assert(PyLong_CheckExact(n) && PyLong_CheckExact(k));

    if (_PyLong_IsNegative((PyLongObject *)n)) {
        PyErr_SetString(PyExc_ValueError,
                        "n must be a non-negative integer");
        goto error;
    }
    if (_PyLong_IsNegative((PyLongObject *)k)) {
        PyErr_SetString(PyExc_ValueError,
                        "k must be a non-negative integer");
        goto error;
    }

    cmp = PyObject_RichCompareBool(n, k, Py_LT);
    if (cmp != 0) {
        if (cmp > 0) {
            result = PyLong_FromLong(0);
            goto done;
        }
        goto error;
    }

    ki = PyLong_AsLongLongAndOverflow(k, &overflow);
    assert(overflow >= 0 && !PyErr_Occurred());
    if (overflow > 0) {
        PyErr_Format(PyExc_OverflowError,
                     "k must not exceed %lld",
                     LLONG_MAX);
        goto error;
    }
    assert(ki >= 0);

    ni = PyLong_AsLongLongAndOverflow(n, &overflow);
    assert(overflow >= 0 && !PyErr_Occurred());
    if (!overflow && ki > 1) {
        assert(ni >= 0);
        result = perm_comb_small((unsigned long long)ni,
                                 (unsigned long long)ki, 0);
    }
    else {
        result = perm_comb(n, (unsigned long long)ki, 0);
    }

done:
    Py_DECREF(n);
    Py_DECREF(k);
    return result;

error:
    Py_DECREF(n);
    Py_DECREF(k);
    return NULL;
}

/*[clinic input]
math.comb

    n: object
    k: object
    /

Number of ways to choose k items from n items without repetition and without order.

Evaluates to n! / (k! * (n - k)!) when k <= n and evaluates
to zero when k > n.

Also called the binomial coefficient because it is equivalent
to the coefficient of k-th term in polynomial expansion of the
expression (1 + x)**n.

Raises TypeError if either of the arguments are not integers.
Raises ValueError if either of the arguments are negative.

[clinic start generated code]*/

static PyObject *
math_comb_impl(PyObject *module, PyObject *n, PyObject *k)
/*[clinic end generated code: output=bd2cec8d854f3493 input=9a05315af2518709]*/
{
    PyObject *result = NULL, *temp;
    int overflow, cmp;
    long long ki, ni;

    n = PyNumber_Index(n);
    if (n == NULL) {
        return NULL;
    }
    k = PyNumber_Index(k);
    if (k == NULL) {
        Py_DECREF(n);
        return NULL;
    }
    assert(PyLong_CheckExact(n) && PyLong_CheckExact(k));

    if (_PyLong_IsNegative((PyLongObject *)n)) {
        PyErr_SetString(PyExc_ValueError,
                        "n must be a non-negative integer");
        goto error;
    }
    if (_PyLong_IsNegative((PyLongObject *)k)) {
        PyErr_SetString(PyExc_ValueError,
                        "k must be a non-negative integer");
        goto error;
    }

    ni = PyLong_AsLongLongAndOverflow(n, &overflow);
    assert(overflow >= 0 && !PyErr_Occurred());
    if (!overflow) {
        assert(ni >= 0);
        ki = PyLong_AsLongLongAndOverflow(k, &overflow);
        assert(overflow >= 0 && !PyErr_Occurred());
        if (overflow || ki > ni) {
            result = PyLong_FromLong(0);
            goto done;
        }
        assert(ki >= 0);

        ki = Py_MIN(ki, ni - ki);
        if (ki > 1) {
            result = perm_comb_small((unsigned long long)ni,
                                     (unsigned long long)ki, 1);
            goto done;
        }
        /* For k == 1 just return the original n in perm_comb(). */
    }
    else {
        /* k = min(k, n - k) */
        temp = PyNumber_Subtract(n, k);
        if (temp == NULL) {
            goto error;
        }
        assert(PyLong_Check(temp));
        if (_PyLong_IsNegative((PyLongObject *)temp)) {
            Py_DECREF(temp);
            result = PyLong_FromLong(0);
            goto done;
        }
        cmp = PyObject_RichCompareBool(temp, k, Py_LT);
        if (cmp > 0) {
            Py_SETREF(k, temp);
        }
        else {
            Py_DECREF(temp);
            if (cmp < 0) {
                goto error;
            }
        }

        ki = PyLong_AsLongLongAndOverflow(k, &overflow);
        assert(overflow >= 0 && !PyErr_Occurred());
        if (overflow) {
            PyErr_Format(PyExc_OverflowError,
                         "min(n - k, k) must not exceed %lld",
                         LLONG_MAX);
            goto error;
        }
        assert(ki >= 0);
    }

    result = perm_comb(n, (unsigned long long)ki, 1);

done:
    Py_DECREF(n);
    Py_DECREF(k);
    return result;

error:
    Py_DECREF(n);
    Py_DECREF(k);
    return NULL;
}


/*[clinic input]
math.nextafter

    x: double
    y: double
    /
    *
    steps: object = None

Return the floating-point value the given number of steps after x towards y.

If steps is not specified or is None, it defaults to 1.

Raises a TypeError, if x or y is not a double, or if steps is not an integer.
Raises ValueError if steps is negative.
[clinic start generated code]*/

static PyObject *
math_nextafter_impl(PyObject *module, double x, double y, PyObject *steps)
/*[clinic end generated code: output=cc6511f02afc099e input=7f2a5842112af2b4]*/
{
#if defined(_AIX)
    if (x == y) {
        /* On AIX 7.1, libm nextafter(-0.0, +0.0) returns -0.0.
           Bug fixed in bos.adt.libm 7.2.2.0 by APAR IV95512. */
        return PyFloat_FromDouble(y);
    }
    if (isnan(x)) {
        return PyFloat_FromDouble(x);
    }
    if (isnan(y)) {
        return PyFloat_FromDouble(y);
    }
#endif
    if (steps == Py_None) {
        // fast path: we default to one step.
        return PyFloat_FromDouble(nextafter(x, y));
    }
    steps = PyNumber_Index(steps);
    if (steps == NULL) {
        return NULL;
    }
    assert(PyLong_CheckExact(steps));
    if (_PyLong_IsNegative((PyLongObject *)steps)) {
        PyErr_SetString(PyExc_ValueError,
                        "steps must be a non-negative integer");
        Py_DECREF(steps);
        return NULL;
    }

    unsigned long long usteps_ull = PyLong_AsUnsignedLongLong(steps);
    // Conveniently, uint64_t and double have the same number of bits
    // on all the platforms we care about.
    // So if an overflow occurs, we can just use UINT64_MAX.
    Py_DECREF(steps);
    if (usteps_ull >= UINT64_MAX) {
        // This branch includes the case where an error occurred, since
        // (unsigned long long)(-1) = ULLONG_MAX >= UINT64_MAX. Note that
        // usteps_ull can be strictly larger than UINT64_MAX on a machine
        // where unsigned long long has width > 64 bits.
        if (PyErr_Occurred()) {
            if (PyErr_ExceptionMatches(PyExc_OverflowError)) {
                PyErr_Clear();
            }
            else {
                return NULL;
            }
        }
        usteps_ull = UINT64_MAX;
    }
    assert(usteps_ull <= UINT64_MAX);
    uint64_t usteps = (uint64_t)usteps_ull;

    if (usteps == 0) {
        return PyFloat_FromDouble(x);
    }
    if (isnan(x)) {
        return PyFloat_FromDouble(x);
    }
    if (isnan(y)) {
        return PyFloat_FromDouble(y);
    }

    // We assume that double and uint64_t have the same endianness.
    // This is not guaranteed by the C-standard, but it is true for
    // all platforms we care about. (The most likely form of violation
    // would be a "mixed-endian" double.)
    union pun {double f; uint64_t i;};
    union pun ux = {x}, uy = {y};
    if (ux.i == uy.i) {
        return PyFloat_FromDouble(x);
    }

    const uint64_t sign_bit = 1ULL<<63;

    uint64_t ax = ux.i & ~sign_bit;
    uint64_t ay = uy.i & ~sign_bit;

    // opposite signs
    if (((ux.i ^ uy.i) & sign_bit)) {
        // NOTE: ax + ay can never overflow, because their most significant bit
        // ain't set.
        if (ax + ay <= usteps) {
            return PyFloat_FromDouble(uy.f);
        // This comparison has to use <, because <= would get +0.0 vs -0.0
        // wrong.
        } else if (ax < usteps) {
            union pun result = {.i = (uy.i & sign_bit) | (usteps - ax)};
            return PyFloat_FromDouble(result.f);
        } else {
            ux.i -= usteps;
            return PyFloat_FromDouble(ux.f);
        }
    // same sign
    } else if (ax > ay) {
        if (ax - ay >= usteps) {
            ux.i -= usteps;
            return PyFloat_FromDouble(ux.f);
        } else {
            return PyFloat_FromDouble(uy.f);
        }
    } else {
        if (ay - ax >= usteps) {
            ux.i += usteps;
            return PyFloat_FromDouble(ux.f);
        } else {
            return PyFloat_FromDouble(uy.f);
        }
    }
}


/*[clinic input]
math.ulp -> double

    x: double
    /

Return the value of the least significant bit of the float x.
[clinic start generated code]*/

static double
math_ulp_impl(PyObject *module, double x)
/*[clinic end generated code: output=f5207867a9384dd4 input=31f9bfbbe373fcaa]*/
{
    if (isnan(x)) {
        return x;
    }
    x = fabs(x);
    if (isinf(x)) {
        return x;
    }
    double inf = Py_INFINITY;
    double x2 = nextafter(x, inf);
    if (isinf(x2)) {
        /* special case: x is the largest positive representable float */
        x2 = nextafter(x, -inf);
        return x - x2;
    }
    return x2 - x;
}

static int
math_exec(PyObject *module)
{

    math_module_state *state = get_math_module_state(module);
    state->str___ceil__ = PyUnicode_InternFromString("__ceil__");
    if (state->str___ceil__ == NULL) {
        return -1;
    }
    state->str___floor__ = PyUnicode_InternFromString("__floor__");
    if (state->str___floor__ == NULL) {
        return -1;
    }
    state->str___trunc__ = PyUnicode_InternFromString("__trunc__");
    if (state->str___trunc__ == NULL) {
        return -1;
    }
    if (PyModule_Add(module, "pi", PyFloat_FromDouble(Py_MATH_PI)) < 0) {
        return -1;
    }
    if (PyModule_Add(module, "e", PyFloat_FromDouble(Py_MATH_E)) < 0) {
        return -1;
    }
    // 2pi
    if (PyModule_Add(module, "tau", PyFloat_FromDouble(Py_MATH_TAU)) < 0) {
        return -1;
    }
    if (PyModule_Add(module, "inf", PyFloat_FromDouble(Py_INFINITY)) < 0) {
        return -1;
    }
    if (PyModule_Add(module, "nan", PyFloat_FromDouble(fabs(Py_NAN))) < 0) {
        return -1;
    }
    return 0;
}

static int
math_clear(PyObject *module)
{
    math_module_state *state = get_math_module_state(module);
    Py_CLEAR(state->str___ceil__);
    Py_CLEAR(state->str___floor__);
    Py_CLEAR(state->str___trunc__);
    return 0;
}

static void
math_free(void *module)
{
    math_clear((PyObject *)module);
}

static PyMethodDef math_methods[] = {
    {"acos",            math_acos,      METH_O,         math_acos_doc},
    {"acosh",           math_acosh,     METH_O,         math_acosh_doc},
    {"asin",            math_asin,      METH_O,         math_asin_doc},
    {"asinh",           math_asinh,     METH_O,         math_asinh_doc},
    {"atan",            math_atan,      METH_O,         math_atan_doc},
    {"atan2",           _PyCFunction_CAST(math_atan2),     METH_FASTCALL,  math_atan2_doc},
    {"atanh",           math_atanh,     METH_O,         math_atanh_doc},
    {"cbrt",            math_cbrt,      METH_O,         math_cbrt_doc},
    MATH_CEIL_METHODDEF
    {"copysign",        _PyCFunction_CAST(math_copysign),  METH_FASTCALL,  math_copysign_doc},
    {"cos",             math_cos,       METH_O,         math_cos_doc},
    {"cosh",            math_cosh,      METH_O,         math_cosh_doc},
    MATH_DEGREES_METHODDEF
    MATH_DIST_METHODDEF
    {"erf",             math_erf,       METH_O,         math_erf_doc},
    {"erfc",            math_erfc,      METH_O,         math_erfc_doc},
    {"exp",             math_exp,       METH_O,         math_exp_doc},
    {"exp2",            math_exp2,      METH_O,         math_exp2_doc},
    {"expm1",           math_expm1,     METH_O,         math_expm1_doc},
    {"fabs",            math_fabs,      METH_O,         math_fabs_doc},
    MATH_FACTORIAL_METHODDEF
    MATH_FLOOR_METHODDEF
    MATH_FMA_METHODDEF
    MATH_FMOD_METHODDEF
    MATH_FREXP_METHODDEF
    MATH_FSUM_METHODDEF
    {"gamma",           math_gamma,     METH_O,         math_gamma_doc},
    {"gcd",             _PyCFunction_CAST(math_gcd),       METH_FASTCALL,  math_gcd_doc},
    {"hypot",           _PyCFunction_CAST(math_hypot),     METH_FASTCALL,  math_hypot_doc},
    MATH_ISCLOSE_METHODDEF
    MATH_ISFINITE_METHODDEF
    MATH_ISINF_METHODDEF
    MATH_ISNAN_METHODDEF
    MATH_ISQRT_METHODDEF
    {"lcm",             _PyCFunction_CAST(math_lcm),       METH_FASTCALL,  math_lcm_doc},
    MATH_LDEXP_METHODDEF
    {"lgamma",          math_lgamma,    METH_O,         math_lgamma_doc},
    {"log",             _PyCFunction_CAST(math_log),       METH_FASTCALL,  math_log_doc},
    {"log1p",           math_log1p,     METH_O,         math_log1p_doc},
    MATH_LOG10_METHODDEF
    MATH_LOG2_METHODDEF
    MATH_MODF_METHODDEF
    MATH_POW_METHODDEF
    MATH_RADIANS_METHODDEF
    {"remainder",       _PyCFunction_CAST(math_remainder), METH_FASTCALL,  math_remainder_doc},
    {"sin",             math_sin,       METH_O,         math_sin_doc},
    {"sinh",            math_sinh,      METH_O,         math_sinh_doc},
    {"sqrt",            math_sqrt,      METH_O,         math_sqrt_doc},
    {"tan",             math_tan,       METH_O,         math_tan_doc},
    {"tanh",            math_tanh,      METH_O,         math_tanh_doc},
    MATH_SUMPROD_METHODDEF
    MATH_TRUNC_METHODDEF
    MATH_PROD_METHODDEF
    MATH_PERM_METHODDEF
    MATH_COMB_METHODDEF
    MATH_NEXTAFTER_METHODDEF
    MATH_ULP_METHODDEF
    {NULL,              NULL}           /* sentinel */
};

static PyModuleDef_Slot math_slots[] = {
    {Py_mod_exec, math_exec},
    {Py_mod_multiple_interpreters, Py_MOD_PER_INTERPRETER_GIL_SUPPORTED},
    {Py_mod_gil, Py_MOD_GIL_NOT_USED},
    {0, NULL}
};

PyDoc_STRVAR(module_doc,
"This module provides access to the mathematical functions\n"
"defined by the C standard.");

static struct PyModuleDef mathmodule = {
    PyModuleDef_HEAD_INIT,
    .m_name = "math",
    .m_doc = module_doc,
    .m_size = sizeof(math_module_state),
    .m_methods = math_methods,
    .m_slots = math_slots,
    .m_clear = math_clear,
    .m_free = math_free,
};

PyMODINIT_FUNC
PyInit_math(void)
{
    return PyModuleDef_Init(&mathmodule);
}<|MERGE_RESOLUTION|>--- conflicted
+++ resolved
@@ -1068,14 +1068,9 @@
 FUNC1(atan, atan, 0,
       "atan($module, x, /)\n--\n\n"
       "Return the arc tangent (measured in radians) of x.\n\n"
-<<<<<<< HEAD
       "The result is between -pi/2 and pi/2.",
       "math domain error")
-FUNC2(atan2, m_atan2,
-=======
-      "The result is between -pi/2 and pi/2.")
 FUNC2(atan2, atan2,
->>>>>>> 342e654b
       "atan2($module, y, x, /)\n--\n\n"
       "Return the arc tangent (measured in radians) of y/x.\n\n"
       "Unlike atan(y/x), the signs of both x and y are considered.")
