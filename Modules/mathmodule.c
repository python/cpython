/* Math module -- standard C math library functions, pi and e */

/* Here are some comments from Tim Peters, extracted from the
   discussion attached to http://bugs.python.org/issue1640.  They
   describe the general aims of the math module with respect to
   special values, IEEE-754 floating-point exceptions, and Python
   exceptions.

These are the "spirit of 754" rules:

1. If the mathematical result is a real number, but of magnitude too
large to approximate by a machine float, overflow is signaled and the
result is an infinity (with the appropriate sign).

2. If the mathematical result is a real number, but of magnitude too
small to approximate by a machine float, underflow is signaled and the
result is a zero (with the appropriate sign).

3. At a singularity (a value x such that the limit of f(y) as y
approaches x exists and is an infinity), "divide by zero" is signaled
and the result is an infinity (with the appropriate sign).  This is
complicated a little by that the left-side and right-side limits may
not be the same; e.g., 1/x approaches +inf or -inf as x approaches 0
from the positive or negative directions.  In that specific case, the
sign of the zero determines the result of 1/0.

4. At a point where a function has no defined result in the extended
reals (i.e., the reals plus an infinity or two), invalid operation is
signaled and a NaN is returned.

And these are what Python has historically /tried/ to do (but not
always successfully, as platform libm behavior varies a lot):

For #1, raise OverflowError.

For #2, return a zero (with the appropriate sign if that happens by
accident ;-)).

For #3 and #4, raise ValueError.  It may have made sense to raise
Python's ZeroDivisionError in #3, but historically that's only been
raised for division by zero and mod by zero.

*/

/*
   In general, on an IEEE-754 platform the aim is to follow the C99
   standard, including Annex 'F', whenever possible.  Where the
   standard recommends raising the 'divide-by-zero' or 'invalid'
   floating-point exceptions, Python should raise a ValueError.  Where
   the standard recommends raising 'overflow', Python should raise an
   OverflowError.  In all other circumstances a value should be
   returned.
 */

#ifndef Py_BUILD_CORE_BUILTIN
#  define Py_BUILD_CORE_MODULE 1
#endif

#include "Python.h"
#include "pycore_bitutils.h"      // _Py_bit_length()
#include "pycore_call.h"          // _PyObject_CallNoArgs()
#include "pycore_import.h"        // _PyImport_SetModuleString()
#include "pycore_long.h"          // _PyLong_GetZero()
#include "pycore_moduleobject.h"  // _PyModule_GetState()
#include "pycore_object.h"        // _PyObject_LookupSpecial()
#include "pycore_pymath.h"        // _PY_SHORT_FLOAT_REPR
/* For DBL_EPSILON in _math.h */
#include <float.h>
/* For _Py_log1p with workarounds for buggy handling of zeros. */
#include "_math.h"
#include <stdbool.h>

#include "clinic/mathmodule.c.h"

/*[clinic input]
module math
[clinic start generated code]*/
/*[clinic end generated code: output=da39a3ee5e6b4b0d input=76bc7002685dd942]*/



/*
Double and triple length extended precision algorithms from:

  Accurate Sum and Dot Product
  by Takeshi Ogita, Siegfried M. Rump, and Shin’Ichi Oishi
  https://doi.org/10.1137/030601818
  https://www.tuhh.de/ti3/paper/rump/OgRuOi05.pdf

*/

typedef struct{ double hi; double lo; } DoubleLength;

static DoubleLength
dl_fast_sum(double a, double b)
{
    /* Algorithm 1.1. Compensated summation of two floating-point numbers. */
    assert(fabs(a) >= fabs(b));
    double x = a + b;
    double y = (a - x) + b;
    return (DoubleLength) {x, y};
}

static DoubleLength
dl_sum(double a, double b)
{
    /* Algorithm 3.1 Error-free transformation of the sum */
    double x = a + b;
    double z = x - a;
    double y = (a - (x - z)) + (b - z);
    return (DoubleLength) {x, y};
}

#ifndef UNRELIABLE_FMA

static DoubleLength
dl_mul(double x, double y)
{
    /* Algorithm 3.5. Error-free transformation of a product */
    double z = x * y;
    double zz = fma(x, y, -z);
    return (DoubleLength) {z, zz};
}

#else

/*
   The default implementation of dl_mul() depends on the C math library
   having an accurate fma() function as required by § 7.12.13.1 of the
   C99 standard.

   The UNRELIABLE_FMA option is provided as a slower but accurate
   alternative for builds where the fma() function is found wanting.
   The speed penalty may be modest (17% slower on an Apple M1 Max),
   so don't hesitate to enable this build option.

   The algorithms are from the T. J. Dekker paper:
   A Floating-Point Technique for Extending the Available Precision
   https://csclub.uwaterloo.ca/~pbarfuss/dekker1971.pdf
*/

static DoubleLength
dl_split(double x) {
    // Dekker (5.5) and (5.6).
    double t = x * 134217729.0;  // Veltkamp constant = 2.0 ** 27 + 1
    double hi = t - (t - x);
    double lo = x - hi;
    return (DoubleLength) {hi, lo};
}

static DoubleLength
dl_mul(double x, double y)
{
    // Dekker (5.12) and mul12()
    DoubleLength xx = dl_split(x);
    DoubleLength yy = dl_split(y);
    double p = xx.hi * yy.hi;
    double q = xx.hi * yy.lo + xx.lo * yy.hi;
    double z = p + q;
    double zz = p - z + q + xx.lo * yy.lo;
    return (DoubleLength) {z, zz};
}

#endif

typedef struct { double hi; double lo; double tiny; } TripleLength;

static const TripleLength tl_zero = {0.0, 0.0, 0.0};

static TripleLength
tl_fma(double x, double y, TripleLength total)
{
    /* Algorithm 5.10 with SumKVert for K=3 */
    DoubleLength pr = dl_mul(x, y);
    DoubleLength sm = dl_sum(total.hi, pr.hi);
    DoubleLength r1 = dl_sum(total.lo, pr.lo);
    DoubleLength r2 = dl_sum(r1.hi, sm.lo);
    return (TripleLength) {sm.hi, r2.hi, total.tiny + r1.lo + r2.lo};
}

static double
tl_to_d(TripleLength total)
{
    DoubleLength last = dl_sum(total.lo, total.hi);
    return total.tiny + last.lo + last.hi;
}


/*
   sin(pi*x), giving accurate results for all finite x (especially x
   integral or close to an integer).  This is here for use in the
   reflection formula for the gamma function.  It conforms to IEEE
   754-2008 for finite arguments, but not for infinities or nans.
*/

static const double pi = 3.141592653589793238462643383279502884197;
static const double logpi = 1.144729885849400174143427351353058711647;

/* Version of PyFloat_AsDouble() with in-line fast paths
   for exact floats and integers.  Gives a substantial
   speed improvement for extracting float arguments.
*/

#define ASSIGN_DOUBLE(target_var, obj, error_label)        \
    if (PyFloat_CheckExact(obj)) {                         \
        target_var = PyFloat_AS_DOUBLE(obj);               \
    }                                                      \
    else if (PyLong_CheckExact(obj)) {                     \
        target_var = PyLong_AsDouble(obj);                 \
        if (target_var == -1.0 && PyErr_Occurred()) {      \
            goto error_label;                              \
        }                                                  \
    }                                                      \
    else {                                                 \
        target_var = PyFloat_AsDouble(obj);                \
        if (target_var == -1.0 && PyErr_Occurred()) {      \
            goto error_label;                              \
        }                                                  \
    }

static double
m_sinpi(double x)
{
    double y, r;
    int n;
    /* this function should only ever be called for finite arguments */
    assert(isfinite(x));
    y = fmod(fabs(x), 2.0);
    n = (int)round(2.0*y);
    assert(0 <= n && n <= 4);
    switch (n) {
    case 0:
        r = sin(pi*y);
        break;
    case 1:
        r = cos(pi*(y-0.5));
        break;
    case 2:
        /* N.B. -sin(pi*(y-1.0)) is *not* equivalent: it would give
           -0.0 instead of 0.0 when y == 1.0. */
        r = sin(pi*(1.0-y));
        break;
    case 3:
        r = -cos(pi*(y-1.5));
        break;
    case 4:
        r = sin(pi*(y-2.0));
        break;
    default:
        Py_UNREACHABLE();
    }
    return copysign(1.0, x)*r;
}

/* Implementation of the real gamma function.  Kept here to work around
   issues (see e.g. gh-70309) with quality of libm's tgamma/lgamma implementations
   on various platforms (Windows, MacOS).  In extensive but non-exhaustive
   random tests, this function proved accurate to within <= 10 ulps across the
   entire float domain.  Note that accuracy may depend on the quality of the
   system math functions, the pow function in particular.  Special cases
   follow C99 annex F.  The parameters and method are tailored to platforms
   whose double format is the IEEE 754 binary64 format.

   Method: for x > 0.0 we use the Lanczos approximation with parameters N=13
   and g=6.024680040776729583740234375; these parameters are amongst those
   used by the Boost library.  Following Boost (again), we re-express the
   Lanczos sum as a rational function, and compute it that way.  The
   coefficients below were computed independently using MPFR, and have been
   double-checked against the coefficients in the Boost source code.

   For x < 0.0 we use the reflection formula.

   There's one minor tweak that deserves explanation: Lanczos' formula for
   Gamma(x) involves computing pow(x+g-0.5, x-0.5) / exp(x+g-0.5).  For many x
   values, x+g-0.5 can be represented exactly.  However, in cases where it
   can't be represented exactly the small error in x+g-0.5 can be magnified
   significantly by the pow and exp calls, especially for large x.  A cheap
   correction is to multiply by (1 + e*g/(x+g-0.5)), where e is the error
   involved in the computation of x+g-0.5 (that is, e = computed value of
   x+g-0.5 - exact value of x+g-0.5).  Here's the proof:

   Correction factor
   -----------------
   Write x+g-0.5 = y-e, where y is exactly representable as an IEEE 754
   double, and e is tiny.  Then:

     pow(x+g-0.5,x-0.5)/exp(x+g-0.5) = pow(y-e, x-0.5)/exp(y-e)
     = pow(y, x-0.5)/exp(y) * C,

   where the correction_factor C is given by

     C = pow(1-e/y, x-0.5) * exp(e)

   Since e is tiny, pow(1-e/y, x-0.5) ~ 1-(x-0.5)*e/y, and exp(x) ~ 1+e, so:

     C ~ (1-(x-0.5)*e/y) * (1+e) ~ 1 + e*(y-(x-0.5))/y

   But y-(x-0.5) = g+e, and g+e ~ g.  So we get C ~ 1 + e*g/y, and

     pow(x+g-0.5,x-0.5)/exp(x+g-0.5) ~ pow(y, x-0.5)/exp(y) * (1 + e*g/y),

   Note that for accuracy, when computing r*C it's better to do

     r + e*g/y*r;

   than

     r * (1 + e*g/y);

   since the addition in the latter throws away most of the bits of
   information in e*g/y.
*/

#define LANCZOS_N 13
static const double lanczos_g = 6.024680040776729583740234375;
static const double lanczos_g_minus_half = 5.524680040776729583740234375;
static const double lanczos_num_coeffs[LANCZOS_N] = {
    23531376880.410759688572007674451636754734846804940,
    42919803642.649098768957899047001988850926355848959,
    35711959237.355668049440185451547166705960488635843,
    17921034426.037209699919755754458931112671403265390,
    6039542586.3520280050642916443072979210699388420708,
    1439720407.3117216736632230727949123939715485786772,
    248874557.86205415651146038641322942321632125127801,
    31426415.585400194380614231628318205362874684987640,
    2876370.6289353724412254090516208496135991145378768,
    186056.26539522349504029498971604569928220784236328,
    8071.6720023658162106380029022722506138218516325024,
    210.82427775157934587250973392071336271166969580291,
    2.5066282746310002701649081771338373386264310793408
};

/* denominator is x*(x+1)*...*(x+LANCZOS_N-2) */
static const double lanczos_den_coeffs[LANCZOS_N] = {
    0.0, 39916800.0, 120543840.0, 150917976.0, 105258076.0, 45995730.0,
    13339535.0, 2637558.0, 357423.0, 32670.0, 1925.0, 66.0, 1.0};

/* gamma values for small positive integers, 1 though NGAMMA_INTEGRAL */
#define NGAMMA_INTEGRAL 23
static const double gamma_integral[NGAMMA_INTEGRAL] = {
    1.0, 1.0, 2.0, 6.0, 24.0, 120.0, 720.0, 5040.0, 40320.0, 362880.0,
    3628800.0, 39916800.0, 479001600.0, 6227020800.0, 87178291200.0,
    1307674368000.0, 20922789888000.0, 355687428096000.0,
    6402373705728000.0, 121645100408832000.0, 2432902008176640000.0,
    51090942171709440000.0, 1124000727777607680000.0,
};

/* Lanczos' sum L_g(x), for positive x */

static double
lanczos_sum(double x)
{
    double num = 0.0, den = 0.0;
    int i;
    assert(x > 0.0);
    /* evaluate the rational function lanczos_sum(x).  For large
       x, the obvious algorithm risks overflow, so we instead
       rescale the denominator and numerator of the rational
       function by x**(1-LANCZOS_N) and treat this as a
       rational function in 1/x.  This also reduces the error for
       larger x values.  The choice of cutoff point (5.0 below) is
       somewhat arbitrary; in tests, smaller cutoff values than
       this resulted in lower accuracy. */
    if (x < 5.0) {
        for (i = LANCZOS_N; --i >= 0; ) {
            num = num * x + lanczos_num_coeffs[i];
            den = den * x + lanczos_den_coeffs[i];
        }
    }
    else {
        for (i = 0; i < LANCZOS_N; i++) {
            num = num / x + lanczos_num_coeffs[i];
            den = den / x + lanczos_den_coeffs[i];
        }
    }
    return num/den;
}


static double
m_tgamma(double x)
{
    double absx, r, y, z, sqrtpow;

    /* special cases */
    if (!isfinite(x)) {
        if (isnan(x) || x > 0.0)
            return x;  /* tgamma(nan) = nan, tgamma(inf) = inf */
        else {
            errno = EDOM;
            return Py_NAN;  /* tgamma(-inf) = nan, invalid */
        }
    }
    if (x == 0.0) {
        errno = EDOM;
        /* tgamma(+-0.0) = +-inf, divide-by-zero */
        return copysign(Py_INFINITY, x);
    }

    /* integer arguments */
    if (x == floor(x)) {
        if (x < 0.0) {
            errno = EDOM;  /* tgamma(n) = nan, invalid for */
            return Py_NAN; /* negative integers n */
        }
        if (x <= NGAMMA_INTEGRAL)
            return gamma_integral[(int)x - 1];
    }
    absx = fabs(x);

    /* tiny arguments:  tgamma(x) ~ 1/x for x near 0 */
    if (absx < 1e-20) {
        r = 1.0/x;
        if (isinf(r))
            errno = ERANGE;
        return r;
    }

    /* large arguments: assuming IEEE 754 doubles, tgamma(x) overflows for
       x > 200, and underflows to +-0.0 for x < -200, not a negative
       integer. */
    if (absx > 200.0) {
        if (x < 0.0) {
            return 0.0/m_sinpi(x);
        }
        else {
            errno = ERANGE;
            return Py_INFINITY;
        }
    }

    y = absx + lanczos_g_minus_half;
    /* compute error in sum */
    if (absx > lanczos_g_minus_half) {
        /* note: the correction can be foiled by an optimizing
           compiler that (incorrectly) thinks that an expression like
           a + b - a - b can be optimized to 0.0.  This shouldn't
           happen in a standards-conforming compiler. */
        double q = y - absx;
        z = q - lanczos_g_minus_half;
    }
    else {
        double q = y - lanczos_g_minus_half;
        z = q - absx;
    }
    z = z * lanczos_g / y;
    if (x < 0.0) {
        r = -pi / m_sinpi(absx) / absx * exp(y) / lanczos_sum(absx);
        r -= z * r;
        if (absx < 140.0) {
            r /= pow(y, absx - 0.5);
        }
        else {
            sqrtpow = pow(y, absx / 2.0 - 0.25);
            r /= sqrtpow;
            r /= sqrtpow;
        }
    }
    else {
        r = lanczos_sum(absx) / exp(y);
        r += z * r;
        if (absx < 140.0) {
            r *= pow(y, absx - 0.5);
        }
        else {
            sqrtpow = pow(y, absx / 2.0 - 0.25);
            r *= sqrtpow;
            r *= sqrtpow;
        }
    }
    if (isinf(r))
        errno = ERANGE;
    return r;
}

/*
   lgamma:  natural log of the absolute value of the Gamma function.
   For large arguments, Lanczos' formula works extremely well here.
*/

static double
m_lgamma(double x)
{
    double r;
    double absx;

    /* special cases */
    if (!isfinite(x)) {
        if (isnan(x))
            return x;  /* lgamma(nan) = nan */
        else
            return Py_INFINITY; /* lgamma(+-inf) = +inf */
    }

    /* integer arguments */
    if (x == floor(x) && x <= 2.0) {
        if (x <= 0.0) {
            errno = EDOM;  /* lgamma(n) = inf, divide-by-zero for */
            return Py_INFINITY; /* integers n <= 0 */
        }
        else {
            return 0.0; /* lgamma(1) = lgamma(2) = 0.0 */
        }
    }

    absx = fabs(x);
    /* tiny arguments: lgamma(x) ~ -log(fabs(x)) for small x */
    if (absx < 1e-20)
        return -log(absx);

    /* Lanczos' formula.  We could save a fraction of a ulp in accuracy by
       having a second set of numerator coefficients for lanczos_sum that
       absorbed the exp(-lanczos_g) term, and throwing out the lanczos_g
       subtraction below; it's probably not worth it. */
    r = log(lanczos_sum(absx)) - lanczos_g;
    r += (absx - 0.5) * (log(absx + lanczos_g - 0.5) - 1);
    if (x < 0.0)
        /* Use reflection formula to get value for negative x. */
        r = logpi - log(fabs(m_sinpi(absx))) - log(absx) - r;
    if (isinf(r))
        errno = ERANGE;
    return r;
}

/* IEEE 754-style remainder operation: x - n*y where n*y is the nearest
   multiple of y to x, taking n even in the case of a tie. Assuming an IEEE 754
   binary floating-point format, the result is always exact. */

static double
m_remainder(double x, double y)
{
    /* Deal with most common case first. */
    if (isfinite(x) && isfinite(y)) {
        double absx, absy, c, m, r;

        if (y == 0.0) {
            return Py_NAN;
        }

        absx = fabs(x);
        absy = fabs(y);
        m = fmod(absx, absy);

        /*
           Warning: some subtlety here. What we *want* to know at this point is
           whether the remainder m is less than, equal to, or greater than half
           of absy. However, we can't do that comparison directly because we
           can't be sure that 0.5*absy is representable (the multiplication
           might incur precision loss due to underflow). So instead we compare
           m with the complement c = absy - m: m < 0.5*absy if and only if m <
           c, and so on. The catch is that absy - m might also not be
           representable, but it turns out that it doesn't matter:

           - if m > 0.5*absy then absy - m is exactly representable, by
             Sterbenz's lemma, so m > c
           - if m == 0.5*absy then again absy - m is exactly representable
             and m == c
           - if m < 0.5*absy then either (i) 0.5*absy is exactly representable,
             in which case 0.5*absy < absy - m, so 0.5*absy <= c and hence m <
             c, or (ii) absy is tiny, either subnormal or in the lowest normal
             binade. Then absy - m is exactly representable and again m < c.
        */

        c = absy - m;
        if (m < c) {
            r = m;
        }
        else if (m > c) {
            r = -c;
        }
        else {
            /*
               Here absx is exactly halfway between two multiples of absy,
               and we need to choose the even multiple. x now has the form

                   absx = n * absy + m

               for some integer n (recalling that m = 0.5*absy at this point).
               If n is even we want to return m; if n is odd, we need to
               return -m.

               So

                   0.5 * (absx - m) = (n/2) * absy

               and now reducing modulo absy gives us:

                                                  | m, if n is odd
                   fmod(0.5 * (absx - m), absy) = |
                                                  | 0, if n is even

               Now m - 2.0 * fmod(...) gives the desired result: m
               if n is even, -m if m is odd.

               Note that all steps in fmod(0.5 * (absx - m), absy)
               will be computed exactly, with no rounding error
               introduced.
            */
            assert(m == c);
            r = m - 2.0 * fmod(0.5 * (absx - m), absy);
        }
        return copysign(1.0, x) * r;
    }

    /* Special values. */
    if (isnan(x)) {
        return x;
    }
    if (isnan(y)) {
        return y;
    }
    if (isinf(x)) {
        return Py_NAN;
    }
    assert(isinf(y));
    return x;
}


/*
    Various platforms (Solaris, OpenBSD) do nonstandard things for log(0),
    log(-ve), log(NaN).  Here are wrappers for log and log10 that deal with
    special values directly, passing positive non-special values through to
    the system log/log10.
 */

static double
m_log(double x)
{
    if (isfinite(x)) {
        if (x > 0.0)
            return log(x);
        errno = EDOM;
        if (x == 0.0)
            return -Py_INFINITY; /* log(0) = -inf */
        else
            return Py_NAN; /* log(-ve) = nan */
    }
    else if (isnan(x))
        return x; /* log(nan) = nan */
    else if (x > 0.0)
        return x; /* log(inf) = inf */
    else {
        errno = EDOM;
        return Py_NAN; /* log(-inf) = nan */
    }
}

/*
   log2: log to base 2.

   Uses an algorithm that should:

     (a) produce exact results for powers of 2, and
     (b) give a monotonic log2 (for positive finite floats),
         assuming that the system log is monotonic.
*/

static double
m_log2(double x)
{
    if (!isfinite(x)) {
        if (isnan(x))
            return x; /* log2(nan) = nan */
        else if (x > 0.0)
            return x; /* log2(+inf) = +inf */
        else {
            errno = EDOM;
            return Py_NAN; /* log2(-inf) = nan, invalid-operation */
        }
    }

    if (x > 0.0) {
        return log2(x);
    }
    else if (x == 0.0) {
        errno = EDOM;
        return -Py_INFINITY; /* log2(0) = -inf, divide-by-zero */
    }
    else {
        errno = EDOM;
        return Py_NAN; /* log2(-inf) = nan, invalid-operation */
    }
}

static double
m_log10(double x)
{
    if (isfinite(x)) {
        if (x > 0.0)
            return log10(x);
        errno = EDOM;
        if (x == 0.0)
            return -Py_INFINITY; /* log10(0) = -inf */
        else
            return Py_NAN; /* log10(-ve) = nan */
    }
    else if (isnan(x))
        return x; /* log10(nan) = nan */
    else if (x > 0.0)
        return x; /* log10(inf) = inf */
    else {
        errno = EDOM;
        return Py_NAN; /* log10(-inf) = nan */
    }
}


<<<<<<< HEAD
/*[clinic input]
math.gcd

    *integers as args: array

Greatest Common Divisor.
[clinic start generated code]*/

static PyObject *
math_gcd_impl(PyObject *module, PyObject * const *args,
              Py_ssize_t args_length)
/*[clinic end generated code: output=a26c95907374ffb4 input=ded7f0ea3850c05c]*/
{
    // Fast-path for the common case: gcd(int, int)
    if (args_length == 2 && PyLong_CheckExact(args[0]) && PyLong_CheckExact(args[1]))
    {
        return _PyLong_GCD(args[0], args[1]);
    }

    if (args_length == 0) {
        return PyLong_FromLong(0);
    }

    PyObject *res = PyNumber_Index(args[0]);
    if (res == NULL) {
        return NULL;
    }
    if (args_length == 1) {
        Py_SETREF(res, PyNumber_Absolute(res));
        return res;
    }

    PyObject *one = _PyLong_GetOne();  // borrowed ref
    for (Py_ssize_t i = 1; i < args_length; i++) {
        PyObject *x = _PyNumber_Index(args[i]);
        if (x == NULL) {
            Py_DECREF(res);
            return NULL;
        }
        if (res == one) {
            /* Fast path: just check arguments.
               It is okay to use identity comparison here. */
            Py_DECREF(x);
            continue;
        }
        Py_SETREF(res, _PyLong_GCD(res, x));
        Py_DECREF(x);
        if (res == NULL) {
            return NULL;
        }
    }
    return res;
}


static PyObject *
long_lcm(PyObject *a, PyObject *b)
{
    PyObject *g, *m, *f, *ab;

    if (_PyLong_IsZero((PyLongObject *)a) || _PyLong_IsZero((PyLongObject *)b)) {
        return PyLong_FromLong(0);
    }
    g = _PyLong_GCD(a, b);
    if (g == NULL) {
        return NULL;
    }
    f = PyNumber_FloorDivide(a, g);
    Py_DECREF(g);
    if (f == NULL) {
        return NULL;
    }
    m = PyNumber_Multiply(f, b);
    Py_DECREF(f);
    if (m == NULL) {
        return NULL;
    }
    ab = PyNumber_Absolute(m);
    Py_DECREF(m);
    return ab;
}


/*[clinic input]
math.lcm

    *integers as args: array

Least Common Multiple.
[clinic start generated code]*/

static PyObject *
math_lcm_impl(PyObject *module, PyObject * const *args,
              Py_ssize_t args_length)
/*[clinic end generated code: output=c8a59a5c2e55c816 input=3e4f4b7cdf948a98]*/
{
    if (args_length == 0) {
        return PyLong_FromLong(1);
    }
    PyObject *res;
    PyObject *stack[8 * sizeof(Py_ssize_t)];
    int top = 0;
    Py_ssize_t i = 0;
    while (1) {
        size_t j = i;
        res = PyNumber_Index(args[i++]);
        if (res == NULL) {
            goto error;
        }
        if (i >= args_length) {
            j = ((size_t)1 << top) - 1;
        }
        for (; j & 1; j >>= 1) {
            top--;
            Py_SETREF(res, long_lcm(res, stack[top]));
            if (res == NULL) {
                goto error;
            }
            Py_DECREF(stack[top]);
        }
        if (i >= args_length) {
            break;
        }
        stack[top++] = res;
    }
    if (args_length == 1) {
        Py_SETREF(res, PyNumber_Absolute(res));
    }
    return res;

error:
    while (top > 0) {
        top--;
        Py_DECREF(stack[top]);
    }
    return NULL;
}


=======
>>>>>>> 7ae440f2
/* Call is_error when errno != 0, and where x is the result libm
 * returned.  is_error will usually set up an exception and return
 * true (1), but may return false (0) without setting up an exception.
 */
static int
is_error(double x, int raise_edom)
{
    int result = 1;     /* presumption of guilt */
    assert(errno);      /* non-zero errno is a precondition for calling */
    if (errno == EDOM) {
        if (raise_edom) {
            PyErr_SetString(PyExc_ValueError, "math domain error");
        }
    }

    else if (errno == ERANGE) {
        /* ANSI C generally requires libm functions to set ERANGE
         * on overflow, but also generally *allows* them to set
         * ERANGE on underflow too.  There's no consistency about
         * the latter across platforms.
         * Alas, C99 never requires that errno be set.
         * Here we suppress the underflow errors (libm functions
         * should return a zero on underflow, and +- HUGE_VAL on
         * overflow, so testing the result for zero suffices to
         * distinguish the cases).
         *
         * On some platforms (Ubuntu/ia64) it seems that errno can be
         * set to ERANGE for subnormal results that do *not* underflow
         * to zero.  So to be safe, we'll ignore ERANGE whenever the
         * function result is less than 1.5 in absolute value.
         *
         * bpo-46018: Changed to 1.5 to ensure underflows in expm1()
         * are correctly detected, since the function may underflow
         * toward -1.0 rather than 0.0.
         */
        if (fabs(x) < 1.5)
            result = 0;
        else
            PyErr_SetString(PyExc_OverflowError,
                            "math range error");
    }
    else
        /* Unexpected math error */
        PyErr_SetFromErrno(PyExc_ValueError);
    return result;
}

/*
   math_1 is used to wrap a libm function f that takes a double
   argument and returns a double.

   The error reporting follows these rules, which are designed to do
   the right thing on C89/C99 platforms and IEEE 754/non IEEE 754
   platforms.

   - a NaN result from non-NaN inputs causes ValueError to be raised
   - an infinite result from finite inputs causes OverflowError to be
     raised if can_overflow is 1, or raises ValueError if can_overflow
     is 0.
   - if the result is finite and errno == EDOM then ValueError is
     raised
   - if the result is finite and nonzero and errno == ERANGE then
     OverflowError is raised

   The last rule is used to catch overflow on platforms which follow
   C89 but for which HUGE_VAL is not an infinity.

   For the majority of one-argument functions these rules are enough
   to ensure that Python's functions behave as specified in 'Annex F'
   of the C99 standard, with the 'invalid' and 'divide-by-zero'
   floating-point exceptions mapping to Python's ValueError and the
   'overflow' floating-point exception mapping to OverflowError.
   math_1 only works for functions that don't have singularities *and*
   the possibility of overflow; fortunately, that covers everything we
   care about right now.
*/

static PyObject *
math_1(PyObject *arg, double (*func) (double), int can_overflow,
       const char *err_msg)
{
    double x, r;
    x = PyFloat_AsDouble(arg);
    if (x == -1.0 && PyErr_Occurred())
        return NULL;
    errno = 0;
    r = (*func)(x);
    if (isnan(r) && !isnan(x))
        goto domain_err; /* domain error */
    if (isinf(r) && isfinite(x)) {
        if (can_overflow)
            PyErr_SetString(PyExc_OverflowError,
                            "math range error"); /* overflow */
        else
            goto domain_err; /* singularity */
        return NULL;
    }
    if (isfinite(r) && errno && is_error(r, 1))
        /* this branch unnecessary on most platforms */
        return NULL;

    return PyFloat_FromDouble(r);

domain_err:
    if (err_msg) {
        char *buf = PyOS_double_to_string(x, 'r', 0, Py_DTSF_ADD_DOT_0, NULL);
        if (buf) {
            PyErr_Format(PyExc_ValueError, err_msg, buf);
            PyMem_Free(buf);
        }
	}
	else {
		PyErr_SetString(PyExc_ValueError, "math domain error");
	}
    return NULL;
}

/* variant of math_1, to be used when the function being wrapped is known to
   set errno properly (that is, errno = EDOM for invalid or divide-by-zero,
   errno = ERANGE for overflow). */

static PyObject *
math_1a(PyObject *arg, double (*func) (double), const char *err_msg)
{
    double x, r;
    x = PyFloat_AsDouble(arg);
    if (x == -1.0 && PyErr_Occurred())
        return NULL;
    errno = 0;
    r = (*func)(x);
    if (errno && is_error(r, err_msg ? 0 : 1)) {
        if (err_msg && errno == EDOM) {
            assert(!PyErr_Occurred()); /* exception is not set by is_error() */
            char *buf = PyOS_double_to_string(x, 'r', 0, Py_DTSF_ADD_DOT_0, NULL);
            if (buf) {
                PyErr_Format(PyExc_ValueError, err_msg, buf);
                PyMem_Free(buf);
            }
        }
        return NULL;
    }
    return PyFloat_FromDouble(r);
}

/*
   math_2 is used to wrap a libm function f that takes two double
   arguments and returns a double.

   The error reporting follows these rules, which are designed to do
   the right thing on C89/C99 platforms and IEEE 754/non IEEE 754
   platforms.

   - a NaN result from non-NaN inputs causes ValueError to be raised
   - an infinite result from finite inputs causes OverflowError to be
     raised.
   - if the result is finite and errno == EDOM then ValueError is
     raised
   - if the result is finite and nonzero and errno == ERANGE then
     OverflowError is raised

   The last rule is used to catch overflow on platforms which follow
   C89 but for which HUGE_VAL is not an infinity.

   For most two-argument functions (copysign, fmod, hypot, atan2)
   these rules are enough to ensure that Python's functions behave as
   specified in 'Annex F' of the C99 standard, with the 'invalid' and
   'divide-by-zero' floating-point exceptions mapping to Python's
   ValueError and the 'overflow' floating-point exception mapping to
   OverflowError.
*/

static PyObject *
math_2(PyObject *const *args, Py_ssize_t nargs,
       double (*func) (double, double), const char *funcname)
{
    double x, y, r;
    if (!_PyArg_CheckPositional(funcname, nargs, 2, 2))
        return NULL;
    x = PyFloat_AsDouble(args[0]);
    if (x == -1.0 && PyErr_Occurred()) {
        return NULL;
    }
    y = PyFloat_AsDouble(args[1]);
    if (y == -1.0 && PyErr_Occurred()) {
        return NULL;
    }
    errno = 0;
    r = (*func)(x, y);
    if (isnan(r)) {
        if (!isnan(x) && !isnan(y))
            errno = EDOM;
        else
            errno = 0;
    }
    else if (isinf(r)) {
        if (isfinite(x) && isfinite(y))
            errno = ERANGE;
        else
            errno = 0;
    }
    if (errno && is_error(r, 1))
        return NULL;
    else
        return PyFloat_FromDouble(r);
}

#define FUNC1(funcname, func, can_overflow, docstring)                  \
    static PyObject * math_##funcname(PyObject *self, PyObject *args) { \
        return math_1(args, func, can_overflow, NULL);                  \
    }\
    PyDoc_STRVAR(math_##funcname##_doc, docstring);

#define FUNC1D(funcname, func, can_overflow, docstring, err_msg)        \
    static PyObject * math_##funcname(PyObject *self, PyObject *args) { \
        return math_1(args, func, can_overflow, err_msg);               \
    }\
    PyDoc_STRVAR(math_##funcname##_doc, docstring);

#define FUNC1A(funcname, func, docstring)                               \
    static PyObject * math_##funcname(PyObject *self, PyObject *args) { \
        return math_1a(args, func, NULL);                               \
    }\
    PyDoc_STRVAR(math_##funcname##_doc, docstring);

#define FUNC1AD(funcname, func, docstring, err_msg)                     \
    static PyObject * math_##funcname(PyObject *self, PyObject *args) { \
        return math_1a(args, func, err_msg);                            \
    }\
    PyDoc_STRVAR(math_##funcname##_doc, docstring);

#define FUNC2(funcname, func, docstring) \
    static PyObject * math_##funcname(PyObject *self, PyObject *const *args, Py_ssize_t nargs) { \
        return math_2(args, nargs, func, #funcname); \
    }\
    PyDoc_STRVAR(math_##funcname##_doc, docstring);

FUNC1D(acos, acos, 0,
      "acos($module, x, /)\n--\n\n"
      "Return the arc cosine (measured in radians) of x.\n\n"
      "The result is between 0 and pi.",
      "expected a number in range from -1 up to 1, got %s")
FUNC1D(acosh, acosh, 0,
      "acosh($module, x, /)\n--\n\n"
      "Return the inverse hyperbolic cosine of x.",
      "expected argument value not less than 1, got %s")
FUNC1D(asin, asin, 0,
      "asin($module, x, /)\n--\n\n"
      "Return the arc sine (measured in radians) of x.\n\n"
      "The result is between -pi/2 and pi/2.",
      "expected a number in range from -1 up to 1, got %s")
FUNC1(asinh, asinh, 0,
      "asinh($module, x, /)\n--\n\n"
      "Return the inverse hyperbolic sine of x.")
FUNC1(atan, atan, 0,
      "atan($module, x, /)\n--\n\n"
      "Return the arc tangent (measured in radians) of x.\n\n"
      "The result is between -pi/2 and pi/2.")
FUNC2(atan2, atan2,
      "atan2($module, y, x, /)\n--\n\n"
      "Return the arc tangent (measured in radians) of y/x.\n\n"
      "Unlike atan(y/x), the signs of both x and y are considered.")
FUNC1D(atanh, atanh, 0,
      "atanh($module, x, /)\n--\n\n"
      "Return the inverse hyperbolic tangent of x.",
      "expected a number between -1 and 1, got %s")
FUNC1(cbrt, cbrt, 0,
      "cbrt($module, x, /)\n--\n\n"
      "Return the cube root of x.")

/*[clinic input]
math.ceil

    x as number: object
    /

Return the ceiling of x as an Integral.

This is the smallest integer >= x.
[clinic start generated code]*/

static PyObject *
math_ceil(PyObject *module, PyObject *number)
/*[clinic end generated code: output=6c3b8a78bc201c67 input=2725352806399cab]*/
{
    double x;

    if (PyFloat_CheckExact(number)) {
        x = PyFloat_AS_DOUBLE(number);
    }
    else {
        PyObject *result = _PyObject_MaybeCallSpecialNoArgs(number, &_Py_ID(__ceil__));
        if (result != NULL) {
            return result;
        }
        else if (PyErr_Occurred()) {
            return NULL;
        }
        x = PyFloat_AsDouble(number);
        if (x == -1.0 && PyErr_Occurred()) {
            return NULL;
        }
    }
    return PyLong_FromDouble(ceil(x));
}

FUNC2(copysign, copysign,
      "copysign($module, x, y, /)\n--\n\n"
       "Return a float with the magnitude (absolute value) of x but the sign of y.\n\n"
      "On platforms that support signed zeros, copysign(1.0, -0.0)\n"
      "returns -1.0.\n")
FUNC1D(cos, cos, 0,
      "cos($module, x, /)\n--\n\n"
      "Return the cosine of x (measured in radians).",
      "expected a finite input, got %s")
FUNC1(cosh, cosh, 1,
      "cosh($module, x, /)\n--\n\n"
      "Return the hyperbolic cosine of x.")
FUNC1A(erf, erf,
       "erf($module, x, /)\n--\n\n"
       "Error function at x.")
FUNC1A(erfc, erfc,
       "erfc($module, x, /)\n--\n\n"
       "Complementary error function at x.")
FUNC1(exp, exp, 1,
      "exp($module, x, /)\n--\n\n"
      "Return e raised to the power of x.")
FUNC1(exp2, exp2, 1,
      "exp2($module, x, /)\n--\n\n"
      "Return 2 raised to the power of x.")
FUNC1(expm1, expm1, 1,
      "expm1($module, x, /)\n--\n\n"
      "Return exp(x)-1.\n\n"
      "This function avoids the loss of precision involved in the direct "
      "evaluation of exp(x)-1 for small x.")
FUNC1(fabs, fabs, 0,
      "fabs($module, x, /)\n--\n\n"
      "Return the absolute value of the float x.")

/*[clinic input]
math.floor

    x as number: object
    /

Return the floor of x as an Integral.

This is the largest integer <= x.
[clinic start generated code]*/

static PyObject *
math_floor(PyObject *module, PyObject *number)
/*[clinic end generated code: output=c6a65c4884884b8a input=63af6b5d7ebcc3d6]*/
{
    double x;

    if (PyFloat_CheckExact(number)) {
        x = PyFloat_AS_DOUBLE(number);
    }
    else {
        PyObject *result = _PyObject_MaybeCallSpecialNoArgs(number, &_Py_ID(__floor__));
        if (result != NULL) {
            return result;
        }
        else if (PyErr_Occurred()) {
            return NULL;
        }
        x = PyFloat_AsDouble(number);
        if (x == -1.0 && PyErr_Occurred()) {
            return NULL;
        }
    }
    return PyLong_FromDouble(floor(x));
}

/*[clinic input]
math.fmax -> double

    x: double
    y: double
    /

Return the larger of two floating-point arguments.
[clinic start generated code]*/

static double
math_fmax_impl(PyObject *module, double x, double y)
/*[clinic end generated code: output=00692358d312fee2 input=021596c027336ffe]*/
{
    return fmax(x, y);
}

/*[clinic input]
math.fmin -> double

    x: double
    y: double
    /

Return the smaller of two floating-point arguments.
[clinic start generated code]*/

static double
math_fmin_impl(PyObject *module, double x, double y)
/*[clinic end generated code: output=3d5b7826bd292dd9 input=d12e64ccc33f878a]*/
{
    return fmin(x, y);
}

FUNC1AD(gamma, m_tgamma,
      "gamma($module, x, /)\n--\n\n"
      "Gamma function at x.",
      "expected a noninteger or positive integer, got %s")
FUNC1AD(lgamma, m_lgamma,
      "lgamma($module, x, /)\n--\n\n"
      "Natural logarithm of absolute value of Gamma function at x.",
      "expected a noninteger or positive integer, got %s")
FUNC1D(log1p, m_log1p, 0,
      "log1p($module, x, /)\n--\n\n"
      "Return the natural logarithm of 1+x (base e).\n\n"
      "The result is computed in a way which is accurate for x near zero.",
      "expected argument value > -1, got %s")
FUNC2(remainder, m_remainder,
      "remainder($module, x, y, /)\n--\n\n"
      "Difference between x and the closest integer multiple of y.\n\n"
      "Return x - n*y where n*y is the closest integer multiple of y.\n"
      "In the case where x is exactly halfway between two multiples of\n"
      "y, the nearest even value of n is used. The result is always exact.")

/*[clinic input]
math.signbit

    x: double
    /

Return True if the sign of x is negative and False otherwise.
[clinic start generated code]*/

static PyObject *
math_signbit_impl(PyObject *module, double x)
/*[clinic end generated code: output=20c5f20156a9b871 input=3d3493fbcb5bdb3e]*/
{
    return PyBool_FromLong(signbit(x));
}

FUNC1D(sin, sin, 0,
      "sin($module, x, /)\n--\n\n"
      "Return the sine of x (measured in radians).",
      "expected a finite input, got %s")
FUNC1(sinh, sinh, 1,
      "sinh($module, x, /)\n--\n\n"
      "Return the hyperbolic sine of x.")
FUNC1D(sqrt, sqrt, 0,
      "sqrt($module, x, /)\n--\n\n"
      "Return the square root of x.",
      "expected a nonnegative input, got %s")
FUNC1D(tan, tan, 0,
      "tan($module, x, /)\n--\n\n"
      "Return the tangent of x (measured in radians).",
      "expected a finite input, got %s")
FUNC1(tanh, tanh, 0,
      "tanh($module, x, /)\n--\n\n"
      "Return the hyperbolic tangent of x.")

/* Precision summation function as msum() by Raymond Hettinger in
   <https://code.activestate.com/recipes/393090-binary-floating-point-summation-accurate-to-full-p/>,
   enhanced with the exact partials sum and roundoff from Mark
   Dickinson's post at <http://bugs.python.org/file10357/msum4.py>.
   See those links for more details, proofs and other references.

   Note 1: IEEE 754 floating-point semantics with a rounding mode of
   roundTiesToEven are assumed.

   Note 2: No provision is made for intermediate overflow handling;
   therefore, fsum([1e+308, -1e+308, 1e+308]) returns 1e+308 while
   fsum([1e+308, 1e+308, -1e+308]) raises an OverflowError due to the
   overflow of the first partial sum.

   Note 3: The algorithm has two potential sources of fragility. First, C
   permits arithmetic operations on `double`s to be performed in an
   intermediate format whose range and precision may be greater than those of
   `double` (see for example C99 §5.2.4.2.2, paragraph 8). This can happen for
   example on machines using the now largely historical x87 FPUs. In this case,
   `fsum` can produce incorrect results. If `FLT_EVAL_METHOD` is `0` or `1`, or
   `FLT_EVAL_METHOD` is `2` and `long double` is identical to `double`, then we
   should be safe from this source of errors. Second, an aggressively
   optimizing compiler can re-associate operations so that (for example) the
   statement `yr = hi - x;` is treated as `yr = (x + y) - x` and then
   re-associated as `yr = y + (x - x)`, giving `y = yr` and `lo = 0.0`. That
   re-association would be in violation of the C standard, and should not occur
   except possibly in the presence of unsafe optimizations (e.g., -ffast-math,
   -fassociative-math). Such optimizations should be avoided for this module.

   Note 4: The signature of math.fsum() differs from builtins.sum()
   because the start argument doesn't make sense in the context of
   accurate summation.  Since the partials table is collapsed before
   returning a result, sum(seq2, start=sum(seq1)) may not equal the
   accurate result returned by sum(itertools.chain(seq1, seq2)).
*/

#define NUM_PARTIALS  32  /* initial partials array size, on stack */

/* Extend the partials array p[] by doubling its size. */
static int                          /* non-zero on error */
_fsum_realloc(double **p_ptr, Py_ssize_t  n,
             double  *ps,    Py_ssize_t *m_ptr)
{
    void *v = NULL;
    Py_ssize_t m = *m_ptr;

    m += m;  /* double */
    if (n < m && (size_t)m < ((size_t)PY_SSIZE_T_MAX / sizeof(double))) {
        double *p = *p_ptr;
        if (p == ps) {
            v = PyMem_Malloc(sizeof(double) * m);
            if (v != NULL)
                memcpy(v, ps, sizeof(double) * n);
        }
        else
            v = PyMem_Realloc(p, sizeof(double) * m);
    }
    if (v == NULL) {        /* size overflow or no memory */
        PyErr_SetString(PyExc_MemoryError, "math.fsum partials");
        return 1;
    }
    *p_ptr = (double*) v;
    *m_ptr = m;
    return 0;
}

/* Full precision summation of a sequence of floats.

   def msum(iterable):
       partials = []  # sorted, non-overlapping partial sums
       for x in iterable:
           i = 0
           for y in partials:
               if abs(x) < abs(y):
                   x, y = y, x
               hi = x + y
               lo = y - (hi - x)
               if lo:
                   partials[i] = lo
                   i += 1
               x = hi
           partials[i:] = [x]
       return sum_exact(partials)

   Rounded x+y stored in hi with the roundoff stored in lo.  Together hi+lo
   are exactly equal to x+y.  The inner loop applies hi/lo summation to each
   partial so that the list of partial sums remains exact.

   Sum_exact() adds the partial sums exactly and correctly rounds the final
   result (using the round-half-to-even rule).  The items in partials remain
   non-zero, non-special, non-overlapping and strictly increasing in
   magnitude, but possibly not all having the same sign.

   Depends on IEEE 754 arithmetic guarantees and half-even rounding.
*/

/*[clinic input]
math.fsum

    seq: object
    /

Return an accurate floating-point sum of values in the iterable seq.

Assumes IEEE-754 floating-point arithmetic.
[clinic start generated code]*/

static PyObject *
math_fsum(PyObject *module, PyObject *seq)
/*[clinic end generated code: output=ba5c672b87fe34fc input=4506244ded6057dc]*/
{
    PyObject *item, *iter, *sum = NULL;
    Py_ssize_t i, j, n = 0, m = NUM_PARTIALS;
    double x, y, t, ps[NUM_PARTIALS], *p = ps;
    double xsave, special_sum = 0.0, inf_sum = 0.0;
    double hi, yr, lo = 0.0;

    iter = PyObject_GetIter(seq);
    if (iter == NULL)
        return NULL;

    for(;;) {           /* for x in iterable */
        assert(0 <= n && n <= m);
        assert((m == NUM_PARTIALS && p == ps) ||
               (m >  NUM_PARTIALS && p != NULL));

        item = PyIter_Next(iter);
        if (item == NULL) {
            if (PyErr_Occurred())
                goto _fsum_error;
            break;
        }
        ASSIGN_DOUBLE(x, item, error_with_item);
        Py_DECREF(item);

        xsave = x;
        for (i = j = 0; j < n; j++) {       /* for y in partials */
            y = p[j];
            if (fabs(x) < fabs(y)) {
                t = x; x = y; y = t;
            }
            hi = x + y;
            yr = hi - x;
            lo = y - yr;
            if (lo != 0.0)
                p[i++] = lo;
            x = hi;
        }

        n = i;                              /* ps[i:] = [x] */
        if (x != 0.0) {
            if (! isfinite(x)) {
                /* a nonfinite x could arise either as
                   a result of intermediate overflow, or
                   as a result of a nan or inf in the
                   summands */
                if (isfinite(xsave)) {
                    PyErr_SetString(PyExc_OverflowError,
                          "intermediate overflow in fsum");
                    goto _fsum_error;
                }
                if (isinf(xsave))
                    inf_sum += xsave;
                special_sum += xsave;
                /* reset partials */
                n = 0;
            }
            else if (n >= m && _fsum_realloc(&p, n, ps, &m))
                goto _fsum_error;
            else
                p[n++] = x;
        }
    }

    if (special_sum != 0.0) {
        if (isnan(inf_sum))
            PyErr_SetString(PyExc_ValueError,
                            "-inf + inf in fsum");
        else
            sum = PyFloat_FromDouble(special_sum);
        goto _fsum_error;
    }

    hi = 0.0;
    if (n > 0) {
        hi = p[--n];
        /* sum_exact(ps, hi) from the top, stop when the sum becomes
           inexact. */
        while (n > 0) {
            x = hi;
            y = p[--n];
            assert(fabs(y) < fabs(x));
            hi = x + y;
            yr = hi - x;
            lo = y - yr;
            if (lo != 0.0)
                break;
        }
        /* Make half-even rounding work across multiple partials.
           Needed so that sum([1e-16, 1, 1e16]) will round-up the last
           digit to two instead of down to zero (the 1e-16 makes the 1
           slightly closer to two).  With a potential 1 ULP rounding
           error fixed-up, math.fsum() can guarantee commutativity. */
        if (n > 0 && ((lo < 0.0 && p[n-1] < 0.0) ||
                      (lo > 0.0 && p[n-1] > 0.0))) {
            y = lo * 2.0;
            x = hi + y;
            yr = x - hi;
            if (y == yr)
                hi = x;
        }
    }
    sum = PyFloat_FromDouble(hi);

  _fsum_error:
    Py_DECREF(iter);
    if (p != ps)
        PyMem_Free(p);
    return sum;

  error_with_item:
    Py_DECREF(item);
    goto _fsum_error;
}

#undef NUM_PARTIALS


/*[clinic input]
math.trunc

    x: object
    /

Truncates the Real x to the nearest Integral toward 0.

Uses the __trunc__ magic method.
[clinic start generated code]*/

static PyObject *
math_trunc(PyObject *module, PyObject *x)
/*[clinic end generated code: output=34b9697b707e1031 input=2168b34e0a09134d]*/
{
    if (PyFloat_CheckExact(x)) {
        return PyFloat_Type.tp_as_number->nb_int(x);
    }

    PyObject *result = _PyObject_MaybeCallSpecialNoArgs(x, &_Py_ID(__trunc__));
    if (result != NULL) {
        return result;
    }
    else if (!PyErr_Occurred()) {
        PyErr_Format(PyExc_TypeError,
            "type %.100s doesn't define __trunc__ method",
            Py_TYPE(x)->tp_name);
    }
    return NULL;
}


/*[clinic input]
math.frexp

    x: double
    /

Return the mantissa and exponent of x, as pair (m, e).

m is a float and e is an int, such that x = m * 2.**e.
If x is 0, m and e are both 0.  Else 0.5 <= abs(m) < 1.0.
[clinic start generated code]*/

static PyObject *
math_frexp_impl(PyObject *module, double x)
/*[clinic end generated code: output=03e30d252a15ad4a input=96251c9e208bc6e9]*/
{
    int i;
    /* deal with special cases directly, to sidestep platform
       differences */
    if (isnan(x) || isinf(x) || !x) {
        i = 0;
    }
    else {
        x = frexp(x, &i);
    }
    return Py_BuildValue("(di)", x, i);
}


/*[clinic input]
math.ldexp

    x: double
    i: object
    /

Return x * (2**i).

This is essentially the inverse of frexp().
[clinic start generated code]*/

static PyObject *
math_ldexp_impl(PyObject *module, double x, PyObject *i)
/*[clinic end generated code: output=b6892f3c2df9cc6a input=17d5970c1a40a8c1]*/
{
    double r;
    long exp;
    int overflow;

    if (PyLong_Check(i)) {
        /* on overflow, replace exponent with either LONG_MAX
           or LONG_MIN, depending on the sign. */
        exp = PyLong_AsLongAndOverflow(i, &overflow);
        if (exp == -1 && PyErr_Occurred())
            return NULL;
        if (overflow)
            exp = overflow < 0 ? LONG_MIN : LONG_MAX;
    }
    else {
        PyErr_SetString(PyExc_TypeError,
                        "Expected an int as second argument to ldexp.");
        return NULL;
    }

    if (x == 0. || !isfinite(x)) {
        /* NaNs, zeros and infinities are returned unchanged */
        r = x;
        errno = 0;
    } else if (exp > INT_MAX) {
        /* overflow */
        r = copysign(Py_INFINITY, x);
        errno = ERANGE;
    } else if (exp < INT_MIN) {
        /* underflow to +-0 */
        r = copysign(0., x);
        errno = 0;
    } else {
        errno = 0;
        r = ldexp(x, (int)exp);
#ifdef _MSC_VER
        if (DBL_MIN > r && r > -DBL_MIN) {
            /* Denormal (or zero) results can be incorrectly rounded here (rather,
               truncated).  Fixed in newer versions of the C runtime, included
               with Windows 11. */
            int original_exp;
            frexp(x, &original_exp);
            if (original_exp > DBL_MIN_EXP) {
                /* Shift down to the smallest normal binade.  No bits lost. */
                int shift = DBL_MIN_EXP - original_exp;
                x = ldexp(x, shift);
                exp -= shift;
            }
            /* Multiplying by 2**exp finishes the job, and the HW will round as
               appropriate.  Note: if exp < -DBL_MANT_DIG, all of x is shifted
               to be < 0.5ULP of smallest denorm, so should be thrown away.  If
               exp is so very negative that ldexp underflows to 0, that's fine;
               no need to check in advance. */
            r = x*ldexp(1.0, (int)exp);
        }
#endif
        if (isinf(r))
            errno = ERANGE;
    }

    if (errno && is_error(r, 1))
        return NULL;
    return PyFloat_FromDouble(r);
}


/*[clinic input]
math.modf

    x: double
    /

Return the fractional and integer parts of x.

Both results carry the sign of x and are floats.
[clinic start generated code]*/

static PyObject *
math_modf_impl(PyObject *module, double x)
/*[clinic end generated code: output=90cee0260014c3c0 input=b4cfb6786afd9035]*/
{
    double y;
    /* some platforms don't do the right thing for NaNs and
       infinities, so we take care of special cases directly. */
    if (isinf(x))
        return Py_BuildValue("(dd)", copysign(0., x), x);
    else if (isnan(x))
        return Py_BuildValue("(dd)", x, x);

    errno = 0;
    x = modf(x, &y);
    return Py_BuildValue("(dd)", x, y);
}


/* A decent logarithm is easy to compute even for huge ints, but libm can't
   do that by itself -- loghelper can.  func is log or log10, and name is
   "log" or "log10".  Note that overflow of the result isn't possible: an int
   can contain no more than INT_MAX * SHIFT bits, so has value certainly less
   than 2**(2**64 * 2**16) == 2**2**80, and log2 of that is 2**80, which is
   small enough to fit in an IEEE single.  log and log10 are even smaller.
   However, intermediate overflow is possible for an int if the number of bits
   in that int is larger than PY_SSIZE_T_MAX. */

static PyObject*
loghelper(PyObject* arg, double (*func)(double))
{
    /* If it is int, do it ourselves. */
    if (PyLong_Check(arg)) {
        double x, result;
        int64_t e;

        /* Negative or zero inputs give a ValueError. */
        if (!_PyLong_IsPositive((PyLongObject *)arg)) {
            /* The input can be an arbitrary large integer, so we
               don't include it's value in the error message. */
            PyErr_SetString(PyExc_ValueError,
                            "expected a positive input");
            return NULL;
        }

        x = PyLong_AsDouble(arg);
        if (x == -1.0 && PyErr_Occurred()) {
            if (!PyErr_ExceptionMatches(PyExc_OverflowError))
                return NULL;
            /* Here the conversion to double overflowed, but it's possible
               to compute the log anyway.  Clear the exception and continue. */
            PyErr_Clear();
            x = _PyLong_Frexp((PyLongObject *)arg, &e);
            assert(e >= 0);
            assert(!PyErr_Occurred());
            /* Value is ~= x * 2**e, so the log ~= log(x) + log(2) * e. */
            result = fma(func(2.0), (double)e, func(x));
        }
        else
            /* Successfully converted x to a double. */
            result = func(x);
        return PyFloat_FromDouble(result);
    }

    /* Else let libm handle it by itself. */
    return math_1(arg, func, 0, "expected a positive input, got %s");
}


/* AC: cannot convert yet, see gh-102839 and gh-89381, waiting
   for support of multiple signatures */
static PyObject *
math_log(PyObject *module, PyObject * const *args, Py_ssize_t nargs)
{
    PyObject *num, *den;
    PyObject *ans;

    if (!_PyArg_CheckPositional("log", nargs, 1, 2))
        return NULL;

    num = loghelper(args[0], m_log);
    if (num == NULL || nargs == 1)
        return num;

    den = loghelper(args[1], m_log);
    if (den == NULL) {
        Py_DECREF(num);
        return NULL;
    }

    ans = PyNumber_TrueDivide(num, den);
    Py_DECREF(num);
    Py_DECREF(den);
    return ans;
}

PyDoc_STRVAR(math_log_doc,
"log(x, [base=math.e])\n\
Return the logarithm of x to the given base.\n\n\
If the base is not specified, returns the natural logarithm (base e) of x.");

/*[clinic input]
math.log2

    x: object
    /

Return the base 2 logarithm of x.
[clinic start generated code]*/

static PyObject *
math_log2(PyObject *module, PyObject *x)
/*[clinic end generated code: output=5425899a4d5d6acb input=08321262bae4f39b]*/
{
    return loghelper(x, m_log2);
}


/*[clinic input]
math.log10

    x: object
    /

Return the base 10 logarithm of x.
[clinic start generated code]*/

static PyObject *
math_log10(PyObject *module, PyObject *x)
/*[clinic end generated code: output=be72a64617df9c6f input=b2469d02c6469e53]*/
{
    return loghelper(x, m_log10);
}


/*[clinic input]
math.fma

    x: double
    y: double
    z: double
    /

Fused multiply-add operation.

Compute (x * y) + z with a single round.
[clinic start generated code]*/

static PyObject *
math_fma_impl(PyObject *module, double x, double y, double z)
/*[clinic end generated code: output=4fc8626dbc278d17 input=e3ad1f4a4c89626e]*/
{
    double r = fma(x, y, z);

    /* Fast path: if we got a finite result, we're done. */
    if (isfinite(r)) {
        return PyFloat_FromDouble(r);
    }

    /* Non-finite result. Raise an exception if appropriate, else return r. */
    if (isnan(r)) {
        if (!isnan(x) && !isnan(y) && !isnan(z)) {
            /* NaN result from non-NaN inputs. */
            PyErr_SetString(PyExc_ValueError, "invalid operation in fma");
            return NULL;
        }
    }
    else if (isfinite(x) && isfinite(y) && isfinite(z)) {
        /* Infinite result from finite inputs. */
        PyErr_SetString(PyExc_OverflowError, "overflow in fma");
        return NULL;
    }

    return PyFloat_FromDouble(r);
}


/*[clinic input]
math.fmod

    x: double
    y: double
    /

Return fmod(x, y), according to platform C.

x % y may differ.
[clinic start generated code]*/

static PyObject *
math_fmod_impl(PyObject *module, double x, double y)
/*[clinic end generated code: output=7559d794343a27b5 input=4f84caa8cfc26a03]*/
{
    double r;
    /* fmod(x, +/-Inf) returns x for finite x. */
    if (isinf(y) && isfinite(x))
        return PyFloat_FromDouble(x);
    errno = 0;
    r = fmod(x, y);
#ifdef _MSC_VER
    /* Windows (e.g. Windows 10 with MSC v.1916) loose sign
       for zero result.  But C99+ says: "if y is nonzero, the result
       has the same sign as x".
     */
    if (r == 0.0 && y != 0.0) {
        r = copysign(r, x);
    }
#endif
    if (isnan(r)) {
        if (!isnan(x) && !isnan(y))
            errno = EDOM;
        else
            errno = 0;
    }
    if (errno && is_error(r, 1))
        return NULL;
    else
        return PyFloat_FromDouble(r);
}

/*
Given a *vec* of values, compute the vector norm:

    sqrt(sum(x ** 2 for x in vec))

The *max* variable should be equal to the largest fabs(x).
The *n* variable is the length of *vec*.
If n==0, then *max* should be 0.0.
If an infinity is present in the vec, *max* should be INF.
The *found_nan* variable indicates whether some member of
the *vec* is a NaN.

To avoid overflow/underflow and to achieve high accuracy giving results
that are almost always correctly rounded, four techniques are used:

* lossless scaling using a power-of-two scaling factor
* accurate squaring using Veltkamp-Dekker splitting [1]
  or an equivalent with an fma() call
* compensated summation using a variant of the Neumaier algorithm [2]
* differential correction of the square root [3]

The usual presentation of the Neumaier summation algorithm has an
expensive branch depending on which operand has the larger
magnitude.  We avoid this cost by arranging the calculation so that
fabs(csum) is always as large as fabs(x).

To establish the invariant, *csum* is initialized to 1.0 which is
always larger than x**2 after scaling or after division by *max*.
After the loop is finished, the initial 1.0 is subtracted out for a
net zero effect on the final sum.  Since *csum* will be greater than
1.0, the subtraction of 1.0 will not cause fractional digits to be
dropped from *csum*.

To get the full benefit from compensated summation, the largest
addend should be in the range: 0.5 <= |x| <= 1.0.  Accordingly,
scaling or division by *max* should not be skipped even if not
otherwise needed to prevent overflow or loss of precision.

The assertion that hi*hi <= 1.0 is a bit subtle.  Each vector element
gets scaled to a magnitude below 1.0.  The Veltkamp-Dekker splitting
algorithm gives a *hi* value that is correctly rounded to half
precision.  When a value at or below 1.0 is correctly rounded, it
never goes above 1.0.  And when values at or below 1.0 are squared,
they remain at or below 1.0, thus preserving the summation invariant.

Another interesting assertion is that csum+lo*lo == csum. In the loop,
each scaled vector element has a magnitude less than 1.0.  After the
Veltkamp split, *lo* has a maximum value of 2**-27.  So the maximum
value of *lo* squared is 2**-54.  The value of ulp(1.0)/2.0 is 2**-53.
Given that csum >= 1.0, we have:
    lo**2 <= 2**-54 < 2**-53 == 1/2*ulp(1.0) <= ulp(csum)/2
Since lo**2 is less than 1/2 ulp(csum), we have csum+lo*lo == csum.

To minimize loss of information during the accumulation of fractional
values, each term has a separate accumulator.  This also breaks up
sequential dependencies in the inner loop so the CPU can maximize
floating-point throughput. [4]  On an Apple M1 Max, hypot(*vec)
takes only 3.33 µsec when len(vec) == 1000.

The square root differential correction is needed because a
correctly rounded square root of a correctly rounded sum of
squares can still be off by as much as one ulp.

The differential correction starts with a value *x* that is
the difference between the square of *h*, the possibly inaccurately
rounded square root, and the accurately computed sum of squares.
The correction is the first order term of the Maclaurin series
expansion of sqrt(h**2 + x) == h + x/(2*h) + O(x**2). [5]

Essentially, this differential correction is equivalent to one
refinement step in Newton's divide-and-average square root
algorithm, effectively doubling the number of accurate bits.
This technique is used in Dekker's SQRT2 algorithm and again in
Borges' ALGORITHM 4 and 5.

The hypot() function is faithfully rounded (less than 1 ulp error)
and usually correctly rounded (within 1/2 ulp).  The squaring
step is exact.  The Neumaier summation computes as if in doubled
precision (106 bits) and has the advantage that its input squares
are non-negative so that the condition number of the sum is one.
The square root with a differential correction is likewise computed
as if in doubled precision.

For n <= 1000, prior to the final addition that rounds the overall
result, the internal accuracy of "h" together with its correction of
"x / (2.0 * h)" is at least 100 bits. [6] Also, hypot() was tested
against a Decimal implementation with prec=300.  After 100 million
trials, no incorrectly rounded examples were found.  In addition,
perfect commutativity (all permutations are exactly equal) was
verified for 1 billion random inputs with n=5. [7]

References:

1. Veltkamp-Dekker splitting: http://csclub.uwaterloo.ca/~pbarfuss/dekker1971.pdf
2. Compensated summation:  http://www.ti3.tu-harburg.de/paper/rump/Ru08b.pdf
3. Square root differential correction:  https://arxiv.org/pdf/1904.09481.pdf
4. Data dependency graph:  https://bugs.python.org/file49439/hypot.png
5. https://www.wolframalpha.com/input/?i=Maclaurin+series+sqrt%28h**2+%2B+x%29+at+x%3D0
6. Analysis of internal accuracy:  https://bugs.python.org/file49484/best_frac.py
7. Commutativity test:  https://bugs.python.org/file49448/test_hypot_commutativity.py

*/

static inline double
vector_norm(Py_ssize_t n, double *vec, double max, int found_nan)
{
    double x, h, scale, csum = 1.0, frac1 = 0.0, frac2 = 0.0;
    DoubleLength pr, sm;
    int max_e;
    Py_ssize_t i;

    if (isinf(max)) {
        return max;
    }
    if (found_nan) {
        return Py_NAN;
    }
    if (max == 0.0 || n <= 1) {
        return max;
    }
    frexp(max, &max_e);
    if (max_e < -1023) {
        /* When max_e < -1023, ldexp(1.0, -max_e) would overflow. */
        for (i=0 ; i < n ; i++) {
            vec[i] /= DBL_MIN;          // convert subnormals to normals
        }
        return DBL_MIN * vector_norm(n, vec, max / DBL_MIN, found_nan);
    }
    scale = ldexp(1.0, -max_e);
    assert(max * scale >= 0.5);
    assert(max * scale < 1.0);
    for (i=0 ; i < n ; i++) {
        x = vec[i];
        assert(isfinite(x) && fabs(x) <= max);
        x *= scale;                     // lossless scaling
        assert(fabs(x) < 1.0);
        pr = dl_mul(x, x);              // lossless squaring
        assert(pr.hi <= 1.0);
        sm = dl_fast_sum(csum, pr.hi);  // lossless addition
        csum = sm.hi;
        frac1 += pr.lo;                 // lossy addition
        frac2 += sm.lo;                 // lossy addition
    }
    h = sqrt(csum - 1.0 + (frac1 + frac2));
    pr = dl_mul(-h, h);
    sm = dl_fast_sum(csum, pr.hi);
    csum = sm.hi;
    frac1 += pr.lo;
    frac2 += sm.lo;
    x = csum - 1.0 + (frac1 + frac2);
    h +=  x / (2.0 * h);                 // differential correction
    return h / scale;
}

#define NUM_STACK_ELEMS 16

/*[clinic input]
math.dist

    p: object
    q: object
    /

Return the Euclidean distance between two points p and q.

The points should be specified as sequences (or iterables) of
coordinates.  Both inputs must have the same dimension.

Roughly equivalent to:
    sqrt(sum((px - qx) ** 2.0 for px, qx in zip(p, q)))
[clinic start generated code]*/

static PyObject *
math_dist_impl(PyObject *module, PyObject *p, PyObject *q)
/*[clinic end generated code: output=56bd9538d06bbcfe input=74e85e1b6092e68e]*/
{
    PyObject *item;
    double max = 0.0;
    double x, px, qx, result;
    Py_ssize_t i, m, n;
    int found_nan = 0, p_allocated = 0, q_allocated = 0;
    double diffs_on_stack[NUM_STACK_ELEMS];
    double *diffs = diffs_on_stack;

    if (!PyTuple_Check(p)) {
        p = PySequence_Tuple(p);
        if (p == NULL) {
            return NULL;
        }
        p_allocated = 1;
    }
    if (!PyTuple_Check(q)) {
        q = PySequence_Tuple(q);
        if (q == NULL) {
            if (p_allocated) {
                Py_DECREF(p);
            }
            return NULL;
        }
        q_allocated = 1;
    }

    m = PyTuple_GET_SIZE(p);
    n = PyTuple_GET_SIZE(q);
    if (m != n) {
        PyErr_SetString(PyExc_ValueError,
                        "both points must have the same number of dimensions");
        goto error_exit;
    }
    if (n > NUM_STACK_ELEMS) {
        diffs = (double *) PyMem_Malloc(n * sizeof(double));
        if (diffs == NULL) {
            PyErr_NoMemory();
            goto error_exit;
        }
    }
    for (i=0 ; i<n ; i++) {
        item = PyTuple_GET_ITEM(p, i);
        ASSIGN_DOUBLE(px, item, error_exit);
        item = PyTuple_GET_ITEM(q, i);
        ASSIGN_DOUBLE(qx, item, error_exit);
        x = fabs(px - qx);
        diffs[i] = x;
        found_nan |= isnan(x);
        if (x > max) {
            max = x;
        }
    }
    result = vector_norm(n, diffs, max, found_nan);
    if (diffs != diffs_on_stack) {
        PyMem_Free(diffs);
    }
    if (p_allocated) {
        Py_DECREF(p);
    }
    if (q_allocated) {
        Py_DECREF(q);
    }
    return PyFloat_FromDouble(result);

  error_exit:
    if (diffs != diffs_on_stack) {
        PyMem_Free(diffs);
    }
    if (p_allocated) {
        Py_DECREF(p);
    }
    if (q_allocated) {
        Py_DECREF(q);
    }
    return NULL;
}

/*[clinic input]
math.hypot

    *coordinates as args: array

Multidimensional Euclidean distance from the origin to a point.

Roughly equivalent to:
    sqrt(sum(x**2 for x in coordinates))

For a two dimensional point (x, y), gives the hypotenuse
using the Pythagorean theorem:  sqrt(x*x + y*y).

For example, the hypotenuse of a 3/4/5 right triangle is:

    >>> hypot(3.0, 4.0)
    5.0
[clinic start generated code]*/

static PyObject *
math_hypot_impl(PyObject *module, PyObject * const *args,
                Py_ssize_t args_length)
/*[clinic end generated code: output=c9de404e24370068 input=1bceaf7d4fdcd9c2]*/
{
    Py_ssize_t i;
    PyObject *item;
    double max = 0.0;
    double x, result;
    int found_nan = 0;
    double coord_on_stack[NUM_STACK_ELEMS];
    double *coordinates = coord_on_stack;

    if (args_length > NUM_STACK_ELEMS) {
        coordinates = (double *) PyMem_Malloc(args_length * sizeof(double));
        if (coordinates == NULL) {
            return PyErr_NoMemory();
        }
    }
    for (i = 0; i < args_length; i++) {
        item = args[i];
        ASSIGN_DOUBLE(x, item, error_exit);
        x = fabs(x);
        coordinates[i] = x;
        found_nan |= isnan(x);
        if (x > max) {
            max = x;
        }
    }
    result = vector_norm(args_length, coordinates, max, found_nan);
    if (coordinates != coord_on_stack) {
        PyMem_Free(coordinates);
    }
    return PyFloat_FromDouble(result);

  error_exit:
    if (coordinates != coord_on_stack) {
        PyMem_Free(coordinates);
    }
    return NULL;
}

#undef NUM_STACK_ELEMS

/** sumprod() ***************************************************************/

/* Forward declaration */
static inline int _check_long_mult_overflow(long a, long b);

static inline bool
long_add_would_overflow(long a, long b)
{
    return (a > 0) ? (b > LONG_MAX - a) : (b < LONG_MIN - a);
}

/*[clinic input]
math.sumprod

    p: object
    q: object
    /

Return the sum of products of values from two iterables p and q.

Roughly equivalent to:

    sum(map(operator.mul, p, q, strict=True))

For float and mixed int/float inputs, the intermediate products
and sums are computed with extended precision.
[clinic start generated code]*/

static PyObject *
math_sumprod_impl(PyObject *module, PyObject *p, PyObject *q)
/*[clinic end generated code: output=6722dbfe60664554 input=a2880317828c61d2]*/
{
    PyObject *p_i = NULL, *q_i = NULL, *term_i = NULL, *new_total = NULL;
    PyObject *p_it, *q_it, *total;
    iternextfunc p_next, q_next;
    bool p_stopped = false, q_stopped = false;
    bool int_path_enabled = true, int_total_in_use = false;
    bool flt_path_enabled = true, flt_total_in_use = false;
    long int_total = 0;
    TripleLength flt_total = tl_zero;

    p_it = PyObject_GetIter(p);
    if (p_it == NULL) {
        return NULL;
    }
    q_it = PyObject_GetIter(q);
    if (q_it == NULL) {
        Py_DECREF(p_it);
        return NULL;
    }
    total = PyLong_FromLong(0);
    if (total == NULL) {
        Py_DECREF(p_it);
        Py_DECREF(q_it);
        return NULL;
    }
    p_next = *Py_TYPE(p_it)->tp_iternext;
    q_next = *Py_TYPE(q_it)->tp_iternext;
    while (1) {
        bool finished;

        assert (p_i == NULL);
        assert (q_i == NULL);
        assert (term_i == NULL);
        assert (new_total == NULL);

        assert (p_it != NULL);
        assert (q_it != NULL);
        assert (total != NULL);

        p_i = p_next(p_it);
        if (p_i == NULL) {
            if (PyErr_Occurred()) {
                if (!PyErr_ExceptionMatches(PyExc_StopIteration)) {
                    goto err_exit;
                }
                PyErr_Clear();
            }
            p_stopped = true;
        }
        q_i = q_next(q_it);
        if (q_i == NULL) {
            if (PyErr_Occurred()) {
                if (!PyErr_ExceptionMatches(PyExc_StopIteration)) {
                    goto err_exit;
                }
                PyErr_Clear();
            }
            q_stopped = true;
        }
        if (p_stopped != q_stopped) {
            PyErr_Format(PyExc_ValueError, "Inputs are not the same length");
            goto err_exit;
        }
        finished = p_stopped & q_stopped;

        if (int_path_enabled) {

            if (!finished && PyLong_CheckExact(p_i) & PyLong_CheckExact(q_i)) {
                int overflow;
                long int_p, int_q, int_prod;

                int_p = PyLong_AsLongAndOverflow(p_i, &overflow);
                if (overflow) {
                    goto finalize_int_path;
                }
                int_q = PyLong_AsLongAndOverflow(q_i, &overflow);
                if (overflow) {
                    goto finalize_int_path;
                }
                if (_check_long_mult_overflow(int_p, int_q)) {
                    goto finalize_int_path;
                }
                int_prod = int_p * int_q;
                if (long_add_would_overflow(int_total, int_prod)) {
                    goto finalize_int_path;
                }
                int_total += int_prod;
                int_total_in_use = true;
                Py_CLEAR(p_i);
                Py_CLEAR(q_i);
                continue;
            }

          finalize_int_path:
            // We're finished, overflowed, or have a non-int
            int_path_enabled = false;
            if (int_total_in_use) {
                term_i = PyLong_FromLong(int_total);
                if (term_i == NULL) {
                    goto err_exit;
                }
                new_total = PyNumber_Add(total, term_i);
                if (new_total == NULL) {
                    goto err_exit;
                }
                Py_SETREF(total, new_total);
                new_total = NULL;
                Py_CLEAR(term_i);
                int_total = 0;   // An ounce of prevention, ...
                int_total_in_use = false;
            }
        }

        if (flt_path_enabled) {

            if (!finished) {
                double flt_p, flt_q;
                bool p_type_float = PyFloat_CheckExact(p_i);
                bool q_type_float = PyFloat_CheckExact(q_i);
                if (p_type_float && q_type_float) {
                    flt_p = PyFloat_AS_DOUBLE(p_i);
                    flt_q = PyFloat_AS_DOUBLE(q_i);
                } else if (p_type_float && (PyLong_CheckExact(q_i) || PyBool_Check(q_i))) {
                    /* We care about float/int pairs and int/float pairs because
                       they arise naturally in several use cases such as price
                       times quantity, measurements with integer weights, or
                       data selected by a vector of bools. */
                    flt_p = PyFloat_AS_DOUBLE(p_i);
                    flt_q = PyLong_AsDouble(q_i);
                    if (flt_q == -1.0 && PyErr_Occurred()) {
                        PyErr_Clear();
                        goto finalize_flt_path;
                    }
                } else if (q_type_float && (PyLong_CheckExact(p_i) || PyBool_Check(p_i))) {
                    flt_q = PyFloat_AS_DOUBLE(q_i);
                    flt_p = PyLong_AsDouble(p_i);
                    if (flt_p == -1.0 && PyErr_Occurred()) {
                        PyErr_Clear();
                        goto finalize_flt_path;
                    }
                } else {
                    goto finalize_flt_path;
                }
                TripleLength new_flt_total = tl_fma(flt_p, flt_q, flt_total);
                if (isfinite(new_flt_total.hi)) {
                    flt_total = new_flt_total;
                    flt_total_in_use = true;
                    Py_CLEAR(p_i);
                    Py_CLEAR(q_i);
                    continue;
                }
            }

          finalize_flt_path:
            // We're finished, overflowed, have a non-float, or got a non-finite value
            flt_path_enabled = false;
            if (flt_total_in_use) {
                term_i = PyFloat_FromDouble(tl_to_d(flt_total));
                if (term_i == NULL) {
                    goto err_exit;
                }
                new_total = PyNumber_Add(total, term_i);
                if (new_total == NULL) {
                    goto err_exit;
                }
                Py_SETREF(total, new_total);
                new_total = NULL;
                Py_CLEAR(term_i);
                flt_total = tl_zero;
                flt_total_in_use = false;
            }
        }

        assert(!int_total_in_use);
        assert(!flt_total_in_use);
        if (finished) {
            goto normal_exit;
        }
        term_i = PyNumber_Multiply(p_i, q_i);
        if (term_i == NULL) {
            goto err_exit;
        }
        new_total = PyNumber_Add(total, term_i);
        if (new_total == NULL) {
            goto err_exit;
        }
        Py_SETREF(total, new_total);
        new_total = NULL;
        Py_CLEAR(p_i);
        Py_CLEAR(q_i);
        Py_CLEAR(term_i);
    }

 normal_exit:
    Py_DECREF(p_it);
    Py_DECREF(q_it);
    return total;

 err_exit:
    Py_DECREF(p_it);
    Py_DECREF(q_it);
    Py_DECREF(total);
    Py_XDECREF(p_i);
    Py_XDECREF(q_i);
    Py_XDECREF(term_i);
    Py_XDECREF(new_total);
    return NULL;
}


/* pow can't use math_2, but needs its own wrapper: the problem is
   that an infinite result can arise either as a result of overflow
   (in which case OverflowError should be raised) or as a result of
   e.g. 0.**-5. (for which ValueError needs to be raised.)
*/

/*[clinic input]
math.pow

    x: double
    y: double
    /

Return x**y (x to the power of y).
[clinic start generated code]*/

static PyObject *
math_pow_impl(PyObject *module, double x, double y)
/*[clinic end generated code: output=fff93e65abccd6b0 input=c26f1f6075088bfd]*/
{
    double r;
    int odd_y;

    /* deal directly with IEEE specials, to cope with problems on various
       platforms whose semantics don't exactly match C99 */
    r = 0.; /* silence compiler warning */
    if (!isfinite(x) || !isfinite(y)) {
        errno = 0;
        if (isnan(x))
            r = y == 0. ? 1. : x; /* NaN**0 = 1 */
        else if (isnan(y))
            r = x == 1. ? 1. : y; /* 1**NaN = 1 */
        else if (isinf(x)) {
            odd_y = isfinite(y) && fmod(fabs(y), 2.0) == 1.0;
            if (y > 0.)
                r = odd_y ? x : fabs(x);
            else if (y == 0.)
                r = 1.;
            else /* y < 0. */
                r = odd_y ? copysign(0., x) : 0.;
        }
        else {
            assert(isinf(y));
            if (fabs(x) == 1.0)
                r = 1.;
            else if (y > 0. && fabs(x) > 1.0)
                r = y;
            else if (y < 0. && fabs(x) < 1.0) {
                r = -y; /* result is +inf */
            }
            else
                r = 0.;
        }
    }
    else {
        /* let libm handle finite**finite */
        errno = 0;
        r = pow(x, y);
        /* a NaN result should arise only from (-ve)**(finite
           non-integer); in this case we want to raise ValueError. */
        if (!isfinite(r)) {
            if (isnan(r)) {
                errno = EDOM;
            }
            /*
               an infinite result here arises either from:
               (A) (+/-0.)**negative (-> divide-by-zero)
               (B) overflow of x**y with x and y finite
            */
            else if (isinf(r)) {
                if (x == 0.)
                    errno = EDOM;
                else
                    errno = ERANGE;
            }
        }
    }

    if (errno && is_error(r, 1))
        return NULL;
    else
        return PyFloat_FromDouble(r);
}


static const double degToRad = Py_MATH_PI / 180.0;
static const double radToDeg = 180.0 / Py_MATH_PI;

/*[clinic input]
math.degrees

    x: double
    /

Convert angle x from radians to degrees.
[clinic start generated code]*/

static PyObject *
math_degrees_impl(PyObject *module, double x)
/*[clinic end generated code: output=7fea78b294acd12f input=81e016555d6e3660]*/
{
    return PyFloat_FromDouble(x * radToDeg);
}


/*[clinic input]
math.radians

    x: double
    /

Convert angle x from degrees to radians.
[clinic start generated code]*/

static PyObject *
math_radians_impl(PyObject *module, double x)
/*[clinic end generated code: output=34daa47caf9b1590 input=91626fc489fe3d63]*/
{
    return PyFloat_FromDouble(x * degToRad);
}


/*[clinic input]
math.isfinite

    x: double
    /

Return True if x is neither an infinity nor a NaN, and False otherwise.
[clinic start generated code]*/

static PyObject *
math_isfinite_impl(PyObject *module, double x)
/*[clinic end generated code: output=8ba1f396440c9901 input=46967d254812e54a]*/
{
    return PyBool_FromLong((long)isfinite(x));
}


/*[clinic input]
math.isnormal

    x: double
    /

Return True if x is normal, and False otherwise.
[clinic start generated code]*/

static PyObject *
math_isnormal_impl(PyObject *module, double x)
/*[clinic end generated code: output=c7b302b5b89c3541 input=fdaa00c58aa7bc17]*/
{
    return PyBool_FromLong(isnormal(x));
}


/*[clinic input]
math.issubnormal

    x: double
    /

Return True if x is subnormal, and False otherwise.
[clinic start generated code]*/

static PyObject *
math_issubnormal_impl(PyObject *module, double x)
/*[clinic end generated code: output=4e76ac98ddcae761 input=9a20aba7107d0d95]*/
{
#if !defined(_MSC_VER) && defined(__STDC_VERSION__) && __STDC_VERSION__ >= 202311L
    return PyBool_FromLong(issubnormal(x));
#else
    return PyBool_FromLong(isfinite(x) && x && !isnormal(x));
#endif
}


/*[clinic input]
math.isnan

    x: double
    /

Return True if x is a NaN (not a number), and False otherwise.
[clinic start generated code]*/

static PyObject *
math_isnan_impl(PyObject *module, double x)
/*[clinic end generated code: output=f537b4d6df878c3e input=935891e66083f46a]*/
{
    return PyBool_FromLong((long)isnan(x));
}


/*[clinic input]
math.isinf

    x: double
    /

Return True if x is a positive or negative infinity, and False otherwise.
[clinic start generated code]*/

static PyObject *
math_isinf_impl(PyObject *module, double x)
/*[clinic end generated code: output=9f00cbec4de7b06b input=32630e4212cf961f]*/
{
    return PyBool_FromLong((long)isinf(x));
}


/*[clinic input]
math.isclose -> bool

    a: double
    b: double
    *
    rel_tol: double = 1e-09
        maximum difference for being considered "close", relative to the
        magnitude of the input values
    abs_tol: double = 0.0
        maximum difference for being considered "close", regardless of the
        magnitude of the input values

Determine whether two floating-point numbers are close in value.

Return True if a is close in value to b, and False otherwise.

For the values to be considered close, the difference between them
must be smaller than at least one of the tolerances.

-inf, inf and NaN behave similarly to the IEEE 754 Standard.  That
is, NaN is not close to anything, even itself.  inf and -inf are
only close to themselves.
[clinic start generated code]*/

static int
math_isclose_impl(PyObject *module, double a, double b, double rel_tol,
                  double abs_tol)
/*[clinic end generated code: output=b73070207511952d input=12d41764468bfdb8]*/
{
    double diff = 0.0;

    /* sanity check on the inputs */
    if (rel_tol < 0.0 || abs_tol < 0.0 ) {
        PyErr_SetString(PyExc_ValueError,
                        "tolerances must be non-negative");
        return -1;
    }

    if ( a == b ) {
        /* short circuit exact equality -- needed to catch two infinities of
           the same sign. And perhaps speeds things up a bit sometimes.
        */
        return 1;
    }

    /* This catches the case of two infinities of opposite sign, or
       one infinity and one finite number. Two infinities of opposite
       sign would otherwise have an infinite relative tolerance.
       Two infinities of the same sign are caught by the equality check
       above.
    */

    if (isinf(a) || isinf(b)) {
        return 0;
    }

    /* now do the regular computation
       this is essentially the "weak" test from the Boost library
    */

    diff = fabs(b - a);

    return (((diff <= fabs(rel_tol * b)) ||
             (diff <= fabs(rel_tol * a))) ||
            (diff <= abs_tol));
}

static inline int
_check_long_mult_overflow(long a, long b) {

    /* From Python2's int_mul code:

    Integer overflow checking for * is painful:  Python tried a couple ways, but
    they didn't work on all platforms, or failed in endcases (a product of
    -sys.maxint-1 has been a particular pain).

    Here's another way:

    The native long product x*y is either exactly right or *way* off, being
    just the last n bits of the true product, where n is the number of bits
    in a long (the delivered product is the true product plus i*2**n for
    some integer i).

    The native double product (double)x * (double)y is subject to three
    rounding errors:  on a sizeof(long)==8 box, each cast to double can lose
    info, and even on a sizeof(long)==4 box, the multiplication can lose info.
    But, unlike the native long product, it's not in *range* trouble:  even
    if sizeof(long)==32 (256-bit longs), the product easily fits in the
    dynamic range of a double.  So the leading 50 (or so) bits of the double
    product are correct.

    We check these two ways against each other, and declare victory if they're
    approximately the same.  Else, because the native long product is the only
    one that can lose catastrophic amounts of information, it's the native long
    product that must have overflowed.

    */

    long longprod = (long)((unsigned long)a * b);
    double doubleprod = (double)a * (double)b;
    double doubled_longprod = (double)longprod;

    if (doubled_longprod == doubleprod) {
        return 0;
    }

    const double diff = doubled_longprod - doubleprod;
    const double absdiff = diff >= 0.0 ? diff : -diff;
    const double absprod = doubleprod >= 0.0 ? doubleprod : -doubleprod;

    if (32.0 * absdiff <= absprod) {
        return 0;
    }

    return 1;
}

/*[clinic input]
math.prod

    iterable: object
    /
    *
    start: object(c_default="NULL") = 1

Calculate the product of all the elements in the input iterable.

The default start value for the product is 1.

When the iterable is empty, return the start value.  This function is
intended specifically for use with numeric values and may reject
non-numeric types.
[clinic start generated code]*/

static PyObject *
math_prod_impl(PyObject *module, PyObject *iterable, PyObject *start)
/*[clinic end generated code: output=36153bedac74a198 input=4c5ab0682782ed54]*/
{
    PyObject *result = start;
    PyObject *temp, *item, *iter;

    iter = PyObject_GetIter(iterable);
    if (iter == NULL) {
        return NULL;
    }

    if (result == NULL) {
        result = _PyLong_GetOne();
    }
    Py_INCREF(result);
#ifndef SLOW_PROD
    /* Fast paths for integers keeping temporary products in C.
     * Assumes all inputs are the same type.
     * If the assumption fails, default to use PyObjects instead.
    */
    if (PyLong_CheckExact(result)) {
        int overflow;
        long i_result = PyLong_AsLongAndOverflow(result, &overflow);
        /* If this already overflowed, don't even enter the loop. */
        if (overflow == 0) {
            Py_SETREF(result, NULL);
        }
        /* Loop over all the items in the iterable until we finish, we overflow
         * or we found a non integer element */
        while (result == NULL) {
            item = PyIter_Next(iter);
            if (item == NULL) {
                Py_DECREF(iter);
                if (PyErr_Occurred()) {
                    return NULL;
                }
                return PyLong_FromLong(i_result);
            }
            if (PyLong_CheckExact(item)) {
                long b = PyLong_AsLongAndOverflow(item, &overflow);
                if (overflow == 0 && !_check_long_mult_overflow(i_result, b)) {
                    long x = i_result * b;
                    i_result = x;
                    Py_DECREF(item);
                    continue;
                }
            }
            /* Either overflowed or is not an int.
             * Restore real objects and process normally */
            result = PyLong_FromLong(i_result);
            if (result == NULL) {
                Py_DECREF(item);
                Py_DECREF(iter);
                return NULL;
            }
            temp = PyNumber_Multiply(result, item);
            Py_DECREF(result);
            Py_DECREF(item);
            result = temp;
            if (result == NULL) {
                Py_DECREF(iter);
                return NULL;
            }
        }
    }

    /* Fast paths for floats keeping temporary products in C.
     * Assumes all inputs are the same type.
     * If the assumption fails, default to use PyObjects instead.
    */
    if (PyFloat_CheckExact(result)) {
        double f_result = PyFloat_AS_DOUBLE(result);
        Py_SETREF(result, NULL);
        while(result == NULL) {
            item = PyIter_Next(iter);
            if (item == NULL) {
                Py_DECREF(iter);
                if (PyErr_Occurred()) {
                    return NULL;
                }
                return PyFloat_FromDouble(f_result);
            }
            if (PyFloat_CheckExact(item)) {
                f_result *= PyFloat_AS_DOUBLE(item);
                Py_DECREF(item);
                continue;
            }
            if (PyLong_CheckExact(item)) {
                long value;
                int overflow;
                value = PyLong_AsLongAndOverflow(item, &overflow);
                if (!overflow) {
                    f_result *= (double)value;
                    Py_DECREF(item);
                    continue;
                }
            }
            result = PyFloat_FromDouble(f_result);
            if (result == NULL) {
                Py_DECREF(item);
                Py_DECREF(iter);
                return NULL;
            }
            temp = PyNumber_Multiply(result, item);
            Py_DECREF(result);
            Py_DECREF(item);
            result = temp;
            if (result == NULL) {
                Py_DECREF(iter);
                return NULL;
            }
        }
    }
#endif
    /* Consume rest of the iterable (if any) that could not be handled
     * by specialized functions above.*/
    for(;;) {
        item = PyIter_Next(iter);
        if (item == NULL) {
            /* error, or end-of-sequence */
            if (PyErr_Occurred()) {
                Py_SETREF(result, NULL);
            }
            break;
        }
        temp = PyNumber_Multiply(result, item);
        Py_DECREF(result);
        Py_DECREF(item);
        result = temp;
        if (result == NULL)
            break;
    }
    Py_DECREF(iter);
    return result;
}


/*[clinic input]
@permit_long_docstring_body
math.nextafter

    x: double
    y: double
    /
    *
    steps: object = None

Return the floating-point value the given number of steps after x towards y.

If steps is not specified or is None, it defaults to 1.

Raises a TypeError, if x or y is not a double, or if steps is not an integer.
Raises ValueError if steps is negative.
[clinic start generated code]*/

static PyObject *
math_nextafter_impl(PyObject *module, double x, double y, PyObject *steps)
/*[clinic end generated code: output=cc6511f02afc099e input=cc8f0dad1b27a8a4]*/
{
#if defined(_AIX)
    if (x == y) {
        /* On AIX 7.1, libm nextafter(-0.0, +0.0) returns -0.0.
           Bug fixed in bos.adt.libm 7.2.2.0 by APAR IV95512. */
        return PyFloat_FromDouble(y);
    }
    if (isnan(x)) {
        return PyFloat_FromDouble(x);
    }
    if (isnan(y)) {
        return PyFloat_FromDouble(y);
    }
#endif
    if (steps == Py_None) {
        // fast path: we default to one step.
        return PyFloat_FromDouble(nextafter(x, y));
    }
    steps = PyNumber_Index(steps);
    if (steps == NULL) {
        return NULL;
    }
    assert(PyLong_CheckExact(steps));
    if (_PyLong_IsNegative((PyLongObject *)steps)) {
        PyErr_SetString(PyExc_ValueError,
                        "steps must be a non-negative integer");
        Py_DECREF(steps);
        return NULL;
    }

    unsigned long long usteps_ull = PyLong_AsUnsignedLongLong(steps);
    // Conveniently, uint64_t and double have the same number of bits
    // on all the platforms we care about.
    // So if an overflow occurs, we can just use UINT64_MAX.
    Py_DECREF(steps);
    if (usteps_ull >= UINT64_MAX) {
        // This branch includes the case where an error occurred, since
        // (unsigned long long)(-1) = ULLONG_MAX >= UINT64_MAX. Note that
        // usteps_ull can be strictly larger than UINT64_MAX on a machine
        // where unsigned long long has width > 64 bits.
        if (PyErr_Occurred()) {
            if (PyErr_ExceptionMatches(PyExc_OverflowError)) {
                PyErr_Clear();
            }
            else {
                return NULL;
            }
        }
        usteps_ull = UINT64_MAX;
    }
    assert(usteps_ull <= UINT64_MAX);
    uint64_t usteps = (uint64_t)usteps_ull;

    if (usteps == 0) {
        return PyFloat_FromDouble(x);
    }
    if (isnan(x)) {
        return PyFloat_FromDouble(x);
    }
    if (isnan(y)) {
        return PyFloat_FromDouble(y);
    }

    // We assume that double and uint64_t have the same endianness.
    // This is not guaranteed by the C-standard, but it is true for
    // all platforms we care about. (The most likely form of violation
    // would be a "mixed-endian" double.)
    union pun {double f; uint64_t i;};
    union pun ux = {x}, uy = {y};
    if (ux.i == uy.i) {
        return PyFloat_FromDouble(x);
    }

    const uint64_t sign_bit = 1ULL<<63;

    uint64_t ax = ux.i & ~sign_bit;
    uint64_t ay = uy.i & ~sign_bit;

    // opposite signs
    if (((ux.i ^ uy.i) & sign_bit)) {
        // NOTE: ax + ay can never overflow, because their most significant bit
        // ain't set.
        if (ax + ay <= usteps) {
            return PyFloat_FromDouble(uy.f);
        // This comparison has to use <, because <= would get +0.0 vs -0.0
        // wrong.
        } else if (ax < usteps) {
            union pun result = {.i = (uy.i & sign_bit) | (usteps - ax)};
            return PyFloat_FromDouble(result.f);
        } else {
            ux.i -= usteps;
            return PyFloat_FromDouble(ux.f);
        }
    // same sign
    } else if (ax > ay) {
        if (ax - ay >= usteps) {
            ux.i -= usteps;
            return PyFloat_FromDouble(ux.f);
        } else {
            return PyFloat_FromDouble(uy.f);
        }
    } else {
        if (ay - ax >= usteps) {
            ux.i += usteps;
            return PyFloat_FromDouble(ux.f);
        } else {
            return PyFloat_FromDouble(uy.f);
        }
    }
}


/*[clinic input]
math.ulp -> double

    x: double
    /

Return the value of the least significant bit of the float x.
[clinic start generated code]*/

static double
math_ulp_impl(PyObject *module, double x)
/*[clinic end generated code: output=f5207867a9384dd4 input=31f9bfbbe373fcaa]*/
{
    if (isnan(x)) {
        return x;
    }
    x = fabs(x);
    if (isinf(x)) {
        return x;
    }
    double inf = Py_INFINITY;
    double x2 = nextafter(x, inf);
    if (isinf(x2)) {
        /* special case: x is the largest positive representable float */
        x2 = nextafter(x, -inf);
        return x - x2;
    }
    return x2 - x;
}

static int
math_exec(PyObject *module)
{

    if (PyModule_Add(module, "pi", PyFloat_FromDouble(Py_MATH_PI)) < 0) {
        return -1;
    }
    if (PyModule_Add(module, "e", PyFloat_FromDouble(Py_MATH_E)) < 0) {
        return -1;
    }
    // 2pi
    if (PyModule_Add(module, "tau", PyFloat_FromDouble(Py_MATH_TAU)) < 0) {
        return -1;
    }
    if (PyModule_Add(module, "inf", PyFloat_FromDouble(Py_INFINITY)) < 0) {
        return -1;
    }
    if (PyModule_Add(module, "nan", PyFloat_FromDouble(fabs(Py_NAN))) < 0) {
        return -1;
    }

    PyObject *intmath = PyImport_ImportModule("_math_integer");
    if (!intmath) {
        return -1;
    }
#define IMPORT_FROM_INTMATH(NAME) do {                          \
        if (PyModule_Add(module, #NAME,                         \
                PyObject_GetAttrString(intmath, #NAME)) < 0) {  \
            Py_DECREF(intmath);                                 \
            return -1;                                          \
        }                                                       \
    } while(0)

    IMPORT_FROM_INTMATH(comb);
    IMPORT_FROM_INTMATH(factorial);
    IMPORT_FROM_INTMATH(gcd);
    IMPORT_FROM_INTMATH(isqrt);
    IMPORT_FROM_INTMATH(lcm);
    IMPORT_FROM_INTMATH(perm);
    if (_PyImport_SetModuleString("math.integer", intmath) < 0) {
        Py_DECREF(intmath);
        return -1;
    }
    if (PyModule_Add(module, "integer", intmath) < 0) {
        return -1;
    }
    return 0;
}

static PyMethodDef math_methods[] = {
    {"acos",            math_acos,      METH_O,         math_acos_doc},
    {"acosh",           math_acosh,     METH_O,         math_acosh_doc},
    {"asin",            math_asin,      METH_O,         math_asin_doc},
    {"asinh",           math_asinh,     METH_O,         math_asinh_doc},
    {"atan",            math_atan,      METH_O,         math_atan_doc},
    {"atan2",           _PyCFunction_CAST(math_atan2),     METH_FASTCALL,  math_atan2_doc},
    {"atanh",           math_atanh,     METH_O,         math_atanh_doc},
    {"cbrt",            math_cbrt,      METH_O,         math_cbrt_doc},
    MATH_CEIL_METHODDEF
    {"copysign",        _PyCFunction_CAST(math_copysign),  METH_FASTCALL,  math_copysign_doc},
    {"cos",             math_cos,       METH_O,         math_cos_doc},
    {"cosh",            math_cosh,      METH_O,         math_cosh_doc},
    MATH_DEGREES_METHODDEF
    MATH_DIST_METHODDEF
    {"erf",             math_erf,       METH_O,         math_erf_doc},
    {"erfc",            math_erfc,      METH_O,         math_erfc_doc},
    {"exp",             math_exp,       METH_O,         math_exp_doc},
    {"exp2",            math_exp2,      METH_O,         math_exp2_doc},
    {"expm1",           math_expm1,     METH_O,         math_expm1_doc},
    {"fabs",            math_fabs,      METH_O,         math_fabs_doc},
    MATH_FLOOR_METHODDEF
    MATH_FMA_METHODDEF
    MATH_FMAX_METHODDEF
    MATH_FMOD_METHODDEF
    MATH_FMIN_METHODDEF
    MATH_FREXP_METHODDEF
    MATH_FSUM_METHODDEF
    {"gamma",           math_gamma,     METH_O,         math_gamma_doc},
    MATH_HYPOT_METHODDEF
    MATH_ISCLOSE_METHODDEF
    MATH_ISFINITE_METHODDEF
    MATH_ISNORMAL_METHODDEF
    MATH_ISSUBNORMAL_METHODDEF
    MATH_ISINF_METHODDEF
    MATH_ISNAN_METHODDEF
    MATH_LDEXP_METHODDEF
    {"lgamma",          math_lgamma,    METH_O,         math_lgamma_doc},
    {"log",             _PyCFunction_CAST(math_log),       METH_FASTCALL,  math_log_doc},
    {"log1p",           math_log1p,     METH_O,         math_log1p_doc},
    MATH_LOG10_METHODDEF
    MATH_LOG2_METHODDEF
    MATH_MODF_METHODDEF
    MATH_POW_METHODDEF
    MATH_RADIANS_METHODDEF
    {"remainder",       _PyCFunction_CAST(math_remainder), METH_FASTCALL,  math_remainder_doc},
    MATH_SIGNBIT_METHODDEF
    {"sin",             math_sin,       METH_O,         math_sin_doc},
    {"sinh",            math_sinh,      METH_O,         math_sinh_doc},
    {"sqrt",            math_sqrt,      METH_O,         math_sqrt_doc},
    {"tan",             math_tan,       METH_O,         math_tan_doc},
    {"tanh",            math_tanh,      METH_O,         math_tanh_doc},
    MATH_SUMPROD_METHODDEF
    MATH_TRUNC_METHODDEF
    MATH_PROD_METHODDEF
    MATH_NEXTAFTER_METHODDEF
    MATH_ULP_METHODDEF
    {NULL,              NULL}           /* sentinel */
};

static PyModuleDef_Slot math_slots[] = {
    {Py_mod_exec, math_exec},
    {Py_mod_multiple_interpreters, Py_MOD_PER_INTERPRETER_GIL_SUPPORTED},
    {Py_mod_gil, Py_MOD_GIL_NOT_USED},
    {0, NULL}
};

PyDoc_STRVAR(module_doc,
"This module provides access to the mathematical functions\n"
"defined by the C standard.");

static struct PyModuleDef mathmodule = {
    PyModuleDef_HEAD_INIT,
    .m_name = "math",
    .m_doc = module_doc,
    .m_size = 0,
    .m_methods = math_methods,
    .m_slots = math_slots,
};

PyMODINIT_FUNC
PyInit_math(void)
{
    return PyModuleDef_Init(&mathmodule);
}<|MERGE_RESOLUTION|>--- conflicted
+++ resolved
@@ -706,148 +706,6 @@
 }
 
 
-<<<<<<< HEAD
-/*[clinic input]
-math.gcd
-
-    *integers as args: array
-
-Greatest Common Divisor.
-[clinic start generated code]*/
-
-static PyObject *
-math_gcd_impl(PyObject *module, PyObject * const *args,
-              Py_ssize_t args_length)
-/*[clinic end generated code: output=a26c95907374ffb4 input=ded7f0ea3850c05c]*/
-{
-    // Fast-path for the common case: gcd(int, int)
-    if (args_length == 2 && PyLong_CheckExact(args[0]) && PyLong_CheckExact(args[1]))
-    {
-        return _PyLong_GCD(args[0], args[1]);
-    }
-
-    if (args_length == 0) {
-        return PyLong_FromLong(0);
-    }
-
-    PyObject *res = PyNumber_Index(args[0]);
-    if (res == NULL) {
-        return NULL;
-    }
-    if (args_length == 1) {
-        Py_SETREF(res, PyNumber_Absolute(res));
-        return res;
-    }
-
-    PyObject *one = _PyLong_GetOne();  // borrowed ref
-    for (Py_ssize_t i = 1; i < args_length; i++) {
-        PyObject *x = _PyNumber_Index(args[i]);
-        if (x == NULL) {
-            Py_DECREF(res);
-            return NULL;
-        }
-        if (res == one) {
-            /* Fast path: just check arguments.
-               It is okay to use identity comparison here. */
-            Py_DECREF(x);
-            continue;
-        }
-        Py_SETREF(res, _PyLong_GCD(res, x));
-        Py_DECREF(x);
-        if (res == NULL) {
-            return NULL;
-        }
-    }
-    return res;
-}
-
-
-static PyObject *
-long_lcm(PyObject *a, PyObject *b)
-{
-    PyObject *g, *m, *f, *ab;
-
-    if (_PyLong_IsZero((PyLongObject *)a) || _PyLong_IsZero((PyLongObject *)b)) {
-        return PyLong_FromLong(0);
-    }
-    g = _PyLong_GCD(a, b);
-    if (g == NULL) {
-        return NULL;
-    }
-    f = PyNumber_FloorDivide(a, g);
-    Py_DECREF(g);
-    if (f == NULL) {
-        return NULL;
-    }
-    m = PyNumber_Multiply(f, b);
-    Py_DECREF(f);
-    if (m == NULL) {
-        return NULL;
-    }
-    ab = PyNumber_Absolute(m);
-    Py_DECREF(m);
-    return ab;
-}
-
-
-/*[clinic input]
-math.lcm
-
-    *integers as args: array
-
-Least Common Multiple.
-[clinic start generated code]*/
-
-static PyObject *
-math_lcm_impl(PyObject *module, PyObject * const *args,
-              Py_ssize_t args_length)
-/*[clinic end generated code: output=c8a59a5c2e55c816 input=3e4f4b7cdf948a98]*/
-{
-    if (args_length == 0) {
-        return PyLong_FromLong(1);
-    }
-    PyObject *res;
-    PyObject *stack[8 * sizeof(Py_ssize_t)];
-    int top = 0;
-    Py_ssize_t i = 0;
-    while (1) {
-        size_t j = i;
-        res = PyNumber_Index(args[i++]);
-        if (res == NULL) {
-            goto error;
-        }
-        if (i >= args_length) {
-            j = ((size_t)1 << top) - 1;
-        }
-        for (; j & 1; j >>= 1) {
-            top--;
-            Py_SETREF(res, long_lcm(res, stack[top]));
-            if (res == NULL) {
-                goto error;
-            }
-            Py_DECREF(stack[top]);
-        }
-        if (i >= args_length) {
-            break;
-        }
-        stack[top++] = res;
-    }
-    if (args_length == 1) {
-        Py_SETREF(res, PyNumber_Absolute(res));
-    }
-    return res;
-
-error:
-    while (top > 0) {
-        top--;
-        Py_DECREF(stack[top]);
-    }
-    return NULL;
-}
-
-
-=======
->>>>>>> 7ae440f2
 /* Call is_error when errno != 0, and where x is the result libm
  * returned.  is_error will usually set up an exception and return
  * true (1), but may return false (0) without setting up an exception.
