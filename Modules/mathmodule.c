/* Math module -- standard C math library functions, pi and e */

/* Here are some comments from Tim Peters, extracted from the
   discussion attached to http://bugs.python.org/issue1640.  They
   describe the general aims of the math module with respect to
   special values, IEEE-754 floating-point exceptions, and Python
   exceptions.

These are the "spirit of 754" rules:

1. If the mathematical result is a real number, but of magnitude too
large to approximate by a machine float, overflow is signaled and the
result is an infinity (with the appropriate sign).

2. If the mathematical result is a real number, but of magnitude too
small to approximate by a machine float, underflow is signaled and the
result is a zero (with the appropriate sign).

3. At a singularity (a value x such that the limit of f(y) as y
approaches x exists and is an infinity), "divide by zero" is signaled
and the result is an infinity (with the appropriate sign).  This is
complicated a little by that the left-side and right-side limits may
not be the same; e.g., 1/x approaches +inf or -inf as x approaches 0
from the positive or negative directions.  In that specific case, the
sign of the zero determines the result of 1/0.

4. At a point where a function has no defined result in the extended
reals (i.e., the reals plus an infinity or two), invalid operation is
signaled and a NaN is returned.

And these are what Python has historically /tried/ to do (but not
always successfully, as platform libm behavior varies a lot):

For #1, raise OverflowError.

For #2, return a zero (with the appropriate sign if that happens by
accident ;-)).

For #3 and #4, raise ValueError.  It may have made sense to raise
Python's ZeroDivisionError in #3, but historically that's only been
raised for division by zero and mod by zero.

*/

/*
   In general, on an IEEE-754 platform the aim is to follow the C99
   standard, including Annex 'F', whenever possible.  Where the
   standard recommends raising the 'divide-by-zero' or 'invalid'
   floating-point exceptions, Python should raise a ValueError.  Where
   the standard recommends raising 'overflow', Python should raise an
   OverflowError.  In all other circumstances a value should be
   returned.
 */

#ifndef Py_BUILD_CORE_BUILTIN
#  define Py_BUILD_CORE_MODULE 1
#endif

#include "Python.h"
#include "pycore_abstract.h"      // _PyNumber_Index()
#include "pycore_bitutils.h"      // _Py_bit_length()
#include "pycore_call.h"          // _PyObject_CallNoArgs()
#include "pycore_long.h"          // _PyLong_GetZero()
#include "pycore_moduleobject.h"  // _PyModule_GetState()
#include "pycore_object.h"        // _PyObject_LookupSpecial()
#include "pycore_pymath.h"        // _PY_SHORT_FLOAT_REPR
/* For DBL_EPSILON in _math.h */
#include <float.h>
/* For _Py_log1p with workarounds for buggy handling of zeros. */
#include "_math.h"
#include <stdbool.h>

#include "clinic/mathmodule.c.h"

/*[clinic input]
module math
[clinic start generated code]*/
/*[clinic end generated code: output=da39a3ee5e6b4b0d input=76bc7002685dd942]*/


typedef struct {
    PyObject *str___ceil__;
    PyObject *str___floor__;
    PyObject *str___trunc__;
} math_module_state;

static inline math_module_state*
get_math_module_state(PyObject *module)
{
    void *state = _PyModule_GetState(module);
    assert(state != NULL);
    return (math_module_state *)state;
}

/*
Double and triple length extended precision algorithms from:

  Accurate Sum and Dot Product
  by Takeshi Ogita, Siegfried M. Rump, and Shin’Ichi Oishi
  https://doi.org/10.1137/030601818
  https://www.tuhh.de/ti3/paper/rump/OgRuOi05.pdf

*/

typedef struct{ double hi; double lo; } DoubleLength;

static DoubleLength
dl_fast_sum(double a, double b)
{
    /* Algorithm 1.1. Compensated summation of two floating-point numbers. */
    assert(fabs(a) >= fabs(b));
    double x = a + b;
    double y = (a - x) + b;
    return (DoubleLength) {x, y};
}

static DoubleLength
dl_sum(double a, double b)
{
    /* Algorithm 3.1 Error-free transformation of the sum */
    double x = a + b;
    double z = x - a;
    double y = (a - (x - z)) + (b - z);
    return (DoubleLength) {x, y};
}

#ifndef UNRELIABLE_FMA

static DoubleLength
dl_mul(double x, double y)
{
    /* Algorithm 3.5. Error-free transformation of a product */
    double z = x * y;
    double zz = fma(x, y, -z);
    return (DoubleLength) {z, zz};
}

#else

/*
   The default implementation of dl_mul() depends on the C math library
   having an accurate fma() function as required by § 7.12.13.1 of the
   C99 standard.

   The UNRELIABLE_FMA option is provided as a slower but accurate
   alternative for builds where the fma() function is found wanting.
   The speed penalty may be modest (17% slower on an Apple M1 Max),
   so don't hesitate to enable this build option.

   The algorithms are from the T. J. Dekker paper:
   A Floating-Point Technique for Extending the Available Precision
   https://csclub.uwaterloo.ca/~pbarfuss/dekker1971.pdf
*/

static DoubleLength
dl_split(double x) {
    // Dekker (5.5) and (5.6).
    double t = x * 134217729.0;  // Veltkamp constant = 2.0 ** 27 + 1
    double hi = t - (t - x);
    double lo = x - hi;
    return (DoubleLength) {hi, lo};
}

static DoubleLength
dl_mul(double x, double y)
{
    // Dekker (5.12) and mul12()
    DoubleLength xx = dl_split(x);
    DoubleLength yy = dl_split(y);
    double p = xx.hi * yy.hi;
    double q = xx.hi * yy.lo + xx.lo * yy.hi;
    double z = p + q;
    double zz = p - z + q + xx.lo * yy.lo;
    return (DoubleLength) {z, zz};
}

#endif

typedef struct { double hi; double lo; double tiny; } TripleLength;

static const TripleLength tl_zero = {0.0, 0.0, 0.0};

static TripleLength
tl_fma(double x, double y, TripleLength total)
{
    /* Algorithm 5.10 with SumKVert for K=3 */
    DoubleLength pr = dl_mul(x, y);
    DoubleLength sm = dl_sum(total.hi, pr.hi);
    DoubleLength r1 = dl_sum(total.lo, pr.lo);
    DoubleLength r2 = dl_sum(r1.hi, sm.lo);
    return (TripleLength) {sm.hi, r2.hi, total.tiny + r1.lo + r2.lo};
}

static double
tl_to_d(TripleLength total)
{
    DoubleLength last = dl_sum(total.lo, total.hi);
    return total.tiny + last.lo + last.hi;
}


/*
   sin(pi*x), giving accurate results for all finite x (especially x
   integral or close to an integer).  This is here for use in the
   reflection formula for the gamma function.  It conforms to IEEE
   754-2008 for finite arguments, but not for infinities or nans.
*/

static const double pi = 3.141592653589793238462643383279502884197;
static const double logpi = 1.144729885849400174143427351353058711647;

/* Version of PyFloat_AsDouble() with in-line fast paths
   for exact floats and integers.  Gives a substantial
   speed improvement for extracting float arguments.
*/

#define ASSIGN_DOUBLE(target_var, obj, error_label)        \
    if (PyFloat_CheckExact(obj)) {                         \
        target_var = PyFloat_AS_DOUBLE(obj);               \
    }                                                      \
    else if (PyLong_CheckExact(obj)) {                     \
        target_var = PyLong_AsDouble(obj);                 \
        if (target_var == -1.0 && PyErr_Occurred()) {      \
            goto error_label;                              \
        }                                                  \
    }                                                      \
    else {                                                 \
        target_var = PyFloat_AsDouble(obj);                \
        if (target_var == -1.0 && PyErr_Occurred()) {      \
            goto error_label;                              \
        }                                                  \
    }

static double
m_sinpi(double x)
{
    double y, r;
    int n;
    /* this function should only ever be called for finite arguments */
    assert(isfinite(x));
    y = fmod(fabs(x), 2.0);
    n = (int)round(2.0*y);
    assert(0 <= n && n <= 4);
    switch (n) {
    case 0:
        r = sin(pi*y);
        break;
    case 1:
        r = cos(pi*(y-0.5));
        break;
    case 2:
        /* N.B. -sin(pi*(y-1.0)) is *not* equivalent: it would give
           -0.0 instead of 0.0 when y == 1.0. */
        r = sin(pi*(1.0-y));
        break;
    case 3:
        r = -cos(pi*(y-1.5));
        break;
    case 4:
        r = sin(pi*(y-2.0));
        break;
    default:
        Py_UNREACHABLE();
    }
    return copysign(1.0, x)*r;
}

/* Implementation of the real gamma function.  Kept here to work around
   issues (see e.g. gh-70309) with quality of libm's tgamma/lgamma implementations
   on various platforms (Windows, MacOS).  In extensive but non-exhaustive
   random tests, this function proved accurate to within <= 10 ulps across the
   entire float domain.  Note that accuracy may depend on the quality of the
   system math functions, the pow function in particular.  Special cases
   follow C99 annex F.  The parameters and method are tailored to platforms
   whose double format is the IEEE 754 binary64 format.

   Method: for x > 0.0 we use the Lanczos approximation with parameters N=13
   and g=6.024680040776729583740234375; these parameters are amongst those
   used by the Boost library.  Following Boost (again), we re-express the
   Lanczos sum as a rational function, and compute it that way.  The
   coefficients below were computed independently using MPFR, and have been
   double-checked against the coefficients in the Boost source code.

   For x < 0.0 we use the reflection formula.

   There's one minor tweak that deserves explanation: Lanczos' formula for
   Gamma(x) involves computing pow(x+g-0.5, x-0.5) / exp(x+g-0.5).  For many x
   values, x+g-0.5 can be represented exactly.  However, in cases where it
   can't be represented exactly the small error in x+g-0.5 can be magnified
   significantly by the pow and exp calls, especially for large x.  A cheap
   correction is to multiply by (1 + e*g/(x+g-0.5)), where e is the error
   involved in the computation of x+g-0.5 (that is, e = computed value of
   x+g-0.5 - exact value of x+g-0.5).  Here's the proof:

   Correction factor
   -----------------
   Write x+g-0.5 = y-e, where y is exactly representable as an IEEE 754
   double, and e is tiny.  Then:

     pow(x+g-0.5,x-0.5)/exp(x+g-0.5) = pow(y-e, x-0.5)/exp(y-e)
     = pow(y, x-0.5)/exp(y) * C,

   where the correction_factor C is given by

     C = pow(1-e/y, x-0.5) * exp(e)

   Since e is tiny, pow(1-e/y, x-0.5) ~ 1-(x-0.5)*e/y, and exp(x) ~ 1+e, so:

     C ~ (1-(x-0.5)*e/y) * (1+e) ~ 1 + e*(y-(x-0.5))/y

   But y-(x-0.5) = g+e, and g+e ~ g.  So we get C ~ 1 + e*g/y, and

     pow(x+g-0.5,x-0.5)/exp(x+g-0.5) ~ pow(y, x-0.5)/exp(y) * (1 + e*g/y),

   Note that for accuracy, when computing r*C it's better to do

     r + e*g/y*r;

   than

     r * (1 + e*g/y);

   since the addition in the latter throws away most of the bits of
   information in e*g/y.
*/

#define LANCZOS_N 13
static const double lanczos_g = 6.024680040776729583740234375;
static const double lanczos_g_minus_half = 5.524680040776729583740234375;
static const double lanczos_num_coeffs[LANCZOS_N] = {
    23531376880.410759688572007674451636754734846804940,
    42919803642.649098768957899047001988850926355848959,
    35711959237.355668049440185451547166705960488635843,
    17921034426.037209699919755754458931112671403265390,
    6039542586.3520280050642916443072979210699388420708,
    1439720407.3117216736632230727949123939715485786772,
    248874557.86205415651146038641322942321632125127801,
    31426415.585400194380614231628318205362874684987640,
    2876370.6289353724412254090516208496135991145378768,
    186056.26539522349504029498971604569928220784236328,
    8071.6720023658162106380029022722506138218516325024,
    210.82427775157934587250973392071336271166969580291,
    2.5066282746310002701649081771338373386264310793408
};

/* denominator is x*(x+1)*...*(x+LANCZOS_N-2) */
static const double lanczos_den_coeffs[LANCZOS_N] = {
    0.0, 39916800.0, 120543840.0, 150917976.0, 105258076.0, 45995730.0,
    13339535.0, 2637558.0, 357423.0, 32670.0, 1925.0, 66.0, 1.0};

/* gamma values for small positive integers, 1 though NGAMMA_INTEGRAL */
#define NGAMMA_INTEGRAL 23
static const double gamma_integral[NGAMMA_INTEGRAL] = {
    1.0, 1.0, 2.0, 6.0, 24.0, 120.0, 720.0, 5040.0, 40320.0, 362880.0,
    3628800.0, 39916800.0, 479001600.0, 6227020800.0, 87178291200.0,
    1307674368000.0, 20922789888000.0, 355687428096000.0,
    6402373705728000.0, 121645100408832000.0, 2432902008176640000.0,
    51090942171709440000.0, 1124000727777607680000.0,
};

/* Lanczos' sum L_g(x), for positive x */

static double
lanczos_sum(double x)
{
    double num = 0.0, den = 0.0;
    int i;
    assert(x > 0.0);
    /* evaluate the rational function lanczos_sum(x).  For large
       x, the obvious algorithm risks overflow, so we instead
       rescale the denominator and numerator of the rational
       function by x**(1-LANCZOS_N) and treat this as a
       rational function in 1/x.  This also reduces the error for
       larger x values.  The choice of cutoff point (5.0 below) is
       somewhat arbitrary; in tests, smaller cutoff values than
       this resulted in lower accuracy. */
    if (x < 5.0) {
        for (i = LANCZOS_N; --i >= 0; ) {
            num = num * x + lanczos_num_coeffs[i];
            den = den * x + lanczos_den_coeffs[i];
        }
    }
    else {
        for (i = 0; i < LANCZOS_N; i++) {
            num = num / x + lanczos_num_coeffs[i];
            den = den / x + lanczos_den_coeffs[i];
        }
    }
    return num/den;
}


static double
m_tgamma(double x)
{
    double absx, r, y, z, sqrtpow;

    /* special cases */
    if (!isfinite(x)) {
        if (isnan(x) || x > 0.0)
            return x;  /* tgamma(nan) = nan, tgamma(inf) = inf */
        else {
            errno = EDOM;
            return Py_NAN;  /* tgamma(-inf) = nan, invalid */
        }
    }
    if (x == 0.0) {
        errno = EDOM;
        /* tgamma(+-0.0) = +-inf, divide-by-zero */
        return copysign(Py_INFINITY, x);
    }

    /* integer arguments */
    if (x == floor(x)) {
        if (x < 0.0) {
            errno = EDOM;  /* tgamma(n) = nan, invalid for */
            return Py_NAN; /* negative integers n */
        }
        if (x <= NGAMMA_INTEGRAL)
            return gamma_integral[(int)x - 1];
    }
    absx = fabs(x);

    /* tiny arguments:  tgamma(x) ~ 1/x for x near 0 */
    if (absx < 1e-20) {
        r = 1.0/x;
        if (isinf(r))
            errno = ERANGE;
        return r;
    }

    /* large arguments: assuming IEEE 754 doubles, tgamma(x) overflows for
       x > 200, and underflows to +-0.0 for x < -200, not a negative
       integer. */
    if (absx > 200.0) {
        if (x < 0.0) {
            return 0.0/m_sinpi(x);
        }
        else {
            errno = ERANGE;
            return Py_HUGE_VAL;
        }
    }

    y = absx + lanczos_g_minus_half;
    /* compute error in sum */
    if (absx > lanczos_g_minus_half) {
        /* note: the correction can be foiled by an optimizing
           compiler that (incorrectly) thinks that an expression like
           a + b - a - b can be optimized to 0.0.  This shouldn't
           happen in a standards-conforming compiler. */
        double q = y - absx;
        z = q - lanczos_g_minus_half;
    }
    else {
        double q = y - lanczos_g_minus_half;
        z = q - absx;
    }
    z = z * lanczos_g / y;
    if (x < 0.0) {
        r = -pi / m_sinpi(absx) / absx * exp(y) / lanczos_sum(absx);
        r -= z * r;
        if (absx < 140.0) {
            r /= pow(y, absx - 0.5);
        }
        else {
            sqrtpow = pow(y, absx / 2.0 - 0.25);
            r /= sqrtpow;
            r /= sqrtpow;
        }
    }
    else {
        r = lanczos_sum(absx) / exp(y);
        r += z * r;
        if (absx < 140.0) {
            r *= pow(y, absx - 0.5);
        }
        else {
            sqrtpow = pow(y, absx / 2.0 - 0.25);
            r *= sqrtpow;
            r *= sqrtpow;
        }
    }
    if (isinf(r))
        errno = ERANGE;
    return r;
}

/*
   lgamma:  natural log of the absolute value of the Gamma function.
   For large arguments, Lanczos' formula works extremely well here.
*/

static double
m_lgamma(double x)
{
    double r;
    double absx;

    /* special cases */
    if (!isfinite(x)) {
        if (isnan(x))
            return x;  /* lgamma(nan) = nan */
        else
            return Py_HUGE_VAL; /* lgamma(+-inf) = +inf */
    }

    /* integer arguments */
    if (x == floor(x) && x <= 2.0) {
        if (x <= 0.0) {
            errno = EDOM;  /* lgamma(n) = inf, divide-by-zero for */
            return Py_HUGE_VAL; /* integers n <= 0 */
        }
        else {
            return 0.0; /* lgamma(1) = lgamma(2) = 0.0 */
        }
    }

    absx = fabs(x);
    /* tiny arguments: lgamma(x) ~ -log(fabs(x)) for small x */
    if (absx < 1e-20)
        return -log(absx);

    /* Lanczos' formula.  We could save a fraction of a ulp in accuracy by
       having a second set of numerator coefficients for lanczos_sum that
       absorbed the exp(-lanczos_g) term, and throwing out the lanczos_g
       subtraction below; it's probably not worth it. */
    r = log(lanczos_sum(absx)) - lanczos_g;
    r += (absx - 0.5) * (log(absx + lanczos_g - 0.5) - 1);
    if (x < 0.0)
        /* Use reflection formula to get value for negative x. */
        r = logpi - log(fabs(m_sinpi(absx))) - log(absx) - r;
    if (isinf(r))
        errno = ERANGE;
    return r;
}

/* IEEE 754-style remainder operation: x - n*y where n*y is the nearest
   multiple of y to x, taking n even in the case of a tie. Assuming an IEEE 754
   binary floating-point format, the result is always exact. */

static double
m_remainder(double x, double y)
{
    /* Deal with most common case first. */
    if (isfinite(x) && isfinite(y)) {
        double absx, absy, c, m, r;

        if (y == 0.0) {
            return Py_NAN;
        }

        absx = fabs(x);
        absy = fabs(y);
        m = fmod(absx, absy);

        /*
           Warning: some subtlety here. What we *want* to know at this point is
           whether the remainder m is less than, equal to, or greater than half
           of absy. However, we can't do that comparison directly because we
           can't be sure that 0.5*absy is representable (the multiplication
           might incur precision loss due to underflow). So instead we compare
           m with the complement c = absy - m: m < 0.5*absy if and only if m <
           c, and so on. The catch is that absy - m might also not be
           representable, but it turns out that it doesn't matter:

           - if m > 0.5*absy then absy - m is exactly representable, by
             Sterbenz's lemma, so m > c
           - if m == 0.5*absy then again absy - m is exactly representable
             and m == c
           - if m < 0.5*absy then either (i) 0.5*absy is exactly representable,
             in which case 0.5*absy < absy - m, so 0.5*absy <= c and hence m <
             c, or (ii) absy is tiny, either subnormal or in the lowest normal
             binade. Then absy - m is exactly representable and again m < c.
        */

        c = absy - m;
        if (m < c) {
            r = m;
        }
        else if (m > c) {
            r = -c;
        }
        else {
            /*
               Here absx is exactly halfway between two multiples of absy,
               and we need to choose the even multiple. x now has the form

                   absx = n * absy + m

               for some integer n (recalling that m = 0.5*absy at this point).
               If n is even we want to return m; if n is odd, we need to
               return -m.

               So

                   0.5 * (absx - m) = (n/2) * absy

               and now reducing modulo absy gives us:

                                                  | m, if n is odd
                   fmod(0.5 * (absx - m), absy) = |
                                                  | 0, if n is even

               Now m - 2.0 * fmod(...) gives the desired result: m
               if n is even, -m if m is odd.

               Note that all steps in fmod(0.5 * (absx - m), absy)
               will be computed exactly, with no rounding error
               introduced.
            */
            assert(m == c);
            r = m - 2.0 * fmod(0.5 * (absx - m), absy);
        }
        return copysign(1.0, x) * r;
    }

    /* Special values. */
    if (isnan(x)) {
        return x;
    }
    if (isnan(y)) {
        return y;
    }
    if (isinf(x)) {
        return Py_NAN;
    }
    assert(isinf(y));
    return x;
}


/*
    Various platforms (Solaris, OpenBSD) do nonstandard things for log(0),
    log(-ve), log(NaN).  Here are wrappers for log and log10 that deal with
    special values directly, passing positive non-special values through to
    the system log/log10.
 */

static double
m_log(double x)
{
    if (isfinite(x)) {
        if (x > 0.0)
            return log(x);
        errno = EDOM;
        if (x == 0.0)
            return -Py_HUGE_VAL; /* log(0) = -inf */
        else
            return Py_NAN; /* log(-ve) = nan */
    }
    else if (isnan(x))
        return x; /* log(nan) = nan */
    else if (x > 0.0)
        return x; /* log(inf) = inf */
    else {
        errno = EDOM;
        return Py_NAN; /* log(-inf) = nan */
    }
}

/*
   log2: log to base 2.

   Uses an algorithm that should:

     (a) produce exact results for powers of 2, and
     (b) give a monotonic log2 (for positive finite floats),
         assuming that the system log is monotonic.
*/

static double
m_log2(double x)
{
    if (!isfinite(x)) {
        if (isnan(x))
            return x; /* log2(nan) = nan */
        else if (x > 0.0)
            return x; /* log2(+inf) = +inf */
        else {
            errno = EDOM;
            return Py_NAN; /* log2(-inf) = nan, invalid-operation */
        }
    }

    if (x > 0.0) {
        return log2(x);
    }
    else if (x == 0.0) {
        errno = EDOM;
        return -Py_HUGE_VAL; /* log2(0) = -inf, divide-by-zero */
    }
    else {
        errno = EDOM;
        return Py_NAN; /* log2(-inf) = nan, invalid-operation */
    }
}

static double
m_log10(double x)
{
    if (isfinite(x)) {
        if (x > 0.0)
            return log10(x);
        errno = EDOM;
        if (x == 0.0)
            return -Py_HUGE_VAL; /* log10(0) = -inf */
        else
            return Py_NAN; /* log10(-ve) = nan */
    }
    else if (isnan(x))
        return x; /* log10(nan) = nan */
    else if (x > 0.0)
        return x; /* log10(inf) = inf */
    else {
        errno = EDOM;
        return Py_NAN; /* log10(-inf) = nan */
    }
}


static PyObject *
math_gcd(PyObject *module, PyObject * const *args, Py_ssize_t nargs)
{
    // Fast-path for the common case: gcd(int, int)
    if (nargs == 2 && PyLong_CheckExact(args[0]) && PyLong_CheckExact(args[1]))
    {
        return _PyLong_GCD(args[0], args[1]);
    }

    if (nargs == 0) {
        return PyLong_FromLong(0);
    }

    PyObject *res = PyNumber_Index(args[0]);
    if (res == NULL) {
        return NULL;
    }
    if (nargs == 1) {
        Py_SETREF(res, PyNumber_Absolute(res));
        return res;
    }

    PyObject *one = _PyLong_GetOne();  // borrowed ref
    for (Py_ssize_t i = 1; i < nargs; i++) {
        PyObject *x = _PyNumber_Index(args[i]);
        if (x == NULL) {
            Py_DECREF(res);
            return NULL;
        }
        if (res == one) {
            /* Fast path: just check arguments.
               It is okay to use identity comparison here. */
            Py_DECREF(x);
            continue;
        }
        Py_SETREF(res, _PyLong_GCD(res, x));
        Py_DECREF(x);
        if (res == NULL) {
            return NULL;
        }
    }
    return res;
}

PyDoc_STRVAR(math_gcd_doc,
"gcd($module, *integers)\n"
"--\n"
"\n"
"Greatest Common Divisor.");


static PyObject *
long_lcm(PyObject *a, PyObject *b)
{
    PyObject *g, *m, *f, *ab;

    if (_PyLong_IsZero((PyLongObject *)a) || _PyLong_IsZero((PyLongObject *)b)) {
        return PyLong_FromLong(0);
    }
    g = _PyLong_GCD(a, b);
    if (g == NULL) {
        return NULL;
    }
    f = PyNumber_FloorDivide(a, g);
    Py_DECREF(g);
    if (f == NULL) {
        return NULL;
    }
    m = PyNumber_Multiply(f, b);
    Py_DECREF(f);
    if (m == NULL) {
        return NULL;
    }
    ab = PyNumber_Absolute(m);
    Py_DECREF(m);
    return ab;
}


static PyObject *
math_lcm(PyObject *module, PyObject * const *args, Py_ssize_t nargs)
{
    PyObject *res, *x;
    Py_ssize_t i;

    if (nargs == 0) {
        return PyLong_FromLong(1);
    }
    res = PyNumber_Index(args[0]);
    if (res == NULL) {
        return NULL;
    }
    if (nargs == 1) {
        Py_SETREF(res, PyNumber_Absolute(res));
        return res;
    }

    PyObject *zero = _PyLong_GetZero();  // borrowed ref
    for (i = 1; i < nargs; i++) {
        x = PyNumber_Index(args[i]);
        if (x == NULL) {
            Py_DECREF(res);
            return NULL;
        }
        if (res == zero) {
            /* Fast path: just check arguments.
               It is okay to use identity comparison here. */
            Py_DECREF(x);
            continue;
        }
        Py_SETREF(res, long_lcm(res, x));
        Py_DECREF(x);
        if (res == NULL) {
            return NULL;
        }
    }
    return res;
}


PyDoc_STRVAR(math_lcm_doc,
"lcm($module, *integers)\n"
"--\n"
"\n"
"Least Common Multiple.");


/* Call is_error when errno != 0, and where x is the result libm
 * returned.  is_error will usually set up an exception and return
 * true (1), but may return false (0) without setting up an exception.
 */
static int
is_error(double x)
{
    int result = 1;     /* presumption of guilt */
    assert(errno);      /* non-zero errno is a precondition for calling */
    if (errno == EDOM)
        PyErr_SetString(PyExc_ValueError, "math domain error");

    else if (errno == ERANGE) {
        /* ANSI C generally requires libm functions to set ERANGE
         * on overflow, but also generally *allows* them to set
         * ERANGE on underflow too.  There's no consistency about
         * the latter across platforms.
         * Alas, C99 never requires that errno be set.
         * Here we suppress the underflow errors (libm functions
         * should return a zero on underflow, and +- HUGE_VAL on
         * overflow, so testing the result for zero suffices to
         * distinguish the cases).
         *
         * On some platforms (Ubuntu/ia64) it seems that errno can be
         * set to ERANGE for subnormal results that do *not* underflow
         * to zero.  So to be safe, we'll ignore ERANGE whenever the
         * function result is less than 1.5 in absolute value.
         *
         * bpo-46018: Changed to 1.5 to ensure underflows in expm1()
         * are correctly detected, since the function may underflow
         * toward -1.0 rather than 0.0.
         */
        if (fabs(x) < 1.5)
            result = 0;
        else
            PyErr_SetString(PyExc_OverflowError,
                            "math range error");
    }
    else
        /* Unexpected math error */
        PyErr_SetFromErrno(PyExc_ValueError);
    return result;
}

/*
   math_1 is used to wrap a libm function f that takes a double
   argument and returns a double.

   The error reporting follows these rules, which are designed to do
   the right thing on C89/C99 platforms and IEEE 754/non IEEE 754
   platforms.

   - a NaN result from non-NaN inputs causes ValueError to be raised
   - an infinite result from finite inputs causes OverflowError to be
     raised if can_overflow is 1, or raises ValueError if can_overflow
     is 0.
   - if the result is finite and errno == EDOM then ValueError is
     raised
   - if the result is finite and nonzero and errno == ERANGE then
     OverflowError is raised

   The last rule is used to catch overflow on platforms which follow
   C89 but for which HUGE_VAL is not an infinity.

   For the majority of one-argument functions these rules are enough
   to ensure that Python's functions behave as specified in 'Annex F'
   of the C99 standard, with the 'invalid' and 'divide-by-zero'
   floating-point exceptions mapping to Python's ValueError and the
   'overflow' floating-point exception mapping to OverflowError.
   math_1 only works for functions that don't have singularities *and*
   the possibility of overflow; fortunately, that covers everything we
   care about right now.
*/

static PyObject *
math_1(PyObject *arg, double (*func) (double), int can_overflow)
{
    double x, r;
    x = PyFloat_AsDouble(arg);
    if (x == -1.0 && PyErr_Occurred())
        return NULL;
    errno = 0;
    r = (*func)(x);
    if (isnan(r) && !isnan(x)) {
        PyErr_SetString(PyExc_ValueError,
                        "math domain error"); /* invalid arg */
        return NULL;
    }
    if (isinf(r) && isfinite(x)) {
        if (can_overflow)
            PyErr_SetString(PyExc_OverflowError,
                            "math range error"); /* overflow */
        else
            PyErr_SetString(PyExc_ValueError,
                            "math domain error"); /* singularity */
        return NULL;
    }
    if (isfinite(r) && errno && is_error(r))
        /* this branch unnecessary on most platforms */
        return NULL;

    return PyFloat_FromDouble(r);
}

/* variant of math_1, to be used when the function being wrapped is known to
   set errno properly (that is, errno = EDOM for invalid or divide-by-zero,
   errno = ERANGE for overflow). */

static PyObject *
math_1a(PyObject *arg, double (*func) (double))
{
    double x, r;
    x = PyFloat_AsDouble(arg);
    if (x == -1.0 && PyErr_Occurred())
        return NULL;
    errno = 0;
    r = (*func)(x);
    if (errno && is_error(r))
        return NULL;
    return PyFloat_FromDouble(r);
}

/*
   math_2 is used to wrap a libm function f that takes two double
   arguments and returns a double.

   The error reporting follows these rules, which are designed to do
   the right thing on C89/C99 platforms and IEEE 754/non IEEE 754
   platforms.

   - a NaN result from non-NaN inputs causes ValueError to be raised
   - an infinite result from finite inputs causes OverflowError to be
     raised.
   - if the result is finite and errno == EDOM then ValueError is
     raised
   - if the result is finite and nonzero and errno == ERANGE then
     OverflowError is raised

   The last rule is used to catch overflow on platforms which follow
   C89 but for which HUGE_VAL is not an infinity.

   For most two-argument functions (copysign, remainder, atan2)
   these rules are enough to ensure that Python's functions behave as
   specified in 'Annex F' of the C99 standard, with the 'invalid' and
   'divide-by-zero' floating-point exceptions mapping to Python's
   ValueError and the 'overflow' floating-point exception mapping to
   OverflowError.
*/

static PyObject *
math_2(PyObject *const *args, Py_ssize_t nargs,
       double (*func) (double, double), const char *funcname)
{
    double x, y, r;
    if (!_PyArg_CheckPositional(funcname, nargs, 2, 2))
        return NULL;
    x = PyFloat_AsDouble(args[0]);
    if (x == -1.0 && PyErr_Occurred()) {
        return NULL;
    }
    y = PyFloat_AsDouble(args[1]);
    if (y == -1.0 && PyErr_Occurred()) {
        return NULL;
    }
    errno = 0;
    r = (*func)(x, y);
    if (isnan(r)) {
        if (!isnan(x) && !isnan(y))
            errno = EDOM;
        else
            errno = 0;
    }
    else if (isinf(r)) {
        if (isfinite(x) && isfinite(y))
            errno = ERANGE;
        else
            errno = 0;
    }
    if (errno && is_error(r))
        return NULL;
    else
        return PyFloat_FromDouble(r);
}

#define FUNC1(funcname, func, can_overflow, docstring)                  \
    static PyObject * math_##funcname(PyObject *self, PyObject *args) { \
        return math_1(args, func, can_overflow);                            \
    }\
    PyDoc_STRVAR(math_##funcname##_doc, docstring);

#define FUNC1A(funcname, func, docstring)                               \
    static PyObject * math_##funcname(PyObject *self, PyObject *args) { \
        return math_1a(args, func);                                     \
    }\
    PyDoc_STRVAR(math_##funcname##_doc, docstring);

#define FUNC2(funcname, func, docstring) \
    static PyObject * math_##funcname(PyObject *self, PyObject *const *args, Py_ssize_t nargs) { \
        return math_2(args, nargs, func, #funcname); \
    }\
    PyDoc_STRVAR(math_##funcname##_doc, docstring);

FUNC1(acos, acos, 0,
      "acos($module, x, /)\n--\n\n"
      "Return the arc cosine (measured in radians) of x.\n\n"
      "The result is between 0 and pi.")
FUNC1(acosh, acosh, 0,
      "acosh($module, x, /)\n--\n\n"
      "Return the inverse hyperbolic cosine of x.")
FUNC1(asin, asin, 0,
      "asin($module, x, /)\n--\n\n"
      "Return the arc sine (measured in radians) of x.\n\n"
      "The result is between -pi/2 and pi/2.")
FUNC1(asinh, asinh, 0,
      "asinh($module, x, /)\n--\n\n"
      "Return the inverse hyperbolic sine of x.")
FUNC1(atan, atan, 0,
      "atan($module, x, /)\n--\n\n"
      "Return the arc tangent (measured in radians) of x.\n\n"
      "The result is between -pi/2 and pi/2.")
FUNC2(atan2, atan2,
      "atan2($module, y, x, /)\n--\n\n"
      "Return the arc tangent (measured in radians) of y/x.\n\n"
      "Unlike atan(y/x), the signs of both x and y are considered.")
FUNC1(atanh, atanh, 0,
      "atanh($module, x, /)\n--\n\n"
      "Return the inverse hyperbolic tangent of x.")
FUNC1(cbrt, cbrt, 0,
      "cbrt($module, x, /)\n--\n\n"
      "Return the cube root of x.")

/*[clinic input]
math.ceil

    x as number: object
    /

Return the ceiling of x as an Integral.

This is the smallest integer >= x.
[clinic start generated code]*/

static PyObject *
math_ceil(PyObject *module, PyObject *number)
/*[clinic end generated code: output=6c3b8a78bc201c67 input=2725352806399cab]*/
{
    double x;

    if (PyFloat_CheckExact(number)) {
        x = PyFloat_AS_DOUBLE(number);
    }
    else {
        math_module_state *state = get_math_module_state(module);
        PyObject *method = _PyObject_LookupSpecial(number, state->str___ceil__);
        if (method != NULL) {
            PyObject *result = _PyObject_CallNoArgs(method);
            Py_DECREF(method);
            return result;
        }
        if (PyErr_Occurred())
            return NULL;
        x = PyFloat_AsDouble(number);
        if (x == -1.0 && PyErr_Occurred())
            return NULL;
    }
    return PyLong_FromDouble(ceil(x));
}

FUNC2(copysign, copysign,
      "copysign($module, x, y, /)\n--\n\n"
       "Return a float with the magnitude (absolute value) of x but the sign of y.\n\n"
      "On platforms that support signed zeros, copysign(1.0, -0.0)\n"
      "returns -1.0.\n")
FUNC1(cos, cos, 0,
      "cos($module, x, /)\n--\n\n"
      "Return the cosine of x (measured in radians).")
FUNC1(cosh, cosh, 1,
      "cosh($module, x, /)\n--\n\n"
      "Return the hyperbolic cosine of x.")
FUNC1A(erf, erf,
       "erf($module, x, /)\n--\n\n"
       "Error function at x.")
FUNC1A(erfc, erfc,
       "erfc($module, x, /)\n--\n\n"
       "Complementary error function at x.")
FUNC1(exp, exp, 1,
      "exp($module, x, /)\n--\n\n"
      "Return e raised to the power of x.")
FUNC1(exp2, exp2, 1,
      "exp2($module, x, /)\n--\n\n"
      "Return 2 raised to the power of x.")
FUNC1(expm1, expm1, 1,
      "expm1($module, x, /)\n--\n\n"
      "Return exp(x)-1.\n\n"
      "This function avoids the loss of precision involved in the direct "
      "evaluation of exp(x)-1 for small x.")
FUNC1(fabs, fabs, 0,
      "fabs($module, x, /)\n--\n\n"
      "Return the absolute value of the float x.")

/*[clinic input]
math.floor

    x as number: object
    /

Return the floor of x as an Integral.

This is the largest integer <= x.
[clinic start generated code]*/

static PyObject *
math_floor(PyObject *module, PyObject *number)
/*[clinic end generated code: output=c6a65c4884884b8a input=63af6b5d7ebcc3d6]*/
{
    double x;

    if (PyFloat_CheckExact(number)) {
        x = PyFloat_AS_DOUBLE(number);
    }
    else {
        math_module_state *state = get_math_module_state(module);
        PyObject *method = _PyObject_LookupSpecial(number, state->str___floor__);
        if (method != NULL) {
            PyObject *result = _PyObject_CallNoArgs(method);
            Py_DECREF(method);
            return result;
        }
        if (PyErr_Occurred())
            return NULL;
        x = PyFloat_AsDouble(number);
        if (x == -1.0 && PyErr_Occurred())
            return NULL;
    }
    return PyLong_FromDouble(floor(x));
}

FUNC1A(gamma, m_tgamma,
      "gamma($module, x, /)\n--\n\n"
      "Gamma function at x.")
FUNC1A(lgamma, m_lgamma,
      "lgamma($module, x, /)\n--\n\n"
      "Natural logarithm of absolute value of Gamma function at x.")
FUNC1(log1p, m_log1p, 0,
      "log1p($module, x, /)\n--\n\n"
      "Return the natural logarithm of 1+x (base e).\n\n"
      "The result is computed in a way which is accurate for x near zero.")
FUNC2(remainder, m_remainder,
      "remainder($module, x, y, /)\n--\n\n"
      "Difference between x and the closest integer multiple of y.\n\n"
      "Return x - n*y where n*y is the closest integer multiple of y.\n"
      "In the case where x is exactly halfway between two multiples of\n"
      "y, the nearest even value of n is used. The result is always exact.")
FUNC1(sin, sin, 0,
      "sin($module, x, /)\n--\n\n"
      "Return the sine of x (measured in radians).")
FUNC1(sinh, sinh, 1,
      "sinh($module, x, /)\n--\n\n"
      "Return the hyperbolic sine of x.")
FUNC1(sqrt, sqrt, 0,
      "sqrt($module, x, /)\n--\n\n"
      "Return the square root of x.")
FUNC1(tan, tan, 0,
      "tan($module, x, /)\n--\n\n"
      "Return the tangent of x (measured in radians).")
FUNC1(tanh, tanh, 0,
      "tanh($module, x, /)\n--\n\n"
      "Return the hyperbolic tangent of x.")

/* Precision summation function as msum() by Raymond Hettinger in
   <https://code.activestate.com/recipes/393090-binary-floating-point-summation-accurate-to-full-p/>,
   enhanced with the exact partials sum and roundoff from Mark
   Dickinson's post at <http://bugs.python.org/file10357/msum4.py>.
   See those links for more details, proofs and other references.

   Note 1: IEEE 754 floating-point semantics with a rounding mode of
   roundTiesToEven are assumed.

   Note 2: No provision is made for intermediate overflow handling;
   therefore, fsum([1e+308, -1e+308, 1e+308]) returns 1e+308 while
   fsum([1e+308, 1e+308, -1e+308]) raises an OverflowError due to the
   overflow of the first partial sum.

   Note 3: The algorithm has two potential sources of fragility. First, C
   permits arithmetic operations on `double`s to be performed in an
   intermediate format whose range and precision may be greater than those of
   `double` (see for example C99 §5.2.4.2.2, paragraph 8). This can happen for
   example on machines using the now largely historical x87 FPUs. In this case,
   `fsum` can produce incorrect results. If `FLT_EVAL_METHOD` is `0` or `1`, or
   `FLT_EVAL_METHOD` is `2` and `long double` is identical to `double`, then we
   should be safe from this source of errors. Second, an aggressively
   optimizing compiler can re-associate operations so that (for example) the
   statement `yr = hi - x;` is treated as `yr = (x + y) - x` and then
   re-associated as `yr = y + (x - x)`, giving `y = yr` and `lo = 0.0`. That
   re-association would be in violation of the C standard, and should not occur
   except possibly in the presence of unsafe optimizations (e.g., -ffast-math,
   -fassociative-math). Such optimizations should be avoided for this module.

   Note 4: The signature of math.fsum() differs from builtins.sum()
   because the start argument doesn't make sense in the context of
   accurate summation.  Since the partials table is collapsed before
   returning a result, sum(seq2, start=sum(seq1)) may not equal the
   accurate result returned by sum(itertools.chain(seq1, seq2)).
*/

#define NUM_PARTIALS  32  /* initial partials array size, on stack */

/* Extend the partials array p[] by doubling its size. */
static int                          /* non-zero on error */
_fsum_realloc(double **p_ptr, Py_ssize_t  n,
             double  *ps,    Py_ssize_t *m_ptr)
{
    void *v = NULL;
    Py_ssize_t m = *m_ptr;

    m += m;  /* double */
    if (n < m && (size_t)m < ((size_t)PY_SSIZE_T_MAX / sizeof(double))) {
        double *p = *p_ptr;
        if (p == ps) {
            v = PyMem_Malloc(sizeof(double) * m);
            if (v != NULL)
                memcpy(v, ps, sizeof(double) * n);
        }
        else
            v = PyMem_Realloc(p, sizeof(double) * m);
    }
    if (v == NULL) {        /* size overflow or no memory */
        PyErr_SetString(PyExc_MemoryError, "math.fsum partials");
        return 1;
    }
    *p_ptr = (double*) v;
    *m_ptr = m;
    return 0;
}

/* Full precision summation of a sequence of floats.

   def msum(iterable):
       partials = []  # sorted, non-overlapping partial sums
       for x in iterable:
           i = 0
           for y in partials:
               if abs(x) < abs(y):
                   x, y = y, x
               hi = x + y
               lo = y - (hi - x)
               if lo:
                   partials[i] = lo
                   i += 1
               x = hi
           partials[i:] = [x]
       return sum_exact(partials)

   Rounded x+y stored in hi with the roundoff stored in lo.  Together hi+lo
   are exactly equal to x+y.  The inner loop applies hi/lo summation to each
   partial so that the list of partial sums remains exact.

   Sum_exact() adds the partial sums exactly and correctly rounds the final
   result (using the round-half-to-even rule).  The items in partials remain
   non-zero, non-special, non-overlapping and strictly increasing in
   magnitude, but possibly not all having the same sign.

   Depends on IEEE 754 arithmetic guarantees and half-even rounding.
*/

/*[clinic input]
math.fsum

    seq: object
    /

Return an accurate floating-point sum of values in the iterable seq.

Assumes IEEE-754 floating-point arithmetic.
[clinic start generated code]*/

static PyObject *
math_fsum(PyObject *module, PyObject *seq)
/*[clinic end generated code: output=ba5c672b87fe34fc input=4506244ded6057dc]*/
{
    PyObject *item, *iter, *sum = NULL;
    Py_ssize_t i, j, n = 0, m = NUM_PARTIALS;
    double x, y, t, ps[NUM_PARTIALS], *p = ps;
    double xsave, special_sum = 0.0, inf_sum = 0.0;
    double hi, yr, lo = 0.0;

    iter = PyObject_GetIter(seq);
    if (iter == NULL)
        return NULL;

    for(;;) {           /* for x in iterable */
        assert(0 <= n && n <= m);
        assert((m == NUM_PARTIALS && p == ps) ||
               (m >  NUM_PARTIALS && p != NULL));

        item = PyIter_Next(iter);
        if (item == NULL) {
            if (PyErr_Occurred())
                goto _fsum_error;
            break;
        }
        ASSIGN_DOUBLE(x, item, error_with_item);
        Py_DECREF(item);

        xsave = x;
        for (i = j = 0; j < n; j++) {       /* for y in partials */
            y = p[j];
            if (fabs(x) < fabs(y)) {
                t = x; x = y; y = t;
            }
            hi = x + y;
            yr = hi - x;
            lo = y - yr;
            if (lo != 0.0)
                p[i++] = lo;
            x = hi;
        }

        n = i;                              /* ps[i:] = [x] */
        if (x != 0.0) {
            if (! isfinite(x)) {
                /* a nonfinite x could arise either as
                   a result of intermediate overflow, or
                   as a result of a nan or inf in the
                   summands */
                if (isfinite(xsave)) {
                    PyErr_SetString(PyExc_OverflowError,
                          "intermediate overflow in fsum");
                    goto _fsum_error;
                }
                if (isinf(xsave))
                    inf_sum += xsave;
                special_sum += xsave;
                /* reset partials */
                n = 0;
            }
            else if (n >= m && _fsum_realloc(&p, n, ps, &m))
                goto _fsum_error;
            else
                p[n++] = x;
        }
    }

    if (special_sum != 0.0) {
        if (isnan(inf_sum))
            PyErr_SetString(PyExc_ValueError,
                            "-inf + inf in fsum");
        else
            sum = PyFloat_FromDouble(special_sum);
        goto _fsum_error;
    }

    hi = 0.0;
    if (n > 0) {
        hi = p[--n];
        /* sum_exact(ps, hi) from the top, stop when the sum becomes
           inexact. */
        while (n > 0) {
            x = hi;
            y = p[--n];
            assert(fabs(y) < fabs(x));
            hi = x + y;
            yr = hi - x;
            lo = y - yr;
            if (lo != 0.0)
                break;
        }
        /* Make half-even rounding work across multiple partials.
           Needed so that sum([1e-16, 1, 1e16]) will round-up the last
           digit to two instead of down to zero (the 1e-16 makes the 1
           slightly closer to two).  With a potential 1 ULP rounding
           error fixed-up, math.fsum() can guarantee commutativity. */
        if (n > 0 && ((lo < 0.0 && p[n-1] < 0.0) ||
                      (lo > 0.0 && p[n-1] > 0.0))) {
            y = lo * 2.0;
            x = hi + y;
            yr = x - hi;
            if (y == yr)
                hi = x;
        }
    }
    sum = PyFloat_FromDouble(hi);

  _fsum_error:
    Py_DECREF(iter);
    if (p != ps)
        PyMem_Free(p);
    return sum;

  error_with_item:
    Py_DECREF(item);
    goto _fsum_error;
}

#undef NUM_PARTIALS


static unsigned long
count_set_bits(unsigned long n)
{
    unsigned long count = 0;
    while (n != 0) {
        ++count;
        n &= n - 1; /* clear least significant bit */
    }
    return count;
}

/* Integer square root

Given a nonnegative integer `n`, we want to compute the largest integer
`a` for which `a * a <= n`, or equivalently the integer part of the exact
square root of `n`.

We use an adaptive-precision pure-integer version of Newton's iteration. Given
a positive integer `n`, the algorithm produces at each iteration an integer
approximation `a` to the square root of `n >> s` for some even integer `s`,
with `s` decreasing as the iterations progress. On the final iteration, `s` is
zero and we have an approximation to the square root of `n` itself.

At every step, the approximation `a` is strictly within 1.0 of the true square
root, so we have

    (a - 1)**2 < (n >> s) < (a + 1)**2

After the final iteration, a check-and-correct step is needed to determine
whether `a` or `a - 1` gives the desired integer square root of `n`.

The algorithm is remarkable in its simplicity. There's no need for a
per-iteration check-and-correct step, and termination is straightforward: the
number of iterations is known in advance (it's exactly `floor(log2(log2(n)))`
for `n > 1`). The only tricky part of the correctness proof is in establishing
that the bound `(a - 1)**2 < (n >> s) < (a + 1)**2` is maintained from one
iteration to the next. A sketch of the proof of this is given below.

In addition to the proof sketch, a formal, computer-verified proof
of correctness (using Lean) of an equivalent recursive algorithm can be found
here:

    https://github.com/mdickinson/snippets/blob/master/proofs/isqrt/src/isqrt.lean


Here's Python code equivalent to the C implementation below:

    def isqrt(n):
        """
        Return the integer part of the square root of the input.
        """
        n = operator.index(n)

        if n < 0:
            raise ValueError("isqrt() argument must be nonnegative")
        if n == 0:
            return 0

        c = (n.bit_length() - 1) // 2
        a = 1
        d = 0
        for s in reversed(range(c.bit_length())):
            # Loop invariant: (a-1)**2 < (n >> 2*(c - d)) < (a+1)**2
            e = d
            d = c >> s
            a = (a << d - e - 1) + (n >> 2*c - e - d + 1) // a

        return a - (a*a > n)


Sketch of proof of correctness
------------------------------

The delicate part of the correctness proof is showing that the loop invariant
is preserved from one iteration to the next. That is, just before the line

    a = (a << d - e - 1) + (n >> 2*c - e - d + 1) // a

is executed in the above code, we know that

    (1)  (a - 1)**2 < (n >> 2*(c - e)) < (a + 1)**2.

(since `e` is always the value of `d` from the previous iteration). We must
prove that after that line is executed, we have

    (a - 1)**2 < (n >> 2*(c - d)) < (a + 1)**2

To facilitate the proof, we make some changes of notation. Write `m` for
`n >> 2*(c-d)`, and write `b` for the new value of `a`, so

    b = (a << d - e - 1) + (n >> 2*c - e - d + 1) // a

or equivalently:

    (2)  b = (a << d - e - 1) + (m >> d - e + 1) // a

Then we can rewrite (1) as:

    (3)  (a - 1)**2 < (m >> 2*(d - e)) < (a + 1)**2

and we must show that (b - 1)**2 < m < (b + 1)**2.

From this point on, we switch to mathematical notation, so `/` means exact
division rather than integer division and `^` is used for exponentiation. We
use the `√` symbol for the exact square root. In (3), we can remove the
implicit floor operation to give:

    (4)  (a - 1)^2 < m / 4^(d - e) < (a + 1)^2

Taking square roots throughout (4), scaling by `2^(d-e)`, and rearranging gives

    (5)  0 <= | 2^(d-e)a - √m | < 2^(d-e)

Squaring and dividing through by `2^(d-e+1) a` gives

    (6)  0 <= 2^(d-e-1) a + m / (2^(d-e+1) a) - √m < 2^(d-e-1) / a

We'll show below that `2^(d-e-1) <= a`. Given that, we can replace the
right-hand side of (6) with `1`, and now replacing the central
term `m / (2^(d-e+1) a)` with its floor in (6) gives

    (7) -1 < 2^(d-e-1) a + m // 2^(d-e+1) a - √m < 1

Or equivalently, from (2):

    (7) -1 < b - √m < 1

and rearranging gives that `(b-1)^2 < m < (b+1)^2`, which is what we needed
to prove.

We're not quite done: we still have to prove the inequality `2^(d - e - 1) <=
a` that was used to get line (7) above. From the definition of `c`, we have
`4^c <= n`, which implies

    (8)  4^d <= m

also, since `e == d >> 1`, `d` is at most `2e + 1`, from which it follows
that `2d - 2e - 1 <= d` and hence that

    (9)  4^(2d - 2e - 1) <= m

Dividing both sides by `4^(d - e)` gives

    (10)  4^(d - e - 1) <= m / 4^(d - e)

But we know from (4) that `m / 4^(d-e) < (a + 1)^2`, hence

    (11)  4^(d - e - 1) < (a + 1)^2

Now taking square roots of both sides and observing that both `2^(d-e-1)` and
`a` are integers gives `2^(d - e - 1) <= a`, which is what we needed. This
completes the proof sketch.

*/

/*
    The _approximate_isqrt_tab table provides approximate square roots for
    16-bit integers. For any n in the range 2**14 <= n < 2**16, the value

        a = _approximate_isqrt_tab[(n >> 8) - 64]

    is an approximate square root of n, satisfying (a - 1)**2 < n < (a + 1)**2.

    The table was computed in Python using the expression:

        [min(round(sqrt(256*n + 128)), 255) for n in range(64, 256)]
*/

static const uint8_t _approximate_isqrt_tab[192] = {
    128, 129, 130, 131, 132, 133, 134, 135, 136, 137, 138, 139,
    140, 141, 142, 143, 144, 144, 145, 146, 147, 148, 149, 150,
    151, 151, 152, 153, 154, 155, 156, 156, 157, 158, 159, 160,
    160, 161, 162, 163, 164, 164, 165, 166, 167, 167, 168, 169,
    170, 170, 171, 172, 173, 173, 174, 175, 176, 176, 177, 178,
    179, 179, 180, 181, 181, 182, 183, 183, 184, 185, 186, 186,
    187, 188, 188, 189, 190, 190, 191, 192, 192, 193, 194, 194,
    195, 196, 196, 197, 198, 198, 199, 200, 200, 201, 201, 202,
    203, 203, 204, 205, 205, 206, 206, 207, 208, 208, 209, 210,
    210, 211, 211, 212, 213, 213, 214, 214, 215, 216, 216, 217,
    217, 218, 219, 219, 220, 220, 221, 221, 222, 223, 223, 224,
    224, 225, 225, 226, 227, 227, 228, 228, 229, 229, 230, 230,
    231, 232, 232, 233, 233, 234, 234, 235, 235, 236, 237, 237,
    238, 238, 239, 239, 240, 240, 241, 241, 242, 242, 243, 243,
    244, 244, 245, 246, 246, 247, 247, 248, 248, 249, 249, 250,
    250, 251, 251, 252, 252, 253, 253, 254, 254, 255, 255, 255,
};

/* Approximate square root of a large 64-bit integer.

   Given `n` satisfying `2**62 <= n < 2**64`, return `a`
   satisfying `(a - 1)**2 < n < (a + 1)**2`. */

static inline uint32_t
_approximate_isqrt(uint64_t n)
{
    uint32_t u = _approximate_isqrt_tab[(n >> 56) - 64];
    u = (u << 7) + (uint32_t)(n >> 41) / u;
    return (u << 15) + (uint32_t)((n >> 17) / u);
}

/*[clinic input]
math.isqrt

    n: object
    /

Return the integer part of the square root of the input.
[clinic start generated code]*/

static PyObject *
math_isqrt(PyObject *module, PyObject *n)
/*[clinic end generated code: output=35a6f7f980beab26 input=5b6e7ae4fa6c43d6]*/
{
    int a_too_large, c_bit_length;
    int64_t c, d;
    uint64_t m;
    uint32_t u;
    PyObject *a = NULL, *b;

    n = _PyNumber_Index(n);
    if (n == NULL) {
        return NULL;
    }

    if (_PyLong_IsNegative((PyLongObject *)n)) {
        PyErr_SetString(
            PyExc_ValueError,
            "isqrt() argument must be nonnegative");
        goto error;
    }
    if (_PyLong_IsZero((PyLongObject *)n)) {
        Py_DECREF(n);
        return PyLong_FromLong(0);
    }

    /* c = (n.bit_length() - 1) // 2 */
    c = _PyLong_NumBits(n);
    assert(c > 0);
    assert(!PyErr_Occurred());
    c = (c - 1) / 2;

    /* Fast path: if c <= 31 then n < 2**64 and we can compute directly with a
       fast, almost branch-free algorithm. */
    if (c <= 31) {
        int shift = 31 - (int)c;
        m = (uint64_t)PyLong_AsUnsignedLongLong(n);
        Py_DECREF(n);
        if (m == (uint64_t)(-1) && PyErr_Occurred()) {
            return NULL;
        }
        u = _approximate_isqrt(m << 2*shift) >> shift;
        u -= (uint64_t)u * u > m;
        return PyLong_FromUnsignedLong(u);
    }

    /* Slow path: n >= 2**64. We perform the first five iterations in C integer
       arithmetic, then switch to using Python long integers. */

    /* From n >= 2**64 it follows that c.bit_length() >= 6. */
    c_bit_length = 6;
    while ((c >> c_bit_length) > 0) {
        ++c_bit_length;
    }

    /* Initialise d and a. */
    d = c >> (c_bit_length - 5);
    b = _PyLong_Rshift(n, 2*c - 62);
    if (b == NULL) {
        goto error;
    }
    m = (uint64_t)PyLong_AsUnsignedLongLong(b);
    Py_DECREF(b);
    if (m == (uint64_t)(-1) && PyErr_Occurred()) {
        goto error;
    }
    u = _approximate_isqrt(m) >> (31U - d);
    a = PyLong_FromUnsignedLong(u);
    if (a == NULL) {
        goto error;
    }

    for (int s = c_bit_length - 6; s >= 0; --s) {
        PyObject *q;
        int64_t e = d;

        d = c >> s;

        /* q = (n >> 2*c - e - d + 1) // a */
        q = _PyLong_Rshift(n, 2*c - d - e + 1);
        if (q == NULL) {
            goto error;
        }
        Py_SETREF(q, PyNumber_FloorDivide(q, a));
        if (q == NULL) {
            goto error;
        }

        /* a = (a << d - 1 - e) + q */
        Py_SETREF(a, _PyLong_Lshift(a, d - 1 - e));
        if (a == NULL) {
            Py_DECREF(q);
            goto error;
        }
        Py_SETREF(a, PyNumber_Add(a, q));
        Py_DECREF(q);
        if (a == NULL) {
            goto error;
        }
    }

    /* The correct result is either a or a - 1. Figure out which, and
       decrement a if necessary. */

    /* a_too_large = n < a * a */
    b = PyNumber_Multiply(a, a);
    if (b == NULL) {
        goto error;
    }
    a_too_large = PyObject_RichCompareBool(n, b, Py_LT);
    Py_DECREF(b);
    if (a_too_large == -1) {
        goto error;
    }

    if (a_too_large) {
        Py_SETREF(a, PyNumber_Subtract(a, _PyLong_GetOne()));
    }
    Py_DECREF(n);
    return a;

  error:
    Py_XDECREF(a);
    Py_DECREF(n);
    return NULL;
}

/* Divide-and-conquer factorial algorithm
 *
 * Based on the formula and pseudo-code provided at:
 * http://www.luschny.de/math/factorial/binarysplitfact.html
 *
 * Faster algorithms exist, but they're more complicated and depend on
 * a fast prime factorization algorithm.
 *
 * Notes on the algorithm
 * ----------------------
 *
 * factorial(n) is written in the form 2**k * m, with m odd.  k and m are
 * computed separately, and then combined using a left shift.
 *
 * The function factorial_odd_part computes the odd part m (i.e., the greatest
 * odd divisor) of factorial(n), using the formula:
 *
 *   factorial_odd_part(n) =
 *
 *        product_{i >= 0} product_{0 < j <= n / 2**i, j odd} j
 *
 * Example: factorial_odd_part(20) =
 *
 *        (1) *
 *        (1) *
 *        (1 * 3 * 5) *
 *        (1 * 3 * 5 * 7 * 9) *
 *        (1 * 3 * 5 * 7 * 9 * 11 * 13 * 15 * 17 * 19)
 *
 * Here i goes from large to small: the first term corresponds to i=4 (any
 * larger i gives an empty product), and the last term corresponds to i=0.
 * Each term can be computed from the last by multiplying by the extra odd
 * numbers required: e.g., to get from the penultimate term to the last one,
 * we multiply by (11 * 13 * 15 * 17 * 19).
 *
 * To see a hint of why this formula works, here are the same numbers as above
 * but with the even parts (i.e., the appropriate powers of 2) included.  For
 * each subterm in the product for i, we multiply that subterm by 2**i:
 *
 *   factorial(20) =
 *
 *        (16) *
 *        (8) *
 *        (4 * 12 * 20) *
 *        (2 * 6 * 10 * 14 * 18) *
 *        (1 * 3 * 5 * 7 * 9 * 11 * 13 * 15 * 17 * 19)
 *
 * The factorial_partial_product function computes the product of all odd j in
 * range(start, stop) for given start and stop.  It's used to compute the
 * partial products like (11 * 13 * 15 * 17 * 19) in the example above.  It
 * operates recursively, repeatedly splitting the range into two roughly equal
 * pieces until the subranges are small enough to be computed using only C
 * integer arithmetic.
 *
 * The two-valuation k (i.e., the exponent of the largest power of 2 dividing
 * the factorial) is computed independently in the main math_factorial
 * function.  By standard results, its value is:
 *
 *    two_valuation = n//2 + n//4 + n//8 + ....
 *
 * It can be shown (e.g., by complete induction on n) that two_valuation is
 * equal to n - count_set_bits(n), where count_set_bits(n) gives the number of
 * '1'-bits in the binary expansion of n.
 */

/* factorial_partial_product: Compute product(range(start, stop, 2)) using
 * divide and conquer.  Assumes start and stop are odd and stop > start.
 * max_bits must be >= bit_length(stop - 2). */

static PyObject *
factorial_partial_product(unsigned long start, unsigned long stop,
                          unsigned long max_bits)
{
    unsigned long midpoint, num_operands;
    PyObject *left = NULL, *right = NULL, *result = NULL;

    /* If the return value will fit an unsigned long, then we can
     * multiply in a tight, fast loop where each multiply is O(1).
     * Compute an upper bound on the number of bits required to store
     * the answer.
     *
     * Storing some integer z requires floor(lg(z))+1 bits, which is
     * conveniently the value returned by bit_length(z).  The
     * product x*y will require at most
     * bit_length(x) + bit_length(y) bits to store, based
     * on the idea that lg product = lg x + lg y.
     *
     * We know that stop - 2 is the largest number to be multiplied.  From
     * there, we have: bit_length(answer) <= num_operands *
     * bit_length(stop - 2)
     */

    num_operands = (stop - start) / 2;
    /* The "num_operands <= 8 * SIZEOF_LONG" check guards against the
     * unlikely case of an overflow in num_operands * max_bits. */
    if (num_operands <= 8 * SIZEOF_LONG &&
        num_operands * max_bits <= 8 * SIZEOF_LONG) {
        unsigned long j, total;
        for (total = start, j = start + 2; j < stop; j += 2)
            total *= j;
        return PyLong_FromUnsignedLong(total);
    }

    /* find midpoint of range(start, stop), rounded up to next odd number. */
    midpoint = (start + num_operands) | 1;
    left = factorial_partial_product(start, midpoint,
                                     _Py_bit_length(midpoint - 2));
    if (left == NULL)
        goto error;
    right = factorial_partial_product(midpoint, stop, max_bits);
    if (right == NULL)
        goto error;
    result = PyNumber_Multiply(left, right);

  error:
    Py_XDECREF(left);
    Py_XDECREF(right);
    return result;
}

/* factorial_odd_part:  compute the odd part of factorial(n). */

static PyObject *
factorial_odd_part(unsigned long n)
{
    long i;
    unsigned long v, lower, upper;
    PyObject *partial, *tmp, *inner, *outer;

    inner = PyLong_FromLong(1);
    if (inner == NULL)
        return NULL;
    outer = Py_NewRef(inner);

    upper = 3;
    for (i = _Py_bit_length(n) - 2; i >= 0; i--) {
        v = n >> i;
        if (v <= 2)
            continue;
        lower = upper;
        /* (v + 1) | 1 = least odd integer strictly larger than n / 2**i */
        upper = (v + 1) | 1;
        /* Here inner is the product of all odd integers j in the range (0,
           n/2**(i+1)].  The factorial_partial_product call below gives the
           product of all odd integers j in the range (n/2**(i+1), n/2**i]. */
        partial = factorial_partial_product(lower, upper, _Py_bit_length(upper-2));
        /* inner *= partial */
        if (partial == NULL)
            goto error;
        tmp = PyNumber_Multiply(inner, partial);
        Py_DECREF(partial);
        if (tmp == NULL)
            goto error;
        Py_SETREF(inner, tmp);
        /* Now inner is the product of all odd integers j in the range (0,
           n/2**i], giving the inner product in the formula above. */

        /* outer *= inner; */
        tmp = PyNumber_Multiply(outer, inner);
        if (tmp == NULL)
            goto error;
        Py_SETREF(outer, tmp);
    }
    Py_DECREF(inner);
    return outer;

  error:
    Py_DECREF(outer);
    Py_DECREF(inner);
    return NULL;
}


/* Lookup table for small factorial values */

static const unsigned long SmallFactorials[] = {
    1, 1, 2, 6, 24, 120, 720, 5040, 40320,
    362880, 3628800, 39916800, 479001600,
#if SIZEOF_LONG >= 8
    6227020800, 87178291200, 1307674368000,
    20922789888000, 355687428096000, 6402373705728000,
    121645100408832000, 2432902008176640000
#endif
};

/*[clinic input]
math.factorial

    n as arg: object
    /

Find n!.

Raise a ValueError if x is negative or non-integral.
[clinic start generated code]*/

static PyObject *
math_factorial(PyObject *module, PyObject *arg)
/*[clinic end generated code: output=6686f26fae00e9ca input=713fb771677e8c31]*/
{
    long x, two_valuation;
    int overflow;
    PyObject *result, *odd_part;

    x = PyLong_AsLongAndOverflow(arg, &overflow);
    if (x == -1 && PyErr_Occurred()) {
        return NULL;
    }
    else if (overflow == 1) {
        PyErr_Format(PyExc_OverflowError,
                     "factorial() argument should not exceed %ld",
                     LONG_MAX);
        return NULL;
    }
    else if (overflow == -1 || x < 0) {
        PyErr_SetString(PyExc_ValueError,
                        "factorial() not defined for negative values");
        return NULL;
    }

    /* use lookup table if x is small */
    if (x < (long)Py_ARRAY_LENGTH(SmallFactorials))
        return PyLong_FromUnsignedLong(SmallFactorials[x]);

    /* else express in the form odd_part * 2**two_valuation, and compute as
       odd_part << two_valuation. */
    odd_part = factorial_odd_part(x);
    if (odd_part == NULL)
        return NULL;
    two_valuation = x - count_set_bits(x);
    result = _PyLong_Lshift(odd_part, two_valuation);
    Py_DECREF(odd_part);
    return result;
}


/*[clinic input]
math.trunc

    x: object
    /

Truncates the Real x to the nearest Integral toward 0.

Uses the __trunc__ magic method.
[clinic start generated code]*/

static PyObject *
math_trunc(PyObject *module, PyObject *x)
/*[clinic end generated code: output=34b9697b707e1031 input=2168b34e0a09134d]*/
{
    PyObject *trunc, *result;

    if (PyFloat_CheckExact(x)) {
        return PyFloat_Type.tp_as_number->nb_int(x);
    }

    math_module_state *state = get_math_module_state(module);
    trunc = _PyObject_LookupSpecial(x, state->str___trunc__);
    if (trunc == NULL) {
        if (!PyErr_Occurred())
            PyErr_Format(PyExc_TypeError,
                         "type %.100s doesn't define __trunc__ method",
                         Py_TYPE(x)->tp_name);
        return NULL;
    }
    result = _PyObject_CallNoArgs(trunc);
    Py_DECREF(trunc);
    return result;
}


/*[clinic input]
math.frexp

    x: double
    /

Return the mantissa and exponent of x, as pair (m, e).

m is a float and e is an int, such that x = m * 2.**e.
If x is 0, m and e are both 0.  Else 0.5 <= abs(m) < 1.0.
[clinic start generated code]*/

static PyObject *
math_frexp_impl(PyObject *module, double x)
/*[clinic end generated code: output=03e30d252a15ad4a input=96251c9e208bc6e9]*/
{
    int i;
    /* deal with special cases directly, to sidestep platform
       differences */
    if (isnan(x) || isinf(x) || !x) {
        i = 0;
    }
    else {
        x = frexp(x, &i);
    }
    return Py_BuildValue("(di)", x, i);
}


/*[clinic input]
math.ldexp

    x: double
    i: object
    /

Return x * (2**i).

This is essentially the inverse of frexp().
[clinic start generated code]*/

static PyObject *
math_ldexp_impl(PyObject *module, double x, PyObject *i)
/*[clinic end generated code: output=b6892f3c2df9cc6a input=17d5970c1a40a8c1]*/
{
    double r;
    long exp;
    int overflow;

    if (PyLong_Check(i)) {
        /* on overflow, replace exponent with either LONG_MAX
           or LONG_MIN, depending on the sign. */
        exp = PyLong_AsLongAndOverflow(i, &overflow);
        if (exp == -1 && PyErr_Occurred())
            return NULL;
        if (overflow)
            exp = overflow < 0 ? LONG_MIN : LONG_MAX;
    }
    else {
        PyErr_SetString(PyExc_TypeError,
                        "Expected an int as second argument to ldexp.");
        return NULL;
    }

    if (x == 0. || !isfinite(x)) {
        /* NaNs, zeros and infinities are returned unchanged */
        r = x;
        errno = 0;
    } else if (exp > INT_MAX) {
        /* overflow */
        r = copysign(Py_HUGE_VAL, x);
        errno = ERANGE;
    } else if (exp < INT_MIN) {
        /* underflow to +-0 */
        r = copysign(0., x);
        errno = 0;
    } else {
        errno = 0;
        r = ldexp(x, (int)exp);
        if (isinf(r))
            errno = ERANGE;
    }

    if (errno && is_error(r))
        return NULL;
    return PyFloat_FromDouble(r);
}


/*[clinic input]
math.modf

    x: double
    /

Return the fractional and integer parts of x.

Both results carry the sign of x and are floats.
[clinic start generated code]*/

static PyObject *
math_modf_impl(PyObject *module, double x)
/*[clinic end generated code: output=90cee0260014c3c0 input=b4cfb6786afd9035]*/
{
    double y;
    /* some platforms don't do the right thing for NaNs and
       infinities, so we take care of special cases directly. */
    if (!isfinite(x)) {
        if (isinf(x))
            return Py_BuildValue("(dd)", copysign(0., x), x);
        else
            return Py_BuildValue("(dd)", x, x);
    }

    errno = 0;
    x = modf(x, &y);
    return Py_BuildValue("(dd)", x, y);
}


/* A decent logarithm is easy to compute even for huge ints, but libm can't
   do that by itself -- loghelper can.  func is log or log10, and name is
   "log" or "log10".  Note that overflow of the result isn't possible: an int
   can contain no more than INT_MAX * SHIFT bits, so has value certainly less
   than 2**(2**64 * 2**16) == 2**2**80, and log2 of that is 2**80, which is
   small enough to fit in an IEEE single.  log and log10 are even smaller.
   However, intermediate overflow is possible for an int if the number of bits
   in that int is larger than PY_SSIZE_T_MAX. */

static PyObject*
loghelper(PyObject* arg, double (*func)(double))
{
    /* If it is int, do it ourselves. */
    if (PyLong_Check(arg)) {
        double x, result;
        int64_t e;

        /* Negative or zero inputs give a ValueError. */
        if (!_PyLong_IsPositive((PyLongObject *)arg)) {
            PyErr_SetString(PyExc_ValueError,
                            "math domain error");
            return NULL;
        }

        x = PyLong_AsDouble(arg);
        if (x == -1.0) {
            if (!PyErr_ExceptionMatches(PyExc_OverflowError))
                return NULL;
            /* Here the conversion to double overflowed, but it's possible
               to compute the log anyway.  Clear the exception and continue. */
            PyErr_Clear();
            x = _PyLong_Frexp((PyLongObject *)arg, &e);
<<<<<<< HEAD
            if (x == -1.0)
                return NULL;
=======
            assert(e >= 0);
            assert(!PyErr_Occurred());
>>>>>>> 1e098dc7
            /* Value is ~= x * 2**e, so the log ~= log(x) + log(2) * e. */
            result = func(x) + func(2.0) * e;
        }
        else
            /* Successfully converted x to a double. */
            result = func(x);
        return PyFloat_FromDouble(result);
    }

    /* Else let libm handle it by itself. */
    return math_1(arg, func, 0);
}


/* AC: cannot convert yet, see gh-102839 and gh-89381, waiting
   for support of multiple signatures */
static PyObject *
math_log(PyObject *module, PyObject * const *args, Py_ssize_t nargs)
{
    PyObject *num, *den;
    PyObject *ans;

    if (!_PyArg_CheckPositional("log", nargs, 1, 2))
        return NULL;

    num = loghelper(args[0], m_log);
    if (num == NULL || nargs == 1)
        return num;

    den = loghelper(args[1], m_log);
    if (den == NULL) {
        Py_DECREF(num);
        return NULL;
    }

    ans = PyNumber_TrueDivide(num, den);
    Py_DECREF(num);
    Py_DECREF(den);
    return ans;
}

PyDoc_STRVAR(math_log_doc,
"log(x, [base=math.e])\n\
Return the logarithm of x to the given base.\n\n\
If the base is not specified, returns the natural logarithm (base e) of x.");

/*[clinic input]
math.log2

    x: object
    /

Return the base 2 logarithm of x.
[clinic start generated code]*/

static PyObject *
math_log2(PyObject *module, PyObject *x)
/*[clinic end generated code: output=5425899a4d5d6acb input=08321262bae4f39b]*/
{
    return loghelper(x, m_log2);
}


/*[clinic input]
math.log10

    x: object
    /

Return the base 10 logarithm of x.
[clinic start generated code]*/

static PyObject *
math_log10(PyObject *module, PyObject *x)
/*[clinic end generated code: output=be72a64617df9c6f input=b2469d02c6469e53]*/
{
    return loghelper(x, m_log10);
}


/*[clinic input]
math.fma

    x: double
    y: double
    z: double
    /

Fused multiply-add operation.

Compute (x * y) + z with a single round.
[clinic start generated code]*/

static PyObject *
math_fma_impl(PyObject *module, double x, double y, double z)
/*[clinic end generated code: output=4fc8626dbc278d17 input=e3ad1f4a4c89626e]*/
{
    double r = fma(x, y, z);

    /* Fast path: if we got a finite result, we're done. */
    if (isfinite(r)) {
        return PyFloat_FromDouble(r);
    }

    /* Non-finite result. Raise an exception if appropriate, else return r. */
    if (isnan(r)) {
        if (!isnan(x) && !isnan(y) && !isnan(z)) {
            /* NaN result from non-NaN inputs. */
            PyErr_SetString(PyExc_ValueError, "invalid operation in fma");
            return NULL;
        }
    }
    else if (isfinite(x) && isfinite(y) && isfinite(z)) {
        /* Infinite result from finite inputs. */
        PyErr_SetString(PyExc_OverflowError, "overflow in fma");
        return NULL;
    }

    return PyFloat_FromDouble(r);
}


/*[clinic input]
math.fmod

    x: double
    y: double
    /

Return fmod(x, y), according to platform C.

x % y may differ.
[clinic start generated code]*/

static PyObject *
math_fmod_impl(PyObject *module, double x, double y)
/*[clinic end generated code: output=7559d794343a27b5 input=4f84caa8cfc26a03]*/
{
    double r;
    /* fmod(x, +/-Inf) returns x for finite x. */
    if (isinf(y) && isfinite(x))
        return PyFloat_FromDouble(x);
    errno = 0;
    r = fmod(x, y);
#ifdef _MSC_VER
    /* Windows (e.g. Windows 10 with MSC v.1916) loose sign
       for zero result.  But C99+ says: "if y is nonzero, the result
       has the same sign as x".
     */
    if (r == 0.0 && y != 0.0) {
        r = copysign(r, x);
    }
#endif
    if (isnan(r)) {
        if (!isnan(x) && !isnan(y))
            errno = EDOM;
        else
            errno = 0;
    }
    if (errno && is_error(r))
        return NULL;
    else
        return PyFloat_FromDouble(r);
}

/*
Given a *vec* of values, compute the vector norm:

    sqrt(sum(x ** 2 for x in vec))

The *max* variable should be equal to the largest fabs(x).
The *n* variable is the length of *vec*.
If n==0, then *max* should be 0.0.
If an infinity is present in the vec, *max* should be INF.
The *found_nan* variable indicates whether some member of
the *vec* is a NaN.

To avoid overflow/underflow and to achieve high accuracy giving results
that are almost always correctly rounded, four techniques are used:

* lossless scaling using a power-of-two scaling factor
* accurate squaring using Veltkamp-Dekker splitting [1]
  or an equivalent with an fma() call
* compensated summation using a variant of the Neumaier algorithm [2]
* differential correction of the square root [3]

The usual presentation of the Neumaier summation algorithm has an
expensive branch depending on which operand has the larger
magnitude.  We avoid this cost by arranging the calculation so that
fabs(csum) is always as large as fabs(x).

To establish the invariant, *csum* is initialized to 1.0 which is
always larger than x**2 after scaling or after division by *max*.
After the loop is finished, the initial 1.0 is subtracted out for a
net zero effect on the final sum.  Since *csum* will be greater than
1.0, the subtraction of 1.0 will not cause fractional digits to be
dropped from *csum*.

To get the full benefit from compensated summation, the largest
addend should be in the range: 0.5 <= |x| <= 1.0.  Accordingly,
scaling or division by *max* should not be skipped even if not
otherwise needed to prevent overflow or loss of precision.

The assertion that hi*hi <= 1.0 is a bit subtle.  Each vector element
gets scaled to a magnitude below 1.0.  The Veltkamp-Dekker splitting
algorithm gives a *hi* value that is correctly rounded to half
precision.  When a value at or below 1.0 is correctly rounded, it
never goes above 1.0.  And when values at or below 1.0 are squared,
they remain at or below 1.0, thus preserving the summation invariant.

Another interesting assertion is that csum+lo*lo == csum. In the loop,
each scaled vector element has a magnitude less than 1.0.  After the
Veltkamp split, *lo* has a maximum value of 2**-27.  So the maximum
value of *lo* squared is 2**-54.  The value of ulp(1.0)/2.0 is 2**-53.
Given that csum >= 1.0, we have:
    lo**2 <= 2**-54 < 2**-53 == 1/2*ulp(1.0) <= ulp(csum)/2
Since lo**2 is less than 1/2 ulp(csum), we have csum+lo*lo == csum.

To minimize loss of information during the accumulation of fractional
values, each term has a separate accumulator.  This also breaks up
sequential dependencies in the inner loop so the CPU can maximize
floating-point throughput. [4]  On an Apple M1 Max, hypot(*vec)
takes only 3.33 µsec when len(vec) == 1000.

The square root differential correction is needed because a
correctly rounded square root of a correctly rounded sum of
squares can still be off by as much as one ulp.

The differential correction starts with a value *x* that is
the difference between the square of *h*, the possibly inaccurately
rounded square root, and the accurately computed sum of squares.
The correction is the first order term of the Maclaurin series
expansion of sqrt(h**2 + x) == h + x/(2*h) + O(x**2). [5]

Essentially, this differential correction is equivalent to one
refinement step in Newton's divide-and-average square root
algorithm, effectively doubling the number of accurate bits.
This technique is used in Dekker's SQRT2 algorithm and again in
Borges' ALGORITHM 4 and 5.

The hypot() function is faithfully rounded (less than 1 ulp error)
and usually correctly rounded (within 1/2 ulp).  The squaring
step is exact.  The Neumaier summation computes as if in doubled
precision (106 bits) and has the advantage that its input squares
are non-negative so that the condition number of the sum is one.
The square root with a differential correction is likewise computed
as if in doubled precision.

For n <= 1000, prior to the final addition that rounds the overall
result, the internal accuracy of "h" together with its correction of
"x / (2.0 * h)" is at least 100 bits. [6] Also, hypot() was tested
against a Decimal implementation with prec=300.  After 100 million
trials, no incorrectly rounded examples were found.  In addition,
perfect commutativity (all permutations are exactly equal) was
verified for 1 billion random inputs with n=5. [7]

References:

1. Veltkamp-Dekker splitting: http://csclub.uwaterloo.ca/~pbarfuss/dekker1971.pdf
2. Compensated summation:  http://www.ti3.tu-harburg.de/paper/rump/Ru08b.pdf
3. Square root differential correction:  https://arxiv.org/pdf/1904.09481.pdf
4. Data dependency graph:  https://bugs.python.org/file49439/hypot.png
5. https://www.wolframalpha.com/input/?i=Maclaurin+series+sqrt%28h**2+%2B+x%29+at+x%3D0
6. Analysis of internal accuracy:  https://bugs.python.org/file49484/best_frac.py
7. Commutativity test:  https://bugs.python.org/file49448/test_hypot_commutativity.py

*/

static inline double
vector_norm(Py_ssize_t n, double *vec, double max, int found_nan)
{
    double x, h, scale, csum = 1.0, frac1 = 0.0, frac2 = 0.0;
    DoubleLength pr, sm;
    int max_e;
    Py_ssize_t i;

    if (isinf(max)) {
        return max;
    }
    if (found_nan) {
        return Py_NAN;
    }
    if (max == 0.0 || n <= 1) {
        return max;
    }
    frexp(max, &max_e);
    if (max_e < -1023) {
        /* When max_e < -1023, ldexp(1.0, -max_e) would overflow. */
        for (i=0 ; i < n ; i++) {
            vec[i] /= DBL_MIN;          // convert subnormals to normals
        }
        return DBL_MIN * vector_norm(n, vec, max / DBL_MIN, found_nan);
    }
    scale = ldexp(1.0, -max_e);
    assert(max * scale >= 0.5);
    assert(max * scale < 1.0);
    for (i=0 ; i < n ; i++) {
        x = vec[i];
        assert(isfinite(x) && fabs(x) <= max);
        x *= scale;                     // lossless scaling
        assert(fabs(x) < 1.0);
        pr = dl_mul(x, x);              // lossless squaring
        assert(pr.hi <= 1.0);
        sm = dl_fast_sum(csum, pr.hi);  // lossless addition
        csum = sm.hi;
        frac1 += pr.lo;                 // lossy addition
        frac2 += sm.lo;                 // lossy addition
    }
    h = sqrt(csum - 1.0 + (frac1 + frac2));
    pr = dl_mul(-h, h);
    sm = dl_fast_sum(csum, pr.hi);
    csum = sm.hi;
    frac1 += pr.lo;
    frac2 += sm.lo;
    x = csum - 1.0 + (frac1 + frac2);
    h +=  x / (2.0 * h);                 // differential correction
    return h / scale;
}

#define NUM_STACK_ELEMS 16

/*[clinic input]
math.dist

    p: object
    q: object
    /

Return the Euclidean distance between two points p and q.

The points should be specified as sequences (or iterables) of
coordinates.  Both inputs must have the same dimension.

Roughly equivalent to:
    sqrt(sum((px - qx) ** 2.0 for px, qx in zip(p, q)))
[clinic start generated code]*/

static PyObject *
math_dist_impl(PyObject *module, PyObject *p, PyObject *q)
/*[clinic end generated code: output=56bd9538d06bbcfe input=74e85e1b6092e68e]*/
{
    PyObject *item;
    double max = 0.0;
    double x, px, qx, result;
    Py_ssize_t i, m, n;
    int found_nan = 0, p_allocated = 0, q_allocated = 0;
    double diffs_on_stack[NUM_STACK_ELEMS];
    double *diffs = diffs_on_stack;

    if (!PyTuple_Check(p)) {
        p = PySequence_Tuple(p);
        if (p == NULL) {
            return NULL;
        }
        p_allocated = 1;
    }
    if (!PyTuple_Check(q)) {
        q = PySequence_Tuple(q);
        if (q == NULL) {
            if (p_allocated) {
                Py_DECREF(p);
            }
            return NULL;
        }
        q_allocated = 1;
    }

    m = PyTuple_GET_SIZE(p);
    n = PyTuple_GET_SIZE(q);
    if (m != n) {
        PyErr_SetString(PyExc_ValueError,
                        "both points must have the same number of dimensions");
        goto error_exit;
    }
    if (n > NUM_STACK_ELEMS) {
        diffs = (double *) PyMem_Malloc(n * sizeof(double));
        if (diffs == NULL) {
            PyErr_NoMemory();
            goto error_exit;
        }
    }
    for (i=0 ; i<n ; i++) {
        item = PyTuple_GET_ITEM(p, i);
        ASSIGN_DOUBLE(px, item, error_exit);
        item = PyTuple_GET_ITEM(q, i);
        ASSIGN_DOUBLE(qx, item, error_exit);
        x = fabs(px - qx);
        diffs[i] = x;
        found_nan |= isnan(x);
        if (x > max) {
            max = x;
        }
    }
    result = vector_norm(n, diffs, max, found_nan);
    if (diffs != diffs_on_stack) {
        PyMem_Free(diffs);
    }
    if (p_allocated) {
        Py_DECREF(p);
    }
    if (q_allocated) {
        Py_DECREF(q);
    }
    return PyFloat_FromDouble(result);

  error_exit:
    if (diffs != diffs_on_stack) {
        PyMem_Free(diffs);
    }
    if (p_allocated) {
        Py_DECREF(p);
    }
    if (q_allocated) {
        Py_DECREF(q);
    }
    return NULL;
}

/* AC: cannot convert yet, waiting for *args support */
static PyObject *
math_hypot(PyObject *self, PyObject *const *args, Py_ssize_t nargs)
{
    Py_ssize_t i;
    PyObject *item;
    double max = 0.0;
    double x, result;
    int found_nan = 0;
    double coord_on_stack[NUM_STACK_ELEMS];
    double *coordinates = coord_on_stack;

    if (nargs > NUM_STACK_ELEMS) {
        coordinates = (double *) PyMem_Malloc(nargs * sizeof(double));
        if (coordinates == NULL) {
            return PyErr_NoMemory();
        }
    }
    for (i = 0; i < nargs; i++) {
        item = args[i];
        ASSIGN_DOUBLE(x, item, error_exit);
        x = fabs(x);
        coordinates[i] = x;
        found_nan |= isnan(x);
        if (x > max) {
            max = x;
        }
    }
    result = vector_norm(nargs, coordinates, max, found_nan);
    if (coordinates != coord_on_stack) {
        PyMem_Free(coordinates);
    }
    return PyFloat_FromDouble(result);

  error_exit:
    if (coordinates != coord_on_stack) {
        PyMem_Free(coordinates);
    }
    return NULL;
}

#undef NUM_STACK_ELEMS

PyDoc_STRVAR(math_hypot_doc,
             "hypot(*coordinates) -> value\n\n\
Multidimensional Euclidean distance from the origin to a point.\n\
\n\
Roughly equivalent to:\n\
    sqrt(sum(x**2 for x in coordinates))\n\
\n\
For a two dimensional point (x, y), gives the hypotenuse\n\
using the Pythagorean theorem:  sqrt(x*x + y*y).\n\
\n\
For example, the hypotenuse of a 3/4/5 right triangle is:\n\
\n\
    >>> hypot(3.0, 4.0)\n\
    5.0\n\
");

/** sumprod() ***************************************************************/

/* Forward declaration */
static inline int _check_long_mult_overflow(long a, long b);

static inline bool
long_add_would_overflow(long a, long b)
{
    return (a > 0) ? (b > LONG_MAX - a) : (b < LONG_MIN - a);
}

/*[clinic input]
math.sumprod

    p: object
    q: object
    /

Return the sum of products of values from two iterables p and q.

Roughly equivalent to:

    sum(itertools.starmap(operator.mul, zip(p, q, strict=True)))

For float and mixed int/float inputs, the intermediate products
and sums are computed with extended precision.
[clinic start generated code]*/

static PyObject *
math_sumprod_impl(PyObject *module, PyObject *p, PyObject *q)
/*[clinic end generated code: output=6722dbfe60664554 input=82be54fe26f87e30]*/
{
    PyObject *p_i = NULL, *q_i = NULL, *term_i = NULL, *new_total = NULL;
    PyObject *p_it, *q_it, *total;
    iternextfunc p_next, q_next;
    bool p_stopped = false, q_stopped = false;
    bool int_path_enabled = true, int_total_in_use = false;
    bool flt_path_enabled = true, flt_total_in_use = false;
    long int_total = 0;
    TripleLength flt_total = tl_zero;

    p_it = PyObject_GetIter(p);
    if (p_it == NULL) {
        return NULL;
    }
    q_it = PyObject_GetIter(q);
    if (q_it == NULL) {
        Py_DECREF(p_it);
        return NULL;
    }
    total = PyLong_FromLong(0);
    if (total == NULL) {
        Py_DECREF(p_it);
        Py_DECREF(q_it);
        return NULL;
    }
    p_next = *Py_TYPE(p_it)->tp_iternext;
    q_next = *Py_TYPE(q_it)->tp_iternext;
    while (1) {
        bool finished;

        assert (p_i == NULL);
        assert (q_i == NULL);
        assert (term_i == NULL);
        assert (new_total == NULL);

        assert (p_it != NULL);
        assert (q_it != NULL);
        assert (total != NULL);

        p_i = p_next(p_it);
        if (p_i == NULL) {
            if (PyErr_Occurred()) {
                if (!PyErr_ExceptionMatches(PyExc_StopIteration)) {
                    goto err_exit;
                }
                PyErr_Clear();
            }
            p_stopped = true;
        }
        q_i = q_next(q_it);
        if (q_i == NULL) {
            if (PyErr_Occurred()) {
                if (!PyErr_ExceptionMatches(PyExc_StopIteration)) {
                    goto err_exit;
                }
                PyErr_Clear();
            }
            q_stopped = true;
        }
        if (p_stopped != q_stopped) {
            PyErr_Format(PyExc_ValueError, "Inputs are not the same length");
            goto err_exit;
        }
        finished = p_stopped & q_stopped;

        if (int_path_enabled) {

            if (!finished && PyLong_CheckExact(p_i) & PyLong_CheckExact(q_i)) {
                int overflow;
                long int_p, int_q, int_prod;

                int_p = PyLong_AsLongAndOverflow(p_i, &overflow);
                if (overflow) {
                    goto finalize_int_path;
                }
                int_q = PyLong_AsLongAndOverflow(q_i, &overflow);
                if (overflow) {
                    goto finalize_int_path;
                }
                if (_check_long_mult_overflow(int_p, int_q)) {
                    goto finalize_int_path;
                }
                int_prod = int_p * int_q;
                if (long_add_would_overflow(int_total, int_prod)) {
                    goto finalize_int_path;
                }
                int_total += int_prod;
                int_total_in_use = true;
                Py_CLEAR(p_i);
                Py_CLEAR(q_i);
                continue;
            }

          finalize_int_path:
            // We're finished, overflowed, or have a non-int
            int_path_enabled = false;
            if (int_total_in_use) {
                term_i = PyLong_FromLong(int_total);
                if (term_i == NULL) {
                    goto err_exit;
                }
                new_total = PyNumber_Add(total, term_i);
                if (new_total == NULL) {
                    goto err_exit;
                }
                Py_SETREF(total, new_total);
                new_total = NULL;
                Py_CLEAR(term_i);
                int_total = 0;   // An ounce of prevention, ...
                int_total_in_use = false;
            }
        }

        if (flt_path_enabled) {

            if (!finished) {
                double flt_p, flt_q;
                bool p_type_float = PyFloat_CheckExact(p_i);
                bool q_type_float = PyFloat_CheckExact(q_i);
                if (p_type_float && q_type_float) {
                    flt_p = PyFloat_AS_DOUBLE(p_i);
                    flt_q = PyFloat_AS_DOUBLE(q_i);
                } else if (p_type_float && (PyLong_CheckExact(q_i) || PyBool_Check(q_i))) {
                    /* We care about float/int pairs and int/float pairs because
                       they arise naturally in several use cases such as price
                       times quantity, measurements with integer weights, or
                       data selected by a vector of bools. */
                    flt_p = PyFloat_AS_DOUBLE(p_i);
                    flt_q = PyLong_AsDouble(q_i);
                    if (flt_q == -1.0 && PyErr_Occurred()) {
                        PyErr_Clear();
                        goto finalize_flt_path;
                    }
                } else if (q_type_float && (PyLong_CheckExact(p_i) || PyBool_Check(p_i))) {
                    flt_q = PyFloat_AS_DOUBLE(q_i);
                    flt_p = PyLong_AsDouble(p_i);
                    if (flt_p == -1.0 && PyErr_Occurred()) {
                        PyErr_Clear();
                        goto finalize_flt_path;
                    }
                } else {
                    goto finalize_flt_path;
                }
                TripleLength new_flt_total = tl_fma(flt_p, flt_q, flt_total);
                if (isfinite(new_flt_total.hi)) {
                    flt_total = new_flt_total;
                    flt_total_in_use = true;
                    Py_CLEAR(p_i);
                    Py_CLEAR(q_i);
                    continue;
                }
            }

          finalize_flt_path:
            // We're finished, overflowed, have a non-float, or got a non-finite value
            flt_path_enabled = false;
            if (flt_total_in_use) {
                term_i = PyFloat_FromDouble(tl_to_d(flt_total));
                if (term_i == NULL) {
                    goto err_exit;
                }
                new_total = PyNumber_Add(total, term_i);
                if (new_total == NULL) {
                    goto err_exit;
                }
                Py_SETREF(total, new_total);
                new_total = NULL;
                Py_CLEAR(term_i);
                flt_total = tl_zero;
                flt_total_in_use = false;
            }
        }

        assert(!int_total_in_use);
        assert(!flt_total_in_use);
        if (finished) {
            goto normal_exit;
        }
        term_i = PyNumber_Multiply(p_i, q_i);
        if (term_i == NULL) {
            goto err_exit;
        }
        new_total = PyNumber_Add(total, term_i);
        if (new_total == NULL) {
            goto err_exit;
        }
        Py_SETREF(total, new_total);
        new_total = NULL;
        Py_CLEAR(p_i);
        Py_CLEAR(q_i);
        Py_CLEAR(term_i);
    }

 normal_exit:
    Py_DECREF(p_it);
    Py_DECREF(q_it);
    return total;

 err_exit:
    Py_DECREF(p_it);
    Py_DECREF(q_it);
    Py_DECREF(total);
    Py_XDECREF(p_i);
    Py_XDECREF(q_i);
    Py_XDECREF(term_i);
    Py_XDECREF(new_total);
    return NULL;
}


/* pow can't use math_2, but needs its own wrapper: the problem is
   that an infinite result can arise either as a result of overflow
   (in which case OverflowError should be raised) or as a result of
   e.g. 0.**-5. (for which ValueError needs to be raised.)
*/

/*[clinic input]
math.pow

    x: double
    y: double
    /

Return x**y (x to the power of y).
[clinic start generated code]*/

static PyObject *
math_pow_impl(PyObject *module, double x, double y)
/*[clinic end generated code: output=fff93e65abccd6b0 input=c26f1f6075088bfd]*/
{
    double r;
    int odd_y;

    /* deal directly with IEEE specials, to cope with problems on various
       platforms whose semantics don't exactly match C99 */
    r = 0.; /* silence compiler warning */
    if (!isfinite(x) || !isfinite(y)) {
        errno = 0;
        if (isnan(x))
            r = y == 0. ? 1. : x; /* NaN**0 = 1 */
        else if (isnan(y))
            r = x == 1. ? 1. : y; /* 1**NaN = 1 */
        else if (isinf(x)) {
            odd_y = isfinite(y) && fmod(fabs(y), 2.0) == 1.0;
            if (y > 0.)
                r = odd_y ? x : fabs(x);
            else if (y == 0.)
                r = 1.;
            else /* y < 0. */
                r = odd_y ? copysign(0., x) : 0.;
        }
        else {
            assert(isinf(y));
            if (fabs(x) == 1.0)
                r = 1.;
            else if (y > 0. && fabs(x) > 1.0)
                r = y;
            else if (y < 0. && fabs(x) < 1.0) {
                r = -y; /* result is +inf */
            }
            else
                r = 0.;
        }
    }
    else {
        /* let libm handle finite**finite */
        errno = 0;
        r = pow(x, y);
        /* a NaN result should arise only from (-ve)**(finite
           non-integer); in this case we want to raise ValueError. */
        if (!isfinite(r)) {
            if (isnan(r)) {
                errno = EDOM;
            }
            /*
               an infinite result here arises either from:
               (A) (+/-0.)**negative (-> divide-by-zero)
               (B) overflow of x**y with x and y finite
            */
            else {
                assert(isinf(r));
                if (x == 0.)
                    errno = EDOM;
                else
                    errno = ERANGE;
            }
        }
    }

    if (errno && is_error(r))
        return NULL;
    else
        return PyFloat_FromDouble(r);
}


static const double degToRad = Py_MATH_PI / 180.0;
static const double radToDeg = 180.0 / Py_MATH_PI;

/*[clinic input]
math.degrees

    x: double
    /

Convert angle x from radians to degrees.
[clinic start generated code]*/

static PyObject *
math_degrees_impl(PyObject *module, double x)
/*[clinic end generated code: output=7fea78b294acd12f input=81e016555d6e3660]*/
{
    return PyFloat_FromDouble(x * radToDeg);
}


/*[clinic input]
math.radians

    x: double
    /

Convert angle x from degrees to radians.
[clinic start generated code]*/

static PyObject *
math_radians_impl(PyObject *module, double x)
/*[clinic end generated code: output=34daa47caf9b1590 input=91626fc489fe3d63]*/
{
    return PyFloat_FromDouble(x * degToRad);
}


/*[clinic input]
math.isfinite

    x: double
    /

Return True if x is neither an infinity nor a NaN, and False otherwise.
[clinic start generated code]*/

static PyObject *
math_isfinite_impl(PyObject *module, double x)
/*[clinic end generated code: output=8ba1f396440c9901 input=46967d254812e54a]*/
{
    return PyBool_FromLong((long)isfinite(x));
}


/*[clinic input]
math.isnan

    x: double
    /

Return True if x is a NaN (not a number), and False otherwise.
[clinic start generated code]*/

static PyObject *
math_isnan_impl(PyObject *module, double x)
/*[clinic end generated code: output=f537b4d6df878c3e input=935891e66083f46a]*/
{
    return PyBool_FromLong((long)isnan(x));
}


/*[clinic input]
math.isinf

    x: double
    /

Return True if x is a positive or negative infinity, and False otherwise.
[clinic start generated code]*/

static PyObject *
math_isinf_impl(PyObject *module, double x)
/*[clinic end generated code: output=9f00cbec4de7b06b input=32630e4212cf961f]*/
{
    return PyBool_FromLong((long)isinf(x));
}


/*[clinic input]
math.isclose -> bool

    a: double
    b: double
    *
    rel_tol: double = 1e-09
        maximum difference for being considered "close", relative to the
        magnitude of the input values
    abs_tol: double = 0.0
        maximum difference for being considered "close", regardless of the
        magnitude of the input values

Determine whether two floating-point numbers are close in value.

Return True if a is close in value to b, and False otherwise.

For the values to be considered close, the difference between them
must be smaller than at least one of the tolerances.

-inf, inf and NaN behave similarly to the IEEE 754 Standard.  That
is, NaN is not close to anything, even itself.  inf and -inf are
only close to themselves.
[clinic start generated code]*/

static int
math_isclose_impl(PyObject *module, double a, double b, double rel_tol,
                  double abs_tol)
/*[clinic end generated code: output=b73070207511952d input=12d41764468bfdb8]*/
{
    double diff = 0.0;

    /* sanity check on the inputs */
    if (rel_tol < 0.0 || abs_tol < 0.0 ) {
        PyErr_SetString(PyExc_ValueError,
                        "tolerances must be non-negative");
        return -1;
    }

    if ( a == b ) {
        /* short circuit exact equality -- needed to catch two infinities of
           the same sign. And perhaps speeds things up a bit sometimes.
        */
        return 1;
    }

    /* This catches the case of two infinities of opposite sign, or
       one infinity and one finite number. Two infinities of opposite
       sign would otherwise have an infinite relative tolerance.
       Two infinities of the same sign are caught by the equality check
       above.
    */

    if (isinf(a) || isinf(b)) {
        return 0;
    }

    /* now do the regular computation
       this is essentially the "weak" test from the Boost library
    */

    diff = fabs(b - a);

    return (((diff <= fabs(rel_tol * b)) ||
             (diff <= fabs(rel_tol * a))) ||
            (diff <= abs_tol));
}

static inline int
_check_long_mult_overflow(long a, long b) {

    /* From Python2's int_mul code:

    Integer overflow checking for * is painful:  Python tried a couple ways, but
    they didn't work on all platforms, or failed in endcases (a product of
    -sys.maxint-1 has been a particular pain).

    Here's another way:

    The native long product x*y is either exactly right or *way* off, being
    just the last n bits of the true product, where n is the number of bits
    in a long (the delivered product is the true product plus i*2**n for
    some integer i).

    The native double product (double)x * (double)y is subject to three
    rounding errors:  on a sizeof(long)==8 box, each cast to double can lose
    info, and even on a sizeof(long)==4 box, the multiplication can lose info.
    But, unlike the native long product, it's not in *range* trouble:  even
    if sizeof(long)==32 (256-bit longs), the product easily fits in the
    dynamic range of a double.  So the leading 50 (or so) bits of the double
    product are correct.

    We check these two ways against each other, and declare victory if they're
    approximately the same.  Else, because the native long product is the only
    one that can lose catastrophic amounts of information, it's the native long
    product that must have overflowed.

    */

    long longprod = (long)((unsigned long)a * b);
    double doubleprod = (double)a * (double)b;
    double doubled_longprod = (double)longprod;

    if (doubled_longprod == doubleprod) {
        return 0;
    }

    const double diff = doubled_longprod - doubleprod;
    const double absdiff = diff >= 0.0 ? diff : -diff;
    const double absprod = doubleprod >= 0.0 ? doubleprod : -doubleprod;

    if (32.0 * absdiff <= absprod) {
        return 0;
    }

    return 1;
}

/*[clinic input]
math.prod

    iterable: object
    /
    *
    start: object(c_default="NULL") = 1

Calculate the product of all the elements in the input iterable.

The default start value for the product is 1.

When the iterable is empty, return the start value.  This function is
intended specifically for use with numeric values and may reject
non-numeric types.
[clinic start generated code]*/

static PyObject *
math_prod_impl(PyObject *module, PyObject *iterable, PyObject *start)
/*[clinic end generated code: output=36153bedac74a198 input=4c5ab0682782ed54]*/
{
    PyObject *result = start;
    PyObject *temp, *item, *iter;

    iter = PyObject_GetIter(iterable);
    if (iter == NULL) {
        return NULL;
    }

    if (result == NULL) {
        result = _PyLong_GetOne();
    }
    Py_INCREF(result);
#ifndef SLOW_PROD
    /* Fast paths for integers keeping temporary products in C.
     * Assumes all inputs are the same type.
     * If the assumption fails, default to use PyObjects instead.
    */
    if (PyLong_CheckExact(result)) {
        int overflow;
        long i_result = PyLong_AsLongAndOverflow(result, &overflow);
        /* If this already overflowed, don't even enter the loop. */
        if (overflow == 0) {
            Py_SETREF(result, NULL);
        }
        /* Loop over all the items in the iterable until we finish, we overflow
         * or we found a non integer element */
        while (result == NULL) {
            item = PyIter_Next(iter);
            if (item == NULL) {
                Py_DECREF(iter);
                if (PyErr_Occurred()) {
                    return NULL;
                }
                return PyLong_FromLong(i_result);
            }
            if (PyLong_CheckExact(item)) {
                long b = PyLong_AsLongAndOverflow(item, &overflow);
                if (overflow == 0 && !_check_long_mult_overflow(i_result, b)) {
                    long x = i_result * b;
                    i_result = x;
                    Py_DECREF(item);
                    continue;
                }
            }
            /* Either overflowed or is not an int.
             * Restore real objects and process normally */
            result = PyLong_FromLong(i_result);
            if (result == NULL) {
                Py_DECREF(item);
                Py_DECREF(iter);
                return NULL;
            }
            temp = PyNumber_Multiply(result, item);
            Py_DECREF(result);
            Py_DECREF(item);
            result = temp;
            if (result == NULL) {
                Py_DECREF(iter);
                return NULL;
            }
        }
    }

    /* Fast paths for floats keeping temporary products in C.
     * Assumes all inputs are the same type.
     * If the assumption fails, default to use PyObjects instead.
    */
    if (PyFloat_CheckExact(result)) {
        double f_result = PyFloat_AS_DOUBLE(result);
        Py_SETREF(result, NULL);
        while(result == NULL) {
            item = PyIter_Next(iter);
            if (item == NULL) {
                Py_DECREF(iter);
                if (PyErr_Occurred()) {
                    return NULL;
                }
                return PyFloat_FromDouble(f_result);
            }
            if (PyFloat_CheckExact(item)) {
                f_result *= PyFloat_AS_DOUBLE(item);
                Py_DECREF(item);
                continue;
            }
            if (PyLong_CheckExact(item)) {
                long value;
                int overflow;
                value = PyLong_AsLongAndOverflow(item, &overflow);
                if (!overflow) {
                    f_result *= (double)value;
                    Py_DECREF(item);
                    continue;
                }
            }
            result = PyFloat_FromDouble(f_result);
            if (result == NULL) {
                Py_DECREF(item);
                Py_DECREF(iter);
                return NULL;
            }
            temp = PyNumber_Multiply(result, item);
            Py_DECREF(result);
            Py_DECREF(item);
            result = temp;
            if (result == NULL) {
                Py_DECREF(iter);
                return NULL;
            }
        }
    }
#endif
    /* Consume rest of the iterable (if any) that could not be handled
     * by specialized functions above.*/
    for(;;) {
        item = PyIter_Next(iter);
        if (item == NULL) {
            /* error, or end-of-sequence */
            if (PyErr_Occurred()) {
                Py_SETREF(result, NULL);
            }
            break;
        }
        temp = PyNumber_Multiply(result, item);
        Py_DECREF(result);
        Py_DECREF(item);
        result = temp;
        if (result == NULL)
            break;
    }
    Py_DECREF(iter);
    return result;
}


/* least significant 64 bits of the odd part of factorial(n), for n in range(128).

Python code to generate the values:

    import math

    for n in range(128):
        fac = math.factorial(n)
        fac_odd_part = fac // (fac & -fac)
        reduced_fac_odd_part = fac_odd_part % (2**64)
        print(f"{reduced_fac_odd_part:#018x}u")
*/
static const uint64_t reduced_factorial_odd_part[] = {
    0x0000000000000001u, 0x0000000000000001u, 0x0000000000000001u, 0x0000000000000003u,
    0x0000000000000003u, 0x000000000000000fu, 0x000000000000002du, 0x000000000000013bu,
    0x000000000000013bu, 0x0000000000000b13u, 0x000000000000375fu, 0x0000000000026115u,
    0x000000000007233fu, 0x00000000005cca33u, 0x0000000002898765u, 0x00000000260eeeebu,
    0x00000000260eeeebu, 0x0000000286fddd9bu, 0x00000016beecca73u, 0x000001b02b930689u,
    0x00000870d9df20adu, 0x0000b141df4dae31u, 0x00079dd498567c1bu, 0x00af2e19afc5266du,
    0x020d8a4d0f4f7347u, 0x335281867ec241efu, 0x9b3093d46fdd5923u, 0x5e1f9767cc5866b1u,
    0x92dd23d6966aced7u, 0xa30d0f4f0a196e5bu, 0x8dc3e5a1977d7755u, 0x2ab8ce915831734bu,
    0x2ab8ce915831734bu, 0x81d2a0bc5e5fdcabu, 0x9efcac82445da75bu, 0xbc8b95cf58cde171u,
    0xa0e8444a1f3cecf9u, 0x4191deb683ce3ffdu, 0xddd3878bc84ebfc7u, 0xcb39a64b83ff3751u,
    0xf8203f7993fc1495u, 0xbd2a2a78b35f4bddu, 0x84757be6b6d13921u, 0x3fbbcfc0b524988bu,
    0xbd11ed47c8928df9u, 0x3c26b59e41c2f4c5u, 0x677a5137e883fdb3u, 0xff74e943b03b93ddu,
    0xfe5ebbcb10b2bb97u, 0xb021f1de3235e7e7u, 0x33509eb2e743a58fu, 0x390f9da41279fb7du,
    0xe5cb0154f031c559u, 0x93074695ba4ddb6du, 0x81c471caa636247fu, 0xe1347289b5a1d749u,
    0x286f21c3f76ce2ffu, 0x00be84a2173e8ac7u, 0x1595065ca215b88bu, 0xf95877595b018809u,
    0x9c2efe3c5516f887u, 0x373294604679382bu, 0xaf1ff7a888adcd35u, 0x18ddf279a2c5800bu,
    0x18ddf279a2c5800bu, 0x505a90e2542582cbu, 0x5bacad2cd8d5dc2bu, 0xfe3152bcbff89f41u,
    0xe1467e88bf829351u, 0xb8001adb9e31b4d5u, 0x2803ac06a0cbb91fu, 0x1904b5d698805799u,
    0xe12a648b5c831461u, 0x3516abbd6160cfa9u, 0xac46d25f12fe036du, 0x78bfa1da906b00efu,
    0xf6390338b7f111bdu, 0x0f25f80f538255d9u, 0x4ec8ca55b8db140fu, 0x4ff670740b9b30a1u,
    0x8fd032443a07f325u, 0x80dfe7965c83eeb5u, 0xa3dc1714d1213afdu, 0x205b7bbfcdc62007u,
    0xa78126bbe140a093u, 0x9de1dc61ca7550cfu, 0x84f0046d01b492c5u, 0x2d91810b945de0f3u,
    0xf5408b7f6008aa71u, 0x43707f4863034149u, 0xdac65fb9679279d5u, 0xc48406e7d1114eb7u,
    0xa7dc9ed3c88e1271u, 0xfb25b2efdb9cb30du, 0x1bebda0951c4df63u, 0x5c85e975580ee5bdu,
    0x1591bc60082cb137u, 0x2c38606318ef25d7u, 0x76ca72f7c5c63e27u, 0xf04a75d17baa0915u,
    0x77458175139ae30du, 0x0e6c1330bc1b9421u, 0xdf87d2b5797e8293u, 0xefa5c703e1e68925u,
    0x2b6b1b3278b4f6e1u, 0xceee27b382394249u, 0xd74e3829f5dab91du, 0xfdb17989c26b5f1fu,
    0xc1b7d18781530845u, 0x7b4436b2105a8561u, 0x7ba7c0418372a7d7u, 0x9dbc5c67feb6c639u,
    0x502686d7f6ff6b8fu, 0x6101855406be7a1fu, 0x9956afb5806930e7u, 0xe1f0ee88af40f7c5u,
    0x984b057bda5c1151u, 0x9a49819acc13ea05u, 0x8ef0dead0896ef27u, 0x71f7826efe292b21u,
    0xad80a480e46986efu, 0x01cdc0ebf5e0c6f7u, 0x6e06f839968f68dbu, 0xdd5943ab56e76139u,
    0xcdcf31bf8604c5e7u, 0x7e2b4a847054a1cbu, 0x0ca75697a4d3d0f5u, 0x4703f53ac514a98bu,
};

/* inverses of reduced_factorial_odd_part values modulo 2**64.

Python code to generate the values:

    import math

    for n in range(128):
        fac = math.factorial(n)
        fac_odd_part = fac // (fac & -fac)
        inverted_fac_odd_part = pow(fac_odd_part, -1, 2**64)
        print(f"{inverted_fac_odd_part:#018x}u")
*/
static const uint64_t inverted_factorial_odd_part[] = {
    0x0000000000000001u, 0x0000000000000001u, 0x0000000000000001u, 0xaaaaaaaaaaaaaaabu,
    0xaaaaaaaaaaaaaaabu, 0xeeeeeeeeeeeeeeefu, 0x4fa4fa4fa4fa4fa5u, 0x2ff2ff2ff2ff2ff3u,
    0x2ff2ff2ff2ff2ff3u, 0x938cc70553e3771bu, 0xb71c27cddd93e49fu, 0xb38e3229fcdee63du,
    0xe684bb63544a4cbfu, 0xc2f684917ca340fbu, 0xf747c9cba417526du, 0xbb26eb51d7bd49c3u,
    0xbb26eb51d7bd49c3u, 0xb0a7efb985294093u, 0xbe4b8c69f259eabbu, 0x6854d17ed6dc4fb9u,
    0xe1aa904c915f4325u, 0x3b8206df131cead1u, 0x79c6009fea76fe13u, 0xd8c5d381633cd365u,
    0x4841f12b21144677u, 0x4a91ff68200b0d0fu, 0x8f9513a58c4f9e8bu, 0x2b3e690621a42251u,
    0x4f520f00e03c04e7u, 0x2edf84ee600211d3u, 0xadcaa2764aaacdfdu, 0x161f4f9033f4fe63u,
    0x161f4f9033f4fe63u, 0xbada2932ea4d3e03u, 0xcec189f3efaa30d3u, 0xf7475bb68330bf91u,
    0x37eb7bf7d5b01549u, 0x46b35660a4e91555u, 0xa567c12d81f151f7u, 0x4c724007bb2071b1u,
    0x0f4a0cce58a016bdu, 0xfa21068e66106475u, 0x244ab72b5a318ae1u, 0x366ce67e080d0f23u,
    0xd666fdae5dd2a449u, 0xd740ddd0acc06a0du, 0xb050bbbb28e6f97bu, 0x70b003fe890a5c75u,
    0xd03aabff83037427u, 0x13ec4ca72c783bd7u, 0x90282c06afdbd96fu, 0x4414ddb9db4a95d5u,
    0xa2c68735ae6832e9u, 0xbf72d71455676665u, 0xa8469fab6b759b7fu, 0xc1e55b56e606caf9u,
    0x40455630fc4a1cffu, 0x0120a7b0046d16f7u, 0xa7c3553b08faef23u, 0x9f0bfd1b08d48639u,
    0xa433ffce9a304d37u, 0xa22ad1d53915c683u, 0xcb6cbc723ba5dd1du, 0x547fb1b8ab9d0ba3u,
    0x547fb1b8ab9d0ba3u, 0x8f15a826498852e3u, 0x32e1a03f38880283u, 0x3de4cce63283f0c1u,
    0x5dfe6667e4da95b1u, 0xfda6eeeef479e47du, 0xf14de991cc7882dfu, 0xe68db79247630ca9u,
    0xa7d6db8207ee8fa1u, 0x255e1f0fcf034499u, 0xc9a8990e43dd7e65u, 0x3279b6f289702e0fu,
    0xe7b5905d9b71b195u, 0x03025ba41ff0da69u, 0xb7df3d6d3be55aefu, 0xf89b212ebff2b361u,
    0xfe856d095996f0adu, 0xd6e533e9fdf20f9du, 0xf8c0e84a63da3255u, 0xa677876cd91b4db7u,
    0x07ed4f97780d7d9bu, 0x90a8705f258db62fu, 0xa41bbb2be31b1c0du, 0x6ec28690b038383bu,
    0xdb860c3bb2edd691u, 0x0838286838a980f9u, 0x558417a74b36f77du, 0x71779afc3646ef07u,
    0x743cda377ccb6e91u, 0x7fdf9f3fe89153c5u, 0xdc97d25df49b9a4bu, 0x76321a778eb37d95u,
    0x7cbb5e27da3bd487u, 0x9cff4ade1a009de7u, 0x70eb166d05c15197u, 0xdcf0460b71d5fe3du,
    0x5ac1ee5260b6a3c5u, 0xc922dedfdd78efe1u, 0xe5d381dc3b8eeb9bu, 0xd57e5347bafc6aadu,
    0x86939040983acd21u, 0x395b9d69740a4ff9u, 0x1467299c8e43d135u, 0x5fe440fcad975cdfu,
    0xcaa9a39794a6ca8du, 0xf61dbd640868dea1u, 0xac09d98d74843be7u, 0x2b103b9e1a6b4809u,
    0x2ab92d16960f536fu, 0x6653323d5e3681dfu, 0xefd48c1c0624e2d7u, 0xa496fefe04816f0du,
    0x1754a7b07bbdd7b1u, 0x23353c829a3852cdu, 0xbf831261abd59097u, 0x57a8e656df0618e1u,
    0x16e9206c3100680fu, 0xadad4c6ee921dac7u, 0x635f2b3860265353u, 0xdd6d0059f44b3d09u,
    0xac4dd6b894447dd7u, 0x42ea183eeaa87be3u, 0x15612d1550ee5b5du, 0x226fa19d656cb623u,
};

/* exponent of the largest power of 2 dividing factorial(n), for n in range(68)

Python code to generate the values:

import math

for n in range(128):
    fac = math.factorial(n)
    fac_trailing_zeros = (fac & -fac).bit_length() - 1
    print(fac_trailing_zeros)
*/

static const uint8_t factorial_trailing_zeros[] = {
     0,  0,  1,  1,  3,  3,  4,  4,  7,  7,  8,  8, 10, 10, 11, 11,  //  0-15
    15, 15, 16, 16, 18, 18, 19, 19, 22, 22, 23, 23, 25, 25, 26, 26,  // 16-31
    31, 31, 32, 32, 34, 34, 35, 35, 38, 38, 39, 39, 41, 41, 42, 42,  // 32-47
    46, 46, 47, 47, 49, 49, 50, 50, 53, 53, 54, 54, 56, 56, 57, 57,  // 48-63
    63, 63, 64, 64, 66, 66, 67, 67, 70, 70, 71, 71, 73, 73, 74, 74,  // 64-79
    78, 78, 79, 79, 81, 81, 82, 82, 85, 85, 86, 86, 88, 88, 89, 89,  // 80-95
    94, 94, 95, 95, 97, 97, 98, 98, 101, 101, 102, 102, 104, 104, 105, 105,  // 96-111
    109, 109, 110, 110, 112, 112, 113, 113, 116, 116, 117, 117, 119, 119, 120, 120,  // 112-127
};

/* Number of permutations and combinations.
 * P(n, k) = n! / (n-k)!
 * C(n, k) = P(n, k) / k!
 */

/* Calculate C(n, k) for n in the 63-bit range. */
static PyObject *
perm_comb_small(unsigned long long n, unsigned long long k, int iscomb)
{
    assert(k != 0);

    /* For small enough n and k the result fits in the 64-bit range and can
     * be calculated without allocating intermediate PyLong objects. */
    if (iscomb) {
        /* Maps k to the maximal n so that 2*k-1 <= n <= 127 and C(n, k)
         * fits into a uint64_t.  Exclude k = 1, because the second fast
         * path is faster for this case.*/
        static const unsigned char fast_comb_limits1[] = {
            0, 0, 127, 127, 127, 127, 127, 127,  // 0-7
            127, 127, 127, 127, 127, 127, 127, 127,  // 8-15
            116, 105, 97, 91, 86, 82, 78, 76,  // 16-23
            74, 72, 71, 70, 69, 68, 68, 67,  // 24-31
            67, 67, 67,  // 32-34
        };
        if (k < Py_ARRAY_LENGTH(fast_comb_limits1) && n <= fast_comb_limits1[k]) {
            /*
                comb(n, k) fits into a uint64_t. We compute it as

                    comb_odd_part << shift

                where 2**shift is the largest power of two dividing comb(n, k)
                and comb_odd_part is comb(n, k) >> shift. comb_odd_part can be
                calculated efficiently via arithmetic modulo 2**64, using three
                lookups and two uint64_t multiplications.
            */
            uint64_t comb_odd_part = reduced_factorial_odd_part[n]
                                   * inverted_factorial_odd_part[k]
                                   * inverted_factorial_odd_part[n - k];
            int shift = factorial_trailing_zeros[n]
                      - factorial_trailing_zeros[k]
                      - factorial_trailing_zeros[n - k];
            return PyLong_FromUnsignedLongLong(comb_odd_part << shift);
        }

        /* Maps k to the maximal n so that 2*k-1 <= n <= 127 and C(n, k)*k
         * fits into a long long (which is at least 64 bit).  Only contains
         * items larger than in fast_comb_limits1. */
        static const unsigned long long fast_comb_limits2[] = {
            0, ULLONG_MAX, 4294967296ULL, 3329022, 102570, 13467, 3612, 1449,  // 0-7
            746, 453, 308, 227, 178, 147,  // 8-13
        };
        if (k < Py_ARRAY_LENGTH(fast_comb_limits2) && n <= fast_comb_limits2[k]) {
            /* C(n, k) = C(n, k-1) * (n-k+1) / k */
            unsigned long long result = n;
            for (unsigned long long i = 1; i < k;) {
                result *= --n;
                result /= ++i;
            }
            return PyLong_FromUnsignedLongLong(result);
        }
    }
    else {
        /* Maps k to the maximal n so that k <= n and P(n, k)
         * fits into a long long (which is at least 64 bit). */
        static const unsigned long long fast_perm_limits[] = {
            0, ULLONG_MAX, 4294967296ULL, 2642246, 65537, 7133, 1627, 568,  // 0-7
            259, 142, 88, 61, 45, 36, 30, 26,  // 8-15
            24, 22, 21, 20, 20,  // 16-20
        };
        if (k < Py_ARRAY_LENGTH(fast_perm_limits) && n <= fast_perm_limits[k]) {
            if (n <= 127) {
                /* P(n, k) fits into a uint64_t. */
                uint64_t perm_odd_part = reduced_factorial_odd_part[n]
                                       * inverted_factorial_odd_part[n - k];
                int shift = factorial_trailing_zeros[n]
                          - factorial_trailing_zeros[n - k];
                return PyLong_FromUnsignedLongLong(perm_odd_part << shift);
            }

            /* P(n, k) = P(n, k-1) * (n-k+1) */
            unsigned long long result = n;
            for (unsigned long long i = 1; i < k;) {
                result *= --n;
                ++i;
            }
            return PyLong_FromUnsignedLongLong(result);
        }
    }

    /* For larger n use recursive formulas:
     *
     *   P(n, k) = P(n, j) * P(n-j, k-j)
     *   C(n, k) = C(n, j) * C(n-j, k-j) // C(k, j)
     */
    unsigned long long j = k / 2;
    PyObject *a, *b;
    a = perm_comb_small(n, j, iscomb);
    if (a == NULL) {
        return NULL;
    }
    b = perm_comb_small(n - j, k - j, iscomb);
    if (b == NULL) {
        goto error;
    }
    Py_SETREF(a, PyNumber_Multiply(a, b));
    Py_DECREF(b);
    if (iscomb && a != NULL) {
        b = perm_comb_small(k, j, 1);
        if (b == NULL) {
            goto error;
        }
        Py_SETREF(a, PyNumber_FloorDivide(a, b));
        Py_DECREF(b);
    }
    return a;

error:
    Py_DECREF(a);
    return NULL;
}

/* Calculate P(n, k) or C(n, k) using recursive formulas.
 * It is more efficient than sequential multiplication thanks to
 * Karatsuba multiplication.
 */
static PyObject *
perm_comb(PyObject *n, unsigned long long k, int iscomb)
{
    if (k == 0) {
        return PyLong_FromLong(1);
    }
    if (k == 1) {
        return Py_NewRef(n);
    }

    /* P(n, k) = P(n, j) * P(n-j, k-j) */
    /* C(n, k) = C(n, j) * C(n-j, k-j) // C(k, j) */
    unsigned long long j = k / 2;
    PyObject *a, *b;
    a = perm_comb(n, j, iscomb);
    if (a == NULL) {
        return NULL;
    }
    PyObject *t = PyLong_FromUnsignedLongLong(j);
    if (t == NULL) {
        goto error;
    }
    n = PyNumber_Subtract(n, t);
    Py_DECREF(t);
    if (n == NULL) {
        goto error;
    }
    b = perm_comb(n, k - j, iscomb);
    Py_DECREF(n);
    if (b == NULL) {
        goto error;
    }
    Py_SETREF(a, PyNumber_Multiply(a, b));
    Py_DECREF(b);
    if (iscomb && a != NULL) {
        b = perm_comb_small(k, j, 1);
        if (b == NULL) {
            goto error;
        }
        Py_SETREF(a, PyNumber_FloorDivide(a, b));
        Py_DECREF(b);
    }
    return a;

error:
    Py_DECREF(a);
    return NULL;
}

/*[clinic input]
math.perm

    n: object
    k: object = None
    /

Number of ways to choose k items from n items without repetition and with order.

Evaluates to n! / (n - k)! when k <= n and evaluates
to zero when k > n.

If k is not specified or is None, then k defaults to n
and the function returns n!.

Raises TypeError if either of the arguments are not integers.
Raises ValueError if either of the arguments are negative.
[clinic start generated code]*/

static PyObject *
math_perm_impl(PyObject *module, PyObject *n, PyObject *k)
/*[clinic end generated code: output=e021a25469653e23 input=5311c5a00f359b53]*/
{
    PyObject *result = NULL;
    int overflow, cmp;
    long long ki, ni;

    if (k == Py_None) {
        return math_factorial(module, n);
    }
    n = PyNumber_Index(n);
    if (n == NULL) {
        return NULL;
    }
    k = PyNumber_Index(k);
    if (k == NULL) {
        Py_DECREF(n);
        return NULL;
    }
    assert(PyLong_CheckExact(n) && PyLong_CheckExact(k));

    if (_PyLong_IsNegative((PyLongObject *)n)) {
        PyErr_SetString(PyExc_ValueError,
                        "n must be a non-negative integer");
        goto error;
    }
    if (_PyLong_IsNegative((PyLongObject *)k)) {
        PyErr_SetString(PyExc_ValueError,
                        "k must be a non-negative integer");
        goto error;
    }

    cmp = PyObject_RichCompareBool(n, k, Py_LT);
    if (cmp != 0) {
        if (cmp > 0) {
            result = PyLong_FromLong(0);
            goto done;
        }
        goto error;
    }

    ki = PyLong_AsLongLongAndOverflow(k, &overflow);
    assert(overflow >= 0 && !PyErr_Occurred());
    if (overflow > 0) {
        PyErr_Format(PyExc_OverflowError,
                     "k must not exceed %lld",
                     LLONG_MAX);
        goto error;
    }
    assert(ki >= 0);

    ni = PyLong_AsLongLongAndOverflow(n, &overflow);
    assert(overflow >= 0 && !PyErr_Occurred());
    if (!overflow && ki > 1) {
        assert(ni >= 0);
        result = perm_comb_small((unsigned long long)ni,
                                 (unsigned long long)ki, 0);
    }
    else {
        result = perm_comb(n, (unsigned long long)ki, 0);
    }

done:
    Py_DECREF(n);
    Py_DECREF(k);
    return result;

error:
    Py_DECREF(n);
    Py_DECREF(k);
    return NULL;
}

/*[clinic input]
math.comb

    n: object
    k: object
    /

Number of ways to choose k items from n items without repetition and without order.

Evaluates to n! / (k! * (n - k)!) when k <= n and evaluates
to zero when k > n.

Also called the binomial coefficient because it is equivalent
to the coefficient of k-th term in polynomial expansion of the
expression (1 + x)**n.

Raises TypeError if either of the arguments are not integers.
Raises ValueError if either of the arguments are negative.

[clinic start generated code]*/

static PyObject *
math_comb_impl(PyObject *module, PyObject *n, PyObject *k)
/*[clinic end generated code: output=bd2cec8d854f3493 input=9a05315af2518709]*/
{
    PyObject *result = NULL, *temp;
    int overflow, cmp;
    long long ki, ni;

    n = PyNumber_Index(n);
    if (n == NULL) {
        return NULL;
    }
    k = PyNumber_Index(k);
    if (k == NULL) {
        Py_DECREF(n);
        return NULL;
    }
    assert(PyLong_CheckExact(n) && PyLong_CheckExact(k));

    if (_PyLong_IsNegative((PyLongObject *)n)) {
        PyErr_SetString(PyExc_ValueError,
                        "n must be a non-negative integer");
        goto error;
    }
    if (_PyLong_IsNegative((PyLongObject *)k)) {
        PyErr_SetString(PyExc_ValueError,
                        "k must be a non-negative integer");
        goto error;
    }

    ni = PyLong_AsLongLongAndOverflow(n, &overflow);
    assert(overflow >= 0 && !PyErr_Occurred());
    if (!overflow) {
        assert(ni >= 0);
        ki = PyLong_AsLongLongAndOverflow(k, &overflow);
        assert(overflow >= 0 && !PyErr_Occurred());
        if (overflow || ki > ni) {
            result = PyLong_FromLong(0);
            goto done;
        }
        assert(ki >= 0);

        ki = Py_MIN(ki, ni - ki);
        if (ki > 1) {
            result = perm_comb_small((unsigned long long)ni,
                                     (unsigned long long)ki, 1);
            goto done;
        }
        /* For k == 1 just return the original n in perm_comb(). */
    }
    else {
        /* k = min(k, n - k) */
        temp = PyNumber_Subtract(n, k);
        if (temp == NULL) {
            goto error;
        }
        assert(PyLong_Check(temp));
        if (_PyLong_IsNegative((PyLongObject *)temp)) {
            Py_DECREF(temp);
            result = PyLong_FromLong(0);
            goto done;
        }
        cmp = PyObject_RichCompareBool(temp, k, Py_LT);
        if (cmp > 0) {
            Py_SETREF(k, temp);
        }
        else {
            Py_DECREF(temp);
            if (cmp < 0) {
                goto error;
            }
        }

        ki = PyLong_AsLongLongAndOverflow(k, &overflow);
        assert(overflow >= 0 && !PyErr_Occurred());
        if (overflow) {
            PyErr_Format(PyExc_OverflowError,
                         "min(n - k, k) must not exceed %lld",
                         LLONG_MAX);
            goto error;
        }
        assert(ki >= 0);
    }

    result = perm_comb(n, (unsigned long long)ki, 1);

done:
    Py_DECREF(n);
    Py_DECREF(k);
    return result;

error:
    Py_DECREF(n);
    Py_DECREF(k);
    return NULL;
}


/*[clinic input]
math.nextafter

    x: double
    y: double
    /
    *
    steps: object = None

Return the floating-point value the given number of steps after x towards y.

If steps is not specified or is None, it defaults to 1.

Raises a TypeError, if x or y is not a double, or if steps is not an integer.
Raises ValueError if steps is negative.
[clinic start generated code]*/

static PyObject *
math_nextafter_impl(PyObject *module, double x, double y, PyObject *steps)
/*[clinic end generated code: output=cc6511f02afc099e input=7f2a5842112af2b4]*/
{
#if defined(_AIX)
    if (x == y) {
        /* On AIX 7.1, libm nextafter(-0.0, +0.0) returns -0.0.
           Bug fixed in bos.adt.libm 7.2.2.0 by APAR IV95512. */
        return PyFloat_FromDouble(y);
    }
    if (isnan(x)) {
        return PyFloat_FromDouble(x);
    }
    if (isnan(y)) {
        return PyFloat_FromDouble(y);
    }
#endif
    if (steps == Py_None) {
        // fast path: we default to one step.
        return PyFloat_FromDouble(nextafter(x, y));
    }
    steps = PyNumber_Index(steps);
    if (steps == NULL) {
        return NULL;
    }
    assert(PyLong_CheckExact(steps));
    if (_PyLong_IsNegative((PyLongObject *)steps)) {
        PyErr_SetString(PyExc_ValueError,
                        "steps must be a non-negative integer");
        Py_DECREF(steps);
        return NULL;
    }

    unsigned long long usteps_ull = PyLong_AsUnsignedLongLong(steps);
    // Conveniently, uint64_t and double have the same number of bits
    // on all the platforms we care about.
    // So if an overflow occurs, we can just use UINT64_MAX.
    Py_DECREF(steps);
    if (usteps_ull >= UINT64_MAX) {
        // This branch includes the case where an error occurred, since
        // (unsigned long long)(-1) = ULLONG_MAX >= UINT64_MAX. Note that
        // usteps_ull can be strictly larger than UINT64_MAX on a machine
        // where unsigned long long has width > 64 bits.
        if (PyErr_Occurred()) {
            if (PyErr_ExceptionMatches(PyExc_OverflowError)) {
                PyErr_Clear();
            }
            else {
                return NULL;
            }
        }
        usteps_ull = UINT64_MAX;
    }
    assert(usteps_ull <= UINT64_MAX);
    uint64_t usteps = (uint64_t)usteps_ull;

    if (usteps == 0) {
        return PyFloat_FromDouble(x);
    }
    if (isnan(x)) {
        return PyFloat_FromDouble(x);
    }
    if (isnan(y)) {
        return PyFloat_FromDouble(y);
    }

    // We assume that double and uint64_t have the same endianness.
    // This is not guaranteed by the C-standard, but it is true for
    // all platforms we care about. (The most likely form of violation
    // would be a "mixed-endian" double.)
    union pun {double f; uint64_t i;};
    union pun ux = {x}, uy = {y};
    if (ux.i == uy.i) {
        return PyFloat_FromDouble(x);
    }

    const uint64_t sign_bit = 1ULL<<63;

    uint64_t ax = ux.i & ~sign_bit;
    uint64_t ay = uy.i & ~sign_bit;

    // opposite signs
    if (((ux.i ^ uy.i) & sign_bit)) {
        // NOTE: ax + ay can never overflow, because their most significant bit
        // ain't set.
        if (ax + ay <= usteps) {
            return PyFloat_FromDouble(uy.f);
        // This comparison has to use <, because <= would get +0.0 vs -0.0
        // wrong.
        } else if (ax < usteps) {
            union pun result = {.i = (uy.i & sign_bit) | (usteps - ax)};
            return PyFloat_FromDouble(result.f);
        } else {
            ux.i -= usteps;
            return PyFloat_FromDouble(ux.f);
        }
    // same sign
    } else if (ax > ay) {
        if (ax - ay >= usteps) {
            ux.i -= usteps;
            return PyFloat_FromDouble(ux.f);
        } else {
            return PyFloat_FromDouble(uy.f);
        }
    } else {
        if (ay - ax >= usteps) {
            ux.i += usteps;
            return PyFloat_FromDouble(ux.f);
        } else {
            return PyFloat_FromDouble(uy.f);
        }
    }
}


/*[clinic input]
math.ulp -> double

    x: double
    /

Return the value of the least significant bit of the float x.
[clinic start generated code]*/

static double
math_ulp_impl(PyObject *module, double x)
/*[clinic end generated code: output=f5207867a9384dd4 input=31f9bfbbe373fcaa]*/
{
    if (isnan(x)) {
        return x;
    }
    x = fabs(x);
    if (isinf(x)) {
        return x;
    }
    double inf = Py_INFINITY;
    double x2 = nextafter(x, inf);
    if (isinf(x2)) {
        /* special case: x is the largest positive representable float */
        x2 = nextafter(x, -inf);
        return x - x2;
    }
    return x2 - x;
}

static int
math_exec(PyObject *module)
{

    math_module_state *state = get_math_module_state(module);
    state->str___ceil__ = PyUnicode_InternFromString("__ceil__");
    if (state->str___ceil__ == NULL) {
        return -1;
    }
    state->str___floor__ = PyUnicode_InternFromString("__floor__");
    if (state->str___floor__ == NULL) {
        return -1;
    }
    state->str___trunc__ = PyUnicode_InternFromString("__trunc__");
    if (state->str___trunc__ == NULL) {
        return -1;
    }
    if (PyModule_Add(module, "pi", PyFloat_FromDouble(Py_MATH_PI)) < 0) {
        return -1;
    }
    if (PyModule_Add(module, "e", PyFloat_FromDouble(Py_MATH_E)) < 0) {
        return -1;
    }
    // 2pi
    if (PyModule_Add(module, "tau", PyFloat_FromDouble(Py_MATH_TAU)) < 0) {
        return -1;
    }
    if (PyModule_Add(module, "inf", PyFloat_FromDouble(Py_INFINITY)) < 0) {
        return -1;
    }
    if (PyModule_Add(module, "nan", PyFloat_FromDouble(fabs(Py_NAN))) < 0) {
        return -1;
    }
    return 0;
}

static int
math_clear(PyObject *module)
{
    math_module_state *state = get_math_module_state(module);
    Py_CLEAR(state->str___ceil__);
    Py_CLEAR(state->str___floor__);
    Py_CLEAR(state->str___trunc__);
    return 0;
}

static void
math_free(void *module)
{
    math_clear((PyObject *)module);
}

static PyMethodDef math_methods[] = {
    {"acos",            math_acos,      METH_O,         math_acos_doc},
    {"acosh",           math_acosh,     METH_O,         math_acosh_doc},
    {"asin",            math_asin,      METH_O,         math_asin_doc},
    {"asinh",           math_asinh,     METH_O,         math_asinh_doc},
    {"atan",            math_atan,      METH_O,         math_atan_doc},
    {"atan2",           _PyCFunction_CAST(math_atan2),     METH_FASTCALL,  math_atan2_doc},
    {"atanh",           math_atanh,     METH_O,         math_atanh_doc},
    {"cbrt",            math_cbrt,      METH_O,         math_cbrt_doc},
    MATH_CEIL_METHODDEF
    {"copysign",        _PyCFunction_CAST(math_copysign),  METH_FASTCALL,  math_copysign_doc},
    {"cos",             math_cos,       METH_O,         math_cos_doc},
    {"cosh",            math_cosh,      METH_O,         math_cosh_doc},
    MATH_DEGREES_METHODDEF
    MATH_DIST_METHODDEF
    {"erf",             math_erf,       METH_O,         math_erf_doc},
    {"erfc",            math_erfc,      METH_O,         math_erfc_doc},
    {"exp",             math_exp,       METH_O,         math_exp_doc},
    {"exp2",            math_exp2,      METH_O,         math_exp2_doc},
    {"expm1",           math_expm1,     METH_O,         math_expm1_doc},
    {"fabs",            math_fabs,      METH_O,         math_fabs_doc},
    MATH_FACTORIAL_METHODDEF
    MATH_FLOOR_METHODDEF
    MATH_FMA_METHODDEF
    MATH_FMOD_METHODDEF
    MATH_FREXP_METHODDEF
    MATH_FSUM_METHODDEF
    {"gamma",           math_gamma,     METH_O,         math_gamma_doc},
    {"gcd",             _PyCFunction_CAST(math_gcd),       METH_FASTCALL,  math_gcd_doc},
    {"hypot",           _PyCFunction_CAST(math_hypot),     METH_FASTCALL,  math_hypot_doc},
    MATH_ISCLOSE_METHODDEF
    MATH_ISFINITE_METHODDEF
    MATH_ISINF_METHODDEF
    MATH_ISNAN_METHODDEF
    MATH_ISQRT_METHODDEF
    {"lcm",             _PyCFunction_CAST(math_lcm),       METH_FASTCALL,  math_lcm_doc},
    MATH_LDEXP_METHODDEF
    {"lgamma",          math_lgamma,    METH_O,         math_lgamma_doc},
    {"log",             _PyCFunction_CAST(math_log),       METH_FASTCALL,  math_log_doc},
    {"log1p",           math_log1p,     METH_O,         math_log1p_doc},
    MATH_LOG10_METHODDEF
    MATH_LOG2_METHODDEF
    MATH_MODF_METHODDEF
    MATH_POW_METHODDEF
    MATH_RADIANS_METHODDEF
    {"remainder",       _PyCFunction_CAST(math_remainder), METH_FASTCALL,  math_remainder_doc},
    {"sin",             math_sin,       METH_O,         math_sin_doc},
    {"sinh",            math_sinh,      METH_O,         math_sinh_doc},
    {"sqrt",            math_sqrt,      METH_O,         math_sqrt_doc},
    {"tan",             math_tan,       METH_O,         math_tan_doc},
    {"tanh",            math_tanh,      METH_O,         math_tanh_doc},
    MATH_SUMPROD_METHODDEF
    MATH_TRUNC_METHODDEF
    MATH_PROD_METHODDEF
    MATH_PERM_METHODDEF
    MATH_COMB_METHODDEF
    MATH_NEXTAFTER_METHODDEF
    MATH_ULP_METHODDEF
    {NULL,              NULL}           /* sentinel */
};

static PyModuleDef_Slot math_slots[] = {
    {Py_mod_exec, math_exec},
    {Py_mod_multiple_interpreters, Py_MOD_PER_INTERPRETER_GIL_SUPPORTED},
    {Py_mod_gil, Py_MOD_GIL_NOT_USED},
    {0, NULL}
};

PyDoc_STRVAR(module_doc,
"This module provides access to the mathematical functions\n"
"defined by the C standard.");

static struct PyModuleDef mathmodule = {
    PyModuleDef_HEAD_INIT,
    .m_name = "math",
    .m_doc = module_doc,
    .m_size = sizeof(math_module_state),
    .m_methods = math_methods,
    .m_slots = math_slots,
    .m_clear = math_clear,
    .m_free = math_free,
};

PyMODINIT_FUNC
PyInit_math(void)
{
    return PyModuleDef_Init(&mathmodule);
}<|MERGE_RESOLUTION|>--- conflicted
+++ resolved
@@ -2203,13 +2203,8 @@
                to compute the log anyway.  Clear the exception and continue. */
             PyErr_Clear();
             x = _PyLong_Frexp((PyLongObject *)arg, &e);
-<<<<<<< HEAD
-            if (x == -1.0)
-                return NULL;
-=======
             assert(e >= 0);
             assert(!PyErr_Occurred());
->>>>>>> 1e098dc7
             /* Value is ~= x * 2**e, so the log ~= log(x) + log(2) * e. */
             result = func(x) + func(2.0) * e;
         }
