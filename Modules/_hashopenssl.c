/* Module that wraps all OpenSSL hash algorithms */

/*
 * Copyright (C) 2005-2010   Gregory P. Smith (greg@krypto.org)
 * Licensed to PSF under a Contributor Agreement.
 *
 * Derived from a skeleton of shamodule.c containing work performed by:
 *
 * Andrew Kuchling (amk@amk.ca)
 * Greg Stein (gstein@lyra.org)
 *
 */

/* Don't warn about deprecated functions, */
#ifndef OPENSSL_API_COMPAT
  // 0x10101000L == 1.1.1, 30000 == 3.0.0
  #define OPENSSL_API_COMPAT 0x10101000L
#endif
#define OPENSSL_NO_DEPRECATED 1

#ifndef Py_BUILD_CORE_BUILTIN
#  define Py_BUILD_CORE_MODULE 1
#endif

#include "Python.h"
#include "pycore_hashtable.h"
#include "pycore_strhex.h"               // _Py_strhex()
#include "pycore_pyatomic_ft_wrappers.h" // FT_ATOMIC_LOAD_PTR_RELAXED
#include "hashlib.h"

/* EVP is the preferred interface to hashing in OpenSSL */
#include <openssl/evp.h>
#include <openssl/hmac.h>
#include <openssl/crypto.h>              // FIPS_mode()
/* We use the object interface to discover what hashes OpenSSL supports. */
#include <openssl/objects.h>
#include <openssl/err.h>

#include <stdbool.h>

#if OPENSSL_VERSION_NUMBER >= 0x30000000L
#  define Py_HAS_OPENSSL3_SUPPORT
#endif

#ifndef OPENSSL_THREADS
#  error "OPENSSL_THREADS is not defined, Python requires thread-safe OpenSSL"
#endif

#define MUNCH_SIZE INT_MAX

#define PY_OPENSSL_HAS_SCRYPT 1
#if defined(NID_sha3_224) && defined(NID_sha3_256) && defined(NID_sha3_384) && defined(NID_sha3_512)
#define PY_OPENSSL_HAS_SHA3 1
#endif
#if defined(NID_shake128) || defined(NID_shake256)
#define PY_OPENSSL_HAS_SHAKE 1
#endif
#if defined(NID_blake2s256) || defined(NID_blake2b512)
#define PY_OPENSSL_HAS_BLAKE2 1
#endif

#ifdef Py_HAS_OPENSSL3_SUPPORT
#define PY_EVP_MD EVP_MD
#define PY_EVP_MD_fetch(algorithm, properties) EVP_MD_fetch(NULL, algorithm, properties)
#define PY_EVP_MD_up_ref(md) EVP_MD_up_ref(md)
#define PY_EVP_MD_free(md) EVP_MD_free(md)
#else
#define PY_EVP_MD const EVP_MD
#define PY_EVP_MD_fetch(algorithm, properties) EVP_get_digestbyname(algorithm)
#define PY_EVP_MD_up_ref(md) do {} while(0)
#define PY_EVP_MD_free(md) do {} while(0)
#endif

/* hash alias map and fast lookup
 *
 * Map between Python's preferred names and OpenSSL internal names. Maintain
 * cache of fetched EVP MD objects. The EVP_get_digestbyname() and
 * EVP_MD_fetch() API calls have a performance impact.
 *
 * The py_hashentry_t items are stored in a _Py_hashtable_t with py_name and
 * py_alias as keys.
 */

typedef enum Py_hash_type {
    Py_ht_evp,              // usedforsecurity=True / default
    Py_ht_evp_nosecurity,   // usedforsecurity=False
    Py_ht_mac,              // HMAC
    Py_ht_pbkdf2,           // PKBDF2
} Py_hash_type;

typedef struct {
    const char *py_name;
    const char *py_alias;
    const char *ossl_name;
    int ossl_nid;
    int refcnt;
    PY_EVP_MD *evp;
    PY_EVP_MD *evp_nosecurity;
} py_hashentry_t;

// Fundamental to TLS, assumed always present in any libcrypto:
#define Py_hash_md5 "md5"
#define Py_hash_sha1 "sha1"
#define Py_hash_sha224 "sha224"
#define Py_hash_sha256 "sha256"
#define Py_hash_sha384 "sha384"
#define Py_hash_sha512 "sha512"

// Not all OpenSSL-like libcrypto libraries provide these:
#if defined(NID_sha512_224)
# define Py_hash_sha512_224 "sha512_224"
#endif
#if defined(NID_sha512_256)
# define Py_hash_sha512_256 "sha512_256"
#endif
#if defined(NID_sha3_224)
# define Py_hash_sha3_224 "sha3_224"
#endif
#if defined(NID_sha3_256)
# define Py_hash_sha3_256 "sha3_256"
#endif
#if defined(NID_sha3_384)
# define Py_hash_sha3_384 "sha3_384"
#endif
#if defined(NID_sha3_512)
# define Py_hash_sha3_512 "sha3_512"
#endif
#if defined(NID_shake128)
# define Py_hash_shake_128 "shake_128"
#endif
#if defined(NID_shake256)
# define Py_hash_shake_256 "shake_256"
#endif
#if defined(NID_blake2s256)
# define Py_hash_blake2s "blake2s"
#endif
#if defined(NID_blake2b512)
# define Py_hash_blake2b "blake2b"
#endif

#define PY_HASH_ENTRY(py_name, py_alias, ossl_name, ossl_nid) \
    {py_name, py_alias, ossl_name, ossl_nid, 0, NULL, NULL}

static const py_hashentry_t py_hashes[] = {
    /* md5 */
    PY_HASH_ENTRY(Py_hash_md5, "MD5", SN_md5, NID_md5),
    /* sha1 */
    PY_HASH_ENTRY(Py_hash_sha1, "SHA1", SN_sha1, NID_sha1),
    /* sha2 family */
    PY_HASH_ENTRY(Py_hash_sha224, "SHA224", SN_sha224, NID_sha224),
    PY_HASH_ENTRY(Py_hash_sha256, "SHA256", SN_sha256, NID_sha256),
    PY_HASH_ENTRY(Py_hash_sha384, "SHA384", SN_sha384, NID_sha384),
    PY_HASH_ENTRY(Py_hash_sha512, "SHA512", SN_sha512, NID_sha512),
    /* truncated sha2 */
#ifdef Py_hash_sha512_224
    PY_HASH_ENTRY(Py_hash_sha512_224, "SHA512_224", SN_sha512_224, NID_sha512_224),
#endif
#ifdef Py_hash_sha512_256
    PY_HASH_ENTRY(Py_hash_sha512_256, "SHA512_256", SN_sha512_256, NID_sha512_256),
#endif
    /* sha3 */
#ifdef Py_hash_sha3_224
    PY_HASH_ENTRY(Py_hash_sha3_224, NULL, SN_sha3_224, NID_sha3_224),
#endif
#ifdef Py_hash_sha3_256
    PY_HASH_ENTRY(Py_hash_sha3_256, NULL, SN_sha3_256, NID_sha3_256),
#endif
#ifdef Py_hash_sha3_384
    PY_HASH_ENTRY(Py_hash_sha3_384, NULL, SN_sha3_384, NID_sha3_384),
#endif
#ifdef Py_hash_sha3_512
    PY_HASH_ENTRY(Py_hash_sha3_512, NULL, SN_sha3_512, NID_sha3_512),
#endif
    /* sha3 shake */
#ifdef Py_hash_shake_128
    PY_HASH_ENTRY(Py_hash_shake_128, NULL, SN_shake128, NID_shake128),
#endif
#ifdef Py_hash_shake_256
    PY_HASH_ENTRY(Py_hash_shake_256, NULL, SN_shake256, NID_shake256),
#endif
    /* blake2 digest */
#ifdef Py_hash_blake2s
    PY_HASH_ENTRY(Py_hash_blake2s, "blake2s256", SN_blake2s256, NID_blake2s256),
#endif
#ifdef Py_hash_blake2b
    PY_HASH_ENTRY(Py_hash_blake2b, "blake2b512", SN_blake2b512, NID_blake2b512),
#endif
    PY_HASH_ENTRY(NULL, NULL, NULL, 0),
};

static Py_uhash_t
py_hashentry_t_hash_name(const void *key) {
    return Py_HashBuffer(key, strlen((const char *)key));
}

static int
py_hashentry_t_compare_name(const void *key1, const void *key2) {
    return strcmp((const char *)key1, (const char *)key2) == 0;
}

static void
py_hashentry_t_destroy_value(void *entry) {
    py_hashentry_t *h = (py_hashentry_t *)entry;
    if (--(h->refcnt) == 0) {
        if (h->evp != NULL) {
            PY_EVP_MD_free(h->evp);
            h->evp = NULL;
        }
        if (h->evp_nosecurity != NULL) {
            PY_EVP_MD_free(h->evp_nosecurity);
            h->evp_nosecurity = NULL;
        }
        PyMem_Free(entry);
    }
}

static _Py_hashtable_t *
py_hashentry_table_new(void) {
    _Py_hashtable_t *ht = _Py_hashtable_new_full(
        py_hashentry_t_hash_name,
        py_hashentry_t_compare_name,
        NULL,
        py_hashentry_t_destroy_value,
        NULL
    );
    if (ht == NULL) {
        return NULL;
    }

    for (const py_hashentry_t *h = py_hashes; h->py_name != NULL; h++) {
        py_hashentry_t *entry = (py_hashentry_t *)PyMem_Malloc(sizeof(py_hashentry_t));
        if (entry == NULL) {
            goto error;
        }
        memcpy(entry, h, sizeof(py_hashentry_t));

        if (_Py_hashtable_set(ht, (const void*)entry->py_name, (void*)entry) < 0) {
            PyMem_Free(entry);
            goto error;
        }
        entry->refcnt = 1;

        if (h->py_alias != NULL) {
            if (_Py_hashtable_set(ht, (const void*)entry->py_alias, (void*)entry) < 0) {
                PyMem_Free(entry);
                goto error;
            }
            entry->refcnt++;
        }
    }

    return ht;
  error:
    _Py_hashtable_destroy(ht);
    return NULL;
}

/* Module state */
static PyModuleDef _hashlibmodule;

typedef struct {
    PyTypeObject *HASH_type;    // based on EVP_MD
    PyTypeObject *HMAC_type;
#ifdef PY_OPENSSL_HAS_SHAKE
    PyTypeObject *HASHXOF_type; // based on EVP_MD
#endif
    PyObject *constructs;
    PyObject *unsupported_digestmod_error;
    _Py_hashtable_t *hashtable;
} _hashlibstate;

static inline _hashlibstate*
get_hashlib_state(PyObject *module)
{
    void *state = PyModule_GetState(module);
    assert(state != NULL);
    return (_hashlibstate *)state;
}

typedef struct {
    HASHLIB_OBJECT_HEAD
    EVP_MD_CTX *ctx;    /* OpenSSL message digest context */
} HASHobject;

#define HASHobject_CAST(op) ((HASHobject *)(op))

typedef struct {
    HASHLIB_OBJECT_HEAD
    HMAC_CTX *ctx;            /* OpenSSL hmac context */
} HMACobject;

#define HMACobject_CAST(op) ((HMACobject *)(op))

#include "clinic/_hashopenssl.c.h"
/*[clinic input]
module _hashlib
class _hashlib.HASH "HASHobject *" "((_hashlibstate *)PyModule_GetState(module))->HASH_type"
class _hashlib.HASHXOF "HASHobject *" "((_hashlibstate *)PyModule_GetState(module))->HASHXOF_type"
class _hashlib.HMAC "HMACobject *" "((_hashlibstate *)PyModule_GetState(module))->HMAC_type"
[clinic start generated code]*/
/*[clinic end generated code: output=da39a3ee5e6b4b0d input=eb805ce4b90b1b31]*/


/* LCOV_EXCL_START */

/* Set an exception of given type using the given OpenSSL error code. */
static void
set_ssl_exception_from_errcode(PyObject *exc_type, unsigned long errcode)
{
    assert(exc_type != NULL);
    assert(errcode != 0);

    /* ERR_ERROR_STRING(3) ensures that the messages below are ASCII */
    const char *lib = ERR_lib_error_string(errcode);
    const char *func = ERR_func_error_string(errcode);
    const char *reason = ERR_reason_error_string(errcode);

    if (lib && func) {
        PyErr_Format(exc_type, "[%s: %s] %s", lib, func, reason);
    }
    else if (lib) {
        PyErr_Format(exc_type, "[%s] %s", lib, reason);
    }
    else {
        PyErr_SetString(exc_type, reason);
    }
}

/*
 * Get an appropriate exception type for the given OpenSSL error code.
 *
 * The exception type depends on the error code reason.
 */
static PyObject *
get_smart_ssl_exception_type(unsigned long errcode, PyObject *default_exc_type)
{
    switch (ERR_GET_REASON(errcode)) {
        case ERR_R_MALLOC_FAILURE:
            return PyExc_MemoryError;
        default:
            return default_exc_type;
    }
}

/*
 * Set an exception of given type.
 *
 * By default, the exception's message is constructed by using the last SSL
 * error that occurred. If no error occurred, the 'fallback_message' is used
 * to create an exception message.
 */
static void
raise_ssl_error(PyObject *exc_type, const char *fallback_message)
{
    assert(fallback_message != NULL);
    unsigned long errcode = ERR_peek_last_error();
    if (errcode) {
        ERR_clear_error();
        set_ssl_exception_from_errcode(exc_type, errcode);
    }
    else {
        PyErr_SetString(exc_type, fallback_message);
    }
}

/* Same as raise_ssl_error() but with a C-style formatted message. */
static void
raise_ssl_error_f(PyObject *exc_type, const char *fallback_format, ...)
{
    assert(fallback_format != NULL);
    unsigned long errcode = ERR_peek_last_error();
    if (errcode) {
        ERR_clear_error();
        set_ssl_exception_from_errcode(exc_type, errcode);
    }
    else {
        va_list vargs;
        va_start(vargs, fallback_format);
        PyErr_FormatV(exc_type, fallback_format, vargs);
        va_end(vargs);
    }
}

/* Same as raise_ssl_error_f() with smart exception types. */
static void
raise_smart_ssl_error_f(PyObject *exc_type, const char *fallback_format, ...)
{
    unsigned long errcode = ERR_peek_last_error();
    if (errcode) {
        ERR_clear_error();
        exc_type = get_smart_ssl_exception_type(errcode, exc_type);
        set_ssl_exception_from_errcode(exc_type, errcode);
    }
    else {
        va_list vargs;
        va_start(vargs, fallback_format);
        PyErr_FormatV(exc_type, fallback_format, vargs);
        va_end(vargs);
    }
}

/*
 * Raise a ValueError with a default message after an error occurred.
 * It can also be used without previous calls to SSL built-in functions.
 */
static inline void
notify_ssl_error_occurred(const char *message)
{
    raise_ssl_error(PyExc_ValueError, message);
}

/* Same as notify_ssl_error_occurred() for failed OpenSSL functions. */
static inline void
notify_ssl_error_occurred_in(const char *funcname)
{
    raise_ssl_error_f(PyExc_ValueError,
                      "error in OpenSSL function %s()", funcname);
}

/* Same as notify_ssl_error_occurred_in() with smart exception types. */
static inline void
notify_smart_ssl_error_occurred_in(const char *funcname)
{
    raise_smart_ssl_error_f(PyExc_ValueError,
                            "error in OpenSSL function %s()", funcname);
}
/* LCOV_EXCL_STOP */

/*
 * OpenSSL provides a way to go from NIDs to digest names for hash functions
 * but lacks this granularity for MAC objects where it is not possible to get
 * the underlying digest name (only the block size and digest size are allowed
 * to be recovered).
 *
 * In addition, OpenSSL aliases pollute the list of known digest names
 * as OpenSSL appears to have its own definition of alias. In particular,
 * the resulting list still contains duplicate and alternate names for several
 * algorithms.
 *
 * Therefore, digest names, whether they are used by hash functions or HMAC,
 * are handled through EVP_MD objects or directly by using some NID.
 */

/* Get a cached entry by OpenSSL NID. */
static const py_hashentry_t *
get_hashentry_by_nid(int nid)
{
    for (const py_hashentry_t *h = py_hashes; h->py_name != NULL; h++) {
        if (h->ossl_nid == nid) {
            return h;
        }
    }
    return NULL;
}

/*
 * Convert the NID to a string via OBJ_nid2*() functions.
 *
 * If 'nid' cannot be resolved, set an exception and return NULL.
 */
static const char *
get_asn1_utf8name_by_nid(int nid)
{
    const char *name = OBJ_nid2ln(nid);
    if (name == NULL) {
        // In OpenSSL 3.0 and later, OBJ_nid*() are thread-safe and may raise.
        assert(ERR_peek_last_error() != 0);
        if (ERR_GET_REASON(ERR_peek_last_error()) != OBJ_R_UNKNOWN_NID) {
            goto error;
        }
        // fallback to short name and unconditionally propagate errors
        name = OBJ_nid2sn(nid);
        if (name == NULL) {
            goto error;
        }
    }
    return name;

error:
    raise_ssl_error_f(PyExc_ValueError, "cannot resolve NID %d", nid);
    return NULL;
}

/*
 * Convert the NID to an OpenSSL digest name.
 *
 * On error, set an exception and return NULL.
 */
static const char *
get_hashlib_utf8name_by_nid(int nid)
{
    const py_hashentry_t *e = get_hashentry_by_nid(nid);
    return e ? e->py_name : get_asn1_utf8name_by_nid(nid);
}

/* Same as get_hashlib_utf8name_by_nid() but using an EVP_MD object. */
static const char *
get_hashlib_utf8name_by_evp_md(const EVP_MD *md)
{
    assert(md != NULL);
    return get_hashlib_utf8name_by_nid(EVP_MD_nid(md));
}

/*
 * Get a new reference to an EVP_MD object described by name and purpose.
 *
 * If 'name' is an OpenSSL indexed name, the return value is cached.
 */
static PY_EVP_MD *
get_openssl_evp_md_by_utf8name(PyObject *module, const char *name,
                               Py_hash_type py_ht)
{
    PY_EVP_MD *digest = NULL, *other_digest = NULL;
    _hashlibstate *state = get_hashlib_state(module);
    py_hashentry_t *entry = (py_hashentry_t *)_Py_hashtable_get(
        state->hashtable, (const void*)name
    );

    if (entry != NULL) {
        switch (py_ht) {
        case Py_ht_evp:
        case Py_ht_mac:
        case Py_ht_pbkdf2:
            digest = FT_ATOMIC_LOAD_PTR_RELAXED(entry->evp);
            if (digest == NULL) {
                digest = PY_EVP_MD_fetch(entry->ossl_name, NULL);
#ifdef Py_GIL_DISABLED
                // exchange just in case another thread did same thing at same time
                other_digest = _Py_atomic_exchange_ptr(&entry->evp, (void *)digest);
#else
                entry->evp = digest;
#endif
            }
            break;
        case Py_ht_evp_nosecurity:
            digest = FT_ATOMIC_LOAD_PTR_RELAXED(entry->evp_nosecurity);
            if (digest == NULL) {
                digest = PY_EVP_MD_fetch(entry->ossl_name, "-fips");
#ifdef Py_GIL_DISABLED
                // exchange just in case another thread did same thing at same time
                other_digest = _Py_atomic_exchange_ptr(&entry->evp_nosecurity, (void *)digest);
#else
                entry->evp_nosecurity = digest;
#endif
            }
            break;
        default:
            goto invalid_hash_type;
        }
        // if another thread same thing at same time make sure we got same ptr
        assert(other_digest == NULL || other_digest == digest);
        if (digest != NULL && other_digest == NULL) {
            PY_EVP_MD_up_ref(digest);
        }
    }
    else {
        // Fall back for looking up an unindexed OpenSSL specific name.
        switch (py_ht) {
        case Py_ht_evp:
        case Py_ht_mac:
        case Py_ht_pbkdf2:
            digest = PY_EVP_MD_fetch(name, NULL);
            break;
        case Py_ht_evp_nosecurity:
            digest = PY_EVP_MD_fetch(name, "-fips");
            break;
        default:
            goto invalid_hash_type;
        }
    }
    if (digest == NULL) {
        raise_ssl_error_f(state->unsupported_digestmod_error,
                          "unsupported digest name: %s", name);
        return NULL;
    }
    return digest;

invalid_hash_type:
    assert(digest == NULL);
    PyErr_Format(PyExc_SystemError, "unsupported hash type %d", py_ht);
    return NULL;
}

/*
 * Raise an exception indicating that 'digestmod' is not supported.
 */
static void
raise_unsupported_digestmod_error(PyObject *module, PyObject *digestmod)
{
    _hashlibstate *state = get_hashlib_state(module);
    PyErr_Format(state->unsupported_digestmod_error,
                 "Unsupported digestmod %R", digestmod);
}

/*
 * Get a new reference to an EVP_MD described by 'digestmod' and purpose.
 *
 * On error, set an exception and return NULL.
 *
 * Parameters
 *
 *      digestmod   A digest name or a _hashopenssl builtin function
 *      py_ht       The message digest purpose.
 */
static PY_EVP_MD *
get_openssl_evp_md(PyObject *module, PyObject *digestmod, Py_hash_type py_ht)
{
    const char *name;
    if (PyUnicode_Check(digestmod)) {
        name = PyUnicode_AsUTF8(digestmod);
    }
    else {
        PyObject *dict = get_hashlib_state(module)->constructs;
        assert(dict != NULL);
        PyObject *borrowed_ref = PyDict_GetItemWithError(dict, digestmod);
        name = borrowed_ref == NULL ? NULL : PyUnicode_AsUTF8(borrowed_ref);
    }
    if (name == NULL) {
        if (!PyErr_Occurred()) {
            raise_unsupported_digestmod_error(module, digestmod);
        }
        return NULL;
    }
    return get_openssl_evp_md_by_utf8name(module, name, py_ht);
}

// --- OpenSSL HASH wrappers --------------------------------------------------

/* Thin wrapper around EVP_MD_CTX_new() which sets an exception on failure. */
static EVP_MD_CTX *
py_wrapper_EVP_MD_CTX_new(void)
{
    EVP_MD_CTX *ctx = EVP_MD_CTX_new();
    if (ctx == NULL) {
        PyErr_NoMemory();
        return NULL;
    }
    return ctx;
}

// --- HASH interface ---------------------------------------------------------

static HASHobject *
new_hash_object(PyTypeObject *type)
{
    HASHobject *retval = PyObject_New(HASHobject, type);
    if (retval == NULL) {
        return NULL;
    }
    HASHLIB_INIT_MUTEX(retval);

    retval->ctx = py_wrapper_EVP_MD_CTX_new();
    if (retval->ctx == NULL) {
        Py_DECREF(retval);
        return NULL;
    }

    return retval;
}

static int
_hashlib_HASH_hash(HASHobject *self, const void *vp, Py_ssize_t len)
{
    unsigned int process;
    const unsigned char *cp = (const unsigned char *)vp;
    while (0 < len) {
        if (len > (Py_ssize_t)MUNCH_SIZE)
            process = MUNCH_SIZE;
        else
            process = Py_SAFE_DOWNCAST(len, Py_ssize_t, unsigned int);
        if (!EVP_DigestUpdate(self->ctx, (const void*)cp, process)) {
            notify_ssl_error_occurred_in(Py_STRINGIFY(EVP_DigestUpdate));
            return -1;
        }
        len -= process;
        cp += process;
    }
    return 0;
}

/* Internal methods for a hash object */

static void
_hashlib_HASH_dealloc(PyObject *op)
{
    HASHobject *self = HASHobject_CAST(op);
    PyTypeObject *tp = Py_TYPE(self);
    EVP_MD_CTX_free(self->ctx);
    PyObject_Free(self);
    Py_DECREF(tp);
}

static int
_hashlib_HASH_copy_locked(HASHobject *self, EVP_MD_CTX *new_ctx_p)
{
    int result;
    HASHLIB_ACQUIRE_LOCK(self);
    result = EVP_MD_CTX_copy(new_ctx_p, self->ctx);
    HASHLIB_RELEASE_LOCK(self);
    if (result == 0) {
        notify_smart_ssl_error_occurred_in(Py_STRINGIFY(EVP_MD_CTX_copy));
        return -1;
    }
    return 0;
}

/* External methods for a hash object */

/*[clinic input]
_hashlib.HASH.copy

Return a copy of the hash object.
[clinic start generated code]*/

static PyObject *
_hashlib_HASH_copy_impl(HASHobject *self)
/*[clinic end generated code: output=2545541af18d53d7 input=814b19202cd08a26]*/
{
    HASHobject *newobj;

    if ((newobj = new_hash_object(Py_TYPE(self))) == NULL)
        return NULL;

    if (_hashlib_HASH_copy_locked(self, newobj->ctx) < 0) {
        Py_DECREF(newobj);
        return NULL;
    }
    return (PyObject *)newobj;
}

static Py_ssize_t
_hashlib_HASH_digest_compute(HASHobject *self, unsigned char *digest)
{
    EVP_MD_CTX *ctx = py_wrapper_EVP_MD_CTX_new();
    if (ctx == NULL) {
        return -1;
    }
    if (_hashlib_HASH_copy_locked(self, ctx) < 0) {
        goto error;
    }
    Py_ssize_t digest_size = EVP_MD_CTX_size(ctx);
    if (!EVP_DigestFinal(ctx, digest, NULL)) {
        notify_ssl_error_occurred_in(Py_STRINGIFY(EVP_DigestFinal));
        goto error;
    }
    EVP_MD_CTX_free(ctx);
    return digest_size;

error:
    EVP_MD_CTX_free(ctx);
    return -1;
}

/*[clinic input]
_hashlib.HASH.digest

Return the digest value as a bytes object.
[clinic start generated code]*/

static PyObject *
_hashlib_HASH_digest_impl(HASHobject *self)
/*[clinic end generated code: output=3fc6f9671d712850 input=d8d528d6e50af0de]*/
{
    unsigned char digest[EVP_MAX_MD_SIZE];
    Py_ssize_t n = _hashlib_HASH_digest_compute(self, digest);
    return n < 0 ? NULL : PyBytes_FromStringAndSize((const char *)digest, n);
}

/*[clinic input]
_hashlib.HASH.hexdigest

Return the digest value as a string of hexadecimal digits.
[clinic start generated code]*/

static PyObject *
_hashlib_HASH_hexdigest_impl(HASHobject *self)
/*[clinic end generated code: output=1b8e60d9711e7f4d input=ae7553f78f8372d8]*/
{
    unsigned char digest[EVP_MAX_MD_SIZE];
    Py_ssize_t n = _hashlib_HASH_digest_compute(self, digest);
    return n < 0 ? NULL : _Py_strhex((const char *)digest, n);
}

/*[clinic input]
_hashlib.HASH.update

    obj: object
    /

Update this hash object's state with the provided string.
[clinic start generated code]*/

static PyObject *
_hashlib_HASH_update_impl(HASHobject *self, PyObject *obj)
/*[clinic end generated code: output=62ad989754946b86 input=aa1ce20e3f92ceb6]*/
{
    int result;
    Py_buffer view;
    GET_BUFFER_VIEW_OR_ERROUT(obj, &view);
    HASHLIB_EXTERNAL_INSTRUCTIONS_LOCKED(
<<<<<<< HEAD
        self, HASHLIB_GIL_MINSIZE,
=======
        self, view.len,
>>>>>>> e7295a89
        result = _hashlib_HASH_hash(self, view.buf, view.len)
    );
    PyBuffer_Release(&view);
    return result < 0 ? NULL : Py_None;
}

static PyMethodDef HASH_methods[] = {
    _HASHLIB_HASH_COPY_METHODDEF
    _HASHLIB_HASH_DIGEST_METHODDEF
    _HASHLIB_HASH_HEXDIGEST_METHODDEF
    _HASHLIB_HASH_UPDATE_METHODDEF
    {NULL, NULL}  /* sentinel */
};

static PyObject *
_hashlib_HASH_get_blocksize(PyObject *op, void *Py_UNUSED(closure))
{
    HASHobject *self = HASHobject_CAST(op);
    long block_size = EVP_MD_CTX_block_size(self->ctx);
    return PyLong_FromLong(block_size);
}

static PyObject *
_hashlib_HASH_get_digestsize(PyObject *op, void *Py_UNUSED(closure))
{
    HASHobject *self = HASHobject_CAST(op);
    long size = EVP_MD_CTX_size(self->ctx);
    return PyLong_FromLong(size);
}

static PyObject *
_hashlib_HASH_get_name(PyObject *op, void *Py_UNUSED(closure))
{
    HASHobject *self = HASHobject_CAST(op);
    const EVP_MD *md = EVP_MD_CTX_md(self->ctx);
    if (md == NULL) {
        notify_ssl_error_occurred("missing EVP_MD for HASH context");
        return NULL;
    }
    const char *name = get_hashlib_utf8name_by_evp_md(md);
    assert(name != NULL || PyErr_Occurred());
    return name == NULL ? NULL : PyUnicode_FromString(name);
}

static PyGetSetDef HASH_getsets[] = {
    {"digest_size", _hashlib_HASH_get_digestsize, NULL, NULL, NULL},
    {"block_size", _hashlib_HASH_get_blocksize, NULL, NULL, NULL},
    {"name", _hashlib_HASH_get_name, NULL, NULL, PyDoc_STR("algorithm name.")},
    {NULL}  /* Sentinel */
};


static PyObject *
_hashlib_HASH_repr(PyObject *self)
{
    PyObject *name = _hashlib_HASH_get_name(self, NULL);
    if (name == NULL) {
        return NULL;
    }
    PyObject *repr = PyUnicode_FromFormat("<%U %T object @ %p>",
                                          name, self, self);
    Py_DECREF(name);
    return repr;
}

PyDoc_STRVAR(HASHobject_type_doc,
"HASH(name, string=b\'\')\n"
"--\n"
"\n"
"A hash is an object used to calculate a checksum of a string of information.\n"
"\n"
"Methods:\n"
"\n"
"update() -- updates the current digest with an additional string\n"
"digest() -- return the current digest value\n"
"hexdigest() -- return the current digest as a string of hexadecimal digits\n"
"copy() -- return a copy of the current hash object\n"
"\n"
"Attributes:\n"
"\n"
"name -- the hash algorithm being used by this object\n"
"digest_size -- number of bytes in this hashes output");

static PyType_Slot HASHobject_type_slots[] = {
    {Py_tp_dealloc, _hashlib_HASH_dealloc},
    {Py_tp_repr, _hashlib_HASH_repr},
    {Py_tp_doc, (char *)HASHobject_type_doc},
    {Py_tp_methods, HASH_methods},
    {Py_tp_getset, HASH_getsets},
    {0, 0},
};

static PyType_Spec HASHobject_type_spec = {
    .name = "_hashlib.HASH",
    .basicsize = sizeof(HASHobject),
    .flags = (
        Py_TPFLAGS_DEFAULT
        | Py_TPFLAGS_BASETYPE
        | Py_TPFLAGS_DISALLOW_INSTANTIATION
        | Py_TPFLAGS_IMMUTABLETYPE
    ),
    .slots = HASHobject_type_slots
};

#ifdef PY_OPENSSL_HAS_SHAKE

/*[clinic input]
_hashlib.HASHXOF.digest

  length: Py_ssize_t

Return the digest value as a bytes object.
[clinic start generated code]*/

static PyObject *
_hashlib_HASHXOF_digest_impl(HASHobject *self, Py_ssize_t length)
/*[clinic end generated code: output=dcb09335dd2fe908 input=3eb034ce03c55b21]*/
{
    EVP_MD_CTX *temp_ctx;
    PyObject *retval;

    if (length < 0) {
        PyErr_SetString(PyExc_ValueError, "negative digest length");
        return NULL;
    }

    if (length == 0) {
        return Py_GetConstant(Py_CONSTANT_EMPTY_BYTES);
    }

    retval = PyBytes_FromStringAndSize(NULL, length);
    if (retval == NULL) {
        return NULL;
    }

    temp_ctx = py_wrapper_EVP_MD_CTX_new();
    if (temp_ctx == NULL) {
        Py_DECREF(retval);
        return NULL;
    }

    if (_hashlib_HASH_copy_locked(self, temp_ctx) < 0) {
        goto error;
    }
    if (!EVP_DigestFinalXOF(temp_ctx,
                            (unsigned char*)PyBytes_AS_STRING(retval),
                            length))
    {
        notify_ssl_error_occurred_in(Py_STRINGIFY(EVP_DigestFinalXOF));
        goto error;
    }

    EVP_MD_CTX_free(temp_ctx);
    return retval;

error:
    Py_DECREF(retval);
    EVP_MD_CTX_free(temp_ctx);
    return NULL;
}

/*[clinic input]
_hashlib.HASHXOF.hexdigest

    length: Py_ssize_t

Return the digest value as a string of hexadecimal digits.
[clinic start generated code]*/

static PyObject *
_hashlib_HASHXOF_hexdigest_impl(HASHobject *self, Py_ssize_t length)
/*[clinic end generated code: output=519431cafa014f39 input=0e58f7238adb7ab8]*/
{
    unsigned char *digest;
    EVP_MD_CTX *temp_ctx;
    PyObject *retval;

    if (length < 0) {
        PyErr_SetString(PyExc_ValueError, "negative digest length");
        return NULL;
    }

    if (length == 0) {
        return Py_GetConstant(Py_CONSTANT_EMPTY_STR);
    }

    digest = (unsigned char*)PyMem_Malloc(length);
    if (digest == NULL) {
        (void)PyErr_NoMemory();
        return NULL;
    }

    temp_ctx = py_wrapper_EVP_MD_CTX_new();
    if (temp_ctx == NULL) {
        PyMem_Free(digest);
        return NULL;
    }

    /* Get the raw (binary) digest value */
    if (_hashlib_HASH_copy_locked(self, temp_ctx) < 0) {
        goto error;
    }
    if (!EVP_DigestFinalXOF(temp_ctx, digest, length)) {
        notify_ssl_error_occurred_in(Py_STRINGIFY(EVP_DigestFinalXOF));
        goto error;
    }

    EVP_MD_CTX_free(temp_ctx);

    retval = _Py_strhex((const char *)digest, length);
    PyMem_Free(digest);
    return retval;

error:
    PyMem_Free(digest);
    EVP_MD_CTX_free(temp_ctx);
    return NULL;
}

static PyMethodDef HASHXOFobject_methods[] = {
    _HASHLIB_HASHXOF_DIGEST_METHODDEF
    _HASHLIB_HASHXOF_HEXDIGEST_METHODDEF
    {NULL, NULL}  /* sentinel */
};


static PyObject *
_hashlib_HASHXOF_digest_size(PyObject *Py_UNUSED(self),
                             void *Py_UNUSED(closure))
{
    return PyLong_FromLong(0);
}

static PyGetSetDef HASHXOFobject_getsets[] = {
    {"digest_size", _hashlib_HASHXOF_digest_size, NULL, NULL, NULL},
    {NULL}  /* Sentinel */
};

PyDoc_STRVAR(HASHXOFobject_type_doc,
"HASHXOF(name, string=b\'\')\n"
"--\n"
"\n"
"A hash is an object used to calculate a checksum of a string of information.\n"
"\n"
"Methods:\n"
"\n"
"update() -- updates the current digest with an additional string\n"
"digest(length) -- return the current digest value\n"
"hexdigest(length) -- return the current digest as a string of hexadecimal digits\n"
"copy() -- return a copy of the current hash object\n"
"\n"
"Attributes:\n"
"\n"
"name -- the hash algorithm being used by this object\n"
"digest_size -- number of bytes in this hashes output");

static PyType_Slot HASHXOFobject_type_slots[] = {
    {Py_tp_doc, (char *)HASHXOFobject_type_doc},
    {Py_tp_methods, HASHXOFobject_methods},
    {Py_tp_getset, HASHXOFobject_getsets},
    {0, 0},
};

static PyType_Spec HASHXOFobject_type_spec = {
    .name = "_hashlib.HASHXOF",
    .basicsize = sizeof(HASHobject),
    .flags = (
        Py_TPFLAGS_DEFAULT
        | Py_TPFLAGS_BASETYPE
        | Py_TPFLAGS_DISALLOW_INSTANTIATION
        | Py_TPFLAGS_IMMUTABLETYPE
    ),
    .slots = HASHXOFobject_type_slots
};


#endif

static PyObject *
_hashlib_HASH(PyObject *module, const char *digestname, PyObject *data_obj,
              int usedforsecurity)
{
    Py_buffer view = { 0 };
    PY_EVP_MD *digest = NULL;
    PyTypeObject *type;
    HASHobject *self = NULL;

    if (data_obj != NULL) {
        GET_BUFFER_VIEW_OR_ERROUT(data_obj, &view);
    }

    digest = get_openssl_evp_md_by_utf8name(
        module, digestname, usedforsecurity ? Py_ht_evp : Py_ht_evp_nosecurity
    );
    if (digest == NULL) {
        goto exit;
    }

    if ((EVP_MD_flags(digest) & EVP_MD_FLAG_XOF) == EVP_MD_FLAG_XOF) {
        type = get_hashlib_state(module)->HASHXOF_type;
    } else {
        type = get_hashlib_state(module)->HASH_type;
    }

    self = new_hash_object(type);
    if (self == NULL) {
        goto exit;
    }

#if defined(EVP_MD_CTX_FLAG_NON_FIPS_ALLOW) && OPENSSL_VERSION_NUMBER < 0x30000000L
    // In OpenSSL 1.1.1 the non FIPS allowed flag is context specific while
    // in 3.0.0 it is a different EVP_MD provider.
    if (!usedforsecurity) {
        EVP_MD_CTX_set_flags(self->ctx, EVP_MD_CTX_FLAG_NON_FIPS_ALLOW);
    }
#endif

    int result = EVP_DigestInit_ex(self->ctx, digest, NULL);
    if (!result) {
        notify_ssl_error_occurred_in(Py_STRINGIFY(EVP_DigestInit_ex));
        Py_CLEAR(self);
        goto exit;
    }

    if (view.buf && view.len) {
        /* Do not use self->mutex here as this is the constructor
         * where it is not yet possible to have concurrent access. */
        HASHLIB_EXTERNAL_INSTRUCTIONS_UNLOCKED(
            view.len,
            result = _hashlib_HASH_hash(self, view.buf, view.len)
        );
        if (result == -1) {
            assert(PyErr_Occurred());
            Py_CLEAR(self);
            goto exit;
        }
    }

exit:
    if (data_obj != NULL) {
        PyBuffer_Release(&view);
    }
    if (digest != NULL) {
        PY_EVP_MD_free(digest);
    }

    return (PyObject *)self;
}

#define CALL_HASHLIB_NEW(MODULE, NAME, DATA, STRING, USEDFORSECURITY)   \
    do {                                                                \
        PyObject *data_obj;                                             \
        if (_Py_hashlib_data_argument(&data_obj, DATA, STRING) < 0) {   \
            return NULL;                                                \
        }                                                               \
        return _hashlib_HASH(MODULE, NAME, data_obj, USEDFORSECURITY);  \
    } while (0)

/* The module-level function: new() */

/*[clinic input]
_hashlib.new as _hashlib_HASH_new

    name: str
    data: object(c_default="NULL") = b''
    *
    usedforsecurity: bool = True
    string: object(c_default="NULL") = None

Return a new hash object using the named algorithm.

An optional string argument may be provided and will be
automatically hashed.

The MD5 and SHA1 algorithms are always supported.
[clinic start generated code]*/

static PyObject *
_hashlib_HASH_new_impl(PyObject *module, const char *name, PyObject *data,
                       int usedforsecurity, PyObject *string)
/*[clinic end generated code: output=b905aaf9840c1bbd input=c34af6c6e696d44e]*/
{
    CALL_HASHLIB_NEW(module, name, data, string, usedforsecurity);
}


/*[clinic input]
_hashlib.openssl_md5

    data: object(c_default="NULL") = b''
    *
    usedforsecurity: bool = True
    string: object(c_default="NULL") = None

Returns a md5 hash object; optionally initialized with a string

[clinic start generated code]*/

static PyObject *
_hashlib_openssl_md5_impl(PyObject *module, PyObject *data,
                          int usedforsecurity, PyObject *string)
/*[clinic end generated code: output=ca8cf184d90f7432 input=e7c0adbd6a867db1]*/
{
    CALL_HASHLIB_NEW(module, Py_hash_md5, data, string, usedforsecurity);
}


/*[clinic input]
_hashlib.openssl_sha1

    data: object(c_default="NULL") = b''
    *
    usedforsecurity: bool = True
    string: object(c_default="NULL") = None

Returns a sha1 hash object; optionally initialized with a string

[clinic start generated code]*/

static PyObject *
_hashlib_openssl_sha1_impl(PyObject *module, PyObject *data,
                           int usedforsecurity, PyObject *string)
/*[clinic end generated code: output=1736fb7b310d64be input=f7e5bb1711e952d8]*/
{
    CALL_HASHLIB_NEW(module, Py_hash_sha1, data, string, usedforsecurity);
}


/*[clinic input]
_hashlib.openssl_sha224

    data: object(c_default="NULL") = b''
    *
    usedforsecurity: bool = True
    string: object(c_default="NULL") = None

Returns a sha224 hash object; optionally initialized with a string

[clinic start generated code]*/

static PyObject *
_hashlib_openssl_sha224_impl(PyObject *module, PyObject *data,
                             int usedforsecurity, PyObject *string)
/*[clinic end generated code: output=0d6ff57be5e5c140 input=3820fff7ed3a53b8]*/
{
    CALL_HASHLIB_NEW(module, Py_hash_sha224, data, string, usedforsecurity);
}


/*[clinic input]
_hashlib.openssl_sha256

    data: object(c_default="NULL") = b''
    *
    usedforsecurity: bool = True
    string: object(c_default="NULL") = None

Returns a sha256 hash object; optionally initialized with a string

[clinic start generated code]*/

static PyObject *
_hashlib_openssl_sha256_impl(PyObject *module, PyObject *data,
                             int usedforsecurity, PyObject *string)
/*[clinic end generated code: output=412ea7111555b6e7 input=9a2f115cf1f7e0eb]*/
{
    CALL_HASHLIB_NEW(module, Py_hash_sha256, data, string, usedforsecurity);
}


/*[clinic input]
_hashlib.openssl_sha384

    data: object(c_default="NULL") = b''
    *
    usedforsecurity: bool = True
    string: object(c_default="NULL") = None

Returns a sha384 hash object; optionally initialized with a string

[clinic start generated code]*/

static PyObject *
_hashlib_openssl_sha384_impl(PyObject *module, PyObject *data,
                             int usedforsecurity, PyObject *string)
/*[clinic end generated code: output=2e0dc395b59ed726 input=1ea48f6f01e77cfb]*/
{
    CALL_HASHLIB_NEW(module, Py_hash_sha384, data, string, usedforsecurity);
}


/*[clinic input]
_hashlib.openssl_sha512

    data: object(c_default="NULL") = b''
    *
    usedforsecurity: bool = True
    string: object(c_default="NULL") = None

Returns a sha512 hash object; optionally initialized with a string

[clinic start generated code]*/

static PyObject *
_hashlib_openssl_sha512_impl(PyObject *module, PyObject *data,
                             int usedforsecurity, PyObject *string)
/*[clinic end generated code: output=4bdd760388dbfc0f input=3cf56903e07d1f5c]*/
{
    CALL_HASHLIB_NEW(module, Py_hash_sha512, data, string, usedforsecurity);
}


#ifdef PY_OPENSSL_HAS_SHA3

/*[clinic input]
_hashlib.openssl_sha3_224

    data: object(c_default="NULL") = b''
    *
    usedforsecurity: bool = True
    string: object(c_default="NULL") = None

Returns a sha3-224 hash object; optionally initialized with a string

[clinic start generated code]*/

static PyObject *
_hashlib_openssl_sha3_224_impl(PyObject *module, PyObject *data,
                               int usedforsecurity, PyObject *string)
/*[clinic end generated code: output=6d8dc2a924f3ba35 input=7f14f16a9f6a3158]*/
{
    CALL_HASHLIB_NEW(module, Py_hash_sha3_224, data, string, usedforsecurity);
}

/*[clinic input]
_hashlib.openssl_sha3_256

    data: object(c_default="NULL") = b''
    *
    usedforsecurity: bool = True
    string: object(c_default="NULL") = None

Returns a sha3-256 hash object; optionally initialized with a string

[clinic start generated code]*/

static PyObject *
_hashlib_openssl_sha3_256_impl(PyObject *module, PyObject *data,
                               int usedforsecurity, PyObject *string)
/*[clinic end generated code: output=9e520f537b3a4622 input=7987150939d5e352]*/
{
    CALL_HASHLIB_NEW(module, Py_hash_sha3_256, data, string, usedforsecurity);
}

/*[clinic input]
_hashlib.openssl_sha3_384

    data: object(c_default="NULL") = b''
    *
    usedforsecurity: bool = True
    string: object(c_default="NULL") = None

Returns a sha3-384 hash object; optionally initialized with a string

[clinic start generated code]*/

static PyObject *
_hashlib_openssl_sha3_384_impl(PyObject *module, PyObject *data,
                               int usedforsecurity, PyObject *string)
/*[clinic end generated code: output=d239ba0463fd6138 input=fc943401f67e3b81]*/
{
    CALL_HASHLIB_NEW(module, Py_hash_sha3_384, data, string, usedforsecurity);
}

/*[clinic input]
_hashlib.openssl_sha3_512

    data: object(c_default="NULL") = b''
    *
    usedforsecurity: bool = True
    string: object(c_default="NULL") = None

Returns a sha3-512 hash object; optionally initialized with a string

[clinic start generated code]*/

static PyObject *
_hashlib_openssl_sha3_512_impl(PyObject *module, PyObject *data,
                               int usedforsecurity, PyObject *string)
/*[clinic end generated code: output=17662f21038c2278 input=6601ddd2c6c1516d]*/
{
    CALL_HASHLIB_NEW(module, Py_hash_sha3_512, data, string, usedforsecurity);
}
#endif /* PY_OPENSSL_HAS_SHA3 */

#ifdef PY_OPENSSL_HAS_SHAKE
/*[clinic input]
_hashlib.openssl_shake_128

    data: object(c_default="NULL") = b''
    *
    usedforsecurity: bool = True
    string: object(c_default="NULL") = None

Returns a shake-128 variable hash object; optionally initialized with a string

[clinic start generated code]*/

static PyObject *
_hashlib_openssl_shake_128_impl(PyObject *module, PyObject *data,
                                int usedforsecurity, PyObject *string)
/*[clinic end generated code: output=4e6afed8d18980ad input=373c3f1c93d87b37]*/
{
    CALL_HASHLIB_NEW(module, Py_hash_shake_128, data, string, usedforsecurity);
}

/*[clinic input]
_hashlib.openssl_shake_256

    data: object(c_default="NULL") = b''
    *
    usedforsecurity: bool = True
    string: object(c_default="NULL") = None

Returns a shake-256 variable hash object; optionally initialized with a string

[clinic start generated code]*/

static PyObject *
_hashlib_openssl_shake_256_impl(PyObject *module, PyObject *data,
                                int usedforsecurity, PyObject *string)
/*[clinic end generated code: output=62481bce4a77d16c input=101c139ea2ddfcbf]*/
{
    CALL_HASHLIB_NEW(module, Py_hash_shake_256, data, string, usedforsecurity);
}
#endif /* PY_OPENSSL_HAS_SHAKE */

#undef CALL_HASHLIB_NEW

/*[clinic input]
_hashlib.pbkdf2_hmac as pbkdf2_hmac

    hash_name: str
    password: Py_buffer
    salt: Py_buffer
    iterations: long
    dklen as dklen_obj: object = None

Password based key derivation function 2 (PKCS #5 v2.0) with HMAC as pseudorandom function.
[clinic start generated code]*/

static PyObject *
pbkdf2_hmac_impl(PyObject *module, const char *hash_name,
                 Py_buffer *password, Py_buffer *salt, long iterations,
                 PyObject *dklen_obj)
/*[clinic end generated code: output=144b76005416599b input=ed3ab0d2d28b5d5c]*/
{
    PyObject *key_obj = NULL;
    char *key;
    long dklen;
    int retval;

    PY_EVP_MD *digest = get_openssl_evp_md_by_utf8name(module, hash_name, Py_ht_pbkdf2);
    if (digest == NULL) {
        goto end;
    }

    if (password->len > INT_MAX) {
        PyErr_SetString(PyExc_OverflowError,
                        "password is too long.");
        goto end;
    }

    if (salt->len > INT_MAX) {
        PyErr_SetString(PyExc_OverflowError,
                        "salt is too long.");
        goto end;
    }

    if (iterations < 1) {
        PyErr_SetString(PyExc_ValueError,
                        "iteration value must be greater than 0.");
        goto end;
    }
    if (iterations > INT_MAX) {
        PyErr_SetString(PyExc_OverflowError,
                        "iteration value is too great.");
        goto end;
    }

    if (dklen_obj == Py_None) {
        dklen = EVP_MD_size(digest);
    } else {
        dklen = PyLong_AsLong(dklen_obj);
        if ((dklen == -1) && PyErr_Occurred()) {
            goto end;
        }
    }
    if (dklen < 1) {
        PyErr_SetString(PyExc_ValueError,
                        "key length must be greater than 0.");
        goto end;
    }
    if (dklen > INT_MAX) {
        /* INT_MAX is always smaller than dkLen max (2^32 - 1) * hLen */
        PyErr_SetString(PyExc_OverflowError,
                        "key length is too great.");
        goto end;
    }

    key_obj = PyBytes_FromStringAndSize(NULL, dklen);
    if (key_obj == NULL) {
        goto end;
    }
    key = PyBytes_AS_STRING(key_obj);

    Py_BEGIN_ALLOW_THREADS
    retval = PKCS5_PBKDF2_HMAC((const char *)password->buf, (int)password->len,
                               (const unsigned char *)salt->buf, (int)salt->len,
                               iterations, digest, dklen,
                               (unsigned char *)key);
    Py_END_ALLOW_THREADS

    if (!retval) {
        Py_CLEAR(key_obj);
        notify_ssl_error_occurred_in(Py_STRINGIFY(PKCS5_PBKDF2_HMAC));
        goto end;
    }

end:
    if (digest != NULL) {
        PY_EVP_MD_free(digest);
    }
    return key_obj;
}

#ifdef PY_OPENSSL_HAS_SCRYPT

/*[clinic input]
_hashlib.scrypt

    password: Py_buffer
    *
    salt: Py_buffer
    n: unsigned_long
    r: unsigned_long
    p: unsigned_long
    maxmem: long = 0
    dklen: long = 64


scrypt password-based key derivation function.
[clinic start generated code]*/

static PyObject *
_hashlib_scrypt_impl(PyObject *module, Py_buffer *password, Py_buffer *salt,
                     unsigned long n, unsigned long r, unsigned long p,
                     long maxmem, long dklen)
/*[clinic end generated code: output=d424bc3e8c6b9654 input=0c9a84230238fd79]*/
{
    PyObject *key_obj = NULL;
    char *key;
    int retval;

    if (password->len > INT_MAX) {
        PyErr_SetString(PyExc_OverflowError,
                        "password is too long.");
        return NULL;
    }

    if (salt->len > INT_MAX) {
        PyErr_SetString(PyExc_OverflowError,
                        "salt is too long.");
        return NULL;
    }

    if (n < 2 || n & (n - 1)) {
        PyErr_SetString(PyExc_ValueError,
                        "n must be a power of 2.");
        return NULL;
    }

    if (maxmem < 0 || maxmem > INT_MAX) {
        /* OpenSSL 1.1.0 restricts maxmem to 32 MiB. It may change in the
           future. The maxmem constant is private to OpenSSL. */
        PyErr_Format(PyExc_ValueError,
                     "maxmem must be positive and smaller than %d",
                     INT_MAX);
        return NULL;
    }

    if (dklen < 1 || dklen > INT_MAX) {
        PyErr_Format(PyExc_ValueError,
                     "dklen must be greater than 0 and smaller than %d",
                     INT_MAX);
        return NULL;
    }

    /* let OpenSSL validate the rest */
    retval = EVP_PBE_scrypt(NULL, 0, NULL, 0, n, r, p, maxmem, NULL, 0);
    if (!retval) {
        notify_ssl_error_occurred(
            "Invalid parameter combination for n, r, p, maxmem.");
        return NULL;
   }

    key_obj = PyBytes_FromStringAndSize(NULL, dklen);
    if (key_obj == NULL) {
        return NULL;
    }
    key = PyBytes_AS_STRING(key_obj);

    Py_BEGIN_ALLOW_THREADS
    retval = EVP_PBE_scrypt(
        (const char*)password->buf, (size_t)password->len,
        (const unsigned char *)salt->buf, (size_t)salt->len,
        n, r, p, maxmem,
        (unsigned char *)key, (size_t)dklen
    );
    Py_END_ALLOW_THREADS

    if (!retval) {
        Py_CLEAR(key_obj);
        notify_ssl_error_occurred_in(Py_STRINGIFY(EVP_PBE_scrypt));
        return NULL;
    }
    return key_obj;
}
#endif  /* PY_OPENSSL_HAS_SCRYPT */

/* Fast HMAC for hmac.digest()
 */

/*[clinic input]
_hashlib.hmac_digest as _hashlib_hmac_singleshot

    key: Py_buffer
    msg: Py_buffer
    digest: object

Single-shot HMAC.
[clinic start generated code]*/

static PyObject *
_hashlib_hmac_singleshot_impl(PyObject *module, Py_buffer *key,
                              Py_buffer *msg, PyObject *digest)
/*[clinic end generated code: output=82f19965d12706ac input=0a0790cc3db45c2e]*/
{
    unsigned char md[EVP_MAX_MD_SIZE] = {0};
    unsigned int md_len = 0;
    unsigned char *result;
    PY_EVP_MD *evp;

    if (key->len > INT_MAX) {
        PyErr_SetString(PyExc_OverflowError,
                        "key is too long.");
        return NULL;
    }
    if (msg->len > INT_MAX) {
        PyErr_SetString(PyExc_OverflowError,
                        "msg is too long.");
        return NULL;
    }

    evp = get_openssl_evp_md(module, digest, Py_ht_mac);
    if (evp == NULL) {
        return NULL;
    }

    Py_BEGIN_ALLOW_THREADS
    result = HMAC(
        evp,
        (const void *)key->buf, (int)key->len,
        (const unsigned char *)msg->buf, (size_t)msg->len,
        md, &md_len
    );
    Py_END_ALLOW_THREADS
    PY_EVP_MD_free(evp);

    if (result == NULL) {
        notify_ssl_error_occurred_in(Py_STRINGIFY(HMAC));
        return NULL;
    }
    return PyBytes_FromStringAndSize((const char*)md, md_len);
}

/* OpenSSL-based HMAC implementation
 */

/* Thin wrapper around HMAC_CTX_new() which sets an exception on failure. */
static HMAC_CTX *
py_openssl_wrapper_HMAC_CTX_new(void)
{
    HMAC_CTX *ctx = HMAC_CTX_new();
    if (ctx == NULL) {
        PyErr_NoMemory();
        return NULL;
    }
    return ctx;
}

static int _hmac_update(HMACobject*, PyObject*);

static const EVP_MD *
_hashlib_hmac_get_md(HMACobject *self)
{
    const EVP_MD *md = HMAC_CTX_get_md(self->ctx);
    if (md == NULL) {
        notify_ssl_error_occurred("missing EVP_MD for HMAC context");
    }
    return md;
}

/*[clinic input]
_hashlib.hmac_new

    key: Py_buffer
    msg as msg_obj: object(c_default="NULL") = b''
    digestmod: object(c_default="NULL") = None

Return a new hmac object.
[clinic start generated code]*/

static PyObject *
_hashlib_hmac_new_impl(PyObject *module, Py_buffer *key, PyObject *msg_obj,
                       PyObject *digestmod)
/*[clinic end generated code: output=c20d9e4d9ed6d219 input=5f4071dcc7f34362]*/
{
    PY_EVP_MD *digest;
    HMAC_CTX *ctx = NULL;
    HMACobject *self = NULL;
    int r;

    if (key->len > INT_MAX) {
        PyErr_SetString(PyExc_OverflowError,
                        "key is too long.");
        return NULL;
    }

    if (digestmod == NULL) {
        PyErr_SetString(PyExc_TypeError,
                        "Missing required parameter 'digestmod'.");
        return NULL;
    }

    digest = get_openssl_evp_md(module, digestmod, Py_ht_mac);
    if (digest == NULL) {
        return NULL;
    }

    ctx = py_openssl_wrapper_HMAC_CTX_new();
    if (ctx == NULL) {
        PY_EVP_MD_free(digest);
        goto error;
    }

    r = HMAC_Init_ex(ctx, key->buf, (int)key->len, digest, NULL /* impl */);
    PY_EVP_MD_free(digest);
    if (r == 0) {
        notify_ssl_error_occurred_in(Py_STRINGIFY(HMAC_Init_ex));
        goto error;
    }

    _hashlibstate *state = get_hashlib_state(module);
    self = PyObject_New(HMACobject, state->HMAC_type);
    if (self == NULL) {
        goto error;
    }

    self->ctx = ctx;
    ctx = NULL;  // 'ctx' is now owned by 'self'
    HASHLIB_INIT_MUTEX(self);

    if ((msg_obj != NULL) && (msg_obj != Py_None)) {
        if (!_hmac_update(self, msg_obj)) {
            goto error;
        }
    }
    return (PyObject *)self;

error:
    if (ctx) HMAC_CTX_free(ctx);
    Py_XDECREF(self);
    return NULL;
}

/* helper functions */
static int
locked_HMAC_CTX_copy(HMAC_CTX *new_ctx_p, HMACobject *self)
{
    int result;
    HASHLIB_ACQUIRE_LOCK(self);
    result = HMAC_CTX_copy(new_ctx_p, self->ctx);
    HASHLIB_RELEASE_LOCK(self);
    if (result == 0) {
        notify_smart_ssl_error_occurred_in(Py_STRINGIFY(HMAC_CTX_copy));
        return -1;
    }
    return 0;
}

/* returning 0 means that an error occurred and an exception is set */
static unsigned int
_hashlib_hmac_digest_size(HMACobject *self)
{
    const EVP_MD *md = _hashlib_hmac_get_md(self);
    if (md == NULL) {
        return 0;
    }
    unsigned int digest_size = EVP_MD_size(md);
    assert(digest_size <= EVP_MAX_MD_SIZE);
    if (digest_size == 0) {
        notify_ssl_error_occurred("invalid digest size");
    }
    return digest_size;
}

static int
_hmac_update(HMACobject *self, PyObject *obj)
{
    int r;
    Py_buffer view = {0};

    GET_BUFFER_VIEW_OR_ERROR(obj, &view, return 0);
    HASHLIB_EXTERNAL_INSTRUCTIONS_LOCKED(
        self, view.len,
        r = HMAC_Update(
            self->ctx, (const unsigned char *)view.buf, (size_t)view.len
        )
    );
    PyBuffer_Release(&view);

    if (r == 0) {
        notify_ssl_error_occurred_in(Py_STRINGIFY(HMAC_Update));
        return 0;
    }
    return 1;
}

/*[clinic input]
_hashlib.HMAC.copy

Return a copy ("clone") of the HMAC object.
[clinic start generated code]*/

static PyObject *
_hashlib_HMAC_copy_impl(HMACobject *self)
/*[clinic end generated code: output=29aa28b452833127 input=e2fa6a05db61a4d6]*/
{
    HMACobject *retval;

    HMAC_CTX *ctx = py_openssl_wrapper_HMAC_CTX_new();
    if (ctx == NULL) {
        return NULL;
    }
    if (locked_HMAC_CTX_copy(ctx, self) < 0) {
        HMAC_CTX_free(ctx);
        return NULL;
    }

    retval = PyObject_New(HMACobject, Py_TYPE(self));
    if (retval == NULL) {
        HMAC_CTX_free(ctx);
        return NULL;
    }
    retval->ctx = ctx;
    HASHLIB_INIT_MUTEX(retval);

    return (PyObject *)retval;
}

static void
_hmac_dealloc(PyObject *op)
{
    HMACobject *self = HMACobject_CAST(op);
    PyTypeObject *tp = Py_TYPE(self);
    if (self->ctx != NULL) {
        HMAC_CTX_free(self->ctx);
        self->ctx = NULL;
    }
    PyObject_Free(self);
    Py_DECREF(tp);
}

static PyObject *
_hmac_repr(PyObject *op)
{
    const char *digest_name;
    HMACobject *self = HMACobject_CAST(op);
    const EVP_MD *md = _hashlib_hmac_get_md(self);
    digest_name = md == NULL ? NULL : get_hashlib_utf8name_by_evp_md(md);
    if (digest_name == NULL) {
        assert(PyErr_Occurred());
        return NULL;
    }
    return PyUnicode_FromFormat("<%s HMAC object @ %p>", digest_name, self);
}

/*[clinic input]
_hashlib.HMAC.update
    msg: object

Update the HMAC object with msg.
[clinic start generated code]*/

static PyObject *
_hashlib_HMAC_update_impl(HMACobject *self, PyObject *msg)
/*[clinic end generated code: output=f31f0ace8c625b00 input=1829173bb3cfd4e6]*/
{
    if (!_hmac_update(self, msg)) {
        return NULL;
    }
    Py_RETURN_NONE;
}

static int
_hmac_digest(HMACobject *self, unsigned char *buf, unsigned int len)
{
    HMAC_CTX *temp_ctx = py_openssl_wrapper_HMAC_CTX_new();
    if (temp_ctx == NULL) {
        return 0;
    }
    if (locked_HMAC_CTX_copy(temp_ctx, self) < 0) {
        HMAC_CTX_free(temp_ctx);
        return 0;
    }
    int r = HMAC_Final(temp_ctx, buf, &len);
    HMAC_CTX_free(temp_ctx);
    if (r == 0) {
        notify_ssl_error_occurred_in(Py_STRINGIFY(HMAC_Final));
        return 0;
    }
    return 1;
}

/*[clinic input]
_hashlib.HMAC.digest
Return the digest of the bytes passed to the update() method so far.
[clinic start generated code]*/

static PyObject *
_hashlib_HMAC_digest_impl(HMACobject *self)
/*[clinic end generated code: output=1b1424355af7a41e input=bff07f74da318fb4]*/
{
    unsigned char digest[EVP_MAX_MD_SIZE];
    unsigned int digest_size = _hashlib_hmac_digest_size(self);
    if (digest_size == 0) {
        return NULL;
    }
    int r = _hmac_digest(self, digest, digest_size);
    if (r == 0) {
        return NULL;
    }
    return PyBytes_FromStringAndSize((const char *)digest, digest_size);
}

/*[clinic input]
_hashlib.HMAC.hexdigest

Return hexadecimal digest of the bytes passed to the update() method so far.

This may be used to exchange the value safely in email or other non-binary
environments.
[clinic start generated code]*/

static PyObject *
_hashlib_HMAC_hexdigest_impl(HMACobject *self)
/*[clinic end generated code: output=80d825be1eaae6a7 input=5abc42702874ddcf]*/
{
    unsigned char digest[EVP_MAX_MD_SIZE];
    unsigned int digest_size = _hashlib_hmac_digest_size(self);
    if (digest_size == 0) {
        return NULL;
    }
    int r = _hmac_digest(self, digest, digest_size);
    if (r == 0) {
        return NULL;
    }
    return _Py_strhex((const char *)digest, digest_size);
}

static PyObject *
_hashlib_hmac_get_digest_size(PyObject *op, void *Py_UNUSED(closure))
{
    HMACobject *self = HMACobject_CAST(op);
    unsigned int digest_size = _hashlib_hmac_digest_size(self);
    return digest_size == 0 ? NULL : PyLong_FromLong(digest_size);
}

static PyObject *
_hashlib_hmac_get_block_size(PyObject *op, void *Py_UNUSED(closure))
{
    HMACobject *self = HMACobject_CAST(op);
    const EVP_MD *md = _hashlib_hmac_get_md(self);
    return md == NULL ? NULL : PyLong_FromLong(EVP_MD_block_size(md));
}

static PyObject *
_hashlib_hmac_get_name(PyObject *op, void *Py_UNUSED(closure))
{
    HMACobject *self = HMACobject_CAST(op);
    const EVP_MD *md = _hashlib_hmac_get_md(self);
    if (md == NULL) {
        return NULL;
    }
    const char *digest_name = get_hashlib_utf8name_by_evp_md(md);
    if (digest_name == NULL) {
        assert(PyErr_Occurred());
        return NULL;
    }
    return PyUnicode_FromFormat("hmac-%s", digest_name);
}

static PyMethodDef HMAC_methods[] = {
    _HASHLIB_HMAC_UPDATE_METHODDEF
    _HASHLIB_HMAC_DIGEST_METHODDEF
    _HASHLIB_HMAC_HEXDIGEST_METHODDEF
    _HASHLIB_HMAC_COPY_METHODDEF
    {NULL, NULL}  /* sentinel */
};

static PyGetSetDef HMAC_getset[] = {
    {"digest_size", _hashlib_hmac_get_digest_size, NULL, NULL, NULL},
    {"block_size", _hashlib_hmac_get_block_size, NULL, NULL, NULL},
    {"name", _hashlib_hmac_get_name, NULL, NULL, NULL},
    {NULL}  /* Sentinel */
};


PyDoc_STRVAR(hmactype_doc,
"The object used to calculate HMAC of a message.\n\
\n\
Methods:\n\
\n\
update() -- updates the current digest with an additional string\n\
digest() -- return the current digest value\n\
hexdigest() -- return the current digest as a string of hexadecimal digits\n\
copy() -- return a copy of the current hash object\n\
\n\
Attributes:\n\
\n\
name -- the name, including the hash algorithm used by this object\n\
digest_size -- number of bytes in digest() output\n");

static PyType_Slot HMACtype_slots[] = {
    {Py_tp_doc, (char *)hmactype_doc},
    {Py_tp_repr, _hmac_repr},
    {Py_tp_dealloc, _hmac_dealloc},
    {Py_tp_methods, HMAC_methods},
    {Py_tp_getset, HMAC_getset},
    {0, NULL}
};

PyType_Spec HMACtype_spec = {
    "_hashlib.HMAC",    /* name */
    sizeof(HMACobject),     /* basicsize */
    .flags = Py_TPFLAGS_DEFAULT | Py_TPFLAGS_DISALLOW_INSTANTIATION | Py_TPFLAGS_IMMUTABLETYPE,
    .slots = HMACtype_slots,
};


/* State for our callback function so that it can accumulate a result. */
typedef struct _internal_name_mapper_state {
    PyObject *set;
    int error;
} _InternalNameMapperState;


/* A callback function to pass to OpenSSL's OBJ_NAME_do_all(...) */
static void
#ifdef Py_HAS_OPENSSL3_SUPPORT
_openssl_hash_name_mapper(EVP_MD *md, void *arg)
#else
_openssl_hash_name_mapper(const EVP_MD *md, const char *from,
                          const char *to, void *arg)
#endif
{
    _InternalNameMapperState *state = (_InternalNameMapperState *)arg;
    PyObject *py_name;

    assert(state != NULL);
    // ignore all undefined providers
    if ((md == NULL) || (EVP_MD_nid(md) == NID_undef)) {
        return;
    }

    const char *name = get_hashlib_utf8name_by_evp_md(md);
    assert(name != NULL || PyErr_Occurred());
    py_name = name == NULL ? NULL : PyUnicode_FromString(name);
    if (py_name == NULL) {
        state->error = 1;
    } else {
        if (PySet_Add(state->set, py_name) != 0) {
            state->error = 1;
        }
        Py_DECREF(py_name);
    }
}


/* Ask OpenSSL for a list of supported ciphers, filling in a Python set. */
static int
hashlib_md_meth_names(PyObject *module)
{
    _InternalNameMapperState state = {
        .set = PyFrozenSet_New(NULL),
        .error = 0
    };
    if (state.set == NULL) {
        return -1;
    }

#ifdef Py_HAS_OPENSSL3_SUPPORT
    // get algorithms from all activated providers in default context
    EVP_MD_do_all_provided(NULL, &_openssl_hash_name_mapper, &state);
#else
    EVP_MD_do_all(&_openssl_hash_name_mapper, &state);
#endif

    if (state.error) {
        Py_DECREF(state.set);
        return -1;
    }

    return PyModule_Add(module, "openssl_md_meth_names", state.set);
}

/*[clinic input]
_hashlib.get_fips_mode -> int

Determine the OpenSSL FIPS mode of operation.

For OpenSSL 3.0.0 and newer it returns the state of the default provider
in the default OSSL context. It's not quite the same as FIPS_mode() but good
enough for unittests.

Effectively any non-zero return value indicates FIPS mode;
values other than 1 may have additional significance.
[clinic start generated code]*/

static int
_hashlib_get_fips_mode_impl(PyObject *module)
/*[clinic end generated code: output=87eece1bab4d3fa9 input=2db61538c41c6fef]*/

{
#ifdef Py_HAS_OPENSSL3_SUPPORT
    return EVP_default_properties_is_fips_enabled(NULL);
#else
    ERR_clear_error();
    int result = FIPS_mode();
    if (result == 0 && ERR_peek_last_error()) {
        // "If the library was built without support of the FIPS Object Module,
        // then the function will return 0 with an error code of
        // CRYPTO_R_FIPS_MODE_NOT_SUPPORTED (0x0f06d065)."
        // But 0 is also a valid result value.
        notify_ssl_error_occurred_in(Py_STRINGIFY(FIPS_mode));
        return -1;
    }
    return result;
#endif
}


static int
_tscmp(const unsigned char *a, const unsigned char *b,
        Py_ssize_t len_a, Py_ssize_t len_b)
{
    /* loop count depends on length of b. Might leak very little timing
     * information if sizes are different.
     */
    Py_ssize_t length = len_b;
    const void *left = a;
    const void *right = b;
    int result = 0;

    if (len_a != length) {
        left = b;
        result = 1;
    }

    result |= CRYPTO_memcmp(left, right, length);

    return (result == 0);
}

/* NOTE: Keep in sync with _operator.c implementation. */

/*[clinic input]
_hashlib.compare_digest

    a: object
    b: object
    /

Return 'a == b'.

This function uses an approach designed to prevent
timing analysis, making it appropriate for cryptography.

a and b must both be of the same type: either str (ASCII only),
or any bytes-like object.

Note: If a and b are of different lengths, or if an error occurs,
a timing attack could theoretically reveal information about the
types and lengths of a and b--but not their values.
[clinic start generated code]*/

static PyObject *
_hashlib_compare_digest_impl(PyObject *module, PyObject *a, PyObject *b)
/*[clinic end generated code: output=6f1c13927480aed9 input=9c40c6e566ca12f5]*/
{
    int rc;

    /* ASCII unicode string */
    if(PyUnicode_Check(a) && PyUnicode_Check(b)) {
        if (!PyUnicode_IS_ASCII(a) || !PyUnicode_IS_ASCII(b)) {
            PyErr_SetString(PyExc_TypeError,
                            "comparing strings with non-ASCII characters is "
                            "not supported");
            return NULL;
        }

        rc = _tscmp(PyUnicode_DATA(a),
                    PyUnicode_DATA(b),
                    PyUnicode_GET_LENGTH(a),
                    PyUnicode_GET_LENGTH(b));
    }
    /* fallback to buffer interface for bytes, bytearray and other */
    else {
        Py_buffer view_a;
        Py_buffer view_b;

        if (PyObject_CheckBuffer(a) == 0 && PyObject_CheckBuffer(b) == 0) {
            PyErr_Format(PyExc_TypeError,
                         "unsupported operand types(s) or combination of types: "
                         "'%.100s' and '%.100s'",
                         Py_TYPE(a)->tp_name, Py_TYPE(b)->tp_name);
            return NULL;
        }

        if (PyObject_GetBuffer(a, &view_a, PyBUF_SIMPLE) == -1) {
            return NULL;
        }
        if (view_a.ndim > 1) {
            PyErr_SetString(PyExc_BufferError,
                            "Buffer must be single dimension");
            PyBuffer_Release(&view_a);
            return NULL;
        }

        if (PyObject_GetBuffer(b, &view_b, PyBUF_SIMPLE) == -1) {
            PyBuffer_Release(&view_a);
            return NULL;
        }
        if (view_b.ndim > 1) {
            PyErr_SetString(PyExc_BufferError,
                            "Buffer must be single dimension");
            PyBuffer_Release(&view_a);
            PyBuffer_Release(&view_b);
            return NULL;
        }

        rc = _tscmp((const unsigned char*)view_a.buf,
                    (const unsigned char*)view_b.buf,
                    view_a.len,
                    view_b.len);

        PyBuffer_Release(&view_a);
        PyBuffer_Release(&view_b);
    }

    return PyBool_FromLong(rc);
}

/* List of functions exported by this module */

static struct PyMethodDef EVP_functions[] = {
    _HASHLIB_HASH_NEW_METHODDEF
    PBKDF2_HMAC_METHODDEF
    _HASHLIB_SCRYPT_METHODDEF
    _HASHLIB_GET_FIPS_MODE_METHODDEF
    _HASHLIB_COMPARE_DIGEST_METHODDEF
    _HASHLIB_HMAC_SINGLESHOT_METHODDEF
    _HASHLIB_HMAC_NEW_METHODDEF
    _HASHLIB_OPENSSL_MD5_METHODDEF
    _HASHLIB_OPENSSL_SHA1_METHODDEF
    _HASHLIB_OPENSSL_SHA224_METHODDEF
    _HASHLIB_OPENSSL_SHA256_METHODDEF
    _HASHLIB_OPENSSL_SHA384_METHODDEF
    _HASHLIB_OPENSSL_SHA512_METHODDEF
    _HASHLIB_OPENSSL_SHA3_224_METHODDEF
    _HASHLIB_OPENSSL_SHA3_256_METHODDEF
    _HASHLIB_OPENSSL_SHA3_384_METHODDEF
    _HASHLIB_OPENSSL_SHA3_512_METHODDEF
    _HASHLIB_OPENSSL_SHAKE_128_METHODDEF
    _HASHLIB_OPENSSL_SHAKE_256_METHODDEF
    {NULL,      NULL}            /* Sentinel */
};


/* Initialize this module. */

static int
hashlib_traverse(PyObject *m, visitproc visit, void *arg)
{
    _hashlibstate *state = get_hashlib_state(m);
    Py_VISIT(state->HASH_type);
    Py_VISIT(state->HMAC_type);
#ifdef PY_OPENSSL_HAS_SHAKE
    Py_VISIT(state->HASHXOF_type);
#endif
    Py_VISIT(state->constructs);
    Py_VISIT(state->unsupported_digestmod_error);
    return 0;
}

static int
hashlib_clear(PyObject *m)
{
    _hashlibstate *state = get_hashlib_state(m);
    Py_CLEAR(state->HASH_type);
    Py_CLEAR(state->HMAC_type);
#ifdef PY_OPENSSL_HAS_SHAKE
    Py_CLEAR(state->HASHXOF_type);
#endif
    Py_CLEAR(state->constructs);
    Py_CLEAR(state->unsupported_digestmod_error);

    if (state->hashtable != NULL) {
        _Py_hashtable_destroy(state->hashtable);
        state->hashtable = NULL;
    }

    return 0;
}

static void
hashlib_free(void *m)
{
    (void)hashlib_clear((PyObject *)m);
}

/* Py_mod_exec functions */
static int
hashlib_init_hashtable(PyObject *module)
{
    _hashlibstate *state = get_hashlib_state(module);

    state->hashtable = py_hashentry_table_new();
    if (state->hashtable == NULL) {
        PyErr_NoMemory();
        return -1;
    }
    return 0;
}

static int
hashlib_init_HASH_type(PyObject *module)
{
    _hashlibstate *state = get_hashlib_state(module);

    state->HASH_type = (PyTypeObject *)PyType_FromSpec(&HASHobject_type_spec);
    if (state->HASH_type == NULL) {
        return -1;
    }
    if (PyModule_AddType(module, state->HASH_type) < 0) {
        return -1;
    }
    return 0;
}

static int
hashlib_init_HASHXOF_type(PyObject *module)
{
#ifdef PY_OPENSSL_HAS_SHAKE
    _hashlibstate *state = get_hashlib_state(module);

    if (state->HASH_type == NULL) {
        return -1;
    }

    state->HASHXOF_type = (PyTypeObject *)PyType_FromSpecWithBases(
        &HASHXOFobject_type_spec, (PyObject *)state->HASH_type
    );
    if (state->HASHXOF_type == NULL) {
        return -1;
    }
    if (PyModule_AddType(module, state->HASHXOF_type) < 0) {
        return -1;
    }
#endif
    return 0;
}

static int
hashlib_init_hmactype(PyObject *module)
{
    _hashlibstate *state = get_hashlib_state(module);

    state->HMAC_type = (PyTypeObject *)PyType_FromSpec(&HMACtype_spec);
    if (state->HMAC_type == NULL) {
        return -1;
    }
    if (PyModule_AddType(module, state->HMAC_type) < 0) {
        return -1;
    }
    return 0;
}

static int
hashlib_init_constructors(PyObject *module)
{
    /* Create dict from builtin openssl_hash functions to name
     * {_hashlib.openssl_sha256: "sha256", ...}
     */
    PyModuleDef *mdef;
    PyMethodDef *fdef;
    PyObject *func, *name_obj;
    _hashlibstate *state = get_hashlib_state(module);

    mdef = PyModule_GetDef(module);
    if (mdef == NULL) {
        return -1;
    }

    state->constructs = PyDict_New();
    if (state->constructs == NULL) {
        return -1;
    }

    for (fdef = mdef->m_methods; fdef->ml_name != NULL; fdef++) {
        if (strncmp(fdef->ml_name, "openssl_", 8)) {
            continue;
        }
        name_obj = PyUnicode_FromString(fdef->ml_name + 8);
        if (name_obj == NULL) {
            return -1;
        }
        func  = PyObject_GetAttrString(module, fdef->ml_name);
        if (func == NULL) {
            Py_DECREF(name_obj);
            return -1;
        }
        int rc = PyDict_SetItem(state->constructs, func, name_obj);
        Py_DECREF(func);
        Py_DECREF(name_obj);
        if (rc < 0) {
            return -1;
        }
    }

    return PyModule_Add(module, "_constructors",
                        PyDictProxy_New(state->constructs));
}

static int
hashlib_exception(PyObject *module)
{
    _hashlibstate *state = get_hashlib_state(module);
    state->unsupported_digestmod_error = PyErr_NewException(
        "_hashlib.UnsupportedDigestmodError", PyExc_ValueError, NULL);
    if (state->unsupported_digestmod_error == NULL) {
        return -1;
    }
    if (PyModule_AddObjectRef(module, "UnsupportedDigestmodError",
                              state->unsupported_digestmod_error) < 0) {
        return -1;
    }
    return 0;
}

static int
hashlib_constants(PyObject *module)
{
    if (PyModule_AddIntConstant(module, "_GIL_MINSIZE",
                                HASHLIB_GIL_MINSIZE) < 0)
    {
        return -1;
    }
    return 0;
}

static PyModuleDef_Slot hashlib_slots[] = {
    {Py_mod_exec, hashlib_init_hashtable},
    {Py_mod_exec, hashlib_init_HASH_type},
    {Py_mod_exec, hashlib_init_HASHXOF_type},
    {Py_mod_exec, hashlib_init_hmactype},
    {Py_mod_exec, hashlib_md_meth_names},
    {Py_mod_exec, hashlib_init_constructors},
    {Py_mod_exec, hashlib_exception},
    {Py_mod_exec, hashlib_constants},
    {Py_mod_multiple_interpreters, Py_MOD_PER_INTERPRETER_GIL_SUPPORTED},
    {Py_mod_gil, Py_MOD_GIL_NOT_USED},
    {0, NULL}
};

static struct PyModuleDef _hashlibmodule = {
    PyModuleDef_HEAD_INIT,
    .m_name = "_hashlib",
    .m_doc = "OpenSSL interface for hashlib module",
    .m_size = sizeof(_hashlibstate),
    .m_methods = EVP_functions,
    .m_slots = hashlib_slots,
    .m_traverse = hashlib_traverse,
    .m_clear = hashlib_clear,
    .m_free = hashlib_free
};

PyMODINIT_FUNC
PyInit__hashlib(void)
{
    return PyModuleDef_Init(&_hashlibmodule);
}<|MERGE_RESOLUTION|>--- conflicted
+++ resolved
@@ -798,11 +798,7 @@
     Py_buffer view;
     GET_BUFFER_VIEW_OR_ERROUT(obj, &view);
     HASHLIB_EXTERNAL_INSTRUCTIONS_LOCKED(
-<<<<<<< HEAD
-        self, HASHLIB_GIL_MINSIZE,
-=======
         self, view.len,
->>>>>>> e7295a89
         result = _hashlib_HASH_hash(self, view.buf, view.len)
     );
     PyBuffer_Release(&view);
