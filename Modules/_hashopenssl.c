--- conflicted
+++ resolved
@@ -431,7 +431,6 @@
 }
 
 /*
-<<<<<<< HEAD
  * Same as notify_ssl_error_occurred() but raise a MemoryError
  * if the last error reason is ERR_R_MALLOC_FAILURE.
  */
@@ -457,22 +456,6 @@
  * are handled through EVP_MD objects or directly by using some NID.
  */
 
-=======
- * OpenSSL provides a way to go from NIDs to digest names for hash functions
- * but lacks this granularity for MAC objects where it is not possible to get
- * the underlying digest name (only the block size and digest size are allowed
- * to be recovered).
- *
- * In addition, OpenSSL aliases pollute the list of known digest names
- * as OpenSSL appears to have its own definition of alias. In particular,
- * the resulting list still contains duplicate and alternate names for several
- * algorithms.
- *
- * Therefore, digest names, whether they are used by hash functions or HMAC,
- * are handled through EVP_MD objects or directly by using some NID.
- */
-
->>>>>>> 64539c8c
 /* Get a cached entry by OpenSSL NID. */
 static const py_hashentry_t *
 get_hashentry_by_nid(int nid)
@@ -486,15 +469,9 @@
 }
 
 /*
-<<<<<<< HEAD
- * Convert the NID to a string via OBJ_nid2_*() functions.
- *
- * If 'nid' cannot be resolved or failed, set an exception and return NULL.
-=======
  * Convert the NID to a string via OBJ_nid2*() functions.
  *
  * If 'nid' cannot be resolved, set an exception and return NULL.
->>>>>>> 64539c8c
  */
 static const char *
 get_asn1_utf8name_by_nid(int nid)
@@ -502,10 +479,7 @@
     const char *name = OBJ_nid2ln(nid);
     if (name == NULL) {
         // In OpenSSL 3.0 and later, OBJ_nid*() are thread-safe and may raise.
-<<<<<<< HEAD
-=======
         assert(ERR_peek_last_error() != 0);
->>>>>>> 64539c8c
         if (ERR_GET_REASON(ERR_peek_last_error()) != OBJ_R_UNKNOWN_NID) {
             notify_ssl_error_occurred();
             return NULL;
@@ -526,7 +500,6 @@
  */
 static const char *
 get_hashlib_utf8name_by_nid(int nid)
-<<<<<<< HEAD
 {
     const py_hashentry_t *e = get_hashentry_by_nid(nid);
     return e ? e->py_name : get_asn1_utf8name_by_nid(nid);
@@ -554,21 +527,6 @@
     return get_hashlib_utf8name_by_nid(EVP_MD_nid(md));
 }
 
-=======
-{
-    const py_hashentry_t *e = get_hashentry_by_nid(nid);
-    return e ? e->py_name : get_asn1_utf8name_by_nid(nid);
-}
-
-/* Same as get_hashlib_utf8name_by_nid() but using an EVP_MD object. */
-static const char *
-get_hashlib_utf8name_by_evp_md(const EVP_MD *md)
-{
-    assert(md != NULL);
-    return get_hashlib_utf8name_by_nid(EVP_MD_nid(md));
-}
-
->>>>>>> 64539c8c
 /*
  * Get a new reference to an EVP_MD object described by name and purpose.
  *
@@ -656,19 +614,11 @@
 
 /*
  * Get a new reference to an EVP_MD described by 'digestmod' and purpose.
-<<<<<<< HEAD
  *
  * On error, set an exception and return NULL.
  *
  * Parameters
  *
-=======
- *
- * On error, set an exception and return NULL.
- *
- * Parameters
- *
->>>>>>> 64539c8c
  *      digestmod   A digest name or a _hashlib.openssl_* function
  *      py_ht       The message digest purpose.
  */
@@ -684,7 +634,6 @@
         assert(dict != NULL);
         PyObject *borrowed_ref = PyDict_GetItemWithError(dict, digestmod);
         name = borrowed_ref == NULL ? NULL : PyUnicode_AsUTF8(borrowed_ref);
-<<<<<<< HEAD
     }
     if (name == NULL) {
         if (!PyErr_Occurred()) {
@@ -725,16 +674,6 @@
         raise_unsupported_digestmod_error(module, digestmod);
     }
     return name;
-=======
-    }
-    if (name == NULL) {
-        if (!PyErr_Occurred()) {
-            raise_unsupported_digestmod_error(module, digestmod);
-        }
-        return NULL;
-    }
-    return get_openssl_evp_md_by_utf8name(module, name, py_ht);
->>>>>>> 64539c8c
 }
 #endif
 
@@ -2114,17 +2053,12 @@
 {
     const char *digest_name;
     HMACobject *self = HMACobject_CAST(op);
-<<<<<<< HEAD
 #ifdef Py_HAS_OPENSSL3_SUPPORT
     digest_name = get_hashlib_utf8name_by_nid(self->evp_md_nid);
 #else
     const EVP_MD *md = hashlib_openssl_HMAC_evp_md_borrowed(self);
     digest_name = md == NULL ? NULL : get_hashlib_utf8name_by_evp_md(md);
 #endif
-=======
-    const EVP_MD *md = _hashlib_hmac_get_md(self);
-    digest_name = md == NULL ? NULL : get_hashlib_utf8name_by_evp_md(md);
->>>>>>> 64539c8c
     if (digest_name == NULL) {
         assert(PyErr_Occurred());
         return NULL;
@@ -2273,7 +2207,6 @@
 _hashlib_HMAC_get_name(PyObject *op, void *Py_UNUSED(closure))
 {
     HMACobject *self = HMACobject_CAST(op);
-<<<<<<< HEAD
     const char *digest_name = NULL;
 #ifdef Py_HAS_OPENSSL3_SUPPORT
     digest_name = get_hashlib_utf8name_by_nid(self->evp_md_nid);
@@ -2281,13 +2214,6 @@
     const EVP_MD *md = hashlib_openssl_HMAC_evp_md_borrowed(self);
     digest_name = md == NULL ? NULL : get_hashlib_utf8name_by_evp_md(md);
 #endif
-=======
-    const EVP_MD *md = _hashlib_hmac_get_md(self);
-    if (md == NULL) {
-        return NULL;
-    }
-    const char *digest_name = get_hashlib_utf8name_by_evp_md(md);
->>>>>>> 64539c8c
     if (digest_name == NULL) {
         assert(PyErr_Occurred());
         return NULL;
