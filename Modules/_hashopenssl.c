/* Module that wraps all OpenSSL hash algorithms */

/*
 * Copyright (C) 2005-2010   Gregory P. Smith (greg@krypto.org)
 * Licensed to PSF under a Contributor Agreement.
 *
 * Derived from a skeleton of shamodule.c containing work performed by:
 *
 * Andrew Kuchling (amk@amk.ca)
 * Greg Stein (gstein@lyra.org)
 *
 */

/* Don't warn about deprecated functions, */
#ifndef OPENSSL_API_COMPAT
  // 0x10101000L == 1.1.1, 30000 == 3.0.0
  #define OPENSSL_API_COMPAT 0x10101000L
#endif
#define OPENSSL_NO_DEPRECATED 1

#ifndef Py_BUILD_CORE_BUILTIN
#  define Py_BUILD_CORE_MODULE 1
#endif

#include "Python.h"
#include "pycore_hashtable.h"
#include "pycore_strhex.h"               // _Py_strhex()
#include "pycore_pyatomic_ft_wrappers.h" // FT_ATOMIC_LOAD_PTR_RELAXED
#include "hashlib.h"

/* EVP is the preferred interface to hashing in OpenSSL */
#include <openssl/evp.h>
#include <openssl/hmac.h>
#include <openssl/crypto.h>              // FIPS_mode()
/* We use the object interface to discover what hashes OpenSSL supports. */
#include <openssl/objects.h>
#include <openssl/err.h>

#include <stdbool.h>

#if OPENSSL_VERSION_NUMBER >= 0x30000000L
#  define Py_HAS_OPENSSL3_SUPPORT
#endif

#ifndef OPENSSL_THREADS
#  error "OPENSSL_THREADS is not defined, Python requires thread-safe OpenSSL"
#endif

#define MUNCH_SIZE INT_MAX

#define PY_OPENSSL_HAS_SCRYPT 1
#if defined(NID_sha3_224) && defined(NID_sha3_256) && defined(NID_sha3_384) && defined(NID_sha3_512)
#define PY_OPENSSL_HAS_SHA3 1
#endif
#if defined(NID_shake128) || defined(NID_shake256)
#define PY_OPENSSL_HAS_SHAKE 1
#endif
#if defined(NID_blake2s256) || defined(NID_blake2b512)
#define PY_OPENSSL_HAS_BLAKE2 1
#endif

#ifdef Py_HAS_OPENSSL3_SUPPORT
#define PY_EVP_MD EVP_MD
#define PY_EVP_MD_fetch(algorithm, properties) EVP_MD_fetch(NULL, algorithm, properties)
#define PY_EVP_MD_up_ref(md) EVP_MD_up_ref(md)
#define PY_EVP_MD_free(md) EVP_MD_free(md)
#else
#define PY_EVP_MD const EVP_MD
#define PY_EVP_MD_fetch(algorithm, properties) EVP_get_digestbyname(algorithm)
#define PY_EVP_MD_up_ref(md) do {} while(0)
#define PY_EVP_MD_free(md) do {} while(0)
#endif

/* hash alias map and fast lookup
 *
 * Map between Python's preferred names and OpenSSL internal names. Maintain
 * cache of fetched EVP MD objects. The EVP_get_digestbyname() and
 * EVP_MD_fetch() API calls have a performance impact.
 *
 * The py_hashentry_t items are stored in a _Py_hashtable_t with py_name and
 * py_alias as keys.
 */

typedef enum Py_hash_type {
    Py_ht_evp,              // usedforsecurity=True / default
    Py_ht_evp_nosecurity,   // usedforsecurity=False
    Py_ht_mac,              // HMAC
    Py_ht_pbkdf2,           // PKBDF2
} Py_hash_type;

typedef struct {
    const char *py_name;
    const char *py_alias;
    const char *ossl_name;
    int ossl_nid;
    int refcnt;
    PY_EVP_MD *evp;
    PY_EVP_MD *evp_nosecurity;
} py_hashentry_t;

// Fundamental to TLS, assumed always present in any libcrypto:
#define Py_hash_md5 "md5"
#define Py_hash_sha1 "sha1"
#define Py_hash_sha224 "sha224"
#define Py_hash_sha256 "sha256"
#define Py_hash_sha384 "sha384"
#define Py_hash_sha512 "sha512"

// Not all OpenSSL-like libcrypto libraries provide these:
#if defined(NID_sha512_224)
# define Py_hash_sha512_224 "sha512_224"
#endif
#if defined(NID_sha512_256)
# define Py_hash_sha512_256 "sha512_256"
#endif
#if defined(NID_sha3_224)
# define Py_hash_sha3_224 "sha3_224"
#endif
#if defined(NID_sha3_256)
# define Py_hash_sha3_256 "sha3_256"
#endif
#if defined(NID_sha3_384)
# define Py_hash_sha3_384 "sha3_384"
#endif
#if defined(NID_sha3_512)
# define Py_hash_sha3_512 "sha3_512"
#endif
#if defined(NID_shake128)
# define Py_hash_shake_128 "shake_128"
#endif
#if defined(NID_shake256)
# define Py_hash_shake_256 "shake_256"
#endif
#if defined(NID_blake2s256)
# define Py_hash_blake2s "blake2s"
#endif
#if defined(NID_blake2b512)
# define Py_hash_blake2b "blake2b"
#endif

#define PY_HASH_ENTRY(py_name, py_alias, ossl_name, ossl_nid) \
    {py_name, py_alias, ossl_name, ossl_nid, 0, NULL, NULL}

static const py_hashentry_t py_hashes[] = {
    /* md5 */
    PY_HASH_ENTRY(Py_hash_md5, "MD5", SN_md5, NID_md5),
    /* sha1 */
    PY_HASH_ENTRY(Py_hash_sha1, "SHA1", SN_sha1, NID_sha1),
    /* sha2 family */
    PY_HASH_ENTRY(Py_hash_sha224, "SHA224", SN_sha224, NID_sha224),
    PY_HASH_ENTRY(Py_hash_sha256, "SHA256", SN_sha256, NID_sha256),
    PY_HASH_ENTRY(Py_hash_sha384, "SHA384", SN_sha384, NID_sha384),
    PY_HASH_ENTRY(Py_hash_sha512, "SHA512", SN_sha512, NID_sha512),
    /* truncated sha2 */
#ifdef Py_hash_sha512_224
    PY_HASH_ENTRY(Py_hash_sha512_224, "SHA512_224", SN_sha512_224, NID_sha512_224),
#endif
#ifdef Py_hash_sha512_256
    PY_HASH_ENTRY(Py_hash_sha512_256, "SHA512_256", SN_sha512_256, NID_sha512_256),
#endif
    /* sha3 */
#ifdef Py_hash_sha3_224
    PY_HASH_ENTRY(Py_hash_sha3_224, NULL, SN_sha3_224, NID_sha3_224),
#endif
#ifdef Py_hash_sha3_256
    PY_HASH_ENTRY(Py_hash_sha3_256, NULL, SN_sha3_256, NID_sha3_256),
#endif
#ifdef Py_hash_sha3_384
    PY_HASH_ENTRY(Py_hash_sha3_384, NULL, SN_sha3_384, NID_sha3_384),
#endif
#ifdef Py_hash_sha3_512
    PY_HASH_ENTRY(Py_hash_sha3_512, NULL, SN_sha3_512, NID_sha3_512),
#endif
    /* sha3 shake */
#ifdef Py_hash_shake_128
    PY_HASH_ENTRY(Py_hash_shake_128, NULL, SN_shake128, NID_shake128),
#endif
#ifdef Py_hash_shake_256
    PY_HASH_ENTRY(Py_hash_shake_256, NULL, SN_shake256, NID_shake256),
#endif
    /* blake2 digest */
#ifdef Py_hash_blake2s
    PY_HASH_ENTRY(Py_hash_blake2s, "blake2s256", SN_blake2s256, NID_blake2s256),
#endif
#ifdef Py_hash_blake2b
    PY_HASH_ENTRY(Py_hash_blake2b, "blake2b512", SN_blake2b512, NID_blake2b512),
#endif
    PY_HASH_ENTRY(NULL, NULL, NULL, 0),
};

static Py_uhash_t
py_hashentry_t_hash_name(const void *key) {
    return Py_HashBuffer(key, strlen((const char *)key));
}

static int
py_hashentry_t_compare_name(const void *key1, const void *key2) {
    return strcmp((const char *)key1, (const char *)key2) == 0;
}

static void
py_hashentry_t_destroy_value(void *entry) {
    py_hashentry_t *h = (py_hashentry_t *)entry;
    if (--(h->refcnt) == 0) {
        if (h->evp != NULL) {
            PY_EVP_MD_free(h->evp);
            h->evp = NULL;
        }
        if (h->evp_nosecurity != NULL) {
            PY_EVP_MD_free(h->evp_nosecurity);
            h->evp_nosecurity = NULL;
        }
        PyMem_Free(entry);
    }
}

static _Py_hashtable_t *
py_hashentry_table_new(void) {
    _Py_hashtable_t *ht = _Py_hashtable_new_full(
        py_hashentry_t_hash_name,
        py_hashentry_t_compare_name,
        NULL,
        py_hashentry_t_destroy_value,
        NULL
    );
    if (ht == NULL) {
        return NULL;
    }

    for (const py_hashentry_t *h = py_hashes; h->py_name != NULL; h++) {
        py_hashentry_t *entry = (py_hashentry_t *)PyMem_Malloc(sizeof(py_hashentry_t));
        if (entry == NULL) {
            goto error;
        }
        memcpy(entry, h, sizeof(py_hashentry_t));

        if (_Py_hashtable_set(ht, (const void*)entry->py_name, (void*)entry) < 0) {
            PyMem_Free(entry);
            goto error;
        }
        entry->refcnt = 1;

        if (h->py_alias != NULL) {
            if (_Py_hashtable_set(ht, (const void*)entry->py_alias, (void*)entry) < 0) {
                PyMem_Free(entry);
                goto error;
            }
            entry->refcnt++;
        }
    }

    return ht;
  error:
    _Py_hashtable_destroy(ht);
    return NULL;
}

/* Module state */
static PyModuleDef _hashlibmodule;

typedef struct {
    PyTypeObject *HASH_type;    // based on EVP_MD
    PyTypeObject *HMACtype;
#ifdef PY_OPENSSL_HAS_SHAKE
    PyTypeObject *HASHXOF_type; // based on EVP_MD
#endif
    PyObject *constructs;
    PyObject *unsupported_digestmod_error;
    _Py_hashtable_t *hashtable;
} _hashlibstate;

static inline _hashlibstate*
get_hashlib_state(PyObject *module)
{
    void *state = PyModule_GetState(module);
    assert(state != NULL);
    return (_hashlibstate *)state;
}

typedef struct {
    PyObject_HEAD
    EVP_MD_CTX *ctx;    /* OpenSSL message digest context */
    // Prevents undefined behavior via multiple threads entering the C API.
    bool use_mutex;
    PyMutex mutex;      /* OpenSSL context lock */
} HASHobject;

#define HASHobject_CAST(op) ((HASHobject *)(op))

typedef struct {
    PyObject_HEAD
    HMAC_CTX *ctx;            /* OpenSSL hmac context */
    // Prevents undefined behavior via multiple threads entering the C API.
    bool use_mutex;
    PyMutex mutex;  /* HMAC context lock */
} HMACobject;

#define HMACobject_CAST(op) ((HMACobject *)(op))

#include "clinic/_hashopenssl.c.h"
/*[clinic input]
module _hashlib
class _hashlib.HASH "HASHobject *" "((_hashlibstate *)PyModule_GetState(module))->EVPtype"
class _hashlib.HASHXOF "HASHobject *" "((_hashlibstate *)PyModule_GetState(module))->EVPXOFtype"
class _hashlib.HMAC "HMACobject *" "((_hashlibstate *)PyModule_GetState(module))->HMACtype"
[clinic start generated code]*/
/*[clinic end generated code: output=da39a3ee5e6b4b0d input=4f6b8873ed13d1ff]*/


/* LCOV_EXCL_START */

/* Set an exception of given type using the given OpenSSL error code. */
static void
set_ssl_exception_from_errcode(PyObject *exc, unsigned long errcode)
{
    assert(errcode != 0);

    /* ERR_ERROR_STRING(3) ensures that the messages below are ASCII */
    const char *lib = ERR_lib_error_string(errcode);
    const char *func = ERR_func_error_string(errcode);
    const char *reason = ERR_reason_error_string(errcode);

    if (lib && func) {
        PyErr_Format(exc, "[%s: %s] %s", lib, func, reason);
    }
    else if (lib) {
        PyErr_Format(exc, "[%s] %s", lib, reason);
    }
    else {
        PyErr_SetString(exc, reason);
    }
}

/*
 * Set an exception of given type.
 *
 * By default, the exception's message is constructed by using the last SSL
 * error that occurred. If no error occurred, the 'fallback_format' is used
 * to create a C-style formatted fallback message.
 */
static void
raise_ssl_error(PyObject *exc, const char *fallback_format, ...)
{
    assert(fallback_format != NULL);
    unsigned long errcode = ERR_peek_last_error();
    if (errcode) {
        ERR_clear_error();
        set_ssl_exception_from_errcode(exc, errcode);
    }
    else {
        va_list vargs;
        va_start(vargs, fallback_format);
        PyErr_FormatV(exc, fallback_format, vargs);
        va_end(vargs);
    }
}

/*
 * Set an exception with a generic default message after an error occurred.
 *
 * It can also be used without previous calls to SSL built-in functions,
 * in which case a generic error message is provided.
 */
static inline void
notify_ssl_error_occurred(void)
{
    raise_ssl_error(PyExc_ValueError, "no reason supplied");
}
/* LCOV_EXCL_STOP */

static const char *
get_openssl_evp_md_utf8name(const EVP_MD *md)
{
    assert(md != NULL);
    int nid = EVP_MD_nid(md);
    const char *name = NULL;
    const py_hashentry_t *h;

    for (h = py_hashes; h->py_name != NULL; h++) {
        if (h->ossl_nid == nid) {
            name = h->py_name;
            break;
        }
    }
    if (name == NULL) {
        /* Ignore aliased names and only use long, lowercase name. The aliases
         * pollute the list and OpenSSL appears to have its own definition of
         * alias as the resulting list still contains duplicate and alternate
         * names for several algorithms.
         */
        name = OBJ_nid2ln(nid);
        if (name == NULL)
            name = OBJ_nid2sn(nid);
    }
    return name;
}

static PyObject *
get_openssl_evp_md_name(const EVP_MD *md)
{
    const char *name = get_openssl_evp_md_utf8name(md);
    return PyUnicode_FromString(name);
}

/* Get EVP_MD by HID and purpose */
static PY_EVP_MD *
get_openssl_evp_md_by_utf8name(PyObject *module, const char *name,
                               Py_hash_type py_ht)
{
    PY_EVP_MD *digest = NULL;
    PY_EVP_MD *other_digest = NULL;
    _hashlibstate *state = get_hashlib_state(module);
    py_hashentry_t *entry = (py_hashentry_t *)_Py_hashtable_get(
        state->hashtable, (const void*)name
    );

    if (entry != NULL) {
        switch (py_ht) {
        case Py_ht_evp:
        case Py_ht_mac:
        case Py_ht_pbkdf2:
            digest = FT_ATOMIC_LOAD_PTR_RELAXED(entry->evp);
            if (digest == NULL) {
                digest = PY_EVP_MD_fetch(entry->ossl_name, NULL);
#ifdef Py_GIL_DISABLED
                // exchange just in case another thread did same thing at same time
                other_digest = _Py_atomic_exchange_ptr(&entry->evp, (void *)digest);
#else
                entry->evp = digest;
#endif
            }
            break;
        case Py_ht_evp_nosecurity:
            digest = FT_ATOMIC_LOAD_PTR_RELAXED(entry->evp_nosecurity);
            if (digest == NULL) {
                digest = PY_EVP_MD_fetch(entry->ossl_name, "-fips");
#ifdef Py_GIL_DISABLED
                // exchange just in case another thread did same thing at same time
                other_digest = _Py_atomic_exchange_ptr(&entry->evp_nosecurity, (void *)digest);
#else
                entry->evp_nosecurity = digest;
#endif
            }
            break;
        }
        // if another thread same thing at same time make sure we got same ptr
        assert(other_digest == NULL || other_digest == digest);
        if (digest != NULL) {
            if (other_digest == NULL) {
                PY_EVP_MD_up_ref(digest);
            }
        }
    } else {
        // Fall back for looking up an unindexed OpenSSL specific name.
        switch (py_ht) {
        case Py_ht_evp:
        case Py_ht_mac:
        case Py_ht_pbkdf2:
            digest = PY_EVP_MD_fetch(name, NULL);
            break;
        case Py_ht_evp_nosecurity:
            digest = PY_EVP_MD_fetch(name, "-fips");
            break;
        }
    }
    if (digest == NULL) {
        raise_ssl_error(state->unsupported_digestmod_error,
                        "unsupported hash type %s", name);
        return NULL;
    }
    return digest;
}

/* Get digest EVP_MD from object
 *
 * * string
 * * _hashopenssl builtin function
 *
 * on error returns NULL with exception set.
 */
static PY_EVP_MD *
get_openssl_evp_md(PyObject *module, PyObject *digestmod,
                   Py_hash_type py_ht)
{
    PyObject *name_obj = NULL;
    const char *name;

    if (PyUnicode_Check(digestmod)) {
        name_obj = digestmod;
    } else {
        _hashlibstate *state = get_hashlib_state(module);
        // borrowed ref
        name_obj = PyDict_GetItemWithError(state->constructs, digestmod);
    }
    if (name_obj == NULL) {
        if (!PyErr_Occurred()) {
            _hashlibstate *state = get_hashlib_state(module);
            PyErr_Format(
                state->unsupported_digestmod_error,
                "Unsupported digestmod %R", digestmod);
        }
        return NULL;
    }

    name = PyUnicode_AsUTF8(name_obj);
    if (name == NULL) {
        return NULL;
    }

    return get_openssl_evp_md_by_utf8name(module, name, py_ht);
}

static HASHobject *
new_hash_object(PyTypeObject *type)
{
    HASHobject *retval = PyObject_New(HASHobject, type);
    if (retval == NULL) {
        return NULL;
    }
    HASHLIB_INIT_MUTEX(retval);

    retval->ctx = EVP_MD_CTX_new();
    if (retval->ctx == NULL) {
        Py_DECREF(retval);
        PyErr_NoMemory();
        return NULL;
    }

    return retval;
}

static int
_hashlib_HASH_hash(HASHobject *self, const void *vp, Py_ssize_t len)
{
    unsigned int process;
    const unsigned char *cp = (const unsigned char *)vp;
    while (0 < len) {
        if (len > (Py_ssize_t)MUNCH_SIZE)
            process = MUNCH_SIZE;
        else
            process = Py_SAFE_DOWNCAST(len, Py_ssize_t, unsigned int);
        if (!EVP_DigestUpdate(self->ctx, (const void*)cp, process)) {
            notify_ssl_error_occurred();
            return -1;
        }
        len -= process;
        cp += process;
    }
    return 0;
}

/* Internal methods for a hash object */

static void
_hashlib_HASH_dealloc(PyObject *op)
{
    HASHobject *self = HASHobject_CAST(op);
    PyTypeObject *tp = Py_TYPE(self);
    EVP_MD_CTX_free(self->ctx);
    PyObject_Free(self);
    Py_DECREF(tp);
}

static int
_hashlib_HASH_copy_locked(HASHobject *self, EVP_MD_CTX *new_ctx_p)
{
    int result;
    ENTER_HASHLIB(self);
    result = EVP_MD_CTX_copy(new_ctx_p, self->ctx);
    LEAVE_HASHLIB(self);
    return result;
}

/* External methods for a hash object */

/*[clinic input]
_hashlib.HASH.copy

Return a copy of the hash object.
[clinic start generated code]*/

static PyObject *
_hashlib_HASH_copy_impl(HASHobject *self)
/*[clinic end generated code: output=2545541af18d53d7 input=814b19202cd08a26]*/
{
    HASHobject *newobj;

    if ((newobj = new_hash_object(Py_TYPE(self))) == NULL)
        return NULL;

    if (!_hashlib_HASH_copy_locked(self, newobj->ctx)) {
        Py_DECREF(newobj);
        notify_ssl_error_occurred();
        return NULL;
    }
    return (PyObject *)newobj;
}

/*[clinic input]
_hashlib.HASH.digest

Return the digest value as a bytes object.
[clinic start generated code]*/

static PyObject *
_hashlib_HASH_digest_impl(HASHobject *self)
/*[clinic end generated code: output=3fc6f9671d712850 input=d8d528d6e50af0de]*/
{
    unsigned char digest[EVP_MAX_MD_SIZE];
    EVP_MD_CTX *temp_ctx;
    PyObject *retval;
    unsigned int digest_size;

    temp_ctx = EVP_MD_CTX_new();
    if (temp_ctx == NULL) {
        PyErr_NoMemory();
        return NULL;
    }

    if (!_hashlib_HASH_copy_locked(self, temp_ctx)) {
        goto error;
    }
    digest_size = EVP_MD_CTX_size(temp_ctx);
    if (!EVP_DigestFinal(temp_ctx, digest, NULL)) {
        goto error;
    }

    retval = PyBytes_FromStringAndSize((const char *)digest, digest_size);
    EVP_MD_CTX_free(temp_ctx);
    return retval;

error:
    EVP_MD_CTX_free(temp_ctx);
    notify_ssl_error_occurred();
    return NULL;
}

/*[clinic input]
_hashlib.HASH.hexdigest

Return the digest value as a string of hexadecimal digits.
[clinic start generated code]*/

static PyObject *
_hashlib_HASH_hexdigest_impl(HASHobject *self)
/*[clinic end generated code: output=1b8e60d9711e7f4d input=ae7553f78f8372d8]*/
{
    unsigned char digest[EVP_MAX_MD_SIZE];
    EVP_MD_CTX *temp_ctx;
    unsigned int digest_size;

    temp_ctx = EVP_MD_CTX_new();
    if (temp_ctx == NULL) {
        PyErr_NoMemory();
        return NULL;
    }

    /* Get the raw (binary) digest value */
    if (!_hashlib_HASH_copy_locked(self, temp_ctx)) {
        goto error;
    }
    digest_size = EVP_MD_CTX_size(temp_ctx);
    if (!EVP_DigestFinal(temp_ctx, digest, NULL)) {
        goto error;
    }

    EVP_MD_CTX_free(temp_ctx);

    return _Py_strhex((const char *)digest, (Py_ssize_t)digest_size);

error:
    EVP_MD_CTX_free(temp_ctx);
    notify_ssl_error_occurred();
    return NULL;
}

/*[clinic input]
_hashlib.HASH.update

    obj: object
    /

Update this hash object's state with the provided string.
[clinic start generated code]*/

static PyObject *
_hashlib_HASH_update_impl(HASHobject *self, PyObject *obj)
/*[clinic end generated code: output=62ad989754946b86 input=aa1ce20e3f92ceb6]*/
{
    int result;
    Py_buffer view;

    GET_BUFFER_VIEW_OR_ERROUT(obj, &view);

    if (!self->use_mutex && view.len >= HASHLIB_GIL_MINSIZE) {
        self->use_mutex = true;
    }
    if (self->use_mutex) {
        Py_BEGIN_ALLOW_THREADS
        PyMutex_Lock(&self->mutex);
        result = _hashlib_HASH_hash(self, view.buf, view.len);
        PyMutex_Unlock(&self->mutex);
        Py_END_ALLOW_THREADS
    } else {
        result = _hashlib_HASH_hash(self, view.buf, view.len);
    }

    PyBuffer_Release(&view);

    if (result == -1)
        return NULL;
    Py_RETURN_NONE;
}

static PyMethodDef HASH_methods[] = {
    _HASHLIB_HASH_COPY_METHODDEF
    _HASHLIB_HASH_DIGEST_METHODDEF
    _HASHLIB_HASH_HEXDIGEST_METHODDEF
    _HASHLIB_HASH_UPDATE_METHODDEF
    {NULL, NULL}  /* sentinel */
};

static PyObject *
_hashlib_HASH_get_blocksize(PyObject *op, void *Py_UNUSED(closure))
{
    HASHobject *self = HASHobject_CAST(op);
    long block_size = EVP_MD_CTX_block_size(self->ctx);
    return PyLong_FromLong(block_size);
}

static PyObject *
_hashlib_HASH_get_digestsize(PyObject *op, void *Py_UNUSED(closure))
{
    HASHobject *self = HASHobject_CAST(op);
    long size = EVP_MD_CTX_size(self->ctx);
    return PyLong_FromLong(size);
}

static PyObject *
_hashlib_HASH_get_name(PyObject *op, void *Py_UNUSED(closure))
{
    HASHobject *self = HASHobject_CAST(op);
    const EVP_MD *md = EVP_MD_CTX_md(self->ctx);
    if (md == NULL) {
        notify_ssl_error_occurred();
        return NULL;
    }
    return get_openssl_evp_md_name(md);
}

static PyGetSetDef HASH_getsets[] = {
    {"digest_size", _hashlib_HASH_get_digestsize, NULL, NULL, NULL},
    {"block_size", _hashlib_HASH_get_blocksize, NULL, NULL, NULL},
    {"name", _hashlib_HASH_get_name, NULL, NULL, PyDoc_STR("algorithm name.")},
    {NULL}  /* Sentinel */
};


static PyObject *
_hashlib_HASH_repr(PyObject *self)
{
    PyObject *name = _hashlib_HASH_get_name(self, NULL);
    if (name == NULL) {
        return NULL;
    }
    PyObject *repr = PyUnicode_FromFormat("<%U %T object @ %p>",
                                          name, self, self);
    Py_DECREF(name);
    return repr;
}

PyDoc_STRVAR(HASHobject_type_doc,
"HASH(name, string=b\'\')\n"
"--\n"
"\n"
"A hash is an object used to calculate a checksum of a string of information.\n"
"\n"
"Methods:\n"
"\n"
"update() -- updates the current digest with an additional string\n"
"digest() -- return the current digest value\n"
"hexdigest() -- return the current digest as a string of hexadecimal digits\n"
"copy() -- return a copy of the current hash object\n"
"\n"
"Attributes:\n"
"\n"
"name -- the hash algorithm being used by this object\n"
"digest_size -- number of bytes in this hashes output");

static PyType_Slot HASHobject_type_slots[] = {
    {Py_tp_dealloc, _hashlib_HASH_dealloc},
    {Py_tp_repr, _hashlib_HASH_repr},
    {Py_tp_doc, (char *)HASHobject_type_doc},
    {Py_tp_methods, HASH_methods},
    {Py_tp_getset, HASH_getsets},
    {0, 0},
};

static PyType_Spec HASHobject_type_spec = {
    .name = "_hashlib.HASH",
    .basicsize = sizeof(HASHobject),
    .flags = (
        Py_TPFLAGS_DEFAULT
        | Py_TPFLAGS_BASETYPE
        | Py_TPFLAGS_DISALLOW_INSTANTIATION
        | Py_TPFLAGS_IMMUTABLETYPE
    ),
    .slots = HASHobject_type_slots
};

#ifdef PY_OPENSSL_HAS_SHAKE

/*[clinic input]
_hashlib.HASHXOF.digest

  length: Py_ssize_t

Return the digest value as a bytes object.
[clinic start generated code]*/

static PyObject *
_hashlib_HASHXOF_digest_impl(HASHobject *self, Py_ssize_t length)
/*[clinic end generated code: output=dcb09335dd2fe908 input=3eb034ce03c55b21]*/
{
    EVP_MD_CTX *temp_ctx;
    PyObject *retval = PyBytes_FromStringAndSize(NULL, length);

    if (retval == NULL) {
        return NULL;
    }

    temp_ctx = EVP_MD_CTX_new();
    if (temp_ctx == NULL) {
        Py_DECREF(retval);
        PyErr_NoMemory();
        return NULL;
    }

    if (!_hashlib_HASH_copy_locked(self, temp_ctx)) {
        goto error;
    }
    if (!EVP_DigestFinalXOF(temp_ctx,
                            (unsigned char*)PyBytes_AS_STRING(retval),
                            length))
    {
        goto error;
    }

    EVP_MD_CTX_free(temp_ctx);
    return retval;

error:
    Py_DECREF(retval);
    EVP_MD_CTX_free(temp_ctx);
    notify_ssl_error_occurred();
    return NULL;
}

/*[clinic input]
_hashlib.HASHXOF.hexdigest

    length: Py_ssize_t

Return the digest value as a string of hexadecimal digits.
[clinic start generated code]*/

static PyObject *
_hashlib_HASHXOF_hexdigest_impl(HASHobject *self, Py_ssize_t length)
/*[clinic end generated code: output=519431cafa014f39 input=0e58f7238adb7ab8]*/
{
    unsigned char *digest;
    EVP_MD_CTX *temp_ctx;
    PyObject *retval;

    digest = (unsigned char*)PyMem_Malloc(length);
    if (digest == NULL) {
        PyErr_NoMemory();
        return NULL;
    }

    temp_ctx = EVP_MD_CTX_new();
    if (temp_ctx == NULL) {
        PyMem_Free(digest);
        PyErr_NoMemory();
        return NULL;
    }

    /* Get the raw (binary) digest value */
    if (!_hashlib_HASH_copy_locked(self, temp_ctx)) {
        goto error;
    }
    if (!EVP_DigestFinalXOF(temp_ctx, digest, length)) {
        goto error;
    }

    EVP_MD_CTX_free(temp_ctx);

    retval = _Py_strhex((const char *)digest, length);
    PyMem_Free(digest);
    return retval;

error:
    PyMem_Free(digest);
    EVP_MD_CTX_free(temp_ctx);
    notify_ssl_error_occurred();
    return NULL;
}

static PyMethodDef HASHXOFobject_methods[] = {
    _HASHLIB_HASHXOF_DIGEST_METHODDEF
    _HASHLIB_HASHXOF_HEXDIGEST_METHODDEF
    {NULL, NULL}  /* sentinel */
};


static PyObject *
_hashlib_HASHXOF_digest_size(PyObject *Py_UNUSED(self),
                             void *Py_UNUSED(closure))
{
    return PyLong_FromLong(0);
}

static PyGetSetDef HASHXOFobject_getsets[] = {
    {"digest_size", _hashlib_HASHXOF_digest_size, NULL, NULL, NULL},
    {NULL}  /* Sentinel */
};

PyDoc_STRVAR(HASHXOFobject_type_doc,
"HASHXOF(name, string=b\'\')\n"
"--\n"
"\n"
"A hash is an object used to calculate a checksum of a string of information.\n"
"\n"
"Methods:\n"
"\n"
"update() -- updates the current digest with an additional string\n"
"digest(length) -- return the current digest value\n"
"hexdigest(length) -- return the current digest as a string of hexadecimal digits\n"
"copy() -- return a copy of the current hash object\n"
"\n"
"Attributes:\n"
"\n"
"name -- the hash algorithm being used by this object\n"
"digest_size -- number of bytes in this hashes output");

static PyType_Slot HASHXOFobject_type_slots[] = {
    {Py_tp_doc, (char *)HASHXOFobject_type_doc},
    {Py_tp_methods, HASHXOFobject_methods},
    {Py_tp_getset, HASHXOFobject_getsets},
    {0, 0},
};

static PyType_Spec HASHXOFobject_type_spec = {
    .name = "_hashlib.HASHXOF",
    .basicsize = sizeof(HASHobject),
    .flags = (
        Py_TPFLAGS_DEFAULT
        | Py_TPFLAGS_BASETYPE
        | Py_TPFLAGS_DISALLOW_INSTANTIATION
        | Py_TPFLAGS_IMMUTABLETYPE
    ),
    .slots = HASHXOFobject_type_slots
};


#endif

static PyObject *
_hashlib_HASH(PyObject *module, const char *digestname, PyObject *data_obj,
              int usedforsecurity)
{
    Py_buffer view = { 0 };
    PY_EVP_MD *digest = NULL;
    PyTypeObject *type;
    HASHobject *self = NULL;

    if (data_obj != NULL) {
        GET_BUFFER_VIEW_OR_ERROUT(data_obj, &view);
    }

    digest = get_openssl_evp_md_by_utf8name(
        module, digestname, usedforsecurity ? Py_ht_evp : Py_ht_evp_nosecurity
    );
    if (digest == NULL) {
        goto exit;
    }

    if ((EVP_MD_flags(digest) & EVP_MD_FLAG_XOF) == EVP_MD_FLAG_XOF) {
        type = get_hashlib_state(module)->HASHXOF_type;
    } else {
        type = get_hashlib_state(module)->HASH_type;
    }

    self = new_hash_object(type);
    if (self == NULL) {
        goto exit;
    }

#if defined(EVP_MD_CTX_FLAG_NON_FIPS_ALLOW) && OPENSSL_VERSION_NUMBER < 0x30000000L
    // In OpenSSL 1.1.1 the non FIPS allowed flag is context specific while
    // in 3.0.0 it is a different EVP_MD provider.
    if (!usedforsecurity) {
        EVP_MD_CTX_set_flags(self->ctx, EVP_MD_CTX_FLAG_NON_FIPS_ALLOW);
    }
#endif

    int result = EVP_DigestInit_ex(self->ctx, digest, NULL);
    if (!result) {
        notify_ssl_error_occurred();
        Py_CLEAR(self);
        goto exit;
    }

    if (view.buf && view.len) {
        if (view.len >= HASHLIB_GIL_MINSIZE) {
            /* We do not initialize self->lock here as this is the constructor
             * where it is not yet possible to have concurrent access. */
            Py_BEGIN_ALLOW_THREADS
            result = _hashlib_HASH_hash(self, view.buf, view.len);
            Py_END_ALLOW_THREADS
        } else {
            result = _hashlib_HASH_hash(self, view.buf, view.len);
        }
        if (result == -1) {
            assert(PyErr_Occurred());
            Py_CLEAR(self);
            goto exit;
        }
    }

exit:
    if (data_obj != NULL) {
        PyBuffer_Release(&view);
    }
    if (digest != NULL) {
        PY_EVP_MD_free(digest);
    }

    return (PyObject *)self;
}


/* The module-level function: new() */

/*[clinic input]
_hashlib.new as _hashlib_HASH_new

<<<<<<< HEAD
    name as name_obj: object
    data as data_obj: object(c_default="NULL") = b''
=======
    name: str
    string as data_obj: object(c_default="NULL") = b''
>>>>>>> 9eb84d83
    *
    usedforsecurity: bool = True

Return a new hash object using the named algorithm.

An optional string argument may be provided and will be
automatically hashed.

The MD5 and SHA1 algorithms are always supported.
[clinic start generated code]*/

static PyObject *
<<<<<<< HEAD
EVP_new_impl(PyObject *module, PyObject *name_obj, PyObject *data_obj,
             int usedforsecurity)
/*[clinic end generated code: output=ddd5053f92dffe90 input=fc1f4513bde332d1]*/
=======
_hashlib_HASH_new_impl(PyObject *module, const char *name,
                       PyObject *data_obj, int usedforsecurity)
/*[clinic end generated code: output=30c6e7b9a5a4dce3 input=28848db5ccd0a9b5]*/
>>>>>>> 9eb84d83
{
    return _hashlib_HASH(module, name, data_obj, usedforsecurity);
}


/*[clinic input]
_hashlib.openssl_md5

    data as data_obj: object(py_default="b''") = NULL
    *
    usedforsecurity: bool = True

Returns a md5 hash object; optionally initialized with a string

[clinic start generated code]*/

static PyObject *
_hashlib_openssl_md5_impl(PyObject *module, PyObject *data_obj,
                          int usedforsecurity)
/*[clinic end generated code: output=87b0186440a44f8c input=541743b9302c3a1d]*/
{
    return _hashlib_HASH(module, Py_hash_md5, data_obj, usedforsecurity);
}


/*[clinic input]
_hashlib.openssl_sha1

    data as data_obj: object(py_default="b''") = NULL
    *
    usedforsecurity: bool = True

Returns a sha1 hash object; optionally initialized with a string

[clinic start generated code]*/

static PyObject *
_hashlib_openssl_sha1_impl(PyObject *module, PyObject *data_obj,
                           int usedforsecurity)
/*[clinic end generated code: output=6813024cf690670d input=5cbd1a022f397432]*/
{
    return _hashlib_HASH(module, Py_hash_sha1, data_obj, usedforsecurity);
}


/*[clinic input]
_hashlib.openssl_sha224

    data as data_obj: object(py_default="b''") = NULL
    *
    usedforsecurity: bool = True

Returns a sha224 hash object; optionally initialized with a string

[clinic start generated code]*/

static PyObject *
_hashlib_openssl_sha224_impl(PyObject *module, PyObject *data_obj,
                             int usedforsecurity)
/*[clinic end generated code: output=a2dfe7cc4eb14ebb input=9d70f1b767e0da1a]*/
{
    return _hashlib_HASH(module, Py_hash_sha224, data_obj, usedforsecurity);
}


/*[clinic input]
_hashlib.openssl_sha256

    data as data_obj: object(py_default="b''") = NULL
    *
    usedforsecurity: bool = True

Returns a sha256 hash object; optionally initialized with a string

[clinic start generated code]*/

static PyObject *
_hashlib_openssl_sha256_impl(PyObject *module, PyObject *data_obj,
                             int usedforsecurity)
/*[clinic end generated code: output=1f874a34870f0a68 input=6baf2fb84aa40b28]*/
{
    return _hashlib_HASH(module, Py_hash_sha256, data_obj, usedforsecurity);
}


/*[clinic input]
_hashlib.openssl_sha384

    data as data_obj: object(py_default="b''") = NULL
    *
    usedforsecurity: bool = True

Returns a sha384 hash object; optionally initialized with a string

[clinic start generated code]*/

static PyObject *
_hashlib_openssl_sha384_impl(PyObject *module, PyObject *data_obj,
                             int usedforsecurity)
/*[clinic end generated code: output=58529eff9ca457b2 input=416c85fc491fd51a]*/
{
    return _hashlib_HASH(module, Py_hash_sha384, data_obj, usedforsecurity);
}


/*[clinic input]
_hashlib.openssl_sha512

    data as data_obj: object(py_default="b''") = NULL
    *
    usedforsecurity: bool = True

Returns a sha512 hash object; optionally initialized with a string

[clinic start generated code]*/

static PyObject *
_hashlib_openssl_sha512_impl(PyObject *module, PyObject *data_obj,
                             int usedforsecurity)
/*[clinic end generated code: output=2c744c9e4a40d5f6 input=db07e145351f0eb3]*/
{
    return _hashlib_HASH(module, Py_hash_sha512, data_obj, usedforsecurity);
}


#ifdef PY_OPENSSL_HAS_SHA3

/*[clinic input]
_hashlib.openssl_sha3_224

    data as data_obj: object(py_default="b''") = NULL
    *
    usedforsecurity: bool = True

Returns a sha3-224 hash object; optionally initialized with a string

[clinic start generated code]*/

static PyObject *
_hashlib_openssl_sha3_224_impl(PyObject *module, PyObject *data_obj,
                               int usedforsecurity)
/*[clinic end generated code: output=144641c1d144b974 input=8473784706f2bcfa]*/
{
    return _hashlib_HASH(module, Py_hash_sha3_224, data_obj, usedforsecurity);
}

/*[clinic input]
_hashlib.openssl_sha3_256

    data as data_obj: object(py_default="b''") = NULL
    *
    usedforsecurity: bool = True

Returns a sha3-256 hash object; optionally initialized with a string

[clinic start generated code]*/

static PyObject *
_hashlib_openssl_sha3_256_impl(PyObject *module, PyObject *data_obj,
                               int usedforsecurity)
/*[clinic end generated code: output=c61f1ab772d06668 input=2c0433e4af5389af]*/
{
    return _hashlib_HASH(module, Py_hash_sha3_256, data_obj, usedforsecurity);
}

/*[clinic input]
_hashlib.openssl_sha3_384

    data as data_obj: object(py_default="b''") = NULL
    *
    usedforsecurity: bool = True

Returns a sha3-384 hash object; optionally initialized with a string

[clinic start generated code]*/

static PyObject *
_hashlib_openssl_sha3_384_impl(PyObject *module, PyObject *data_obj,
                               int usedforsecurity)
/*[clinic end generated code: output=f68e4846858cf0ee input=15cf1a0f31210933]*/
{
    return _hashlib_HASH(module, Py_hash_sha3_384, data_obj, usedforsecurity);
}

/*[clinic input]
_hashlib.openssl_sha3_512

    data as data_obj: object(py_default="b''") = NULL
    *
    usedforsecurity: bool = True

Returns a sha3-512 hash object; optionally initialized with a string

[clinic start generated code]*/

static PyObject *
_hashlib_openssl_sha3_512_impl(PyObject *module, PyObject *data_obj,
                               int usedforsecurity)
/*[clinic end generated code: output=2eede478c159354a input=3c49cbee1c406eb8]*/
{
    return _hashlib_HASH(module, Py_hash_sha3_512, data_obj, usedforsecurity);
}
#endif /* PY_OPENSSL_HAS_SHA3 */

#ifdef PY_OPENSSL_HAS_SHAKE
/*[clinic input]
_hashlib.openssl_shake_128

    data as data_obj: object(py_default="b''") = NULL
    *
    usedforsecurity: bool = True

Returns a shake-128 variable hash object; optionally initialized with a string

[clinic start generated code]*/

static PyObject *
_hashlib_openssl_shake_128_impl(PyObject *module, PyObject *data_obj,
                                int usedforsecurity)
/*[clinic end generated code: output=bc49cdd8ada1fa97 input=ee01cb8679a1e230]*/
{
    return _hashlib_HASH(module, Py_hash_shake_128, data_obj, usedforsecurity);
}

/*[clinic input]
_hashlib.openssl_shake_256

    data as data_obj: object(py_default="b''") = NULL
    *
    usedforsecurity: bool = True

Returns a shake-256 variable hash object; optionally initialized with a string

[clinic start generated code]*/

static PyObject *
_hashlib_openssl_shake_256_impl(PyObject *module, PyObject *data_obj,
                                int usedforsecurity)
/*[clinic end generated code: output=358d213be8852df7 input=92e304b3733f14c8]*/
{
    return _hashlib_HASH(module, Py_hash_shake_256, data_obj, usedforsecurity);
}
#endif /* PY_OPENSSL_HAS_SHAKE */

/*[clinic input]
_hashlib.pbkdf2_hmac as pbkdf2_hmac

    hash_name: str
    password: Py_buffer
    salt: Py_buffer
    iterations: long
    dklen as dklen_obj: object = None

Password based key derivation function 2 (PKCS #5 v2.0) with HMAC as pseudorandom function.
[clinic start generated code]*/

static PyObject *
pbkdf2_hmac_impl(PyObject *module, const char *hash_name,
                 Py_buffer *password, Py_buffer *salt, long iterations,
                 PyObject *dklen_obj)
/*[clinic end generated code: output=144b76005416599b input=ed3ab0d2d28b5d5c]*/
{
    PyObject *key_obj = NULL;
    char *key;
    long dklen;
    int retval;

    PY_EVP_MD *digest = get_openssl_evp_md_by_utf8name(module, hash_name, Py_ht_pbkdf2);
    if (digest == NULL) {
        goto end;
    }

    if (password->len > INT_MAX) {
        PyErr_SetString(PyExc_OverflowError,
                        "password is too long.");
        goto end;
    }

    if (salt->len > INT_MAX) {
        PyErr_SetString(PyExc_OverflowError,
                        "salt is too long.");
        goto end;
    }

    if (iterations < 1) {
        PyErr_SetString(PyExc_ValueError,
                        "iteration value must be greater than 0.");
        goto end;
    }
    if (iterations > INT_MAX) {
        PyErr_SetString(PyExc_OverflowError,
                        "iteration value is too great.");
        goto end;
    }

    if (dklen_obj == Py_None) {
        dklen = EVP_MD_size(digest);
    } else {
        dklen = PyLong_AsLong(dklen_obj);
        if ((dklen == -1) && PyErr_Occurred()) {
            goto end;
        }
    }
    if (dklen < 1) {
        PyErr_SetString(PyExc_ValueError,
                        "key length must be greater than 0.");
        goto end;
    }
    if (dklen > INT_MAX) {
        /* INT_MAX is always smaller than dkLen max (2^32 - 1) * hLen */
        PyErr_SetString(PyExc_OverflowError,
                        "key length is too great.");
        goto end;
    }

    key_obj = PyBytes_FromStringAndSize(NULL, dklen);
    if (key_obj == NULL) {
        goto end;
    }
    key = PyBytes_AS_STRING(key_obj);

    Py_BEGIN_ALLOW_THREADS
    retval = PKCS5_PBKDF2_HMAC((const char *)password->buf, (int)password->len,
                               (const unsigned char *)salt->buf, (int)salt->len,
                               iterations, digest, dklen,
                               (unsigned char *)key);
    Py_END_ALLOW_THREADS

    if (!retval) {
        Py_CLEAR(key_obj);
        notify_ssl_error_occurred();
        goto end;
    }

end:
    if (digest != NULL) {
        PY_EVP_MD_free(digest);
    }
    return key_obj;
}

#ifdef PY_OPENSSL_HAS_SCRYPT

/*[clinic input]
_hashlib.scrypt

    password: Py_buffer
    *
    salt: Py_buffer
    n: unsigned_long
    r: unsigned_long
    p: unsigned_long
    maxmem: long = 0
    dklen: long = 64


scrypt password-based key derivation function.
[clinic start generated code]*/

static PyObject *
_hashlib_scrypt_impl(PyObject *module, Py_buffer *password, Py_buffer *salt,
                     unsigned long n, unsigned long r, unsigned long p,
                     long maxmem, long dklen)
/*[clinic end generated code: output=d424bc3e8c6b9654 input=0c9a84230238fd79]*/
{
    PyObject *key_obj = NULL;
    char *key;
    int retval;

    if (password->len > INT_MAX) {
        PyErr_SetString(PyExc_OverflowError,
                        "password is too long.");
        return NULL;
    }

    if (salt->len > INT_MAX) {
        PyErr_SetString(PyExc_OverflowError,
                        "salt is too long.");
        return NULL;
    }

    if (n < 2 || n & (n - 1)) {
        PyErr_SetString(PyExc_ValueError,
                        "n must be a power of 2.");
        return NULL;
    }

    if (maxmem < 0 || maxmem > INT_MAX) {
        /* OpenSSL 1.1.0 restricts maxmem to 32 MiB. It may change in the
           future. The maxmem constant is private to OpenSSL. */
        PyErr_Format(PyExc_ValueError,
                     "maxmem must be positive and smaller than %d",
                     INT_MAX);
        return NULL;
    }

    if (dklen < 1 || dklen > INT_MAX) {
        PyErr_Format(PyExc_ValueError,
                     "dklen must be greater than 0 and smaller than %d",
                     INT_MAX);
        return NULL;
    }

    /* let OpenSSL validate the rest */
    retval = EVP_PBE_scrypt(NULL, 0, NULL, 0, n, r, p, maxmem, NULL, 0);
    if (!retval) {
        raise_ssl_error(PyExc_ValueError,
                        "Invalid parameter combination for n, r, p, maxmem.");
        return NULL;
   }

    key_obj = PyBytes_FromStringAndSize(NULL, dklen);
    if (key_obj == NULL) {
        return NULL;
    }
    key = PyBytes_AS_STRING(key_obj);

    Py_BEGIN_ALLOW_THREADS
    retval = EVP_PBE_scrypt(
        (const char*)password->buf, (size_t)password->len,
        (const unsigned char *)salt->buf, (size_t)salt->len,
        n, r, p, maxmem,
        (unsigned char *)key, (size_t)dklen
    );
    Py_END_ALLOW_THREADS

    if (!retval) {
        Py_CLEAR(key_obj);
        notify_ssl_error_occurred();
        return NULL;
    }
    return key_obj;
}
#endif  /* PY_OPENSSL_HAS_SCRYPT */

/* Fast HMAC for hmac.digest()
 */

/*[clinic input]
_hashlib.hmac_digest as _hashlib_hmac_singleshot

    key: Py_buffer
    msg: Py_buffer
    digest: object

Single-shot HMAC.
[clinic start generated code]*/

static PyObject *
_hashlib_hmac_singleshot_impl(PyObject *module, Py_buffer *key,
                              Py_buffer *msg, PyObject *digest)
/*[clinic end generated code: output=82f19965d12706ac input=0a0790cc3db45c2e]*/
{
    unsigned char md[EVP_MAX_MD_SIZE] = {0};
    unsigned int md_len = 0;
    unsigned char *result;
    PY_EVP_MD *evp;

    if (key->len > INT_MAX) {
        PyErr_SetString(PyExc_OverflowError,
                        "key is too long.");
        return NULL;
    }
    if (msg->len > INT_MAX) {
        PyErr_SetString(PyExc_OverflowError,
                        "msg is too long.");
        return NULL;
    }

    evp = get_openssl_evp_md(module, digest, Py_ht_mac);
    if (evp == NULL) {
        return NULL;
    }

    Py_BEGIN_ALLOW_THREADS
    result = HMAC(
        evp,
        (const void *)key->buf, (int)key->len,
        (const unsigned char *)msg->buf, (size_t)msg->len,
        md, &md_len
    );
    Py_END_ALLOW_THREADS
    PY_EVP_MD_free(evp);

    if (result == NULL) {
        notify_ssl_error_occurred();
        return NULL;
    }
    return PyBytes_FromStringAndSize((const char*)md, md_len);
}

/* OpenSSL-based HMAC implementation
 */

static int _hmac_update(HMACobject*, PyObject*);

static const EVP_MD *
_hashlib_hmac_get_md(HMACobject *self)
{
    const EVP_MD *md = HMAC_CTX_get_md(self->ctx);
    if (md == NULL) {
        raise_ssl_error(PyExc_ValueError, "missing EVP_MD for HMAC context");
    }
    return md;
}

/*[clinic input]
_hashlib.hmac_new

    key: Py_buffer
    msg as msg_obj: object(c_default="NULL") = b''
    digestmod: object(c_default="NULL") = None

Return a new hmac object.
[clinic start generated code]*/

static PyObject *
_hashlib_hmac_new_impl(PyObject *module, Py_buffer *key, PyObject *msg_obj,
                       PyObject *digestmod)
/*[clinic end generated code: output=c20d9e4d9ed6d219 input=5f4071dcc7f34362]*/
{
    PY_EVP_MD *digest;
    HMAC_CTX *ctx = NULL;
    HMACobject *self = NULL;
    int r;

    if (key->len > INT_MAX) {
        PyErr_SetString(PyExc_OverflowError,
                        "key is too long.");
        return NULL;
    }

    if (digestmod == NULL) {
        PyErr_SetString(PyExc_TypeError,
                        "Missing required parameter 'digestmod'.");
        return NULL;
    }

    digest = get_openssl_evp_md(module, digestmod, Py_ht_mac);
    if (digest == NULL) {
        return NULL;
    }

    ctx = HMAC_CTX_new();
    if (ctx == NULL) {
        PY_EVP_MD_free(digest);
        PyErr_NoMemory();
        goto error;
    }

    r = HMAC_Init_ex(ctx, key->buf, (int)key->len, digest, NULL /* impl */);
    PY_EVP_MD_free(digest);
    if (r == 0) {
        notify_ssl_error_occurred();
        goto error;
    }

    _hashlibstate *state = get_hashlib_state(module);
    self = PyObject_New(HMACobject, state->HMACtype);
    if (self == NULL) {
        goto error;
    }

    self->ctx = ctx;
    ctx = NULL;  // 'ctx' is now owned by 'self'
    HASHLIB_INIT_MUTEX(self);

    if ((msg_obj != NULL) && (msg_obj != Py_None)) {
        if (!_hmac_update(self, msg_obj)) {
            goto error;
        }
    }
    return (PyObject *)self;

error:
    if (ctx) HMAC_CTX_free(ctx);
    Py_XDECREF(self);
    return NULL;
}

/* helper functions */
static int
locked_HMAC_CTX_copy(HMAC_CTX *new_ctx_p, HMACobject *self)
{
    int result;
    ENTER_HASHLIB(self);
    result = HMAC_CTX_copy(new_ctx_p, self->ctx);
    LEAVE_HASHLIB(self);
    return result;
}

/* returning 0 means that an error occurred and an exception is set */
static unsigned int
_hashlib_hmac_digest_size(HMACobject *self)
{
    const EVP_MD *md = _hashlib_hmac_get_md(self);
    if (md == NULL) {
        return 0;
    }
    unsigned int digest_size = EVP_MD_size(md);
    assert(digest_size <= EVP_MAX_MD_SIZE);
    if (digest_size == 0) {
        raise_ssl_error(PyExc_ValueError, "invalid digest size");
    }
    return digest_size;
}

static int
_hmac_update(HMACobject *self, PyObject *obj)
{
    int r;
    Py_buffer view = {0};

    GET_BUFFER_VIEW_OR_ERROR(obj, &view, return 0);

    if (!self->use_mutex && view.len >= HASHLIB_GIL_MINSIZE) {
        self->use_mutex = true;
    }
    if (self->use_mutex) {
        Py_BEGIN_ALLOW_THREADS
        PyMutex_Lock(&self->mutex);
        r = HMAC_Update(self->ctx,
                        (const unsigned char *)view.buf,
                        (size_t)view.len);
        PyMutex_Unlock(&self->mutex);
        Py_END_ALLOW_THREADS
    } else {
        r = HMAC_Update(self->ctx,
                        (const unsigned char *)view.buf,
                        (size_t)view.len);
    }

    PyBuffer_Release(&view);

    if (r == 0) {
        notify_ssl_error_occurred();
        return 0;
    }
    return 1;
}

/*[clinic input]
_hashlib.HMAC.copy

Return a copy ("clone") of the HMAC object.
[clinic start generated code]*/

static PyObject *
_hashlib_HMAC_copy_impl(HMACobject *self)
/*[clinic end generated code: output=29aa28b452833127 input=e2fa6a05db61a4d6]*/
{
    HMACobject *retval;

    HMAC_CTX *ctx = HMAC_CTX_new();
    if (ctx == NULL) {
        return PyErr_NoMemory();
    }
    if (!locked_HMAC_CTX_copy(ctx, self)) {
        HMAC_CTX_free(ctx);
        notify_ssl_error_occurred();
        return NULL;
    }

    retval = PyObject_New(HMACobject, Py_TYPE(self));
    if (retval == NULL) {
        HMAC_CTX_free(ctx);
        return NULL;
    }
    retval->ctx = ctx;
    HASHLIB_INIT_MUTEX(retval);

    return (PyObject *)retval;
}

static void
_hmac_dealloc(PyObject *op)
{
    HMACobject *self = HMACobject_CAST(op);
    PyTypeObject *tp = Py_TYPE(self);
    if (self->ctx != NULL) {
        HMAC_CTX_free(self->ctx);
        self->ctx = NULL;
    }
    PyObject_Free(self);
    Py_DECREF(tp);
}

static PyObject *
_hmac_repr(PyObject *op)
{
    HMACobject *self = HMACobject_CAST(op);
    const EVP_MD *md = _hashlib_hmac_get_md(self);
    if (md == NULL) {
        return NULL;
    }
    PyObject *digest_name = get_openssl_evp_md_name(md);
    if (digest_name == NULL) {
        return NULL;
    }
    PyObject *repr = PyUnicode_FromFormat(
        "<%U HMAC object @ %p>", digest_name, self
    );
    Py_DECREF(digest_name);
    return repr;
}

/*[clinic input]
_hashlib.HMAC.update
    msg: object

Update the HMAC object with msg.
[clinic start generated code]*/

static PyObject *
_hashlib_HMAC_update_impl(HMACobject *self, PyObject *msg)
/*[clinic end generated code: output=f31f0ace8c625b00 input=1829173bb3cfd4e6]*/
{
    if (!_hmac_update(self, msg)) {
        return NULL;
    }
    Py_RETURN_NONE;
}

static int
_hmac_digest(HMACobject *self, unsigned char *buf, unsigned int len)
{
    HMAC_CTX *temp_ctx = HMAC_CTX_new();
    if (temp_ctx == NULL) {
        (void)PyErr_NoMemory();
        return 0;
    }
    if (!locked_HMAC_CTX_copy(temp_ctx, self)) {
        HMAC_CTX_free(temp_ctx);
        notify_ssl_error_occurred();
        return 0;
    }
    int r = HMAC_Final(temp_ctx, buf, &len);
    HMAC_CTX_free(temp_ctx);
    if (r == 0) {
        notify_ssl_error_occurred();
        return 0;
    }
    return 1;
}

/*[clinic input]
_hashlib.HMAC.digest
Return the digest of the bytes passed to the update() method so far.
[clinic start generated code]*/

static PyObject *
_hashlib_HMAC_digest_impl(HMACobject *self)
/*[clinic end generated code: output=1b1424355af7a41e input=bff07f74da318fb4]*/
{
    unsigned char digest[EVP_MAX_MD_SIZE];
    unsigned int digest_size = _hashlib_hmac_digest_size(self);
    if (digest_size == 0) {
        return NULL;
    }
    int r = _hmac_digest(self, digest, digest_size);
    if (r == 0) {
        return NULL;
    }
    return PyBytes_FromStringAndSize((const char *)digest, digest_size);
}

/*[clinic input]
_hashlib.HMAC.hexdigest

Return hexadecimal digest of the bytes passed to the update() method so far.

This may be used to exchange the value safely in email or other non-binary
environments.
[clinic start generated code]*/

static PyObject *
_hashlib_HMAC_hexdigest_impl(HMACobject *self)
/*[clinic end generated code: output=80d825be1eaae6a7 input=5abc42702874ddcf]*/
{
    unsigned char digest[EVP_MAX_MD_SIZE];
    unsigned int digest_size = _hashlib_hmac_digest_size(self);
    if (digest_size == 0) {
        return NULL;
    }
    int r = _hmac_digest(self, digest, digest_size);
    if (r == 0) {
        return NULL;
    }
    return _Py_strhex((const char *)digest, digest_size);
}

static PyObject *
_hashlib_hmac_get_digest_size(PyObject *op, void *Py_UNUSED(closure))
{
    HMACobject *self = HMACobject_CAST(op);
    unsigned int digest_size = _hashlib_hmac_digest_size(self);
    return digest_size == 0 ? NULL : PyLong_FromLong(digest_size);
}

static PyObject *
_hashlib_hmac_get_block_size(PyObject *op, void *Py_UNUSED(closure))
{
    HMACobject *self = HMACobject_CAST(op);
    const EVP_MD *md = _hashlib_hmac_get_md(self);
    return md == NULL ? NULL : PyLong_FromLong(EVP_MD_block_size(md));
}

static PyObject *
_hashlib_hmac_get_name(PyObject *op, void *Py_UNUSED(closure))
{
    HMACobject *self = HMACobject_CAST(op);
    const EVP_MD *md = _hashlib_hmac_get_md(self);
    if (md == NULL) {
        return NULL;
    }
    PyObject *digest_name = get_openssl_evp_md_name(md);
    if (digest_name == NULL) {
        return NULL;
    }
    PyObject *name = PyUnicode_FromFormat("hmac-%U", digest_name);
    Py_DECREF(digest_name);
    return name;
}

static PyMethodDef HMAC_methods[] = {
    _HASHLIB_HMAC_UPDATE_METHODDEF
    _HASHLIB_HMAC_DIGEST_METHODDEF
    _HASHLIB_HMAC_HEXDIGEST_METHODDEF
    _HASHLIB_HMAC_COPY_METHODDEF
    {NULL, NULL}  /* sentinel */
};

static PyGetSetDef HMAC_getset[] = {
    {"digest_size", _hashlib_hmac_get_digest_size, NULL, NULL, NULL},
    {"block_size", _hashlib_hmac_get_block_size, NULL, NULL, NULL},
    {"name", _hashlib_hmac_get_name, NULL, NULL, NULL},
    {NULL}  /* Sentinel */
};


PyDoc_STRVAR(hmactype_doc,
"The object used to calculate HMAC of a message.\n\
\n\
Methods:\n\
\n\
update() -- updates the current digest with an additional string\n\
digest() -- return the current digest value\n\
hexdigest() -- return the current digest as a string of hexadecimal digits\n\
copy() -- return a copy of the current hash object\n\
\n\
Attributes:\n\
\n\
name -- the name, including the hash algorithm used by this object\n\
digest_size -- number of bytes in digest() output\n");

static PyType_Slot HMACtype_slots[] = {
    {Py_tp_doc, (char *)hmactype_doc},
    {Py_tp_repr, _hmac_repr},
    {Py_tp_dealloc, _hmac_dealloc},
    {Py_tp_methods, HMAC_methods},
    {Py_tp_getset, HMAC_getset},
    {0, NULL}
};

PyType_Spec HMACtype_spec = {
    "_hashlib.HMAC",    /* name */
    sizeof(HMACobject),     /* basicsize */
    .flags = Py_TPFLAGS_DEFAULT | Py_TPFLAGS_DISALLOW_INSTANTIATION | Py_TPFLAGS_IMMUTABLETYPE,
    .slots = HMACtype_slots,
};


/* State for our callback function so that it can accumulate a result. */
typedef struct _internal_name_mapper_state {
    PyObject *set;
    int error;
} _InternalNameMapperState;


/* A callback function to pass to OpenSSL's OBJ_NAME_do_all(...) */
static void
#ifdef Py_HAS_OPENSSL3_SUPPORT
_openssl_hash_name_mapper(EVP_MD *md, void *arg)
#else
_openssl_hash_name_mapper(const EVP_MD *md, const char *from,
                          const char *to, void *arg)
#endif
{
    _InternalNameMapperState *state = (_InternalNameMapperState *)arg;
    PyObject *py_name;

    assert(state != NULL);
    // ignore all undefined providers
    if ((md == NULL) || (EVP_MD_nid(md) == NID_undef)) {
        return;
    }

    py_name = get_openssl_evp_md_name(md);
    if (py_name == NULL) {
        state->error = 1;
    } else {
        if (PySet_Add(state->set, py_name) != 0) {
            state->error = 1;
        }
        Py_DECREF(py_name);
    }
}


/* Ask OpenSSL for a list of supported ciphers, filling in a Python set. */
static int
hashlib_md_meth_names(PyObject *module)
{
    _InternalNameMapperState state = {
        .set = PyFrozenSet_New(NULL),
        .error = 0
    };
    if (state.set == NULL) {
        return -1;
    }

#ifdef Py_HAS_OPENSSL3_SUPPORT
    // get algorithms from all activated providers in default context
    EVP_MD_do_all_provided(NULL, &_openssl_hash_name_mapper, &state);
#else
    EVP_MD_do_all(&_openssl_hash_name_mapper, &state);
#endif

    if (state.error) {
        Py_DECREF(state.set);
        return -1;
    }

    return PyModule_Add(module, "openssl_md_meth_names", state.set);
}

/*[clinic input]
_hashlib.get_fips_mode -> int

Determine the OpenSSL FIPS mode of operation.

For OpenSSL 3.0.0 and newer it returns the state of the default provider
in the default OSSL context. It's not quite the same as FIPS_mode() but good
enough for unittests.

Effectively any non-zero return value indicates FIPS mode;
values other than 1 may have additional significance.
[clinic start generated code]*/

static int
_hashlib_get_fips_mode_impl(PyObject *module)
/*[clinic end generated code: output=87eece1bab4d3fa9 input=2db61538c41c6fef]*/

{
#ifdef Py_HAS_OPENSSL3_SUPPORT
    return EVP_default_properties_is_fips_enabled(NULL);
#else
    ERR_clear_error();
    int result = FIPS_mode();
    if (result == 0) {
        // "If the library was built without support of the FIPS Object Module,
        // then the function will return 0 with an error code of
        // CRYPTO_R_FIPS_MODE_NOT_SUPPORTED (0x0f06d065)."
        // But 0 is also a valid result value.
        unsigned long errcode = ERR_peek_last_error();
        if (errcode) {
            notify_ssl_error_occurred();
            return -1;
        }
    }
    return result;
#endif
}


static int
_tscmp(const unsigned char *a, const unsigned char *b,
        Py_ssize_t len_a, Py_ssize_t len_b)
{
    /* loop count depends on length of b. Might leak very little timing
     * information if sizes are different.
     */
    Py_ssize_t length = len_b;
    const void *left = a;
    const void *right = b;
    int result = 0;

    if (len_a != length) {
        left = b;
        result = 1;
    }

    result |= CRYPTO_memcmp(left, right, length);

    return (result == 0);
}

/* NOTE: Keep in sync with _operator.c implementation. */

/*[clinic input]
_hashlib.compare_digest

    a: object
    b: object
    /

Return 'a == b'.

This function uses an approach designed to prevent
timing analysis, making it appropriate for cryptography.

a and b must both be of the same type: either str (ASCII only),
or any bytes-like object.

Note: If a and b are of different lengths, or if an error occurs,
a timing attack could theoretically reveal information about the
types and lengths of a and b--but not their values.
[clinic start generated code]*/

static PyObject *
_hashlib_compare_digest_impl(PyObject *module, PyObject *a, PyObject *b)
/*[clinic end generated code: output=6f1c13927480aed9 input=9c40c6e566ca12f5]*/
{
    int rc;

    /* ASCII unicode string */
    if(PyUnicode_Check(a) && PyUnicode_Check(b)) {
        if (!PyUnicode_IS_ASCII(a) || !PyUnicode_IS_ASCII(b)) {
            PyErr_SetString(PyExc_TypeError,
                            "comparing strings with non-ASCII characters is "
                            "not supported");
            return NULL;
        }

        rc = _tscmp(PyUnicode_DATA(a),
                    PyUnicode_DATA(b),
                    PyUnicode_GET_LENGTH(a),
                    PyUnicode_GET_LENGTH(b));
    }
    /* fallback to buffer interface for bytes, bytearray and other */
    else {
        Py_buffer view_a;
        Py_buffer view_b;

        if (PyObject_CheckBuffer(a) == 0 && PyObject_CheckBuffer(b) == 0) {
            PyErr_Format(PyExc_TypeError,
                         "unsupported operand types(s) or combination of types: "
                         "'%.100s' and '%.100s'",
                         Py_TYPE(a)->tp_name, Py_TYPE(b)->tp_name);
            return NULL;
        }

        if (PyObject_GetBuffer(a, &view_a, PyBUF_SIMPLE) == -1) {
            return NULL;
        }
        if (view_a.ndim > 1) {
            PyErr_SetString(PyExc_BufferError,
                            "Buffer must be single dimension");
            PyBuffer_Release(&view_a);
            return NULL;
        }

        if (PyObject_GetBuffer(b, &view_b, PyBUF_SIMPLE) == -1) {
            PyBuffer_Release(&view_a);
            return NULL;
        }
        if (view_b.ndim > 1) {
            PyErr_SetString(PyExc_BufferError,
                            "Buffer must be single dimension");
            PyBuffer_Release(&view_a);
            PyBuffer_Release(&view_b);
            return NULL;
        }

        rc = _tscmp((const unsigned char*)view_a.buf,
                    (const unsigned char*)view_b.buf,
                    view_a.len,
                    view_b.len);

        PyBuffer_Release(&view_a);
        PyBuffer_Release(&view_b);
    }

    return PyBool_FromLong(rc);
}

/* List of functions exported by this module */

static struct PyMethodDef EVP_functions[] = {
    _HASHLIB_HASH_NEW_METHODDEF
    PBKDF2_HMAC_METHODDEF
    _HASHLIB_SCRYPT_METHODDEF
    _HASHLIB_GET_FIPS_MODE_METHODDEF
    _HASHLIB_COMPARE_DIGEST_METHODDEF
    _HASHLIB_HMAC_SINGLESHOT_METHODDEF
    _HASHLIB_HMAC_NEW_METHODDEF
    _HASHLIB_OPENSSL_MD5_METHODDEF
    _HASHLIB_OPENSSL_SHA1_METHODDEF
    _HASHLIB_OPENSSL_SHA224_METHODDEF
    _HASHLIB_OPENSSL_SHA256_METHODDEF
    _HASHLIB_OPENSSL_SHA384_METHODDEF
    _HASHLIB_OPENSSL_SHA512_METHODDEF
    _HASHLIB_OPENSSL_SHA3_224_METHODDEF
    _HASHLIB_OPENSSL_SHA3_256_METHODDEF
    _HASHLIB_OPENSSL_SHA3_384_METHODDEF
    _HASHLIB_OPENSSL_SHA3_512_METHODDEF
    _HASHLIB_OPENSSL_SHAKE_128_METHODDEF
    _HASHLIB_OPENSSL_SHAKE_256_METHODDEF
    {NULL,      NULL}            /* Sentinel */
};


/* Initialize this module. */

static int
hashlib_traverse(PyObject *m, visitproc visit, void *arg)
{
    _hashlibstate *state = get_hashlib_state(m);
    Py_VISIT(state->HASH_type);
    Py_VISIT(state->HMACtype);
#ifdef PY_OPENSSL_HAS_SHAKE
    Py_VISIT(state->HASHXOF_type);
#endif
    Py_VISIT(state->constructs);
    Py_VISIT(state->unsupported_digestmod_error);
    return 0;
}

static int
hashlib_clear(PyObject *m)
{
    _hashlibstate *state = get_hashlib_state(m);
    Py_CLEAR(state->HASH_type);
    Py_CLEAR(state->HMACtype);
#ifdef PY_OPENSSL_HAS_SHAKE
    Py_CLEAR(state->HASHXOF_type);
#endif
    Py_CLEAR(state->constructs);
    Py_CLEAR(state->unsupported_digestmod_error);

    if (state->hashtable != NULL) {
        _Py_hashtable_destroy(state->hashtable);
        state->hashtable = NULL;
    }

    return 0;
}

static void
hashlib_free(void *m)
{
    (void)hashlib_clear((PyObject *)m);
}

/* Py_mod_exec functions */
static int
hashlib_init_hashtable(PyObject *module)
{
    _hashlibstate *state = get_hashlib_state(module);

    state->hashtable = py_hashentry_table_new();
    if (state->hashtable == NULL) {
        PyErr_NoMemory();
        return -1;
    }
    return 0;
}

static int
hashlib_init_HASH_type(PyObject *module)
{
    _hashlibstate *state = get_hashlib_state(module);

    state->HASH_type = (PyTypeObject *)PyType_FromSpec(&HASHobject_type_spec);
    if (state->HASH_type == NULL) {
        return -1;
    }
    if (PyModule_AddType(module, state->HASH_type) < 0) {
        return -1;
    }
    return 0;
}

static int
hashlib_init_HASHXOF_type(PyObject *module)
{
#ifdef PY_OPENSSL_HAS_SHAKE
    _hashlibstate *state = get_hashlib_state(module);

    if (state->HASH_type == NULL) {
        return -1;
    }

    state->HASHXOF_type = (PyTypeObject *)PyType_FromSpecWithBases(
        &HASHXOFobject_type_spec, (PyObject *)state->HASH_type
    );
    if (state->HASHXOF_type == NULL) {
        return -1;
    }
    if (PyModule_AddType(module, state->HASHXOF_type) < 0) {
        return -1;
    }
#endif
    return 0;
}

static int
hashlib_init_hmactype(PyObject *module)
{
    _hashlibstate *state = get_hashlib_state(module);

    state->HMACtype = (PyTypeObject *)PyType_FromSpec(&HMACtype_spec);
    if (state->HMACtype == NULL) {
        return -1;
    }
    if (PyModule_AddType(module, state->HMACtype) < 0) {
        return -1;
    }
    return 0;
}

static int
hashlib_init_constructors(PyObject *module)
{
    /* Create dict from builtin openssl_hash functions to name
     * {_hashlib.openssl_sha256: "sha256", ...}
     */
    PyModuleDef *mdef;
    PyMethodDef *fdef;
    PyObject *func, *name_obj;
    _hashlibstate *state = get_hashlib_state(module);

    mdef = PyModule_GetDef(module);
    if (mdef == NULL) {
        return -1;
    }

    state->constructs = PyDict_New();
    if (state->constructs == NULL) {
        return -1;
    }

    for (fdef = mdef->m_methods; fdef->ml_name != NULL; fdef++) {
        if (strncmp(fdef->ml_name, "openssl_", 8)) {
            continue;
        }
        name_obj = PyUnicode_FromString(fdef->ml_name + 8);
        if (name_obj == NULL) {
            return -1;
        }
        func  = PyObject_GetAttrString(module, fdef->ml_name);
        if (func == NULL) {
            Py_DECREF(name_obj);
            return -1;
        }
        int rc = PyDict_SetItem(state->constructs, func, name_obj);
        Py_DECREF(func);
        Py_DECREF(name_obj);
        if (rc < 0) {
            return -1;
        }
    }

    return PyModule_Add(module, "_constructors",
                        PyDictProxy_New(state->constructs));
}

static int
hashlib_exception(PyObject *module)
{
    _hashlibstate *state = get_hashlib_state(module);
    state->unsupported_digestmod_error = PyErr_NewException(
        "_hashlib.UnsupportedDigestmodError", PyExc_ValueError, NULL);
    if (state->unsupported_digestmod_error == NULL) {
        return -1;
    }
    if (PyModule_AddObjectRef(module, "UnsupportedDigestmodError",
                              state->unsupported_digestmod_error) < 0) {
        return -1;
    }
    return 0;
}

static int
hashlib_constants(PyObject *module)
{
    if (PyModule_AddIntConstant(module, "_GIL_MINSIZE",
                                HASHLIB_GIL_MINSIZE) < 0)
    {
        return -1;
    }
    return 0;
}

static PyModuleDef_Slot hashlib_slots[] = {
    {Py_mod_exec, hashlib_init_hashtable},
    {Py_mod_exec, hashlib_init_HASH_type},
    {Py_mod_exec, hashlib_init_HASHXOF_type},
    {Py_mod_exec, hashlib_init_hmactype},
    {Py_mod_exec, hashlib_md_meth_names},
    {Py_mod_exec, hashlib_init_constructors},
    {Py_mod_exec, hashlib_exception},
    {Py_mod_exec, hashlib_constants},
    {Py_mod_multiple_interpreters, Py_MOD_PER_INTERPRETER_GIL_SUPPORTED},
    {Py_mod_gil, Py_MOD_GIL_NOT_USED},
    {0, NULL}
};

static struct PyModuleDef _hashlibmodule = {
    PyModuleDef_HEAD_INIT,
    .m_name = "_hashlib",
    .m_doc = "OpenSSL interface for hashlib module",
    .m_size = sizeof(_hashlibstate),
    .m_methods = EVP_functions,
    .m_slots = hashlib_slots,
    .m_traverse = hashlib_traverse,
    .m_clear = hashlib_clear,
    .m_free = hashlib_free
};

PyMODINIT_FUNC
PyInit__hashlib(void)
{
    return PyModuleDef_Init(&_hashlibmodule);
}<|MERGE_RESOLUTION|>--- conflicted
+++ resolved
@@ -1045,13 +1045,8 @@
 /*[clinic input]
 _hashlib.new as _hashlib_HASH_new
 
-<<<<<<< HEAD
-    name as name_obj: object
+    name: str
     data as data_obj: object(c_default="NULL") = b''
-=======
-    name: str
-    string as data_obj: object(c_default="NULL") = b''
->>>>>>> 9eb84d83
     *
     usedforsecurity: bool = True
 
@@ -1064,15 +1059,9 @@
 [clinic start generated code]*/
 
 static PyObject *
-<<<<<<< HEAD
-EVP_new_impl(PyObject *module, PyObject *name_obj, PyObject *data_obj,
-             int usedforsecurity)
-/*[clinic end generated code: output=ddd5053f92dffe90 input=fc1f4513bde332d1]*/
-=======
 _hashlib_HASH_new_impl(PyObject *module, const char *name,
                        PyObject *data_obj, int usedforsecurity)
-/*[clinic end generated code: output=30c6e7b9a5a4dce3 input=28848db5ccd0a9b5]*/
->>>>>>> 9eb84d83
+/*[clinic end generated code: output=30c6e7b9a5a4dce3 input=6fc421357cd0d46d]*/
 {
     return _hashlib_HASH(module, name, data_obj, usedforsecurity);
 }
