--- conflicted
+++ resolved
@@ -518,13 +518,8 @@
 {
     // Since OpenSSL 3.0, if the algorithm is not supported or fetching fails,
     // the reason lacks the algorithm name.
-<<<<<<< HEAD
-    int errcode = ERR_peek_last_error();
-    switch (ERR_GET_REASON(errcode)) {
-=======
     int errcode = ERR_peek_last_error(), reason_id;
     switch (reason_id = ERR_GET_REASON(errcode)) {
->>>>>>> 588d9fb8
         case ERR_R_UNSUPPORTED: {
             PyObject *text = PyUnicode_FromFormat(fallback_format, format_arg);
             if (text != NULL) {
@@ -771,7 +766,6 @@
     }
     if (name == NULL) {
         if (!PyErr_Occurred()) {
-<<<<<<< HEAD
             raise_unsupported_algorithm_error(state, digestmod);
         }
         return NULL;
@@ -802,10 +796,6 @@
     if (name == NULL) {
         if (evp_md != NULL) {
             *evp_md = NULL;
-=======
-            _hashlibstate *state = get_hashlib_state(module);
-            raise_unsupported_algorithm_error(state, digestmod);
->>>>>>> 588d9fb8
         }
         PY_EVP_MD_free(md);
         raise_unsupported_algorithm_error(state, digestmod);
@@ -1885,15 +1875,9 @@
     const char *digest_name = NULL;
 #else
     unsigned int md_len = 0;
-<<<<<<< HEAD
 #endif
     int is_xof;
     PY_EVP_MD *evp = NULL;
-=======
-    unsigned char *result;
-    PY_EVP_MD *evp;
-    int is_xof;
->>>>>>> 588d9fb8
 
     if (key->len > INT_MAX) {
         PyErr_SetString(PyExc_OverflowError, "key is too long.");
@@ -1943,23 +1927,15 @@
 #endif
     if (result == NULL) {
         if (is_xof) {
-<<<<<<< HEAD
-=======
-            _hashlibstate *state = get_hashlib_state(module);
->>>>>>> 588d9fb8
             /* use a better default error message if an XOF is used */
             raise_unsupported_algorithm_error(state, digest);
         }
         else {
-<<<<<<< HEAD
 #ifdef Py_HAS_OPENSSL3_SUPPORT
             notify_ssl_error_occurred_in(Py_STRINGIFY(EVP_Q_mac));
 #else
             notify_ssl_error_occurred_in(Py_STRINGIFY(HMAC));
 #endif
-=======
-            notify_ssl_error_occurred_in(Py_STRINGIFY(HMAC));
->>>>>>> 588d9fb8
         }
         return NULL;
     }
@@ -2178,14 +2154,10 @@
 {
     _hashlibstate *state = get_hashlib_state(module);
     HMACobject *self = NULL;
-<<<<<<< HEAD
     Py_HMAC_CTX_TYPE *ctx = NULL;
 #ifdef Py_HAS_OPENSSL3_SUPPORT
     int nid;
 #endif
-=======
-    int is_xof, r;
->>>>>>> 588d9fb8
 
     if (key->len > INT_MAX) {
         PyErr_SetString(PyExc_OverflowError,
@@ -2206,28 +2178,8 @@
 #endif
 
     if (ctx == NULL) {
-<<<<<<< HEAD
         assert(PyErr_Occurred());
         return NULL;
-=======
-        PY_EVP_MD_free(digest);
-        goto error;
-    }
-
-    is_xof = PY_EVP_MD_xof(digest);
-    r = HMAC_Init_ex(ctx, key->buf, (int)key->len, digest, NULL /* impl */);
-    PY_EVP_MD_free(digest);
-    if (r == 0) {
-        if (is_xof) {
-            _hashlibstate *state = get_hashlib_state(module);
-            /* use a better default error message if an XOF is used */
-            raise_unsupported_algorithm_error(state, digestmod);
-        }
-        else {
-            notify_ssl_error_occurred_in(Py_STRINGIFY(HMAC_Init_ex));
-        }
-        goto error;
->>>>>>> 588d9fb8
     }
 
     self = PyObject_New(HMACobject, state->HMAC_type);
