--- conflicted
+++ resolved
@@ -71,26 +71,22 @@
 #define PY_EVP_MD_up_ref(md) EVP_MD_up_ref(md)
 #define PY_EVP_MD_free(md) EVP_MD_free(md)
 
-<<<<<<< HEAD
+#define PY_EVP_MD_CTX_md(CTX)   EVP_MD_CTX_get0_md(CTX)
+
 #define Py_HMAC_CTX_TYPE    EVP_MAC_CTX
 #define PY_HMAC_CTX_free    EVP_MAC_CTX_free
 #define PY_HMAC_update      EVP_MAC_update
-=======
-#define PY_EVP_MD_CTX_md(CTX)   EVP_MD_CTX_get0_md(CTX)
->>>>>>> 800d37fe
 #else
 #define PY_EVP_MD const EVP_MD
 #define PY_EVP_MD_fetch(algorithm, properties) EVP_get_digestbyname(algorithm)
 #define PY_EVP_MD_up_ref(md) do {} while(0)
 #define PY_EVP_MD_free(md) do {} while(0)
 
-<<<<<<< HEAD
+#define PY_EVP_MD_CTX_md(CTX)   EVP_MD_CTX_md(CTX)
+
 #define Py_HMAC_CTX_TYPE    HMAC_CTX
 #define PY_HMAC_CTX_free    HMAC_CTX_free
 #define PY_HMAC_update      HMAC_Update
-=======
-#define PY_EVP_MD_CTX_md(CTX)   EVP_MD_CTX_md(CTX)
->>>>>>> 800d37fe
 #endif
 
 /* hash alias map and fast lookup
