--- conflicted
+++ resolved
@@ -304,16 +304,10 @@
 {
     assert(errcode != 0);
 
-<<<<<<< HEAD
+    /* ERR_ERROR_STRING(3) ensures that the messages below are ASCII */
     const char *lib = ERR_lib_error_string(errcode);
     const char *func = ERR_func_error_string(errcode);
     const char *reason = ERR_reason_error_string(errcode);
-=======
-    /* ERR_ERROR_STRING(3) ensures that the messages below are ASCII */
-    lib = ERR_lib_error_string(errcode);
-    func = ERR_func_error_string(errcode);
-    reason = ERR_reason_error_string(errcode);
->>>>>>> 2a66dd33
 
     if (lib && func) {
         PyErr_Format(exc, "[%s: %s] %s", lib, func, reason);
