--- conflicted
+++ resolved
@@ -435,7 +435,6 @@
     return return_value;
 }
 
-<<<<<<< HEAD
 PyDoc_STRVAR(_remote_debugging_BinaryWriter___init____doc__,
 "BinaryWriter(filename, sample_interval_us, start_time_us, *,\n"
 "             compression=0)\n"
@@ -556,39 +555,6 @@
 
 static PyObject *
 _remote_debugging_BinaryWriter_write_sample(PyObject *self, PyObject *const *args, Py_ssize_t nargs, PyObject *kwnames)
-=======
-PyDoc_STRVAR(_remote_debugging_get_child_pids__doc__,
-"get_child_pids($module, /, pid, *, recursive=True)\n"
-"--\n"
-"\n"
-"Get all child process IDs of the given process.\n"
-"\n"
-"  pid\n"
-"    Process ID of the parent process\n"
-"  recursive\n"
-"    If True, return all descendants (children, grandchildren, etc.).\n"
-"    If False, return only direct children.\n"
-"\n"
-"Returns a list of child process IDs. Returns an empty list if no children\n"
-"are found.\n"
-"\n"
-"This function provides a snapshot of child processes at a moment in time.\n"
-"Child processes may exit or new ones may be created after the list is returned.\n"
-"\n"
-"Raises:\n"
-"    OSError: If unable to enumerate processes\n"
-"    NotImplementedError: If not supported on this platform");
-
-#define _REMOTE_DEBUGGING_GET_CHILD_PIDS_METHODDEF    \
-    {"get_child_pids", _PyCFunction_CAST(_remote_debugging_get_child_pids), METH_FASTCALL|METH_KEYWORDS, _remote_debugging_get_child_pids__doc__},
-
-static PyObject *
-_remote_debugging_get_child_pids_impl(PyObject *module, int pid,
-                                      int recursive);
-
-static PyObject *
-_remote_debugging_get_child_pids(PyObject *module, PyObject *const *args, Py_ssize_t nargs, PyObject *kwnames)
->>>>>>> 1a9cdaf6
 {
     PyObject *return_value = NULL;
     #if defined(Py_BUILD_CORE) && !defined(Py_BUILD_CORE_MODULE)
@@ -602,11 +568,7 @@
     } _kwtuple = {
         .ob_base = PyVarObject_HEAD_INIT(&PyTuple_Type, NUM_KEYWORDS)
         .ob_hash = -1,
-<<<<<<< HEAD
         .ob_item = { &_Py_ID(stack_frames), &_Py_ID(timestamp_us), },
-=======
-        .ob_item = { &_Py_ID(pid), &_Py_ID(recursive), },
->>>>>>> 1a9cdaf6
     };
     #undef NUM_KEYWORDS
     #define KWTUPLE (&_kwtuple.ob_base.ob_base)
@@ -615,22 +577,14 @@
     #  define KWTUPLE NULL
     #endif  // !Py_BUILD_CORE
 
-<<<<<<< HEAD
     static const char * const _keywords[] = {"stack_frames", "timestamp_us", NULL};
     static _PyArg_Parser _parser = {
         .keywords = _keywords,
         .fname = "write_sample",
-=======
-    static const char * const _keywords[] = {"pid", "recursive", NULL};
-    static _PyArg_Parser _parser = {
-        .keywords = _keywords,
-        .fname = "get_child_pids",
->>>>>>> 1a9cdaf6
         .kwtuple = KWTUPLE,
     };
     #undef KWTUPLE
     PyObject *argsbuf[2];
-<<<<<<< HEAD
     PyObject *stack_frames;
     unsigned long long timestamp_us;
 
@@ -876,36 +830,11 @@
         goto exit;
     }
     return_value = _remote_debugging_BinaryReader___init___impl((BinaryReaderObject *)self, filename);
-=======
-    Py_ssize_t noptargs = nargs + (kwnames ? PyTuple_GET_SIZE(kwnames) : 0) - 1;
-    int pid;
-    int recursive = 1;
-
-    args = _PyArg_UnpackKeywords(args, nargs, NULL, kwnames, &_parser,
-            /*minpos*/ 1, /*maxpos*/ 1, /*minkw*/ 0, /*varpos*/ 0, argsbuf);
-    if (!args) {
-        goto exit;
-    }
-    pid = PyLong_AsInt(args[0]);
-    if (pid == -1 && PyErr_Occurred()) {
-        goto exit;
-    }
-    if (!noptargs) {
-        goto skip_optional_kwonly;
-    }
-    recursive = PyObject_IsTrue(args[1]);
-    if (recursive < 0) {
-        goto exit;
-    }
-skip_optional_kwonly:
-    return_value = _remote_debugging_get_child_pids_impl(module, pid, recursive);
->>>>>>> 1a9cdaf6
 
 exit:
     return return_value;
 }
 
-<<<<<<< HEAD
 PyDoc_STRVAR(_remote_debugging_BinaryReader_replay__doc__,
 "replay($self, /, collector, progress_callback=None)\n"
 "--\n"
@@ -929,31 +858,11 @@
 
 static PyObject *
 _remote_debugging_BinaryReader_replay(PyObject *self, PyObject *const *args, Py_ssize_t nargs, PyObject *kwnames)
-=======
-PyDoc_STRVAR(_remote_debugging_is_python_process__doc__,
-"is_python_process($module, /, pid)\n"
-"--\n"
-"\n"
-"Check if a process is a Python process.");
-
-#define _REMOTE_DEBUGGING_IS_PYTHON_PROCESS_METHODDEF    \
-    {"is_python_process", _PyCFunction_CAST(_remote_debugging_is_python_process), METH_FASTCALL|METH_KEYWORDS, _remote_debugging_is_python_process__doc__},
-
-static PyObject *
-_remote_debugging_is_python_process_impl(PyObject *module, int pid);
-
-static PyObject *
-_remote_debugging_is_python_process(PyObject *module, PyObject *const *args, Py_ssize_t nargs, PyObject *kwnames)
->>>>>>> 1a9cdaf6
 {
     PyObject *return_value = NULL;
     #if defined(Py_BUILD_CORE) && !defined(Py_BUILD_CORE_MODULE)
 
-<<<<<<< HEAD
     #define NUM_KEYWORDS 2
-=======
-    #define NUM_KEYWORDS 1
->>>>>>> 1a9cdaf6
     static struct {
         PyGC_Head _this_is_not_used;
         PyObject_VAR_HEAD
@@ -962,11 +871,7 @@
     } _kwtuple = {
         .ob_base = PyVarObject_HEAD_INIT(&PyTuple_Type, NUM_KEYWORDS)
         .ob_hash = -1,
-<<<<<<< HEAD
         .ob_item = { &_Py_ID(collector), &_Py_ID(progress_callback), },
-=======
-        .ob_item = { &_Py_ID(pid), },
->>>>>>> 1a9cdaf6
     };
     #undef NUM_KEYWORDS
     #define KWTUPLE (&_kwtuple.ob_base.ob_base)
@@ -975,7 +880,6 @@
     #  define KWTUPLE NULL
     #endif  // !Py_BUILD_CORE
 
-<<<<<<< HEAD
     static const char * const _keywords[] = {"collector", "progress_callback", NULL};
     static _PyArg_Parser _parser = {
         .keywords = _keywords,
@@ -1158,7 +1062,156 @@
     exc_tb = args[2];
 skip_optional_pos:
     return_value = _remote_debugging_BinaryReader___exit___impl((BinaryReaderObject *)self, exc_type, exc_val, exc_tb);
-=======
+
+exit:
+    return return_value;
+}
+
+PyDoc_STRVAR(_remote_debugging_zstd_available__doc__,
+"zstd_available($module, /)\n"
+"--\n"
+"\n"
+"Check if zstd compression is available.\n"
+"\n"
+"Returns:\n"
+"    True if zstd available, False otherwise");
+
+#define _REMOTE_DEBUGGING_ZSTD_AVAILABLE_METHODDEF    \
+    {"zstd_available", (PyCFunction)_remote_debugging_zstd_available, METH_NOARGS, _remote_debugging_zstd_available__doc__},
+
+static PyObject *
+_remote_debugging_zstd_available_impl(PyObject *module);
+
+static PyObject *
+_remote_debugging_zstd_available(PyObject *module, PyObject *Py_UNUSED(ignored))
+{
+    return _remote_debugging_zstd_available_impl(module);
+}
+
+PyDoc_STRVAR(_remote_debugging_get_child_pids__doc__,
+"get_child_pids($module, /, pid, *, recursive=True)\n"
+"--\n"
+"\n"
+"Get all child process IDs of the given process.\n"
+"\n"
+"  pid\n"
+"    Process ID of the parent process\n"
+"  recursive\n"
+"    If True, return all descendants (children, grandchildren, etc.).\n"
+"    If False, return only direct children.\n"
+"\n"
+"Returns a list of child process IDs. Returns an empty list if no children\n"
+"are found.\n"
+"\n"
+"This function provides a snapshot of child processes at a moment in time.\n"
+"Child processes may exit or new ones may be created after the list is returned.\n"
+"\n"
+"Raises:\n"
+"    OSError: If unable to enumerate processes\n"
+"    NotImplementedError: If not supported on this platform");
+
+#define _REMOTE_DEBUGGING_GET_CHILD_PIDS_METHODDEF    \
+    {"get_child_pids", _PyCFunction_CAST(_remote_debugging_get_child_pids), METH_FASTCALL|METH_KEYWORDS, _remote_debugging_get_child_pids__doc__},
+
+static PyObject *
+_remote_debugging_get_child_pids_impl(PyObject *module, int pid,
+                                      int recursive);
+
+static PyObject *
+_remote_debugging_get_child_pids(PyObject *module, PyObject *const *args, Py_ssize_t nargs, PyObject *kwnames)
+{
+    PyObject *return_value = NULL;
+    #if defined(Py_BUILD_CORE) && !defined(Py_BUILD_CORE_MODULE)
+
+    #define NUM_KEYWORDS 2
+    static struct {
+        PyGC_Head _this_is_not_used;
+        PyObject_VAR_HEAD
+        Py_hash_t ob_hash;
+        PyObject *ob_item[NUM_KEYWORDS];
+    } _kwtuple = {
+        .ob_base = PyVarObject_HEAD_INIT(&PyTuple_Type, NUM_KEYWORDS)
+        .ob_hash = -1,
+        .ob_item = { &_Py_ID(pid), &_Py_ID(recursive), },
+    };
+    #undef NUM_KEYWORDS
+    #define KWTUPLE (&_kwtuple.ob_base.ob_base)
+
+    #else  // !Py_BUILD_CORE
+    #  define KWTUPLE NULL
+    #endif  // !Py_BUILD_CORE
+
+    static const char * const _keywords[] = {"pid", "recursive", NULL};
+    static _PyArg_Parser _parser = {
+        .keywords = _keywords,
+        .fname = "get_child_pids",
+        .kwtuple = KWTUPLE,
+    };
+    #undef KWTUPLE
+    PyObject *argsbuf[2];
+    Py_ssize_t noptargs = nargs + (kwnames ? PyTuple_GET_SIZE(kwnames) : 0) - 1;
+    int pid;
+    int recursive = 1;
+
+    args = _PyArg_UnpackKeywords(args, nargs, NULL, kwnames, &_parser,
+            /*minpos*/ 1, /*maxpos*/ 1, /*minkw*/ 0, /*varpos*/ 0, argsbuf);
+    if (!args) {
+        goto exit;
+    }
+    pid = PyLong_AsInt(args[0]);
+    if (pid == -1 && PyErr_Occurred()) {
+        goto exit;
+    }
+    if (!noptargs) {
+        goto skip_optional_kwonly;
+    }
+    recursive = PyObject_IsTrue(args[1]);
+    if (recursive < 0) {
+        goto exit;
+    }
+skip_optional_kwonly:
+    return_value = _remote_debugging_get_child_pids_impl(module, pid, recursive);
+
+exit:
+    return return_value;
+}
+
+PyDoc_STRVAR(_remote_debugging_is_python_process__doc__,
+"is_python_process($module, /, pid)\n"
+"--\n"
+"\n"
+"Check if a process is a Python process.");
+
+#define _REMOTE_DEBUGGING_IS_PYTHON_PROCESS_METHODDEF    \
+    {"is_python_process", _PyCFunction_CAST(_remote_debugging_is_python_process), METH_FASTCALL|METH_KEYWORDS, _remote_debugging_is_python_process__doc__},
+
+static PyObject *
+_remote_debugging_is_python_process_impl(PyObject *module, int pid);
+
+static PyObject *
+_remote_debugging_is_python_process(PyObject *module, PyObject *const *args, Py_ssize_t nargs, PyObject *kwnames)
+{
+    PyObject *return_value = NULL;
+    #if defined(Py_BUILD_CORE) && !defined(Py_BUILD_CORE_MODULE)
+
+    #define NUM_KEYWORDS 1
+    static struct {
+        PyGC_Head _this_is_not_used;
+        PyObject_VAR_HEAD
+        Py_hash_t ob_hash;
+        PyObject *ob_item[NUM_KEYWORDS];
+    } _kwtuple = {
+        .ob_base = PyVarObject_HEAD_INIT(&PyTuple_Type, NUM_KEYWORDS)
+        .ob_hash = -1,
+        .ob_item = { &_Py_ID(pid), },
+    };
+    #undef NUM_KEYWORDS
+    #define KWTUPLE (&_kwtuple.ob_base.ob_base)
+
+    #else  // !Py_BUILD_CORE
+    #  define KWTUPLE NULL
+    #endif  // !Py_BUILD_CORE
+
     static const char * const _keywords[] = {"pid", NULL};
     static _PyArg_Parser _parser = {
         .keywords = _keywords,
@@ -1179,34 +1232,8 @@
         goto exit;
     }
     return_value = _remote_debugging_is_python_process_impl(module, pid);
->>>>>>> 1a9cdaf6
 
 exit:
     return return_value;
 }
-<<<<<<< HEAD
-
-PyDoc_STRVAR(_remote_debugging_zstd_available__doc__,
-"zstd_available($module, /)\n"
-"--\n"
-"\n"
-"Check if zstd compression is available.\n"
-"\n"
-"Returns:\n"
-"    True if zstd available, False otherwise");
-
-#define _REMOTE_DEBUGGING_ZSTD_AVAILABLE_METHODDEF    \
-    {"zstd_available", (PyCFunction)_remote_debugging_zstd_available, METH_NOARGS, _remote_debugging_zstd_available__doc__},
-
-static PyObject *
-_remote_debugging_zstd_available_impl(PyObject *module);
-
-static PyObject *
-_remote_debugging_zstd_available(PyObject *module, PyObject *Py_UNUSED(ignored))
-{
-    return _remote_debugging_zstd_available_impl(module);
-}
-/*[clinic end generated code: output=a02fee60448b86e2 input=a9049054013a1b77]*/
-=======
-/*[clinic end generated code: output=dc0550ad3d6a409c input=a9049054013a1b77]*/
->>>>>>> 1a9cdaf6
+/*[clinic end generated code: output=036de0b06d0e34cc input=a9049054013a1b77]*/