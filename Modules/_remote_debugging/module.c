--- conflicted
+++ resolved
@@ -252,12 +252,9 @@
     skip_non_matching_threads: bool = True
     native: bool = False
     gc: bool = False
-<<<<<<< HEAD
     opcodes: bool = False
-=======
     cache_frames: bool = False
     stats: bool = False
->>>>>>> c5b37228
 
 Initialize a new RemoteUnwinder object for debugging a remote Python process.
 
@@ -276,15 +273,12 @@
             non-Python code.
     gc: If True, include artificial "<GC>" frames to denote active garbage
         collection.
-<<<<<<< HEAD
     opcodes: If True, gather bytecode opcode information for instruction-level
              profiling.
-=======
     cache_frames: If True, enable frame caching optimization to avoid re-reading
                  unchanged parent frames between samples.
     stats: If True, collect statistics about cache hits, memory reads, etc.
            Use get_stats() to retrieve the collected statistics.
->>>>>>> c5b37228
 
 The RemoteUnwinder provides functionality to inspect and debug a running Python
 process, including examining thread states, stack frames and other runtime data.
@@ -303,13 +297,9 @@
                                                int mode, int debug,
                                                int skip_non_matching_threads,
                                                int native, int gc,
-<<<<<<< HEAD
-                                               int opcodes)
-/*[clinic end generated code: output=e7f77865c7dd662f input=3dba9e3da913a1e0]*/
-=======
-                                               int cache_frames, int stats)
-/*[clinic end generated code: output=b34ef8cce013c975 input=df2221ef114c3d6a]*/
->>>>>>> c5b37228
+                                               int opcodes, int cache_frames,
+                                               int stats)
+/*[clinic end generated code: output=0031f743f4b9ad52 input=8fb61b24102dec6e]*/
 {
     // Validate that all_threads and only_active_thread are not both True
     if (all_threads && only_active_thread) {
@@ -328,13 +318,10 @@
 
     self->native = native;
     self->gc = gc;
-<<<<<<< HEAD
     self->opcodes = opcodes;
-=======
     self->cache_frames = cache_frames;
     self->collect_stats = stats;
     self->stale_invalidation_counter = 0;
->>>>>>> c5b37228
     self->debug = debug;
     self->only_active_thread = only_active_thread;
     self->mode = mode;
