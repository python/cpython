/******************************************************************************
 * Python Remote Debugging Module - Shared Header
 *
 * This header provides common declarations, types, and utilities shared
 * across the remote debugging module implementation files.
 ******************************************************************************/

#ifndef Py_REMOTE_DEBUGGING_H
#define Py_REMOTE_DEBUGGING_H

#ifdef __cplusplus
extern "C" {
#endif

#define _GNU_SOURCE

#ifndef Py_BUILD_CORE_BUILTIN
#    define Py_BUILD_CORE_MODULE 1
#endif

#include "Python.h"
#include <internal/pycore_debug_offsets.h>  // _Py_DebugOffsets
#include <internal/pycore_frame.h>          // FRAME_SUSPENDED_YIELD_FROM
#include <internal/pycore_interpframe.h>    // FRAME_OWNED_BY_INTERPRETER
#include <internal/pycore_llist.h>          // struct llist_node
#include <internal/pycore_long.h>           // _PyLong_GetZero
#include <internal/pycore_stackref.h>       // Py_TAG_BITS
#include "../../Python/remote_debug.h"

#include <assert.h>
#include <errno.h>
#include <fcntl.h>
#include <stddef.h>
#include <stdint.h>
#include <stdio.h>
#include <stdlib.h>
#include <string.h>

#ifndef HAVE_PROCESS_VM_READV
#    define HAVE_PROCESS_VM_READV 0
#endif

#if defined(__APPLE__) && TARGET_OS_OSX
#include <libproc.h>
#include <sys/types.h>
#define MAX_NATIVE_THREADS 4096
#endif

#ifdef MS_WINDOWS
#include <windows.h>
#include <winternl.h>
#define STATUS_SUCCESS                   ((NTSTATUS)0x00000000L)
#define STATUS_INFO_LENGTH_MISMATCH      ((NTSTATUS)0xC0000004L)
typedef enum _WIN32_THREADSTATE {
    WIN32_THREADSTATE_INITIALIZED = 0,
    WIN32_THREADSTATE_READY       = 1,
    WIN32_THREADSTATE_RUNNING     = 2,
    WIN32_THREADSTATE_STANDBY     = 3,
    WIN32_THREADSTATE_TERMINATED  = 4,
    WIN32_THREADSTATE_WAITING     = 5,
    WIN32_THREADSTATE_TRANSITION  = 6,
    WIN32_THREADSTATE_UNKNOWN     = 7
} WIN32_THREADSTATE;
#endif

/* ============================================================================
 * MACROS AND CONSTANTS
 * ============================================================================ */

#define GET_MEMBER(type, obj, offset) (*(type*)((char*)(obj) + (offset)))
#define CLEAR_PTR_TAG(ptr) (((uintptr_t)(ptr) & ~Py_TAG_BITS))
#define GET_MEMBER_NO_TAG(type, obj, offset) (type)(CLEAR_PTR_TAG(*(type*)((char*)(obj) + (offset))))

/* Size macros for opaque buffers */
#define SIZEOF_BYTES_OBJ sizeof(PyBytesObject)
#define SIZEOF_CODE_OBJ sizeof(PyCodeObject)
#define SIZEOF_GEN_OBJ sizeof(PyGenObject)
#define SIZEOF_INTERP_FRAME sizeof(_PyInterpreterFrame)
#define SIZEOF_LLIST_NODE sizeof(struct llist_node)
#define SIZEOF_PAGE_CACHE_ENTRY sizeof(page_cache_entry_t)
#define SIZEOF_PYOBJECT sizeof(PyObject)
#define SIZEOF_SET_OBJ sizeof(PySetObject)
#define SIZEOF_TASK_OBJ 4096
#define SIZEOF_THREAD_STATE sizeof(PyThreadState)
#define SIZEOF_TYPE_OBJ sizeof(PyTypeObject)
#define SIZEOF_UNICODE_OBJ sizeof(PyUnicodeObject)
#define SIZEOF_LONG_OBJ sizeof(PyLongObject)
#define SIZEOF_GC_RUNTIME_STATE sizeof(struct _gc_runtime_state)
#define SIZEOF_INTERPRETER_STATE sizeof(PyInterpreterState)

#ifndef MAX
#define MAX(a, b) ((a) > (b) ? (a) : (b))
#endif

#ifdef Py_GIL_DISABLED
#define INTERP_STATE_MIN_SIZE MAX(MAX(MAX(MAX(offsetof(PyInterpreterState, _code_object_generation) + sizeof(uint64_t), \
                                              offsetof(PyInterpreterState, tlbc_indices.tlbc_generation) + sizeof(uint32_t)), \
                                          offsetof(PyInterpreterState, threads.head) + sizeof(void*)), \
                                      offsetof(PyInterpreterState, _gil.last_holder) + sizeof(PyThreadState*)), \
                                  offsetof(PyInterpreterState, gc.frame) + sizeof(_PyInterpreterFrame *))
#else
#define INTERP_STATE_MIN_SIZE MAX(MAX(MAX(offsetof(PyInterpreterState, _code_object_generation) + sizeof(uint64_t), \
                                          offsetof(PyInterpreterState, threads.head) + sizeof(void*)), \
                                      offsetof(PyInterpreterState, _gil.last_holder) + sizeof(PyThreadState*)), \
                                  offsetof(PyInterpreterState, gc.frame) + sizeof(_PyInterpreterFrame *))
#endif
#define INTERP_STATE_BUFFER_SIZE MAX(INTERP_STATE_MIN_SIZE, 256)

#define MAX_TLBC_SIZE 2048

/* Thread status flags */
#define THREAD_STATUS_HAS_GIL        (1 << 0)
#define THREAD_STATUS_ON_CPU         (1 << 1)
#define THREAD_STATUS_UNKNOWN        (1 << 2)
#define THREAD_STATUS_GIL_REQUESTED  (1 << 3)

/* Exception cause macro */
#define set_exception_cause(unwinder, exc_type, message) \
    if (unwinder->debug) { \
        _set_debug_exception_cause(exc_type, message); \
    }

/* ============================================================================
 * TYPE DEFINITIONS
 * ============================================================================ */

struct _Py_AsyncioModuleDebugOffsets {
    struct _asyncio_task_object {
        uint64_t size;
        uint64_t task_name;
        uint64_t task_awaited_by;
        uint64_t task_is_task;
        uint64_t task_awaited_by_is_set;
        uint64_t task_coro;
        uint64_t task_node;
    } asyncio_task_object;
    struct _asyncio_interpreter_state {
        uint64_t size;
        uint64_t asyncio_tasks_head;
    } asyncio_interpreter_state;
    struct _asyncio_thread_state {
        uint64_t size;
        uint64_t asyncio_running_loop;
        uint64_t asyncio_running_task;
        uint64_t asyncio_tasks_head;
    } asyncio_thread_state;
};

typedef struct {
    PyObject *func_name;
    PyObject *file_name;
    int first_lineno;
    PyObject *linetable;  // bytes
    uintptr_t addr_code_adaptive;
} CachedCodeMetadata;

/* Frame cache constants and types */
#define FRAME_CACHE_MAX_THREADS 32
#define FRAME_CACHE_MAX_FRAMES 1024

typedef struct {
    uint64_t thread_id;                      // 0 = empty slot
    uintptr_t addrs[FRAME_CACHE_MAX_FRAMES];
    Py_ssize_t num_addrs;
    PyObject *frame_list;                    // owned reference, NULL if empty
} FrameCacheEntry;

/* Statistics for profiling performance analysis */
typedef struct {
    uint64_t total_samples;                  // Total number of get_stack_trace calls
    uint64_t frame_cache_hits;               // Full cache hits (entire stack unchanged)
    uint64_t frame_cache_misses;             // Cache misses requiring full walk
    uint64_t frame_cache_partial_hits;       // Partial hits (stopped at cached frame)
    uint64_t frames_read_from_cache;         // Total frames retrieved from cache
    uint64_t frames_read_from_memory;        // Total frames read from remote memory
    uint64_t memory_reads;                   // Total remote memory read operations
    uint64_t memory_bytes_read;              // Total bytes read from remote memory
    uint64_t code_object_cache_hits;         // Code object cache hits
    uint64_t code_object_cache_misses;       // Code object cache misses
    uint64_t stale_cache_invalidations;      // Times stale entries were cleared
} UnwinderStats;

/* Stats tracking macros - no-op when stats collection is disabled */
#define STATS_INC(unwinder, field) \
    do { if ((unwinder)->collect_stats) (unwinder)->stats.field++; } while(0)

#define STATS_ADD(unwinder, field, val) \
    do { if ((unwinder)->collect_stats) (unwinder)->stats.field += (val); } while(0)

typedef struct {
    PyTypeObject *RemoteDebugging_Type;
    PyTypeObject *TaskInfo_Type;
    PyTypeObject *FrameInfo_Type;
    PyTypeObject *CoroInfo_Type;
    PyTypeObject *ThreadInfo_Type;
    PyTypeObject *InterpreterInfo_Type;
    PyTypeObject *AwaitedInfo_Type;
} RemoteDebuggingState;

enum _ThreadState {
    THREAD_STATE_RUNNING,
    THREAD_STATE_IDLE,
    THREAD_STATE_GIL_WAIT,
    THREAD_STATE_UNKNOWN
};

enum _ProfilingMode {
    PROFILING_MODE_WALL = 0,
    PROFILING_MODE_CPU = 1,
    PROFILING_MODE_GIL = 2,
    PROFILING_MODE_ALL = 3
};

typedef struct {
    PyObject_HEAD
    proc_handle_t handle;
    uintptr_t runtime_start_address;
    struct _Py_DebugOffsets debug_offsets;
    int async_debug_offsets_available;
    struct _Py_AsyncioModuleDebugOffsets async_debug_offsets;
    uintptr_t interpreter_addr;
    uintptr_t tstate_addr;
    uint64_t code_object_generation;
    _Py_hashtable_t *code_object_cache;
    int debug;
    int only_active_thread;
    int mode;
    int skip_non_matching_threads;
    int native;
    int gc;
    int cache_frames;
    int collect_stats;  // whether to collect statistics
    uint32_t stale_invalidation_counter;  // counter for throttling frame_cache_invalidate_stale
    RemoteDebuggingState *cached_state;
    FrameCacheEntry *frame_cache;  // preallocated array of FRAME_CACHE_MAX_THREADS entries
    UnwinderStats stats;  // statistics for performance analysis
#ifdef Py_GIL_DISABLED
    uint32_t tlbc_generation;
    _Py_hashtable_t *tlbc_cache;
#endif
#ifdef __APPLE__
    uint64_t thread_id_offset;
#endif
#ifdef MS_WINDOWS
    PVOID win_process_buffer;
    ULONG win_process_buffer_size;
#endif
} RemoteUnwinderObject;

#define RemoteUnwinder_CAST(op) ((RemoteUnwinderObject *)(op))

typedef struct {
    int lineno;
    int end_lineno;
    int column;
    int end_column;
} LocationInfo;

typedef struct {
    uintptr_t remote_addr;
    size_t size;
    void *local_copy;
} StackChunkInfo;

typedef struct {
    StackChunkInfo *chunks;
    size_t count;
} StackChunkList;

/* Function pointer types for iteration callbacks */
typedef int (*thread_processor_func)(
    RemoteUnwinderObject *unwinder,
    uintptr_t thread_state_addr,
    unsigned long tid,
    void *context
);

typedef int (*set_entry_processor_func)(
    RemoteUnwinderObject *unwinder,
    uintptr_t key_addr,
    void *context
);

/* ============================================================================
 * STRUCTSEQ DESCRIPTORS (extern declarations)
 * ============================================================================ */

extern PyStructSequence_Desc TaskInfo_desc;
extern PyStructSequence_Desc FrameInfo_desc;
extern PyStructSequence_Desc CoroInfo_desc;
extern PyStructSequence_Desc ThreadInfo_desc;
extern PyStructSequence_Desc InterpreterInfo_desc;
extern PyStructSequence_Desc AwaitedInfo_desc;

/* ============================================================================
 * UTILITY FUNCTION DECLARATIONS
 * ============================================================================ */

/* State access functions */
extern RemoteDebuggingState *RemoteDebugging_GetState(PyObject *module);
extern RemoteDebuggingState *RemoteDebugging_GetStateFromType(PyTypeObject *type);
extern RemoteDebuggingState *RemoteDebugging_GetStateFromObject(PyObject *obj);
extern int RemoteDebugging_InitState(RemoteDebuggingState *st);

/* Cache management */
extern void cached_code_metadata_destroy(void *ptr);

/* Validation */
extern int is_prerelease_version(uint64_t version);
extern int validate_debug_offsets(struct _Py_DebugOffsets *debug_offsets);

/* ============================================================================
 * MEMORY READING FUNCTION DECLARATIONS
 * ============================================================================ */

extern int read_ptr(RemoteUnwinderObject *unwinder, uintptr_t address, uintptr_t *result);
extern int read_Py_ssize_t(RemoteUnwinderObject *unwinder, uintptr_t address, Py_ssize_t *result);
extern int read_char(RemoteUnwinderObject *unwinder, uintptr_t address, char *result);
extern int read_py_ptr(RemoteUnwinderObject *unwinder, uintptr_t address, uintptr_t *ptr_addr);

/* Python object reading */
extern PyObject *read_py_str(RemoteUnwinderObject *unwinder, uintptr_t address, Py_ssize_t max_len);
extern PyObject *read_py_bytes(RemoteUnwinderObject *unwinder, uintptr_t address, Py_ssize_t max_len);
extern long read_py_long(RemoteUnwinderObject *unwinder, uintptr_t address);

/* ============================================================================
 * CODE OBJECT FUNCTION DECLARATIONS
 * ============================================================================ */

extern int parse_code_object(
    RemoteUnwinderObject *unwinder,
    PyObject **result,
    uintptr_t address,
    uintptr_t instruction_pointer,
    uintptr_t *previous_frame,
    int32_t tlbc_index
);

extern PyObject *make_frame_info(
    RemoteUnwinderObject *unwinder,
    PyObject *file,
    PyObject *line,
    PyObject *func
);

/* Line table parsing */
extern bool parse_linetable(
    const uintptr_t addrq,
    const char* linetable,
    int firstlineno,
    LocationInfo* info
);

/* TLBC cache (only for Py_GIL_DISABLED) */
#ifdef Py_GIL_DISABLED
typedef struct {
    void *tlbc_array;
    Py_ssize_t tlbc_array_size;
    uint32_t generation;
} TLBCCacheEntry;

extern void tlbc_cache_entry_destroy(void *ptr);
extern TLBCCacheEntry *get_tlbc_cache_entry(RemoteUnwinderObject *self, uintptr_t code_addr, uint32_t current_generation);
extern int cache_tlbc_array(RemoteUnwinderObject *unwinder, uintptr_t code_addr, uintptr_t tlbc_array_addr, uint32_t generation);
#endif

/* ============================================================================
 * FRAME FUNCTION DECLARATIONS
 * ============================================================================ */

extern int is_frame_valid(
    RemoteUnwinderObject *unwinder,
    uintptr_t frame_addr,
    uintptr_t code_object_addr
);

extern int parse_frame_object(
    RemoteUnwinderObject *unwinder,
    PyObject** result,
    uintptr_t address,
    uintptr_t* address_of_code_object,
    uintptr_t* previous_frame
);

extern int parse_frame_from_chunks(
    RemoteUnwinderObject *unwinder,
    PyObject **result,
    uintptr_t address,
    uintptr_t *previous_frame,
    uintptr_t *stackpointer,
    StackChunkList *chunks
);

/* Stack chunk management */
extern void cleanup_stack_chunks(StackChunkList *chunks);
extern int copy_stack_chunks(RemoteUnwinderObject *unwinder, uintptr_t tstate_addr, StackChunkList *out_chunks);
extern void *find_frame_in_chunks(StackChunkList *chunks, uintptr_t remote_ptr);

extern int process_frame_chain(
    RemoteUnwinderObject *unwinder,
    uintptr_t initial_frame_addr,
    StackChunkList *chunks,
    PyObject *frame_info,
<<<<<<< HEAD
    uintptr_t base_frame_addr,
    uintptr_t gc_frame
=======
    uintptr_t gc_frame,
    uintptr_t last_profiled_frame,
    int *stopped_at_cached_frame,
    uintptr_t *frame_addrs,
    Py_ssize_t *num_addrs,
    Py_ssize_t max_addrs
>>>>>>> 572c780a
);

/* Frame cache functions */
extern int frame_cache_init(RemoteUnwinderObject *unwinder);
extern void frame_cache_cleanup(RemoteUnwinderObject *unwinder);
extern FrameCacheEntry *frame_cache_find(RemoteUnwinderObject *unwinder, uint64_t thread_id);
extern int clear_last_profiled_frames(RemoteUnwinderObject *unwinder);
extern void frame_cache_invalidate_stale(RemoteUnwinderObject *unwinder, PyObject *result);
extern int frame_cache_lookup_and_extend(
    RemoteUnwinderObject *unwinder,
    uint64_t thread_id,
    uintptr_t last_profiled_frame,
    PyObject *frame_info,
    uintptr_t *frame_addrs,
    Py_ssize_t *num_addrs,
    Py_ssize_t max_addrs);
// Returns: 1 = stored, 0 = not stored (graceful), -1 = error
extern int frame_cache_store(
    RemoteUnwinderObject *unwinder,
    uint64_t thread_id,
    PyObject *frame_list,
    const uintptr_t *addrs,
    Py_ssize_t num_addrs);

extern int collect_frames_with_cache(
    RemoteUnwinderObject *unwinder,
    uintptr_t frame_addr,
    StackChunkList *chunks,
    PyObject *frame_info,
    uintptr_t gc_frame,
    uintptr_t last_profiled_frame,
    uint64_t thread_id);

/* ============================================================================
 * THREAD FUNCTION DECLARATIONS
 * ============================================================================ */

extern int iterate_threads(
    RemoteUnwinderObject *unwinder,
    thread_processor_func processor,
    void *context
);

extern int populate_initial_state_data(
    int all_threads,
    RemoteUnwinderObject *unwinder,
    uintptr_t runtime_start_address,
    uintptr_t *interpreter_state,
    uintptr_t *tstate
);

extern int find_running_frame(
    RemoteUnwinderObject *unwinder,
    uintptr_t address_of_thread,
    uintptr_t *frame
);

extern int get_thread_status(RemoteUnwinderObject *unwinder, uint64_t tid, uint64_t pthread_id);

extern PyObject* unwind_stack_for_thread(
    RemoteUnwinderObject *unwinder,
    uintptr_t *current_tstate,
    uintptr_t gil_holder_tstate,
    uintptr_t gc_frame
);

/* ============================================================================
 * ASYNCIO FUNCTION DECLARATIONS
 * ============================================================================ */

extern uintptr_t _Py_RemoteDebug_GetAsyncioDebugAddress(proc_handle_t* handle);
extern int read_async_debug(RemoteUnwinderObject *unwinder);
extern int ensure_async_debug_offsets(RemoteUnwinderObject *unwinder);

/* Task parsing */
extern PyObject *parse_task_name(RemoteUnwinderObject *unwinder, uintptr_t task_address);

extern int parse_task(
    RemoteUnwinderObject *unwinder,
    uintptr_t task_address,
    PyObject *render_to
);

extern int parse_coro_chain(
    RemoteUnwinderObject *unwinder,
    uintptr_t coro_address,
    PyObject *render_to
);

extern int parse_async_frame_chain(
    RemoteUnwinderObject *unwinder,
    PyObject *calls,
    uintptr_t address_of_thread,
    uintptr_t running_task_code_obj
);

/* Set iteration */
extern int iterate_set_entries(
    RemoteUnwinderObject *unwinder,
    uintptr_t set_addr,
    set_entry_processor_func processor,
    void *context
);

/* Task awaited_by processing */
extern int process_task_awaited_by(
    RemoteUnwinderObject *unwinder,
    uintptr_t task_address,
    set_entry_processor_func processor,
    void *context
);

extern int process_single_task_node(
    RemoteUnwinderObject *unwinder,
    uintptr_t task_addr,
    PyObject **task_info,
    PyObject *result
);

extern int process_task_and_waiters(
    RemoteUnwinderObject *unwinder,
    uintptr_t task_addr,
    PyObject *result
);

extern int find_running_task_in_thread(
    RemoteUnwinderObject *unwinder,
    uintptr_t thread_state_addr,
    uintptr_t *running_task_addr
);

extern int get_task_code_object(
    RemoteUnwinderObject *unwinder,
    uintptr_t task_addr,
    uintptr_t *code_obj_addr
);

extern int append_awaited_by(
    RemoteUnwinderObject *unwinder,
    unsigned long tid,
    uintptr_t head_addr,
    PyObject *result
);

/* Thread processors for asyncio */
extern int process_thread_for_awaited_by(
    RemoteUnwinderObject *unwinder,
    uintptr_t thread_state_addr,
    unsigned long tid,
    void *context
);

extern int process_thread_for_async_stack_trace(
    RemoteUnwinderObject *unwinder,
    uintptr_t thread_state_addr,
    unsigned long tid,
    void *context
);

#ifdef __cplusplus
}
#endif

#endif /* Py_REMOTE_DEBUGGING_H */<|MERGE_RESOLUTION|>--- conflicted
+++ resolved
@@ -401,17 +401,13 @@
     uintptr_t initial_frame_addr,
     StackChunkList *chunks,
     PyObject *frame_info,
-<<<<<<< HEAD
     uintptr_t base_frame_addr,
-    uintptr_t gc_frame
-=======
     uintptr_t gc_frame,
     uintptr_t last_profiled_frame,
     int *stopped_at_cached_frame,
     uintptr_t *frame_addrs,
     Py_ssize_t *num_addrs,
     Py_ssize_t max_addrs
->>>>>>> 572c780a
 );
 
 /* Frame cache functions */
