/******************************************************************************
 * Python Remote Debugging Module - Shared Header
 *
 * This header provides common declarations, types, and utilities shared
 * across the remote debugging module implementation files.
 ******************************************************************************/

#ifndef Py_REMOTE_DEBUGGING_H
#define Py_REMOTE_DEBUGGING_H

#ifdef __cplusplus
extern "C" {
#endif

#define _GNU_SOURCE

#ifndef Py_BUILD_CORE_BUILTIN
#    define Py_BUILD_CORE_MODULE 1
#endif

#include "Python.h"
#include <internal/pycore_debug_offsets.h>  // _Py_DebugOffsets
#include <internal/pycore_frame.h>          // FRAME_SUSPENDED_YIELD_FROM
#include <internal/pycore_interpframe.h>    // FRAME_OWNED_BY_INTERPRETER
#include <internal/pycore_llist.h>          // struct llist_node
#include <internal/pycore_long.h>           // _PyLong_GetZero
#include <internal/pycore_stackref.h>       // Py_TAG_BITS
#include "../../Python/remote_debug.h"

#include <assert.h>
#include <errno.h>
#include <fcntl.h>
#include <stddef.h>
#include <stdint.h>
#include <stdio.h>
#include <stdlib.h>
#include <string.h>

#ifndef HAVE_PROCESS_VM_READV
#    define HAVE_PROCESS_VM_READV 0
#endif

#if defined(__APPLE__) && TARGET_OS_OSX
#include <libproc.h>
#include <sys/types.h>
#define MAX_NATIVE_THREADS 4096
#endif

#ifdef MS_WINDOWS
#include <windows.h>
#include <winternl.h>
#define STATUS_SUCCESS                   ((NTSTATUS)0x00000000L)
#define STATUS_INFO_LENGTH_MISMATCH      ((NTSTATUS)0xC0000004L)
typedef enum _WIN32_THREADSTATE {
    WIN32_THREADSTATE_INITIALIZED = 0,
    WIN32_THREADSTATE_READY       = 1,
    WIN32_THREADSTATE_RUNNING     = 2,
    WIN32_THREADSTATE_STANDBY     = 3,
    WIN32_THREADSTATE_TERMINATED  = 4,
    WIN32_THREADSTATE_WAITING     = 5,
    WIN32_THREADSTATE_TRANSITION  = 6,
    WIN32_THREADSTATE_UNKNOWN     = 7
} WIN32_THREADSTATE;
#endif

/* ============================================================================
 * MACROS AND CONSTANTS
 * ============================================================================ */

#define GET_MEMBER(type, obj, offset) (*(type*)((char*)(obj) + (offset)))
#define CLEAR_PTR_TAG(ptr) (((uintptr_t)(ptr) & ~Py_TAG_BITS))
#define GET_MEMBER_NO_TAG(type, obj, offset) (type)(CLEAR_PTR_TAG(*(type*)((char*)(obj) + (offset))))

/* Size macros for opaque buffers */
#define SIZEOF_BYTES_OBJ sizeof(PyBytesObject)
#define SIZEOF_CODE_OBJ sizeof(PyCodeObject)
#define SIZEOF_GEN_OBJ sizeof(PyGenObject)
#define SIZEOF_INTERP_FRAME sizeof(_PyInterpreterFrame)
#define SIZEOF_LLIST_NODE sizeof(struct llist_node)
#define SIZEOF_PAGE_CACHE_ENTRY sizeof(page_cache_entry_t)
#define SIZEOF_PYOBJECT sizeof(PyObject)
#define SIZEOF_SET_OBJ sizeof(PySetObject)
#define SIZEOF_TASK_OBJ 4096
#define SIZEOF_THREAD_STATE sizeof(PyThreadState)
#define SIZEOF_TYPE_OBJ sizeof(PyTypeObject)
#define SIZEOF_UNICODE_OBJ sizeof(PyUnicodeObject)
#define SIZEOF_LONG_OBJ sizeof(PyLongObject)
#define SIZEOF_GC_RUNTIME_STATE sizeof(struct _gc_runtime_state)
#define SIZEOF_INTERPRETER_STATE sizeof(PyInterpreterState)

#ifndef MAX
#define MAX(a, b) ((a) > (b) ? (a) : (b))
#endif

#ifdef Py_GIL_DISABLED
#define INTERP_STATE_MIN_SIZE MAX(MAX(MAX(MAX(offsetof(PyInterpreterState, _code_object_generation) + sizeof(uint64_t), \
                                              offsetof(PyInterpreterState, tlbc_indices.tlbc_generation) + sizeof(uint32_t)), \
                                          offsetof(PyInterpreterState, threads.head) + sizeof(void*)), \
                                      offsetof(PyInterpreterState, _gil.last_holder) + sizeof(PyThreadState*)), \
                                  offsetof(PyInterpreterState, gc.frame) + sizeof(_PyInterpreterFrame *))
#else
#define INTERP_STATE_MIN_SIZE MAX(MAX(MAX(offsetof(PyInterpreterState, _code_object_generation) + sizeof(uint64_t), \
                                          offsetof(PyInterpreterState, threads.head) + sizeof(void*)), \
                                      offsetof(PyInterpreterState, _gil.last_holder) + sizeof(PyThreadState*)), \
                                  offsetof(PyInterpreterState, gc.frame) + sizeof(_PyInterpreterFrame *))
#endif
#define INTERP_STATE_BUFFER_SIZE MAX(INTERP_STATE_MIN_SIZE, 256)

#define MAX_TLBC_SIZE 2048

/* Thread status flags */
#define THREAD_STATUS_HAS_GIL        (1 << 0)
#define THREAD_STATUS_ON_CPU         (1 << 1)
#define THREAD_STATUS_UNKNOWN        (1 << 2)
#define THREAD_STATUS_GIL_REQUESTED  (1 << 3)

/* Exception cause macro */
#define set_exception_cause(unwinder, exc_type, message) \
    if (unwinder->debug) { \
        _set_debug_exception_cause(exc_type, message); \
    }

/* ============================================================================
 * TYPE DEFINITIONS
 * ============================================================================ */

struct _Py_AsyncioModuleDebugOffsets {
    struct _asyncio_task_object {
        uint64_t size;
        uint64_t task_name;
        uint64_t task_awaited_by;
        uint64_t task_is_task;
        uint64_t task_awaited_by_is_set;
        uint64_t task_coro;
        uint64_t task_node;
    } asyncio_task_object;
    struct _asyncio_interpreter_state {
        uint64_t size;
        uint64_t asyncio_tasks_head;
    } asyncio_interpreter_state;
    struct _asyncio_thread_state {
        uint64_t size;
        uint64_t asyncio_running_loop;
        uint64_t asyncio_running_task;
        uint64_t asyncio_tasks_head;
    } asyncio_thread_state;
};

typedef struct {
    PyObject *func_name;
    PyObject *file_name;
    int first_lineno;
    PyObject *linetable;  // bytes
    uintptr_t addr_code_adaptive;
} CachedCodeMetadata;

/* Frame cache constants and types */
#define FRAME_CACHE_MAX_THREADS 32
#define FRAME_CACHE_MAX_FRAMES 1024

typedef struct {
    uint64_t thread_id;                      // 0 = empty slot
    uintptr_t addrs[FRAME_CACHE_MAX_FRAMES];
    Py_ssize_t num_addrs;
    PyObject *frame_list;                    // owned reference, NULL if empty
} FrameCacheEntry;

/* Statistics for profiling performance analysis */
typedef struct {
    uint64_t total_samples;                  // Total number of get_stack_trace calls
    uint64_t frame_cache_hits;               // Full cache hits (entire stack unchanged)
    uint64_t frame_cache_misses;             // Cache misses requiring full walk
    uint64_t frame_cache_partial_hits;       // Partial hits (stopped at cached frame)
    uint64_t frames_read_from_cache;         // Total frames retrieved from cache
    uint64_t frames_read_from_memory;        // Total frames read from remote memory
    uint64_t memory_reads;                   // Total remote memory read operations
    uint64_t memory_bytes_read;              // Total bytes read from remote memory
    uint64_t code_object_cache_hits;         // Code object cache hits
    uint64_t code_object_cache_misses;       // Code object cache misses
    uint64_t stale_cache_invalidations;      // Times stale entries were cleared
} UnwinderStats;

/* Stats tracking macros - no-op when stats collection is disabled */
#define STATS_INC(unwinder, field) \
    do { if ((unwinder)->collect_stats) (unwinder)->stats.field++; } while(0)

#define STATS_ADD(unwinder, field, val) \
    do { if ((unwinder)->collect_stats) (unwinder)->stats.field += (val); } while(0)

typedef struct {
    PyTypeObject *RemoteDebugging_Type;
    PyTypeObject *TaskInfo_Type;
    PyTypeObject *LocationInfo_Type;
    PyTypeObject *FrameInfo_Type;
    PyTypeObject *CoroInfo_Type;
    PyTypeObject *ThreadInfo_Type;
    PyTypeObject *InterpreterInfo_Type;
    PyTypeObject *AwaitedInfo_Type;
} RemoteDebuggingState;

enum _ThreadState {
    THREAD_STATE_RUNNING,
    THREAD_STATE_IDLE,
    THREAD_STATE_GIL_WAIT,
    THREAD_STATE_UNKNOWN
};

enum _ProfilingMode {
    PROFILING_MODE_WALL = 0,
    PROFILING_MODE_CPU = 1,
    PROFILING_MODE_GIL = 2,
    PROFILING_MODE_ALL = 3
};

typedef struct {
    PyObject_HEAD
    proc_handle_t handle;
    uintptr_t runtime_start_address;
    struct _Py_DebugOffsets debug_offsets;
    int async_debug_offsets_available;
    struct _Py_AsyncioModuleDebugOffsets async_debug_offsets;
    uintptr_t interpreter_addr;
    uintptr_t tstate_addr;
    uint64_t code_object_generation;
    _Py_hashtable_t *code_object_cache;
    int debug;
    int only_active_thread;
    int mode;
    int skip_non_matching_threads;
    int native;
    int gc;
<<<<<<< HEAD
    int opcodes;
=======
    int cache_frames;
    int collect_stats;  // whether to collect statistics
    uint32_t stale_invalidation_counter;  // counter for throttling frame_cache_invalidate_stale
>>>>>>> c5b37228
    RemoteDebuggingState *cached_state;
    FrameCacheEntry *frame_cache;  // preallocated array of FRAME_CACHE_MAX_THREADS entries
    UnwinderStats stats;  // statistics for performance analysis
#ifdef Py_GIL_DISABLED
    uint32_t tlbc_generation;
    _Py_hashtable_t *tlbc_cache;
#endif
#ifdef __APPLE__
    uint64_t thread_id_offset;
#endif
#ifdef MS_WINDOWS
    PVOID win_process_buffer;
    ULONG win_process_buffer_size;
#endif
} RemoteUnwinderObject;

#define RemoteUnwinder_CAST(op) ((RemoteUnwinderObject *)(op))

typedef struct {
    int lineno;
    int end_lineno;
    int column;
    int end_column;
} LocationInfo;

typedef struct {
    uintptr_t remote_addr;
    size_t size;
    void *local_copy;
} StackChunkInfo;

typedef struct {
    StackChunkInfo *chunks;
    size_t count;
} StackChunkList;

/* Function pointer types for iteration callbacks */
typedef int (*thread_processor_func)(
    RemoteUnwinderObject *unwinder,
    uintptr_t thread_state_addr,
    unsigned long tid,
    void *context
);

typedef int (*set_entry_processor_func)(
    RemoteUnwinderObject *unwinder,
    uintptr_t key_addr,
    void *context
);

/* ============================================================================
 * STRUCTSEQ DESCRIPTORS (extern declarations)
 * ============================================================================ */

extern PyStructSequence_Desc TaskInfo_desc;
extern PyStructSequence_Desc LocationInfo_desc;
extern PyStructSequence_Desc FrameInfo_desc;
extern PyStructSequence_Desc CoroInfo_desc;
extern PyStructSequence_Desc ThreadInfo_desc;
extern PyStructSequence_Desc InterpreterInfo_desc;
extern PyStructSequence_Desc AwaitedInfo_desc;

/* ============================================================================
 * UTILITY FUNCTION DECLARATIONS
 * ============================================================================ */

/* State access functions */
extern RemoteDebuggingState *RemoteDebugging_GetState(PyObject *module);
extern RemoteDebuggingState *RemoteDebugging_GetStateFromType(PyTypeObject *type);
extern RemoteDebuggingState *RemoteDebugging_GetStateFromObject(PyObject *obj);
extern int RemoteDebugging_InitState(RemoteDebuggingState *st);

/* Cache management */
extern void cached_code_metadata_destroy(void *ptr);

/* Validation */
extern int is_prerelease_version(uint64_t version);
extern int validate_debug_offsets(struct _Py_DebugOffsets *debug_offsets);

/* ============================================================================
 * MEMORY READING FUNCTION DECLARATIONS
 * ============================================================================ */

extern int read_ptr(RemoteUnwinderObject *unwinder, uintptr_t address, uintptr_t *result);
extern int read_Py_ssize_t(RemoteUnwinderObject *unwinder, uintptr_t address, Py_ssize_t *result);
extern int read_char(RemoteUnwinderObject *unwinder, uintptr_t address, char *result);
extern int read_py_ptr(RemoteUnwinderObject *unwinder, uintptr_t address, uintptr_t *ptr_addr);

/* Python object reading */
extern PyObject *read_py_str(RemoteUnwinderObject *unwinder, uintptr_t address, Py_ssize_t max_len);
extern PyObject *read_py_bytes(RemoteUnwinderObject *unwinder, uintptr_t address, Py_ssize_t max_len);
extern long read_py_long(RemoteUnwinderObject *unwinder, uintptr_t address);

/* ============================================================================
 * CODE OBJECT FUNCTION DECLARATIONS
 * ============================================================================ */

extern int parse_code_object(
    RemoteUnwinderObject *unwinder,
    PyObject **result,
    uintptr_t address,
    uintptr_t instruction_pointer,
    uintptr_t *previous_frame,
    int32_t tlbc_index
);

extern PyObject *make_location_info(
    RemoteUnwinderObject *unwinder,
    int lineno,
    int end_lineno,
    int col_offset,
    int end_col_offset
);

extern PyObject *make_frame_info(
    RemoteUnwinderObject *unwinder,
    PyObject *file,
    PyObject *location,  // LocationInfo structseq or None for synthetic frames
    PyObject *func,
    PyObject *opcode
);

/* Line table parsing */
extern bool parse_linetable(
    const uintptr_t addrq,
    const char* linetable,
    int firstlineno,
    LocationInfo* info
);

/* TLBC cache (only for Py_GIL_DISABLED) */
#ifdef Py_GIL_DISABLED
typedef struct {
    void *tlbc_array;
    Py_ssize_t tlbc_array_size;
    uint32_t generation;
} TLBCCacheEntry;

extern void tlbc_cache_entry_destroy(void *ptr);
extern TLBCCacheEntry *get_tlbc_cache_entry(RemoteUnwinderObject *self, uintptr_t code_addr, uint32_t current_generation);
extern int cache_tlbc_array(RemoteUnwinderObject *unwinder, uintptr_t code_addr, uintptr_t tlbc_array_addr, uint32_t generation);
#endif

/* ============================================================================
 * FRAME FUNCTION DECLARATIONS
 * ============================================================================ */

extern int is_frame_valid(
    RemoteUnwinderObject *unwinder,
    uintptr_t frame_addr,
    uintptr_t code_object_addr
);

extern int parse_frame_object(
    RemoteUnwinderObject *unwinder,
    PyObject** result,
    uintptr_t address,
    uintptr_t* address_of_code_object,
    uintptr_t* previous_frame
);

extern int parse_frame_from_chunks(
    RemoteUnwinderObject *unwinder,
    PyObject **result,
    uintptr_t address,
    uintptr_t *previous_frame,
    uintptr_t *stackpointer,
    StackChunkList *chunks
);

/* Stack chunk management */
extern void cleanup_stack_chunks(StackChunkList *chunks);
extern int copy_stack_chunks(RemoteUnwinderObject *unwinder, uintptr_t tstate_addr, StackChunkList *out_chunks);
extern void *find_frame_in_chunks(StackChunkList *chunks, uintptr_t remote_ptr);

extern int process_frame_chain(
    RemoteUnwinderObject *unwinder,
    uintptr_t initial_frame_addr,
    StackChunkList *chunks,
    PyObject *frame_info,
    uintptr_t gc_frame,
    uintptr_t last_profiled_frame,
    int *stopped_at_cached_frame,
    uintptr_t *frame_addrs,
    Py_ssize_t *num_addrs,
    Py_ssize_t max_addrs
);

/* Frame cache functions */
extern int frame_cache_init(RemoteUnwinderObject *unwinder);
extern void frame_cache_cleanup(RemoteUnwinderObject *unwinder);
extern FrameCacheEntry *frame_cache_find(RemoteUnwinderObject *unwinder, uint64_t thread_id);
extern int clear_last_profiled_frames(RemoteUnwinderObject *unwinder);
extern void frame_cache_invalidate_stale(RemoteUnwinderObject *unwinder, PyObject *result);
extern int frame_cache_lookup_and_extend(
    RemoteUnwinderObject *unwinder,
    uint64_t thread_id,
    uintptr_t last_profiled_frame,
    PyObject *frame_info,
    uintptr_t *frame_addrs,
    Py_ssize_t *num_addrs,
    Py_ssize_t max_addrs);
// Returns: 1 = stored, 0 = not stored (graceful), -1 = error
extern int frame_cache_store(
    RemoteUnwinderObject *unwinder,
    uint64_t thread_id,
    PyObject *frame_list,
    const uintptr_t *addrs,
    Py_ssize_t num_addrs);

extern int collect_frames_with_cache(
    RemoteUnwinderObject *unwinder,
    uintptr_t frame_addr,
    StackChunkList *chunks,
    PyObject *frame_info,
    uintptr_t gc_frame,
    uintptr_t last_profiled_frame,
    uint64_t thread_id);

/* ============================================================================
 * THREAD FUNCTION DECLARATIONS
 * ============================================================================ */

extern int iterate_threads(
    RemoteUnwinderObject *unwinder,
    thread_processor_func processor,
    void *context
);

extern int populate_initial_state_data(
    int all_threads,
    RemoteUnwinderObject *unwinder,
    uintptr_t runtime_start_address,
    uintptr_t *interpreter_state,
    uintptr_t *tstate
);

extern int find_running_frame(
    RemoteUnwinderObject *unwinder,
    uintptr_t address_of_thread,
    uintptr_t *frame
);

extern int get_thread_status(RemoteUnwinderObject *unwinder, uint64_t tid, uint64_t pthread_id);

extern PyObject* unwind_stack_for_thread(
    RemoteUnwinderObject *unwinder,
    uintptr_t *current_tstate,
    uintptr_t gil_holder_tstate,
    uintptr_t gc_frame
);

/* ============================================================================
 * ASYNCIO FUNCTION DECLARATIONS
 * ============================================================================ */

extern uintptr_t _Py_RemoteDebug_GetAsyncioDebugAddress(proc_handle_t* handle);
extern int read_async_debug(RemoteUnwinderObject *unwinder);
extern int ensure_async_debug_offsets(RemoteUnwinderObject *unwinder);

/* Task parsing */
extern PyObject *parse_task_name(RemoteUnwinderObject *unwinder, uintptr_t task_address);

extern int parse_task(
    RemoteUnwinderObject *unwinder,
    uintptr_t task_address,
    PyObject *render_to
);

extern int parse_coro_chain(
    RemoteUnwinderObject *unwinder,
    uintptr_t coro_address,
    PyObject *render_to
);

extern int parse_async_frame_chain(
    RemoteUnwinderObject *unwinder,
    PyObject *calls,
    uintptr_t address_of_thread,
    uintptr_t running_task_code_obj
);

/* Set iteration */
extern int iterate_set_entries(
    RemoteUnwinderObject *unwinder,
    uintptr_t set_addr,
    set_entry_processor_func processor,
    void *context
);

/* Task awaited_by processing */
extern int process_task_awaited_by(
    RemoteUnwinderObject *unwinder,
    uintptr_t task_address,
    set_entry_processor_func processor,
    void *context
);

extern int process_single_task_node(
    RemoteUnwinderObject *unwinder,
    uintptr_t task_addr,
    PyObject **task_info,
    PyObject *result
);

extern int process_task_and_waiters(
    RemoteUnwinderObject *unwinder,
    uintptr_t task_addr,
    PyObject *result
);

extern int find_running_task_in_thread(
    RemoteUnwinderObject *unwinder,
    uintptr_t thread_state_addr,
    uintptr_t *running_task_addr
);

extern int get_task_code_object(
    RemoteUnwinderObject *unwinder,
    uintptr_t task_addr,
    uintptr_t *code_obj_addr
);

extern int append_awaited_by(
    RemoteUnwinderObject *unwinder,
    unsigned long tid,
    uintptr_t head_addr,
    PyObject *result
);

/* Thread processors for asyncio */
extern int process_thread_for_awaited_by(
    RemoteUnwinderObject *unwinder,
    uintptr_t thread_state_addr,
    unsigned long tid,
    void *context
);

extern int process_thread_for_async_stack_trace(
    RemoteUnwinderObject *unwinder,
    uintptr_t thread_state_addr,
    unsigned long tid,
    void *context
);

#ifdef __cplusplus
}
#endif

#endif /* Py_REMOTE_DEBUGGING_H */<|MERGE_RESOLUTION|>--- conflicted
+++ resolved
@@ -229,13 +229,10 @@
     int skip_non_matching_threads;
     int native;
     int gc;
-<<<<<<< HEAD
     int opcodes;
-=======
     int cache_frames;
     int collect_stats;  // whether to collect statistics
     uint32_t stale_invalidation_counter;  // counter for throttling frame_cache_invalidate_stale
->>>>>>> c5b37228
     RemoteDebuggingState *cached_state;
     FrameCacheEntry *frame_cache;  // preallocated array of FRAME_CACHE_MAX_THREADS entries
     UnwinderStats stats;  // statistics for performance analysis
