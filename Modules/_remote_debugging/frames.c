/******************************************************************************
 * Remote Debugging Module - Frame Functions
 *
 * This file contains functions for parsing interpreter frames and
 * managing stack chunks from remote process memory.
 ******************************************************************************/

#include "_remote_debugging.h"

/* ============================================================================
 * STACK CHUNK MANAGEMENT FUNCTIONS
 * ============================================================================ */

void
cleanup_stack_chunks(StackChunkList *chunks)
{
    for (size_t i = 0; i < chunks->count; ++i) {
        PyMem_RawFree(chunks->chunks[i].local_copy);
    }
    PyMem_RawFree(chunks->chunks);
}

static int
process_single_stack_chunk(
    RemoteUnwinderObject *unwinder,
    uintptr_t chunk_addr,
    StackChunkInfo *chunk_info
) {
    // Start with default size assumption
    size_t current_size = _PY_DATA_STACK_CHUNK_SIZE;

    char *this_chunk = PyMem_RawMalloc(current_size);
    if (!this_chunk) {
        PyErr_NoMemory();
        set_exception_cause(unwinder, PyExc_MemoryError, "Failed to allocate stack chunk buffer");
        return -1;
    }

    if (_Py_RemoteDebug_PagedReadRemoteMemory(&unwinder->handle, chunk_addr, current_size, this_chunk) < 0) {
        PyMem_RawFree(this_chunk);
        set_exception_cause(unwinder, PyExc_RuntimeError, "Failed to read stack chunk");
        return -1;
    }

    // Check actual size and reread if necessary
    size_t actual_size = GET_MEMBER(size_t, this_chunk, offsetof(_PyStackChunk, size));
    if (actual_size != current_size) {
        this_chunk = PyMem_RawRealloc(this_chunk, actual_size);
        if (!this_chunk) {
            PyErr_NoMemory();
            set_exception_cause(unwinder, PyExc_MemoryError, "Failed to reallocate stack chunk buffer");
            return -1;
        }

        if (_Py_RemoteDebug_PagedReadRemoteMemory(&unwinder->handle, chunk_addr, actual_size, this_chunk) < 0) {
            PyMem_RawFree(this_chunk);
            set_exception_cause(unwinder, PyExc_RuntimeError, "Failed to reread stack chunk with correct size");
            return -1;
        }
        current_size = actual_size;
    }

    chunk_info->remote_addr = chunk_addr;
    chunk_info->size = current_size;
    chunk_info->local_copy = this_chunk;
    return 0;
}

int
copy_stack_chunks(RemoteUnwinderObject *unwinder,
                  uintptr_t tstate_addr,
                  StackChunkList *out_chunks)
{
    uintptr_t chunk_addr;
    StackChunkInfo *chunks = NULL;
    size_t count = 0;
    size_t max_chunks = 16;

    if (read_ptr(unwinder, tstate_addr + (uintptr_t)unwinder->debug_offsets.thread_state.datastack_chunk, &chunk_addr)) {
        set_exception_cause(unwinder, PyExc_RuntimeError, "Failed to read initial stack chunk address");
        return -1;
    }

    chunks = PyMem_RawMalloc(max_chunks * sizeof(StackChunkInfo));
    if (!chunks) {
        PyErr_NoMemory();
        set_exception_cause(unwinder, PyExc_MemoryError, "Failed to allocate stack chunks array");
        return -1;
    }

    while (chunk_addr != 0) {
        // Grow array if needed
        if (count >= max_chunks) {
            max_chunks *= 2;
            StackChunkInfo *new_chunks = PyMem_RawRealloc(chunks, max_chunks * sizeof(StackChunkInfo));
            if (!new_chunks) {
                PyErr_NoMemory();
                set_exception_cause(unwinder, PyExc_MemoryError, "Failed to grow stack chunks array");
                goto error;
            }
            chunks = new_chunks;
        }

        // Process this chunk
        if (process_single_stack_chunk(unwinder, chunk_addr, &chunks[count]) < 0) {
            set_exception_cause(unwinder, PyExc_RuntimeError, "Failed to process stack chunk");
            goto error;
        }

        // Get next chunk address and increment count
        chunk_addr = GET_MEMBER(uintptr_t, chunks[count].local_copy, offsetof(_PyStackChunk, previous));
        count++;
    }

    out_chunks->chunks = chunks;
    out_chunks->count = count;
    return 0;

error:
    for (size_t i = 0; i < count; ++i) {
        PyMem_RawFree(chunks[i].local_copy);
    }
    PyMem_RawFree(chunks);
    return -1;
}

void *
find_frame_in_chunks(StackChunkList *chunks, uintptr_t remote_ptr)
{
    for (size_t i = 0; i < chunks->count; ++i) {
        uintptr_t base = chunks->chunks[i].remote_addr + offsetof(_PyStackChunk, data);
        size_t payload = chunks->chunks[i].size - offsetof(_PyStackChunk, data);

        if (remote_ptr >= base && remote_ptr < base + payload) {
            return (char *)chunks->chunks[i].local_copy + (remote_ptr - chunks->chunks[i].remote_addr);
        }
    }
    return NULL;
}

/* ============================================================================
 * FRAME PARSING FUNCTIONS
 * ============================================================================ */

int
is_frame_valid(
    RemoteUnwinderObject *unwinder,
    uintptr_t frame_addr,
    uintptr_t code_object_addr
) {
    if ((void*)code_object_addr == NULL) {
        return 0;
    }

    void* frame = (void*)frame_addr;

    char owner = GET_MEMBER(char, frame, unwinder->debug_offsets.interpreter_frame.owner);
    if (owner == FRAME_OWNED_BY_INTERPRETER) {
        return 0;  // C frame or sentinel base frame
    }

    if (owner != FRAME_OWNED_BY_GENERATOR && owner != FRAME_OWNED_BY_THREAD) {
        PyErr_Format(PyExc_RuntimeError, "Unhandled frame owner %d.\n", owner);
        set_exception_cause(unwinder, PyExc_RuntimeError, "Unhandled frame owner type in async frame");
        return -1;
    }
    return 1;
}

int
parse_frame_object(
    RemoteUnwinderObject *unwinder,
    PyObject** result,
    uintptr_t address,
    uintptr_t* address_of_code_object,
    uintptr_t* previous_frame
) {
    char frame[SIZEOF_INTERP_FRAME];
    *address_of_code_object = 0;

    Py_ssize_t bytes_read = _Py_RemoteDebug_PagedReadRemoteMemory(
        &unwinder->handle,
        address,
        SIZEOF_INTERP_FRAME,
        frame
    );
    if (bytes_read < 0) {
        set_exception_cause(unwinder, PyExc_RuntimeError, "Failed to read interpreter frame");
        return -1;
    }
    STATS_INC(unwinder, memory_reads);
    STATS_ADD(unwinder, memory_bytes_read, SIZEOF_INTERP_FRAME);

    *previous_frame = GET_MEMBER(uintptr_t, frame, unwinder->debug_offsets.interpreter_frame.previous);
    uintptr_t code_object = GET_MEMBER_NO_TAG(uintptr_t, frame, unwinder->debug_offsets.interpreter_frame.executable);
    int frame_valid = is_frame_valid(unwinder, (uintptr_t)frame, code_object);
    if (frame_valid != 1) {
        return frame_valid;
    }

    uintptr_t instruction_pointer = GET_MEMBER(uintptr_t, frame, unwinder->debug_offsets.interpreter_frame.instr_ptr);

    // Get tlbc_index for free threading builds
    int32_t tlbc_index = 0;
#ifdef Py_GIL_DISABLED
    if (unwinder->debug_offsets.interpreter_frame.tlbc_index != 0) {
        tlbc_index = GET_MEMBER(int32_t, frame, unwinder->debug_offsets.interpreter_frame.tlbc_index);
    }
#endif

    *address_of_code_object = code_object;
    return parse_code_object(unwinder, result, code_object, instruction_pointer, previous_frame, tlbc_index);
}

int
parse_frame_from_chunks(
    RemoteUnwinderObject *unwinder,
    PyObject **result,
    uintptr_t address,
    uintptr_t *previous_frame,
    uintptr_t *stackpointer,
    StackChunkList *chunks
) {
    void *frame_ptr = find_frame_in_chunks(chunks, address);
    if (!frame_ptr) {
        set_exception_cause(unwinder, PyExc_RuntimeError, "Frame not found in stack chunks");
        return -1;
    }

    char *frame = (char *)frame_ptr;
    *previous_frame = GET_MEMBER(uintptr_t, frame, unwinder->debug_offsets.interpreter_frame.previous);
    *stackpointer = GET_MEMBER(uintptr_t, frame, unwinder->debug_offsets.interpreter_frame.stackpointer);
    uintptr_t code_object = GET_MEMBER_NO_TAG(uintptr_t, frame_ptr, unwinder->debug_offsets.interpreter_frame.executable);
    int frame_valid = is_frame_valid(unwinder, (uintptr_t)frame, code_object);
    if (frame_valid != 1) {
        return frame_valid;
    }

    uintptr_t instruction_pointer = GET_MEMBER(uintptr_t, frame, unwinder->debug_offsets.interpreter_frame.instr_ptr);

    // Get tlbc_index for free threading builds
    int32_t tlbc_index = 0;
#ifdef Py_GIL_DISABLED
    if (unwinder->debug_offsets.interpreter_frame.tlbc_index != 0) {
        tlbc_index = GET_MEMBER(int32_t, frame, unwinder->debug_offsets.interpreter_frame.tlbc_index);
    }
#endif

    return parse_code_object(unwinder, result, code_object, instruction_pointer, previous_frame, tlbc_index);
}

/* ============================================================================
 * FRAME CHAIN PROCESSING
 * ============================================================================ */

int
process_frame_chain(
    RemoteUnwinderObject *unwinder,
    uintptr_t initial_frame_addr,
    StackChunkList *chunks,
    PyObject *frame_info,
<<<<<<< HEAD
    uintptr_t base_frame_addr,
    uintptr_t gc_frame)
{
    uintptr_t frame_addr = initial_frame_addr;
    uintptr_t prev_frame_addr = 0;
    uintptr_t last_frame_addr = 0;  // Track last frame visited for validation
    const size_t MAX_FRAMES = 1024;
=======
    uintptr_t gc_frame,
    uintptr_t last_profiled_frame,
    int *stopped_at_cached_frame,
    uintptr_t *frame_addrs,      // optional: C array to receive frame addresses
    Py_ssize_t *num_addrs,       // in/out: current count / updated count
    Py_ssize_t max_addrs)        // max capacity of frame_addrs array
{
    uintptr_t frame_addr = initial_frame_addr;
    uintptr_t prev_frame_addr = 0;
    const size_t MAX_FRAMES = 1024 + 512;
>>>>>>> 572c780a
    size_t frame_count = 0;

    // Initialize output flag
    if (stopped_at_cached_frame) {
        *stopped_at_cached_frame = 0;
    }

    // Quick check: if current_frame == last_profiled_frame, entire stack is unchanged
    if (last_profiled_frame != 0 && initial_frame_addr == last_profiled_frame) {
        if (stopped_at_cached_frame) {
            *stopped_at_cached_frame = 1;
        }
        return 0;
    }

    while ((void*)frame_addr != NULL) {
        // Check if we've reached the cached frame - if so, stop here
        if (last_profiled_frame != 0 && frame_addr == last_profiled_frame) {
            if (stopped_at_cached_frame) {
                *stopped_at_cached_frame = 1;
            }
            break;
        }
        PyObject *frame = NULL;
        uintptr_t next_frame_addr = 0;
        uintptr_t stackpointer = 0;
        last_frame_addr = frame_addr;  // Remember this frame address

        if (++frame_count > MAX_FRAMES) {
            PyErr_SetString(PyExc_RuntimeError, "Too many stack frames (possible infinite loop)");
            set_exception_cause(unwinder, PyExc_RuntimeError, "Frame chain iteration limit exceeded");
            return -1;
        }

        if (parse_frame_from_chunks(unwinder, &frame, frame_addr, &next_frame_addr, &stackpointer, chunks) < 0) {
            PyErr_Clear();
            uintptr_t address_of_code_object = 0;
            if (parse_frame_object(unwinder, &frame, frame_addr, &address_of_code_object ,&next_frame_addr) < 0) {
                set_exception_cause(unwinder, PyExc_RuntimeError, "Failed to parse frame object in chain");
                return -1;
            }
        }
        if (frame == NULL && PyList_GET_SIZE(frame_info) == 0) {
            const char *e = "Failed to parse initial frame in chain";
            PyErr_SetString(PyExc_RuntimeError, e);
            return -1;
        }
        PyObject *extra_frame = NULL;
        // This frame kicked off the current GC collection:
        if (unwinder->gc && frame_addr == gc_frame) {
            _Py_DECLARE_STR(gc, "<GC>");
            extra_frame = &_Py_STR(gc);
        }
        // Otherwise, check for native frames to insert:
        else if (unwinder->native &&
                 // We've reached an interpreter trampoline frame:
                 frame == NULL &&
                 // Bottommost frame is always native, so skip that one:
                 next_frame_addr &&
                 // Only suppress native frames if GC tracking is enabled and the next frame will be a GC frame:
                 !(unwinder->gc && next_frame_addr == gc_frame))
        {
            _Py_DECLARE_STR(native, "<native>");
            extra_frame = &_Py_STR(native);
        }
        if (extra_frame) {
            PyObject *extra_frame_info = make_frame_info(
                unwinder, _Py_LATIN1_CHR('~'), _PyLong_GetZero(), extra_frame);
            if (extra_frame_info == NULL) {
                return -1;
            }
            if (PyList_Append(frame_info, extra_frame_info) < 0) {
                Py_DECREF(extra_frame_info);
                set_exception_cause(unwinder, PyExc_RuntimeError, "Failed to append extra frame");
                return -1;
            }
            // Extra frames use 0 as address (they're synthetic)
            if (frame_addrs && *num_addrs < max_addrs) {
                frame_addrs[(*num_addrs)++] = 0;
            }
            Py_DECREF(extra_frame_info);
        }
        if (frame) {
            if (prev_frame_addr && frame_addr != prev_frame_addr) {
                const char *f = "Broken frame chain: expected frame at 0x%lx, got 0x%lx";
                PyErr_Format(PyExc_RuntimeError, f, prev_frame_addr, frame_addr);
                Py_DECREF(frame);
                set_exception_cause(unwinder, PyExc_RuntimeError, "Frame chain consistency check failed");
                return -1;
            }

            if (PyList_Append(frame_info, frame) < 0) {
                Py_DECREF(frame);
                set_exception_cause(unwinder, PyExc_RuntimeError, "Failed to append frame");
                return -1;
            }
            // Track the address for this frame
            if (frame_addrs && *num_addrs < max_addrs) {
                frame_addrs[(*num_addrs)++] = frame_addr;
            }
            Py_DECREF(frame);
        }

        prev_frame_addr = next_frame_addr;
        frame_addr = next_frame_addr;
    }

    // Validate we reached the base frame (sentinel at bottom of stack)
    if (last_frame_addr != base_frame_addr) {
        PyErr_Format(PyExc_RuntimeError,
            "Incomplete sample: did not reach base frame (expected 0x%lx, got 0x%lx)",
            base_frame_addr, last_frame_addr);
        return -1;
    }

    return 0;
}

// Clear last_profiled_frame for all threads in the target process.
// This must be called at the start of profiling to avoid stale values
// from previous profilers causing us to stop frame walking early.
int
clear_last_profiled_frames(RemoteUnwinderObject *unwinder)
{
    uintptr_t current_interp = unwinder->interpreter_addr;
    uintptr_t zero = 0;

    while (current_interp != 0) {
        // Get first thread in this interpreter
        uintptr_t tstate_addr;
        if (_Py_RemoteDebug_PagedReadRemoteMemory(
                &unwinder->handle,
                current_interp + unwinder->debug_offsets.interpreter_state.threads_head,
                sizeof(void*),
                &tstate_addr) < 0) {
            // Non-fatal: just skip clearing
            PyErr_Clear();
            return 0;
        }

        // Iterate all threads in this interpreter
        while (tstate_addr != 0) {
            // Clear last_profiled_frame
            uintptr_t lpf_addr = tstate_addr + unwinder->debug_offsets.thread_state.last_profiled_frame;
            if (_Py_RemoteDebug_WriteRemoteMemory(&unwinder->handle, lpf_addr,
                                                  sizeof(uintptr_t), &zero) < 0) {
                // Non-fatal: just continue
                PyErr_Clear();
            }

            // Move to next thread
            if (_Py_RemoteDebug_PagedReadRemoteMemory(
                    &unwinder->handle,
                    tstate_addr + unwinder->debug_offsets.thread_state.next,
                    sizeof(void*),
                    &tstate_addr) < 0) {
                PyErr_Clear();
                break;
            }
        }

        // Move to next interpreter
        if (_Py_RemoteDebug_PagedReadRemoteMemory(
                &unwinder->handle,
                current_interp + unwinder->debug_offsets.interpreter_state.next,
                sizeof(void*),
                &current_interp) < 0) {
            PyErr_Clear();
            break;
        }
    }

    return 0;
}

// Fast path: check if we have a full cache hit (parent stack unchanged)
// A "full hit" means current frame == last profiled frame, so we can reuse
// cached parent frames. We always read the current frame from memory to get
// updated line numbers (the line within a frame can change between samples).
// Returns: 1 if full hit (frame_info populated with current frame + cached parents),
//          0 if miss, -1 on error
static int
try_full_cache_hit(
    RemoteUnwinderObject *unwinder,
    uintptr_t frame_addr,
    uintptr_t last_profiled_frame,
    uint64_t thread_id,
    PyObject *frame_info)
{
    if (!unwinder->frame_cache || last_profiled_frame == 0) {
        return 0;
    }
    // Full hit only if current frame == last profiled frame
    if (frame_addr != last_profiled_frame) {
        return 0;
    }

    FrameCacheEntry *entry = frame_cache_find(unwinder, thread_id);
    if (!entry || !entry->frame_list) {
        return 0;
    }

    // Verify first address matches (sanity check)
    if (entry->num_addrs == 0 || entry->addrs[0] != frame_addr) {
        return 0;
    }

    // Always read the current frame from memory to get updated line number
    PyObject *current_frame = NULL;
    uintptr_t code_object_addr = 0;
    uintptr_t previous_frame = 0;
    int parse_result = parse_frame_object(unwinder, &current_frame, frame_addr,
                                          &code_object_addr, &previous_frame);
    if (parse_result < 0) {
        return -1;
    }

    // Get cached parent frames first (before modifying frame_info)
    Py_ssize_t cached_size = PyList_GET_SIZE(entry->frame_list);
    PyObject *parent_slice = NULL;
    if (cached_size > 1) {
        parent_slice = PyList_GetSlice(entry->frame_list, 1, cached_size);
        if (!parent_slice) {
            Py_XDECREF(current_frame);
            return -1;
        }
    }

    // Now safe to modify frame_info - add current frame if valid
    if (current_frame != NULL) {
        if (PyList_Append(frame_info, current_frame) < 0) {
            Py_DECREF(current_frame);
            Py_XDECREF(parent_slice);
            return -1;
        }
        Py_DECREF(current_frame);
        STATS_ADD(unwinder, frames_read_from_memory, 1);
    }

    // Extend with cached parent frames
    if (parent_slice) {
        Py_ssize_t cur_size = PyList_GET_SIZE(frame_info);
        int result = PyList_SetSlice(frame_info, cur_size, cur_size, parent_slice);
        Py_DECREF(parent_slice);
        if (result < 0) {
            return -1;
        }
        STATS_ADD(unwinder, frames_read_from_cache, cached_size - 1);
    }

    STATS_INC(unwinder, frame_cache_hits);
    return 1;
}

// High-level helper: collect frames with cache optimization
// Returns complete frame_info list, handling all cache logic internally
int
collect_frames_with_cache(
    RemoteUnwinderObject *unwinder,
    uintptr_t frame_addr,
    StackChunkList *chunks,
    PyObject *frame_info,
    uintptr_t gc_frame,
    uintptr_t last_profiled_frame,
    uint64_t thread_id)
{
    // Fast path: check for full cache hit first (no allocations needed)
    int full_hit = try_full_cache_hit(unwinder, frame_addr, last_profiled_frame,
                                       thread_id, frame_info);
    if (full_hit != 0) {
        return full_hit < 0 ? -1 : 0;  // Either error or success
    }

    uintptr_t addrs[FRAME_CACHE_MAX_FRAMES];
    Py_ssize_t num_addrs = 0;
    Py_ssize_t frames_before = PyList_GET_SIZE(frame_info);

    int stopped_at_cached = 0;
    if (process_frame_chain(unwinder, frame_addr, chunks, frame_info, gc_frame,
                            last_profiled_frame, &stopped_at_cached,
                            addrs, &num_addrs, FRAME_CACHE_MAX_FRAMES) < 0) {
        return -1;
    }

    // Track frames read from memory (frames added by process_frame_chain)
    STATS_ADD(unwinder, frames_read_from_memory, PyList_GET_SIZE(frame_info) - frames_before);

    // If stopped at cached frame, extend with cached continuation (both frames and addresses)
    if (stopped_at_cached) {
        Py_ssize_t frames_before_cache = PyList_GET_SIZE(frame_info);
        int cache_result = frame_cache_lookup_and_extend(unwinder, thread_id, last_profiled_frame,
                                                         frame_info, addrs, &num_addrs,
                                                         FRAME_CACHE_MAX_FRAMES);
        if (cache_result < 0) {
            return -1;
        }
        if (cache_result == 0) {
            // Cache miss - continue walking from last_profiled_frame to get the rest
            STATS_INC(unwinder, frame_cache_misses);
            Py_ssize_t frames_before_walk = PyList_GET_SIZE(frame_info);
            if (process_frame_chain(unwinder, last_profiled_frame, chunks, frame_info, gc_frame,
                                    0, NULL, addrs, &num_addrs, FRAME_CACHE_MAX_FRAMES) < 0) {
                return -1;
            }
            STATS_ADD(unwinder, frames_read_from_memory, PyList_GET_SIZE(frame_info) - frames_before_walk);
        } else {
            // Partial cache hit
            STATS_INC(unwinder, frame_cache_partial_hits);
            STATS_ADD(unwinder, frames_read_from_cache, PyList_GET_SIZE(frame_info) - frames_before_cache);
        }
    } else if (last_profiled_frame == 0) {
        // No cache involvement (no last_profiled_frame or cache disabled)
        STATS_INC(unwinder, frame_cache_misses);
    }

    // Store in cache (frame_cache_store handles truncation if num_addrs > FRAME_CACHE_MAX_FRAMES)
    if (frame_cache_store(unwinder, thread_id, frame_info, addrs, num_addrs) < 0) {
        return -1;
    }

    return 0;
}<|MERGE_RESOLUTION|>--- conflicted
+++ resolved
@@ -259,15 +259,7 @@
     uintptr_t initial_frame_addr,
     StackChunkList *chunks,
     PyObject *frame_info,
-<<<<<<< HEAD
     uintptr_t base_frame_addr,
-    uintptr_t gc_frame)
-{
-    uintptr_t frame_addr = initial_frame_addr;
-    uintptr_t prev_frame_addr = 0;
-    uintptr_t last_frame_addr = 0;  // Track last frame visited for validation
-    const size_t MAX_FRAMES = 1024;
-=======
     uintptr_t gc_frame,
     uintptr_t last_profiled_frame,
     int *stopped_at_cached_frame,
@@ -277,8 +269,8 @@
 {
     uintptr_t frame_addr = initial_frame_addr;
     uintptr_t prev_frame_addr = 0;
+    uintptr_t last_frame_addr = 0;  // Track last frame visited for validation
     const size_t MAX_FRAMES = 1024 + 512;
->>>>>>> 572c780a
     size_t frame_count = 0;
 
     // Initialize output flag
@@ -387,7 +379,10 @@
     }
 
     // Validate we reached the base frame (sentinel at bottom of stack)
-    if (last_frame_addr != base_frame_addr) {
+    // Only validate if we walked the full chain (didn't stop at cached frame)
+    // and base_frame_addr is provided (non-zero)
+    int stopped_early = stopped_at_cached_frame && *stopped_at_cached_frame;
+    if (!stopped_early && base_frame_addr != 0 && last_frame_addr != base_frame_addr) {
         PyErr_Format(PyExc_RuntimeError,
             "Incomplete sample: did not reach base frame (expected 0x%lx, got 0x%lx)",
             base_frame_addr, last_frame_addr);
@@ -557,7 +552,7 @@
     Py_ssize_t frames_before = PyList_GET_SIZE(frame_info);
 
     int stopped_at_cached = 0;
-    if (process_frame_chain(unwinder, frame_addr, chunks, frame_info, gc_frame,
+    if (process_frame_chain(unwinder, frame_addr, chunks, frame_info, 0, gc_frame,
                             last_profiled_frame, &stopped_at_cached,
                             addrs, &num_addrs, FRAME_CACHE_MAX_FRAMES) < 0) {
         return -1;
@@ -579,7 +574,7 @@
             // Cache miss - continue walking from last_profiled_frame to get the rest
             STATS_INC(unwinder, frame_cache_misses);
             Py_ssize_t frames_before_walk = PyList_GET_SIZE(frame_info);
-            if (process_frame_chain(unwinder, last_profiled_frame, chunks, frame_info, gc_frame,
+            if (process_frame_chain(unwinder, last_profiled_frame, chunks, frame_info, 0, gc_frame,
                                     0, NULL, addrs, &num_addrs, FRAME_CACHE_MAX_FRAMES) < 0) {
                 return -1;
             }
