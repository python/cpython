/* Time module */

#include "Python.h"

#include <ctype.h>

#ifdef HAVE_SYS_TIMES_H
#include <sys/times.h>
#endif

#ifdef HAVE_SYS_TYPES_H
#include <sys/types.h>
#endif

#if defined(HAVE_SYS_RESOURCE_H)
#include <sys/resource.h>
#endif

#ifdef QUICKWIN
#include <io.h>
#endif

#if defined(HAVE_PTHREAD_H)
#  include <pthread.h>
#endif

#if defined(__WATCOMC__) && !defined(__QNX__)
#include <i86.h>
#else
#ifdef MS_WINDOWS
#define WIN32_LEAN_AND_MEAN
#include <windows.h>
#include "pythread.h"
#endif /* MS_WINDOWS */
#endif /* !__WATCOMC__ || __QNX__ */

/* Forward declarations */
static int pysleep(_PyTime_t);
static PyObject* floattime(_Py_clock_info_t *info);

static PyObject *
time_time(PyObject *self, PyObject *unused)
{
    return floattime(NULL);
}

PyDoc_STRVAR(time_doc,
"time() -> floating point number\n\
\n\
Return the current time in seconds since the Epoch.\n\
Fractions of a second may be present if the system clock provides them.");

#if defined(HAVE_CLOCK)

#ifndef CLOCKS_PER_SEC
#ifdef CLK_TCK
#define CLOCKS_PER_SEC CLK_TCK
#else
#define CLOCKS_PER_SEC 1000000
#endif
#endif

static PyObject*
_PyFloat_FromPyTime(_PyTime_t t)
{
    double d = _PyTime_AsSecondsDouble(t);
    return PyFloat_FromDouble(d);
}

static PyObject *
floatclock(_Py_clock_info_t *info)
{
    clock_t value;
    value = clock();
    if (value == (clock_t)-1) {
        PyErr_SetString(PyExc_RuntimeError,
                "the processor time used is not available "
                "or its value cannot be represented");
        return NULL;
    }
    if (info) {
        info->implementation = "clock()";
        info->resolution = 1.0 / (double)CLOCKS_PER_SEC;
        info->monotonic = 1;
        info->adjustable = 0;
    }
    return PyFloat_FromDouble((double)value / CLOCKS_PER_SEC);
}
#endif /* HAVE_CLOCK */

<<<<<<< HEAD
#ifdef MS_WINDOWS
#define WIN32_PERF_COUNTER
/* Win32 has better clock replacement; we have our own version, due to Mark
   Hammond and Tim Peters */
static PyObject*
win_perf_counter(_Py_clock_info_t *info)
{
    static LONGLONG cpu_frequency = 0;
    static LONGLONG ctrStart;
    LARGE_INTEGER now;
    double diff;

    if (cpu_frequency == 0) {
        LARGE_INTEGER freq;
        QueryPerformanceCounter(&now);
        ctrStart = now.QuadPart;
        if (!QueryPerformanceFrequency(&freq) || freq.QuadPart == 0) {
            PyErr_SetFromWindowsErr(0);
            return NULL;
        }
        cpu_frequency = freq.QuadPart;
    }
    QueryPerformanceCounter(&now);
    diff = (double)(now.QuadPart - ctrStart);
    if (info) {
        info->implementation = "QueryPerformanceCounter()";
        info->resolution = 1.0 / (double)cpu_frequency;
        info->monotonic = 1;
        info->adjustable = 0;
    }
    return PyFloat_FromDouble(diff / (double)cpu_frequency);
}

// Function to get time zone name with Windows API
static void
get_windows_zone(wchar_t *out)
{
    TIME_ZONE_INFORMATION tzi;
    DWORD tzid = GetTimeZoneInformation(&tzi);

    if (tzid == TIME_ZONE_ID_INVALID) {
        PyErr_SetFromWindowsErr(0);
    }
    else if (tzid == TIME_ZONE_ID_DAYLIGHT) {
        wcscpy(out, tzi.DaylightName);
    }
    else {
        wcscpy(out, tzi.StandardName);
    }
}
#endif   /* MS_WINDOWS */

#if defined(WIN32_PERF_COUNTER) || defined(HAVE_CLOCK)
=======
#if defined(MS_WINDOWS) || defined(HAVE_CLOCK)
>>>>>>> a997c7b4
#define PYCLOCK
static PyObject*
pyclock(_Py_clock_info_t *info)
{
#ifdef MS_WINDOWS
    /* Win32 has better clock replacement; we have our own version, due to Mark
       Hammond and Tim Peters */
    _PyTime_t t;
    if (_PyTime_GetWinPerfCounterWithInfo(&t, info) < 0) {
        return NULL;
    }
    return _PyFloat_FromPyTime(t);
#else
    return floatclock(info);
#endif
}

static PyObject *
time_clock(PyObject *self, PyObject *unused)
{
    return pyclock(NULL);
}

PyDoc_STRVAR(clock_doc,
"clock() -> floating point number\n\
\n\
Return the CPU time or real time since the start of the process or since\n\
the first call to clock().  This has as much precision as the system\n\
records.");
#endif

#ifdef HAVE_CLOCK_GETTIME
static PyObject *
time_clock_gettime(PyObject *self, PyObject *args)
{
    int ret;
    int clk_id;
    struct timespec tp;

    if (!PyArg_ParseTuple(args, "i:clock_gettime", &clk_id))
        return NULL;

    ret = clock_gettime((clockid_t)clk_id, &tp);
    if (ret != 0) {
        PyErr_SetFromErrno(PyExc_OSError);
        return NULL;
    }
    return PyFloat_FromDouble(tp.tv_sec + tp.tv_nsec * 1e-9);
}

PyDoc_STRVAR(clock_gettime_doc,
"clock_gettime(clk_id) -> floating point number\n\
\n\
Return the time of the specified clock clk_id.");
#endif   /* HAVE_CLOCK_GETTIME */

#ifdef HAVE_CLOCK_SETTIME
static PyObject *
time_clock_settime(PyObject *self, PyObject *args)
{
    int clk_id;
    PyObject *obj;
    _PyTime_t t;
    struct timespec tp;
    int ret;

    if (!PyArg_ParseTuple(args, "iO:clock_settime", &clk_id, &obj))
        return NULL;

    if (_PyTime_FromSecondsObject(&t, obj, _PyTime_ROUND_FLOOR) < 0)
        return NULL;

    if (_PyTime_AsTimespec(t, &tp) == -1)
        return NULL;

    ret = clock_settime((clockid_t)clk_id, &tp);
    if (ret != 0) {
        PyErr_SetFromErrno(PyExc_OSError);
        return NULL;
    }
    Py_RETURN_NONE;
}

PyDoc_STRVAR(clock_settime_doc,
"clock_settime(clk_id, time)\n\
\n\
Set the time of the specified clock clk_id.");
#endif   /* HAVE_CLOCK_SETTIME */

#ifdef HAVE_CLOCK_GETRES
static PyObject *
time_clock_getres(PyObject *self, PyObject *args)
{
    int ret;
    int clk_id;
    struct timespec tp;

    if (!PyArg_ParseTuple(args, "i:clock_getres", &clk_id))
        return NULL;

    ret = clock_getres((clockid_t)clk_id, &tp);
    if (ret != 0) {
        PyErr_SetFromErrno(PyExc_OSError);
        return NULL;
    }

    return PyFloat_FromDouble(tp.tv_sec + tp.tv_nsec * 1e-9);
}

PyDoc_STRVAR(clock_getres_doc,
"clock_getres(clk_id) -> floating point number\n\
\n\
Return the resolution (precision) of the specified clock clk_id.");
#endif   /* HAVE_CLOCK_GETRES */

#ifdef HAVE_PTHREAD_GETCPUCLOCKID
static PyObject *
time_pthread_getcpuclockid(PyObject *self, PyObject *args)
{
    unsigned long thread_id;
    int err;
    clockid_t clk_id;
    if (!PyArg_ParseTuple(args, "k:pthread_getcpuclockid", &thread_id)) {
        return NULL;
    }
    err = pthread_getcpuclockid((pthread_t)thread_id, &clk_id);
    if (err) {
        errno = err;
        PyErr_SetFromErrno(PyExc_OSError);
        return NULL;
    }
    return PyLong_FromLong(clk_id);
}

PyDoc_STRVAR(pthread_getcpuclockid_doc,
"pthread_getcpuclockid(thread_id) -> int\n\
\n\
Return the clk_id of a thread's CPU time clock.");
#endif /* HAVE_PTHREAD_GETCPUCLOCKID */

static PyObject *
time_sleep(PyObject *self, PyObject *obj)
{
    _PyTime_t secs;
    if (_PyTime_FromSecondsObject(&secs, obj, _PyTime_ROUND_CEILING))
        return NULL;
    if (secs < 0) {
        PyErr_SetString(PyExc_ValueError,
                        "sleep length must be non-negative");
        return NULL;
    }
    if (pysleep(secs) != 0)
        return NULL;
    Py_RETURN_NONE;
}

PyDoc_STRVAR(sleep_doc,
"sleep(seconds)\n\
\n\
Delay execution for a given number of seconds.  The argument may be\n\
a floating point number for subsecond precision.");

static PyStructSequence_Field struct_time_type_fields[] = {
    {"tm_year", "year, for example, 1993"},
    {"tm_mon", "month of year, range [1, 12]"},
    {"tm_mday", "day of month, range [1, 31]"},
    {"tm_hour", "hours, range [0, 23]"},
    {"tm_min", "minutes, range [0, 59]"},
    {"tm_sec", "seconds, range [0, 61])"},
    {"tm_wday", "day of week, range [0, 6], Monday is 0"},
    {"tm_yday", "day of year, range [1, 366]"},
    {"tm_isdst", "1 if summer time is in effect, 0 if not, and -1 if unknown"},
    {"tm_zone", "abbreviation of timezone name"},
    {"tm_gmtoff", "offset from UTC in seconds"},
    {0}
};

static PyStructSequence_Desc struct_time_type_desc = {
    "time.struct_time",
    "The time value as returned by gmtime(), localtime(), and strptime(), and\n"
    " accepted by asctime(), mktime() and strftime().  May be considered as a\n"
    " sequence of 9 integers.\n\n"
    " Note that several fields' values are not the same as those defined by\n"
    " the C language standard for struct tm.  For example, the value of the\n"
    " field tm_year is the actual year, not year - 1900.  See individual\n"
    " fields' descriptions for details.",
    struct_time_type_fields,
    9,
};

static int initialized;
static PyTypeObject StructTimeType;


static PyObject *
tmtotuple(struct tm *p
#ifndef HAVE_STRUCT_TM_TM_ZONE
#ifdef MS_WINDOWS
    , const wchar_t *zone
#else
    , const char *zone
#endif
    , time_t gmtoff
#endif
)
{
    PyObject *v = PyStructSequence_New(&StructTimeType);
    if (v == NULL)
        return NULL;

#define SET(i,val) PyStructSequence_SET_ITEM(v, i, PyLong_FromLong((long) val))

    SET(0, p->tm_year + 1900);
    SET(1, p->tm_mon + 1);         /* Want January == 1 */
    SET(2, p->tm_mday);
    SET(3, p->tm_hour);
    SET(4, p->tm_min);
    SET(5, p->tm_sec);
    SET(6, (p->tm_wday + 6) % 7); /* Want Monday == 0 */
    SET(7, p->tm_yday + 1);        /* Want January, 1 == 1 */
    SET(8, p->tm_isdst);
#ifdef HAVE_STRUCT_TM_TM_ZONE
    PyStructSequence_SET_ITEM(v, 9,
        PyUnicode_DecodeLocale(p->tm_zone, "surrogateescape"));
    SET(10, p->tm_gmtoff);
#else
#ifdef MS_WINDOWS
    PyStructSequence_SET_ITEM(v, 9,
        PyUnicode_FromWideChar(zone, -1));
#else
    PyStructSequence_SET_ITEM(v, 9,
        PyUnicode_DecodeLocale(zone, "surrogateescape"));
#endif
    PyStructSequence_SET_ITEM(v, 10, _PyLong_FromTime_t(gmtoff));
#endif /* HAVE_STRUCT_TM_TM_ZONE */
#undef SET
    if (PyErr_Occurred()) {
        Py_XDECREF(v);
        return NULL;
    }

    return v;
}

/* Parse arg tuple that can contain an optional float-or-None value;
   format needs to be "|O:name".
   Returns non-zero on success (parallels PyArg_ParseTuple).
*/
static int
parse_time_t_args(PyObject *args, const char *format, time_t *pwhen)
{
    PyObject *ot = NULL;
    time_t whent;

    if (!PyArg_ParseTuple(args, format, &ot))
        return 0;
    if (ot == NULL || ot == Py_None) {
        whent = time(NULL);
    }
    else {
        if (_PyTime_ObjectToTime_t(ot, &whent, _PyTime_ROUND_FLOOR) == -1)
            return 0;
    }
    *pwhen = whent;
    return 1;
}

static PyObject *
time_gmtime(PyObject *self, PyObject *args)
{
    time_t when;
    struct tm buf;

    if (!parse_time_t_args(args, "|O:gmtime", &when))
        return NULL;

    errno = 0;
    if (_PyTime_gmtime(when, &buf) != 0)
        return NULL;
#ifdef HAVE_STRUCT_TM_TM_ZONE
    return tmtotuple(&buf);
#else
#ifdef MS_WINDOWS
    return tmtotuple(&buf, L"UTC", 0);
#else
    return tmtotuple(&buf, "UTC", 0);
#endif
#endif
}

#ifndef HAVE_TIMEGM
static time_t
timegm(struct tm *p)
{
    /* XXX: the following implementation will not work for tm_year < 1970.
       but it is likely that platforms that don't have timegm do not support
       negative timestamps anyways. */
    return p->tm_sec + p->tm_min*60 + p->tm_hour*3600 + p->tm_yday*86400 +
        (p->tm_year-70)*31536000 + ((p->tm_year-69)/4)*86400 -
        ((p->tm_year-1)/100)*86400 + ((p->tm_year+299)/400)*86400;
}
#endif

PyDoc_STRVAR(gmtime_doc,
"gmtime([seconds]) -> (tm_year, tm_mon, tm_mday, tm_hour, tm_min,\n\
                       tm_sec, tm_wday, tm_yday, tm_isdst)\n\
\n\
Convert seconds since the Epoch to a time tuple expressing UTC (a.k.a.\n\
GMT).  When 'seconds' is not passed in, convert the current time instead.\n\
\n\
If the platform supports the tm_gmtoff and tm_zone, they are available as\n\
attributes only.");

static PyObject *
time_localtime(PyObject *self, PyObject *args)
{
    time_t when;
    struct tm buf;

    if (!parse_time_t_args(args, "|O:localtime", &when))
        return NULL;
    if (_PyTime_localtime(when, &buf) != 0)
        return NULL;
#ifdef HAVE_STRUCT_TM_TM_ZONE
    return tmtotuple(&buf);
#else
    {
        struct tm local = buf;
#ifdef MS_WINDOWS
        wchar_t zone[128];
#else
        char zone[100];
#endif
        time_t gmtoff;
        /*bpo-16322, bpo-27426: For Windows use GetTimeZoneInformation() to avoid
        wrong encoding of time zone names.*/
#ifdef MS_WINDOWS
        get_windows_zone(zone);
#else
        strftime(zone, sizeof(zone), "%Z", &buf);
#endif
        gmtoff = timegm(&buf) - when;
        return tmtotuple(&local, zone, gmtoff);
    }
#endif
}

PyDoc_STRVAR(localtime_doc,
"localtime([seconds]) -> (tm_year,tm_mon,tm_mday,tm_hour,tm_min,\n\
                          tm_sec,tm_wday,tm_yday,tm_isdst)\n\
\n\
Convert seconds since the Epoch to a time tuple expressing local time.\n\
When 'seconds' is not passed in, convert the current time instead.");

/* Convert 9-item tuple to tm structure.  Return 1 on success, set
 * an exception and return 0 on error.
 */
static int
gettmarg(PyObject *args, struct tm *p, const char *format)
{
    int y;

    memset((void *) p, '\0', sizeof(struct tm));

    if (!PyTuple_Check(args)) {
        PyErr_SetString(PyExc_TypeError,
                        "Tuple or struct_time argument required");
        return 0;
    }

    if (!PyArg_ParseTuple(args, format,
                          &y, &p->tm_mon, &p->tm_mday,
                          &p->tm_hour, &p->tm_min, &p->tm_sec,
                          &p->tm_wday, &p->tm_yday, &p->tm_isdst))
        return 0;
    p->tm_year = y - 1900;
    p->tm_mon--;
    p->tm_wday = (p->tm_wday + 1) % 7;
    p->tm_yday--;
#ifdef HAVE_STRUCT_TM_TM_ZONE
    if (Py_TYPE(args) == &StructTimeType) {
        PyObject *item;
        item = PyTuple_GET_ITEM(args, 9);
        p->tm_zone = item == Py_None ? NULL : (char*)PyUnicode_AsUTF8(item);
        item = PyTuple_GET_ITEM(args, 10);
        p->tm_gmtoff = item == Py_None ? 0 : PyLong_AsLong(item);
        if (PyErr_Occurred())
            return 0;
    }
#endif /* HAVE_STRUCT_TM_TM_ZONE */
    return 1;
}

/* Check values of the struct tm fields before it is passed to strftime() and
 * asctime().  Return 1 if all values are valid, otherwise set an exception
 * and returns 0.
 */
static int
checktm(struct tm* buf)
{
    /* Checks added to make sure strftime() and asctime() does not crash Python by
       indexing blindly into some array for a textual representation
       by some bad index (fixes bug #897625 and #6608).

       Also support values of zero from Python code for arguments in which
       that is out of range by forcing that value to the lowest value that
       is valid (fixed bug #1520914).

       Valid ranges based on what is allowed in struct tm:

       - tm_year: [0, max(int)] (1)
       - tm_mon: [0, 11] (2)
       - tm_mday: [1, 31]
       - tm_hour: [0, 23]
       - tm_min: [0, 59]
       - tm_sec: [0, 60]
       - tm_wday: [0, 6] (1)
       - tm_yday: [0, 365] (2)
       - tm_isdst: [-max(int), max(int)]

       (1) gettmarg() handles bounds-checking.
       (2) Python's acceptable range is one greater than the range in C,
       thus need to check against automatic decrement by gettmarg().
    */
    if (buf->tm_mon == -1)
        buf->tm_mon = 0;
    else if (buf->tm_mon < 0 || buf->tm_mon > 11) {
        PyErr_SetString(PyExc_ValueError, "month out of range");
        return 0;
    }
    if (buf->tm_mday == 0)
        buf->tm_mday = 1;
    else if (buf->tm_mday < 0 || buf->tm_mday > 31) {
        PyErr_SetString(PyExc_ValueError, "day of month out of range");
        return 0;
    }
    if (buf->tm_hour < 0 || buf->tm_hour > 23) {
        PyErr_SetString(PyExc_ValueError, "hour out of range");
        return 0;
    }
    if (buf->tm_min < 0 || buf->tm_min > 59) {
        PyErr_SetString(PyExc_ValueError, "minute out of range");
        return 0;
    }
    if (buf->tm_sec < 0 || buf->tm_sec > 61) {
        PyErr_SetString(PyExc_ValueError, "seconds out of range");
        return 0;
    }
    /* tm_wday does not need checking of its upper-bound since taking
    ``% 7`` in gettmarg() automatically restricts the range. */
    if (buf->tm_wday < 0) {
        PyErr_SetString(PyExc_ValueError, "day of week out of range");
        return 0;
    }
    if (buf->tm_yday == -1)
        buf->tm_yday = 0;
    else if (buf->tm_yday < 0 || buf->tm_yday > 365) {
        PyErr_SetString(PyExc_ValueError, "day of year out of range");
        return 0;
    }
    return 1;
}

#define STRFTIME_FORMAT_CODES \
"Commonly used format codes:\n\
\n\
%Y  Year with century as a decimal number.\n\
%m  Month as a decimal number [01,12].\n\
%d  Day of the month as a decimal number [01,31].\n\
%H  Hour (24-hour clock) as a decimal number [00,23].\n\
%M  Minute as a decimal number [00,59].\n\
%S  Second as a decimal number [00,61].\n\
%z  Time zone offset from UTC.\n\
%a  Locale's abbreviated weekday name.\n\
%A  Locale's full weekday name.\n\
%b  Locale's abbreviated month name.\n\
%B  Locale's full month name.\n\
%c  Locale's appropriate date and time representation.\n\
%I  Hour (12-hour clock) as a decimal number [01,12].\n\
%p  Locale's equivalent of either AM or PM.\n\
\n\
Other codes may be available on your platform.  See documentation for\n\
the C library strftime function.\n"

#ifdef HAVE_STRFTIME
#ifdef HAVE_WCSFTIME
#define time_char wchar_t
#define format_time wcsftime
#define time_strlen wcslen
#else
#define time_char char
#define format_time strftime
#define time_strlen strlen
#endif

static PyObject *
time_strftime(PyObject *self, PyObject *args)
{
    PyObject *tup = NULL;
    struct tm buf;
    const time_char *fmt;
#ifdef HAVE_WCSFTIME
    wchar_t *format;
#else
    PyObject *format;
#endif
    PyObject *format_arg;
    size_t fmtlen, buflen;
    time_char *outbuf = NULL;
    size_t i;
    PyObject *ret = NULL;

    memset((void *) &buf, '\0', sizeof(buf));

    /* Will always expect a unicode string to be passed as format.
       Given that there's no str type anymore in py3k this seems safe.
    */
    if (!PyArg_ParseTuple(args, "U|O:strftime", &format_arg, &tup))
        return NULL;

    if (tup == NULL) {
        time_t tt = time(NULL);
        if (_PyTime_localtime(tt, &buf) != 0)
            return NULL;
    }
    else if (!gettmarg(tup, &buf,
                       "iiiiiiiii;strftime(): illegal time tuple argument") ||
             !checktm(&buf))
    {
        return NULL;
    }

#if defined(_MSC_VER) || defined(sun) || defined(_AIX)
    if (buf.tm_year + 1900 < 1 || 9999 < buf.tm_year + 1900) {
        PyErr_SetString(PyExc_ValueError,
                        "strftime() requires year in [1; 9999]");
        return NULL;
    }
#endif

    /* Normalize tm_isdst just in case someone foolishly implements %Z
       based on the assumption that tm_isdst falls within the range of
       [-1, 1] */
    if (buf.tm_isdst < -1)
        buf.tm_isdst = -1;
    else if (buf.tm_isdst > 1)
        buf.tm_isdst = 1;

#ifdef HAVE_WCSFTIME
    format = PyUnicode_AsWideCharString(format_arg, NULL);
    if (format == NULL)
        return NULL;
    fmt = format;
#else
    /* Convert the unicode string to an ascii one */
    format = PyUnicode_EncodeLocale(format_arg, "surrogateescape");
    if (format == NULL)
        return NULL;
    fmt = PyBytes_AS_STRING(format);
#endif

#if (defined(_AIX) || defined(sun) || defined(MS_WINDOWS)) && \
    defined(HAVE_WCSFTIME)
#ifdef MS_WINDOWS
    // Create an array of %Z occurences for subsequent replacement
    size_t count = 0;
    size_t n = wcslen(format) / 2;
    size_t *points = (size_t *)PyMem_Malloc(n * sizeof(size_t));
#endif
    /* check that the format string contains only valid directives */
    for (outbuf = wcschr(fmt, L'%');
        outbuf != NULL;
        outbuf = wcschr(outbuf + 2, L'%'))
    {
        if (outbuf[1] == L'#')
            ++outbuf; /* not documented by python, */
        if (outbuf[1] == L'\0')
            break;
        /* Issue #19634: On AIX, wcsftime("y", (1899, 1, 1, 0, 0, 0, 0, 0, 0))
        returns "0/" instead of "99" */
        if ((outbuf[1] == L'y') && buf.tm_year < 0) {
            PyErr_SetString(PyExc_ValueError,
                        "format %y requires year >= 1900 on Windows and AIX");
            PyMem_Free(format);
            return NULL;
        }
#ifdef MS_WINDOWS
        // Count the number of %Z occurences and fill the array
        if (outbuf[1] == L'Z') {
            *(points + count)= outbuf - fmt;
            ++count;
        }
#endif
    }
#endif

#ifdef MS_WINDOWS
    /*For Windows firstly replace %Z with time zone name from Windows API
    to not use format string containing %Z with wcsftime().*/
    wchar_t *result, *tmp;

    //Replace %Z with time zone name
    if (count) {
        wchar_t zone[128];
        size_t len_zone;

        get_windows_zone(zone);
        if (PyErr_Occurred()) {
            PyMem_Free(format);
            return NULL;
        }
        len_zone = wcslen(zone);

        if (len_zone - 2 > (PY_SSIZE_T_MAX / sizeof(time_char) - 1 - wcslen(fmt)) / count) {
            PyMem_Free(format);
            return PyErr_NoMemory();
        }
        size_t l = wcslen(fmt) + (len_zone - 2) * count + 1;
        tmp = result = (time_char *)PyMem_Malloc(l * sizeof(time_char));

        for (size_t i = 0, k = points[0]; i < count; ++i) {
            if (i > 0) {
                k = *(points + i) - *(points + i - 1) - 2;
            }
            tmp = wcsncpy(tmp, fmt, k) + k;
            tmp = wcscpy(tmp, zone) + len_zone;
            fmt += k + 2;
        }
        wcscpy(tmp, fmt);
        fmt = result;
    }
    PyMem_Free(points);
#endif

    fmtlen = time_strlen(fmt);

    /* I hate these functions that presume you know how big the output
     * will be ahead of time...
     */
    for (i = 1024; ; i += i) {
        outbuf = (time_char *)PyMem_Malloc(i*sizeof(time_char));
        if (outbuf == NULL) {
            PyErr_NoMemory();
            break;
        }
#if defined _MSC_VER && _MSC_VER >= 1400 && defined(__STDC_SECURE_LIB__)
        errno = 0;
#endif
        _Py_BEGIN_SUPPRESS_IPH
        buflen = format_time(outbuf, i, fmt, &buf);
        _Py_END_SUPPRESS_IPH
#if defined _MSC_VER && _MSC_VER >= 1400 && defined(__STDC_SECURE_LIB__)
        /* VisualStudio .NET 2005 does this properly */
        if (buflen == 0 && errno == EINVAL) {
            PyErr_SetString(PyExc_ValueError, "Invalid format string");
            PyMem_Free(outbuf);
            break;
        }
#endif
        if (buflen > 0 || i >= 256 * fmtlen) {
            /* If the buffer is 256 times as long as the format,
               it's probably not failing for lack of room!
               More likely, the format yields an empty result,
               e.g. an empty format, or %Z when the timezone
               is unknown. */
#ifdef HAVE_WCSFTIME
            ret = PyUnicode_FromWideChar(outbuf, buflen);
#else
            ret = PyUnicode_DecodeLocaleAndSize(outbuf, buflen,
                                                "surrogateescape");
#endif
            PyMem_Free(outbuf);
            break;
        }
        PyMem_Free(outbuf);
    }
#ifdef HAVE_WCSFTIME
    PyMem_Free(format);
#ifdef MS_WINDOWS
    if (count > 0) {
        PyMem_Free(result);
    }
#endif
#else
    Py_DECREF(format);
#endif
    return ret;
}

#undef time_char
#undef format_time
PyDoc_STRVAR(strftime_doc,
"strftime(format[, tuple]) -> string\n\
\n\
Convert a time tuple to a string according to a format specification.\n\
See the library reference manual for formatting codes. When the time tuple\n\
is not present, current time as returned by localtime() is used.\n\
\n" STRFTIME_FORMAT_CODES);
#endif /* HAVE_STRFTIME */

static PyObject *
time_strptime(PyObject *self, PyObject *args)
{
    PyObject *module, *func, *result;
    _Py_IDENTIFIER(_strptime_time);

    module = PyImport_ImportModuleNoBlock("_strptime");
    if (!module)
        return NULL;

    func = _PyObject_GetAttrId(module, &PyId__strptime_time);
    Py_DECREF(module);
    if (!func) {
        return NULL;
    }

    result = PyObject_Call(func, args, NULL);
    Py_DECREF(func);
    return result;
}


PyDoc_STRVAR(strptime_doc,
"strptime(string, format) -> struct_time\n\
\n\
Parse a string to a time tuple according to a format specification.\n\
See the library reference manual for formatting codes (same as\n\
strftime()).\n\
\n" STRFTIME_FORMAT_CODES);

static PyObject *
_asctime(struct tm *timeptr)
{
    /* Inspired by Open Group reference implementation available at
     * http://pubs.opengroup.org/onlinepubs/009695399/functions/asctime.html */
    static const char wday_name[7][4] = {
        "Sun", "Mon", "Tue", "Wed", "Thu", "Fri", "Sat"
    };
    static const char mon_name[12][4] = {
        "Jan", "Feb", "Mar", "Apr", "May", "Jun",
        "Jul", "Aug", "Sep", "Oct", "Nov", "Dec"
    };
    return PyUnicode_FromFormat(
        "%s %s%3d %.2d:%.2d:%.2d %d",
        wday_name[timeptr->tm_wday],
        mon_name[timeptr->tm_mon],
        timeptr->tm_mday, timeptr->tm_hour,
        timeptr->tm_min, timeptr->tm_sec,
        1900 + timeptr->tm_year);
}

static PyObject *
time_asctime(PyObject *self, PyObject *args)
{
    PyObject *tup = NULL;
    struct tm buf;

    if (!PyArg_UnpackTuple(args, "asctime", 0, 1, &tup))
        return NULL;
    if (tup == NULL) {
        time_t tt = time(NULL);
        if (_PyTime_localtime(tt, &buf) != 0)
            return NULL;
    }
    else if (!gettmarg(tup, &buf,
                       "iiiiiiiii;asctime(): illegal time tuple argument") ||
             !checktm(&buf))
    {
        return NULL;
    }
    return _asctime(&buf);
}

PyDoc_STRVAR(asctime_doc,
"asctime([tuple]) -> string\n\
\n\
Convert a time tuple to a string, e.g. 'Sat Jun 06 16:26:11 1998'.\n\
When the time tuple is not present, current time as returned by localtime()\n\
is used.");

static PyObject *
time_ctime(PyObject *self, PyObject *args)
{
    time_t tt;
    struct tm buf;
    if (!parse_time_t_args(args, "|O:ctime", &tt))
        return NULL;
    if (_PyTime_localtime(tt, &buf) != 0)
        return NULL;
    return _asctime(&buf);
}

PyDoc_STRVAR(ctime_doc,
"ctime(seconds) -> string\n\
\n\
Convert a time in seconds since the Epoch to a string in local time.\n\
This is equivalent to asctime(localtime(seconds)). When the time tuple is\n\
not present, current time as returned by localtime() is used.");

#ifdef HAVE_MKTIME
static PyObject *
time_mktime(PyObject *self, PyObject *tup)
{
    struct tm buf;
    time_t tt;
    if (!gettmarg(tup, &buf,
                  "iiiiiiiii;mktime(): illegal time tuple argument"))
    {
        return NULL;
    }
#ifdef _AIX
    /* year < 1902 or year > 2037 */
    if (buf.tm_year < 2 || buf.tm_year > 137) {
        /* Issue #19748: On AIX, mktime() doesn't report overflow error for
         * timestamp < -2^31 or timestamp > 2**31-1. */
        PyErr_SetString(PyExc_OverflowError,
                        "mktime argument out of range");
        return NULL;
    }
#else
    buf.tm_wday = -1;  /* sentinel; original value ignored */
#endif
    tt = mktime(&buf);
    /* Return value of -1 does not necessarily mean an error, but tm_wday
     * cannot remain set to -1 if mktime succeeded. */
    if (tt == (time_t)(-1)
#ifndef _AIX
        /* Return value of -1 does not necessarily mean an error, but
         * tm_wday cannot remain set to -1 if mktime succeeded. */
        && buf.tm_wday == -1
#else
        /* on AIX, tm_wday is always sets, even on error */
#endif
       )
    {
        PyErr_SetString(PyExc_OverflowError,
                        "mktime argument out of range");
        return NULL;
    }
    return PyFloat_FromDouble((double)tt);
}

PyDoc_STRVAR(mktime_doc,
"mktime(tuple) -> floating point number\n\
\n\
Convert a time tuple in local time to seconds since the Epoch.\n\
Note that mktime(gmtime(0)) will not generally return zero for most\n\
time zones; instead the returned value will either be equal to that\n\
of the timezone or altzone attributes on the time module.");
#endif /* HAVE_MKTIME */

#ifdef HAVE_WORKING_TZSET
static void PyInit_timezone(PyObject *module);

static PyObject *
time_tzset(PyObject *self, PyObject *unused)
{
    PyObject* m;

    m = PyImport_ImportModuleNoBlock("time");
    if (m == NULL) {
        return NULL;
    }

    tzset();

    /* Reset timezone, altzone, daylight and tzname */
    PyInit_timezone(m);
    Py_DECREF(m);
    if (PyErr_Occurred())
        return NULL;

    Py_RETURN_NONE;
}

PyDoc_STRVAR(tzset_doc,
"tzset()\n\
\n\
Initialize, or reinitialize, the local timezone to the value stored in\n\
os.environ['TZ']. The TZ environment variable should be specified in\n\
standard Unix timezone format as documented in the tzset man page\n\
(eg. 'US/Eastern', 'Europe/Amsterdam'). Unknown timezones will silently\n\
fall back to UTC. If the TZ environment variable is not set, the local\n\
timezone is set to the systems best guess of wallclock time.\n\
Changing the TZ environment variable without calling tzset *may* change\n\
the local timezone used by methods such as localtime, but this behaviour\n\
should not be relied on.");
#endif /* HAVE_WORKING_TZSET */

static PyObject *
pymonotonic(_Py_clock_info_t *info)
{
    _PyTime_t t;
    if (_PyTime_GetMonotonicClockWithInfo(&t, info) < 0) {
        assert(info != NULL);
        return NULL;
    }
    return _PyFloat_FromPyTime(t);
}

static PyObject *
time_monotonic(PyObject *self, PyObject *unused)
{
    return pymonotonic(NULL);
}

PyDoc_STRVAR(monotonic_doc,
"monotonic() -> float\n\
\n\
Monotonic clock, cannot go backward.");

static PyObject*
perf_counter(_Py_clock_info_t *info)
{
    _PyTime_t t;
    if (_PyTime_GetPerfCounterWithInfo(&t, info) < 0) {
        return NULL;
    }
    return _PyFloat_FromPyTime(t);
}

static PyObject *
time_perf_counter(PyObject *self, PyObject *unused)
{
    return perf_counter(NULL);
}

PyDoc_STRVAR(perf_counter_doc,
"perf_counter() -> float\n\
\n\
Performance counter for benchmarking.");

static PyObject*
py_process_time(_Py_clock_info_t *info)
{
#if defined(MS_WINDOWS)
    HANDLE process;
    FILETIME creation_time, exit_time, kernel_time, user_time;
    ULARGE_INTEGER large;
    double total;
    BOOL ok;

    process = GetCurrentProcess();
    ok = GetProcessTimes(process, &creation_time, &exit_time, &kernel_time, &user_time);
    if (!ok)
        return PyErr_SetFromWindowsErr(0);

    large.u.LowPart = kernel_time.dwLowDateTime;
    large.u.HighPart = kernel_time.dwHighDateTime;
    total = (double)large.QuadPart;
    large.u.LowPart = user_time.dwLowDateTime;
    large.u.HighPart = user_time.dwHighDateTime;
    total += (double)large.QuadPart;
    if (info) {
        info->implementation = "GetProcessTimes()";
        info->resolution = 1e-7;
        info->monotonic = 1;
        info->adjustable = 0;
    }
    return PyFloat_FromDouble(total * 1e-7);
#else

#if defined(HAVE_SYS_RESOURCE_H)
    struct rusage ru;
#endif
#ifdef HAVE_TIMES
    struct tms t;
    static long ticks_per_second = -1;
#endif

#if defined(HAVE_CLOCK_GETTIME) \
    && (defined(CLOCK_PROCESS_CPUTIME_ID) || defined(CLOCK_PROF))
    struct timespec tp;
#ifdef CLOCK_PROF
    const clockid_t clk_id = CLOCK_PROF;
    const char *function = "clock_gettime(CLOCK_PROF)";
#else
    const clockid_t clk_id = CLOCK_PROCESS_CPUTIME_ID;
    const char *function = "clock_gettime(CLOCK_PROCESS_CPUTIME_ID)";
#endif

    if (clock_gettime(clk_id, &tp) == 0) {
        if (info) {
            struct timespec res;
            info->implementation = function;
            info->monotonic = 1;
            info->adjustable = 0;
            if (clock_getres(clk_id, &res) == 0)
                info->resolution = res.tv_sec + res.tv_nsec * 1e-9;
            else
                info->resolution = 1e-9;
        }
        return PyFloat_FromDouble(tp.tv_sec + tp.tv_nsec * 1e-9);
    }
#endif

#if defined(HAVE_SYS_RESOURCE_H)
    if (getrusage(RUSAGE_SELF, &ru) == 0) {
        double total;
        total = ru.ru_utime.tv_sec + ru.ru_utime.tv_usec * 1e-6;
        total += ru.ru_stime.tv_sec + ru.ru_stime.tv_usec * 1e-6;
        if (info) {
            info->implementation = "getrusage(RUSAGE_SELF)";
            info->monotonic = 1;
            info->adjustable = 0;
            info->resolution = 1e-6;
        }
        return PyFloat_FromDouble(total);
    }
#endif

#ifdef HAVE_TIMES
    if (times(&t) != (clock_t)-1) {
        double total;

        if (ticks_per_second == -1) {
#if defined(HAVE_SYSCONF) && defined(_SC_CLK_TCK)
            ticks_per_second = sysconf(_SC_CLK_TCK);
            if (ticks_per_second < 1)
                ticks_per_second = -1;
#elif defined(HZ)
            ticks_per_second = HZ;
#else
            ticks_per_second = 60; /* magic fallback value; may be bogus */
#endif
        }

        if (ticks_per_second != -1) {
            total = (double)t.tms_utime / ticks_per_second;
            total += (double)t.tms_stime / ticks_per_second;
            if (info) {
                info->implementation = "times()";
                info->monotonic = 1;
                info->adjustable = 0;
                info->resolution = 1.0 / ticks_per_second;
            }
            return PyFloat_FromDouble(total);
        }
    }
#endif

    /* Currently, Python 3 requires clock() to build: see issue #22624 */
    return floatclock(info);
#endif
}

static PyObject *
time_process_time(PyObject *self, PyObject *unused)
{
    return py_process_time(NULL);
}

PyDoc_STRVAR(process_time_doc,
"process_time() -> float\n\
\n\
Process time for profiling: sum of the kernel and user-space CPU time.");


static PyObject *
time_get_clock_info(PyObject *self, PyObject *args)
{
    char *name;
    _Py_clock_info_t info;
    PyObject *obj = NULL, *dict, *ns;

    if (!PyArg_ParseTuple(args, "s:get_clock_info", &name))
        return NULL;

#ifdef Py_DEBUG
    info.implementation = NULL;
    info.monotonic = -1;
    info.adjustable = -1;
    info.resolution = -1.0;
#else
    info.implementation = "";
    info.monotonic = 0;
    info.adjustable = 0;
    info.resolution = 1.0;
#endif

    if (strcmp(name, "time") == 0)
        obj = floattime(&info);
#ifdef PYCLOCK
    else if (strcmp(name, "clock") == 0)
        obj = pyclock(&info);
#endif
    else if (strcmp(name, "monotonic") == 0)
        obj = pymonotonic(&info);
    else if (strcmp(name, "perf_counter") == 0)
        obj = perf_counter(&info);
    else if (strcmp(name, "process_time") == 0)
        obj = py_process_time(&info);
    else {
        PyErr_SetString(PyExc_ValueError, "unknown clock");
        return NULL;
    }
    if (obj == NULL)
        return NULL;
    Py_DECREF(obj);

    dict = PyDict_New();
    if (dict == NULL)
        return NULL;

    assert(info.implementation != NULL);
    obj = PyUnicode_FromString(info.implementation);
    if (obj == NULL)
        goto error;
    if (PyDict_SetItemString(dict, "implementation", obj) == -1)
        goto error;
    Py_CLEAR(obj);

    assert(info.monotonic != -1);
    obj = PyBool_FromLong(info.monotonic);
    if (obj == NULL)
        goto error;
    if (PyDict_SetItemString(dict, "monotonic", obj) == -1)
        goto error;
    Py_CLEAR(obj);

    assert(info.adjustable != -1);
    obj = PyBool_FromLong(info.adjustable);
    if (obj == NULL)
        goto error;
    if (PyDict_SetItemString(dict, "adjustable", obj) == -1)
        goto error;
    Py_CLEAR(obj);

    assert(info.resolution > 0.0);
    assert(info.resolution <= 1.0);
    obj = PyFloat_FromDouble(info.resolution);
    if (obj == NULL)
        goto error;
    if (PyDict_SetItemString(dict, "resolution", obj) == -1)
        goto error;
    Py_CLEAR(obj);

    ns = _PyNamespace_New(dict);
    Py_DECREF(dict);
    return ns;

error:
    Py_DECREF(dict);
    Py_XDECREF(obj);
    return NULL;
}

PyDoc_STRVAR(get_clock_info_doc,
"get_clock_info(name: str) -> dict\n\
\n\
Get information of the specified clock.");

#if !defined(HAVE_TZNAME) || defined(__GLIBC__) || defined(__CYGWIN__)
static void
get_zone(char *zone, int n, struct tm *p)
{
#ifdef HAVE_STRUCT_TM_TM_ZONE
    strncpy(zone, p->tm_zone ? p->tm_zone : "   ", n);
#else
    tzset();
    strftime(zone, n, "%Z", p);
#endif
}

static int
get_gmtoff(time_t t, struct tm *p)
{
#ifdef HAVE_STRUCT_TM_TM_ZONE
    return p->tm_gmtoff;
#else
    return timegm(p) - t;
#endif
}
#endif /* !defined(HAVE_TZNAME) || defined(__GLIBC__) || defined(__CYGWIN__) */

static void
PyInit_timezone(PyObject *m) {
    /* This code moved from PyInit_time wholesale to allow calling it from
    time_tzset. In the future, some parts of it can be moved back
    (for platforms that don't HAVE_WORKING_TZSET, when we know what they
    are), and the extraneous calls to tzset(3) should be removed.
    I haven't done this yet, as I don't want to change this code as
    little as possible when introducing the time.tzset and time.tzsetwall
    methods. This should simply be a method of doing the following once,
    at the top of this function and removing the call to tzset() from
    time_tzset():

        #ifdef HAVE_TZSET
        tzset()
        #endif

    And I'm lazy and hate C so nyer.
     */
#if defined(HAVE_TZNAME) && !defined(__GLIBC__) && !defined(__CYGWIN__)
    PyObject *otz0, *otz1;
    tzset();
    PyModule_AddIntConstant(m, "timezone", timezone);
#ifdef HAVE_ALTZONE
    PyModule_AddIntConstant(m, "altzone", altzone);
#else
    PyModule_AddIntConstant(m, "altzone", timezone-3600);
#endif
    PyModule_AddIntConstant(m, "daylight", daylight);
    /*bpo-16322, bpo-27426: For Windows use GetTimeZoneInformation() to avoid
    wrong encoding of time zone names.*/
#ifdef MS_WINDOWS
    TIME_ZONE_INFORMATION tzi;
    if (GetTimeZoneInformation(&tzi) == TIME_ZONE_ID_INVALID) {
        PyErr_SetFromWindowsErr(0);
    }
    otz0 = PyUnicode_FromWideChar(tzi.StandardName, -1);
    otz1 = PyUnicode_FromWideChar(tzi.DaylightName, -1);
#else
    otz0 = PyUnicode_DecodeLocale(tzname[0], "surrogateescape");
    otz1 = PyUnicode_DecodeLocale(tzname[1], "surrogateescape");
#endif
    PyModule_AddObject(m, "tzname", Py_BuildValue("(NN)", otz0, otz1));
#else /* !HAVE_TZNAME || __GLIBC__ || __CYGWIN__*/
    {
#define YEAR ((time_t)((365 * 24 + 6) * 3600))
        time_t t;
        struct tm p;
        long janzone, julyzone;
        char janname[10], julyname[10];
        t = (time((time_t *)0) / YEAR) * YEAR;
        _PyTime_localtime(t, &p);
        get_zone(janname, 9, &p);
        janzone = -get_gmtoff(t, &p);
        janname[9] = '\0';
        t += YEAR/2;
        _PyTime_localtime(t, &p);
        get_zone(julyname, 9, &p);
        julyzone = -get_gmtoff(t, &p);
        julyname[9] = '\0';

        if( janzone < julyzone ) {
            /* DST is reversed in the southern hemisphere */
            PyModule_AddIntConstant(m, "timezone", julyzone);
            PyModule_AddIntConstant(m, "altzone", janzone);
            PyModule_AddIntConstant(m, "daylight",
                                    janzone != julyzone);
            PyModule_AddObject(m, "tzname",
                               Py_BuildValue("(zz)",
                                             julyname, janname));
        } else {
            PyModule_AddIntConstant(m, "timezone", janzone);
            PyModule_AddIntConstant(m, "altzone", julyzone);
            PyModule_AddIntConstant(m, "daylight",
                                    janzone != julyzone);
            PyModule_AddObject(m, "tzname",
                               Py_BuildValue("(zz)",
                                             janname, julyname));
        }
    }
#ifdef __CYGWIN__
    tzset();
    PyModule_AddIntConstant(m, "timezone", _timezone);
    PyModule_AddIntConstant(m, "altzone", _timezone-3600);
    PyModule_AddIntConstant(m, "daylight", _daylight);
    PyModule_AddObject(m, "tzname",
                       Py_BuildValue("(zz)", _tzname[0], _tzname[1]));
#endif /* __CYGWIN__ */
#endif /* !HAVE_TZNAME || __GLIBC__ || __CYGWIN__*/
}


static PyMethodDef time_methods[] = {
    {"time",            time_time, METH_NOARGS, time_doc},
#ifdef PYCLOCK
    {"clock",           time_clock, METH_NOARGS, clock_doc},
#endif
#ifdef HAVE_CLOCK_GETTIME
    {"clock_gettime",   time_clock_gettime, METH_VARARGS, clock_gettime_doc},
#endif
#ifdef HAVE_CLOCK_SETTIME
    {"clock_settime",   time_clock_settime, METH_VARARGS, clock_settime_doc},
#endif
#ifdef HAVE_CLOCK_GETRES
    {"clock_getres",    time_clock_getres, METH_VARARGS, clock_getres_doc},
#endif
#ifdef HAVE_PTHREAD_GETCPUCLOCKID
    {"pthread_getcpuclockid", time_pthread_getcpuclockid, METH_VARARGS, pthread_getcpuclockid_doc},
#endif
    {"sleep",           time_sleep, METH_O, sleep_doc},
    {"gmtime",          time_gmtime, METH_VARARGS, gmtime_doc},
    {"localtime",       time_localtime, METH_VARARGS, localtime_doc},
    {"asctime",         time_asctime, METH_VARARGS, asctime_doc},
    {"ctime",           time_ctime, METH_VARARGS, ctime_doc},
#ifdef HAVE_MKTIME
    {"mktime",          time_mktime, METH_O, mktime_doc},
#endif
#ifdef HAVE_STRFTIME
    {"strftime",        time_strftime, METH_VARARGS, strftime_doc},
#endif
    {"strptime",        time_strptime, METH_VARARGS, strptime_doc},
#ifdef HAVE_WORKING_TZSET
    {"tzset",           time_tzset, METH_NOARGS, tzset_doc},
#endif
    {"monotonic",       time_monotonic, METH_NOARGS, monotonic_doc},
    {"process_time",    time_process_time, METH_NOARGS, process_time_doc},
    {"perf_counter",    time_perf_counter, METH_NOARGS, perf_counter_doc},
    {"get_clock_info",  time_get_clock_info, METH_VARARGS, get_clock_info_doc},
    {NULL,              NULL}           /* sentinel */
};


PyDoc_STRVAR(module_doc,
"This module provides various functions to manipulate time values.\n\
\n\
There are two standard representations of time.  One is the number\n\
of seconds since the Epoch, in UTC (a.k.a. GMT).  It may be an integer\n\
or a floating point number (to represent fractions of seconds).\n\
The Epoch is system-defined; on Unix, it is generally January 1st, 1970.\n\
The actual value can be retrieved by calling gmtime(0).\n\
\n\
The other representation is a tuple of 9 integers giving local time.\n\
The tuple items are:\n\
  year (including century, e.g. 1998)\n\
  month (1-12)\n\
  day (1-31)\n\
  hours (0-23)\n\
  minutes (0-59)\n\
  seconds (0-59)\n\
  weekday (0-6, Monday is 0)\n\
  Julian day (day in the year, 1-366)\n\
  DST (Daylight Savings Time) flag (-1, 0 or 1)\n\
If the DST flag is 0, the time is given in the regular time zone;\n\
if it is 1, the time is given in the DST time zone;\n\
if it is -1, mktime() should guess based on the date and time.\n\
\n\
Variables:\n\
\n\
timezone -- difference in seconds between UTC and local standard time\n\
altzone -- difference in  seconds between UTC and local DST time\n\
daylight -- whether local time should reflect DST\n\
tzname -- tuple of (standard time zone name, DST time zone name)\n\
\n\
Functions:\n\
\n\
time() -- return current time in seconds since the Epoch as a float\n\
clock() -- return CPU time since process start as a float\n\
sleep() -- delay for a number of seconds given as a float\n\
gmtime() -- convert seconds since Epoch to UTC tuple\n\
localtime() -- convert seconds since Epoch to local time tuple\n\
asctime() -- convert time tuple to string\n\
ctime() -- convert time in seconds to string\n\
mktime() -- convert local time tuple to seconds since Epoch\n\
strftime() -- convert time tuple to string according to format specification\n\
strptime() -- parse string to time tuple according to format specification\n\
tzset() -- change the local timezone");



static struct PyModuleDef timemodule = {
    PyModuleDef_HEAD_INIT,
    "time",
    module_doc,
    -1,
    time_methods,
    NULL,
    NULL,
    NULL,
    NULL
};

PyMODINIT_FUNC
PyInit_time(void)
{
    PyObject *m;
    m = PyModule_Create(&timemodule);
    if (m == NULL)
        return NULL;

    /* Set, or reset, module variables like time.timezone */
    PyInit_timezone(m);

#ifdef CLOCK_REALTIME
    PyModule_AddIntMacro(m, CLOCK_REALTIME);
#endif
#ifdef CLOCK_MONOTONIC
    PyModule_AddIntMacro(m, CLOCK_MONOTONIC);
#endif
#ifdef CLOCK_MONOTONIC_RAW
    PyModule_AddIntMacro(m, CLOCK_MONOTONIC_RAW);
#endif
#ifdef CLOCK_HIGHRES
    PyModule_AddIntMacro(m, CLOCK_HIGHRES);
#endif
#ifdef CLOCK_PROCESS_CPUTIME_ID
    PyModule_AddIntMacro(m, CLOCK_PROCESS_CPUTIME_ID);
#endif
#ifdef CLOCK_THREAD_CPUTIME_ID
    PyModule_AddIntMacro(m, CLOCK_THREAD_CPUTIME_ID);
#endif

    if (!initialized) {
        if (PyStructSequence_InitType2(&StructTimeType,
                                       &struct_time_type_desc) < 0)
            return NULL;
    }
    Py_INCREF(&StructTimeType);
    PyModule_AddIntConstant(m, "_STRUCT_TM_ITEMS", 11);
    PyModule_AddObject(m, "struct_time", (PyObject*) &StructTimeType);
    initialized = 1;
    return m;
}

static PyObject*
floattime(_Py_clock_info_t *info)
{
    _PyTime_t t;
    if (_PyTime_GetSystemClockWithInfo(&t, info) < 0) {
        assert(info != NULL);
        return NULL;
    }
    return _PyFloat_FromPyTime(t);
}


/* Implement pysleep() for various platforms.
   When interrupted (or when another error occurs), return -1 and
   set an exception; else return 0. */

static int
pysleep(_PyTime_t secs)
{
    _PyTime_t deadline, monotonic;
#ifndef MS_WINDOWS
    struct timeval timeout;
    int err = 0;
#else
    _PyTime_t millisecs;
    unsigned long ul_millis;
    DWORD rc;
    HANDLE hInterruptEvent;
#endif

    deadline = _PyTime_GetMonotonicClock() + secs;

    do {
#ifndef MS_WINDOWS
        if (_PyTime_AsTimeval(secs, &timeout, _PyTime_ROUND_CEILING) < 0)
            return -1;

        Py_BEGIN_ALLOW_THREADS
        err = select(0, (fd_set *)0, (fd_set *)0, (fd_set *)0, &timeout);
        Py_END_ALLOW_THREADS

        if (err == 0)
            break;

        if (errno != EINTR) {
            PyErr_SetFromErrno(PyExc_OSError);
            return -1;
        }
#else
        millisecs = _PyTime_AsMilliseconds(secs, _PyTime_ROUND_CEILING);
        if (millisecs > (double)ULONG_MAX) {
            PyErr_SetString(PyExc_OverflowError,
                            "sleep length is too large");
            return -1;
        }

        /* Allow sleep(0) to maintain win32 semantics, and as decreed
         * by Guido, only the main thread can be interrupted.
         */
        ul_millis = (unsigned long)millisecs;
        if (ul_millis == 0 || !_PyOS_IsMainThread()) {
            Py_BEGIN_ALLOW_THREADS
            Sleep(ul_millis);
            Py_END_ALLOW_THREADS
            break;
        }

        hInterruptEvent = _PyOS_SigintEvent();
        ResetEvent(hInterruptEvent);

        Py_BEGIN_ALLOW_THREADS
        rc = WaitForSingleObjectEx(hInterruptEvent, ul_millis, FALSE);
        Py_END_ALLOW_THREADS

        if (rc != WAIT_OBJECT_0)
            break;
#endif

        /* sleep was interrupted by SIGINT */
        if (PyErr_CheckSignals())
            return -1;

        monotonic = _PyTime_GetMonotonicClock();
        secs = deadline - monotonic;
        if (secs < 0)
            break;
        /* retry with the recomputed delay */
    } while (1);

    return 0;
}<|MERGE_RESOLUTION|>--- conflicted
+++ resolved
@@ -88,40 +88,7 @@
 }
 #endif /* HAVE_CLOCK */
 
-<<<<<<< HEAD
 #ifdef MS_WINDOWS
-#define WIN32_PERF_COUNTER
-/* Win32 has better clock replacement; we have our own version, due to Mark
-   Hammond and Tim Peters */
-static PyObject*
-win_perf_counter(_Py_clock_info_t *info)
-{
-    static LONGLONG cpu_frequency = 0;
-    static LONGLONG ctrStart;
-    LARGE_INTEGER now;
-    double diff;
-
-    if (cpu_frequency == 0) {
-        LARGE_INTEGER freq;
-        QueryPerformanceCounter(&now);
-        ctrStart = now.QuadPart;
-        if (!QueryPerformanceFrequency(&freq) || freq.QuadPart == 0) {
-            PyErr_SetFromWindowsErr(0);
-            return NULL;
-        }
-        cpu_frequency = freq.QuadPart;
-    }
-    QueryPerformanceCounter(&now);
-    diff = (double)(now.QuadPart - ctrStart);
-    if (info) {
-        info->implementation = "QueryPerformanceCounter()";
-        info->resolution = 1.0 / (double)cpu_frequency;
-        info->monotonic = 1;
-        info->adjustable = 0;
-    }
-    return PyFloat_FromDouble(diff / (double)cpu_frequency);
-}
-
 // Function to get time zone name with Windows API
 static void
 get_windows_zone(wchar_t *out)
@@ -139,12 +106,9 @@
         wcscpy(out, tzi.StandardName);
     }
 }
-#endif   /* MS_WINDOWS */
-
-#if defined(WIN32_PERF_COUNTER) || defined(HAVE_CLOCK)
-=======
+#endif   // MS_WINDOWS
+
 #if defined(MS_WINDOWS) || defined(HAVE_CLOCK)
->>>>>>> a997c7b4
 #define PYCLOCK
 static PyObject*
 pyclock(_Py_clock_info_t *info)
