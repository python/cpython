--- conflicted
+++ resolved
@@ -3879,14 +3879,591 @@
 static PyObject *
 os_fdatasync_impl(PyModuleDef *module, int fd);
 
-<<<<<<< HEAD
 static PyObject *
 os_fdatasync(PyModuleDef *module, PyObject *args, PyObject *kwargs)
 {
     PyObject *return_value = NULL;
     static char *_keywords[] = {"fd", NULL};
     int fd;
-=======
+
+    if (!PyArg_ParseTupleAndKeywords(args, kwargs,
+        "O&:fdatasync", _keywords,
+        fildes_converter, &fd))
+        goto exit;
+    return_value = os_fdatasync_impl(module, fd);
+
+exit:
+    return return_value;
+}
+
+static PyObject *
+os_fdatasync_impl(PyModuleDef *module, int fd)
+/*[clinic end generated code: output=2335fdfd37c92180 input=bc74791ee54dd291]*/
+{
+    return posix_fildes_fd(fd, fdatasync);
+}
+#endif /* HAVE_FDATASYNC */
+
+
+#ifdef HAVE_CHOWN
+/*[clinic input]
+os.chown
+
+    path : path_t(allow_fd='PATH_HAVE_FCHOWN')
+        Path to be examined; can be string, bytes, or open-file-descriptor int.
+
+    uid: uid_t
+
+    gid: gid_t
+
+    *
+
+    dir_fd : dir_fd(requires='fchownat') = None
+        If not None, it should be a file descriptor open to a directory,
+        and path should be relative; path will then be relative to that
+        directory.
+
+    follow_symlinks: bool = True
+        If False, and the last element of the path is a symbolic link,
+        stat will examine the symbolic link itself instead of the file
+        the link points to.
+
+Change the owner and group id of path to the numeric uid and gid.\
+
+path may always be specified as a string.
+On some platforms, path may also be specified as an open file descriptor.
+  If this functionality is unavailable, using it raises an exception.
+If dir_fd is not None, it should be a file descriptor open to a directory,
+  and path should be relative; path will then be relative to that directory.
+If follow_symlinks is False, and the last element of the path is a symbolic
+  link, chown will modify the symbolic link itself instead of the file the
+  link points to.
+It is an error to use dir_fd or follow_symlinks when specifying path as
+  an open file descriptor.
+dir_fd and follow_symlinks may not be implemented on your platform.
+  If they are unavailable, using them will raise a NotImplementedError.
+
+[clinic start generated code]*/
+
+PyDoc_STRVAR(os_chown__doc__,
+"chown($module, /, path, uid, gid, *, dir_fd=None, follow_symlinks=True)\n"
+"--\n"
+"\n"
+"Change the owner and group id of path to the numeric uid and gid.\\\n"
+"\n"
+"  path\n"
+"    Path to be examined; can be string, bytes, or open-file-descriptor int.\n"
+"  dir_fd\n"
+"    If not None, it should be a file descriptor open to a directory,\n"
+"    and path should be relative; path will then be relative to that\n"
+"    directory.\n"
+"  follow_symlinks\n"
+"    If False, and the last element of the path is a symbolic link,\n"
+"    stat will examine the symbolic link itself instead of the file\n"
+"    the link points to.\n"
+"\n"
+"path may always be specified as a string.\n"
+"On some platforms, path may also be specified as an open file descriptor.\n"
+"  If this functionality is unavailable, using it raises an exception.\n"
+"If dir_fd is not None, it should be a file descriptor open to a directory,\n"
+"  and path should be relative; path will then be relative to that directory.\n"
+"If follow_symlinks is False, and the last element of the path is a symbolic\n"
+"  link, chown will modify the symbolic link itself instead of the file the\n"
+"  link points to.\n"
+"It is an error to use dir_fd or follow_symlinks when specifying path as\n"
+"  an open file descriptor.\n"
+"dir_fd and follow_symlinks may not be implemented on your platform.\n"
+"  If they are unavailable, using them will raise a NotImplementedError.");
+
+#define OS_CHOWN_METHODDEF    \
+    {"chown", (PyCFunction)os_chown, METH_VARARGS|METH_KEYWORDS, os_chown__doc__},
+
+static PyObject *
+os_chown_impl(PyModuleDef *module, path_t *path, uid_t uid, gid_t gid, int dir_fd, int follow_symlinks);
+
+static PyObject *
+os_chown(PyModuleDef *module, PyObject *args, PyObject *kwargs)
+{
+    PyObject *return_value = NULL;
+    static char *_keywords[] = {"path", "uid", "gid", "dir_fd", "follow_symlinks", NULL};
+    path_t path = PATH_T_INITIALIZE("chown", "path", 0, PATH_HAVE_FCHOWN);
+    uid_t uid;
+    gid_t gid;
+    int dir_fd = DEFAULT_DIR_FD;
+    int follow_symlinks = 1;
+
+    if (!PyArg_ParseTupleAndKeywords(args, kwargs,
+        "O&O&O&|$O&p:chown", _keywords,
+        path_converter, &path, _Py_Uid_Converter, &uid, _Py_Gid_Converter, &gid, FCHOWNAT_DIR_FD_CONVERTER, &dir_fd, &follow_symlinks))
+        goto exit;
+    return_value = os_chown_impl(module, &path, uid, gid, dir_fd, follow_symlinks);
+
+exit:
+    /* Cleanup for path */
+    path_cleanup(&path);
+
+    return return_value;
+}
+
+static PyObject *
+os_chown_impl(PyModuleDef *module, path_t *path, uid_t uid, gid_t gid, int dir_fd, int follow_symlinks)
+/*[clinic end generated code: output=22f011e3b4f9ff49 input=a61cc35574814d5d]*/
+{
+    int result;
+
+#if !(defined(HAVE_LCHOWN) || defined(HAVE_FCHOWNAT))
+    if (follow_symlinks_specified("chown", follow_symlinks))
+        return NULL;
+#endif
+    if (dir_fd_and_fd_invalid("chown", dir_fd, path->fd) ||
+        fd_and_follow_symlinks_invalid("chown", path->fd, follow_symlinks))
+        return NULL;
+
+#ifdef __APPLE__
+    /*
+     * This is for Mac OS X 10.3, which doesn't have lchown.
+     * (But we still have an lchown symbol because of weak-linking.)
+     * It doesn't have fchownat either.  So there's no possibility
+     * of a graceful failover.
+     */
+    if ((!follow_symlinks) && (lchown == NULL)) {
+        follow_symlinks_specified("chown", follow_symlinks);
+        return NULL;
+    }
+#endif
+
+    Py_BEGIN_ALLOW_THREADS
+#ifdef HAVE_FCHOWN
+    if (path->fd != -1)
+        result = fchown(path->fd, uid, gid);
+    else
+#endif
+#ifdef HAVE_LCHOWN
+    if ((!follow_symlinks) && (dir_fd == DEFAULT_DIR_FD))
+        result = lchown(path->narrow, uid, gid);
+    else
+#endif
+#ifdef HAVE_FCHOWNAT
+    if ((dir_fd != DEFAULT_DIR_FD) || (!follow_symlinks))
+        result = fchownat(dir_fd, path->narrow, uid, gid,
+                          follow_symlinks ? 0 : AT_SYMLINK_NOFOLLOW);
+    else
+#endif
+        result = chown(path->narrow, uid, gid);
+    Py_END_ALLOW_THREADS
+
+    if (result)
+        return path_error(path);
+
+    Py_RETURN_NONE;
+}
+#endif /* HAVE_CHOWN */
+
+
+#ifdef HAVE_FCHOWN
+/*[clinic input]
+os.fchown
+
+    fd: int
+    uid: uid_t
+    gid: gid_t
+
+Change the owner and group id of the file specified by file descriptor.
+
+Equivalent to os.chown(fd, uid, gid).
+
+[clinic start generated code]*/
+
+PyDoc_STRVAR(os_fchown__doc__,
+"fchown($module, /, fd, uid, gid)\n"
+"--\n"
+"\n"
+"Change the owner and group id of the file specified by file descriptor.\n"
+"\n"
+"Equivalent to os.chown(fd, uid, gid).");
+
+#define OS_FCHOWN_METHODDEF    \
+    {"fchown", (PyCFunction)os_fchown, METH_VARARGS|METH_KEYWORDS, os_fchown__doc__},
+
+static PyObject *
+os_fchown_impl(PyModuleDef *module, int fd, uid_t uid, gid_t gid);
+
+static PyObject *
+os_fchown(PyModuleDef *module, PyObject *args, PyObject *kwargs)
+{
+    PyObject *return_value = NULL;
+    static char *_keywords[] = {"fd", "uid", "gid", NULL};
+    int fd;
+    uid_t uid;
+    gid_t gid;
+
+    if (!PyArg_ParseTupleAndKeywords(args, kwargs,
+        "iO&O&:fchown", _keywords,
+        &fd, _Py_Uid_Converter, &uid, _Py_Gid_Converter, &gid))
+        goto exit;
+    return_value = os_fchown_impl(module, fd, uid, gid);
+
+exit:
+    return return_value;
+}
+
+static PyObject *
+os_fchown_impl(PyModuleDef *module, int fd, uid_t uid, gid_t gid)
+/*[clinic end generated code: output=687781cb7d8974d6 input=3af544ba1b13a0d7]*/
+{
+    int res;
+    int async_err = 0;
+
+    do {
+        Py_BEGIN_ALLOW_THREADS
+        res = fchown(fd, uid, gid);
+        Py_END_ALLOW_THREADS
+    } while (res != 0 && errno == EINTR && !(async_err = PyErr_CheckSignals()));
+    if (res != 0)
+        return (!async_err) ? posix_error() : NULL;
+
+    Py_RETURN_NONE;
+}
+#endif /* HAVE_FCHOWN */
+
+
+#ifdef HAVE_LCHOWN
+/*[clinic input]
+os.lchown
+
+    path : path_t
+    uid: uid_t
+    gid: gid_t
+
+Change the owner and group id of path to the numeric uid and gid.
+
+This function will not follow symbolic links.
+Equivalent to os.chown(path, uid, gid, follow_symlinks=False).
+[clinic start generated code]*/
+
+PyDoc_STRVAR(os_lchown__doc__,
+"lchown($module, /, path, uid, gid)\n"
+"--\n"
+"\n"
+"Change the owner and group id of path to the numeric uid and gid.\n"
+"\n"
+"This function will not follow symbolic links.\n"
+"Equivalent to os.chown(path, uid, gid, follow_symlinks=False).");
+
+#define OS_LCHOWN_METHODDEF    \
+    {"lchown", (PyCFunction)os_lchown, METH_VARARGS|METH_KEYWORDS, os_lchown__doc__},
+
+static PyObject *
+os_lchown_impl(PyModuleDef *module, path_t *path, uid_t uid, gid_t gid);
+
+static PyObject *
+os_lchown(PyModuleDef *module, PyObject *args, PyObject *kwargs)
+{
+    PyObject *return_value = NULL;
+    static char *_keywords[] = {"path", "uid", "gid", NULL};
+    path_t path = PATH_T_INITIALIZE("lchown", "path", 0, 0);
+    uid_t uid;
+    gid_t gid;
+
+    if (!PyArg_ParseTupleAndKeywords(args, kwargs,
+        "O&O&O&:lchown", _keywords,
+        path_converter, &path, _Py_Uid_Converter, &uid, _Py_Gid_Converter, &gid))
+        goto exit;
+    return_value = os_lchown_impl(module, &path, uid, gid);
+
+exit:
+    /* Cleanup for path */
+    path_cleanup(&path);
+
+    return return_value;
+}
+
+static PyObject *
+os_lchown_impl(PyModuleDef *module, path_t *path, uid_t uid, gid_t gid)
+/*[clinic end generated code: output=bf25fdb0d25130e2 input=b1c6014d563a7161]*/
+{
+    int res;
+    Py_BEGIN_ALLOW_THREADS
+    res = lchown(path->narrow, uid, gid);
+    Py_END_ALLOW_THREADS
+    if (res < 0) {
+        return path_error(path);
+    }
+    Py_RETURN_NONE;
+}
+#endif /* HAVE_LCHOWN */
+
+
+static PyObject *
+posix_getcwd(int use_bytes)
+{
+    char buf[1026];
+    char *res;
+
+#ifdef MS_WINDOWS
+    if (!use_bytes) {
+        wchar_t wbuf[1026];
+        wchar_t *wbuf2 = wbuf;
+        PyObject *resobj;
+        DWORD len;
+        Py_BEGIN_ALLOW_THREADS
+        len = GetCurrentDirectoryW(Py_ARRAY_LENGTH(wbuf), wbuf);
+        /* If the buffer is large enough, len does not include the
+           terminating \0. If the buffer is too small, len includes
+           the space needed for the terminator. */
+        if (len >= Py_ARRAY_LENGTH(wbuf)) {
+            wbuf2 = PyMem_RawMalloc(len * sizeof(wchar_t));
+            if (wbuf2)
+                len = GetCurrentDirectoryW(len, wbuf2);
+        }
+        Py_END_ALLOW_THREADS
+        if (!wbuf2) {
+            PyErr_NoMemory();
+            return NULL;
+        }
+        if (!len) {
+            if (wbuf2 != wbuf)
+                PyMem_RawFree(wbuf2);
+            return PyErr_SetFromWindowsErr(0);
+        }
+        resobj = PyUnicode_FromWideChar(wbuf2, len);
+        if (wbuf2 != wbuf)
+            PyMem_RawFree(wbuf2);
+        return resobj;
+    }
+
+    if (win32_warn_bytes_api())
+        return NULL;
+#endif
+
+    Py_BEGIN_ALLOW_THREADS
+    res = getcwd(buf, sizeof buf);
+    Py_END_ALLOW_THREADS
+    if (res == NULL)
+        return posix_error();
+    if (use_bytes)
+        return PyBytes_FromStringAndSize(buf, strlen(buf));
+    return PyUnicode_DecodeFSDefault(buf);
+}
+
+
+/*[clinic input]
+os.getcwd
+
+Return a unicode string representing the current working directory.
+[clinic start generated code]*/
+
+PyDoc_STRVAR(os_getcwd__doc__,
+"getcwd($module, /)\n"
+"--\n"
+"\n"
+"Return a unicode string representing the current working directory.");
+
+#define OS_GETCWD_METHODDEF    \
+    {"getcwd", (PyCFunction)os_getcwd, METH_NOARGS, os_getcwd__doc__},
+
+static PyObject *
+os_getcwd_impl(PyModuleDef *module);
+
+static PyObject *
+os_getcwd(PyModuleDef *module, PyObject *Py_UNUSED(ignored))
+{
+    return os_getcwd_impl(module);
+}
+
+static PyObject *
+os_getcwd_impl(PyModuleDef *module)
+/*[clinic end generated code: output=d70b281db5c78ff7 input=f069211bb70e3d39]*/
+{
+    return posix_getcwd(0);
+}
+
+
+/*[clinic input]
+os.getcwdb
+
+Return a bytes string representing the current working directory.
+[clinic start generated code]*/
+
+PyDoc_STRVAR(os_getcwdb__doc__,
+"getcwdb($module, /)\n"
+"--\n"
+"\n"
+"Return a bytes string representing the current working directory.");
+
+#define OS_GETCWDB_METHODDEF    \
+    {"getcwdb", (PyCFunction)os_getcwdb, METH_NOARGS, os_getcwdb__doc__},
+
+static PyObject *
+os_getcwdb_impl(PyModuleDef *module);
+
+static PyObject *
+os_getcwdb(PyModuleDef *module, PyObject *Py_UNUSED(ignored))
+{
+    return os_getcwdb_impl(module);
+}
+
+static PyObject *
+os_getcwdb_impl(PyModuleDef *module)
+/*[clinic end generated code: output=75da47f2d75f9166 input=f6f6a378dad3d9cb]*/
+{
+    return posix_getcwd(1);
+}
+
+
+#if ((!defined(HAVE_LINK)) && defined(MS_WINDOWS))
+#define HAVE_LINK 1
+#endif
+
+#ifdef HAVE_LINK
+/*[clinic input]
+
+os.link
+
+    src : path_t
+    dst : path_t
+    *
+    src_dir_fd : dir_fd = None
+    dst_dir_fd : dir_fd = None
+    follow_symlinks: bool = True
+
+Create a hard link to a file.
+
+If either src_dir_fd or dst_dir_fd is not None, it should be a file
+  descriptor open to a directory, and the respective path string (src or dst)
+  should be relative; the path will then be relative to that directory.
+If follow_symlinks is False, and the last element of src is a symbolic
+  link, link will create a link to the symbolic link itself instead of the
+  file the link points to.
+src_dir_fd, dst_dir_fd, and follow_symlinks may not be implemented on your
+  platform.  If they are unavailable, using them will raise a
+  NotImplementedError.
+[clinic start generated code]*/
+
+PyDoc_STRVAR(os_link__doc__,
+"link($module, /, src, dst, *, src_dir_fd=None, dst_dir_fd=None,\n"
+"     follow_symlinks=True)\n"
+"--\n"
+"\n"
+"Create a hard link to a file.\n"
+"\n"
+"If either src_dir_fd or dst_dir_fd is not None, it should be a file\n"
+"  descriptor open to a directory, and the respective path string (src or dst)\n"
+"  should be relative; the path will then be relative to that directory.\n"
+"If follow_symlinks is False, and the last element of src is a symbolic\n"
+"  link, link will create a link to the symbolic link itself instead of the\n"
+"  file the link points to.\n"
+"src_dir_fd, dst_dir_fd, and follow_symlinks may not be implemented on your\n"
+"  platform.  If they are unavailable, using them will raise a\n"
+"  NotImplementedError.");
+
+#define OS_LINK_METHODDEF    \
+    {"link", (PyCFunction)os_link, METH_VARARGS|METH_KEYWORDS, os_link__doc__},
+
+static PyObject *
+os_link_impl(PyModuleDef *module, path_t *src, path_t *dst, int src_dir_fd, int dst_dir_fd, int follow_symlinks);
+
+static PyObject *
+os_link(PyModuleDef *module, PyObject *args, PyObject *kwargs)
+{
+    PyObject *return_value = NULL;
+    static char *_keywords[] = {"src", "dst", "src_dir_fd", "dst_dir_fd", "follow_symlinks", NULL};
+    path_t src = PATH_T_INITIALIZE("link", "src", 0, 0);
+    path_t dst = PATH_T_INITIALIZE("link", "dst", 0, 0);
+    int src_dir_fd = DEFAULT_DIR_FD;
+    int dst_dir_fd = DEFAULT_DIR_FD;
+    int follow_symlinks = 1;
+
+    if (!PyArg_ParseTupleAndKeywords(args, kwargs,
+        "O&O&|$O&O&p:link", _keywords,
+        path_converter, &src, path_converter, &dst, dir_fd_converter, &src_dir_fd, dir_fd_converter, &dst_dir_fd, &follow_symlinks))
+        goto exit;
+    return_value = os_link_impl(module, &src, &dst, src_dir_fd, dst_dir_fd, follow_symlinks);
+
+exit:
+    /* Cleanup for src */
+    path_cleanup(&src);
+    /* Cleanup for dst */
+    path_cleanup(&dst);
+
+    return return_value;
+}
+
+static PyObject *
+os_link_impl(PyModuleDef *module, path_t *src, path_t *dst, int src_dir_fd, int dst_dir_fd, int follow_symlinks)
+/*[clinic end generated code: output=53477662fe02e183 input=b0095ebbcbaa7e04]*/
+{
+#ifdef MS_WINDOWS
+    BOOL result;
+#else
+    int result;
+#endif
+
+#ifndef HAVE_LINKAT
+    if ((src_dir_fd != DEFAULT_DIR_FD) || (dst_dir_fd != DEFAULT_DIR_FD)) {
+        argument_unavailable_error("link", "src_dir_fd and dst_dir_fd");
+        return NULL;
+    }
+#endif
+
+    if ((src->narrow && dst->wide) || (src->wide && dst->narrow)) {
+        PyErr_SetString(PyExc_NotImplementedError,
+                        "link: src and dst must be the same type");
+        return NULL;
+    }
+
+#ifdef MS_WINDOWS
+    Py_BEGIN_ALLOW_THREADS
+    if (src->wide)
+        result = CreateHardLinkW(dst->wide, src->wide, NULL);
+    else
+        result = CreateHardLinkA(dst->narrow, src->narrow, NULL);
+    Py_END_ALLOW_THREADS
+
+    if (!result)
+        return path_error2(src, dst);
+#else
+    Py_BEGIN_ALLOW_THREADS
+#ifdef HAVE_LINKAT
+    if ((src_dir_fd != DEFAULT_DIR_FD) ||
+        (dst_dir_fd != DEFAULT_DIR_FD) ||
+        (!follow_symlinks))
+        result = linkat(src_dir_fd, src->narrow,
+            dst_dir_fd, dst->narrow,
+            follow_symlinks ? AT_SYMLINK_FOLLOW : 0);
+    else
+#endif
+        result = link(src->narrow, dst->narrow);
+    Py_END_ALLOW_THREADS
+
+    if (result)
+        return path_error2(src, dst);
+#endif
+
+    Py_RETURN_NONE;
+}
+#endif
+
+
+#if defined(MS_WINDOWS) && !defined(HAVE_OPENDIR)
+static PyObject *
+_listdir_windows_no_opendir(path_t *path, PyObject *list)
+{
+    PyObject *v;
+    HANDLE hFindFile = INVALID_HANDLE_VALUE;
+    BOOL result;
+    WIN32_FIND_DATA FileData;
+    char namebuf[MAX_PATH+4]; /* Overallocate for "\*.*" */
+    char *bufptr = namebuf;
+    /* only claim to have space for MAX_PATH */
+    Py_ssize_t len = Py_ARRAY_LENGTH(namebuf)-4;
+    PyObject *po = NULL;
+    wchar_t *wnamebuf = NULL;
+
+    if (!path->narrow) {
+        WIN32_FIND_DATAW wFileData;
+        wchar_t *po_wchars;
+
         if (!path->wide) { /* Default arg: "." */
             po_wchars = L".";
             len = 1;
@@ -3951,701 +4528,6 @@
                 goto exit;
             }
         } while (result == TRUE);
->>>>>>> 525445db
-
-    if (!PyArg_ParseTupleAndKeywords(args, kwargs,
-        "O&:fdatasync", _keywords,
-        fildes_converter, &fd))
-        goto exit;
-    return_value = os_fdatasync_impl(module, fd);
-
-exit:
-    return return_value;
-}
-
-static PyObject *
-os_fdatasync_impl(PyModuleDef *module, int fd)
-/*[clinic end generated code: output=2335fdfd37c92180 input=bc74791ee54dd291]*/
-{
-    return posix_fildes_fd(fd, fdatasync);
-}
-#endif /* HAVE_FDATASYNC */
-
-
-#ifdef HAVE_CHOWN
-/*[clinic input]
-os.chown
-
-    path : path_t(allow_fd='PATH_HAVE_FCHOWN')
-        Path to be examined; can be string, bytes, or open-file-descriptor int.
-
-    uid: uid_t
-
-    gid: gid_t
-
-    *
-
-    dir_fd : dir_fd(requires='fchownat') = None
-        If not None, it should be a file descriptor open to a directory,
-        and path should be relative; path will then be relative to that
-        directory.
-
-    follow_symlinks: bool = True
-        If False, and the last element of the path is a symbolic link,
-        stat will examine the symbolic link itself instead of the file
-        the link points to.
-
-Change the owner and group id of path to the numeric uid and gid.\
-
-path may always be specified as a string.
-On some platforms, path may also be specified as an open file descriptor.
-  If this functionality is unavailable, using it raises an exception.
-If dir_fd is not None, it should be a file descriptor open to a directory,
-  and path should be relative; path will then be relative to that directory.
-If follow_symlinks is False, and the last element of the path is a symbolic
-  link, chown will modify the symbolic link itself instead of the file the
-  link points to.
-It is an error to use dir_fd or follow_symlinks when specifying path as
-  an open file descriptor.
-dir_fd and follow_symlinks may not be implemented on your platform.
-  If they are unavailable, using them will raise a NotImplementedError.
-
-[clinic start generated code]*/
-
-PyDoc_STRVAR(os_chown__doc__,
-"chown($module, /, path, uid, gid, *, dir_fd=None, follow_symlinks=True)\n"
-"--\n"
-"\n"
-"Change the owner and group id of path to the numeric uid and gid.\\\n"
-"\n"
-"  path\n"
-"    Path to be examined; can be string, bytes, or open-file-descriptor int.\n"
-"  dir_fd\n"
-"    If not None, it should be a file descriptor open to a directory,\n"
-"    and path should be relative; path will then be relative to that\n"
-"    directory.\n"
-"  follow_symlinks\n"
-"    If False, and the last element of the path is a symbolic link,\n"
-"    stat will examine the symbolic link itself instead of the file\n"
-"    the link points to.\n"
-"\n"
-"path may always be specified as a string.\n"
-"On some platforms, path may also be specified as an open file descriptor.\n"
-"  If this functionality is unavailable, using it raises an exception.\n"
-"If dir_fd is not None, it should be a file descriptor open to a directory,\n"
-"  and path should be relative; path will then be relative to that directory.\n"
-"If follow_symlinks is False, and the last element of the path is a symbolic\n"
-"  link, chown will modify the symbolic link itself instead of the file the\n"
-"  link points to.\n"
-"It is an error to use dir_fd or follow_symlinks when specifying path as\n"
-"  an open file descriptor.\n"
-"dir_fd and follow_symlinks may not be implemented on your platform.\n"
-"  If they are unavailable, using them will raise a NotImplementedError.");
-
-#define OS_CHOWN_METHODDEF    \
-    {"chown", (PyCFunction)os_chown, METH_VARARGS|METH_KEYWORDS, os_chown__doc__},
-
-static PyObject *
-os_chown_impl(PyModuleDef *module, path_t *path, uid_t uid, gid_t gid, int dir_fd, int follow_symlinks);
-
-static PyObject *
-os_chown(PyModuleDef *module, PyObject *args, PyObject *kwargs)
-{
-    PyObject *return_value = NULL;
-    static char *_keywords[] = {"path", "uid", "gid", "dir_fd", "follow_symlinks", NULL};
-    path_t path = PATH_T_INITIALIZE("chown", "path", 0, PATH_HAVE_FCHOWN);
-    uid_t uid;
-    gid_t gid;
-    int dir_fd = DEFAULT_DIR_FD;
-    int follow_symlinks = 1;
-
-    if (!PyArg_ParseTupleAndKeywords(args, kwargs,
-        "O&O&O&|$O&p:chown", _keywords,
-        path_converter, &path, _Py_Uid_Converter, &uid, _Py_Gid_Converter, &gid, FCHOWNAT_DIR_FD_CONVERTER, &dir_fd, &follow_symlinks))
-        goto exit;
-    return_value = os_chown_impl(module, &path, uid, gid, dir_fd, follow_symlinks);
-
-exit:
-    /* Cleanup for path */
-    path_cleanup(&path);
-
-    return return_value;
-}
-
-static PyObject *
-os_chown_impl(PyModuleDef *module, path_t *path, uid_t uid, gid_t gid, int dir_fd, int follow_symlinks)
-/*[clinic end generated code: output=22f011e3b4f9ff49 input=a61cc35574814d5d]*/
-{
-<<<<<<< HEAD
-    int result;
-=======
-    const char *path;
-    char outbuf[MAX_PATH];
-    char *temp;
-    PyObject *po;
-
-    if (PyArg_ParseTuple(args, "U|:_getfullpathname", &po))
-    {
-        wchar_t *wpath;
-        wchar_t woutbuf[MAX_PATH], *woutbufp = woutbuf;
-        wchar_t *wtemp;
-        DWORD result;
-        PyObject *v;
-
-        wpath = PyUnicode_AsUnicode(po);
-        if (wpath == NULL)
-            return NULL;
-        result = GetFullPathNameW(wpath,
-                                  Py_ARRAY_LENGTH(woutbuf),
-                                  woutbuf, &wtemp);
-        if (result > Py_ARRAY_LENGTH(woutbuf)) {
-            woutbufp = PyMem_New(wchar_t, result);
-            if (!woutbufp)
-                return PyErr_NoMemory();
-            result = GetFullPathNameW(wpath, result, woutbufp, &wtemp);
-        }
-        if (result)
-            v = PyUnicode_FromWideChar(woutbufp, wcslen(woutbufp));
-        else
-            v = win32_error_object("GetFullPathNameW", po);
-        if (woutbufp != woutbuf)
-            PyMem_Free(woutbufp);
-        return v;
-    }
-    /* Drop the argument parsing error as narrow strings
-       are also valid. */
-    PyErr_Clear();
->>>>>>> 525445db
-
-#if !(defined(HAVE_LCHOWN) || defined(HAVE_FCHOWNAT))
-    if (follow_symlinks_specified("chown", follow_symlinks))
-        return NULL;
-#endif
-    if (dir_fd_and_fd_invalid("chown", dir_fd, path->fd) ||
-        fd_and_follow_symlinks_invalid("chown", path->fd, follow_symlinks))
-        return NULL;
-
-#ifdef __APPLE__
-    /*
-     * This is for Mac OS X 10.3, which doesn't have lchown.
-     * (But we still have an lchown symbol because of weak-linking.)
-     * It doesn't have fchownat either.  So there's no possibility
-     * of a graceful failover.
-     */
-    if ((!follow_symlinks) && (lchown == NULL)) {
-        follow_symlinks_specified("chown", follow_symlinks);
-        return NULL;
-    }
-#endif
-
-    Py_BEGIN_ALLOW_THREADS
-#ifdef HAVE_FCHOWN
-    if (path->fd != -1)
-        result = fchown(path->fd, uid, gid);
-    else
-#endif
-#ifdef HAVE_LCHOWN
-    if ((!follow_symlinks) && (dir_fd == DEFAULT_DIR_FD))
-        result = lchown(path->narrow, uid, gid);
-    else
-#endif
-#ifdef HAVE_FCHOWNAT
-    if ((dir_fd != DEFAULT_DIR_FD) || (!follow_symlinks))
-        result = fchownat(dir_fd, path->narrow, uid, gid,
-                          follow_symlinks ? 0 : AT_SYMLINK_NOFOLLOW);
-    else
-#endif
-        result = chown(path->narrow, uid, gid);
-    Py_END_ALLOW_THREADS
-
-    if (result)
-        return path_error(path);
-
-    Py_RETURN_NONE;
-}
-#endif /* HAVE_CHOWN */
-
-
-#ifdef HAVE_FCHOWN
-/*[clinic input]
-os.fchown
-
-    fd: int
-    uid: uid_t
-    gid: gid_t
-
-Change the owner and group id of the file specified by file descriptor.
-
-Equivalent to os.chown(fd, uid, gid).
-
-[clinic start generated code]*/
-
-<<<<<<< HEAD
-PyDoc_STRVAR(os_fchown__doc__,
-"fchown($module, /, fd, uid, gid)\n"
-"--\n"
-"\n"
-"Change the owner and group id of the file specified by file descriptor.\n"
-"\n"
-"Equivalent to os.chown(fd, uid, gid).");
-=======
-    target_path = PyMem_New(wchar_t, buf_size+1);
-    if(!target_path)
-        return PyErr_NoMemory();
->>>>>>> 525445db
-
-#define OS_FCHOWN_METHODDEF    \
-    {"fchown", (PyCFunction)os_fchown, METH_VARARGS|METH_KEYWORDS, os_fchown__doc__},
-
-static PyObject *
-os_fchown_impl(PyModuleDef *module, int fd, uid_t uid, gid_t gid);
-
-static PyObject *
-os_fchown(PyModuleDef *module, PyObject *args, PyObject *kwargs)
-{
-    PyObject *return_value = NULL;
-    static char *_keywords[] = {"fd", "uid", "gid", NULL};
-    int fd;
-    uid_t uid;
-    gid_t gid;
-
-    if (!PyArg_ParseTupleAndKeywords(args, kwargs,
-        "iO&O&:fchown", _keywords,
-        &fd, _Py_Uid_Converter, &uid, _Py_Gid_Converter, &gid))
-        goto exit;
-    return_value = os_fchown_impl(module, fd, uid, gid);
-
-exit:
-    return return_value;
-}
-
-static PyObject *
-os_fchown_impl(PyModuleDef *module, int fd, uid_t uid, gid_t gid)
-/*[clinic end generated code: output=687781cb7d8974d6 input=3af544ba1b13a0d7]*/
-{
-    int res;
-    int async_err = 0;
-
-    do {
-        Py_BEGIN_ALLOW_THREADS
-        res = fchown(fd, uid, gid);
-        Py_END_ALLOW_THREADS
-    } while (res != 0 && errno == EINTR && !(async_err = PyErr_CheckSignals()));
-    if (res != 0)
-        return (!async_err) ? posix_error() : NULL;
-
-    Py_RETURN_NONE;
-}
-#endif /* HAVE_FCHOWN */
-
-
-#ifdef HAVE_LCHOWN
-/*[clinic input]
-os.lchown
-
-    path : path_t
-    uid: uid_t
-    gid: gid_t
-
-Change the owner and group id of path to the numeric uid and gid.
-
-This function will not follow symbolic links.
-Equivalent to os.chown(path, uid, gid, follow_symlinks=False).
-[clinic start generated code]*/
-
-PyDoc_STRVAR(os_lchown__doc__,
-"lchown($module, /, path, uid, gid)\n"
-"--\n"
-"\n"
-"Change the owner and group id of path to the numeric uid and gid.\n"
-"\n"
-"This function will not follow symbolic links.\n"
-"Equivalent to os.chown(path, uid, gid, follow_symlinks=False).");
-
-#define OS_LCHOWN_METHODDEF    \
-    {"lchown", (PyCFunction)os_lchown, METH_VARARGS|METH_KEYWORDS, os_lchown__doc__},
-
-<<<<<<< HEAD
-static PyObject *
-os_lchown_impl(PyModuleDef *module, path_t *path, uid_t uid, gid_t gid);
-=======
-    mountpath = PyMem_New(wchar_t, buflen);
-    if (mountpath == NULL)
-        return PyErr_NoMemory();
->>>>>>> 525445db
-
-static PyObject *
-os_lchown(PyModuleDef *module, PyObject *args, PyObject *kwargs)
-{
-    PyObject *return_value = NULL;
-    static char *_keywords[] = {"path", "uid", "gid", NULL};
-    path_t path = PATH_T_INITIALIZE("lchown", "path", 0, 0);
-    uid_t uid;
-    gid_t gid;
-
-    if (!PyArg_ParseTupleAndKeywords(args, kwargs,
-        "O&O&O&:lchown", _keywords,
-        path_converter, &path, _Py_Uid_Converter, &uid, _Py_Gid_Converter, &gid))
-        goto exit;
-    return_value = os_lchown_impl(module, &path, uid, gid);
-
-exit:
-    /* Cleanup for path */
-    path_cleanup(&path);
-
-    return return_value;
-}
-
-static PyObject *
-os_lchown_impl(PyModuleDef *module, path_t *path, uid_t uid, gid_t gid)
-/*[clinic end generated code: output=bf25fdb0d25130e2 input=b1c6014d563a7161]*/
-{
-    int res;
-    Py_BEGIN_ALLOW_THREADS
-    res = lchown(path->narrow, uid, gid);
-    Py_END_ALLOW_THREADS
-    if (res < 0) {
-        return path_error(path);
-    }
-    Py_RETURN_NONE;
-}
-#endif /* HAVE_LCHOWN */
-
-
-static PyObject *
-posix_getcwd(int use_bytes)
-{
-    char buf[1026];
-    char *res;
-
-#ifdef MS_WINDOWS
-    if (!use_bytes) {
-        wchar_t wbuf[1026];
-        wchar_t *wbuf2 = wbuf;
-        PyObject *resobj;
-        DWORD len;
-        Py_BEGIN_ALLOW_THREADS
-        len = GetCurrentDirectoryW(Py_ARRAY_LENGTH(wbuf), wbuf);
-        /* If the buffer is large enough, len does not include the
-           terminating \0. If the buffer is too small, len includes
-           the space needed for the terminator. */
-        if (len >= Py_ARRAY_LENGTH(wbuf)) {
-            wbuf2 = PyMem_RawMalloc(len * sizeof(wchar_t));
-            if (wbuf2)
-                len = GetCurrentDirectoryW(len, wbuf2);
-        }
-        Py_END_ALLOW_THREADS
-        if (!wbuf2) {
-            PyErr_NoMemory();
-            return NULL;
-        }
-        if (!len) {
-            if (wbuf2 != wbuf)
-                PyMem_RawFree(wbuf2);
-            return PyErr_SetFromWindowsErr(0);
-        }
-        resobj = PyUnicode_FromWideChar(wbuf2, len);
-        if (wbuf2 != wbuf)
-            PyMem_RawFree(wbuf2);
-        return resobj;
-    }
-
-    if (win32_warn_bytes_api())
-        return NULL;
-#endif
-
-    Py_BEGIN_ALLOW_THREADS
-    res = getcwd(buf, sizeof buf);
-    Py_END_ALLOW_THREADS
-    if (res == NULL)
-        return posix_error();
-    if (use_bytes)
-        return PyBytes_FromStringAndSize(buf, strlen(buf));
-    return PyUnicode_DecodeFSDefault(buf);
-}
-
-
-/*[clinic input]
-os.getcwd
-
-Return a unicode string representing the current working directory.
-[clinic start generated code]*/
-
-PyDoc_STRVAR(os_getcwd__doc__,
-"getcwd($module, /)\n"
-"--\n"
-"\n"
-"Return a unicode string representing the current working directory.");
-
-#define OS_GETCWD_METHODDEF    \
-    {"getcwd", (PyCFunction)os_getcwd, METH_NOARGS, os_getcwd__doc__},
-
-static PyObject *
-os_getcwd_impl(PyModuleDef *module);
-
-static PyObject *
-os_getcwd(PyModuleDef *module, PyObject *Py_UNUSED(ignored))
-{
-    return os_getcwd_impl(module);
-}
-
-static PyObject *
-os_getcwd_impl(PyModuleDef *module)
-/*[clinic end generated code: output=d70b281db5c78ff7 input=f069211bb70e3d39]*/
-{
-    return posix_getcwd(0);
-}
-
-
-/*[clinic input]
-os.getcwdb
-
-Return a bytes string representing the current working directory.
-[clinic start generated code]*/
-
-PyDoc_STRVAR(os_getcwdb__doc__,
-"getcwdb($module, /)\n"
-"--\n"
-"\n"
-"Return a bytes string representing the current working directory.");
-
-#define OS_GETCWDB_METHODDEF    \
-    {"getcwdb", (PyCFunction)os_getcwdb, METH_NOARGS, os_getcwdb__doc__},
-
-static PyObject *
-os_getcwdb_impl(PyModuleDef *module);
-
-static PyObject *
-os_getcwdb(PyModuleDef *module, PyObject *Py_UNUSED(ignored))
-{
-    return os_getcwdb_impl(module);
-}
-
-static PyObject *
-os_getcwdb_impl(PyModuleDef *module)
-/*[clinic end generated code: output=75da47f2d75f9166 input=f6f6a378dad3d9cb]*/
-{
-    return posix_getcwd(1);
-}
-
-
-#if ((!defined(HAVE_LINK)) && defined(MS_WINDOWS))
-#define HAVE_LINK 1
-#endif
-
-#ifdef HAVE_LINK
-/*[clinic input]
-
-os.link
-
-    src : path_t
-    dst : path_t
-    *
-    src_dir_fd : dir_fd = None
-    dst_dir_fd : dir_fd = None
-    follow_symlinks: bool = True
-
-Create a hard link to a file.
-
-If either src_dir_fd or dst_dir_fd is not None, it should be a file
-  descriptor open to a directory, and the respective path string (src or dst)
-  should be relative; the path will then be relative to that directory.
-If follow_symlinks is False, and the last element of src is a symbolic
-  link, link will create a link to the symbolic link itself instead of the
-  file the link points to.
-src_dir_fd, dst_dir_fd, and follow_symlinks may not be implemented on your
-  platform.  If they are unavailable, using them will raise a
-  NotImplementedError.
-[clinic start generated code]*/
-
-PyDoc_STRVAR(os_link__doc__,
-"link($module, /, src, dst, *, src_dir_fd=None, dst_dir_fd=None,\n"
-"     follow_symlinks=True)\n"
-"--\n"
-"\n"
-"Create a hard link to a file.\n"
-"\n"
-"If either src_dir_fd or dst_dir_fd is not None, it should be a file\n"
-"  descriptor open to a directory, and the respective path string (src or dst)\n"
-"  should be relative; the path will then be relative to that directory.\n"
-"If follow_symlinks is False, and the last element of src is a symbolic\n"
-"  link, link will create a link to the symbolic link itself instead of the\n"
-"  file the link points to.\n"
-"src_dir_fd, dst_dir_fd, and follow_symlinks may not be implemented on your\n"
-"  platform.  If they are unavailable, using them will raise a\n"
-"  NotImplementedError.");
-
-#define OS_LINK_METHODDEF    \
-    {"link", (PyCFunction)os_link, METH_VARARGS|METH_KEYWORDS, os_link__doc__},
-
-static PyObject *
-os_link_impl(PyModuleDef *module, path_t *src, path_t *dst, int src_dir_fd, int dst_dir_fd, int follow_symlinks);
-
-static PyObject *
-os_link(PyModuleDef *module, PyObject *args, PyObject *kwargs)
-{
-    PyObject *return_value = NULL;
-    static char *_keywords[] = {"src", "dst", "src_dir_fd", "dst_dir_fd", "follow_symlinks", NULL};
-    path_t src = PATH_T_INITIALIZE("link", "src", 0, 0);
-    path_t dst = PATH_T_INITIALIZE("link", "dst", 0, 0);
-    int src_dir_fd = DEFAULT_DIR_FD;
-    int dst_dir_fd = DEFAULT_DIR_FD;
-    int follow_symlinks = 1;
-
-    if (!PyArg_ParseTupleAndKeywords(args, kwargs,
-        "O&O&|$O&O&p:link", _keywords,
-        path_converter, &src, path_converter, &dst, dir_fd_converter, &src_dir_fd, dir_fd_converter, &dst_dir_fd, &follow_symlinks))
-        goto exit;
-    return_value = os_link_impl(module, &src, &dst, src_dir_fd, dst_dir_fd, follow_symlinks);
-
-exit:
-    /* Cleanup for src */
-    path_cleanup(&src);
-    /* Cleanup for dst */
-    path_cleanup(&dst);
-
-    return return_value;
-}
-
-static PyObject *
-os_link_impl(PyModuleDef *module, path_t *src, path_t *dst, int src_dir_fd, int dst_dir_fd, int follow_symlinks)
-/*[clinic end generated code: output=53477662fe02e183 input=b0095ebbcbaa7e04]*/
-{
-#ifdef MS_WINDOWS
-    BOOL result;
-#else
-    int result;
-#endif
-
-#ifndef HAVE_LINKAT
-    if ((src_dir_fd != DEFAULT_DIR_FD) || (dst_dir_fd != DEFAULT_DIR_FD)) {
-        argument_unavailable_error("link", "src_dir_fd and dst_dir_fd");
-        return NULL;
-    }
-#endif
-
-    if ((src->narrow && dst->wide) || (src->wide && dst->narrow)) {
-        PyErr_SetString(PyExc_NotImplementedError,
-                        "link: src and dst must be the same type");
-        return NULL;
-    }
-
-#ifdef MS_WINDOWS
-    Py_BEGIN_ALLOW_THREADS
-    if (src->wide)
-        result = CreateHardLinkW(dst->wide, src->wide, NULL);
-    else
-        result = CreateHardLinkA(dst->narrow, src->narrow, NULL);
-    Py_END_ALLOW_THREADS
-
-    if (!result)
-        return path_error2(src, dst);
-#else
-    Py_BEGIN_ALLOW_THREADS
-#ifdef HAVE_LINKAT
-    if ((src_dir_fd != DEFAULT_DIR_FD) ||
-        (dst_dir_fd != DEFAULT_DIR_FD) ||
-        (!follow_symlinks))
-        result = linkat(src_dir_fd, src->narrow,
-            dst_dir_fd, dst->narrow,
-            follow_symlinks ? AT_SYMLINK_FOLLOW : 0);
-    else
-#endif
-        result = link(src->narrow, dst->narrow);
-    Py_END_ALLOW_THREADS
-
-    if (result)
-        return path_error2(src, dst);
-#endif
-
-    Py_RETURN_NONE;
-}
-#endif
-
-
-#if defined(MS_WINDOWS) && !defined(HAVE_OPENDIR)
-static PyObject *
-_listdir_windows_no_opendir(path_t *path, PyObject *list)
-{
-    PyObject *v;
-    HANDLE hFindFile = INVALID_HANDLE_VALUE;
-    BOOL result;
-    WIN32_FIND_DATA FileData;
-    char namebuf[MAX_PATH+4]; /* Overallocate for "\*.*" */
-    char *bufptr = namebuf;
-    /* only claim to have space for MAX_PATH */
-    Py_ssize_t len = Py_ARRAY_LENGTH(namebuf)-4;
-    PyObject *po = NULL;
-    wchar_t *wnamebuf = NULL;
-
-    if (!path->narrow) {
-        WIN32_FIND_DATAW wFileData;
-        wchar_t *po_wchars;
-
-        if (!path->wide) { /* Default arg: "." */
-            po_wchars = L".";
-            len = 1;
-        } else {
-            po_wchars = path->wide;
-            len = wcslen(path->wide);
-        }
-        /* The +5 is so we can append "\\*.*\0" */
-        wnamebuf = PyMem_Malloc((len + 5) * sizeof(wchar_t));
-        if (!wnamebuf) {
-            PyErr_NoMemory();
-            goto exit;
-        }
-        wcscpy(wnamebuf, po_wchars);
-        if (len > 0) {
-            wchar_t wch = wnamebuf[len-1];
-            if (wch != SEP && wch != ALTSEP && wch != L':')
-                wnamebuf[len++] = SEP;
-            wcscpy(wnamebuf + len, L"*.*");
-        }
-        if ((list = PyList_New(0)) == NULL) {
-            goto exit;
-        }
-        Py_BEGIN_ALLOW_THREADS
-        hFindFile = FindFirstFileW(wnamebuf, &wFileData);
-        Py_END_ALLOW_THREADS
-        if (hFindFile == INVALID_HANDLE_VALUE) {
-            int error = GetLastError();
-            if (error == ERROR_FILE_NOT_FOUND)
-                goto exit;
-            Py_DECREF(list);
-            list = path_error(path);
-            goto exit;
-        }
-        do {
-            /* Skip over . and .. */
-            if (wcscmp(wFileData.cFileName, L".") != 0 &&
-                wcscmp(wFileData.cFileName, L"..") != 0) {
-                v = PyUnicode_FromWideChar(wFileData.cFileName,
-                                           wcslen(wFileData.cFileName));
-                if (v == NULL) {
-                    Py_DECREF(list);
-                    list = NULL;
-                    break;
-                }
-                if (PyList_Append(list, v) != 0) {
-                    Py_DECREF(v);
-                    Py_DECREF(list);
-                    list = NULL;
-                    break;
-                }
-                Py_DECREF(v);
-            }
-            Py_BEGIN_ALLOW_THREADS
-            result = FindNextFileW(hFindFile, &wFileData);
-            Py_END_ALLOW_THREADS
-            /* FindNextFile sets error to ERROR_NO_MORE_FILES if
-               it got to the end of the directory. */
-            if (!result && GetLastError() != ERROR_NO_MORE_FILES) {
-                Py_DECREF(list);
-                list = path_error(path);
-                goto exit;
-            }
-        } while (result == TRUE);
 
         goto exit;
     }
@@ -4927,7 +4809,7 @@
                                   Py_ARRAY_LENGTH(woutbuf),
                                   woutbuf, &wtemp);
         if (result > Py_ARRAY_LENGTH(woutbuf)) {
-            woutbufp = PyMem_Malloc(result * sizeof(wchar_t));
+            woutbufp = PyMem_New(wchar_t, result);
             if (!woutbufp)
                 return PyErr_NoMemory();
             result = GetFullPathNameW(wpath, result, woutbufp, &wtemp);
@@ -5041,7 +4923,7 @@
     if(!buf_size)
         return win32_error_object("GetFinalPathNameByHandle", path);
 
-    target_path = (wchar_t *)PyMem_Malloc((buf_size+1)*sizeof(wchar_t));
+    target_path = PyMem_New(wchar_t, buf_size+1);
     if(!target_path)
         return PyErr_NoMemory();
 
@@ -5159,7 +5041,7 @@
         return NULL;
     }
 
-    mountpath = (wchar_t *)PyMem_Malloc(buflen * sizeof(wchar_t));
+    mountpath = PyMem_New(wchar_t, buflen);
     if (mountpath == NULL)
         return PyErr_NoMemory();
 
@@ -6285,16 +6167,9 @@
 #endif
 }
 
-<<<<<<< HEAD
     #define PATH_UTIME_HAVE_FD 1
 #else
     #define PATH_UTIME_HAVE_FD 0
-=======
-#ifdef __APPLE__
-    groups = PyMem_New(int, ngroups);
-#else
-    groups = PyMem_New(gid_t, ngroups);
->>>>>>> 525445db
 #endif
 
 
@@ -6335,78 +6210,8 @@
     UTIME_TO_TIME_T;
     return utime(path, time);
 #endif
-<<<<<<< HEAD
-}
-
-=======
-    gid_t grouplist[MAX_GROUPS];
-
-    /* On MacOSX getgroups(2) can return more than MAX_GROUPS results
-     * This is a helper variable to store the intermediate result when
-     * that happens.
-     *
-     * To keep the code readable the OSX behaviour is unconditional,
-     * according to the POSIX spec this should be safe on all unix-y
-     * systems.
-     */
-    gid_t* alt_grouplist = grouplist;
-    int n;
-
-#ifdef __APPLE__
-    /* Issue #17557: As of OS X 10.8, getgroups(2) no longer raises EINVAL if
-     * there are more groups than can fit in grouplist.  Therefore, on OS X
-     * always first call getgroups with length 0 to get the actual number
-     * of groups.
-     */
-    n = getgroups(0, NULL);
-    if (n < 0) {
-        return posix_error();
-    } else if (n <= MAX_GROUPS) {
-        /* groups will fit in existing array */
-        alt_grouplist = grouplist;
-    } else {
-        alt_grouplist = PyMem_New(gid_t, n);
-        if (alt_grouplist == NULL) {
-            errno = EINVAL;
-            return posix_error();
-        }
-    }
-
-    n = getgroups(n, alt_grouplist);
-    if (n == -1) {
-        if (alt_grouplist != grouplist) {
-            PyMem_Free(alt_grouplist);
-        }
-        return posix_error();
-    }
-#else
-    n = getgroups(MAX_GROUPS, grouplist);
-    if (n < 0) {
-        if (errno == EINVAL) {
-            n = getgroups(0, NULL);
-            if (n == -1) {
-                return posix_error();
-            }
-            if (n == 0) {
-                /* Avoid malloc(0) */
-                alt_grouplist = grouplist;
-            } else {
-                alt_grouplist = PyMem_New(gid_t, n);
-                if (alt_grouplist == NULL) {
-                    errno = EINVAL;
-                    return posix_error();
-                }
-                n = getgroups(n, alt_grouplist);
-                if (n == -1) {
-                    PyMem_Free(alt_grouplist);
-                    return posix_error();
-                }
-            }
-        } else {
-            return posix_error();
-        }
-    }
->>>>>>> 525445db
+}
+
 #endif
 
 static int
@@ -8616,9 +8421,9 @@
 #endif
 
 #ifdef __APPLE__
-    groups = PyMem_Malloc(ngroups * sizeof(int));
+    groups = PyMem_New(int, ngroups);
 #else
-    groups = PyMem_Malloc(ngroups * sizeof(gid_t));
+    groups = PyMem_New(gid_t, ngroups);
 #endif
     if (groups == NULL)
         return PyErr_NoMemory();
@@ -8718,7 +8523,7 @@
         /* groups will fit in existing array */
         alt_grouplist = grouplist;
     } else {
-        alt_grouplist = PyMem_Malloc(n * sizeof(gid_t));
+        alt_grouplist = PyMem_New(gid_t, n);
         if (alt_grouplist == NULL) {
             errno = EINVAL;
             return posix_error();
@@ -8744,7 +8549,7 @@
                 /* Avoid malloc(0) */
                 alt_grouplist = grouplist;
             } else {
-                alt_grouplist = PyMem_Malloc(n * sizeof(gid_t));
+                alt_grouplist = PyMem_New(gid_t, n);
                 if (alt_grouplist == NULL) {
                     errno = EINVAL;
                     return posix_error();
