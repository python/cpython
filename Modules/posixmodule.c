--- conflicted
+++ resolved
@@ -14348,16 +14348,12 @@
 os_cpu_count_impl(PyObject *module)
 /*[clinic end generated code: output=5fc29463c3936a9c input=ba2f6f8980a0e2eb]*/
 {
-<<<<<<< HEAD
     const PyConfig *config = _Py_GetConfig();
     if (config->cpu_count > 0) {
         return PyLong_FromLong(config->cpu_count);
     }
 
     int ncpu = 0;
-=======
-    int ncpu;
->>>>>>> c8152102
 #ifdef MS_WINDOWS
 # ifdef MS_WINDOWS_DESKTOP
     ncpu = GetActiveProcessorCount(ALL_PROCESSOR_GROUPS);
