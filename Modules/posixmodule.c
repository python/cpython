
/* POSIX module implementation */

/* This file is also used for Windows NT/MS-Win.  In that case the
   module actually calls itself 'nt', not 'posix', and a few
   functions are either unimplemented or implemented differently.  The source
   assumes that for Windows NT, the macro 'MS_WINDOWS' is defined independent
   of the compiler used.  Different compilers define their own feature
   test macro, e.g. '_MSC_VER'. */



#ifdef __APPLE__
   /*
    * Step 1 of support for weak-linking a number of symbols existing on
    * OSX 10.4 and later, see the comment in the #ifdef __APPLE__ block
    * at the end of this file for more information.
    */
#  pragma weak lchown
#  pragma weak statvfs
#  pragma weak fstatvfs

#endif /* __APPLE__ */

#define PY_SSIZE_T_CLEAN

#include "Python.h"
#ifdef MS_WINDOWS
   /* include <windows.h> early to avoid conflict with pycore_condvar.h:

        #define WIN32_LEAN_AND_MEAN
        #include <windows.h>

      FSCTL_GET_REPARSE_POINT is not exported with WIN32_LEAN_AND_MEAN. */
#  include <windows.h>
#endif

#include "pycore_ceval.h"     /* _PyEval_ReInitThreads() */
#include "pycore_import.h"    /* _PyImport_ReInitLock() */
#include "pycore_pystate.h"   /* _PyRuntime */
#include "pythread.h"
#include "structmember.h"
#ifndef MS_WINDOWS
#  include "posixmodule.h"
#else
#  include "winreparse.h"
#endif

/* On android API level 21, 'AT_EACCESS' is not declared although
 * HAVE_FACCESSAT is defined. */
#ifdef __ANDROID__
#undef HAVE_FACCESSAT
#endif

#include <stdio.h>  /* needed for ctermid() */

#ifdef __cplusplus
extern "C" {
#endif

PyDoc_STRVAR(posix__doc__,
"This module provides access to operating system functionality that is\n\
standardized by the C Standard and the POSIX standard (a thinly\n\
disguised Unix interface).  Refer to the library manual and\n\
corresponding Unix manual entries for more information on calls.");


#ifdef HAVE_SYS_UIO_H
#include <sys/uio.h>
#endif

#ifdef HAVE_SYS_SYSMACROS_H
/* GNU C Library: major(), minor(), makedev() */
#include <sys/sysmacros.h>
#endif

#ifdef HAVE_SYS_TYPES_H
#include <sys/types.h>
#endif /* HAVE_SYS_TYPES_H */

#ifdef HAVE_SYS_STAT_H
#include <sys/stat.h>
#endif /* HAVE_SYS_STAT_H */

#ifdef HAVE_SYS_WAIT_H
#include <sys/wait.h>           /* For WNOHANG */
#endif
#ifdef HAVE_LINUX_WAIT_H
#include <linux/wait.h> // For P_PIDFD
#endif

#ifdef HAVE_SIGNAL_H
#include <signal.h>
#endif

#ifdef HAVE_FCNTL_H
#include <fcntl.h>
#endif /* HAVE_FCNTL_H */

#ifdef HAVE_GRP_H
#include <grp.h>
#endif

#ifdef HAVE_SYSEXITS_H
#include <sysexits.h>
#endif /* HAVE_SYSEXITS_H */

#ifdef HAVE_SYS_LOADAVG_H
#include <sys/loadavg.h>
#endif

#ifdef HAVE_SYS_SENDFILE_H
#include <sys/sendfile.h>
#endif

#if defined(__APPLE__)
#include <copyfile.h>
#endif

#ifdef HAVE_SCHED_H
#include <sched.h>
#endif

#ifdef HAVE_COPY_FILE_RANGE
#include <unistd.h>
#endif

#if !defined(CPU_ALLOC) && defined(HAVE_SCHED_SETAFFINITY)
#undef HAVE_SCHED_SETAFFINITY
#endif

#if defined(HAVE_SYS_XATTR_H) && defined(__GLIBC__) && !defined(__FreeBSD_kernel__) && !defined(__GNU__)
#define USE_XATTRS
#endif

#ifdef USE_XATTRS
#include <sys/xattr.h>
#endif

#if defined(__FreeBSD__) || defined(__DragonFly__) || defined(__APPLE__)
#ifdef HAVE_SYS_SOCKET_H
#include <sys/socket.h>
#endif
#endif

#ifdef HAVE_DLFCN_H
#include <dlfcn.h>
#endif

#ifdef __hpux
#include <sys/mpctl.h>
#endif

#if defined(__DragonFly__) || \
    defined(__OpenBSD__)   || \
    defined(__FreeBSD__)   || \
    defined(__NetBSD__)    || \
    defined(__APPLE__)
#include <sys/sysctl.h>
#endif

#ifdef HAVE_LINUX_RANDOM_H
#  include <linux/random.h>
#endif
#ifdef HAVE_GETRANDOM_SYSCALL
#  include <sys/syscall.h>
#endif

#if defined(MS_WINDOWS)
#  define TERMSIZE_USE_CONIO
#elif defined(HAVE_SYS_IOCTL_H)
#  include <sys/ioctl.h>
#  if defined(HAVE_TERMIOS_H)
#    include <termios.h>
#  endif
#  if defined(TIOCGWINSZ)
#    define TERMSIZE_USE_IOCTL
#  endif
#endif /* MS_WINDOWS */

/* Various compilers have only certain posix functions */
/* XXX Gosh I wish these were all moved into pyconfig.h */
#if defined(__WATCOMC__) && !defined(__QNX__)           /* Watcom compiler */
#define HAVE_OPENDIR    1
#define HAVE_SYSTEM     1
#include <process.h>
#else
#ifdef _MSC_VER         /* Microsoft compiler */
#define HAVE_GETPPID    1
#define HAVE_GETLOGIN   1
#define HAVE_SPAWNV     1
#define HAVE_EXECV      1
#define HAVE_WSPAWNV    1
#define HAVE_WEXECV     1
#define HAVE_PIPE       1
#define HAVE_SYSTEM     1
#define HAVE_CWAIT      1
#define HAVE_FSYNC      1
#define fsync _commit
#else
/* Unix functions that the configure script doesn't check for */
#ifndef __VXWORKS__
#define HAVE_EXECV      1
#define HAVE_FORK       1
#if defined(__USLC__) && defined(__SCO_VERSION__)       /* SCO UDK Compiler */
#define HAVE_FORK1      1
#endif
#endif
#define HAVE_GETEGID    1
#define HAVE_GETEUID    1
#define HAVE_GETGID     1
#define HAVE_GETPPID    1
#define HAVE_GETUID     1
#define HAVE_KILL       1
#define HAVE_OPENDIR    1
#define HAVE_PIPE       1
#define HAVE_SYSTEM     1
#define HAVE_WAIT       1
#define HAVE_TTYNAME    1
#endif  /* _MSC_VER */
#endif  /* ! __WATCOMC__ || __QNX__ */

_Py_IDENTIFIER(__fspath__);

/*[clinic input]
# one of the few times we lie about this name!
module os
[clinic start generated code]*/
/*[clinic end generated code: output=da39a3ee5e6b4b0d input=94a0f0f978acae17]*/

#ifndef _MSC_VER

#if defined(__sgi)&&_COMPILER_VERSION>=700
/* declare ctermid_r if compiling with MIPSPro 7.x in ANSI C mode
   (default) */
extern char        *ctermid_r(char *);
#endif

#endif /* !_MSC_VER */

#if defined(__VXWORKS__)
#include <vxCpuLib.h>
#include <rtpLib.h>
#include <wait.h>
#include <taskLib.h>
#ifndef _P_WAIT
#define _P_WAIT          0
#define _P_NOWAIT        1
#define _P_NOWAITO       1
#endif
#endif /* __VXWORKS__ */

#ifdef HAVE_POSIX_SPAWN
#include <spawn.h>
#endif

#ifdef HAVE_UTIME_H
#include <utime.h>
#endif /* HAVE_UTIME_H */

#ifdef HAVE_SYS_UTIME_H
#include <sys/utime.h>
#define HAVE_UTIME_H /* pretend we do for the rest of this file */
#endif /* HAVE_SYS_UTIME_H */

#ifdef HAVE_SYS_TIMES_H
#include <sys/times.h>
#endif /* HAVE_SYS_TIMES_H */

#ifdef HAVE_SYS_PARAM_H
#include <sys/param.h>
#endif /* HAVE_SYS_PARAM_H */

#ifdef HAVE_SYS_UTSNAME_H
#include <sys/utsname.h>
#endif /* HAVE_SYS_UTSNAME_H */

#ifdef HAVE_DIRENT_H
#include <dirent.h>
#define NAMLEN(dirent) strlen((dirent)->d_name)
#else
#if defined(__WATCOMC__) && !defined(__QNX__)
#include <direct.h>
#define NAMLEN(dirent) strlen((dirent)->d_name)
#else
#define dirent direct
#define NAMLEN(dirent) (dirent)->d_namlen
#endif
#ifdef HAVE_SYS_NDIR_H
#include <sys/ndir.h>
#endif
#ifdef HAVE_SYS_DIR_H
#include <sys/dir.h>
#endif
#ifdef HAVE_NDIR_H
#include <ndir.h>
#endif
#endif

#ifdef _MSC_VER
#ifdef HAVE_DIRECT_H
#include <direct.h>
#endif
#ifdef HAVE_IO_H
#include <io.h>
#endif
#ifdef HAVE_PROCESS_H
#include <process.h>
#endif
#ifndef IO_REPARSE_TAG_SYMLINK
#define IO_REPARSE_TAG_SYMLINK (0xA000000CL)
#endif
#ifndef IO_REPARSE_TAG_MOUNT_POINT
#define IO_REPARSE_TAG_MOUNT_POINT (0xA0000003L)
#endif
#include "osdefs.h"
#include <malloc.h>
#include <windows.h>
#include <shellapi.h>   /* for ShellExecute() */
#include <lmcons.h>     /* for UNLEN */
#define HAVE_SYMLINK
#endif /* _MSC_VER */

#ifndef MAXPATHLEN
#if defined(PATH_MAX) && PATH_MAX > 1024
#define MAXPATHLEN PATH_MAX
#else
#define MAXPATHLEN 1024
#endif
#endif /* MAXPATHLEN */

#ifdef UNION_WAIT
/* Emulate some macros on systems that have a union instead of macros */

#ifndef WIFEXITED
#define WIFEXITED(u_wait) (!(u_wait).w_termsig && !(u_wait).w_coredump)
#endif

#ifndef WEXITSTATUS
#define WEXITSTATUS(u_wait) (WIFEXITED(u_wait)?((u_wait).w_retcode):-1)
#endif

#ifndef WTERMSIG
#define WTERMSIG(u_wait) ((u_wait).w_termsig)
#endif

#define WAIT_TYPE union wait
#define WAIT_STATUS_INT(s) (s.w_status)

#else /* !UNION_WAIT */
#define WAIT_TYPE int
#define WAIT_STATUS_INT(s) (s)
#endif /* UNION_WAIT */

/* Don't use the "_r" form if we don't need it (also, won't have a
   prototype for it, at least on Solaris -- maybe others as well?). */
#if defined(HAVE_CTERMID_R)
#define USE_CTERMID_R
#endif

/* choose the appropriate stat and fstat functions and return structs */
#undef STAT
#undef FSTAT
#undef STRUCT_STAT
#ifdef MS_WINDOWS
#       define STAT win32_stat
#       define LSTAT win32_lstat
#       define FSTAT _Py_fstat_noraise
#       define STRUCT_STAT struct _Py_stat_struct
#else
#       define STAT stat
#       define LSTAT lstat
#       define FSTAT fstat
#       define STRUCT_STAT struct stat
#endif

#if defined(MAJOR_IN_MKDEV)
#include <sys/mkdev.h>
#else
#if defined(MAJOR_IN_SYSMACROS)
#include <sys/sysmacros.h>
#endif
#if defined(HAVE_MKNOD) && defined(HAVE_SYS_MKDEV_H)
#include <sys/mkdev.h>
#endif
#endif

#ifdef MS_WINDOWS
#define INITFUNC PyInit_nt
#define MODNAME "nt"
#else
#define INITFUNC PyInit_posix
#define MODNAME "posix"
#endif

#if defined(__sun)
/* Something to implement in autoconf, not present in autoconf 2.69 */
#define HAVE_STRUCT_STAT_ST_FSTYPE 1
#endif

/* memfd_create is either defined in sys/mman.h or sys/memfd.h
 * linux/memfd.h defines additional flags
 */
#ifdef HAVE_SYS_MMAN_H
#include <sys/mman.h>
#endif
#ifdef HAVE_SYS_MEMFD_H
#include <sys/memfd.h>
#endif
#ifdef HAVE_LINUX_MEMFD_H
#include <linux/memfd.h>
#endif

#ifdef _Py_MEMORY_SANITIZER
# include <sanitizer/msan_interface.h>
#endif

#ifdef HAVE_FORK
static void
run_at_forkers(PyObject *lst, int reverse)
{
    Py_ssize_t i;
    PyObject *cpy;

    if (lst != NULL) {
        assert(PyList_CheckExact(lst));

        /* Use a list copy in case register_at_fork() is called from
         * one of the callbacks.
         */
        cpy = PyList_GetSlice(lst, 0, PyList_GET_SIZE(lst));
        if (cpy == NULL)
            PyErr_WriteUnraisable(lst);
        else {
            if (reverse)
                PyList_Reverse(cpy);
            for (i = 0; i < PyList_GET_SIZE(cpy); i++) {
                PyObject *func, *res;
                func = PyList_GET_ITEM(cpy, i);
                res = _PyObject_CallNoArg(func);
                if (res == NULL)
                    PyErr_WriteUnraisable(func);
                else
                    Py_DECREF(res);
            }
            Py_DECREF(cpy);
        }
    }
}

void
PyOS_BeforeFork(void)
{
    run_at_forkers(_PyInterpreterState_Get()->before_forkers, 1);

    _PyImport_AcquireLock();
}

void
PyOS_AfterFork_Parent(void)
{
    if (_PyImport_ReleaseLock() <= 0)
        Py_FatalError("failed releasing import lock after fork");

    run_at_forkers(_PyInterpreterState_Get()->after_forkers_parent, 0);
}

void
PyOS_AfterFork_Child(void)
{
    _PyRuntimeState *runtime = &_PyRuntime;
    _PyGILState_Reinit(runtime);
    _PyEval_ReInitThreads(runtime);
    _PyImport_ReInitLock();
    _PySignal_AfterFork();
    _PyRuntimeState_ReInitThreads(runtime);
    _PyInterpreterState_DeleteExceptMain(runtime);

    run_at_forkers(_PyInterpreterState_Get()->after_forkers_child, 0);
}

static int
register_at_forker(PyObject **lst, PyObject *func)
{
    if (func == NULL)  /* nothing to register? do nothing. */
        return 0;
    if (*lst == NULL) {
        *lst = PyList_New(0);
        if (*lst == NULL)
            return -1;
    }
    return PyList_Append(*lst, func);
}
#endif

/* Legacy wrapper */
void
PyOS_AfterFork(void)
{
#ifdef HAVE_FORK
    PyOS_AfterFork_Child();
#endif
}


#ifdef MS_WINDOWS
/* defined in fileutils.c */
void _Py_time_t_to_FILE_TIME(time_t, int, FILETIME *);
void _Py_attribute_data_to_stat(BY_HANDLE_FILE_INFORMATION *,
                                            ULONG, struct _Py_stat_struct *);
#endif


#ifndef MS_WINDOWS
PyObject *
_PyLong_FromUid(uid_t uid)
{
    if (uid == (uid_t)-1)
        return PyLong_FromLong(-1);
    return PyLong_FromUnsignedLong(uid);
}

PyObject *
_PyLong_FromGid(gid_t gid)
{
    if (gid == (gid_t)-1)
        return PyLong_FromLong(-1);
    return PyLong_FromUnsignedLong(gid);
}

int
_Py_Uid_Converter(PyObject *obj, void *p)
{
    uid_t uid;
    PyObject *index;
    int overflow;
    long result;
    unsigned long uresult;

    index = PyNumber_Index(obj);
    if (index == NULL) {
        PyErr_Format(PyExc_TypeError,
                     "uid should be integer, not %.200s",
                     _PyType_Name(Py_TYPE(obj)));
        return 0;
    }

    /*
     * Handling uid_t is complicated for two reasons:
     *  * Although uid_t is (always?) unsigned, it still
     *    accepts -1.
     *  * We don't know its size in advance--it may be
     *    bigger than an int, or it may be smaller than
     *    a long.
     *
     * So a bit of defensive programming is in order.
     * Start with interpreting the value passed
     * in as a signed long and see if it works.
     */

    result = PyLong_AsLongAndOverflow(index, &overflow);

    if (!overflow) {
        uid = (uid_t)result;

        if (result == -1) {
            if (PyErr_Occurred())
                goto fail;
            /* It's a legitimate -1, we're done. */
            goto success;
        }

        /* Any other negative number is disallowed. */
        if (result < 0)
            goto underflow;

        /* Ensure the value wasn't truncated. */
        if (sizeof(uid_t) < sizeof(long) &&
            (long)uid != result)
            goto underflow;
        goto success;
    }

    if (overflow < 0)
        goto underflow;

    /*
     * Okay, the value overflowed a signed long.  If it
     * fits in an *unsigned* long, it may still be okay,
     * as uid_t may be unsigned long on this platform.
     */
    uresult = PyLong_AsUnsignedLong(index);
    if (PyErr_Occurred()) {
        if (PyErr_ExceptionMatches(PyExc_OverflowError))
            goto overflow;
        goto fail;
    }

    uid = (uid_t)uresult;

    /*
     * If uid == (uid_t)-1, the user actually passed in ULONG_MAX,
     * but this value would get interpreted as (uid_t)-1  by chown
     * and its siblings.   That's not what the user meant!  So we
     * throw an overflow exception instead.   (We already
     * handled a real -1 with PyLong_AsLongAndOverflow() above.)
     */
    if (uid == (uid_t)-1)
        goto overflow;

    /* Ensure the value wasn't truncated. */
    if (sizeof(uid_t) < sizeof(long) &&
        (unsigned long)uid != uresult)
        goto overflow;
    /* fallthrough */

success:
    Py_DECREF(index);
    *(uid_t *)p = uid;
    return 1;

underflow:
    PyErr_SetString(PyExc_OverflowError,
                    "uid is less than minimum");
    goto fail;

overflow:
    PyErr_SetString(PyExc_OverflowError,
                    "uid is greater than maximum");
    /* fallthrough */

fail:
    Py_DECREF(index);
    return 0;
}

int
_Py_Gid_Converter(PyObject *obj, void *p)
{
    gid_t gid;
    PyObject *index;
    int overflow;
    long result;
    unsigned long uresult;

    index = PyNumber_Index(obj);
    if (index == NULL) {
        PyErr_Format(PyExc_TypeError,
                     "gid should be integer, not %.200s",
                     _PyType_Name(Py_TYPE(obj)));
        return 0;
    }

    /*
     * Handling gid_t is complicated for two reasons:
     *  * Although gid_t is (always?) unsigned, it still
     *    accepts -1.
     *  * We don't know its size in advance--it may be
     *    bigger than an int, or it may be smaller than
     *    a long.
     *
     * So a bit of defensive programming is in order.
     * Start with interpreting the value passed
     * in as a signed long and see if it works.
     */

    result = PyLong_AsLongAndOverflow(index, &overflow);

    if (!overflow) {
        gid = (gid_t)result;

        if (result == -1) {
            if (PyErr_Occurred())
                goto fail;
            /* It's a legitimate -1, we're done. */
            goto success;
        }

        /* Any other negative number is disallowed. */
        if (result < 0) {
            goto underflow;
        }

        /* Ensure the value wasn't truncated. */
        if (sizeof(gid_t) < sizeof(long) &&
            (long)gid != result)
            goto underflow;
        goto success;
    }

    if (overflow < 0)
        goto underflow;

    /*
     * Okay, the value overflowed a signed long.  If it
     * fits in an *unsigned* long, it may still be okay,
     * as gid_t may be unsigned long on this platform.
     */
    uresult = PyLong_AsUnsignedLong(index);
    if (PyErr_Occurred()) {
        if (PyErr_ExceptionMatches(PyExc_OverflowError))
            goto overflow;
        goto fail;
    }

    gid = (gid_t)uresult;

    /*
     * If gid == (gid_t)-1, the user actually passed in ULONG_MAX,
     * but this value would get interpreted as (gid_t)-1  by chown
     * and its siblings.   That's not what the user meant!  So we
     * throw an overflow exception instead.   (We already
     * handled a real -1 with PyLong_AsLongAndOverflow() above.)
     */
    if (gid == (gid_t)-1)
        goto overflow;

    /* Ensure the value wasn't truncated. */
    if (sizeof(gid_t) < sizeof(long) &&
        (unsigned long)gid != uresult)
        goto overflow;
    /* fallthrough */

success:
    Py_DECREF(index);
    *(gid_t *)p = gid;
    return 1;

underflow:
    PyErr_SetString(PyExc_OverflowError,
                    "gid is less than minimum");
    goto fail;

overflow:
    PyErr_SetString(PyExc_OverflowError,
                    "gid is greater than maximum");
    /* fallthrough */

fail:
    Py_DECREF(index);
    return 0;
}
#endif /* MS_WINDOWS */


#define _PyLong_FromDev PyLong_FromLongLong


#if defined(HAVE_MKNOD) && defined(HAVE_MAKEDEV)
static int
_Py_Dev_Converter(PyObject *obj, void *p)
{
    *((dev_t *)p) = PyLong_AsUnsignedLongLong(obj);
    if (PyErr_Occurred())
        return 0;
    return 1;
}
#endif /* HAVE_MKNOD && HAVE_MAKEDEV */


#ifdef AT_FDCWD
/*
 * Why the (int) cast?  Solaris 10 defines AT_FDCWD as 0xffd19553 (-3041965);
 * without the int cast, the value gets interpreted as uint (4291925331),
 * which doesn't play nicely with all the initializer lines in this file that
 * look like this:
 *      int dir_fd = DEFAULT_DIR_FD;
 */
#define DEFAULT_DIR_FD (int)AT_FDCWD
#else
#define DEFAULT_DIR_FD (-100)
#endif

static int
_fd_converter(PyObject *o, int *p)
{
    int overflow;
    long long_value;

    PyObject *index = PyNumber_Index(o);
    if (index == NULL) {
        return 0;
    }

    assert(PyLong_Check(index));
    long_value = PyLong_AsLongAndOverflow(index, &overflow);
    Py_DECREF(index);
    assert(!PyErr_Occurred());
    if (overflow > 0 || long_value > INT_MAX) {
        PyErr_SetString(PyExc_OverflowError,
                        "fd is greater than maximum");
        return 0;
    }
    if (overflow < 0 || long_value < INT_MIN) {
        PyErr_SetString(PyExc_OverflowError,
                        "fd is less than minimum");
        return 0;
    }

    *p = (int)long_value;
    return 1;
}

static int
dir_fd_converter(PyObject *o, void *p)
{
    if (o == Py_None) {
        *(int *)p = DEFAULT_DIR_FD;
        return 1;
    }
    else if (PyIndex_Check(o)) {
        return _fd_converter(o, (int *)p);
    }
    else {
        PyErr_Format(PyExc_TypeError,
                     "argument should be integer or None, not %.200s",
                     _PyType_Name(Py_TYPE(o)));
        return 0;
    }
}

typedef struct {
    PyObject *billion;
    PyObject *DirEntryType;
    PyObject *ScandirIteratorType;
#if defined(HAVE_SCHED_SETPARAM) || defined(HAVE_SCHED_SETSCHEDULER) || defined(POSIX_SPAWN_SETSCHEDULER) || defined(POSIX_SPAWN_SETSCHEDPARAM)
    PyObject *SchedParamType;
#endif
    PyObject *StatResultType;
    PyObject *StatVFSResultType;
    PyObject *TerminalSizeType;
    PyObject *TimesResultType;
    PyObject *UnameResultType;
#if defined(HAVE_WAITID) && !defined(__APPLE__)
    PyObject *WaitidResultType;
#endif
#if defined(HAVE_WAIT3) || defined(HAVE_WAIT4)
    PyObject *struct_rusage;
#endif
    PyObject *st_mode;
} _posixstate;

static struct PyModuleDef posixmodule;

#define _posixstate(o) ((_posixstate *)PyModule_GetState(o))
#define _posixstate_global ((_posixstate *)PyModule_GetState(PyState_FindModule(&posixmodule)))

/*
 * A PyArg_ParseTuple "converter" function
 * that handles filesystem paths in the manner
 * preferred by the os module.
 *
 * path_converter accepts (Unicode) strings and their
 * subclasses, and bytes and their subclasses.  What
 * it does with the argument depends on the platform:
 *
 *   * On Windows, if we get a (Unicode) string we
 *     extract the wchar_t * and return it; if we get
 *     bytes we decode to wchar_t * and return that.
 *
 *   * On all other platforms, strings are encoded
 *     to bytes using PyUnicode_FSConverter, then we
 *     extract the char * from the bytes object and
 *     return that.
 *
 * path_converter also optionally accepts signed
 * integers (representing open file descriptors) instead
 * of path strings.
 *
 * Input fields:
 *   path.nullable
 *     If nonzero, the path is permitted to be None.
 *   path.allow_fd
 *     If nonzero, the path is permitted to be a file handle
 *     (a signed int) instead of a string.
 *   path.function_name
 *     If non-NULL, path_converter will use that as the name
 *     of the function in error messages.
 *     (If path.function_name is NULL it omits the function name.)
 *   path.argument_name
 *     If non-NULL, path_converter will use that as the name
 *     of the parameter in error messages.
 *     (If path.argument_name is NULL it uses "path".)
 *
 * Output fields:
 *   path.wide
 *     Points to the path if it was expressed as Unicode
 *     and was not encoded.  (Only used on Windows.)
 *   path.narrow
 *     Points to the path if it was expressed as bytes,
 *     or it was Unicode and was encoded to bytes. (On Windows,
 *     is a non-zero integer if the path was expressed as bytes.
 *     The type is deliberately incompatible to prevent misuse.)
 *   path.fd
 *     Contains a file descriptor if path.accept_fd was true
 *     and the caller provided a signed integer instead of any
 *     sort of string.
 *
 *     WARNING: if your "path" parameter is optional, and is
 *     unspecified, path_converter will never get called.
 *     So if you set allow_fd, you *MUST* initialize path.fd = -1
 *     yourself!
 *   path.length
 *     The length of the path in characters, if specified as
 *     a string.
 *   path.object
 *     The original object passed in (if get a PathLike object,
 *     the result of PyOS_FSPath() is treated as the original object).
 *     Own a reference to the object.
 *   path.cleanup
 *     For internal use only.  May point to a temporary object.
 *     (Pay no attention to the man behind the curtain.)
 *
 *   At most one of path.wide or path.narrow will be non-NULL.
 *   If path was None and path.nullable was set,
 *     or if path was an integer and path.allow_fd was set,
 *     both path.wide and path.narrow will be NULL
 *     and path.length will be 0.
 *
 *   path_converter takes care to not write to the path_t
 *   unless it's successful.  However it must reset the
 *   "cleanup" field each time it's called.
 *
 * Use as follows:
 *      path_t path;
 *      memset(&path, 0, sizeof(path));
 *      PyArg_ParseTuple(args, "O&", path_converter, &path);
 *      // ... use values from path ...
 *      path_cleanup(&path);
 *
 * (Note that if PyArg_Parse fails you don't need to call
 * path_cleanup().  However it is safe to do so.)
 */
typedef struct {
    const char *function_name;
    const char *argument_name;
    int nullable;
    int allow_fd;
    const wchar_t *wide;
#ifdef MS_WINDOWS
    BOOL narrow;
#else
    const char *narrow;
#endif
    int fd;
    Py_ssize_t length;
    PyObject *object;
    PyObject *cleanup;
} path_t;

#ifdef MS_WINDOWS
#define PATH_T_INITIALIZE(function_name, argument_name, nullable, allow_fd) \
    {function_name, argument_name, nullable, allow_fd, NULL, FALSE, -1, 0, NULL, NULL}
#else
#define PATH_T_INITIALIZE(function_name, argument_name, nullable, allow_fd) \
    {function_name, argument_name, nullable, allow_fd, NULL, NULL, -1, 0, NULL, NULL}
#endif

static void
path_cleanup(path_t *path)
{
    Py_CLEAR(path->object);
    Py_CLEAR(path->cleanup);
}

static int
path_converter(PyObject *o, void *p)
{
    path_t *path = (path_t *)p;
    PyObject *bytes = NULL;
    Py_ssize_t length = 0;
    int is_index, is_buffer, is_bytes, is_unicode;
    const char *narrow;
#ifdef MS_WINDOWS
    PyObject *wo = NULL;
    const wchar_t *wide;
#endif

#define FORMAT_EXCEPTION(exc, fmt) \
    PyErr_Format(exc, "%s%s" fmt, \
        path->function_name ? path->function_name : "", \
        path->function_name ? ": "                : "", \
        path->argument_name ? path->argument_name : "path")

    /* Py_CLEANUP_SUPPORTED support */
    if (o == NULL) {
        path_cleanup(path);
        return 1;
    }

    /* Ensure it's always safe to call path_cleanup(). */
    path->object = path->cleanup = NULL;
    /* path->object owns a reference to the original object */
    Py_INCREF(o);

    if ((o == Py_None) && path->nullable) {
        path->wide = NULL;
#ifdef MS_WINDOWS
        path->narrow = FALSE;
#else
        path->narrow = NULL;
#endif
        path->fd = -1;
        goto success_exit;
    }

    /* Only call this here so that we don't treat the return value of
       os.fspath() as an fd or buffer. */
    is_index = path->allow_fd && PyIndex_Check(o);
    is_buffer = PyObject_CheckBuffer(o);
    is_bytes = PyBytes_Check(o);
    is_unicode = PyUnicode_Check(o);

    if (!is_index && !is_buffer && !is_unicode && !is_bytes) {
        /* Inline PyOS_FSPath() for better error messages. */
        PyObject *func, *res;

        func = _PyObject_LookupSpecial(o, &PyId___fspath__);
        if (NULL == func) {
            goto error_format;
        }
        res = _PyObject_CallNoArg(func);
        Py_DECREF(func);
        if (NULL == res) {
            goto error_exit;
        }
        else if (PyUnicode_Check(res)) {
            is_unicode = 1;
        }
        else if (PyBytes_Check(res)) {
            is_bytes = 1;
        }
        else {
            PyErr_Format(PyExc_TypeError,
                 "expected %.200s.__fspath__() to return str or bytes, "
                 "not %.200s", _PyType_Name(Py_TYPE(o)),
                 _PyType_Name(Py_TYPE(res)));
            Py_DECREF(res);
            goto error_exit;
        }

        /* still owns a reference to the original object */
        Py_DECREF(o);
        o = res;
    }

    if (is_unicode) {
#ifdef MS_WINDOWS
        wide = PyUnicode_AsUnicodeAndSize(o, &length);
        if (!wide) {
            goto error_exit;
        }
        if (length > 32767) {
            FORMAT_EXCEPTION(PyExc_ValueError, "%s too long for Windows");
            goto error_exit;
        }
        if (wcslen(wide) != length) {
            FORMAT_EXCEPTION(PyExc_ValueError, "embedded null character in %s");
            goto error_exit;
        }

        path->wide = wide;
        path->narrow = FALSE;
        path->fd = -1;
        goto success_exit;
#else
        if (!PyUnicode_FSConverter(o, &bytes)) {
            goto error_exit;
        }
#endif
    }
    else if (is_bytes) {
        bytes = o;
        Py_INCREF(bytes);
    }
    else if (is_buffer) {
        /* XXX Replace PyObject_CheckBuffer with PyBytes_Check in other code
           after removing support of non-bytes buffer objects. */
        if (PyErr_WarnFormat(PyExc_DeprecationWarning, 1,
            "%s%s%s should be %s, not %.200s",
            path->function_name ? path->function_name : "",
            path->function_name ? ": "                : "",
            path->argument_name ? path->argument_name : "path",
            path->allow_fd && path->nullable ? "string, bytes, os.PathLike, "
                                               "integer or None" :
            path->allow_fd ? "string, bytes, os.PathLike or integer" :
            path->nullable ? "string, bytes, os.PathLike or None" :
                             "string, bytes or os.PathLike",
            _PyType_Name(Py_TYPE(o)))) {
            goto error_exit;
        }
        bytes = PyBytes_FromObject(o);
        if (!bytes) {
            goto error_exit;
        }
    }
    else if (is_index) {
        if (!_fd_converter(o, &path->fd)) {
            goto error_exit;
        }
        path->wide = NULL;
#ifdef MS_WINDOWS
        path->narrow = FALSE;
#else
        path->narrow = NULL;
#endif
        goto success_exit;
    }
    else {
 error_format:
        PyErr_Format(PyExc_TypeError, "%s%s%s should be %s, not %.200s",
            path->function_name ? path->function_name : "",
            path->function_name ? ": "                : "",
            path->argument_name ? path->argument_name : "path",
            path->allow_fd && path->nullable ? "string, bytes, os.PathLike, "
                                               "integer or None" :
            path->allow_fd ? "string, bytes, os.PathLike or integer" :
            path->nullable ? "string, bytes, os.PathLike or None" :
                             "string, bytes or os.PathLike",
            _PyType_Name(Py_TYPE(o)));
        goto error_exit;
    }

    length = PyBytes_GET_SIZE(bytes);
    narrow = PyBytes_AS_STRING(bytes);
    if ((size_t)length != strlen(narrow)) {
        FORMAT_EXCEPTION(PyExc_ValueError, "embedded null character in %s");
        goto error_exit;
    }

#ifdef MS_WINDOWS
    wo = PyUnicode_DecodeFSDefaultAndSize(
        narrow,
        length
    );
    if (!wo) {
        goto error_exit;
    }

    wide = PyUnicode_AsUnicodeAndSize(wo, &length);
    if (!wide) {
        goto error_exit;
    }
    if (length > 32767) {
        FORMAT_EXCEPTION(PyExc_ValueError, "%s too long for Windows");
        goto error_exit;
    }
    if (wcslen(wide) != length) {
        FORMAT_EXCEPTION(PyExc_ValueError, "embedded null character in %s");
        goto error_exit;
    }
    path->wide = wide;
    path->narrow = TRUE;
    path->cleanup = wo;
    Py_DECREF(bytes);
#else
    path->wide = NULL;
    path->narrow = narrow;
    if (bytes == o) {
        /* Still a reference owned by path->object, don't have to
           worry about path->narrow is used after free. */
        Py_DECREF(bytes);
    }
    else {
        path->cleanup = bytes;
    }
#endif
    path->fd = -1;

 success_exit:
    path->length = length;
    path->object = o;
    return Py_CLEANUP_SUPPORTED;

 error_exit:
    Py_XDECREF(o);
    Py_XDECREF(bytes);
#ifdef MS_WINDOWS
    Py_XDECREF(wo);
#endif
    return 0;
}

static void
argument_unavailable_error(const char *function_name, const char *argument_name)
{
    PyErr_Format(PyExc_NotImplementedError,
        "%s%s%s unavailable on this platform",
        (function_name != NULL) ? function_name : "",
        (function_name != NULL) ? ": ": "",
        argument_name);
}

static int
dir_fd_unavailable(PyObject *o, void *p)
{
    int dir_fd;
    if (!dir_fd_converter(o, &dir_fd))
        return 0;
    if (dir_fd != DEFAULT_DIR_FD) {
        argument_unavailable_error(NULL, "dir_fd");
        return 0;
    }
    *(int *)p = dir_fd;
    return 1;
}

static int
fd_specified(const char *function_name, int fd)
{
    if (fd == -1)
        return 0;

    argument_unavailable_error(function_name, "fd");
    return 1;
}

static int
follow_symlinks_specified(const char *function_name, int follow_symlinks)
{
    if (follow_symlinks)
        return 0;

    argument_unavailable_error(function_name, "follow_symlinks");
    return 1;
}

static int
path_and_dir_fd_invalid(const char *function_name, path_t *path, int dir_fd)
{
    if (!path->wide && (dir_fd != DEFAULT_DIR_FD)
#ifndef MS_WINDOWS
        && !path->narrow
#endif
    ) {
        PyErr_Format(PyExc_ValueError,
                     "%s: can't specify dir_fd without matching path",
                     function_name);
        return 1;
    }
    return 0;
}

static int
dir_fd_and_fd_invalid(const char *function_name, int dir_fd, int fd)
{
    if ((dir_fd != DEFAULT_DIR_FD) && (fd != -1)) {
        PyErr_Format(PyExc_ValueError,
                     "%s: can't specify both dir_fd and fd",
                     function_name);
        return 1;
    }
    return 0;
}

static int
fd_and_follow_symlinks_invalid(const char *function_name, int fd,
                               int follow_symlinks)
{
    if ((fd > 0) && (!follow_symlinks)) {
        PyErr_Format(PyExc_ValueError,
                     "%s: cannot use fd and follow_symlinks together",
                     function_name);
        return 1;
    }
    return 0;
}

static int
dir_fd_and_follow_symlinks_invalid(const char *function_name, int dir_fd,
                                   int follow_symlinks)
{
    if ((dir_fd != DEFAULT_DIR_FD) && (!follow_symlinks)) {
        PyErr_Format(PyExc_ValueError,
                     "%s: cannot use dir_fd and follow_symlinks together",
                     function_name);
        return 1;
    }
    return 0;
}

#ifdef MS_WINDOWS
    typedef long long Py_off_t;
#else
    typedef off_t Py_off_t;
#endif

static int
Py_off_t_converter(PyObject *arg, void *addr)
{
#ifdef HAVE_LARGEFILE_SUPPORT
    *((Py_off_t *)addr) = PyLong_AsLongLong(arg);
#else
    *((Py_off_t *)addr) = PyLong_AsLong(arg);
#endif
    if (PyErr_Occurred())
        return 0;
    return 1;
}

static PyObject *
PyLong_FromPy_off_t(Py_off_t offset)
{
#ifdef HAVE_LARGEFILE_SUPPORT
    return PyLong_FromLongLong(offset);
#else
    return PyLong_FromLong(offset);
#endif
}

#ifdef HAVE_SIGSET_T
/* Convert an iterable of integers to a sigset.
   Return 1 on success, return 0 and raise an exception on error. */
int
_Py_Sigset_Converter(PyObject *obj, void *addr)
{
    sigset_t *mask = (sigset_t *)addr;
    PyObject *iterator, *item;
    long signum;
    int overflow;

    // The extra parens suppress the unreachable-code warning with clang on MacOS
    if (sigemptyset(mask) < (0)) {
        /* Probably only if mask == NULL. */
        PyErr_SetFromErrno(PyExc_OSError);
        return 0;
    }

    iterator = PyObject_GetIter(obj);
    if (iterator == NULL) {
        return 0;
    }

    while ((item = PyIter_Next(iterator)) != NULL) {
        signum = PyLong_AsLongAndOverflow(item, &overflow);
        Py_DECREF(item);
        if (signum <= 0 || signum >= NSIG) {
            if (overflow || signum != -1 || !PyErr_Occurred()) {
                PyErr_Format(PyExc_ValueError,
                             "signal number %ld out of range", signum);
            }
            goto error;
        }
        if (sigaddset(mask, (int)signum)) {
            if (errno != EINVAL) {
                /* Probably impossible */
                PyErr_SetFromErrno(PyExc_OSError);
                goto error;
            }
            /* For backwards compatibility, allow idioms such as
             * `range(1, NSIG)` but warn about invalid signal numbers
             */
            const char msg[] =
                "invalid signal number %ld, please use valid_signals()";
            if (PyErr_WarnFormat(PyExc_RuntimeWarning, 1, msg, signum)) {
                goto error;
            }
        }
    }
    if (!PyErr_Occurred()) {
        Py_DECREF(iterator);
        return 1;
    }

error:
    Py_DECREF(iterator);
    return 0;
}
#endif /* HAVE_SIGSET_T */

#ifdef MS_WINDOWS

static int
win32_get_reparse_tag(HANDLE reparse_point_handle, ULONG *reparse_tag)
{
    char target_buffer[_Py_MAXIMUM_REPARSE_DATA_BUFFER_SIZE];
    _Py_REPARSE_DATA_BUFFER *rdb = (_Py_REPARSE_DATA_BUFFER *)target_buffer;
    DWORD n_bytes_returned;

    if (0 == DeviceIoControl(
        reparse_point_handle,
        FSCTL_GET_REPARSE_POINT,
        NULL, 0, /* in buffer */
        target_buffer, sizeof(target_buffer),
        &n_bytes_returned,
        NULL)) /* we're not using OVERLAPPED_IO */
        return FALSE;

    if (reparse_tag)
        *reparse_tag = rdb->ReparseTag;

    return TRUE;
}

#endif /* MS_WINDOWS */

/* Return a dictionary corresponding to the POSIX environment table */
#if defined(WITH_NEXT_FRAMEWORK) || (defined(__APPLE__) && defined(Py_ENABLE_SHARED))
/* On Darwin/MacOSX a shared library or framework has no access to
** environ directly, we must obtain it with _NSGetEnviron(). See also
** man environ(7).
*/
#include <crt_externs.h>
#elif !defined(_MSC_VER) && (!defined(__WATCOMC__) || defined(__QNX__) || defined(__VXWORKS__))
extern char **environ;
#endif /* !_MSC_VER */

static PyObject *
convertenviron(void)
{
    PyObject *d;
#ifdef MS_WINDOWS
    wchar_t **e;
#else
    char **e;
#endif

    d = PyDict_New();
    if (d == NULL)
        return NULL;
#ifdef MS_WINDOWS
    /* _wenviron must be initialized in this way if the program is started
       through main() instead of wmain(). */
    _wgetenv(L"");
    e = _wenviron;
#elif defined(WITH_NEXT_FRAMEWORK) || (defined(__APPLE__) && defined(Py_ENABLE_SHARED))
    /* environ is not accessible as an extern in a shared object on OSX; use
       _NSGetEnviron to resolve it. The value changes if you add environment
       variables between calls to Py_Initialize, so don't cache the value. */
    e = *_NSGetEnviron();
#else
    e = environ;
#endif
    if (e == NULL)
        return d;
    for (; *e != NULL; e++) {
        PyObject *k;
        PyObject *v;
#ifdef MS_WINDOWS
        const wchar_t *p = wcschr(*e, L'=');
#else
        const char *p = strchr(*e, '=');
#endif
        if (p == NULL)
            continue;
#ifdef MS_WINDOWS
        k = PyUnicode_FromWideChar(*e, (Py_ssize_t)(p-*e));
#else
        k = PyBytes_FromStringAndSize(*e, (int)(p-*e));
#endif
        if (k == NULL) {
            Py_DECREF(d);
            return NULL;
        }
#ifdef MS_WINDOWS
        v = PyUnicode_FromWideChar(p+1, wcslen(p+1));
#else
        v = PyBytes_FromStringAndSize(p+1, strlen(p+1));
#endif
        if (v == NULL) {
            Py_DECREF(k);
            Py_DECREF(d);
            return NULL;
        }
        if (PyDict_GetItemWithError(d, k) == NULL) {
            if (PyErr_Occurred() || PyDict_SetItem(d, k, v) != 0) {
                Py_DECREF(v);
                Py_DECREF(k);
                Py_DECREF(d);
                return NULL;
            }
        }
        Py_DECREF(k);
        Py_DECREF(v);
    }
    return d;
}

/* Set a POSIX-specific error from errno, and return NULL */

static PyObject *
posix_error(void)
{
    return PyErr_SetFromErrno(PyExc_OSError);
}

#ifdef MS_WINDOWS
static PyObject *
win32_error(const char* function, const char* filename)
{
    /* XXX We should pass the function name along in the future.
       (winreg.c also wants to pass the function name.)
       This would however require an additional param to the
       Windows error object, which is non-trivial.
    */
    errno = GetLastError();
    if (filename)
        return PyErr_SetFromWindowsErrWithFilename(errno, filename);
    else
        return PyErr_SetFromWindowsErr(errno);
}

static PyObject *
win32_error_object_err(const char* function, PyObject* filename, DWORD err)
{
    /* XXX - see win32_error for comments on 'function' */
    if (filename)
        return PyErr_SetExcFromWindowsErrWithFilenameObject(
                    PyExc_OSError,
                    err,
                    filename);
    else
        return PyErr_SetFromWindowsErr(err);
}

static PyObject *
win32_error_object(const char* function, PyObject* filename)
{
    errno = GetLastError();
    return win32_error_object_err(function, filename, errno);
}

#endif /* MS_WINDOWS */

static PyObject *
posix_path_object_error(PyObject *path)
{
    return PyErr_SetFromErrnoWithFilenameObject(PyExc_OSError, path);
}

static PyObject *
path_object_error(PyObject *path)
{
#ifdef MS_WINDOWS
    return PyErr_SetExcFromWindowsErrWithFilenameObject(
                PyExc_OSError, 0, path);
#else
    return posix_path_object_error(path);
#endif
}

static PyObject *
path_object_error2(PyObject *path, PyObject *path2)
{
#ifdef MS_WINDOWS
    return PyErr_SetExcFromWindowsErrWithFilenameObjects(
                PyExc_OSError, 0, path, path2);
#else
    return PyErr_SetFromErrnoWithFilenameObjects(PyExc_OSError, path, path2);
#endif
}

static PyObject *
path_error(path_t *path)
{
    return path_object_error(path->object);
}

static PyObject *
posix_path_error(path_t *path)
{
    return posix_path_object_error(path->object);
}

static PyObject *
path_error2(path_t *path, path_t *path2)
{
    return path_object_error2(path->object, path2->object);
}


/* POSIX generic methods */

static int
fildes_converter(PyObject *o, void *p)
{
    int fd;
    int *pointer = (int *)p;
    fd = PyObject_AsFileDescriptor(o);
    if (fd < 0)
        return 0;
    *pointer = fd;
    return 1;
}

static PyObject *
posix_fildes_fd(int fd, int (*func)(int))
{
    int res;
    int async_err = 0;

    do {
        Py_BEGIN_ALLOW_THREADS
        _Py_BEGIN_SUPPRESS_IPH
        res = (*func)(fd);
        _Py_END_SUPPRESS_IPH
        Py_END_ALLOW_THREADS
    } while (res != 0 && errno == EINTR && !(async_err = PyErr_CheckSignals()));
    if (res != 0)
        return (!async_err) ? posix_error() : NULL;
    Py_RETURN_NONE;
}


#ifdef MS_WINDOWS
/* This is a reimplementation of the C library's chdir function,
   but one that produces Win32 errors instead of DOS error codes.
   chdir is essentially a wrapper around SetCurrentDirectory; however,
   it also needs to set "magic" environment variables indicating
   the per-drive current directory, which are of the form =<drive>: */
static BOOL __stdcall
win32_wchdir(LPCWSTR path)
{
    wchar_t path_buf[MAX_PATH], *new_path = path_buf;
    int result;
    wchar_t env[4] = L"=x:";

    if(!SetCurrentDirectoryW(path))
        return FALSE;
    result = GetCurrentDirectoryW(Py_ARRAY_LENGTH(path_buf), new_path);
    if (!result)
        return FALSE;
    if (result > Py_ARRAY_LENGTH(path_buf)) {
        new_path = PyMem_RawMalloc(result * sizeof(wchar_t));
        if (!new_path) {
            SetLastError(ERROR_OUTOFMEMORY);
            return FALSE;
        }
        result = GetCurrentDirectoryW(result, new_path);
        if (!result) {
            PyMem_RawFree(new_path);
            return FALSE;
        }
    }
    int is_unc_like_path = (wcsncmp(new_path, L"\\\\", 2) == 0 ||
                            wcsncmp(new_path, L"//", 2) == 0);
    if (!is_unc_like_path) {
        env[1] = new_path[0];
        result = SetEnvironmentVariableW(env, new_path);
    }
    if (new_path != path_buf)
        PyMem_RawFree(new_path);
    return result ? TRUE : FALSE;
}
#endif

#ifdef MS_WINDOWS
/* The CRT of Windows has a number of flaws wrt. its stat() implementation:
   - time stamps are restricted to second resolution
   - file modification times suffer from forth-and-back conversions between
     UTC and local time
   Therefore, we implement our own stat, based on the Win32 API directly.
*/
#define HAVE_STAT_NSEC 1
#define HAVE_STRUCT_STAT_ST_FILE_ATTRIBUTES 1
#define HAVE_STRUCT_STAT_ST_REPARSE_TAG 1

static void
find_data_to_file_info(WIN32_FIND_DATAW *pFileData,
                       BY_HANDLE_FILE_INFORMATION *info,
                       ULONG *reparse_tag)
{
    memset(info, 0, sizeof(*info));
    info->dwFileAttributes = pFileData->dwFileAttributes;
    info->ftCreationTime   = pFileData->ftCreationTime;
    info->ftLastAccessTime = pFileData->ftLastAccessTime;
    info->ftLastWriteTime  = pFileData->ftLastWriteTime;
    info->nFileSizeHigh    = pFileData->nFileSizeHigh;
    info->nFileSizeLow     = pFileData->nFileSizeLow;
/*  info->nNumberOfLinks   = 1; */
    if (pFileData->dwFileAttributes & FILE_ATTRIBUTE_REPARSE_POINT)
        *reparse_tag = pFileData->dwReserved0;
    else
        *reparse_tag = 0;
}

static BOOL
attributes_from_dir(LPCWSTR pszFile, BY_HANDLE_FILE_INFORMATION *info, ULONG *reparse_tag)
{
    HANDLE hFindFile;
    WIN32_FIND_DATAW FileData;
    hFindFile = FindFirstFileW(pszFile, &FileData);
    if (hFindFile == INVALID_HANDLE_VALUE)
        return FALSE;
    FindClose(hFindFile);
    find_data_to_file_info(&FileData, info, reparse_tag);
    return TRUE;
}

static int
win32_xstat_impl(const wchar_t *path, struct _Py_stat_struct *result,
                 BOOL traverse)
{
    HANDLE hFile;
    BY_HANDLE_FILE_INFORMATION fileInfo;
    FILE_ATTRIBUTE_TAG_INFO tagInfo = { 0 };
    DWORD fileType, error;
    BOOL isUnhandledTag = FALSE;
    int retval = 0;

    DWORD access = FILE_READ_ATTRIBUTES;
    DWORD flags = FILE_FLAG_BACKUP_SEMANTICS; /* Allow opening directories. */
    if (!traverse) {
        flags |= FILE_FLAG_OPEN_REPARSE_POINT;
    }

    hFile = CreateFileW(path, access, 0, NULL, OPEN_EXISTING, flags, NULL);
    if (hFile == INVALID_HANDLE_VALUE) {
        /* Either the path doesn't exist, or the caller lacks access. */
        error = GetLastError();
        switch (error) {
        case ERROR_ACCESS_DENIED:     /* Cannot sync or read attributes. */
        case ERROR_SHARING_VIOLATION: /* It's a paging file. */
            /* Try reading the parent directory. */
            if (!attributes_from_dir(path, &fileInfo, &tagInfo.ReparseTag)) {
                /* Cannot read the parent directory. */
                SetLastError(error);
                return -1;
            }
            if (fileInfo.dwFileAttributes & FILE_ATTRIBUTE_REPARSE_POINT) {
                if (traverse ||
                    !IsReparseTagNameSurrogate(tagInfo.ReparseTag)) {
                    /* The stat call has to traverse but cannot, so fail. */
                    SetLastError(error);
                    return -1;
                }
            }
            break;

        case ERROR_INVALID_PARAMETER:
            /* \\.\con requires read or write access. */
            hFile = CreateFileW(path, access | GENERIC_READ,
                        FILE_SHARE_READ | FILE_SHARE_WRITE, NULL,
                        OPEN_EXISTING, flags, NULL);
            if (hFile == INVALID_HANDLE_VALUE) {
                SetLastError(error);
                return -1;
            }
            break;

        case ERROR_CANT_ACCESS_FILE:
            /* bpo37834: open unhandled reparse points if traverse fails. */
            if (traverse) {
                traverse = FALSE;
                isUnhandledTag = TRUE;
                hFile = CreateFileW(path, access, 0, NULL, OPEN_EXISTING,
                            flags | FILE_FLAG_OPEN_REPARSE_POINT, NULL);
            }
            if (hFile == INVALID_HANDLE_VALUE) {
                SetLastError(error);
                return -1;
            }
            break;

        default:
            return -1;
        }
    }

    if (hFile != INVALID_HANDLE_VALUE) {
        /* Handle types other than files on disk. */
        fileType = GetFileType(hFile);
        if (fileType != FILE_TYPE_DISK) {
            if (fileType == FILE_TYPE_UNKNOWN && GetLastError() != 0) {
                retval = -1;
                goto cleanup;
            }
            DWORD fileAttributes = GetFileAttributesW(path);
            memset(result, 0, sizeof(*result));
            if (fileAttributes != INVALID_FILE_ATTRIBUTES &&
                fileAttributes & FILE_ATTRIBUTE_DIRECTORY) {
                /* \\.\pipe\ or \\.\mailslot\ */
                result->st_mode = _S_IFDIR;
            } else if (fileType == FILE_TYPE_CHAR) {
                /* \\.\nul */
                result->st_mode = _S_IFCHR;
            } else if (fileType == FILE_TYPE_PIPE) {
                /* \\.\pipe\spam */
                result->st_mode = _S_IFIFO;
            }
            /* FILE_TYPE_UNKNOWN, e.g. \\.\mailslot\waitfor.exe\spam */
            goto cleanup;
        }

        /* Query the reparse tag, and traverse a non-link. */
        if (!traverse) {
            if (!GetFileInformationByHandleEx(hFile, FileAttributeTagInfo,
                    &tagInfo, sizeof(tagInfo))) {
                /* Allow devices that do not support FileAttributeTagInfo. */
                switch (GetLastError()) {
                case ERROR_INVALID_PARAMETER:
                case ERROR_INVALID_FUNCTION:
                case ERROR_NOT_SUPPORTED:
                    tagInfo.FileAttributes = FILE_ATTRIBUTE_NORMAL;
                    tagInfo.ReparseTag = 0;
                    break;
                default:
                    retval = -1;
                    goto cleanup;
                }
            } else if (tagInfo.FileAttributes &
                         FILE_ATTRIBUTE_REPARSE_POINT) {
                if (IsReparseTagNameSurrogate(tagInfo.ReparseTag)) {
                    if (isUnhandledTag) {
                        /* Traversing previously failed for either this link
                           or its target. */
                        SetLastError(ERROR_CANT_ACCESS_FILE);
                        retval = -1;
                        goto cleanup;
                    }
                /* Traverse a non-link, but not if traversing already failed
                   for an unhandled tag. */
                } else if (!isUnhandledTag) {
                    CloseHandle(hFile);
                    return win32_xstat_impl(path, result, TRUE);
                }
            }
        }

        if (!GetFileInformationByHandle(hFile, &fileInfo)) {
            switch (GetLastError()) {
            case ERROR_INVALID_PARAMETER:
            case ERROR_INVALID_FUNCTION:
            case ERROR_NOT_SUPPORTED:
                /* Volumes and physical disks are block devices, e.g.
                   \\.\C: and \\.\PhysicalDrive0. */
                memset(result, 0, sizeof(*result));
                result->st_mode = 0x6000; /* S_IFBLK */
                goto cleanup;
            }
            retval = -1;
            goto cleanup;
        }
    }

    _Py_attribute_data_to_stat(&fileInfo, tagInfo.ReparseTag, result);

    if (!(fileInfo.dwFileAttributes & FILE_ATTRIBUTE_DIRECTORY)) {
        /* Fix the file execute permissions. This hack sets S_IEXEC if
           the filename has an extension that is commonly used by files
           that CreateProcessW can execute. A real implementation calls
           GetSecurityInfo, OpenThreadToken/OpenProcessToken, and
           AccessCheck to check for generic read, write, and execute
           access. */
        const wchar_t *fileExtension = wcsrchr(path, '.');
        if (fileExtension) {
            if (_wcsicmp(fileExtension, L".exe") == 0 ||
                _wcsicmp(fileExtension, L".bat") == 0 ||
                _wcsicmp(fileExtension, L".cmd") == 0 ||
                _wcsicmp(fileExtension, L".com") == 0) {
                result->st_mode |= 0111;
            }
        }
    }

cleanup:
    if (hFile != INVALID_HANDLE_VALUE) {
        /* Preserve last error if we are failing */
        error = retval ? GetLastError() : 0;
        if (!CloseHandle(hFile)) {
            retval = -1;
        } else if (retval) {
            /* Restore last error */
            SetLastError(error);
        }
    }

    return retval;
}

static int
win32_xstat(const wchar_t *path, struct _Py_stat_struct *result, BOOL traverse)
{
    /* Protocol violation: we explicitly clear errno, instead of
       setting it to a POSIX error. Callers should use GetLastError. */
    int code = win32_xstat_impl(path, result, traverse);
    errno = 0;
    return code;
}
/* About the following functions: win32_lstat_w, win32_stat, win32_stat_w

   In Posix, stat automatically traverses symlinks and returns the stat
   structure for the target.  In Windows, the equivalent GetFileAttributes by
   default does not traverse symlinks and instead returns attributes for
   the symlink.

   Instead, we will open the file (which *does* traverse symlinks by default)
   and GetFileInformationByHandle(). */

static int
win32_lstat(const wchar_t* path, struct _Py_stat_struct *result)
{
    return win32_xstat(path, result, FALSE);
}

static int
win32_stat(const wchar_t* path, struct _Py_stat_struct *result)
{
    return win32_xstat(path, result, TRUE);
}

#endif /* MS_WINDOWS */

PyDoc_STRVAR(stat_result__doc__,
"stat_result: Result from stat, fstat, or lstat.\n\n\
This object may be accessed either as a tuple of\n\
  (mode, ino, dev, nlink, uid, gid, size, atime, mtime, ctime)\n\
or via the attributes st_mode, st_ino, st_dev, st_nlink, st_uid, and so on.\n\
\n\
Posix/windows: If your platform supports st_blksize, st_blocks, st_rdev,\n\
or st_flags, they are available as attributes only.\n\
\n\
See os.stat for more information.");

static PyStructSequence_Field stat_result_fields[] = {
    {"st_mode",    "protection bits"},
    {"st_ino",     "inode"},
    {"st_dev",     "device"},
    {"st_nlink",   "number of hard links"},
    {"st_uid",     "user ID of owner"},
    {"st_gid",     "group ID of owner"},
    {"st_size",    "total size, in bytes"},
    /* The NULL is replaced with PyStructSequence_UnnamedField later. */
    {NULL,   "integer time of last access"},
    {NULL,   "integer time of last modification"},
    {NULL,   "integer time of last change"},
    {"st_atime",   "time of last access"},
    {"st_mtime",   "time of last modification"},
    {"st_ctime",   "time of last change"},
    {"st_atime_ns",   "time of last access in nanoseconds"},
    {"st_mtime_ns",   "time of last modification in nanoseconds"},
    {"st_ctime_ns",   "time of last change in nanoseconds"},
#ifdef HAVE_STRUCT_STAT_ST_BLKSIZE
    {"st_blksize", "blocksize for filesystem I/O"},
#endif
#ifdef HAVE_STRUCT_STAT_ST_BLOCKS
    {"st_blocks",  "number of blocks allocated"},
#endif
#ifdef HAVE_STRUCT_STAT_ST_RDEV
    {"st_rdev",    "device type (if inode device)"},
#endif
#ifdef HAVE_STRUCT_STAT_ST_FLAGS
    {"st_flags",   "user defined flags for file"},
#endif
#ifdef HAVE_STRUCT_STAT_ST_GEN
    {"st_gen",    "generation number"},
#endif
#ifdef HAVE_STRUCT_STAT_ST_BIRTHTIME
    {"st_birthtime",   "time of creation"},
#endif
#ifdef HAVE_STRUCT_STAT_ST_FILE_ATTRIBUTES
    {"st_file_attributes", "Windows file attribute bits"},
#endif
#ifdef HAVE_STRUCT_STAT_ST_FSTYPE
    {"st_fstype",  "Type of filesystem"},
#endif
#ifdef HAVE_STRUCT_STAT_ST_REPARSE_TAG
    {"st_reparse_tag", "Windows reparse tag"},
#endif
    {0}
};

#ifdef HAVE_STRUCT_STAT_ST_BLKSIZE
#define ST_BLKSIZE_IDX 16
#else
#define ST_BLKSIZE_IDX 15
#endif

#ifdef HAVE_STRUCT_STAT_ST_BLOCKS
#define ST_BLOCKS_IDX (ST_BLKSIZE_IDX+1)
#else
#define ST_BLOCKS_IDX ST_BLKSIZE_IDX
#endif

#ifdef HAVE_STRUCT_STAT_ST_RDEV
#define ST_RDEV_IDX (ST_BLOCKS_IDX+1)
#else
#define ST_RDEV_IDX ST_BLOCKS_IDX
#endif

#ifdef HAVE_STRUCT_STAT_ST_FLAGS
#define ST_FLAGS_IDX (ST_RDEV_IDX+1)
#else
#define ST_FLAGS_IDX ST_RDEV_IDX
#endif

#ifdef HAVE_STRUCT_STAT_ST_GEN
#define ST_GEN_IDX (ST_FLAGS_IDX+1)
#else
#define ST_GEN_IDX ST_FLAGS_IDX
#endif

#ifdef HAVE_STRUCT_STAT_ST_BIRTHTIME
#define ST_BIRTHTIME_IDX (ST_GEN_IDX+1)
#else
#define ST_BIRTHTIME_IDX ST_GEN_IDX
#endif

#ifdef HAVE_STRUCT_STAT_ST_FILE_ATTRIBUTES
#define ST_FILE_ATTRIBUTES_IDX (ST_BIRTHTIME_IDX+1)
#else
#define ST_FILE_ATTRIBUTES_IDX ST_BIRTHTIME_IDX
#endif

#ifdef HAVE_STRUCT_STAT_ST_FSTYPE
#define ST_FSTYPE_IDX (ST_FILE_ATTRIBUTES_IDX+1)
#else
#define ST_FSTYPE_IDX ST_FILE_ATTRIBUTES_IDX
#endif

#ifdef HAVE_STRUCT_STAT_ST_REPARSE_TAG
#define ST_REPARSE_TAG_IDX (ST_FSTYPE_IDX+1)
#else
#define ST_REPARSE_TAG_IDX ST_FSTYPE_IDX
#endif

static PyStructSequence_Desc stat_result_desc = {
    "stat_result", /* name */
    stat_result__doc__, /* doc */
    stat_result_fields,
    10
};

PyDoc_STRVAR(statvfs_result__doc__,
"statvfs_result: Result from statvfs or fstatvfs.\n\n\
This object may be accessed either as a tuple of\n\
  (bsize, frsize, blocks, bfree, bavail, files, ffree, favail, flag, namemax),\n\
or via the attributes f_bsize, f_frsize, f_blocks, f_bfree, and so on.\n\
\n\
See os.statvfs for more information.");

static PyStructSequence_Field statvfs_result_fields[] = {
    {"f_bsize",  },
    {"f_frsize", },
    {"f_blocks", },
    {"f_bfree",  },
    {"f_bavail", },
    {"f_files",  },
    {"f_ffree",  },
    {"f_favail", },
    {"f_flag",   },
    {"f_namemax",},
    {"f_fsid",   },
    {0}
};

static PyStructSequence_Desc statvfs_result_desc = {
    "statvfs_result", /* name */
    statvfs_result__doc__, /* doc */
    statvfs_result_fields,
    10
};

#if defined(HAVE_WAITID) && !defined(__APPLE__)
PyDoc_STRVAR(waitid_result__doc__,
"waitid_result: Result from waitid.\n\n\
This object may be accessed either as a tuple of\n\
  (si_pid, si_uid, si_signo, si_status, si_code),\n\
or via the attributes si_pid, si_uid, and so on.\n\
\n\
See os.waitid for more information.");

static PyStructSequence_Field waitid_result_fields[] = {
    {"si_pid",  },
    {"si_uid", },
    {"si_signo", },
    {"si_status",  },
    {"si_code", },
    {0}
};

static PyStructSequence_Desc waitid_result_desc = {
    "waitid_result", /* name */
    waitid_result__doc__, /* doc */
    waitid_result_fields,
    5
};
#endif
static newfunc structseq_new;

static PyObject *
statresult_new(PyTypeObject *type, PyObject *args, PyObject *kwds)
{
    PyStructSequence *result;
    int i;

    result = (PyStructSequence*)structseq_new(type, args, kwds);
    if (!result)
        return NULL;
    /* If we have been initialized from a tuple,
       st_?time might be set to None. Initialize it
       from the int slots.  */
    for (i = 7; i <= 9; i++) {
        if (result->ob_item[i+3] == Py_None) {
            Py_DECREF(Py_None);
            Py_INCREF(result->ob_item[i]);
            result->ob_item[i+3] = result->ob_item[i];
        }
    }
    return (PyObject*)result;
}

static int
_posix_clear(PyObject *module)
{
    Py_CLEAR(_posixstate(module)->billion);
    Py_CLEAR(_posixstate(module)->DirEntryType);
    Py_CLEAR(_posixstate(module)->ScandirIteratorType);
#if defined(HAVE_SCHED_SETPARAM) || defined(HAVE_SCHED_SETSCHEDULER) || defined(POSIX_SPAWN_SETSCHEDULER) || defined(POSIX_SPAWN_SETSCHEDPARAM)
    Py_CLEAR(_posixstate(module)->SchedParamType);
#endif
    Py_CLEAR(_posixstate(module)->StatResultType);
    Py_CLEAR(_posixstate(module)->StatVFSResultType);
    Py_CLEAR(_posixstate(module)->TerminalSizeType);
    Py_CLEAR(_posixstate(module)->TimesResultType);
    Py_CLEAR(_posixstate(module)->UnameResultType);
#if defined(HAVE_WAITID) && !defined(__APPLE__)
    Py_CLEAR(_posixstate(module)->WaitidResultType);
#endif
#if defined(HAVE_WAIT3) || defined(HAVE_WAIT4)
    Py_CLEAR(_posixstate(module)->struct_rusage);
#endif
    Py_CLEAR(_posixstate(module)->st_mode);
    return 0;
}

static int
_posix_traverse(PyObject *module, visitproc visit, void *arg)
{
    Py_VISIT(_posixstate(module)->billion);
    Py_VISIT(_posixstate(module)->DirEntryType);
    Py_VISIT(_posixstate(module)->ScandirIteratorType);
#if defined(HAVE_SCHED_SETPARAM) || defined(HAVE_SCHED_SETSCHEDULER) || defined(POSIX_SPAWN_SETSCHEDULER) || defined(POSIX_SPAWN_SETSCHEDPARAM)
    Py_VISIT(_posixstate(module)->SchedParamType);
#endif
    Py_VISIT(_posixstate(module)->StatResultType);
    Py_VISIT(_posixstate(module)->StatVFSResultType);
    Py_VISIT(_posixstate(module)->TerminalSizeType);
    Py_VISIT(_posixstate(module)->TimesResultType);
    Py_VISIT(_posixstate(module)->UnameResultType);
#if defined(HAVE_WAITID) && !defined(__APPLE__)
    Py_VISIT(_posixstate(module)->WaitidResultType);
#endif
#if defined(HAVE_WAIT3) || defined(HAVE_WAIT4)
    Py_VISIT(_posixstate(module)->struct_rusage);
#endif
    Py_VISIT(_posixstate(module)->st_mode);
    return 0;
}

static void
_posix_free(void *module)
{
   _posix_clear((PyObject *)module);
}

static void
fill_time(PyObject *v, int index, time_t sec, unsigned long nsec)
{
    PyObject *s = _PyLong_FromTime_t(sec);
    PyObject *ns_fractional = PyLong_FromUnsignedLong(nsec);
    PyObject *s_in_ns = NULL;
    PyObject *ns_total = NULL;
    PyObject *float_s = NULL;

    if (!(s && ns_fractional))
        goto exit;

    s_in_ns = PyNumber_Multiply(s, _posixstate_global->billion);
    if (!s_in_ns)
        goto exit;

    ns_total = PyNumber_Add(s_in_ns, ns_fractional);
    if (!ns_total)
        goto exit;

    float_s = PyFloat_FromDouble(sec + 1e-9*nsec);
    if (!float_s) {
        goto exit;
    }

    PyStructSequence_SET_ITEM(v, index, s);
    PyStructSequence_SET_ITEM(v, index+3, float_s);
    PyStructSequence_SET_ITEM(v, index+6, ns_total);
    s = NULL;
    float_s = NULL;
    ns_total = NULL;
exit:
    Py_XDECREF(s);
    Py_XDECREF(ns_fractional);
    Py_XDECREF(s_in_ns);
    Py_XDECREF(ns_total);
    Py_XDECREF(float_s);
}

/* pack a system stat C structure into the Python stat tuple
   (used by posix_stat() and posix_fstat()) */
static PyObject*
_pystat_fromstructstat(STRUCT_STAT *st)
{
    unsigned long ansec, mnsec, cnsec;
    PyObject *StatResultType = _posixstate_global->StatResultType;
    PyObject *v = PyStructSequence_New((PyTypeObject *)StatResultType);
    if (v == NULL)
        return NULL;

    PyStructSequence_SET_ITEM(v, 0, PyLong_FromLong((long)st->st_mode));
    Py_BUILD_ASSERT(sizeof(unsigned long long) >= sizeof(st->st_ino));
    PyStructSequence_SET_ITEM(v, 1, PyLong_FromUnsignedLongLong(st->st_ino));
#ifdef MS_WINDOWS
    PyStructSequence_SET_ITEM(v, 2, PyLong_FromUnsignedLong(st->st_dev));
#else
    PyStructSequence_SET_ITEM(v, 2, _PyLong_FromDev(st->st_dev));
#endif
    PyStructSequence_SET_ITEM(v, 3, PyLong_FromLong((long)st->st_nlink));
#if defined(MS_WINDOWS)
    PyStructSequence_SET_ITEM(v, 4, PyLong_FromLong(0));
    PyStructSequence_SET_ITEM(v, 5, PyLong_FromLong(0));
#else
    PyStructSequence_SET_ITEM(v, 4, _PyLong_FromUid(st->st_uid));
    PyStructSequence_SET_ITEM(v, 5, _PyLong_FromGid(st->st_gid));
#endif
    Py_BUILD_ASSERT(sizeof(long long) >= sizeof(st->st_size));
    PyStructSequence_SET_ITEM(v, 6, PyLong_FromLongLong(st->st_size));

#if defined(HAVE_STAT_TV_NSEC)
    ansec = st->st_atim.tv_nsec;
    mnsec = st->st_mtim.tv_nsec;
    cnsec = st->st_ctim.tv_nsec;
#elif defined(HAVE_STAT_TV_NSEC2)
    ansec = st->st_atimespec.tv_nsec;
    mnsec = st->st_mtimespec.tv_nsec;
    cnsec = st->st_ctimespec.tv_nsec;
#elif defined(HAVE_STAT_NSEC)
    ansec = st->st_atime_nsec;
    mnsec = st->st_mtime_nsec;
    cnsec = st->st_ctime_nsec;
#else
    ansec = mnsec = cnsec = 0;
#endif
    fill_time(v, 7, st->st_atime, ansec);
    fill_time(v, 8, st->st_mtime, mnsec);
    fill_time(v, 9, st->st_ctime, cnsec);

#ifdef HAVE_STRUCT_STAT_ST_BLKSIZE
    PyStructSequence_SET_ITEM(v, ST_BLKSIZE_IDX,
                              PyLong_FromLong((long)st->st_blksize));
#endif
#ifdef HAVE_STRUCT_STAT_ST_BLOCKS
    PyStructSequence_SET_ITEM(v, ST_BLOCKS_IDX,
                              PyLong_FromLong((long)st->st_blocks));
#endif
#ifdef HAVE_STRUCT_STAT_ST_RDEV
    PyStructSequence_SET_ITEM(v, ST_RDEV_IDX,
                              PyLong_FromLong((long)st->st_rdev));
#endif
#ifdef HAVE_STRUCT_STAT_ST_GEN
    PyStructSequence_SET_ITEM(v, ST_GEN_IDX,
                              PyLong_FromLong((long)st->st_gen));
#endif
#ifdef HAVE_STRUCT_STAT_ST_BIRTHTIME
    {
      PyObject *val;
      unsigned long bsec,bnsec;
      bsec = (long)st->st_birthtime;
#ifdef HAVE_STAT_TV_NSEC2
      bnsec = st->st_birthtimespec.tv_nsec;
#else
      bnsec = 0;
#endif
      val = PyFloat_FromDouble(bsec + 1e-9*bnsec);
      PyStructSequence_SET_ITEM(v, ST_BIRTHTIME_IDX,
                                val);
    }
#endif
#ifdef HAVE_STRUCT_STAT_ST_FLAGS
    PyStructSequence_SET_ITEM(v, ST_FLAGS_IDX,
                              PyLong_FromLong((long)st->st_flags));
#endif
#ifdef HAVE_STRUCT_STAT_ST_FILE_ATTRIBUTES
    PyStructSequence_SET_ITEM(v, ST_FILE_ATTRIBUTES_IDX,
                              PyLong_FromUnsignedLong(st->st_file_attributes));
#endif
#ifdef HAVE_STRUCT_STAT_ST_FSTYPE
   PyStructSequence_SET_ITEM(v, ST_FSTYPE_IDX,
                              PyUnicode_FromString(st->st_fstype));
#endif
#ifdef HAVE_STRUCT_STAT_ST_REPARSE_TAG
    PyStructSequence_SET_ITEM(v, ST_REPARSE_TAG_IDX,
                              PyLong_FromUnsignedLong(st->st_reparse_tag));
#endif

    if (PyErr_Occurred()) {
        Py_DECREF(v);
        return NULL;
    }

    return v;
}

/* POSIX methods */


static PyObject *
posix_do_stat(const char *function_name, path_t *path,
              int dir_fd, int follow_symlinks)
{
    STRUCT_STAT st;
    int result;

#if !defined(MS_WINDOWS) && !defined(HAVE_FSTATAT) && !defined(HAVE_LSTAT)
    if (follow_symlinks_specified(function_name, follow_symlinks))
        return NULL;
#endif

    if (path_and_dir_fd_invalid("stat", path, dir_fd) ||
        dir_fd_and_fd_invalid("stat", dir_fd, path->fd) ||
        fd_and_follow_symlinks_invalid("stat", path->fd, follow_symlinks))
        return NULL;

    Py_BEGIN_ALLOW_THREADS
    if (path->fd != -1)
        result = FSTAT(path->fd, &st);
#ifdef MS_WINDOWS
    else if (follow_symlinks)
        result = win32_stat(path->wide, &st);
    else
        result = win32_lstat(path->wide, &st);
#else
    else
#if defined(HAVE_LSTAT)
    if ((!follow_symlinks) && (dir_fd == DEFAULT_DIR_FD))
        result = LSTAT(path->narrow, &st);
    else
#endif /* HAVE_LSTAT */
#ifdef HAVE_FSTATAT
    if ((dir_fd != DEFAULT_DIR_FD) || !follow_symlinks)
        result = fstatat(dir_fd, path->narrow, &st,
                         follow_symlinks ? 0 : AT_SYMLINK_NOFOLLOW);
    else
#endif /* HAVE_FSTATAT */
        result = STAT(path->narrow, &st);
#endif /* MS_WINDOWS */
    Py_END_ALLOW_THREADS

    if (result != 0) {
        return path_error(path);
    }

    return _pystat_fromstructstat(&st);
}

/*[python input]

for s in """

FACCESSAT
FCHMODAT
FCHOWNAT
FSTATAT
LINKAT
MKDIRAT
MKFIFOAT
MKNODAT
OPENAT
READLINKAT
SYMLINKAT
UNLINKAT

""".strip().split():
    s = s.strip()
    print("""
#ifdef HAVE_{s}
    #define {s}_DIR_FD_CONVERTER dir_fd_converter
#else
    #define {s}_DIR_FD_CONVERTER dir_fd_unavailable
#endif
""".rstrip().format(s=s))

for s in """

FCHDIR
FCHMOD
FCHOWN
FDOPENDIR
FEXECVE
FPATHCONF
FSTATVFS
FTRUNCATE

""".strip().split():
    s = s.strip()
    print("""
#ifdef HAVE_{s}
    #define PATH_HAVE_{s} 1
#else
    #define PATH_HAVE_{s} 0
#endif

""".rstrip().format(s=s))
[python start generated code]*/

#ifdef HAVE_FACCESSAT
    #define FACCESSAT_DIR_FD_CONVERTER dir_fd_converter
#else
    #define FACCESSAT_DIR_FD_CONVERTER dir_fd_unavailable
#endif

#ifdef HAVE_FCHMODAT
    #define FCHMODAT_DIR_FD_CONVERTER dir_fd_converter
#else
    #define FCHMODAT_DIR_FD_CONVERTER dir_fd_unavailable
#endif

#ifdef HAVE_FCHOWNAT
    #define FCHOWNAT_DIR_FD_CONVERTER dir_fd_converter
#else
    #define FCHOWNAT_DIR_FD_CONVERTER dir_fd_unavailable
#endif

#ifdef HAVE_FSTATAT
    #define FSTATAT_DIR_FD_CONVERTER dir_fd_converter
#else
    #define FSTATAT_DIR_FD_CONVERTER dir_fd_unavailable
#endif

#ifdef HAVE_LINKAT
    #define LINKAT_DIR_FD_CONVERTER dir_fd_converter
#else
    #define LINKAT_DIR_FD_CONVERTER dir_fd_unavailable
#endif

#ifdef HAVE_MKDIRAT
    #define MKDIRAT_DIR_FD_CONVERTER dir_fd_converter
#else
    #define MKDIRAT_DIR_FD_CONVERTER dir_fd_unavailable
#endif

#ifdef HAVE_MKFIFOAT
    #define MKFIFOAT_DIR_FD_CONVERTER dir_fd_converter
#else
    #define MKFIFOAT_DIR_FD_CONVERTER dir_fd_unavailable
#endif

#ifdef HAVE_MKNODAT
    #define MKNODAT_DIR_FD_CONVERTER dir_fd_converter
#else
    #define MKNODAT_DIR_FD_CONVERTER dir_fd_unavailable
#endif

#ifdef HAVE_OPENAT
    #define OPENAT_DIR_FD_CONVERTER dir_fd_converter
#else
    #define OPENAT_DIR_FD_CONVERTER dir_fd_unavailable
#endif

#ifdef HAVE_READLINKAT
    #define READLINKAT_DIR_FD_CONVERTER dir_fd_converter
#else
    #define READLINKAT_DIR_FD_CONVERTER dir_fd_unavailable
#endif

#ifdef HAVE_SYMLINKAT
    #define SYMLINKAT_DIR_FD_CONVERTER dir_fd_converter
#else
    #define SYMLINKAT_DIR_FD_CONVERTER dir_fd_unavailable
#endif

#ifdef HAVE_UNLINKAT
    #define UNLINKAT_DIR_FD_CONVERTER dir_fd_converter
#else
    #define UNLINKAT_DIR_FD_CONVERTER dir_fd_unavailable
#endif

#ifdef HAVE_FCHDIR
    #define PATH_HAVE_FCHDIR 1
#else
    #define PATH_HAVE_FCHDIR 0
#endif

#ifdef HAVE_FCHMOD
    #define PATH_HAVE_FCHMOD 1
#else
    #define PATH_HAVE_FCHMOD 0
#endif

#ifdef HAVE_FCHOWN
    #define PATH_HAVE_FCHOWN 1
#else
    #define PATH_HAVE_FCHOWN 0
#endif

#ifdef HAVE_FDOPENDIR
    #define PATH_HAVE_FDOPENDIR 1
#else
    #define PATH_HAVE_FDOPENDIR 0
#endif

#ifdef HAVE_FEXECVE
    #define PATH_HAVE_FEXECVE 1
#else
    #define PATH_HAVE_FEXECVE 0
#endif

#ifdef HAVE_FPATHCONF
    #define PATH_HAVE_FPATHCONF 1
#else
    #define PATH_HAVE_FPATHCONF 0
#endif

#ifdef HAVE_FSTATVFS
    #define PATH_HAVE_FSTATVFS 1
#else
    #define PATH_HAVE_FSTATVFS 0
#endif

#ifdef HAVE_FTRUNCATE
    #define PATH_HAVE_FTRUNCATE 1
#else
    #define PATH_HAVE_FTRUNCATE 0
#endif
/*[python end generated code: output=4bd4f6f7d41267f1 input=80b4c890b6774ea5]*/

#ifdef MS_WINDOWS
    #undef PATH_HAVE_FTRUNCATE
    #define PATH_HAVE_FTRUNCATE 1
#endif

/*[python input]

class path_t_converter(CConverter):

    type = "path_t"
    impl_by_reference = True
    parse_by_reference = True

    converter = 'path_converter'

    def converter_init(self, *, allow_fd=False, nullable=False):
        # right now path_t doesn't support default values.
        # to support a default value, you'll need to override initialize().
        if self.default not in (unspecified, None):
            fail("Can't specify a default to the path_t converter!")

        if self.c_default not in (None, 'Py_None'):
            raise RuntimeError("Can't specify a c_default to the path_t converter!")

        self.nullable = nullable
        self.allow_fd = allow_fd

    def pre_render(self):
        def strify(value):
            if isinstance(value, str):
                return value
            return str(int(bool(value)))

        # add self.py_name here when merging with posixmodule conversion
        self.c_default = 'PATH_T_INITIALIZE("{}", "{}", {}, {})'.format(
            self.function.name,
            self.name,
            strify(self.nullable),
            strify(self.allow_fd),
            )

    def cleanup(self):
        return "path_cleanup(&" + self.name + ");\n"


class dir_fd_converter(CConverter):
    type = 'int'

    def converter_init(self, requires=None):
        if self.default in (unspecified, None):
            self.c_default = 'DEFAULT_DIR_FD'
        if isinstance(requires, str):
            self.converter = requires.upper() + '_DIR_FD_CONVERTER'
        else:
            self.converter = 'dir_fd_converter'

class fildes_converter(CConverter):
    type = 'int'
    converter = 'fildes_converter'

class uid_t_converter(CConverter):
    type = "uid_t"
    converter = '_Py_Uid_Converter'

class gid_t_converter(CConverter):
    type = "gid_t"
    converter = '_Py_Gid_Converter'

class dev_t_converter(CConverter):
    type = 'dev_t'
    converter = '_Py_Dev_Converter'

class dev_t_return_converter(unsigned_long_return_converter):
    type = 'dev_t'
    conversion_fn = '_PyLong_FromDev'
    unsigned_cast = '(dev_t)'

class FSConverter_converter(CConverter):
    type = 'PyObject *'
    converter = 'PyUnicode_FSConverter'
    def converter_init(self):
        if self.default is not unspecified:
            fail("FSConverter_converter does not support default values")
        self.c_default = 'NULL'

    def cleanup(self):
        return "Py_XDECREF(" + self.name + ");\n"

class pid_t_converter(CConverter):
    type = 'pid_t'
    format_unit = '" _Py_PARSE_PID "'

class idtype_t_converter(int_converter):
    type = 'idtype_t'

class id_t_converter(CConverter):
    type = 'id_t'
    format_unit = '" _Py_PARSE_PID "'

class intptr_t_converter(CConverter):
    type = 'intptr_t'
    format_unit = '" _Py_PARSE_INTPTR "'

class Py_off_t_converter(CConverter):
    type = 'Py_off_t'
    converter = 'Py_off_t_converter'

class Py_off_t_return_converter(long_return_converter):
    type = 'Py_off_t'
    conversion_fn = 'PyLong_FromPy_off_t'

class path_confname_converter(CConverter):
    type="int"
    converter="conv_path_confname"

class confstr_confname_converter(path_confname_converter):
    converter='conv_confstr_confname'

class sysconf_confname_converter(path_confname_converter):
    converter="conv_sysconf_confname"

class sched_param_converter(CConverter):
    type = 'struct sched_param'
    converter = 'convert_sched_param'
    impl_by_reference = True;

[python start generated code]*/
/*[python end generated code: output=da39a3ee5e6b4b0d input=418fce0e01144461]*/

/*[clinic input]

os.stat

    path : path_t(allow_fd=True)
        Path to be examined; can be string, bytes, a path-like object or
        open-file-descriptor int.

    *

    dir_fd : dir_fd(requires='fstatat') = None
        If not None, it should be a file descriptor open to a directory,
        and path should be a relative string; path will then be relative to
        that directory.

    follow_symlinks: bool = True
        If False, and the last element of the path is a symbolic link,
        stat will examine the symbolic link itself instead of the file
        the link points to.

Perform a stat system call on the given path.

dir_fd and follow_symlinks may not be implemented
  on your platform.  If they are unavailable, using them will raise a
  NotImplementedError.

It's an error to use dir_fd or follow_symlinks when specifying path as
  an open file descriptor.

[clinic start generated code]*/

static PyObject *
os_stat_impl(PyObject *module, path_t *path, int dir_fd, int follow_symlinks)
/*[clinic end generated code: output=7d4976e6f18a59c5 input=01d362ebcc06996b]*/
{
    return posix_do_stat("stat", path, dir_fd, follow_symlinks);
}


/*[clinic input]
os.lstat

    path : path_t

    *

    dir_fd : dir_fd(requires='fstatat') = None

Perform a stat system call on the given path, without following symbolic links.

Like stat(), but do not follow symbolic links.
Equivalent to stat(path, follow_symlinks=False).
[clinic start generated code]*/

static PyObject *
os_lstat_impl(PyObject *module, path_t *path, int dir_fd)
/*[clinic end generated code: output=ef82a5d35ce8ab37 input=0b7474765927b925]*/
{
    int follow_symlinks = 0;
    return posix_do_stat("lstat", path, dir_fd, follow_symlinks);
}


/*[clinic input]
os.access -> bool

    path: path_t
        Path to be tested; can be string, bytes, or a path-like object.

    mode: int
        Operating-system mode bitfield.  Can be F_OK to test existence,
        or the inclusive-OR of R_OK, W_OK, and X_OK.

    *

    dir_fd : dir_fd(requires='faccessat') = None
        If not None, it should be a file descriptor open to a directory,
        and path should be relative; path will then be relative to that
        directory.

    effective_ids: bool = False
        If True, access will use the effective uid/gid instead of
        the real uid/gid.

    follow_symlinks: bool = True
        If False, and the last element of the path is a symbolic link,
        access will examine the symbolic link itself instead of the file
        the link points to.

Use the real uid/gid to test for access to a path.

{parameters}
dir_fd, effective_ids, and follow_symlinks may not be implemented
  on your platform.  If they are unavailable, using them will raise a
  NotImplementedError.

Note that most operations will use the effective uid/gid, therefore this
  routine can be used in a suid/sgid environment to test if the invoking user
  has the specified access to the path.

[clinic start generated code]*/

static int
os_access_impl(PyObject *module, path_t *path, int mode, int dir_fd,
               int effective_ids, int follow_symlinks)
/*[clinic end generated code: output=cf84158bc90b1a77 input=3ffe4e650ee3bf20]*/
{
    int return_value;

#ifdef MS_WINDOWS
    DWORD attr;
#else
    int result;
#endif

#ifndef HAVE_FACCESSAT
    if (follow_symlinks_specified("access", follow_symlinks))
        return -1;

    if (effective_ids) {
        argument_unavailable_error("access", "effective_ids");
        return -1;
    }
#endif

#ifdef MS_WINDOWS
    Py_BEGIN_ALLOW_THREADS
    attr = GetFileAttributesW(path->wide);
    Py_END_ALLOW_THREADS

    /*
     * Access is possible if
     *   * we didn't get a -1, and
     *     * write access wasn't requested,
     *     * or the file isn't read-only,
     *     * or it's a directory.
     * (Directories cannot be read-only on Windows.)
    */
    return_value = (attr != INVALID_FILE_ATTRIBUTES) &&
            (!(mode & 2) ||
            !(attr & FILE_ATTRIBUTE_READONLY) ||
            (attr & FILE_ATTRIBUTE_DIRECTORY));
#else

    Py_BEGIN_ALLOW_THREADS
#ifdef HAVE_FACCESSAT
    if ((dir_fd != DEFAULT_DIR_FD) ||
        effective_ids ||
        !follow_symlinks) {
        int flags = 0;
        if (!follow_symlinks)
            flags |= AT_SYMLINK_NOFOLLOW;
        if (effective_ids)
            flags |= AT_EACCESS;
        result = faccessat(dir_fd, path->narrow, mode, flags);
    }
    else
#endif
        result = access(path->narrow, mode);
    Py_END_ALLOW_THREADS
    return_value = !result;
#endif

    return return_value;
}

#ifndef F_OK
#define F_OK 0
#endif
#ifndef R_OK
#define R_OK 4
#endif
#ifndef W_OK
#define W_OK 2
#endif
#ifndef X_OK
#define X_OK 1
#endif


#ifdef HAVE_TTYNAME
/*[clinic input]
os.ttyname

    fd: int
        Integer file descriptor handle.

    /

Return the name of the terminal device connected to 'fd'.
[clinic start generated code]*/

static PyObject *
os_ttyname_impl(PyObject *module, int fd)
/*[clinic end generated code: output=c424d2e9d1cd636a input=9ff5a58b08115c55]*/
{

    long size = sysconf(_SC_TTY_NAME_MAX);
    if (size == -1) {
        return posix_error();
    }
    char *buffer = (char *)PyMem_RawMalloc(size);
    if (buffer == NULL) {
        return PyErr_NoMemory();
    }
    int ret = ttyname_r(fd, buffer, size);
    if (ret != 0) {
        PyMem_RawFree(buffer);
        errno = ret;
        return posix_error();
    }
    PyObject *res = PyUnicode_DecodeFSDefault(buffer);
    PyMem_RawFree(buffer);
    return res;
}
#endif

#ifdef HAVE_CTERMID
/*[clinic input]
os.ctermid

Return the name of the controlling terminal for this process.
[clinic start generated code]*/

static PyObject *
os_ctermid_impl(PyObject *module)
/*[clinic end generated code: output=02f017e6c9e620db input=3b87fdd52556382d]*/
{
    char *ret;
    char buffer[L_ctermid];

#ifdef USE_CTERMID_R
    ret = ctermid_r(buffer);
#else
    ret = ctermid(buffer);
#endif
    if (ret == NULL)
        return posix_error();
    return PyUnicode_DecodeFSDefault(buffer);
}
#endif /* HAVE_CTERMID */


/*[clinic input]
os.chdir

    path: path_t(allow_fd='PATH_HAVE_FCHDIR')

Change the current working directory to the specified path.

path may always be specified as a string.
On some platforms, path may also be specified as an open file descriptor.
  If this functionality is unavailable, using it raises an exception.
[clinic start generated code]*/

static PyObject *
os_chdir_impl(PyObject *module, path_t *path)
/*[clinic end generated code: output=3be6400eee26eaae input=1a4a15b4d12cb15d]*/
{
    int result;

    if (PySys_Audit("os.chdir", "(O)", path->object) < 0) {
        return NULL;
    }

    Py_BEGIN_ALLOW_THREADS
#ifdef MS_WINDOWS
    /* on unix, success = 0, on windows, success = !0 */
    result = !win32_wchdir(path->wide);
#else
#ifdef HAVE_FCHDIR
    if (path->fd != -1)
        result = fchdir(path->fd);
    else
#endif
        result = chdir(path->narrow);
#endif
    Py_END_ALLOW_THREADS

    if (result) {
        return path_error(path);
    }

    Py_RETURN_NONE;
}


#ifdef HAVE_FCHDIR
/*[clinic input]
os.fchdir

    fd: fildes

Change to the directory of the given file descriptor.

fd must be opened on a directory, not a file.
Equivalent to os.chdir(fd).

[clinic start generated code]*/

static PyObject *
os_fchdir_impl(PyObject *module, int fd)
/*[clinic end generated code: output=42e064ec4dc00ab0 input=18e816479a2fa985]*/
{
    if (PySys_Audit("os.chdir", "(i)", fd) < 0) {
        return NULL;
    }
    return posix_fildes_fd(fd, fchdir);
}
#endif /* HAVE_FCHDIR */


/*[clinic input]
os.chmod

    path: path_t(allow_fd='PATH_HAVE_FCHMOD')
        Path to be modified.  May always be specified as a str, bytes, or a path-like object.
        On some platforms, path may also be specified as an open file descriptor.
        If this functionality is unavailable, using it raises an exception.

    mode: int
        Operating-system mode bitfield.

    *

    dir_fd : dir_fd(requires='fchmodat') = None
        If not None, it should be a file descriptor open to a directory,
        and path should be relative; path will then be relative to that
        directory.

    follow_symlinks: bool = True
        If False, and the last element of the path is a symbolic link,
        chmod will modify the symbolic link itself instead of the file
        the link points to.

Change the access permissions of a file.

It is an error to use dir_fd or follow_symlinks when specifying path as
  an open file descriptor.
dir_fd and follow_symlinks may not be implemented on your platform.
  If they are unavailable, using them will raise a NotImplementedError.

[clinic start generated code]*/

static PyObject *
os_chmod_impl(PyObject *module, path_t *path, int mode, int dir_fd,
              int follow_symlinks)
/*[clinic end generated code: output=5cf6a94915cc7bff input=989081551c00293b]*/
{
    int result;

#ifdef MS_WINDOWS
    DWORD attr;
#endif

#ifdef HAVE_FCHMODAT
    int fchmodat_nofollow_unsupported = 0;
#endif

#if !(defined(HAVE_FCHMODAT) || defined(HAVE_LCHMOD))
    if (follow_symlinks_specified("chmod", follow_symlinks))
        return NULL;
#endif

    if (PySys_Audit("os.chmod", "Oii", path->object, mode,
                    dir_fd == DEFAULT_DIR_FD ? -1 : dir_fd) < 0) {
        return NULL;
    }

#ifdef MS_WINDOWS
    Py_BEGIN_ALLOW_THREADS
    attr = GetFileAttributesW(path->wide);
    if (attr == INVALID_FILE_ATTRIBUTES)
        result = 0;
    else {
        if (mode & _S_IWRITE)
            attr &= ~FILE_ATTRIBUTE_READONLY;
        else
            attr |= FILE_ATTRIBUTE_READONLY;
        result = SetFileAttributesW(path->wide, attr);
    }
    Py_END_ALLOW_THREADS

    if (!result) {
        return path_error(path);
    }
#else /* MS_WINDOWS */
    Py_BEGIN_ALLOW_THREADS
#ifdef HAVE_FCHMOD
    if (path->fd != -1)
        result = fchmod(path->fd, mode);
    else
#endif
#ifdef HAVE_LCHMOD
    if ((!follow_symlinks) && (dir_fd == DEFAULT_DIR_FD))
        result = lchmod(path->narrow, mode);
    else
#endif
#ifdef HAVE_FCHMODAT
    if ((dir_fd != DEFAULT_DIR_FD) || !follow_symlinks) {
        /*
         * fchmodat() doesn't currently support AT_SYMLINK_NOFOLLOW!
         * The documentation specifically shows how to use it,
         * and then says it isn't implemented yet.
         * (true on linux with glibc 2.15, and openindiana 3.x)
         *
         * Once it is supported, os.chmod will automatically
         * support dir_fd and follow_symlinks=False.  (Hopefully.)
         * Until then, we need to be careful what exception we raise.
         */
        result = fchmodat(dir_fd, path->narrow, mode,
                          follow_symlinks ? 0 : AT_SYMLINK_NOFOLLOW);
        /*
         * But wait!  We can't throw the exception without allowing threads,
         * and we can't do that in this nested scope.  (Macro trickery, sigh.)
         */
        fchmodat_nofollow_unsupported =
                         result &&
                         ((errno == ENOTSUP) || (errno == EOPNOTSUPP)) &&
                         !follow_symlinks;
    }
    else
#endif
        result = chmod(path->narrow, mode);
    Py_END_ALLOW_THREADS

    if (result) {
#ifdef HAVE_FCHMODAT
        if (fchmodat_nofollow_unsupported) {
            if (dir_fd != DEFAULT_DIR_FD)
                dir_fd_and_follow_symlinks_invalid("chmod",
                                                   dir_fd, follow_symlinks);
            else
                follow_symlinks_specified("chmod", follow_symlinks);
            return NULL;
        }
        else
#endif
        return path_error(path);
    }
#endif

    Py_RETURN_NONE;
}


#ifdef HAVE_FCHMOD
/*[clinic input]
os.fchmod

    fd: int
    mode: int

Change the access permissions of the file given by file descriptor fd.

Equivalent to os.chmod(fd, mode).
[clinic start generated code]*/

static PyObject *
os_fchmod_impl(PyObject *module, int fd, int mode)
/*[clinic end generated code: output=afd9bc05b4e426b3 input=8ab11975ca01ee5b]*/
{
    int res;
    int async_err = 0;

    if (PySys_Audit("os.chmod", "iii", fd, mode, -1) < 0) {
        return NULL;
    }

    do {
        Py_BEGIN_ALLOW_THREADS
        res = fchmod(fd, mode);
        Py_END_ALLOW_THREADS
    } while (res != 0 && errno == EINTR && !(async_err = PyErr_CheckSignals()));
    if (res != 0)
        return (!async_err) ? posix_error() : NULL;

    Py_RETURN_NONE;
}
#endif /* HAVE_FCHMOD */


#ifdef HAVE_LCHMOD
/*[clinic input]
os.lchmod

    path: path_t
    mode: int

Change the access permissions of a file, without following symbolic links.

If path is a symlink, this affects the link itself rather than the target.
Equivalent to chmod(path, mode, follow_symlinks=False)."
[clinic start generated code]*/

static PyObject *
os_lchmod_impl(PyObject *module, path_t *path, int mode)
/*[clinic end generated code: output=082344022b51a1d5 input=90c5663c7465d24f]*/
{
    int res;
    if (PySys_Audit("os.chmod", "Oii", path->object, mode, -1) < 0) {
        return NULL;
    }
    Py_BEGIN_ALLOW_THREADS
    res = lchmod(path->narrow, mode);
    Py_END_ALLOW_THREADS
    if (res < 0) {
        path_error(path);
        return NULL;
    }
    Py_RETURN_NONE;
}
#endif /* HAVE_LCHMOD */


#ifdef HAVE_CHFLAGS
/*[clinic input]
os.chflags

    path: path_t
    flags: unsigned_long(bitwise=True)
    follow_symlinks: bool=True

Set file flags.

If follow_symlinks is False, and the last element of the path is a symbolic
  link, chflags will change flags on the symbolic link itself instead of the
  file the link points to.
follow_symlinks may not be implemented on your platform.  If it is
unavailable, using it will raise a NotImplementedError.

[clinic start generated code]*/

static PyObject *
os_chflags_impl(PyObject *module, path_t *path, unsigned long flags,
                int follow_symlinks)
/*[clinic end generated code: output=85571c6737661ce9 input=0327e29feb876236]*/
{
    int result;

#ifndef HAVE_LCHFLAGS
    if (follow_symlinks_specified("chflags", follow_symlinks))
        return NULL;
#endif

    if (PySys_Audit("os.chflags", "Ok", path->object, flags) < 0) {
        return NULL;
    }

    Py_BEGIN_ALLOW_THREADS
#ifdef HAVE_LCHFLAGS
    if (!follow_symlinks)
        result = lchflags(path->narrow, flags);
    else
#endif
        result = chflags(path->narrow, flags);
    Py_END_ALLOW_THREADS

    if (result)
        return path_error(path);

    Py_RETURN_NONE;
}
#endif /* HAVE_CHFLAGS */


#ifdef HAVE_LCHFLAGS
/*[clinic input]
os.lchflags

    path: path_t
    flags: unsigned_long(bitwise=True)

Set file flags.

This function will not follow symbolic links.
Equivalent to chflags(path, flags, follow_symlinks=False).
[clinic start generated code]*/

static PyObject *
os_lchflags_impl(PyObject *module, path_t *path, unsigned long flags)
/*[clinic end generated code: output=30ae958695c07316 input=f9f82ea8b585ca9d]*/
{
    int res;
    if (PySys_Audit("os.chflags", "Ok", path->object, flags) < 0) {
        return NULL;
    }
    Py_BEGIN_ALLOW_THREADS
    res = lchflags(path->narrow, flags);
    Py_END_ALLOW_THREADS
    if (res < 0) {
        return path_error(path);
    }
    Py_RETURN_NONE;
}
#endif /* HAVE_LCHFLAGS */


#ifdef HAVE_CHROOT
/*[clinic input]
os.chroot
    path: path_t

Change root directory to path.

[clinic start generated code]*/

static PyObject *
os_chroot_impl(PyObject *module, path_t *path)
/*[clinic end generated code: output=de80befc763a4475 input=14822965652c3dc3]*/
{
    int res;
    Py_BEGIN_ALLOW_THREADS
    res = chroot(path->narrow);
    Py_END_ALLOW_THREADS
    if (res < 0)
        return path_error(path);
    Py_RETURN_NONE;
}
#endif /* HAVE_CHROOT */


#ifdef HAVE_FSYNC
/*[clinic input]
os.fsync

    fd: fildes

Force write of fd to disk.
[clinic start generated code]*/

static PyObject *
os_fsync_impl(PyObject *module, int fd)
/*[clinic end generated code: output=4a10d773f52b3584 input=21c3645c056967f2]*/
{
    return posix_fildes_fd(fd, fsync);
}
#endif /* HAVE_FSYNC */


#ifdef HAVE_SYNC
/*[clinic input]
os.sync

Force write of everything to disk.
[clinic start generated code]*/

static PyObject *
os_sync_impl(PyObject *module)
/*[clinic end generated code: output=2796b1f0818cd71c input=84749fe5e9b404ff]*/
{
    Py_BEGIN_ALLOW_THREADS
    sync();
    Py_END_ALLOW_THREADS
    Py_RETURN_NONE;
}
#endif /* HAVE_SYNC */


#ifdef HAVE_FDATASYNC
#ifdef __hpux
extern int fdatasync(int); /* On HP-UX, in libc but not in unistd.h */
#endif

/*[clinic input]
os.fdatasync

    fd: fildes

Force write of fd to disk without forcing update of metadata.
[clinic start generated code]*/

static PyObject *
os_fdatasync_impl(PyObject *module, int fd)
/*[clinic end generated code: output=b4b9698b5d7e26dd input=bc74791ee54dd291]*/
{
    return posix_fildes_fd(fd, fdatasync);
}
#endif /* HAVE_FDATASYNC */


#ifdef HAVE_CHOWN
/*[clinic input]
os.chown

    path : path_t(allow_fd='PATH_HAVE_FCHOWN')
        Path to be examined; can be string, bytes, a path-like object, or open-file-descriptor int.

    uid: uid_t

    gid: gid_t

    *

    dir_fd : dir_fd(requires='fchownat') = None
        If not None, it should be a file descriptor open to a directory,
        and path should be relative; path will then be relative to that
        directory.

    follow_symlinks: bool = True
        If False, and the last element of the path is a symbolic link,
        stat will examine the symbolic link itself instead of the file
        the link points to.

Change the owner and group id of path to the numeric uid and gid.\

path may always be specified as a string.
On some platforms, path may also be specified as an open file descriptor.
  If this functionality is unavailable, using it raises an exception.
If dir_fd is not None, it should be a file descriptor open to a directory,
  and path should be relative; path will then be relative to that directory.
If follow_symlinks is False, and the last element of the path is a symbolic
  link, chown will modify the symbolic link itself instead of the file the
  link points to.
It is an error to use dir_fd or follow_symlinks when specifying path as
  an open file descriptor.
dir_fd and follow_symlinks may not be implemented on your platform.
  If they are unavailable, using them will raise a NotImplementedError.

[clinic start generated code]*/

static PyObject *
os_chown_impl(PyObject *module, path_t *path, uid_t uid, gid_t gid,
              int dir_fd, int follow_symlinks)
/*[clinic end generated code: output=4beadab0db5f70cd input=b08c5ec67996a97d]*/
{
    int result;

#if !(defined(HAVE_LCHOWN) || defined(HAVE_FCHOWNAT))
    if (follow_symlinks_specified("chown", follow_symlinks))
        return NULL;
#endif
    if (dir_fd_and_fd_invalid("chown", dir_fd, path->fd) ||
        fd_and_follow_symlinks_invalid("chown", path->fd, follow_symlinks))
        return NULL;

#ifdef __APPLE__
    /*
     * This is for Mac OS X 10.3, which doesn't have lchown.
     * (But we still have an lchown symbol because of weak-linking.)
     * It doesn't have fchownat either.  So there's no possibility
     * of a graceful failover.
     */
    if ((!follow_symlinks) && (lchown == NULL)) {
        follow_symlinks_specified("chown", follow_symlinks);
        return NULL;
    }
#endif

    if (PySys_Audit("os.chown", "OIIi", path->object, uid, gid,
                    dir_fd == DEFAULT_DIR_FD ? -1 : dir_fd) < 0) {
        return NULL;
    }

    Py_BEGIN_ALLOW_THREADS
#ifdef HAVE_FCHOWN
    if (path->fd != -1)
        result = fchown(path->fd, uid, gid);
    else
#endif
#ifdef HAVE_LCHOWN
    if ((!follow_symlinks) && (dir_fd == DEFAULT_DIR_FD))
        result = lchown(path->narrow, uid, gid);
    else
#endif
#ifdef HAVE_FCHOWNAT
    if ((dir_fd != DEFAULT_DIR_FD) || (!follow_symlinks))
        result = fchownat(dir_fd, path->narrow, uid, gid,
                          follow_symlinks ? 0 : AT_SYMLINK_NOFOLLOW);
    else
#endif
        result = chown(path->narrow, uid, gid);
    Py_END_ALLOW_THREADS

    if (result)
        return path_error(path);

    Py_RETURN_NONE;
}
#endif /* HAVE_CHOWN */


#ifdef HAVE_FCHOWN
/*[clinic input]
os.fchown

    fd: int
    uid: uid_t
    gid: gid_t

Change the owner and group id of the file specified by file descriptor.

Equivalent to os.chown(fd, uid, gid).

[clinic start generated code]*/

static PyObject *
os_fchown_impl(PyObject *module, int fd, uid_t uid, gid_t gid)
/*[clinic end generated code: output=97d21cbd5a4350a6 input=3af544ba1b13a0d7]*/
{
    int res;
    int async_err = 0;

    if (PySys_Audit("os.chown", "iIIi", fd, uid, gid, -1) < 0) {
        return NULL;
    }

    do {
        Py_BEGIN_ALLOW_THREADS
        res = fchown(fd, uid, gid);
        Py_END_ALLOW_THREADS
    } while (res != 0 && errno == EINTR && !(async_err = PyErr_CheckSignals()));
    if (res != 0)
        return (!async_err) ? posix_error() : NULL;

    Py_RETURN_NONE;
}
#endif /* HAVE_FCHOWN */


#ifdef HAVE_LCHOWN
/*[clinic input]
os.lchown

    path : path_t
    uid: uid_t
    gid: gid_t

Change the owner and group id of path to the numeric uid and gid.

This function will not follow symbolic links.
Equivalent to os.chown(path, uid, gid, follow_symlinks=False).
[clinic start generated code]*/

static PyObject *
os_lchown_impl(PyObject *module, path_t *path, uid_t uid, gid_t gid)
/*[clinic end generated code: output=25eaf6af412fdf2f input=b1c6014d563a7161]*/
{
    int res;
    if (PySys_Audit("os.chown", "OIIi", path->object, uid, gid, -1) < 0) {
        return NULL;
    }
    Py_BEGIN_ALLOW_THREADS
    res = lchown(path->narrow, uid, gid);
    Py_END_ALLOW_THREADS
    if (res < 0) {
        return path_error(path);
    }
    Py_RETURN_NONE;
}
#endif /* HAVE_LCHOWN */


static PyObject *
posix_getcwd(int use_bytes)
{
#ifdef MS_WINDOWS
    wchar_t wbuf[MAXPATHLEN];
    wchar_t *wbuf2 = wbuf;
    DWORD len;

    Py_BEGIN_ALLOW_THREADS
    len = GetCurrentDirectoryW(Py_ARRAY_LENGTH(wbuf), wbuf);
    /* If the buffer is large enough, len does not include the
       terminating \0. If the buffer is too small, len includes
       the space needed for the terminator. */
    if (len >= Py_ARRAY_LENGTH(wbuf)) {
        if (len <= PY_SSIZE_T_MAX / sizeof(wchar_t)) {
            wbuf2 = PyMem_RawMalloc(len * sizeof(wchar_t));
        }
        else {
            wbuf2 = NULL;
        }
        if (wbuf2) {
            len = GetCurrentDirectoryW(len, wbuf2);
        }
    }
    Py_END_ALLOW_THREADS

    if (!wbuf2) {
        PyErr_NoMemory();
        return NULL;
    }
    if (!len) {
        if (wbuf2 != wbuf)
            PyMem_RawFree(wbuf2);
        return PyErr_SetFromWindowsErr(0);
    }

    PyObject *resobj = PyUnicode_FromWideChar(wbuf2, len);
    if (wbuf2 != wbuf) {
        PyMem_RawFree(wbuf2);
    }

    if (use_bytes) {
        if (resobj == NULL) {
            return NULL;
        }
        Py_SETREF(resobj, PyUnicode_EncodeFSDefault(resobj));
    }

    return resobj;
#else
    const size_t chunk = 1024;

    char *buf = NULL;
    char *cwd = NULL;
    size_t buflen = 0;

    Py_BEGIN_ALLOW_THREADS
    do {
        char *newbuf;
        if (buflen <= PY_SSIZE_T_MAX - chunk) {
            buflen += chunk;
            newbuf = PyMem_RawRealloc(buf, buflen);
        }
        else {
            newbuf = NULL;
        }
        if (newbuf == NULL) {
            PyMem_RawFree(buf);
            buf = NULL;
            break;
        }
        buf = newbuf;

        cwd = getcwd(buf, buflen);
    } while (cwd == NULL && errno == ERANGE);
    Py_END_ALLOW_THREADS

    if (buf == NULL) {
        return PyErr_NoMemory();
    }
    if (cwd == NULL) {
        PyMem_RawFree(buf);
        return posix_error();
    }

    PyObject *obj;
    if (use_bytes) {
        obj = PyBytes_FromStringAndSize(buf, strlen(buf));
    }
    else {
        obj = PyUnicode_DecodeFSDefault(buf);
    }
    PyMem_RawFree(buf);

    return obj;
#endif   /* !MS_WINDOWS */
}


/*[clinic input]
os.getcwd

Return a unicode string representing the current working directory.
[clinic start generated code]*/

static PyObject *
os_getcwd_impl(PyObject *module)
/*[clinic end generated code: output=21badfae2ea99ddc input=f069211bb70e3d39]*/
{
    return posix_getcwd(0);
}


/*[clinic input]
os.getcwdb

Return a bytes string representing the current working directory.
[clinic start generated code]*/

static PyObject *
os_getcwdb_impl(PyObject *module)
/*[clinic end generated code: output=3dd47909480e4824 input=f6f6a378dad3d9cb]*/
{
    return posix_getcwd(1);
}


#if ((!defined(HAVE_LINK)) && defined(MS_WINDOWS))
#define HAVE_LINK 1
#endif

#ifdef HAVE_LINK
/*[clinic input]

os.link

    src : path_t
    dst : path_t
    *
    src_dir_fd : dir_fd = None
    dst_dir_fd : dir_fd = None
    follow_symlinks: bool = True

Create a hard link to a file.

If either src_dir_fd or dst_dir_fd is not None, it should be a file
  descriptor open to a directory, and the respective path string (src or dst)
  should be relative; the path will then be relative to that directory.
If follow_symlinks is False, and the last element of src is a symbolic
  link, link will create a link to the symbolic link itself instead of the
  file the link points to.
src_dir_fd, dst_dir_fd, and follow_symlinks may not be implemented on your
  platform.  If they are unavailable, using them will raise a
  NotImplementedError.
[clinic start generated code]*/

static PyObject *
os_link_impl(PyObject *module, path_t *src, path_t *dst, int src_dir_fd,
             int dst_dir_fd, int follow_symlinks)
/*[clinic end generated code: output=7f00f6007fd5269a input=b0095ebbcbaa7e04]*/
{
#ifdef MS_WINDOWS
    BOOL result = FALSE;
#else
    int result;
#endif

#ifndef HAVE_LINKAT
    if ((src_dir_fd != DEFAULT_DIR_FD) || (dst_dir_fd != DEFAULT_DIR_FD)) {
        argument_unavailable_error("link", "src_dir_fd and dst_dir_fd");
        return NULL;
    }
#endif

#ifndef MS_WINDOWS
    if ((src->narrow && dst->wide) || (src->wide && dst->narrow)) {
        PyErr_SetString(PyExc_NotImplementedError,
                        "link: src and dst must be the same type");
        return NULL;
    }
#endif

    if (PySys_Audit("os.link", "OOii", src->object, dst->object,
                    src_dir_fd == DEFAULT_DIR_FD ? -1 : src_dir_fd,
                    dst_dir_fd == DEFAULT_DIR_FD ? -1 : dst_dir_fd) < 0) {
        return NULL;
    }

#ifdef MS_WINDOWS
    Py_BEGIN_ALLOW_THREADS
    result = CreateHardLinkW(dst->wide, src->wide, NULL);
    Py_END_ALLOW_THREADS

    if (!result)
        return path_error2(src, dst);
#else
    Py_BEGIN_ALLOW_THREADS
#ifdef HAVE_LINKAT
    if ((src_dir_fd != DEFAULT_DIR_FD) ||
        (dst_dir_fd != DEFAULT_DIR_FD) ||
        (!follow_symlinks))
        result = linkat(src_dir_fd, src->narrow,
            dst_dir_fd, dst->narrow,
            follow_symlinks ? AT_SYMLINK_FOLLOW : 0);
    else
#endif /* HAVE_LINKAT */
        result = link(src->narrow, dst->narrow);
    Py_END_ALLOW_THREADS

    if (result)
        return path_error2(src, dst);
#endif /* MS_WINDOWS */

    Py_RETURN_NONE;
}
#endif


#if defined(MS_WINDOWS) && !defined(HAVE_OPENDIR)
static PyObject *
_listdir_windows_no_opendir(path_t *path, PyObject *list)
{
    PyObject *v;
    HANDLE hFindFile = INVALID_HANDLE_VALUE;
    BOOL result;
    wchar_t namebuf[MAX_PATH+4]; /* Overallocate for "\*.*" */
    /* only claim to have space for MAX_PATH */
    Py_ssize_t len = Py_ARRAY_LENGTH(namebuf)-4;
    wchar_t *wnamebuf = NULL;

    WIN32_FIND_DATAW wFileData;
    const wchar_t *po_wchars;

    if (!path->wide) { /* Default arg: "." */
        po_wchars = L".";
        len = 1;
    } else {
        po_wchars = path->wide;
        len = wcslen(path->wide);
    }
    /* The +5 is so we can append "\\*.*\0" */
    wnamebuf = PyMem_New(wchar_t, len + 5);
    if (!wnamebuf) {
        PyErr_NoMemory();
        goto exit;
    }
    wcscpy(wnamebuf, po_wchars);
    if (len > 0) {
        wchar_t wch = wnamebuf[len-1];
        if (wch != SEP && wch != ALTSEP && wch != L':')
            wnamebuf[len++] = SEP;
        wcscpy(wnamebuf + len, L"*.*");
    }
    if ((list = PyList_New(0)) == NULL) {
        goto exit;
    }
    Py_BEGIN_ALLOW_THREADS
    hFindFile = FindFirstFileW(wnamebuf, &wFileData);
    Py_END_ALLOW_THREADS
    if (hFindFile == INVALID_HANDLE_VALUE) {
        int error = GetLastError();
        if (error == ERROR_FILE_NOT_FOUND)
            goto exit;
        Py_DECREF(list);
        list = path_error(path);
        goto exit;
    }
    do {
        /* Skip over . and .. */
        if (wcscmp(wFileData.cFileName, L".") != 0 &&
            wcscmp(wFileData.cFileName, L"..") != 0) {
            v = PyUnicode_FromWideChar(wFileData.cFileName,
                                       wcslen(wFileData.cFileName));
            if (path->narrow && v) {
                Py_SETREF(v, PyUnicode_EncodeFSDefault(v));
            }
            if (v == NULL) {
                Py_DECREF(list);
                list = NULL;
                break;
            }
            if (PyList_Append(list, v) != 0) {
                Py_DECREF(v);
                Py_DECREF(list);
                list = NULL;
                break;
            }
            Py_DECREF(v);
        }
        Py_BEGIN_ALLOW_THREADS
        result = FindNextFileW(hFindFile, &wFileData);
        Py_END_ALLOW_THREADS
        /* FindNextFile sets error to ERROR_NO_MORE_FILES if
           it got to the end of the directory. */
        if (!result && GetLastError() != ERROR_NO_MORE_FILES) {
            Py_DECREF(list);
            list = path_error(path);
            goto exit;
        }
    } while (result == TRUE);

exit:
    if (hFindFile != INVALID_HANDLE_VALUE) {
        if (FindClose(hFindFile) == FALSE) {
            if (list != NULL) {
                Py_DECREF(list);
                list = path_error(path);
            }
        }
    }
    PyMem_Free(wnamebuf);

    return list;
}  /* end of _listdir_windows_no_opendir */

#else  /* thus POSIX, ie: not (MS_WINDOWS and not HAVE_OPENDIR) */

static PyObject *
_posix_listdir(path_t *path, PyObject *list)
{
    PyObject *v;
    DIR *dirp = NULL;
    struct dirent *ep;
    int return_str; /* if false, return bytes */
#ifdef HAVE_FDOPENDIR
    int fd = -1;
#endif

    errno = 0;
#ifdef HAVE_FDOPENDIR
    if (path->fd != -1) {
        /* closedir() closes the FD, so we duplicate it */
        fd = _Py_dup(path->fd);
        if (fd == -1)
            return NULL;

        return_str = 1;

        Py_BEGIN_ALLOW_THREADS
        dirp = fdopendir(fd);
        Py_END_ALLOW_THREADS
    }
    else
#endif
    {
        const char *name;
        if (path->narrow) {
            name = path->narrow;
            /* only return bytes if they specified a bytes-like object */
            return_str = !PyObject_CheckBuffer(path->object);
        }
        else {
            name = ".";
            return_str = 1;
        }

        Py_BEGIN_ALLOW_THREADS
        dirp = opendir(name);
        Py_END_ALLOW_THREADS
    }

    if (dirp == NULL) {
        list = path_error(path);
#ifdef HAVE_FDOPENDIR
        if (fd != -1) {
            Py_BEGIN_ALLOW_THREADS
            close(fd);
            Py_END_ALLOW_THREADS
        }
#endif
        goto exit;
    }
    if ((list = PyList_New(0)) == NULL) {
        goto exit;
    }
    for (;;) {
        errno = 0;
        Py_BEGIN_ALLOW_THREADS
        ep = readdir(dirp);
        Py_END_ALLOW_THREADS
        if (ep == NULL) {
            if (errno == 0) {
                break;
            } else {
                Py_DECREF(list);
                list = path_error(path);
                goto exit;
            }
        }
        if (ep->d_name[0] == '.' &&
            (NAMLEN(ep) == 1 ||
             (ep->d_name[1] == '.' && NAMLEN(ep) == 2)))
            continue;
        if (return_str)
            v = PyUnicode_DecodeFSDefaultAndSize(ep->d_name, NAMLEN(ep));
        else
            v = PyBytes_FromStringAndSize(ep->d_name, NAMLEN(ep));
        if (v == NULL) {
            Py_CLEAR(list);
            break;
        }
        if (PyList_Append(list, v) != 0) {
            Py_DECREF(v);
            Py_CLEAR(list);
            break;
        }
        Py_DECREF(v);
    }

exit:
    if (dirp != NULL) {
        Py_BEGIN_ALLOW_THREADS
#ifdef HAVE_FDOPENDIR
        if (fd > -1)
            rewinddir(dirp);
#endif
        closedir(dirp);
        Py_END_ALLOW_THREADS
    }

    return list;
}  /* end of _posix_listdir */
#endif  /* which OS */


/*[clinic input]
os.listdir

    path : path_t(nullable=True, allow_fd='PATH_HAVE_FDOPENDIR') = None

Return a list containing the names of the files in the directory.

path can be specified as either str, bytes, or a path-like object.  If path is bytes,
  the filenames returned will also be bytes; in all other circumstances
  the filenames returned will be str.
If path is None, uses the path='.'.
On some platforms, path may also be specified as an open file descriptor;\
  the file descriptor must refer to a directory.
  If this functionality is unavailable, using it raises NotImplementedError.

The list is in arbitrary order.  It does not include the special
entries '.' and '..' even if they are present in the directory.


[clinic start generated code]*/

static PyObject *
os_listdir_impl(PyObject *module, path_t *path)
/*[clinic end generated code: output=293045673fcd1a75 input=e3f58030f538295d]*/
{
    if (PySys_Audit("os.listdir", "O",
                    path->object ? path->object : Py_None) < 0) {
        return NULL;
    }
#if defined(MS_WINDOWS) && !defined(HAVE_OPENDIR)
    return _listdir_windows_no_opendir(path, NULL);
#else
    return _posix_listdir(path, NULL);
#endif
}

#ifdef MS_WINDOWS
/* A helper function for abspath on win32 */
/*[clinic input]
os._getfullpathname

    path: path_t
    /

[clinic start generated code]*/

static PyObject *
os__getfullpathname_impl(PyObject *module, path_t *path)
/*[clinic end generated code: output=bb8679d56845bc9b input=332ed537c29d0a3e]*/
{
    wchar_t *abspath;

    /* _Py_abspath() is implemented with GetFullPathNameW() on Windows */
    if (_Py_abspath(path->wide, &abspath) < 0) {
        return win32_error_object("GetFullPathNameW", path->object);
    }
    if (abspath == NULL) {
        return PyErr_NoMemory();
    }

    PyObject *str = PyUnicode_FromWideChar(abspath, wcslen(abspath));
    PyMem_RawFree(abspath);
    if (str == NULL) {
        return NULL;
    }
    if (path->narrow) {
        Py_SETREF(str, PyUnicode_EncodeFSDefault(str));
    }
    return str;
}


/*[clinic input]
os._getfinalpathname

    path: path_t
    /

A helper function for samepath on windows.
[clinic start generated code]*/

static PyObject *
os__getfinalpathname_impl(PyObject *module, path_t *path)
/*[clinic end generated code: output=621a3c79bc29ebfa input=2b6b6c7cbad5fb84]*/
{
    HANDLE hFile;
    wchar_t buf[MAXPATHLEN], *target_path = buf;
    int buf_size = Py_ARRAY_LENGTH(buf);
    int result_length;
    PyObject *result;

    Py_BEGIN_ALLOW_THREADS
    hFile = CreateFileW(
        path->wide,
        0, /* desired access */
        0, /* share mode */
        NULL, /* security attributes */
        OPEN_EXISTING,
        /* FILE_FLAG_BACKUP_SEMANTICS is required to open a directory */
        FILE_FLAG_BACKUP_SEMANTICS,
        NULL);
    Py_END_ALLOW_THREADS

    if (hFile == INVALID_HANDLE_VALUE) {
        return win32_error_object("CreateFileW", path->object);
    }

    /* We have a good handle to the target, use it to determine the
       target path name. */
    while (1) {
        Py_BEGIN_ALLOW_THREADS
        result_length = GetFinalPathNameByHandleW(hFile, target_path,
                                                  buf_size, VOLUME_NAME_DOS);
        Py_END_ALLOW_THREADS

        if (!result_length) {
            result = win32_error_object("GetFinalPathNameByHandleW",
                                         path->object);
            goto cleanup;
        }

        if (result_length < buf_size) {
            break;
        }

        wchar_t *tmp;
        tmp = PyMem_Realloc(target_path != buf ? target_path : NULL,
                            result_length * sizeof(*tmp));
        if (!tmp) {
            result = PyErr_NoMemory();
            goto cleanup;
        }

        buf_size = result_length;
        target_path = tmp;
    }

    result = PyUnicode_FromWideChar(target_path, result_length);
    if (result && path->narrow) {
        Py_SETREF(result, PyUnicode_EncodeFSDefault(result));
    }

cleanup:
    if (target_path != buf) {
        PyMem_Free(target_path);
    }
    CloseHandle(hFile);
    return result;
}


/*[clinic input]
os._getvolumepathname

    path: path_t

A helper function for ismount on Win32.
[clinic start generated code]*/

static PyObject *
os__getvolumepathname_impl(PyObject *module, path_t *path)
/*[clinic end generated code: output=804c63fd13a1330b input=722b40565fa21552]*/
{
    PyObject *result;
    wchar_t *mountpath=NULL;
    size_t buflen;
    BOOL ret;

    /* Volume path should be shorter than entire path */
    buflen = Py_MAX(path->length, MAX_PATH);

    if (buflen > PY_DWORD_MAX) {
        PyErr_SetString(PyExc_OverflowError, "path too long");
        return NULL;
    }

    mountpath = PyMem_New(wchar_t, buflen);
    if (mountpath == NULL)
        return PyErr_NoMemory();

    Py_BEGIN_ALLOW_THREADS
    ret = GetVolumePathNameW(path->wide, mountpath,
                             Py_SAFE_DOWNCAST(buflen, size_t, DWORD));
    Py_END_ALLOW_THREADS

    if (!ret) {
        result = win32_error_object("_getvolumepathname", path->object);
        goto exit;
    }
    result = PyUnicode_FromWideChar(mountpath, wcslen(mountpath));
    if (path->narrow)
        Py_SETREF(result, PyUnicode_EncodeFSDefault(result));

exit:
    PyMem_Free(mountpath);
    return result;
}

#endif /* MS_WINDOWS */


/*[clinic input]
os.mkdir

    path : path_t

    mode: int = 0o777

    *

    dir_fd : dir_fd(requires='mkdirat') = None

# "mkdir(path, mode=0o777, *, dir_fd=None)\n\n\

Create a directory.

If dir_fd is not None, it should be a file descriptor open to a directory,
  and path should be relative; path will then be relative to that directory.
dir_fd may not be implemented on your platform.
  If it is unavailable, using it will raise a NotImplementedError.

The mode argument is ignored on Windows.
[clinic start generated code]*/

static PyObject *
os_mkdir_impl(PyObject *module, path_t *path, int mode, int dir_fd)
/*[clinic end generated code: output=a70446903abe821f input=e965f68377e9b1ce]*/
{
    int result;

    if (PySys_Audit("os.mkdir", "Oii", path->object, mode,
                    dir_fd == DEFAULT_DIR_FD ? -1 : dir_fd) < 0) {
        return NULL;
    }

#ifdef MS_WINDOWS
    Py_BEGIN_ALLOW_THREADS
    result = CreateDirectoryW(path->wide, NULL);
    Py_END_ALLOW_THREADS

    if (!result)
        return path_error(path);
#else
    Py_BEGIN_ALLOW_THREADS
#if HAVE_MKDIRAT
    if (dir_fd != DEFAULT_DIR_FD)
        result = mkdirat(dir_fd, path->narrow, mode);
    else
#endif
#if defined(__WATCOMC__) && !defined(__QNX__)
        result = mkdir(path->narrow);
#else
        result = mkdir(path->narrow, mode);
#endif
    Py_END_ALLOW_THREADS
    if (result < 0)
        return path_error(path);
#endif /* MS_WINDOWS */
    Py_RETURN_NONE;
}


/* sys/resource.h is needed for at least: wait3(), wait4(), broken nice. */
#if defined(HAVE_SYS_RESOURCE_H)
#include <sys/resource.h>
#endif


#ifdef HAVE_NICE
/*[clinic input]
os.nice

    increment: int
    /

Add increment to the priority of process and return the new priority.
[clinic start generated code]*/

static PyObject *
os_nice_impl(PyObject *module, int increment)
/*[clinic end generated code: output=9dad8a9da8109943 input=864be2d402a21da2]*/
{
    int value;

    /* There are two flavours of 'nice': one that returns the new
       priority (as required by almost all standards out there) and the
       Linux/FreeBSD one, which returns '0' on success and advices
       the use of getpriority() to get the new priority.

       If we are of the nice family that returns the new priority, we
       need to clear errno before the call, and check if errno is filled
       before calling posix_error() on a returnvalue of -1, because the
       -1 may be the actual new priority! */

    errno = 0;
    value = nice(increment);
#if defined(HAVE_BROKEN_NICE) && defined(HAVE_GETPRIORITY)
    if (value == 0)
        value = getpriority(PRIO_PROCESS, 0);
#endif
    if (value == -1 && errno != 0)
        /* either nice() or getpriority() returned an error */
        return posix_error();
    return PyLong_FromLong((long) value);
}
#endif /* HAVE_NICE */


#ifdef HAVE_GETPRIORITY
/*[clinic input]
os.getpriority

    which: int
    who: int

Return program scheduling priority.
[clinic start generated code]*/

static PyObject *
os_getpriority_impl(PyObject *module, int which, int who)
/*[clinic end generated code: output=c41b7b63c7420228 input=9be615d40e2544ef]*/
{
    int retval;

    errno = 0;
    retval = getpriority(which, who);
    if (errno != 0)
        return posix_error();
    return PyLong_FromLong((long)retval);
}
#endif /* HAVE_GETPRIORITY */


#ifdef HAVE_SETPRIORITY
/*[clinic input]
os.setpriority

    which: int
    who: int
    priority: int

Set program scheduling priority.
[clinic start generated code]*/

static PyObject *
os_setpriority_impl(PyObject *module, int which, int who, int priority)
/*[clinic end generated code: output=3d910d95a7771eb2 input=710ccbf65b9dc513]*/
{
    int retval;

    retval = setpriority(which, who, priority);
    if (retval == -1)
        return posix_error();
    Py_RETURN_NONE;
}
#endif /* HAVE_SETPRIORITY */


static PyObject *
internal_rename(path_t *src, path_t *dst, int src_dir_fd, int dst_dir_fd, int is_replace)
{
    const char *function_name = is_replace ? "replace" : "rename";
    int dir_fd_specified;

#ifdef MS_WINDOWS
    BOOL result;
    int flags = is_replace ? MOVEFILE_REPLACE_EXISTING : 0;
#else
    int result;
#endif

    dir_fd_specified = (src_dir_fd != DEFAULT_DIR_FD) ||
                       (dst_dir_fd != DEFAULT_DIR_FD);
#ifndef HAVE_RENAMEAT
    if (dir_fd_specified) {
        argument_unavailable_error(function_name, "src_dir_fd and dst_dir_fd");
        return NULL;
    }
#endif

    if (PySys_Audit("os.rename", "OOii", src->object, dst->object,
                    src_dir_fd == DEFAULT_DIR_FD ? -1 : src_dir_fd,
                    dst_dir_fd == DEFAULT_DIR_FD ? -1 : dst_dir_fd) < 0) {
        return NULL;
    }

#ifdef MS_WINDOWS
    Py_BEGIN_ALLOW_THREADS
    result = MoveFileExW(src->wide, dst->wide, flags);
    Py_END_ALLOW_THREADS

    if (!result)
        return path_error2(src, dst);

#else
    if ((src->narrow && dst->wide) || (src->wide && dst->narrow)) {
        PyErr_Format(PyExc_ValueError,
                     "%s: src and dst must be the same type", function_name);
        return NULL;
    }

    Py_BEGIN_ALLOW_THREADS
#ifdef HAVE_RENAMEAT
    if (dir_fd_specified)
        result = renameat(src_dir_fd, src->narrow, dst_dir_fd, dst->narrow);
    else
#endif
    result = rename(src->narrow, dst->narrow);
    Py_END_ALLOW_THREADS

    if (result)
        return path_error2(src, dst);
#endif
    Py_RETURN_NONE;
}


/*[clinic input]
os.rename

    src : path_t
    dst : path_t
    *
    src_dir_fd : dir_fd = None
    dst_dir_fd : dir_fd = None

Rename a file or directory.

If either src_dir_fd or dst_dir_fd is not None, it should be a file
  descriptor open to a directory, and the respective path string (src or dst)
  should be relative; the path will then be relative to that directory.
src_dir_fd and dst_dir_fd, may not be implemented on your platform.
  If they are unavailable, using them will raise a NotImplementedError.
[clinic start generated code]*/

static PyObject *
os_rename_impl(PyObject *module, path_t *src, path_t *dst, int src_dir_fd,
               int dst_dir_fd)
/*[clinic end generated code: output=59e803072cf41230 input=faa61c847912c850]*/
{
    return internal_rename(src, dst, src_dir_fd, dst_dir_fd, 0);
}


/*[clinic input]
os.replace = os.rename

Rename a file or directory, overwriting the destination.

If either src_dir_fd or dst_dir_fd is not None, it should be a file
  descriptor open to a directory, and the respective path string (src or dst)
  should be relative; the path will then be relative to that directory.
src_dir_fd and dst_dir_fd, may not be implemented on your platform.
  If they are unavailable, using them will raise a NotImplementedError.
[clinic start generated code]*/

static PyObject *
os_replace_impl(PyObject *module, path_t *src, path_t *dst, int src_dir_fd,
                int dst_dir_fd)
/*[clinic end generated code: output=1968c02e7857422b input=c003f0def43378ef]*/
{
    return internal_rename(src, dst, src_dir_fd, dst_dir_fd, 1);
}


/*[clinic input]
os.rmdir

    path: path_t
    *
    dir_fd: dir_fd(requires='unlinkat') = None

Remove a directory.

If dir_fd is not None, it should be a file descriptor open to a directory,
  and path should be relative; path will then be relative to that directory.
dir_fd may not be implemented on your platform.
  If it is unavailable, using it will raise a NotImplementedError.
[clinic start generated code]*/

static PyObject *
os_rmdir_impl(PyObject *module, path_t *path, int dir_fd)
/*[clinic end generated code: output=080eb54f506e8301 input=38c8b375ca34a7e2]*/
{
    int result;

    if (PySys_Audit("os.rmdir", "Oi", path->object,
                    dir_fd == DEFAULT_DIR_FD ? -1 : dir_fd) < 0) {
        return NULL;
    }

    Py_BEGIN_ALLOW_THREADS
#ifdef MS_WINDOWS
    /* Windows, success=1, UNIX, success=0 */
    result = !RemoveDirectoryW(path->wide);
#else
#ifdef HAVE_UNLINKAT
    if (dir_fd != DEFAULT_DIR_FD)
        result = unlinkat(dir_fd, path->narrow, AT_REMOVEDIR);
    else
#endif
        result = rmdir(path->narrow);
#endif
    Py_END_ALLOW_THREADS

    if (result)
        return path_error(path);

    Py_RETURN_NONE;
}


#ifdef HAVE_SYSTEM
#ifdef MS_WINDOWS
/*[clinic input]
os.system -> long

    command: Py_UNICODE

Execute the command in a subshell.
[clinic start generated code]*/

static long
os_system_impl(PyObject *module, const Py_UNICODE *command)
/*[clinic end generated code: output=5b7c3599c068ca42 input=303f5ce97df606b0]*/
{
    long result;

    if (PySys_Audit("os.system", "(u)", command) < 0) {
        return -1;
    }

    Py_BEGIN_ALLOW_THREADS
    _Py_BEGIN_SUPPRESS_IPH
    result = _wsystem(command);
    _Py_END_SUPPRESS_IPH
    Py_END_ALLOW_THREADS
    return result;
}
#else /* MS_WINDOWS */
/*[clinic input]
os.system -> long

    command: FSConverter

Execute the command in a subshell.
[clinic start generated code]*/

static long
os_system_impl(PyObject *module, PyObject *command)
/*[clinic end generated code: output=290fc437dd4f33a0 input=86a58554ba6094af]*/
{
    long result;
    const char *bytes = PyBytes_AsString(command);

    if (PySys_Audit("os.system", "(O)", command) < 0) {
        return -1;
    }

    Py_BEGIN_ALLOW_THREADS
    result = system(bytes);
    Py_END_ALLOW_THREADS
    return result;
}
#endif
#endif /* HAVE_SYSTEM */


/*[clinic input]
os.umask

    mask: int
    /

Set the current numeric umask and return the previous umask.
[clinic start generated code]*/

static PyObject *
os_umask_impl(PyObject *module, int mask)
/*[clinic end generated code: output=a2e33ce3bc1a6e33 input=ab6bfd9b24d8a7e8]*/
{
    int i = (int)umask(mask);
    if (i < 0)
        return posix_error();
    return PyLong_FromLong((long)i);
}

#ifdef MS_WINDOWS

/* override the default DeleteFileW behavior so that directory
symlinks can be removed with this function, the same as with
Unix symlinks */
BOOL WINAPI Py_DeleteFileW(LPCWSTR lpFileName)
{
    WIN32_FILE_ATTRIBUTE_DATA info;
    WIN32_FIND_DATAW find_data;
    HANDLE find_data_handle;
    int is_directory = 0;
    int is_link = 0;

    if (GetFileAttributesExW(lpFileName, GetFileExInfoStandard, &info)) {
        is_directory = info.dwFileAttributes & FILE_ATTRIBUTE_DIRECTORY;

        /* Get WIN32_FIND_DATA structure for the path to determine if
           it is a symlink */
        if(is_directory &&
           info.dwFileAttributes & FILE_ATTRIBUTE_REPARSE_POINT) {
            find_data_handle = FindFirstFileW(lpFileName, &find_data);

            if(find_data_handle != INVALID_HANDLE_VALUE) {
                /* IO_REPARSE_TAG_SYMLINK if it is a symlink and
                   IO_REPARSE_TAG_MOUNT_POINT if it is a junction point. */
                is_link = find_data.dwReserved0 == IO_REPARSE_TAG_SYMLINK ||
                          find_data.dwReserved0 == IO_REPARSE_TAG_MOUNT_POINT;
                FindClose(find_data_handle);
            }
        }
    }

    if (is_directory && is_link)
        return RemoveDirectoryW(lpFileName);

    return DeleteFileW(lpFileName);
}
#endif /* MS_WINDOWS */


/*[clinic input]
os.unlink

    path: path_t
    *
    dir_fd: dir_fd(requires='unlinkat')=None

Remove a file (same as remove()).

If dir_fd is not None, it should be a file descriptor open to a directory,
  and path should be relative; path will then be relative to that directory.
dir_fd may not be implemented on your platform.
  If it is unavailable, using it will raise a NotImplementedError.

[clinic start generated code]*/

static PyObject *
os_unlink_impl(PyObject *module, path_t *path, int dir_fd)
/*[clinic end generated code: output=621797807b9963b1 input=d7bcde2b1b2a2552]*/
{
    int result;

    if (PySys_Audit("os.remove", "Oi", path->object,
                    dir_fd == DEFAULT_DIR_FD ? -1 : dir_fd) < 0) {
        return NULL;
    }

    Py_BEGIN_ALLOW_THREADS
    _Py_BEGIN_SUPPRESS_IPH
#ifdef MS_WINDOWS
    /* Windows, success=1, UNIX, success=0 */
    result = !Py_DeleteFileW(path->wide);
#else
#ifdef HAVE_UNLINKAT
    if (dir_fd != DEFAULT_DIR_FD)
        result = unlinkat(dir_fd, path->narrow, 0);
    else
#endif /* HAVE_UNLINKAT */
        result = unlink(path->narrow);
#endif
    _Py_END_SUPPRESS_IPH
    Py_END_ALLOW_THREADS

    if (result)
        return path_error(path);

    Py_RETURN_NONE;
}


/*[clinic input]
os.remove = os.unlink

Remove a file (same as unlink()).

If dir_fd is not None, it should be a file descriptor open to a directory,
  and path should be relative; path will then be relative to that directory.
dir_fd may not be implemented on your platform.
  If it is unavailable, using it will raise a NotImplementedError.
[clinic start generated code]*/

static PyObject *
os_remove_impl(PyObject *module, path_t *path, int dir_fd)
/*[clinic end generated code: output=a8535b28f0068883 input=e05c5ab55cd30983]*/
{
    return os_unlink_impl(module, path, dir_fd);
}


static PyStructSequence_Field uname_result_fields[] = {
    {"sysname",    "operating system name"},
    {"nodename",   "name of machine on network (implementation-defined)"},
    {"release",    "operating system release"},
    {"version",    "operating system version"},
    {"machine",    "hardware identifier"},
    {NULL}
};

PyDoc_STRVAR(uname_result__doc__,
"uname_result: Result from os.uname().\n\n\
This object may be accessed either as a tuple of\n\
  (sysname, nodename, release, version, machine),\n\
or via the attributes sysname, nodename, release, version, and machine.\n\
\n\
See os.uname for more information.");

static PyStructSequence_Desc uname_result_desc = {
    MODNAME ".uname_result", /* name */
    uname_result__doc__, /* doc */
    uname_result_fields,
    5
};

#ifdef HAVE_UNAME
/*[clinic input]
os.uname

Return an object identifying the current operating system.

The object behaves like a named tuple with the following fields:
  (sysname, nodename, release, version, machine)

[clinic start generated code]*/

static PyObject *
os_uname_impl(PyObject *module)
/*[clinic end generated code: output=e6a49cf1a1508a19 input=e68bd246db3043ed]*/
{
    struct utsname u;
    int res;
    PyObject *value;

    Py_BEGIN_ALLOW_THREADS
    res = uname(&u);
    Py_END_ALLOW_THREADS
    if (res < 0)
        return posix_error();

    PyObject *UnameResultType = _posixstate(module)->UnameResultType;
    value = PyStructSequence_New((PyTypeObject *)UnameResultType);
    if (value == NULL)
        return NULL;

#define SET(i, field) \
    { \
    PyObject *o = PyUnicode_DecodeFSDefault(field); \
    if (!o) { \
        Py_DECREF(value); \
        return NULL; \
    } \
    PyStructSequence_SET_ITEM(value, i, o); \
    } \

    SET(0, u.sysname);
    SET(1, u.nodename);
    SET(2, u.release);
    SET(3, u.version);
    SET(4, u.machine);

#undef SET

    return value;
}
#endif /* HAVE_UNAME */



typedef struct {
    int    now;
    time_t atime_s;
    long   atime_ns;
    time_t mtime_s;
    long   mtime_ns;
} utime_t;

/*
 * these macros assume that "ut" is a pointer to a utime_t
 * they also intentionally leak the declaration of a pointer named "time"
 */
#define UTIME_TO_TIMESPEC \
    struct timespec ts[2]; \
    struct timespec *time; \
    if (ut->now) \
        time = NULL; \
    else { \
        ts[0].tv_sec = ut->atime_s; \
        ts[0].tv_nsec = ut->atime_ns; \
        ts[1].tv_sec = ut->mtime_s; \
        ts[1].tv_nsec = ut->mtime_ns; \
        time = ts; \
    } \

#define UTIME_TO_TIMEVAL \
    struct timeval tv[2]; \
    struct timeval *time; \
    if (ut->now) \
        time = NULL; \
    else { \
        tv[0].tv_sec = ut->atime_s; \
        tv[0].tv_usec = ut->atime_ns / 1000; \
        tv[1].tv_sec = ut->mtime_s; \
        tv[1].tv_usec = ut->mtime_ns / 1000; \
        time = tv; \
    } \

#define UTIME_TO_UTIMBUF \
    struct utimbuf u; \
    struct utimbuf *time; \
    if (ut->now) \
        time = NULL; \
    else { \
        u.actime = ut->atime_s; \
        u.modtime = ut->mtime_s; \
        time = &u; \
    }

#define UTIME_TO_TIME_T \
    time_t timet[2]; \
    time_t *time; \
    if (ut->now) \
        time = NULL; \
    else { \
        timet[0] = ut->atime_s; \
        timet[1] = ut->mtime_s; \
        time = timet; \
    } \


#if defined(HAVE_FUTIMESAT) || defined(HAVE_UTIMENSAT)

static int
utime_dir_fd(utime_t *ut, int dir_fd, const char *path, int follow_symlinks)
{
#ifdef HAVE_UTIMENSAT
    int flags = follow_symlinks ? 0 : AT_SYMLINK_NOFOLLOW;
    UTIME_TO_TIMESPEC;
    return utimensat(dir_fd, path, time, flags);
#elif defined(HAVE_FUTIMESAT)
    UTIME_TO_TIMEVAL;
    /*
     * follow_symlinks will never be false here;
     * we only allow !follow_symlinks and dir_fd together
     * if we have utimensat()
     */
    assert(follow_symlinks);
    return futimesat(dir_fd, path, time);
#endif
}

    #define FUTIMENSAT_DIR_FD_CONVERTER dir_fd_converter
#else
    #define FUTIMENSAT_DIR_FD_CONVERTER dir_fd_unavailable
#endif

#if defined(HAVE_FUTIMES) || defined(HAVE_FUTIMENS)

static int
utime_fd(utime_t *ut, int fd)
{
#ifdef HAVE_FUTIMENS
    UTIME_TO_TIMESPEC;
    return futimens(fd, time);
#else
    UTIME_TO_TIMEVAL;
    return futimes(fd, time);
#endif
}

    #define PATH_UTIME_HAVE_FD 1
#else
    #define PATH_UTIME_HAVE_FD 0
#endif

#if defined(HAVE_UTIMENSAT) || defined(HAVE_LUTIMES)
#  define UTIME_HAVE_NOFOLLOW_SYMLINKS
#endif

#ifdef UTIME_HAVE_NOFOLLOW_SYMLINKS

static int
utime_nofollow_symlinks(utime_t *ut, const char *path)
{
#ifdef HAVE_UTIMENSAT
    UTIME_TO_TIMESPEC;
    return utimensat(DEFAULT_DIR_FD, path, time, AT_SYMLINK_NOFOLLOW);
#else
    UTIME_TO_TIMEVAL;
    return lutimes(path, time);
#endif
}

#endif

#ifndef MS_WINDOWS

static int
utime_default(utime_t *ut, const char *path)
{
#ifdef HAVE_UTIMENSAT
    UTIME_TO_TIMESPEC;
    return utimensat(DEFAULT_DIR_FD, path, time, 0);
#elif defined(HAVE_UTIMES)
    UTIME_TO_TIMEVAL;
    return utimes(path, time);
#elif defined(HAVE_UTIME_H)
    UTIME_TO_UTIMBUF;
    return utime(path, time);
#else
    UTIME_TO_TIME_T;
    return utime(path, time);
#endif
}

#endif

static int
split_py_long_to_s_and_ns(PyObject *py_long, time_t *s, long *ns)
{
    int result = 0;
    PyObject *divmod;
    divmod = PyNumber_Divmod(py_long, _posixstate_global->billion);
    if (!divmod)
        goto exit;
    if (!PyTuple_Check(divmod) || PyTuple_GET_SIZE(divmod) != 2) {
        PyErr_Format(PyExc_TypeError,
                     "%.200s.__divmod__() must return a 2-tuple, not %.200s",
                     _PyType_Name(Py_TYPE(py_long)), _PyType_Name(Py_TYPE(divmod)));
        goto exit;
    }
    *s = _PyLong_AsTime_t(PyTuple_GET_ITEM(divmod, 0));
    if ((*s == -1) && PyErr_Occurred())
        goto exit;
    *ns = PyLong_AsLong(PyTuple_GET_ITEM(divmod, 1));
    if ((*ns == -1) && PyErr_Occurred())
        goto exit;

    result = 1;
exit:
    Py_XDECREF(divmod);
    return result;
}


/*[clinic input]
os.utime

    path: path_t(allow_fd='PATH_UTIME_HAVE_FD')
    times: object = None
    *
    ns: object = NULL
    dir_fd: dir_fd(requires='futimensat') = None
    follow_symlinks: bool=True

# "utime(path, times=None, *[, ns], dir_fd=None, follow_symlinks=True)\n\

Set the access and modified time of path.

path may always be specified as a string.
On some platforms, path may also be specified as an open file descriptor.
  If this functionality is unavailable, using it raises an exception.

If times is not None, it must be a tuple (atime, mtime);
    atime and mtime should be expressed as float seconds since the epoch.
If ns is specified, it must be a tuple (atime_ns, mtime_ns);
    atime_ns and mtime_ns should be expressed as integer nanoseconds
    since the epoch.
If times is None and ns is unspecified, utime uses the current time.
Specifying tuples for both times and ns is an error.

If dir_fd is not None, it should be a file descriptor open to a directory,
  and path should be relative; path will then be relative to that directory.
If follow_symlinks is False, and the last element of the path is a symbolic
  link, utime will modify the symbolic link itself instead of the file the
  link points to.
It is an error to use dir_fd or follow_symlinks when specifying path
  as an open file descriptor.
dir_fd and follow_symlinks may not be available on your platform.
  If they are unavailable, using them will raise a NotImplementedError.

[clinic start generated code]*/

static PyObject *
os_utime_impl(PyObject *module, path_t *path, PyObject *times, PyObject *ns,
              int dir_fd, int follow_symlinks)
/*[clinic end generated code: output=cfcac69d027b82cf input=2fbd62a2f228f8f4]*/
{
#ifdef MS_WINDOWS
    HANDLE hFile;
    FILETIME atime, mtime;
#else
    int result;
#endif

    utime_t utime;

    memset(&utime, 0, sizeof(utime_t));

    if (times != Py_None && ns) {
        PyErr_SetString(PyExc_ValueError,
                     "utime: you may specify either 'times'"
                     " or 'ns' but not both");
        return NULL;
    }

    if (times != Py_None) {
        time_t a_sec, m_sec;
        long a_nsec, m_nsec;
        if (!PyTuple_CheckExact(times) || (PyTuple_Size(times) != 2)) {
            PyErr_SetString(PyExc_TypeError,
                         "utime: 'times' must be either"
                         " a tuple of two ints or None");
            return NULL;
        }
        utime.now = 0;
        if (_PyTime_ObjectToTimespec(PyTuple_GET_ITEM(times, 0),
                                     &a_sec, &a_nsec, _PyTime_ROUND_FLOOR) == -1 ||
            _PyTime_ObjectToTimespec(PyTuple_GET_ITEM(times, 1),
                                     &m_sec, &m_nsec, _PyTime_ROUND_FLOOR) == -1) {
            return NULL;
        }
        utime.atime_s = a_sec;
        utime.atime_ns = a_nsec;
        utime.mtime_s = m_sec;
        utime.mtime_ns = m_nsec;
    }
    else if (ns) {
        if (!PyTuple_CheckExact(ns) || (PyTuple_Size(ns) != 2)) {
            PyErr_SetString(PyExc_TypeError,
                         "utime: 'ns' must be a tuple of two ints");
            return NULL;
        }
        utime.now = 0;
        if (!split_py_long_to_s_and_ns(PyTuple_GET_ITEM(ns, 0),
                                      &utime.atime_s, &utime.atime_ns) ||
            !split_py_long_to_s_and_ns(PyTuple_GET_ITEM(ns, 1),
                                       &utime.mtime_s, &utime.mtime_ns)) {
            return NULL;
        }
    }
    else {
        /* times and ns are both None/unspecified. use "now". */
        utime.now = 1;
    }

#if !defined(UTIME_HAVE_NOFOLLOW_SYMLINKS)
    if (follow_symlinks_specified("utime", follow_symlinks))
        return NULL;
#endif

    if (path_and_dir_fd_invalid("utime", path, dir_fd) ||
        dir_fd_and_fd_invalid("utime", dir_fd, path->fd) ||
        fd_and_follow_symlinks_invalid("utime", path->fd, follow_symlinks))
        return NULL;

#if !defined(HAVE_UTIMENSAT)
    if ((dir_fd != DEFAULT_DIR_FD) && (!follow_symlinks)) {
        PyErr_SetString(PyExc_ValueError,
                     "utime: cannot use dir_fd and follow_symlinks "
                     "together on this platform");
        return NULL;
    }
#endif

    if (PySys_Audit("os.utime", "OOOi", path->object, times, ns ? ns : Py_None,
                    dir_fd == DEFAULT_DIR_FD ? -1 : dir_fd) < 0) {
        return NULL;
    }

#ifdef MS_WINDOWS
    Py_BEGIN_ALLOW_THREADS
    hFile = CreateFileW(path->wide, FILE_WRITE_ATTRIBUTES, 0,
                        NULL, OPEN_EXISTING,
                        FILE_FLAG_BACKUP_SEMANTICS, NULL);
    Py_END_ALLOW_THREADS
    if (hFile == INVALID_HANDLE_VALUE) {
        path_error(path);
        return NULL;
    }

    if (utime.now) {
        GetSystemTimeAsFileTime(&mtime);
        atime = mtime;
    }
    else {
        _Py_time_t_to_FILE_TIME(utime.atime_s, utime.atime_ns, &atime);
        _Py_time_t_to_FILE_TIME(utime.mtime_s, utime.mtime_ns, &mtime);
    }
    if (!SetFileTime(hFile, NULL, &atime, &mtime)) {
        /* Avoid putting the file name into the error here,
           as that may confuse the user into believing that
           something is wrong with the file, when it also
           could be the time stamp that gives a problem. */
        PyErr_SetFromWindowsErr(0);
        CloseHandle(hFile);
        return NULL;
    }
    CloseHandle(hFile);
#else /* MS_WINDOWS */
    Py_BEGIN_ALLOW_THREADS

#ifdef UTIME_HAVE_NOFOLLOW_SYMLINKS
    if ((!follow_symlinks) && (dir_fd == DEFAULT_DIR_FD))
        result = utime_nofollow_symlinks(&utime, path->narrow);
    else
#endif

#if defined(HAVE_FUTIMESAT) || defined(HAVE_UTIMENSAT)
    if ((dir_fd != DEFAULT_DIR_FD) || (!follow_symlinks))
        result = utime_dir_fd(&utime, dir_fd, path->narrow, follow_symlinks);
    else
#endif

#if defined(HAVE_FUTIMES) || defined(HAVE_FUTIMENS)
    if (path->fd != -1)
        result = utime_fd(&utime, path->fd);
    else
#endif

    result = utime_default(&utime, path->narrow);

    Py_END_ALLOW_THREADS

    if (result < 0) {
        /* see previous comment about not putting filename in error here */
        posix_error();
        return NULL;
    }

#endif /* MS_WINDOWS */

    Py_RETURN_NONE;
}

/* Process operations */


/*[clinic input]
os._exit

    status: int

Exit to the system with specified status, without normal exit processing.
[clinic start generated code]*/

static PyObject *
os__exit_impl(PyObject *module, int status)
/*[clinic end generated code: output=116e52d9c2260d54 input=5e6d57556b0c4a62]*/
{
    _exit(status);
    return NULL; /* Make gcc -Wall happy */
}

#if defined(HAVE_WEXECV) || defined(HAVE_WSPAWNV)
#define EXECV_CHAR wchar_t
#else
#define EXECV_CHAR char
#endif

#if defined(HAVE_EXECV) || defined(HAVE_SPAWNV) || defined(HAVE_RTPSPAWN)
static void
free_string_array(EXECV_CHAR **array, Py_ssize_t count)
{
    Py_ssize_t i;
    for (i = 0; i < count; i++)
        PyMem_Free(array[i]);
    PyMem_DEL(array);
}

static int
fsconvert_strdup(PyObject *o, EXECV_CHAR **out)
{
    Py_ssize_t size;
    PyObject *ub;
    int result = 0;
#if defined(HAVE_WEXECV) || defined(HAVE_WSPAWNV)
    if (!PyUnicode_FSDecoder(o, &ub))
        return 0;
    *out = PyUnicode_AsWideCharString(ub, &size);
    if (*out)
        result = 1;
#else
    if (!PyUnicode_FSConverter(o, &ub))
        return 0;
    size = PyBytes_GET_SIZE(ub);
    *out = PyMem_Malloc(size + 1);
    if (*out) {
        memcpy(*out, PyBytes_AS_STRING(ub), size + 1);
        result = 1;
    } else
        PyErr_NoMemory();
#endif
    Py_DECREF(ub);
    return result;
}
#endif

#if defined(HAVE_EXECV) || defined (HAVE_FEXECVE) || defined(HAVE_RTPSPAWN)
static EXECV_CHAR**
parse_envlist(PyObject* env, Py_ssize_t *envc_ptr)
{
    Py_ssize_t i, pos, envc;
    PyObject *keys=NULL, *vals=NULL;
    PyObject *key, *val, *key2, *val2, *keyval;
    EXECV_CHAR **envlist;

    i = PyMapping_Size(env);
    if (i < 0)
        return NULL;
    envlist = PyMem_NEW(EXECV_CHAR *, i + 1);
    if (envlist == NULL) {
        PyErr_NoMemory();
        return NULL;
    }
    envc = 0;
    keys = PyMapping_Keys(env);
    if (!keys)
        goto error;
    vals = PyMapping_Values(env);
    if (!vals)
        goto error;
    if (!PyList_Check(keys) || !PyList_Check(vals)) {
        PyErr_Format(PyExc_TypeError,
                     "env.keys() or env.values() is not a list");
        goto error;
    }

    for (pos = 0; pos < i; pos++) {
        key = PyList_GetItem(keys, pos);
        val = PyList_GetItem(vals, pos);
        if (!key || !val)
            goto error;

#if defined(HAVE_WEXECV) || defined(HAVE_WSPAWNV)
        if (!PyUnicode_FSDecoder(key, &key2))
            goto error;
        if (!PyUnicode_FSDecoder(val, &val2)) {
            Py_DECREF(key2);
            goto error;
        }
        /* Search from index 1 because on Windows starting '=' is allowed for
           defining hidden environment variables. */
        if (PyUnicode_GET_LENGTH(key2) == 0 ||
            PyUnicode_FindChar(key2, '=', 1, PyUnicode_GET_LENGTH(key2), 1) != -1)
        {
            PyErr_SetString(PyExc_ValueError, "illegal environment variable name");
            Py_DECREF(key2);
            Py_DECREF(val2);
            goto error;
        }
        keyval = PyUnicode_FromFormat("%U=%U", key2, val2);
#else
        if (!PyUnicode_FSConverter(key, &key2))
            goto error;
        if (!PyUnicode_FSConverter(val, &val2)) {
            Py_DECREF(key2);
            goto error;
        }
        if (PyBytes_GET_SIZE(key2) == 0 ||
            strchr(PyBytes_AS_STRING(key2) + 1, '=') != NULL)
        {
            PyErr_SetString(PyExc_ValueError, "illegal environment variable name");
            Py_DECREF(key2);
            Py_DECREF(val2);
            goto error;
        }
        keyval = PyBytes_FromFormat("%s=%s", PyBytes_AS_STRING(key2),
                                             PyBytes_AS_STRING(val2));
#endif
        Py_DECREF(key2);
        Py_DECREF(val2);
        if (!keyval)
            goto error;

        if (!fsconvert_strdup(keyval, &envlist[envc++])) {
            Py_DECREF(keyval);
            goto error;
        }

        Py_DECREF(keyval);
    }
    Py_DECREF(vals);
    Py_DECREF(keys);

    envlist[envc] = 0;
    *envc_ptr = envc;
    return envlist;

error:
    Py_XDECREF(keys);
    Py_XDECREF(vals);
    free_string_array(envlist, envc);
    return NULL;
}

static EXECV_CHAR**
parse_arglist(PyObject* argv, Py_ssize_t *argc)
{
    int i;
    EXECV_CHAR **argvlist = PyMem_NEW(EXECV_CHAR *, *argc+1);
    if (argvlist == NULL) {
        PyErr_NoMemory();
        return NULL;
    }
    for (i = 0; i < *argc; i++) {
        PyObject* item = PySequence_ITEM(argv, i);
        if (item == NULL)
            goto fail;
        if (!fsconvert_strdup(item, &argvlist[i])) {
            Py_DECREF(item);
            goto fail;
        }
        Py_DECREF(item);
    }
    argvlist[*argc] = NULL;
    return argvlist;
fail:
    *argc = i;
    free_string_array(argvlist, *argc);
    return NULL;
}

#endif


#ifdef HAVE_EXECV
/*[clinic input]
os.execv

    path: path_t
        Path of executable file.
    argv: object
        Tuple or list of strings.
    /

Execute an executable path with arguments, replacing current process.
[clinic start generated code]*/

static PyObject *
os_execv_impl(PyObject *module, path_t *path, PyObject *argv)
/*[clinic end generated code: output=3b52fec34cd0dafd input=9bac31efae07dac7]*/
{
    EXECV_CHAR **argvlist;
    Py_ssize_t argc;

    /* execv has two arguments: (path, argv), where
       argv is a list or tuple of strings. */

    if (!PyList_Check(argv) && !PyTuple_Check(argv)) {
        PyErr_SetString(PyExc_TypeError,
                        "execv() arg 2 must be a tuple or list");
        return NULL;
    }
    argc = PySequence_Size(argv);
    if (argc < 1) {
        PyErr_SetString(PyExc_ValueError, "execv() arg 2 must not be empty");
        return NULL;
    }

    argvlist = parse_arglist(argv, &argc);
    if (argvlist == NULL) {
        return NULL;
    }
    if (!argvlist[0][0]) {
        PyErr_SetString(PyExc_ValueError,
            "execv() arg 2 first element cannot be empty");
        free_string_array(argvlist, argc);
        return NULL;
    }

<<<<<<< HEAD
=======
    if (PySys_Audit("os.exec", "OOO", path->object, argv, Py_None) < 0) {
        free_string_array(argvlist, argc);
        return NULL;
    }

>>>>>>> b76518d4
    _Py_BEGIN_SUPPRESS_IPH
#ifdef HAVE_WEXECV
    _wexecv(path->wide, argvlist);
#else
    execv(path->narrow, argvlist);
#endif
    _Py_END_SUPPRESS_IPH

    /* If we get here it's definitely an error */

    free_string_array(argvlist, argc);
    return posix_error();
}


/*[clinic input]
os.execve

    path: path_t(allow_fd='PATH_HAVE_FEXECVE')
        Path of executable file.
    argv: object
        Tuple or list of strings.
    env: object
        Dictionary of strings mapping to strings.

Execute an executable path with arguments, replacing current process.
[clinic start generated code]*/

static PyObject *
os_execve_impl(PyObject *module, path_t *path, PyObject *argv, PyObject *env)
/*[clinic end generated code: output=ff9fa8e4da8bde58 input=626804fa092606d9]*/
{
    EXECV_CHAR **argvlist = NULL;
    EXECV_CHAR **envlist;
    Py_ssize_t argc, envc;

    /* execve has three arguments: (path, argv, env), where
       argv is a list or tuple of strings and env is a dictionary
       like posix.environ. */

    if (!PyList_Check(argv) && !PyTuple_Check(argv)) {
        PyErr_SetString(PyExc_TypeError,
                        "execve: argv must be a tuple or list");
        goto fail;
    }
    argc = PySequence_Size(argv);
    if (argc < 1) {
        PyErr_SetString(PyExc_ValueError, "execve: argv must not be empty");
        return NULL;
    }

    if (!PyMapping_Check(env)) {
        PyErr_SetString(PyExc_TypeError,
                        "execve: environment must be a mapping object");
        goto fail;
    }

    argvlist = parse_arglist(argv, &argc);
    if (argvlist == NULL) {
        goto fail;
    }
    if (!argvlist[0][0]) {
        PyErr_SetString(PyExc_ValueError,
            "execve: argv first element cannot be empty");
        goto fail;
    }

    envlist = parse_envlist(env, &envc);
    if (envlist == NULL)
<<<<<<< HEAD
        goto fail;
=======
        goto fail_0;

    if (PySys_Audit("os.exec", "OOO", path->object, argv, env) < 0) {
        goto fail_1;
    }
>>>>>>> b76518d4

    _Py_BEGIN_SUPPRESS_IPH
#ifdef HAVE_FEXECVE
    if (path->fd > -1)
        fexecve(path->fd, argvlist, envlist);
    else
#endif
#ifdef HAVE_WEXECV
        _wexecve(path->wide, argvlist, envlist);
#else
        execve(path->narrow, argvlist, envlist);
#endif
    _Py_END_SUPPRESS_IPH

    /* If we get here it's definitely an error */

    posix_path_error(path);

    free_string_array(envlist, envc);
  fail:
    if (argvlist)
        free_string_array(argvlist, argc);
    return NULL;
}

#endif /* HAVE_EXECV */

#ifdef HAVE_POSIX_SPAWN

enum posix_spawn_file_actions_identifier {
    POSIX_SPAWN_OPEN,
    POSIX_SPAWN_CLOSE,
    POSIX_SPAWN_DUP2
};

#if defined(HAVE_SCHED_SETPARAM) || defined(HAVE_SCHED_SETSCHEDULER) || defined(POSIX_SPAWN_SETSCHEDULER) || defined(POSIX_SPAWN_SETSCHEDPARAM)
static int
convert_sched_param(PyObject *param, struct sched_param *res);
#endif

static int
parse_posix_spawn_flags(const char *func_name, PyObject *setpgroup,
                        int resetids, int setsid, PyObject *setsigmask,
                        PyObject *setsigdef, PyObject *scheduler,
                        posix_spawnattr_t *attrp)
{
    long all_flags = 0;

    errno = posix_spawnattr_init(attrp);
    if (errno) {
        posix_error();
        return -1;
    }

    if (setpgroup) {
        pid_t pgid = PyLong_AsPid(setpgroup);
        if (pgid == (pid_t)-1 && PyErr_Occurred()) {
            goto fail;
        }
        errno = posix_spawnattr_setpgroup(attrp, pgid);
        if (errno) {
            posix_error();
            goto fail;
        }
        all_flags |= POSIX_SPAWN_SETPGROUP;
    }

    if (resetids) {
        all_flags |= POSIX_SPAWN_RESETIDS;
    }

    if (setsid) {
#ifdef POSIX_SPAWN_SETSID
        all_flags |= POSIX_SPAWN_SETSID;
#elif defined(POSIX_SPAWN_SETSID_NP)
        all_flags |= POSIX_SPAWN_SETSID_NP;
#else
        argument_unavailable_error(func_name, "setsid");
        return -1;
#endif
    }

   if (setsigmask) {
        sigset_t set;
        if (!_Py_Sigset_Converter(setsigmask, &set)) {
            goto fail;
        }
        errno = posix_spawnattr_setsigmask(attrp, &set);
        if (errno) {
            posix_error();
            goto fail;
        }
        all_flags |= POSIX_SPAWN_SETSIGMASK;
    }

    if (setsigdef) {
        sigset_t set;
        if (!_Py_Sigset_Converter(setsigdef, &set)) {
            goto fail;
        }
        errno = posix_spawnattr_setsigdefault(attrp, &set);
        if (errno) {
            posix_error();
            goto fail;
        }
        all_flags |= POSIX_SPAWN_SETSIGDEF;
    }

    if (scheduler) {
#ifdef POSIX_SPAWN_SETSCHEDULER
        PyObject *py_schedpolicy;
        struct sched_param schedparam;

        if (!PyArg_ParseTuple(scheduler, "OO&"
                        ";A scheduler tuple must have two elements",
                        &py_schedpolicy, convert_sched_param, &schedparam)) {
            goto fail;
        }
        if (py_schedpolicy != Py_None) {
            int schedpolicy = _PyLong_AsInt(py_schedpolicy);

            if (schedpolicy == -1 && PyErr_Occurred()) {
                goto fail;
            }
            errno = posix_spawnattr_setschedpolicy(attrp, schedpolicy);
            if (errno) {
                posix_error();
                goto fail;
            }
            all_flags |= POSIX_SPAWN_SETSCHEDULER;
        }
        errno = posix_spawnattr_setschedparam(attrp, &schedparam);
        if (errno) {
            posix_error();
            goto fail;
        }
        all_flags |= POSIX_SPAWN_SETSCHEDPARAM;
#else
        PyErr_SetString(PyExc_NotImplementedError,
                "The scheduler option is not supported in this system.");
        goto fail;
#endif
    }

    errno = posix_spawnattr_setflags(attrp, all_flags);
    if (errno) {
        posix_error();
        goto fail;
    }

    return 0;

fail:
    (void)posix_spawnattr_destroy(attrp);
    return -1;
}

static int
parse_file_actions(PyObject *file_actions,
                   posix_spawn_file_actions_t *file_actionsp,
                   PyObject *temp_buffer)
{
    PyObject *seq;
    PyObject *file_action = NULL;
    PyObject *tag_obj;

    seq = PySequence_Fast(file_actions,
                          "file_actions must be a sequence or None");
    if (seq == NULL) {
        return -1;
    }

    errno = posix_spawn_file_actions_init(file_actionsp);
    if (errno) {
        posix_error();
        Py_DECREF(seq);
        return -1;
    }

    for (Py_ssize_t i = 0; i < PySequence_Fast_GET_SIZE(seq); ++i) {
        file_action = PySequence_Fast_GET_ITEM(seq, i);
        Py_INCREF(file_action);
        if (!PyTuple_Check(file_action) || !PyTuple_GET_SIZE(file_action)) {
            PyErr_SetString(PyExc_TypeError,
                "Each file_actions element must be a non-empty tuple");
            goto fail;
        }
        long tag = PyLong_AsLong(PyTuple_GET_ITEM(file_action, 0));
        if (tag == -1 && PyErr_Occurred()) {
            goto fail;
        }

        /* Populate the file_actions object */
        switch (tag) {
            case POSIX_SPAWN_OPEN: {
                int fd, oflag;
                PyObject *path;
                unsigned long mode;
                if (!PyArg_ParseTuple(file_action, "OiO&ik"
                        ";A open file_action tuple must have 5 elements",
                        &tag_obj, &fd, PyUnicode_FSConverter, &path,
                        &oflag, &mode))
                {
                    goto fail;
                }
                if (PyList_Append(temp_buffer, path)) {
                    Py_DECREF(path);
                    goto fail;
                }
                errno = posix_spawn_file_actions_addopen(file_actionsp,
                        fd, PyBytes_AS_STRING(path), oflag, (mode_t)mode);
                Py_DECREF(path);
                if (errno) {
                    posix_error();
                    goto fail;
                }
                break;
            }
            case POSIX_SPAWN_CLOSE: {
                int fd;
                if (!PyArg_ParseTuple(file_action, "Oi"
                        ";A close file_action tuple must have 2 elements",
                        &tag_obj, &fd))
                {
                    goto fail;
                }
                errno = posix_spawn_file_actions_addclose(file_actionsp, fd);
                if (errno) {
                    posix_error();
                    goto fail;
                }
                break;
            }
            case POSIX_SPAWN_DUP2: {
                int fd1, fd2;
                if (!PyArg_ParseTuple(file_action, "Oii"
                        ";A dup2 file_action tuple must have 3 elements",
                        &tag_obj, &fd1, &fd2))
                {
                    goto fail;
                }
                errno = posix_spawn_file_actions_adddup2(file_actionsp,
                                                         fd1, fd2);
                if (errno) {
                    posix_error();
                    goto fail;
                }
                break;
            }
            default: {
                PyErr_SetString(PyExc_TypeError,
                                "Unknown file_actions identifier");
                goto fail;
            }
        }
        Py_DECREF(file_action);
    }

    Py_DECREF(seq);
    return 0;

fail:
    Py_DECREF(seq);
    Py_DECREF(file_action);
    (void)posix_spawn_file_actions_destroy(file_actionsp);
    return -1;
}


static PyObject *
py_posix_spawn(int use_posix_spawnp, PyObject *module, path_t *path, PyObject *argv,
               PyObject *env, PyObject *file_actions,
               PyObject *setpgroup, int resetids, int setsid, PyObject *setsigmask,
               PyObject *setsigdef, PyObject *scheduler)
{
    const char *func_name = use_posix_spawnp ? "posix_spawnp" : "posix_spawn";
    EXECV_CHAR **argvlist = NULL;
    EXECV_CHAR **envlist = NULL;
    posix_spawn_file_actions_t file_actions_buf;
    posix_spawn_file_actions_t *file_actionsp = NULL;
    posix_spawnattr_t attr;
    posix_spawnattr_t *attrp = NULL;
    Py_ssize_t argc, envc;
    PyObject *result = NULL;
    PyObject *temp_buffer = NULL;
    pid_t pid;
    int err_code;

    /* posix_spawn and posix_spawnp have three arguments: (path, argv, env), where
       argv is a list or tuple of strings and env is a dictionary
       like posix.environ. */

    if (!PyList_Check(argv) && !PyTuple_Check(argv)) {
        PyErr_Format(PyExc_TypeError,
                     "%s: argv must be a tuple or list", func_name);
        goto exit;
    }
    argc = PySequence_Size(argv);
    if (argc < 1) {
        PyErr_Format(PyExc_ValueError,
                     "%s: argv must not be empty", func_name);
        return NULL;
    }

    if (!PyMapping_Check(env)) {
        PyErr_Format(PyExc_TypeError,
                     "%s: environment must be a mapping object", func_name);
        goto exit;
    }

    argvlist = parse_arglist(argv, &argc);
    if (argvlist == NULL) {
        goto exit;
    }
    if (!argvlist[0][0]) {
        PyErr_Format(PyExc_ValueError,
                     "%s: argv first element cannot be empty", func_name);
        goto exit;
    }

    envlist = parse_envlist(env, &envc);
    if (envlist == NULL) {
        goto exit;
    }

    if (file_actions != NULL && file_actions != Py_None) {
        /* There is a bug in old versions of glibc that makes some of the
         * helper functions for manipulating file actions not copy the provided
         * buffers. The problem is that posix_spawn_file_actions_addopen does not
         * copy the value of path for some old versions of glibc (<2.20).
         * The use of temp_buffer here is a workaround that keeps the
         * python objects that own the buffers alive until posix_spawn gets called.
         * Check https://bugs.python.org/issue33630 and
         * https://sourceware.org/bugzilla/show_bug.cgi?id=17048 for more info.*/
        temp_buffer = PyList_New(0);
        if (!temp_buffer) {
            goto exit;
        }
        if (parse_file_actions(file_actions, &file_actions_buf, temp_buffer)) {
            goto exit;
        }
        file_actionsp = &file_actions_buf;
    }

    if (parse_posix_spawn_flags(func_name, setpgroup, resetids, setsid,
                                setsigmask, setsigdef, scheduler, &attr)) {
        goto exit;
    }
    attrp = &attr;

<<<<<<< HEAD
=======
    if (PySys_Audit("os.posix_spawn", "OOO", path->object, argv, env) < 0) {
        goto exit;
    }

>>>>>>> b76518d4
    _Py_BEGIN_SUPPRESS_IPH
#ifdef HAVE_POSIX_SPAWNP
    if (use_posix_spawnp) {
        err_code = posix_spawnp(&pid, path->narrow,
                                file_actionsp, attrp, argvlist, envlist);
    }
    else
#endif /* HAVE_POSIX_SPAWNP */
    {
        err_code = posix_spawn(&pid, path->narrow,
                               file_actionsp, attrp, argvlist, envlist);
    }
    _Py_END_SUPPRESS_IPH

    if (err_code) {
        errno = err_code;
        PyErr_SetFromErrnoWithFilenameObject(PyExc_OSError, path->object);
        goto exit;
    }
#ifdef _Py_MEMORY_SANITIZER
    __msan_unpoison(&pid, sizeof(pid));
#endif
    result = PyLong_FromPid(pid);

exit:
    if (file_actionsp) {
        (void)posix_spawn_file_actions_destroy(file_actionsp);
    }
    if (attrp) {
        (void)posix_spawnattr_destroy(attrp);
    }
    if (envlist) {
        free_string_array(envlist, envc);
    }
    if (argvlist) {
        free_string_array(argvlist, argc);
    }
    Py_XDECREF(temp_buffer);
    return result;
}


/*[clinic input]

os.posix_spawn
    path: path_t
        Path of executable file.
    argv: object
        Tuple or list of strings.
    env: object
        Dictionary of strings mapping to strings.
    /
    *
    file_actions: object(c_default='NULL') = ()
        A sequence of file action tuples.
    setpgroup: object = NULL
        The pgroup to use with the POSIX_SPAWN_SETPGROUP flag.
    resetids: bool(accept={int}) = False
        If the value is `true` the POSIX_SPAWN_RESETIDS will be activated.
    setsid: bool(accept={int}) = False
        If the value is `true` the POSIX_SPAWN_SETSID or POSIX_SPAWN_SETSID_NP will be activated.
    setsigmask: object(c_default='NULL') = ()
        The sigmask to use with the POSIX_SPAWN_SETSIGMASK flag.
    setsigdef: object(c_default='NULL') = ()
        The sigmask to use with the POSIX_SPAWN_SETSIGDEF flag.
    scheduler: object = NULL
        A tuple with the scheduler policy (optional) and parameters.

Execute the program specified by path in a new process.
[clinic start generated code]*/

static PyObject *
os_posix_spawn_impl(PyObject *module, path_t *path, PyObject *argv,
                    PyObject *env, PyObject *file_actions,
                    PyObject *setpgroup, int resetids, int setsid,
                    PyObject *setsigmask, PyObject *setsigdef,
                    PyObject *scheduler)
/*[clinic end generated code: output=14a1098c566bc675 input=8c6305619a00ad04]*/
{
    return py_posix_spawn(0, module, path, argv, env, file_actions,
                          setpgroup, resetids, setsid, setsigmask, setsigdef,
                          scheduler);
}
 #endif /* HAVE_POSIX_SPAWN */



#ifdef HAVE_POSIX_SPAWNP
/*[clinic input]

os.posix_spawnp
    path: path_t
        Path of executable file.
    argv: object
        Tuple or list of strings.
    env: object
        Dictionary of strings mapping to strings.
    /
    *
    file_actions: object(c_default='NULL') = ()
        A sequence of file action tuples.
    setpgroup: object = NULL
        The pgroup to use with the POSIX_SPAWN_SETPGROUP flag.
    resetids: bool(accept={int}) = False
        If the value is `True` the POSIX_SPAWN_RESETIDS will be activated.
    setsid: bool(accept={int}) = False
        If the value is `True` the POSIX_SPAWN_SETSID or POSIX_SPAWN_SETSID_NP will be activated.
    setsigmask: object(c_default='NULL') = ()
        The sigmask to use with the POSIX_SPAWN_SETSIGMASK flag.
    setsigdef: object(c_default='NULL') = ()
        The sigmask to use with the POSIX_SPAWN_SETSIGDEF flag.
    scheduler: object = NULL
        A tuple with the scheduler policy (optional) and parameters.

Execute the program specified by path in a new process.
[clinic start generated code]*/

static PyObject *
os_posix_spawnp_impl(PyObject *module, path_t *path, PyObject *argv,
                     PyObject *env, PyObject *file_actions,
                     PyObject *setpgroup, int resetids, int setsid,
                     PyObject *setsigmask, PyObject *setsigdef,
                     PyObject *scheduler)
/*[clinic end generated code: output=7b9aaefe3031238d input=c1911043a22028da]*/
{
    return py_posix_spawn(1, module, path, argv, env, file_actions,
                          setpgroup, resetids, setsid, setsigmask, setsigdef,
                          scheduler);
}
#endif /* HAVE_POSIX_SPAWNP */

#ifdef HAVE_RTPSPAWN
static intptr_t
_rtp_spawn(int mode, const char *rtpFileName, const char *argv[],
               const char  *envp[])
{
     RTP_ID rtpid;
     int status;
     pid_t res;
     int async_err = 0;

     /* Set priority=100 and uStackSize=16 MiB (0x1000000) for new processes.
        uStackSize=0 cannot be used, the default stack size is too small for
        Python. */
     if (envp) {
         rtpid = rtpSpawn(rtpFileName, argv, envp,
                          100, 0x1000000, 0, VX_FP_TASK);
     }
     else {
         rtpid = rtpSpawn(rtpFileName, argv, (const char **)environ,
                          100, 0x1000000, 0, VX_FP_TASK);
     }
     if ((rtpid != RTP_ID_ERROR) && (mode == _P_WAIT)) {
         do {
             res = waitpid((pid_t)rtpid, &status, 0);
         } while (res < 0 && errno == EINTR && !(async_err = PyErr_CheckSignals()));

         if (res < 0)
             return RTP_ID_ERROR;
         return ((intptr_t)status);
     }
     return ((intptr_t)rtpid);
}
#endif

#if defined(HAVE_SPAWNV) || defined(HAVE_WSPAWNV) || defined(HAVE_RTPSPAWN)
/*[clinic input]
os.spawnv

    mode: int
        Mode of process creation.
    path: path_t
        Path of executable file.
    argv: object
        Tuple or list of strings.
    /

Execute the program specified by path in a new process.
[clinic start generated code]*/

static PyObject *
os_spawnv_impl(PyObject *module, int mode, path_t *path, PyObject *argv)
/*[clinic end generated code: output=71cd037a9d96b816 input=43224242303291be]*/
{
    EXECV_CHAR **argvlist;
    int i;
    Py_ssize_t argc;
    intptr_t spawnval;
    PyObject *(*getitem)(PyObject *, Py_ssize_t);

    /* spawnv has three arguments: (mode, path, argv), where
       argv is a list or tuple of strings. */

    if (PyList_Check(argv)) {
        argc = PyList_Size(argv);
        getitem = PyList_GetItem;
    }
    else if (PyTuple_Check(argv)) {
        argc = PyTuple_Size(argv);
        getitem = PyTuple_GetItem;
    }
    else {
        PyErr_SetString(PyExc_TypeError,
                        "spawnv() arg 2 must be a tuple or list");
        return NULL;
    }
    if (argc == 0) {
        PyErr_SetString(PyExc_ValueError,
            "spawnv() arg 2 cannot be empty");
        return NULL;
    }

    argvlist = PyMem_NEW(EXECV_CHAR *, argc+1);
    if (argvlist == NULL) {
        return PyErr_NoMemory();
    }
    for (i = 0; i < argc; i++) {
        if (!fsconvert_strdup((*getitem)(argv, i),
                              &argvlist[i])) {
            free_string_array(argvlist, i);
            PyErr_SetString(
                PyExc_TypeError,
                "spawnv() arg 2 must contain only strings");
            return NULL;
        }
        if (i == 0 && !argvlist[0][0]) {
            free_string_array(argvlist, i + 1);
            PyErr_SetString(
                PyExc_ValueError,
                "spawnv() arg 2 first element cannot be empty");
            return NULL;
        }
    }
    argvlist[argc] = NULL;

#if !defined(HAVE_RTPSPAWN)
    if (mode == _OLD_P_OVERLAY)
        mode = _P_OVERLAY;
#endif

<<<<<<< HEAD
=======
    if (PySys_Audit("os.spawn", "iOOO", mode, path->object, argv,
                    Py_None) < 0) {
        free_string_array(argvlist, argc);
        return NULL;
    }

>>>>>>> b76518d4
    Py_BEGIN_ALLOW_THREADS
    _Py_BEGIN_SUPPRESS_IPH
#ifdef HAVE_WSPAWNV
    spawnval = _wspawnv(mode, path->wide, argvlist);
#elif defined(HAVE_RTPSPAWN)
    spawnval = _rtp_spawn(mode, path->narrow, (const char **)argvlist, NULL);
#else
    spawnval = _spawnv(mode, path->narrow, argvlist);
#endif
    _Py_END_SUPPRESS_IPH
    Py_END_ALLOW_THREADS

    free_string_array(argvlist, argc);

    if (spawnval == -1)
        return posix_error();
    else
        return Py_BuildValue(_Py_PARSE_INTPTR, spawnval);
}

/*[clinic input]
os.spawnve

    mode: int
        Mode of process creation.
    path: path_t
        Path of executable file.
    argv: object
        Tuple or list of strings.
    env: object
        Dictionary of strings mapping to strings.
    /

Execute the program specified by path in a new process.
[clinic start generated code]*/

static PyObject *
os_spawnve_impl(PyObject *module, int mode, path_t *path, PyObject *argv,
                PyObject *env)
/*[clinic end generated code: output=30fe85be56fe37ad input=3e40803ee7c4c586]*/
{
    EXECV_CHAR **argvlist;
    EXECV_CHAR **envlist;
    PyObject *res = NULL;
    Py_ssize_t argc, i, envc;
    intptr_t spawnval;
    PyObject *(*getitem)(PyObject *, Py_ssize_t);
    Py_ssize_t lastarg = 0;

    /* spawnve has four arguments: (mode, path, argv, env), where
       argv is a list or tuple of strings and env is a dictionary
       like posix.environ. */

    if (PyList_Check(argv)) {
        argc = PyList_Size(argv);
        getitem = PyList_GetItem;
    }
    else if (PyTuple_Check(argv)) {
        argc = PyTuple_Size(argv);
        getitem = PyTuple_GetItem;
    }
    else {
        PyErr_SetString(PyExc_TypeError,
                        "spawnve() arg 2 must be a tuple or list");
        goto fail_0;
    }
    if (argc == 0) {
        PyErr_SetString(PyExc_ValueError,
            "spawnve() arg 2 cannot be empty");
        goto fail_0;
    }
    if (!PyMapping_Check(env)) {
        PyErr_SetString(PyExc_TypeError,
                        "spawnve() arg 3 must be a mapping object");
        goto fail_0;
    }

    argvlist = PyMem_NEW(EXECV_CHAR *, argc+1);
    if (argvlist == NULL) {
        PyErr_NoMemory();
        goto fail_0;
    }
    for (i = 0; i < argc; i++) {
        if (!fsconvert_strdup((*getitem)(argv, i),
                              &argvlist[i]))
        {
            lastarg = i;
            goto fail_1;
        }
        if (i == 0 && !argvlist[0][0]) {
            lastarg = i + 1;
            PyErr_SetString(
                PyExc_ValueError,
                "spawnv() arg 2 first element cannot be empty");
            goto fail_1;
        }
    }
    lastarg = argc;
    argvlist[argc] = NULL;

    envlist = parse_envlist(env, &envc);
    if (envlist == NULL)
        goto fail_1;

#if !defined(HAVE_RTPSPAWN)
    if (mode == _OLD_P_OVERLAY)
        mode = _P_OVERLAY;
#endif

<<<<<<< HEAD
=======
    if (PySys_Audit("os.spawn", "iOOO", mode, path->object, argv, env) < 0) {
        goto fail_2;
    }

>>>>>>> b76518d4
    Py_BEGIN_ALLOW_THREADS
    _Py_BEGIN_SUPPRESS_IPH
#ifdef HAVE_WSPAWNV
    spawnval = _wspawnve(mode, path->wide, argvlist, envlist);
#elif defined(HAVE_RTPSPAWN)
    spawnval = _rtp_spawn(mode, path->narrow, (const char **)argvlist,
                           (const char **)envlist);
#else
    spawnval = _spawnve(mode, path->narrow, argvlist, envlist);
#endif
    _Py_END_SUPPRESS_IPH
    Py_END_ALLOW_THREADS

    if (spawnval == -1)
        (void) posix_error();
    else
        res = Py_BuildValue(_Py_PARSE_INTPTR, spawnval);

    while (--envc >= 0)
        PyMem_DEL(envlist[envc]);
    PyMem_DEL(envlist);
  fail_1:
    free_string_array(argvlist, lastarg);
  fail_0:
    return res;
}

#endif /* HAVE_SPAWNV */


#ifdef HAVE_FORK

/* Helper function to validate arguments.
   Returns 0 on success.  non-zero on failure with a TypeError raised.
   If obj is non-NULL it must be callable.  */
static int
check_null_or_callable(PyObject *obj, const char* obj_name)
{
    if (obj && !PyCallable_Check(obj)) {
        PyErr_Format(PyExc_TypeError, "'%s' must be callable, not %s",
                     obj_name, _PyType_Name(Py_TYPE(obj)));
        return -1;
    }
    return 0;
}

/*[clinic input]
os.register_at_fork

    *
    before: object=NULL
        A callable to be called in the parent before the fork() syscall.
    after_in_child: object=NULL
        A callable to be called in the child after fork().
    after_in_parent: object=NULL
        A callable to be called in the parent after fork().

Register callables to be called when forking a new process.

'before' callbacks are called in reverse order.
'after_in_child' and 'after_in_parent' callbacks are called in order.

[clinic start generated code]*/

static PyObject *
os_register_at_fork_impl(PyObject *module, PyObject *before,
                         PyObject *after_in_child, PyObject *after_in_parent)
/*[clinic end generated code: output=5398ac75e8e97625 input=cd1187aa85d2312e]*/
{
    PyInterpreterState *interp;

    if (!before && !after_in_child && !after_in_parent) {
        PyErr_SetString(PyExc_TypeError, "At least one argument is required.");
        return NULL;
    }
    if (check_null_or_callable(before, "before") ||
        check_null_or_callable(after_in_child, "after_in_child") ||
        check_null_or_callable(after_in_parent, "after_in_parent")) {
        return NULL;
    }
    interp = _PyInterpreterState_Get();

    if (register_at_forker(&interp->before_forkers, before)) {
        return NULL;
    }
    if (register_at_forker(&interp->after_forkers_child, after_in_child)) {
        return NULL;
    }
    if (register_at_forker(&interp->after_forkers_parent, after_in_parent)) {
        return NULL;
    }
    Py_RETURN_NONE;
}
#endif /* HAVE_FORK */


#ifdef HAVE_FORK1
/*[clinic input]
os.fork1

Fork a child process with a single multiplexed (i.e., not bound) thread.

Return 0 to child process and PID of child to parent process.
[clinic start generated code]*/

static PyObject *
os_fork1_impl(PyObject *module)
/*[clinic end generated code: output=0de8e67ce2a310bc input=12db02167893926e]*/
{
    pid_t pid;

    if (_PyInterpreterState_Get() != PyInterpreterState_Main()) {
        PyErr_SetString(PyExc_RuntimeError, "fork not supported for subinterpreters");
        return NULL;
    }
    PyOS_BeforeFork();
    pid = fork1();
    if (pid == 0) {
        /* child: this clobbers and resets the import lock. */
        PyOS_AfterFork_Child();
    } else {
        /* parent: release the import lock. */
        PyOS_AfterFork_Parent();
    }
    if (pid == -1)
        return posix_error();
    return PyLong_FromPid(pid);
}
#endif /* HAVE_FORK1 */


#ifdef HAVE_FORK
/*[clinic input]
os.fork

Fork a child process.

Return 0 to child process and PID of child to parent process.
[clinic start generated code]*/

static PyObject *
os_fork_impl(PyObject *module)
/*[clinic end generated code: output=3626c81f98985d49 input=13c956413110eeaa]*/
{
    pid_t pid;

    if (_PyInterpreterState_Get() != PyInterpreterState_Main()) {
        PyErr_SetString(PyExc_RuntimeError, "fork not supported for subinterpreters");
        return NULL;
    }
    if (PySys_Audit("os.fork", NULL) < 0) {
        return NULL;
    }
    PyOS_BeforeFork();
    pid = fork();
    if (pid == 0) {
        /* child: this clobbers and resets the import lock. */
        PyOS_AfterFork_Child();
    } else {
        /* parent: release the import lock. */
        PyOS_AfterFork_Parent();
    }
    if (pid == -1)
        return posix_error();
    return PyLong_FromPid(pid);
}
#endif /* HAVE_FORK */


#ifdef HAVE_SCHED_H
#ifdef HAVE_SCHED_GET_PRIORITY_MAX
/*[clinic input]
os.sched_get_priority_max

    policy: int

Get the maximum scheduling priority for policy.
[clinic start generated code]*/

static PyObject *
os_sched_get_priority_max_impl(PyObject *module, int policy)
/*[clinic end generated code: output=9e465c6e43130521 input=2097b7998eca6874]*/
{
    int max;

    max = sched_get_priority_max(policy);
    if (max < 0)
        return posix_error();
    return PyLong_FromLong(max);
}


/*[clinic input]
os.sched_get_priority_min

    policy: int

Get the minimum scheduling priority for policy.
[clinic start generated code]*/

static PyObject *
os_sched_get_priority_min_impl(PyObject *module, int policy)
/*[clinic end generated code: output=7595c1138cc47a6d input=21bc8fa0d70983bf]*/
{
    int min = sched_get_priority_min(policy);
    if (min < 0)
        return posix_error();
    return PyLong_FromLong(min);
}
#endif /* HAVE_SCHED_GET_PRIORITY_MAX */


#ifdef HAVE_SCHED_SETSCHEDULER
/*[clinic input]
os.sched_getscheduler
    pid: pid_t
    /

Get the scheduling policy for the process identified by pid.

Passing 0 for pid returns the scheduling policy for the calling process.
[clinic start generated code]*/

static PyObject *
os_sched_getscheduler_impl(PyObject *module, pid_t pid)
/*[clinic end generated code: output=dce4c0bd3f1b34c8 input=8d99dac505485ac8]*/
{
    int policy;

    policy = sched_getscheduler(pid);
    if (policy < 0)
        return posix_error();
    return PyLong_FromLong(policy);
}
#endif /* HAVE_SCHED_SETSCHEDULER */


#if defined(HAVE_SCHED_SETPARAM) || defined(HAVE_SCHED_SETSCHEDULER) || defined(POSIX_SPAWN_SETSCHEDULER) || defined(POSIX_SPAWN_SETSCHEDPARAM)
/*[clinic input]
class os.sched_param "PyObject *" "SchedParamType"

@classmethod
os.sched_param.__new__

    sched_priority: object
        A scheduling parameter.

Currently has only one field: sched_priority
[clinic start generated code]*/

static PyObject *
os_sched_param_impl(PyTypeObject *type, PyObject *sched_priority)
/*[clinic end generated code: output=48f4067d60f48c13 input=eb42909a2c0e3e6c]*/
{
    PyObject *res;

    res = PyStructSequence_New(type);
    if (!res)
        return NULL;
    Py_INCREF(sched_priority);
    PyStructSequence_SET_ITEM(res, 0, sched_priority);
    return res;
}

PyDoc_VAR(os_sched_param__doc__);

static PyStructSequence_Field sched_param_fields[] = {
    {"sched_priority", "the scheduling priority"},
    {0}
};

static PyStructSequence_Desc sched_param_desc = {
    "sched_param", /* name */
    os_sched_param__doc__, /* doc */
    sched_param_fields,
    1
};

static int
convert_sched_param(PyObject *param, struct sched_param *res)
{
    long priority;

    PyObject *SchedParamType = _posixstate_global->SchedParamType;
    if (Py_TYPE(param) != (PyTypeObject *)SchedParamType) {
        PyErr_SetString(PyExc_TypeError, "must have a sched_param object");
        return 0;
    }
    priority = PyLong_AsLong(PyStructSequence_GET_ITEM(param, 0));
    if (priority == -1 && PyErr_Occurred())
        return 0;
    if (priority > INT_MAX || priority < INT_MIN) {
        PyErr_SetString(PyExc_OverflowError, "sched_priority out of range");
        return 0;
    }
    res->sched_priority = Py_SAFE_DOWNCAST(priority, long, int);
    return 1;
}
#endif /* defined(HAVE_SCHED_SETPARAM) || defined(HAVE_SCHED_SETSCHEDULER) || defined(POSIX_SPAWN_SETSCHEDULER) || defined(POSIX_SPAWN_SETSCHEDPARAM) */


#ifdef HAVE_SCHED_SETSCHEDULER
/*[clinic input]
os.sched_setscheduler

    pid: pid_t
    policy: int
    param: sched_param
    /

Set the scheduling policy for the process identified by pid.

If pid is 0, the calling process is changed.
param is an instance of sched_param.
[clinic start generated code]*/

static PyObject *
os_sched_setscheduler_impl(PyObject *module, pid_t pid, int policy,
                           struct sched_param *param)
/*[clinic end generated code: output=b0ac0a70d3b1d705 input=c581f9469a5327dd]*/
{
    /*
    ** sched_setscheduler() returns 0 in Linux, but the previous
    ** scheduling policy under Solaris/Illumos, and others.
    ** On error, -1 is returned in all Operating Systems.
    */
    if (sched_setscheduler(pid, policy, param) == -1)
        return posix_error();
    Py_RETURN_NONE;
}
#endif  /* HAVE_SCHED_SETSCHEDULER*/


#ifdef HAVE_SCHED_SETPARAM
/*[clinic input]
os.sched_getparam
    pid: pid_t
    /

Returns scheduling parameters for the process identified by pid.

If pid is 0, returns parameters for the calling process.
Return value is an instance of sched_param.
[clinic start generated code]*/

static PyObject *
os_sched_getparam_impl(PyObject *module, pid_t pid)
/*[clinic end generated code: output=b194e8708dcf2db8 input=18a1ef9c2efae296]*/
{
    struct sched_param param;
    PyObject *result;
    PyObject *priority;

    if (sched_getparam(pid, &param))
        return posix_error();
    PyObject *SchedParamType = _posixstate_global->SchedParamType;
    result = PyStructSequence_New((PyTypeObject *)SchedParamType);
    if (!result)
        return NULL;
    priority = PyLong_FromLong(param.sched_priority);
    if (!priority) {
        Py_DECREF(result);
        return NULL;
    }
    PyStructSequence_SET_ITEM(result, 0, priority);
    return result;
}


/*[clinic input]
os.sched_setparam
    pid: pid_t
    param: sched_param
    /

Set scheduling parameters for the process identified by pid.

If pid is 0, sets parameters for the calling process.
param should be an instance of sched_param.
[clinic start generated code]*/

static PyObject *
os_sched_setparam_impl(PyObject *module, pid_t pid,
                       struct sched_param *param)
/*[clinic end generated code: output=8af013f78a32b591 input=6b8d6dfcecdc21bd]*/
{
    if (sched_setparam(pid, param))
        return posix_error();
    Py_RETURN_NONE;
}
#endif /* HAVE_SCHED_SETPARAM */


#ifdef HAVE_SCHED_RR_GET_INTERVAL
/*[clinic input]
os.sched_rr_get_interval -> double
    pid: pid_t
    /

Return the round-robin quantum for the process identified by pid, in seconds.

Value returned is a float.
[clinic start generated code]*/

static double
os_sched_rr_get_interval_impl(PyObject *module, pid_t pid)
/*[clinic end generated code: output=7e2d935833ab47dc input=2a973da15cca6fae]*/
{
    struct timespec interval;
    if (sched_rr_get_interval(pid, &interval)) {
        posix_error();
        return -1.0;
    }
#ifdef _Py_MEMORY_SANITIZER
    __msan_unpoison(&interval, sizeof(interval));
#endif
    return (double)interval.tv_sec + 1e-9*interval.tv_nsec;
}
#endif /* HAVE_SCHED_RR_GET_INTERVAL */


/*[clinic input]
os.sched_yield

Voluntarily relinquish the CPU.
[clinic start generated code]*/

static PyObject *
os_sched_yield_impl(PyObject *module)
/*[clinic end generated code: output=902323500f222cac input=e54d6f98189391d4]*/
{
    if (sched_yield())
        return posix_error();
    Py_RETURN_NONE;
}

#ifdef HAVE_SCHED_SETAFFINITY
/* The minimum number of CPUs allocated in a cpu_set_t */
static const int NCPUS_START = sizeof(unsigned long) * CHAR_BIT;

/*[clinic input]
os.sched_setaffinity
    pid: pid_t
    mask : object
    /

Set the CPU affinity of the process identified by pid to mask.

mask should be an iterable of integers identifying CPUs.
[clinic start generated code]*/

static PyObject *
os_sched_setaffinity_impl(PyObject *module, pid_t pid, PyObject *mask)
/*[clinic end generated code: output=882d7dd9a229335b input=a0791a597c7085ba]*/
{
    int ncpus;
    size_t setsize;
    cpu_set_t *cpu_set = NULL;
    PyObject *iterator = NULL, *item;

    iterator = PyObject_GetIter(mask);
    if (iterator == NULL)
        return NULL;

    ncpus = NCPUS_START;
    setsize = CPU_ALLOC_SIZE(ncpus);
    cpu_set = CPU_ALLOC(ncpus);
    if (cpu_set == NULL) {
        PyErr_NoMemory();
        goto error;
    }
    CPU_ZERO_S(setsize, cpu_set);

    while ((item = PyIter_Next(iterator))) {
        long cpu;
        if (!PyLong_Check(item)) {
            PyErr_Format(PyExc_TypeError,
                        "expected an iterator of ints, "
                        "but iterator yielded %R",
                        Py_TYPE(item));
            Py_DECREF(item);
            goto error;
        }
        cpu = PyLong_AsLong(item);
        Py_DECREF(item);
        if (cpu < 0) {
            if (!PyErr_Occurred())
                PyErr_SetString(PyExc_ValueError, "negative CPU number");
            goto error;
        }
        if (cpu > INT_MAX - 1) {
            PyErr_SetString(PyExc_OverflowError, "CPU number too large");
            goto error;
        }
        if (cpu >= ncpus) {
            /* Grow CPU mask to fit the CPU number */
            int newncpus = ncpus;
            cpu_set_t *newmask;
            size_t newsetsize;
            while (newncpus <= cpu) {
                if (newncpus > INT_MAX / 2)
                    newncpus = cpu + 1;
                else
                    newncpus = newncpus * 2;
            }
            newmask = CPU_ALLOC(newncpus);
            if (newmask == NULL) {
                PyErr_NoMemory();
                goto error;
            }
            newsetsize = CPU_ALLOC_SIZE(newncpus);
            CPU_ZERO_S(newsetsize, newmask);
            memcpy(newmask, cpu_set, setsize);
            CPU_FREE(cpu_set);
            setsize = newsetsize;
            cpu_set = newmask;
            ncpus = newncpus;
        }
        CPU_SET_S(cpu, setsize, cpu_set);
    }
    if (PyErr_Occurred()) {
        goto error;
    }
    Py_CLEAR(iterator);

    if (sched_setaffinity(pid, setsize, cpu_set)) {
        posix_error();
        goto error;
    }
    CPU_FREE(cpu_set);
    Py_RETURN_NONE;

error:
    if (cpu_set)
        CPU_FREE(cpu_set);
    Py_XDECREF(iterator);
    return NULL;
}


/*[clinic input]
os.sched_getaffinity
    pid: pid_t
    /

Return the affinity of the process identified by pid (or the current process if zero).

The affinity is returned as a set of CPU identifiers.
[clinic start generated code]*/

static PyObject *
os_sched_getaffinity_impl(PyObject *module, pid_t pid)
/*[clinic end generated code: output=f726f2c193c17a4f input=983ce7cb4a565980]*/
{
    int cpu, ncpus, count;
    size_t setsize;
    cpu_set_t *mask = NULL;
    PyObject *res = NULL;

    ncpus = NCPUS_START;
    while (1) {
        setsize = CPU_ALLOC_SIZE(ncpus);
        mask = CPU_ALLOC(ncpus);
        if (mask == NULL)
            return PyErr_NoMemory();
        if (sched_getaffinity(pid, setsize, mask) == 0)
            break;
        CPU_FREE(mask);
        if (errno != EINVAL)
            return posix_error();
        if (ncpus > INT_MAX / 2) {
            PyErr_SetString(PyExc_OverflowError, "could not allocate "
                            "a large enough CPU set");
            return NULL;
        }
        ncpus = ncpus * 2;
    }

    res = PySet_New(NULL);
    if (res == NULL)
        goto error;
    for (cpu = 0, count = CPU_COUNT_S(setsize, mask); count; cpu++) {
        if (CPU_ISSET_S(cpu, setsize, mask)) {
            PyObject *cpu_num = PyLong_FromLong(cpu);
            --count;
            if (cpu_num == NULL)
                goto error;
            if (PySet_Add(res, cpu_num)) {
                Py_DECREF(cpu_num);
                goto error;
            }
            Py_DECREF(cpu_num);
        }
    }
    CPU_FREE(mask);
    return res;

error:
    if (mask)
        CPU_FREE(mask);
    Py_XDECREF(res);
    return NULL;
}

#endif /* HAVE_SCHED_SETAFFINITY */

#endif /* HAVE_SCHED_H */


/* AIX uses /dev/ptc but is otherwise the same as /dev/ptmx */
/* IRIX has both /dev/ptc and /dev/ptmx, use ptmx */
#if defined(HAVE_DEV_PTC) && !defined(HAVE_DEV_PTMX)
#define DEV_PTY_FILE "/dev/ptc"
#define HAVE_DEV_PTMX
#else
#define DEV_PTY_FILE "/dev/ptmx"
#endif

#if defined(HAVE_OPENPTY) || defined(HAVE_FORKPTY) || defined(HAVE_DEV_PTMX)
#ifdef HAVE_PTY_H
#include <pty.h>
#else
#ifdef HAVE_LIBUTIL_H
#include <libutil.h>
#else
#ifdef HAVE_UTIL_H
#include <util.h>
#endif /* HAVE_UTIL_H */
#endif /* HAVE_LIBUTIL_H */
#endif /* HAVE_PTY_H */
#ifdef HAVE_STROPTS_H
#include <stropts.h>
#endif
#endif /* defined(HAVE_OPENPTY) || defined(HAVE_FORKPTY) || defined(HAVE_DEV_PTMX) */


#if defined(HAVE_OPENPTY) || defined(HAVE__GETPTY) || defined(HAVE_DEV_PTMX)
/*[clinic input]
os.openpty

Open a pseudo-terminal.

Return a tuple of (master_fd, slave_fd) containing open file descriptors
for both the master and slave ends.
[clinic start generated code]*/

static PyObject *
os_openpty_impl(PyObject *module)
/*[clinic end generated code: output=98841ce5ec9cef3c input=f3d99fd99e762907]*/
{
    int master_fd = -1, slave_fd = -1;
#ifndef HAVE_OPENPTY
    char * slave_name;
#endif
#if defined(HAVE_DEV_PTMX) && !defined(HAVE_OPENPTY) && !defined(HAVE__GETPTY)
    PyOS_sighandler_t sig_saved;
#if defined(__sun) && defined(__SVR4)
    extern char *ptsname(int fildes);
#endif
#endif

#ifdef HAVE_OPENPTY
    if (openpty(&master_fd, &slave_fd, NULL, NULL, NULL) != 0)
        goto posix_error;

    if (_Py_set_inheritable(master_fd, 0, NULL) < 0)
        goto error;
    if (_Py_set_inheritable(slave_fd, 0, NULL) < 0)
        goto error;

#elif defined(HAVE__GETPTY)
    slave_name = _getpty(&master_fd, O_RDWR, 0666, 0);
    if (slave_name == NULL)
        goto posix_error;
    if (_Py_set_inheritable(master_fd, 0, NULL) < 0)
        goto error;

    slave_fd = _Py_open(slave_name, O_RDWR);
    if (slave_fd < 0)
        goto error;

#else
    master_fd = open(DEV_PTY_FILE, O_RDWR | O_NOCTTY); /* open master */
    if (master_fd < 0)
        goto posix_error;

    sig_saved = PyOS_setsig(SIGCHLD, SIG_DFL);

    /* change permission of slave */
    if (grantpt(master_fd) < 0) {
        PyOS_setsig(SIGCHLD, sig_saved);
        goto posix_error;
    }

    /* unlock slave */
    if (unlockpt(master_fd) < 0) {
        PyOS_setsig(SIGCHLD, sig_saved);
        goto posix_error;
    }

    PyOS_setsig(SIGCHLD, sig_saved);

    slave_name = ptsname(master_fd); /* get name of slave */
    if (slave_name == NULL)
        goto posix_error;

    slave_fd = _Py_open(slave_name, O_RDWR | O_NOCTTY); /* open slave */
    if (slave_fd == -1)
        goto error;

    if (_Py_set_inheritable(master_fd, 0, NULL) < 0)
        goto posix_error;

#if !defined(__CYGWIN__) && !defined(__ANDROID__) && !defined(HAVE_DEV_PTC)
    ioctl(slave_fd, I_PUSH, "ptem"); /* push ptem */
    ioctl(slave_fd, I_PUSH, "ldterm"); /* push ldterm */
#ifndef __hpux
    ioctl(slave_fd, I_PUSH, "ttcompat"); /* push ttcompat */
#endif /* __hpux */
#endif /* HAVE_CYGWIN */
#endif /* HAVE_OPENPTY */

    return Py_BuildValue("(ii)", master_fd, slave_fd);

posix_error:
    posix_error();
error:
    if (master_fd != -1)
        close(master_fd);
    if (slave_fd != -1)
        close(slave_fd);
    return NULL;
}
#endif /* defined(HAVE_OPENPTY) || defined(HAVE__GETPTY) || defined(HAVE_DEV_PTMX) */


#ifdef HAVE_FORKPTY
/*[clinic input]
os.forkpty

Fork a new process with a new pseudo-terminal as controlling tty.

Returns a tuple of (pid, master_fd).
Like fork(), return pid of 0 to the child process,
and pid of child to the parent process.
To both, return fd of newly opened pseudo-terminal.
[clinic start generated code]*/

static PyObject *
os_forkpty_impl(PyObject *module)
/*[clinic end generated code: output=60d0a5c7512e4087 input=f1f7f4bae3966010]*/
{
    int master_fd = -1;
    pid_t pid;

    if (_PyInterpreterState_Get() != PyInterpreterState_Main()) {
        PyErr_SetString(PyExc_RuntimeError, "fork not supported for subinterpreters");
        return NULL;
    }
    if (PySys_Audit("os.forkpty", NULL) < 0) {
        return NULL;
    }
    PyOS_BeforeFork();
    pid = forkpty(&master_fd, NULL, NULL, NULL);
    if (pid == 0) {
        /* child: this clobbers and resets the import lock. */
        PyOS_AfterFork_Child();
    } else {
        /* parent: release the import lock. */
        PyOS_AfterFork_Parent();
    }
    if (pid == -1)
        return posix_error();
    return Py_BuildValue("(Ni)", PyLong_FromPid(pid), master_fd);
}
#endif /* HAVE_FORKPTY */


#ifdef HAVE_GETEGID
/*[clinic input]
os.getegid

Return the current process's effective group id.
[clinic start generated code]*/

static PyObject *
os_getegid_impl(PyObject *module)
/*[clinic end generated code: output=67d9be7ac68898a2 input=1596f79ad1107d5d]*/
{
    return _PyLong_FromGid(getegid());
}
#endif /* HAVE_GETEGID */


#ifdef HAVE_GETEUID
/*[clinic input]
os.geteuid

Return the current process's effective user id.
[clinic start generated code]*/

static PyObject *
os_geteuid_impl(PyObject *module)
/*[clinic end generated code: output=ea1b60f0d6abb66e input=4644c662d3bd9f19]*/
{
    return _PyLong_FromUid(geteuid());
}
#endif /* HAVE_GETEUID */


#ifdef HAVE_GETGID
/*[clinic input]
os.getgid

Return the current process's group id.
[clinic start generated code]*/

static PyObject *
os_getgid_impl(PyObject *module)
/*[clinic end generated code: output=4f28ebc9d3e5dfcf input=58796344cd87c0f6]*/
{
    return _PyLong_FromGid(getgid());
}
#endif /* HAVE_GETGID */


#ifdef HAVE_GETPID
/*[clinic input]
os.getpid

Return the current process id.
[clinic start generated code]*/

static PyObject *
os_getpid_impl(PyObject *module)
/*[clinic end generated code: output=9ea6fdac01ed2b3c input=5a9a00f0ab68aa00]*/
{
    return PyLong_FromPid(getpid());
}
#endif /* HAVE_GETPID */

#ifdef NGROUPS_MAX
#define MAX_GROUPS NGROUPS_MAX
#else
    /* defined to be 16 on Solaris7, so this should be a small number */
#define MAX_GROUPS 64
#endif

#ifdef HAVE_GETGROUPLIST

/* AC 3.5: funny apple logic below */
PyDoc_STRVAR(posix_getgrouplist__doc__,
"getgrouplist(user, group) -> list of groups to which a user belongs\n\n\
Returns a list of groups to which a user belongs.\n\n\
    user: username to lookup\n\
    group: base group id of the user");

static PyObject *
posix_getgrouplist(PyObject *self, PyObject *args)
{
    const char *user;
    int i, ngroups;
    PyObject *list;
#ifdef __APPLE__
    int *groups, basegid;
#else
    gid_t *groups, basegid;
#endif

    /*
     * NGROUPS_MAX is defined by POSIX.1 as the maximum
     * number of supplimental groups a users can belong to.
     * We have to increment it by one because
     * getgrouplist() returns both the supplemental groups
     * and the primary group, i.e. all of the groups the
     * user belongs to.
     */
    ngroups = 1 + MAX_GROUPS;

#ifdef __APPLE__
    if (!PyArg_ParseTuple(args, "si:getgrouplist", &user, &basegid))
        return NULL;
#else
    if (!PyArg_ParseTuple(args, "sO&:getgrouplist", &user,
                          _Py_Gid_Converter, &basegid))
        return NULL;
#endif

#ifdef __APPLE__
    groups = PyMem_New(int, ngroups);
#else
    groups = PyMem_New(gid_t, ngroups);
#endif
    if (groups == NULL)
        return PyErr_NoMemory();

    if (getgrouplist(user, basegid, groups, &ngroups) == -1) {
        PyMem_Del(groups);
        return posix_error();
    }

#ifdef _Py_MEMORY_SANITIZER
    /* Clang memory sanitizer libc intercepts don't know getgrouplist. */
    __msan_unpoison(&ngroups, sizeof(ngroups));
    __msan_unpoison(groups, ngroups*sizeof(*groups));
#endif

    list = PyList_New(ngroups);
    if (list == NULL) {
        PyMem_Del(groups);
        return NULL;
    }

    for (i = 0; i < ngroups; i++) {
#ifdef __APPLE__
        PyObject *o = PyLong_FromUnsignedLong((unsigned long)groups[i]);
#else
        PyObject *o = _PyLong_FromGid(groups[i]);
#endif
        if (o == NULL) {
            Py_DECREF(list);
            PyMem_Del(groups);
            return NULL;
        }
        PyList_SET_ITEM(list, i, o);
    }

    PyMem_Del(groups);

    return list;
}
#endif /* HAVE_GETGROUPLIST */


#ifdef HAVE_GETGROUPS
/*[clinic input]
os.getgroups

Return list of supplemental group IDs for the process.
[clinic start generated code]*/

static PyObject *
os_getgroups_impl(PyObject *module)
/*[clinic end generated code: output=42b0c17758561b56 input=d3f109412e6a155c]*/
{
    PyObject *result = NULL;
    gid_t grouplist[MAX_GROUPS];

    /* On MacOSX getgroups(2) can return more than MAX_GROUPS results
     * This is a helper variable to store the intermediate result when
     * that happens.
     *
     * To keep the code readable the OSX behaviour is unconditional,
     * according to the POSIX spec this should be safe on all unix-y
     * systems.
     */
    gid_t* alt_grouplist = grouplist;
    int n;

#ifdef __APPLE__
    /* Issue #17557: As of OS X 10.8, getgroups(2) no longer raises EINVAL if
     * there are more groups than can fit in grouplist.  Therefore, on OS X
     * always first call getgroups with length 0 to get the actual number
     * of groups.
     */
    n = getgroups(0, NULL);
    if (n < 0) {
        return posix_error();
    } else if (n <= MAX_GROUPS) {
        /* groups will fit in existing array */
        alt_grouplist = grouplist;
    } else {
        alt_grouplist = PyMem_New(gid_t, n);
        if (alt_grouplist == NULL) {
            return PyErr_NoMemory();
        }
    }

    n = getgroups(n, alt_grouplist);
    if (n == -1) {
        if (alt_grouplist != grouplist) {
            PyMem_Free(alt_grouplist);
        }
        return posix_error();
    }
#else
    n = getgroups(MAX_GROUPS, grouplist);
    if (n < 0) {
        if (errno == EINVAL) {
            n = getgroups(0, NULL);
            if (n == -1) {
                return posix_error();
            }
            if (n == 0) {
                /* Avoid malloc(0) */
                alt_grouplist = grouplist;
            } else {
                alt_grouplist = PyMem_New(gid_t, n);
                if (alt_grouplist == NULL) {
                    return PyErr_NoMemory();
                }
                n = getgroups(n, alt_grouplist);
                if (n == -1) {
                    PyMem_Free(alt_grouplist);
                    return posix_error();
                }
            }
        } else {
            return posix_error();
        }
    }
#endif

    result = PyList_New(n);
    if (result != NULL) {
        int i;
        for (i = 0; i < n; ++i) {
            PyObject *o = _PyLong_FromGid(alt_grouplist[i]);
            if (o == NULL) {
                Py_DECREF(result);
                result = NULL;
                break;
            }
            PyList_SET_ITEM(result, i, o);
        }
    }

    if (alt_grouplist != grouplist) {
        PyMem_Free(alt_grouplist);
    }

    return result;
}
#endif /* HAVE_GETGROUPS */

#ifdef HAVE_INITGROUPS
PyDoc_STRVAR(posix_initgroups__doc__,
"initgroups(username, gid) -> None\n\n\
Call the system initgroups() to initialize the group access list with all of\n\
the groups of which the specified username is a member, plus the specified\n\
group id.");

/* AC 3.5: funny apple logic */
static PyObject *
posix_initgroups(PyObject *self, PyObject *args)
{
    PyObject *oname;
    const char *username;
    int res;
#ifdef __APPLE__
    int gid;
#else
    gid_t gid;
#endif

#ifdef __APPLE__
    if (!PyArg_ParseTuple(args, "O&i:initgroups",
                          PyUnicode_FSConverter, &oname,
                          &gid))
#else
    if (!PyArg_ParseTuple(args, "O&O&:initgroups",
                          PyUnicode_FSConverter, &oname,
                          _Py_Gid_Converter, &gid))
#endif
        return NULL;
    username = PyBytes_AS_STRING(oname);

    res = initgroups(username, gid);
    Py_DECREF(oname);
    if (res == -1)
        return PyErr_SetFromErrno(PyExc_OSError);

    Py_RETURN_NONE;
}
#endif /* HAVE_INITGROUPS */


#ifdef HAVE_GETPGID
/*[clinic input]
os.getpgid

    pid: pid_t

Call the system call getpgid(), and return the result.
[clinic start generated code]*/

static PyObject *
os_getpgid_impl(PyObject *module, pid_t pid)
/*[clinic end generated code: output=1db95a97be205d18 input=39d710ae3baaf1c7]*/
{
    pid_t pgid = getpgid(pid);
    if (pgid < 0)
        return posix_error();
    return PyLong_FromPid(pgid);
}
#endif /* HAVE_GETPGID */


#ifdef HAVE_GETPGRP
/*[clinic input]
os.getpgrp

Return the current process group id.
[clinic start generated code]*/

static PyObject *
os_getpgrp_impl(PyObject *module)
/*[clinic end generated code: output=c4fc381e51103cf3 input=6846fb2bb9a3705e]*/
{
#ifdef GETPGRP_HAVE_ARG
    return PyLong_FromPid(getpgrp(0));
#else /* GETPGRP_HAVE_ARG */
    return PyLong_FromPid(getpgrp());
#endif /* GETPGRP_HAVE_ARG */
}
#endif /* HAVE_GETPGRP */


#ifdef HAVE_SETPGRP
/*[clinic input]
os.setpgrp

Make the current process the leader of its process group.
[clinic start generated code]*/

static PyObject *
os_setpgrp_impl(PyObject *module)
/*[clinic end generated code: output=2554735b0a60f0a0 input=1f0619fcb5731e7e]*/
{
#ifdef SETPGRP_HAVE_ARG
    if (setpgrp(0, 0) < 0)
#else /* SETPGRP_HAVE_ARG */
    if (setpgrp() < 0)
#endif /* SETPGRP_HAVE_ARG */
        return posix_error();
    Py_RETURN_NONE;
}
#endif /* HAVE_SETPGRP */

#ifdef HAVE_GETPPID

#ifdef MS_WINDOWS
#include <tlhelp32.h>

static PyObject*
win32_getppid()
{
    HANDLE snapshot;
    pid_t mypid;
    PyObject* result = NULL;
    BOOL have_record;
    PROCESSENTRY32 pe;

    mypid = getpid(); /* This function never fails */

    snapshot = CreateToolhelp32Snapshot(TH32CS_SNAPPROCESS, 0);
    if (snapshot == INVALID_HANDLE_VALUE)
        return PyErr_SetFromWindowsErr(GetLastError());

    pe.dwSize = sizeof(pe);
    have_record = Process32First(snapshot, &pe);
    while (have_record) {
        if (mypid == (pid_t)pe.th32ProcessID) {
            /* We could cache the ulong value in a static variable. */
            result = PyLong_FromPid((pid_t)pe.th32ParentProcessID);
            break;
        }

        have_record = Process32Next(snapshot, &pe);
    }

    /* If our loop exits and our pid was not found (result will be NULL)
     * then GetLastError will return ERROR_NO_MORE_FILES. This is an
     * error anyway, so let's raise it. */
    if (!result)
        result = PyErr_SetFromWindowsErr(GetLastError());

    CloseHandle(snapshot);

    return result;
}
#endif /*MS_WINDOWS*/


/*[clinic input]
os.getppid

Return the parent's process id.

If the parent process has already exited, Windows machines will still
return its id; others systems will return the id of the 'init' process (1).
[clinic start generated code]*/

static PyObject *
os_getppid_impl(PyObject *module)
/*[clinic end generated code: output=43b2a946a8c603b4 input=e637cb87539c030e]*/
{
#ifdef MS_WINDOWS
    return win32_getppid();
#else
    return PyLong_FromPid(getppid());
#endif
}
#endif /* HAVE_GETPPID */


#ifdef HAVE_GETLOGIN
/*[clinic input]
os.getlogin

Return the actual login name.
[clinic start generated code]*/

static PyObject *
os_getlogin_impl(PyObject *module)
/*[clinic end generated code: output=a32e66a7e5715dac input=2a21ab1e917163df]*/
{
    PyObject *result = NULL;
#ifdef MS_WINDOWS
    wchar_t user_name[UNLEN + 1];
    DWORD num_chars = Py_ARRAY_LENGTH(user_name);

    if (GetUserNameW(user_name, &num_chars)) {
        /* num_chars is the number of unicode chars plus null terminator */
        result = PyUnicode_FromWideChar(user_name, num_chars - 1);
    }
    else
        result = PyErr_SetFromWindowsErr(GetLastError());
#else
    char *name;
    int old_errno = errno;

    errno = 0;
    name = getlogin();
    if (name == NULL) {
        if (errno)
            posix_error();
        else
            PyErr_SetString(PyExc_OSError, "unable to determine login name");
    }
    else
        result = PyUnicode_DecodeFSDefault(name);
    errno = old_errno;
#endif
    return result;
}
#endif /* HAVE_GETLOGIN */


#ifdef HAVE_GETUID
/*[clinic input]
os.getuid

Return the current process's user id.
[clinic start generated code]*/

static PyObject *
os_getuid_impl(PyObject *module)
/*[clinic end generated code: output=415c0b401ebed11a input=b53c8b35f110a516]*/
{
    return _PyLong_FromUid(getuid());
}
#endif /* HAVE_GETUID */


#ifdef MS_WINDOWS
#define HAVE_KILL
#endif /* MS_WINDOWS */

#ifdef HAVE_KILL
/*[clinic input]
os.kill

    pid: pid_t
    signal: Py_ssize_t
    /

Kill a process with a signal.
[clinic start generated code]*/

static PyObject *
os_kill_impl(PyObject *module, pid_t pid, Py_ssize_t signal)
/*[clinic end generated code: output=8e346a6701c88568 input=61a36b86ca275ab9]*/
{
    if (PySys_Audit("os.kill", "in", pid, signal) < 0) {
        return NULL;
    }
#ifndef MS_WINDOWS
    if (kill(pid, (int)signal) == -1)
        return posix_error();
    Py_RETURN_NONE;
#else /* !MS_WINDOWS */
    PyObject *result;
    DWORD sig = (DWORD)signal;
    DWORD err;
    HANDLE handle;

    /* Console processes which share a common console can be sent CTRL+C or
       CTRL+BREAK events, provided they handle said events. */
    if (sig == CTRL_C_EVENT || sig == CTRL_BREAK_EVENT) {
        if (GenerateConsoleCtrlEvent(sig, (DWORD)pid) == 0) {
            err = GetLastError();
            PyErr_SetFromWindowsErr(err);
        }
        else
            Py_RETURN_NONE;
    }

    /* If the signal is outside of what GenerateConsoleCtrlEvent can use,
       attempt to open and terminate the process. */
    handle = OpenProcess(PROCESS_ALL_ACCESS, FALSE, (DWORD)pid);
    if (handle == NULL) {
        err = GetLastError();
        return PyErr_SetFromWindowsErr(err);
    }

    if (TerminateProcess(handle, sig) == 0) {
        err = GetLastError();
        result = PyErr_SetFromWindowsErr(err);
    } else {
        Py_INCREF(Py_None);
        result = Py_None;
    }

    CloseHandle(handle);
    return result;
#endif /* !MS_WINDOWS */
}
#endif /* HAVE_KILL */


#ifdef HAVE_KILLPG
/*[clinic input]
os.killpg

    pgid: pid_t
    signal: int
    /

Kill a process group with a signal.
[clinic start generated code]*/

static PyObject *
os_killpg_impl(PyObject *module, pid_t pgid, int signal)
/*[clinic end generated code: output=6dbcd2f1fdf5fdba input=38b5449eb8faec19]*/
{
    if (PySys_Audit("os.killpg", "ii", pgid, signal) < 0) {
        return NULL;
    }
    /* XXX some man pages make the `pgid` parameter an int, others
       a pid_t. Since getpgrp() returns a pid_t, we assume killpg should
       take the same type. Moreover, pid_t is always at least as wide as
       int (else compilation of this module fails), which is safe. */
    if (killpg(pgid, signal) == -1)
        return posix_error();
    Py_RETURN_NONE;
}
#endif /* HAVE_KILLPG */


#ifdef HAVE_PLOCK
#ifdef HAVE_SYS_LOCK_H
#include <sys/lock.h>
#endif

/*[clinic input]
os.plock
    op: int
    /

Lock program segments into memory.");
[clinic start generated code]*/

static PyObject *
os_plock_impl(PyObject *module, int op)
/*[clinic end generated code: output=81424167033b168e input=e6e5e348e1525f60]*/
{
    if (plock(op) == -1)
        return posix_error();
    Py_RETURN_NONE;
}
#endif /* HAVE_PLOCK */


#ifdef HAVE_SETUID
/*[clinic input]
os.setuid

    uid: uid_t
    /

Set the current process's user id.
[clinic start generated code]*/

static PyObject *
os_setuid_impl(PyObject *module, uid_t uid)
/*[clinic end generated code: output=a0a41fd0d1ec555f input=c921a3285aa22256]*/
{
    if (setuid(uid) < 0)
        return posix_error();
    Py_RETURN_NONE;
}
#endif /* HAVE_SETUID */


#ifdef HAVE_SETEUID
/*[clinic input]
os.seteuid

    euid: uid_t
    /

Set the current process's effective user id.
[clinic start generated code]*/

static PyObject *
os_seteuid_impl(PyObject *module, uid_t euid)
/*[clinic end generated code: output=102e3ad98361519a input=ba93d927e4781aa9]*/
{
    if (seteuid(euid) < 0)
        return posix_error();
    Py_RETURN_NONE;
}
#endif /* HAVE_SETEUID */


#ifdef HAVE_SETEGID
/*[clinic input]
os.setegid

    egid: gid_t
    /

Set the current process's effective group id.
[clinic start generated code]*/

static PyObject *
os_setegid_impl(PyObject *module, gid_t egid)
/*[clinic end generated code: output=4e4b825a6a10258d input=4080526d0ccd6ce3]*/
{
    if (setegid(egid) < 0)
        return posix_error();
    Py_RETURN_NONE;
}
#endif /* HAVE_SETEGID */


#ifdef HAVE_SETREUID
/*[clinic input]
os.setreuid

    ruid: uid_t
    euid: uid_t
    /

Set the current process's real and effective user ids.
[clinic start generated code]*/

static PyObject *
os_setreuid_impl(PyObject *module, uid_t ruid, uid_t euid)
/*[clinic end generated code: output=62d991210006530a input=0ca8978de663880c]*/
{
    if (setreuid(ruid, euid) < 0) {
        return posix_error();
    } else {
        Py_RETURN_NONE;
    }
}
#endif /* HAVE_SETREUID */


#ifdef HAVE_SETREGID
/*[clinic input]
os.setregid

    rgid: gid_t
    egid: gid_t
    /

Set the current process's real and effective group ids.
[clinic start generated code]*/

static PyObject *
os_setregid_impl(PyObject *module, gid_t rgid, gid_t egid)
/*[clinic end generated code: output=aa803835cf5342f3 input=c59499f72846db78]*/
{
    if (setregid(rgid, egid) < 0)
        return posix_error();
    Py_RETURN_NONE;
}
#endif /* HAVE_SETREGID */


#ifdef HAVE_SETGID
/*[clinic input]
os.setgid
    gid: gid_t
    /

Set the current process's group id.
[clinic start generated code]*/

static PyObject *
os_setgid_impl(PyObject *module, gid_t gid)
/*[clinic end generated code: output=bdccd7403f6ad8c3 input=27d30c4059045dc6]*/
{
    if (setgid(gid) < 0)
        return posix_error();
    Py_RETURN_NONE;
}
#endif /* HAVE_SETGID */


#ifdef HAVE_SETGROUPS
/*[clinic input]
os.setgroups

    groups: object
    /

Set the groups of the current process to list.
[clinic start generated code]*/

static PyObject *
os_setgroups(PyObject *module, PyObject *groups)
/*[clinic end generated code: output=3fcb32aad58c5ecd input=fa742ca3daf85a7e]*/
{
    Py_ssize_t i, len;
    gid_t grouplist[MAX_GROUPS];

    if (!PySequence_Check(groups)) {
        PyErr_SetString(PyExc_TypeError, "setgroups argument must be a sequence");
        return NULL;
    }
    len = PySequence_Size(groups);
    if (len < 0) {
        return NULL;
    }
    if (len > MAX_GROUPS) {
        PyErr_SetString(PyExc_ValueError, "too many groups");
        return NULL;
    }
    for(i = 0; i < len; i++) {
        PyObject *elem;
        elem = PySequence_GetItem(groups, i);
        if (!elem)
            return NULL;
        if (!PyLong_Check(elem)) {
            PyErr_SetString(PyExc_TypeError,
                            "groups must be integers");
            Py_DECREF(elem);
            return NULL;
        } else {
            if (!_Py_Gid_Converter(elem, &grouplist[i])) {
                Py_DECREF(elem);
                return NULL;
            }
        }
        Py_DECREF(elem);
    }

    if (setgroups(len, grouplist) < 0)
        return posix_error();
    Py_RETURN_NONE;
}
#endif /* HAVE_SETGROUPS */

#if defined(HAVE_WAIT3) || defined(HAVE_WAIT4)
static PyObject *
wait_helper(pid_t pid, int status, struct rusage *ru)
{
    PyObject *result;
    PyObject *struct_rusage;

    if (pid == -1)
        return posix_error();

    // If wait succeeded but no child was ready to report status, ru will not
    // have been populated.
    if (pid == 0) {
        memset(ru, 0, sizeof(*ru));
    }

    PyObject *m = PyImport_ImportModuleNoBlock("resource");
    if (m == NULL)
        return NULL;
    struct_rusage = PyObject_GetAttr(m, _posixstate_global->struct_rusage);
    Py_DECREF(m);
    if (struct_rusage == NULL)
        return NULL;

    /* XXX(nnorwitz): Copied (w/mods) from resource.c, there should be only one. */
    result = PyStructSequence_New((PyTypeObject*) struct_rusage);
    Py_DECREF(struct_rusage);
    if (!result)
        return NULL;

#ifndef doubletime
#define doubletime(TV) ((double)(TV).tv_sec + (TV).tv_usec * 0.000001)
#endif

    PyStructSequence_SET_ITEM(result, 0,
                              PyFloat_FromDouble(doubletime(ru->ru_utime)));
    PyStructSequence_SET_ITEM(result, 1,
                              PyFloat_FromDouble(doubletime(ru->ru_stime)));
#define SET_INT(result, index, value)\
        PyStructSequence_SET_ITEM(result, index, PyLong_FromLong(value))
    SET_INT(result, 2, ru->ru_maxrss);
    SET_INT(result, 3, ru->ru_ixrss);
    SET_INT(result, 4, ru->ru_idrss);
    SET_INT(result, 5, ru->ru_isrss);
    SET_INT(result, 6, ru->ru_minflt);
    SET_INT(result, 7, ru->ru_majflt);
    SET_INT(result, 8, ru->ru_nswap);
    SET_INT(result, 9, ru->ru_inblock);
    SET_INT(result, 10, ru->ru_oublock);
    SET_INT(result, 11, ru->ru_msgsnd);
    SET_INT(result, 12, ru->ru_msgrcv);
    SET_INT(result, 13, ru->ru_nsignals);
    SET_INT(result, 14, ru->ru_nvcsw);
    SET_INT(result, 15, ru->ru_nivcsw);
#undef SET_INT

    if (PyErr_Occurred()) {
        Py_DECREF(result);
        return NULL;
    }

    return Py_BuildValue("NiN", PyLong_FromPid(pid), status, result);
}
#endif /* HAVE_WAIT3 || HAVE_WAIT4 */


#ifdef HAVE_WAIT3
/*[clinic input]
os.wait3

    options: int
Wait for completion of a child process.

Returns a tuple of information about the child process:
  (pid, status, rusage)
[clinic start generated code]*/

static PyObject *
os_wait3_impl(PyObject *module, int options)
/*[clinic end generated code: output=92c3224e6f28217a input=8ac4c56956b61710]*/
{
    pid_t pid;
    struct rusage ru;
    int async_err = 0;
    WAIT_TYPE status;
    WAIT_STATUS_INT(status) = 0;

    do {
        Py_BEGIN_ALLOW_THREADS
        pid = wait3(&status, options, &ru);
        Py_END_ALLOW_THREADS
    } while (pid < 0 && errno == EINTR && !(async_err = PyErr_CheckSignals()));
    if (pid < 0)
        return (!async_err) ? posix_error() : NULL;

    return wait_helper(pid, WAIT_STATUS_INT(status), &ru);
}
#endif /* HAVE_WAIT3 */


#ifdef HAVE_WAIT4
/*[clinic input]

os.wait4

    pid: pid_t
    options: int

Wait for completion of a specific child process.

Returns a tuple of information about the child process:
  (pid, status, rusage)
[clinic start generated code]*/

static PyObject *
os_wait4_impl(PyObject *module, pid_t pid, int options)
/*[clinic end generated code: output=66195aa507b35f70 input=d11deed0750600ba]*/
{
    pid_t res;
    struct rusage ru;
    int async_err = 0;
    WAIT_TYPE status;
    WAIT_STATUS_INT(status) = 0;

    do {
        Py_BEGIN_ALLOW_THREADS
        res = wait4(pid, &status, options, &ru);
        Py_END_ALLOW_THREADS
    } while (res < 0 && errno == EINTR && !(async_err = PyErr_CheckSignals()));
    if (res < 0)
        return (!async_err) ? posix_error() : NULL;

    return wait_helper(res, WAIT_STATUS_INT(status), &ru);
}
#endif /* HAVE_WAIT4 */


#if defined(HAVE_WAITID) && !defined(__APPLE__)
/*[clinic input]
os.waitid

    idtype: idtype_t
        Must be one of be P_PID, P_PGID or P_ALL.
    id: id_t
        The id to wait on.
    options: int
        Constructed from the ORing of one or more of WEXITED, WSTOPPED
        or WCONTINUED and additionally may be ORed with WNOHANG or WNOWAIT.
    /

Returns the result of waiting for a process or processes.

Returns either waitid_result or None if WNOHANG is specified and there are
no children in a waitable state.
[clinic start generated code]*/

static PyObject *
os_waitid_impl(PyObject *module, idtype_t idtype, id_t id, int options)
/*[clinic end generated code: output=5d2e1c0bde61f4d8 input=d8e7f76e052b7920]*/
{
    PyObject *result;
    int res;
    int async_err = 0;
    siginfo_t si;
    si.si_pid = 0;

    do {
        Py_BEGIN_ALLOW_THREADS
        res = waitid(idtype, id, &si, options);
        Py_END_ALLOW_THREADS
    } while (res < 0 && errno == EINTR && !(async_err = PyErr_CheckSignals()));
    if (res < 0)
        return (!async_err) ? posix_error() : NULL;

    if (si.si_pid == 0)
        Py_RETURN_NONE;

    PyObject *WaitidResultType = _posixstate(module)->WaitidResultType;
    result = PyStructSequence_New((PyTypeObject *)WaitidResultType);
    if (!result)
        return NULL;

    PyStructSequence_SET_ITEM(result, 0, PyLong_FromPid(si.si_pid));
    PyStructSequence_SET_ITEM(result, 1, _PyLong_FromUid(si.si_uid));
    PyStructSequence_SET_ITEM(result, 2, PyLong_FromLong((long)(si.si_signo)));
    PyStructSequence_SET_ITEM(result, 3, PyLong_FromLong((long)(si.si_status)));
    PyStructSequence_SET_ITEM(result, 4, PyLong_FromLong((long)(si.si_code)));
    if (PyErr_Occurred()) {
        Py_DECREF(result);
        return NULL;
    }

    return result;
}
#endif /* defined(HAVE_WAITID) && !defined(__APPLE__) */


#if defined(HAVE_WAITPID)
/*[clinic input]
os.waitpid
    pid: pid_t
    options: int
    /

Wait for completion of a given child process.

Returns a tuple of information regarding the child process:
    (pid, status)

The options argument is ignored on Windows.
[clinic start generated code]*/

static PyObject *
os_waitpid_impl(PyObject *module, pid_t pid, int options)
/*[clinic end generated code: output=5c37c06887a20270 input=0bf1666b8758fda3]*/
{
    pid_t res;
    int async_err = 0;
    WAIT_TYPE status;
    WAIT_STATUS_INT(status) = 0;

    do {
        Py_BEGIN_ALLOW_THREADS
        res = waitpid(pid, &status, options);
        Py_END_ALLOW_THREADS
    } while (res < 0 && errno == EINTR && !(async_err = PyErr_CheckSignals()));
    if (res < 0)
        return (!async_err) ? posix_error() : NULL;

    return Py_BuildValue("Ni", PyLong_FromPid(res), WAIT_STATUS_INT(status));
}
#elif defined(HAVE_CWAIT)
/* MS C has a variant of waitpid() that's usable for most purposes. */
/*[clinic input]
os.waitpid
    pid: intptr_t
    options: int
    /

Wait for completion of a given process.

Returns a tuple of information regarding the process:
    (pid, status << 8)

The options argument is ignored on Windows.
[clinic start generated code]*/

static PyObject *
os_waitpid_impl(PyObject *module, intptr_t pid, int options)
/*[clinic end generated code: output=be836b221271d538 input=40f2440c515410f8]*/
{
    int status;
    intptr_t res;
    int async_err = 0;

    do {
        Py_BEGIN_ALLOW_THREADS
        _Py_BEGIN_SUPPRESS_IPH
        res = _cwait(&status, pid, options);
        _Py_END_SUPPRESS_IPH
        Py_END_ALLOW_THREADS
    } while (res < 0 && errno == EINTR && !(async_err = PyErr_CheckSignals()));
    if (res < 0)
        return (!async_err) ? posix_error() : NULL;

    /* shift the status left a byte so this is more like the POSIX waitpid */
    return Py_BuildValue(_Py_PARSE_INTPTR "i", res, status << 8);
}
#endif


#ifdef HAVE_WAIT
/*[clinic input]
os.wait

Wait for completion of a child process.

Returns a tuple of information about the child process:
    (pid, status)
[clinic start generated code]*/

static PyObject *
os_wait_impl(PyObject *module)
/*[clinic end generated code: output=6bc419ac32fb364b input=03b0182d4a4700ce]*/
{
    pid_t pid;
    int async_err = 0;
    WAIT_TYPE status;
    WAIT_STATUS_INT(status) = 0;

    do {
        Py_BEGIN_ALLOW_THREADS
        pid = wait(&status);
        Py_END_ALLOW_THREADS
    } while (pid < 0 && errno == EINTR && !(async_err = PyErr_CheckSignals()));
    if (pid < 0)
        return (!async_err) ? posix_error() : NULL;

    return Py_BuildValue("Ni", PyLong_FromPid(pid), WAIT_STATUS_INT(status));
}
#endif /* HAVE_WAIT */

#if defined(__linux__) && defined(__NR_pidfd_open)
/*[clinic input]
os.pidfd_open
  pid: pid_t
  flags: unsigned_int = 0

Return a file descriptor referring to the process *pid*.

The descriptor can be used to perform process management without races and
signals.
[clinic start generated code]*/

static PyObject *
os_pidfd_open_impl(PyObject *module, pid_t pid, unsigned int flags)
/*[clinic end generated code: output=5c7252698947dc41 input=c3fd99ce947ccfef]*/
{
    int fd = syscall(__NR_pidfd_open, pid, flags);
    if (fd < 0) {
        return posix_error();
    }
    return PyLong_FromLong(fd);
}
#endif


#if defined(HAVE_READLINK) || defined(MS_WINDOWS)
/*[clinic input]
os.readlink

    path: path_t
    *
    dir_fd: dir_fd(requires='readlinkat') = None

Return a string representing the path to which the symbolic link points.

If dir_fd is not None, it should be a file descriptor open to a directory,
and path should be relative; path will then be relative to that directory.

dir_fd may not be implemented on your platform.  If it is unavailable,
using it will raise a NotImplementedError.
[clinic start generated code]*/

static PyObject *
os_readlink_impl(PyObject *module, path_t *path, int dir_fd)
/*[clinic end generated code: output=d21b732a2e814030 input=113c87e0db1ecaf2]*/
{
#if defined(HAVE_READLINK)
    char buffer[MAXPATHLEN+1];
    ssize_t length;

    Py_BEGIN_ALLOW_THREADS
#ifdef HAVE_READLINKAT
    if (dir_fd != DEFAULT_DIR_FD)
        length = readlinkat(dir_fd, path->narrow, buffer, MAXPATHLEN);
    else
#endif
        length = readlink(path->narrow, buffer, MAXPATHLEN);
    Py_END_ALLOW_THREADS

    if (length < 0) {
        return path_error(path);
    }
    buffer[length] = '\0';

    if (PyUnicode_Check(path->object))
        return PyUnicode_DecodeFSDefaultAndSize(buffer, length);
    else
        return PyBytes_FromStringAndSize(buffer, length);
#elif defined(MS_WINDOWS)
    DWORD n_bytes_returned;
    DWORD io_result = 0;
    HANDLE reparse_point_handle;
    char target_buffer[_Py_MAXIMUM_REPARSE_DATA_BUFFER_SIZE];
    _Py_REPARSE_DATA_BUFFER *rdb = (_Py_REPARSE_DATA_BUFFER *)target_buffer;
    PyObject *result = NULL;

    /* First get a handle to the reparse point */
    Py_BEGIN_ALLOW_THREADS
    reparse_point_handle = CreateFileW(
        path->wide,
        0,
        0,
        0,
        OPEN_EXISTING,
        FILE_FLAG_OPEN_REPARSE_POINT|FILE_FLAG_BACKUP_SEMANTICS,
        0);
    if (reparse_point_handle != INVALID_HANDLE_VALUE) {
        /* New call DeviceIoControl to read the reparse point */
        io_result = DeviceIoControl(
            reparse_point_handle,
            FSCTL_GET_REPARSE_POINT,
            0, 0, /* in buffer */
            target_buffer, sizeof(target_buffer),
            &n_bytes_returned,
            0 /* we're not using OVERLAPPED_IO */
            );
        CloseHandle(reparse_point_handle);
    }
    Py_END_ALLOW_THREADS

    if (io_result == 0) {
        return path_error(path);
    }

    wchar_t *name = NULL;
    Py_ssize_t nameLen = 0;
    if (rdb->ReparseTag == IO_REPARSE_TAG_SYMLINK)
    {
        name = (wchar_t *)((char*)rdb->SymbolicLinkReparseBuffer.PathBuffer +
                           rdb->SymbolicLinkReparseBuffer.SubstituteNameOffset);
        nameLen = rdb->SymbolicLinkReparseBuffer.SubstituteNameLength / sizeof(wchar_t);
    }
    else if (rdb->ReparseTag == IO_REPARSE_TAG_MOUNT_POINT)
    {
        name = (wchar_t *)((char*)rdb->MountPointReparseBuffer.PathBuffer +
                           rdb->MountPointReparseBuffer.SubstituteNameOffset);
        nameLen = rdb->MountPointReparseBuffer.SubstituteNameLength / sizeof(wchar_t);
    }
    else
    {
        PyErr_SetString(PyExc_ValueError, "not a symbolic link");
    }
    if (name) {
        if (nameLen > 4 && wcsncmp(name, L"\\??\\", 4) == 0) {
            /* Our buffer is mutable, so this is okay */
            name[1] = L'\\';
        }
        result = PyUnicode_FromWideChar(name, nameLen);
        if (result && path->narrow) {
            Py_SETREF(result, PyUnicode_EncodeFSDefault(result));
        }
    }
    return result;
#endif
}
#endif /* defined(HAVE_READLINK) || defined(MS_WINDOWS) */

#ifdef HAVE_SYMLINK

#if defined(MS_WINDOWS)

/* Remove the last portion of the path - return 0 on success */
static int
_dirnameW(WCHAR *path)
{
    WCHAR *ptr;
    size_t length = wcsnlen_s(path, MAX_PATH);
    if (length == MAX_PATH) {
        return -1;
    }

    /* walk the path from the end until a backslash is encountered */
    for(ptr = path + length; ptr != path; ptr--) {
        if (*ptr == L'\\' || *ptr == L'/') {
            break;
        }
    }
    *ptr = 0;
    return 0;
}

/* Is this path absolute? */
static int
_is_absW(const WCHAR *path)
{
    return path[0] == L'\\' || path[0] == L'/' ||
        (path[0] && path[1] == L':');
}

/* join root and rest with a backslash - return 0 on success */
static int
_joinW(WCHAR *dest_path, const WCHAR *root, const WCHAR *rest)
{
    if (_is_absW(rest)) {
        return wcscpy_s(dest_path, MAX_PATH, rest);
    }

    if (wcscpy_s(dest_path, MAX_PATH, root)) {
        return -1;
    }

    if (dest_path[0] && wcscat_s(dest_path, MAX_PATH, L"\\")) {
        return -1;
    }

    return wcscat_s(dest_path, MAX_PATH, rest);
}

/* Return True if the path at src relative to dest is a directory */
static int
_check_dirW(LPCWSTR src, LPCWSTR dest)
{
    WIN32_FILE_ATTRIBUTE_DATA src_info;
    WCHAR dest_parent[MAX_PATH];
    WCHAR src_resolved[MAX_PATH] = L"";

    /* dest_parent = os.path.dirname(dest) */
    if (wcscpy_s(dest_parent, MAX_PATH, dest) ||
        _dirnameW(dest_parent)) {
        return 0;
    }
    /* src_resolved = os.path.join(dest_parent, src) */
    if (_joinW(src_resolved, dest_parent, src)) {
        return 0;
    }
    return (
        GetFileAttributesExW(src_resolved, GetFileExInfoStandard, &src_info)
        && src_info.dwFileAttributes & FILE_ATTRIBUTE_DIRECTORY
    );
}
#endif


/*[clinic input]
os.symlink
    src: path_t
    dst: path_t
    target_is_directory: bool = False
    *
    dir_fd: dir_fd(requires='symlinkat')=None

# "symlink(src, dst, target_is_directory=False, *, dir_fd=None)\n\n\

Create a symbolic link pointing to src named dst.

target_is_directory is required on Windows if the target is to be
  interpreted as a directory.  (On Windows, symlink requires
  Windows 6.0 or greater, and raises a NotImplementedError otherwise.)
  target_is_directory is ignored on non-Windows platforms.

If dir_fd is not None, it should be a file descriptor open to a directory,
  and path should be relative; path will then be relative to that directory.
dir_fd may not be implemented on your platform.
  If it is unavailable, using it will raise a NotImplementedError.

[clinic start generated code]*/

static PyObject *
os_symlink_impl(PyObject *module, path_t *src, path_t *dst,
                int target_is_directory, int dir_fd)
/*[clinic end generated code: output=08ca9f3f3cf960f6 input=e820ec4472547bc3]*/
{
#ifdef MS_WINDOWS
    DWORD result;
    DWORD flags = 0;

    /* Assumed true, set to false if detected to not be available. */
    static int windows_has_symlink_unprivileged_flag = TRUE;
#else
    int result;
#endif

    if (PySys_Audit("os.symlink", "OOi", src->object, dst->object,
                    dir_fd == DEFAULT_DIR_FD ? -1 : dir_fd) < 0) {
        return NULL;
    }

#ifdef MS_WINDOWS

    if (windows_has_symlink_unprivileged_flag) {
        /* Allow non-admin symlinks if system allows it. */
        flags |= SYMBOLIC_LINK_FLAG_ALLOW_UNPRIVILEGED_CREATE;
    }

    Py_BEGIN_ALLOW_THREADS
    _Py_BEGIN_SUPPRESS_IPH
    /* if src is a directory, ensure flags==1 (target_is_directory bit) */
    if (target_is_directory || _check_dirW(src->wide, dst->wide)) {
        flags |= SYMBOLIC_LINK_FLAG_DIRECTORY;
    }

    result = CreateSymbolicLinkW(dst->wide, src->wide, flags);
    _Py_END_SUPPRESS_IPH
    Py_END_ALLOW_THREADS

    if (windows_has_symlink_unprivileged_flag && !result &&
        ERROR_INVALID_PARAMETER == GetLastError()) {

        Py_BEGIN_ALLOW_THREADS
        _Py_BEGIN_SUPPRESS_IPH
        /* This error might be caused by
        SYMBOLIC_LINK_FLAG_ALLOW_UNPRIVILEGED_CREATE not being supported.
        Try again, and update windows_has_symlink_unprivileged_flag if we
        are successful this time.

        NOTE: There is a risk of a race condition here if there are other
        conditions than the flag causing ERROR_INVALID_PARAMETER, and
        another process (or thread) changes that condition in between our
        calls to CreateSymbolicLink.
        */
        flags &= ~(SYMBOLIC_LINK_FLAG_ALLOW_UNPRIVILEGED_CREATE);
        result = CreateSymbolicLinkW(dst->wide, src->wide, flags);
        _Py_END_SUPPRESS_IPH
        Py_END_ALLOW_THREADS

        if (result || ERROR_INVALID_PARAMETER != GetLastError()) {
            windows_has_symlink_unprivileged_flag = FALSE;
        }
    }

    if (!result)
        return path_error2(src, dst);

#else

    if ((src->narrow && dst->wide) || (src->wide && dst->narrow)) {
        PyErr_SetString(PyExc_ValueError,
            "symlink: src and dst must be the same type");
        return NULL;
    }

    Py_BEGIN_ALLOW_THREADS
#if HAVE_SYMLINKAT
    if (dir_fd != DEFAULT_DIR_FD)
        result = symlinkat(src->narrow, dir_fd, dst->narrow);
    else
#endif
        result = symlink(src->narrow, dst->narrow);
    Py_END_ALLOW_THREADS

    if (result)
        return path_error2(src, dst);
#endif

    Py_RETURN_NONE;
}
#endif /* HAVE_SYMLINK */




static PyStructSequence_Field times_result_fields[] = {
    {"user",    "user time"},
    {"system",   "system time"},
    {"children_user",    "user time of children"},
    {"children_system",    "system time of children"},
    {"elapsed",    "elapsed time since an arbitrary point in the past"},
    {NULL}
};

PyDoc_STRVAR(times_result__doc__,
"times_result: Result from os.times().\n\n\
This object may be accessed either as a tuple of\n\
  (user, system, children_user, children_system, elapsed),\n\
or via the attributes user, system, children_user, children_system,\n\
and elapsed.\n\
\n\
See os.times for more information.");

static PyStructSequence_Desc times_result_desc = {
    "times_result", /* name */
    times_result__doc__, /* doc */
    times_result_fields,
    5
};

#ifdef MS_WINDOWS
#define HAVE_TIMES  /* mandatory, for the method table */
#endif

#ifdef HAVE_TIMES

static PyObject *
build_times_result(double user, double system,
    double children_user, double children_system,
    double elapsed)
{
    PyObject *TimesResultType = _posixstate_global->TimesResultType;
    PyObject *value = PyStructSequence_New((PyTypeObject *)TimesResultType);
    if (value == NULL)
        return NULL;

#define SET(i, field) \
    { \
    PyObject *o = PyFloat_FromDouble(field); \
    if (!o) { \
        Py_DECREF(value); \
        return NULL; \
    } \
    PyStructSequence_SET_ITEM(value, i, o); \
    } \

    SET(0, user);
    SET(1, system);
    SET(2, children_user);
    SET(3, children_system);
    SET(4, elapsed);

#undef SET

    return value;
}


#ifndef MS_WINDOWS
#define NEED_TICKS_PER_SECOND
static long ticks_per_second = -1;
#endif /* MS_WINDOWS */

/*[clinic input]
os.times

Return a collection containing process timing information.

The object returned behaves like a named tuple with these fields:
  (utime, stime, cutime, cstime, elapsed_time)
All fields are floating point numbers.
[clinic start generated code]*/

static PyObject *
os_times_impl(PyObject *module)
/*[clinic end generated code: output=35f640503557d32a input=2bf9df3d6ab2e48b]*/
#ifdef MS_WINDOWS
{
    FILETIME create, exit, kernel, user;
    HANDLE hProc;
    hProc = GetCurrentProcess();
    GetProcessTimes(hProc, &create, &exit, &kernel, &user);
    /* The fields of a FILETIME structure are the hi and lo part
       of a 64-bit value expressed in 100 nanosecond units.
       1e7 is one second in such units; 1e-7 the inverse.
       429.4967296 is 2**32 / 1e7 or 2**32 * 1e-7.
    */
    return build_times_result(
        (double)(user.dwHighDateTime*429.4967296 +
                 user.dwLowDateTime*1e-7),
        (double)(kernel.dwHighDateTime*429.4967296 +
                 kernel.dwLowDateTime*1e-7),
        (double)0,
        (double)0,
        (double)0);
}
#else /* MS_WINDOWS */
{


    struct tms t;
    clock_t c;
    errno = 0;
    c = times(&t);
    if (c == (clock_t) -1)
        return posix_error();
    return build_times_result(
                         (double)t.tms_utime / ticks_per_second,
                         (double)t.tms_stime / ticks_per_second,
                         (double)t.tms_cutime / ticks_per_second,
                         (double)t.tms_cstime / ticks_per_second,
                         (double)c / ticks_per_second);
}
#endif /* MS_WINDOWS */
#endif /* HAVE_TIMES */


#ifdef HAVE_GETSID
/*[clinic input]
os.getsid

    pid: pid_t
    /

Call the system call getsid(pid) and return the result.
[clinic start generated code]*/

static PyObject *
os_getsid_impl(PyObject *module, pid_t pid)
/*[clinic end generated code: output=112deae56b306460 input=eeb2b923a30ce04e]*/
{
    int sid;
    sid = getsid(pid);
    if (sid < 0)
        return posix_error();
    return PyLong_FromLong((long)sid);
}
#endif /* HAVE_GETSID */


#ifdef HAVE_SETSID
/*[clinic input]
os.setsid

Call the system call setsid().
[clinic start generated code]*/

static PyObject *
os_setsid_impl(PyObject *module)
/*[clinic end generated code: output=e2ddedd517086d77 input=5fff45858e2f0776]*/
{
    if (setsid() < 0)
        return posix_error();
    Py_RETURN_NONE;
}
#endif /* HAVE_SETSID */


#ifdef HAVE_SETPGID
/*[clinic input]
os.setpgid

    pid: pid_t
    pgrp: pid_t
    /

Call the system call setpgid(pid, pgrp).
[clinic start generated code]*/

static PyObject *
os_setpgid_impl(PyObject *module, pid_t pid, pid_t pgrp)
/*[clinic end generated code: output=6461160319a43d6a input=fceb395eca572e1a]*/
{
    if (setpgid(pid, pgrp) < 0)
        return posix_error();
    Py_RETURN_NONE;
}
#endif /* HAVE_SETPGID */


#ifdef HAVE_TCGETPGRP
/*[clinic input]
os.tcgetpgrp

    fd: int
    /

Return the process group associated with the terminal specified by fd.
[clinic start generated code]*/

static PyObject *
os_tcgetpgrp_impl(PyObject *module, int fd)
/*[clinic end generated code: output=f865e88be86c272b input=7f6c18eac10ada86]*/
{
    pid_t pgid = tcgetpgrp(fd);
    if (pgid < 0)
        return posix_error();
    return PyLong_FromPid(pgid);
}
#endif /* HAVE_TCGETPGRP */


#ifdef HAVE_TCSETPGRP
/*[clinic input]
os.tcsetpgrp

    fd: int
    pgid: pid_t
    /

Set the process group associated with the terminal specified by fd.
[clinic start generated code]*/

static PyObject *
os_tcsetpgrp_impl(PyObject *module, int fd, pid_t pgid)
/*[clinic end generated code: output=f1821a381b9daa39 input=5bdc997c6a619020]*/
{
    if (tcsetpgrp(fd, pgid) < 0)
        return posix_error();
    Py_RETURN_NONE;
}
#endif /* HAVE_TCSETPGRP */

/* Functions acting on file descriptors */

#ifdef O_CLOEXEC
extern int _Py_open_cloexec_works;
#endif


/*[clinic input]
os.open -> int
    path: path_t
    flags: int
    mode: int = 0o777
    *
    dir_fd: dir_fd(requires='openat') = None

# "open(path, flags, mode=0o777, *, dir_fd=None)\n\n\

Open a file for low level IO.  Returns a file descriptor (integer).

If dir_fd is not None, it should be a file descriptor open to a directory,
  and path should be relative; path will then be relative to that directory.
dir_fd may not be implemented on your platform.
  If it is unavailable, using it will raise a NotImplementedError.
[clinic start generated code]*/

static int
os_open_impl(PyObject *module, path_t *path, int flags, int mode, int dir_fd)
/*[clinic end generated code: output=abc7227888c8bc73 input=ad8623b29acd2934]*/
{
    int fd;
    int async_err = 0;

#ifdef O_CLOEXEC
    int *atomic_flag_works = &_Py_open_cloexec_works;
#elif !defined(MS_WINDOWS)
    int *atomic_flag_works = NULL;
#endif

#ifdef MS_WINDOWS
    flags |= O_NOINHERIT;
#elif defined(O_CLOEXEC)
    flags |= O_CLOEXEC;
#endif

    if (PySys_Audit("open", "OOi", path->object, Py_None, flags) < 0) {
        return -1;
    }

    _Py_BEGIN_SUPPRESS_IPH
    do {
        Py_BEGIN_ALLOW_THREADS
#ifdef MS_WINDOWS
        fd = _wopen(path->wide, flags, mode);
#else
#ifdef HAVE_OPENAT
        if (dir_fd != DEFAULT_DIR_FD)
            fd = openat(dir_fd, path->narrow, flags, mode);
        else
#endif /* HAVE_OPENAT */
            fd = open(path->narrow, flags, mode);
#endif /* !MS_WINDOWS */
        Py_END_ALLOW_THREADS
    } while (fd < 0 && errno == EINTR && !(async_err = PyErr_CheckSignals()));
    _Py_END_SUPPRESS_IPH

    if (fd < 0) {
        if (!async_err)
            PyErr_SetFromErrnoWithFilenameObject(PyExc_OSError, path->object);
        return -1;
    }

#ifndef MS_WINDOWS
    if (_Py_set_inheritable(fd, 0, atomic_flag_works) < 0) {
        close(fd);
        return -1;
    }
#endif

    return fd;
}


/*[clinic input]
os.close

    fd: int

Close a file descriptor.
[clinic start generated code]*/

static PyObject *
os_close_impl(PyObject *module, int fd)
/*[clinic end generated code: output=2fe4e93602822c14 input=2bc42451ca5c3223]*/
{
    int res;
    /* We do not want to retry upon EINTR: see http://lwn.net/Articles/576478/
     * and http://linux.derkeiler.com/Mailing-Lists/Kernel/2005-09/3000.html
     * for more details.
     */
    Py_BEGIN_ALLOW_THREADS
    _Py_BEGIN_SUPPRESS_IPH
    res = close(fd);
    _Py_END_SUPPRESS_IPH
    Py_END_ALLOW_THREADS
    if (res < 0)
        return posix_error();
    Py_RETURN_NONE;
}


#ifdef HAVE_FDWALK
static int
_fdwalk_close_func(void *lohi, int fd)
{
    int lo = ((int *)lohi)[0];
    int hi = ((int *)lohi)[1];

    if (fd >= hi)
        return 1;
    else if (fd >= lo)
        close(fd);
    return 0;
}
#endif /* HAVE_FDWALK */

/*[clinic input]
os.closerange

    fd_low: int
    fd_high: int
    /

Closes all file descriptors in [fd_low, fd_high), ignoring errors.
[clinic start generated code]*/

static PyObject *
os_closerange_impl(PyObject *module, int fd_low, int fd_high)
/*[clinic end generated code: output=0ce5c20fcda681c2 input=5855a3d053ebd4ec]*/
{
#ifdef HAVE_FDWALK
    int lohi[2];
#else
    int i;
#endif
    Py_BEGIN_ALLOW_THREADS
    _Py_BEGIN_SUPPRESS_IPH
#ifdef HAVE_FDWALK
    lohi[0] = Py_MAX(fd_low, 0);
    lohi[1] = fd_high;
    fdwalk(_fdwalk_close_func, lohi);
#else
    for (i = Py_MAX(fd_low, 0); i < fd_high; i++)
        close(i);
#endif
    _Py_END_SUPPRESS_IPH
    Py_END_ALLOW_THREADS
    Py_RETURN_NONE;
}


/*[clinic input]
os.dup -> int

    fd: int
    /

Return a duplicate of a file descriptor.
[clinic start generated code]*/

static int
os_dup_impl(PyObject *module, int fd)
/*[clinic end generated code: output=486f4860636b2a9f input=6f10f7ea97f7852a]*/
{
    return _Py_dup(fd);
}


/*[clinic input]
os.dup2 -> int
    fd: int
    fd2: int
    inheritable: bool=True

Duplicate file descriptor.
[clinic start generated code]*/

static int
os_dup2_impl(PyObject *module, int fd, int fd2, int inheritable)
/*[clinic end generated code: output=bc059d34a73404d1 input=c3cddda8922b038d]*/
{
    int res = 0;
#if defined(HAVE_DUP3) && \
    !(defined(HAVE_FCNTL_H) && defined(F_DUP2FD_CLOEXEC))
    /* dup3() is available on Linux 2.6.27+ and glibc 2.9 */
    static int dup3_works = -1;
#endif

    if (fd < 0 || fd2 < 0) {
        posix_error();
        return -1;
    }

    /* dup2() can fail with EINTR if the target FD is already open, because it
     * then has to be closed. See os_close_impl() for why we don't handle EINTR
     * upon close(), and therefore below.
     */
#ifdef MS_WINDOWS
    Py_BEGIN_ALLOW_THREADS
    _Py_BEGIN_SUPPRESS_IPH
    res = dup2(fd, fd2);
    _Py_END_SUPPRESS_IPH
    Py_END_ALLOW_THREADS
    if (res < 0) {
        posix_error();
        return -1;
    }
    res = fd2; // msvcrt dup2 returns 0 on success.

    /* Character files like console cannot be make non-inheritable */
    if (!inheritable && _Py_set_inheritable(fd2, 0, NULL) < 0) {
        close(fd2);
        return -1;
    }

#elif defined(HAVE_FCNTL_H) && defined(F_DUP2FD_CLOEXEC)
    Py_BEGIN_ALLOW_THREADS
    if (!inheritable)
        res = fcntl(fd, F_DUP2FD_CLOEXEC, fd2);
    else
        res = dup2(fd, fd2);
    Py_END_ALLOW_THREADS
    if (res < 0) {
        posix_error();
        return -1;
    }

#else

#ifdef HAVE_DUP3
    if (!inheritable && dup3_works != 0) {
        Py_BEGIN_ALLOW_THREADS
        res = dup3(fd, fd2, O_CLOEXEC);
        Py_END_ALLOW_THREADS
        if (res < 0) {
            if (dup3_works == -1)
                dup3_works = (errno != ENOSYS);
            if (dup3_works) {
                posix_error();
                return -1;
            }
        }
    }

    if (inheritable || dup3_works == 0)
    {
#endif
        Py_BEGIN_ALLOW_THREADS
        res = dup2(fd, fd2);
        Py_END_ALLOW_THREADS
        if (res < 0) {
            posix_error();
            return -1;
        }

        if (!inheritable && _Py_set_inheritable(fd2, 0, NULL) < 0) {
            close(fd2);
            return -1;
        }
#ifdef HAVE_DUP3
    }
#endif

#endif

    return res;
}


#ifdef HAVE_LOCKF
/*[clinic input]
os.lockf

    fd: int
        An open file descriptor.
    command: int
        One of F_LOCK, F_TLOCK, F_ULOCK or F_TEST.
    length: Py_off_t
        The number of bytes to lock, starting at the current position.
    /

Apply, test or remove a POSIX lock on an open file descriptor.

[clinic start generated code]*/

static PyObject *
os_lockf_impl(PyObject *module, int fd, int command, Py_off_t length)
/*[clinic end generated code: output=af7051f3e7c29651 input=65da41d2106e9b79]*/
{
    int res;

    if (PySys_Audit("os.lockf", "iiL", fd, command, length) < 0) {
        return NULL;
    }

    Py_BEGIN_ALLOW_THREADS
    res = lockf(fd, command, length);
    Py_END_ALLOW_THREADS

    if (res < 0)
        return posix_error();

    Py_RETURN_NONE;
}
#endif /* HAVE_LOCKF */


/*[clinic input]
os.lseek -> Py_off_t

    fd: int
    position: Py_off_t
    how: int
    /

Set the position of a file descriptor.  Return the new position.

Return the new cursor position in number of bytes
relative to the beginning of the file.
[clinic start generated code]*/

static Py_off_t
os_lseek_impl(PyObject *module, int fd, Py_off_t position, int how)
/*[clinic end generated code: output=971e1efb6b30bd2f input=902654ad3f96a6d3]*/
{
    Py_off_t result;

#ifdef SEEK_SET
    /* Turn 0, 1, 2 into SEEK_{SET,CUR,END} */
    switch (how) {
        case 0: how = SEEK_SET; break;
        case 1: how = SEEK_CUR; break;
        case 2: how = SEEK_END; break;
    }
#endif /* SEEK_END */

    Py_BEGIN_ALLOW_THREADS
    _Py_BEGIN_SUPPRESS_IPH
#ifdef MS_WINDOWS
    result = _lseeki64(fd, position, how);
#else
    result = lseek(fd, position, how);
#endif
    _Py_END_SUPPRESS_IPH
    Py_END_ALLOW_THREADS
    if (result < 0)
        posix_error();

    return result;
}


/*[clinic input]
os.read
    fd: int
    length: Py_ssize_t
    /

Read from a file descriptor.  Returns a bytes object.
[clinic start generated code]*/

static PyObject *
os_read_impl(PyObject *module, int fd, Py_ssize_t length)
/*[clinic end generated code: output=dafbe9a5cddb987b input=1df2eaa27c0bf1d3]*/
{
    Py_ssize_t n;
    PyObject *buffer;

    if (length < 0) {
        errno = EINVAL;
        return posix_error();
    }

    length = Py_MIN(length, _PY_READ_MAX);

    buffer = PyBytes_FromStringAndSize((char *)NULL, length);
    if (buffer == NULL)
        return NULL;

    n = _Py_read(fd, PyBytes_AS_STRING(buffer), length);
    if (n == -1) {
        Py_DECREF(buffer);
        return NULL;
    }

    if (n != length)
        _PyBytes_Resize(&buffer, n);

    return buffer;
}

#if (defined(HAVE_SENDFILE) && (defined(__FreeBSD__) || defined(__DragonFly__) \
                                || defined(__APPLE__))) \
    || defined(HAVE_READV) || defined(HAVE_PREADV) || defined (HAVE_PREADV2) \
    || defined(HAVE_WRITEV) || defined(HAVE_PWRITEV) || defined (HAVE_PWRITEV2)
static int
iov_setup(struct iovec **iov, Py_buffer **buf, PyObject *seq, Py_ssize_t cnt, int type)
{
    Py_ssize_t i, j;

    *iov = PyMem_New(struct iovec, cnt);
    if (*iov == NULL) {
        PyErr_NoMemory();
        return -1;
    }

    *buf = PyMem_New(Py_buffer, cnt);
    if (*buf == NULL) {
        PyMem_Del(*iov);
        PyErr_NoMemory();
        return -1;
    }

    for (i = 0; i < cnt; i++) {
        PyObject *item = PySequence_GetItem(seq, i);
        if (item == NULL)
            goto fail;
        if (PyObject_GetBuffer(item, &(*buf)[i], type) == -1) {
            Py_DECREF(item);
            goto fail;
        }
        Py_DECREF(item);
        (*iov)[i].iov_base = (*buf)[i].buf;
        (*iov)[i].iov_len = (*buf)[i].len;
    }
    return 0;

fail:
    PyMem_Del(*iov);
    for (j = 0; j < i; j++) {
        PyBuffer_Release(&(*buf)[j]);
    }
    PyMem_Del(*buf);
    return -1;
}

static void
iov_cleanup(struct iovec *iov, Py_buffer *buf, int cnt)
{
    int i;
    PyMem_Del(iov);
    for (i = 0; i < cnt; i++) {
        PyBuffer_Release(&buf[i]);
    }
    PyMem_Del(buf);
}
#endif


#ifdef HAVE_READV
/*[clinic input]
os.readv -> Py_ssize_t

    fd: int
    buffers: object
    /

Read from a file descriptor fd into an iterable of buffers.

The buffers should be mutable buffers accepting bytes.
readv will transfer data into each buffer until it is full
and then move on to the next buffer in the sequence to hold
the rest of the data.

readv returns the total number of bytes read,
which may be less than the total capacity of all the buffers.
[clinic start generated code]*/

static Py_ssize_t
os_readv_impl(PyObject *module, int fd, PyObject *buffers)
/*[clinic end generated code: output=792da062d3fcebdb input=e679eb5dbfa0357d]*/
{
    Py_ssize_t cnt, n;
    int async_err = 0;
    struct iovec *iov;
    Py_buffer *buf;

    if (!PySequence_Check(buffers)) {
        PyErr_SetString(PyExc_TypeError,
            "readv() arg 2 must be a sequence");
        return -1;
    }

    cnt = PySequence_Size(buffers);
    if (cnt < 0)
        return -1;

    if (iov_setup(&iov, &buf, buffers, cnt, PyBUF_WRITABLE) < 0)
        return -1;

    do {
        Py_BEGIN_ALLOW_THREADS
        n = readv(fd, iov, cnt);
        Py_END_ALLOW_THREADS
    } while (n < 0 && errno == EINTR && !(async_err = PyErr_CheckSignals()));

    iov_cleanup(iov, buf, cnt);
    if (n < 0) {
        if (!async_err)
            posix_error();
        return -1;
    }

    return n;
}
#endif /* HAVE_READV */


#ifdef HAVE_PREAD
/*[clinic input]
os.pread

    fd: int
    length: Py_ssize_t
    offset: Py_off_t
    /

Read a number of bytes from a file descriptor starting at a particular offset.

Read length bytes from file descriptor fd, starting at offset bytes from
the beginning of the file.  The file offset remains unchanged.
[clinic start generated code]*/

static PyObject *
os_pread_impl(PyObject *module, int fd, Py_ssize_t length, Py_off_t offset)
/*[clinic end generated code: output=3f875c1eef82e32f input=85cb4a5589627144]*/
{
    Py_ssize_t n;
    int async_err = 0;
    PyObject *buffer;

    if (length < 0) {
        errno = EINVAL;
        return posix_error();
    }
    buffer = PyBytes_FromStringAndSize((char *)NULL, length);
    if (buffer == NULL)
        return NULL;

    do {
        Py_BEGIN_ALLOW_THREADS
        _Py_BEGIN_SUPPRESS_IPH
        n = pread(fd, PyBytes_AS_STRING(buffer), length, offset);
        _Py_END_SUPPRESS_IPH
        Py_END_ALLOW_THREADS
    } while (n < 0 && errno == EINTR && !(async_err = PyErr_CheckSignals()));

    if (n < 0) {
        Py_DECREF(buffer);
        return (!async_err) ? posix_error() : NULL;
    }
    if (n != length)
        _PyBytes_Resize(&buffer, n);
    return buffer;
}
#endif /* HAVE_PREAD */

#if defined(HAVE_PREADV) || defined (HAVE_PREADV2)
/*[clinic input]
os.preadv -> Py_ssize_t

    fd: int
    buffers: object
    offset: Py_off_t
    flags: int = 0
    /

Reads from a file descriptor into a number of mutable bytes-like objects.

Combines the functionality of readv() and pread(). As readv(), it will
transfer data into each buffer until it is full and then move on to the next
buffer in the sequence to hold the rest of the data. Its fourth argument,
specifies the file offset at which the input operation is to be performed. It
will return the total number of bytes read (which can be less than the total
capacity of all the objects).

The flags argument contains a bitwise OR of zero or more of the following flags:

- RWF_HIPRI
- RWF_NOWAIT

Using non-zero flags requires Linux 4.6 or newer.
[clinic start generated code]*/

static Py_ssize_t
os_preadv_impl(PyObject *module, int fd, PyObject *buffers, Py_off_t offset,
               int flags)
/*[clinic end generated code: output=26fc9c6e58e7ada5 input=4173919dc1f7ed99]*/
{
    Py_ssize_t cnt, n;
    int async_err = 0;
    struct iovec *iov;
    Py_buffer *buf;

    if (!PySequence_Check(buffers)) {
        PyErr_SetString(PyExc_TypeError,
            "preadv2() arg 2 must be a sequence");
        return -1;
    }

    cnt = PySequence_Size(buffers);
    if (cnt < 0) {
        return -1;
    }

#ifndef HAVE_PREADV2
    if(flags != 0) {
        argument_unavailable_error("preadv2", "flags");
        return -1;
    }
#endif

    if (iov_setup(&iov, &buf, buffers, cnt, PyBUF_WRITABLE) < 0) {
        return -1;
    }
#ifdef HAVE_PREADV2
    do {
        Py_BEGIN_ALLOW_THREADS
        _Py_BEGIN_SUPPRESS_IPH
        n = preadv2(fd, iov, cnt, offset, flags);
        _Py_END_SUPPRESS_IPH
        Py_END_ALLOW_THREADS
    } while (n < 0 && errno == EINTR && !(async_err = PyErr_CheckSignals()));
#else
    do {
        Py_BEGIN_ALLOW_THREADS
        _Py_BEGIN_SUPPRESS_IPH
        n = preadv(fd, iov, cnt, offset);
        _Py_END_SUPPRESS_IPH
        Py_END_ALLOW_THREADS
    } while (n < 0 && errno == EINTR && !(async_err = PyErr_CheckSignals()));
#endif

    iov_cleanup(iov, buf, cnt);
    if (n < 0) {
        if (!async_err) {
            posix_error();
        }
        return -1;
    }

    return n;
}
#endif /* HAVE_PREADV */


/*[clinic input]
os.write -> Py_ssize_t

    fd: int
    data: Py_buffer
    /

Write a bytes object to a file descriptor.
[clinic start generated code]*/

static Py_ssize_t
os_write_impl(PyObject *module, int fd, Py_buffer *data)
/*[clinic end generated code: output=e4ef5bc904b58ef9 input=3207e28963234f3c]*/
{
    return _Py_write(fd, data->buf, data->len);
}

#ifdef HAVE_SENDFILE
PyDoc_STRVAR(posix_sendfile__doc__,
"sendfile(out_fd, in_fd, offset, count) -> byteswritten\n\
sendfile(out_fd, in_fd, offset, count[, headers][, trailers], flags=0)\n\
            -> byteswritten\n\
Copy count bytes from file descriptor in_fd to file descriptor out_fd.");

/* AC 3.5: don't bother converting, has optional group*/
static PyObject *
posix_sendfile(PyObject *self, PyObject *args, PyObject *kwdict)
{
    int in, out;
    Py_ssize_t ret;
    int async_err = 0;
    off_t offset;

#if defined(__FreeBSD__) || defined(__DragonFly__) || defined(__APPLE__)
#ifndef __APPLE__
    Py_ssize_t len;
#endif
    PyObject *headers = NULL, *trailers = NULL;
    Py_buffer *hbuf, *tbuf;
    off_t sbytes;
    struct sf_hdtr sf;
    int flags = 0;
    static char *keywords[] = {"out_fd", "in_fd",
                                "offset", "count",
                                "headers", "trailers", "flags", NULL};

    sf.headers = NULL;
    sf.trailers = NULL;

#ifdef __APPLE__
    if (!PyArg_ParseTupleAndKeywords(args, kwdict, "iiO&O&|OOi:sendfile",
        keywords, &out, &in, Py_off_t_converter, &offset, Py_off_t_converter, &sbytes,
#else
    if (!PyArg_ParseTupleAndKeywords(args, kwdict, "iiO&n|OOi:sendfile",
        keywords, &out, &in, Py_off_t_converter, &offset, &len,
#endif
                &headers, &trailers, &flags))
            return NULL;
    if (headers != NULL) {
        if (!PySequence_Check(headers)) {
            PyErr_SetString(PyExc_TypeError,
                "sendfile() headers must be a sequence");
            return NULL;
        } else {
            Py_ssize_t i = PySequence_Size(headers);
            if (i < 0)
                return NULL;
            if (i > INT_MAX) {
                PyErr_SetString(PyExc_OverflowError,
                    "sendfile() header is too large");
                return NULL;
            }
            if (i > 0) {
                sf.hdr_cnt = (int)i;
                if (iov_setup(&(sf.headers), &hbuf,
                              headers, sf.hdr_cnt, PyBUF_SIMPLE) < 0)
                    return NULL;
#ifdef __APPLE__
                for (i = 0; i < sf.hdr_cnt; i++) {
                    Py_ssize_t blen = sf.headers[i].iov_len;
# define OFF_T_MAX 0x7fffffffffffffff
                    if (sbytes >= OFF_T_MAX - blen) {
                        PyErr_SetString(PyExc_OverflowError,
                            "sendfile() header is too large");
                        return NULL;
                    }
                    sbytes += blen;
                }
#endif
            }
        }
    }
    if (trailers != NULL) {
        if (!PySequence_Check(trailers)) {
            PyErr_SetString(PyExc_TypeError,
                "sendfile() trailers must be a sequence");
            return NULL;
        } else {
            Py_ssize_t i = PySequence_Size(trailers);
            if (i < 0)
                return NULL;
            if (i > INT_MAX) {
                PyErr_SetString(PyExc_OverflowError,
                    "sendfile() trailer is too large");
                return NULL;
            }
            if (i > 0) {
                sf.trl_cnt = (int)i;
                if (iov_setup(&(sf.trailers), &tbuf,
                              trailers, sf.trl_cnt, PyBUF_SIMPLE) < 0)
                    return NULL;
            }
        }
    }

    _Py_BEGIN_SUPPRESS_IPH
    do {
        Py_BEGIN_ALLOW_THREADS
#ifdef __APPLE__
        ret = sendfile(in, out, offset, &sbytes, &sf, flags);
#else
        ret = sendfile(in, out, offset, len, &sf, &sbytes, flags);
#endif
        Py_END_ALLOW_THREADS
    } while (ret < 0 && errno == EINTR && !(async_err = PyErr_CheckSignals()));
    _Py_END_SUPPRESS_IPH

    if (sf.headers != NULL)
        iov_cleanup(sf.headers, hbuf, sf.hdr_cnt);
    if (sf.trailers != NULL)
        iov_cleanup(sf.trailers, tbuf, sf.trl_cnt);

    if (ret < 0) {
        if ((errno == EAGAIN) || (errno == EBUSY)) {
            if (sbytes != 0) {
                // some data has been sent
                goto done;
            }
            else {
                // no data has been sent; upper application is supposed
                // to retry on EAGAIN or EBUSY
                return posix_error();
            }
        }
        return (!async_err) ? posix_error() : NULL;
    }
    goto done;

done:
    #if !defined(HAVE_LARGEFILE_SUPPORT)
        return Py_BuildValue("l", sbytes);
    #else
        return Py_BuildValue("L", sbytes);
    #endif

#else
    Py_ssize_t count;
    PyObject *offobj;
    static char *keywords[] = {"out_fd", "in_fd",
                                "offset", "count", NULL};
    if (!PyArg_ParseTupleAndKeywords(args, kwdict, "iiOn:sendfile",
            keywords, &out, &in, &offobj, &count))
        return NULL;
#ifdef __linux__
    if (offobj == Py_None) {
        do {
            Py_BEGIN_ALLOW_THREADS
            ret = sendfile(out, in, NULL, count);
            Py_END_ALLOW_THREADS
        } while (ret < 0 && errno == EINTR && !(async_err = PyErr_CheckSignals()));
        if (ret < 0)
            return (!async_err) ? posix_error() : NULL;
        return Py_BuildValue("n", ret);
    }
#endif
    if (!Py_off_t_converter(offobj, &offset))
        return NULL;

    do {
        Py_BEGIN_ALLOW_THREADS
        ret = sendfile(out, in, &offset, count);
        Py_END_ALLOW_THREADS
    } while (ret < 0 && errno == EINTR && !(async_err = PyErr_CheckSignals()));
    if (ret < 0)
        return (!async_err) ? posix_error() : NULL;
    return Py_BuildValue("n", ret);
#endif
}
#endif /* HAVE_SENDFILE */


#if defined(__APPLE__)
/*[clinic input]
os._fcopyfile

    in_fd: int
    out_fd: int
    flags: int
    /

Efficiently copy content or metadata of 2 regular file descriptors (macOS).
[clinic start generated code]*/

static PyObject *
os__fcopyfile_impl(PyObject *module, int in_fd, int out_fd, int flags)
/*[clinic end generated code: output=c9d1a35a992e401b input=1e34638a86948795]*/
{
    int ret;

    Py_BEGIN_ALLOW_THREADS
    ret = fcopyfile(in_fd, out_fd, NULL, flags);
    Py_END_ALLOW_THREADS
    if (ret < 0)
        return posix_error();
    Py_RETURN_NONE;
}
#endif


/*[clinic input]
os.fstat

    fd : int

Perform a stat system call on the given file descriptor.

Like stat(), but for an open file descriptor.
Equivalent to os.stat(fd).
[clinic start generated code]*/

static PyObject *
os_fstat_impl(PyObject *module, int fd)
/*[clinic end generated code: output=efc038cb5f654492 input=27e0e0ebbe5600c9]*/
{
    STRUCT_STAT st;
    int res;
    int async_err = 0;

    do {
        Py_BEGIN_ALLOW_THREADS
        res = FSTAT(fd, &st);
        Py_END_ALLOW_THREADS
    } while (res != 0 && errno == EINTR && !(async_err = PyErr_CheckSignals()));
    if (res != 0) {
#ifdef MS_WINDOWS
        return PyErr_SetFromWindowsErr(0);
#else
        return (!async_err) ? posix_error() : NULL;
#endif
    }

    return _pystat_fromstructstat(&st);
}


/*[clinic input]
os.isatty -> bool
    fd: int
    /

Return True if the fd is connected to a terminal.

Return True if the file descriptor is an open file descriptor
connected to the slave end of a terminal.
[clinic start generated code]*/

static int
os_isatty_impl(PyObject *module, int fd)
/*[clinic end generated code: output=6a48c8b4e644ca00 input=08ce94aa1eaf7b5e]*/
{
    int return_value;
    _Py_BEGIN_SUPPRESS_IPH
    return_value = isatty(fd);
    _Py_END_SUPPRESS_IPH
    return return_value;
}


#ifdef HAVE_PIPE
/*[clinic input]
os.pipe

Create a pipe.

Returns a tuple of two file descriptors:
  (read_fd, write_fd)
[clinic start generated code]*/

static PyObject *
os_pipe_impl(PyObject *module)
/*[clinic end generated code: output=ff9b76255793b440 input=02535e8c8fa6c4d4]*/
{
    int fds[2];
#ifdef MS_WINDOWS
    HANDLE read, write;
    SECURITY_ATTRIBUTES attr;
    BOOL ok;
#else
    int res;
#endif

#ifdef MS_WINDOWS
    attr.nLength = sizeof(attr);
    attr.lpSecurityDescriptor = NULL;
    attr.bInheritHandle = FALSE;

    Py_BEGIN_ALLOW_THREADS
    _Py_BEGIN_SUPPRESS_IPH
    ok = CreatePipe(&read, &write, &attr, 0);
    if (ok) {
        fds[0] = _open_osfhandle((intptr_t)read, _O_RDONLY);
        fds[1] = _open_osfhandle((intptr_t)write, _O_WRONLY);
        if (fds[0] == -1 || fds[1] == -1) {
            CloseHandle(read);
            CloseHandle(write);
            ok = 0;
        }
    }
    _Py_END_SUPPRESS_IPH
    Py_END_ALLOW_THREADS

    if (!ok)
        return PyErr_SetFromWindowsErr(0);
#else

#ifdef HAVE_PIPE2
    Py_BEGIN_ALLOW_THREADS
    res = pipe2(fds, O_CLOEXEC);
    Py_END_ALLOW_THREADS

    if (res != 0 && errno == ENOSYS)
    {
#endif
        Py_BEGIN_ALLOW_THREADS
        res = pipe(fds);
        Py_END_ALLOW_THREADS

        if (res == 0) {
            if (_Py_set_inheritable(fds[0], 0, NULL) < 0) {
                close(fds[0]);
                close(fds[1]);
                return NULL;
            }
            if (_Py_set_inheritable(fds[1], 0, NULL) < 0) {
                close(fds[0]);
                close(fds[1]);
                return NULL;
            }
        }
#ifdef HAVE_PIPE2
    }
#endif

    if (res != 0)
        return PyErr_SetFromErrno(PyExc_OSError);
#endif /* !MS_WINDOWS */
    return Py_BuildValue("(ii)", fds[0], fds[1]);
}
#endif  /* HAVE_PIPE */


#ifdef HAVE_PIPE2
/*[clinic input]
os.pipe2

    flags: int
    /

Create a pipe with flags set atomically.

Returns a tuple of two file descriptors:
  (read_fd, write_fd)

flags can be constructed by ORing together one or more of these values:
O_NONBLOCK, O_CLOEXEC.
[clinic start generated code]*/

static PyObject *
os_pipe2_impl(PyObject *module, int flags)
/*[clinic end generated code: output=25751fb43a45540f input=f261b6e7e63c6817]*/
{
    int fds[2];
    int res;

    res = pipe2(fds, flags);
    if (res != 0)
        return posix_error();
    return Py_BuildValue("(ii)", fds[0], fds[1]);
}
#endif /* HAVE_PIPE2 */


#ifdef HAVE_WRITEV
/*[clinic input]
os.writev -> Py_ssize_t
    fd: int
    buffers: object
    /

Iterate over buffers, and write the contents of each to a file descriptor.

Returns the total number of bytes written.
buffers must be a sequence of bytes-like objects.
[clinic start generated code]*/

static Py_ssize_t
os_writev_impl(PyObject *module, int fd, PyObject *buffers)
/*[clinic end generated code: output=56565cfac3aac15b input=5b8d17fe4189d2fe]*/
{
    Py_ssize_t cnt;
    Py_ssize_t result;
    int async_err = 0;
    struct iovec *iov;
    Py_buffer *buf;

    if (!PySequence_Check(buffers)) {
        PyErr_SetString(PyExc_TypeError,
            "writev() arg 2 must be a sequence");
        return -1;
    }
    cnt = PySequence_Size(buffers);
    if (cnt < 0)
        return -1;

    if (iov_setup(&iov, &buf, buffers, cnt, PyBUF_SIMPLE) < 0) {
        return -1;
    }

    do {
        Py_BEGIN_ALLOW_THREADS
        result = writev(fd, iov, cnt);
        Py_END_ALLOW_THREADS
    } while (result < 0 && errno == EINTR && !(async_err = PyErr_CheckSignals()));

    iov_cleanup(iov, buf, cnt);
    if (result < 0 && !async_err)
        posix_error();

    return result;
}
#endif /* HAVE_WRITEV */


#ifdef HAVE_PWRITE
/*[clinic input]
os.pwrite -> Py_ssize_t

    fd: int
    buffer: Py_buffer
    offset: Py_off_t
    /

Write bytes to a file descriptor starting at a particular offset.

Write buffer to fd, starting at offset bytes from the beginning of
the file.  Returns the number of bytes writte.  Does not change the
current file offset.
[clinic start generated code]*/

static Py_ssize_t
os_pwrite_impl(PyObject *module, int fd, Py_buffer *buffer, Py_off_t offset)
/*[clinic end generated code: output=c74da630758ee925 input=19903f1b3dd26377]*/
{
    Py_ssize_t size;
    int async_err = 0;

    do {
        Py_BEGIN_ALLOW_THREADS
        _Py_BEGIN_SUPPRESS_IPH
        size = pwrite(fd, buffer->buf, (size_t)buffer->len, offset);
        _Py_END_SUPPRESS_IPH
        Py_END_ALLOW_THREADS
    } while (size < 0 && errno == EINTR && !(async_err = PyErr_CheckSignals()));

    if (size < 0 && !async_err)
        posix_error();
    return size;
}
#endif /* HAVE_PWRITE */

#if defined(HAVE_PWRITEV) || defined (HAVE_PWRITEV2)
/*[clinic input]
os.pwritev -> Py_ssize_t

    fd: int
    buffers: object
    offset: Py_off_t
    flags: int = 0
    /

Writes the contents of bytes-like objects to a file descriptor at a given offset.

Combines the functionality of writev() and pwrite(). All buffers must be a sequence
of bytes-like objects. Buffers are processed in array order. Entire contents of first
buffer is written before proceeding to second, and so on. The operating system may
set a limit (sysconf() value SC_IOV_MAX) on the number of buffers that can be used.
This function writes the contents of each object to the file descriptor and returns
the total number of bytes written.

The flags argument contains a bitwise OR of zero or more of the following flags:

- RWF_DSYNC
- RWF_SYNC

Using non-zero flags requires Linux 4.7 or newer.
[clinic start generated code]*/

static Py_ssize_t
os_pwritev_impl(PyObject *module, int fd, PyObject *buffers, Py_off_t offset,
                int flags)
/*[clinic end generated code: output=e3dd3e9d11a6a5c7 input=803dc5ddbf0cfd3b]*/
{
    Py_ssize_t cnt;
    Py_ssize_t result;
    int async_err = 0;
    struct iovec *iov;
    Py_buffer *buf;

    if (!PySequence_Check(buffers)) {
        PyErr_SetString(PyExc_TypeError,
            "pwritev() arg 2 must be a sequence");
        return -1;
    }

    cnt = PySequence_Size(buffers);
    if (cnt < 0) {
        return -1;
    }

#ifndef HAVE_PWRITEV2
    if(flags != 0) {
        argument_unavailable_error("pwritev2", "flags");
        return -1;
    }
#endif

    if (iov_setup(&iov, &buf, buffers, cnt, PyBUF_SIMPLE) < 0) {
        return -1;
    }
#ifdef HAVE_PWRITEV2
    do {
        Py_BEGIN_ALLOW_THREADS
        _Py_BEGIN_SUPPRESS_IPH
        result = pwritev2(fd, iov, cnt, offset, flags);
        _Py_END_SUPPRESS_IPH
        Py_END_ALLOW_THREADS
    } while (result < 0 && errno == EINTR && !(async_err = PyErr_CheckSignals()));
#else
    do {
        Py_BEGIN_ALLOW_THREADS
        _Py_BEGIN_SUPPRESS_IPH
        result = pwritev(fd, iov, cnt, offset);
        _Py_END_SUPPRESS_IPH
        Py_END_ALLOW_THREADS
    } while (result < 0 && errno == EINTR && !(async_err = PyErr_CheckSignals()));
#endif

    iov_cleanup(iov, buf, cnt);
    if (result < 0) {
        if (!async_err) {
            posix_error();
        }
        return -1;
    }

    return result;
}
#endif /* HAVE_PWRITEV */

#ifdef HAVE_COPY_FILE_RANGE
/*[clinic input]

os.copy_file_range
    src: int
        Source file descriptor.
    dst: int
        Destination file descriptor.
    count: Py_ssize_t
        Number of bytes to copy.
    offset_src: object = None
        Starting offset in src.
    offset_dst: object = None
        Starting offset in dst.

Copy count bytes from one file descriptor to another.

If offset_src is None, then src is read from the current position;
respectively for offset_dst.
[clinic start generated code]*/

static PyObject *
os_copy_file_range_impl(PyObject *module, int src, int dst, Py_ssize_t count,
                        PyObject *offset_src, PyObject *offset_dst)
/*[clinic end generated code: output=1a91713a1d99fc7a input=42fdce72681b25a9]*/
{
    off_t offset_src_val, offset_dst_val;
    off_t *p_offset_src = NULL;
    off_t *p_offset_dst = NULL;
    Py_ssize_t ret;
    int async_err = 0;
    /* The flags argument is provided to allow
     * for future extensions and currently must be to 0. */
    int flags = 0;


    if (count < 0) {
        PyErr_SetString(PyExc_ValueError, "negative value for 'count' not allowed");
        return NULL;
    }

    if (offset_src != Py_None) {
        if (!Py_off_t_converter(offset_src, &offset_src_val)) {
            return NULL;
        }
        p_offset_src = &offset_src_val;
    }

    if (offset_dst != Py_None) {
        if (!Py_off_t_converter(offset_dst, &offset_dst_val)) {
            return NULL;
        }
        p_offset_dst = &offset_dst_val;
    }

    do {
        Py_BEGIN_ALLOW_THREADS
        ret = copy_file_range(src, p_offset_src, dst, p_offset_dst, count, flags);
        Py_END_ALLOW_THREADS
    } while (ret < 0 && errno == EINTR && !(async_err = PyErr_CheckSignals()));

    if (ret < 0) {
        return (!async_err) ? posix_error() : NULL;
    }

    return PyLong_FromSsize_t(ret);
}
#endif /* HAVE_COPY_FILE_RANGE*/

#ifdef HAVE_MKFIFO
/*[clinic input]
os.mkfifo

    path: path_t
    mode: int=0o666
    *
    dir_fd: dir_fd(requires='mkfifoat')=None

Create a "fifo" (a POSIX named pipe).

If dir_fd is not None, it should be a file descriptor open to a directory,
  and path should be relative; path will then be relative to that directory.
dir_fd may not be implemented on your platform.
  If it is unavailable, using it will raise a NotImplementedError.
[clinic start generated code]*/

static PyObject *
os_mkfifo_impl(PyObject *module, path_t *path, int mode, int dir_fd)
/*[clinic end generated code: output=ce41cfad0e68c940 input=73032e98a36e0e19]*/
{
    int result;
    int async_err = 0;

    do {
        Py_BEGIN_ALLOW_THREADS
#ifdef HAVE_MKFIFOAT
        if (dir_fd != DEFAULT_DIR_FD)
            result = mkfifoat(dir_fd, path->narrow, mode);
        else
#endif
            result = mkfifo(path->narrow, mode);
        Py_END_ALLOW_THREADS
    } while (result != 0 && errno == EINTR &&
             !(async_err = PyErr_CheckSignals()));
    if (result != 0)
        return (!async_err) ? posix_error() : NULL;

    Py_RETURN_NONE;
}
#endif /* HAVE_MKFIFO */


#if defined(HAVE_MKNOD) && defined(HAVE_MAKEDEV)
/*[clinic input]
os.mknod

    path: path_t
    mode: int=0o600
    device: dev_t=0
    *
    dir_fd: dir_fd(requires='mknodat')=None

Create a node in the file system.

Create a node in the file system (file, device special file or named pipe)
at path.  mode specifies both the permissions to use and the
type of node to be created, being combined (bitwise OR) with one of
S_IFREG, S_IFCHR, S_IFBLK, and S_IFIFO.  If S_IFCHR or S_IFBLK is set on mode,
device defines the newly created device special file (probably using
os.makedev()).  Otherwise device is ignored.

If dir_fd is not None, it should be a file descriptor open to a directory,
  and path should be relative; path will then be relative to that directory.
dir_fd may not be implemented on your platform.
  If it is unavailable, using it will raise a NotImplementedError.
[clinic start generated code]*/

static PyObject *
os_mknod_impl(PyObject *module, path_t *path, int mode, dev_t device,
              int dir_fd)
/*[clinic end generated code: output=92e55d3ca8917461 input=ee44531551a4d83b]*/
{
    int result;
    int async_err = 0;

    do {
        Py_BEGIN_ALLOW_THREADS
#ifdef HAVE_MKNODAT
        if (dir_fd != DEFAULT_DIR_FD)
            result = mknodat(dir_fd, path->narrow, mode, device);
        else
#endif
            result = mknod(path->narrow, mode, device);
        Py_END_ALLOW_THREADS
    } while (result != 0 && errno == EINTR &&
             !(async_err = PyErr_CheckSignals()));
    if (result != 0)
        return (!async_err) ? posix_error() : NULL;

    Py_RETURN_NONE;
}
#endif /* defined(HAVE_MKNOD) && defined(HAVE_MAKEDEV) */


#ifdef HAVE_DEVICE_MACROS
/*[clinic input]
os.major -> unsigned_int

    device: dev_t
    /

Extracts a device major number from a raw device number.
[clinic start generated code]*/

static unsigned int
os_major_impl(PyObject *module, dev_t device)
/*[clinic end generated code: output=5b3b2589bafb498e input=1e16a4d30c4d4462]*/
{
    return major(device);
}


/*[clinic input]
os.minor -> unsigned_int

    device: dev_t
    /

Extracts a device minor number from a raw device number.
[clinic start generated code]*/

static unsigned int
os_minor_impl(PyObject *module, dev_t device)
/*[clinic end generated code: output=5e1a25e630b0157d input=0842c6d23f24c65e]*/
{
    return minor(device);
}


/*[clinic input]
os.makedev -> dev_t

    major: int
    minor: int
    /

Composes a raw device number from the major and minor device numbers.
[clinic start generated code]*/

static dev_t
os_makedev_impl(PyObject *module, int major, int minor)
/*[clinic end generated code: output=881aaa4aba6f6a52 input=4b9fd8fc73cbe48f]*/
{
    return makedev(major, minor);
}
#endif /* HAVE_DEVICE_MACROS */


#if defined HAVE_FTRUNCATE || defined MS_WINDOWS
/*[clinic input]
os.ftruncate

    fd: int
    length: Py_off_t
    /

Truncate a file, specified by file descriptor, to a specific length.
[clinic start generated code]*/

static PyObject *
os_ftruncate_impl(PyObject *module, int fd, Py_off_t length)
/*[clinic end generated code: output=fba15523721be7e4 input=63b43641e52818f2]*/
{
    int result;
    int async_err = 0;

    if (PySys_Audit("os.truncate", "in", fd, length) < 0) {
        return NULL;
    }

    do {
        Py_BEGIN_ALLOW_THREADS
        _Py_BEGIN_SUPPRESS_IPH
#ifdef MS_WINDOWS
        result = _chsize_s(fd, length);
#else
        result = ftruncate(fd, length);
#endif
        _Py_END_SUPPRESS_IPH
        Py_END_ALLOW_THREADS
    } while (result != 0 && errno == EINTR &&
             !(async_err = PyErr_CheckSignals()));
    if (result != 0)
        return (!async_err) ? posix_error() : NULL;
    Py_RETURN_NONE;
}
#endif /* HAVE_FTRUNCATE || MS_WINDOWS */


#if defined HAVE_TRUNCATE || defined MS_WINDOWS
/*[clinic input]
os.truncate
    path: path_t(allow_fd='PATH_HAVE_FTRUNCATE')
    length: Py_off_t

Truncate a file, specified by path, to a specific length.

On some platforms, path may also be specified as an open file descriptor.
  If this functionality is unavailable, using it raises an exception.
[clinic start generated code]*/

static PyObject *
os_truncate_impl(PyObject *module, path_t *path, Py_off_t length)
/*[clinic end generated code: output=43009c8df5c0a12b input=77229cf0b50a9b77]*/
{
    int result;
#ifdef MS_WINDOWS
    int fd;
#endif

    if (path->fd != -1)
        return os_ftruncate_impl(module, path->fd, length);

    if (PySys_Audit("os.truncate", "On", path->object, length) < 0) {
        return NULL;
    }

    Py_BEGIN_ALLOW_THREADS
    _Py_BEGIN_SUPPRESS_IPH
#ifdef MS_WINDOWS
    fd = _wopen(path->wide, _O_WRONLY | _O_BINARY | _O_NOINHERIT);
    if (fd < 0)
        result = -1;
    else {
        result = _chsize_s(fd, length);
        close(fd);
        if (result < 0)
            errno = result;
    }
#else
    result = truncate(path->narrow, length);
#endif
    _Py_END_SUPPRESS_IPH
    Py_END_ALLOW_THREADS
    if (result < 0)
        return posix_path_error(path);

    Py_RETURN_NONE;
}
#endif /* HAVE_TRUNCATE || MS_WINDOWS */


/* Issue #22396: On 32-bit AIX platform, the prototypes of os.posix_fadvise()
   and os.posix_fallocate() in system headers are wrong if _LARGE_FILES is
   defined, which is the case in Python on AIX. AIX bug report:
   http://www-01.ibm.com/support/docview.wss?uid=isg1IV56170 */
#if defined(_AIX) && defined(_LARGE_FILES) && !defined(__64BIT__)
#  define POSIX_FADVISE_AIX_BUG
#endif


#if defined(HAVE_POSIX_FALLOCATE) && !defined(POSIX_FADVISE_AIX_BUG)
/*[clinic input]
os.posix_fallocate

    fd: int
    offset: Py_off_t
    length: Py_off_t
    /

Ensure a file has allocated at least a particular number of bytes on disk.

Ensure that the file specified by fd encompasses a range of bytes
starting at offset bytes from the beginning and continuing for length bytes.
[clinic start generated code]*/

static PyObject *
os_posix_fallocate_impl(PyObject *module, int fd, Py_off_t offset,
                        Py_off_t length)
/*[clinic end generated code: output=73f107139564aa9d input=d7a2ef0ab2ca52fb]*/
{
    int result;
    int async_err = 0;

    do {
        Py_BEGIN_ALLOW_THREADS
        result = posix_fallocate(fd, offset, length);
        Py_END_ALLOW_THREADS
    } while (result == EINTR && !(async_err = PyErr_CheckSignals()));

    if (result == 0)
        Py_RETURN_NONE;

    if (async_err)
        return NULL;

    errno = result;
    return posix_error();
}
#endif /* HAVE_POSIX_FALLOCATE) && !POSIX_FADVISE_AIX_BUG */


#if defined(HAVE_POSIX_FADVISE) && !defined(POSIX_FADVISE_AIX_BUG)
/*[clinic input]
os.posix_fadvise

    fd: int
    offset: Py_off_t
    length: Py_off_t
    advice: int
    /

Announce an intention to access data in a specific pattern.

Announce an intention to access data in a specific pattern, thus allowing
the kernel to make optimizations.
The advice applies to the region of the file specified by fd starting at
offset and continuing for length bytes.
advice is one of POSIX_FADV_NORMAL, POSIX_FADV_SEQUENTIAL,
POSIX_FADV_RANDOM, POSIX_FADV_NOREUSE, POSIX_FADV_WILLNEED, or
POSIX_FADV_DONTNEED.
[clinic start generated code]*/

static PyObject *
os_posix_fadvise_impl(PyObject *module, int fd, Py_off_t offset,
                      Py_off_t length, int advice)
/*[clinic end generated code: output=412ef4aa70c98642 input=0fbe554edc2f04b5]*/
{
    int result;
    int async_err = 0;

    do {
        Py_BEGIN_ALLOW_THREADS
        result = posix_fadvise(fd, offset, length, advice);
        Py_END_ALLOW_THREADS
    } while (result == EINTR && !(async_err = PyErr_CheckSignals()));

    if (result == 0)
        Py_RETURN_NONE;

    if (async_err)
        return NULL;

    errno = result;
    return posix_error();
}
#endif /* HAVE_POSIX_FADVISE && !POSIX_FADVISE_AIX_BUG */


#ifdef MS_WINDOWS
static PyObject*
win32_putenv(PyObject *name, PyObject *value)
{
    /* Search from index 1 because on Windows starting '=' is allowed for
       defining hidden environment variables. */
    if (PyUnicode_GET_LENGTH(name) == 0 ||
        PyUnicode_FindChar(name, '=', 1, PyUnicode_GET_LENGTH(name), 1) != -1)
    {
        PyErr_SetString(PyExc_ValueError, "illegal environment variable name");
        return NULL;
    }
    PyObject *unicode;
    if (value != NULL) {
        unicode = PyUnicode_FromFormat("%U=%U", name, value);
    }
    else {
        unicode = PyUnicode_FromFormat("%U=", name);
    }
    if (unicode == NULL) {
        return NULL;
    }

    Py_ssize_t size;
    /* PyUnicode_AsWideCharString() rejects embedded null characters */
    wchar_t *env = PyUnicode_AsWideCharString(unicode, &size);
    Py_DECREF(unicode);

    if (env == NULL) {
        return NULL;
    }
    if (size > _MAX_ENV) {
        PyErr_Format(PyExc_ValueError,
                     "the environment variable is longer than %u characters",
                     _MAX_ENV);
        PyMem_Free(env);
        return NULL;
    }

    /* _wputenv() and SetEnvironmentVariableW() update the environment in the
       Process Environment Block (PEB). _wputenv() also updates CRT 'environ'
       and '_wenviron' variables, whereas SetEnvironmentVariableW() does not.

       Prefer _wputenv() to be compatible with C libraries using CRT
       variables and CRT functions using these variables (ex: getenv()). */
    int err = _wputenv(env);
    PyMem_Free(env);

    if (err) {
        posix_error();
        return NULL;
    }

    Py_RETURN_NONE;
}
#endif


#ifdef MS_WINDOWS
/*[clinic input]
os.putenv

    name: unicode
    value: unicode
    /

Change or add an environment variable.
[clinic start generated code]*/

static PyObject *
os_putenv_impl(PyObject *module, PyObject *name, PyObject *value)
/*[clinic end generated code: output=d29a567d6b2327d2 input=ba586581c2e6105f]*/
{
    if (PySys_Audit("os.putenv", "OO", name, value) < 0) {
        return NULL;
    }
    return win32_putenv(name, value);
}
#else
/*[clinic input]
os.putenv

    name: FSConverter
    value: FSConverter
    /

Change or add an environment variable.
[clinic start generated code]*/

static PyObject *
os_putenv_impl(PyObject *module, PyObject *name, PyObject *value)
/*[clinic end generated code: output=d29a567d6b2327d2 input=a97bc6152f688d31]*/
{
    const char *name_string = PyBytes_AS_STRING(name);
    const char *value_string = PyBytes_AS_STRING(value);

    if (strchr(name_string, '=') != NULL) {
        PyErr_SetString(PyExc_ValueError, "illegal environment variable name");
        return NULL;
    }

    if (PySys_Audit("os.putenv", "OO", name, value) < 0) {
        return NULL;
    }

    if (setenv(name_string, value_string, 1)) {
        return posix_error();
    }
    Py_RETURN_NONE;
}
#endif  /* !defined(MS_WINDOWS) */


#ifdef MS_WINDOWS
/*[clinic input]
os.unsetenv
    name: unicode
    /

Delete an environment variable.
[clinic start generated code]*/

static PyObject *
os_unsetenv_impl(PyObject *module, PyObject *name)
/*[clinic end generated code: output=54c4137ab1834f02 input=4d6a1747cc526d2f]*/
{
    if (PySys_Audit("os.unsetenv", "(O)", name) < 0) {
        return NULL;
    }
    return win32_putenv(name, NULL);
}
#else
/*[clinic input]
os.unsetenv
    name: FSConverter
    /

Delete an environment variable.
[clinic start generated code]*/

static PyObject *
os_unsetenv_impl(PyObject *module, PyObject *name)
/*[clinic end generated code: output=54c4137ab1834f02 input=2bb5288a599c7107]*/
{
    if (PySys_Audit("os.unsetenv", "(O)", name) < 0) {
        return NULL;
    }
#ifdef HAVE_BROKEN_UNSETENV
    unsetenv(PyBytes_AS_STRING(name));
#else
    int err = unsetenv(PyBytes_AS_STRING(name));
    if (err) {
        return posix_error();
    }
#endif

    Py_RETURN_NONE;
}
#endif /* !MS_WINDOWS */


/*[clinic input]
os.strerror

    code: int
    /

Translate an error code to a message string.
[clinic start generated code]*/

static PyObject *
os_strerror_impl(PyObject *module, int code)
/*[clinic end generated code: output=baebf09fa02a78f2 input=75a8673d97915a91]*/
{
    char *message = strerror(code);
    if (message == NULL) {
        PyErr_SetString(PyExc_ValueError,
                        "strerror() argument out of range");
        return NULL;
    }
    return PyUnicode_DecodeLocale(message, "surrogateescape");
}


#ifdef HAVE_SYS_WAIT_H
#ifdef WCOREDUMP
/*[clinic input]
os.WCOREDUMP -> bool

    status: int
    /

Return True if the process returning status was dumped to a core file.
[clinic start generated code]*/

static int
os_WCOREDUMP_impl(PyObject *module, int status)
/*[clinic end generated code: output=1a584b147b16bd18 input=8b05e7ab38528d04]*/
{
    WAIT_TYPE wait_status;
    WAIT_STATUS_INT(wait_status) = status;
    return WCOREDUMP(wait_status);
}
#endif /* WCOREDUMP */


#ifdef WIFCONTINUED
/*[clinic input]
os.WIFCONTINUED -> bool

    status: int

Return True if a particular process was continued from a job control stop.

Return True if the process returning status was continued from a
job control stop.
[clinic start generated code]*/

static int
os_WIFCONTINUED_impl(PyObject *module, int status)
/*[clinic end generated code: output=1e35295d844364bd input=e777e7d38eb25bd9]*/
{
    WAIT_TYPE wait_status;
    WAIT_STATUS_INT(wait_status) = status;
    return WIFCONTINUED(wait_status);
}
#endif /* WIFCONTINUED */


#ifdef WIFSTOPPED
/*[clinic input]
os.WIFSTOPPED -> bool

    status: int

Return True if the process returning status was stopped.
[clinic start generated code]*/

static int
os_WIFSTOPPED_impl(PyObject *module, int status)
/*[clinic end generated code: output=fdb57122a5c9b4cb input=043cb7f1289ef904]*/
{
    WAIT_TYPE wait_status;
    WAIT_STATUS_INT(wait_status) = status;
    return WIFSTOPPED(wait_status);
}
#endif /* WIFSTOPPED */


#ifdef WIFSIGNALED
/*[clinic input]
os.WIFSIGNALED -> bool

    status: int

Return True if the process returning status was terminated by a signal.
[clinic start generated code]*/

static int
os_WIFSIGNALED_impl(PyObject *module, int status)
/*[clinic end generated code: output=d1dde4dcc819a5f5 input=d55ba7cc9ce5dc43]*/
{
    WAIT_TYPE wait_status;
    WAIT_STATUS_INT(wait_status) = status;
    return WIFSIGNALED(wait_status);
}
#endif /* WIFSIGNALED */


#ifdef WIFEXITED
/*[clinic input]
os.WIFEXITED -> bool

    status: int

Return True if the process returning status exited via the exit() system call.
[clinic start generated code]*/

static int
os_WIFEXITED_impl(PyObject *module, int status)
/*[clinic end generated code: output=01c09d6ebfeea397 input=d63775a6791586c0]*/
{
    WAIT_TYPE wait_status;
    WAIT_STATUS_INT(wait_status) = status;
    return WIFEXITED(wait_status);
}
#endif /* WIFEXITED */


#ifdef WEXITSTATUS
/*[clinic input]
os.WEXITSTATUS -> int

    status: int

Return the process return code from status.
[clinic start generated code]*/

static int
os_WEXITSTATUS_impl(PyObject *module, int status)
/*[clinic end generated code: output=6e3efbba11f6488d input=e1fb4944e377585b]*/
{
    WAIT_TYPE wait_status;
    WAIT_STATUS_INT(wait_status) = status;
    return WEXITSTATUS(wait_status);
}
#endif /* WEXITSTATUS */


#ifdef WTERMSIG
/*[clinic input]
os.WTERMSIG -> int

    status: int

Return the signal that terminated the process that provided the status value.
[clinic start generated code]*/

static int
os_WTERMSIG_impl(PyObject *module, int status)
/*[clinic end generated code: output=172f7dfc8dcfc3ad input=727fd7f84ec3f243]*/
{
    WAIT_TYPE wait_status;
    WAIT_STATUS_INT(wait_status) = status;
    return WTERMSIG(wait_status);
}
#endif /* WTERMSIG */


#ifdef WSTOPSIG
/*[clinic input]
os.WSTOPSIG -> int

    status: int

Return the signal that stopped the process that provided the status value.
[clinic start generated code]*/

static int
os_WSTOPSIG_impl(PyObject *module, int status)
/*[clinic end generated code: output=0ab7586396f5d82b input=46ebf1d1b293c5c1]*/
{
    WAIT_TYPE wait_status;
    WAIT_STATUS_INT(wait_status) = status;
    return WSTOPSIG(wait_status);
}
#endif /* WSTOPSIG */
#endif /* HAVE_SYS_WAIT_H */


#if defined(HAVE_FSTATVFS) && defined(HAVE_SYS_STATVFS_H)
#ifdef _SCO_DS
/* SCO OpenServer 5.0 and later requires _SVID3 before it reveals the
   needed definitions in sys/statvfs.h */
#define _SVID3
#endif
#include <sys/statvfs.h>

static PyObject*
_pystatvfs_fromstructstatvfs(struct statvfs st) {
    PyObject *StatVFSResultType = _posixstate_global->StatVFSResultType;
    PyObject *v = PyStructSequence_New((PyTypeObject *)StatVFSResultType);
    if (v == NULL)
        return NULL;

#if !defined(HAVE_LARGEFILE_SUPPORT)
    PyStructSequence_SET_ITEM(v, 0, PyLong_FromLong((long) st.f_bsize));
    PyStructSequence_SET_ITEM(v, 1, PyLong_FromLong((long) st.f_frsize));
    PyStructSequence_SET_ITEM(v, 2, PyLong_FromLong((long) st.f_blocks));
    PyStructSequence_SET_ITEM(v, 3, PyLong_FromLong((long) st.f_bfree));
    PyStructSequence_SET_ITEM(v, 4, PyLong_FromLong((long) st.f_bavail));
    PyStructSequence_SET_ITEM(v, 5, PyLong_FromLong((long) st.f_files));
    PyStructSequence_SET_ITEM(v, 6, PyLong_FromLong((long) st.f_ffree));
    PyStructSequence_SET_ITEM(v, 7, PyLong_FromLong((long) st.f_favail));
    PyStructSequence_SET_ITEM(v, 8, PyLong_FromLong((long) st.f_flag));
    PyStructSequence_SET_ITEM(v, 9, PyLong_FromLong((long) st.f_namemax));
#else
    PyStructSequence_SET_ITEM(v, 0, PyLong_FromLong((long) st.f_bsize));
    PyStructSequence_SET_ITEM(v, 1, PyLong_FromLong((long) st.f_frsize));
    PyStructSequence_SET_ITEM(v, 2,
                              PyLong_FromLongLong((long long) st.f_blocks));
    PyStructSequence_SET_ITEM(v, 3,
                              PyLong_FromLongLong((long long) st.f_bfree));
    PyStructSequence_SET_ITEM(v, 4,
                              PyLong_FromLongLong((long long) st.f_bavail));
    PyStructSequence_SET_ITEM(v, 5,
                              PyLong_FromLongLong((long long) st.f_files));
    PyStructSequence_SET_ITEM(v, 6,
                              PyLong_FromLongLong((long long) st.f_ffree));
    PyStructSequence_SET_ITEM(v, 7,
                              PyLong_FromLongLong((long long) st.f_favail));
    PyStructSequence_SET_ITEM(v, 8, PyLong_FromLong((long) st.f_flag));
    PyStructSequence_SET_ITEM(v, 9, PyLong_FromLong((long) st.f_namemax));
#endif
/* The _ALL_SOURCE feature test macro defines f_fsid as a structure
 * (issue #32390). */
#if defined(_AIX) && defined(_ALL_SOURCE)
    PyStructSequence_SET_ITEM(v, 10, PyLong_FromUnsignedLong(st.f_fsid.val[0]));
#else
    PyStructSequence_SET_ITEM(v, 10, PyLong_FromUnsignedLong(st.f_fsid));
#endif
    if (PyErr_Occurred()) {
        Py_DECREF(v);
        return NULL;
    }

    return v;
}


/*[clinic input]
os.fstatvfs
    fd: int
    /

Perform an fstatvfs system call on the given fd.

Equivalent to statvfs(fd).
[clinic start generated code]*/

static PyObject *
os_fstatvfs_impl(PyObject *module, int fd)
/*[clinic end generated code: output=53547cf0cc55e6c5 input=d8122243ac50975e]*/
{
    int result;
    int async_err = 0;
    struct statvfs st;

    do {
        Py_BEGIN_ALLOW_THREADS
        result = fstatvfs(fd, &st);
        Py_END_ALLOW_THREADS
    } while (result != 0 && errno == EINTR &&
             !(async_err = PyErr_CheckSignals()));
    if (result != 0)
        return (!async_err) ? posix_error() : NULL;

    return _pystatvfs_fromstructstatvfs(st);
}
#endif /* defined(HAVE_FSTATVFS) && defined(HAVE_SYS_STATVFS_H) */


#if defined(HAVE_STATVFS) && defined(HAVE_SYS_STATVFS_H)
#include <sys/statvfs.h>
/*[clinic input]
os.statvfs

    path: path_t(allow_fd='PATH_HAVE_FSTATVFS')

Perform a statvfs system call on the given path.

path may always be specified as a string.
On some platforms, path may also be specified as an open file descriptor.
  If this functionality is unavailable, using it raises an exception.
[clinic start generated code]*/

static PyObject *
os_statvfs_impl(PyObject *module, path_t *path)
/*[clinic end generated code: output=87106dd1beb8556e input=3f5c35791c669bd9]*/
{
    int result;
    struct statvfs st;

    Py_BEGIN_ALLOW_THREADS
#ifdef HAVE_FSTATVFS
    if (path->fd != -1) {
#ifdef __APPLE__
        /* handle weak-linking on Mac OS X 10.3 */
        if (fstatvfs == NULL) {
            fd_specified("statvfs", path->fd);
            return NULL;
        }
#endif
        result = fstatvfs(path->fd, &st);
    }
    else
#endif
        result = statvfs(path->narrow, &st);
    Py_END_ALLOW_THREADS

    if (result) {
        return path_error(path);
    }

    return _pystatvfs_fromstructstatvfs(st);
}
#endif /* defined(HAVE_STATVFS) && defined(HAVE_SYS_STATVFS_H) */


#ifdef MS_WINDOWS
/*[clinic input]
os._getdiskusage

    path: path_t

Return disk usage statistics about the given path as a (total, free) tuple.
[clinic start generated code]*/

static PyObject *
os__getdiskusage_impl(PyObject *module, path_t *path)
/*[clinic end generated code: output=3bd3991f5e5c5dfb input=6af8d1b7781cc042]*/
{
    BOOL retval;
    ULARGE_INTEGER _, total, free;
    DWORD err = 0;

    Py_BEGIN_ALLOW_THREADS
    retval = GetDiskFreeSpaceExW(path->wide, &_, &total, &free);
    Py_END_ALLOW_THREADS
    if (retval == 0) {
        if (GetLastError() == ERROR_DIRECTORY) {
            wchar_t *dir_path = NULL;

            dir_path = PyMem_New(wchar_t, path->length + 1);
            if (dir_path == NULL) {
                return PyErr_NoMemory();
            }

            wcscpy_s(dir_path, path->length + 1, path->wide);

            if (_dirnameW(dir_path) != -1) {
                Py_BEGIN_ALLOW_THREADS
                retval = GetDiskFreeSpaceExW(dir_path, &_, &total, &free);
                Py_END_ALLOW_THREADS
            }
            /* Record the last error in case it's modified by PyMem_Free. */
            err = GetLastError();
            PyMem_Free(dir_path);
            if (retval) {
                goto success;
            }
        }
        return PyErr_SetFromWindowsErr(err);
    }

success:
    return Py_BuildValue("(LL)", total.QuadPart, free.QuadPart);
}
#endif /* MS_WINDOWS */


/* This is used for fpathconf(), pathconf(), confstr() and sysconf().
 * It maps strings representing configuration variable names to
 * integer values, allowing those functions to be called with the
 * magic names instead of polluting the module's namespace with tons of
 * rarely-used constants.  There are three separate tables that use
 * these definitions.
 *
 * This code is always included, even if none of the interfaces that
 * need it are included.  The #if hackery needed to avoid it would be
 * sufficiently pervasive that it's not worth the loss of readability.
 */
struct constdef {
    const char *name;
    int value;
};

static int
conv_confname(PyObject *arg, int *valuep, struct constdef *table,
              size_t tablesize)
{
    if (PyLong_Check(arg)) {
        int value = _PyLong_AsInt(arg);
        if (value == -1 && PyErr_Occurred())
            return 0;
        *valuep = value;
        return 1;
    }
    else {
        /* look up the value in the table using a binary search */
        size_t lo = 0;
        size_t mid;
        size_t hi = tablesize;
        int cmp;
        const char *confname;
        if (!PyUnicode_Check(arg)) {
            PyErr_SetString(PyExc_TypeError,
                "configuration names must be strings or integers");
            return 0;
        }
        confname = PyUnicode_AsUTF8(arg);
        if (confname == NULL)
            return 0;
        while (lo < hi) {
            mid = (lo + hi) / 2;
            cmp = strcmp(confname, table[mid].name);
            if (cmp < 0)
                hi = mid;
            else if (cmp > 0)
                lo = mid + 1;
            else {
                *valuep = table[mid].value;
                return 1;
            }
        }
        PyErr_SetString(PyExc_ValueError, "unrecognized configuration name");
        return 0;
    }
}


#if defined(HAVE_FPATHCONF) || defined(HAVE_PATHCONF)
static struct constdef  posix_constants_pathconf[] = {
#ifdef _PC_ABI_AIO_XFER_MAX
    {"PC_ABI_AIO_XFER_MAX",     _PC_ABI_AIO_XFER_MAX},
#endif
#ifdef _PC_ABI_ASYNC_IO
    {"PC_ABI_ASYNC_IO", _PC_ABI_ASYNC_IO},
#endif
#ifdef _PC_ASYNC_IO
    {"PC_ASYNC_IO",     _PC_ASYNC_IO},
#endif
#ifdef _PC_CHOWN_RESTRICTED
    {"PC_CHOWN_RESTRICTED",     _PC_CHOWN_RESTRICTED},
#endif
#ifdef _PC_FILESIZEBITS
    {"PC_FILESIZEBITS", _PC_FILESIZEBITS},
#endif
#ifdef _PC_LAST
    {"PC_LAST", _PC_LAST},
#endif
#ifdef _PC_LINK_MAX
    {"PC_LINK_MAX",     _PC_LINK_MAX},
#endif
#ifdef _PC_MAX_CANON
    {"PC_MAX_CANON",    _PC_MAX_CANON},
#endif
#ifdef _PC_MAX_INPUT
    {"PC_MAX_INPUT",    _PC_MAX_INPUT},
#endif
#ifdef _PC_NAME_MAX
    {"PC_NAME_MAX",     _PC_NAME_MAX},
#endif
#ifdef _PC_NO_TRUNC
    {"PC_NO_TRUNC",     _PC_NO_TRUNC},
#endif
#ifdef _PC_PATH_MAX
    {"PC_PATH_MAX",     _PC_PATH_MAX},
#endif
#ifdef _PC_PIPE_BUF
    {"PC_PIPE_BUF",     _PC_PIPE_BUF},
#endif
#ifdef _PC_PRIO_IO
    {"PC_PRIO_IO",      _PC_PRIO_IO},
#endif
#ifdef _PC_SOCK_MAXBUF
    {"PC_SOCK_MAXBUF",  _PC_SOCK_MAXBUF},
#endif
#ifdef _PC_SYNC_IO
    {"PC_SYNC_IO",      _PC_SYNC_IO},
#endif
#ifdef _PC_VDISABLE
    {"PC_VDISABLE",     _PC_VDISABLE},
#endif
#ifdef _PC_ACL_ENABLED
    {"PC_ACL_ENABLED",  _PC_ACL_ENABLED},
#endif
#ifdef _PC_MIN_HOLE_SIZE
    {"PC_MIN_HOLE_SIZE",    _PC_MIN_HOLE_SIZE},
#endif
#ifdef _PC_ALLOC_SIZE_MIN
    {"PC_ALLOC_SIZE_MIN",   _PC_ALLOC_SIZE_MIN},
#endif
#ifdef _PC_REC_INCR_XFER_SIZE
    {"PC_REC_INCR_XFER_SIZE",   _PC_REC_INCR_XFER_SIZE},
#endif
#ifdef _PC_REC_MAX_XFER_SIZE
    {"PC_REC_MAX_XFER_SIZE",    _PC_REC_MAX_XFER_SIZE},
#endif
#ifdef _PC_REC_MIN_XFER_SIZE
    {"PC_REC_MIN_XFER_SIZE",    _PC_REC_MIN_XFER_SIZE},
#endif
#ifdef _PC_REC_XFER_ALIGN
    {"PC_REC_XFER_ALIGN",   _PC_REC_XFER_ALIGN},
#endif
#ifdef _PC_SYMLINK_MAX
    {"PC_SYMLINK_MAX",  _PC_SYMLINK_MAX},
#endif
#ifdef _PC_XATTR_ENABLED
    {"PC_XATTR_ENABLED",    _PC_XATTR_ENABLED},
#endif
#ifdef _PC_XATTR_EXISTS
    {"PC_XATTR_EXISTS", _PC_XATTR_EXISTS},
#endif
#ifdef _PC_TIMESTAMP_RESOLUTION
    {"PC_TIMESTAMP_RESOLUTION", _PC_TIMESTAMP_RESOLUTION},
#endif
};

static int
conv_path_confname(PyObject *arg, int *valuep)
{
    return conv_confname(arg, valuep, posix_constants_pathconf,
                         sizeof(posix_constants_pathconf)
                           / sizeof(struct constdef));
}
#endif


#ifdef HAVE_FPATHCONF
/*[clinic input]
os.fpathconf -> long

    fd: int
    name: path_confname
    /

Return the configuration limit name for the file descriptor fd.

If there is no limit, return -1.
[clinic start generated code]*/

static long
os_fpathconf_impl(PyObject *module, int fd, int name)
/*[clinic end generated code: output=d5b7042425fc3e21 input=5942a024d3777810]*/
{
    long limit;

    errno = 0;
    limit = fpathconf(fd, name);
    if (limit == -1 && errno != 0)
        posix_error();

    return limit;
}
#endif /* HAVE_FPATHCONF */


#ifdef HAVE_PATHCONF
/*[clinic input]
os.pathconf -> long
    path: path_t(allow_fd='PATH_HAVE_FPATHCONF')
    name: path_confname

Return the configuration limit name for the file or directory path.

If there is no limit, return -1.
On some platforms, path may also be specified as an open file descriptor.
  If this functionality is unavailable, using it raises an exception.
[clinic start generated code]*/

static long
os_pathconf_impl(PyObject *module, path_t *path, int name)
/*[clinic end generated code: output=5bedee35b293a089 input=bc3e2a985af27e5e]*/
{
    long limit;

    errno = 0;
#ifdef HAVE_FPATHCONF
    if (path->fd != -1)
        limit = fpathconf(path->fd, name);
    else
#endif
        limit = pathconf(path->narrow, name);
    if (limit == -1 && errno != 0) {
        if (errno == EINVAL)
            /* could be a path or name problem */
            posix_error();
        else
            path_error(path);
    }

    return limit;
}
#endif /* HAVE_PATHCONF */

#ifdef HAVE_CONFSTR
static struct constdef posix_constants_confstr[] = {
#ifdef _CS_ARCHITECTURE
    {"CS_ARCHITECTURE", _CS_ARCHITECTURE},
#endif
#ifdef _CS_GNU_LIBC_VERSION
    {"CS_GNU_LIBC_VERSION",     _CS_GNU_LIBC_VERSION},
#endif
#ifdef _CS_GNU_LIBPTHREAD_VERSION
    {"CS_GNU_LIBPTHREAD_VERSION",       _CS_GNU_LIBPTHREAD_VERSION},
#endif
#ifdef _CS_HOSTNAME
    {"CS_HOSTNAME",     _CS_HOSTNAME},
#endif
#ifdef _CS_HW_PROVIDER
    {"CS_HW_PROVIDER",  _CS_HW_PROVIDER},
#endif
#ifdef _CS_HW_SERIAL
    {"CS_HW_SERIAL",    _CS_HW_SERIAL},
#endif
#ifdef _CS_INITTAB_NAME
    {"CS_INITTAB_NAME", _CS_INITTAB_NAME},
#endif
#ifdef _CS_LFS64_CFLAGS
    {"CS_LFS64_CFLAGS", _CS_LFS64_CFLAGS},
#endif
#ifdef _CS_LFS64_LDFLAGS
    {"CS_LFS64_LDFLAGS",        _CS_LFS64_LDFLAGS},
#endif
#ifdef _CS_LFS64_LIBS
    {"CS_LFS64_LIBS",   _CS_LFS64_LIBS},
#endif
#ifdef _CS_LFS64_LINTFLAGS
    {"CS_LFS64_LINTFLAGS",      _CS_LFS64_LINTFLAGS},
#endif
#ifdef _CS_LFS_CFLAGS
    {"CS_LFS_CFLAGS",   _CS_LFS_CFLAGS},
#endif
#ifdef _CS_LFS_LDFLAGS
    {"CS_LFS_LDFLAGS",  _CS_LFS_LDFLAGS},
#endif
#ifdef _CS_LFS_LIBS
    {"CS_LFS_LIBS",     _CS_LFS_LIBS},
#endif
#ifdef _CS_LFS_LINTFLAGS
    {"CS_LFS_LINTFLAGS",        _CS_LFS_LINTFLAGS},
#endif
#ifdef _CS_MACHINE
    {"CS_MACHINE",      _CS_MACHINE},
#endif
#ifdef _CS_PATH
    {"CS_PATH", _CS_PATH},
#endif
#ifdef _CS_RELEASE
    {"CS_RELEASE",      _CS_RELEASE},
#endif
#ifdef _CS_SRPC_DOMAIN
    {"CS_SRPC_DOMAIN",  _CS_SRPC_DOMAIN},
#endif
#ifdef _CS_SYSNAME
    {"CS_SYSNAME",      _CS_SYSNAME},
#endif
#ifdef _CS_VERSION
    {"CS_VERSION",      _CS_VERSION},
#endif
#ifdef _CS_XBS5_ILP32_OFF32_CFLAGS
    {"CS_XBS5_ILP32_OFF32_CFLAGS",      _CS_XBS5_ILP32_OFF32_CFLAGS},
#endif
#ifdef _CS_XBS5_ILP32_OFF32_LDFLAGS
    {"CS_XBS5_ILP32_OFF32_LDFLAGS",     _CS_XBS5_ILP32_OFF32_LDFLAGS},
#endif
#ifdef _CS_XBS5_ILP32_OFF32_LIBS
    {"CS_XBS5_ILP32_OFF32_LIBS",        _CS_XBS5_ILP32_OFF32_LIBS},
#endif
#ifdef _CS_XBS5_ILP32_OFF32_LINTFLAGS
    {"CS_XBS5_ILP32_OFF32_LINTFLAGS",   _CS_XBS5_ILP32_OFF32_LINTFLAGS},
#endif
#ifdef _CS_XBS5_ILP32_OFFBIG_CFLAGS
    {"CS_XBS5_ILP32_OFFBIG_CFLAGS",     _CS_XBS5_ILP32_OFFBIG_CFLAGS},
#endif
#ifdef _CS_XBS5_ILP32_OFFBIG_LDFLAGS
    {"CS_XBS5_ILP32_OFFBIG_LDFLAGS",    _CS_XBS5_ILP32_OFFBIG_LDFLAGS},
#endif
#ifdef _CS_XBS5_ILP32_OFFBIG_LIBS
    {"CS_XBS5_ILP32_OFFBIG_LIBS",       _CS_XBS5_ILP32_OFFBIG_LIBS},
#endif
#ifdef _CS_XBS5_ILP32_OFFBIG_LINTFLAGS
    {"CS_XBS5_ILP32_OFFBIG_LINTFLAGS",  _CS_XBS5_ILP32_OFFBIG_LINTFLAGS},
#endif
#ifdef _CS_XBS5_LP64_OFF64_CFLAGS
    {"CS_XBS5_LP64_OFF64_CFLAGS",       _CS_XBS5_LP64_OFF64_CFLAGS},
#endif
#ifdef _CS_XBS5_LP64_OFF64_LDFLAGS
    {"CS_XBS5_LP64_OFF64_LDFLAGS",      _CS_XBS5_LP64_OFF64_LDFLAGS},
#endif
#ifdef _CS_XBS5_LP64_OFF64_LIBS
    {"CS_XBS5_LP64_OFF64_LIBS", _CS_XBS5_LP64_OFF64_LIBS},
#endif
#ifdef _CS_XBS5_LP64_OFF64_LINTFLAGS
    {"CS_XBS5_LP64_OFF64_LINTFLAGS",    _CS_XBS5_LP64_OFF64_LINTFLAGS},
#endif
#ifdef _CS_XBS5_LPBIG_OFFBIG_CFLAGS
    {"CS_XBS5_LPBIG_OFFBIG_CFLAGS",     _CS_XBS5_LPBIG_OFFBIG_CFLAGS},
#endif
#ifdef _CS_XBS5_LPBIG_OFFBIG_LDFLAGS
    {"CS_XBS5_LPBIG_OFFBIG_LDFLAGS",    _CS_XBS5_LPBIG_OFFBIG_LDFLAGS},
#endif
#ifdef _CS_XBS5_LPBIG_OFFBIG_LIBS
    {"CS_XBS5_LPBIG_OFFBIG_LIBS",       _CS_XBS5_LPBIG_OFFBIG_LIBS},
#endif
#ifdef _CS_XBS5_LPBIG_OFFBIG_LINTFLAGS
    {"CS_XBS5_LPBIG_OFFBIG_LINTFLAGS",  _CS_XBS5_LPBIG_OFFBIG_LINTFLAGS},
#endif
#ifdef _MIPS_CS_AVAIL_PROCESSORS
    {"MIPS_CS_AVAIL_PROCESSORS",        _MIPS_CS_AVAIL_PROCESSORS},
#endif
#ifdef _MIPS_CS_BASE
    {"MIPS_CS_BASE",    _MIPS_CS_BASE},
#endif
#ifdef _MIPS_CS_HOSTID
    {"MIPS_CS_HOSTID",  _MIPS_CS_HOSTID},
#endif
#ifdef _MIPS_CS_HW_NAME
    {"MIPS_CS_HW_NAME", _MIPS_CS_HW_NAME},
#endif
#ifdef _MIPS_CS_NUM_PROCESSORS
    {"MIPS_CS_NUM_PROCESSORS",  _MIPS_CS_NUM_PROCESSORS},
#endif
#ifdef _MIPS_CS_OSREL_MAJ
    {"MIPS_CS_OSREL_MAJ",       _MIPS_CS_OSREL_MAJ},
#endif
#ifdef _MIPS_CS_OSREL_MIN
    {"MIPS_CS_OSREL_MIN",       _MIPS_CS_OSREL_MIN},
#endif
#ifdef _MIPS_CS_OSREL_PATCH
    {"MIPS_CS_OSREL_PATCH",     _MIPS_CS_OSREL_PATCH},
#endif
#ifdef _MIPS_CS_OS_NAME
    {"MIPS_CS_OS_NAME", _MIPS_CS_OS_NAME},
#endif
#ifdef _MIPS_CS_OS_PROVIDER
    {"MIPS_CS_OS_PROVIDER",     _MIPS_CS_OS_PROVIDER},
#endif
#ifdef _MIPS_CS_PROCESSORS
    {"MIPS_CS_PROCESSORS",      _MIPS_CS_PROCESSORS},
#endif
#ifdef _MIPS_CS_SERIAL
    {"MIPS_CS_SERIAL",  _MIPS_CS_SERIAL},
#endif
#ifdef _MIPS_CS_VENDOR
    {"MIPS_CS_VENDOR",  _MIPS_CS_VENDOR},
#endif
};

static int
conv_confstr_confname(PyObject *arg, int *valuep)
{
    return conv_confname(arg, valuep, posix_constants_confstr,
                         sizeof(posix_constants_confstr)
                           / sizeof(struct constdef));
}


/*[clinic input]
os.confstr

    name: confstr_confname
    /

Return a string-valued system configuration variable.
[clinic start generated code]*/

static PyObject *
os_confstr_impl(PyObject *module, int name)
/*[clinic end generated code: output=bfb0b1b1e49b9383 input=18fb4d0567242e65]*/
{
    PyObject *result = NULL;
    char buffer[255];
    size_t len;

    errno = 0;
    len = confstr(name, buffer, sizeof(buffer));
    if (len == 0) {
        if (errno) {
            posix_error();
            return NULL;
        }
        else {
            Py_RETURN_NONE;
        }
    }

    if (len >= sizeof(buffer)) {
        size_t len2;
        char *buf = PyMem_Malloc(len);
        if (buf == NULL)
            return PyErr_NoMemory();
        len2 = confstr(name, buf, len);
        assert(len == len2);
        result = PyUnicode_DecodeFSDefaultAndSize(buf, len2-1);
        PyMem_Free(buf);
    }
    else
        result = PyUnicode_DecodeFSDefaultAndSize(buffer, len-1);
    return result;
}
#endif /* HAVE_CONFSTR */


#ifdef HAVE_SYSCONF
static struct constdef posix_constants_sysconf[] = {
#ifdef _SC_2_CHAR_TERM
    {"SC_2_CHAR_TERM",  _SC_2_CHAR_TERM},
#endif
#ifdef _SC_2_C_BIND
    {"SC_2_C_BIND",     _SC_2_C_BIND},
#endif
#ifdef _SC_2_C_DEV
    {"SC_2_C_DEV",      _SC_2_C_DEV},
#endif
#ifdef _SC_2_C_VERSION
    {"SC_2_C_VERSION",  _SC_2_C_VERSION},
#endif
#ifdef _SC_2_FORT_DEV
    {"SC_2_FORT_DEV",   _SC_2_FORT_DEV},
#endif
#ifdef _SC_2_FORT_RUN
    {"SC_2_FORT_RUN",   _SC_2_FORT_RUN},
#endif
#ifdef _SC_2_LOCALEDEF
    {"SC_2_LOCALEDEF",  _SC_2_LOCALEDEF},
#endif
#ifdef _SC_2_SW_DEV
    {"SC_2_SW_DEV",     _SC_2_SW_DEV},
#endif
#ifdef _SC_2_UPE
    {"SC_2_UPE",        _SC_2_UPE},
#endif
#ifdef _SC_2_VERSION
    {"SC_2_VERSION",    _SC_2_VERSION},
#endif
#ifdef _SC_ABI_ASYNCHRONOUS_IO
    {"SC_ABI_ASYNCHRONOUS_IO",  _SC_ABI_ASYNCHRONOUS_IO},
#endif
#ifdef _SC_ACL
    {"SC_ACL",  _SC_ACL},
#endif
#ifdef _SC_AIO_LISTIO_MAX
    {"SC_AIO_LISTIO_MAX",       _SC_AIO_LISTIO_MAX},
#endif
#ifdef _SC_AIO_MAX
    {"SC_AIO_MAX",      _SC_AIO_MAX},
#endif
#ifdef _SC_AIO_PRIO_DELTA_MAX
    {"SC_AIO_PRIO_DELTA_MAX",   _SC_AIO_PRIO_DELTA_MAX},
#endif
#ifdef _SC_ARG_MAX
    {"SC_ARG_MAX",      _SC_ARG_MAX},
#endif
#ifdef _SC_ASYNCHRONOUS_IO
    {"SC_ASYNCHRONOUS_IO",      _SC_ASYNCHRONOUS_IO},
#endif
#ifdef _SC_ATEXIT_MAX
    {"SC_ATEXIT_MAX",   _SC_ATEXIT_MAX},
#endif
#ifdef _SC_AUDIT
    {"SC_AUDIT",        _SC_AUDIT},
#endif
#ifdef _SC_AVPHYS_PAGES
    {"SC_AVPHYS_PAGES", _SC_AVPHYS_PAGES},
#endif
#ifdef _SC_BC_BASE_MAX
    {"SC_BC_BASE_MAX",  _SC_BC_BASE_MAX},
#endif
#ifdef _SC_BC_DIM_MAX
    {"SC_BC_DIM_MAX",   _SC_BC_DIM_MAX},
#endif
#ifdef _SC_BC_SCALE_MAX
    {"SC_BC_SCALE_MAX", _SC_BC_SCALE_MAX},
#endif
#ifdef _SC_BC_STRING_MAX
    {"SC_BC_STRING_MAX",        _SC_BC_STRING_MAX},
#endif
#ifdef _SC_CAP
    {"SC_CAP",  _SC_CAP},
#endif
#ifdef _SC_CHARCLASS_NAME_MAX
    {"SC_CHARCLASS_NAME_MAX",   _SC_CHARCLASS_NAME_MAX},
#endif
#ifdef _SC_CHAR_BIT
    {"SC_CHAR_BIT",     _SC_CHAR_BIT},
#endif
#ifdef _SC_CHAR_MAX
    {"SC_CHAR_MAX",     _SC_CHAR_MAX},
#endif
#ifdef _SC_CHAR_MIN
    {"SC_CHAR_MIN",     _SC_CHAR_MIN},
#endif
#ifdef _SC_CHILD_MAX
    {"SC_CHILD_MAX",    _SC_CHILD_MAX},
#endif
#ifdef _SC_CLK_TCK
    {"SC_CLK_TCK",      _SC_CLK_TCK},
#endif
#ifdef _SC_COHER_BLKSZ
    {"SC_COHER_BLKSZ",  _SC_COHER_BLKSZ},
#endif
#ifdef _SC_COLL_WEIGHTS_MAX
    {"SC_COLL_WEIGHTS_MAX",     _SC_COLL_WEIGHTS_MAX},
#endif
#ifdef _SC_DCACHE_ASSOC
    {"SC_DCACHE_ASSOC", _SC_DCACHE_ASSOC},
#endif
#ifdef _SC_DCACHE_BLKSZ
    {"SC_DCACHE_BLKSZ", _SC_DCACHE_BLKSZ},
#endif
#ifdef _SC_DCACHE_LINESZ
    {"SC_DCACHE_LINESZ",        _SC_DCACHE_LINESZ},
#endif
#ifdef _SC_DCACHE_SZ
    {"SC_DCACHE_SZ",    _SC_DCACHE_SZ},
#endif
#ifdef _SC_DCACHE_TBLKSZ
    {"SC_DCACHE_TBLKSZ",        _SC_DCACHE_TBLKSZ},
#endif
#ifdef _SC_DELAYTIMER_MAX
    {"SC_DELAYTIMER_MAX",       _SC_DELAYTIMER_MAX},
#endif
#ifdef _SC_EQUIV_CLASS_MAX
    {"SC_EQUIV_CLASS_MAX",      _SC_EQUIV_CLASS_MAX},
#endif
#ifdef _SC_EXPR_NEST_MAX
    {"SC_EXPR_NEST_MAX",        _SC_EXPR_NEST_MAX},
#endif
#ifdef _SC_FSYNC
    {"SC_FSYNC",        _SC_FSYNC},
#endif
#ifdef _SC_GETGR_R_SIZE_MAX
    {"SC_GETGR_R_SIZE_MAX",     _SC_GETGR_R_SIZE_MAX},
#endif
#ifdef _SC_GETPW_R_SIZE_MAX
    {"SC_GETPW_R_SIZE_MAX",     _SC_GETPW_R_SIZE_MAX},
#endif
#ifdef _SC_ICACHE_ASSOC
    {"SC_ICACHE_ASSOC", _SC_ICACHE_ASSOC},
#endif
#ifdef _SC_ICACHE_BLKSZ
    {"SC_ICACHE_BLKSZ", _SC_ICACHE_BLKSZ},
#endif
#ifdef _SC_ICACHE_LINESZ
    {"SC_ICACHE_LINESZ",        _SC_ICACHE_LINESZ},
#endif
#ifdef _SC_ICACHE_SZ
    {"SC_ICACHE_SZ",    _SC_ICACHE_SZ},
#endif
#ifdef _SC_INF
    {"SC_INF",  _SC_INF},
#endif
#ifdef _SC_INT_MAX
    {"SC_INT_MAX",      _SC_INT_MAX},
#endif
#ifdef _SC_INT_MIN
    {"SC_INT_MIN",      _SC_INT_MIN},
#endif
#ifdef _SC_IOV_MAX
    {"SC_IOV_MAX",      _SC_IOV_MAX},
#endif
#ifdef _SC_IP_SECOPTS
    {"SC_IP_SECOPTS",   _SC_IP_SECOPTS},
#endif
#ifdef _SC_JOB_CONTROL
    {"SC_JOB_CONTROL",  _SC_JOB_CONTROL},
#endif
#ifdef _SC_KERN_POINTERS
    {"SC_KERN_POINTERS",        _SC_KERN_POINTERS},
#endif
#ifdef _SC_KERN_SIM
    {"SC_KERN_SIM",     _SC_KERN_SIM},
#endif
#ifdef _SC_LINE_MAX
    {"SC_LINE_MAX",     _SC_LINE_MAX},
#endif
#ifdef _SC_LOGIN_NAME_MAX
    {"SC_LOGIN_NAME_MAX",       _SC_LOGIN_NAME_MAX},
#endif
#ifdef _SC_LOGNAME_MAX
    {"SC_LOGNAME_MAX",  _SC_LOGNAME_MAX},
#endif
#ifdef _SC_LONG_BIT
    {"SC_LONG_BIT",     _SC_LONG_BIT},
#endif
#ifdef _SC_MAC
    {"SC_MAC",  _SC_MAC},
#endif
#ifdef _SC_MAPPED_FILES
    {"SC_MAPPED_FILES", _SC_MAPPED_FILES},
#endif
#ifdef _SC_MAXPID
    {"SC_MAXPID",       _SC_MAXPID},
#endif
#ifdef _SC_MB_LEN_MAX
    {"SC_MB_LEN_MAX",   _SC_MB_LEN_MAX},
#endif
#ifdef _SC_MEMLOCK
    {"SC_MEMLOCK",      _SC_MEMLOCK},
#endif
#ifdef _SC_MEMLOCK_RANGE
    {"SC_MEMLOCK_RANGE",        _SC_MEMLOCK_RANGE},
#endif
#ifdef _SC_MEMORY_PROTECTION
    {"SC_MEMORY_PROTECTION",    _SC_MEMORY_PROTECTION},
#endif
#ifdef _SC_MESSAGE_PASSING
    {"SC_MESSAGE_PASSING",      _SC_MESSAGE_PASSING},
#endif
#ifdef _SC_MMAP_FIXED_ALIGNMENT
    {"SC_MMAP_FIXED_ALIGNMENT", _SC_MMAP_FIXED_ALIGNMENT},
#endif
#ifdef _SC_MQ_OPEN_MAX
    {"SC_MQ_OPEN_MAX",  _SC_MQ_OPEN_MAX},
#endif
#ifdef _SC_MQ_PRIO_MAX
    {"SC_MQ_PRIO_MAX",  _SC_MQ_PRIO_MAX},
#endif
#ifdef _SC_NACLS_MAX
    {"SC_NACLS_MAX",    _SC_NACLS_MAX},
#endif
#ifdef _SC_NGROUPS_MAX
    {"SC_NGROUPS_MAX",  _SC_NGROUPS_MAX},
#endif
#ifdef _SC_NL_ARGMAX
    {"SC_NL_ARGMAX",    _SC_NL_ARGMAX},
#endif
#ifdef _SC_NL_LANGMAX
    {"SC_NL_LANGMAX",   _SC_NL_LANGMAX},
#endif
#ifdef _SC_NL_MSGMAX
    {"SC_NL_MSGMAX",    _SC_NL_MSGMAX},
#endif
#ifdef _SC_NL_NMAX
    {"SC_NL_NMAX",      _SC_NL_NMAX},
#endif
#ifdef _SC_NL_SETMAX
    {"SC_NL_SETMAX",    _SC_NL_SETMAX},
#endif
#ifdef _SC_NL_TEXTMAX
    {"SC_NL_TEXTMAX",   _SC_NL_TEXTMAX},
#endif
#ifdef _SC_NPROCESSORS_CONF
    {"SC_NPROCESSORS_CONF",     _SC_NPROCESSORS_CONF},
#endif
#ifdef _SC_NPROCESSORS_ONLN
    {"SC_NPROCESSORS_ONLN",     _SC_NPROCESSORS_ONLN},
#endif
#ifdef _SC_NPROC_CONF
    {"SC_NPROC_CONF",   _SC_NPROC_CONF},
#endif
#ifdef _SC_NPROC_ONLN
    {"SC_NPROC_ONLN",   _SC_NPROC_ONLN},
#endif
#ifdef _SC_NZERO
    {"SC_NZERO",        _SC_NZERO},
#endif
#ifdef _SC_OPEN_MAX
    {"SC_OPEN_MAX",     _SC_OPEN_MAX},
#endif
#ifdef _SC_PAGESIZE
    {"SC_PAGESIZE",     _SC_PAGESIZE},
#endif
#ifdef _SC_PAGE_SIZE
    {"SC_PAGE_SIZE",    _SC_PAGE_SIZE},
#endif
#ifdef _SC_PASS_MAX
    {"SC_PASS_MAX",     _SC_PASS_MAX},
#endif
#ifdef _SC_PHYS_PAGES
    {"SC_PHYS_PAGES",   _SC_PHYS_PAGES},
#endif
#ifdef _SC_PII
    {"SC_PII",  _SC_PII},
#endif
#ifdef _SC_PII_INTERNET
    {"SC_PII_INTERNET", _SC_PII_INTERNET},
#endif
#ifdef _SC_PII_INTERNET_DGRAM
    {"SC_PII_INTERNET_DGRAM",   _SC_PII_INTERNET_DGRAM},
#endif
#ifdef _SC_PII_INTERNET_STREAM
    {"SC_PII_INTERNET_STREAM",  _SC_PII_INTERNET_STREAM},
#endif
#ifdef _SC_PII_OSI
    {"SC_PII_OSI",      _SC_PII_OSI},
#endif
#ifdef _SC_PII_OSI_CLTS
    {"SC_PII_OSI_CLTS", _SC_PII_OSI_CLTS},
#endif
#ifdef _SC_PII_OSI_COTS
    {"SC_PII_OSI_COTS", _SC_PII_OSI_COTS},
#endif
#ifdef _SC_PII_OSI_M
    {"SC_PII_OSI_M",    _SC_PII_OSI_M},
#endif
#ifdef _SC_PII_SOCKET
    {"SC_PII_SOCKET",   _SC_PII_SOCKET},
#endif
#ifdef _SC_PII_XTI
    {"SC_PII_XTI",      _SC_PII_XTI},
#endif
#ifdef _SC_POLL
    {"SC_POLL", _SC_POLL},
#endif
#ifdef _SC_PRIORITIZED_IO
    {"SC_PRIORITIZED_IO",       _SC_PRIORITIZED_IO},
#endif
#ifdef _SC_PRIORITY_SCHEDULING
    {"SC_PRIORITY_SCHEDULING",  _SC_PRIORITY_SCHEDULING},
#endif
#ifdef _SC_REALTIME_SIGNALS
    {"SC_REALTIME_SIGNALS",     _SC_REALTIME_SIGNALS},
#endif
#ifdef _SC_RE_DUP_MAX
    {"SC_RE_DUP_MAX",   _SC_RE_DUP_MAX},
#endif
#ifdef _SC_RTSIG_MAX
    {"SC_RTSIG_MAX",    _SC_RTSIG_MAX},
#endif
#ifdef _SC_SAVED_IDS
    {"SC_SAVED_IDS",    _SC_SAVED_IDS},
#endif
#ifdef _SC_SCHAR_MAX
    {"SC_SCHAR_MAX",    _SC_SCHAR_MAX},
#endif
#ifdef _SC_SCHAR_MIN
    {"SC_SCHAR_MIN",    _SC_SCHAR_MIN},
#endif
#ifdef _SC_SELECT
    {"SC_SELECT",       _SC_SELECT},
#endif
#ifdef _SC_SEMAPHORES
    {"SC_SEMAPHORES",   _SC_SEMAPHORES},
#endif
#ifdef _SC_SEM_NSEMS_MAX
    {"SC_SEM_NSEMS_MAX",        _SC_SEM_NSEMS_MAX},
#endif
#ifdef _SC_SEM_VALUE_MAX
    {"SC_SEM_VALUE_MAX",        _SC_SEM_VALUE_MAX},
#endif
#ifdef _SC_SHARED_MEMORY_OBJECTS
    {"SC_SHARED_MEMORY_OBJECTS",        _SC_SHARED_MEMORY_OBJECTS},
#endif
#ifdef _SC_SHRT_MAX
    {"SC_SHRT_MAX",     _SC_SHRT_MAX},
#endif
#ifdef _SC_SHRT_MIN
    {"SC_SHRT_MIN",     _SC_SHRT_MIN},
#endif
#ifdef _SC_SIGQUEUE_MAX
    {"SC_SIGQUEUE_MAX", _SC_SIGQUEUE_MAX},
#endif
#ifdef _SC_SIGRT_MAX
    {"SC_SIGRT_MAX",    _SC_SIGRT_MAX},
#endif
#ifdef _SC_SIGRT_MIN
    {"SC_SIGRT_MIN",    _SC_SIGRT_MIN},
#endif
#ifdef _SC_SOFTPOWER
    {"SC_SOFTPOWER",    _SC_SOFTPOWER},
#endif
#ifdef _SC_SPLIT_CACHE
    {"SC_SPLIT_CACHE",  _SC_SPLIT_CACHE},
#endif
#ifdef _SC_SSIZE_MAX
    {"SC_SSIZE_MAX",    _SC_SSIZE_MAX},
#endif
#ifdef _SC_STACK_PROT
    {"SC_STACK_PROT",   _SC_STACK_PROT},
#endif
#ifdef _SC_STREAM_MAX
    {"SC_STREAM_MAX",   _SC_STREAM_MAX},
#endif
#ifdef _SC_SYNCHRONIZED_IO
    {"SC_SYNCHRONIZED_IO",      _SC_SYNCHRONIZED_IO},
#endif
#ifdef _SC_THREADS
    {"SC_THREADS",      _SC_THREADS},
#endif
#ifdef _SC_THREAD_ATTR_STACKADDR
    {"SC_THREAD_ATTR_STACKADDR",        _SC_THREAD_ATTR_STACKADDR},
#endif
#ifdef _SC_THREAD_ATTR_STACKSIZE
    {"SC_THREAD_ATTR_STACKSIZE",        _SC_THREAD_ATTR_STACKSIZE},
#endif
#ifdef _SC_THREAD_DESTRUCTOR_ITERATIONS
    {"SC_THREAD_DESTRUCTOR_ITERATIONS", _SC_THREAD_DESTRUCTOR_ITERATIONS},
#endif
#ifdef _SC_THREAD_KEYS_MAX
    {"SC_THREAD_KEYS_MAX",      _SC_THREAD_KEYS_MAX},
#endif
#ifdef _SC_THREAD_PRIORITY_SCHEDULING
    {"SC_THREAD_PRIORITY_SCHEDULING",   _SC_THREAD_PRIORITY_SCHEDULING},
#endif
#ifdef _SC_THREAD_PRIO_INHERIT
    {"SC_THREAD_PRIO_INHERIT",  _SC_THREAD_PRIO_INHERIT},
#endif
#ifdef _SC_THREAD_PRIO_PROTECT
    {"SC_THREAD_PRIO_PROTECT",  _SC_THREAD_PRIO_PROTECT},
#endif
#ifdef _SC_THREAD_PROCESS_SHARED
    {"SC_THREAD_PROCESS_SHARED",        _SC_THREAD_PROCESS_SHARED},
#endif
#ifdef _SC_THREAD_SAFE_FUNCTIONS
    {"SC_THREAD_SAFE_FUNCTIONS",        _SC_THREAD_SAFE_FUNCTIONS},
#endif
#ifdef _SC_THREAD_STACK_MIN
    {"SC_THREAD_STACK_MIN",     _SC_THREAD_STACK_MIN},
#endif
#ifdef _SC_THREAD_THREADS_MAX
    {"SC_THREAD_THREADS_MAX",   _SC_THREAD_THREADS_MAX},
#endif
#ifdef _SC_TIMERS
    {"SC_TIMERS",       _SC_TIMERS},
#endif
#ifdef _SC_TIMER_MAX
    {"SC_TIMER_MAX",    _SC_TIMER_MAX},
#endif
#ifdef _SC_TTY_NAME_MAX
    {"SC_TTY_NAME_MAX", _SC_TTY_NAME_MAX},
#endif
#ifdef _SC_TZNAME_MAX
    {"SC_TZNAME_MAX",   _SC_TZNAME_MAX},
#endif
#ifdef _SC_T_IOV_MAX
    {"SC_T_IOV_MAX",    _SC_T_IOV_MAX},
#endif
#ifdef _SC_UCHAR_MAX
    {"SC_UCHAR_MAX",    _SC_UCHAR_MAX},
#endif
#ifdef _SC_UINT_MAX
    {"SC_UINT_MAX",     _SC_UINT_MAX},
#endif
#ifdef _SC_UIO_MAXIOV
    {"SC_UIO_MAXIOV",   _SC_UIO_MAXIOV},
#endif
#ifdef _SC_ULONG_MAX
    {"SC_ULONG_MAX",    _SC_ULONG_MAX},
#endif
#ifdef _SC_USHRT_MAX
    {"SC_USHRT_MAX",    _SC_USHRT_MAX},
#endif
#ifdef _SC_VERSION
    {"SC_VERSION",      _SC_VERSION},
#endif
#ifdef _SC_WORD_BIT
    {"SC_WORD_BIT",     _SC_WORD_BIT},
#endif
#ifdef _SC_XBS5_ILP32_OFF32
    {"SC_XBS5_ILP32_OFF32",     _SC_XBS5_ILP32_OFF32},
#endif
#ifdef _SC_XBS5_ILP32_OFFBIG
    {"SC_XBS5_ILP32_OFFBIG",    _SC_XBS5_ILP32_OFFBIG},
#endif
#ifdef _SC_XBS5_LP64_OFF64
    {"SC_XBS5_LP64_OFF64",      _SC_XBS5_LP64_OFF64},
#endif
#ifdef _SC_XBS5_LPBIG_OFFBIG
    {"SC_XBS5_LPBIG_OFFBIG",    _SC_XBS5_LPBIG_OFFBIG},
#endif
#ifdef _SC_XOPEN_CRYPT
    {"SC_XOPEN_CRYPT",  _SC_XOPEN_CRYPT},
#endif
#ifdef _SC_XOPEN_ENH_I18N
    {"SC_XOPEN_ENH_I18N",       _SC_XOPEN_ENH_I18N},
#endif
#ifdef _SC_XOPEN_LEGACY
    {"SC_XOPEN_LEGACY", _SC_XOPEN_LEGACY},
#endif
#ifdef _SC_XOPEN_REALTIME
    {"SC_XOPEN_REALTIME",       _SC_XOPEN_REALTIME},
#endif
#ifdef _SC_XOPEN_REALTIME_THREADS
    {"SC_XOPEN_REALTIME_THREADS",       _SC_XOPEN_REALTIME_THREADS},
#endif
#ifdef _SC_XOPEN_SHM
    {"SC_XOPEN_SHM",    _SC_XOPEN_SHM},
#endif
#ifdef _SC_XOPEN_UNIX
    {"SC_XOPEN_UNIX",   _SC_XOPEN_UNIX},
#endif
#ifdef _SC_XOPEN_VERSION
    {"SC_XOPEN_VERSION",        _SC_XOPEN_VERSION},
#endif
#ifdef _SC_XOPEN_XCU_VERSION
    {"SC_XOPEN_XCU_VERSION",    _SC_XOPEN_XCU_VERSION},
#endif
#ifdef _SC_XOPEN_XPG2
    {"SC_XOPEN_XPG2",   _SC_XOPEN_XPG2},
#endif
#ifdef _SC_XOPEN_XPG3
    {"SC_XOPEN_XPG3",   _SC_XOPEN_XPG3},
#endif
#ifdef _SC_XOPEN_XPG4
    {"SC_XOPEN_XPG4",   _SC_XOPEN_XPG4},
#endif
};

static int
conv_sysconf_confname(PyObject *arg, int *valuep)
{
    return conv_confname(arg, valuep, posix_constants_sysconf,
                         sizeof(posix_constants_sysconf)
                           / sizeof(struct constdef));
}


/*[clinic input]
os.sysconf -> long
    name: sysconf_confname
    /

Return an integer-valued system configuration variable.
[clinic start generated code]*/

static long
os_sysconf_impl(PyObject *module, int name)
/*[clinic end generated code: output=3662f945fc0cc756 input=279e3430a33f29e4]*/
{
    long value;

    errno = 0;
    value = sysconf(name);
    if (value == -1 && errno != 0)
        posix_error();
    return value;
}
#endif /* HAVE_SYSCONF */


/* This code is used to ensure that the tables of configuration value names
 * are in sorted order as required by conv_confname(), and also to build
 * the exported dictionaries that are used to publish information about the
 * names available on the host platform.
 *
 * Sorting the table at runtime ensures that the table is properly ordered
 * when used, even for platforms we're not able to test on.  It also makes
 * it easier to add additional entries to the tables.
 */

static int
cmp_constdefs(const void *v1,  const void *v2)
{
    const struct constdef *c1 =
    (const struct constdef *) v1;
    const struct constdef *c2 =
    (const struct constdef *) v2;

    return strcmp(c1->name, c2->name);
}

static int
setup_confname_table(struct constdef *table, size_t tablesize,
                     const char *tablename, PyObject *module)
{
    PyObject *d = NULL;
    size_t i;

    qsort(table, tablesize, sizeof(struct constdef), cmp_constdefs);
    d = PyDict_New();
    if (d == NULL)
        return -1;

    for (i=0; i < tablesize; ++i) {
        PyObject *o = PyLong_FromLong(table[i].value);
        if (o == NULL || PyDict_SetItemString(d, table[i].name, o) == -1) {
            Py_XDECREF(o);
            Py_DECREF(d);
            return -1;
        }
        Py_DECREF(o);
    }
    return PyModule_AddObject(module, tablename, d);
}

/* Return -1 on failure, 0 on success. */
static int
setup_confname_tables(PyObject *module)
{
#if defined(HAVE_FPATHCONF) || defined(HAVE_PATHCONF)
    if (setup_confname_table(posix_constants_pathconf,
                             sizeof(posix_constants_pathconf)
                               / sizeof(struct constdef),
                             "pathconf_names", module))
        return -1;
#endif
#ifdef HAVE_CONFSTR
    if (setup_confname_table(posix_constants_confstr,
                             sizeof(posix_constants_confstr)
                               / sizeof(struct constdef),
                             "confstr_names", module))
        return -1;
#endif
#ifdef HAVE_SYSCONF
    if (setup_confname_table(posix_constants_sysconf,
                             sizeof(posix_constants_sysconf)
                               / sizeof(struct constdef),
                             "sysconf_names", module))
        return -1;
#endif
    return 0;
}


/*[clinic input]
os.abort

Abort the interpreter immediately.

This function 'dumps core' or otherwise fails in the hardest way possible
on the hosting operating system.  This function never returns.
[clinic start generated code]*/

static PyObject *
os_abort_impl(PyObject *module)
/*[clinic end generated code: output=dcf52586dad2467c input=cf2c7d98bc504047]*/
{
    abort();
    /*NOTREACHED*/
#ifndef __clang__
    /* Issue #28152: abort() is declared with __attribute__((__noreturn__)).
       GCC emits a warning without "return NULL;" (compiler bug?), but Clang
       is smarter and emits a warning on the return. */
    Py_FatalError("abort() called from Python code didn't abort!");
    return NULL;
#endif
}

#ifdef MS_WINDOWS
/* Grab ShellExecute dynamically from shell32 */
static int has_ShellExecute = -1;
static HINSTANCE (CALLBACK *Py_ShellExecuteW)(HWND, LPCWSTR, LPCWSTR, LPCWSTR,
                                              LPCWSTR, INT);
static int
check_ShellExecute()
{
    HINSTANCE hShell32;

    /* only recheck */
    if (-1 == has_ShellExecute) {
        Py_BEGIN_ALLOW_THREADS
        /* Security note: this call is not vulnerable to "DLL hijacking".
           SHELL32 is part of "KnownDLLs" and so Windows always load
           the system SHELL32.DLL, even if there is another SHELL32.DLL
           in the DLL search path. */
        hShell32 = LoadLibraryW(L"SHELL32");
        if (hShell32) {
            *(FARPROC*)&Py_ShellExecuteW = GetProcAddress(hShell32,
                                            "ShellExecuteW");
            has_ShellExecute = Py_ShellExecuteW != NULL;
        } else {
            has_ShellExecute = 0;
        }
        Py_END_ALLOW_THREADS
    }
    return has_ShellExecute;
}


/*[clinic input]
os.startfile
    filepath: path_t
    operation: Py_UNICODE = NULL

Start a file with its associated application.

When "operation" is not specified or "open", this acts like
double-clicking the file in Explorer, or giving the file name as an
argument to the DOS "start" command: the file is opened with whatever
application (if any) its extension is associated.
When another "operation" is given, it specifies what should be done with
the file.  A typical operation is "print".

startfile returns as soon as the associated application is launched.
There is no option to wait for the application to close, and no way
to retrieve the application's exit status.

The filepath is relative to the current directory.  If you want to use
an absolute path, make sure the first character is not a slash ("/");
the underlying Win32 ShellExecute function doesn't work if it is.
[clinic start generated code]*/

static PyObject *
os_startfile_impl(PyObject *module, path_t *filepath,
                  const Py_UNICODE *operation)
/*[clinic end generated code: output=66dc311c94d50797 input=c940888a5390f039]*/
{
    HINSTANCE rc;

    if(!check_ShellExecute()) {
        /* If the OS doesn't have ShellExecute, return a
           NotImplementedError. */
        return PyErr_Format(PyExc_NotImplementedError,
            "startfile not available on this platform");
    }

<<<<<<< HEAD
=======
    if (PySys_Audit("os.startfile", "Ou", filepath->object, operation) < 0) {
        return NULL;
    }

>>>>>>> b76518d4
    Py_BEGIN_ALLOW_THREADS
    rc = Py_ShellExecuteW((HWND)0, operation, filepath->wide,
                          NULL, NULL, SW_SHOWNORMAL);
    Py_END_ALLOW_THREADS

    if (rc <= (HINSTANCE)32) {
        win32_error_object("startfile", filepath->object);
        return NULL;
    }
    Py_RETURN_NONE;
}
#endif /* MS_WINDOWS */


#ifdef HAVE_GETLOADAVG
/*[clinic input]
os.getloadavg

Return average recent system load information.

Return the number of processes in the system run queue averaged over
the last 1, 5, and 15 minutes as a tuple of three floats.
Raises OSError if the load average was unobtainable.
[clinic start generated code]*/

static PyObject *
os_getloadavg_impl(PyObject *module)
/*[clinic end generated code: output=9ad3a11bfb4f4bd2 input=3d6d826b76d8a34e]*/
{
    double loadavg[3];
    if (getloadavg(loadavg, 3)!=3) {
        PyErr_SetString(PyExc_OSError, "Load averages are unobtainable");
        return NULL;
    } else
        return Py_BuildValue("ddd", loadavg[0], loadavg[1], loadavg[2]);
}
#endif /* HAVE_GETLOADAVG */


/*[clinic input]
os.device_encoding
    fd: int

Return a string describing the encoding of a terminal's file descriptor.

The file descriptor must be attached to a terminal.
If the device is not a terminal, return None.
[clinic start generated code]*/

static PyObject *
os_device_encoding_impl(PyObject *module, int fd)
/*[clinic end generated code: output=e0d294bbab7e8c2b input=9e1d4a42b66df312]*/
{
    return _Py_device_encoding(fd);
}


#ifdef HAVE_SETRESUID
/*[clinic input]
os.setresuid

    ruid: uid_t
    euid: uid_t
    suid: uid_t
    /

Set the current process's real, effective, and saved user ids.
[clinic start generated code]*/

static PyObject *
os_setresuid_impl(PyObject *module, uid_t ruid, uid_t euid, uid_t suid)
/*[clinic end generated code: output=834a641e15373e97 input=9e33cb79a82792f3]*/
{
    if (setresuid(ruid, euid, suid) < 0)
        return posix_error();
    Py_RETURN_NONE;
}
#endif /* HAVE_SETRESUID */


#ifdef HAVE_SETRESGID
/*[clinic input]
os.setresgid

    rgid: gid_t
    egid: gid_t
    sgid: gid_t
    /

Set the current process's real, effective, and saved group ids.
[clinic start generated code]*/

static PyObject *
os_setresgid_impl(PyObject *module, gid_t rgid, gid_t egid, gid_t sgid)
/*[clinic end generated code: output=6aa402f3d2e514a9 input=33e9e0785ef426b1]*/
{
    if (setresgid(rgid, egid, sgid) < 0)
        return posix_error();
    Py_RETURN_NONE;
}
#endif /* HAVE_SETRESGID */


#ifdef HAVE_GETRESUID
/*[clinic input]
os.getresuid

Return a tuple of the current process's real, effective, and saved user ids.
[clinic start generated code]*/

static PyObject *
os_getresuid_impl(PyObject *module)
/*[clinic end generated code: output=8e0becff5dece5bf input=41ccfa8e1f6517ad]*/
{
    uid_t ruid, euid, suid;
    if (getresuid(&ruid, &euid, &suid) < 0)
        return posix_error();
    return Py_BuildValue("(NNN)", _PyLong_FromUid(ruid),
                                  _PyLong_FromUid(euid),
                                  _PyLong_FromUid(suid));
}
#endif /* HAVE_GETRESUID */


#ifdef HAVE_GETRESGID
/*[clinic input]
os.getresgid

Return a tuple of the current process's real, effective, and saved group ids.
[clinic start generated code]*/

static PyObject *
os_getresgid_impl(PyObject *module)
/*[clinic end generated code: output=2719c4bfcf27fb9f input=517e68db9ca32df6]*/
{
    gid_t rgid, egid, sgid;
    if (getresgid(&rgid, &egid, &sgid) < 0)
        return posix_error();
    return Py_BuildValue("(NNN)", _PyLong_FromGid(rgid),
                                  _PyLong_FromGid(egid),
                                  _PyLong_FromGid(sgid));
}
#endif /* HAVE_GETRESGID */


#ifdef USE_XATTRS
/*[clinic input]
os.getxattr

    path: path_t(allow_fd=True)
    attribute: path_t
    *
    follow_symlinks: bool = True

Return the value of extended attribute attribute on path.

path may be either a string, a path-like object, or an open file descriptor.
If follow_symlinks is False, and the last element of the path is a symbolic
  link, getxattr will examine the symbolic link itself instead of the file
  the link points to.

[clinic start generated code]*/

static PyObject *
os_getxattr_impl(PyObject *module, path_t *path, path_t *attribute,
                 int follow_symlinks)
/*[clinic end generated code: output=5f2f44200a43cff2 input=025789491708f7eb]*/
{
    Py_ssize_t i;
    PyObject *buffer = NULL;

    if (fd_and_follow_symlinks_invalid("getxattr", path->fd, follow_symlinks))
        return NULL;

    if (PySys_Audit("os.getxattr", "OO", path->object, attribute->object) < 0) {
        return NULL;
    }

    for (i = 0; ; i++) {
        void *ptr;
        ssize_t result;
        static const Py_ssize_t buffer_sizes[] = {128, XATTR_SIZE_MAX, 0};
        Py_ssize_t buffer_size = buffer_sizes[i];
        if (!buffer_size) {
            path_error(path);
            return NULL;
        }
        buffer = PyBytes_FromStringAndSize(NULL, buffer_size);
        if (!buffer)
            return NULL;
        ptr = PyBytes_AS_STRING(buffer);

        Py_BEGIN_ALLOW_THREADS;
        if (path->fd >= 0)
            result = fgetxattr(path->fd, attribute->narrow, ptr, buffer_size);
        else if (follow_symlinks)
            result = getxattr(path->narrow, attribute->narrow, ptr, buffer_size);
        else
            result = lgetxattr(path->narrow, attribute->narrow, ptr, buffer_size);
        Py_END_ALLOW_THREADS;

        if (result < 0) {
            Py_DECREF(buffer);
            if (errno == ERANGE)
                continue;
            path_error(path);
            return NULL;
        }

        if (result != buffer_size) {
            /* Can only shrink. */
            _PyBytes_Resize(&buffer, result);
        }
        break;
    }

    return buffer;
}


/*[clinic input]
os.setxattr

    path: path_t(allow_fd=True)
    attribute: path_t
    value: Py_buffer
    flags: int = 0
    *
    follow_symlinks: bool = True

Set extended attribute attribute on path to value.

path may be either a string, a path-like object,  or an open file descriptor.
If follow_symlinks is False, and the last element of the path is a symbolic
  link, setxattr will modify the symbolic link itself instead of the file
  the link points to.

[clinic start generated code]*/

static PyObject *
os_setxattr_impl(PyObject *module, path_t *path, path_t *attribute,
                 Py_buffer *value, int flags, int follow_symlinks)
/*[clinic end generated code: output=98b83f63fdde26bb input=c17c0103009042f0]*/
{
    ssize_t result;

    if (fd_and_follow_symlinks_invalid("setxattr", path->fd, follow_symlinks))
        return NULL;

    if (PySys_Audit("os.setxattr", "OOy#i", path->object, attribute->object,
                    value->buf, value->len, flags) < 0) {
        return NULL;
    }

    Py_BEGIN_ALLOW_THREADS;
    if (path->fd > -1)
        result = fsetxattr(path->fd, attribute->narrow,
                           value->buf, value->len, flags);
    else if (follow_symlinks)
        result = setxattr(path->narrow, attribute->narrow,
                           value->buf, value->len, flags);
    else
        result = lsetxattr(path->narrow, attribute->narrow,
                           value->buf, value->len, flags);
    Py_END_ALLOW_THREADS;

    if (result) {
        path_error(path);
        return NULL;
    }

    Py_RETURN_NONE;
}


/*[clinic input]
os.removexattr

    path: path_t(allow_fd=True)
    attribute: path_t
    *
    follow_symlinks: bool = True

Remove extended attribute attribute on path.

path may be either a string, a path-like object, or an open file descriptor.
If follow_symlinks is False, and the last element of the path is a symbolic
  link, removexattr will modify the symbolic link itself instead of the file
  the link points to.

[clinic start generated code]*/

static PyObject *
os_removexattr_impl(PyObject *module, path_t *path, path_t *attribute,
                    int follow_symlinks)
/*[clinic end generated code: output=521a51817980cda6 input=3d9a7d36fe2f7c4e]*/
{
    ssize_t result;

    if (fd_and_follow_symlinks_invalid("removexattr", path->fd, follow_symlinks))
        return NULL;

    if (PySys_Audit("os.removexattr", "OO", path->object, attribute->object) < 0) {
        return NULL;
    }

    Py_BEGIN_ALLOW_THREADS;
    if (path->fd > -1)
        result = fremovexattr(path->fd, attribute->narrow);
    else if (follow_symlinks)
        result = removexattr(path->narrow, attribute->narrow);
    else
        result = lremovexattr(path->narrow, attribute->narrow);
    Py_END_ALLOW_THREADS;

    if (result) {
        return path_error(path);
    }

    Py_RETURN_NONE;
}


/*[clinic input]
os.listxattr

    path: path_t(allow_fd=True, nullable=True) = None
    *
    follow_symlinks: bool = True

Return a list of extended attributes on path.

path may be either None, a string, a path-like object, or an open file descriptor.
if path is None, listxattr will examine the current directory.
If follow_symlinks is False, and the last element of the path is a symbolic
  link, listxattr will examine the symbolic link itself instead of the file
  the link points to.
[clinic start generated code]*/

static PyObject *
os_listxattr_impl(PyObject *module, path_t *path, int follow_symlinks)
/*[clinic end generated code: output=bebdb4e2ad0ce435 input=9826edf9fdb90869]*/
{
    Py_ssize_t i;
    PyObject *result = NULL;
    const char *name;
    char *buffer = NULL;

    if (fd_and_follow_symlinks_invalid("listxattr", path->fd, follow_symlinks))
        goto exit;

    if (PySys_Audit("os.listxattr", "(O)",
                    path->object ? path->object : Py_None) < 0) {
        return NULL;
    }

    name = path->narrow ? path->narrow : ".";

    for (i = 0; ; i++) {
        const char *start, *trace, *end;
        ssize_t length;
        static const Py_ssize_t buffer_sizes[] = { 256, XATTR_LIST_MAX, 0 };
        Py_ssize_t buffer_size = buffer_sizes[i];
        if (!buffer_size) {
            /* ERANGE */
            path_error(path);
            break;
        }
        buffer = PyMem_MALLOC(buffer_size);
        if (!buffer) {
            PyErr_NoMemory();
            break;
        }

        Py_BEGIN_ALLOW_THREADS;
        if (path->fd > -1)
            length = flistxattr(path->fd, buffer, buffer_size);
        else if (follow_symlinks)
            length = listxattr(name, buffer, buffer_size);
        else
            length = llistxattr(name, buffer, buffer_size);
        Py_END_ALLOW_THREADS;

        if (length < 0) {
            if (errno == ERANGE) {
                PyMem_FREE(buffer);
                buffer = NULL;
                continue;
            }
            path_error(path);
            break;
        }

        result = PyList_New(0);
        if (!result) {
            goto exit;
        }

        end = buffer + length;
        for (trace = start = buffer; trace != end; trace++) {
            if (!*trace) {
                int error;
                PyObject *attribute = PyUnicode_DecodeFSDefaultAndSize(start,
                                                                 trace - start);
                if (!attribute) {
                    Py_DECREF(result);
                    result = NULL;
                    goto exit;
                }
                error = PyList_Append(result, attribute);
                Py_DECREF(attribute);
                if (error) {
                    Py_DECREF(result);
                    result = NULL;
                    goto exit;
                }
                start = trace + 1;
            }
        }
    break;
    }
exit:
    if (buffer)
        PyMem_FREE(buffer);
    return result;
}
#endif /* USE_XATTRS */


/*[clinic input]
os.urandom

    size: Py_ssize_t
    /

Return a bytes object containing random bytes suitable for cryptographic use.
[clinic start generated code]*/

static PyObject *
os_urandom_impl(PyObject *module, Py_ssize_t size)
/*[clinic end generated code: output=42c5cca9d18068e9 input=4067cdb1b6776c29]*/
{
    PyObject *bytes;
    int result;

    if (size < 0)
        return PyErr_Format(PyExc_ValueError,
                            "negative argument not allowed");
    bytes = PyBytes_FromStringAndSize(NULL, size);
    if (bytes == NULL)
        return NULL;

    result = _PyOS_URandom(PyBytes_AS_STRING(bytes), PyBytes_GET_SIZE(bytes));
    if (result == -1) {
        Py_DECREF(bytes);
        return NULL;
    }
    return bytes;
}

#ifdef HAVE_MEMFD_CREATE
/*[clinic input]
os.memfd_create

    name: FSConverter
    flags: unsigned_int(bitwise=True, c_default="MFD_CLOEXEC") = MFD_CLOEXEC

[clinic start generated code]*/

static PyObject *
os_memfd_create_impl(PyObject *module, PyObject *name, unsigned int flags)
/*[clinic end generated code: output=6681ede983bdb9a6 input=a42cfc199bcd56e9]*/
{
    int fd;
    const char *bytes = PyBytes_AS_STRING(name);
    Py_BEGIN_ALLOW_THREADS
    fd = memfd_create(bytes, flags);
    Py_END_ALLOW_THREADS
    if (fd == -1) {
        return PyErr_SetFromErrno(PyExc_OSError);
    }
    return PyLong_FromLong(fd);
}
#endif

/* Terminal size querying */

PyDoc_STRVAR(TerminalSize_docstring,
    "A tuple of (columns, lines) for holding terminal window size");

static PyStructSequence_Field TerminalSize_fields[] = {
    {"columns", "width of the terminal window in characters"},
    {"lines", "height of the terminal window in characters"},
    {NULL, NULL}
};

static PyStructSequence_Desc TerminalSize_desc = {
    "os.terminal_size",
    TerminalSize_docstring,
    TerminalSize_fields,
    2,
};

#if defined(TERMSIZE_USE_CONIO) || defined(TERMSIZE_USE_IOCTL)
/* AC 3.5: fd should accept None */
PyDoc_STRVAR(termsize__doc__,
    "Return the size of the terminal window as (columns, lines).\n"        \
    "\n"                                                                   \
    "The optional argument fd (default standard output) specifies\n"       \
    "which file descriptor should be queried.\n"                           \
    "\n"                                                                   \
    "If the file descriptor is not connected to a terminal, an OSError\n"  \
    "is thrown.\n"                                                         \
    "\n"                                                                   \
    "This function will only be defined if an implementation is\n"         \
    "available for this system.\n"                                         \
    "\n"                                                                   \
    "shutil.get_terminal_size is the high-level function which should\n"  \
    "normally be used, os.get_terminal_size is the low-level implementation.");

static PyObject*
get_terminal_size(PyObject *self, PyObject *args)
{
    int columns, lines;
    PyObject *termsize;

    int fd = fileno(stdout);
    /* Under some conditions stdout may not be connected and
     * fileno(stdout) may point to an invalid file descriptor. For example
     * GUI apps don't have valid standard streams by default.
     *
     * If this happens, and the optional fd argument is not present,
     * the ioctl below will fail returning EBADF. This is what we want.
     */

    if (!PyArg_ParseTuple(args, "|i", &fd))
        return NULL;

#ifdef TERMSIZE_USE_IOCTL
    {
        struct winsize w;
        if (ioctl(fd, TIOCGWINSZ, &w))
            return PyErr_SetFromErrno(PyExc_OSError);
        columns = w.ws_col;
        lines = w.ws_row;
    }
#endif /* TERMSIZE_USE_IOCTL */

#ifdef TERMSIZE_USE_CONIO
    {
        DWORD nhandle;
        HANDLE handle;
        CONSOLE_SCREEN_BUFFER_INFO csbi;
        switch (fd) {
        case 0: nhandle = STD_INPUT_HANDLE;
            break;
        case 1: nhandle = STD_OUTPUT_HANDLE;
            break;
        case 2: nhandle = STD_ERROR_HANDLE;
            break;
        default:
            return PyErr_Format(PyExc_ValueError, "bad file descriptor");
        }
        handle = GetStdHandle(nhandle);
        if (handle == NULL)
            return PyErr_Format(PyExc_OSError, "handle cannot be retrieved");
        if (handle == INVALID_HANDLE_VALUE)
            return PyErr_SetFromWindowsErr(0);

        if (!GetConsoleScreenBufferInfo(handle, &csbi))
            return PyErr_SetFromWindowsErr(0);

        columns = csbi.srWindow.Right - csbi.srWindow.Left + 1;
        lines = csbi.srWindow.Bottom - csbi.srWindow.Top + 1;
    }
#endif /* TERMSIZE_USE_CONIO */

    PyObject *TerminalSizeType = _posixstate(self)->TerminalSizeType;
    termsize = PyStructSequence_New((PyTypeObject *)TerminalSizeType);
    if (termsize == NULL)
        return NULL;
    PyStructSequence_SET_ITEM(termsize, 0, PyLong_FromLong(columns));
    PyStructSequence_SET_ITEM(termsize, 1, PyLong_FromLong(lines));
    if (PyErr_Occurred()) {
        Py_DECREF(termsize);
        return NULL;
    }
    return termsize;
}
#endif /* defined(TERMSIZE_USE_CONIO) || defined(TERMSIZE_USE_IOCTL) */


/*[clinic input]
os.cpu_count

Return the number of CPUs in the system; return None if indeterminable.

This number is not equivalent to the number of CPUs the current process can
use.  The number of usable CPUs can be obtained with
``len(os.sched_getaffinity(0))``
[clinic start generated code]*/

static PyObject *
os_cpu_count_impl(PyObject *module)
/*[clinic end generated code: output=5fc29463c3936a9c input=e7c8f4ba6dbbadd3]*/
{
    int ncpu = 0;
#ifdef MS_WINDOWS
    ncpu = GetActiveProcessorCount(ALL_PROCESSOR_GROUPS);
#elif defined(__hpux)
    ncpu = mpctl(MPC_GETNUMSPUS, NULL, NULL);
#elif defined(HAVE_SYSCONF) && defined(_SC_NPROCESSORS_ONLN)
    ncpu = sysconf(_SC_NPROCESSORS_ONLN);
#elif defined(__DragonFly__) || \
      defined(__OpenBSD__)   || \
      defined(__FreeBSD__)   || \
      defined(__NetBSD__)    || \
      defined(__APPLE__)
    int mib[2];
    size_t len = sizeof(ncpu);
    mib[0] = CTL_HW;
    mib[1] = HW_NCPU;
    if (sysctl(mib, 2, &ncpu, &len, NULL, 0) != 0)
        ncpu = 0;
#endif
    if (ncpu >= 1)
        return PyLong_FromLong(ncpu);
    else
        Py_RETURN_NONE;
}


/*[clinic input]
os.get_inheritable -> bool

    fd: int
    /

Get the close-on-exe flag of the specified file descriptor.
[clinic start generated code]*/

static int
os_get_inheritable_impl(PyObject *module, int fd)
/*[clinic end generated code: output=0445e20e149aa5b8 input=89ac008dc9ab6b95]*/
{
    int return_value;
    _Py_BEGIN_SUPPRESS_IPH
    return_value = _Py_get_inheritable(fd);
    _Py_END_SUPPRESS_IPH
    return return_value;
}


/*[clinic input]
os.set_inheritable
    fd: int
    inheritable: int
    /

Set the inheritable flag of the specified file descriptor.
[clinic start generated code]*/

static PyObject *
os_set_inheritable_impl(PyObject *module, int fd, int inheritable)
/*[clinic end generated code: output=f1b1918a2f3c38c2 input=9ceaead87a1e2402]*/
{
    int result;

    _Py_BEGIN_SUPPRESS_IPH
    result = _Py_set_inheritable(fd, inheritable, NULL);
    _Py_END_SUPPRESS_IPH
    if (result < 0)
        return NULL;
    Py_RETURN_NONE;
}


#ifdef MS_WINDOWS
/*[clinic input]
os.get_handle_inheritable -> bool
    handle: intptr_t
    /

Get the close-on-exe flag of the specified file descriptor.
[clinic start generated code]*/

static int
os_get_handle_inheritable_impl(PyObject *module, intptr_t handle)
/*[clinic end generated code: output=36be5afca6ea84d8 input=cfe99f9c05c70ad1]*/
{
    DWORD flags;

    if (!GetHandleInformation((HANDLE)handle, &flags)) {
        PyErr_SetFromWindowsErr(0);
        return -1;
    }

    return flags & HANDLE_FLAG_INHERIT;
}


/*[clinic input]
os.set_handle_inheritable
    handle: intptr_t
    inheritable: bool
    /

Set the inheritable flag of the specified handle.
[clinic start generated code]*/

static PyObject *
os_set_handle_inheritable_impl(PyObject *module, intptr_t handle,
                               int inheritable)
/*[clinic end generated code: output=021d74fe6c96baa3 input=7a7641390d8364fc]*/
{
    DWORD flags = inheritable ? HANDLE_FLAG_INHERIT : 0;
    if (!SetHandleInformation((HANDLE)handle, HANDLE_FLAG_INHERIT, flags)) {
        PyErr_SetFromWindowsErr(0);
        return NULL;
    }
    Py_RETURN_NONE;
}
#endif /* MS_WINDOWS */

#ifndef MS_WINDOWS
/*[clinic input]
os.get_blocking -> bool
    fd: int
    /

Get the blocking mode of the file descriptor.

Return False if the O_NONBLOCK flag is set, True if the flag is cleared.
[clinic start generated code]*/

static int
os_get_blocking_impl(PyObject *module, int fd)
/*[clinic end generated code: output=336a12ad76a61482 input=f4afb59d51560179]*/
{
    int blocking;

    _Py_BEGIN_SUPPRESS_IPH
    blocking = _Py_get_blocking(fd);
    _Py_END_SUPPRESS_IPH
    return blocking;
}

/*[clinic input]
os.set_blocking
    fd: int
    blocking: bool(accept={int})
    /

Set the blocking mode of the specified file descriptor.

Set the O_NONBLOCK flag if blocking is False,
clear the O_NONBLOCK flag otherwise.
[clinic start generated code]*/

static PyObject *
os_set_blocking_impl(PyObject *module, int fd, int blocking)
/*[clinic end generated code: output=384eb43aa0762a9d input=bf5c8efdc5860ff3]*/
{
    int result;

    _Py_BEGIN_SUPPRESS_IPH
    result = _Py_set_blocking(fd, blocking);
    _Py_END_SUPPRESS_IPH
    if (result < 0)
        return NULL;
    Py_RETURN_NONE;
}
#endif   /* !MS_WINDOWS */


/*[clinic input]
class os.DirEntry "DirEntry *" "DirEntryType"
[clinic start generated code]*/
/*[clinic end generated code: output=da39a3ee5e6b4b0d input=3c18c7a448247980]*/

typedef struct {
    PyObject_HEAD
    PyObject *name;
    PyObject *path;
    PyObject *stat;
    PyObject *lstat;
#ifdef MS_WINDOWS
    struct _Py_stat_struct win32_lstat;
    uint64_t win32_file_index;
    int got_file_index;
#else /* POSIX */
#ifdef HAVE_DIRENT_D_TYPE
    unsigned char d_type;
#endif
    ino_t d_ino;
    int dir_fd;
#endif
} DirEntry;

static PyObject *
_disabled_new(PyTypeObject *type, PyObject *args, PyObject *kwargs)
{
    PyErr_Format(PyExc_TypeError,
        "cannot create '%.100s' instances", _PyType_Name(type));
    return NULL;
}

static void
DirEntry_dealloc(DirEntry *entry)
{
    PyTypeObject *tp = Py_TYPE(entry);
    Py_XDECREF(entry->name);
    Py_XDECREF(entry->path);
    Py_XDECREF(entry->stat);
    Py_XDECREF(entry->lstat);
    freefunc free_func = PyType_GetSlot(tp, Py_tp_free);
    free_func(entry);
    Py_DECREF(tp);
}

/* Forward reference */
static int
DirEntry_test_mode(DirEntry *self, int follow_symlinks, unsigned short mode_bits);

/*[clinic input]
os.DirEntry.is_symlink -> bool

Return True if the entry is a symbolic link; cached per entry.
[clinic start generated code]*/

static int
os_DirEntry_is_symlink_impl(DirEntry *self)
/*[clinic end generated code: output=42244667d7bcfc25 input=1605a1b4b96976c3]*/
{
#ifdef MS_WINDOWS
    return (self->win32_lstat.st_mode & S_IFMT) == S_IFLNK;
#elif defined(HAVE_DIRENT_D_TYPE)
    /* POSIX */
    if (self->d_type != DT_UNKNOWN)
        return self->d_type == DT_LNK;
    else
        return DirEntry_test_mode(self, 0, S_IFLNK);
#else
    /* POSIX without d_type */
    return DirEntry_test_mode(self, 0, S_IFLNK);
#endif
}

static PyObject *
DirEntry_fetch_stat(DirEntry *self, int follow_symlinks)
{
    int result;
    STRUCT_STAT st;
    PyObject *ub;

#ifdef MS_WINDOWS
    if (!PyUnicode_FSDecoder(self->path, &ub))
        return NULL;
    const wchar_t *path = PyUnicode_AsUnicode(ub);
#else /* POSIX */
    if (!PyUnicode_FSConverter(self->path, &ub))
        return NULL;
    const char *path = PyBytes_AS_STRING(ub);
    if (self->dir_fd != DEFAULT_DIR_FD) {
#ifdef HAVE_FSTATAT
        result = fstatat(self->dir_fd, path, &st,
                         follow_symlinks ? 0 : AT_SYMLINK_NOFOLLOW);
#else
        PyErr_SetString(PyExc_NotImplementedError, "can't fetch stat");
        return NULL;
#endif /* HAVE_FSTATAT */
    }
    else
#endif
    {
        if (follow_symlinks)
            result = STAT(path, &st);
        else
            result = LSTAT(path, &st);
    }
    Py_DECREF(ub);

    if (result != 0)
        return path_object_error(self->path);

    return _pystat_fromstructstat(&st);
}

static PyObject *
DirEntry_get_lstat(DirEntry *self)
{
    if (!self->lstat) {
#ifdef MS_WINDOWS
        self->lstat = _pystat_fromstructstat(&self->win32_lstat);
#else /* POSIX */
        self->lstat = DirEntry_fetch_stat(self, 0);
#endif
    }
    Py_XINCREF(self->lstat);
    return self->lstat;
}

/*[clinic input]
os.DirEntry.stat
    *
    follow_symlinks: bool = True

Return stat_result object for the entry; cached per entry.
[clinic start generated code]*/

static PyObject *
os_DirEntry_stat_impl(DirEntry *self, int follow_symlinks)
/*[clinic end generated code: output=008593b3a6d01305 input=280d14c1d6f1d00d]*/
{
    if (!follow_symlinks)
        return DirEntry_get_lstat(self);

    if (!self->stat) {
        int result = os_DirEntry_is_symlink_impl(self);
        if (result == -1)
            return NULL;
        else if (result)
            self->stat = DirEntry_fetch_stat(self, 1);
        else
            self->stat = DirEntry_get_lstat(self);
    }

    Py_XINCREF(self->stat);
    return self->stat;
}

/* Set exception and return -1 on error, 0 for False, 1 for True */
static int
DirEntry_test_mode(DirEntry *self, int follow_symlinks, unsigned short mode_bits)
{
    PyObject *stat = NULL;
    PyObject *st_mode = NULL;
    long mode;
    int result;
#if defined(MS_WINDOWS) || defined(HAVE_DIRENT_D_TYPE)
    int is_symlink;
    int need_stat;
#endif
#ifdef MS_WINDOWS
    unsigned long dir_bits;
#endif

#ifdef MS_WINDOWS
    is_symlink = (self->win32_lstat.st_mode & S_IFMT) == S_IFLNK;
    need_stat = follow_symlinks && is_symlink;
#elif defined(HAVE_DIRENT_D_TYPE)
    is_symlink = self->d_type == DT_LNK;
    need_stat = self->d_type == DT_UNKNOWN || (follow_symlinks && is_symlink);
#endif

#if defined(MS_WINDOWS) || defined(HAVE_DIRENT_D_TYPE)
    if (need_stat) {
#endif
        stat = os_DirEntry_stat_impl(self, follow_symlinks);
        if (!stat) {
            if (PyErr_ExceptionMatches(PyExc_FileNotFoundError)) {
                /* If file doesn't exist (anymore), then return False
                   (i.e., say it's not a file/directory) */
                PyErr_Clear();
                return 0;
            }
            goto error;
        }
        st_mode = PyObject_GetAttr(stat, _posixstate_global->st_mode);
        if (!st_mode)
            goto error;

        mode = PyLong_AsLong(st_mode);
        if (mode == -1 && PyErr_Occurred())
            goto error;
        Py_CLEAR(st_mode);
        Py_CLEAR(stat);
        result = (mode & S_IFMT) == mode_bits;
#if defined(MS_WINDOWS) || defined(HAVE_DIRENT_D_TYPE)
    }
    else if (is_symlink) {
        assert(mode_bits != S_IFLNK);
        result = 0;
    }
    else {
        assert(mode_bits == S_IFDIR || mode_bits == S_IFREG);
#ifdef MS_WINDOWS
        dir_bits = self->win32_lstat.st_file_attributes & FILE_ATTRIBUTE_DIRECTORY;
        if (mode_bits == S_IFDIR)
            result = dir_bits != 0;
        else
            result = dir_bits == 0;
#else /* POSIX */
        if (mode_bits == S_IFDIR)
            result = self->d_type == DT_DIR;
        else
            result = self->d_type == DT_REG;
#endif
    }
#endif

    return result;

error:
    Py_XDECREF(st_mode);
    Py_XDECREF(stat);
    return -1;
}

/*[clinic input]
os.DirEntry.is_dir -> bool
    *
    follow_symlinks: bool = True

Return True if the entry is a directory; cached per entry.
[clinic start generated code]*/

static int
os_DirEntry_is_dir_impl(DirEntry *self, int follow_symlinks)
/*[clinic end generated code: output=ad2e8d54365da287 input=0135232766f53f58]*/
{
    return DirEntry_test_mode(self, follow_symlinks, S_IFDIR);
}

/*[clinic input]
os.DirEntry.is_file -> bool
    *
    follow_symlinks: bool = True

Return True if the entry is a file; cached per entry.
[clinic start generated code]*/

static int
os_DirEntry_is_file_impl(DirEntry *self, int follow_symlinks)
/*[clinic end generated code: output=8462ade481d8a476 input=0dc90be168b041ee]*/
{
    return DirEntry_test_mode(self, follow_symlinks, S_IFREG);
}

/*[clinic input]
os.DirEntry.inode

Return inode of the entry; cached per entry.
[clinic start generated code]*/

static PyObject *
os_DirEntry_inode_impl(DirEntry *self)
/*[clinic end generated code: output=156bb3a72162440e input=3ee7b872ae8649f0]*/
{
#ifdef MS_WINDOWS
    if (!self->got_file_index) {
        PyObject *unicode;
        const wchar_t *path;
        STRUCT_STAT stat;
        int result;

        if (!PyUnicode_FSDecoder(self->path, &unicode))
            return NULL;
        path = PyUnicode_AsUnicode(unicode);
        result = LSTAT(path, &stat);
        Py_DECREF(unicode);

        if (result != 0)
            return path_object_error(self->path);

        self->win32_file_index = stat.st_ino;
        self->got_file_index = 1;
    }
    Py_BUILD_ASSERT(sizeof(unsigned long long) >= sizeof(self->win32_file_index));
    return PyLong_FromUnsignedLongLong(self->win32_file_index);
#else /* POSIX */
    Py_BUILD_ASSERT(sizeof(unsigned long long) >= sizeof(self->d_ino));
    return PyLong_FromUnsignedLongLong(self->d_ino);
#endif
}

static PyObject *
DirEntry_repr(DirEntry *self)
{
    return PyUnicode_FromFormat("<DirEntry %R>", self->name);
}

/*[clinic input]
os.DirEntry.__fspath__

Returns the path for the entry.
[clinic start generated code]*/

static PyObject *
os_DirEntry___fspath___impl(DirEntry *self)
/*[clinic end generated code: output=6dd7f7ef752e6f4f input=3c49d0cf38df4fac]*/
{
    Py_INCREF(self->path);
    return self->path;
}

static PyMemberDef DirEntry_members[] = {
    {"name", T_OBJECT_EX, offsetof(DirEntry, name), READONLY,
     "the entry's base filename, relative to scandir() \"path\" argument"},
    {"path", T_OBJECT_EX, offsetof(DirEntry, path), READONLY,
     "the entry's full path name; equivalent to os.path.join(scandir_path, entry.name)"},
    {NULL}
};

#include "clinic/posixmodule.c.h"

static PyMethodDef DirEntry_methods[] = {
    OS_DIRENTRY_IS_DIR_METHODDEF
    OS_DIRENTRY_IS_FILE_METHODDEF
    OS_DIRENTRY_IS_SYMLINK_METHODDEF
    OS_DIRENTRY_STAT_METHODDEF
    OS_DIRENTRY_INODE_METHODDEF
    OS_DIRENTRY___FSPATH___METHODDEF
    {NULL}
};

static PyType_Slot DirEntryType_slots[] = {
    {Py_tp_new, _disabled_new},
    {Py_tp_dealloc, DirEntry_dealloc},
    {Py_tp_repr, DirEntry_repr},
    {Py_tp_methods, DirEntry_methods},
    {Py_tp_members, DirEntry_members},
    {0, 0},
};

static PyType_Spec DirEntryType_spec = {
    MODNAME ".DirEntry",
    sizeof(DirEntry),
    0,
    Py_TPFLAGS_DEFAULT,
    DirEntryType_slots
};


#ifdef MS_WINDOWS

static wchar_t *
join_path_filenameW(const wchar_t *path_wide, const wchar_t *filename)
{
    Py_ssize_t path_len;
    Py_ssize_t size;
    wchar_t *result;
    wchar_t ch;

    if (!path_wide) { /* Default arg: "." */
        path_wide = L".";
        path_len = 1;
    }
    else {
        path_len = wcslen(path_wide);
    }

    /* The +1's are for the path separator and the NUL */
    size = path_len + 1 + wcslen(filename) + 1;
    result = PyMem_New(wchar_t, size);
    if (!result) {
        PyErr_NoMemory();
        return NULL;
    }
    wcscpy(result, path_wide);
    if (path_len > 0) {
        ch = result[path_len - 1];
        if (ch != SEP && ch != ALTSEP && ch != L':')
            result[path_len++] = SEP;
        wcscpy(result + path_len, filename);
    }
    return result;
}

static PyObject *
DirEntry_from_find_data(path_t *path, WIN32_FIND_DATAW *dataW)
{
    DirEntry *entry;
    BY_HANDLE_FILE_INFORMATION file_info;
    ULONG reparse_tag;
    wchar_t *joined_path;

    PyObject *DirEntryType = _posixstate_global->DirEntryType;
    entry = PyObject_New(DirEntry, (PyTypeObject *)DirEntryType);
    if (!entry)
        return NULL;
    entry->name = NULL;
    entry->path = NULL;
    entry->stat = NULL;
    entry->lstat = NULL;
    entry->got_file_index = 0;

    entry->name = PyUnicode_FromWideChar(dataW->cFileName, -1);
    if (!entry->name)
        goto error;
    if (path->narrow) {
        Py_SETREF(entry->name, PyUnicode_EncodeFSDefault(entry->name));
        if (!entry->name)
            goto error;
    }

    joined_path = join_path_filenameW(path->wide, dataW->cFileName);
    if (!joined_path)
        goto error;

    entry->path = PyUnicode_FromWideChar(joined_path, -1);
    PyMem_Free(joined_path);
    if (!entry->path)
        goto error;
    if (path->narrow) {
        Py_SETREF(entry->path, PyUnicode_EncodeFSDefault(entry->path));
        if (!entry->path)
            goto error;
    }

    find_data_to_file_info(dataW, &file_info, &reparse_tag);
    _Py_attribute_data_to_stat(&file_info, reparse_tag, &entry->win32_lstat);

    return (PyObject *)entry;

error:
    Py_DECREF(entry);
    return NULL;
}

#else /* POSIX */

static char *
join_path_filename(const char *path_narrow, const char* filename, Py_ssize_t filename_len)
{
    Py_ssize_t path_len;
    Py_ssize_t size;
    char *result;

    if (!path_narrow) { /* Default arg: "." */
        path_narrow = ".";
        path_len = 1;
    }
    else {
        path_len = strlen(path_narrow);
    }

    if (filename_len == -1)
        filename_len = strlen(filename);

    /* The +1's are for the path separator and the NUL */
    size = path_len + 1 + filename_len + 1;
    result = PyMem_New(char, size);
    if (!result) {
        PyErr_NoMemory();
        return NULL;
    }
    strcpy(result, path_narrow);
    if (path_len > 0 && result[path_len - 1] != '/')
        result[path_len++] = '/';
    strcpy(result + path_len, filename);
    return result;
}

static PyObject *
DirEntry_from_posix_info(path_t *path, const char *name, Py_ssize_t name_len,
                         ino_t d_ino
#ifdef HAVE_DIRENT_D_TYPE
                         , unsigned char d_type
#endif
                         )
{
    DirEntry *entry;
    char *joined_path;

    PyObject *DirEntryType = _posixstate_global->DirEntryType;
    entry = PyObject_New(DirEntry, (PyTypeObject *)DirEntryType);
    if (!entry)
        return NULL;
    entry->name = NULL;
    entry->path = NULL;
    entry->stat = NULL;
    entry->lstat = NULL;

    if (path->fd != -1) {
        entry->dir_fd = path->fd;
        joined_path = NULL;
    }
    else {
        entry->dir_fd = DEFAULT_DIR_FD;
        joined_path = join_path_filename(path->narrow, name, name_len);
        if (!joined_path)
            goto error;
    }

    if (!path->narrow || !PyObject_CheckBuffer(path->object)) {
        entry->name = PyUnicode_DecodeFSDefaultAndSize(name, name_len);
        if (joined_path)
            entry->path = PyUnicode_DecodeFSDefault(joined_path);
    }
    else {
        entry->name = PyBytes_FromStringAndSize(name, name_len);
        if (joined_path)
            entry->path = PyBytes_FromString(joined_path);
    }
    PyMem_Free(joined_path);
    if (!entry->name)
        goto error;

    if (path->fd != -1) {
        entry->path = entry->name;
        Py_INCREF(entry->path);
    }
    else if (!entry->path)
        goto error;

#ifdef HAVE_DIRENT_D_TYPE
    entry->d_type = d_type;
#endif
    entry->d_ino = d_ino;

    return (PyObject *)entry;

error:
    Py_XDECREF(entry);
    return NULL;
}

#endif


typedef struct {
    PyObject_HEAD
    path_t path;
#ifdef MS_WINDOWS
    HANDLE handle;
    WIN32_FIND_DATAW file_data;
    int first_time;
#else /* POSIX */
    DIR *dirp;
#endif
#ifdef HAVE_FDOPENDIR
    int fd;
#endif
} ScandirIterator;

#ifdef MS_WINDOWS

static int
ScandirIterator_is_closed(ScandirIterator *iterator)
{
    return iterator->handle == INVALID_HANDLE_VALUE;
}

static void
ScandirIterator_closedir(ScandirIterator *iterator)
{
    HANDLE handle = iterator->handle;

    if (handle == INVALID_HANDLE_VALUE)
        return;

    iterator->handle = INVALID_HANDLE_VALUE;
    Py_BEGIN_ALLOW_THREADS
    FindClose(handle);
    Py_END_ALLOW_THREADS
}

static PyObject *
ScandirIterator_iternext(ScandirIterator *iterator)
{
    WIN32_FIND_DATAW *file_data = &iterator->file_data;
    BOOL success;
    PyObject *entry;

    /* Happens if the iterator is iterated twice, or closed explicitly */
    if (iterator->handle == INVALID_HANDLE_VALUE)
        return NULL;

    while (1) {
        if (!iterator->first_time) {
            Py_BEGIN_ALLOW_THREADS
            success = FindNextFileW(iterator->handle, file_data);
            Py_END_ALLOW_THREADS
            if (!success) {
                /* Error or no more files */
                if (GetLastError() != ERROR_NO_MORE_FILES)
                    path_error(&iterator->path);
                break;
            }
        }
        iterator->first_time = 0;

        /* Skip over . and .. */
        if (wcscmp(file_data->cFileName, L".") != 0 &&
            wcscmp(file_data->cFileName, L"..") != 0) {
            entry = DirEntry_from_find_data(&iterator->path, file_data);
            if (!entry)
                break;
            return entry;
        }

        /* Loop till we get a non-dot directory or finish iterating */
    }

    /* Error or no more files */
    ScandirIterator_closedir(iterator);
    return NULL;
}

#else /* POSIX */

static int
ScandirIterator_is_closed(ScandirIterator *iterator)
{
    return !iterator->dirp;
}

static void
ScandirIterator_closedir(ScandirIterator *iterator)
{
    DIR *dirp = iterator->dirp;

    if (!dirp)
        return;

    iterator->dirp = NULL;
    Py_BEGIN_ALLOW_THREADS
#ifdef HAVE_FDOPENDIR
    if (iterator->path.fd != -1)
        rewinddir(dirp);
#endif
    closedir(dirp);
    Py_END_ALLOW_THREADS
    return;
}

static PyObject *
ScandirIterator_iternext(ScandirIterator *iterator)
{
    struct dirent *direntp;
    Py_ssize_t name_len;
    int is_dot;
    PyObject *entry;

    /* Happens if the iterator is iterated twice, or closed explicitly */
    if (!iterator->dirp)
        return NULL;

    while (1) {
        errno = 0;
        Py_BEGIN_ALLOW_THREADS
        direntp = readdir(iterator->dirp);
        Py_END_ALLOW_THREADS

        if (!direntp) {
            /* Error or no more files */
            if (errno != 0)
                path_error(&iterator->path);
            break;
        }

        /* Skip over . and .. */
        name_len = NAMLEN(direntp);
        is_dot = direntp->d_name[0] == '.' &&
                 (name_len == 1 || (direntp->d_name[1] == '.' && name_len == 2));
        if (!is_dot) {
            entry = DirEntry_from_posix_info(&iterator->path, direntp->d_name,
                                            name_len, direntp->d_ino
#ifdef HAVE_DIRENT_D_TYPE
                                            , direntp->d_type
#endif
                                            );
            if (!entry)
                break;
            return entry;
        }

        /* Loop till we get a non-dot directory or finish iterating */
    }

    /* Error or no more files */
    ScandirIterator_closedir(iterator);
    return NULL;
}

#endif

static PyObject *
ScandirIterator_close(ScandirIterator *self, PyObject *args)
{
    ScandirIterator_closedir(self);
    Py_RETURN_NONE;
}

static PyObject *
ScandirIterator_enter(PyObject *self, PyObject *args)
{
    Py_INCREF(self);
    return self;
}

static PyObject *
ScandirIterator_exit(ScandirIterator *self, PyObject *args)
{
    ScandirIterator_closedir(self);
    Py_RETURN_NONE;
}

static void
ScandirIterator_finalize(ScandirIterator *iterator)
{
    PyObject *error_type, *error_value, *error_traceback;

    /* Save the current exception, if any. */
    PyErr_Fetch(&error_type, &error_value, &error_traceback);

    if (!ScandirIterator_is_closed(iterator)) {
        ScandirIterator_closedir(iterator);

        if (PyErr_ResourceWarning((PyObject *)iterator, 1,
                                  "unclosed scandir iterator %R", iterator)) {
            /* Spurious errors can appear at shutdown */
            if (PyErr_ExceptionMatches(PyExc_Warning)) {
                PyErr_WriteUnraisable((PyObject *) iterator);
            }
        }
    }

    path_cleanup(&iterator->path);

    /* Restore the saved exception. */
    PyErr_Restore(error_type, error_value, error_traceback);
}

static void
ScandirIterator_dealloc(ScandirIterator *iterator)
{
    PyTypeObject *tp = Py_TYPE(iterator);
    if (PyObject_CallFinalizerFromDealloc((PyObject *)iterator) < 0)
        return;

    freefunc free_func = PyType_GetSlot(tp, Py_tp_free);
    free_func(iterator);
    Py_DECREF(tp);
}

static PyMethodDef ScandirIterator_methods[] = {
    {"__enter__", (PyCFunction)ScandirIterator_enter, METH_NOARGS},
    {"__exit__", (PyCFunction)ScandirIterator_exit, METH_VARARGS},
    {"close", (PyCFunction)ScandirIterator_close, METH_NOARGS},
    {NULL}
};

static PyType_Slot ScandirIteratorType_slots[] = {
    {Py_tp_new, _disabled_new},
    {Py_tp_dealloc, ScandirIterator_dealloc},
    {Py_tp_finalize, ScandirIterator_finalize},
    {Py_tp_iter, PyObject_SelfIter},
    {Py_tp_iternext, ScandirIterator_iternext},
    {Py_tp_methods, ScandirIterator_methods},
    {0, 0},
};

static PyType_Spec ScandirIteratorType_spec = {
    MODNAME ".ScandirIterator",
    sizeof(ScandirIterator),
    0,
    Py_TPFLAGS_DEFAULT | Py_TPFLAGS_HAVE_FINALIZE,
    ScandirIteratorType_slots
};

/*[clinic input]
os.scandir

    path : path_t(nullable=True, allow_fd='PATH_HAVE_FDOPENDIR') = None

Return an iterator of DirEntry objects for given path.

path can be specified as either str, bytes, or a path-like object.  If path
is bytes, the names of yielded DirEntry objects will also be bytes; in
all other circumstances they will be str.

If path is None, uses the path='.'.
[clinic start generated code]*/

static PyObject *
os_scandir_impl(PyObject *module, path_t *path)
/*[clinic end generated code: output=6eb2668b675ca89e input=6bdd312708fc3bb0]*/
{
    ScandirIterator *iterator;
#ifdef MS_WINDOWS
    wchar_t *path_strW;
#else
    const char *path_str;
#ifdef HAVE_FDOPENDIR
    int fd = -1;
#endif
#endif

    if (PySys_Audit("os.scandir", "O",
                    path->object ? path->object : Py_None) < 0) {
        return NULL;
    }

    PyObject *ScandirIteratorType = _posixstate(module)->ScandirIteratorType;
    iterator = PyObject_New(ScandirIterator, (PyTypeObject *)ScandirIteratorType);
    if (!iterator)
        return NULL;

#ifdef MS_WINDOWS
    iterator->handle = INVALID_HANDLE_VALUE;
#else
    iterator->dirp = NULL;
#endif

    memcpy(&iterator->path, path, sizeof(path_t));
    /* Move the ownership to iterator->path */
    path->object = NULL;
    path->cleanup = NULL;

#ifdef MS_WINDOWS
    iterator->first_time = 1;

    path_strW = join_path_filenameW(iterator->path.wide, L"*.*");
    if (!path_strW)
        goto error;

    Py_BEGIN_ALLOW_THREADS
    iterator->handle = FindFirstFileW(path_strW, &iterator->file_data);
    Py_END_ALLOW_THREADS

    PyMem_Free(path_strW);

    if (iterator->handle == INVALID_HANDLE_VALUE) {
        path_error(&iterator->path);
        goto error;
    }
#else /* POSIX */
    errno = 0;
#ifdef HAVE_FDOPENDIR
    if (path->fd != -1) {
        /* closedir() closes the FD, so we duplicate it */
        fd = _Py_dup(path->fd);
        if (fd == -1)
            goto error;

        Py_BEGIN_ALLOW_THREADS
        iterator->dirp = fdopendir(fd);
        Py_END_ALLOW_THREADS
    }
    else
#endif
    {
        if (iterator->path.narrow)
            path_str = iterator->path.narrow;
        else
            path_str = ".";

        Py_BEGIN_ALLOW_THREADS
        iterator->dirp = opendir(path_str);
        Py_END_ALLOW_THREADS
    }

    if (!iterator->dirp) {
        path_error(&iterator->path);
#ifdef HAVE_FDOPENDIR
        if (fd != -1) {
            Py_BEGIN_ALLOW_THREADS
            close(fd);
            Py_END_ALLOW_THREADS
        }
#endif
        goto error;
    }
#endif

    return (PyObject *)iterator;

error:
    Py_DECREF(iterator);
    return NULL;
}

/*
    Return the file system path representation of the object.

    If the object is str or bytes, then allow it to pass through with
    an incremented refcount. If the object defines __fspath__(), then
    return the result of that method. All other types raise a TypeError.
*/
PyObject *
PyOS_FSPath(PyObject *path)
{
    /* For error message reasons, this function is manually inlined in
       path_converter(). */
    PyObject *func = NULL;
    PyObject *path_repr = NULL;

    if (PyUnicode_Check(path) || PyBytes_Check(path)) {
        Py_INCREF(path);
        return path;
    }

    func = _PyObject_LookupSpecial(path, &PyId___fspath__);
    if (NULL == func) {
        return PyErr_Format(PyExc_TypeError,
                            "expected str, bytes or os.PathLike object, "
                            "not %.200s",
                            _PyType_Name(Py_TYPE(path)));
    }

    path_repr = _PyObject_CallNoArg(func);
    Py_DECREF(func);
    if (NULL == path_repr) {
        return NULL;
    }

    if (!(PyUnicode_Check(path_repr) || PyBytes_Check(path_repr))) {
        PyErr_Format(PyExc_TypeError,
                     "expected %.200s.__fspath__() to return str or bytes, "
                     "not %.200s", _PyType_Name(Py_TYPE(path)),
                     _PyType_Name(Py_TYPE(path_repr)));
        Py_DECREF(path_repr);
        return NULL;
    }

    return path_repr;
}

/*[clinic input]
os.fspath

    path: object

Return the file system path representation of the object.

If the object is str or bytes, then allow it to pass through as-is. If the
object defines __fspath__(), then return the result of that method. All other
types raise a TypeError.
[clinic start generated code]*/

static PyObject *
os_fspath_impl(PyObject *module, PyObject *path)
/*[clinic end generated code: output=c3c3b78ecff2914f input=e357165f7b22490f]*/
{
    return PyOS_FSPath(path);
}

#ifdef HAVE_GETRANDOM_SYSCALL
/*[clinic input]
os.getrandom

    size: Py_ssize_t
    flags: int=0

Obtain a series of random bytes.
[clinic start generated code]*/

static PyObject *
os_getrandom_impl(PyObject *module, Py_ssize_t size, int flags)
/*[clinic end generated code: output=b3a618196a61409c input=59bafac39c594947]*/
{
    PyObject *bytes;
    Py_ssize_t n;

    if (size < 0) {
        errno = EINVAL;
        return posix_error();
    }

    bytes = PyBytes_FromStringAndSize(NULL, size);
    if (bytes == NULL) {
        PyErr_NoMemory();
        return NULL;
    }

    while (1) {
        n = syscall(SYS_getrandom,
                    PyBytes_AS_STRING(bytes),
                    PyBytes_GET_SIZE(bytes),
                    flags);
        if (n < 0 && errno == EINTR) {
            if (PyErr_CheckSignals() < 0) {
                goto error;
            }

            /* getrandom() was interrupted by a signal: retry */
            continue;
        }
        break;
    }

    if (n < 0) {
        PyErr_SetFromErrno(PyExc_OSError);
        goto error;
    }

    if (n != size) {
        _PyBytes_Resize(&bytes, n);
    }

    return bytes;

error:
    Py_DECREF(bytes);
    return NULL;
}
#endif   /* HAVE_GETRANDOM_SYSCALL */

#ifdef MS_WINDOWS
/* bpo-36085: Helper functions for managing DLL search directories
 * on win32
 */

typedef DLL_DIRECTORY_COOKIE (WINAPI *PAddDllDirectory)(PCWSTR newDirectory);
typedef BOOL (WINAPI *PRemoveDllDirectory)(DLL_DIRECTORY_COOKIE cookie);

/*[clinic input]
os._add_dll_directory

    path: path_t

Add a path to the DLL search path.

This search path is used when resolving dependencies for imported
extension modules (the module itself is resolved through sys.path),
and also by ctypes.

Returns an opaque value that may be passed to os.remove_dll_directory
to remove this directory from the search path.
[clinic start generated code]*/

static PyObject *
os__add_dll_directory_impl(PyObject *module, path_t *path)
/*[clinic end generated code: output=80b025daebb5d683 input=1de3e6c13a5808c8]*/
{
    HMODULE hKernel32;
    PAddDllDirectory AddDllDirectory;
    DLL_DIRECTORY_COOKIE cookie = 0;
    DWORD err = 0;

    if (PySys_Audit("os.add_dll_directory", "(O)", path->object) < 0) {
        return NULL;
    }

    /* For Windows 7, we have to load this. As this will be a fairly
       infrequent operation, just do it each time. Kernel32 is always
       loaded. */
    Py_BEGIN_ALLOW_THREADS
    if (!(hKernel32 = GetModuleHandleW(L"kernel32")) ||
        !(AddDllDirectory = (PAddDllDirectory)GetProcAddress(
            hKernel32, "AddDllDirectory")) ||
        !(cookie = (*AddDllDirectory)(path->wide))) {
        err = GetLastError();
    }
    Py_END_ALLOW_THREADS

    if (err) {
        return win32_error_object_err("add_dll_directory",
                                      path->object, err);
    }

    return PyCapsule_New(cookie, "DLL directory cookie", NULL);
}

/*[clinic input]
os._remove_dll_directory

    cookie: object

Removes a path from the DLL search path.

The parameter is an opaque value that was returned from
os.add_dll_directory. You can only remove directories that you added
yourself.
[clinic start generated code]*/

static PyObject *
os__remove_dll_directory_impl(PyObject *module, PyObject *cookie)
/*[clinic end generated code: output=594350433ae535bc input=c1d16a7e7d9dc5dc]*/
{
    HMODULE hKernel32;
    PRemoveDllDirectory RemoveDllDirectory;
    DLL_DIRECTORY_COOKIE cookieValue;
    DWORD err = 0;

    if (!PyCapsule_IsValid(cookie, "DLL directory cookie")) {
        PyErr_SetString(PyExc_TypeError,
            "Provided cookie was not returned from os.add_dll_directory");
        return NULL;
    }

    cookieValue = (DLL_DIRECTORY_COOKIE)PyCapsule_GetPointer(
        cookie, "DLL directory cookie");

    /* For Windows 7, we have to load this. As this will be a fairly
       infrequent operation, just do it each time. Kernel32 is always
       loaded. */
    Py_BEGIN_ALLOW_THREADS
    if (!(hKernel32 = GetModuleHandleW(L"kernel32")) ||
        !(RemoveDllDirectory = (PRemoveDllDirectory)GetProcAddress(
            hKernel32, "RemoveDllDirectory")) ||
        !(*RemoveDllDirectory)(cookieValue)) {
        err = GetLastError();
    }
    Py_END_ALLOW_THREADS

    if (err) {
        return win32_error_object_err("remove_dll_directory",
                                      NULL, err);
    }

    if (PyCapsule_SetName(cookie, NULL)) {
        return NULL;
    }

    Py_RETURN_NONE;
}

#endif

static PyMethodDef posix_methods[] = {

    OS_STAT_METHODDEF
    OS_ACCESS_METHODDEF
    OS_TTYNAME_METHODDEF
    OS_CHDIR_METHODDEF
    OS_CHFLAGS_METHODDEF
    OS_CHMOD_METHODDEF
    OS_FCHMOD_METHODDEF
    OS_LCHMOD_METHODDEF
    OS_CHOWN_METHODDEF
    OS_FCHOWN_METHODDEF
    OS_LCHOWN_METHODDEF
    OS_LCHFLAGS_METHODDEF
    OS_CHROOT_METHODDEF
    OS_CTERMID_METHODDEF
    OS_GETCWD_METHODDEF
    OS_GETCWDB_METHODDEF
    OS_LINK_METHODDEF
    OS_LISTDIR_METHODDEF
    OS_LSTAT_METHODDEF
    OS_MKDIR_METHODDEF
    OS_NICE_METHODDEF
    OS_GETPRIORITY_METHODDEF
    OS_SETPRIORITY_METHODDEF
    OS_POSIX_SPAWN_METHODDEF
    OS_POSIX_SPAWNP_METHODDEF
    OS_READLINK_METHODDEF
    OS_COPY_FILE_RANGE_METHODDEF
    OS_RENAME_METHODDEF
    OS_REPLACE_METHODDEF
    OS_RMDIR_METHODDEF
    OS_SYMLINK_METHODDEF
    OS_SYSTEM_METHODDEF
    OS_UMASK_METHODDEF
    OS_UNAME_METHODDEF
    OS_UNLINK_METHODDEF
    OS_REMOVE_METHODDEF
    OS_UTIME_METHODDEF
    OS_TIMES_METHODDEF
    OS__EXIT_METHODDEF
    OS__FCOPYFILE_METHODDEF
    OS_EXECV_METHODDEF
    OS_EXECVE_METHODDEF
    OS_SPAWNV_METHODDEF
    OS_SPAWNVE_METHODDEF
    OS_FORK1_METHODDEF
    OS_FORK_METHODDEF
    OS_REGISTER_AT_FORK_METHODDEF
    OS_SCHED_GET_PRIORITY_MAX_METHODDEF
    OS_SCHED_GET_PRIORITY_MIN_METHODDEF
    OS_SCHED_GETPARAM_METHODDEF
    OS_SCHED_GETSCHEDULER_METHODDEF
    OS_SCHED_RR_GET_INTERVAL_METHODDEF
    OS_SCHED_SETPARAM_METHODDEF
    OS_SCHED_SETSCHEDULER_METHODDEF
    OS_SCHED_YIELD_METHODDEF
    OS_SCHED_SETAFFINITY_METHODDEF
    OS_SCHED_GETAFFINITY_METHODDEF
    OS_OPENPTY_METHODDEF
    OS_FORKPTY_METHODDEF
    OS_GETEGID_METHODDEF
    OS_GETEUID_METHODDEF
    OS_GETGID_METHODDEF
#ifdef HAVE_GETGROUPLIST
    {"getgrouplist",    posix_getgrouplist, METH_VARARGS, posix_getgrouplist__doc__},
#endif
    OS_GETGROUPS_METHODDEF
    OS_GETPID_METHODDEF
    OS_GETPGRP_METHODDEF
    OS_GETPPID_METHODDEF
    OS_GETUID_METHODDEF
    OS_GETLOGIN_METHODDEF
    OS_KILL_METHODDEF
    OS_KILLPG_METHODDEF
    OS_PLOCK_METHODDEF
#ifdef MS_WINDOWS
    OS_STARTFILE_METHODDEF
#endif
    OS_SETUID_METHODDEF
    OS_SETEUID_METHODDEF
    OS_SETREUID_METHODDEF
    OS_SETGID_METHODDEF
    OS_SETEGID_METHODDEF
    OS_SETREGID_METHODDEF
    OS_SETGROUPS_METHODDEF
#ifdef HAVE_INITGROUPS
    {"initgroups",      posix_initgroups, METH_VARARGS, posix_initgroups__doc__},
#endif /* HAVE_INITGROUPS */
    OS_GETPGID_METHODDEF
    OS_SETPGRP_METHODDEF
    OS_WAIT_METHODDEF
    OS_WAIT3_METHODDEF
    OS_WAIT4_METHODDEF
    OS_WAITID_METHODDEF
    OS_WAITPID_METHODDEF
    OS_PIDFD_OPEN_METHODDEF
    OS_GETSID_METHODDEF
    OS_SETSID_METHODDEF
    OS_SETPGID_METHODDEF
    OS_TCGETPGRP_METHODDEF
    OS_TCSETPGRP_METHODDEF
    OS_OPEN_METHODDEF
    OS_CLOSE_METHODDEF
    OS_CLOSERANGE_METHODDEF
    OS_DEVICE_ENCODING_METHODDEF
    OS_DUP_METHODDEF
    OS_DUP2_METHODDEF
    OS_LOCKF_METHODDEF
    OS_LSEEK_METHODDEF
    OS_READ_METHODDEF
    OS_READV_METHODDEF
    OS_PREAD_METHODDEF
    OS_PREADV_METHODDEF
    OS_WRITE_METHODDEF
    OS_WRITEV_METHODDEF
    OS_PWRITE_METHODDEF
    OS_PWRITEV_METHODDEF
#ifdef HAVE_SENDFILE
    {"sendfile",        (PyCFunction)(void(*)(void))posix_sendfile, METH_VARARGS | METH_KEYWORDS,
                            posix_sendfile__doc__},
#endif
    OS_FSTAT_METHODDEF
    OS_ISATTY_METHODDEF
    OS_PIPE_METHODDEF
    OS_PIPE2_METHODDEF
    OS_MKFIFO_METHODDEF
    OS_MKNOD_METHODDEF
    OS_MAJOR_METHODDEF
    OS_MINOR_METHODDEF
    OS_MAKEDEV_METHODDEF
    OS_FTRUNCATE_METHODDEF
    OS_TRUNCATE_METHODDEF
    OS_POSIX_FALLOCATE_METHODDEF
    OS_POSIX_FADVISE_METHODDEF
    OS_PUTENV_METHODDEF
    OS_UNSETENV_METHODDEF
    OS_STRERROR_METHODDEF
    OS_FCHDIR_METHODDEF
    OS_FSYNC_METHODDEF
    OS_SYNC_METHODDEF
    OS_FDATASYNC_METHODDEF
    OS_WCOREDUMP_METHODDEF
    OS_WIFCONTINUED_METHODDEF
    OS_WIFSTOPPED_METHODDEF
    OS_WIFSIGNALED_METHODDEF
    OS_WIFEXITED_METHODDEF
    OS_WEXITSTATUS_METHODDEF
    OS_WTERMSIG_METHODDEF
    OS_WSTOPSIG_METHODDEF
    OS_FSTATVFS_METHODDEF
    OS_STATVFS_METHODDEF
    OS_CONFSTR_METHODDEF
    OS_SYSCONF_METHODDEF
    OS_FPATHCONF_METHODDEF
    OS_PATHCONF_METHODDEF
    OS_ABORT_METHODDEF
    OS__GETFULLPATHNAME_METHODDEF
    OS__GETDISKUSAGE_METHODDEF
    OS__GETFINALPATHNAME_METHODDEF
    OS__GETVOLUMEPATHNAME_METHODDEF
    OS_GETLOADAVG_METHODDEF
    OS_URANDOM_METHODDEF
    OS_SETRESUID_METHODDEF
    OS_SETRESGID_METHODDEF
    OS_GETRESUID_METHODDEF
    OS_GETRESGID_METHODDEF

    OS_GETXATTR_METHODDEF
    OS_SETXATTR_METHODDEF
    OS_REMOVEXATTR_METHODDEF
    OS_LISTXATTR_METHODDEF

#if defined(TERMSIZE_USE_CONIO) || defined(TERMSIZE_USE_IOCTL)
    {"get_terminal_size", get_terminal_size, METH_VARARGS, termsize__doc__},
#endif
    OS_CPU_COUNT_METHODDEF
    OS_GET_INHERITABLE_METHODDEF
    OS_SET_INHERITABLE_METHODDEF
    OS_GET_HANDLE_INHERITABLE_METHODDEF
    OS_SET_HANDLE_INHERITABLE_METHODDEF
#ifndef MS_WINDOWS
    OS_GET_BLOCKING_METHODDEF
    OS_SET_BLOCKING_METHODDEF
#endif
    OS_SCANDIR_METHODDEF
    OS_FSPATH_METHODDEF
    OS_GETRANDOM_METHODDEF
    OS_MEMFD_CREATE_METHODDEF
#ifdef MS_WINDOWS
    OS__ADD_DLL_DIRECTORY_METHODDEF
    OS__REMOVE_DLL_DIRECTORY_METHODDEF
#endif
    {NULL,              NULL}            /* Sentinel */
};

static int
all_ins(PyObject *m)
{
#ifdef F_OK
    if (PyModule_AddIntMacro(m, F_OK)) return -1;
#endif
#ifdef R_OK
    if (PyModule_AddIntMacro(m, R_OK)) return -1;
#endif
#ifdef W_OK
    if (PyModule_AddIntMacro(m, W_OK)) return -1;
#endif
#ifdef X_OK
    if (PyModule_AddIntMacro(m, X_OK)) return -1;
#endif
#ifdef NGROUPS_MAX
    if (PyModule_AddIntMacro(m, NGROUPS_MAX)) return -1;
#endif
#ifdef TMP_MAX
    if (PyModule_AddIntMacro(m, TMP_MAX)) return -1;
#endif
#ifdef WCONTINUED
    if (PyModule_AddIntMacro(m, WCONTINUED)) return -1;
#endif
#ifdef WNOHANG
    if (PyModule_AddIntMacro(m, WNOHANG)) return -1;
#endif
#ifdef WUNTRACED
    if (PyModule_AddIntMacro(m, WUNTRACED)) return -1;
#endif
#ifdef O_RDONLY
    if (PyModule_AddIntMacro(m, O_RDONLY)) return -1;
#endif
#ifdef O_WRONLY
    if (PyModule_AddIntMacro(m, O_WRONLY)) return -1;
#endif
#ifdef O_RDWR
    if (PyModule_AddIntMacro(m, O_RDWR)) return -1;
#endif
#ifdef O_NDELAY
    if (PyModule_AddIntMacro(m, O_NDELAY)) return -1;
#endif
#ifdef O_NONBLOCK
    if (PyModule_AddIntMacro(m, O_NONBLOCK)) return -1;
#endif
#ifdef O_APPEND
    if (PyModule_AddIntMacro(m, O_APPEND)) return -1;
#endif
#ifdef O_DSYNC
    if (PyModule_AddIntMacro(m, O_DSYNC)) return -1;
#endif
#ifdef O_RSYNC
    if (PyModule_AddIntMacro(m, O_RSYNC)) return -1;
#endif
#ifdef O_SYNC
    if (PyModule_AddIntMacro(m, O_SYNC)) return -1;
#endif
#ifdef O_NOCTTY
    if (PyModule_AddIntMacro(m, O_NOCTTY)) return -1;
#endif
#ifdef O_CREAT
    if (PyModule_AddIntMacro(m, O_CREAT)) return -1;
#endif
#ifdef O_EXCL
    if (PyModule_AddIntMacro(m, O_EXCL)) return -1;
#endif
#ifdef O_TRUNC
    if (PyModule_AddIntMacro(m, O_TRUNC)) return -1;
#endif
#ifdef O_BINARY
    if (PyModule_AddIntMacro(m, O_BINARY)) return -1;
#endif
#ifdef O_TEXT
    if (PyModule_AddIntMacro(m, O_TEXT)) return -1;
#endif
#ifdef O_XATTR
    if (PyModule_AddIntMacro(m, O_XATTR)) return -1;
#endif
#ifdef O_LARGEFILE
    if (PyModule_AddIntMacro(m, O_LARGEFILE)) return -1;
#endif
#ifndef __GNU__
#ifdef O_SHLOCK
    if (PyModule_AddIntMacro(m, O_SHLOCK)) return -1;
#endif
#ifdef O_EXLOCK
    if (PyModule_AddIntMacro(m, O_EXLOCK)) return -1;
#endif
#endif
#ifdef O_EXEC
    if (PyModule_AddIntMacro(m, O_EXEC)) return -1;
#endif
#ifdef O_SEARCH
    if (PyModule_AddIntMacro(m, O_SEARCH)) return -1;
#endif
#ifdef O_PATH
    if (PyModule_AddIntMacro(m, O_PATH)) return -1;
#endif
#ifdef O_TTY_INIT
    if (PyModule_AddIntMacro(m, O_TTY_INIT)) return -1;
#endif
#ifdef O_TMPFILE
    if (PyModule_AddIntMacro(m, O_TMPFILE)) return -1;
#endif
#ifdef PRIO_PROCESS
    if (PyModule_AddIntMacro(m, PRIO_PROCESS)) return -1;
#endif
#ifdef PRIO_PGRP
    if (PyModule_AddIntMacro(m, PRIO_PGRP)) return -1;
#endif
#ifdef PRIO_USER
    if (PyModule_AddIntMacro(m, PRIO_USER)) return -1;
#endif
#ifdef O_CLOEXEC
    if (PyModule_AddIntMacro(m, O_CLOEXEC)) return -1;
#endif
#ifdef O_ACCMODE
    if (PyModule_AddIntMacro(m, O_ACCMODE)) return -1;
#endif


#ifdef SEEK_HOLE
    if (PyModule_AddIntMacro(m, SEEK_HOLE)) return -1;
#endif
#ifdef SEEK_DATA
    if (PyModule_AddIntMacro(m, SEEK_DATA)) return -1;
#endif

/* MS Windows */
#ifdef O_NOINHERIT
    /* Don't inherit in child processes. */
    if (PyModule_AddIntMacro(m, O_NOINHERIT)) return -1;
#endif
#ifdef _O_SHORT_LIVED
    /* Optimize for short life (keep in memory). */
    /* MS forgot to define this one with a non-underscore form too. */
    if (PyModule_AddIntConstant(m, "O_SHORT_LIVED", _O_SHORT_LIVED)) return -1;
#endif
#ifdef O_TEMPORARY
    /* Automatically delete when last handle is closed. */
    if (PyModule_AddIntMacro(m, O_TEMPORARY)) return -1;
#endif
#ifdef O_RANDOM
    /* Optimize for random access. */
    if (PyModule_AddIntMacro(m, O_RANDOM)) return -1;
#endif
#ifdef O_SEQUENTIAL
    /* Optimize for sequential access. */
    if (PyModule_AddIntMacro(m, O_SEQUENTIAL)) return -1;
#endif

/* GNU extensions. */
#ifdef O_ASYNC
    /* Send a SIGIO signal whenever input or output
       becomes available on file descriptor */
    if (PyModule_AddIntMacro(m, O_ASYNC)) return -1;
#endif
#ifdef O_DIRECT
    /* Direct disk access. */
    if (PyModule_AddIntMacro(m, O_DIRECT)) return -1;
#endif
#ifdef O_DIRECTORY
    /* Must be a directory.      */
    if (PyModule_AddIntMacro(m, O_DIRECTORY)) return -1;
#endif
#ifdef O_NOFOLLOW
    /* Do not follow links.      */
    if (PyModule_AddIntMacro(m, O_NOFOLLOW)) return -1;
#endif
#ifdef O_NOLINKS
    /* Fails if link count of the named file is greater than 1 */
    if (PyModule_AddIntMacro(m, O_NOLINKS)) return -1;
#endif
#ifdef O_NOATIME
    /* Do not update the access time. */
    if (PyModule_AddIntMacro(m, O_NOATIME)) return -1;
#endif

    /* These come from sysexits.h */
#ifdef EX_OK
    if (PyModule_AddIntMacro(m, EX_OK)) return -1;
#endif /* EX_OK */
#ifdef EX_USAGE
    if (PyModule_AddIntMacro(m, EX_USAGE)) return -1;
#endif /* EX_USAGE */
#ifdef EX_DATAERR
    if (PyModule_AddIntMacro(m, EX_DATAERR)) return -1;
#endif /* EX_DATAERR */
#ifdef EX_NOINPUT
    if (PyModule_AddIntMacro(m, EX_NOINPUT)) return -1;
#endif /* EX_NOINPUT */
#ifdef EX_NOUSER
    if (PyModule_AddIntMacro(m, EX_NOUSER)) return -1;
#endif /* EX_NOUSER */
#ifdef EX_NOHOST
    if (PyModule_AddIntMacro(m, EX_NOHOST)) return -1;
#endif /* EX_NOHOST */
#ifdef EX_UNAVAILABLE
    if (PyModule_AddIntMacro(m, EX_UNAVAILABLE)) return -1;
#endif /* EX_UNAVAILABLE */
#ifdef EX_SOFTWARE
    if (PyModule_AddIntMacro(m, EX_SOFTWARE)) return -1;
#endif /* EX_SOFTWARE */
#ifdef EX_OSERR
    if (PyModule_AddIntMacro(m, EX_OSERR)) return -1;
#endif /* EX_OSERR */
#ifdef EX_OSFILE
    if (PyModule_AddIntMacro(m, EX_OSFILE)) return -1;
#endif /* EX_OSFILE */
#ifdef EX_CANTCREAT
    if (PyModule_AddIntMacro(m, EX_CANTCREAT)) return -1;
#endif /* EX_CANTCREAT */
#ifdef EX_IOERR
    if (PyModule_AddIntMacro(m, EX_IOERR)) return -1;
#endif /* EX_IOERR */
#ifdef EX_TEMPFAIL
    if (PyModule_AddIntMacro(m, EX_TEMPFAIL)) return -1;
#endif /* EX_TEMPFAIL */
#ifdef EX_PROTOCOL
    if (PyModule_AddIntMacro(m, EX_PROTOCOL)) return -1;
#endif /* EX_PROTOCOL */
#ifdef EX_NOPERM
    if (PyModule_AddIntMacro(m, EX_NOPERM)) return -1;
#endif /* EX_NOPERM */
#ifdef EX_CONFIG
    if (PyModule_AddIntMacro(m, EX_CONFIG)) return -1;
#endif /* EX_CONFIG */
#ifdef EX_NOTFOUND
    if (PyModule_AddIntMacro(m, EX_NOTFOUND)) return -1;
#endif /* EX_NOTFOUND */

    /* statvfs */
#ifdef ST_RDONLY
    if (PyModule_AddIntMacro(m, ST_RDONLY)) return -1;
#endif /* ST_RDONLY */
#ifdef ST_NOSUID
    if (PyModule_AddIntMacro(m, ST_NOSUID)) return -1;
#endif /* ST_NOSUID */

       /* GNU extensions */
#ifdef ST_NODEV
    if (PyModule_AddIntMacro(m, ST_NODEV)) return -1;
#endif /* ST_NODEV */
#ifdef ST_NOEXEC
    if (PyModule_AddIntMacro(m, ST_NOEXEC)) return -1;
#endif /* ST_NOEXEC */
#ifdef ST_SYNCHRONOUS
    if (PyModule_AddIntMacro(m, ST_SYNCHRONOUS)) return -1;
#endif /* ST_SYNCHRONOUS */
#ifdef ST_MANDLOCK
    if (PyModule_AddIntMacro(m, ST_MANDLOCK)) return -1;
#endif /* ST_MANDLOCK */
#ifdef ST_WRITE
    if (PyModule_AddIntMacro(m, ST_WRITE)) return -1;
#endif /* ST_WRITE */
#ifdef ST_APPEND
    if (PyModule_AddIntMacro(m, ST_APPEND)) return -1;
#endif /* ST_APPEND */
#ifdef ST_NOATIME
    if (PyModule_AddIntMacro(m, ST_NOATIME)) return -1;
#endif /* ST_NOATIME */
#ifdef ST_NODIRATIME
    if (PyModule_AddIntMacro(m, ST_NODIRATIME)) return -1;
#endif /* ST_NODIRATIME */
#ifdef ST_RELATIME
    if (PyModule_AddIntMacro(m, ST_RELATIME)) return -1;
#endif /* ST_RELATIME */

    /* FreeBSD sendfile() constants */
#ifdef SF_NODISKIO
    if (PyModule_AddIntMacro(m, SF_NODISKIO)) return -1;
#endif
#ifdef SF_MNOWAIT
    if (PyModule_AddIntMacro(m, SF_MNOWAIT)) return -1;
#endif
#ifdef SF_SYNC
    if (PyModule_AddIntMacro(m, SF_SYNC)) return -1;
#endif

    /* constants for posix_fadvise */
#ifdef POSIX_FADV_NORMAL
    if (PyModule_AddIntMacro(m, POSIX_FADV_NORMAL)) return -1;
#endif
#ifdef POSIX_FADV_SEQUENTIAL
    if (PyModule_AddIntMacro(m, POSIX_FADV_SEQUENTIAL)) return -1;
#endif
#ifdef POSIX_FADV_RANDOM
    if (PyModule_AddIntMacro(m, POSIX_FADV_RANDOM)) return -1;
#endif
#ifdef POSIX_FADV_NOREUSE
    if (PyModule_AddIntMacro(m, POSIX_FADV_NOREUSE)) return -1;
#endif
#ifdef POSIX_FADV_WILLNEED
    if (PyModule_AddIntMacro(m, POSIX_FADV_WILLNEED)) return -1;
#endif
#ifdef POSIX_FADV_DONTNEED
    if (PyModule_AddIntMacro(m, POSIX_FADV_DONTNEED)) return -1;
#endif

    /* constants for waitid */
#if defined(HAVE_SYS_WAIT_H) && defined(HAVE_WAITID)
    if (PyModule_AddIntMacro(m, P_PID)) return -1;
    if (PyModule_AddIntMacro(m, P_PGID)) return -1;
    if (PyModule_AddIntMacro(m, P_ALL)) return -1;
#ifdef P_PIDFD
    if (PyModule_AddIntMacro(m, P_PIDFD)) return -1;
#endif
#endif
#ifdef WEXITED
    if (PyModule_AddIntMacro(m, WEXITED)) return -1;
#endif
#ifdef WNOWAIT
    if (PyModule_AddIntMacro(m, WNOWAIT)) return -1;
#endif
#ifdef WSTOPPED
    if (PyModule_AddIntMacro(m, WSTOPPED)) return -1;
#endif
#ifdef CLD_EXITED
    if (PyModule_AddIntMacro(m, CLD_EXITED)) return -1;
#endif
#ifdef CLD_KILLED
    if (PyModule_AddIntMacro(m, CLD_KILLED)) return -1;
#endif
#ifdef CLD_DUMPED
    if (PyModule_AddIntMacro(m, CLD_DUMPED)) return -1;
#endif
#ifdef CLD_TRAPPED
    if (PyModule_AddIntMacro(m, CLD_TRAPPED)) return -1;
#endif
#ifdef CLD_STOPPED
    if (PyModule_AddIntMacro(m, CLD_STOPPED)) return -1;
#endif
#ifdef CLD_CONTINUED
    if (PyModule_AddIntMacro(m, CLD_CONTINUED)) return -1;
#endif

    /* constants for lockf */
#ifdef F_LOCK
    if (PyModule_AddIntMacro(m, F_LOCK)) return -1;
#endif
#ifdef F_TLOCK
    if (PyModule_AddIntMacro(m, F_TLOCK)) return -1;
#endif
#ifdef F_ULOCK
    if (PyModule_AddIntMacro(m, F_ULOCK)) return -1;
#endif
#ifdef F_TEST
    if (PyModule_AddIntMacro(m, F_TEST)) return -1;
#endif

#ifdef RWF_DSYNC
    if (PyModule_AddIntConstant(m, "RWF_DSYNC", RWF_DSYNC)) return -1;
#endif
#ifdef RWF_HIPRI
    if (PyModule_AddIntConstant(m, "RWF_HIPRI", RWF_HIPRI)) return -1;
#endif
#ifdef RWF_SYNC
    if (PyModule_AddIntConstant(m, "RWF_SYNC", RWF_SYNC)) return -1;
#endif
#ifdef RWF_NOWAIT
    if (PyModule_AddIntConstant(m, "RWF_NOWAIT", RWF_NOWAIT)) return -1;
#endif

/* constants for posix_spawn */
#ifdef HAVE_POSIX_SPAWN
    if (PyModule_AddIntConstant(m, "POSIX_SPAWN_OPEN", POSIX_SPAWN_OPEN)) return -1;
    if (PyModule_AddIntConstant(m, "POSIX_SPAWN_CLOSE", POSIX_SPAWN_CLOSE)) return -1;
    if (PyModule_AddIntConstant(m, "POSIX_SPAWN_DUP2", POSIX_SPAWN_DUP2)) return -1;
#endif

#if defined(HAVE_SPAWNV) || defined (HAVE_RTPSPAWN)
    if (PyModule_AddIntConstant(m, "P_WAIT", _P_WAIT)) return -1;
    if (PyModule_AddIntConstant(m, "P_NOWAIT", _P_NOWAIT)) return -1;
    if (PyModule_AddIntConstant(m, "P_NOWAITO", _P_NOWAITO)) return -1;
#endif
#ifdef HAVE_SPAWNV
    if (PyModule_AddIntConstant(m, "P_OVERLAY", _OLD_P_OVERLAY)) return -1;
    if (PyModule_AddIntConstant(m, "P_DETACH", _P_DETACH)) return -1;
#endif

#ifdef HAVE_SCHED_H
#ifdef SCHED_OTHER
    if (PyModule_AddIntMacro(m, SCHED_OTHER)) return -1;
#endif
#ifdef SCHED_FIFO
    if (PyModule_AddIntMacro(m, SCHED_FIFO)) return -1;
#endif
#ifdef SCHED_RR
    if (PyModule_AddIntMacro(m, SCHED_RR)) return -1;
#endif
#ifdef SCHED_SPORADIC
    if (PyModule_AddIntMacro(m, SCHED_SPORADIC)) return -1;
#endif
#ifdef SCHED_BATCH
    if (PyModule_AddIntMacro(m, SCHED_BATCH)) return -1;
#endif
#ifdef SCHED_IDLE
    if (PyModule_AddIntMacro(m, SCHED_IDLE)) return -1;
#endif
#ifdef SCHED_RESET_ON_FORK
    if (PyModule_AddIntMacro(m, SCHED_RESET_ON_FORK)) return -1;
#endif
#ifdef SCHED_SYS
    if (PyModule_AddIntMacro(m, SCHED_SYS)) return -1;
#endif
#ifdef SCHED_IA
    if (PyModule_AddIntMacro(m, SCHED_IA)) return -1;
#endif
#ifdef SCHED_FSS
    if (PyModule_AddIntMacro(m, SCHED_FSS)) return -1;
#endif
#ifdef SCHED_FX
    if (PyModule_AddIntConstant(m, "SCHED_FX", SCHED_FSS)) return -1;
#endif
#endif

#ifdef USE_XATTRS
    if (PyModule_AddIntMacro(m, XATTR_CREATE)) return -1;
    if (PyModule_AddIntMacro(m, XATTR_REPLACE)) return -1;
    if (PyModule_AddIntMacro(m, XATTR_SIZE_MAX)) return -1;
#endif

#if HAVE_DECL_RTLD_LAZY
    if (PyModule_AddIntMacro(m, RTLD_LAZY)) return -1;
#endif
#if HAVE_DECL_RTLD_NOW
    if (PyModule_AddIntMacro(m, RTLD_NOW)) return -1;
#endif
#if HAVE_DECL_RTLD_GLOBAL
    if (PyModule_AddIntMacro(m, RTLD_GLOBAL)) return -1;
#endif
#if HAVE_DECL_RTLD_LOCAL
    if (PyModule_AddIntMacro(m, RTLD_LOCAL)) return -1;
#endif
#if HAVE_DECL_RTLD_NODELETE
    if (PyModule_AddIntMacro(m, RTLD_NODELETE)) return -1;
#endif
#if HAVE_DECL_RTLD_NOLOAD
    if (PyModule_AddIntMacro(m, RTLD_NOLOAD)) return -1;
#endif
#if HAVE_DECL_RTLD_DEEPBIND
    if (PyModule_AddIntMacro(m, RTLD_DEEPBIND)) return -1;
#endif
#if HAVE_DECL_RTLD_MEMBER
    if (PyModule_AddIntMacro(m, RTLD_MEMBER)) return -1;
#endif

#ifdef HAVE_GETRANDOM_SYSCALL
    if (PyModule_AddIntMacro(m, GRND_RANDOM)) return -1;
    if (PyModule_AddIntMacro(m, GRND_NONBLOCK)) return -1;
#endif
#ifdef HAVE_MEMFD_CREATE
    if (PyModule_AddIntMacro(m, MFD_CLOEXEC)) return -1;
    if (PyModule_AddIntMacro(m, MFD_ALLOW_SEALING)) return -1;
#ifdef MFD_HUGETLB
    if (PyModule_AddIntMacro(m, MFD_HUGETLB)) return -1;
#endif
#ifdef MFD_HUGE_SHIFT
    if (PyModule_AddIntMacro(m, MFD_HUGE_SHIFT)) return -1;
#endif
#ifdef MFD_HUGE_MASK
    if (PyModule_AddIntMacro(m, MFD_HUGE_MASK)) return -1;
#endif
#ifdef MFD_HUGE_64KB
    if (PyModule_AddIntMacro(m, MFD_HUGE_64KB)) return -1;
#endif
#ifdef MFD_HUGE_512KB
    if (PyModule_AddIntMacro(m, MFD_HUGE_512KB)) return -1;
#endif
#ifdef MFD_HUGE_1MB
    if (PyModule_AddIntMacro(m, MFD_HUGE_1MB)) return -1;
#endif
#ifdef MFD_HUGE_2MB
    if (PyModule_AddIntMacro(m, MFD_HUGE_2MB)) return -1;
#endif
#ifdef MFD_HUGE_8MB
    if (PyModule_AddIntMacro(m, MFD_HUGE_8MB)) return -1;
#endif
#ifdef MFD_HUGE_16MB
    if (PyModule_AddIntMacro(m, MFD_HUGE_16MB)) return -1;
#endif
#ifdef MFD_HUGE_32MB
    if (PyModule_AddIntMacro(m, MFD_HUGE_32MB)) return -1;
#endif
#ifdef MFD_HUGE_256MB
    if (PyModule_AddIntMacro(m, MFD_HUGE_256MB)) return -1;
#endif
#ifdef MFD_HUGE_512MB
    if (PyModule_AddIntMacro(m, MFD_HUGE_512MB)) return -1;
#endif
#ifdef MFD_HUGE_1GB
    if (PyModule_AddIntMacro(m, MFD_HUGE_1GB)) return -1;
#endif
#ifdef MFD_HUGE_2GB
    if (PyModule_AddIntMacro(m, MFD_HUGE_2GB)) return -1;
#endif
#ifdef MFD_HUGE_16GB
    if (PyModule_AddIntMacro(m, MFD_HUGE_16GB)) return -1;
#endif
#endif

#if defined(__APPLE__)
    if (PyModule_AddIntConstant(m, "_COPYFILE_DATA", COPYFILE_DATA)) return -1;
#endif

#ifdef MS_WINDOWS
    if (PyModule_AddIntConstant(m, "_LOAD_LIBRARY_SEARCH_DEFAULT_DIRS", LOAD_LIBRARY_SEARCH_DEFAULT_DIRS)) return -1;
    if (PyModule_AddIntConstant(m, "_LOAD_LIBRARY_SEARCH_APPLICATION_DIR", LOAD_LIBRARY_SEARCH_APPLICATION_DIR)) return -1;
    if (PyModule_AddIntConstant(m, "_LOAD_LIBRARY_SEARCH_SYSTEM32", LOAD_LIBRARY_SEARCH_SYSTEM32)) return -1;
    if (PyModule_AddIntConstant(m, "_LOAD_LIBRARY_SEARCH_USER_DIRS", LOAD_LIBRARY_SEARCH_USER_DIRS)) return -1;
    if (PyModule_AddIntConstant(m, "_LOAD_LIBRARY_SEARCH_DLL_LOAD_DIR", LOAD_LIBRARY_SEARCH_DLL_LOAD_DIR)) return -1;
#endif

    return 0;
}


static struct PyModuleDef posixmodule = {
    PyModuleDef_HEAD_INIT,
    MODNAME,
    posix__doc__,
    sizeof(_posixstate),
    posix_methods,
    NULL,
    _posix_traverse,
    _posix_clear,
    _posix_free,
};


static const char * const have_functions[] = {

#ifdef HAVE_FACCESSAT
    "HAVE_FACCESSAT",
#endif

#ifdef HAVE_FCHDIR
    "HAVE_FCHDIR",
#endif

#ifdef HAVE_FCHMOD
    "HAVE_FCHMOD",
#endif

#ifdef HAVE_FCHMODAT
    "HAVE_FCHMODAT",
#endif

#ifdef HAVE_FCHOWN
    "HAVE_FCHOWN",
#endif

#ifdef HAVE_FCHOWNAT
    "HAVE_FCHOWNAT",
#endif

#ifdef HAVE_FEXECVE
    "HAVE_FEXECVE",
#endif

#ifdef HAVE_FDOPENDIR
    "HAVE_FDOPENDIR",
#endif

#ifdef HAVE_FPATHCONF
    "HAVE_FPATHCONF",
#endif

#ifdef HAVE_FSTATAT
    "HAVE_FSTATAT",
#endif

#ifdef HAVE_FSTATVFS
    "HAVE_FSTATVFS",
#endif

#if defined HAVE_FTRUNCATE || defined MS_WINDOWS
    "HAVE_FTRUNCATE",
#endif

#ifdef HAVE_FUTIMENS
    "HAVE_FUTIMENS",
#endif

#ifdef HAVE_FUTIMES
    "HAVE_FUTIMES",
#endif

#ifdef HAVE_FUTIMESAT
    "HAVE_FUTIMESAT",
#endif

#ifdef HAVE_LINKAT
    "HAVE_LINKAT",
#endif

#ifdef HAVE_LCHFLAGS
    "HAVE_LCHFLAGS",
#endif

#ifdef HAVE_LCHMOD
    "HAVE_LCHMOD",
#endif

#ifdef HAVE_LCHOWN
    "HAVE_LCHOWN",
#endif

#ifdef HAVE_LSTAT
    "HAVE_LSTAT",
#endif

#ifdef HAVE_LUTIMES
    "HAVE_LUTIMES",
#endif

#ifdef HAVE_MEMFD_CREATE
    "HAVE_MEMFD_CREATE",
#endif

#ifdef HAVE_MKDIRAT
    "HAVE_MKDIRAT",
#endif

#ifdef HAVE_MKFIFOAT
    "HAVE_MKFIFOAT",
#endif

#ifdef HAVE_MKNODAT
    "HAVE_MKNODAT",
#endif

#ifdef HAVE_OPENAT
    "HAVE_OPENAT",
#endif

#ifdef HAVE_READLINKAT
    "HAVE_READLINKAT",
#endif

#ifdef HAVE_RENAMEAT
    "HAVE_RENAMEAT",
#endif

#ifdef HAVE_SYMLINKAT
    "HAVE_SYMLINKAT",
#endif

#ifdef HAVE_UNLINKAT
    "HAVE_UNLINKAT",
#endif

#ifdef HAVE_UTIMENSAT
    "HAVE_UTIMENSAT",
#endif

#ifdef MS_WINDOWS
    "MS_WINDOWS",
#endif

    NULL
};


PyMODINIT_FUNC
INITFUNC(void)
{
    PyObject *m, *v;
    PyObject *list;
    const char * const *trace;

    m = PyState_FindModule(&posixmodule);
    if (m != NULL) {
        Py_INCREF(m);
        return m;
    }

    m = PyModule_Create(&posixmodule);
    if (m == NULL)
        return NULL;

    /* Initialize environ dictionary */
    v = convertenviron();
    Py_XINCREF(v);
    if (v == NULL || PyModule_AddObject(m, "environ", v) != 0)
        return NULL;
    Py_DECREF(v);

    if (all_ins(m))
        return NULL;

    if (setup_confname_tables(m))
        return NULL;

    Py_INCREF(PyExc_OSError);
    PyModule_AddObject(m, "error", PyExc_OSError);

#if defined(HAVE_WAITID) && !defined(__APPLE__)
    waitid_result_desc.name = MODNAME ".waitid_result";
    PyObject *WaitidResultType = (PyObject *)PyStructSequence_NewType(&waitid_result_desc);
    if (WaitidResultType == NULL) {
        return NULL;
    }
    Py_INCREF(WaitidResultType);
    PyModule_AddObject(m, "waitid_result", WaitidResultType);
    _posixstate(m)->WaitidResultType = WaitidResultType;
#endif

    stat_result_desc.name = "os.stat_result"; /* see issue #19209 */
    stat_result_desc.fields[7].name = PyStructSequence_UnnamedField;
    stat_result_desc.fields[8].name = PyStructSequence_UnnamedField;
    stat_result_desc.fields[9].name = PyStructSequence_UnnamedField;
    PyObject *StatResultType = (PyObject *)PyStructSequence_NewType(&stat_result_desc);
    if (StatResultType == NULL) {
        return NULL;
    }
    Py_INCREF(StatResultType);
    PyModule_AddObject(m, "stat_result", StatResultType);
    _posixstate(m)->StatResultType = StatResultType;
    structseq_new = ((PyTypeObject *)StatResultType)->tp_new;
    ((PyTypeObject *)StatResultType)->tp_new = statresult_new;

    statvfs_result_desc.name = "os.statvfs_result"; /* see issue #19209 */
    PyObject *StatVFSResultType = (PyObject *)PyStructSequence_NewType(&statvfs_result_desc);
    if (StatVFSResultType == NULL) {
        return NULL;
    }
    Py_INCREF(StatVFSResultType);
    PyModule_AddObject(m, "statvfs_result", StatVFSResultType);
    _posixstate(m)->StatVFSResultType = StatVFSResultType;
#ifdef NEED_TICKS_PER_SECOND
#  if defined(HAVE_SYSCONF) && defined(_SC_CLK_TCK)
    ticks_per_second = sysconf(_SC_CLK_TCK);
#  elif defined(HZ)
    ticks_per_second = HZ;
#  else
    ticks_per_second = 60; /* magic fallback value; may be bogus */
#  endif
#endif

#if defined(HAVE_SCHED_SETPARAM) || defined(HAVE_SCHED_SETSCHEDULER) || defined(POSIX_SPAWN_SETSCHEDULER) || defined(POSIX_SPAWN_SETSCHEDPARAM)
    sched_param_desc.name = MODNAME ".sched_param";
    PyObject *SchedParamType = (PyObject *)PyStructSequence_NewType(&sched_param_desc);
    if (SchedParamType == NULL) {
        return NULL;
    }
    Py_INCREF(SchedParamType);
    PyModule_AddObject(m, "sched_param", SchedParamType);
    _posixstate(m)->SchedParamType = SchedParamType;
    ((PyTypeObject *)SchedParamType)->tp_new = os_sched_param;
#endif

    /* initialize TerminalSize_info */
    PyObject *TerminalSizeType = (PyObject *)PyStructSequence_NewType(&TerminalSize_desc);
    if (TerminalSizeType == NULL) {
        return NULL;
    }
    Py_INCREF(TerminalSizeType);
    PyModule_AddObject(m, "terminal_size", TerminalSizeType);
    _posixstate(m)->TerminalSizeType = TerminalSizeType;

    /* initialize scandir types */
    PyObject *ScandirIteratorType = PyType_FromSpec(&ScandirIteratorType_spec);
    if (ScandirIteratorType == NULL) {
        return NULL;
    }
    _posixstate(m)->ScandirIteratorType = ScandirIteratorType;

    PyObject *DirEntryType = PyType_FromSpec(&DirEntryType_spec);
    if (DirEntryType == NULL) {
        return NULL;
    }
    Py_INCREF(DirEntryType);
    PyModule_AddObject(m, "DirEntry", DirEntryType);
    _posixstate(m)->DirEntryType = DirEntryType;

    times_result_desc.name = MODNAME ".times_result";
    PyObject *TimesResultType = (PyObject *)PyStructSequence_NewType(&times_result_desc);
    if (TimesResultType == NULL) {
        return NULL;
    }
    Py_INCREF(TimesResultType);
    PyModule_AddObject(m, "times_result", TimesResultType);
    _posixstate(m)->TimesResultType = TimesResultType;

    PyTypeObject *UnameResultType = PyStructSequence_NewType(&uname_result_desc);
    if (UnameResultType == NULL) {
        return NULL;
    }
    Py_INCREF(UnameResultType);
    PyModule_AddObject(m, "uname_result", (PyObject *)UnameResultType);
    _posixstate(m)->UnameResultType = (PyObject *)UnameResultType;

#ifdef __APPLE__
    /*
     * Step 2 of weak-linking support on Mac OS X.
     *
     * The code below removes functions that are not available on the
     * currently active platform.
     *
     * This block allow one to use a python binary that was build on
     * OSX 10.4 on OSX 10.3, without losing access to new APIs on
     * OSX 10.4.
     */
#ifdef HAVE_FSTATVFS
    if (fstatvfs == NULL) {
        if (PyObject_DelAttrString(m, "fstatvfs") == -1) {
            return NULL;
        }
    }
#endif /* HAVE_FSTATVFS */

#ifdef HAVE_STATVFS
    if (statvfs == NULL) {
        if (PyObject_DelAttrString(m, "statvfs") == -1) {
            return NULL;
        }
    }
#endif /* HAVE_STATVFS */

# ifdef HAVE_LCHOWN
    if (lchown == NULL) {
        if (PyObject_DelAttrString(m, "lchown") == -1) {
            return NULL;
        }
    }
#endif /* HAVE_LCHOWN */


#endif /* __APPLE__ */

    if ((_posixstate(m)->billion = PyLong_FromLong(1000000000)) == NULL)
        return NULL;
#if defined(HAVE_WAIT3) || defined(HAVE_WAIT4)
    _posixstate(m)->struct_rusage = PyUnicode_InternFromString("struct_rusage");
    if (_posixstate(m)->struct_rusage == NULL)
        return NULL;
#endif
    _posixstate(m)->st_mode = PyUnicode_InternFromString("st_mode");
    if (_posixstate(m)->st_mode == NULL)
        return NULL;

    /* suppress "function not used" warnings */
    {
    int ignored;
    fd_specified("", -1);
    follow_symlinks_specified("", 1);
    dir_fd_and_follow_symlinks_invalid("chmod", DEFAULT_DIR_FD, 1);
    dir_fd_converter(Py_None, &ignored);
    dir_fd_unavailable(Py_None, &ignored);
    }

    /*
     * provide list of locally available functions
     * so os.py can populate support_* lists
     */
    list = PyList_New(0);
    if (!list)
        return NULL;
    for (trace = have_functions; *trace; trace++) {
        PyObject *unicode = PyUnicode_DecodeASCII(*trace, strlen(*trace), NULL);
        if (!unicode)
            return NULL;
        if (PyList_Append(list, unicode))
            return NULL;
        Py_DECREF(unicode);
    }
    PyModule_AddObject(m, "_have_functions", list);

    return m;
}

#ifdef __cplusplus
}
#endif<|MERGE_RESOLUTION|>--- conflicted
+++ resolved
@@ -5304,14 +5304,11 @@
         return NULL;
     }
 
-<<<<<<< HEAD
-=======
     if (PySys_Audit("os.exec", "OOO", path->object, argv, Py_None) < 0) {
         free_string_array(argvlist, argc);
         return NULL;
     }
 
->>>>>>> b76518d4
     _Py_BEGIN_SUPPRESS_IPH
 #ifdef HAVE_WEXECV
     _wexecv(path->wide, argvlist);
@@ -5355,7 +5352,7 @@
     if (!PyList_Check(argv) && !PyTuple_Check(argv)) {
         PyErr_SetString(PyExc_TypeError,
                         "execve: argv must be a tuple or list");
-        goto fail;
+        goto fail_0;
     }
     argc = PySequence_Size(argv);
     if (argc < 1) {
@@ -5366,30 +5363,26 @@
     if (!PyMapping_Check(env)) {
         PyErr_SetString(PyExc_TypeError,
                         "execve: environment must be a mapping object");
-        goto fail;
+        goto fail_0;
     }
 
     argvlist = parse_arglist(argv, &argc);
     if (argvlist == NULL) {
-        goto fail;
+        goto fail_0;
     }
     if (!argvlist[0][0]) {
         PyErr_SetString(PyExc_ValueError,
             "execve: argv first element cannot be empty");
-        goto fail;
+        goto fail_0;
     }
 
     envlist = parse_envlist(env, &envc);
     if (envlist == NULL)
-<<<<<<< HEAD
-        goto fail;
-=======
         goto fail_0;
 
     if (PySys_Audit("os.exec", "OOO", path->object, argv, env) < 0) {
         goto fail_1;
     }
->>>>>>> b76518d4
 
     _Py_BEGIN_SUPPRESS_IPH
 #ifdef HAVE_FEXECVE
@@ -5407,9 +5400,9 @@
     /* If we get here it's definitely an error */
 
     posix_path_error(path);
-
+  fail_1:
     free_string_array(envlist, envc);
-  fail:
+  fail_0:
     if (argvlist)
         free_string_array(argvlist, argc);
     return NULL;
@@ -5740,13 +5733,10 @@
     }
     attrp = &attr;
 
-<<<<<<< HEAD
-=======
     if (PySys_Audit("os.posix_spawn", "OOO", path->object, argv, env) < 0) {
         goto exit;
     }
 
->>>>>>> b76518d4
     _Py_BEGIN_SUPPRESS_IPH
 #ifdef HAVE_POSIX_SPAWNP
     if (use_posix_spawnp) {
@@ -5987,15 +5977,12 @@
         mode = _P_OVERLAY;
 #endif
 
-<<<<<<< HEAD
-=======
     if (PySys_Audit("os.spawn", "iOOO", mode, path->object, argv,
                     Py_None) < 0) {
         free_string_array(argvlist, argc);
         return NULL;
     }
 
->>>>>>> b76518d4
     Py_BEGIN_ALLOW_THREADS
     _Py_BEGIN_SUPPRESS_IPH
 #ifdef HAVE_WSPAWNV
@@ -6105,13 +6092,10 @@
         mode = _P_OVERLAY;
 #endif
 
-<<<<<<< HEAD
-=======
     if (PySys_Audit("os.spawn", "iOOO", mode, path->object, argv, env) < 0) {
         goto fail_2;
     }
 
->>>>>>> b76518d4
     Py_BEGIN_ALLOW_THREADS
     _Py_BEGIN_SUPPRESS_IPH
 #ifdef HAVE_WSPAWNV
@@ -6130,6 +6114,7 @@
     else
         res = Py_BuildValue(_Py_PARSE_INTPTR, spawnval);
 
+  fail_2:
     while (--envc >= 0)
         PyMem_DEL(envlist[envc]);
     PyMem_DEL(envlist);
@@ -11842,13 +11827,10 @@
             "startfile not available on this platform");
     }
 
-<<<<<<< HEAD
-=======
     if (PySys_Audit("os.startfile", "Ou", filepath->object, operation) < 0) {
         return NULL;
     }
 
->>>>>>> b76518d4
     Py_BEGIN_ALLOW_THREADS
     rc = Py_ShellExecuteW((HWND)0, operation, filepath->wide,
                           NULL, NULL, SW_SHOWNORMAL);
