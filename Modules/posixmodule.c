
/* POSIX module implementation */

/* This file is also used for Windows NT/MS-Win.  In that case the
   module actually calls itself 'nt', not 'posix', and a few
   functions are either unimplemented or implemented differently.  The source
   assumes that for Windows NT, the macro 'MS_WINDOWS' is defined independent
   of the compiler used.  Different compilers define their own feature
   test macro, e.g. '_MSC_VER'. */



#ifdef __APPLE__
   /*
    * Step 1 of support for weak-linking a number of symbols existing on
    * OSX 10.4 and later, see the comment in the #ifdef __APPLE__ block
    * at the end of this file for more information.
    */
#  pragma weak lchown
#  pragma weak statvfs
#  pragma weak fstatvfs

#endif /* __APPLE__ */

#define PY_SSIZE_T_CLEAN

#include "Python.h"
#ifdef MS_WINDOWS
   /* include <windows.h> early to avoid conflict with pycore_condvar.h:

        #define WIN32_LEAN_AND_MEAN
        #include <windows.h>

      FSCTL_GET_REPARSE_POINT is not exported with WIN32_LEAN_AND_MEAN. */
#  include <windows.h>
#endif

#include "pycore_ceval.h"     /* _PyEval_ReInitThreads() */
#include "pycore_import.h"    /* _PyImport_ReInitLock() */
#include "pycore_pystate.h"   /* _PyRuntime */
#include "pythread.h"
#include "structmember.h"
#ifndef MS_WINDOWS
#  include "posixmodule.h"
#else
#  include "winreparse.h"
#endif

/* On android API level 21, 'AT_EACCESS' is not declared although
 * HAVE_FACCESSAT is defined. */
#ifdef __ANDROID__
#undef HAVE_FACCESSAT
#endif

#include <stdio.h>  /* needed for ctermid() */

#ifdef __cplusplus
extern "C" {
#endif

PyDoc_STRVAR(posix__doc__,
"This module provides access to operating system functionality that is\n\
standardized by the C Standard and the POSIX standard (a thinly\n\
disguised Unix interface).  Refer to the library manual and\n\
corresponding Unix manual entries for more information on calls.");


#ifdef HAVE_SYS_UIO_H
#include <sys/uio.h>
#endif

#ifdef HAVE_SYS_SYSMACROS_H
/* GNU C Library: major(), minor(), makedev() */
#include <sys/sysmacros.h>
#endif

#ifdef HAVE_SYS_TYPES_H
#include <sys/types.h>
#endif /* HAVE_SYS_TYPES_H */

#ifdef HAVE_SYS_STAT_H
#include <sys/stat.h>
#endif /* HAVE_SYS_STAT_H */

#ifdef HAVE_SYS_WAIT_H
#include <sys/wait.h>           /* For WNOHANG */
#endif
#ifdef HAVE_LINUX_WAIT_H
#include <linux/wait.h> // For P_PIDFD
#endif

#ifdef HAVE_SIGNAL_H
#include <signal.h>
#endif

#ifdef HAVE_FCNTL_H
#include <fcntl.h>
#endif /* HAVE_FCNTL_H */

#ifdef HAVE_GRP_H
#include <grp.h>
#endif

#ifdef HAVE_SYSEXITS_H
#include <sysexits.h>
#endif /* HAVE_SYSEXITS_H */

#ifdef HAVE_SYS_LOADAVG_H
#include <sys/loadavg.h>
#endif

#ifdef HAVE_SYS_SENDFILE_H
#include <sys/sendfile.h>
#endif

#if defined(__APPLE__)
#include <copyfile.h>
#endif

#ifdef HAVE_SCHED_H
#include <sched.h>
#endif

#ifdef HAVE_COPY_FILE_RANGE
#include <unistd.h>
#endif

#if !defined(CPU_ALLOC) && defined(HAVE_SCHED_SETAFFINITY)
#undef HAVE_SCHED_SETAFFINITY
#endif

#if defined(HAVE_SYS_XATTR_H) && defined(__GLIBC__) && !defined(__FreeBSD_kernel__) && !defined(__GNU__)
#define USE_XATTRS
#endif

#ifdef USE_XATTRS
#include <sys/xattr.h>
#endif

#if defined(__FreeBSD__) || defined(__DragonFly__) || defined(__APPLE__)
#ifdef HAVE_SYS_SOCKET_H
#include <sys/socket.h>
#endif
#endif

#ifdef HAVE_DLFCN_H
#include <dlfcn.h>
#endif

#ifdef __hpux
#include <sys/mpctl.h>
#endif

#if defined(__DragonFly__) || \
    defined(__OpenBSD__)   || \
    defined(__FreeBSD__)   || \
    defined(__NetBSD__)    || \
    defined(__APPLE__)
#include <sys/sysctl.h>
#endif

#ifdef HAVE_LINUX_RANDOM_H
#  include <linux/random.h>
#endif
#ifdef HAVE_GETRANDOM_SYSCALL
#  include <sys/syscall.h>
#endif

#if defined(MS_WINDOWS)
#  define TERMSIZE_USE_CONIO
#elif defined(HAVE_SYS_IOCTL_H)
#  include <sys/ioctl.h>
#  if defined(HAVE_TERMIOS_H)
#    include <termios.h>
#  endif
#  if defined(TIOCGWINSZ)
#    define TERMSIZE_USE_IOCTL
#  endif
#endif /* MS_WINDOWS */

/* Various compilers have only certain posix functions */
/* XXX Gosh I wish these were all moved into pyconfig.h */
#if defined(__WATCOMC__) && !defined(__QNX__)           /* Watcom compiler */
#define HAVE_OPENDIR    1
#define HAVE_SYSTEM     1
#include <process.h>
#else
#ifdef _MSC_VER         /* Microsoft compiler */
#define HAVE_GETPPID    1
#define HAVE_GETLOGIN   1
#define HAVE_SPAWNV     1
#define HAVE_EXECV      1
#define HAVE_WSPAWNV    1
#define HAVE_WEXECV     1
#define HAVE_PIPE       1
#define HAVE_SYSTEM     1
#define HAVE_CWAIT      1
#define HAVE_FSYNC      1
#define fsync _commit
#else
/* Unix functions that the configure script doesn't check for */
#ifndef __VXWORKS__
#define HAVE_EXECV      1
#define HAVE_FORK       1
#if defined(__USLC__) && defined(__SCO_VERSION__)       /* SCO UDK Compiler */
#define HAVE_FORK1      1
#endif
#endif
#define HAVE_GETEGID    1
#define HAVE_GETEUID    1
#define HAVE_GETGID     1
#define HAVE_GETPPID    1
#define HAVE_GETUID     1
#define HAVE_KILL       1
#define HAVE_OPENDIR    1
#define HAVE_PIPE       1
#define HAVE_SYSTEM     1
#define HAVE_WAIT       1
#define HAVE_TTYNAME    1
#endif  /* _MSC_VER */
#endif  /* ! __WATCOMC__ || __QNX__ */

_Py_IDENTIFIER(__fspath__);

/*[clinic input]
# one of the few times we lie about this name!
module os
[clinic start generated code]*/
/*[clinic end generated code: output=da39a3ee5e6b4b0d input=94a0f0f978acae17]*/

#ifndef _MSC_VER

#if defined(__sgi)&&_COMPILER_VERSION>=700
/* declare ctermid_r if compiling with MIPSPro 7.x in ANSI C mode
   (default) */
extern char        *ctermid_r(char *);
#endif

#endif /* !_MSC_VER */

#if defined(__VXWORKS__)
#include <vxCpuLib.h>
#include <rtpLib.h>
#include <wait.h>
#include <taskLib.h>
#ifndef _P_WAIT
#define _P_WAIT          0
#define _P_NOWAIT        1
#define _P_NOWAITO       1
#endif
#endif /* __VXWORKS__ */

#ifdef HAVE_POSIX_SPAWN
#include <spawn.h>
#endif

#ifdef HAVE_UTIME_H
#include <utime.h>
#endif /* HAVE_UTIME_H */

#ifdef HAVE_SYS_UTIME_H
#include <sys/utime.h>
#define HAVE_UTIME_H /* pretend we do for the rest of this file */
#endif /* HAVE_SYS_UTIME_H */

#ifdef HAVE_SYS_TIMES_H
#include <sys/times.h>
#endif /* HAVE_SYS_TIMES_H */

#ifdef HAVE_SYS_PARAM_H
#include <sys/param.h>
#endif /* HAVE_SYS_PARAM_H */

#ifdef HAVE_SYS_UTSNAME_H
#include <sys/utsname.h>
#endif /* HAVE_SYS_UTSNAME_H */

#ifdef HAVE_DIRENT_H
#include <dirent.h>
#define NAMLEN(dirent) strlen((dirent)->d_name)
#else
#if defined(__WATCOMC__) && !defined(__QNX__)
#include <direct.h>
#define NAMLEN(dirent) strlen((dirent)->d_name)
#else
#define dirent direct
#define NAMLEN(dirent) (dirent)->d_namlen
#endif
#ifdef HAVE_SYS_NDIR_H
#include <sys/ndir.h>
#endif
#ifdef HAVE_SYS_DIR_H
#include <sys/dir.h>
#endif
#ifdef HAVE_NDIR_H
#include <ndir.h>
#endif
#endif

#ifdef _MSC_VER
#ifdef HAVE_DIRECT_H
#include <direct.h>
#endif
#ifdef HAVE_IO_H
#include <io.h>
#endif
#ifdef HAVE_PROCESS_H
#include <process.h>
#endif
#ifndef IO_REPARSE_TAG_SYMLINK
#define IO_REPARSE_TAG_SYMLINK (0xA000000CL)
#endif
#ifndef IO_REPARSE_TAG_MOUNT_POINT
#define IO_REPARSE_TAG_MOUNT_POINT (0xA0000003L)
#endif
#include "osdefs.h"
#include <malloc.h>
#include <windows.h>
#include <shellapi.h>   /* for ShellExecute() */
#include <lmcons.h>     /* for UNLEN */
#define HAVE_SYMLINK
#endif /* _MSC_VER */

#ifndef MAXPATHLEN
#if defined(PATH_MAX) && PATH_MAX > 1024
#define MAXPATHLEN PATH_MAX
#else
#define MAXPATHLEN 1024
#endif
#endif /* MAXPATHLEN */

#ifdef UNION_WAIT
/* Emulate some macros on systems that have a union instead of macros */

#ifndef WIFEXITED
#define WIFEXITED(u_wait) (!(u_wait).w_termsig && !(u_wait).w_coredump)
#endif

#ifndef WEXITSTATUS
#define WEXITSTATUS(u_wait) (WIFEXITED(u_wait)?((u_wait).w_retcode):-1)
#endif

#ifndef WTERMSIG
#define WTERMSIG(u_wait) ((u_wait).w_termsig)
#endif

#define WAIT_TYPE union wait
#define WAIT_STATUS_INT(s) (s.w_status)

#else /* !UNION_WAIT */
#define WAIT_TYPE int
#define WAIT_STATUS_INT(s) (s)
#endif /* UNION_WAIT */

/* Don't use the "_r" form if we don't need it (also, won't have a
   prototype for it, at least on Solaris -- maybe others as well?). */
#if defined(HAVE_CTERMID_R)
#define USE_CTERMID_R
#endif

/* choose the appropriate stat and fstat functions and return structs */
#undef STAT
#undef FSTAT
#undef STRUCT_STAT
#ifdef MS_WINDOWS
#       define STAT win32_stat
#       define LSTAT win32_lstat
#       define FSTAT _Py_fstat_noraise
#       define STRUCT_STAT struct _Py_stat_struct
#else
#       define STAT stat
#       define LSTAT lstat
#       define FSTAT fstat
#       define STRUCT_STAT struct stat
#endif

#if defined(MAJOR_IN_MKDEV)
#include <sys/mkdev.h>
#else
#if defined(MAJOR_IN_SYSMACROS)
#include <sys/sysmacros.h>
#endif
#if defined(HAVE_MKNOD) && defined(HAVE_SYS_MKDEV_H)
#include <sys/mkdev.h>
#endif
#endif

#ifdef MS_WINDOWS
#define INITFUNC PyInit_nt
#define MODNAME "nt"
#else
#define INITFUNC PyInit_posix
#define MODNAME "posix"
#endif

#if defined(__sun)
/* Something to implement in autoconf, not present in autoconf 2.69 */
#define HAVE_STRUCT_STAT_ST_FSTYPE 1
#endif

/* memfd_create is either defined in sys/mman.h or sys/memfd.h
 * linux/memfd.h defines additional flags
 */
#ifdef HAVE_SYS_MMAN_H
#include <sys/mman.h>
#endif
#ifdef HAVE_SYS_MEMFD_H
#include <sys/memfd.h>
#endif
#ifdef HAVE_LINUX_MEMFD_H
#include <linux/memfd.h>
#endif

#ifdef _Py_MEMORY_SANITIZER
# include <sanitizer/msan_interface.h>
#endif

#ifdef HAVE_FORK
static void
run_at_forkers(PyObject *lst, int reverse)
{
    Py_ssize_t i;
    PyObject *cpy;

    if (lst != NULL) {
        assert(PyList_CheckExact(lst));

        /* Use a list copy in case register_at_fork() is called from
         * one of the callbacks.
         */
        cpy = PyList_GetSlice(lst, 0, PyList_GET_SIZE(lst));
        if (cpy == NULL)
            PyErr_WriteUnraisable(lst);
        else {
            if (reverse)
                PyList_Reverse(cpy);
            for (i = 0; i < PyList_GET_SIZE(cpy); i++) {
                PyObject *func, *res;
                func = PyList_GET_ITEM(cpy, i);
                res = _PyObject_CallNoArg(func);
                if (res == NULL)
                    PyErr_WriteUnraisable(func);
                else
                    Py_DECREF(res);
            }
            Py_DECREF(cpy);
        }
    }
}

void
PyOS_BeforeFork(void)
{
    run_at_forkers(_PyInterpreterState_GET_UNSAFE()->before_forkers, 1);

    _PyImport_AcquireLock();
}

void
PyOS_AfterFork_Parent(void)
{
    if (_PyImport_ReleaseLock() <= 0)
        Py_FatalError("failed releasing import lock after fork");

    run_at_forkers(_PyInterpreterState_GET_UNSAFE()->after_forkers_parent, 0);
}

void
PyOS_AfterFork_Child(void)
{
    _PyRuntimeState *runtime = &_PyRuntime;
    _PyGILState_Reinit(runtime);
    _PyEval_ReInitThreads(runtime);
    _PyImport_ReInitLock();
    _PySignal_AfterFork();
    _PyRuntimeState_ReInitThreads(runtime);
    _PyInterpreterState_DeleteExceptMain(runtime);

    run_at_forkers(_PyInterpreterState_GET_UNSAFE()->after_forkers_child, 0);
}

static int
register_at_forker(PyObject **lst, PyObject *func)
{
    if (func == NULL)  /* nothing to register? do nothing. */
        return 0;
    if (*lst == NULL) {
        *lst = PyList_New(0);
        if (*lst == NULL)
            return -1;
    }
    return PyList_Append(*lst, func);
}
#endif

/* Legacy wrapper */
void
PyOS_AfterFork(void)
{
#ifdef HAVE_FORK
    PyOS_AfterFork_Child();
#endif
}


#ifdef MS_WINDOWS
/* defined in fileutils.c */
void _Py_time_t_to_FILE_TIME(time_t, int, FILETIME *);
void _Py_attribute_data_to_stat(BY_HANDLE_FILE_INFORMATION *,
                                            ULONG, struct _Py_stat_struct *);
#endif


#ifndef MS_WINDOWS
PyObject *
_PyLong_FromUid(uid_t uid)
{
    if (uid == (uid_t)-1)
        return PyLong_FromLong(-1);
    return PyLong_FromUnsignedLong(uid);
}

PyObject *
_PyLong_FromGid(gid_t gid)
{
    if (gid == (gid_t)-1)
        return PyLong_FromLong(-1);
    return PyLong_FromUnsignedLong(gid);
}

int
_Py_Uid_Converter(PyObject *obj, void *p)
{
    uid_t uid;
    PyObject *index;
    int overflow;
    long result;
    unsigned long uresult;

    index = PyNumber_Index(obj);
    if (index == NULL) {
        PyErr_Format(PyExc_TypeError,
                     "uid should be integer, not %.200s",
                     _PyType_Name(Py_TYPE(obj)));
        return 0;
    }

    /*
     * Handling uid_t is complicated for two reasons:
     *  * Although uid_t is (always?) unsigned, it still
     *    accepts -1.
     *  * We don't know its size in advance--it may be
     *    bigger than an int, or it may be smaller than
     *    a long.
     *
     * So a bit of defensive programming is in order.
     * Start with interpreting the value passed
     * in as a signed long and see if it works.
     */

    result = PyLong_AsLongAndOverflow(index, &overflow);

    if (!overflow) {
        uid = (uid_t)result;

        if (result == -1) {
            if (PyErr_Occurred())
                goto fail;
            /* It's a legitimate -1, we're done. */
            goto success;
        }

        /* Any other negative number is disallowed. */
        if (result < 0)
            goto underflow;

        /* Ensure the value wasn't truncated. */
        if (sizeof(uid_t) < sizeof(long) &&
            (long)uid != result)
            goto underflow;
        goto success;
    }

    if (overflow < 0)
        goto underflow;

    /*
     * Okay, the value overflowed a signed long.  If it
     * fits in an *unsigned* long, it may still be okay,
     * as uid_t may be unsigned long on this platform.
     */
    uresult = PyLong_AsUnsignedLong(index);
    if (PyErr_Occurred()) {
        if (PyErr_ExceptionMatches(PyExc_OverflowError))
            goto overflow;
        goto fail;
    }

    uid = (uid_t)uresult;

    /*
     * If uid == (uid_t)-1, the user actually passed in ULONG_MAX,
     * but this value would get interpreted as (uid_t)-1  by chown
     * and its siblings.   That's not what the user meant!  So we
     * throw an overflow exception instead.   (We already
     * handled a real -1 with PyLong_AsLongAndOverflow() above.)
     */
    if (uid == (uid_t)-1)
        goto overflow;

    /* Ensure the value wasn't truncated. */
    if (sizeof(uid_t) < sizeof(long) &&
        (unsigned long)uid != uresult)
        goto overflow;
    /* fallthrough */

success:
    Py_DECREF(index);
    *(uid_t *)p = uid;
    return 1;

underflow:
    PyErr_SetString(PyExc_OverflowError,
                    "uid is less than minimum");
    goto fail;

overflow:
    PyErr_SetString(PyExc_OverflowError,
                    "uid is greater than maximum");
    /* fallthrough */

fail:
    Py_DECREF(index);
    return 0;
}

int
_Py_Gid_Converter(PyObject *obj, void *p)
{
    gid_t gid;
    PyObject *index;
    int overflow;
    long result;
    unsigned long uresult;

    index = PyNumber_Index(obj);
    if (index == NULL) {
        PyErr_Format(PyExc_TypeError,
                     "gid should be integer, not %.200s",
                     _PyType_Name(Py_TYPE(obj)));
        return 0;
    }

    /*
     * Handling gid_t is complicated for two reasons:
     *  * Although gid_t is (always?) unsigned, it still
     *    accepts -1.
     *  * We don't know its size in advance--it may be
     *    bigger than an int, or it may be smaller than
     *    a long.
     *
     * So a bit of defensive programming is in order.
     * Start with interpreting the value passed
     * in as a signed long and see if it works.
     */

    result = PyLong_AsLongAndOverflow(index, &overflow);

    if (!overflow) {
        gid = (gid_t)result;

        if (result == -1) {
            if (PyErr_Occurred())
                goto fail;
            /* It's a legitimate -1, we're done. */
            goto success;
        }

        /* Any other negative number is disallowed. */
        if (result < 0) {
            goto underflow;
        }

        /* Ensure the value wasn't truncated. */
        if (sizeof(gid_t) < sizeof(long) &&
            (long)gid != result)
            goto underflow;
        goto success;
    }

    if (overflow < 0)
        goto underflow;

    /*
     * Okay, the value overflowed a signed long.  If it
     * fits in an *unsigned* long, it may still be okay,
     * as gid_t may be unsigned long on this platform.
     */
    uresult = PyLong_AsUnsignedLong(index);
    if (PyErr_Occurred()) {
        if (PyErr_ExceptionMatches(PyExc_OverflowError))
            goto overflow;
        goto fail;
    }

    gid = (gid_t)uresult;

    /*
     * If gid == (gid_t)-1, the user actually passed in ULONG_MAX,
     * but this value would get interpreted as (gid_t)-1  by chown
     * and its siblings.   That's not what the user meant!  So we
     * throw an overflow exception instead.   (We already
     * handled a real -1 with PyLong_AsLongAndOverflow() above.)
     */
    if (gid == (gid_t)-1)
        goto overflow;

    /* Ensure the value wasn't truncated. */
    if (sizeof(gid_t) < sizeof(long) &&
        (unsigned long)gid != uresult)
        goto overflow;
    /* fallthrough */

success:
    Py_DECREF(index);
    *(gid_t *)p = gid;
    return 1;

underflow:
    PyErr_SetString(PyExc_OverflowError,
                    "gid is less than minimum");
    goto fail;

overflow:
    PyErr_SetString(PyExc_OverflowError,
                    "gid is greater than maximum");
    /* fallthrough */

fail:
    Py_DECREF(index);
    return 0;
}
#endif /* MS_WINDOWS */


#define _PyLong_FromDev PyLong_FromLongLong


#if defined(HAVE_MKNOD) && defined(HAVE_MAKEDEV)
static int
_Py_Dev_Converter(PyObject *obj, void *p)
{
    *((dev_t *)p) = PyLong_AsUnsignedLongLong(obj);
    if (PyErr_Occurred())
        return 0;
    return 1;
}
#endif /* HAVE_MKNOD && HAVE_MAKEDEV */


#ifdef AT_FDCWD
/*
 * Why the (int) cast?  Solaris 10 defines AT_FDCWD as 0xffd19553 (-3041965);
 * without the int cast, the value gets interpreted as uint (4291925331),
 * which doesn't play nicely with all the initializer lines in this file that
 * look like this:
 *      int dir_fd = DEFAULT_DIR_FD;
 */
#define DEFAULT_DIR_FD (int)AT_FDCWD
#else
#define DEFAULT_DIR_FD (-100)
#endif

static int
_fd_converter(PyObject *o, int *p)
{
    int overflow;
    long long_value;

    PyObject *index = PyNumber_Index(o);
    if (index == NULL) {
        return 0;
    }

    assert(PyLong_Check(index));
    long_value = PyLong_AsLongAndOverflow(index, &overflow);
    Py_DECREF(index);
    assert(!PyErr_Occurred());
    if (overflow > 0 || long_value > INT_MAX) {
        PyErr_SetString(PyExc_OverflowError,
                        "fd is greater than maximum");
        return 0;
    }
    if (overflow < 0 || long_value < INT_MIN) {
        PyErr_SetString(PyExc_OverflowError,
                        "fd is less than minimum");
        return 0;
    }

    *p = (int)long_value;
    return 1;
}

static int
dir_fd_converter(PyObject *o, void *p)
{
    if (o == Py_None) {
        *(int *)p = DEFAULT_DIR_FD;
        return 1;
    }
    else if (PyIndex_Check(o)) {
        return _fd_converter(o, (int *)p);
    }
    else {
        PyErr_Format(PyExc_TypeError,
                     "argument should be integer or None, not %.200s",
                     _PyType_Name(Py_TYPE(o)));
        return 0;
    }
}

typedef struct {
    PyObject *billion;
    PyObject *DirEntryType;
    PyObject *ScandirIteratorType;
#if defined(HAVE_SCHED_SETPARAM) || defined(HAVE_SCHED_SETSCHEDULER) || defined(POSIX_SPAWN_SETSCHEDULER) || defined(POSIX_SPAWN_SETSCHEDPARAM)
    PyObject *SchedParamType;
#endif
    PyObject *StatResultType;
    PyObject *StatVFSResultType;
    PyObject *TerminalSizeType;
    PyObject *TimesResultType;
    PyObject *UnameResultType;
#if defined(HAVE_WAITID) && !defined(__APPLE__)
    PyObject *WaitidResultType;
#endif
#if defined(HAVE_WAIT3) || defined(HAVE_WAIT4)
    PyObject *struct_rusage;
#endif
    PyObject *st_mode;
} _posixstate;

static struct PyModuleDef posixmodule;

static inline _posixstate*
get_posix_state(PyObject *module)
{
    void *state = PyModule_GetState(module);
    assert(state != NULL);
    return (_posixstate *)state;
}

#define _posixstate_global ((_posixstate *)PyModule_GetState(PyState_FindModule(&posixmodule)))

/*
 * A PyArg_ParseTuple "converter" function
 * that handles filesystem paths in the manner
 * preferred by the os module.
 *
 * path_converter accepts (Unicode) strings and their
 * subclasses, and bytes and their subclasses.  What
 * it does with the argument depends on the platform:
 *
 *   * On Windows, if we get a (Unicode) string we
 *     extract the wchar_t * and return it; if we get
 *     bytes we decode to wchar_t * and return that.
 *
 *   * On all other platforms, strings are encoded
 *     to bytes using PyUnicode_FSConverter, then we
 *     extract the char * from the bytes object and
 *     return that.
 *
 * path_converter also optionally accepts signed
 * integers (representing open file descriptors) instead
 * of path strings.
 *
 * Input fields:
 *   path.nullable
 *     If nonzero, the path is permitted to be None.
 *   path.allow_fd
 *     If nonzero, the path is permitted to be a file handle
 *     (a signed int) instead of a string.
 *   path.function_name
 *     If non-NULL, path_converter will use that as the name
 *     of the function in error messages.
 *     (If path.function_name is NULL it omits the function name.)
 *   path.argument_name
 *     If non-NULL, path_converter will use that as the name
 *     of the parameter in error messages.
 *     (If path.argument_name is NULL it uses "path".)
 *
 * Output fields:
 *   path.wide
 *     Points to the path if it was expressed as Unicode
 *     and was not encoded.  (Only used on Windows.)
 *   path.narrow
 *     Points to the path if it was expressed as bytes,
 *     or it was Unicode and was encoded to bytes. (On Windows,
 *     is a non-zero integer if the path was expressed as bytes.
 *     The type is deliberately incompatible to prevent misuse.)
 *   path.fd
 *     Contains a file descriptor if path.accept_fd was true
 *     and the caller provided a signed integer instead of any
 *     sort of string.
 *
 *     WARNING: if your "path" parameter is optional, and is
 *     unspecified, path_converter will never get called.
 *     So if you set allow_fd, you *MUST* initialize path.fd = -1
 *     yourself!
 *   path.length
 *     The length of the path in characters, if specified as
 *     a string.
 *   path.object
 *     The original object passed in (if get a PathLike object,
 *     the result of PyOS_FSPath() is treated as the original object).
 *     Own a reference to the object.
 *   path.cleanup
 *     For internal use only.  May point to a temporary object.
 *     (Pay no attention to the man behind the curtain.)
 *
 *   At most one of path.wide or path.narrow will be non-NULL.
 *   If path was None and path.nullable was set,
 *     or if path was an integer and path.allow_fd was set,
 *     both path.wide and path.narrow will be NULL
 *     and path.length will be 0.
 *
 *   path_converter takes care to not write to the path_t
 *   unless it's successful.  However it must reset the
 *   "cleanup" field each time it's called.
 *
 * Use as follows:
 *      path_t path;
 *      memset(&path, 0, sizeof(path));
 *      PyArg_ParseTuple(args, "O&", path_converter, &path);
 *      // ... use values from path ...
 *      path_cleanup(&path);
 *
 * (Note that if PyArg_Parse fails you don't need to call
 * path_cleanup().  However it is safe to do so.)
 */
typedef struct {
    const char *function_name;
    const char *argument_name;
    int nullable;
    int allow_fd;
    const wchar_t *wide;
#ifdef MS_WINDOWS
    BOOL narrow;
#else
    const char *narrow;
#endif
    int fd;
    Py_ssize_t length;
    PyObject *object;
    PyObject *cleanup;
} path_t;

#ifdef MS_WINDOWS
#define PATH_T_INITIALIZE(function_name, argument_name, nullable, allow_fd) \
    {function_name, argument_name, nullable, allow_fd, NULL, FALSE, -1, 0, NULL, NULL}
#else
#define PATH_T_INITIALIZE(function_name, argument_name, nullable, allow_fd) \
    {function_name, argument_name, nullable, allow_fd, NULL, NULL, -1, 0, NULL, NULL}
#endif

static void
path_cleanup(path_t *path)
{
    Py_CLEAR(path->object);
    Py_CLEAR(path->cleanup);
}

static int
path_converter(PyObject *o, void *p)
{
    path_t *path = (path_t *)p;
    PyObject *bytes = NULL;
    Py_ssize_t length = 0;
    int is_index, is_buffer, is_bytes, is_unicode;
    const char *narrow;
#ifdef MS_WINDOWS
    PyObject *wo = NULL;
    const wchar_t *wide;
#endif

#define FORMAT_EXCEPTION(exc, fmt) \
    PyErr_Format(exc, "%s%s" fmt, \
        path->function_name ? path->function_name : "", \
        path->function_name ? ": "                : "", \
        path->argument_name ? path->argument_name : "path")

    /* Py_CLEANUP_SUPPORTED support */
    if (o == NULL) {
        path_cleanup(path);
        return 1;
    }

    /* Ensure it's always safe to call path_cleanup(). */
    path->object = path->cleanup = NULL;
    /* path->object owns a reference to the original object */
    Py_INCREF(o);

    if ((o == Py_None) && path->nullable) {
        path->wide = NULL;
#ifdef MS_WINDOWS
        path->narrow = FALSE;
#else
        path->narrow = NULL;
#endif
        path->fd = -1;
        goto success_exit;
    }

    /* Only call this here so that we don't treat the return value of
       os.fspath() as an fd or buffer. */
    is_index = path->allow_fd && PyIndex_Check(o);
    is_buffer = PyObject_CheckBuffer(o);
    is_bytes = PyBytes_Check(o);
    is_unicode = PyUnicode_Check(o);

    if (!is_index && !is_buffer && !is_unicode && !is_bytes) {
        /* Inline PyOS_FSPath() for better error messages. */
        PyObject *func, *res;

        func = _PyObject_LookupSpecial(o, &PyId___fspath__);
        if (NULL == func) {
            goto error_format;
        }
        res = _PyObject_CallNoArg(func);
        Py_DECREF(func);
        if (NULL == res) {
            goto error_exit;
        }
        else if (PyUnicode_Check(res)) {
            is_unicode = 1;
        }
        else if (PyBytes_Check(res)) {
            is_bytes = 1;
        }
        else {
            PyErr_Format(PyExc_TypeError,
                 "expected %.200s.__fspath__() to return str or bytes, "
                 "not %.200s", _PyType_Name(Py_TYPE(o)),
                 _PyType_Name(Py_TYPE(res)));
            Py_DECREF(res);
            goto error_exit;
        }

        /* still owns a reference to the original object */
        Py_DECREF(o);
        o = res;
    }

    if (is_unicode) {
#ifdef MS_WINDOWS
        wide = PyUnicode_AsUnicodeAndSize(o, &length);
        if (!wide) {
            goto error_exit;
        }
        if (length > 32767) {
            FORMAT_EXCEPTION(PyExc_ValueError, "%s too long for Windows");
            goto error_exit;
        }
        if (wcslen(wide) != length) {
            FORMAT_EXCEPTION(PyExc_ValueError, "embedded null character in %s");
            goto error_exit;
        }

        path->wide = wide;
        path->narrow = FALSE;
        path->fd = -1;
        goto success_exit;
#else
        if (!PyUnicode_FSConverter(o, &bytes)) {
            goto error_exit;
        }
#endif
    }
    else if (is_bytes) {
        bytes = o;
        Py_INCREF(bytes);
    }
    else if (is_buffer) {
        /* XXX Replace PyObject_CheckBuffer with PyBytes_Check in other code
           after removing support of non-bytes buffer objects. */
        if (PyErr_WarnFormat(PyExc_DeprecationWarning, 1,
            "%s%s%s should be %s, not %.200s",
            path->function_name ? path->function_name : "",
            path->function_name ? ": "                : "",
            path->argument_name ? path->argument_name : "path",
            path->allow_fd && path->nullable ? "string, bytes, os.PathLike, "
                                               "integer or None" :
            path->allow_fd ? "string, bytes, os.PathLike or integer" :
            path->nullable ? "string, bytes, os.PathLike or None" :
                             "string, bytes or os.PathLike",
            _PyType_Name(Py_TYPE(o)))) {
            goto error_exit;
        }
        bytes = PyBytes_FromObject(o);
        if (!bytes) {
            goto error_exit;
        }
    }
    else if (is_index) {
        if (!_fd_converter(o, &path->fd)) {
            goto error_exit;
        }
        path->wide = NULL;
#ifdef MS_WINDOWS
        path->narrow = FALSE;
#else
        path->narrow = NULL;
#endif
        goto success_exit;
    }
    else {
 error_format:
        PyErr_Format(PyExc_TypeError, "%s%s%s should be %s, not %.200s",
            path->function_name ? path->function_name : "",
            path->function_name ? ": "                : "",
            path->argument_name ? path->argument_name : "path",
            path->allow_fd && path->nullable ? "string, bytes, os.PathLike, "
                                               "integer or None" :
            path->allow_fd ? "string, bytes, os.PathLike or integer" :
            path->nullable ? "string, bytes, os.PathLike or None" :
                             "string, bytes or os.PathLike",
            _PyType_Name(Py_TYPE(o)));
        goto error_exit;
    }

    length = PyBytes_GET_SIZE(bytes);
    narrow = PyBytes_AS_STRING(bytes);
    if ((size_t)length != strlen(narrow)) {
        FORMAT_EXCEPTION(PyExc_ValueError, "embedded null character in %s");
        goto error_exit;
    }

#ifdef MS_WINDOWS
    wo = PyUnicode_DecodeFSDefaultAndSize(
        narrow,
        length
    );
    if (!wo) {
        goto error_exit;
    }

    wide = PyUnicode_AsUnicodeAndSize(wo, &length);
    if (!wide) {
        goto error_exit;
    }
    if (length > 32767) {
        FORMAT_EXCEPTION(PyExc_ValueError, "%s too long for Windows");
        goto error_exit;
    }
    if (wcslen(wide) != length) {
        FORMAT_EXCEPTION(PyExc_ValueError, "embedded null character in %s");
        goto error_exit;
    }
    path->wide = wide;
    path->narrow = TRUE;
    path->cleanup = wo;
    Py_DECREF(bytes);
#else
    path->wide = NULL;
    path->narrow = narrow;
    if (bytes == o) {
        /* Still a reference owned by path->object, don't have to
           worry about path->narrow is used after free. */
        Py_DECREF(bytes);
    }
    else {
        path->cleanup = bytes;
    }
#endif
    path->fd = -1;

 success_exit:
    path->length = length;
    path->object = o;
    return Py_CLEANUP_SUPPORTED;

 error_exit:
    Py_XDECREF(o);
    Py_XDECREF(bytes);
#ifdef MS_WINDOWS
    Py_XDECREF(wo);
#endif
    return 0;
}

static void
argument_unavailable_error(const char *function_name, const char *argument_name)
{
    PyErr_Format(PyExc_NotImplementedError,
        "%s%s%s unavailable on this platform",
        (function_name != NULL) ? function_name : "",
        (function_name != NULL) ? ": ": "",
        argument_name);
}

static int
dir_fd_unavailable(PyObject *o, void *p)
{
    int dir_fd;
    if (!dir_fd_converter(o, &dir_fd))
        return 0;
    if (dir_fd != DEFAULT_DIR_FD) {
        argument_unavailable_error(NULL, "dir_fd");
        return 0;
    }
    *(int *)p = dir_fd;
    return 1;
}

static int
fd_specified(const char *function_name, int fd)
{
    if (fd == -1)
        return 0;

    argument_unavailable_error(function_name, "fd");
    return 1;
}

static int
follow_symlinks_specified(const char *function_name, int follow_symlinks)
{
    if (follow_symlinks)
        return 0;

    argument_unavailable_error(function_name, "follow_symlinks");
    return 1;
}

static int
path_and_dir_fd_invalid(const char *function_name, path_t *path, int dir_fd)
{
    if (!path->wide && (dir_fd != DEFAULT_DIR_FD)
#ifndef MS_WINDOWS
        && !path->narrow
#endif
    ) {
        PyErr_Format(PyExc_ValueError,
                     "%s: can't specify dir_fd without matching path",
                     function_name);
        return 1;
    }
    return 0;
}

static int
dir_fd_and_fd_invalid(const char *function_name, int dir_fd, int fd)
{
    if ((dir_fd != DEFAULT_DIR_FD) && (fd != -1)) {
        PyErr_Format(PyExc_ValueError,
                     "%s: can't specify both dir_fd and fd",
                     function_name);
        return 1;
    }
    return 0;
}

static int
fd_and_follow_symlinks_invalid(const char *function_name, int fd,
                               int follow_symlinks)
{
    if ((fd > 0) && (!follow_symlinks)) {
        PyErr_Format(PyExc_ValueError,
                     "%s: cannot use fd and follow_symlinks together",
                     function_name);
        return 1;
    }
    return 0;
}

static int
dir_fd_and_follow_symlinks_invalid(const char *function_name, int dir_fd,
                                   int follow_symlinks)
{
    if ((dir_fd != DEFAULT_DIR_FD) && (!follow_symlinks)) {
        PyErr_Format(PyExc_ValueError,
                     "%s: cannot use dir_fd and follow_symlinks together",
                     function_name);
        return 1;
    }
    return 0;
}

#ifdef MS_WINDOWS
    typedef long long Py_off_t;
#else
    typedef off_t Py_off_t;
#endif

static int
Py_off_t_converter(PyObject *arg, void *addr)
{
#ifdef HAVE_LARGEFILE_SUPPORT
    *((Py_off_t *)addr) = PyLong_AsLongLong(arg);
#else
    *((Py_off_t *)addr) = PyLong_AsLong(arg);
#endif
    if (PyErr_Occurred())
        return 0;
    return 1;
}

static PyObject *
PyLong_FromPy_off_t(Py_off_t offset)
{
#ifdef HAVE_LARGEFILE_SUPPORT
    return PyLong_FromLongLong(offset);
#else
    return PyLong_FromLong(offset);
#endif
}

#ifdef HAVE_SIGSET_T
/* Convert an iterable of integers to a sigset.
   Return 1 on success, return 0 and raise an exception on error. */
int
_Py_Sigset_Converter(PyObject *obj, void *addr)
{
    sigset_t *mask = (sigset_t *)addr;
    PyObject *iterator, *item;
    long signum;
    int overflow;

    // The extra parens suppress the unreachable-code warning with clang on MacOS
    if (sigemptyset(mask) < (0)) {
        /* Probably only if mask == NULL. */
        PyErr_SetFromErrno(PyExc_OSError);
        return 0;
    }

    iterator = PyObject_GetIter(obj);
    if (iterator == NULL) {
        return 0;
    }

    while ((item = PyIter_Next(iterator)) != NULL) {
        signum = PyLong_AsLongAndOverflow(item, &overflow);
        Py_DECREF(item);
        if (signum <= 0 || signum >= NSIG) {
            if (overflow || signum != -1 || !PyErr_Occurred()) {
                PyErr_Format(PyExc_ValueError,
                             "signal number %ld out of range", signum);
            }
            goto error;
        }
        if (sigaddset(mask, (int)signum)) {
            if (errno != EINVAL) {
                /* Probably impossible */
                PyErr_SetFromErrno(PyExc_OSError);
                goto error;
            }
            /* For backwards compatibility, allow idioms such as
             * `range(1, NSIG)` but warn about invalid signal numbers
             */
            const char msg[] =
                "invalid signal number %ld, please use valid_signals()";
            if (PyErr_WarnFormat(PyExc_RuntimeWarning, 1, msg, signum)) {
                goto error;
            }
        }
    }
    if (!PyErr_Occurred()) {
        Py_DECREF(iterator);
        return 1;
    }

error:
    Py_DECREF(iterator);
    return 0;
}
#endif /* HAVE_SIGSET_T */

#ifdef MS_WINDOWS

static int
win32_get_reparse_tag(HANDLE reparse_point_handle, ULONG *reparse_tag)
{
    char target_buffer[_Py_MAXIMUM_REPARSE_DATA_BUFFER_SIZE];
    _Py_REPARSE_DATA_BUFFER *rdb = (_Py_REPARSE_DATA_BUFFER *)target_buffer;
    DWORD n_bytes_returned;

    if (0 == DeviceIoControl(
        reparse_point_handle,
        FSCTL_GET_REPARSE_POINT,
        NULL, 0, /* in buffer */
        target_buffer, sizeof(target_buffer),
        &n_bytes_returned,
        NULL)) /* we're not using OVERLAPPED_IO */
        return FALSE;

    if (reparse_tag)
        *reparse_tag = rdb->ReparseTag;

    return TRUE;
}

#endif /* MS_WINDOWS */

/* Return a dictionary corresponding to the POSIX environment table */
#if defined(WITH_NEXT_FRAMEWORK) || (defined(__APPLE__) && defined(Py_ENABLE_SHARED))
/* On Darwin/MacOSX a shared library or framework has no access to
** environ directly, we must obtain it with _NSGetEnviron(). See also
** man environ(7).
*/
#include <crt_externs.h>
#elif !defined(_MSC_VER) && (!defined(__WATCOMC__) || defined(__QNX__) || defined(__VXWORKS__))
extern char **environ;
#endif /* !_MSC_VER */

static PyObject *
convertenviron(void)
{
    PyObject *d;
#ifdef MS_WINDOWS
    wchar_t **e;
#else
    char **e;
#endif

    d = PyDict_New();
    if (d == NULL)
        return NULL;
#ifdef MS_WINDOWS
    /* _wenviron must be initialized in this way if the program is started
       through main() instead of wmain(). */
    _wgetenv(L"");
    e = _wenviron;
#elif defined(WITH_NEXT_FRAMEWORK) || (defined(__APPLE__) && defined(Py_ENABLE_SHARED))
    /* environ is not accessible as an extern in a shared object on OSX; use
       _NSGetEnviron to resolve it. The value changes if you add environment
       variables between calls to Py_Initialize, so don't cache the value. */
    e = *_NSGetEnviron();
#else
    e = environ;
#endif
    if (e == NULL)
        return d;
    for (; *e != NULL; e++) {
        PyObject *k;
        PyObject *v;
#ifdef MS_WINDOWS
        const wchar_t *p = wcschr(*e, L'=');
#else
        const char *p = strchr(*e, '=');
#endif
        if (p == NULL)
            continue;
#ifdef MS_WINDOWS
        k = PyUnicode_FromWideChar(*e, (Py_ssize_t)(p-*e));
#else
        k = PyBytes_FromStringAndSize(*e, (int)(p-*e));
#endif
        if (k == NULL) {
            Py_DECREF(d);
            return NULL;
        }
#ifdef MS_WINDOWS
        v = PyUnicode_FromWideChar(p+1, wcslen(p+1));
#else
        v = PyBytes_FromStringAndSize(p+1, strlen(p+1));
#endif
        if (v == NULL) {
            Py_DECREF(k);
            Py_DECREF(d);
            return NULL;
        }
        if (PyDict_GetItemWithError(d, k) == NULL) {
            if (PyErr_Occurred() || PyDict_SetItem(d, k, v) != 0) {
                Py_DECREF(v);
                Py_DECREF(k);
                Py_DECREF(d);
                return NULL;
            }
        }
        Py_DECREF(k);
        Py_DECREF(v);
    }
    return d;
}

/* Set a POSIX-specific error from errno, and return NULL */

static PyObject *
posix_error(void)
{
    return PyErr_SetFromErrno(PyExc_OSError);
}

#ifdef MS_WINDOWS
static PyObject *
win32_error(const char* function, const char* filename)
{
    /* XXX We should pass the function name along in the future.
       (winreg.c also wants to pass the function name.)
       This would however require an additional param to the
       Windows error object, which is non-trivial.
    */
    errno = GetLastError();
    if (filename)
        return PyErr_SetFromWindowsErrWithFilename(errno, filename);
    else
        return PyErr_SetFromWindowsErr(errno);
}

static PyObject *
win32_error_object_err(const char* function, PyObject* filename, DWORD err)
{
    /* XXX - see win32_error for comments on 'function' */
    if (filename)
        return PyErr_SetExcFromWindowsErrWithFilenameObject(
                    PyExc_OSError,
                    err,
                    filename);
    else
        return PyErr_SetFromWindowsErr(err);
}

static PyObject *
win32_error_object(const char* function, PyObject* filename)
{
    errno = GetLastError();
    return win32_error_object_err(function, filename, errno);
}

#endif /* MS_WINDOWS */

static PyObject *
posix_path_object_error(PyObject *path)
{
    return PyErr_SetFromErrnoWithFilenameObject(PyExc_OSError, path);
}

static PyObject *
path_object_error(PyObject *path)
{
#ifdef MS_WINDOWS
    return PyErr_SetExcFromWindowsErrWithFilenameObject(
                PyExc_OSError, 0, path);
#else
    return posix_path_object_error(path);
#endif
}

static PyObject *
path_object_error2(PyObject *path, PyObject *path2)
{
#ifdef MS_WINDOWS
    return PyErr_SetExcFromWindowsErrWithFilenameObjects(
                PyExc_OSError, 0, path, path2);
#else
    return PyErr_SetFromErrnoWithFilenameObjects(PyExc_OSError, path, path2);
#endif
}

static PyObject *
path_error(path_t *path)
{
    return path_object_error(path->object);
}

static PyObject *
posix_path_error(path_t *path)
{
    return posix_path_object_error(path->object);
}

static PyObject *
path_error2(path_t *path, path_t *path2)
{
    return path_object_error2(path->object, path2->object);
}


/* POSIX generic methods */

static int
fildes_converter(PyObject *o, void *p)
{
    int fd;
    int *pointer = (int *)p;
    fd = PyObject_AsFileDescriptor(o);
    if (fd < 0)
        return 0;
    *pointer = fd;
    return 1;
}

static PyObject *
posix_fildes_fd(int fd, int (*func)(int))
{
    int res;
    int async_err = 0;

    do {
        Py_BEGIN_ALLOW_THREADS
        _Py_BEGIN_SUPPRESS_IPH
        res = (*func)(fd);
        _Py_END_SUPPRESS_IPH
        Py_END_ALLOW_THREADS
    } while (res != 0 && errno == EINTR && !(async_err = PyErr_CheckSignals()));
    if (res != 0)
        return (!async_err) ? posix_error() : NULL;
    Py_RETURN_NONE;
}


#ifdef MS_WINDOWS
/* This is a reimplementation of the C library's chdir function,
   but one that produces Win32 errors instead of DOS error codes.
   chdir is essentially a wrapper around SetCurrentDirectory; however,
   it also needs to set "magic" environment variables indicating
   the per-drive current directory, which are of the form =<drive>: */
static BOOL __stdcall
win32_wchdir(LPCWSTR path)
{
    wchar_t path_buf[MAX_PATH], *new_path = path_buf;
    int result;
    wchar_t env[4] = L"=x:";

    if(!SetCurrentDirectoryW(path))
        return FALSE;
    result = GetCurrentDirectoryW(Py_ARRAY_LENGTH(path_buf), new_path);
    if (!result)
        return FALSE;
    if (result > Py_ARRAY_LENGTH(path_buf)) {
        new_path = PyMem_RawMalloc(result * sizeof(wchar_t));
        if (!new_path) {
            SetLastError(ERROR_OUTOFMEMORY);
            return FALSE;
        }
        result = GetCurrentDirectoryW(result, new_path);
        if (!result) {
            PyMem_RawFree(new_path);
            return FALSE;
        }
    }
    int is_unc_like_path = (wcsncmp(new_path, L"\\\\", 2) == 0 ||
                            wcsncmp(new_path, L"//", 2) == 0);
    if (!is_unc_like_path) {
        env[1] = new_path[0];
        result = SetEnvironmentVariableW(env, new_path);
    }
    if (new_path != path_buf)
        PyMem_RawFree(new_path);
    return result ? TRUE : FALSE;
}
#endif

#ifdef MS_WINDOWS
/* The CRT of Windows has a number of flaws wrt. its stat() implementation:
   - time stamps are restricted to second resolution
   - file modification times suffer from forth-and-back conversions between
     UTC and local time
   Therefore, we implement our own stat, based on the Win32 API directly.
*/
#define HAVE_STAT_NSEC 1
#define HAVE_STRUCT_STAT_ST_FILE_ATTRIBUTES 1
#define HAVE_STRUCT_STAT_ST_REPARSE_TAG 1

static void
find_data_to_file_info(WIN32_FIND_DATAW *pFileData,
                       BY_HANDLE_FILE_INFORMATION *info,
                       ULONG *reparse_tag)
{
    memset(info, 0, sizeof(*info));
    info->dwFileAttributes = pFileData->dwFileAttributes;
    info->ftCreationTime   = pFileData->ftCreationTime;
    info->ftLastAccessTime = pFileData->ftLastAccessTime;
    info->ftLastWriteTime  = pFileData->ftLastWriteTime;
    info->nFileSizeHigh    = pFileData->nFileSizeHigh;
    info->nFileSizeLow     = pFileData->nFileSizeLow;
/*  info->nNumberOfLinks   = 1; */
    if (pFileData->dwFileAttributes & FILE_ATTRIBUTE_REPARSE_POINT)
        *reparse_tag = pFileData->dwReserved0;
    else
        *reparse_tag = 0;
}

static BOOL
attributes_from_dir(LPCWSTR pszFile, BY_HANDLE_FILE_INFORMATION *info, ULONG *reparse_tag)
{
    HANDLE hFindFile;
    WIN32_FIND_DATAW FileData;
    hFindFile = FindFirstFileW(pszFile, &FileData);
    if (hFindFile == INVALID_HANDLE_VALUE)
        return FALSE;
    FindClose(hFindFile);
    find_data_to_file_info(&FileData, info, reparse_tag);
    return TRUE;
}

static int
win32_xstat_impl(const wchar_t *path, struct _Py_stat_struct *result,
                 BOOL traverse)
{
    HANDLE hFile;
    BY_HANDLE_FILE_INFORMATION fileInfo;
    FILE_ATTRIBUTE_TAG_INFO tagInfo = { 0 };
    DWORD fileType, error;
    BOOL isUnhandledTag = FALSE;
    int retval = 0;

    DWORD access = FILE_READ_ATTRIBUTES;
    DWORD flags = FILE_FLAG_BACKUP_SEMANTICS; /* Allow opening directories. */
    if (!traverse) {
        flags |= FILE_FLAG_OPEN_REPARSE_POINT;
    }

    hFile = CreateFileW(path, access, 0, NULL, OPEN_EXISTING, flags, NULL);
    if (hFile == INVALID_HANDLE_VALUE) {
        /* Either the path doesn't exist, or the caller lacks access. */
        error = GetLastError();
        switch (error) {
        case ERROR_ACCESS_DENIED:     /* Cannot sync or read attributes. */
        case ERROR_SHARING_VIOLATION: /* It's a paging file. */
            /* Try reading the parent directory. */
            if (!attributes_from_dir(path, &fileInfo, &tagInfo.ReparseTag)) {
                /* Cannot read the parent directory. */
                SetLastError(error);
                return -1;
            }
            if (fileInfo.dwFileAttributes & FILE_ATTRIBUTE_REPARSE_POINT) {
                if (traverse ||
                    !IsReparseTagNameSurrogate(tagInfo.ReparseTag)) {
                    /* The stat call has to traverse but cannot, so fail. */
                    SetLastError(error);
                    return -1;
                }
            }
            break;

        case ERROR_INVALID_PARAMETER:
            /* \\.\con requires read or write access. */
            hFile = CreateFileW(path, access | GENERIC_READ,
                        FILE_SHARE_READ | FILE_SHARE_WRITE, NULL,
                        OPEN_EXISTING, flags, NULL);
            if (hFile == INVALID_HANDLE_VALUE) {
                SetLastError(error);
                return -1;
            }
            break;

        case ERROR_CANT_ACCESS_FILE:
            /* bpo37834: open unhandled reparse points if traverse fails. */
            if (traverse) {
                traverse = FALSE;
                isUnhandledTag = TRUE;
                hFile = CreateFileW(path, access, 0, NULL, OPEN_EXISTING,
                            flags | FILE_FLAG_OPEN_REPARSE_POINT, NULL);
            }
            if (hFile == INVALID_HANDLE_VALUE) {
                SetLastError(error);
                return -1;
            }
            break;

        default:
            return -1;
        }
    }

    if (hFile != INVALID_HANDLE_VALUE) {
        /* Handle types other than files on disk. */
        fileType = GetFileType(hFile);
        if (fileType != FILE_TYPE_DISK) {
            if (fileType == FILE_TYPE_UNKNOWN && GetLastError() != 0) {
                retval = -1;
                goto cleanup;
            }
            DWORD fileAttributes = GetFileAttributesW(path);
            memset(result, 0, sizeof(*result));
            if (fileAttributes != INVALID_FILE_ATTRIBUTES &&
                fileAttributes & FILE_ATTRIBUTE_DIRECTORY) {
                /* \\.\pipe\ or \\.\mailslot\ */
                result->st_mode = _S_IFDIR;
            } else if (fileType == FILE_TYPE_CHAR) {
                /* \\.\nul */
                result->st_mode = _S_IFCHR;
            } else if (fileType == FILE_TYPE_PIPE) {
                /* \\.\pipe\spam */
                result->st_mode = _S_IFIFO;
            }
            /* FILE_TYPE_UNKNOWN, e.g. \\.\mailslot\waitfor.exe\spam */
            goto cleanup;
        }

        /* Query the reparse tag, and traverse a non-link. */
        if (!traverse) {
            if (!GetFileInformationByHandleEx(hFile, FileAttributeTagInfo,
                    &tagInfo, sizeof(tagInfo))) {
                /* Allow devices that do not support FileAttributeTagInfo. */
                switch (GetLastError()) {
                case ERROR_INVALID_PARAMETER:
                case ERROR_INVALID_FUNCTION:
                case ERROR_NOT_SUPPORTED:
                    tagInfo.FileAttributes = FILE_ATTRIBUTE_NORMAL;
                    tagInfo.ReparseTag = 0;
                    break;
                default:
                    retval = -1;
                    goto cleanup;
                }
            } else if (tagInfo.FileAttributes &
                         FILE_ATTRIBUTE_REPARSE_POINT) {
                if (IsReparseTagNameSurrogate(tagInfo.ReparseTag)) {
                    if (isUnhandledTag) {
                        /* Traversing previously failed for either this link
                           or its target. */
                        SetLastError(ERROR_CANT_ACCESS_FILE);
                        retval = -1;
                        goto cleanup;
                    }
                /* Traverse a non-link, but not if traversing already failed
                   for an unhandled tag. */
                } else if (!isUnhandledTag) {
                    CloseHandle(hFile);
                    return win32_xstat_impl(path, result, TRUE);
                }
            }
        }

        if (!GetFileInformationByHandle(hFile, &fileInfo)) {
            switch (GetLastError()) {
            case ERROR_INVALID_PARAMETER:
            case ERROR_INVALID_FUNCTION:
            case ERROR_NOT_SUPPORTED:
                /* Volumes and physical disks are block devices, e.g.
                   \\.\C: and \\.\PhysicalDrive0. */
                memset(result, 0, sizeof(*result));
                result->st_mode = 0x6000; /* S_IFBLK */
                goto cleanup;
            }
            retval = -1;
            goto cleanup;
        }
    }

    _Py_attribute_data_to_stat(&fileInfo, tagInfo.ReparseTag, result);

    if (!(fileInfo.dwFileAttributes & FILE_ATTRIBUTE_DIRECTORY)) {
        /* Fix the file execute permissions. This hack sets S_IEXEC if
           the filename has an extension that is commonly used by files
           that CreateProcessW can execute. A real implementation calls
           GetSecurityInfo, OpenThreadToken/OpenProcessToken, and
           AccessCheck to check for generic read, write, and execute
           access. */
        const wchar_t *fileExtension = wcsrchr(path, '.');
        if (fileExtension) {
            if (_wcsicmp(fileExtension, L".exe") == 0 ||
                _wcsicmp(fileExtension, L".bat") == 0 ||
                _wcsicmp(fileExtension, L".cmd") == 0 ||
                _wcsicmp(fileExtension, L".com") == 0) {
                result->st_mode |= 0111;
            }
        }
    }

cleanup:
    if (hFile != INVALID_HANDLE_VALUE) {
        /* Preserve last error if we are failing */
        error = retval ? GetLastError() : 0;
        if (!CloseHandle(hFile)) {
            retval = -1;
        } else if (retval) {
            /* Restore last error */
            SetLastError(error);
        }
    }

    return retval;
}

static int
win32_xstat(const wchar_t *path, struct _Py_stat_struct *result, BOOL traverse)
{
    /* Protocol violation: we explicitly clear errno, instead of
       setting it to a POSIX error. Callers should use GetLastError. */
    int code = win32_xstat_impl(path, result, traverse);
    errno = 0;
    return code;
}
/* About the following functions: win32_lstat_w, win32_stat, win32_stat_w

   In Posix, stat automatically traverses symlinks and returns the stat
   structure for the target.  In Windows, the equivalent GetFileAttributes by
   default does not traverse symlinks and instead returns attributes for
   the symlink.

   Instead, we will open the file (which *does* traverse symlinks by default)
   and GetFileInformationByHandle(). */

static int
win32_lstat(const wchar_t* path, struct _Py_stat_struct *result)
{
    return win32_xstat(path, result, FALSE);
}

static int
win32_stat(const wchar_t* path, struct _Py_stat_struct *result)
{
    return win32_xstat(path, result, TRUE);
}

#endif /* MS_WINDOWS */

PyDoc_STRVAR(stat_result__doc__,
"stat_result: Result from stat, fstat, or lstat.\n\n\
This object may be accessed either as a tuple of\n\
  (mode, ino, dev, nlink, uid, gid, size, atime, mtime, ctime)\n\
or via the attributes st_mode, st_ino, st_dev, st_nlink, st_uid, and so on.\n\
\n\
Posix/windows: If your platform supports st_blksize, st_blocks, st_rdev,\n\
or st_flags, they are available as attributes only.\n\
\n\
See os.stat for more information.");

static PyStructSequence_Field stat_result_fields[] = {
    {"st_mode",    "protection bits"},
    {"st_ino",     "inode"},
    {"st_dev",     "device"},
    {"st_nlink",   "number of hard links"},
    {"st_uid",     "user ID of owner"},
    {"st_gid",     "group ID of owner"},
    {"st_size",    "total size, in bytes"},
    /* The NULL is replaced with PyStructSequence_UnnamedField later. */
    {NULL,   "integer time of last access"},
    {NULL,   "integer time of last modification"},
    {NULL,   "integer time of last change"},
    {"st_atime",   "time of last access"},
    {"st_mtime",   "time of last modification"},
    {"st_ctime",   "time of last change"},
    {"st_atime_ns",   "time of last access in nanoseconds"},
    {"st_mtime_ns",   "time of last modification in nanoseconds"},
    {"st_ctime_ns",   "time of last change in nanoseconds"},
#ifdef HAVE_STRUCT_STAT_ST_BLKSIZE
    {"st_blksize", "blocksize for filesystem I/O"},
#endif
#ifdef HAVE_STRUCT_STAT_ST_BLOCKS
    {"st_blocks",  "number of blocks allocated"},
#endif
#ifdef HAVE_STRUCT_STAT_ST_RDEV
    {"st_rdev",    "device type (if inode device)"},
#endif
#ifdef HAVE_STRUCT_STAT_ST_FLAGS
    {"st_flags",   "user defined flags for file"},
#endif
#ifdef HAVE_STRUCT_STAT_ST_GEN
    {"st_gen",    "generation number"},
#endif
#ifdef HAVE_STRUCT_STAT_ST_BIRTHTIME
    {"st_birthtime",   "time of creation"},
#endif
#ifdef HAVE_STRUCT_STAT_ST_FILE_ATTRIBUTES
    {"st_file_attributes", "Windows file attribute bits"},
#endif
#ifdef HAVE_STRUCT_STAT_ST_FSTYPE
    {"st_fstype",  "Type of filesystem"},
#endif
#ifdef HAVE_STRUCT_STAT_ST_REPARSE_TAG
    {"st_reparse_tag", "Windows reparse tag"},
#endif
    {0}
};

#ifdef HAVE_STRUCT_STAT_ST_BLKSIZE
#define ST_BLKSIZE_IDX 16
#else
#define ST_BLKSIZE_IDX 15
#endif

#ifdef HAVE_STRUCT_STAT_ST_BLOCKS
#define ST_BLOCKS_IDX (ST_BLKSIZE_IDX+1)
#else
#define ST_BLOCKS_IDX ST_BLKSIZE_IDX
#endif

#ifdef HAVE_STRUCT_STAT_ST_RDEV
#define ST_RDEV_IDX (ST_BLOCKS_IDX+1)
#else
#define ST_RDEV_IDX ST_BLOCKS_IDX
#endif

#ifdef HAVE_STRUCT_STAT_ST_FLAGS
#define ST_FLAGS_IDX (ST_RDEV_IDX+1)
#else
#define ST_FLAGS_IDX ST_RDEV_IDX
#endif

#ifdef HAVE_STRUCT_STAT_ST_GEN
#define ST_GEN_IDX (ST_FLAGS_IDX+1)
#else
#define ST_GEN_IDX ST_FLAGS_IDX
#endif

#ifdef HAVE_STRUCT_STAT_ST_BIRTHTIME
#define ST_BIRTHTIME_IDX (ST_GEN_IDX+1)
#else
#define ST_BIRTHTIME_IDX ST_GEN_IDX
#endif

#ifdef HAVE_STRUCT_STAT_ST_FILE_ATTRIBUTES
#define ST_FILE_ATTRIBUTES_IDX (ST_BIRTHTIME_IDX+1)
#else
#define ST_FILE_ATTRIBUTES_IDX ST_BIRTHTIME_IDX
#endif

#ifdef HAVE_STRUCT_STAT_ST_FSTYPE
#define ST_FSTYPE_IDX (ST_FILE_ATTRIBUTES_IDX+1)
#else
#define ST_FSTYPE_IDX ST_FILE_ATTRIBUTES_IDX
#endif

#ifdef HAVE_STRUCT_STAT_ST_REPARSE_TAG
#define ST_REPARSE_TAG_IDX (ST_FSTYPE_IDX+1)
#else
#define ST_REPARSE_TAG_IDX ST_FSTYPE_IDX
#endif

static PyStructSequence_Desc stat_result_desc = {
    "stat_result", /* name */
    stat_result__doc__, /* doc */
    stat_result_fields,
    10
};

PyDoc_STRVAR(statvfs_result__doc__,
"statvfs_result: Result from statvfs or fstatvfs.\n\n\
This object may be accessed either as a tuple of\n\
  (bsize, frsize, blocks, bfree, bavail, files, ffree, favail, flag, namemax),\n\
or via the attributes f_bsize, f_frsize, f_blocks, f_bfree, and so on.\n\
\n\
See os.statvfs for more information.");

static PyStructSequence_Field statvfs_result_fields[] = {
    {"f_bsize",  },
    {"f_frsize", },
    {"f_blocks", },
    {"f_bfree",  },
    {"f_bavail", },
    {"f_files",  },
    {"f_ffree",  },
    {"f_favail", },
    {"f_flag",   },
    {"f_namemax",},
    {"f_fsid",   },
    {0}
};

static PyStructSequence_Desc statvfs_result_desc = {
    "statvfs_result", /* name */
    statvfs_result__doc__, /* doc */
    statvfs_result_fields,
    10
};

#if defined(HAVE_WAITID) && !defined(__APPLE__)
PyDoc_STRVAR(waitid_result__doc__,
"waitid_result: Result from waitid.\n\n\
This object may be accessed either as a tuple of\n\
  (si_pid, si_uid, si_signo, si_status, si_code),\n\
or via the attributes si_pid, si_uid, and so on.\n\
\n\
See os.waitid for more information.");

static PyStructSequence_Field waitid_result_fields[] = {
    {"si_pid",  },
    {"si_uid", },
    {"si_signo", },
    {"si_status",  },
    {"si_code", },
    {0}
};

static PyStructSequence_Desc waitid_result_desc = {
    "waitid_result", /* name */
    waitid_result__doc__, /* doc */
    waitid_result_fields,
    5
};
#endif
static newfunc structseq_new;

static PyObject *
statresult_new(PyTypeObject *type, PyObject *args, PyObject *kwds)
{
    PyStructSequence *result;
    int i;

    result = (PyStructSequence*)structseq_new(type, args, kwds);
    if (!result)
        return NULL;
    /* If we have been initialized from a tuple,
       st_?time might be set to None. Initialize it
       from the int slots.  */
    for (i = 7; i <= 9; i++) {
        if (result->ob_item[i+3] == Py_None) {
            Py_DECREF(Py_None);
            Py_INCREF(result->ob_item[i]);
            result->ob_item[i+3] = result->ob_item[i];
        }
    }
    return (PyObject*)result;
}

static int
_posix_clear(PyObject *module)
{
    Py_CLEAR(get_posix_state(module)->billion);
    Py_CLEAR(get_posix_state(module)->DirEntryType);
    Py_CLEAR(get_posix_state(module)->ScandirIteratorType);
#if defined(HAVE_SCHED_SETPARAM) || defined(HAVE_SCHED_SETSCHEDULER) || defined(POSIX_SPAWN_SETSCHEDULER) || defined(POSIX_SPAWN_SETSCHEDPARAM)
    Py_CLEAR(get_posix_state(module)->SchedParamType);
#endif
    Py_CLEAR(get_posix_state(module)->StatResultType);
    Py_CLEAR(get_posix_state(module)->StatVFSResultType);
    Py_CLEAR(get_posix_state(module)->TerminalSizeType);
    Py_CLEAR(get_posix_state(module)->TimesResultType);
    Py_CLEAR(get_posix_state(module)->UnameResultType);
#if defined(HAVE_WAITID) && !defined(__APPLE__)
    Py_CLEAR(get_posix_state(module)->WaitidResultType);
#endif
#if defined(HAVE_WAIT3) || defined(HAVE_WAIT4)
    Py_CLEAR(get_posix_state(module)->struct_rusage);
#endif
    Py_CLEAR(get_posix_state(module)->st_mode);
    return 0;
}

static int
_posix_traverse(PyObject *module, visitproc visit, void *arg)
{
    Py_VISIT(get_posix_state(module)->billion);
    Py_VISIT(get_posix_state(module)->DirEntryType);
    Py_VISIT(get_posix_state(module)->ScandirIteratorType);
#if defined(HAVE_SCHED_SETPARAM) || defined(HAVE_SCHED_SETSCHEDULER) || defined(POSIX_SPAWN_SETSCHEDULER) || defined(POSIX_SPAWN_SETSCHEDPARAM)
    Py_VISIT(get_posix_state(module)->SchedParamType);
#endif
    Py_VISIT(get_posix_state(module)->StatResultType);
    Py_VISIT(get_posix_state(module)->StatVFSResultType);
    Py_VISIT(get_posix_state(module)->TerminalSizeType);
    Py_VISIT(get_posix_state(module)->TimesResultType);
    Py_VISIT(get_posix_state(module)->UnameResultType);
#if defined(HAVE_WAITID) && !defined(__APPLE__)
    Py_VISIT(get_posix_state(module)->WaitidResultType);
#endif
#if defined(HAVE_WAIT3) || defined(HAVE_WAIT4)
    Py_VISIT(get_posix_state(module)->struct_rusage);
#endif
    Py_VISIT(get_posix_state(module)->st_mode);
    return 0;
}

static void
_posix_free(void *module)
{
   _posix_clear((PyObject *)module);
}

static void
fill_time(PyObject *v, int index, time_t sec, unsigned long nsec)
{
    PyObject *s = _PyLong_FromTime_t(sec);
    PyObject *ns_fractional = PyLong_FromUnsignedLong(nsec);
    PyObject *s_in_ns = NULL;
    PyObject *ns_total = NULL;
    PyObject *float_s = NULL;

    if (!(s && ns_fractional))
        goto exit;

    s_in_ns = PyNumber_Multiply(s, _posixstate_global->billion);
    if (!s_in_ns)
        goto exit;

    ns_total = PyNumber_Add(s_in_ns, ns_fractional);
    if (!ns_total)
        goto exit;

    float_s = PyFloat_FromDouble(sec + 1e-9*nsec);
    if (!float_s) {
        goto exit;
    }

    PyStructSequence_SET_ITEM(v, index, s);
    PyStructSequence_SET_ITEM(v, index+3, float_s);
    PyStructSequence_SET_ITEM(v, index+6, ns_total);
    s = NULL;
    float_s = NULL;
    ns_total = NULL;
exit:
    Py_XDECREF(s);
    Py_XDECREF(ns_fractional);
    Py_XDECREF(s_in_ns);
    Py_XDECREF(ns_total);
    Py_XDECREF(float_s);
}

/* pack a system stat C structure into the Python stat tuple
   (used by posix_stat() and posix_fstat()) */
static PyObject*
_pystat_fromstructstat(STRUCT_STAT *st)
{
    unsigned long ansec, mnsec, cnsec;
    PyObject *StatResultType = _posixstate_global->StatResultType;
    PyObject *v = PyStructSequence_New((PyTypeObject *)StatResultType);
    if (v == NULL)
        return NULL;

    PyStructSequence_SET_ITEM(v, 0, PyLong_FromLong((long)st->st_mode));
    Py_BUILD_ASSERT(sizeof(unsigned long long) >= sizeof(st->st_ino));
    PyStructSequence_SET_ITEM(v, 1, PyLong_FromUnsignedLongLong(st->st_ino));
#ifdef MS_WINDOWS
    PyStructSequence_SET_ITEM(v, 2, PyLong_FromUnsignedLong(st->st_dev));
#else
    PyStructSequence_SET_ITEM(v, 2, _PyLong_FromDev(st->st_dev));
#endif
    PyStructSequence_SET_ITEM(v, 3, PyLong_FromLong((long)st->st_nlink));
#if defined(MS_WINDOWS)
    PyStructSequence_SET_ITEM(v, 4, PyLong_FromLong(0));
    PyStructSequence_SET_ITEM(v, 5, PyLong_FromLong(0));
#else
    PyStructSequence_SET_ITEM(v, 4, _PyLong_FromUid(st->st_uid));
    PyStructSequence_SET_ITEM(v, 5, _PyLong_FromGid(st->st_gid));
#endif
    Py_BUILD_ASSERT(sizeof(long long) >= sizeof(st->st_size));
    PyStructSequence_SET_ITEM(v, 6, PyLong_FromLongLong(st->st_size));

#if defined(HAVE_STAT_TV_NSEC)
    ansec = st->st_atim.tv_nsec;
    mnsec = st->st_mtim.tv_nsec;
    cnsec = st->st_ctim.tv_nsec;
#elif defined(HAVE_STAT_TV_NSEC2)
    ansec = st->st_atimespec.tv_nsec;
    mnsec = st->st_mtimespec.tv_nsec;
    cnsec = st->st_ctimespec.tv_nsec;
#elif defined(HAVE_STAT_NSEC)
    ansec = st->st_atime_nsec;
    mnsec = st->st_mtime_nsec;
    cnsec = st->st_ctime_nsec;
#else
    ansec = mnsec = cnsec = 0;
#endif
    fill_time(v, 7, st->st_atime, ansec);
    fill_time(v, 8, st->st_mtime, mnsec);
    fill_time(v, 9, st->st_ctime, cnsec);

#ifdef HAVE_STRUCT_STAT_ST_BLKSIZE
    PyStructSequence_SET_ITEM(v, ST_BLKSIZE_IDX,
                              PyLong_FromLong((long)st->st_blksize));
#endif
#ifdef HAVE_STRUCT_STAT_ST_BLOCKS
    PyStructSequence_SET_ITEM(v, ST_BLOCKS_IDX,
                              PyLong_FromLong((long)st->st_blocks));
#endif
#ifdef HAVE_STRUCT_STAT_ST_RDEV
    PyStructSequence_SET_ITEM(v, ST_RDEV_IDX,
                              PyLong_FromLong((long)st->st_rdev));
#endif
#ifdef HAVE_STRUCT_STAT_ST_GEN
    PyStructSequence_SET_ITEM(v, ST_GEN_IDX,
                              PyLong_FromLong((long)st->st_gen));
#endif
#ifdef HAVE_STRUCT_STAT_ST_BIRTHTIME
    {
      PyObject *val;
      unsigned long bsec,bnsec;
      bsec = (long)st->st_birthtime;
#ifdef HAVE_STAT_TV_NSEC2
      bnsec = st->st_birthtimespec.tv_nsec;
#else
      bnsec = 0;
#endif
      val = PyFloat_FromDouble(bsec + 1e-9*bnsec);
      PyStructSequence_SET_ITEM(v, ST_BIRTHTIME_IDX,
                                val);
    }
#endif
#ifdef HAVE_STRUCT_STAT_ST_FLAGS
    PyStructSequence_SET_ITEM(v, ST_FLAGS_IDX,
                              PyLong_FromLong((long)st->st_flags));
#endif
#ifdef HAVE_STRUCT_STAT_ST_FILE_ATTRIBUTES
    PyStructSequence_SET_ITEM(v, ST_FILE_ATTRIBUTES_IDX,
                              PyLong_FromUnsignedLong(st->st_file_attributes));
#endif
#ifdef HAVE_STRUCT_STAT_ST_FSTYPE
   PyStructSequence_SET_ITEM(v, ST_FSTYPE_IDX,
                              PyUnicode_FromString(st->st_fstype));
#endif
#ifdef HAVE_STRUCT_STAT_ST_REPARSE_TAG
    PyStructSequence_SET_ITEM(v, ST_REPARSE_TAG_IDX,
                              PyLong_FromUnsignedLong(st->st_reparse_tag));
#endif

    if (PyErr_Occurred()) {
        Py_DECREF(v);
        return NULL;
    }

    return v;
}

/* POSIX methods */


static PyObject *
posix_do_stat(const char *function_name, path_t *path,
              int dir_fd, int follow_symlinks)
{
    STRUCT_STAT st;
    int result;

#if !defined(MS_WINDOWS) && !defined(HAVE_FSTATAT) && !defined(HAVE_LSTAT)
    if (follow_symlinks_specified(function_name, follow_symlinks))
        return NULL;
#endif

    if (path_and_dir_fd_invalid("stat", path, dir_fd) ||
        dir_fd_and_fd_invalid("stat", dir_fd, path->fd) ||
        fd_and_follow_symlinks_invalid("stat", path->fd, follow_symlinks))
        return NULL;

    Py_BEGIN_ALLOW_THREADS
    if (path->fd != -1)
        result = FSTAT(path->fd, &st);
#ifdef MS_WINDOWS
    else if (follow_symlinks)
        result = win32_stat(path->wide, &st);
    else
        result = win32_lstat(path->wide, &st);
#else
    else
#if defined(HAVE_LSTAT)
    if ((!follow_symlinks) && (dir_fd == DEFAULT_DIR_FD))
        result = LSTAT(path->narrow, &st);
    else
#endif /* HAVE_LSTAT */
#ifdef HAVE_FSTATAT
    if ((dir_fd != DEFAULT_DIR_FD) || !follow_symlinks)
        result = fstatat(dir_fd, path->narrow, &st,
                         follow_symlinks ? 0 : AT_SYMLINK_NOFOLLOW);
    else
#endif /* HAVE_FSTATAT */
        result = STAT(path->narrow, &st);
#endif /* MS_WINDOWS */
    Py_END_ALLOW_THREADS

    if (result != 0) {
        return path_error(path);
    }

    return _pystat_fromstructstat(&st);
}

/*[python input]

for s in """

FACCESSAT
FCHMODAT
FCHOWNAT
FSTATAT
LINKAT
MKDIRAT
MKFIFOAT
MKNODAT
OPENAT
READLINKAT
SYMLINKAT
UNLINKAT

""".strip().split():
    s = s.strip()
    print("""
#ifdef HAVE_{s}
    #define {s}_DIR_FD_CONVERTER dir_fd_converter
#else
    #define {s}_DIR_FD_CONVERTER dir_fd_unavailable
#endif
""".rstrip().format(s=s))

for s in """

FCHDIR
FCHMOD
FCHOWN
FDOPENDIR
FEXECVE
FPATHCONF
FSTATVFS
FTRUNCATE

""".strip().split():
    s = s.strip()
    print("""
#ifdef HAVE_{s}
    #define PATH_HAVE_{s} 1
#else
    #define PATH_HAVE_{s} 0
#endif

""".rstrip().format(s=s))
[python start generated code]*/

#ifdef HAVE_FACCESSAT
    #define FACCESSAT_DIR_FD_CONVERTER dir_fd_converter
#else
    #define FACCESSAT_DIR_FD_CONVERTER dir_fd_unavailable
#endif

#ifdef HAVE_FCHMODAT
    #define FCHMODAT_DIR_FD_CONVERTER dir_fd_converter
#else
    #define FCHMODAT_DIR_FD_CONVERTER dir_fd_unavailable
#endif

#ifdef HAVE_FCHOWNAT
    #define FCHOWNAT_DIR_FD_CONVERTER dir_fd_converter
#else
    #define FCHOWNAT_DIR_FD_CONVERTER dir_fd_unavailable
#endif

#ifdef HAVE_FSTATAT
    #define FSTATAT_DIR_FD_CONVERTER dir_fd_converter
#else
    #define FSTATAT_DIR_FD_CONVERTER dir_fd_unavailable
#endif

#ifdef HAVE_LINKAT
    #define LINKAT_DIR_FD_CONVERTER dir_fd_converter
#else
    #define LINKAT_DIR_FD_CONVERTER dir_fd_unavailable
#endif

#ifdef HAVE_MKDIRAT
    #define MKDIRAT_DIR_FD_CONVERTER dir_fd_converter
#else
    #define MKDIRAT_DIR_FD_CONVERTER dir_fd_unavailable
#endif

#ifdef HAVE_MKFIFOAT
    #define MKFIFOAT_DIR_FD_CONVERTER dir_fd_converter
#else
    #define MKFIFOAT_DIR_FD_CONVERTER dir_fd_unavailable
#endif

#ifdef HAVE_MKNODAT
    #define MKNODAT_DIR_FD_CONVERTER dir_fd_converter
#else
    #define MKNODAT_DIR_FD_CONVERTER dir_fd_unavailable
#endif

#ifdef HAVE_OPENAT
    #define OPENAT_DIR_FD_CONVERTER dir_fd_converter
#else
    #define OPENAT_DIR_FD_CONVERTER dir_fd_unavailable
#endif

#ifdef HAVE_READLINKAT
    #define READLINKAT_DIR_FD_CONVERTER dir_fd_converter
#else
    #define READLINKAT_DIR_FD_CONVERTER dir_fd_unavailable
#endif

#ifdef HAVE_SYMLINKAT
    #define SYMLINKAT_DIR_FD_CONVERTER dir_fd_converter
#else
    #define SYMLINKAT_DIR_FD_CONVERTER dir_fd_unavailable
#endif

#ifdef HAVE_UNLINKAT
    #define UNLINKAT_DIR_FD_CONVERTER dir_fd_converter
#else
    #define UNLINKAT_DIR_FD_CONVERTER dir_fd_unavailable
#endif

#ifdef HAVE_FCHDIR
    #define PATH_HAVE_FCHDIR 1
#else
    #define PATH_HAVE_FCHDIR 0
#endif

#ifdef HAVE_FCHMOD
    #define PATH_HAVE_FCHMOD 1
#else
    #define PATH_HAVE_FCHMOD 0
#endif

#ifdef HAVE_FCHOWN
    #define PATH_HAVE_FCHOWN 1
#else
    #define PATH_HAVE_FCHOWN 0
#endif

#ifdef HAVE_FDOPENDIR
    #define PATH_HAVE_FDOPENDIR 1
#else
    #define PATH_HAVE_FDOPENDIR 0
#endif

#ifdef HAVE_FEXECVE
    #define PATH_HAVE_FEXECVE 1
#else
    #define PATH_HAVE_FEXECVE 0
#endif

#ifdef HAVE_FPATHCONF
    #define PATH_HAVE_FPATHCONF 1
#else
    #define PATH_HAVE_FPATHCONF 0
#endif

#ifdef HAVE_FSTATVFS
    #define PATH_HAVE_FSTATVFS 1
#else
    #define PATH_HAVE_FSTATVFS 0
#endif

#ifdef HAVE_FTRUNCATE
    #define PATH_HAVE_FTRUNCATE 1
#else
    #define PATH_HAVE_FTRUNCATE 0
#endif
/*[python end generated code: output=4bd4f6f7d41267f1 input=80b4c890b6774ea5]*/

#ifdef MS_WINDOWS
    #undef PATH_HAVE_FTRUNCATE
    #define PATH_HAVE_FTRUNCATE 1
#endif

/*[python input]

class path_t_converter(CConverter):

    type = "path_t"
    impl_by_reference = True
    parse_by_reference = True

    converter = 'path_converter'

    def converter_init(self, *, allow_fd=False, nullable=False):
        # right now path_t doesn't support default values.
        # to support a default value, you'll need to override initialize().
        if self.default not in (unspecified, None):
            fail("Can't specify a default to the path_t converter!")

        if self.c_default not in (None, 'Py_None'):
            raise RuntimeError("Can't specify a c_default to the path_t converter!")

        self.nullable = nullable
        self.allow_fd = allow_fd

    def pre_render(self):
        def strify(value):
            if isinstance(value, str):
                return value
            return str(int(bool(value)))

        # add self.py_name here when merging with posixmodule conversion
        self.c_default = 'PATH_T_INITIALIZE("{}", "{}", {}, {})'.format(
            self.function.name,
            self.name,
            strify(self.nullable),
            strify(self.allow_fd),
            )

    def cleanup(self):
        return "path_cleanup(&" + self.name + ");\n"


class dir_fd_converter(CConverter):
    type = 'int'

    def converter_init(self, requires=None):
        if self.default in (unspecified, None):
            self.c_default = 'DEFAULT_DIR_FD'
        if isinstance(requires, str):
            self.converter = requires.upper() + '_DIR_FD_CONVERTER'
        else:
            self.converter = 'dir_fd_converter'

class fildes_converter(CConverter):
    type = 'int'
    converter = 'fildes_converter'

class uid_t_converter(CConverter):
    type = "uid_t"
    converter = '_Py_Uid_Converter'

class gid_t_converter(CConverter):
    type = "gid_t"
    converter = '_Py_Gid_Converter'

class dev_t_converter(CConverter):
    type = 'dev_t'
    converter = '_Py_Dev_Converter'

class dev_t_return_converter(unsigned_long_return_converter):
    type = 'dev_t'
    conversion_fn = '_PyLong_FromDev'
    unsigned_cast = '(dev_t)'

class FSConverter_converter(CConverter):
    type = 'PyObject *'
    converter = 'PyUnicode_FSConverter'
    def converter_init(self):
        if self.default is not unspecified:
            fail("FSConverter_converter does not support default values")
        self.c_default = 'NULL'

    def cleanup(self):
        return "Py_XDECREF(" + self.name + ");\n"

class pid_t_converter(CConverter):
    type = 'pid_t'
    format_unit = '" _Py_PARSE_PID "'

class idtype_t_converter(int_converter):
    type = 'idtype_t'

class id_t_converter(CConverter):
    type = 'id_t'
    format_unit = '" _Py_PARSE_PID "'

class intptr_t_converter(CConverter):
    type = 'intptr_t'
    format_unit = '" _Py_PARSE_INTPTR "'

class Py_off_t_converter(CConverter):
    type = 'Py_off_t'
    converter = 'Py_off_t_converter'

class Py_off_t_return_converter(long_return_converter):
    type = 'Py_off_t'
    conversion_fn = 'PyLong_FromPy_off_t'

class path_confname_converter(CConverter):
    type="int"
    converter="conv_path_confname"

class confstr_confname_converter(path_confname_converter):
    converter='conv_confstr_confname'

class sysconf_confname_converter(path_confname_converter):
    converter="conv_sysconf_confname"

class sched_param_converter(CConverter):
    type = 'struct sched_param'
    converter = 'convert_sched_param'
    impl_by_reference = True;

[python start generated code]*/
/*[python end generated code: output=da39a3ee5e6b4b0d input=418fce0e01144461]*/

/*[clinic input]

os.stat

    path : path_t(allow_fd=True)
        Path to be examined; can be string, bytes, a path-like object or
        open-file-descriptor int.

    *

    dir_fd : dir_fd(requires='fstatat') = None
        If not None, it should be a file descriptor open to a directory,
        and path should be a relative string; path will then be relative to
        that directory.

    follow_symlinks: bool = True
        If False, and the last element of the path is a symbolic link,
        stat will examine the symbolic link itself instead of the file
        the link points to.

Perform a stat system call on the given path.

dir_fd and follow_symlinks may not be implemented
  on your platform.  If they are unavailable, using them will raise a
  NotImplementedError.

It's an error to use dir_fd or follow_symlinks when specifying path as
  an open file descriptor.

[clinic start generated code]*/

static PyObject *
os_stat_impl(PyObject *module, path_t *path, int dir_fd, int follow_symlinks)
/*[clinic end generated code: output=7d4976e6f18a59c5 input=01d362ebcc06996b]*/
{
    return posix_do_stat("stat", path, dir_fd, follow_symlinks);
}


/*[clinic input]
os.lstat

    path : path_t

    *

    dir_fd : dir_fd(requires='fstatat') = None

Perform a stat system call on the given path, without following symbolic links.

Like stat(), but do not follow symbolic links.
Equivalent to stat(path, follow_symlinks=False).
[clinic start generated code]*/

static PyObject *
os_lstat_impl(PyObject *module, path_t *path, int dir_fd)
/*[clinic end generated code: output=ef82a5d35ce8ab37 input=0b7474765927b925]*/
{
    int follow_symlinks = 0;
    return posix_do_stat("lstat", path, dir_fd, follow_symlinks);
}


/*[clinic input]
os.access -> bool

    path: path_t
        Path to be tested; can be string, bytes, or a path-like object.

    mode: int
        Operating-system mode bitfield.  Can be F_OK to test existence,
        or the inclusive-OR of R_OK, W_OK, and X_OK.

    *

    dir_fd : dir_fd(requires='faccessat') = None
        If not None, it should be a file descriptor open to a directory,
        and path should be relative; path will then be relative to that
        directory.

    effective_ids: bool = False
        If True, access will use the effective uid/gid instead of
        the real uid/gid.

    follow_symlinks: bool = True
        If False, and the last element of the path is a symbolic link,
        access will examine the symbolic link itself instead of the file
        the link points to.

Use the real uid/gid to test for access to a path.

{parameters}
dir_fd, effective_ids, and follow_symlinks may not be implemented
  on your platform.  If they are unavailable, using them will raise a
  NotImplementedError.

Note that most operations will use the effective uid/gid, therefore this
  routine can be used in a suid/sgid environment to test if the invoking user
  has the specified access to the path.

[clinic start generated code]*/

static int
os_access_impl(PyObject *module, path_t *path, int mode, int dir_fd,
               int effective_ids, int follow_symlinks)
/*[clinic end generated code: output=cf84158bc90b1a77 input=3ffe4e650ee3bf20]*/
{
    int return_value;

#ifdef MS_WINDOWS
    DWORD attr;
#else
    int result;
#endif

#ifndef HAVE_FACCESSAT
    if (follow_symlinks_specified("access", follow_symlinks))
        return -1;

    if (effective_ids) {
        argument_unavailable_error("access", "effective_ids");
        return -1;
    }
#endif

#ifdef MS_WINDOWS
    Py_BEGIN_ALLOW_THREADS
    attr = GetFileAttributesW(path->wide);
    Py_END_ALLOW_THREADS

    /*
     * Access is possible if
     *   * we didn't get a -1, and
     *     * write access wasn't requested,
     *     * or the file isn't read-only,
     *     * or it's a directory.
     * (Directories cannot be read-only on Windows.)
    */
    return_value = (attr != INVALID_FILE_ATTRIBUTES) &&
            (!(mode & 2) ||
            !(attr & FILE_ATTRIBUTE_READONLY) ||
            (attr & FILE_ATTRIBUTE_DIRECTORY));
#else

    Py_BEGIN_ALLOW_THREADS
#ifdef HAVE_FACCESSAT
    if ((dir_fd != DEFAULT_DIR_FD) ||
        effective_ids ||
        !follow_symlinks) {
        int flags = 0;
        if (!follow_symlinks)
            flags |= AT_SYMLINK_NOFOLLOW;
        if (effective_ids)
            flags |= AT_EACCESS;
        result = faccessat(dir_fd, path->narrow, mode, flags);
    }
    else
#endif
        result = access(path->narrow, mode);
    Py_END_ALLOW_THREADS
    return_value = !result;
#endif

    return return_value;
}

#ifndef F_OK
#define F_OK 0
#endif
#ifndef R_OK
#define R_OK 4
#endif
#ifndef W_OK
#define W_OK 2
#endif
#ifndef X_OK
#define X_OK 1
#endif


#ifdef HAVE_TTYNAME
/*[clinic input]
os.ttyname

    fd: int
        Integer file descriptor handle.

    /

Return the name of the terminal device connected to 'fd'.
[clinic start generated code]*/

static PyObject *
os_ttyname_impl(PyObject *module, int fd)
/*[clinic end generated code: output=c424d2e9d1cd636a input=9ff5a58b08115c55]*/
{

    long size = sysconf(_SC_TTY_NAME_MAX);
    if (size == -1) {
        return posix_error();
    }
    char *buffer = (char *)PyMem_RawMalloc(size);
    if (buffer == NULL) {
        return PyErr_NoMemory();
    }
    int ret = ttyname_r(fd, buffer, size);
    if (ret != 0) {
        PyMem_RawFree(buffer);
        errno = ret;
        return posix_error();
    }
    PyObject *res = PyUnicode_DecodeFSDefault(buffer);
    PyMem_RawFree(buffer);
    return res;
}
#endif

#ifdef HAVE_CTERMID
/*[clinic input]
os.ctermid

Return the name of the controlling terminal for this process.
[clinic start generated code]*/

static PyObject *
os_ctermid_impl(PyObject *module)
/*[clinic end generated code: output=02f017e6c9e620db input=3b87fdd52556382d]*/
{
    char *ret;
    char buffer[L_ctermid];

#ifdef USE_CTERMID_R
    ret = ctermid_r(buffer);
#else
    ret = ctermid(buffer);
#endif
    if (ret == NULL)
        return posix_error();
    return PyUnicode_DecodeFSDefault(buffer);
}
#endif /* HAVE_CTERMID */


/*[clinic input]
os.chdir

    path: path_t(allow_fd='PATH_HAVE_FCHDIR')

Change the current working directory to the specified path.

path may always be specified as a string.
On some platforms, path may also be specified as an open file descriptor.
  If this functionality is unavailable, using it raises an exception.
[clinic start generated code]*/

static PyObject *
os_chdir_impl(PyObject *module, path_t *path)
/*[clinic end generated code: output=3be6400eee26eaae input=1a4a15b4d12cb15d]*/
{
    int result;

    if (PySys_Audit("os.chdir", "(O)", path->object) < 0) {
        return NULL;
    }

    Py_BEGIN_ALLOW_THREADS
#ifdef MS_WINDOWS
    /* on unix, success = 0, on windows, success = !0 */
    result = !win32_wchdir(path->wide);
#else
#ifdef HAVE_FCHDIR
    if (path->fd != -1)
        result = fchdir(path->fd);
    else
#endif
        result = chdir(path->narrow);
#endif
    Py_END_ALLOW_THREADS

    if (result) {
        return path_error(path);
    }

    Py_RETURN_NONE;
}


#ifdef HAVE_FCHDIR
/*[clinic input]
os.fchdir

    fd: fildes

Change to the directory of the given file descriptor.

fd must be opened on a directory, not a file.
Equivalent to os.chdir(fd).

[clinic start generated code]*/

static PyObject *
os_fchdir_impl(PyObject *module, int fd)
/*[clinic end generated code: output=42e064ec4dc00ab0 input=18e816479a2fa985]*/
{
    if (PySys_Audit("os.chdir", "(i)", fd) < 0) {
        return NULL;
    }
    return posix_fildes_fd(fd, fchdir);
}
#endif /* HAVE_FCHDIR */


/*[clinic input]
os.chmod

    path: path_t(allow_fd='PATH_HAVE_FCHMOD')
        Path to be modified.  May always be specified as a str, bytes, or a path-like object.
        On some platforms, path may also be specified as an open file descriptor.
        If this functionality is unavailable, using it raises an exception.

    mode: int
        Operating-system mode bitfield.

    *

    dir_fd : dir_fd(requires='fchmodat') = None
        If not None, it should be a file descriptor open to a directory,
        and path should be relative; path will then be relative to that
        directory.

    follow_symlinks: bool = True
        If False, and the last element of the path is a symbolic link,
        chmod will modify the symbolic link itself instead of the file
        the link points to.

Change the access permissions of a file.

It is an error to use dir_fd or follow_symlinks when specifying path as
  an open file descriptor.
dir_fd and follow_symlinks may not be implemented on your platform.
  If they are unavailable, using them will raise a NotImplementedError.

[clinic start generated code]*/

static PyObject *
os_chmod_impl(PyObject *module, path_t *path, int mode, int dir_fd,
              int follow_symlinks)
/*[clinic end generated code: output=5cf6a94915cc7bff input=989081551c00293b]*/
{
    int result;

#ifdef MS_WINDOWS
    DWORD attr;
#endif

#ifdef HAVE_FCHMODAT
    int fchmodat_nofollow_unsupported = 0;
#endif

#if !(defined(HAVE_FCHMODAT) || defined(HAVE_LCHMOD))
    if (follow_symlinks_specified("chmod", follow_symlinks))
        return NULL;
#endif

    if (PySys_Audit("os.chmod", "Oii", path->object, mode,
                    dir_fd == DEFAULT_DIR_FD ? -1 : dir_fd) < 0) {
        return NULL;
    }

#ifdef MS_WINDOWS
    Py_BEGIN_ALLOW_THREADS
    attr = GetFileAttributesW(path->wide);
    if (attr == INVALID_FILE_ATTRIBUTES)
        result = 0;
    else {
        if (mode & _S_IWRITE)
            attr &= ~FILE_ATTRIBUTE_READONLY;
        else
            attr |= FILE_ATTRIBUTE_READONLY;
        result = SetFileAttributesW(path->wide, attr);
    }
    Py_END_ALLOW_THREADS

    if (!result) {
        return path_error(path);
    }
#else /* MS_WINDOWS */
    Py_BEGIN_ALLOW_THREADS
#ifdef HAVE_FCHMOD
    if (path->fd != -1)
        result = fchmod(path->fd, mode);
    else
#endif
#ifdef HAVE_LCHMOD
    if ((!follow_symlinks) && (dir_fd == DEFAULT_DIR_FD))
        result = lchmod(path->narrow, mode);
    else
#endif
#ifdef HAVE_FCHMODAT
    if ((dir_fd != DEFAULT_DIR_FD) || !follow_symlinks) {
        /*
         * fchmodat() doesn't currently support AT_SYMLINK_NOFOLLOW!
         * The documentation specifically shows how to use it,
         * and then says it isn't implemented yet.
         * (true on linux with glibc 2.15, and openindiana 3.x)
         *
         * Once it is supported, os.chmod will automatically
         * support dir_fd and follow_symlinks=False.  (Hopefully.)
         * Until then, we need to be careful what exception we raise.
         */
        result = fchmodat(dir_fd, path->narrow, mode,
                          follow_symlinks ? 0 : AT_SYMLINK_NOFOLLOW);
        /*
         * But wait!  We can't throw the exception without allowing threads,
         * and we can't do that in this nested scope.  (Macro trickery, sigh.)
         */
        fchmodat_nofollow_unsupported =
                         result &&
                         ((errno == ENOTSUP) || (errno == EOPNOTSUPP)) &&
                         !follow_symlinks;
    }
    else
#endif
        result = chmod(path->narrow, mode);
    Py_END_ALLOW_THREADS

    if (result) {
#ifdef HAVE_FCHMODAT
        if (fchmodat_nofollow_unsupported) {
            if (dir_fd != DEFAULT_DIR_FD)
                dir_fd_and_follow_symlinks_invalid("chmod",
                                                   dir_fd, follow_symlinks);
            else
                follow_symlinks_specified("chmod", follow_symlinks);
            return NULL;
        }
        else
#endif
        return path_error(path);
    }
#endif

    Py_RETURN_NONE;
}


#ifdef HAVE_FCHMOD
/*[clinic input]
os.fchmod

    fd: int
    mode: int

Change the access permissions of the file given by file descriptor fd.

Equivalent to os.chmod(fd, mode).
[clinic start generated code]*/

static PyObject *
os_fchmod_impl(PyObject *module, int fd, int mode)
/*[clinic end generated code: output=afd9bc05b4e426b3 input=8ab11975ca01ee5b]*/
{
    int res;
    int async_err = 0;

    if (PySys_Audit("os.chmod", "iii", fd, mode, -1) < 0) {
        return NULL;
    }

    do {
        Py_BEGIN_ALLOW_THREADS
        res = fchmod(fd, mode);
        Py_END_ALLOW_THREADS
    } while (res != 0 && errno == EINTR && !(async_err = PyErr_CheckSignals()));
    if (res != 0)
        return (!async_err) ? posix_error() : NULL;

    Py_RETURN_NONE;
}
#endif /* HAVE_FCHMOD */


#ifdef HAVE_LCHMOD
/*[clinic input]
os.lchmod

    path: path_t
    mode: int

Change the access permissions of a file, without following symbolic links.

If path is a symlink, this affects the link itself rather than the target.
Equivalent to chmod(path, mode, follow_symlinks=False)."
[clinic start generated code]*/

static PyObject *
os_lchmod_impl(PyObject *module, path_t *path, int mode)
/*[clinic end generated code: output=082344022b51a1d5 input=90c5663c7465d24f]*/
{
    int res;
    if (PySys_Audit("os.chmod", "Oii", path->object, mode, -1) < 0) {
        return NULL;
    }
    Py_BEGIN_ALLOW_THREADS
    res = lchmod(path->narrow, mode);
    Py_END_ALLOW_THREADS
    if (res < 0) {
        path_error(path);
        return NULL;
    }
    Py_RETURN_NONE;
}
#endif /* HAVE_LCHMOD */


#ifdef HAVE_CHFLAGS
/*[clinic input]
os.chflags

    path: path_t
    flags: unsigned_long(bitwise=True)
    follow_symlinks: bool=True

Set file flags.

If follow_symlinks is False, and the last element of the path is a symbolic
  link, chflags will change flags on the symbolic link itself instead of the
  file the link points to.
follow_symlinks may not be implemented on your platform.  If it is
unavailable, using it will raise a NotImplementedError.

[clinic start generated code]*/

static PyObject *
os_chflags_impl(PyObject *module, path_t *path, unsigned long flags,
                int follow_symlinks)
/*[clinic end generated code: output=85571c6737661ce9 input=0327e29feb876236]*/
{
    int result;

#ifndef HAVE_LCHFLAGS
    if (follow_symlinks_specified("chflags", follow_symlinks))
        return NULL;
#endif

    if (PySys_Audit("os.chflags", "Ok", path->object, flags) < 0) {
        return NULL;
    }

    Py_BEGIN_ALLOW_THREADS
#ifdef HAVE_LCHFLAGS
    if (!follow_symlinks)
        result = lchflags(path->narrow, flags);
    else
#endif
        result = chflags(path->narrow, flags);
    Py_END_ALLOW_THREADS

    if (result)
        return path_error(path);

    Py_RETURN_NONE;
}
#endif /* HAVE_CHFLAGS */


#ifdef HAVE_LCHFLAGS
/*[clinic input]
os.lchflags

    path: path_t
    flags: unsigned_long(bitwise=True)

Set file flags.

This function will not follow symbolic links.
Equivalent to chflags(path, flags, follow_symlinks=False).
[clinic start generated code]*/

static PyObject *
os_lchflags_impl(PyObject *module, path_t *path, unsigned long flags)
/*[clinic end generated code: output=30ae958695c07316 input=f9f82ea8b585ca9d]*/
{
    int res;
    if (PySys_Audit("os.chflags", "Ok", path->object, flags) < 0) {
        return NULL;
    }
    Py_BEGIN_ALLOW_THREADS
    res = lchflags(path->narrow, flags);
    Py_END_ALLOW_THREADS
    if (res < 0) {
        return path_error(path);
    }
    Py_RETURN_NONE;
}
#endif /* HAVE_LCHFLAGS */


#ifdef HAVE_CHROOT
/*[clinic input]
os.chroot
    path: path_t

Change root directory to path.

[clinic start generated code]*/

static PyObject *
os_chroot_impl(PyObject *module, path_t *path)
/*[clinic end generated code: output=de80befc763a4475 input=14822965652c3dc3]*/
{
    int res;
    Py_BEGIN_ALLOW_THREADS
    res = chroot(path->narrow);
    Py_END_ALLOW_THREADS
    if (res < 0)
        return path_error(path);
    Py_RETURN_NONE;
}
#endif /* HAVE_CHROOT */


#ifdef HAVE_FSYNC
/*[clinic input]
os.fsync

    fd: fildes

Force write of fd to disk.
[clinic start generated code]*/

static PyObject *
os_fsync_impl(PyObject *module, int fd)
/*[clinic end generated code: output=4a10d773f52b3584 input=21c3645c056967f2]*/
{
    return posix_fildes_fd(fd, fsync);
}
#endif /* HAVE_FSYNC */


#ifdef HAVE_SYNC
/*[clinic input]
os.sync

Force write of everything to disk.
[clinic start generated code]*/

static PyObject *
os_sync_impl(PyObject *module)
/*[clinic end generated code: output=2796b1f0818cd71c input=84749fe5e9b404ff]*/
{
    Py_BEGIN_ALLOW_THREADS
    sync();
    Py_END_ALLOW_THREADS
    Py_RETURN_NONE;
}
#endif /* HAVE_SYNC */


#ifdef HAVE_FDATASYNC
#ifdef __hpux
extern int fdatasync(int); /* On HP-UX, in libc but not in unistd.h */
#endif

/*[clinic input]
os.fdatasync

    fd: fildes

Force write of fd to disk without forcing update of metadata.
[clinic start generated code]*/

static PyObject *
os_fdatasync_impl(PyObject *module, int fd)
/*[clinic end generated code: output=b4b9698b5d7e26dd input=bc74791ee54dd291]*/
{
    return posix_fildes_fd(fd, fdatasync);
}
#endif /* HAVE_FDATASYNC */


#ifdef HAVE_CHOWN
/*[clinic input]
os.chown

    path : path_t(allow_fd='PATH_HAVE_FCHOWN')
        Path to be examined; can be string, bytes, a path-like object, or open-file-descriptor int.

    uid: uid_t

    gid: gid_t

    *

    dir_fd : dir_fd(requires='fchownat') = None
        If not None, it should be a file descriptor open to a directory,
        and path should be relative; path will then be relative to that
        directory.

    follow_symlinks: bool = True
        If False, and the last element of the path is a symbolic link,
        stat will examine the symbolic link itself instead of the file
        the link points to.

Change the owner and group id of path to the numeric uid and gid.\

path may always be specified as a string.
On some platforms, path may also be specified as an open file descriptor.
  If this functionality is unavailable, using it raises an exception.
If dir_fd is not None, it should be a file descriptor open to a directory,
  and path should be relative; path will then be relative to that directory.
If follow_symlinks is False, and the last element of the path is a symbolic
  link, chown will modify the symbolic link itself instead of the file the
  link points to.
It is an error to use dir_fd or follow_symlinks when specifying path as
  an open file descriptor.
dir_fd and follow_symlinks may not be implemented on your platform.
  If they are unavailable, using them will raise a NotImplementedError.

[clinic start generated code]*/

static PyObject *
os_chown_impl(PyObject *module, path_t *path, uid_t uid, gid_t gid,
              int dir_fd, int follow_symlinks)
/*[clinic end generated code: output=4beadab0db5f70cd input=b08c5ec67996a97d]*/
{
    int result;

#if !(defined(HAVE_LCHOWN) || defined(HAVE_FCHOWNAT))
    if (follow_symlinks_specified("chown", follow_symlinks))
        return NULL;
#endif
    if (dir_fd_and_fd_invalid("chown", dir_fd, path->fd) ||
        fd_and_follow_symlinks_invalid("chown", path->fd, follow_symlinks))
        return NULL;

#ifdef __APPLE__
    /*
     * This is for Mac OS X 10.3, which doesn't have lchown.
     * (But we still have an lchown symbol because of weak-linking.)
     * It doesn't have fchownat either.  So there's no possibility
     * of a graceful failover.
     */
    if ((!follow_symlinks) && (lchown == NULL)) {
        follow_symlinks_specified("chown", follow_symlinks);
        return NULL;
    }
#endif

    if (PySys_Audit("os.chown", "OIIi", path->object, uid, gid,
                    dir_fd == DEFAULT_DIR_FD ? -1 : dir_fd) < 0) {
        return NULL;
    }

    Py_BEGIN_ALLOW_THREADS
#ifdef HAVE_FCHOWN
    if (path->fd != -1)
        result = fchown(path->fd, uid, gid);
    else
#endif
#ifdef HAVE_LCHOWN
    if ((!follow_symlinks) && (dir_fd == DEFAULT_DIR_FD))
        result = lchown(path->narrow, uid, gid);
    else
#endif
#ifdef HAVE_FCHOWNAT
    if ((dir_fd != DEFAULT_DIR_FD) || (!follow_symlinks))
        result = fchownat(dir_fd, path->narrow, uid, gid,
                          follow_symlinks ? 0 : AT_SYMLINK_NOFOLLOW);
    else
#endif
        result = chown(path->narrow, uid, gid);
    Py_END_ALLOW_THREADS

    if (result)
        return path_error(path);

    Py_RETURN_NONE;
}
#endif /* HAVE_CHOWN */


#ifdef HAVE_FCHOWN
/*[clinic input]
os.fchown

    fd: int
    uid: uid_t
    gid: gid_t

Change the owner and group id of the file specified by file descriptor.

Equivalent to os.chown(fd, uid, gid).

[clinic start generated code]*/

static PyObject *
os_fchown_impl(PyObject *module, int fd, uid_t uid, gid_t gid)
/*[clinic end generated code: output=97d21cbd5a4350a6 input=3af544ba1b13a0d7]*/
{
    int res;
    int async_err = 0;

    if (PySys_Audit("os.chown", "iIIi", fd, uid, gid, -1) < 0) {
        return NULL;
    }

    do {
        Py_BEGIN_ALLOW_THREADS
        res = fchown(fd, uid, gid);
        Py_END_ALLOW_THREADS
    } while (res != 0 && errno == EINTR && !(async_err = PyErr_CheckSignals()));
    if (res != 0)
        return (!async_err) ? posix_error() : NULL;

    Py_RETURN_NONE;
}
#endif /* HAVE_FCHOWN */


#ifdef HAVE_LCHOWN
/*[clinic input]
os.lchown

    path : path_t
    uid: uid_t
    gid: gid_t

Change the owner and group id of path to the numeric uid and gid.

This function will not follow symbolic links.
Equivalent to os.chown(path, uid, gid, follow_symlinks=False).
[clinic start generated code]*/

static PyObject *
os_lchown_impl(PyObject *module, path_t *path, uid_t uid, gid_t gid)
/*[clinic end generated code: output=25eaf6af412fdf2f input=b1c6014d563a7161]*/
{
    int res;
    if (PySys_Audit("os.chown", "OIIi", path->object, uid, gid, -1) < 0) {
        return NULL;
    }
    Py_BEGIN_ALLOW_THREADS
    res = lchown(path->narrow, uid, gid);
    Py_END_ALLOW_THREADS
    if (res < 0) {
        return path_error(path);
    }
    Py_RETURN_NONE;
}
#endif /* HAVE_LCHOWN */


static PyObject *
posix_getcwd(int use_bytes)
{
#ifdef MS_WINDOWS
    wchar_t wbuf[MAXPATHLEN];
    wchar_t *wbuf2 = wbuf;
    DWORD len;

    Py_BEGIN_ALLOW_THREADS
    len = GetCurrentDirectoryW(Py_ARRAY_LENGTH(wbuf), wbuf);
    /* If the buffer is large enough, len does not include the
       terminating \0. If the buffer is too small, len includes
       the space needed for the terminator. */
    if (len >= Py_ARRAY_LENGTH(wbuf)) {
        if (len <= PY_SSIZE_T_MAX / sizeof(wchar_t)) {
            wbuf2 = PyMem_RawMalloc(len * sizeof(wchar_t));
        }
        else {
            wbuf2 = NULL;
        }
        if (wbuf2) {
            len = GetCurrentDirectoryW(len, wbuf2);
        }
    }
    Py_END_ALLOW_THREADS

    if (!wbuf2) {
        PyErr_NoMemory();
        return NULL;
    }
    if (!len) {
        if (wbuf2 != wbuf)
            PyMem_RawFree(wbuf2);
        return PyErr_SetFromWindowsErr(0);
    }

    PyObject *resobj = PyUnicode_FromWideChar(wbuf2, len);
    if (wbuf2 != wbuf) {
        PyMem_RawFree(wbuf2);
    }

    if (use_bytes) {
        if (resobj == NULL) {
            return NULL;
        }
        Py_SETREF(resobj, PyUnicode_EncodeFSDefault(resobj));
    }

    return resobj;
#else
    const size_t chunk = 1024;

    char *buf = NULL;
    char *cwd = NULL;
    size_t buflen = 0;

    Py_BEGIN_ALLOW_THREADS
    do {
        char *newbuf;
        if (buflen <= PY_SSIZE_T_MAX - chunk) {
            buflen += chunk;
            newbuf = PyMem_RawRealloc(buf, buflen);
        }
        else {
            newbuf = NULL;
        }
        if (newbuf == NULL) {
            PyMem_RawFree(buf);
            buf = NULL;
            break;
        }
        buf = newbuf;

        cwd = getcwd(buf, buflen);
    } while (cwd == NULL && errno == ERANGE);
    Py_END_ALLOW_THREADS

    if (buf == NULL) {
        return PyErr_NoMemory();
    }
    if (cwd == NULL) {
        PyMem_RawFree(buf);
        return posix_error();
    }

    PyObject *obj;
    if (use_bytes) {
        obj = PyBytes_FromStringAndSize(buf, strlen(buf));
    }
    else {
        obj = PyUnicode_DecodeFSDefault(buf);
    }
    PyMem_RawFree(buf);

    return obj;
#endif   /* !MS_WINDOWS */
}


/*[clinic input]
os.getcwd

Return a unicode string representing the current working directory.
[clinic start generated code]*/

static PyObject *
os_getcwd_impl(PyObject *module)
/*[clinic end generated code: output=21badfae2ea99ddc input=f069211bb70e3d39]*/
{
    return posix_getcwd(0);
}


/*[clinic input]
os.getcwdb

Return a bytes string representing the current working directory.
[clinic start generated code]*/

static PyObject *
os_getcwdb_impl(PyObject *module)
/*[clinic end generated code: output=3dd47909480e4824 input=f6f6a378dad3d9cb]*/
{
    return posix_getcwd(1);
}


#if ((!defined(HAVE_LINK)) && defined(MS_WINDOWS))
#define HAVE_LINK 1
#endif

#ifdef HAVE_LINK
/*[clinic input]

os.link

    src : path_t
    dst : path_t
    *
    src_dir_fd : dir_fd = None
    dst_dir_fd : dir_fd = None
    follow_symlinks: bool = True

Create a hard link to a file.

If either src_dir_fd or dst_dir_fd is not None, it should be a file
  descriptor open to a directory, and the respective path string (src or dst)
  should be relative; the path will then be relative to that directory.
If follow_symlinks is False, and the last element of src is a symbolic
  link, link will create a link to the symbolic link itself instead of the
  file the link points to.
src_dir_fd, dst_dir_fd, and follow_symlinks may not be implemented on your
  platform.  If they are unavailable, using them will raise a
  NotImplementedError.
[clinic start generated code]*/

static PyObject *
os_link_impl(PyObject *module, path_t *src, path_t *dst, int src_dir_fd,
             int dst_dir_fd, int follow_symlinks)
/*[clinic end generated code: output=7f00f6007fd5269a input=b0095ebbcbaa7e04]*/
{
#ifdef MS_WINDOWS
    BOOL result = FALSE;
#else
    int result;
#endif

#ifndef HAVE_LINKAT
    if ((src_dir_fd != DEFAULT_DIR_FD) || (dst_dir_fd != DEFAULT_DIR_FD)) {
        argument_unavailable_error("link", "src_dir_fd and dst_dir_fd");
        return NULL;
    }
#endif

#ifndef MS_WINDOWS
    if ((src->narrow && dst->wide) || (src->wide && dst->narrow)) {
        PyErr_SetString(PyExc_NotImplementedError,
                        "link: src and dst must be the same type");
        return NULL;
    }
#endif

    if (PySys_Audit("os.link", "OOii", src->object, dst->object,
                    src_dir_fd == DEFAULT_DIR_FD ? -1 : src_dir_fd,
                    dst_dir_fd == DEFAULT_DIR_FD ? -1 : dst_dir_fd) < 0) {
        return NULL;
    }

#ifdef MS_WINDOWS
    Py_BEGIN_ALLOW_THREADS
    result = CreateHardLinkW(dst->wide, src->wide, NULL);
    Py_END_ALLOW_THREADS

    if (!result)
        return path_error2(src, dst);
#else
    Py_BEGIN_ALLOW_THREADS
#ifdef HAVE_LINKAT
    if ((src_dir_fd != DEFAULT_DIR_FD) ||
        (dst_dir_fd != DEFAULT_DIR_FD) ||
        (!follow_symlinks))
        result = linkat(src_dir_fd, src->narrow,
            dst_dir_fd, dst->narrow,
            follow_symlinks ? AT_SYMLINK_FOLLOW : 0);
    else
#endif /* HAVE_LINKAT */
        result = link(src->narrow, dst->narrow);
    Py_END_ALLOW_THREADS

    if (result)
        return path_error2(src, dst);
#endif /* MS_WINDOWS */

    Py_RETURN_NONE;
}
#endif


#if defined(MS_WINDOWS) && !defined(HAVE_OPENDIR)
static PyObject *
_listdir_windows_no_opendir(path_t *path, PyObject *list)
{
    PyObject *v;
    HANDLE hFindFile = INVALID_HANDLE_VALUE;
    BOOL result;
    wchar_t namebuf[MAX_PATH+4]; /* Overallocate for "\*.*" */
    /* only claim to have space for MAX_PATH */
    Py_ssize_t len = Py_ARRAY_LENGTH(namebuf)-4;
    wchar_t *wnamebuf = NULL;

    WIN32_FIND_DATAW wFileData;
    const wchar_t *po_wchars;

    if (!path->wide) { /* Default arg: "." */
        po_wchars = L".";
        len = 1;
    } else {
        po_wchars = path->wide;
        len = wcslen(path->wide);
    }
    /* The +5 is so we can append "\\*.*\0" */
    wnamebuf = PyMem_New(wchar_t, len + 5);
    if (!wnamebuf) {
        PyErr_NoMemory();
        goto exit;
    }
    wcscpy(wnamebuf, po_wchars);
    if (len > 0) {
        wchar_t wch = wnamebuf[len-1];
        if (wch != SEP && wch != ALTSEP && wch != L':')
            wnamebuf[len++] = SEP;
        wcscpy(wnamebuf + len, L"*.*");
    }
    if ((list = PyList_New(0)) == NULL) {
        goto exit;
    }
    Py_BEGIN_ALLOW_THREADS
    hFindFile = FindFirstFileW(wnamebuf, &wFileData);
    Py_END_ALLOW_THREADS
    if (hFindFile == INVALID_HANDLE_VALUE) {
        int error = GetLastError();
        if (error == ERROR_FILE_NOT_FOUND)
            goto exit;
        Py_DECREF(list);
        list = path_error(path);
        goto exit;
    }
    do {
        /* Skip over . and .. */
        if (wcscmp(wFileData.cFileName, L".") != 0 &&
            wcscmp(wFileData.cFileName, L"..") != 0) {
            v = PyUnicode_FromWideChar(wFileData.cFileName,
                                       wcslen(wFileData.cFileName));
            if (path->narrow && v) {
                Py_SETREF(v, PyUnicode_EncodeFSDefault(v));
            }
            if (v == NULL) {
                Py_DECREF(list);
                list = NULL;
                break;
            }
            if (PyList_Append(list, v) != 0) {
                Py_DECREF(v);
                Py_DECREF(list);
                list = NULL;
                break;
            }
            Py_DECREF(v);
        }
        Py_BEGIN_ALLOW_THREADS
        result = FindNextFileW(hFindFile, &wFileData);
        Py_END_ALLOW_THREADS
        /* FindNextFile sets error to ERROR_NO_MORE_FILES if
           it got to the end of the directory. */
        if (!result && GetLastError() != ERROR_NO_MORE_FILES) {
            Py_DECREF(list);
            list = path_error(path);
            goto exit;
        }
    } while (result == TRUE);

exit:
    if (hFindFile != INVALID_HANDLE_VALUE) {
        if (FindClose(hFindFile) == FALSE) {
            if (list != NULL) {
                Py_DECREF(list);
                list = path_error(path);
            }
        }
    }
    PyMem_Free(wnamebuf);

    return list;
}  /* end of _listdir_windows_no_opendir */

#else  /* thus POSIX, ie: not (MS_WINDOWS and not HAVE_OPENDIR) */

static PyObject *
_posix_listdir(path_t *path, PyObject *list)
{
    PyObject *v;
    DIR *dirp = NULL;
    struct dirent *ep;
    int return_str; /* if false, return bytes */
#ifdef HAVE_FDOPENDIR
    int fd = -1;
#endif

    errno = 0;
#ifdef HAVE_FDOPENDIR
    if (path->fd != -1) {
        /* closedir() closes the FD, so we duplicate it */
        fd = _Py_dup(path->fd);
        if (fd == -1)
            return NULL;

        return_str = 1;

        Py_BEGIN_ALLOW_THREADS
        dirp = fdopendir(fd);
        Py_END_ALLOW_THREADS
    }
    else
#endif
    {
        const char *name;
        if (path->narrow) {
            name = path->narrow;
            /* only return bytes if they specified a bytes-like object */
            return_str = !PyObject_CheckBuffer(path->object);
        }
        else {
            name = ".";
            return_str = 1;
        }

        Py_BEGIN_ALLOW_THREADS
        dirp = opendir(name);
        Py_END_ALLOW_THREADS
    }

    if (dirp == NULL) {
        list = path_error(path);
#ifdef HAVE_FDOPENDIR
        if (fd != -1) {
            Py_BEGIN_ALLOW_THREADS
            close(fd);
            Py_END_ALLOW_THREADS
        }
#endif
        goto exit;
    }
    if ((list = PyList_New(0)) == NULL) {
        goto exit;
    }
    for (;;) {
        errno = 0;
        Py_BEGIN_ALLOW_THREADS
        ep = readdir(dirp);
        Py_END_ALLOW_THREADS
        if (ep == NULL) {
            if (errno == 0) {
                break;
            } else {
                Py_DECREF(list);
                list = path_error(path);
                goto exit;
            }
        }
        if (ep->d_name[0] == '.' &&
            (NAMLEN(ep) == 1 ||
             (ep->d_name[1] == '.' && NAMLEN(ep) == 2)))
            continue;
        if (return_str)
            v = PyUnicode_DecodeFSDefaultAndSize(ep->d_name, NAMLEN(ep));
        else
            v = PyBytes_FromStringAndSize(ep->d_name, NAMLEN(ep));
        if (v == NULL) {
            Py_CLEAR(list);
            break;
        }
        if (PyList_Append(list, v) != 0) {
            Py_DECREF(v);
            Py_CLEAR(list);
            break;
        }
        Py_DECREF(v);
    }

exit:
    if (dirp != NULL) {
        Py_BEGIN_ALLOW_THREADS
#ifdef HAVE_FDOPENDIR
        if (fd > -1)
            rewinddir(dirp);
#endif
        closedir(dirp);
        Py_END_ALLOW_THREADS
    }

    return list;
}  /* end of _posix_listdir */
#endif  /* which OS */


/*[clinic input]
os.listdir

    path : path_t(nullable=True, allow_fd='PATH_HAVE_FDOPENDIR') = None

Return a list containing the names of the files in the directory.

path can be specified as either str, bytes, or a path-like object.  If path is bytes,
  the filenames returned will also be bytes; in all other circumstances
  the filenames returned will be str.
If path is None, uses the path='.'.
On some platforms, path may also be specified as an open file descriptor;\
  the file descriptor must refer to a directory.
  If this functionality is unavailable, using it raises NotImplementedError.

The list is in arbitrary order.  It does not include the special
entries '.' and '..' even if they are present in the directory.


[clinic start generated code]*/

static PyObject *
os_listdir_impl(PyObject *module, path_t *path)
/*[clinic end generated code: output=293045673fcd1a75 input=e3f58030f538295d]*/
{
    if (PySys_Audit("os.listdir", "O",
                    path->object ? path->object : Py_None) < 0) {
        return NULL;
    }
#if defined(MS_WINDOWS) && !defined(HAVE_OPENDIR)
    return _listdir_windows_no_opendir(path, NULL);
#else
    return _posix_listdir(path, NULL);
#endif
}

#ifdef MS_WINDOWS
/* A helper function for abspath on win32 */
/*[clinic input]
os._getfullpathname

    path: path_t
    /

[clinic start generated code]*/

static PyObject *
os__getfullpathname_impl(PyObject *module, path_t *path)
/*[clinic end generated code: output=bb8679d56845bc9b input=332ed537c29d0a3e]*/
{
    wchar_t *abspath;

    /* _Py_abspath() is implemented with GetFullPathNameW() on Windows */
    if (_Py_abspath(path->wide, &abspath) < 0) {
        return win32_error_object("GetFullPathNameW", path->object);
    }
    if (abspath == NULL) {
        return PyErr_NoMemory();
    }

    PyObject *str = PyUnicode_FromWideChar(abspath, wcslen(abspath));
    PyMem_RawFree(abspath);
    if (str == NULL) {
        return NULL;
    }
    if (path->narrow) {
        Py_SETREF(str, PyUnicode_EncodeFSDefault(str));
    }
    return str;
}


/*[clinic input]
os._getfinalpathname

    path: path_t
    /

A helper function for samepath on windows.
[clinic start generated code]*/

static PyObject *
os__getfinalpathname_impl(PyObject *module, path_t *path)
/*[clinic end generated code: output=621a3c79bc29ebfa input=2b6b6c7cbad5fb84]*/
{
    HANDLE hFile;
    wchar_t buf[MAXPATHLEN], *target_path = buf;
    int buf_size = Py_ARRAY_LENGTH(buf);
    int result_length;
    PyObject *result;

    Py_BEGIN_ALLOW_THREADS
    hFile = CreateFileW(
        path->wide,
        0, /* desired access */
        0, /* share mode */
        NULL, /* security attributes */
        OPEN_EXISTING,
        /* FILE_FLAG_BACKUP_SEMANTICS is required to open a directory */
        FILE_FLAG_BACKUP_SEMANTICS,
        NULL);
    Py_END_ALLOW_THREADS

    if (hFile == INVALID_HANDLE_VALUE) {
        return win32_error_object("CreateFileW", path->object);
    }

    /* We have a good handle to the target, use it to determine the
       target path name. */
    while (1) {
        Py_BEGIN_ALLOW_THREADS
        result_length = GetFinalPathNameByHandleW(hFile, target_path,
                                                  buf_size, VOLUME_NAME_DOS);
        Py_END_ALLOW_THREADS

        if (!result_length) {
            result = win32_error_object("GetFinalPathNameByHandleW",
                                         path->object);
            goto cleanup;
        }

        if (result_length < buf_size) {
            break;
        }

        wchar_t *tmp;
        tmp = PyMem_Realloc(target_path != buf ? target_path : NULL,
                            result_length * sizeof(*tmp));
        if (!tmp) {
            result = PyErr_NoMemory();
            goto cleanup;
        }

        buf_size = result_length;
        target_path = tmp;
    }

    result = PyUnicode_FromWideChar(target_path, result_length);
    if (result && path->narrow) {
        Py_SETREF(result, PyUnicode_EncodeFSDefault(result));
    }

cleanup:
    if (target_path != buf) {
        PyMem_Free(target_path);
    }
    CloseHandle(hFile);
    return result;
}


/*[clinic input]
os._getvolumepathname

    path: path_t

A helper function for ismount on Win32.
[clinic start generated code]*/

static PyObject *
os__getvolumepathname_impl(PyObject *module, path_t *path)
/*[clinic end generated code: output=804c63fd13a1330b input=722b40565fa21552]*/
{
    PyObject *result;
    wchar_t *mountpath=NULL;
    size_t buflen;
    BOOL ret;

    /* Volume path should be shorter than entire path */
    buflen = Py_MAX(path->length, MAX_PATH);

    if (buflen > PY_DWORD_MAX) {
        PyErr_SetString(PyExc_OverflowError, "path too long");
        return NULL;
    }

    mountpath = PyMem_New(wchar_t, buflen);
    if (mountpath == NULL)
        return PyErr_NoMemory();

    Py_BEGIN_ALLOW_THREADS
    ret = GetVolumePathNameW(path->wide, mountpath,
                             Py_SAFE_DOWNCAST(buflen, size_t, DWORD));
    Py_END_ALLOW_THREADS

    if (!ret) {
        result = win32_error_object("_getvolumepathname", path->object);
        goto exit;
    }
    result = PyUnicode_FromWideChar(mountpath, wcslen(mountpath));
    if (path->narrow)
        Py_SETREF(result, PyUnicode_EncodeFSDefault(result));

exit:
    PyMem_Free(mountpath);
    return result;
}

#endif /* MS_WINDOWS */


/*[clinic input]
os.mkdir

    path : path_t

    mode: int = 0o777

    *

    dir_fd : dir_fd(requires='mkdirat') = None

# "mkdir(path, mode=0o777, *, dir_fd=None)\n\n\

Create a directory.

If dir_fd is not None, it should be a file descriptor open to a directory,
  and path should be relative; path will then be relative to that directory.
dir_fd may not be implemented on your platform.
  If it is unavailable, using it will raise a NotImplementedError.

The mode argument is ignored on Windows.
[clinic start generated code]*/

static PyObject *
os_mkdir_impl(PyObject *module, path_t *path, int mode, int dir_fd)
/*[clinic end generated code: output=a70446903abe821f input=e965f68377e9b1ce]*/
{
    int result;

    if (PySys_Audit("os.mkdir", "Oii", path->object, mode,
                    dir_fd == DEFAULT_DIR_FD ? -1 : dir_fd) < 0) {
        return NULL;
    }

#ifdef MS_WINDOWS
    Py_BEGIN_ALLOW_THREADS
    result = CreateDirectoryW(path->wide, NULL);
    Py_END_ALLOW_THREADS

    if (!result)
        return path_error(path);
#else
    Py_BEGIN_ALLOW_THREADS
#if HAVE_MKDIRAT
    if (dir_fd != DEFAULT_DIR_FD)
        result = mkdirat(dir_fd, path->narrow, mode);
    else
#endif
#if defined(__WATCOMC__) && !defined(__QNX__)
        result = mkdir(path->narrow);
#else
        result = mkdir(path->narrow, mode);
#endif
    Py_END_ALLOW_THREADS
    if (result < 0)
        return path_error(path);
#endif /* MS_WINDOWS */
    Py_RETURN_NONE;
}


/* sys/resource.h is needed for at least: wait3(), wait4(), broken nice. */
#if defined(HAVE_SYS_RESOURCE_H)
#include <sys/resource.h>
#endif


#ifdef HAVE_NICE
/*[clinic input]
os.nice

    increment: int
    /

Add increment to the priority of process and return the new priority.
[clinic start generated code]*/

static PyObject *
os_nice_impl(PyObject *module, int increment)
/*[clinic end generated code: output=9dad8a9da8109943 input=864be2d402a21da2]*/
{
    int value;

    /* There are two flavours of 'nice': one that returns the new
       priority (as required by almost all standards out there) and the
       Linux/FreeBSD one, which returns '0' on success and advices
       the use of getpriority() to get the new priority.

       If we are of the nice family that returns the new priority, we
       need to clear errno before the call, and check if errno is filled
       before calling posix_error() on a returnvalue of -1, because the
       -1 may be the actual new priority! */

    errno = 0;
    value = nice(increment);
#if defined(HAVE_BROKEN_NICE) && defined(HAVE_GETPRIORITY)
    if (value == 0)
        value = getpriority(PRIO_PROCESS, 0);
#endif
    if (value == -1 && errno != 0)
        /* either nice() or getpriority() returned an error */
        return posix_error();
    return PyLong_FromLong((long) value);
}
#endif /* HAVE_NICE */


#ifdef HAVE_GETPRIORITY
/*[clinic input]
os.getpriority

    which: int
    who: int

Return program scheduling priority.
[clinic start generated code]*/

static PyObject *
os_getpriority_impl(PyObject *module, int which, int who)
/*[clinic end generated code: output=c41b7b63c7420228 input=9be615d40e2544ef]*/
{
    int retval;

    errno = 0;
    retval = getpriority(which, who);
    if (errno != 0)
        return posix_error();
    return PyLong_FromLong((long)retval);
}
#endif /* HAVE_GETPRIORITY */


#ifdef HAVE_SETPRIORITY
/*[clinic input]
os.setpriority

    which: int
    who: int
    priority: int

Set program scheduling priority.
[clinic start generated code]*/

static PyObject *
os_setpriority_impl(PyObject *module, int which, int who, int priority)
/*[clinic end generated code: output=3d910d95a7771eb2 input=710ccbf65b9dc513]*/
{
    int retval;

    retval = setpriority(which, who, priority);
    if (retval == -1)
        return posix_error();
    Py_RETURN_NONE;
}
#endif /* HAVE_SETPRIORITY */


static PyObject *
internal_rename(path_t *src, path_t *dst, int src_dir_fd, int dst_dir_fd, int is_replace)
{
    const char *function_name = is_replace ? "replace" : "rename";
    int dir_fd_specified;

#ifdef MS_WINDOWS
    BOOL result;
    int flags = is_replace ? MOVEFILE_REPLACE_EXISTING : 0;
#else
    int result;
#endif

    dir_fd_specified = (src_dir_fd != DEFAULT_DIR_FD) ||
                       (dst_dir_fd != DEFAULT_DIR_FD);
#ifndef HAVE_RENAMEAT
    if (dir_fd_specified) {
        argument_unavailable_error(function_name, "src_dir_fd and dst_dir_fd");
        return NULL;
    }
#endif

    if (PySys_Audit("os.rename", "OOii", src->object, dst->object,
                    src_dir_fd == DEFAULT_DIR_FD ? -1 : src_dir_fd,
                    dst_dir_fd == DEFAULT_DIR_FD ? -1 : dst_dir_fd) < 0) {
        return NULL;
    }

#ifdef MS_WINDOWS
    Py_BEGIN_ALLOW_THREADS
    result = MoveFileExW(src->wide, dst->wide, flags);
    Py_END_ALLOW_THREADS

    if (!result)
        return path_error2(src, dst);

#else
    if ((src->narrow && dst->wide) || (src->wide && dst->narrow)) {
        PyErr_Format(PyExc_ValueError,
                     "%s: src and dst must be the same type", function_name);
        return NULL;
    }

    Py_BEGIN_ALLOW_THREADS
#ifdef HAVE_RENAMEAT
    if (dir_fd_specified)
        result = renameat(src_dir_fd, src->narrow, dst_dir_fd, dst->narrow);
    else
#endif
    result = rename(src->narrow, dst->narrow);
    Py_END_ALLOW_THREADS

    if (result)
        return path_error2(src, dst);
#endif
    Py_RETURN_NONE;
}


/*[clinic input]
os.rename

    src : path_t
    dst : path_t
    *
    src_dir_fd : dir_fd = None
    dst_dir_fd : dir_fd = None

Rename a file or directory.

If either src_dir_fd or dst_dir_fd is not None, it should be a file
  descriptor open to a directory, and the respective path string (src or dst)
  should be relative; the path will then be relative to that directory.
src_dir_fd and dst_dir_fd, may not be implemented on your platform.
  If they are unavailable, using them will raise a NotImplementedError.
[clinic start generated code]*/

static PyObject *
os_rename_impl(PyObject *module, path_t *src, path_t *dst, int src_dir_fd,
               int dst_dir_fd)
/*[clinic end generated code: output=59e803072cf41230 input=faa61c847912c850]*/
{
    return internal_rename(src, dst, src_dir_fd, dst_dir_fd, 0);
}


/*[clinic input]
os.replace = os.rename

Rename a file or directory, overwriting the destination.

If either src_dir_fd or dst_dir_fd is not None, it should be a file
  descriptor open to a directory, and the respective path string (src or dst)
  should be relative; the path will then be relative to that directory.
src_dir_fd and dst_dir_fd, may not be implemented on your platform.
  If they are unavailable, using them will raise a NotImplementedError.
[clinic start generated code]*/

static PyObject *
os_replace_impl(PyObject *module, path_t *src, path_t *dst, int src_dir_fd,
                int dst_dir_fd)
/*[clinic end generated code: output=1968c02e7857422b input=c003f0def43378ef]*/
{
    return internal_rename(src, dst, src_dir_fd, dst_dir_fd, 1);
}


/*[clinic input]
os.rmdir

    path: path_t
    *
    dir_fd: dir_fd(requires='unlinkat') = None

Remove a directory.

If dir_fd is not None, it should be a file descriptor open to a directory,
  and path should be relative; path will then be relative to that directory.
dir_fd may not be implemented on your platform.
  If it is unavailable, using it will raise a NotImplementedError.
[clinic start generated code]*/

static PyObject *
os_rmdir_impl(PyObject *module, path_t *path, int dir_fd)
/*[clinic end generated code: output=080eb54f506e8301 input=38c8b375ca34a7e2]*/
{
    int result;

    if (PySys_Audit("os.rmdir", "Oi", path->object,
                    dir_fd == DEFAULT_DIR_FD ? -1 : dir_fd) < 0) {
        return NULL;
    }

    Py_BEGIN_ALLOW_THREADS
#ifdef MS_WINDOWS
    /* Windows, success=1, UNIX, success=0 */
    result = !RemoveDirectoryW(path->wide);
#else
#ifdef HAVE_UNLINKAT
    if (dir_fd != DEFAULT_DIR_FD)
        result = unlinkat(dir_fd, path->narrow, AT_REMOVEDIR);
    else
#endif
        result = rmdir(path->narrow);
#endif
    Py_END_ALLOW_THREADS

    if (result)
        return path_error(path);

    Py_RETURN_NONE;
}


#ifdef HAVE_SYSTEM
#ifdef MS_WINDOWS
/*[clinic input]
os.system -> long

    command: Py_UNICODE

Execute the command in a subshell.
[clinic start generated code]*/

static long
os_system_impl(PyObject *module, const Py_UNICODE *command)
/*[clinic end generated code: output=5b7c3599c068ca42 input=303f5ce97df606b0]*/
{
    long result;

    if (PySys_Audit("os.system", "(u)", command) < 0) {
        return -1;
    }

    Py_BEGIN_ALLOW_THREADS
    _Py_BEGIN_SUPPRESS_IPH
    result = _wsystem(command);
    _Py_END_SUPPRESS_IPH
    Py_END_ALLOW_THREADS
    return result;
}
#else /* MS_WINDOWS */
/*[clinic input]
os.system -> long

    command: FSConverter

Execute the command in a subshell.
[clinic start generated code]*/

static long
os_system_impl(PyObject *module, PyObject *command)
/*[clinic end generated code: output=290fc437dd4f33a0 input=86a58554ba6094af]*/
{
    long result;
    const char *bytes = PyBytes_AsString(command);

    if (PySys_Audit("os.system", "(O)", command) < 0) {
        return -1;
    }

    Py_BEGIN_ALLOW_THREADS
    result = system(bytes);
    Py_END_ALLOW_THREADS
    return result;
}
#endif
#endif /* HAVE_SYSTEM */


/*[clinic input]
os.umask

    mask: int
    /

Set the current numeric umask and return the previous umask.
[clinic start generated code]*/

static PyObject *
os_umask_impl(PyObject *module, int mask)
/*[clinic end generated code: output=a2e33ce3bc1a6e33 input=ab6bfd9b24d8a7e8]*/
{
    int i = (int)umask(mask);
    if (i < 0)
        return posix_error();
    return PyLong_FromLong((long)i);
}

#ifdef MS_WINDOWS

/* override the default DeleteFileW behavior so that directory
symlinks can be removed with this function, the same as with
Unix symlinks */
BOOL WINAPI Py_DeleteFileW(LPCWSTR lpFileName)
{
    WIN32_FILE_ATTRIBUTE_DATA info;
    WIN32_FIND_DATAW find_data;
    HANDLE find_data_handle;
    int is_directory = 0;
    int is_link = 0;

    if (GetFileAttributesExW(lpFileName, GetFileExInfoStandard, &info)) {
        is_directory = info.dwFileAttributes & FILE_ATTRIBUTE_DIRECTORY;

        /* Get WIN32_FIND_DATA structure for the path to determine if
           it is a symlink */
        if(is_directory &&
           info.dwFileAttributes & FILE_ATTRIBUTE_REPARSE_POINT) {
            find_data_handle = FindFirstFileW(lpFileName, &find_data);

            if(find_data_handle != INVALID_HANDLE_VALUE) {
                /* IO_REPARSE_TAG_SYMLINK if it is a symlink and
                   IO_REPARSE_TAG_MOUNT_POINT if it is a junction point. */
                is_link = find_data.dwReserved0 == IO_REPARSE_TAG_SYMLINK ||
                          find_data.dwReserved0 == IO_REPARSE_TAG_MOUNT_POINT;
                FindClose(find_data_handle);
            }
        }
    }

    if (is_directory && is_link)
        return RemoveDirectoryW(lpFileName);

    return DeleteFileW(lpFileName);
}
#endif /* MS_WINDOWS */


/*[clinic input]
os.unlink

    path: path_t
    *
    dir_fd: dir_fd(requires='unlinkat')=None

Remove a file (same as remove()).

If dir_fd is not None, it should be a file descriptor open to a directory,
  and path should be relative; path will then be relative to that directory.
dir_fd may not be implemented on your platform.
  If it is unavailable, using it will raise a NotImplementedError.

[clinic start generated code]*/

static PyObject *
os_unlink_impl(PyObject *module, path_t *path, int dir_fd)
/*[clinic end generated code: output=621797807b9963b1 input=d7bcde2b1b2a2552]*/
{
    int result;

    if (PySys_Audit("os.remove", "Oi", path->object,
                    dir_fd == DEFAULT_DIR_FD ? -1 : dir_fd) < 0) {
        return NULL;
    }

    Py_BEGIN_ALLOW_THREADS
    _Py_BEGIN_SUPPRESS_IPH
#ifdef MS_WINDOWS
    /* Windows, success=1, UNIX, success=0 */
    result = !Py_DeleteFileW(path->wide);
#else
#ifdef HAVE_UNLINKAT
    if (dir_fd != DEFAULT_DIR_FD)
        result = unlinkat(dir_fd, path->narrow, 0);
    else
#endif /* HAVE_UNLINKAT */
        result = unlink(path->narrow);
#endif
    _Py_END_SUPPRESS_IPH
    Py_END_ALLOW_THREADS

    if (result)
        return path_error(path);

    Py_RETURN_NONE;
}


/*[clinic input]
os.remove = os.unlink

Remove a file (same as unlink()).

If dir_fd is not None, it should be a file descriptor open to a directory,
  and path should be relative; path will then be relative to that directory.
dir_fd may not be implemented on your platform.
  If it is unavailable, using it will raise a NotImplementedError.
[clinic start generated code]*/

static PyObject *
os_remove_impl(PyObject *module, path_t *path, int dir_fd)
/*[clinic end generated code: output=a8535b28f0068883 input=e05c5ab55cd30983]*/
{
    return os_unlink_impl(module, path, dir_fd);
}


static PyStructSequence_Field uname_result_fields[] = {
    {"sysname",    "operating system name"},
    {"nodename",   "name of machine on network (implementation-defined)"},
    {"release",    "operating system release"},
    {"version",    "operating system version"},
    {"machine",    "hardware identifier"},
    {NULL}
};

PyDoc_STRVAR(uname_result__doc__,
"uname_result: Result from os.uname().\n\n\
This object may be accessed either as a tuple of\n\
  (sysname, nodename, release, version, machine),\n\
or via the attributes sysname, nodename, release, version, and machine.\n\
\n\
See os.uname for more information.");

static PyStructSequence_Desc uname_result_desc = {
    MODNAME ".uname_result", /* name */
    uname_result__doc__, /* doc */
    uname_result_fields,
    5
};

#ifdef HAVE_UNAME
/*[clinic input]
os.uname

Return an object identifying the current operating system.

The object behaves like a named tuple with the following fields:
  (sysname, nodename, release, version, machine)

[clinic start generated code]*/

static PyObject *
os_uname_impl(PyObject *module)
/*[clinic end generated code: output=e6a49cf1a1508a19 input=e68bd246db3043ed]*/
{
    struct utsname u;
    int res;
    PyObject *value;

    Py_BEGIN_ALLOW_THREADS
    res = uname(&u);
    Py_END_ALLOW_THREADS
    if (res < 0)
        return posix_error();

    PyObject *UnameResultType = get_posix_state(module)->UnameResultType;
    value = PyStructSequence_New((PyTypeObject *)UnameResultType);
    if (value == NULL)
        return NULL;

#define SET(i, field) \
    { \
    PyObject *o = PyUnicode_DecodeFSDefault(field); \
    if (!o) { \
        Py_DECREF(value); \
        return NULL; \
    } \
    PyStructSequence_SET_ITEM(value, i, o); \
    } \

    SET(0, u.sysname);
    SET(1, u.nodename);
    SET(2, u.release);
    SET(3, u.version);
    SET(4, u.machine);

#undef SET

    return value;
}
#endif /* HAVE_UNAME */



typedef struct {
    int    now;
    time_t atime_s;
    long   atime_ns;
    time_t mtime_s;
    long   mtime_ns;
} utime_t;

/*
 * these macros assume that "ut" is a pointer to a utime_t
 * they also intentionally leak the declaration of a pointer named "time"
 */
#define UTIME_TO_TIMESPEC \
    struct timespec ts[2]; \
    struct timespec *time; \
    if (ut->now) \
        time = NULL; \
    else { \
        ts[0].tv_sec = ut->atime_s; \
        ts[0].tv_nsec = ut->atime_ns; \
        ts[1].tv_sec = ut->mtime_s; \
        ts[1].tv_nsec = ut->mtime_ns; \
        time = ts; \
    } \

#define UTIME_TO_TIMEVAL \
    struct timeval tv[2]; \
    struct timeval *time; \
    if (ut->now) \
        time = NULL; \
    else { \
        tv[0].tv_sec = ut->atime_s; \
        tv[0].tv_usec = ut->atime_ns / 1000; \
        tv[1].tv_sec = ut->mtime_s; \
        tv[1].tv_usec = ut->mtime_ns / 1000; \
        time = tv; \
    } \

#define UTIME_TO_UTIMBUF \
    struct utimbuf u; \
    struct utimbuf *time; \
    if (ut->now) \
        time = NULL; \
    else { \
        u.actime = ut->atime_s; \
        u.modtime = ut->mtime_s; \
        time = &u; \
    }

#define UTIME_TO_TIME_T \
    time_t timet[2]; \
    time_t *time; \
    if (ut->now) \
        time = NULL; \
    else { \
        timet[0] = ut->atime_s; \
        timet[1] = ut->mtime_s; \
        time = timet; \
    } \


#if defined(HAVE_FUTIMESAT) || defined(HAVE_UTIMENSAT)

static int
utime_dir_fd(utime_t *ut, int dir_fd, const char *path, int follow_symlinks)
{
#ifdef HAVE_UTIMENSAT
    int flags = follow_symlinks ? 0 : AT_SYMLINK_NOFOLLOW;
    UTIME_TO_TIMESPEC;
    return utimensat(dir_fd, path, time, flags);
#elif defined(HAVE_FUTIMESAT)
    UTIME_TO_TIMEVAL;
    /*
     * follow_symlinks will never be false here;
     * we only allow !follow_symlinks and dir_fd together
     * if we have utimensat()
     */
    assert(follow_symlinks);
    return futimesat(dir_fd, path, time);
#endif
}

    #define FUTIMENSAT_DIR_FD_CONVERTER dir_fd_converter
#else
    #define FUTIMENSAT_DIR_FD_CONVERTER dir_fd_unavailable
#endif

#if defined(HAVE_FUTIMES) || defined(HAVE_FUTIMENS)

static int
utime_fd(utime_t *ut, int fd)
{
#ifdef HAVE_FUTIMENS
    UTIME_TO_TIMESPEC;
    return futimens(fd, time);
#else
    UTIME_TO_TIMEVAL;
    return futimes(fd, time);
#endif
}

    #define PATH_UTIME_HAVE_FD 1
#else
    #define PATH_UTIME_HAVE_FD 0
#endif

#if defined(HAVE_UTIMENSAT) || defined(HAVE_LUTIMES)
#  define UTIME_HAVE_NOFOLLOW_SYMLINKS
#endif

#ifdef UTIME_HAVE_NOFOLLOW_SYMLINKS

static int
utime_nofollow_symlinks(utime_t *ut, const char *path)
{
#ifdef HAVE_UTIMENSAT
    UTIME_TO_TIMESPEC;
    return utimensat(DEFAULT_DIR_FD, path, time, AT_SYMLINK_NOFOLLOW);
#else
    UTIME_TO_TIMEVAL;
    return lutimes(path, time);
#endif
}

#endif

#ifndef MS_WINDOWS

static int
utime_default(utime_t *ut, const char *path)
{
#ifdef HAVE_UTIMENSAT
    UTIME_TO_TIMESPEC;
    return utimensat(DEFAULT_DIR_FD, path, time, 0);
#elif defined(HAVE_UTIMES)
    UTIME_TO_TIMEVAL;
    return utimes(path, time);
#elif defined(HAVE_UTIME_H)
    UTIME_TO_UTIMBUF;
    return utime(path, time);
#else
    UTIME_TO_TIME_T;
    return utime(path, time);
#endif
}

#endif

static int
split_py_long_to_s_and_ns(PyObject *py_long, time_t *s, long *ns)
{
    int result = 0;
    PyObject *divmod;
    divmod = PyNumber_Divmod(py_long, _posixstate_global->billion);
    if (!divmod)
        goto exit;
<<<<<<< HEAD
=======
    if (!PyTuple_Check(divmod) || PyTuple_GET_SIZE(divmod) != 2) {
        PyErr_Format(PyExc_TypeError,
                     "%.200s.__divmod__() must return a 2-tuple, not %.200s",
                     _PyType_Name(Py_TYPE(py_long)), _PyType_Name(Py_TYPE(divmod)));
        goto exit;
    }
>>>>>>> 3ef4a7e5
    *s = _PyLong_AsTime_t(PyTuple_GET_ITEM(divmod, 0));
    if ((*s == -1) && PyErr_Occurred())
        goto exit;
    *ns = PyLong_AsLong(PyTuple_GET_ITEM(divmod, 1));
    if ((*ns == -1) && PyErr_Occurred())
        goto exit;

    result = 1;
exit:
    Py_XDECREF(divmod);
    return result;
}


/*[clinic input]
os.utime

    path: path_t(allow_fd='PATH_UTIME_HAVE_FD')
    times: object = None
    *
    ns: object = NULL
    dir_fd: dir_fd(requires='futimensat') = None
    follow_symlinks: bool=True

# "utime(path, times=None, *[, ns], dir_fd=None, follow_symlinks=True)\n\

Set the access and modified time of path.

path may always be specified as a string.
On some platforms, path may also be specified as an open file descriptor.
  If this functionality is unavailable, using it raises an exception.

If times is not None, it must be a tuple (atime, mtime);
    atime and mtime should be expressed as float seconds since the epoch.
If ns is specified, it must be a tuple (atime_ns, mtime_ns);
    atime_ns and mtime_ns should be expressed as integer nanoseconds
    since the epoch.
If times is None and ns is unspecified, utime uses the current time.
Specifying tuples for both times and ns is an error.

If dir_fd is not None, it should be a file descriptor open to a directory,
  and path should be relative; path will then be relative to that directory.
If follow_symlinks is False, and the last element of the path is a symbolic
  link, utime will modify the symbolic link itself instead of the file the
  link points to.
It is an error to use dir_fd or follow_symlinks when specifying path
  as an open file descriptor.
dir_fd and follow_symlinks may not be available on your platform.
  If they are unavailable, using them will raise a NotImplementedError.

[clinic start generated code]*/

static PyObject *
os_utime_impl(PyObject *module, path_t *path, PyObject *times, PyObject *ns,
              int dir_fd, int follow_symlinks)
/*[clinic end generated code: output=cfcac69d027b82cf input=2fbd62a2f228f8f4]*/
{
#ifdef MS_WINDOWS
    HANDLE hFile;
    FILETIME atime, mtime;
#else
    int result;
#endif

    utime_t utime;

    memset(&utime, 0, sizeof(utime_t));

    if (times != Py_None && ns) {
        PyErr_SetString(PyExc_ValueError,
                     "utime: you may specify either 'times'"
                     " or 'ns' but not both");
        return NULL;
    }

    if (times != Py_None) {
        time_t a_sec, m_sec;
        long a_nsec, m_nsec;
        if (!PyTuple_CheckExact(times) || (PyTuple_Size(times) != 2)) {
            PyErr_SetString(PyExc_TypeError,
                         "utime: 'times' must be either"
                         " a tuple of two ints or None");
            return NULL;
        }
        utime.now = 0;
        if (_PyTime_ObjectToTimespec(PyTuple_GET_ITEM(times, 0),
                                     &a_sec, &a_nsec, _PyTime_ROUND_FLOOR) == -1 ||
            _PyTime_ObjectToTimespec(PyTuple_GET_ITEM(times, 1),
                                     &m_sec, &m_nsec, _PyTime_ROUND_FLOOR) == -1) {
            return NULL;
        }
        utime.atime_s = a_sec;
        utime.atime_ns = a_nsec;
        utime.mtime_s = m_sec;
        utime.mtime_ns = m_nsec;
    }
    else if (ns) {
        if (!PyTuple_CheckExact(ns) || (PyTuple_Size(ns) != 2)) {
            PyErr_SetString(PyExc_TypeError,
                         "utime: 'ns' must be a tuple of two ints");
            return NULL;
        }
        utime.now = 0;
        if (!split_py_long_to_s_and_ns(PyTuple_GET_ITEM(ns, 0),
                                      &utime.atime_s, &utime.atime_ns) ||
            !split_py_long_to_s_and_ns(PyTuple_GET_ITEM(ns, 1),
                                       &utime.mtime_s, &utime.mtime_ns)) {
            return NULL;
        }
    }
    else {
        /* times and ns are both None/unspecified. use "now". */
        utime.now = 1;
    }

#if !defined(UTIME_HAVE_NOFOLLOW_SYMLINKS)
    if (follow_symlinks_specified("utime", follow_symlinks))
        return NULL;
#endif

    if (path_and_dir_fd_invalid("utime", path, dir_fd) ||
        dir_fd_and_fd_invalid("utime", dir_fd, path->fd) ||
        fd_and_follow_symlinks_invalid("utime", path->fd, follow_symlinks))
        return NULL;

#if !defined(HAVE_UTIMENSAT)
    if ((dir_fd != DEFAULT_DIR_FD) && (!follow_symlinks)) {
        PyErr_SetString(PyExc_ValueError,
                     "utime: cannot use dir_fd and follow_symlinks "
                     "together on this platform");
        return NULL;
    }
#endif

    if (PySys_Audit("os.utime", "OOOi", path->object, times, ns ? ns : Py_None,
                    dir_fd == DEFAULT_DIR_FD ? -1 : dir_fd) < 0) {
        return NULL;
    }

#ifdef MS_WINDOWS
    Py_BEGIN_ALLOW_THREADS
    hFile = CreateFileW(path->wide, FILE_WRITE_ATTRIBUTES, 0,
                        NULL, OPEN_EXISTING,
                        FILE_FLAG_BACKUP_SEMANTICS, NULL);
    Py_END_ALLOW_THREADS
    if (hFile == INVALID_HANDLE_VALUE) {
        path_error(path);
        return NULL;
    }

    if (utime.now) {
        GetSystemTimeAsFileTime(&mtime);
        atime = mtime;
    }
    else {
        _Py_time_t_to_FILE_TIME(utime.atime_s, utime.atime_ns, &atime);
        _Py_time_t_to_FILE_TIME(utime.mtime_s, utime.mtime_ns, &mtime);
    }
    if (!SetFileTime(hFile, NULL, &atime, &mtime)) {
        /* Avoid putting the file name into the error here,
           as that may confuse the user into believing that
           something is wrong with the file, when it also
           could be the time stamp that gives a problem. */
        PyErr_SetFromWindowsErr(0);
        CloseHandle(hFile);
        return NULL;
    }
    CloseHandle(hFile);
#else /* MS_WINDOWS */
    Py_BEGIN_ALLOW_THREADS

#ifdef UTIME_HAVE_NOFOLLOW_SYMLINKS
    if ((!follow_symlinks) && (dir_fd == DEFAULT_DIR_FD))
        result = utime_nofollow_symlinks(&utime, path->narrow);
    else
#endif

#if defined(HAVE_FUTIMESAT) || defined(HAVE_UTIMENSAT)
    if ((dir_fd != DEFAULT_DIR_FD) || (!follow_symlinks))
        result = utime_dir_fd(&utime, dir_fd, path->narrow, follow_symlinks);
    else
#endif

#if defined(HAVE_FUTIMES) || defined(HAVE_FUTIMENS)
    if (path->fd != -1)
        result = utime_fd(&utime, path->fd);
    else
#endif

    result = utime_default(&utime, path->narrow);

    Py_END_ALLOW_THREADS

    if (result < 0) {
        /* see previous comment about not putting filename in error here */
        posix_error();
        return NULL;
    }

#endif /* MS_WINDOWS */

    Py_RETURN_NONE;
}

/* Process operations */


/*[clinic input]
os._exit

    status: int

Exit to the system with specified status, without normal exit processing.
[clinic start generated code]*/

static PyObject *
os__exit_impl(PyObject *module, int status)
/*[clinic end generated code: output=116e52d9c2260d54 input=5e6d57556b0c4a62]*/
{
    _exit(status);
    return NULL; /* Make gcc -Wall happy */
}

#if defined(HAVE_WEXECV) || defined(HAVE_WSPAWNV)
#define EXECV_CHAR wchar_t
#else
#define EXECV_CHAR char
#endif

#if defined(HAVE_EXECV) || defined(HAVE_SPAWNV) || defined(HAVE_RTPSPAWN)
static void
free_string_array(EXECV_CHAR **array, Py_ssize_t count)
{
    Py_ssize_t i;
    for (i = 0; i < count; i++)
        PyMem_Free(array[i]);
    PyMem_DEL(array);
}

static int
fsconvert_strdup(PyObject *o, EXECV_CHAR **out)
{
    Py_ssize_t size;
    PyObject *ub;
    int result = 0;
#if defined(HAVE_WEXECV) || defined(HAVE_WSPAWNV)
    if (!PyUnicode_FSDecoder(o, &ub))
        return 0;
    *out = PyUnicode_AsWideCharString(ub, &size);
    if (*out)
        result = 1;
#else
    if (!PyUnicode_FSConverter(o, &ub))
        return 0;
    size = PyBytes_GET_SIZE(ub);
    *out = PyMem_Malloc(size + 1);
    if (*out) {
        memcpy(*out, PyBytes_AS_STRING(ub), size + 1);
        result = 1;
    } else
        PyErr_NoMemory();
#endif
    Py_DECREF(ub);
    return result;
}
#endif

#if defined(HAVE_EXECV) || defined (HAVE_FEXECVE) || defined(HAVE_RTPSPAWN)
static EXECV_CHAR**
parse_envlist(PyObject* env, Py_ssize_t *envc_ptr)
{
    Py_ssize_t i, pos, envc;
    PyObject *keys=NULL, *vals=NULL;
    PyObject *key, *val, *key2, *val2, *keyval;
    EXECV_CHAR **envlist;

    i = PyMapping_Size(env);
    if (i < 0)
        return NULL;
    envlist = PyMem_NEW(EXECV_CHAR *, i + 1);
    if (envlist == NULL) {
        PyErr_NoMemory();
        return NULL;
    }
    envc = 0;
    keys = PyMapping_Keys(env);
    if (!keys)
        goto error;
    vals = PyMapping_Values(env);
    if (!vals)
        goto error;
    if (!PyList_Check(keys) || !PyList_Check(vals)) {
        PyErr_Format(PyExc_TypeError,
                     "env.keys() or env.values() is not a list");
        goto error;
    }

    for (pos = 0; pos < i; pos++) {
        key = PyList_GetItem(keys, pos);
        val = PyList_GetItem(vals, pos);
        if (!key || !val)
            goto error;

#if defined(HAVE_WEXECV) || defined(HAVE_WSPAWNV)
        if (!PyUnicode_FSDecoder(key, &key2))
            goto error;
        if (!PyUnicode_FSDecoder(val, &val2)) {
            Py_DECREF(key2);
            goto error;
        }
        /* Search from index 1 because on Windows starting '=' is allowed for
           defining hidden environment variables. */
        if (PyUnicode_GET_LENGTH(key2) == 0 ||
            PyUnicode_FindChar(key2, '=', 1, PyUnicode_GET_LENGTH(key2), 1) != -1)
        {
            PyErr_SetString(PyExc_ValueError, "illegal environment variable name");
            Py_DECREF(key2);
            Py_DECREF(val2);
            goto error;
        }
        keyval = PyUnicode_FromFormat("%U=%U", key2, val2);
#else
        if (!PyUnicode_FSConverter(key, &key2))
            goto error;
        if (!PyUnicode_FSConverter(val, &val2)) {
            Py_DECREF(key2);
            goto error;
        }
        if (PyBytes_GET_SIZE(key2) == 0 ||
            strchr(PyBytes_AS_STRING(key2) + 1, '=') != NULL)
        {
            PyErr_SetString(PyExc_ValueError, "illegal environment variable name");
            Py_DECREF(key2);
            Py_DECREF(val2);
            goto error;
        }
        keyval = PyBytes_FromFormat("%s=%s", PyBytes_AS_STRING(key2),
                                             PyBytes_AS_STRING(val2));
#endif
        Py_DECREF(key2);
        Py_DECREF(val2);
        if (!keyval)
            goto error;

        if (!fsconvert_strdup(keyval, &envlist[envc++])) {
            Py_DECREF(keyval);
            goto error;
        }

        Py_DECREF(keyval);
    }
    Py_DECREF(vals);
    Py_DECREF(keys);

    envlist[envc] = 0;
    *envc_ptr = envc;
    return envlist;

error:
    Py_XDECREF(keys);
    Py_XDECREF(vals);
    free_string_array(envlist, envc);
    return NULL;
}

static EXECV_CHAR**
parse_arglist(PyObject* argv, Py_ssize_t *argc)
{
    int i;
    EXECV_CHAR **argvlist = PyMem_NEW(EXECV_CHAR *, *argc+1);
    if (argvlist == NULL) {
        PyErr_NoMemory();
        return NULL;
    }
    for (i = 0; i < *argc; i++) {
        PyObject* item = PySequence_ITEM(argv, i);
        if (item == NULL)
            goto fail;
        if (!fsconvert_strdup(item, &argvlist[i])) {
            Py_DECREF(item);
            goto fail;
        }
        Py_DECREF(item);
    }
    argvlist[*argc] = NULL;
    return argvlist;
fail:
    *argc = i;
    free_string_array(argvlist, *argc);
    return NULL;
}

#endif


#ifdef HAVE_EXECV
/*[clinic input]
os.execv

    path: path_t
        Path of executable file.
    argv: object
        Tuple or list of strings.
    /

Execute an executable path with arguments, replacing current process.
[clinic start generated code]*/

static PyObject *
os_execv_impl(PyObject *module, path_t *path, PyObject *argv)
/*[clinic end generated code: output=3b52fec34cd0dafd input=9bac31efae07dac7]*/
{
    EXECV_CHAR **argvlist;
    Py_ssize_t argc;

    /* execv has two arguments: (path, argv), where
       argv is a list or tuple of strings. */

    if (!PyList_Check(argv) && !PyTuple_Check(argv)) {
        PyErr_SetString(PyExc_TypeError,
                        "execv() arg 2 must be a tuple or list");
        return NULL;
    }
    argc = PySequence_Size(argv);
    if (argc < 1) {
        PyErr_SetString(PyExc_ValueError, "execv() arg 2 must not be empty");
        return NULL;
    }

    argvlist = parse_arglist(argv, &argc);
    if (argvlist == NULL) {
        return NULL;
    }
    if (!argvlist[0][0]) {
        PyErr_SetString(PyExc_ValueError,
            "execv() arg 2 first element cannot be empty");
        free_string_array(argvlist, argc);
        return NULL;
    }

    if (PySys_Audit("os.exec", "OOO", path->object, argv, Py_None) < 0) {
        free_string_array(argvlist, argc);
        return NULL;
    }

    _Py_BEGIN_SUPPRESS_IPH
#ifdef HAVE_WEXECV
    _wexecv(path->wide, argvlist);
#else
    execv(path->narrow, argvlist);
#endif
    _Py_END_SUPPRESS_IPH

    /* If we get here it's definitely an error */

    free_string_array(argvlist, argc);
    return posix_error();
}


/*[clinic input]
os.execve

    path: path_t(allow_fd='PATH_HAVE_FEXECVE')
        Path of executable file.
    argv: object
        Tuple or list of strings.
    env: object
        Dictionary of strings mapping to strings.

Execute an executable path with arguments, replacing current process.
[clinic start generated code]*/

static PyObject *
os_execve_impl(PyObject *module, path_t *path, PyObject *argv, PyObject *env)
/*[clinic end generated code: output=ff9fa8e4da8bde58 input=626804fa092606d9]*/
{
    EXECV_CHAR **argvlist = NULL;
    EXECV_CHAR **envlist;
    Py_ssize_t argc, envc;

    /* execve has three arguments: (path, argv, env), where
       argv is a list or tuple of strings and env is a dictionary
       like posix.environ. */

    if (!PyList_Check(argv) && !PyTuple_Check(argv)) {
        PyErr_SetString(PyExc_TypeError,
                        "execve: argv must be a tuple or list");
        goto fail_0;
    }
    argc = PySequence_Size(argv);
    if (argc < 1) {
        PyErr_SetString(PyExc_ValueError, "execve: argv must not be empty");
        return NULL;
    }

    if (!PyMapping_Check(env)) {
        PyErr_SetString(PyExc_TypeError,
                        "execve: environment must be a mapping object");
        goto fail_0;
    }

    argvlist = parse_arglist(argv, &argc);
    if (argvlist == NULL) {
        goto fail_0;
    }
    if (!argvlist[0][0]) {
        PyErr_SetString(PyExc_ValueError,
            "execve: argv first element cannot be empty");
        goto fail_0;
    }

    envlist = parse_envlist(env, &envc);
    if (envlist == NULL)
        goto fail_0;

    if (PySys_Audit("os.exec", "OOO", path->object, argv, env) < 0) {
        goto fail_1;
    }

    _Py_BEGIN_SUPPRESS_IPH
#ifdef HAVE_FEXECVE
    if (path->fd > -1)
        fexecve(path->fd, argvlist, envlist);
    else
#endif
#ifdef HAVE_WEXECV
        _wexecve(path->wide, argvlist, envlist);
#else
        execve(path->narrow, argvlist, envlist);
#endif
    _Py_END_SUPPRESS_IPH

    /* If we get here it's definitely an error */

    posix_path_error(path);
  fail_1:
    free_string_array(envlist, envc);
  fail_0:
    if (argvlist)
        free_string_array(argvlist, argc);
    return NULL;
}

#endif /* HAVE_EXECV */

#ifdef HAVE_POSIX_SPAWN

enum posix_spawn_file_actions_identifier {
    POSIX_SPAWN_OPEN,
    POSIX_SPAWN_CLOSE,
    POSIX_SPAWN_DUP2
};

#if defined(HAVE_SCHED_SETPARAM) || defined(HAVE_SCHED_SETSCHEDULER) || defined(POSIX_SPAWN_SETSCHEDULER) || defined(POSIX_SPAWN_SETSCHEDPARAM)
static int
convert_sched_param(PyObject *param, struct sched_param *res);
#endif

static int
parse_posix_spawn_flags(const char *func_name, PyObject *setpgroup,
                        int resetids, int setsid, PyObject *setsigmask,
                        PyObject *setsigdef, PyObject *scheduler,
                        posix_spawnattr_t *attrp)
{
    long all_flags = 0;

    errno = posix_spawnattr_init(attrp);
    if (errno) {
        posix_error();
        return -1;
    }

    if (setpgroup) {
        pid_t pgid = PyLong_AsPid(setpgroup);
        if (pgid == (pid_t)-1 && PyErr_Occurred()) {
            goto fail;
        }
        errno = posix_spawnattr_setpgroup(attrp, pgid);
        if (errno) {
            posix_error();
            goto fail;
        }
        all_flags |= POSIX_SPAWN_SETPGROUP;
    }

    if (resetids) {
        all_flags |= POSIX_SPAWN_RESETIDS;
    }

    if (setsid) {
#ifdef POSIX_SPAWN_SETSID
        all_flags |= POSIX_SPAWN_SETSID;
#elif defined(POSIX_SPAWN_SETSID_NP)
        all_flags |= POSIX_SPAWN_SETSID_NP;
#else
        argument_unavailable_error(func_name, "setsid");
        return -1;
#endif
    }

   if (setsigmask) {
        sigset_t set;
        if (!_Py_Sigset_Converter(setsigmask, &set)) {
            goto fail;
        }
        errno = posix_spawnattr_setsigmask(attrp, &set);
        if (errno) {
            posix_error();
            goto fail;
        }
        all_flags |= POSIX_SPAWN_SETSIGMASK;
    }

    if (setsigdef) {
        sigset_t set;
        if (!_Py_Sigset_Converter(setsigdef, &set)) {
            goto fail;
        }
        errno = posix_spawnattr_setsigdefault(attrp, &set);
        if (errno) {
            posix_error();
            goto fail;
        }
        all_flags |= POSIX_SPAWN_SETSIGDEF;
    }

    if (scheduler) {
#ifdef POSIX_SPAWN_SETSCHEDULER
        PyObject *py_schedpolicy;
        struct sched_param schedparam;

        if (!PyArg_ParseTuple(scheduler, "OO&"
                        ";A scheduler tuple must have two elements",
                        &py_schedpolicy, convert_sched_param, &schedparam)) {
            goto fail;
        }
        if (py_schedpolicy != Py_None) {
            int schedpolicy = _PyLong_AsInt(py_schedpolicy);

            if (schedpolicy == -1 && PyErr_Occurred()) {
                goto fail;
            }
            errno = posix_spawnattr_setschedpolicy(attrp, schedpolicy);
            if (errno) {
                posix_error();
                goto fail;
            }
            all_flags |= POSIX_SPAWN_SETSCHEDULER;
        }
        errno = posix_spawnattr_setschedparam(attrp, &schedparam);
        if (errno) {
            posix_error();
            goto fail;
        }
        all_flags |= POSIX_SPAWN_SETSCHEDPARAM;
#else
        PyErr_SetString(PyExc_NotImplementedError,
                "The scheduler option is not supported in this system.");
        goto fail;
#endif
    }

    errno = posix_spawnattr_setflags(attrp, all_flags);
    if (errno) {
        posix_error();
        goto fail;
    }

    return 0;

fail:
    (void)posix_spawnattr_destroy(attrp);
    return -1;
}

static int
parse_file_actions(PyObject *file_actions,
                   posix_spawn_file_actions_t *file_actionsp,
                   PyObject *temp_buffer)
{
    PyObject *seq;
    PyObject *file_action = NULL;
    PyObject *tag_obj;

    seq = PySequence_Fast(file_actions,
                          "file_actions must be a sequence or None");
    if (seq == NULL) {
        return -1;
    }

    errno = posix_spawn_file_actions_init(file_actionsp);
    if (errno) {
        posix_error();
        Py_DECREF(seq);
        return -1;
    }

    for (Py_ssize_t i = 0; i < PySequence_Fast_GET_SIZE(seq); ++i) {
        file_action = PySequence_Fast_GET_ITEM(seq, i);
        Py_INCREF(file_action);
        if (!PyTuple_Check(file_action) || !PyTuple_GET_SIZE(file_action)) {
            PyErr_SetString(PyExc_TypeError,
                "Each file_actions element must be a non-empty tuple");
            goto fail;
        }
        long tag = PyLong_AsLong(PyTuple_GET_ITEM(file_action, 0));
        if (tag == -1 && PyErr_Occurred()) {
            goto fail;
        }

        /* Populate the file_actions object */
        switch (tag) {
            case POSIX_SPAWN_OPEN: {
                int fd, oflag;
                PyObject *path;
                unsigned long mode;
                if (!PyArg_ParseTuple(file_action, "OiO&ik"
                        ";A open file_action tuple must have 5 elements",
                        &tag_obj, &fd, PyUnicode_FSConverter, &path,
                        &oflag, &mode))
                {
                    goto fail;
                }
                if (PyList_Append(temp_buffer, path)) {
                    Py_DECREF(path);
                    goto fail;
                }
                errno = posix_spawn_file_actions_addopen(file_actionsp,
                        fd, PyBytes_AS_STRING(path), oflag, (mode_t)mode);
                Py_DECREF(path);
                if (errno) {
                    posix_error();
                    goto fail;
                }
                break;
            }
            case POSIX_SPAWN_CLOSE: {
                int fd;
                if (!PyArg_ParseTuple(file_action, "Oi"
                        ";A close file_action tuple must have 2 elements",
                        &tag_obj, &fd))
                {
                    goto fail;
                }
                errno = posix_spawn_file_actions_addclose(file_actionsp, fd);
                if (errno) {
                    posix_error();
                    goto fail;
                }
                break;
            }
            case POSIX_SPAWN_DUP2: {
                int fd1, fd2;
                if (!PyArg_ParseTuple(file_action, "Oii"
                        ";A dup2 file_action tuple must have 3 elements",
                        &tag_obj, &fd1, &fd2))
                {
                    goto fail;
                }
                errno = posix_spawn_file_actions_adddup2(file_actionsp,
                                                         fd1, fd2);
                if (errno) {
                    posix_error();
                    goto fail;
                }
                break;
            }
            default: {
                PyErr_SetString(PyExc_TypeError,
                                "Unknown file_actions identifier");
                goto fail;
            }
        }
        Py_DECREF(file_action);
    }

    Py_DECREF(seq);
    return 0;

fail:
    Py_DECREF(seq);
    Py_DECREF(file_action);
    (void)posix_spawn_file_actions_destroy(file_actionsp);
    return -1;
}


static PyObject *
py_posix_spawn(int use_posix_spawnp, PyObject *module, path_t *path, PyObject *argv,
               PyObject *env, PyObject *file_actions,
               PyObject *setpgroup, int resetids, int setsid, PyObject *setsigmask,
               PyObject *setsigdef, PyObject *scheduler)
{
    const char *func_name = use_posix_spawnp ? "posix_spawnp" : "posix_spawn";
    EXECV_CHAR **argvlist = NULL;
    EXECV_CHAR **envlist = NULL;
    posix_spawn_file_actions_t file_actions_buf;
    posix_spawn_file_actions_t *file_actionsp = NULL;
    posix_spawnattr_t attr;
    posix_spawnattr_t *attrp = NULL;
    Py_ssize_t argc, envc;
    PyObject *result = NULL;
    PyObject *temp_buffer = NULL;
    pid_t pid;
    int err_code;

    /* posix_spawn and posix_spawnp have three arguments: (path, argv, env), where
       argv is a list or tuple of strings and env is a dictionary
       like posix.environ. */

    if (!PyList_Check(argv) && !PyTuple_Check(argv)) {
        PyErr_Format(PyExc_TypeError,
                     "%s: argv must be a tuple or list", func_name);
        goto exit;
    }
    argc = PySequence_Size(argv);
    if (argc < 1) {
        PyErr_Format(PyExc_ValueError,
                     "%s: argv must not be empty", func_name);
        return NULL;
    }

    if (!PyMapping_Check(env)) {
        PyErr_Format(PyExc_TypeError,
                     "%s: environment must be a mapping object", func_name);
        goto exit;
    }

    argvlist = parse_arglist(argv, &argc);
    if (argvlist == NULL) {
        goto exit;
    }
    if (!argvlist[0][0]) {
        PyErr_Format(PyExc_ValueError,
                     "%s: argv first element cannot be empty", func_name);
        goto exit;
    }

    envlist = parse_envlist(env, &envc);
    if (envlist == NULL) {
        goto exit;
    }

    if (file_actions != NULL && file_actions != Py_None) {
        /* There is a bug in old versions of glibc that makes some of the
         * helper functions for manipulating file actions not copy the provided
         * buffers. The problem is that posix_spawn_file_actions_addopen does not
         * copy the value of path for some old versions of glibc (<2.20).
         * The use of temp_buffer here is a workaround that keeps the
         * python objects that own the buffers alive until posix_spawn gets called.
         * Check https://bugs.python.org/issue33630 and
         * https://sourceware.org/bugzilla/show_bug.cgi?id=17048 for more info.*/
        temp_buffer = PyList_New(0);
        if (!temp_buffer) {
            goto exit;
        }
        if (parse_file_actions(file_actions, &file_actions_buf, temp_buffer)) {
            goto exit;
        }
        file_actionsp = &file_actions_buf;
    }

    if (parse_posix_spawn_flags(func_name, setpgroup, resetids, setsid,
                                setsigmask, setsigdef, scheduler, &attr)) {
        goto exit;
    }
    attrp = &attr;

    if (PySys_Audit("os.posix_spawn", "OOO", path->object, argv, env) < 0) {
        goto exit;
    }

    _Py_BEGIN_SUPPRESS_IPH
#ifdef HAVE_POSIX_SPAWNP
    if (use_posix_spawnp) {
        err_code = posix_spawnp(&pid, path->narrow,
                                file_actionsp, attrp, argvlist, envlist);
    }
    else
#endif /* HAVE_POSIX_SPAWNP */
    {
        err_code = posix_spawn(&pid, path->narrow,
                               file_actionsp, attrp, argvlist, envlist);
    }
    _Py_END_SUPPRESS_IPH

    if (err_code) {
        errno = err_code;
        PyErr_SetFromErrnoWithFilenameObject(PyExc_OSError, path->object);
        goto exit;
    }
#ifdef _Py_MEMORY_SANITIZER
    __msan_unpoison(&pid, sizeof(pid));
#endif
    result = PyLong_FromPid(pid);

exit:
    if (file_actionsp) {
        (void)posix_spawn_file_actions_destroy(file_actionsp);
    }
    if (attrp) {
        (void)posix_spawnattr_destroy(attrp);
    }
    if (envlist) {
        free_string_array(envlist, envc);
    }
    if (argvlist) {
        free_string_array(argvlist, argc);
    }
    Py_XDECREF(temp_buffer);
    return result;
}


/*[clinic input]

os.posix_spawn
    path: path_t
        Path of executable file.
    argv: object
        Tuple or list of strings.
    env: object
        Dictionary of strings mapping to strings.
    /
    *
    file_actions: object(c_default='NULL') = ()
        A sequence of file action tuples.
    setpgroup: object = NULL
        The pgroup to use with the POSIX_SPAWN_SETPGROUP flag.
    resetids: bool(accept={int}) = False
        If the value is `true` the POSIX_SPAWN_RESETIDS will be activated.
    setsid: bool(accept={int}) = False
        If the value is `true` the POSIX_SPAWN_SETSID or POSIX_SPAWN_SETSID_NP will be activated.
    setsigmask: object(c_default='NULL') = ()
        The sigmask to use with the POSIX_SPAWN_SETSIGMASK flag.
    setsigdef: object(c_default='NULL') = ()
        The sigmask to use with the POSIX_SPAWN_SETSIGDEF flag.
    scheduler: object = NULL
        A tuple with the scheduler policy (optional) and parameters.

Execute the program specified by path in a new process.
[clinic start generated code]*/

static PyObject *
os_posix_spawn_impl(PyObject *module, path_t *path, PyObject *argv,
                    PyObject *env, PyObject *file_actions,
                    PyObject *setpgroup, int resetids, int setsid,
                    PyObject *setsigmask, PyObject *setsigdef,
                    PyObject *scheduler)
/*[clinic end generated code: output=14a1098c566bc675 input=8c6305619a00ad04]*/
{
    return py_posix_spawn(0, module, path, argv, env, file_actions,
                          setpgroup, resetids, setsid, setsigmask, setsigdef,
                          scheduler);
}
 #endif /* HAVE_POSIX_SPAWN */



#ifdef HAVE_POSIX_SPAWNP
/*[clinic input]

os.posix_spawnp
    path: path_t
        Path of executable file.
    argv: object
        Tuple or list of strings.
    env: object
        Dictionary of strings mapping to strings.
    /
    *
    file_actions: object(c_default='NULL') = ()
        A sequence of file action tuples.
    setpgroup: object = NULL
        The pgroup to use with the POSIX_SPAWN_SETPGROUP flag.
    resetids: bool(accept={int}) = False
        If the value is `True` the POSIX_SPAWN_RESETIDS will be activated.
    setsid: bool(accept={int}) = False
        If the value is `True` the POSIX_SPAWN_SETSID or POSIX_SPAWN_SETSID_NP will be activated.
    setsigmask: object(c_default='NULL') = ()
        The sigmask to use with the POSIX_SPAWN_SETSIGMASK flag.
    setsigdef: object(c_default='NULL') = ()
        The sigmask to use with the POSIX_SPAWN_SETSIGDEF flag.
    scheduler: object = NULL
        A tuple with the scheduler policy (optional) and parameters.

Execute the program specified by path in a new process.
[clinic start generated code]*/

static PyObject *
os_posix_spawnp_impl(PyObject *module, path_t *path, PyObject *argv,
                     PyObject *env, PyObject *file_actions,
                     PyObject *setpgroup, int resetids, int setsid,
                     PyObject *setsigmask, PyObject *setsigdef,
                     PyObject *scheduler)
/*[clinic end generated code: output=7b9aaefe3031238d input=c1911043a22028da]*/
{
    return py_posix_spawn(1, module, path, argv, env, file_actions,
                          setpgroup, resetids, setsid, setsigmask, setsigdef,
                          scheduler);
}
#endif /* HAVE_POSIX_SPAWNP */

#ifdef HAVE_RTPSPAWN
static intptr_t
_rtp_spawn(int mode, const char *rtpFileName, const char *argv[],
               const char  *envp[])
{
     RTP_ID rtpid;
     int status;
     pid_t res;
     int async_err = 0;

     /* Set priority=100 and uStackSize=16 MiB (0x1000000) for new processes.
        uStackSize=0 cannot be used, the default stack size is too small for
        Python. */
     if (envp) {
         rtpid = rtpSpawn(rtpFileName, argv, envp,
                          100, 0x1000000, 0, VX_FP_TASK);
     }
     else {
         rtpid = rtpSpawn(rtpFileName, argv, (const char **)environ,
                          100, 0x1000000, 0, VX_FP_TASK);
     }
     if ((rtpid != RTP_ID_ERROR) && (mode == _P_WAIT)) {
         do {
             res = waitpid((pid_t)rtpid, &status, 0);
         } while (res < 0 && errno == EINTR && !(async_err = PyErr_CheckSignals()));

         if (res < 0)
             return RTP_ID_ERROR;
         return ((intptr_t)status);
     }
     return ((intptr_t)rtpid);
}
#endif

#if defined(HAVE_SPAWNV) || defined(HAVE_WSPAWNV) || defined(HAVE_RTPSPAWN)
/*[clinic input]
os.spawnv

    mode: int
        Mode of process creation.
    path: path_t
        Path of executable file.
    argv: object
        Tuple or list of strings.
    /

Execute the program specified by path in a new process.
[clinic start generated code]*/

static PyObject *
os_spawnv_impl(PyObject *module, int mode, path_t *path, PyObject *argv)
/*[clinic end generated code: output=71cd037a9d96b816 input=43224242303291be]*/
{
    EXECV_CHAR **argvlist;
    int i;
    Py_ssize_t argc;
    intptr_t spawnval;
    PyObject *(*getitem)(PyObject *, Py_ssize_t);

    /* spawnv has three arguments: (mode, path, argv), where
       argv is a list or tuple of strings. */

    if (PyList_Check(argv)) {
        argc = PyList_Size(argv);
        getitem = PyList_GetItem;
    }
    else if (PyTuple_Check(argv)) {
        argc = PyTuple_Size(argv);
        getitem = PyTuple_GetItem;
    }
    else {
        PyErr_SetString(PyExc_TypeError,
                        "spawnv() arg 2 must be a tuple or list");
        return NULL;
    }
    if (argc == 0) {
        PyErr_SetString(PyExc_ValueError,
            "spawnv() arg 2 cannot be empty");
        return NULL;
    }

    argvlist = PyMem_NEW(EXECV_CHAR *, argc+1);
    if (argvlist == NULL) {
        return PyErr_NoMemory();
    }
    for (i = 0; i < argc; i++) {
        if (!fsconvert_strdup((*getitem)(argv, i),
                              &argvlist[i])) {
            free_string_array(argvlist, i);
            PyErr_SetString(
                PyExc_TypeError,
                "spawnv() arg 2 must contain only strings");
            return NULL;
        }
        if (i == 0 && !argvlist[0][0]) {
            free_string_array(argvlist, i + 1);
            PyErr_SetString(
                PyExc_ValueError,
                "spawnv() arg 2 first element cannot be empty");
            return NULL;
        }
    }
    argvlist[argc] = NULL;

#if !defined(HAVE_RTPSPAWN)
    if (mode == _OLD_P_OVERLAY)
        mode = _P_OVERLAY;
#endif

    if (PySys_Audit("os.spawn", "iOOO", mode, path->object, argv,
                    Py_None) < 0) {
        free_string_array(argvlist, argc);
        return NULL;
    }

    Py_BEGIN_ALLOW_THREADS
    _Py_BEGIN_SUPPRESS_IPH
#ifdef HAVE_WSPAWNV
    spawnval = _wspawnv(mode, path->wide, argvlist);
#elif defined(HAVE_RTPSPAWN)
    spawnval = _rtp_spawn(mode, path->narrow, (const char **)argvlist, NULL);
#else
    spawnval = _spawnv(mode, path->narrow, argvlist);
#endif
    _Py_END_SUPPRESS_IPH
    Py_END_ALLOW_THREADS

    free_string_array(argvlist, argc);

    if (spawnval == -1)
        return posix_error();
    else
        return Py_BuildValue(_Py_PARSE_INTPTR, spawnval);
}

/*[clinic input]
os.spawnve

    mode: int
        Mode of process creation.
    path: path_t
        Path of executable file.
    argv: object
        Tuple or list of strings.
    env: object
        Dictionary of strings mapping to strings.
    /

Execute the program specified by path in a new process.
[clinic start generated code]*/

static PyObject *
os_spawnve_impl(PyObject *module, int mode, path_t *path, PyObject *argv,
                PyObject *env)
/*[clinic end generated code: output=30fe85be56fe37ad input=3e40803ee7c4c586]*/
{
    EXECV_CHAR **argvlist;
    EXECV_CHAR **envlist;
    PyObject *res = NULL;
    Py_ssize_t argc, i, envc;
    intptr_t spawnval;
    PyObject *(*getitem)(PyObject *, Py_ssize_t);
    Py_ssize_t lastarg = 0;

    /* spawnve has four arguments: (mode, path, argv, env), where
       argv is a list or tuple of strings and env is a dictionary
       like posix.environ. */

    if (PyList_Check(argv)) {
        argc = PyList_Size(argv);
        getitem = PyList_GetItem;
    }
    else if (PyTuple_Check(argv)) {
        argc = PyTuple_Size(argv);
        getitem = PyTuple_GetItem;
    }
    else {
        PyErr_SetString(PyExc_TypeError,
                        "spawnve() arg 2 must be a tuple or list");
        goto fail_0;
    }
    if (argc == 0) {
        PyErr_SetString(PyExc_ValueError,
            "spawnve() arg 2 cannot be empty");
        goto fail_0;
    }
    if (!PyMapping_Check(env)) {
        PyErr_SetString(PyExc_TypeError,
                        "spawnve() arg 3 must be a mapping object");
        goto fail_0;
    }

    argvlist = PyMem_NEW(EXECV_CHAR *, argc+1);
    if (argvlist == NULL) {
        PyErr_NoMemory();
        goto fail_0;
    }
    for (i = 0; i < argc; i++) {
        if (!fsconvert_strdup((*getitem)(argv, i),
                              &argvlist[i]))
        {
            lastarg = i;
            goto fail_1;
        }
        if (i == 0 && !argvlist[0][0]) {
            lastarg = i + 1;
            PyErr_SetString(
                PyExc_ValueError,
                "spawnv() arg 2 first element cannot be empty");
            goto fail_1;
        }
    }
    lastarg = argc;
    argvlist[argc] = NULL;

    envlist = parse_envlist(env, &envc);
    if (envlist == NULL)
        goto fail_1;

#if !defined(HAVE_RTPSPAWN)
    if (mode == _OLD_P_OVERLAY)
        mode = _P_OVERLAY;
#endif

    if (PySys_Audit("os.spawn", "iOOO", mode, path->object, argv, env) < 0) {
        goto fail_2;
    }

    Py_BEGIN_ALLOW_THREADS
    _Py_BEGIN_SUPPRESS_IPH
#ifdef HAVE_WSPAWNV
    spawnval = _wspawnve(mode, path->wide, argvlist, envlist);
#elif defined(HAVE_RTPSPAWN)
    spawnval = _rtp_spawn(mode, path->narrow, (const char **)argvlist,
                           (const char **)envlist);
#else
    spawnval = _spawnve(mode, path->narrow, argvlist, envlist);
#endif
    _Py_END_SUPPRESS_IPH
    Py_END_ALLOW_THREADS

    if (spawnval == -1)
        (void) posix_error();
    else
        res = Py_BuildValue(_Py_PARSE_INTPTR, spawnval);

  fail_2:
    while (--envc >= 0)
        PyMem_DEL(envlist[envc]);
    PyMem_DEL(envlist);
  fail_1:
    free_string_array(argvlist, lastarg);
  fail_0:
    return res;
}

#endif /* HAVE_SPAWNV */


#ifdef HAVE_FORK

/* Helper function to validate arguments.
   Returns 0 on success.  non-zero on failure with a TypeError raised.
   If obj is non-NULL it must be callable.  */
static int
check_null_or_callable(PyObject *obj, const char* obj_name)
{
    if (obj && !PyCallable_Check(obj)) {
        PyErr_Format(PyExc_TypeError, "'%s' must be callable, not %s",
                     obj_name, _PyType_Name(Py_TYPE(obj)));
        return -1;
    }
    return 0;
}

/*[clinic input]
os.register_at_fork

    *
    before: object=NULL
        A callable to be called in the parent before the fork() syscall.
    after_in_child: object=NULL
        A callable to be called in the child after fork().
    after_in_parent: object=NULL
        A callable to be called in the parent after fork().

Register callables to be called when forking a new process.

'before' callbacks are called in reverse order.
'after_in_child' and 'after_in_parent' callbacks are called in order.

[clinic start generated code]*/

static PyObject *
os_register_at_fork_impl(PyObject *module, PyObject *before,
                         PyObject *after_in_child, PyObject *after_in_parent)
/*[clinic end generated code: output=5398ac75e8e97625 input=cd1187aa85d2312e]*/
{
    PyInterpreterState *interp;

    if (!before && !after_in_child && !after_in_parent) {
        PyErr_SetString(PyExc_TypeError, "At least one argument is required.");
        return NULL;
    }
    if (check_null_or_callable(before, "before") ||
        check_null_or_callable(after_in_child, "after_in_child") ||
        check_null_or_callable(after_in_parent, "after_in_parent")) {
        return NULL;
    }
    interp = _PyInterpreterState_GET_UNSAFE();

    if (register_at_forker(&interp->before_forkers, before)) {
        return NULL;
    }
    if (register_at_forker(&interp->after_forkers_child, after_in_child)) {
        return NULL;
    }
    if (register_at_forker(&interp->after_forkers_parent, after_in_parent)) {
        return NULL;
    }
    Py_RETURN_NONE;
}
#endif /* HAVE_FORK */


#ifdef HAVE_FORK1
/*[clinic input]
os.fork1

Fork a child process with a single multiplexed (i.e., not bound) thread.

Return 0 to child process and PID of child to parent process.
[clinic start generated code]*/

static PyObject *
os_fork1_impl(PyObject *module)
/*[clinic end generated code: output=0de8e67ce2a310bc input=12db02167893926e]*/
{
    pid_t pid;

    if (_PyInterpreterState_GET_UNSAFE() != PyInterpreterState_Main()) {
        PyErr_SetString(PyExc_RuntimeError, "fork not supported for subinterpreters");
        return NULL;
    }
    PyOS_BeforeFork();
    pid = fork1();
    if (pid == 0) {
        /* child: this clobbers and resets the import lock. */
        PyOS_AfterFork_Child();
    } else {
        /* parent: release the import lock. */
        PyOS_AfterFork_Parent();
    }
    if (pid == -1)
        return posix_error();
    return PyLong_FromPid(pid);
}
#endif /* HAVE_FORK1 */


#ifdef HAVE_FORK
/*[clinic input]
os.fork

Fork a child process.

Return 0 to child process and PID of child to parent process.
[clinic start generated code]*/

static PyObject *
os_fork_impl(PyObject *module)
/*[clinic end generated code: output=3626c81f98985d49 input=13c956413110eeaa]*/
{
    pid_t pid;

    if (_PyInterpreterState_GET_UNSAFE() != PyInterpreterState_Main()) {
        PyErr_SetString(PyExc_RuntimeError, "fork not supported for subinterpreters");
        return NULL;
    }
    if (PySys_Audit("os.fork", NULL) < 0) {
        return NULL;
    }
    PyOS_BeforeFork();
    pid = fork();
    if (pid == 0) {
        /* child: this clobbers and resets the import lock. */
        PyOS_AfterFork_Child();
    } else {
        /* parent: release the import lock. */
        PyOS_AfterFork_Parent();
    }
    if (pid == -1)
        return posix_error();
    return PyLong_FromPid(pid);
}
#endif /* HAVE_FORK */


#ifdef HAVE_SCHED_H
#ifdef HAVE_SCHED_GET_PRIORITY_MAX
/*[clinic input]
os.sched_get_priority_max

    policy: int

Get the maximum scheduling priority for policy.
[clinic start generated code]*/

static PyObject *
os_sched_get_priority_max_impl(PyObject *module, int policy)
/*[clinic end generated code: output=9e465c6e43130521 input=2097b7998eca6874]*/
{
    int max;

    max = sched_get_priority_max(policy);
    if (max < 0)
        return posix_error();
    return PyLong_FromLong(max);
}


/*[clinic input]
os.sched_get_priority_min

    policy: int

Get the minimum scheduling priority for policy.
[clinic start generated code]*/

static PyObject *
os_sched_get_priority_min_impl(PyObject *module, int policy)
/*[clinic end generated code: output=7595c1138cc47a6d input=21bc8fa0d70983bf]*/
{
    int min = sched_get_priority_min(policy);
    if (min < 0)
        return posix_error();
    return PyLong_FromLong(min);
}
#endif /* HAVE_SCHED_GET_PRIORITY_MAX */


#ifdef HAVE_SCHED_SETSCHEDULER
/*[clinic input]
os.sched_getscheduler
    pid: pid_t
    /

Get the scheduling policy for the process identified by pid.

Passing 0 for pid returns the scheduling policy for the calling process.
[clinic start generated code]*/

static PyObject *
os_sched_getscheduler_impl(PyObject *module, pid_t pid)
/*[clinic end generated code: output=dce4c0bd3f1b34c8 input=8d99dac505485ac8]*/
{
    int policy;

    policy = sched_getscheduler(pid);
    if (policy < 0)
        return posix_error();
    return PyLong_FromLong(policy);
}
#endif /* HAVE_SCHED_SETSCHEDULER */


#if defined(HAVE_SCHED_SETPARAM) || defined(HAVE_SCHED_SETSCHEDULER) || defined(POSIX_SPAWN_SETSCHEDULER) || defined(POSIX_SPAWN_SETSCHEDPARAM)
/*[clinic input]
class os.sched_param "PyObject *" "SchedParamType"

@classmethod
os.sched_param.__new__

    sched_priority: object
        A scheduling parameter.

Currently has only one field: sched_priority
[clinic start generated code]*/

static PyObject *
os_sched_param_impl(PyTypeObject *type, PyObject *sched_priority)
/*[clinic end generated code: output=48f4067d60f48c13 input=eb42909a2c0e3e6c]*/
{
    PyObject *res;

    res = PyStructSequence_New(type);
    if (!res)
        return NULL;
    Py_INCREF(sched_priority);
    PyStructSequence_SET_ITEM(res, 0, sched_priority);
    return res;
}

PyDoc_VAR(os_sched_param__doc__);

static PyStructSequence_Field sched_param_fields[] = {
    {"sched_priority", "the scheduling priority"},
    {0}
};

static PyStructSequence_Desc sched_param_desc = {
    "sched_param", /* name */
    os_sched_param__doc__, /* doc */
    sched_param_fields,
    1
};

static int
convert_sched_param(PyObject *param, struct sched_param *res)
{
    long priority;

    if (!Py_IS_TYPE(param, (PyTypeObject *)_posixstate_global->SchedParamType)) {
        PyErr_SetString(PyExc_TypeError, "must have a sched_param object");
        return 0;
    }
    priority = PyLong_AsLong(PyStructSequence_GET_ITEM(param, 0));
    if (priority == -1 && PyErr_Occurred())
        return 0;
    if (priority > INT_MAX || priority < INT_MIN) {
        PyErr_SetString(PyExc_OverflowError, "sched_priority out of range");
        return 0;
    }
    res->sched_priority = Py_SAFE_DOWNCAST(priority, long, int);
    return 1;
}
#endif /* defined(HAVE_SCHED_SETPARAM) || defined(HAVE_SCHED_SETSCHEDULER) || defined(POSIX_SPAWN_SETSCHEDULER) || defined(POSIX_SPAWN_SETSCHEDPARAM) */


#ifdef HAVE_SCHED_SETSCHEDULER
/*[clinic input]
os.sched_setscheduler

    pid: pid_t
    policy: int
    param: sched_param
    /

Set the scheduling policy for the process identified by pid.

If pid is 0, the calling process is changed.
param is an instance of sched_param.
[clinic start generated code]*/

static PyObject *
os_sched_setscheduler_impl(PyObject *module, pid_t pid, int policy,
                           struct sched_param *param)
/*[clinic end generated code: output=b0ac0a70d3b1d705 input=c581f9469a5327dd]*/
{
    /*
    ** sched_setscheduler() returns 0 in Linux, but the previous
    ** scheduling policy under Solaris/Illumos, and others.
    ** On error, -1 is returned in all Operating Systems.
    */
    if (sched_setscheduler(pid, policy, param) == -1)
        return posix_error();
    Py_RETURN_NONE;
}
#endif  /* HAVE_SCHED_SETSCHEDULER*/


#ifdef HAVE_SCHED_SETPARAM
/*[clinic input]
os.sched_getparam
    pid: pid_t
    /

Returns scheduling parameters for the process identified by pid.

If pid is 0, returns parameters for the calling process.
Return value is an instance of sched_param.
[clinic start generated code]*/

static PyObject *
os_sched_getparam_impl(PyObject *module, pid_t pid)
/*[clinic end generated code: output=b194e8708dcf2db8 input=18a1ef9c2efae296]*/
{
    struct sched_param param;
    PyObject *result;
    PyObject *priority;

    if (sched_getparam(pid, &param))
        return posix_error();
    PyObject *SchedParamType = _posixstate_global->SchedParamType;
    result = PyStructSequence_New((PyTypeObject *)SchedParamType);
    if (!result)
        return NULL;
    priority = PyLong_FromLong(param.sched_priority);
    if (!priority) {
        Py_DECREF(result);
        return NULL;
    }
    PyStructSequence_SET_ITEM(result, 0, priority);
    return result;
}


/*[clinic input]
os.sched_setparam
    pid: pid_t
    param: sched_param
    /

Set scheduling parameters for the process identified by pid.

If pid is 0, sets parameters for the calling process.
param should be an instance of sched_param.
[clinic start generated code]*/

static PyObject *
os_sched_setparam_impl(PyObject *module, pid_t pid,
                       struct sched_param *param)
/*[clinic end generated code: output=8af013f78a32b591 input=6b8d6dfcecdc21bd]*/
{
    if (sched_setparam(pid, param))
        return posix_error();
    Py_RETURN_NONE;
}
#endif /* HAVE_SCHED_SETPARAM */


#ifdef HAVE_SCHED_RR_GET_INTERVAL
/*[clinic input]
os.sched_rr_get_interval -> double
    pid: pid_t
    /

Return the round-robin quantum for the process identified by pid, in seconds.

Value returned is a float.
[clinic start generated code]*/

static double
os_sched_rr_get_interval_impl(PyObject *module, pid_t pid)
/*[clinic end generated code: output=7e2d935833ab47dc input=2a973da15cca6fae]*/
{
    struct timespec interval;
    if (sched_rr_get_interval(pid, &interval)) {
        posix_error();
        return -1.0;
    }
#ifdef _Py_MEMORY_SANITIZER
    __msan_unpoison(&interval, sizeof(interval));
#endif
    return (double)interval.tv_sec + 1e-9*interval.tv_nsec;
}
#endif /* HAVE_SCHED_RR_GET_INTERVAL */


/*[clinic input]
os.sched_yield

Voluntarily relinquish the CPU.
[clinic start generated code]*/

static PyObject *
os_sched_yield_impl(PyObject *module)
/*[clinic end generated code: output=902323500f222cac input=e54d6f98189391d4]*/
{
    if (sched_yield())
        return posix_error();
    Py_RETURN_NONE;
}

#ifdef HAVE_SCHED_SETAFFINITY
/* The minimum number of CPUs allocated in a cpu_set_t */
static const int NCPUS_START = sizeof(unsigned long) * CHAR_BIT;

/*[clinic input]
os.sched_setaffinity
    pid: pid_t
    mask : object
    /

Set the CPU affinity of the process identified by pid to mask.

mask should be an iterable of integers identifying CPUs.
[clinic start generated code]*/

static PyObject *
os_sched_setaffinity_impl(PyObject *module, pid_t pid, PyObject *mask)
/*[clinic end generated code: output=882d7dd9a229335b input=a0791a597c7085ba]*/
{
    int ncpus;
    size_t setsize;
    cpu_set_t *cpu_set = NULL;
    PyObject *iterator = NULL, *item;

    iterator = PyObject_GetIter(mask);
    if (iterator == NULL)
        return NULL;

    ncpus = NCPUS_START;
    setsize = CPU_ALLOC_SIZE(ncpus);
    cpu_set = CPU_ALLOC(ncpus);
    if (cpu_set == NULL) {
        PyErr_NoMemory();
        goto error;
    }
    CPU_ZERO_S(setsize, cpu_set);

    while ((item = PyIter_Next(iterator))) {
        long cpu;
        if (!PyLong_Check(item)) {
            PyErr_Format(PyExc_TypeError,
                        "expected an iterator of ints, "
                        "but iterator yielded %R",
                        Py_TYPE(item));
            Py_DECREF(item);
            goto error;
        }
        cpu = PyLong_AsLong(item);
        Py_DECREF(item);
        if (cpu < 0) {
            if (!PyErr_Occurred())
                PyErr_SetString(PyExc_ValueError, "negative CPU number");
            goto error;
        }
        if (cpu > INT_MAX - 1) {
            PyErr_SetString(PyExc_OverflowError, "CPU number too large");
            goto error;
        }
        if (cpu >= ncpus) {
            /* Grow CPU mask to fit the CPU number */
            int newncpus = ncpus;
            cpu_set_t *newmask;
            size_t newsetsize;
            while (newncpus <= cpu) {
                if (newncpus > INT_MAX / 2)
                    newncpus = cpu + 1;
                else
                    newncpus = newncpus * 2;
            }
            newmask = CPU_ALLOC(newncpus);
            if (newmask == NULL) {
                PyErr_NoMemory();
                goto error;
            }
            newsetsize = CPU_ALLOC_SIZE(newncpus);
            CPU_ZERO_S(newsetsize, newmask);
            memcpy(newmask, cpu_set, setsize);
            CPU_FREE(cpu_set);
            setsize = newsetsize;
            cpu_set = newmask;
            ncpus = newncpus;
        }
        CPU_SET_S(cpu, setsize, cpu_set);
    }
    if (PyErr_Occurred()) {
        goto error;
    }
    Py_CLEAR(iterator);

    if (sched_setaffinity(pid, setsize, cpu_set)) {
        posix_error();
        goto error;
    }
    CPU_FREE(cpu_set);
    Py_RETURN_NONE;

error:
    if (cpu_set)
        CPU_FREE(cpu_set);
    Py_XDECREF(iterator);
    return NULL;
}


/*[clinic input]
os.sched_getaffinity
    pid: pid_t
    /

Return the affinity of the process identified by pid (or the current process if zero).

The affinity is returned as a set of CPU identifiers.
[clinic start generated code]*/

static PyObject *
os_sched_getaffinity_impl(PyObject *module, pid_t pid)
/*[clinic end generated code: output=f726f2c193c17a4f input=983ce7cb4a565980]*/
{
    int cpu, ncpus, count;
    size_t setsize;
    cpu_set_t *mask = NULL;
    PyObject *res = NULL;

    ncpus = NCPUS_START;
    while (1) {
        setsize = CPU_ALLOC_SIZE(ncpus);
        mask = CPU_ALLOC(ncpus);
        if (mask == NULL)
            return PyErr_NoMemory();
        if (sched_getaffinity(pid, setsize, mask) == 0)
            break;
        CPU_FREE(mask);
        if (errno != EINVAL)
            return posix_error();
        if (ncpus > INT_MAX / 2) {
            PyErr_SetString(PyExc_OverflowError, "could not allocate "
                            "a large enough CPU set");
            return NULL;
        }
        ncpus = ncpus * 2;
    }

    res = PySet_New(NULL);
    if (res == NULL)
        goto error;
    for (cpu = 0, count = CPU_COUNT_S(setsize, mask); count; cpu++) {
        if (CPU_ISSET_S(cpu, setsize, mask)) {
            PyObject *cpu_num = PyLong_FromLong(cpu);
            --count;
            if (cpu_num == NULL)
                goto error;
            if (PySet_Add(res, cpu_num)) {
                Py_DECREF(cpu_num);
                goto error;
            }
            Py_DECREF(cpu_num);
        }
    }
    CPU_FREE(mask);
    return res;

error:
    if (mask)
        CPU_FREE(mask);
    Py_XDECREF(res);
    return NULL;
}

#endif /* HAVE_SCHED_SETAFFINITY */

#endif /* HAVE_SCHED_H */


/* AIX uses /dev/ptc but is otherwise the same as /dev/ptmx */
/* IRIX has both /dev/ptc and /dev/ptmx, use ptmx */
#if defined(HAVE_DEV_PTC) && !defined(HAVE_DEV_PTMX)
#define DEV_PTY_FILE "/dev/ptc"
#define HAVE_DEV_PTMX
#else
#define DEV_PTY_FILE "/dev/ptmx"
#endif

#if defined(HAVE_OPENPTY) || defined(HAVE_FORKPTY) || defined(HAVE_DEV_PTMX)
#ifdef HAVE_PTY_H
#include <pty.h>
#else
#ifdef HAVE_LIBUTIL_H
#include <libutil.h>
#else
#ifdef HAVE_UTIL_H
#include <util.h>
#endif /* HAVE_UTIL_H */
#endif /* HAVE_LIBUTIL_H */
#endif /* HAVE_PTY_H */
#ifdef HAVE_STROPTS_H
#include <stropts.h>
#endif
#endif /* defined(HAVE_OPENPTY) || defined(HAVE_FORKPTY) || defined(HAVE_DEV_PTMX) */


#if defined(HAVE_OPENPTY) || defined(HAVE__GETPTY) || defined(HAVE_DEV_PTMX)
/*[clinic input]
os.openpty

Open a pseudo-terminal.

Return a tuple of (master_fd, slave_fd) containing open file descriptors
for both the master and slave ends.
[clinic start generated code]*/

static PyObject *
os_openpty_impl(PyObject *module)
/*[clinic end generated code: output=98841ce5ec9cef3c input=f3d99fd99e762907]*/
{
    int master_fd = -1, slave_fd = -1;
#ifndef HAVE_OPENPTY
    char * slave_name;
#endif
#if defined(HAVE_DEV_PTMX) && !defined(HAVE_OPENPTY) && !defined(HAVE__GETPTY)
    PyOS_sighandler_t sig_saved;
#if defined(__sun) && defined(__SVR4)
    extern char *ptsname(int fildes);
#endif
#endif

#ifdef HAVE_OPENPTY
    if (openpty(&master_fd, &slave_fd, NULL, NULL, NULL) != 0)
        goto posix_error;

    if (_Py_set_inheritable(master_fd, 0, NULL) < 0)
        goto error;
    if (_Py_set_inheritable(slave_fd, 0, NULL) < 0)
        goto error;

#elif defined(HAVE__GETPTY)
    slave_name = _getpty(&master_fd, O_RDWR, 0666, 0);
    if (slave_name == NULL)
        goto posix_error;
    if (_Py_set_inheritable(master_fd, 0, NULL) < 0)
        goto error;

    slave_fd = _Py_open(slave_name, O_RDWR);
    if (slave_fd < 0)
        goto error;

#else
    master_fd = open(DEV_PTY_FILE, O_RDWR | O_NOCTTY); /* open master */
    if (master_fd < 0)
        goto posix_error;

    sig_saved = PyOS_setsig(SIGCHLD, SIG_DFL);

    /* change permission of slave */
    if (grantpt(master_fd) < 0) {
        PyOS_setsig(SIGCHLD, sig_saved);
        goto posix_error;
    }

    /* unlock slave */
    if (unlockpt(master_fd) < 0) {
        PyOS_setsig(SIGCHLD, sig_saved);
        goto posix_error;
    }

    PyOS_setsig(SIGCHLD, sig_saved);

    slave_name = ptsname(master_fd); /* get name of slave */
    if (slave_name == NULL)
        goto posix_error;

    slave_fd = _Py_open(slave_name, O_RDWR | O_NOCTTY); /* open slave */
    if (slave_fd == -1)
        goto error;

    if (_Py_set_inheritable(master_fd, 0, NULL) < 0)
        goto posix_error;

#if !defined(__CYGWIN__) && !defined(__ANDROID__) && !defined(HAVE_DEV_PTC)
    ioctl(slave_fd, I_PUSH, "ptem"); /* push ptem */
    ioctl(slave_fd, I_PUSH, "ldterm"); /* push ldterm */
#ifndef __hpux
    ioctl(slave_fd, I_PUSH, "ttcompat"); /* push ttcompat */
#endif /* __hpux */
#endif /* HAVE_CYGWIN */
#endif /* HAVE_OPENPTY */

    return Py_BuildValue("(ii)", master_fd, slave_fd);

posix_error:
    posix_error();
error:
    if (master_fd != -1)
        close(master_fd);
    if (slave_fd != -1)
        close(slave_fd);
    return NULL;
}
#endif /* defined(HAVE_OPENPTY) || defined(HAVE__GETPTY) || defined(HAVE_DEV_PTMX) */


#ifdef HAVE_FORKPTY
/*[clinic input]
os.forkpty

Fork a new process with a new pseudo-terminal as controlling tty.

Returns a tuple of (pid, master_fd).
Like fork(), return pid of 0 to the child process,
and pid of child to the parent process.
To both, return fd of newly opened pseudo-terminal.
[clinic start generated code]*/

static PyObject *
os_forkpty_impl(PyObject *module)
/*[clinic end generated code: output=60d0a5c7512e4087 input=f1f7f4bae3966010]*/
{
    int master_fd = -1;
    pid_t pid;

    if (_PyInterpreterState_GET_UNSAFE() != PyInterpreterState_Main()) {
        PyErr_SetString(PyExc_RuntimeError, "fork not supported for subinterpreters");
        return NULL;
    }
    if (PySys_Audit("os.forkpty", NULL) < 0) {
        return NULL;
    }
    PyOS_BeforeFork();
    pid = forkpty(&master_fd, NULL, NULL, NULL);
    if (pid == 0) {
        /* child: this clobbers and resets the import lock. */
        PyOS_AfterFork_Child();
    } else {
        /* parent: release the import lock. */
        PyOS_AfterFork_Parent();
    }
    if (pid == -1)
        return posix_error();
    return Py_BuildValue("(Ni)", PyLong_FromPid(pid), master_fd);
}
#endif /* HAVE_FORKPTY */


#ifdef HAVE_GETEGID
/*[clinic input]
os.getegid

Return the current process's effective group id.
[clinic start generated code]*/

static PyObject *
os_getegid_impl(PyObject *module)
/*[clinic end generated code: output=67d9be7ac68898a2 input=1596f79ad1107d5d]*/
{
    return _PyLong_FromGid(getegid());
}
#endif /* HAVE_GETEGID */


#ifdef HAVE_GETEUID
/*[clinic input]
os.geteuid

Return the current process's effective user id.
[clinic start generated code]*/

static PyObject *
os_geteuid_impl(PyObject *module)
/*[clinic end generated code: output=ea1b60f0d6abb66e input=4644c662d3bd9f19]*/
{
    return _PyLong_FromUid(geteuid());
}
#endif /* HAVE_GETEUID */


#ifdef HAVE_GETGID
/*[clinic input]
os.getgid

Return the current process's group id.
[clinic start generated code]*/

static PyObject *
os_getgid_impl(PyObject *module)
/*[clinic end generated code: output=4f28ebc9d3e5dfcf input=58796344cd87c0f6]*/
{
    return _PyLong_FromGid(getgid());
}
#endif /* HAVE_GETGID */


#ifdef HAVE_GETPID
/*[clinic input]
os.getpid

Return the current process id.
[clinic start generated code]*/

static PyObject *
os_getpid_impl(PyObject *module)
/*[clinic end generated code: output=9ea6fdac01ed2b3c input=5a9a00f0ab68aa00]*/
{
    return PyLong_FromPid(getpid());
}
#endif /* HAVE_GETPID */

#ifdef NGROUPS_MAX
#define MAX_GROUPS NGROUPS_MAX
#else
    /* defined to be 16 on Solaris7, so this should be a small number */
#define MAX_GROUPS 64
#endif

#ifdef HAVE_GETGROUPLIST

/* AC 3.5: funny apple logic below */
PyDoc_STRVAR(posix_getgrouplist__doc__,
"getgrouplist(user, group) -> list of groups to which a user belongs\n\n\
Returns a list of groups to which a user belongs.\n\n\
    user: username to lookup\n\
    group: base group id of the user");

static PyObject *
posix_getgrouplist(PyObject *self, PyObject *args)
{
    const char *user;
    int i, ngroups;
    PyObject *list;
#ifdef __APPLE__
    int *groups, basegid;
#else
    gid_t *groups, basegid;
#endif

    /*
     * NGROUPS_MAX is defined by POSIX.1 as the maximum
     * number of supplimental groups a users can belong to.
     * We have to increment it by one because
     * getgrouplist() returns both the supplemental groups
     * and the primary group, i.e. all of the groups the
     * user belongs to.
     */
    ngroups = 1 + MAX_GROUPS;

#ifdef __APPLE__
    if (!PyArg_ParseTuple(args, "si:getgrouplist", &user, &basegid))
        return NULL;
#else
    if (!PyArg_ParseTuple(args, "sO&:getgrouplist", &user,
                          _Py_Gid_Converter, &basegid))
        return NULL;
#endif

    while (1) {
#ifdef __APPLE__
        groups = PyMem_New(int, ngroups);
#else
        groups = PyMem_New(gid_t, ngroups);
#endif
        if (groups == NULL) {
            return PyErr_NoMemory();
        }

        int old_ngroups = ngroups;
        if (getgrouplist(user, basegid, groups, &ngroups) != -1) {
            /* Success */
            break;
        }

        /* getgrouplist() fails if the group list is too small */
        PyMem_Free(groups);

        if (ngroups > old_ngroups) {
            /* If the group list is too small, the glibc implementation of
               getgrouplist() sets ngroups to the total number of groups and
               returns -1. */
        }
        else {
            /* Double the group list size */
            if (ngroups > INT_MAX / 2) {
                return PyErr_NoMemory();
            }
            ngroups *= 2;
        }

        /* Retry getgrouplist() with a larger group list */
    }

#ifdef _Py_MEMORY_SANITIZER
    /* Clang memory sanitizer libc intercepts don't know getgrouplist. */
    __msan_unpoison(&ngroups, sizeof(ngroups));
    __msan_unpoison(groups, ngroups*sizeof(*groups));
#endif

    list = PyList_New(ngroups);
    if (list == NULL) {
        PyMem_Del(groups);
        return NULL;
    }

    for (i = 0; i < ngroups; i++) {
#ifdef __APPLE__
        PyObject *o = PyLong_FromUnsignedLong((unsigned long)groups[i]);
#else
        PyObject *o = _PyLong_FromGid(groups[i]);
#endif
        if (o == NULL) {
            Py_DECREF(list);
            PyMem_Del(groups);
            return NULL;
        }
        PyList_SET_ITEM(list, i, o);
    }

    PyMem_Del(groups);

    return list;
}
#endif /* HAVE_GETGROUPLIST */


#ifdef HAVE_GETGROUPS
/*[clinic input]
os.getgroups

Return list of supplemental group IDs for the process.
[clinic start generated code]*/

static PyObject *
os_getgroups_impl(PyObject *module)
/*[clinic end generated code: output=42b0c17758561b56 input=d3f109412e6a155c]*/
{
    PyObject *result = NULL;
    gid_t grouplist[MAX_GROUPS];

    /* On MacOSX getgroups(2) can return more than MAX_GROUPS results
     * This is a helper variable to store the intermediate result when
     * that happens.
     *
     * To keep the code readable the OSX behaviour is unconditional,
     * according to the POSIX spec this should be safe on all unix-y
     * systems.
     */
    gid_t* alt_grouplist = grouplist;
    int n;

#ifdef __APPLE__
    /* Issue #17557: As of OS X 10.8, getgroups(2) no longer raises EINVAL if
     * there are more groups than can fit in grouplist.  Therefore, on OS X
     * always first call getgroups with length 0 to get the actual number
     * of groups.
     */
    n = getgroups(0, NULL);
    if (n < 0) {
        return posix_error();
    } else if (n <= MAX_GROUPS) {
        /* groups will fit in existing array */
        alt_grouplist = grouplist;
    } else {
        alt_grouplist = PyMem_New(gid_t, n);
        if (alt_grouplist == NULL) {
            return PyErr_NoMemory();
        }
    }

    n = getgroups(n, alt_grouplist);
    if (n == -1) {
        if (alt_grouplist != grouplist) {
            PyMem_Free(alt_grouplist);
        }
        return posix_error();
    }
#else
    n = getgroups(MAX_GROUPS, grouplist);
    if (n < 0) {
        if (errno == EINVAL) {
            n = getgroups(0, NULL);
            if (n == -1) {
                return posix_error();
            }
            if (n == 0) {
                /* Avoid malloc(0) */
                alt_grouplist = grouplist;
            } else {
                alt_grouplist = PyMem_New(gid_t, n);
                if (alt_grouplist == NULL) {
                    return PyErr_NoMemory();
                }
                n = getgroups(n, alt_grouplist);
                if (n == -1) {
                    PyMem_Free(alt_grouplist);
                    return posix_error();
                }
            }
        } else {
            return posix_error();
        }
    }
#endif

    result = PyList_New(n);
    if (result != NULL) {
        int i;
        for (i = 0; i < n; ++i) {
            PyObject *o = _PyLong_FromGid(alt_grouplist[i]);
            if (o == NULL) {
                Py_DECREF(result);
                result = NULL;
                break;
            }
            PyList_SET_ITEM(result, i, o);
        }
    }

    if (alt_grouplist != grouplist) {
        PyMem_Free(alt_grouplist);
    }

    return result;
}
#endif /* HAVE_GETGROUPS */

#ifdef HAVE_INITGROUPS
PyDoc_STRVAR(posix_initgroups__doc__,
"initgroups(username, gid) -> None\n\n\
Call the system initgroups() to initialize the group access list with all of\n\
the groups of which the specified username is a member, plus the specified\n\
group id.");

/* AC 3.5: funny apple logic */
static PyObject *
posix_initgroups(PyObject *self, PyObject *args)
{
    PyObject *oname;
    const char *username;
    int res;
#ifdef __APPLE__
    int gid;
#else
    gid_t gid;
#endif

#ifdef __APPLE__
    if (!PyArg_ParseTuple(args, "O&i:initgroups",
                          PyUnicode_FSConverter, &oname,
                          &gid))
#else
    if (!PyArg_ParseTuple(args, "O&O&:initgroups",
                          PyUnicode_FSConverter, &oname,
                          _Py_Gid_Converter, &gid))
#endif
        return NULL;
    username = PyBytes_AS_STRING(oname);

    res = initgroups(username, gid);
    Py_DECREF(oname);
    if (res == -1)
        return PyErr_SetFromErrno(PyExc_OSError);

    Py_RETURN_NONE;
}
#endif /* HAVE_INITGROUPS */


#ifdef HAVE_GETPGID
/*[clinic input]
os.getpgid

    pid: pid_t

Call the system call getpgid(), and return the result.
[clinic start generated code]*/

static PyObject *
os_getpgid_impl(PyObject *module, pid_t pid)
/*[clinic end generated code: output=1db95a97be205d18 input=39d710ae3baaf1c7]*/
{
    pid_t pgid = getpgid(pid);
    if (pgid < 0)
        return posix_error();
    return PyLong_FromPid(pgid);
}
#endif /* HAVE_GETPGID */


#ifdef HAVE_GETPGRP
/*[clinic input]
os.getpgrp

Return the current process group id.
[clinic start generated code]*/

static PyObject *
os_getpgrp_impl(PyObject *module)
/*[clinic end generated code: output=c4fc381e51103cf3 input=6846fb2bb9a3705e]*/
{
#ifdef GETPGRP_HAVE_ARG
    return PyLong_FromPid(getpgrp(0));
#else /* GETPGRP_HAVE_ARG */
    return PyLong_FromPid(getpgrp());
#endif /* GETPGRP_HAVE_ARG */
}
#endif /* HAVE_GETPGRP */


#ifdef HAVE_SETPGRP
/*[clinic input]
os.setpgrp

Make the current process the leader of its process group.
[clinic start generated code]*/

static PyObject *
os_setpgrp_impl(PyObject *module)
/*[clinic end generated code: output=2554735b0a60f0a0 input=1f0619fcb5731e7e]*/
{
#ifdef SETPGRP_HAVE_ARG
    if (setpgrp(0, 0) < 0)
#else /* SETPGRP_HAVE_ARG */
    if (setpgrp() < 0)
#endif /* SETPGRP_HAVE_ARG */
        return posix_error();
    Py_RETURN_NONE;
}
#endif /* HAVE_SETPGRP */

#ifdef HAVE_GETPPID

#ifdef MS_WINDOWS
#include <tlhelp32.h>

static PyObject*
win32_getppid()
{
    HANDLE snapshot;
    pid_t mypid;
    PyObject* result = NULL;
    BOOL have_record;
    PROCESSENTRY32 pe;

    mypid = getpid(); /* This function never fails */

    snapshot = CreateToolhelp32Snapshot(TH32CS_SNAPPROCESS, 0);
    if (snapshot == INVALID_HANDLE_VALUE)
        return PyErr_SetFromWindowsErr(GetLastError());

    pe.dwSize = sizeof(pe);
    have_record = Process32First(snapshot, &pe);
    while (have_record) {
        if (mypid == (pid_t)pe.th32ProcessID) {
            /* We could cache the ulong value in a static variable. */
            result = PyLong_FromPid((pid_t)pe.th32ParentProcessID);
            break;
        }

        have_record = Process32Next(snapshot, &pe);
    }

    /* If our loop exits and our pid was not found (result will be NULL)
     * then GetLastError will return ERROR_NO_MORE_FILES. This is an
     * error anyway, so let's raise it. */
    if (!result)
        result = PyErr_SetFromWindowsErr(GetLastError());

    CloseHandle(snapshot);

    return result;
}
#endif /*MS_WINDOWS*/


/*[clinic input]
os.getppid

Return the parent's process id.

If the parent process has already exited, Windows machines will still
return its id; others systems will return the id of the 'init' process (1).
[clinic start generated code]*/

static PyObject *
os_getppid_impl(PyObject *module)
/*[clinic end generated code: output=43b2a946a8c603b4 input=e637cb87539c030e]*/
{
#ifdef MS_WINDOWS
    return win32_getppid();
#else
    return PyLong_FromPid(getppid());
#endif
}
#endif /* HAVE_GETPPID */


#ifdef HAVE_GETLOGIN
/*[clinic input]
os.getlogin

Return the actual login name.
[clinic start generated code]*/

static PyObject *
os_getlogin_impl(PyObject *module)
/*[clinic end generated code: output=a32e66a7e5715dac input=2a21ab1e917163df]*/
{
    PyObject *result = NULL;
#ifdef MS_WINDOWS
    wchar_t user_name[UNLEN + 1];
    DWORD num_chars = Py_ARRAY_LENGTH(user_name);

    if (GetUserNameW(user_name, &num_chars)) {
        /* num_chars is the number of unicode chars plus null terminator */
        result = PyUnicode_FromWideChar(user_name, num_chars - 1);
    }
    else
        result = PyErr_SetFromWindowsErr(GetLastError());
#else
    char *name;
    int old_errno = errno;

    errno = 0;
    name = getlogin();
    if (name == NULL) {
        if (errno)
            posix_error();
        else
            PyErr_SetString(PyExc_OSError, "unable to determine login name");
    }
    else
        result = PyUnicode_DecodeFSDefault(name);
    errno = old_errno;
#endif
    return result;
}
#endif /* HAVE_GETLOGIN */


#ifdef HAVE_GETUID
/*[clinic input]
os.getuid

Return the current process's user id.
[clinic start generated code]*/

static PyObject *
os_getuid_impl(PyObject *module)
/*[clinic end generated code: output=415c0b401ebed11a input=b53c8b35f110a516]*/
{
    return _PyLong_FromUid(getuid());
}
#endif /* HAVE_GETUID */


#ifdef MS_WINDOWS
#define HAVE_KILL
#endif /* MS_WINDOWS */

#ifdef HAVE_KILL
/*[clinic input]
os.kill

    pid: pid_t
    signal: Py_ssize_t
    /

Kill a process with a signal.
[clinic start generated code]*/

static PyObject *
os_kill_impl(PyObject *module, pid_t pid, Py_ssize_t signal)
/*[clinic end generated code: output=8e346a6701c88568 input=61a36b86ca275ab9]*/
{
    if (PySys_Audit("os.kill", "in", pid, signal) < 0) {
        return NULL;
    }
#ifndef MS_WINDOWS
    if (kill(pid, (int)signal) == -1)
        return posix_error();
    Py_RETURN_NONE;
#else /* !MS_WINDOWS */
    PyObject *result;
    DWORD sig = (DWORD)signal;
    DWORD err;
    HANDLE handle;

    /* Console processes which share a common console can be sent CTRL+C or
       CTRL+BREAK events, provided they handle said events. */
    if (sig == CTRL_C_EVENT || sig == CTRL_BREAK_EVENT) {
        if (GenerateConsoleCtrlEvent(sig, (DWORD)pid) == 0) {
            err = GetLastError();
            PyErr_SetFromWindowsErr(err);
        }
        else
            Py_RETURN_NONE;
    }

    /* If the signal is outside of what GenerateConsoleCtrlEvent can use,
       attempt to open and terminate the process. */
    handle = OpenProcess(PROCESS_ALL_ACCESS, FALSE, (DWORD)pid);
    if (handle == NULL) {
        err = GetLastError();
        return PyErr_SetFromWindowsErr(err);
    }

    if (TerminateProcess(handle, sig) == 0) {
        err = GetLastError();
        result = PyErr_SetFromWindowsErr(err);
    } else {
        Py_INCREF(Py_None);
        result = Py_None;
    }

    CloseHandle(handle);
    return result;
#endif /* !MS_WINDOWS */
}
#endif /* HAVE_KILL */


#ifdef HAVE_KILLPG
/*[clinic input]
os.killpg

    pgid: pid_t
    signal: int
    /

Kill a process group with a signal.
[clinic start generated code]*/

static PyObject *
os_killpg_impl(PyObject *module, pid_t pgid, int signal)
/*[clinic end generated code: output=6dbcd2f1fdf5fdba input=38b5449eb8faec19]*/
{
    if (PySys_Audit("os.killpg", "ii", pgid, signal) < 0) {
        return NULL;
    }
    /* XXX some man pages make the `pgid` parameter an int, others
       a pid_t. Since getpgrp() returns a pid_t, we assume killpg should
       take the same type. Moreover, pid_t is always at least as wide as
       int (else compilation of this module fails), which is safe. */
    if (killpg(pgid, signal) == -1)
        return posix_error();
    Py_RETURN_NONE;
}
#endif /* HAVE_KILLPG */


#ifdef HAVE_PLOCK
#ifdef HAVE_SYS_LOCK_H
#include <sys/lock.h>
#endif

/*[clinic input]
os.plock
    op: int
    /

Lock program segments into memory.");
[clinic start generated code]*/

static PyObject *
os_plock_impl(PyObject *module, int op)
/*[clinic end generated code: output=81424167033b168e input=e6e5e348e1525f60]*/
{
    if (plock(op) == -1)
        return posix_error();
    Py_RETURN_NONE;
}
#endif /* HAVE_PLOCK */


#ifdef HAVE_SETUID
/*[clinic input]
os.setuid

    uid: uid_t
    /

Set the current process's user id.
[clinic start generated code]*/

static PyObject *
os_setuid_impl(PyObject *module, uid_t uid)
/*[clinic end generated code: output=a0a41fd0d1ec555f input=c921a3285aa22256]*/
{
    if (setuid(uid) < 0)
        return posix_error();
    Py_RETURN_NONE;
}
#endif /* HAVE_SETUID */


#ifdef HAVE_SETEUID
/*[clinic input]
os.seteuid

    euid: uid_t
    /

Set the current process's effective user id.
[clinic start generated code]*/

static PyObject *
os_seteuid_impl(PyObject *module, uid_t euid)
/*[clinic end generated code: output=102e3ad98361519a input=ba93d927e4781aa9]*/
{
    if (seteuid(euid) < 0)
        return posix_error();
    Py_RETURN_NONE;
}
#endif /* HAVE_SETEUID */


#ifdef HAVE_SETEGID
/*[clinic input]
os.setegid

    egid: gid_t
    /

Set the current process's effective group id.
[clinic start generated code]*/

static PyObject *
os_setegid_impl(PyObject *module, gid_t egid)
/*[clinic end generated code: output=4e4b825a6a10258d input=4080526d0ccd6ce3]*/
{
    if (setegid(egid) < 0)
        return posix_error();
    Py_RETURN_NONE;
}
#endif /* HAVE_SETEGID */


#ifdef HAVE_SETREUID
/*[clinic input]
os.setreuid

    ruid: uid_t
    euid: uid_t
    /

Set the current process's real and effective user ids.
[clinic start generated code]*/

static PyObject *
os_setreuid_impl(PyObject *module, uid_t ruid, uid_t euid)
/*[clinic end generated code: output=62d991210006530a input=0ca8978de663880c]*/
{
    if (setreuid(ruid, euid) < 0) {
        return posix_error();
    } else {
        Py_RETURN_NONE;
    }
}
#endif /* HAVE_SETREUID */


#ifdef HAVE_SETREGID
/*[clinic input]
os.setregid

    rgid: gid_t
    egid: gid_t
    /

Set the current process's real and effective group ids.
[clinic start generated code]*/

static PyObject *
os_setregid_impl(PyObject *module, gid_t rgid, gid_t egid)
/*[clinic end generated code: output=aa803835cf5342f3 input=c59499f72846db78]*/
{
    if (setregid(rgid, egid) < 0)
        return posix_error();
    Py_RETURN_NONE;
}
#endif /* HAVE_SETREGID */


#ifdef HAVE_SETGID
/*[clinic input]
os.setgid
    gid: gid_t
    /

Set the current process's group id.
[clinic start generated code]*/

static PyObject *
os_setgid_impl(PyObject *module, gid_t gid)
/*[clinic end generated code: output=bdccd7403f6ad8c3 input=27d30c4059045dc6]*/
{
    if (setgid(gid) < 0)
        return posix_error();
    Py_RETURN_NONE;
}
#endif /* HAVE_SETGID */


#ifdef HAVE_SETGROUPS
/*[clinic input]
os.setgroups

    groups: object
    /

Set the groups of the current process to list.
[clinic start generated code]*/

static PyObject *
os_setgroups(PyObject *module, PyObject *groups)
/*[clinic end generated code: output=3fcb32aad58c5ecd input=fa742ca3daf85a7e]*/
{
    Py_ssize_t i, len;
    gid_t grouplist[MAX_GROUPS];

    if (!PySequence_Check(groups)) {
        PyErr_SetString(PyExc_TypeError, "setgroups argument must be a sequence");
        return NULL;
    }
    len = PySequence_Size(groups);
    if (len < 0) {
        return NULL;
    }
    if (len > MAX_GROUPS) {
        PyErr_SetString(PyExc_ValueError, "too many groups");
        return NULL;
    }
    for(i = 0; i < len; i++) {
        PyObject *elem;
        elem = PySequence_GetItem(groups, i);
        if (!elem)
            return NULL;
        if (!PyLong_Check(elem)) {
            PyErr_SetString(PyExc_TypeError,
                            "groups must be integers");
            Py_DECREF(elem);
            return NULL;
        } else {
            if (!_Py_Gid_Converter(elem, &grouplist[i])) {
                Py_DECREF(elem);
                return NULL;
            }
        }
        Py_DECREF(elem);
    }

    if (setgroups(len, grouplist) < 0)
        return posix_error();
    Py_RETURN_NONE;
}
#endif /* HAVE_SETGROUPS */

#if defined(HAVE_WAIT3) || defined(HAVE_WAIT4)
static PyObject *
wait_helper(pid_t pid, int status, struct rusage *ru)
{
    PyObject *result;
    PyObject *struct_rusage;

    if (pid == -1)
        return posix_error();

    // If wait succeeded but no child was ready to report status, ru will not
    // have been populated.
    if (pid == 0) {
        memset(ru, 0, sizeof(*ru));
    }

    PyObject *m = PyImport_ImportModuleNoBlock("resource");
    if (m == NULL)
        return NULL;
    struct_rusage = PyObject_GetAttr(m, _posixstate_global->struct_rusage);
    Py_DECREF(m);
    if (struct_rusage == NULL)
        return NULL;

    /* XXX(nnorwitz): Copied (w/mods) from resource.c, there should be only one. */
    result = PyStructSequence_New((PyTypeObject*) struct_rusage);
    Py_DECREF(struct_rusage);
    if (!result)
        return NULL;

#ifndef doubletime
#define doubletime(TV) ((double)(TV).tv_sec + (TV).tv_usec * 0.000001)
#endif

    PyStructSequence_SET_ITEM(result, 0,
                              PyFloat_FromDouble(doubletime(ru->ru_utime)));
    PyStructSequence_SET_ITEM(result, 1,
                              PyFloat_FromDouble(doubletime(ru->ru_stime)));
#define SET_INT(result, index, value)\
        PyStructSequence_SET_ITEM(result, index, PyLong_FromLong(value))
    SET_INT(result, 2, ru->ru_maxrss);
    SET_INT(result, 3, ru->ru_ixrss);
    SET_INT(result, 4, ru->ru_idrss);
    SET_INT(result, 5, ru->ru_isrss);
    SET_INT(result, 6, ru->ru_minflt);
    SET_INT(result, 7, ru->ru_majflt);
    SET_INT(result, 8, ru->ru_nswap);
    SET_INT(result, 9, ru->ru_inblock);
    SET_INT(result, 10, ru->ru_oublock);
    SET_INT(result, 11, ru->ru_msgsnd);
    SET_INT(result, 12, ru->ru_msgrcv);
    SET_INT(result, 13, ru->ru_nsignals);
    SET_INT(result, 14, ru->ru_nvcsw);
    SET_INT(result, 15, ru->ru_nivcsw);
#undef SET_INT

    if (PyErr_Occurred()) {
        Py_DECREF(result);
        return NULL;
    }

    return Py_BuildValue("NiN", PyLong_FromPid(pid), status, result);
}
#endif /* HAVE_WAIT3 || HAVE_WAIT4 */


#ifdef HAVE_WAIT3
/*[clinic input]
os.wait3

    options: int
Wait for completion of a child process.

Returns a tuple of information about the child process:
  (pid, status, rusage)
[clinic start generated code]*/

static PyObject *
os_wait3_impl(PyObject *module, int options)
/*[clinic end generated code: output=92c3224e6f28217a input=8ac4c56956b61710]*/
{
    pid_t pid;
    struct rusage ru;
    int async_err = 0;
    WAIT_TYPE status;
    WAIT_STATUS_INT(status) = 0;

    do {
        Py_BEGIN_ALLOW_THREADS
        pid = wait3(&status, options, &ru);
        Py_END_ALLOW_THREADS
    } while (pid < 0 && errno == EINTR && !(async_err = PyErr_CheckSignals()));
    if (pid < 0)
        return (!async_err) ? posix_error() : NULL;

    return wait_helper(pid, WAIT_STATUS_INT(status), &ru);
}
#endif /* HAVE_WAIT3 */


#ifdef HAVE_WAIT4
/*[clinic input]

os.wait4

    pid: pid_t
    options: int

Wait for completion of a specific child process.

Returns a tuple of information about the child process:
  (pid, status, rusage)
[clinic start generated code]*/

static PyObject *
os_wait4_impl(PyObject *module, pid_t pid, int options)
/*[clinic end generated code: output=66195aa507b35f70 input=d11deed0750600ba]*/
{
    pid_t res;
    struct rusage ru;
    int async_err = 0;
    WAIT_TYPE status;
    WAIT_STATUS_INT(status) = 0;

    do {
        Py_BEGIN_ALLOW_THREADS
        res = wait4(pid, &status, options, &ru);
        Py_END_ALLOW_THREADS
    } while (res < 0 && errno == EINTR && !(async_err = PyErr_CheckSignals()));
    if (res < 0)
        return (!async_err) ? posix_error() : NULL;

    return wait_helper(res, WAIT_STATUS_INT(status), &ru);
}
#endif /* HAVE_WAIT4 */


#if defined(HAVE_WAITID) && !defined(__APPLE__)
/*[clinic input]
os.waitid

    idtype: idtype_t
        Must be one of be P_PID, P_PGID or P_ALL.
    id: id_t
        The id to wait on.
    options: int
        Constructed from the ORing of one or more of WEXITED, WSTOPPED
        or WCONTINUED and additionally may be ORed with WNOHANG or WNOWAIT.
    /

Returns the result of waiting for a process or processes.

Returns either waitid_result or None if WNOHANG is specified and there are
no children in a waitable state.
[clinic start generated code]*/

static PyObject *
os_waitid_impl(PyObject *module, idtype_t idtype, id_t id, int options)
/*[clinic end generated code: output=5d2e1c0bde61f4d8 input=d8e7f76e052b7920]*/
{
    PyObject *result;
    int res;
    int async_err = 0;
    siginfo_t si;
    si.si_pid = 0;

    do {
        Py_BEGIN_ALLOW_THREADS
        res = waitid(idtype, id, &si, options);
        Py_END_ALLOW_THREADS
    } while (res < 0 && errno == EINTR && !(async_err = PyErr_CheckSignals()));
    if (res < 0)
        return (!async_err) ? posix_error() : NULL;

    if (si.si_pid == 0)
        Py_RETURN_NONE;

    PyObject *WaitidResultType = get_posix_state(module)->WaitidResultType;
    result = PyStructSequence_New((PyTypeObject *)WaitidResultType);
    if (!result)
        return NULL;

    PyStructSequence_SET_ITEM(result, 0, PyLong_FromPid(si.si_pid));
    PyStructSequence_SET_ITEM(result, 1, _PyLong_FromUid(si.si_uid));
    PyStructSequence_SET_ITEM(result, 2, PyLong_FromLong((long)(si.si_signo)));
    PyStructSequence_SET_ITEM(result, 3, PyLong_FromLong((long)(si.si_status)));
    PyStructSequence_SET_ITEM(result, 4, PyLong_FromLong((long)(si.si_code)));
    if (PyErr_Occurred()) {
        Py_DECREF(result);
        return NULL;
    }

    return result;
}
#endif /* defined(HAVE_WAITID) && !defined(__APPLE__) */


#if defined(HAVE_WAITPID)
/*[clinic input]
os.waitpid
    pid: pid_t
    options: int
    /

Wait for completion of a given child process.

Returns a tuple of information regarding the child process:
    (pid, status)

The options argument is ignored on Windows.
[clinic start generated code]*/

static PyObject *
os_waitpid_impl(PyObject *module, pid_t pid, int options)
/*[clinic end generated code: output=5c37c06887a20270 input=0bf1666b8758fda3]*/
{
    pid_t res;
    int async_err = 0;
    WAIT_TYPE status;
    WAIT_STATUS_INT(status) = 0;

    do {
        Py_BEGIN_ALLOW_THREADS
        res = waitpid(pid, &status, options);
        Py_END_ALLOW_THREADS
    } while (res < 0 && errno == EINTR && !(async_err = PyErr_CheckSignals()));
    if (res < 0)
        return (!async_err) ? posix_error() : NULL;

    return Py_BuildValue("Ni", PyLong_FromPid(res), WAIT_STATUS_INT(status));
}
#elif defined(HAVE_CWAIT)
/* MS C has a variant of waitpid() that's usable for most purposes. */
/*[clinic input]
os.waitpid
    pid: intptr_t
    options: int
    /

Wait for completion of a given process.

Returns a tuple of information regarding the process:
    (pid, status << 8)

The options argument is ignored on Windows.
[clinic start generated code]*/

static PyObject *
os_waitpid_impl(PyObject *module, intptr_t pid, int options)
/*[clinic end generated code: output=be836b221271d538 input=40f2440c515410f8]*/
{
    int status;
    intptr_t res;
    int async_err = 0;

    do {
        Py_BEGIN_ALLOW_THREADS
        _Py_BEGIN_SUPPRESS_IPH
        res = _cwait(&status, pid, options);
        _Py_END_SUPPRESS_IPH
        Py_END_ALLOW_THREADS
    } while (res < 0 && errno == EINTR && !(async_err = PyErr_CheckSignals()));
    if (res < 0)
        return (!async_err) ? posix_error() : NULL;

    /* shift the status left a byte so this is more like the POSIX waitpid */
    return Py_BuildValue(_Py_PARSE_INTPTR "i", res, status << 8);
}
#endif


#ifdef HAVE_WAIT
/*[clinic input]
os.wait

Wait for completion of a child process.

Returns a tuple of information about the child process:
    (pid, status)
[clinic start generated code]*/

static PyObject *
os_wait_impl(PyObject *module)
/*[clinic end generated code: output=6bc419ac32fb364b input=03b0182d4a4700ce]*/
{
    pid_t pid;
    int async_err = 0;
    WAIT_TYPE status;
    WAIT_STATUS_INT(status) = 0;

    do {
        Py_BEGIN_ALLOW_THREADS
        pid = wait(&status);
        Py_END_ALLOW_THREADS
    } while (pid < 0 && errno == EINTR && !(async_err = PyErr_CheckSignals()));
    if (pid < 0)
        return (!async_err) ? posix_error() : NULL;

    return Py_BuildValue("Ni", PyLong_FromPid(pid), WAIT_STATUS_INT(status));
}
#endif /* HAVE_WAIT */

#if defined(__linux__) && defined(__NR_pidfd_open)
/*[clinic input]
os.pidfd_open
  pid: pid_t
  flags: unsigned_int = 0

Return a file descriptor referring to the process *pid*.

The descriptor can be used to perform process management without races and
signals.
[clinic start generated code]*/

static PyObject *
os_pidfd_open_impl(PyObject *module, pid_t pid, unsigned int flags)
/*[clinic end generated code: output=5c7252698947dc41 input=c3fd99ce947ccfef]*/
{
    int fd = syscall(__NR_pidfd_open, pid, flags);
    if (fd < 0) {
        return posix_error();
    }
    return PyLong_FromLong(fd);
}
#endif


#if defined(HAVE_READLINK) || defined(MS_WINDOWS)
/*[clinic input]
os.readlink

    path: path_t
    *
    dir_fd: dir_fd(requires='readlinkat') = None

Return a string representing the path to which the symbolic link points.

If dir_fd is not None, it should be a file descriptor open to a directory,
and path should be relative; path will then be relative to that directory.

dir_fd may not be implemented on your platform.  If it is unavailable,
using it will raise a NotImplementedError.
[clinic start generated code]*/

static PyObject *
os_readlink_impl(PyObject *module, path_t *path, int dir_fd)
/*[clinic end generated code: output=d21b732a2e814030 input=113c87e0db1ecaf2]*/
{
#if defined(HAVE_READLINK)
    char buffer[MAXPATHLEN+1];
    ssize_t length;

    Py_BEGIN_ALLOW_THREADS
#ifdef HAVE_READLINKAT
    if (dir_fd != DEFAULT_DIR_FD)
        length = readlinkat(dir_fd, path->narrow, buffer, MAXPATHLEN);
    else
#endif
        length = readlink(path->narrow, buffer, MAXPATHLEN);
    Py_END_ALLOW_THREADS

    if (length < 0) {
        return path_error(path);
    }
    buffer[length] = '\0';

    if (PyUnicode_Check(path->object))
        return PyUnicode_DecodeFSDefaultAndSize(buffer, length);
    else
        return PyBytes_FromStringAndSize(buffer, length);
#elif defined(MS_WINDOWS)
    DWORD n_bytes_returned;
    DWORD io_result = 0;
    HANDLE reparse_point_handle;
    char target_buffer[_Py_MAXIMUM_REPARSE_DATA_BUFFER_SIZE];
    _Py_REPARSE_DATA_BUFFER *rdb = (_Py_REPARSE_DATA_BUFFER *)target_buffer;
    PyObject *result = NULL;

    /* First get a handle to the reparse point */
    Py_BEGIN_ALLOW_THREADS
    reparse_point_handle = CreateFileW(
        path->wide,
        0,
        0,
        0,
        OPEN_EXISTING,
        FILE_FLAG_OPEN_REPARSE_POINT|FILE_FLAG_BACKUP_SEMANTICS,
        0);
    if (reparse_point_handle != INVALID_HANDLE_VALUE) {
        /* New call DeviceIoControl to read the reparse point */
        io_result = DeviceIoControl(
            reparse_point_handle,
            FSCTL_GET_REPARSE_POINT,
            0, 0, /* in buffer */
            target_buffer, sizeof(target_buffer),
            &n_bytes_returned,
            0 /* we're not using OVERLAPPED_IO */
            );
        CloseHandle(reparse_point_handle);
    }
    Py_END_ALLOW_THREADS

    if (io_result == 0) {
        return path_error(path);
    }

    wchar_t *name = NULL;
    Py_ssize_t nameLen = 0;
    if (rdb->ReparseTag == IO_REPARSE_TAG_SYMLINK)
    {
        name = (wchar_t *)((char*)rdb->SymbolicLinkReparseBuffer.PathBuffer +
                           rdb->SymbolicLinkReparseBuffer.SubstituteNameOffset);
        nameLen = rdb->SymbolicLinkReparseBuffer.SubstituteNameLength / sizeof(wchar_t);
    }
    else if (rdb->ReparseTag == IO_REPARSE_TAG_MOUNT_POINT)
    {
        name = (wchar_t *)((char*)rdb->MountPointReparseBuffer.PathBuffer +
                           rdb->MountPointReparseBuffer.SubstituteNameOffset);
        nameLen = rdb->MountPointReparseBuffer.SubstituteNameLength / sizeof(wchar_t);
    }
    else
    {
        PyErr_SetString(PyExc_ValueError, "not a symbolic link");
    }
    if (name) {
        if (nameLen > 4 && wcsncmp(name, L"\\??\\", 4) == 0) {
            /* Our buffer is mutable, so this is okay */
            name[1] = L'\\';
        }
        result = PyUnicode_FromWideChar(name, nameLen);
        if (result && path->narrow) {
            Py_SETREF(result, PyUnicode_EncodeFSDefault(result));
        }
    }
    return result;
#endif
}
#endif /* defined(HAVE_READLINK) || defined(MS_WINDOWS) */

#ifdef HAVE_SYMLINK

#if defined(MS_WINDOWS)

/* Remove the last portion of the path - return 0 on success */
static int
_dirnameW(WCHAR *path)
{
    WCHAR *ptr;
    size_t length = wcsnlen_s(path, MAX_PATH);
    if (length == MAX_PATH) {
        return -1;
    }

    /* walk the path from the end until a backslash is encountered */
    for(ptr = path + length; ptr != path; ptr--) {
        if (*ptr == L'\\' || *ptr == L'/') {
            break;
        }
    }
    *ptr = 0;
    return 0;
}

/* Is this path absolute? */
static int
_is_absW(const WCHAR *path)
{
    return path[0] == L'\\' || path[0] == L'/' ||
        (path[0] && path[1] == L':');
}

/* join root and rest with a backslash - return 0 on success */
static int
_joinW(WCHAR *dest_path, const WCHAR *root, const WCHAR *rest)
{
    if (_is_absW(rest)) {
        return wcscpy_s(dest_path, MAX_PATH, rest);
    }

    if (wcscpy_s(dest_path, MAX_PATH, root)) {
        return -1;
    }

    if (dest_path[0] && wcscat_s(dest_path, MAX_PATH, L"\\")) {
        return -1;
    }

    return wcscat_s(dest_path, MAX_PATH, rest);
}

/* Return True if the path at src relative to dest is a directory */
static int
_check_dirW(LPCWSTR src, LPCWSTR dest)
{
    WIN32_FILE_ATTRIBUTE_DATA src_info;
    WCHAR dest_parent[MAX_PATH];
    WCHAR src_resolved[MAX_PATH] = L"";

    /* dest_parent = os.path.dirname(dest) */
    if (wcscpy_s(dest_parent, MAX_PATH, dest) ||
        _dirnameW(dest_parent)) {
        return 0;
    }
    /* src_resolved = os.path.join(dest_parent, src) */
    if (_joinW(src_resolved, dest_parent, src)) {
        return 0;
    }
    return (
        GetFileAttributesExW(src_resolved, GetFileExInfoStandard, &src_info)
        && src_info.dwFileAttributes & FILE_ATTRIBUTE_DIRECTORY
    );
}
#endif


/*[clinic input]
os.symlink
    src: path_t
    dst: path_t
    target_is_directory: bool = False
    *
    dir_fd: dir_fd(requires='symlinkat')=None

# "symlink(src, dst, target_is_directory=False, *, dir_fd=None)\n\n\

Create a symbolic link pointing to src named dst.

target_is_directory is required on Windows if the target is to be
  interpreted as a directory.  (On Windows, symlink requires
  Windows 6.0 or greater, and raises a NotImplementedError otherwise.)
  target_is_directory is ignored on non-Windows platforms.

If dir_fd is not None, it should be a file descriptor open to a directory,
  and path should be relative; path will then be relative to that directory.
dir_fd may not be implemented on your platform.
  If it is unavailable, using it will raise a NotImplementedError.

[clinic start generated code]*/

static PyObject *
os_symlink_impl(PyObject *module, path_t *src, path_t *dst,
                int target_is_directory, int dir_fd)
/*[clinic end generated code: output=08ca9f3f3cf960f6 input=e820ec4472547bc3]*/
{
#ifdef MS_WINDOWS
    DWORD result;
    DWORD flags = 0;

    /* Assumed true, set to false if detected to not be available. */
    static int windows_has_symlink_unprivileged_flag = TRUE;
#else
    int result;
#endif

    if (PySys_Audit("os.symlink", "OOi", src->object, dst->object,
                    dir_fd == DEFAULT_DIR_FD ? -1 : dir_fd) < 0) {
        return NULL;
    }

#ifdef MS_WINDOWS

    if (windows_has_symlink_unprivileged_flag) {
        /* Allow non-admin symlinks if system allows it. */
        flags |= SYMBOLIC_LINK_FLAG_ALLOW_UNPRIVILEGED_CREATE;
    }

    Py_BEGIN_ALLOW_THREADS
    _Py_BEGIN_SUPPRESS_IPH
    /* if src is a directory, ensure flags==1 (target_is_directory bit) */
    if (target_is_directory || _check_dirW(src->wide, dst->wide)) {
        flags |= SYMBOLIC_LINK_FLAG_DIRECTORY;
    }

    result = CreateSymbolicLinkW(dst->wide, src->wide, flags);
    _Py_END_SUPPRESS_IPH
    Py_END_ALLOW_THREADS

    if (windows_has_symlink_unprivileged_flag && !result &&
        ERROR_INVALID_PARAMETER == GetLastError()) {

        Py_BEGIN_ALLOW_THREADS
        _Py_BEGIN_SUPPRESS_IPH
        /* This error might be caused by
        SYMBOLIC_LINK_FLAG_ALLOW_UNPRIVILEGED_CREATE not being supported.
        Try again, and update windows_has_symlink_unprivileged_flag if we
        are successful this time.

        NOTE: There is a risk of a race condition here if there are other
        conditions than the flag causing ERROR_INVALID_PARAMETER, and
        another process (or thread) changes that condition in between our
        calls to CreateSymbolicLink.
        */
        flags &= ~(SYMBOLIC_LINK_FLAG_ALLOW_UNPRIVILEGED_CREATE);
        result = CreateSymbolicLinkW(dst->wide, src->wide, flags);
        _Py_END_SUPPRESS_IPH
        Py_END_ALLOW_THREADS

        if (result || ERROR_INVALID_PARAMETER != GetLastError()) {
            windows_has_symlink_unprivileged_flag = FALSE;
        }
    }

    if (!result)
        return path_error2(src, dst);

#else

    if ((src->narrow && dst->wide) || (src->wide && dst->narrow)) {
        PyErr_SetString(PyExc_ValueError,
            "symlink: src and dst must be the same type");
        return NULL;
    }

    Py_BEGIN_ALLOW_THREADS
#if HAVE_SYMLINKAT
    if (dir_fd != DEFAULT_DIR_FD)
        result = symlinkat(src->narrow, dir_fd, dst->narrow);
    else
#endif
        result = symlink(src->narrow, dst->narrow);
    Py_END_ALLOW_THREADS

    if (result)
        return path_error2(src, dst);
#endif

    Py_RETURN_NONE;
}
#endif /* HAVE_SYMLINK */




static PyStructSequence_Field times_result_fields[] = {
    {"user",    "user time"},
    {"system",   "system time"},
    {"children_user",    "user time of children"},
    {"children_system",    "system time of children"},
    {"elapsed",    "elapsed time since an arbitrary point in the past"},
    {NULL}
};

PyDoc_STRVAR(times_result__doc__,
"times_result: Result from os.times().\n\n\
This object may be accessed either as a tuple of\n\
  (user, system, children_user, children_system, elapsed),\n\
or via the attributes user, system, children_user, children_system,\n\
and elapsed.\n\
\n\
See os.times for more information.");

static PyStructSequence_Desc times_result_desc = {
    "times_result", /* name */
    times_result__doc__, /* doc */
    times_result_fields,
    5
};

#ifdef MS_WINDOWS
#define HAVE_TIMES  /* mandatory, for the method table */
#endif

#ifdef HAVE_TIMES

static PyObject *
build_times_result(double user, double system,
    double children_user, double children_system,
    double elapsed)
{
    PyObject *TimesResultType = _posixstate_global->TimesResultType;
    PyObject *value = PyStructSequence_New((PyTypeObject *)TimesResultType);
    if (value == NULL)
        return NULL;

#define SET(i, field) \
    { \
    PyObject *o = PyFloat_FromDouble(field); \
    if (!o) { \
        Py_DECREF(value); \
        return NULL; \
    } \
    PyStructSequence_SET_ITEM(value, i, o); \
    } \

    SET(0, user);
    SET(1, system);
    SET(2, children_user);
    SET(3, children_system);
    SET(4, elapsed);

#undef SET

    return value;
}


#ifndef MS_WINDOWS
#define NEED_TICKS_PER_SECOND
static long ticks_per_second = -1;
#endif /* MS_WINDOWS */

/*[clinic input]
os.times

Return a collection containing process timing information.

The object returned behaves like a named tuple with these fields:
  (utime, stime, cutime, cstime, elapsed_time)
All fields are floating point numbers.
[clinic start generated code]*/

static PyObject *
os_times_impl(PyObject *module)
/*[clinic end generated code: output=35f640503557d32a input=2bf9df3d6ab2e48b]*/
#ifdef MS_WINDOWS
{
    FILETIME create, exit, kernel, user;
    HANDLE hProc;
    hProc = GetCurrentProcess();
    GetProcessTimes(hProc, &create, &exit, &kernel, &user);
    /* The fields of a FILETIME structure are the hi and lo part
       of a 64-bit value expressed in 100 nanosecond units.
       1e7 is one second in such units; 1e-7 the inverse.
       429.4967296 is 2**32 / 1e7 or 2**32 * 1e-7.
    */
    return build_times_result(
        (double)(user.dwHighDateTime*429.4967296 +
                 user.dwLowDateTime*1e-7),
        (double)(kernel.dwHighDateTime*429.4967296 +
                 kernel.dwLowDateTime*1e-7),
        (double)0,
        (double)0,
        (double)0);
}
#else /* MS_WINDOWS */
{


    struct tms t;
    clock_t c;
    errno = 0;
    c = times(&t);
    if (c == (clock_t) -1)
        return posix_error();
    return build_times_result(
                         (double)t.tms_utime / ticks_per_second,
                         (double)t.tms_stime / ticks_per_second,
                         (double)t.tms_cutime / ticks_per_second,
                         (double)t.tms_cstime / ticks_per_second,
                         (double)c / ticks_per_second);
}
#endif /* MS_WINDOWS */
#endif /* HAVE_TIMES */


#ifdef HAVE_GETSID
/*[clinic input]
os.getsid

    pid: pid_t
    /

Call the system call getsid(pid) and return the result.
[clinic start generated code]*/

static PyObject *
os_getsid_impl(PyObject *module, pid_t pid)
/*[clinic end generated code: output=112deae56b306460 input=eeb2b923a30ce04e]*/
{
    int sid;
    sid = getsid(pid);
    if (sid < 0)
        return posix_error();
    return PyLong_FromLong((long)sid);
}
#endif /* HAVE_GETSID */


#ifdef HAVE_SETSID
/*[clinic input]
os.setsid

Call the system call setsid().
[clinic start generated code]*/

static PyObject *
os_setsid_impl(PyObject *module)
/*[clinic end generated code: output=e2ddedd517086d77 input=5fff45858e2f0776]*/
{
    if (setsid() < 0)
        return posix_error();
    Py_RETURN_NONE;
}
#endif /* HAVE_SETSID */


#ifdef HAVE_SETPGID
/*[clinic input]
os.setpgid

    pid: pid_t
    pgrp: pid_t
    /

Call the system call setpgid(pid, pgrp).
[clinic start generated code]*/

static PyObject *
os_setpgid_impl(PyObject *module, pid_t pid, pid_t pgrp)
/*[clinic end generated code: output=6461160319a43d6a input=fceb395eca572e1a]*/
{
    if (setpgid(pid, pgrp) < 0)
        return posix_error();
    Py_RETURN_NONE;
}
#endif /* HAVE_SETPGID */


#ifdef HAVE_TCGETPGRP
/*[clinic input]
os.tcgetpgrp

    fd: int
    /

Return the process group associated with the terminal specified by fd.
[clinic start generated code]*/

static PyObject *
os_tcgetpgrp_impl(PyObject *module, int fd)
/*[clinic end generated code: output=f865e88be86c272b input=7f6c18eac10ada86]*/
{
    pid_t pgid = tcgetpgrp(fd);
    if (pgid < 0)
        return posix_error();
    return PyLong_FromPid(pgid);
}
#endif /* HAVE_TCGETPGRP */


#ifdef HAVE_TCSETPGRP
/*[clinic input]
os.tcsetpgrp

    fd: int
    pgid: pid_t
    /

Set the process group associated with the terminal specified by fd.
[clinic start generated code]*/

static PyObject *
os_tcsetpgrp_impl(PyObject *module, int fd, pid_t pgid)
/*[clinic end generated code: output=f1821a381b9daa39 input=5bdc997c6a619020]*/
{
    if (tcsetpgrp(fd, pgid) < 0)
        return posix_error();
    Py_RETURN_NONE;
}
#endif /* HAVE_TCSETPGRP */

/* Functions acting on file descriptors */

#ifdef O_CLOEXEC
extern int _Py_open_cloexec_works;
#endif


/*[clinic input]
os.open -> int
    path: path_t
    flags: int
    mode: int = 0o777
    *
    dir_fd: dir_fd(requires='openat') = None

# "open(path, flags, mode=0o777, *, dir_fd=None)\n\n\

Open a file for low level IO.  Returns a file descriptor (integer).

If dir_fd is not None, it should be a file descriptor open to a directory,
  and path should be relative; path will then be relative to that directory.
dir_fd may not be implemented on your platform.
  If it is unavailable, using it will raise a NotImplementedError.
[clinic start generated code]*/

static int
os_open_impl(PyObject *module, path_t *path, int flags, int mode, int dir_fd)
/*[clinic end generated code: output=abc7227888c8bc73 input=ad8623b29acd2934]*/
{
    int fd;
    int async_err = 0;

#ifdef O_CLOEXEC
    int *atomic_flag_works = &_Py_open_cloexec_works;
#elif !defined(MS_WINDOWS)
    int *atomic_flag_works = NULL;
#endif

#ifdef MS_WINDOWS
    flags |= O_NOINHERIT;
#elif defined(O_CLOEXEC)
    flags |= O_CLOEXEC;
#endif

    if (PySys_Audit("open", "OOi", path->object, Py_None, flags) < 0) {
        return -1;
    }

    _Py_BEGIN_SUPPRESS_IPH
    do {
        Py_BEGIN_ALLOW_THREADS
#ifdef MS_WINDOWS
        fd = _wopen(path->wide, flags, mode);
#else
#ifdef HAVE_OPENAT
        if (dir_fd != DEFAULT_DIR_FD)
            fd = openat(dir_fd, path->narrow, flags, mode);
        else
#endif /* HAVE_OPENAT */
            fd = open(path->narrow, flags, mode);
#endif /* !MS_WINDOWS */
        Py_END_ALLOW_THREADS
    } while (fd < 0 && errno == EINTR && !(async_err = PyErr_CheckSignals()));
    _Py_END_SUPPRESS_IPH

    if (fd < 0) {
        if (!async_err)
            PyErr_SetFromErrnoWithFilenameObject(PyExc_OSError, path->object);
        return -1;
    }

#ifndef MS_WINDOWS
    if (_Py_set_inheritable(fd, 0, atomic_flag_works) < 0) {
        close(fd);
        return -1;
    }
#endif

    return fd;
}


/*[clinic input]
os.close

    fd: int

Close a file descriptor.
[clinic start generated code]*/

static PyObject *
os_close_impl(PyObject *module, int fd)
/*[clinic end generated code: output=2fe4e93602822c14 input=2bc42451ca5c3223]*/
{
    int res;
    /* We do not want to retry upon EINTR: see http://lwn.net/Articles/576478/
     * and http://linux.derkeiler.com/Mailing-Lists/Kernel/2005-09/3000.html
     * for more details.
     */
    Py_BEGIN_ALLOW_THREADS
    _Py_BEGIN_SUPPRESS_IPH
    res = close(fd);
    _Py_END_SUPPRESS_IPH
    Py_END_ALLOW_THREADS
    if (res < 0)
        return posix_error();
    Py_RETURN_NONE;
}


#ifdef HAVE_FDWALK
static int
_fdwalk_close_func(void *lohi, int fd)
{
    int lo = ((int *)lohi)[0];
    int hi = ((int *)lohi)[1];

    if (fd >= hi)
        return 1;
    else if (fd >= lo)
        close(fd);
    return 0;
}
#endif /* HAVE_FDWALK */

/*[clinic input]
os.closerange

    fd_low: int
    fd_high: int
    /

Closes all file descriptors in [fd_low, fd_high), ignoring errors.
[clinic start generated code]*/

static PyObject *
os_closerange_impl(PyObject *module, int fd_low, int fd_high)
/*[clinic end generated code: output=0ce5c20fcda681c2 input=5855a3d053ebd4ec]*/
{
#ifdef HAVE_FDWALK
    int lohi[2];
#else
    int i;
#endif
    Py_BEGIN_ALLOW_THREADS
    _Py_BEGIN_SUPPRESS_IPH
#ifdef HAVE_FDWALK
    lohi[0] = Py_MAX(fd_low, 0);
    lohi[1] = fd_high;
    fdwalk(_fdwalk_close_func, lohi);
#else
    for (i = Py_MAX(fd_low, 0); i < fd_high; i++)
        close(i);
#endif
    _Py_END_SUPPRESS_IPH
    Py_END_ALLOW_THREADS
    Py_RETURN_NONE;
}


/*[clinic input]
os.dup -> int

    fd: int
    /

Return a duplicate of a file descriptor.
[clinic start generated code]*/

static int
os_dup_impl(PyObject *module, int fd)
/*[clinic end generated code: output=486f4860636b2a9f input=6f10f7ea97f7852a]*/
{
    return _Py_dup(fd);
}


/*[clinic input]
os.dup2 -> int
    fd: int
    fd2: int
    inheritable: bool=True

Duplicate file descriptor.
[clinic start generated code]*/

static int
os_dup2_impl(PyObject *module, int fd, int fd2, int inheritable)
/*[clinic end generated code: output=bc059d34a73404d1 input=c3cddda8922b038d]*/
{
    int res = 0;
#if defined(HAVE_DUP3) && \
    !(defined(HAVE_FCNTL_H) && defined(F_DUP2FD_CLOEXEC))
    /* dup3() is available on Linux 2.6.27+ and glibc 2.9 */
    static int dup3_works = -1;
#endif

    if (fd < 0 || fd2 < 0) {
        posix_error();
        return -1;
    }

    /* dup2() can fail with EINTR if the target FD is already open, because it
     * then has to be closed. See os_close_impl() for why we don't handle EINTR
     * upon close(), and therefore below.
     */
#ifdef MS_WINDOWS
    Py_BEGIN_ALLOW_THREADS
    _Py_BEGIN_SUPPRESS_IPH
    res = dup2(fd, fd2);
    _Py_END_SUPPRESS_IPH
    Py_END_ALLOW_THREADS
    if (res < 0) {
        posix_error();
        return -1;
    }
    res = fd2; // msvcrt dup2 returns 0 on success.

    /* Character files like console cannot be make non-inheritable */
    if (!inheritable && _Py_set_inheritable(fd2, 0, NULL) < 0) {
        close(fd2);
        return -1;
    }

#elif defined(HAVE_FCNTL_H) && defined(F_DUP2FD_CLOEXEC)
    Py_BEGIN_ALLOW_THREADS
    if (!inheritable)
        res = fcntl(fd, F_DUP2FD_CLOEXEC, fd2);
    else
        res = dup2(fd, fd2);
    Py_END_ALLOW_THREADS
    if (res < 0) {
        posix_error();
        return -1;
    }

#else

#ifdef HAVE_DUP3
    if (!inheritable && dup3_works != 0) {
        Py_BEGIN_ALLOW_THREADS
        res = dup3(fd, fd2, O_CLOEXEC);
        Py_END_ALLOW_THREADS
        if (res < 0) {
            if (dup3_works == -1)
                dup3_works = (errno != ENOSYS);
            if (dup3_works) {
                posix_error();
                return -1;
            }
        }
    }

    if (inheritable || dup3_works == 0)
    {
#endif
        Py_BEGIN_ALLOW_THREADS
        res = dup2(fd, fd2);
        Py_END_ALLOW_THREADS
        if (res < 0) {
            posix_error();
            return -1;
        }

        if (!inheritable && _Py_set_inheritable(fd2, 0, NULL) < 0) {
            close(fd2);
            return -1;
        }
#ifdef HAVE_DUP3
    }
#endif

#endif

    return res;
}


#ifdef HAVE_LOCKF
/*[clinic input]
os.lockf

    fd: int
        An open file descriptor.
    command: int
        One of F_LOCK, F_TLOCK, F_ULOCK or F_TEST.
    length: Py_off_t
        The number of bytes to lock, starting at the current position.
    /

Apply, test or remove a POSIX lock on an open file descriptor.

[clinic start generated code]*/

static PyObject *
os_lockf_impl(PyObject *module, int fd, int command, Py_off_t length)
/*[clinic end generated code: output=af7051f3e7c29651 input=65da41d2106e9b79]*/
{
    int res;

    if (PySys_Audit("os.lockf", "iiL", fd, command, length) < 0) {
        return NULL;
    }

    Py_BEGIN_ALLOW_THREADS
    res = lockf(fd, command, length);
    Py_END_ALLOW_THREADS

    if (res < 0)
        return posix_error();

    Py_RETURN_NONE;
}
#endif /* HAVE_LOCKF */


/*[clinic input]
os.lseek -> Py_off_t

    fd: int
    position: Py_off_t
    how: int
    /

Set the position of a file descriptor.  Return the new position.

Return the new cursor position in number of bytes
relative to the beginning of the file.
[clinic start generated code]*/

static Py_off_t
os_lseek_impl(PyObject *module, int fd, Py_off_t position, int how)
/*[clinic end generated code: output=971e1efb6b30bd2f input=902654ad3f96a6d3]*/
{
    Py_off_t result;

#ifdef SEEK_SET
    /* Turn 0, 1, 2 into SEEK_{SET,CUR,END} */
    switch (how) {
        case 0: how = SEEK_SET; break;
        case 1: how = SEEK_CUR; break;
        case 2: how = SEEK_END; break;
    }
#endif /* SEEK_END */

    Py_BEGIN_ALLOW_THREADS
    _Py_BEGIN_SUPPRESS_IPH
#ifdef MS_WINDOWS
    result = _lseeki64(fd, position, how);
#else
    result = lseek(fd, position, how);
#endif
    _Py_END_SUPPRESS_IPH
    Py_END_ALLOW_THREADS
    if (result < 0)
        posix_error();

    return result;
}


/*[clinic input]
os.read
    fd: int
    length: Py_ssize_t
    /

Read from a file descriptor.  Returns a bytes object.
[clinic start generated code]*/

static PyObject *
os_read_impl(PyObject *module, int fd, Py_ssize_t length)
/*[clinic end generated code: output=dafbe9a5cddb987b input=1df2eaa27c0bf1d3]*/
{
    Py_ssize_t n;
    PyObject *buffer;

    if (length < 0) {
        errno = EINVAL;
        return posix_error();
    }

    length = Py_MIN(length, _PY_READ_MAX);

    buffer = PyBytes_FromStringAndSize((char *)NULL, length);
    if (buffer == NULL)
        return NULL;

    n = _Py_read(fd, PyBytes_AS_STRING(buffer), length);
    if (n == -1) {
        Py_DECREF(buffer);
        return NULL;
    }

    if (n != length)
        _PyBytes_Resize(&buffer, n);

    return buffer;
}

#if (defined(HAVE_SENDFILE) && (defined(__FreeBSD__) || defined(__DragonFly__) \
                                || defined(__APPLE__))) \
    || defined(HAVE_READV) || defined(HAVE_PREADV) || defined (HAVE_PREADV2) \
    || defined(HAVE_WRITEV) || defined(HAVE_PWRITEV) || defined (HAVE_PWRITEV2)
static int
iov_setup(struct iovec **iov, Py_buffer **buf, PyObject *seq, Py_ssize_t cnt, int type)
{
    Py_ssize_t i, j;

    *iov = PyMem_New(struct iovec, cnt);
    if (*iov == NULL) {
        PyErr_NoMemory();
        return -1;
    }

    *buf = PyMem_New(Py_buffer, cnt);
    if (*buf == NULL) {
        PyMem_Del(*iov);
        PyErr_NoMemory();
        return -1;
    }

    for (i = 0; i < cnt; i++) {
        PyObject *item = PySequence_GetItem(seq, i);
        if (item == NULL)
            goto fail;
        if (PyObject_GetBuffer(item, &(*buf)[i], type) == -1) {
            Py_DECREF(item);
            goto fail;
        }
        Py_DECREF(item);
        (*iov)[i].iov_base = (*buf)[i].buf;
        (*iov)[i].iov_len = (*buf)[i].len;
    }
    return 0;

fail:
    PyMem_Del(*iov);
    for (j = 0; j < i; j++) {
        PyBuffer_Release(&(*buf)[j]);
    }
    PyMem_Del(*buf);
    return -1;
}

static void
iov_cleanup(struct iovec *iov, Py_buffer *buf, int cnt)
{
    int i;
    PyMem_Del(iov);
    for (i = 0; i < cnt; i++) {
        PyBuffer_Release(&buf[i]);
    }
    PyMem_Del(buf);
}
#endif


#ifdef HAVE_READV
/*[clinic input]
os.readv -> Py_ssize_t

    fd: int
    buffers: object
    /

Read from a file descriptor fd into an iterable of buffers.

The buffers should be mutable buffers accepting bytes.
readv will transfer data into each buffer until it is full
and then move on to the next buffer in the sequence to hold
the rest of the data.

readv returns the total number of bytes read,
which may be less than the total capacity of all the buffers.
[clinic start generated code]*/

static Py_ssize_t
os_readv_impl(PyObject *module, int fd, PyObject *buffers)
/*[clinic end generated code: output=792da062d3fcebdb input=e679eb5dbfa0357d]*/
{
    Py_ssize_t cnt, n;
    int async_err = 0;
    struct iovec *iov;
    Py_buffer *buf;

    if (!PySequence_Check(buffers)) {
        PyErr_SetString(PyExc_TypeError,
            "readv() arg 2 must be a sequence");
        return -1;
    }

    cnt = PySequence_Size(buffers);
    if (cnt < 0)
        return -1;

    if (iov_setup(&iov, &buf, buffers, cnt, PyBUF_WRITABLE) < 0)
        return -1;

    do {
        Py_BEGIN_ALLOW_THREADS
        n = readv(fd, iov, cnt);
        Py_END_ALLOW_THREADS
    } while (n < 0 && errno == EINTR && !(async_err = PyErr_CheckSignals()));

    iov_cleanup(iov, buf, cnt);
    if (n < 0) {
        if (!async_err)
            posix_error();
        return -1;
    }

    return n;
}
#endif /* HAVE_READV */


#ifdef HAVE_PREAD
/*[clinic input]
os.pread

    fd: int
    length: Py_ssize_t
    offset: Py_off_t
    /

Read a number of bytes from a file descriptor starting at a particular offset.

Read length bytes from file descriptor fd, starting at offset bytes from
the beginning of the file.  The file offset remains unchanged.
[clinic start generated code]*/

static PyObject *
os_pread_impl(PyObject *module, int fd, Py_ssize_t length, Py_off_t offset)
/*[clinic end generated code: output=3f875c1eef82e32f input=85cb4a5589627144]*/
{
    Py_ssize_t n;
    int async_err = 0;
    PyObject *buffer;

    if (length < 0) {
        errno = EINVAL;
        return posix_error();
    }
    buffer = PyBytes_FromStringAndSize((char *)NULL, length);
    if (buffer == NULL)
        return NULL;

    do {
        Py_BEGIN_ALLOW_THREADS
        _Py_BEGIN_SUPPRESS_IPH
        n = pread(fd, PyBytes_AS_STRING(buffer), length, offset);
        _Py_END_SUPPRESS_IPH
        Py_END_ALLOW_THREADS
    } while (n < 0 && errno == EINTR && !(async_err = PyErr_CheckSignals()));

    if (n < 0) {
        Py_DECREF(buffer);
        return (!async_err) ? posix_error() : NULL;
    }
    if (n != length)
        _PyBytes_Resize(&buffer, n);
    return buffer;
}
#endif /* HAVE_PREAD */

#if defined(HAVE_PREADV) || defined (HAVE_PREADV2)
/*[clinic input]
os.preadv -> Py_ssize_t

    fd: int
    buffers: object
    offset: Py_off_t
    flags: int = 0
    /

Reads from a file descriptor into a number of mutable bytes-like objects.

Combines the functionality of readv() and pread(). As readv(), it will
transfer data into each buffer until it is full and then move on to the next
buffer in the sequence to hold the rest of the data. Its fourth argument,
specifies the file offset at which the input operation is to be performed. It
will return the total number of bytes read (which can be less than the total
capacity of all the objects).

The flags argument contains a bitwise OR of zero or more of the following flags:

- RWF_HIPRI
- RWF_NOWAIT

Using non-zero flags requires Linux 4.6 or newer.
[clinic start generated code]*/

static Py_ssize_t
os_preadv_impl(PyObject *module, int fd, PyObject *buffers, Py_off_t offset,
               int flags)
/*[clinic end generated code: output=26fc9c6e58e7ada5 input=4173919dc1f7ed99]*/
{
    Py_ssize_t cnt, n;
    int async_err = 0;
    struct iovec *iov;
    Py_buffer *buf;

    if (!PySequence_Check(buffers)) {
        PyErr_SetString(PyExc_TypeError,
            "preadv2() arg 2 must be a sequence");
        return -1;
    }

    cnt = PySequence_Size(buffers);
    if (cnt < 0) {
        return -1;
    }

#ifndef HAVE_PREADV2
    if(flags != 0) {
        argument_unavailable_error("preadv2", "flags");
        return -1;
    }
#endif

    if (iov_setup(&iov, &buf, buffers, cnt, PyBUF_WRITABLE) < 0) {
        return -1;
    }
#ifdef HAVE_PREADV2
    do {
        Py_BEGIN_ALLOW_THREADS
        _Py_BEGIN_SUPPRESS_IPH
        n = preadv2(fd, iov, cnt, offset, flags);
        _Py_END_SUPPRESS_IPH
        Py_END_ALLOW_THREADS
    } while (n < 0 && errno == EINTR && !(async_err = PyErr_CheckSignals()));
#else
    do {
        Py_BEGIN_ALLOW_THREADS
        _Py_BEGIN_SUPPRESS_IPH
        n = preadv(fd, iov, cnt, offset);
        _Py_END_SUPPRESS_IPH
        Py_END_ALLOW_THREADS
    } while (n < 0 && errno == EINTR && !(async_err = PyErr_CheckSignals()));
#endif

    iov_cleanup(iov, buf, cnt);
    if (n < 0) {
        if (!async_err) {
            posix_error();
        }
        return -1;
    }

    return n;
}
#endif /* HAVE_PREADV */


/*[clinic input]
os.write -> Py_ssize_t

    fd: int
    data: Py_buffer
    /

Write a bytes object to a file descriptor.
[clinic start generated code]*/

static Py_ssize_t
os_write_impl(PyObject *module, int fd, Py_buffer *data)
/*[clinic end generated code: output=e4ef5bc904b58ef9 input=3207e28963234f3c]*/
{
    return _Py_write(fd, data->buf, data->len);
}

#ifdef HAVE_SENDFILE
PyDoc_STRVAR(posix_sendfile__doc__,
"sendfile(out_fd, in_fd, offset, count) -> byteswritten\n\
sendfile(out_fd, in_fd, offset, count[, headers][, trailers], flags=0)\n\
            -> byteswritten\n\
Copy count bytes from file descriptor in_fd to file descriptor out_fd.");

/* AC 3.5: don't bother converting, has optional group*/
static PyObject *
posix_sendfile(PyObject *self, PyObject *args, PyObject *kwdict)
{
    int in, out;
    Py_ssize_t ret;
    int async_err = 0;
    off_t offset;

#if defined(__FreeBSD__) || defined(__DragonFly__) || defined(__APPLE__)
#ifndef __APPLE__
    Py_ssize_t len;
#endif
    PyObject *headers = NULL, *trailers = NULL;
    Py_buffer *hbuf, *tbuf;
    off_t sbytes;
    struct sf_hdtr sf;
    int flags = 0;
    static char *keywords[] = {"out_fd", "in_fd",
                                "offset", "count",
                                "headers", "trailers", "flags", NULL};

    sf.headers = NULL;
    sf.trailers = NULL;

#ifdef __APPLE__
    if (!PyArg_ParseTupleAndKeywords(args, kwdict, "iiO&O&|OOi:sendfile",
        keywords, &out, &in, Py_off_t_converter, &offset, Py_off_t_converter, &sbytes,
#else
    if (!PyArg_ParseTupleAndKeywords(args, kwdict, "iiO&n|OOi:sendfile",
        keywords, &out, &in, Py_off_t_converter, &offset, &len,
#endif
                &headers, &trailers, &flags))
            return NULL;
    if (headers != NULL) {
        if (!PySequence_Check(headers)) {
            PyErr_SetString(PyExc_TypeError,
                "sendfile() headers must be a sequence");
            return NULL;
        } else {
            Py_ssize_t i = PySequence_Size(headers);
            if (i < 0)
                return NULL;
            if (i > INT_MAX) {
                PyErr_SetString(PyExc_OverflowError,
                    "sendfile() header is too large");
                return NULL;
            }
            if (i > 0) {
                sf.hdr_cnt = (int)i;
                if (iov_setup(&(sf.headers), &hbuf,
                              headers, sf.hdr_cnt, PyBUF_SIMPLE) < 0)
                    return NULL;
#ifdef __APPLE__
                for (i = 0; i < sf.hdr_cnt; i++) {
                    Py_ssize_t blen = sf.headers[i].iov_len;
# define OFF_T_MAX 0x7fffffffffffffff
                    if (sbytes >= OFF_T_MAX - blen) {
                        PyErr_SetString(PyExc_OverflowError,
                            "sendfile() header is too large");
                        return NULL;
                    }
                    sbytes += blen;
                }
#endif
            }
        }
    }
    if (trailers != NULL) {
        if (!PySequence_Check(trailers)) {
            PyErr_SetString(PyExc_TypeError,
                "sendfile() trailers must be a sequence");
            return NULL;
        } else {
            Py_ssize_t i = PySequence_Size(trailers);
            if (i < 0)
                return NULL;
            if (i > INT_MAX) {
                PyErr_SetString(PyExc_OverflowError,
                    "sendfile() trailer is too large");
                return NULL;
            }
            if (i > 0) {
                sf.trl_cnt = (int)i;
                if (iov_setup(&(sf.trailers), &tbuf,
                              trailers, sf.trl_cnt, PyBUF_SIMPLE) < 0)
                    return NULL;
            }
        }
    }

    _Py_BEGIN_SUPPRESS_IPH
    do {
        Py_BEGIN_ALLOW_THREADS
#ifdef __APPLE__
        ret = sendfile(in, out, offset, &sbytes, &sf, flags);
#else
        ret = sendfile(in, out, offset, len, &sf, &sbytes, flags);
#endif
        Py_END_ALLOW_THREADS
    } while (ret < 0 && errno == EINTR && !(async_err = PyErr_CheckSignals()));
    _Py_END_SUPPRESS_IPH

    if (sf.headers != NULL)
        iov_cleanup(sf.headers, hbuf, sf.hdr_cnt);
    if (sf.trailers != NULL)
        iov_cleanup(sf.trailers, tbuf, sf.trl_cnt);

    if (ret < 0) {
        if ((errno == EAGAIN) || (errno == EBUSY)) {
            if (sbytes != 0) {
                // some data has been sent
                goto done;
            }
            else {
                // no data has been sent; upper application is supposed
                // to retry on EAGAIN or EBUSY
                return posix_error();
            }
        }
        return (!async_err) ? posix_error() : NULL;
    }
    goto done;

done:
    #if !defined(HAVE_LARGEFILE_SUPPORT)
        return Py_BuildValue("l", sbytes);
    #else
        return Py_BuildValue("L", sbytes);
    #endif

#else
    Py_ssize_t count;
    PyObject *offobj;
    static char *keywords[] = {"out_fd", "in_fd",
                                "offset", "count", NULL};
    if (!PyArg_ParseTupleAndKeywords(args, kwdict, "iiOn:sendfile",
            keywords, &out, &in, &offobj, &count))
        return NULL;
#ifdef __linux__
    if (offobj == Py_None) {
        do {
            Py_BEGIN_ALLOW_THREADS
            ret = sendfile(out, in, NULL, count);
            Py_END_ALLOW_THREADS
        } while (ret < 0 && errno == EINTR && !(async_err = PyErr_CheckSignals()));
        if (ret < 0)
            return (!async_err) ? posix_error() : NULL;
        return Py_BuildValue("n", ret);
    }
#endif
    if (!Py_off_t_converter(offobj, &offset))
        return NULL;

    do {
        Py_BEGIN_ALLOW_THREADS
        ret = sendfile(out, in, &offset, count);
        Py_END_ALLOW_THREADS
    } while (ret < 0 && errno == EINTR && !(async_err = PyErr_CheckSignals()));
    if (ret < 0)
        return (!async_err) ? posix_error() : NULL;
    return Py_BuildValue("n", ret);
#endif
}
#endif /* HAVE_SENDFILE */


#if defined(__APPLE__)
/*[clinic input]
os._fcopyfile

    in_fd: int
    out_fd: int
    flags: int
    /

Efficiently copy content or metadata of 2 regular file descriptors (macOS).
[clinic start generated code]*/

static PyObject *
os__fcopyfile_impl(PyObject *module, int in_fd, int out_fd, int flags)
/*[clinic end generated code: output=c9d1a35a992e401b input=1e34638a86948795]*/
{
    int ret;

    Py_BEGIN_ALLOW_THREADS
    ret = fcopyfile(in_fd, out_fd, NULL, flags);
    Py_END_ALLOW_THREADS
    if (ret < 0)
        return posix_error();
    Py_RETURN_NONE;
}
#endif


/*[clinic input]
os.fstat

    fd : int

Perform a stat system call on the given file descriptor.

Like stat(), but for an open file descriptor.
Equivalent to os.stat(fd).
[clinic start generated code]*/

static PyObject *
os_fstat_impl(PyObject *module, int fd)
/*[clinic end generated code: output=efc038cb5f654492 input=27e0e0ebbe5600c9]*/
{
    STRUCT_STAT st;
    int res;
    int async_err = 0;

    do {
        Py_BEGIN_ALLOW_THREADS
        res = FSTAT(fd, &st);
        Py_END_ALLOW_THREADS
    } while (res != 0 && errno == EINTR && !(async_err = PyErr_CheckSignals()));
    if (res != 0) {
#ifdef MS_WINDOWS
        return PyErr_SetFromWindowsErr(0);
#else
        return (!async_err) ? posix_error() : NULL;
#endif
    }

    return _pystat_fromstructstat(&st);
}


/*[clinic input]
os.isatty -> bool
    fd: int
    /

Return True if the fd is connected to a terminal.

Return True if the file descriptor is an open file descriptor
connected to the slave end of a terminal.
[clinic start generated code]*/

static int
os_isatty_impl(PyObject *module, int fd)
/*[clinic end generated code: output=6a48c8b4e644ca00 input=08ce94aa1eaf7b5e]*/
{
    int return_value;
    _Py_BEGIN_SUPPRESS_IPH
    return_value = isatty(fd);
    _Py_END_SUPPRESS_IPH
    return return_value;
}


#ifdef HAVE_PIPE
/*[clinic input]
os.pipe

Create a pipe.

Returns a tuple of two file descriptors:
  (read_fd, write_fd)
[clinic start generated code]*/

static PyObject *
os_pipe_impl(PyObject *module)
/*[clinic end generated code: output=ff9b76255793b440 input=02535e8c8fa6c4d4]*/
{
    int fds[2];
#ifdef MS_WINDOWS
    HANDLE read, write;
    SECURITY_ATTRIBUTES attr;
    BOOL ok;
#else
    int res;
#endif

#ifdef MS_WINDOWS
    attr.nLength = sizeof(attr);
    attr.lpSecurityDescriptor = NULL;
    attr.bInheritHandle = FALSE;

    Py_BEGIN_ALLOW_THREADS
    _Py_BEGIN_SUPPRESS_IPH
    ok = CreatePipe(&read, &write, &attr, 0);
    if (ok) {
        fds[0] = _open_osfhandle((intptr_t)read, _O_RDONLY);
        fds[1] = _open_osfhandle((intptr_t)write, _O_WRONLY);
        if (fds[0] == -1 || fds[1] == -1) {
            CloseHandle(read);
            CloseHandle(write);
            ok = 0;
        }
    }
    _Py_END_SUPPRESS_IPH
    Py_END_ALLOW_THREADS

    if (!ok)
        return PyErr_SetFromWindowsErr(0);
#else

#ifdef HAVE_PIPE2
    Py_BEGIN_ALLOW_THREADS
    res = pipe2(fds, O_CLOEXEC);
    Py_END_ALLOW_THREADS

    if (res != 0 && errno == ENOSYS)
    {
#endif
        Py_BEGIN_ALLOW_THREADS
        res = pipe(fds);
        Py_END_ALLOW_THREADS

        if (res == 0) {
            if (_Py_set_inheritable(fds[0], 0, NULL) < 0) {
                close(fds[0]);
                close(fds[1]);
                return NULL;
            }
            if (_Py_set_inheritable(fds[1], 0, NULL) < 0) {
                close(fds[0]);
                close(fds[1]);
                return NULL;
            }
        }
#ifdef HAVE_PIPE2
    }
#endif

    if (res != 0)
        return PyErr_SetFromErrno(PyExc_OSError);
#endif /* !MS_WINDOWS */
    return Py_BuildValue("(ii)", fds[0], fds[1]);
}
#endif  /* HAVE_PIPE */


#ifdef HAVE_PIPE2
/*[clinic input]
os.pipe2

    flags: int
    /

Create a pipe with flags set atomically.

Returns a tuple of two file descriptors:
  (read_fd, write_fd)

flags can be constructed by ORing together one or more of these values:
O_NONBLOCK, O_CLOEXEC.
[clinic start generated code]*/

static PyObject *
os_pipe2_impl(PyObject *module, int flags)
/*[clinic end generated code: output=25751fb43a45540f input=f261b6e7e63c6817]*/
{
    int fds[2];
    int res;

    res = pipe2(fds, flags);
    if (res != 0)
        return posix_error();
    return Py_BuildValue("(ii)", fds[0], fds[1]);
}
#endif /* HAVE_PIPE2 */


#ifdef HAVE_WRITEV
/*[clinic input]
os.writev -> Py_ssize_t
    fd: int
    buffers: object
    /

Iterate over buffers, and write the contents of each to a file descriptor.

Returns the total number of bytes written.
buffers must be a sequence of bytes-like objects.
[clinic start generated code]*/

static Py_ssize_t
os_writev_impl(PyObject *module, int fd, PyObject *buffers)
/*[clinic end generated code: output=56565cfac3aac15b input=5b8d17fe4189d2fe]*/
{
    Py_ssize_t cnt;
    Py_ssize_t result;
    int async_err = 0;
    struct iovec *iov;
    Py_buffer *buf;

    if (!PySequence_Check(buffers)) {
        PyErr_SetString(PyExc_TypeError,
            "writev() arg 2 must be a sequence");
        return -1;
    }
    cnt = PySequence_Size(buffers);
    if (cnt < 0)
        return -1;

    if (iov_setup(&iov, &buf, buffers, cnt, PyBUF_SIMPLE) < 0) {
        return -1;
    }

    do {
        Py_BEGIN_ALLOW_THREADS
        result = writev(fd, iov, cnt);
        Py_END_ALLOW_THREADS
    } while (result < 0 && errno == EINTR && !(async_err = PyErr_CheckSignals()));

    iov_cleanup(iov, buf, cnt);
    if (result < 0 && !async_err)
        posix_error();

    return result;
}
#endif /* HAVE_WRITEV */


#ifdef HAVE_PWRITE
/*[clinic input]
os.pwrite -> Py_ssize_t

    fd: int
    buffer: Py_buffer
    offset: Py_off_t
    /

Write bytes to a file descriptor starting at a particular offset.

Write buffer to fd, starting at offset bytes from the beginning of
the file.  Returns the number of bytes writte.  Does not change the
current file offset.
[clinic start generated code]*/

static Py_ssize_t
os_pwrite_impl(PyObject *module, int fd, Py_buffer *buffer, Py_off_t offset)
/*[clinic end generated code: output=c74da630758ee925 input=19903f1b3dd26377]*/
{
    Py_ssize_t size;
    int async_err = 0;

    do {
        Py_BEGIN_ALLOW_THREADS
        _Py_BEGIN_SUPPRESS_IPH
        size = pwrite(fd, buffer->buf, (size_t)buffer->len, offset);
        _Py_END_SUPPRESS_IPH
        Py_END_ALLOW_THREADS
    } while (size < 0 && errno == EINTR && !(async_err = PyErr_CheckSignals()));

    if (size < 0 && !async_err)
        posix_error();
    return size;
}
#endif /* HAVE_PWRITE */

#if defined(HAVE_PWRITEV) || defined (HAVE_PWRITEV2)
/*[clinic input]
os.pwritev -> Py_ssize_t

    fd: int
    buffers: object
    offset: Py_off_t
    flags: int = 0
    /

Writes the contents of bytes-like objects to a file descriptor at a given offset.

Combines the functionality of writev() and pwrite(). All buffers must be a sequence
of bytes-like objects. Buffers are processed in array order. Entire contents of first
buffer is written before proceeding to second, and so on. The operating system may
set a limit (sysconf() value SC_IOV_MAX) on the number of buffers that can be used.
This function writes the contents of each object to the file descriptor and returns
the total number of bytes written.

The flags argument contains a bitwise OR of zero or more of the following flags:

- RWF_DSYNC
- RWF_SYNC

Using non-zero flags requires Linux 4.7 or newer.
[clinic start generated code]*/

static Py_ssize_t
os_pwritev_impl(PyObject *module, int fd, PyObject *buffers, Py_off_t offset,
                int flags)
/*[clinic end generated code: output=e3dd3e9d11a6a5c7 input=803dc5ddbf0cfd3b]*/
{
    Py_ssize_t cnt;
    Py_ssize_t result;
    int async_err = 0;
    struct iovec *iov;
    Py_buffer *buf;

    if (!PySequence_Check(buffers)) {
        PyErr_SetString(PyExc_TypeError,
            "pwritev() arg 2 must be a sequence");
        return -1;
    }

    cnt = PySequence_Size(buffers);
    if (cnt < 0) {
        return -1;
    }

#ifndef HAVE_PWRITEV2
    if(flags != 0) {
        argument_unavailable_error("pwritev2", "flags");
        return -1;
    }
#endif

    if (iov_setup(&iov, &buf, buffers, cnt, PyBUF_SIMPLE) < 0) {
        return -1;
    }
#ifdef HAVE_PWRITEV2
    do {
        Py_BEGIN_ALLOW_THREADS
        _Py_BEGIN_SUPPRESS_IPH
        result = pwritev2(fd, iov, cnt, offset, flags);
        _Py_END_SUPPRESS_IPH
        Py_END_ALLOW_THREADS
    } while (result < 0 && errno == EINTR && !(async_err = PyErr_CheckSignals()));
#else
    do {
        Py_BEGIN_ALLOW_THREADS
        _Py_BEGIN_SUPPRESS_IPH
        result = pwritev(fd, iov, cnt, offset);
        _Py_END_SUPPRESS_IPH
        Py_END_ALLOW_THREADS
    } while (result < 0 && errno == EINTR && !(async_err = PyErr_CheckSignals()));
#endif

    iov_cleanup(iov, buf, cnt);
    if (result < 0) {
        if (!async_err) {
            posix_error();
        }
        return -1;
    }

    return result;
}
#endif /* HAVE_PWRITEV */

#ifdef HAVE_COPY_FILE_RANGE
/*[clinic input]

os.copy_file_range
    src: int
        Source file descriptor.
    dst: int
        Destination file descriptor.
    count: Py_ssize_t
        Number of bytes to copy.
    offset_src: object = None
        Starting offset in src.
    offset_dst: object = None
        Starting offset in dst.

Copy count bytes from one file descriptor to another.

If offset_src is None, then src is read from the current position;
respectively for offset_dst.
[clinic start generated code]*/

static PyObject *
os_copy_file_range_impl(PyObject *module, int src, int dst, Py_ssize_t count,
                        PyObject *offset_src, PyObject *offset_dst)
/*[clinic end generated code: output=1a91713a1d99fc7a input=42fdce72681b25a9]*/
{
    off_t offset_src_val, offset_dst_val;
    off_t *p_offset_src = NULL;
    off_t *p_offset_dst = NULL;
    Py_ssize_t ret;
    int async_err = 0;
    /* The flags argument is provided to allow
     * for future extensions and currently must be to 0. */
    int flags = 0;


    if (count < 0) {
        PyErr_SetString(PyExc_ValueError, "negative value for 'count' not allowed");
        return NULL;
    }

    if (offset_src != Py_None) {
        if (!Py_off_t_converter(offset_src, &offset_src_val)) {
            return NULL;
        }
        p_offset_src = &offset_src_val;
    }

    if (offset_dst != Py_None) {
        if (!Py_off_t_converter(offset_dst, &offset_dst_val)) {
            return NULL;
        }
        p_offset_dst = &offset_dst_val;
    }

    do {
        Py_BEGIN_ALLOW_THREADS
        ret = copy_file_range(src, p_offset_src, dst, p_offset_dst, count, flags);
        Py_END_ALLOW_THREADS
    } while (ret < 0 && errno == EINTR && !(async_err = PyErr_CheckSignals()));

    if (ret < 0) {
        return (!async_err) ? posix_error() : NULL;
    }

    return PyLong_FromSsize_t(ret);
}
#endif /* HAVE_COPY_FILE_RANGE*/

#ifdef HAVE_MKFIFO
/*[clinic input]
os.mkfifo

    path: path_t
    mode: int=0o666
    *
    dir_fd: dir_fd(requires='mkfifoat')=None

Create a "fifo" (a POSIX named pipe).

If dir_fd is not None, it should be a file descriptor open to a directory,
  and path should be relative; path will then be relative to that directory.
dir_fd may not be implemented on your platform.
  If it is unavailable, using it will raise a NotImplementedError.
[clinic start generated code]*/

static PyObject *
os_mkfifo_impl(PyObject *module, path_t *path, int mode, int dir_fd)
/*[clinic end generated code: output=ce41cfad0e68c940 input=73032e98a36e0e19]*/
{
    int result;
    int async_err = 0;

    do {
        Py_BEGIN_ALLOW_THREADS
#ifdef HAVE_MKFIFOAT
        if (dir_fd != DEFAULT_DIR_FD)
            result = mkfifoat(dir_fd, path->narrow, mode);
        else
#endif
            result = mkfifo(path->narrow, mode);
        Py_END_ALLOW_THREADS
    } while (result != 0 && errno == EINTR &&
             !(async_err = PyErr_CheckSignals()));
    if (result != 0)
        return (!async_err) ? posix_error() : NULL;

    Py_RETURN_NONE;
}
#endif /* HAVE_MKFIFO */


#if defined(HAVE_MKNOD) && defined(HAVE_MAKEDEV)
/*[clinic input]
os.mknod

    path: path_t
    mode: int=0o600
    device: dev_t=0
    *
    dir_fd: dir_fd(requires='mknodat')=None

Create a node in the file system.

Create a node in the file system (file, device special file or named pipe)
at path.  mode specifies both the permissions to use and the
type of node to be created, being combined (bitwise OR) with one of
S_IFREG, S_IFCHR, S_IFBLK, and S_IFIFO.  If S_IFCHR or S_IFBLK is set on mode,
device defines the newly created device special file (probably using
os.makedev()).  Otherwise device is ignored.

If dir_fd is not None, it should be a file descriptor open to a directory,
  and path should be relative; path will then be relative to that directory.
dir_fd may not be implemented on your platform.
  If it is unavailable, using it will raise a NotImplementedError.
[clinic start generated code]*/

static PyObject *
os_mknod_impl(PyObject *module, path_t *path, int mode, dev_t device,
              int dir_fd)
/*[clinic end generated code: output=92e55d3ca8917461 input=ee44531551a4d83b]*/
{
    int result;
    int async_err = 0;

    do {
        Py_BEGIN_ALLOW_THREADS
#ifdef HAVE_MKNODAT
        if (dir_fd != DEFAULT_DIR_FD)
            result = mknodat(dir_fd, path->narrow, mode, device);
        else
#endif
            result = mknod(path->narrow, mode, device);
        Py_END_ALLOW_THREADS
    } while (result != 0 && errno == EINTR &&
             !(async_err = PyErr_CheckSignals()));
    if (result != 0)
        return (!async_err) ? posix_error() : NULL;

    Py_RETURN_NONE;
}
#endif /* defined(HAVE_MKNOD) && defined(HAVE_MAKEDEV) */


#ifdef HAVE_DEVICE_MACROS
/*[clinic input]
os.major -> unsigned_int

    device: dev_t
    /

Extracts a device major number from a raw device number.
[clinic start generated code]*/

static unsigned int
os_major_impl(PyObject *module, dev_t device)
/*[clinic end generated code: output=5b3b2589bafb498e input=1e16a4d30c4d4462]*/
{
    return major(device);
}


/*[clinic input]
os.minor -> unsigned_int

    device: dev_t
    /

Extracts a device minor number from a raw device number.
[clinic start generated code]*/

static unsigned int
os_minor_impl(PyObject *module, dev_t device)
/*[clinic end generated code: output=5e1a25e630b0157d input=0842c6d23f24c65e]*/
{
    return minor(device);
}


/*[clinic input]
os.makedev -> dev_t

    major: int
    minor: int
    /

Composes a raw device number from the major and minor device numbers.
[clinic start generated code]*/

static dev_t
os_makedev_impl(PyObject *module, int major, int minor)
/*[clinic end generated code: output=881aaa4aba6f6a52 input=4b9fd8fc73cbe48f]*/
{
    return makedev(major, minor);
}
#endif /* HAVE_DEVICE_MACROS */


#if defined HAVE_FTRUNCATE || defined MS_WINDOWS
/*[clinic input]
os.ftruncate

    fd: int
    length: Py_off_t
    /

Truncate a file, specified by file descriptor, to a specific length.
[clinic start generated code]*/

static PyObject *
os_ftruncate_impl(PyObject *module, int fd, Py_off_t length)
/*[clinic end generated code: output=fba15523721be7e4 input=63b43641e52818f2]*/
{
    int result;
    int async_err = 0;

    if (PySys_Audit("os.truncate", "in", fd, length) < 0) {
        return NULL;
    }

    do {
        Py_BEGIN_ALLOW_THREADS
        _Py_BEGIN_SUPPRESS_IPH
#ifdef MS_WINDOWS
        result = _chsize_s(fd, length);
#else
        result = ftruncate(fd, length);
#endif
        _Py_END_SUPPRESS_IPH
        Py_END_ALLOW_THREADS
    } while (result != 0 && errno == EINTR &&
             !(async_err = PyErr_CheckSignals()));
    if (result != 0)
        return (!async_err) ? posix_error() : NULL;
    Py_RETURN_NONE;
}
#endif /* HAVE_FTRUNCATE || MS_WINDOWS */


#if defined HAVE_TRUNCATE || defined MS_WINDOWS
/*[clinic input]
os.truncate
    path: path_t(allow_fd='PATH_HAVE_FTRUNCATE')
    length: Py_off_t

Truncate a file, specified by path, to a specific length.

On some platforms, path may also be specified as an open file descriptor.
  If this functionality is unavailable, using it raises an exception.
[clinic start generated code]*/

static PyObject *
os_truncate_impl(PyObject *module, path_t *path, Py_off_t length)
/*[clinic end generated code: output=43009c8df5c0a12b input=77229cf0b50a9b77]*/
{
    int result;
#ifdef MS_WINDOWS
    int fd;
#endif

    if (path->fd != -1)
        return os_ftruncate_impl(module, path->fd, length);

    if (PySys_Audit("os.truncate", "On", path->object, length) < 0) {
        return NULL;
    }

    Py_BEGIN_ALLOW_THREADS
    _Py_BEGIN_SUPPRESS_IPH
#ifdef MS_WINDOWS
    fd = _wopen(path->wide, _O_WRONLY | _O_BINARY | _O_NOINHERIT);
    if (fd < 0)
        result = -1;
    else {
        result = _chsize_s(fd, length);
        close(fd);
        if (result < 0)
            errno = result;
    }
#else
    result = truncate(path->narrow, length);
#endif
    _Py_END_SUPPRESS_IPH
    Py_END_ALLOW_THREADS
    if (result < 0)
        return posix_path_error(path);

    Py_RETURN_NONE;
}
#endif /* HAVE_TRUNCATE || MS_WINDOWS */


/* Issue #22396: On 32-bit AIX platform, the prototypes of os.posix_fadvise()
   and os.posix_fallocate() in system headers are wrong if _LARGE_FILES is
   defined, which is the case in Python on AIX. AIX bug report:
   http://www-01.ibm.com/support/docview.wss?uid=isg1IV56170 */
#if defined(_AIX) && defined(_LARGE_FILES) && !defined(__64BIT__)
#  define POSIX_FADVISE_AIX_BUG
#endif


#if defined(HAVE_POSIX_FALLOCATE) && !defined(POSIX_FADVISE_AIX_BUG)
/*[clinic input]
os.posix_fallocate

    fd: int
    offset: Py_off_t
    length: Py_off_t
    /

Ensure a file has allocated at least a particular number of bytes on disk.

Ensure that the file specified by fd encompasses a range of bytes
starting at offset bytes from the beginning and continuing for length bytes.
[clinic start generated code]*/

static PyObject *
os_posix_fallocate_impl(PyObject *module, int fd, Py_off_t offset,
                        Py_off_t length)
/*[clinic end generated code: output=73f107139564aa9d input=d7a2ef0ab2ca52fb]*/
{
    int result;
    int async_err = 0;

    do {
        Py_BEGIN_ALLOW_THREADS
        result = posix_fallocate(fd, offset, length);
        Py_END_ALLOW_THREADS
    } while (result == EINTR && !(async_err = PyErr_CheckSignals()));

    if (result == 0)
        Py_RETURN_NONE;

    if (async_err)
        return NULL;

    errno = result;
    return posix_error();
}
#endif /* HAVE_POSIX_FALLOCATE) && !POSIX_FADVISE_AIX_BUG */


#if defined(HAVE_POSIX_FADVISE) && !defined(POSIX_FADVISE_AIX_BUG)
/*[clinic input]
os.posix_fadvise

    fd: int
    offset: Py_off_t
    length: Py_off_t
    advice: int
    /

Announce an intention to access data in a specific pattern.

Announce an intention to access data in a specific pattern, thus allowing
the kernel to make optimizations.
The advice applies to the region of the file specified by fd starting at
offset and continuing for length bytes.
advice is one of POSIX_FADV_NORMAL, POSIX_FADV_SEQUENTIAL,
POSIX_FADV_RANDOM, POSIX_FADV_NOREUSE, POSIX_FADV_WILLNEED, or
POSIX_FADV_DONTNEED.
[clinic start generated code]*/

static PyObject *
os_posix_fadvise_impl(PyObject *module, int fd, Py_off_t offset,
                      Py_off_t length, int advice)
/*[clinic end generated code: output=412ef4aa70c98642 input=0fbe554edc2f04b5]*/
{
    int result;
    int async_err = 0;

    do {
        Py_BEGIN_ALLOW_THREADS
        result = posix_fadvise(fd, offset, length, advice);
        Py_END_ALLOW_THREADS
    } while (result == EINTR && !(async_err = PyErr_CheckSignals()));

    if (result == 0)
        Py_RETURN_NONE;

    if (async_err)
        return NULL;

    errno = result;
    return posix_error();
}
#endif /* HAVE_POSIX_FADVISE && !POSIX_FADVISE_AIX_BUG */


#ifdef MS_WINDOWS
static PyObject*
win32_putenv(PyObject *name, PyObject *value)
{
    /* Search from index 1 because on Windows starting '=' is allowed for
       defining hidden environment variables. */
    if (PyUnicode_GET_LENGTH(name) == 0 ||
        PyUnicode_FindChar(name, '=', 1, PyUnicode_GET_LENGTH(name), 1) != -1)
    {
        PyErr_SetString(PyExc_ValueError, "illegal environment variable name");
        return NULL;
    }
    PyObject *unicode;
    if (value != NULL) {
        unicode = PyUnicode_FromFormat("%U=%U", name, value);
    }
    else {
        unicode = PyUnicode_FromFormat("%U=", name);
    }
    if (unicode == NULL) {
        return NULL;
    }

    Py_ssize_t size;
    /* PyUnicode_AsWideCharString() rejects embedded null characters */
    wchar_t *env = PyUnicode_AsWideCharString(unicode, &size);
    Py_DECREF(unicode);

    if (env == NULL) {
        return NULL;
    }
    if (size > _MAX_ENV) {
        PyErr_Format(PyExc_ValueError,
                     "the environment variable is longer than %u characters",
                     _MAX_ENV);
        PyMem_Free(env);
        return NULL;
    }

    /* _wputenv() and SetEnvironmentVariableW() update the environment in the
       Process Environment Block (PEB). _wputenv() also updates CRT 'environ'
       and '_wenviron' variables, whereas SetEnvironmentVariableW() does not.

       Prefer _wputenv() to be compatible with C libraries using CRT
       variables and CRT functions using these variables (ex: getenv()). */
    int err = _wputenv(env);
    PyMem_Free(env);

    if (err) {
        posix_error();
        return NULL;
    }

    Py_RETURN_NONE;
}
#endif


#ifdef MS_WINDOWS
/*[clinic input]
os.putenv

    name: unicode
    value: unicode
    /

Change or add an environment variable.
[clinic start generated code]*/

static PyObject *
os_putenv_impl(PyObject *module, PyObject *name, PyObject *value)
/*[clinic end generated code: output=d29a567d6b2327d2 input=ba586581c2e6105f]*/
{
    if (PySys_Audit("os.putenv", "OO", name, value) < 0) {
        return NULL;
    }
    return win32_putenv(name, value);
}
#else
/*[clinic input]
os.putenv

    name: FSConverter
    value: FSConverter
    /

Change or add an environment variable.
[clinic start generated code]*/

static PyObject *
os_putenv_impl(PyObject *module, PyObject *name, PyObject *value)
/*[clinic end generated code: output=d29a567d6b2327d2 input=a97bc6152f688d31]*/
{
    const char *name_string = PyBytes_AS_STRING(name);
    const char *value_string = PyBytes_AS_STRING(value);

    if (strchr(name_string, '=') != NULL) {
        PyErr_SetString(PyExc_ValueError, "illegal environment variable name");
        return NULL;
    }

    if (PySys_Audit("os.putenv", "OO", name, value) < 0) {
        return NULL;
    }

    if (setenv(name_string, value_string, 1)) {
        return posix_error();
    }
    Py_RETURN_NONE;
}
#endif  /* !defined(MS_WINDOWS) */


#ifdef MS_WINDOWS
/*[clinic input]
os.unsetenv
    name: unicode
    /

Delete an environment variable.
[clinic start generated code]*/

static PyObject *
os_unsetenv_impl(PyObject *module, PyObject *name)
/*[clinic end generated code: output=54c4137ab1834f02 input=4d6a1747cc526d2f]*/
{
    if (PySys_Audit("os.unsetenv", "(O)", name) < 0) {
        return NULL;
    }
    return win32_putenv(name, NULL);
}
#else
/*[clinic input]
os.unsetenv
    name: FSConverter
    /

Delete an environment variable.
[clinic start generated code]*/

static PyObject *
os_unsetenv_impl(PyObject *module, PyObject *name)
/*[clinic end generated code: output=54c4137ab1834f02 input=2bb5288a599c7107]*/
{
    if (PySys_Audit("os.unsetenv", "(O)", name) < 0) {
        return NULL;
    }
#ifdef HAVE_BROKEN_UNSETENV
    unsetenv(PyBytes_AS_STRING(name));
#else
    int err = unsetenv(PyBytes_AS_STRING(name));
    if (err) {
        return posix_error();
    }
#endif

    Py_RETURN_NONE;
}
#endif /* !MS_WINDOWS */


/*[clinic input]
os.strerror

    code: int
    /

Translate an error code to a message string.
[clinic start generated code]*/

static PyObject *
os_strerror_impl(PyObject *module, int code)
/*[clinic end generated code: output=baebf09fa02a78f2 input=75a8673d97915a91]*/
{
    char *message = strerror(code);
    if (message == NULL) {
        PyErr_SetString(PyExc_ValueError,
                        "strerror() argument out of range");
        return NULL;
    }
    return PyUnicode_DecodeLocale(message, "surrogateescape");
}


#ifdef HAVE_SYS_WAIT_H
#ifdef WCOREDUMP
/*[clinic input]
os.WCOREDUMP -> bool

    status: int
    /

Return True if the process returning status was dumped to a core file.
[clinic start generated code]*/

static int
os_WCOREDUMP_impl(PyObject *module, int status)
/*[clinic end generated code: output=1a584b147b16bd18 input=8b05e7ab38528d04]*/
{
    WAIT_TYPE wait_status;
    WAIT_STATUS_INT(wait_status) = status;
    return WCOREDUMP(wait_status);
}
#endif /* WCOREDUMP */


#ifdef WIFCONTINUED
/*[clinic input]
os.WIFCONTINUED -> bool

    status: int

Return True if a particular process was continued from a job control stop.

Return True if the process returning status was continued from a
job control stop.
[clinic start generated code]*/

static int
os_WIFCONTINUED_impl(PyObject *module, int status)
/*[clinic end generated code: output=1e35295d844364bd input=e777e7d38eb25bd9]*/
{
    WAIT_TYPE wait_status;
    WAIT_STATUS_INT(wait_status) = status;
    return WIFCONTINUED(wait_status);
}
#endif /* WIFCONTINUED */


#ifdef WIFSTOPPED
/*[clinic input]
os.WIFSTOPPED -> bool

    status: int

Return True if the process returning status was stopped.
[clinic start generated code]*/

static int
os_WIFSTOPPED_impl(PyObject *module, int status)
/*[clinic end generated code: output=fdb57122a5c9b4cb input=043cb7f1289ef904]*/
{
    WAIT_TYPE wait_status;
    WAIT_STATUS_INT(wait_status) = status;
    return WIFSTOPPED(wait_status);
}
#endif /* WIFSTOPPED */


#ifdef WIFSIGNALED
/*[clinic input]
os.WIFSIGNALED -> bool

    status: int

Return True if the process returning status was terminated by a signal.
[clinic start generated code]*/

static int
os_WIFSIGNALED_impl(PyObject *module, int status)
/*[clinic end generated code: output=d1dde4dcc819a5f5 input=d55ba7cc9ce5dc43]*/
{
    WAIT_TYPE wait_status;
    WAIT_STATUS_INT(wait_status) = status;
    return WIFSIGNALED(wait_status);
}
#endif /* WIFSIGNALED */


#ifdef WIFEXITED
/*[clinic input]
os.WIFEXITED -> bool

    status: int

Return True if the process returning status exited via the exit() system call.
[clinic start generated code]*/

static int
os_WIFEXITED_impl(PyObject *module, int status)
/*[clinic end generated code: output=01c09d6ebfeea397 input=d63775a6791586c0]*/
{
    WAIT_TYPE wait_status;
    WAIT_STATUS_INT(wait_status) = status;
    return WIFEXITED(wait_status);
}
#endif /* WIFEXITED */


#ifdef WEXITSTATUS
/*[clinic input]
os.WEXITSTATUS -> int

    status: int

Return the process return code from status.
[clinic start generated code]*/

static int
os_WEXITSTATUS_impl(PyObject *module, int status)
/*[clinic end generated code: output=6e3efbba11f6488d input=e1fb4944e377585b]*/
{
    WAIT_TYPE wait_status;
    WAIT_STATUS_INT(wait_status) = status;
    return WEXITSTATUS(wait_status);
}
#endif /* WEXITSTATUS */


#ifdef WTERMSIG
/*[clinic input]
os.WTERMSIG -> int

    status: int

Return the signal that terminated the process that provided the status value.
[clinic start generated code]*/

static int
os_WTERMSIG_impl(PyObject *module, int status)
/*[clinic end generated code: output=172f7dfc8dcfc3ad input=727fd7f84ec3f243]*/
{
    WAIT_TYPE wait_status;
    WAIT_STATUS_INT(wait_status) = status;
    return WTERMSIG(wait_status);
}
#endif /* WTERMSIG */


#ifdef WSTOPSIG
/*[clinic input]
os.WSTOPSIG -> int

    status: int

Return the signal that stopped the process that provided the status value.
[clinic start generated code]*/

static int
os_WSTOPSIG_impl(PyObject *module, int status)
/*[clinic end generated code: output=0ab7586396f5d82b input=46ebf1d1b293c5c1]*/
{
    WAIT_TYPE wait_status;
    WAIT_STATUS_INT(wait_status) = status;
    return WSTOPSIG(wait_status);
}
#endif /* WSTOPSIG */
#endif /* HAVE_SYS_WAIT_H */


#if defined(HAVE_FSTATVFS) && defined(HAVE_SYS_STATVFS_H)
#ifdef _SCO_DS
/* SCO OpenServer 5.0 and later requires _SVID3 before it reveals the
   needed definitions in sys/statvfs.h */
#define _SVID3
#endif
#include <sys/statvfs.h>

static PyObject*
_pystatvfs_fromstructstatvfs(struct statvfs st) {
    PyObject *StatVFSResultType = _posixstate_global->StatVFSResultType;
    PyObject *v = PyStructSequence_New((PyTypeObject *)StatVFSResultType);
    if (v == NULL)
        return NULL;

#if !defined(HAVE_LARGEFILE_SUPPORT)
    PyStructSequence_SET_ITEM(v, 0, PyLong_FromLong((long) st.f_bsize));
    PyStructSequence_SET_ITEM(v, 1, PyLong_FromLong((long) st.f_frsize));
    PyStructSequence_SET_ITEM(v, 2, PyLong_FromLong((long) st.f_blocks));
    PyStructSequence_SET_ITEM(v, 3, PyLong_FromLong((long) st.f_bfree));
    PyStructSequence_SET_ITEM(v, 4, PyLong_FromLong((long) st.f_bavail));
    PyStructSequence_SET_ITEM(v, 5, PyLong_FromLong((long) st.f_files));
    PyStructSequence_SET_ITEM(v, 6, PyLong_FromLong((long) st.f_ffree));
    PyStructSequence_SET_ITEM(v, 7, PyLong_FromLong((long) st.f_favail));
    PyStructSequence_SET_ITEM(v, 8, PyLong_FromLong((long) st.f_flag));
    PyStructSequence_SET_ITEM(v, 9, PyLong_FromLong((long) st.f_namemax));
#else
    PyStructSequence_SET_ITEM(v, 0, PyLong_FromLong((long) st.f_bsize));
    PyStructSequence_SET_ITEM(v, 1, PyLong_FromLong((long) st.f_frsize));
    PyStructSequence_SET_ITEM(v, 2,
                              PyLong_FromLongLong((long long) st.f_blocks));
    PyStructSequence_SET_ITEM(v, 3,
                              PyLong_FromLongLong((long long) st.f_bfree));
    PyStructSequence_SET_ITEM(v, 4,
                              PyLong_FromLongLong((long long) st.f_bavail));
    PyStructSequence_SET_ITEM(v, 5,
                              PyLong_FromLongLong((long long) st.f_files));
    PyStructSequence_SET_ITEM(v, 6,
                              PyLong_FromLongLong((long long) st.f_ffree));
    PyStructSequence_SET_ITEM(v, 7,
                              PyLong_FromLongLong((long long) st.f_favail));
    PyStructSequence_SET_ITEM(v, 8, PyLong_FromLong((long) st.f_flag));
    PyStructSequence_SET_ITEM(v, 9, PyLong_FromLong((long) st.f_namemax));
#endif
/* The _ALL_SOURCE feature test macro defines f_fsid as a structure
 * (issue #32390). */
#if defined(_AIX) && defined(_ALL_SOURCE)
    PyStructSequence_SET_ITEM(v, 10, PyLong_FromUnsignedLong(st.f_fsid.val[0]));
#else
    PyStructSequence_SET_ITEM(v, 10, PyLong_FromUnsignedLong(st.f_fsid));
#endif
    if (PyErr_Occurred()) {
        Py_DECREF(v);
        return NULL;
    }

    return v;
}


/*[clinic input]
os.fstatvfs
    fd: int
    /

Perform an fstatvfs system call on the given fd.

Equivalent to statvfs(fd).
[clinic start generated code]*/

static PyObject *
os_fstatvfs_impl(PyObject *module, int fd)
/*[clinic end generated code: output=53547cf0cc55e6c5 input=d8122243ac50975e]*/
{
    int result;
    int async_err = 0;
    struct statvfs st;

    do {
        Py_BEGIN_ALLOW_THREADS
        result = fstatvfs(fd, &st);
        Py_END_ALLOW_THREADS
    } while (result != 0 && errno == EINTR &&
             !(async_err = PyErr_CheckSignals()));
    if (result != 0)
        return (!async_err) ? posix_error() : NULL;

    return _pystatvfs_fromstructstatvfs(st);
}
#endif /* defined(HAVE_FSTATVFS) && defined(HAVE_SYS_STATVFS_H) */


#if defined(HAVE_STATVFS) && defined(HAVE_SYS_STATVFS_H)
#include <sys/statvfs.h>
/*[clinic input]
os.statvfs

    path: path_t(allow_fd='PATH_HAVE_FSTATVFS')

Perform a statvfs system call on the given path.

path may always be specified as a string.
On some platforms, path may also be specified as an open file descriptor.
  If this functionality is unavailable, using it raises an exception.
[clinic start generated code]*/

static PyObject *
os_statvfs_impl(PyObject *module, path_t *path)
/*[clinic end generated code: output=87106dd1beb8556e input=3f5c35791c669bd9]*/
{
    int result;
    struct statvfs st;

    Py_BEGIN_ALLOW_THREADS
#ifdef HAVE_FSTATVFS
    if (path->fd != -1) {
#ifdef __APPLE__
        /* handle weak-linking on Mac OS X 10.3 */
        if (fstatvfs == NULL) {
            fd_specified("statvfs", path->fd);
            return NULL;
        }
#endif
        result = fstatvfs(path->fd, &st);
    }
    else
#endif
        result = statvfs(path->narrow, &st);
    Py_END_ALLOW_THREADS

    if (result) {
        return path_error(path);
    }

    return _pystatvfs_fromstructstatvfs(st);
}
#endif /* defined(HAVE_STATVFS) && defined(HAVE_SYS_STATVFS_H) */


#ifdef MS_WINDOWS
/*[clinic input]
os._getdiskusage

    path: path_t

Return disk usage statistics about the given path as a (total, free) tuple.
[clinic start generated code]*/

static PyObject *
os__getdiskusage_impl(PyObject *module, path_t *path)
/*[clinic end generated code: output=3bd3991f5e5c5dfb input=6af8d1b7781cc042]*/
{
    BOOL retval;
    ULARGE_INTEGER _, total, free;
    DWORD err = 0;

    Py_BEGIN_ALLOW_THREADS
    retval = GetDiskFreeSpaceExW(path->wide, &_, &total, &free);
    Py_END_ALLOW_THREADS
    if (retval == 0) {
        if (GetLastError() == ERROR_DIRECTORY) {
            wchar_t *dir_path = NULL;

            dir_path = PyMem_New(wchar_t, path->length + 1);
            if (dir_path == NULL) {
                return PyErr_NoMemory();
            }

            wcscpy_s(dir_path, path->length + 1, path->wide);

            if (_dirnameW(dir_path) != -1) {
                Py_BEGIN_ALLOW_THREADS
                retval = GetDiskFreeSpaceExW(dir_path, &_, &total, &free);
                Py_END_ALLOW_THREADS
            }
            /* Record the last error in case it's modified by PyMem_Free. */
            err = GetLastError();
            PyMem_Free(dir_path);
            if (retval) {
                goto success;
            }
        }
        return PyErr_SetFromWindowsErr(err);
    }

success:
    return Py_BuildValue("(LL)", total.QuadPart, free.QuadPart);
}
#endif /* MS_WINDOWS */


/* This is used for fpathconf(), pathconf(), confstr() and sysconf().
 * It maps strings representing configuration variable names to
 * integer values, allowing those functions to be called with the
 * magic names instead of polluting the module's namespace with tons of
 * rarely-used constants.  There are three separate tables that use
 * these definitions.
 *
 * This code is always included, even if none of the interfaces that
 * need it are included.  The #if hackery needed to avoid it would be
 * sufficiently pervasive that it's not worth the loss of readability.
 */
struct constdef {
    const char *name;
    int value;
};

static int
conv_confname(PyObject *arg, int *valuep, struct constdef *table,
              size_t tablesize)
{
    if (PyLong_Check(arg)) {
        int value = _PyLong_AsInt(arg);
        if (value == -1 && PyErr_Occurred())
            return 0;
        *valuep = value;
        return 1;
    }
    else {
        /* look up the value in the table using a binary search */
        size_t lo = 0;
        size_t mid;
        size_t hi = tablesize;
        int cmp;
        const char *confname;
        if (!PyUnicode_Check(arg)) {
            PyErr_SetString(PyExc_TypeError,
                "configuration names must be strings or integers");
            return 0;
        }
        confname = PyUnicode_AsUTF8(arg);
        if (confname == NULL)
            return 0;
        while (lo < hi) {
            mid = (lo + hi) / 2;
            cmp = strcmp(confname, table[mid].name);
            if (cmp < 0)
                hi = mid;
            else if (cmp > 0)
                lo = mid + 1;
            else {
                *valuep = table[mid].value;
                return 1;
            }
        }
        PyErr_SetString(PyExc_ValueError, "unrecognized configuration name");
        return 0;
    }
}


#if defined(HAVE_FPATHCONF) || defined(HAVE_PATHCONF)
static struct constdef  posix_constants_pathconf[] = {
#ifdef _PC_ABI_AIO_XFER_MAX
    {"PC_ABI_AIO_XFER_MAX",     _PC_ABI_AIO_XFER_MAX},
#endif
#ifdef _PC_ABI_ASYNC_IO
    {"PC_ABI_ASYNC_IO", _PC_ABI_ASYNC_IO},
#endif
#ifdef _PC_ASYNC_IO
    {"PC_ASYNC_IO",     _PC_ASYNC_IO},
#endif
#ifdef _PC_CHOWN_RESTRICTED
    {"PC_CHOWN_RESTRICTED",     _PC_CHOWN_RESTRICTED},
#endif
#ifdef _PC_FILESIZEBITS
    {"PC_FILESIZEBITS", _PC_FILESIZEBITS},
#endif
#ifdef _PC_LAST
    {"PC_LAST", _PC_LAST},
#endif
#ifdef _PC_LINK_MAX
    {"PC_LINK_MAX",     _PC_LINK_MAX},
#endif
#ifdef _PC_MAX_CANON
    {"PC_MAX_CANON",    _PC_MAX_CANON},
#endif
#ifdef _PC_MAX_INPUT
    {"PC_MAX_INPUT",    _PC_MAX_INPUT},
#endif
#ifdef _PC_NAME_MAX
    {"PC_NAME_MAX",     _PC_NAME_MAX},
#endif
#ifdef _PC_NO_TRUNC
    {"PC_NO_TRUNC",     _PC_NO_TRUNC},
#endif
#ifdef _PC_PATH_MAX
    {"PC_PATH_MAX",     _PC_PATH_MAX},
#endif
#ifdef _PC_PIPE_BUF
    {"PC_PIPE_BUF",     _PC_PIPE_BUF},
#endif
#ifdef _PC_PRIO_IO
    {"PC_PRIO_IO",      _PC_PRIO_IO},
#endif
#ifdef _PC_SOCK_MAXBUF
    {"PC_SOCK_MAXBUF",  _PC_SOCK_MAXBUF},
#endif
#ifdef _PC_SYNC_IO
    {"PC_SYNC_IO",      _PC_SYNC_IO},
#endif
#ifdef _PC_VDISABLE
    {"PC_VDISABLE",     _PC_VDISABLE},
#endif
#ifdef _PC_ACL_ENABLED
    {"PC_ACL_ENABLED",  _PC_ACL_ENABLED},
#endif
#ifdef _PC_MIN_HOLE_SIZE
    {"PC_MIN_HOLE_SIZE",    _PC_MIN_HOLE_SIZE},
#endif
#ifdef _PC_ALLOC_SIZE_MIN
    {"PC_ALLOC_SIZE_MIN",   _PC_ALLOC_SIZE_MIN},
#endif
#ifdef _PC_REC_INCR_XFER_SIZE
    {"PC_REC_INCR_XFER_SIZE",   _PC_REC_INCR_XFER_SIZE},
#endif
#ifdef _PC_REC_MAX_XFER_SIZE
    {"PC_REC_MAX_XFER_SIZE",    _PC_REC_MAX_XFER_SIZE},
#endif
#ifdef _PC_REC_MIN_XFER_SIZE
    {"PC_REC_MIN_XFER_SIZE",    _PC_REC_MIN_XFER_SIZE},
#endif
#ifdef _PC_REC_XFER_ALIGN
    {"PC_REC_XFER_ALIGN",   _PC_REC_XFER_ALIGN},
#endif
#ifdef _PC_SYMLINK_MAX
    {"PC_SYMLINK_MAX",  _PC_SYMLINK_MAX},
#endif
#ifdef _PC_XATTR_ENABLED
    {"PC_XATTR_ENABLED",    _PC_XATTR_ENABLED},
#endif
#ifdef _PC_XATTR_EXISTS
    {"PC_XATTR_EXISTS", _PC_XATTR_EXISTS},
#endif
#ifdef _PC_TIMESTAMP_RESOLUTION
    {"PC_TIMESTAMP_RESOLUTION", _PC_TIMESTAMP_RESOLUTION},
#endif
};

static int
conv_path_confname(PyObject *arg, int *valuep)
{
    return conv_confname(arg, valuep, posix_constants_pathconf,
                         sizeof(posix_constants_pathconf)
                           / sizeof(struct constdef));
}
#endif


#ifdef HAVE_FPATHCONF
/*[clinic input]
os.fpathconf -> long

    fd: int
    name: path_confname
    /

Return the configuration limit name for the file descriptor fd.

If there is no limit, return -1.
[clinic start generated code]*/

static long
os_fpathconf_impl(PyObject *module, int fd, int name)
/*[clinic end generated code: output=d5b7042425fc3e21 input=5942a024d3777810]*/
{
    long limit;

    errno = 0;
    limit = fpathconf(fd, name);
    if (limit == -1 && errno != 0)
        posix_error();

    return limit;
}
#endif /* HAVE_FPATHCONF */


#ifdef HAVE_PATHCONF
/*[clinic input]
os.pathconf -> long
    path: path_t(allow_fd='PATH_HAVE_FPATHCONF')
    name: path_confname

Return the configuration limit name for the file or directory path.

If there is no limit, return -1.
On some platforms, path may also be specified as an open file descriptor.
  If this functionality is unavailable, using it raises an exception.
[clinic start generated code]*/

static long
os_pathconf_impl(PyObject *module, path_t *path, int name)
/*[clinic end generated code: output=5bedee35b293a089 input=bc3e2a985af27e5e]*/
{
    long limit;

    errno = 0;
#ifdef HAVE_FPATHCONF
    if (path->fd != -1)
        limit = fpathconf(path->fd, name);
    else
#endif
        limit = pathconf(path->narrow, name);
    if (limit == -1 && errno != 0) {
        if (errno == EINVAL)
            /* could be a path or name problem */
            posix_error();
        else
            path_error(path);
    }

    return limit;
}
#endif /* HAVE_PATHCONF */

#ifdef HAVE_CONFSTR
static struct constdef posix_constants_confstr[] = {
#ifdef _CS_ARCHITECTURE
    {"CS_ARCHITECTURE", _CS_ARCHITECTURE},
#endif
#ifdef _CS_GNU_LIBC_VERSION
    {"CS_GNU_LIBC_VERSION",     _CS_GNU_LIBC_VERSION},
#endif
#ifdef _CS_GNU_LIBPTHREAD_VERSION
    {"CS_GNU_LIBPTHREAD_VERSION",       _CS_GNU_LIBPTHREAD_VERSION},
#endif
#ifdef _CS_HOSTNAME
    {"CS_HOSTNAME",     _CS_HOSTNAME},
#endif
#ifdef _CS_HW_PROVIDER
    {"CS_HW_PROVIDER",  _CS_HW_PROVIDER},
#endif
#ifdef _CS_HW_SERIAL
    {"CS_HW_SERIAL",    _CS_HW_SERIAL},
#endif
#ifdef _CS_INITTAB_NAME
    {"CS_INITTAB_NAME", _CS_INITTAB_NAME},
#endif
#ifdef _CS_LFS64_CFLAGS
    {"CS_LFS64_CFLAGS", _CS_LFS64_CFLAGS},
#endif
#ifdef _CS_LFS64_LDFLAGS
    {"CS_LFS64_LDFLAGS",        _CS_LFS64_LDFLAGS},
#endif
#ifdef _CS_LFS64_LIBS
    {"CS_LFS64_LIBS",   _CS_LFS64_LIBS},
#endif
#ifdef _CS_LFS64_LINTFLAGS
    {"CS_LFS64_LINTFLAGS",      _CS_LFS64_LINTFLAGS},
#endif
#ifdef _CS_LFS_CFLAGS
    {"CS_LFS_CFLAGS",   _CS_LFS_CFLAGS},
#endif
#ifdef _CS_LFS_LDFLAGS
    {"CS_LFS_LDFLAGS",  _CS_LFS_LDFLAGS},
#endif
#ifdef _CS_LFS_LIBS
    {"CS_LFS_LIBS",     _CS_LFS_LIBS},
#endif
#ifdef _CS_LFS_LINTFLAGS
    {"CS_LFS_LINTFLAGS",        _CS_LFS_LINTFLAGS},
#endif
#ifdef _CS_MACHINE
    {"CS_MACHINE",      _CS_MACHINE},
#endif
#ifdef _CS_PATH
    {"CS_PATH", _CS_PATH},
#endif
#ifdef _CS_RELEASE
    {"CS_RELEASE",      _CS_RELEASE},
#endif
#ifdef _CS_SRPC_DOMAIN
    {"CS_SRPC_DOMAIN",  _CS_SRPC_DOMAIN},
#endif
#ifdef _CS_SYSNAME
    {"CS_SYSNAME",      _CS_SYSNAME},
#endif
#ifdef _CS_VERSION
    {"CS_VERSION",      _CS_VERSION},
#endif
#ifdef _CS_XBS5_ILP32_OFF32_CFLAGS
    {"CS_XBS5_ILP32_OFF32_CFLAGS",      _CS_XBS5_ILP32_OFF32_CFLAGS},
#endif
#ifdef _CS_XBS5_ILP32_OFF32_LDFLAGS
    {"CS_XBS5_ILP32_OFF32_LDFLAGS",     _CS_XBS5_ILP32_OFF32_LDFLAGS},
#endif
#ifdef _CS_XBS5_ILP32_OFF32_LIBS
    {"CS_XBS5_ILP32_OFF32_LIBS",        _CS_XBS5_ILP32_OFF32_LIBS},
#endif
#ifdef _CS_XBS5_ILP32_OFF32_LINTFLAGS
    {"CS_XBS5_ILP32_OFF32_LINTFLAGS",   _CS_XBS5_ILP32_OFF32_LINTFLAGS},
#endif
#ifdef _CS_XBS5_ILP32_OFFBIG_CFLAGS
    {"CS_XBS5_ILP32_OFFBIG_CFLAGS",     _CS_XBS5_ILP32_OFFBIG_CFLAGS},
#endif
#ifdef _CS_XBS5_ILP32_OFFBIG_LDFLAGS
    {"CS_XBS5_ILP32_OFFBIG_LDFLAGS",    _CS_XBS5_ILP32_OFFBIG_LDFLAGS},
#endif
#ifdef _CS_XBS5_ILP32_OFFBIG_LIBS
    {"CS_XBS5_ILP32_OFFBIG_LIBS",       _CS_XBS5_ILP32_OFFBIG_LIBS},
#endif
#ifdef _CS_XBS5_ILP32_OFFBIG_LINTFLAGS
    {"CS_XBS5_ILP32_OFFBIG_LINTFLAGS",  _CS_XBS5_ILP32_OFFBIG_LINTFLAGS},
#endif
#ifdef _CS_XBS5_LP64_OFF64_CFLAGS
    {"CS_XBS5_LP64_OFF64_CFLAGS",       _CS_XBS5_LP64_OFF64_CFLAGS},
#endif
#ifdef _CS_XBS5_LP64_OFF64_LDFLAGS
    {"CS_XBS5_LP64_OFF64_LDFLAGS",      _CS_XBS5_LP64_OFF64_LDFLAGS},
#endif
#ifdef _CS_XBS5_LP64_OFF64_LIBS
    {"CS_XBS5_LP64_OFF64_LIBS", _CS_XBS5_LP64_OFF64_LIBS},
#endif
#ifdef _CS_XBS5_LP64_OFF64_LINTFLAGS
    {"CS_XBS5_LP64_OFF64_LINTFLAGS",    _CS_XBS5_LP64_OFF64_LINTFLAGS},
#endif
#ifdef _CS_XBS5_LPBIG_OFFBIG_CFLAGS
    {"CS_XBS5_LPBIG_OFFBIG_CFLAGS",     _CS_XBS5_LPBIG_OFFBIG_CFLAGS},
#endif
#ifdef _CS_XBS5_LPBIG_OFFBIG_LDFLAGS
    {"CS_XBS5_LPBIG_OFFBIG_LDFLAGS",    _CS_XBS5_LPBIG_OFFBIG_LDFLAGS},
#endif
#ifdef _CS_XBS5_LPBIG_OFFBIG_LIBS
    {"CS_XBS5_LPBIG_OFFBIG_LIBS",       _CS_XBS5_LPBIG_OFFBIG_LIBS},
#endif
#ifdef _CS_XBS5_LPBIG_OFFBIG_LINTFLAGS
    {"CS_XBS5_LPBIG_OFFBIG_LINTFLAGS",  _CS_XBS5_LPBIG_OFFBIG_LINTFLAGS},
#endif
#ifdef _MIPS_CS_AVAIL_PROCESSORS
    {"MIPS_CS_AVAIL_PROCESSORS",        _MIPS_CS_AVAIL_PROCESSORS},
#endif
#ifdef _MIPS_CS_BASE
    {"MIPS_CS_BASE",    _MIPS_CS_BASE},
#endif
#ifdef _MIPS_CS_HOSTID
    {"MIPS_CS_HOSTID",  _MIPS_CS_HOSTID},
#endif
#ifdef _MIPS_CS_HW_NAME
    {"MIPS_CS_HW_NAME", _MIPS_CS_HW_NAME},
#endif
#ifdef _MIPS_CS_NUM_PROCESSORS
    {"MIPS_CS_NUM_PROCESSORS",  _MIPS_CS_NUM_PROCESSORS},
#endif
#ifdef _MIPS_CS_OSREL_MAJ
    {"MIPS_CS_OSREL_MAJ",       _MIPS_CS_OSREL_MAJ},
#endif
#ifdef _MIPS_CS_OSREL_MIN
    {"MIPS_CS_OSREL_MIN",       _MIPS_CS_OSREL_MIN},
#endif
#ifdef _MIPS_CS_OSREL_PATCH
    {"MIPS_CS_OSREL_PATCH",     _MIPS_CS_OSREL_PATCH},
#endif
#ifdef _MIPS_CS_OS_NAME
    {"MIPS_CS_OS_NAME", _MIPS_CS_OS_NAME},
#endif
#ifdef _MIPS_CS_OS_PROVIDER
    {"MIPS_CS_OS_PROVIDER",     _MIPS_CS_OS_PROVIDER},
#endif
#ifdef _MIPS_CS_PROCESSORS
    {"MIPS_CS_PROCESSORS",      _MIPS_CS_PROCESSORS},
#endif
#ifdef _MIPS_CS_SERIAL
    {"MIPS_CS_SERIAL",  _MIPS_CS_SERIAL},
#endif
#ifdef _MIPS_CS_VENDOR
    {"MIPS_CS_VENDOR",  _MIPS_CS_VENDOR},
#endif
};

static int
conv_confstr_confname(PyObject *arg, int *valuep)
{
    return conv_confname(arg, valuep, posix_constants_confstr,
                         sizeof(posix_constants_confstr)
                           / sizeof(struct constdef));
}


/*[clinic input]
os.confstr

    name: confstr_confname
    /

Return a string-valued system configuration variable.
[clinic start generated code]*/

static PyObject *
os_confstr_impl(PyObject *module, int name)
/*[clinic end generated code: output=bfb0b1b1e49b9383 input=18fb4d0567242e65]*/
{
    PyObject *result = NULL;
    char buffer[255];
    size_t len;

    errno = 0;
    len = confstr(name, buffer, sizeof(buffer));
    if (len == 0) {
        if (errno) {
            posix_error();
            return NULL;
        }
        else {
            Py_RETURN_NONE;
        }
    }

    if (len >= sizeof(buffer)) {
        size_t len2;
        char *buf = PyMem_Malloc(len);
        if (buf == NULL)
            return PyErr_NoMemory();
        len2 = confstr(name, buf, len);
        assert(len == len2);
        result = PyUnicode_DecodeFSDefaultAndSize(buf, len2-1);
        PyMem_Free(buf);
    }
    else
        result = PyUnicode_DecodeFSDefaultAndSize(buffer, len-1);
    return result;
}
#endif /* HAVE_CONFSTR */


#ifdef HAVE_SYSCONF
static struct constdef posix_constants_sysconf[] = {
#ifdef _SC_2_CHAR_TERM
    {"SC_2_CHAR_TERM",  _SC_2_CHAR_TERM},
#endif
#ifdef _SC_2_C_BIND
    {"SC_2_C_BIND",     _SC_2_C_BIND},
#endif
#ifdef _SC_2_C_DEV
    {"SC_2_C_DEV",      _SC_2_C_DEV},
#endif
#ifdef _SC_2_C_VERSION
    {"SC_2_C_VERSION",  _SC_2_C_VERSION},
#endif
#ifdef _SC_2_FORT_DEV
    {"SC_2_FORT_DEV",   _SC_2_FORT_DEV},
#endif
#ifdef _SC_2_FORT_RUN
    {"SC_2_FORT_RUN",   _SC_2_FORT_RUN},
#endif
#ifdef _SC_2_LOCALEDEF
    {"SC_2_LOCALEDEF",  _SC_2_LOCALEDEF},
#endif
#ifdef _SC_2_SW_DEV
    {"SC_2_SW_DEV",     _SC_2_SW_DEV},
#endif
#ifdef _SC_2_UPE
    {"SC_2_UPE",        _SC_2_UPE},
#endif
#ifdef _SC_2_VERSION
    {"SC_2_VERSION",    _SC_2_VERSION},
#endif
#ifdef _SC_ABI_ASYNCHRONOUS_IO
    {"SC_ABI_ASYNCHRONOUS_IO",  _SC_ABI_ASYNCHRONOUS_IO},
#endif
#ifdef _SC_ACL
    {"SC_ACL",  _SC_ACL},
#endif
#ifdef _SC_AIO_LISTIO_MAX
    {"SC_AIO_LISTIO_MAX",       _SC_AIO_LISTIO_MAX},
#endif
#ifdef _SC_AIO_MAX
    {"SC_AIO_MAX",      _SC_AIO_MAX},
#endif
#ifdef _SC_AIO_PRIO_DELTA_MAX
    {"SC_AIO_PRIO_DELTA_MAX",   _SC_AIO_PRIO_DELTA_MAX},
#endif
#ifdef _SC_ARG_MAX
    {"SC_ARG_MAX",      _SC_ARG_MAX},
#endif
#ifdef _SC_ASYNCHRONOUS_IO
    {"SC_ASYNCHRONOUS_IO",      _SC_ASYNCHRONOUS_IO},
#endif
#ifdef _SC_ATEXIT_MAX
    {"SC_ATEXIT_MAX",   _SC_ATEXIT_MAX},
#endif
#ifdef _SC_AUDIT
    {"SC_AUDIT",        _SC_AUDIT},
#endif
#ifdef _SC_AVPHYS_PAGES
    {"SC_AVPHYS_PAGES", _SC_AVPHYS_PAGES},
#endif
#ifdef _SC_BC_BASE_MAX
    {"SC_BC_BASE_MAX",  _SC_BC_BASE_MAX},
#endif
#ifdef _SC_BC_DIM_MAX
    {"SC_BC_DIM_MAX",   _SC_BC_DIM_MAX},
#endif
#ifdef _SC_BC_SCALE_MAX
    {"SC_BC_SCALE_MAX", _SC_BC_SCALE_MAX},
#endif
#ifdef _SC_BC_STRING_MAX
    {"SC_BC_STRING_MAX",        _SC_BC_STRING_MAX},
#endif
#ifdef _SC_CAP
    {"SC_CAP",  _SC_CAP},
#endif
#ifdef _SC_CHARCLASS_NAME_MAX
    {"SC_CHARCLASS_NAME_MAX",   _SC_CHARCLASS_NAME_MAX},
#endif
#ifdef _SC_CHAR_BIT
    {"SC_CHAR_BIT",     _SC_CHAR_BIT},
#endif
#ifdef _SC_CHAR_MAX
    {"SC_CHAR_MAX",     _SC_CHAR_MAX},
#endif
#ifdef _SC_CHAR_MIN
    {"SC_CHAR_MIN",     _SC_CHAR_MIN},
#endif
#ifdef _SC_CHILD_MAX
    {"SC_CHILD_MAX",    _SC_CHILD_MAX},
#endif
#ifdef _SC_CLK_TCK
    {"SC_CLK_TCK",      _SC_CLK_TCK},
#endif
#ifdef _SC_COHER_BLKSZ
    {"SC_COHER_BLKSZ",  _SC_COHER_BLKSZ},
#endif
#ifdef _SC_COLL_WEIGHTS_MAX
    {"SC_COLL_WEIGHTS_MAX",     _SC_COLL_WEIGHTS_MAX},
#endif
#ifdef _SC_DCACHE_ASSOC
    {"SC_DCACHE_ASSOC", _SC_DCACHE_ASSOC},
#endif
#ifdef _SC_DCACHE_BLKSZ
    {"SC_DCACHE_BLKSZ", _SC_DCACHE_BLKSZ},
#endif
#ifdef _SC_DCACHE_LINESZ
    {"SC_DCACHE_LINESZ",        _SC_DCACHE_LINESZ},
#endif
#ifdef _SC_DCACHE_SZ
    {"SC_DCACHE_SZ",    _SC_DCACHE_SZ},
#endif
#ifdef _SC_DCACHE_TBLKSZ
    {"SC_DCACHE_TBLKSZ",        _SC_DCACHE_TBLKSZ},
#endif
#ifdef _SC_DELAYTIMER_MAX
    {"SC_DELAYTIMER_MAX",       _SC_DELAYTIMER_MAX},
#endif
#ifdef _SC_EQUIV_CLASS_MAX
    {"SC_EQUIV_CLASS_MAX",      _SC_EQUIV_CLASS_MAX},
#endif
#ifdef _SC_EXPR_NEST_MAX
    {"SC_EXPR_NEST_MAX",        _SC_EXPR_NEST_MAX},
#endif
#ifdef _SC_FSYNC
    {"SC_FSYNC",        _SC_FSYNC},
#endif
#ifdef _SC_GETGR_R_SIZE_MAX
    {"SC_GETGR_R_SIZE_MAX",     _SC_GETGR_R_SIZE_MAX},
#endif
#ifdef _SC_GETPW_R_SIZE_MAX
    {"SC_GETPW_R_SIZE_MAX",     _SC_GETPW_R_SIZE_MAX},
#endif
#ifdef _SC_ICACHE_ASSOC
    {"SC_ICACHE_ASSOC", _SC_ICACHE_ASSOC},
#endif
#ifdef _SC_ICACHE_BLKSZ
    {"SC_ICACHE_BLKSZ", _SC_ICACHE_BLKSZ},
#endif
#ifdef _SC_ICACHE_LINESZ
    {"SC_ICACHE_LINESZ",        _SC_ICACHE_LINESZ},
#endif
#ifdef _SC_ICACHE_SZ
    {"SC_ICACHE_SZ",    _SC_ICACHE_SZ},
#endif
#ifdef _SC_INF
    {"SC_INF",  _SC_INF},
#endif
#ifdef _SC_INT_MAX
    {"SC_INT_MAX",      _SC_INT_MAX},
#endif
#ifdef _SC_INT_MIN
    {"SC_INT_MIN",      _SC_INT_MIN},
#endif
#ifdef _SC_IOV_MAX
    {"SC_IOV_MAX",      _SC_IOV_MAX},
#endif
#ifdef _SC_IP_SECOPTS
    {"SC_IP_SECOPTS",   _SC_IP_SECOPTS},
#endif
#ifdef _SC_JOB_CONTROL
    {"SC_JOB_CONTROL",  _SC_JOB_CONTROL},
#endif
#ifdef _SC_KERN_POINTERS
    {"SC_KERN_POINTERS",        _SC_KERN_POINTERS},
#endif
#ifdef _SC_KERN_SIM
    {"SC_KERN_SIM",     _SC_KERN_SIM},
#endif
#ifdef _SC_LINE_MAX
    {"SC_LINE_MAX",     _SC_LINE_MAX},
#endif
#ifdef _SC_LOGIN_NAME_MAX
    {"SC_LOGIN_NAME_MAX",       _SC_LOGIN_NAME_MAX},
#endif
#ifdef _SC_LOGNAME_MAX
    {"SC_LOGNAME_MAX",  _SC_LOGNAME_MAX},
#endif
#ifdef _SC_LONG_BIT
    {"SC_LONG_BIT",     _SC_LONG_BIT},
#endif
#ifdef _SC_MAC
    {"SC_MAC",  _SC_MAC},
#endif
#ifdef _SC_MAPPED_FILES
    {"SC_MAPPED_FILES", _SC_MAPPED_FILES},
#endif
#ifdef _SC_MAXPID
    {"SC_MAXPID",       _SC_MAXPID},
#endif
#ifdef _SC_MB_LEN_MAX
    {"SC_MB_LEN_MAX",   _SC_MB_LEN_MAX},
#endif
#ifdef _SC_MEMLOCK
    {"SC_MEMLOCK",      _SC_MEMLOCK},
#endif
#ifdef _SC_MEMLOCK_RANGE
    {"SC_MEMLOCK_RANGE",        _SC_MEMLOCK_RANGE},
#endif
#ifdef _SC_MEMORY_PROTECTION
    {"SC_MEMORY_PROTECTION",    _SC_MEMORY_PROTECTION},
#endif
#ifdef _SC_MESSAGE_PASSING
    {"SC_MESSAGE_PASSING",      _SC_MESSAGE_PASSING},
#endif
#ifdef _SC_MMAP_FIXED_ALIGNMENT
    {"SC_MMAP_FIXED_ALIGNMENT", _SC_MMAP_FIXED_ALIGNMENT},
#endif
#ifdef _SC_MQ_OPEN_MAX
    {"SC_MQ_OPEN_MAX",  _SC_MQ_OPEN_MAX},
#endif
#ifdef _SC_MQ_PRIO_MAX
    {"SC_MQ_PRIO_MAX",  _SC_MQ_PRIO_MAX},
#endif
#ifdef _SC_NACLS_MAX
    {"SC_NACLS_MAX",    _SC_NACLS_MAX},
#endif
#ifdef _SC_NGROUPS_MAX
    {"SC_NGROUPS_MAX",  _SC_NGROUPS_MAX},
#endif
#ifdef _SC_NL_ARGMAX
    {"SC_NL_ARGMAX",    _SC_NL_ARGMAX},
#endif
#ifdef _SC_NL_LANGMAX
    {"SC_NL_LANGMAX",   _SC_NL_LANGMAX},
#endif
#ifdef _SC_NL_MSGMAX
    {"SC_NL_MSGMAX",    _SC_NL_MSGMAX},
#endif
#ifdef _SC_NL_NMAX
    {"SC_NL_NMAX",      _SC_NL_NMAX},
#endif
#ifdef _SC_NL_SETMAX
    {"SC_NL_SETMAX",    _SC_NL_SETMAX},
#endif
#ifdef _SC_NL_TEXTMAX
    {"SC_NL_TEXTMAX",   _SC_NL_TEXTMAX},
#endif
#ifdef _SC_NPROCESSORS_CONF
    {"SC_NPROCESSORS_CONF",     _SC_NPROCESSORS_CONF},
#endif
#ifdef _SC_NPROCESSORS_ONLN
    {"SC_NPROCESSORS_ONLN",     _SC_NPROCESSORS_ONLN},
#endif
#ifdef _SC_NPROC_CONF
    {"SC_NPROC_CONF",   _SC_NPROC_CONF},
#endif
#ifdef _SC_NPROC_ONLN
    {"SC_NPROC_ONLN",   _SC_NPROC_ONLN},
#endif
#ifdef _SC_NZERO
    {"SC_NZERO",        _SC_NZERO},
#endif
#ifdef _SC_OPEN_MAX
    {"SC_OPEN_MAX",     _SC_OPEN_MAX},
#endif
#ifdef _SC_PAGESIZE
    {"SC_PAGESIZE",     _SC_PAGESIZE},
#endif
#ifdef _SC_PAGE_SIZE
    {"SC_PAGE_SIZE",    _SC_PAGE_SIZE},
#endif
#ifdef _SC_PASS_MAX
    {"SC_PASS_MAX",     _SC_PASS_MAX},
#endif
#ifdef _SC_PHYS_PAGES
    {"SC_PHYS_PAGES",   _SC_PHYS_PAGES},
#endif
#ifdef _SC_PII
    {"SC_PII",  _SC_PII},
#endif
#ifdef _SC_PII_INTERNET
    {"SC_PII_INTERNET", _SC_PII_INTERNET},
#endif
#ifdef _SC_PII_INTERNET_DGRAM
    {"SC_PII_INTERNET_DGRAM",   _SC_PII_INTERNET_DGRAM},
#endif
#ifdef _SC_PII_INTERNET_STREAM
    {"SC_PII_INTERNET_STREAM",  _SC_PII_INTERNET_STREAM},
#endif
#ifdef _SC_PII_OSI
    {"SC_PII_OSI",      _SC_PII_OSI},
#endif
#ifdef _SC_PII_OSI_CLTS
    {"SC_PII_OSI_CLTS", _SC_PII_OSI_CLTS},
#endif
#ifdef _SC_PII_OSI_COTS
    {"SC_PII_OSI_COTS", _SC_PII_OSI_COTS},
#endif
#ifdef _SC_PII_OSI_M
    {"SC_PII_OSI_M",    _SC_PII_OSI_M},
#endif
#ifdef _SC_PII_SOCKET
    {"SC_PII_SOCKET",   _SC_PII_SOCKET},
#endif
#ifdef _SC_PII_XTI
    {"SC_PII_XTI",      _SC_PII_XTI},
#endif
#ifdef _SC_POLL
    {"SC_POLL", _SC_POLL},
#endif
#ifdef _SC_PRIORITIZED_IO
    {"SC_PRIORITIZED_IO",       _SC_PRIORITIZED_IO},
#endif
#ifdef _SC_PRIORITY_SCHEDULING
    {"SC_PRIORITY_SCHEDULING",  _SC_PRIORITY_SCHEDULING},
#endif
#ifdef _SC_REALTIME_SIGNALS
    {"SC_REALTIME_SIGNALS",     _SC_REALTIME_SIGNALS},
#endif
#ifdef _SC_RE_DUP_MAX
    {"SC_RE_DUP_MAX",   _SC_RE_DUP_MAX},
#endif
#ifdef _SC_RTSIG_MAX
    {"SC_RTSIG_MAX",    _SC_RTSIG_MAX},
#endif
#ifdef _SC_SAVED_IDS
    {"SC_SAVED_IDS",    _SC_SAVED_IDS},
#endif
#ifdef _SC_SCHAR_MAX
    {"SC_SCHAR_MAX",    _SC_SCHAR_MAX},
#endif
#ifdef _SC_SCHAR_MIN
    {"SC_SCHAR_MIN",    _SC_SCHAR_MIN},
#endif
#ifdef _SC_SELECT
    {"SC_SELECT",       _SC_SELECT},
#endif
#ifdef _SC_SEMAPHORES
    {"SC_SEMAPHORES",   _SC_SEMAPHORES},
#endif
#ifdef _SC_SEM_NSEMS_MAX
    {"SC_SEM_NSEMS_MAX",        _SC_SEM_NSEMS_MAX},
#endif
#ifdef _SC_SEM_VALUE_MAX
    {"SC_SEM_VALUE_MAX",        _SC_SEM_VALUE_MAX},
#endif
#ifdef _SC_SHARED_MEMORY_OBJECTS
    {"SC_SHARED_MEMORY_OBJECTS",        _SC_SHARED_MEMORY_OBJECTS},
#endif
#ifdef _SC_SHRT_MAX
    {"SC_SHRT_MAX",     _SC_SHRT_MAX},
#endif
#ifdef _SC_SHRT_MIN
    {"SC_SHRT_MIN",     _SC_SHRT_MIN},
#endif
#ifdef _SC_SIGQUEUE_MAX
    {"SC_SIGQUEUE_MAX", _SC_SIGQUEUE_MAX},
#endif
#ifdef _SC_SIGRT_MAX
    {"SC_SIGRT_MAX",    _SC_SIGRT_MAX},
#endif
#ifdef _SC_SIGRT_MIN
    {"SC_SIGRT_MIN",    _SC_SIGRT_MIN},
#endif
#ifdef _SC_SOFTPOWER
    {"SC_SOFTPOWER",    _SC_SOFTPOWER},
#endif
#ifdef _SC_SPLIT_CACHE
    {"SC_SPLIT_CACHE",  _SC_SPLIT_CACHE},
#endif
#ifdef _SC_SSIZE_MAX
    {"SC_SSIZE_MAX",    _SC_SSIZE_MAX},
#endif
#ifdef _SC_STACK_PROT
    {"SC_STACK_PROT",   _SC_STACK_PROT},
#endif
#ifdef _SC_STREAM_MAX
    {"SC_STREAM_MAX",   _SC_STREAM_MAX},
#endif
#ifdef _SC_SYNCHRONIZED_IO
    {"SC_SYNCHRONIZED_IO",      _SC_SYNCHRONIZED_IO},
#endif
#ifdef _SC_THREADS
    {"SC_THREADS",      _SC_THREADS},
#endif
#ifdef _SC_THREAD_ATTR_STACKADDR
    {"SC_THREAD_ATTR_STACKADDR",        _SC_THREAD_ATTR_STACKADDR},
#endif
#ifdef _SC_THREAD_ATTR_STACKSIZE
    {"SC_THREAD_ATTR_STACKSIZE",        _SC_THREAD_ATTR_STACKSIZE},
#endif
#ifdef _SC_THREAD_DESTRUCTOR_ITERATIONS
    {"SC_THREAD_DESTRUCTOR_ITERATIONS", _SC_THREAD_DESTRUCTOR_ITERATIONS},
#endif
#ifdef _SC_THREAD_KEYS_MAX
    {"SC_THREAD_KEYS_MAX",      _SC_THREAD_KEYS_MAX},
#endif
#ifdef _SC_THREAD_PRIORITY_SCHEDULING
    {"SC_THREAD_PRIORITY_SCHEDULING",   _SC_THREAD_PRIORITY_SCHEDULING},
#endif
#ifdef _SC_THREAD_PRIO_INHERIT
    {"SC_THREAD_PRIO_INHERIT",  _SC_THREAD_PRIO_INHERIT},
#endif
#ifdef _SC_THREAD_PRIO_PROTECT
    {"SC_THREAD_PRIO_PROTECT",  _SC_THREAD_PRIO_PROTECT},
#endif
#ifdef _SC_THREAD_PROCESS_SHARED
    {"SC_THREAD_PROCESS_SHARED",        _SC_THREAD_PROCESS_SHARED},
#endif
#ifdef _SC_THREAD_SAFE_FUNCTIONS
    {"SC_THREAD_SAFE_FUNCTIONS",        _SC_THREAD_SAFE_FUNCTIONS},
#endif
#ifdef _SC_THREAD_STACK_MIN
    {"SC_THREAD_STACK_MIN",     _SC_THREAD_STACK_MIN},
#endif
#ifdef _SC_THREAD_THREADS_MAX
    {"SC_THREAD_THREADS_MAX",   _SC_THREAD_THREADS_MAX},
#endif
#ifdef _SC_TIMERS
    {"SC_TIMERS",       _SC_TIMERS},
#endif
#ifdef _SC_TIMER_MAX
    {"SC_TIMER_MAX",    _SC_TIMER_MAX},
#endif
#ifdef _SC_TTY_NAME_MAX
    {"SC_TTY_NAME_MAX", _SC_TTY_NAME_MAX},
#endif
#ifdef _SC_TZNAME_MAX
    {"SC_TZNAME_MAX",   _SC_TZNAME_MAX},
#endif
#ifdef _SC_T_IOV_MAX
    {"SC_T_IOV_MAX",    _SC_T_IOV_MAX},
#endif
#ifdef _SC_UCHAR_MAX
    {"SC_UCHAR_MAX",    _SC_UCHAR_MAX},
#endif
#ifdef _SC_UINT_MAX
    {"SC_UINT_MAX",     _SC_UINT_MAX},
#endif
#ifdef _SC_UIO_MAXIOV
    {"SC_UIO_MAXIOV",   _SC_UIO_MAXIOV},
#endif
#ifdef _SC_ULONG_MAX
    {"SC_ULONG_MAX",    _SC_ULONG_MAX},
#endif
#ifdef _SC_USHRT_MAX
    {"SC_USHRT_MAX",    _SC_USHRT_MAX},
#endif
#ifdef _SC_VERSION
    {"SC_VERSION",      _SC_VERSION},
#endif
#ifdef _SC_WORD_BIT
    {"SC_WORD_BIT",     _SC_WORD_BIT},
#endif
#ifdef _SC_XBS5_ILP32_OFF32
    {"SC_XBS5_ILP32_OFF32",     _SC_XBS5_ILP32_OFF32},
#endif
#ifdef _SC_XBS5_ILP32_OFFBIG
    {"SC_XBS5_ILP32_OFFBIG",    _SC_XBS5_ILP32_OFFBIG},
#endif
#ifdef _SC_XBS5_LP64_OFF64
    {"SC_XBS5_LP64_OFF64",      _SC_XBS5_LP64_OFF64},
#endif
#ifdef _SC_XBS5_LPBIG_OFFBIG
    {"SC_XBS5_LPBIG_OFFBIG",    _SC_XBS5_LPBIG_OFFBIG},
#endif
#ifdef _SC_XOPEN_CRYPT
    {"SC_XOPEN_CRYPT",  _SC_XOPEN_CRYPT},
#endif
#ifdef _SC_XOPEN_ENH_I18N
    {"SC_XOPEN_ENH_I18N",       _SC_XOPEN_ENH_I18N},
#endif
#ifdef _SC_XOPEN_LEGACY
    {"SC_XOPEN_LEGACY", _SC_XOPEN_LEGACY},
#endif
#ifdef _SC_XOPEN_REALTIME
    {"SC_XOPEN_REALTIME",       _SC_XOPEN_REALTIME},
#endif
#ifdef _SC_XOPEN_REALTIME_THREADS
    {"SC_XOPEN_REALTIME_THREADS",       _SC_XOPEN_REALTIME_THREADS},
#endif
#ifdef _SC_XOPEN_SHM
    {"SC_XOPEN_SHM",    _SC_XOPEN_SHM},
#endif
#ifdef _SC_XOPEN_UNIX
    {"SC_XOPEN_UNIX",   _SC_XOPEN_UNIX},
#endif
#ifdef _SC_XOPEN_VERSION
    {"SC_XOPEN_VERSION",        _SC_XOPEN_VERSION},
#endif
#ifdef _SC_XOPEN_XCU_VERSION
    {"SC_XOPEN_XCU_VERSION",    _SC_XOPEN_XCU_VERSION},
#endif
#ifdef _SC_XOPEN_XPG2
    {"SC_XOPEN_XPG2",   _SC_XOPEN_XPG2},
#endif
#ifdef _SC_XOPEN_XPG3
    {"SC_XOPEN_XPG3",   _SC_XOPEN_XPG3},
#endif
#ifdef _SC_XOPEN_XPG4
    {"SC_XOPEN_XPG4",   _SC_XOPEN_XPG4},
#endif
};

static int
conv_sysconf_confname(PyObject *arg, int *valuep)
{
    return conv_confname(arg, valuep, posix_constants_sysconf,
                         sizeof(posix_constants_sysconf)
                           / sizeof(struct constdef));
}


/*[clinic input]
os.sysconf -> long
    name: sysconf_confname
    /

Return an integer-valued system configuration variable.
[clinic start generated code]*/

static long
os_sysconf_impl(PyObject *module, int name)
/*[clinic end generated code: output=3662f945fc0cc756 input=279e3430a33f29e4]*/
{
    long value;

    errno = 0;
    value = sysconf(name);
    if (value == -1 && errno != 0)
        posix_error();
    return value;
}
#endif /* HAVE_SYSCONF */


/* This code is used to ensure that the tables of configuration value names
 * are in sorted order as required by conv_confname(), and also to build
 * the exported dictionaries that are used to publish information about the
 * names available on the host platform.
 *
 * Sorting the table at runtime ensures that the table is properly ordered
 * when used, even for platforms we're not able to test on.  It also makes
 * it easier to add additional entries to the tables.
 */

static int
cmp_constdefs(const void *v1,  const void *v2)
{
    const struct constdef *c1 =
    (const struct constdef *) v1;
    const struct constdef *c2 =
    (const struct constdef *) v2;

    return strcmp(c1->name, c2->name);
}

static int
setup_confname_table(struct constdef *table, size_t tablesize,
                     const char *tablename, PyObject *module)
{
    PyObject *d = NULL;
    size_t i;

    qsort(table, tablesize, sizeof(struct constdef), cmp_constdefs);
    d = PyDict_New();
    if (d == NULL)
        return -1;

    for (i=0; i < tablesize; ++i) {
        PyObject *o = PyLong_FromLong(table[i].value);
        if (o == NULL || PyDict_SetItemString(d, table[i].name, o) == -1) {
            Py_XDECREF(o);
            Py_DECREF(d);
            return -1;
        }
        Py_DECREF(o);
    }
    return PyModule_AddObject(module, tablename, d);
}

/* Return -1 on failure, 0 on success. */
static int
setup_confname_tables(PyObject *module)
{
#if defined(HAVE_FPATHCONF) || defined(HAVE_PATHCONF)
    if (setup_confname_table(posix_constants_pathconf,
                             sizeof(posix_constants_pathconf)
                               / sizeof(struct constdef),
                             "pathconf_names", module))
        return -1;
#endif
#ifdef HAVE_CONFSTR
    if (setup_confname_table(posix_constants_confstr,
                             sizeof(posix_constants_confstr)
                               / sizeof(struct constdef),
                             "confstr_names", module))
        return -1;
#endif
#ifdef HAVE_SYSCONF
    if (setup_confname_table(posix_constants_sysconf,
                             sizeof(posix_constants_sysconf)
                               / sizeof(struct constdef),
                             "sysconf_names", module))
        return -1;
#endif
    return 0;
}


/*[clinic input]
os.abort

Abort the interpreter immediately.

This function 'dumps core' or otherwise fails in the hardest way possible
on the hosting operating system.  This function never returns.
[clinic start generated code]*/

static PyObject *
os_abort_impl(PyObject *module)
/*[clinic end generated code: output=dcf52586dad2467c input=cf2c7d98bc504047]*/
{
    abort();
    /*NOTREACHED*/
#ifndef __clang__
    /* Issue #28152: abort() is declared with __attribute__((__noreturn__)).
       GCC emits a warning without "return NULL;" (compiler bug?), but Clang
       is smarter and emits a warning on the return. */
    Py_FatalError("abort() called from Python code didn't abort!");
    return NULL;
#endif
}

#ifdef MS_WINDOWS
/* Grab ShellExecute dynamically from shell32 */
static int has_ShellExecute = -1;
static HINSTANCE (CALLBACK *Py_ShellExecuteW)(HWND, LPCWSTR, LPCWSTR, LPCWSTR,
                                              LPCWSTR, INT);
static int
check_ShellExecute()
{
    HINSTANCE hShell32;

    /* only recheck */
    if (-1 == has_ShellExecute) {
        Py_BEGIN_ALLOW_THREADS
        /* Security note: this call is not vulnerable to "DLL hijacking".
           SHELL32 is part of "KnownDLLs" and so Windows always load
           the system SHELL32.DLL, even if there is another SHELL32.DLL
           in the DLL search path. */
        hShell32 = LoadLibraryW(L"SHELL32");
        if (hShell32) {
            *(FARPROC*)&Py_ShellExecuteW = GetProcAddress(hShell32,
                                            "ShellExecuteW");
            has_ShellExecute = Py_ShellExecuteW != NULL;
        } else {
            has_ShellExecute = 0;
        }
        Py_END_ALLOW_THREADS
    }
    return has_ShellExecute;
}


/*[clinic input]
os.startfile
    filepath: path_t
    operation: Py_UNICODE = NULL

Start a file with its associated application.

When "operation" is not specified or "open", this acts like
double-clicking the file in Explorer, or giving the file name as an
argument to the DOS "start" command: the file is opened with whatever
application (if any) its extension is associated.
When another "operation" is given, it specifies what should be done with
the file.  A typical operation is "print".

startfile returns as soon as the associated application is launched.
There is no option to wait for the application to close, and no way
to retrieve the application's exit status.

The filepath is relative to the current directory.  If you want to use
an absolute path, make sure the first character is not a slash ("/");
the underlying Win32 ShellExecute function doesn't work if it is.
[clinic start generated code]*/

static PyObject *
os_startfile_impl(PyObject *module, path_t *filepath,
                  const Py_UNICODE *operation)
/*[clinic end generated code: output=66dc311c94d50797 input=c940888a5390f039]*/
{
    HINSTANCE rc;

    if(!check_ShellExecute()) {
        /* If the OS doesn't have ShellExecute, return a
           NotImplementedError. */
        return PyErr_Format(PyExc_NotImplementedError,
            "startfile not available on this platform");
    }

    if (PySys_Audit("os.startfile", "Ou", filepath->object, operation) < 0) {
        return NULL;
    }

    Py_BEGIN_ALLOW_THREADS
    rc = Py_ShellExecuteW((HWND)0, operation, filepath->wide,
                          NULL, NULL, SW_SHOWNORMAL);
    Py_END_ALLOW_THREADS

    if (rc <= (HINSTANCE)32) {
        win32_error_object("startfile", filepath->object);
        return NULL;
    }
    Py_RETURN_NONE;
}
#endif /* MS_WINDOWS */


#ifdef HAVE_GETLOADAVG
/*[clinic input]
os.getloadavg

Return average recent system load information.

Return the number of processes in the system run queue averaged over
the last 1, 5, and 15 minutes as a tuple of three floats.
Raises OSError if the load average was unobtainable.
[clinic start generated code]*/

static PyObject *
os_getloadavg_impl(PyObject *module)
/*[clinic end generated code: output=9ad3a11bfb4f4bd2 input=3d6d826b76d8a34e]*/
{
    double loadavg[3];
    if (getloadavg(loadavg, 3)!=3) {
        PyErr_SetString(PyExc_OSError, "Load averages are unobtainable");
        return NULL;
    } else
        return Py_BuildValue("ddd", loadavg[0], loadavg[1], loadavg[2]);
}
#endif /* HAVE_GETLOADAVG */


/*[clinic input]
os.device_encoding
    fd: int

Return a string describing the encoding of a terminal's file descriptor.

The file descriptor must be attached to a terminal.
If the device is not a terminal, return None.
[clinic start generated code]*/

static PyObject *
os_device_encoding_impl(PyObject *module, int fd)
/*[clinic end generated code: output=e0d294bbab7e8c2b input=9e1d4a42b66df312]*/
{
    return _Py_device_encoding(fd);
}


#ifdef HAVE_SETRESUID
/*[clinic input]
os.setresuid

    ruid: uid_t
    euid: uid_t
    suid: uid_t
    /

Set the current process's real, effective, and saved user ids.
[clinic start generated code]*/

static PyObject *
os_setresuid_impl(PyObject *module, uid_t ruid, uid_t euid, uid_t suid)
/*[clinic end generated code: output=834a641e15373e97 input=9e33cb79a82792f3]*/
{
    if (setresuid(ruid, euid, suid) < 0)
        return posix_error();
    Py_RETURN_NONE;
}
#endif /* HAVE_SETRESUID */


#ifdef HAVE_SETRESGID
/*[clinic input]
os.setresgid

    rgid: gid_t
    egid: gid_t
    sgid: gid_t
    /

Set the current process's real, effective, and saved group ids.
[clinic start generated code]*/

static PyObject *
os_setresgid_impl(PyObject *module, gid_t rgid, gid_t egid, gid_t sgid)
/*[clinic end generated code: output=6aa402f3d2e514a9 input=33e9e0785ef426b1]*/
{
    if (setresgid(rgid, egid, sgid) < 0)
        return posix_error();
    Py_RETURN_NONE;
}
#endif /* HAVE_SETRESGID */


#ifdef HAVE_GETRESUID
/*[clinic input]
os.getresuid

Return a tuple of the current process's real, effective, and saved user ids.
[clinic start generated code]*/

static PyObject *
os_getresuid_impl(PyObject *module)
/*[clinic end generated code: output=8e0becff5dece5bf input=41ccfa8e1f6517ad]*/
{
    uid_t ruid, euid, suid;
    if (getresuid(&ruid, &euid, &suid) < 0)
        return posix_error();
    return Py_BuildValue("(NNN)", _PyLong_FromUid(ruid),
                                  _PyLong_FromUid(euid),
                                  _PyLong_FromUid(suid));
}
#endif /* HAVE_GETRESUID */


#ifdef HAVE_GETRESGID
/*[clinic input]
os.getresgid

Return a tuple of the current process's real, effective, and saved group ids.
[clinic start generated code]*/

static PyObject *
os_getresgid_impl(PyObject *module)
/*[clinic end generated code: output=2719c4bfcf27fb9f input=517e68db9ca32df6]*/
{
    gid_t rgid, egid, sgid;
    if (getresgid(&rgid, &egid, &sgid) < 0)
        return posix_error();
    return Py_BuildValue("(NNN)", _PyLong_FromGid(rgid),
                                  _PyLong_FromGid(egid),
                                  _PyLong_FromGid(sgid));
}
#endif /* HAVE_GETRESGID */


#ifdef USE_XATTRS
/*[clinic input]
os.getxattr

    path: path_t(allow_fd=True)
    attribute: path_t
    *
    follow_symlinks: bool = True

Return the value of extended attribute attribute on path.

path may be either a string, a path-like object, or an open file descriptor.
If follow_symlinks is False, and the last element of the path is a symbolic
  link, getxattr will examine the symbolic link itself instead of the file
  the link points to.

[clinic start generated code]*/

static PyObject *
os_getxattr_impl(PyObject *module, path_t *path, path_t *attribute,
                 int follow_symlinks)
/*[clinic end generated code: output=5f2f44200a43cff2 input=025789491708f7eb]*/
{
    Py_ssize_t i;
    PyObject *buffer = NULL;

    if (fd_and_follow_symlinks_invalid("getxattr", path->fd, follow_symlinks))
        return NULL;

    if (PySys_Audit("os.getxattr", "OO", path->object, attribute->object) < 0) {
        return NULL;
    }

    for (i = 0; ; i++) {
        void *ptr;
        ssize_t result;
        static const Py_ssize_t buffer_sizes[] = {128, XATTR_SIZE_MAX, 0};
        Py_ssize_t buffer_size = buffer_sizes[i];
        if (!buffer_size) {
            path_error(path);
            return NULL;
        }
        buffer = PyBytes_FromStringAndSize(NULL, buffer_size);
        if (!buffer)
            return NULL;
        ptr = PyBytes_AS_STRING(buffer);

        Py_BEGIN_ALLOW_THREADS;
        if (path->fd >= 0)
            result = fgetxattr(path->fd, attribute->narrow, ptr, buffer_size);
        else if (follow_symlinks)
            result = getxattr(path->narrow, attribute->narrow, ptr, buffer_size);
        else
            result = lgetxattr(path->narrow, attribute->narrow, ptr, buffer_size);
        Py_END_ALLOW_THREADS;

        if (result < 0) {
            Py_DECREF(buffer);
            if (errno == ERANGE)
                continue;
            path_error(path);
            return NULL;
        }

        if (result != buffer_size) {
            /* Can only shrink. */
            _PyBytes_Resize(&buffer, result);
        }
        break;
    }

    return buffer;
}


/*[clinic input]
os.setxattr

    path: path_t(allow_fd=True)
    attribute: path_t
    value: Py_buffer
    flags: int = 0
    *
    follow_symlinks: bool = True

Set extended attribute attribute on path to value.

path may be either a string, a path-like object,  or an open file descriptor.
If follow_symlinks is False, and the last element of the path is a symbolic
  link, setxattr will modify the symbolic link itself instead of the file
  the link points to.

[clinic start generated code]*/

static PyObject *
os_setxattr_impl(PyObject *module, path_t *path, path_t *attribute,
                 Py_buffer *value, int flags, int follow_symlinks)
/*[clinic end generated code: output=98b83f63fdde26bb input=c17c0103009042f0]*/
{
    ssize_t result;

    if (fd_and_follow_symlinks_invalid("setxattr", path->fd, follow_symlinks))
        return NULL;

    if (PySys_Audit("os.setxattr", "OOy#i", path->object, attribute->object,
                    value->buf, value->len, flags) < 0) {
        return NULL;
    }

    Py_BEGIN_ALLOW_THREADS;
    if (path->fd > -1)
        result = fsetxattr(path->fd, attribute->narrow,
                           value->buf, value->len, flags);
    else if (follow_symlinks)
        result = setxattr(path->narrow, attribute->narrow,
                           value->buf, value->len, flags);
    else
        result = lsetxattr(path->narrow, attribute->narrow,
                           value->buf, value->len, flags);
    Py_END_ALLOW_THREADS;

    if (result) {
        path_error(path);
        return NULL;
    }

    Py_RETURN_NONE;
}


/*[clinic input]
os.removexattr

    path: path_t(allow_fd=True)
    attribute: path_t
    *
    follow_symlinks: bool = True

Remove extended attribute attribute on path.

path may be either a string, a path-like object, or an open file descriptor.
If follow_symlinks is False, and the last element of the path is a symbolic
  link, removexattr will modify the symbolic link itself instead of the file
  the link points to.

[clinic start generated code]*/

static PyObject *
os_removexattr_impl(PyObject *module, path_t *path, path_t *attribute,
                    int follow_symlinks)
/*[clinic end generated code: output=521a51817980cda6 input=3d9a7d36fe2f7c4e]*/
{
    ssize_t result;

    if (fd_and_follow_symlinks_invalid("removexattr", path->fd, follow_symlinks))
        return NULL;

    if (PySys_Audit("os.removexattr", "OO", path->object, attribute->object) < 0) {
        return NULL;
    }

    Py_BEGIN_ALLOW_THREADS;
    if (path->fd > -1)
        result = fremovexattr(path->fd, attribute->narrow);
    else if (follow_symlinks)
        result = removexattr(path->narrow, attribute->narrow);
    else
        result = lremovexattr(path->narrow, attribute->narrow);
    Py_END_ALLOW_THREADS;

    if (result) {
        return path_error(path);
    }

    Py_RETURN_NONE;
}


/*[clinic input]
os.listxattr

    path: path_t(allow_fd=True, nullable=True) = None
    *
    follow_symlinks: bool = True

Return a list of extended attributes on path.

path may be either None, a string, a path-like object, or an open file descriptor.
if path is None, listxattr will examine the current directory.
If follow_symlinks is False, and the last element of the path is a symbolic
  link, listxattr will examine the symbolic link itself instead of the file
  the link points to.
[clinic start generated code]*/

static PyObject *
os_listxattr_impl(PyObject *module, path_t *path, int follow_symlinks)
/*[clinic end generated code: output=bebdb4e2ad0ce435 input=9826edf9fdb90869]*/
{
    Py_ssize_t i;
    PyObject *result = NULL;
    const char *name;
    char *buffer = NULL;

    if (fd_and_follow_symlinks_invalid("listxattr", path->fd, follow_symlinks))
        goto exit;

    if (PySys_Audit("os.listxattr", "(O)",
                    path->object ? path->object : Py_None) < 0) {
        return NULL;
    }

    name = path->narrow ? path->narrow : ".";

    for (i = 0; ; i++) {
        const char *start, *trace, *end;
        ssize_t length;
        static const Py_ssize_t buffer_sizes[] = { 256, XATTR_LIST_MAX, 0 };
        Py_ssize_t buffer_size = buffer_sizes[i];
        if (!buffer_size) {
            /* ERANGE */
            path_error(path);
            break;
        }
        buffer = PyMem_MALLOC(buffer_size);
        if (!buffer) {
            PyErr_NoMemory();
            break;
        }

        Py_BEGIN_ALLOW_THREADS;
        if (path->fd > -1)
            length = flistxattr(path->fd, buffer, buffer_size);
        else if (follow_symlinks)
            length = listxattr(name, buffer, buffer_size);
        else
            length = llistxattr(name, buffer, buffer_size);
        Py_END_ALLOW_THREADS;

        if (length < 0) {
            if (errno == ERANGE) {
                PyMem_FREE(buffer);
                buffer = NULL;
                continue;
            }
            path_error(path);
            break;
        }

        result = PyList_New(0);
        if (!result) {
            goto exit;
        }

        end = buffer + length;
        for (trace = start = buffer; trace != end; trace++) {
            if (!*trace) {
                int error;
                PyObject *attribute = PyUnicode_DecodeFSDefaultAndSize(start,
                                                                 trace - start);
                if (!attribute) {
                    Py_DECREF(result);
                    result = NULL;
                    goto exit;
                }
                error = PyList_Append(result, attribute);
                Py_DECREF(attribute);
                if (error) {
                    Py_DECREF(result);
                    result = NULL;
                    goto exit;
                }
                start = trace + 1;
            }
        }
    break;
    }
exit:
    if (buffer)
        PyMem_FREE(buffer);
    return result;
}
#endif /* USE_XATTRS */


/*[clinic input]
os.urandom

    size: Py_ssize_t
    /

Return a bytes object containing random bytes suitable for cryptographic use.
[clinic start generated code]*/

static PyObject *
os_urandom_impl(PyObject *module, Py_ssize_t size)
/*[clinic end generated code: output=42c5cca9d18068e9 input=4067cdb1b6776c29]*/
{
    PyObject *bytes;
    int result;

    if (size < 0)
        return PyErr_Format(PyExc_ValueError,
                            "negative argument not allowed");
    bytes = PyBytes_FromStringAndSize(NULL, size);
    if (bytes == NULL)
        return NULL;

    result = _PyOS_URandom(PyBytes_AS_STRING(bytes), PyBytes_GET_SIZE(bytes));
    if (result == -1) {
        Py_DECREF(bytes);
        return NULL;
    }
    return bytes;
}

#ifdef HAVE_MEMFD_CREATE
/*[clinic input]
os.memfd_create

    name: FSConverter
    flags: unsigned_int(bitwise=True, c_default="MFD_CLOEXEC") = MFD_CLOEXEC

[clinic start generated code]*/

static PyObject *
os_memfd_create_impl(PyObject *module, PyObject *name, unsigned int flags)
/*[clinic end generated code: output=6681ede983bdb9a6 input=a42cfc199bcd56e9]*/
{
    int fd;
    const char *bytes = PyBytes_AS_STRING(name);
    Py_BEGIN_ALLOW_THREADS
    fd = memfd_create(bytes, flags);
    Py_END_ALLOW_THREADS
    if (fd == -1) {
        return PyErr_SetFromErrno(PyExc_OSError);
    }
    return PyLong_FromLong(fd);
}
#endif

/* Terminal size querying */

PyDoc_STRVAR(TerminalSize_docstring,
    "A tuple of (columns, lines) for holding terminal window size");

static PyStructSequence_Field TerminalSize_fields[] = {
    {"columns", "width of the terminal window in characters"},
    {"lines", "height of the terminal window in characters"},
    {NULL, NULL}
};

static PyStructSequence_Desc TerminalSize_desc = {
    "os.terminal_size",
    TerminalSize_docstring,
    TerminalSize_fields,
    2,
};

#if defined(TERMSIZE_USE_CONIO) || defined(TERMSIZE_USE_IOCTL)
/* AC 3.5: fd should accept None */
PyDoc_STRVAR(termsize__doc__,
    "Return the size of the terminal window as (columns, lines).\n"        \
    "\n"                                                                   \
    "The optional argument fd (default standard output) specifies\n"       \
    "which file descriptor should be queried.\n"                           \
    "\n"                                                                   \
    "If the file descriptor is not connected to a terminal, an OSError\n"  \
    "is thrown.\n"                                                         \
    "\n"                                                                   \
    "This function will only be defined if an implementation is\n"         \
    "available for this system.\n"                                         \
    "\n"                                                                   \
    "shutil.get_terminal_size is the high-level function which should\n"  \
    "normally be used, os.get_terminal_size is the low-level implementation.");

static PyObject*
get_terminal_size(PyObject *self, PyObject *args)
{
    int columns, lines;
    PyObject *termsize;

    int fd = fileno(stdout);
    /* Under some conditions stdout may not be connected and
     * fileno(stdout) may point to an invalid file descriptor. For example
     * GUI apps don't have valid standard streams by default.
     *
     * If this happens, and the optional fd argument is not present,
     * the ioctl below will fail returning EBADF. This is what we want.
     */

    if (!PyArg_ParseTuple(args, "|i", &fd))
        return NULL;

#ifdef TERMSIZE_USE_IOCTL
    {
        struct winsize w;
        if (ioctl(fd, TIOCGWINSZ, &w))
            return PyErr_SetFromErrno(PyExc_OSError);
        columns = w.ws_col;
        lines = w.ws_row;
    }
#endif /* TERMSIZE_USE_IOCTL */

#ifdef TERMSIZE_USE_CONIO
    {
        DWORD nhandle;
        HANDLE handle;
        CONSOLE_SCREEN_BUFFER_INFO csbi;
        switch (fd) {
        case 0: nhandle = STD_INPUT_HANDLE;
            break;
        case 1: nhandle = STD_OUTPUT_HANDLE;
            break;
        case 2: nhandle = STD_ERROR_HANDLE;
            break;
        default:
            return PyErr_Format(PyExc_ValueError, "bad file descriptor");
        }
        handle = GetStdHandle(nhandle);
        if (handle == NULL)
            return PyErr_Format(PyExc_OSError, "handle cannot be retrieved");
        if (handle == INVALID_HANDLE_VALUE)
            return PyErr_SetFromWindowsErr(0);

        if (!GetConsoleScreenBufferInfo(handle, &csbi))
            return PyErr_SetFromWindowsErr(0);

        columns = csbi.srWindow.Right - csbi.srWindow.Left + 1;
        lines = csbi.srWindow.Bottom - csbi.srWindow.Top + 1;
    }
#endif /* TERMSIZE_USE_CONIO */

    PyObject *TerminalSizeType = get_posix_state(self)->TerminalSizeType;
    termsize = PyStructSequence_New((PyTypeObject *)TerminalSizeType);
    if (termsize == NULL)
        return NULL;
    PyStructSequence_SET_ITEM(termsize, 0, PyLong_FromLong(columns));
    PyStructSequence_SET_ITEM(termsize, 1, PyLong_FromLong(lines));
    if (PyErr_Occurred()) {
        Py_DECREF(termsize);
        return NULL;
    }
    return termsize;
}
#endif /* defined(TERMSIZE_USE_CONIO) || defined(TERMSIZE_USE_IOCTL) */


/*[clinic input]
os.cpu_count

Return the number of CPUs in the system; return None if indeterminable.

This number is not equivalent to the number of CPUs the current process can
use.  The number of usable CPUs can be obtained with
``len(os.sched_getaffinity(0))``
[clinic start generated code]*/

static PyObject *
os_cpu_count_impl(PyObject *module)
/*[clinic end generated code: output=5fc29463c3936a9c input=e7c8f4ba6dbbadd3]*/
{
    int ncpu = 0;
#ifdef MS_WINDOWS
    ncpu = GetActiveProcessorCount(ALL_PROCESSOR_GROUPS);
#elif defined(__hpux)
    ncpu = mpctl(MPC_GETNUMSPUS, NULL, NULL);
#elif defined(HAVE_SYSCONF) && defined(_SC_NPROCESSORS_ONLN)
    ncpu = sysconf(_SC_NPROCESSORS_ONLN);
#elif defined(__DragonFly__) || \
      defined(__OpenBSD__)   || \
      defined(__FreeBSD__)   || \
      defined(__NetBSD__)    || \
      defined(__APPLE__)
    int mib[2];
    size_t len = sizeof(ncpu);
    mib[0] = CTL_HW;
    mib[1] = HW_NCPU;
    if (sysctl(mib, 2, &ncpu, &len, NULL, 0) != 0)
        ncpu = 0;
#endif
    if (ncpu >= 1)
        return PyLong_FromLong(ncpu);
    else
        Py_RETURN_NONE;
}


/*[clinic input]
os.get_inheritable -> bool

    fd: int
    /

Get the close-on-exe flag of the specified file descriptor.
[clinic start generated code]*/

static int
os_get_inheritable_impl(PyObject *module, int fd)
/*[clinic end generated code: output=0445e20e149aa5b8 input=89ac008dc9ab6b95]*/
{
    int return_value;
    _Py_BEGIN_SUPPRESS_IPH
    return_value = _Py_get_inheritable(fd);
    _Py_END_SUPPRESS_IPH
    return return_value;
}


/*[clinic input]
os.set_inheritable
    fd: int
    inheritable: int
    /

Set the inheritable flag of the specified file descriptor.
[clinic start generated code]*/

static PyObject *
os_set_inheritable_impl(PyObject *module, int fd, int inheritable)
/*[clinic end generated code: output=f1b1918a2f3c38c2 input=9ceaead87a1e2402]*/
{
    int result;

    _Py_BEGIN_SUPPRESS_IPH
    result = _Py_set_inheritable(fd, inheritable, NULL);
    _Py_END_SUPPRESS_IPH
    if (result < 0)
        return NULL;
    Py_RETURN_NONE;
}


#ifdef MS_WINDOWS
/*[clinic input]
os.get_handle_inheritable -> bool
    handle: intptr_t
    /

Get the close-on-exe flag of the specified file descriptor.
[clinic start generated code]*/

static int
os_get_handle_inheritable_impl(PyObject *module, intptr_t handle)
/*[clinic end generated code: output=36be5afca6ea84d8 input=cfe99f9c05c70ad1]*/
{
    DWORD flags;

    if (!GetHandleInformation((HANDLE)handle, &flags)) {
        PyErr_SetFromWindowsErr(0);
        return -1;
    }

    return flags & HANDLE_FLAG_INHERIT;
}


/*[clinic input]
os.set_handle_inheritable
    handle: intptr_t
    inheritable: bool
    /

Set the inheritable flag of the specified handle.
[clinic start generated code]*/

static PyObject *
os_set_handle_inheritable_impl(PyObject *module, intptr_t handle,
                               int inheritable)
/*[clinic end generated code: output=021d74fe6c96baa3 input=7a7641390d8364fc]*/
{
    DWORD flags = inheritable ? HANDLE_FLAG_INHERIT : 0;
    if (!SetHandleInformation((HANDLE)handle, HANDLE_FLAG_INHERIT, flags)) {
        PyErr_SetFromWindowsErr(0);
        return NULL;
    }
    Py_RETURN_NONE;
}
#endif /* MS_WINDOWS */

#ifndef MS_WINDOWS
/*[clinic input]
os.get_blocking -> bool
    fd: int
    /

Get the blocking mode of the file descriptor.

Return False if the O_NONBLOCK flag is set, True if the flag is cleared.
[clinic start generated code]*/

static int
os_get_blocking_impl(PyObject *module, int fd)
/*[clinic end generated code: output=336a12ad76a61482 input=f4afb59d51560179]*/
{
    int blocking;

    _Py_BEGIN_SUPPRESS_IPH
    blocking = _Py_get_blocking(fd);
    _Py_END_SUPPRESS_IPH
    return blocking;
}

/*[clinic input]
os.set_blocking
    fd: int
    blocking: bool(accept={int})
    /

Set the blocking mode of the specified file descriptor.

Set the O_NONBLOCK flag if blocking is False,
clear the O_NONBLOCK flag otherwise.
[clinic start generated code]*/

static PyObject *
os_set_blocking_impl(PyObject *module, int fd, int blocking)
/*[clinic end generated code: output=384eb43aa0762a9d input=bf5c8efdc5860ff3]*/
{
    int result;

    _Py_BEGIN_SUPPRESS_IPH
    result = _Py_set_blocking(fd, blocking);
    _Py_END_SUPPRESS_IPH
    if (result < 0)
        return NULL;
    Py_RETURN_NONE;
}
#endif   /* !MS_WINDOWS */


/*[clinic input]
class os.DirEntry "DirEntry *" "DirEntryType"
[clinic start generated code]*/
/*[clinic end generated code: output=da39a3ee5e6b4b0d input=3c18c7a448247980]*/

typedef struct {
    PyObject_HEAD
    PyObject *name;
    PyObject *path;
    PyObject *stat;
    PyObject *lstat;
#ifdef MS_WINDOWS
    struct _Py_stat_struct win32_lstat;
    uint64_t win32_file_index;
    int got_file_index;
#else /* POSIX */
#ifdef HAVE_DIRENT_D_TYPE
    unsigned char d_type;
#endif
    ino_t d_ino;
    int dir_fd;
#endif
} DirEntry;

static PyObject *
_disabled_new(PyTypeObject *type, PyObject *args, PyObject *kwargs)
{
    PyErr_Format(PyExc_TypeError,
        "cannot create '%.100s' instances", _PyType_Name(type));
    return NULL;
}

static void
DirEntry_dealloc(DirEntry *entry)
{
    PyTypeObject *tp = Py_TYPE(entry);
    Py_XDECREF(entry->name);
    Py_XDECREF(entry->path);
    Py_XDECREF(entry->stat);
    Py_XDECREF(entry->lstat);
    freefunc free_func = PyType_GetSlot(tp, Py_tp_free);
    free_func(entry);
    Py_DECREF(tp);
}

/* Forward reference */
static int
DirEntry_test_mode(DirEntry *self, int follow_symlinks, unsigned short mode_bits);

/*[clinic input]
os.DirEntry.is_symlink -> bool

Return True if the entry is a symbolic link; cached per entry.
[clinic start generated code]*/

static int
os_DirEntry_is_symlink_impl(DirEntry *self)
/*[clinic end generated code: output=42244667d7bcfc25 input=1605a1b4b96976c3]*/
{
#ifdef MS_WINDOWS
    return (self->win32_lstat.st_mode & S_IFMT) == S_IFLNK;
#elif defined(HAVE_DIRENT_D_TYPE)
    /* POSIX */
    if (self->d_type != DT_UNKNOWN)
        return self->d_type == DT_LNK;
    else
        return DirEntry_test_mode(self, 0, S_IFLNK);
#else
    /* POSIX without d_type */
    return DirEntry_test_mode(self, 0, S_IFLNK);
#endif
}

static PyObject *
DirEntry_fetch_stat(DirEntry *self, int follow_symlinks)
{
    int result;
    STRUCT_STAT st;
    PyObject *ub;

#ifdef MS_WINDOWS
    if (!PyUnicode_FSDecoder(self->path, &ub))
        return NULL;
    const wchar_t *path = PyUnicode_AsUnicode(ub);
#else /* POSIX */
    if (!PyUnicode_FSConverter(self->path, &ub))
        return NULL;
    const char *path = PyBytes_AS_STRING(ub);
    if (self->dir_fd != DEFAULT_DIR_FD) {
#ifdef HAVE_FSTATAT
        result = fstatat(self->dir_fd, path, &st,
                         follow_symlinks ? 0 : AT_SYMLINK_NOFOLLOW);
#else
        PyErr_SetString(PyExc_NotImplementedError, "can't fetch stat");
        return NULL;
#endif /* HAVE_FSTATAT */
    }
    else
#endif
    {
        if (follow_symlinks)
            result = STAT(path, &st);
        else
            result = LSTAT(path, &st);
    }
    Py_DECREF(ub);

    if (result != 0)
        return path_object_error(self->path);

    return _pystat_fromstructstat(&st);
}

static PyObject *
DirEntry_get_lstat(DirEntry *self)
{
    if (!self->lstat) {
#ifdef MS_WINDOWS
        self->lstat = _pystat_fromstructstat(&self->win32_lstat);
#else /* POSIX */
        self->lstat = DirEntry_fetch_stat(self, 0);
#endif
    }
    Py_XINCREF(self->lstat);
    return self->lstat;
}

/*[clinic input]
os.DirEntry.stat
    *
    follow_symlinks: bool = True

Return stat_result object for the entry; cached per entry.
[clinic start generated code]*/

static PyObject *
os_DirEntry_stat_impl(DirEntry *self, int follow_symlinks)
/*[clinic end generated code: output=008593b3a6d01305 input=280d14c1d6f1d00d]*/
{
    if (!follow_symlinks)
        return DirEntry_get_lstat(self);

    if (!self->stat) {
        int result = os_DirEntry_is_symlink_impl(self);
        if (result == -1)
            return NULL;
        else if (result)
            self->stat = DirEntry_fetch_stat(self, 1);
        else
            self->stat = DirEntry_get_lstat(self);
    }

    Py_XINCREF(self->stat);
    return self->stat;
}

/* Set exception and return -1 on error, 0 for False, 1 for True */
static int
DirEntry_test_mode(DirEntry *self, int follow_symlinks, unsigned short mode_bits)
{
    PyObject *stat = NULL;
    PyObject *st_mode = NULL;
    long mode;
    int result;
#if defined(MS_WINDOWS) || defined(HAVE_DIRENT_D_TYPE)
    int is_symlink;
    int need_stat;
#endif
#ifdef MS_WINDOWS
    unsigned long dir_bits;
#endif

#ifdef MS_WINDOWS
    is_symlink = (self->win32_lstat.st_mode & S_IFMT) == S_IFLNK;
    need_stat = follow_symlinks && is_symlink;
#elif defined(HAVE_DIRENT_D_TYPE)
    is_symlink = self->d_type == DT_LNK;
    need_stat = self->d_type == DT_UNKNOWN || (follow_symlinks && is_symlink);
#endif

#if defined(MS_WINDOWS) || defined(HAVE_DIRENT_D_TYPE)
    if (need_stat) {
#endif
        stat = os_DirEntry_stat_impl(self, follow_symlinks);
        if (!stat) {
            if (PyErr_ExceptionMatches(PyExc_FileNotFoundError)) {
                /* If file doesn't exist (anymore), then return False
                   (i.e., say it's not a file/directory) */
                PyErr_Clear();
                return 0;
            }
            goto error;
        }
        st_mode = PyObject_GetAttr(stat, _posixstate_global->st_mode);
        if (!st_mode)
            goto error;

        mode = PyLong_AsLong(st_mode);
        if (mode == -1 && PyErr_Occurred())
            goto error;
        Py_CLEAR(st_mode);
        Py_CLEAR(stat);
        result = (mode & S_IFMT) == mode_bits;
#if defined(MS_WINDOWS) || defined(HAVE_DIRENT_D_TYPE)
    }
    else if (is_symlink) {
        assert(mode_bits != S_IFLNK);
        result = 0;
    }
    else {
        assert(mode_bits == S_IFDIR || mode_bits == S_IFREG);
#ifdef MS_WINDOWS
        dir_bits = self->win32_lstat.st_file_attributes & FILE_ATTRIBUTE_DIRECTORY;
        if (mode_bits == S_IFDIR)
            result = dir_bits != 0;
        else
            result = dir_bits == 0;
#else /* POSIX */
        if (mode_bits == S_IFDIR)
            result = self->d_type == DT_DIR;
        else
            result = self->d_type == DT_REG;
#endif
    }
#endif

    return result;

error:
    Py_XDECREF(st_mode);
    Py_XDECREF(stat);
    return -1;
}

/*[clinic input]
os.DirEntry.is_dir -> bool
    *
    follow_symlinks: bool = True

Return True if the entry is a directory; cached per entry.
[clinic start generated code]*/

static int
os_DirEntry_is_dir_impl(DirEntry *self, int follow_symlinks)
/*[clinic end generated code: output=ad2e8d54365da287 input=0135232766f53f58]*/
{
    return DirEntry_test_mode(self, follow_symlinks, S_IFDIR);
}

/*[clinic input]
os.DirEntry.is_file -> bool
    *
    follow_symlinks: bool = True

Return True if the entry is a file; cached per entry.
[clinic start generated code]*/

static int
os_DirEntry_is_file_impl(DirEntry *self, int follow_symlinks)
/*[clinic end generated code: output=8462ade481d8a476 input=0dc90be168b041ee]*/
{
    return DirEntry_test_mode(self, follow_symlinks, S_IFREG);
}

/*[clinic input]
os.DirEntry.inode

Return inode of the entry; cached per entry.
[clinic start generated code]*/

static PyObject *
os_DirEntry_inode_impl(DirEntry *self)
/*[clinic end generated code: output=156bb3a72162440e input=3ee7b872ae8649f0]*/
{
#ifdef MS_WINDOWS
    if (!self->got_file_index) {
        PyObject *unicode;
        const wchar_t *path;
        STRUCT_STAT stat;
        int result;

        if (!PyUnicode_FSDecoder(self->path, &unicode))
            return NULL;
        path = PyUnicode_AsUnicode(unicode);
        result = LSTAT(path, &stat);
        Py_DECREF(unicode);

        if (result != 0)
            return path_object_error(self->path);

        self->win32_file_index = stat.st_ino;
        self->got_file_index = 1;
    }
    Py_BUILD_ASSERT(sizeof(unsigned long long) >= sizeof(self->win32_file_index));
    return PyLong_FromUnsignedLongLong(self->win32_file_index);
#else /* POSIX */
    Py_BUILD_ASSERT(sizeof(unsigned long long) >= sizeof(self->d_ino));
    return PyLong_FromUnsignedLongLong(self->d_ino);
#endif
}

static PyObject *
DirEntry_repr(DirEntry *self)
{
    return PyUnicode_FromFormat("<DirEntry %R>", self->name);
}

/*[clinic input]
os.DirEntry.__fspath__

Returns the path for the entry.
[clinic start generated code]*/

static PyObject *
os_DirEntry___fspath___impl(DirEntry *self)
/*[clinic end generated code: output=6dd7f7ef752e6f4f input=3c49d0cf38df4fac]*/
{
    Py_INCREF(self->path);
    return self->path;
}

static PyMemberDef DirEntry_members[] = {
    {"name", T_OBJECT_EX, offsetof(DirEntry, name), READONLY,
     "the entry's base filename, relative to scandir() \"path\" argument"},
    {"path", T_OBJECT_EX, offsetof(DirEntry, path), READONLY,
     "the entry's full path name; equivalent to os.path.join(scandir_path, entry.name)"},
    {NULL}
};

#include "clinic/posixmodule.c.h"

static PyMethodDef DirEntry_methods[] = {
    OS_DIRENTRY_IS_DIR_METHODDEF
    OS_DIRENTRY_IS_FILE_METHODDEF
    OS_DIRENTRY_IS_SYMLINK_METHODDEF
    OS_DIRENTRY_STAT_METHODDEF
    OS_DIRENTRY_INODE_METHODDEF
    OS_DIRENTRY___FSPATH___METHODDEF
    {NULL}
};

static PyType_Slot DirEntryType_slots[] = {
    {Py_tp_new, _disabled_new},
    {Py_tp_dealloc, DirEntry_dealloc},
    {Py_tp_repr, DirEntry_repr},
    {Py_tp_methods, DirEntry_methods},
    {Py_tp_members, DirEntry_members},
    {0, 0},
};

static PyType_Spec DirEntryType_spec = {
    MODNAME ".DirEntry",
    sizeof(DirEntry),
    0,
    Py_TPFLAGS_DEFAULT,
    DirEntryType_slots
};


#ifdef MS_WINDOWS

static wchar_t *
join_path_filenameW(const wchar_t *path_wide, const wchar_t *filename)
{
    Py_ssize_t path_len;
    Py_ssize_t size;
    wchar_t *result;
    wchar_t ch;

    if (!path_wide) { /* Default arg: "." */
        path_wide = L".";
        path_len = 1;
    }
    else {
        path_len = wcslen(path_wide);
    }

    /* The +1's are for the path separator and the NUL */
    size = path_len + 1 + wcslen(filename) + 1;
    result = PyMem_New(wchar_t, size);
    if (!result) {
        PyErr_NoMemory();
        return NULL;
    }
    wcscpy(result, path_wide);
    if (path_len > 0) {
        ch = result[path_len - 1];
        if (ch != SEP && ch != ALTSEP && ch != L':')
            result[path_len++] = SEP;
        wcscpy(result + path_len, filename);
    }
    return result;
}

static PyObject *
DirEntry_from_find_data(path_t *path, WIN32_FIND_DATAW *dataW)
{
    DirEntry *entry;
    BY_HANDLE_FILE_INFORMATION file_info;
    ULONG reparse_tag;
    wchar_t *joined_path;

    PyObject *DirEntryType = _posixstate_global->DirEntryType;
    entry = PyObject_New(DirEntry, (PyTypeObject *)DirEntryType);
    if (!entry)
        return NULL;
    entry->name = NULL;
    entry->path = NULL;
    entry->stat = NULL;
    entry->lstat = NULL;
    entry->got_file_index = 0;

    entry->name = PyUnicode_FromWideChar(dataW->cFileName, -1);
    if (!entry->name)
        goto error;
    if (path->narrow) {
        Py_SETREF(entry->name, PyUnicode_EncodeFSDefault(entry->name));
        if (!entry->name)
            goto error;
    }

    joined_path = join_path_filenameW(path->wide, dataW->cFileName);
    if (!joined_path)
        goto error;

    entry->path = PyUnicode_FromWideChar(joined_path, -1);
    PyMem_Free(joined_path);
    if (!entry->path)
        goto error;
    if (path->narrow) {
        Py_SETREF(entry->path, PyUnicode_EncodeFSDefault(entry->path));
        if (!entry->path)
            goto error;
    }

    find_data_to_file_info(dataW, &file_info, &reparse_tag);
    _Py_attribute_data_to_stat(&file_info, reparse_tag, &entry->win32_lstat);

    return (PyObject *)entry;

error:
    Py_DECREF(entry);
    return NULL;
}

#else /* POSIX */

static char *
join_path_filename(const char *path_narrow, const char* filename, Py_ssize_t filename_len)
{
    Py_ssize_t path_len;
    Py_ssize_t size;
    char *result;

    if (!path_narrow) { /* Default arg: "." */
        path_narrow = ".";
        path_len = 1;
    }
    else {
        path_len = strlen(path_narrow);
    }

    if (filename_len == -1)
        filename_len = strlen(filename);

    /* The +1's are for the path separator and the NUL */
    size = path_len + 1 + filename_len + 1;
    result = PyMem_New(char, size);
    if (!result) {
        PyErr_NoMemory();
        return NULL;
    }
    strcpy(result, path_narrow);
    if (path_len > 0 && result[path_len - 1] != '/')
        result[path_len++] = '/';
    strcpy(result + path_len, filename);
    return result;
}

static PyObject *
DirEntry_from_posix_info(path_t *path, const char *name, Py_ssize_t name_len,
                         ino_t d_ino
#ifdef HAVE_DIRENT_D_TYPE
                         , unsigned char d_type
#endif
                         )
{
    DirEntry *entry;
    char *joined_path;

    PyObject *DirEntryType = _posixstate_global->DirEntryType;
    entry = PyObject_New(DirEntry, (PyTypeObject *)DirEntryType);
    if (!entry)
        return NULL;
    entry->name = NULL;
    entry->path = NULL;
    entry->stat = NULL;
    entry->lstat = NULL;

    if (path->fd != -1) {
        entry->dir_fd = path->fd;
        joined_path = NULL;
    }
    else {
        entry->dir_fd = DEFAULT_DIR_FD;
        joined_path = join_path_filename(path->narrow, name, name_len);
        if (!joined_path)
            goto error;
    }

    if (!path->narrow || !PyObject_CheckBuffer(path->object)) {
        entry->name = PyUnicode_DecodeFSDefaultAndSize(name, name_len);
        if (joined_path)
            entry->path = PyUnicode_DecodeFSDefault(joined_path);
    }
    else {
        entry->name = PyBytes_FromStringAndSize(name, name_len);
        if (joined_path)
            entry->path = PyBytes_FromString(joined_path);
    }
    PyMem_Free(joined_path);
    if (!entry->name)
        goto error;

    if (path->fd != -1) {
        entry->path = entry->name;
        Py_INCREF(entry->path);
    }
    else if (!entry->path)
        goto error;

#ifdef HAVE_DIRENT_D_TYPE
    entry->d_type = d_type;
#endif
    entry->d_ino = d_ino;

    return (PyObject *)entry;

error:
    Py_XDECREF(entry);
    return NULL;
}

#endif


typedef struct {
    PyObject_HEAD
    path_t path;
#ifdef MS_WINDOWS
    HANDLE handle;
    WIN32_FIND_DATAW file_data;
    int first_time;
#else /* POSIX */
    DIR *dirp;
#endif
#ifdef HAVE_FDOPENDIR
    int fd;
#endif
} ScandirIterator;

#ifdef MS_WINDOWS

static int
ScandirIterator_is_closed(ScandirIterator *iterator)
{
    return iterator->handle == INVALID_HANDLE_VALUE;
}

static void
ScandirIterator_closedir(ScandirIterator *iterator)
{
    HANDLE handle = iterator->handle;

    if (handle == INVALID_HANDLE_VALUE)
        return;

    iterator->handle = INVALID_HANDLE_VALUE;
    Py_BEGIN_ALLOW_THREADS
    FindClose(handle);
    Py_END_ALLOW_THREADS
}

static PyObject *
ScandirIterator_iternext(ScandirIterator *iterator)
{
    WIN32_FIND_DATAW *file_data = &iterator->file_data;
    BOOL success;
    PyObject *entry;

    /* Happens if the iterator is iterated twice, or closed explicitly */
    if (iterator->handle == INVALID_HANDLE_VALUE)
        return NULL;

    while (1) {
        if (!iterator->first_time) {
            Py_BEGIN_ALLOW_THREADS
            success = FindNextFileW(iterator->handle, file_data);
            Py_END_ALLOW_THREADS
            if (!success) {
                /* Error or no more files */
                if (GetLastError() != ERROR_NO_MORE_FILES)
                    path_error(&iterator->path);
                break;
            }
        }
        iterator->first_time = 0;

        /* Skip over . and .. */
        if (wcscmp(file_data->cFileName, L".") != 0 &&
            wcscmp(file_data->cFileName, L"..") != 0) {
            entry = DirEntry_from_find_data(&iterator->path, file_data);
            if (!entry)
                break;
            return entry;
        }

        /* Loop till we get a non-dot directory or finish iterating */
    }

    /* Error or no more files */
    ScandirIterator_closedir(iterator);
    return NULL;
}

#else /* POSIX */

static int
ScandirIterator_is_closed(ScandirIterator *iterator)
{
    return !iterator->dirp;
}

static void
ScandirIterator_closedir(ScandirIterator *iterator)
{
    DIR *dirp = iterator->dirp;

    if (!dirp)
        return;

    iterator->dirp = NULL;
    Py_BEGIN_ALLOW_THREADS
#ifdef HAVE_FDOPENDIR
    if (iterator->path.fd != -1)
        rewinddir(dirp);
#endif
    closedir(dirp);
    Py_END_ALLOW_THREADS
    return;
}

static PyObject *
ScandirIterator_iternext(ScandirIterator *iterator)
{
    struct dirent *direntp;
    Py_ssize_t name_len;
    int is_dot;
    PyObject *entry;

    /* Happens if the iterator is iterated twice, or closed explicitly */
    if (!iterator->dirp)
        return NULL;

    while (1) {
        errno = 0;
        Py_BEGIN_ALLOW_THREADS
        direntp = readdir(iterator->dirp);
        Py_END_ALLOW_THREADS

        if (!direntp) {
            /* Error or no more files */
            if (errno != 0)
                path_error(&iterator->path);
            break;
        }

        /* Skip over . and .. */
        name_len = NAMLEN(direntp);
        is_dot = direntp->d_name[0] == '.' &&
                 (name_len == 1 || (direntp->d_name[1] == '.' && name_len == 2));
        if (!is_dot) {
            entry = DirEntry_from_posix_info(&iterator->path, direntp->d_name,
                                            name_len, direntp->d_ino
#ifdef HAVE_DIRENT_D_TYPE
                                            , direntp->d_type
#endif
                                            );
            if (!entry)
                break;
            return entry;
        }

        /* Loop till we get a non-dot directory or finish iterating */
    }

    /* Error or no more files */
    ScandirIterator_closedir(iterator);
    return NULL;
}

#endif

static PyObject *
ScandirIterator_close(ScandirIterator *self, PyObject *args)
{
    ScandirIterator_closedir(self);
    Py_RETURN_NONE;
}

static PyObject *
ScandirIterator_enter(PyObject *self, PyObject *args)
{
    Py_INCREF(self);
    return self;
}

static PyObject *
ScandirIterator_exit(ScandirIterator *self, PyObject *args)
{
    ScandirIterator_closedir(self);
    Py_RETURN_NONE;
}

static void
ScandirIterator_finalize(ScandirIterator *iterator)
{
    PyObject *error_type, *error_value, *error_traceback;

    /* Save the current exception, if any. */
    PyErr_Fetch(&error_type, &error_value, &error_traceback);

    if (!ScandirIterator_is_closed(iterator)) {
        ScandirIterator_closedir(iterator);

        if (PyErr_ResourceWarning((PyObject *)iterator, 1,
                                  "unclosed scandir iterator %R", iterator)) {
            /* Spurious errors can appear at shutdown */
            if (PyErr_ExceptionMatches(PyExc_Warning)) {
                PyErr_WriteUnraisable((PyObject *) iterator);
            }
        }
    }

    path_cleanup(&iterator->path);

    /* Restore the saved exception. */
    PyErr_Restore(error_type, error_value, error_traceback);
}

static void
ScandirIterator_dealloc(ScandirIterator *iterator)
{
    PyTypeObject *tp = Py_TYPE(iterator);
    if (PyObject_CallFinalizerFromDealloc((PyObject *)iterator) < 0)
        return;

    freefunc free_func = PyType_GetSlot(tp, Py_tp_free);
    free_func(iterator);
    Py_DECREF(tp);
}

static PyMethodDef ScandirIterator_methods[] = {
    {"__enter__", (PyCFunction)ScandirIterator_enter, METH_NOARGS},
    {"__exit__", (PyCFunction)ScandirIterator_exit, METH_VARARGS},
    {"close", (PyCFunction)ScandirIterator_close, METH_NOARGS},
    {NULL}
};

static PyType_Slot ScandirIteratorType_slots[] = {
    {Py_tp_new, _disabled_new},
    {Py_tp_dealloc, ScandirIterator_dealloc},
    {Py_tp_finalize, ScandirIterator_finalize},
    {Py_tp_iter, PyObject_SelfIter},
    {Py_tp_iternext, ScandirIterator_iternext},
    {Py_tp_methods, ScandirIterator_methods},
    {0, 0},
};

static PyType_Spec ScandirIteratorType_spec = {
    MODNAME ".ScandirIterator",
    sizeof(ScandirIterator),
    0,
    Py_TPFLAGS_DEFAULT | Py_TPFLAGS_HAVE_FINALIZE,
    ScandirIteratorType_slots
};

/*[clinic input]
os.scandir

    path : path_t(nullable=True, allow_fd='PATH_HAVE_FDOPENDIR') = None

Return an iterator of DirEntry objects for given path.

path can be specified as either str, bytes, or a path-like object.  If path
is bytes, the names of yielded DirEntry objects will also be bytes; in
all other circumstances they will be str.

If path is None, uses the path='.'.
[clinic start generated code]*/

static PyObject *
os_scandir_impl(PyObject *module, path_t *path)
/*[clinic end generated code: output=6eb2668b675ca89e input=6bdd312708fc3bb0]*/
{
    ScandirIterator *iterator;
#ifdef MS_WINDOWS
    wchar_t *path_strW;
#else
    const char *path_str;
#ifdef HAVE_FDOPENDIR
    int fd = -1;
#endif
#endif

    if (PySys_Audit("os.scandir", "O",
                    path->object ? path->object : Py_None) < 0) {
        return NULL;
    }

    PyObject *ScandirIteratorType = get_posix_state(module)->ScandirIteratorType;
    iterator = PyObject_New(ScandirIterator, (PyTypeObject *)ScandirIteratorType);
    if (!iterator)
        return NULL;

#ifdef MS_WINDOWS
    iterator->handle = INVALID_HANDLE_VALUE;
#else
    iterator->dirp = NULL;
#endif

    memcpy(&iterator->path, path, sizeof(path_t));
    /* Move the ownership to iterator->path */
    path->object = NULL;
    path->cleanup = NULL;

#ifdef MS_WINDOWS
    iterator->first_time = 1;

    path_strW = join_path_filenameW(iterator->path.wide, L"*.*");
    if (!path_strW)
        goto error;

    Py_BEGIN_ALLOW_THREADS
    iterator->handle = FindFirstFileW(path_strW, &iterator->file_data);
    Py_END_ALLOW_THREADS

    PyMem_Free(path_strW);

    if (iterator->handle == INVALID_HANDLE_VALUE) {
        path_error(&iterator->path);
        goto error;
    }
#else /* POSIX */
    errno = 0;
#ifdef HAVE_FDOPENDIR
    if (path->fd != -1) {
        /* closedir() closes the FD, so we duplicate it */
        fd = _Py_dup(path->fd);
        if (fd == -1)
            goto error;

        Py_BEGIN_ALLOW_THREADS
        iterator->dirp = fdopendir(fd);
        Py_END_ALLOW_THREADS
    }
    else
#endif
    {
        if (iterator->path.narrow)
            path_str = iterator->path.narrow;
        else
            path_str = ".";

        Py_BEGIN_ALLOW_THREADS
        iterator->dirp = opendir(path_str);
        Py_END_ALLOW_THREADS
    }

    if (!iterator->dirp) {
        path_error(&iterator->path);
#ifdef HAVE_FDOPENDIR
        if (fd != -1) {
            Py_BEGIN_ALLOW_THREADS
            close(fd);
            Py_END_ALLOW_THREADS
        }
#endif
        goto error;
    }
#endif

    return (PyObject *)iterator;

error:
    Py_DECREF(iterator);
    return NULL;
}

/*
    Return the file system path representation of the object.

    If the object is str or bytes, then allow it to pass through with
    an incremented refcount. If the object defines __fspath__(), then
    return the result of that method. All other types raise a TypeError.
*/
PyObject *
PyOS_FSPath(PyObject *path)
{
    /* For error message reasons, this function is manually inlined in
       path_converter(). */
    PyObject *func = NULL;
    PyObject *path_repr = NULL;

    if (PyUnicode_Check(path) || PyBytes_Check(path)) {
        Py_INCREF(path);
        return path;
    }

    func = _PyObject_LookupSpecial(path, &PyId___fspath__);
    if (NULL == func) {
        return PyErr_Format(PyExc_TypeError,
                            "expected str, bytes or os.PathLike object, "
                            "not %.200s",
                            _PyType_Name(Py_TYPE(path)));
    }

    path_repr = _PyObject_CallNoArg(func);
    Py_DECREF(func);
    if (NULL == path_repr) {
        return NULL;
    }

    if (!(PyUnicode_Check(path_repr) || PyBytes_Check(path_repr))) {
        PyErr_Format(PyExc_TypeError,
                     "expected %.200s.__fspath__() to return str or bytes, "
                     "not %.200s", _PyType_Name(Py_TYPE(path)),
                     _PyType_Name(Py_TYPE(path_repr)));
        Py_DECREF(path_repr);
        return NULL;
    }

    return path_repr;
}

/*[clinic input]
os.fspath

    path: object

Return the file system path representation of the object.

If the object is str or bytes, then allow it to pass through as-is. If the
object defines __fspath__(), then return the result of that method. All other
types raise a TypeError.
[clinic start generated code]*/

static PyObject *
os_fspath_impl(PyObject *module, PyObject *path)
/*[clinic end generated code: output=c3c3b78ecff2914f input=e357165f7b22490f]*/
{
    return PyOS_FSPath(path);
}

#ifdef HAVE_GETRANDOM_SYSCALL
/*[clinic input]
os.getrandom

    size: Py_ssize_t
    flags: int=0

Obtain a series of random bytes.
[clinic start generated code]*/

static PyObject *
os_getrandom_impl(PyObject *module, Py_ssize_t size, int flags)
/*[clinic end generated code: output=b3a618196a61409c input=59bafac39c594947]*/
{
    PyObject *bytes;
    Py_ssize_t n;

    if (size < 0) {
        errno = EINVAL;
        return posix_error();
    }

    bytes = PyBytes_FromStringAndSize(NULL, size);
    if (bytes == NULL) {
        PyErr_NoMemory();
        return NULL;
    }

    while (1) {
        n = syscall(SYS_getrandom,
                    PyBytes_AS_STRING(bytes),
                    PyBytes_GET_SIZE(bytes),
                    flags);
        if (n < 0 && errno == EINTR) {
            if (PyErr_CheckSignals() < 0) {
                goto error;
            }

            /* getrandom() was interrupted by a signal: retry */
            continue;
        }
        break;
    }

    if (n < 0) {
        PyErr_SetFromErrno(PyExc_OSError);
        goto error;
    }

    if (n != size) {
        _PyBytes_Resize(&bytes, n);
    }

    return bytes;

error:
    Py_DECREF(bytes);
    return NULL;
}
#endif   /* HAVE_GETRANDOM_SYSCALL */

#ifdef MS_WINDOWS
/* bpo-36085: Helper functions for managing DLL search directories
 * on win32
 */

typedef DLL_DIRECTORY_COOKIE (WINAPI *PAddDllDirectory)(PCWSTR newDirectory);
typedef BOOL (WINAPI *PRemoveDllDirectory)(DLL_DIRECTORY_COOKIE cookie);

/*[clinic input]
os._add_dll_directory

    path: path_t

Add a path to the DLL search path.

This search path is used when resolving dependencies for imported
extension modules (the module itself is resolved through sys.path),
and also by ctypes.

Returns an opaque value that may be passed to os.remove_dll_directory
to remove this directory from the search path.
[clinic start generated code]*/

static PyObject *
os__add_dll_directory_impl(PyObject *module, path_t *path)
/*[clinic end generated code: output=80b025daebb5d683 input=1de3e6c13a5808c8]*/
{
    HMODULE hKernel32;
    PAddDllDirectory AddDllDirectory;
    DLL_DIRECTORY_COOKIE cookie = 0;
    DWORD err = 0;

    if (PySys_Audit("os.add_dll_directory", "(O)", path->object) < 0) {
        return NULL;
    }

    /* For Windows 7, we have to load this. As this will be a fairly
       infrequent operation, just do it each time. Kernel32 is always
       loaded. */
    Py_BEGIN_ALLOW_THREADS
    if (!(hKernel32 = GetModuleHandleW(L"kernel32")) ||
        !(AddDllDirectory = (PAddDllDirectory)GetProcAddress(
            hKernel32, "AddDllDirectory")) ||
        !(cookie = (*AddDllDirectory)(path->wide))) {
        err = GetLastError();
    }
    Py_END_ALLOW_THREADS

    if (err) {
        return win32_error_object_err("add_dll_directory",
                                      path->object, err);
    }

    return PyCapsule_New(cookie, "DLL directory cookie", NULL);
}

/*[clinic input]
os._remove_dll_directory

    cookie: object

Removes a path from the DLL search path.

The parameter is an opaque value that was returned from
os.add_dll_directory. You can only remove directories that you added
yourself.
[clinic start generated code]*/

static PyObject *
os__remove_dll_directory_impl(PyObject *module, PyObject *cookie)
/*[clinic end generated code: output=594350433ae535bc input=c1d16a7e7d9dc5dc]*/
{
    HMODULE hKernel32;
    PRemoveDllDirectory RemoveDllDirectory;
    DLL_DIRECTORY_COOKIE cookieValue;
    DWORD err = 0;

    if (!PyCapsule_IsValid(cookie, "DLL directory cookie")) {
        PyErr_SetString(PyExc_TypeError,
            "Provided cookie was not returned from os.add_dll_directory");
        return NULL;
    }

    cookieValue = (DLL_DIRECTORY_COOKIE)PyCapsule_GetPointer(
        cookie, "DLL directory cookie");

    /* For Windows 7, we have to load this. As this will be a fairly
       infrequent operation, just do it each time. Kernel32 is always
       loaded. */
    Py_BEGIN_ALLOW_THREADS
    if (!(hKernel32 = GetModuleHandleW(L"kernel32")) ||
        !(RemoveDllDirectory = (PRemoveDllDirectory)GetProcAddress(
            hKernel32, "RemoveDllDirectory")) ||
        !(*RemoveDllDirectory)(cookieValue)) {
        err = GetLastError();
    }
    Py_END_ALLOW_THREADS

    if (err) {
        return win32_error_object_err("remove_dll_directory",
                                      NULL, err);
    }

    if (PyCapsule_SetName(cookie, NULL)) {
        return NULL;
    }

    Py_RETURN_NONE;
}

#endif

static PyMethodDef posix_methods[] = {

    OS_STAT_METHODDEF
    OS_ACCESS_METHODDEF
    OS_TTYNAME_METHODDEF
    OS_CHDIR_METHODDEF
    OS_CHFLAGS_METHODDEF
    OS_CHMOD_METHODDEF
    OS_FCHMOD_METHODDEF
    OS_LCHMOD_METHODDEF
    OS_CHOWN_METHODDEF
    OS_FCHOWN_METHODDEF
    OS_LCHOWN_METHODDEF
    OS_LCHFLAGS_METHODDEF
    OS_CHROOT_METHODDEF
    OS_CTERMID_METHODDEF
    OS_GETCWD_METHODDEF
    OS_GETCWDB_METHODDEF
    OS_LINK_METHODDEF
    OS_LISTDIR_METHODDEF
    OS_LSTAT_METHODDEF
    OS_MKDIR_METHODDEF
    OS_NICE_METHODDEF
    OS_GETPRIORITY_METHODDEF
    OS_SETPRIORITY_METHODDEF
    OS_POSIX_SPAWN_METHODDEF
    OS_POSIX_SPAWNP_METHODDEF
    OS_READLINK_METHODDEF
    OS_COPY_FILE_RANGE_METHODDEF
    OS_RENAME_METHODDEF
    OS_REPLACE_METHODDEF
    OS_RMDIR_METHODDEF
    OS_SYMLINK_METHODDEF
    OS_SYSTEM_METHODDEF
    OS_UMASK_METHODDEF
    OS_UNAME_METHODDEF
    OS_UNLINK_METHODDEF
    OS_REMOVE_METHODDEF
    OS_UTIME_METHODDEF
    OS_TIMES_METHODDEF
    OS__EXIT_METHODDEF
    OS__FCOPYFILE_METHODDEF
    OS_EXECV_METHODDEF
    OS_EXECVE_METHODDEF
    OS_SPAWNV_METHODDEF
    OS_SPAWNVE_METHODDEF
    OS_FORK1_METHODDEF
    OS_FORK_METHODDEF
    OS_REGISTER_AT_FORK_METHODDEF
    OS_SCHED_GET_PRIORITY_MAX_METHODDEF
    OS_SCHED_GET_PRIORITY_MIN_METHODDEF
    OS_SCHED_GETPARAM_METHODDEF
    OS_SCHED_GETSCHEDULER_METHODDEF
    OS_SCHED_RR_GET_INTERVAL_METHODDEF
    OS_SCHED_SETPARAM_METHODDEF
    OS_SCHED_SETSCHEDULER_METHODDEF
    OS_SCHED_YIELD_METHODDEF
    OS_SCHED_SETAFFINITY_METHODDEF
    OS_SCHED_GETAFFINITY_METHODDEF
    OS_OPENPTY_METHODDEF
    OS_FORKPTY_METHODDEF
    OS_GETEGID_METHODDEF
    OS_GETEUID_METHODDEF
    OS_GETGID_METHODDEF
#ifdef HAVE_GETGROUPLIST
    {"getgrouplist",    posix_getgrouplist, METH_VARARGS, posix_getgrouplist__doc__},
#endif
    OS_GETGROUPS_METHODDEF
    OS_GETPID_METHODDEF
    OS_GETPGRP_METHODDEF
    OS_GETPPID_METHODDEF
    OS_GETUID_METHODDEF
    OS_GETLOGIN_METHODDEF
    OS_KILL_METHODDEF
    OS_KILLPG_METHODDEF
    OS_PLOCK_METHODDEF
#ifdef MS_WINDOWS
    OS_STARTFILE_METHODDEF
#endif
    OS_SETUID_METHODDEF
    OS_SETEUID_METHODDEF
    OS_SETREUID_METHODDEF
    OS_SETGID_METHODDEF
    OS_SETEGID_METHODDEF
    OS_SETREGID_METHODDEF
    OS_SETGROUPS_METHODDEF
#ifdef HAVE_INITGROUPS
    {"initgroups",      posix_initgroups, METH_VARARGS, posix_initgroups__doc__},
#endif /* HAVE_INITGROUPS */
    OS_GETPGID_METHODDEF
    OS_SETPGRP_METHODDEF
    OS_WAIT_METHODDEF
    OS_WAIT3_METHODDEF
    OS_WAIT4_METHODDEF
    OS_WAITID_METHODDEF
    OS_WAITPID_METHODDEF
    OS_PIDFD_OPEN_METHODDEF
    OS_GETSID_METHODDEF
    OS_SETSID_METHODDEF
    OS_SETPGID_METHODDEF
    OS_TCGETPGRP_METHODDEF
    OS_TCSETPGRP_METHODDEF
    OS_OPEN_METHODDEF
    OS_CLOSE_METHODDEF
    OS_CLOSERANGE_METHODDEF
    OS_DEVICE_ENCODING_METHODDEF
    OS_DUP_METHODDEF
    OS_DUP2_METHODDEF
    OS_LOCKF_METHODDEF
    OS_LSEEK_METHODDEF
    OS_READ_METHODDEF
    OS_READV_METHODDEF
    OS_PREAD_METHODDEF
    OS_PREADV_METHODDEF
    OS_WRITE_METHODDEF
    OS_WRITEV_METHODDEF
    OS_PWRITE_METHODDEF
    OS_PWRITEV_METHODDEF
#ifdef HAVE_SENDFILE
    {"sendfile",        (PyCFunction)(void(*)(void))posix_sendfile, METH_VARARGS | METH_KEYWORDS,
                            posix_sendfile__doc__},
#endif
    OS_FSTAT_METHODDEF
    OS_ISATTY_METHODDEF
    OS_PIPE_METHODDEF
    OS_PIPE2_METHODDEF
    OS_MKFIFO_METHODDEF
    OS_MKNOD_METHODDEF
    OS_MAJOR_METHODDEF
    OS_MINOR_METHODDEF
    OS_MAKEDEV_METHODDEF
    OS_FTRUNCATE_METHODDEF
    OS_TRUNCATE_METHODDEF
    OS_POSIX_FALLOCATE_METHODDEF
    OS_POSIX_FADVISE_METHODDEF
    OS_PUTENV_METHODDEF
    OS_UNSETENV_METHODDEF
    OS_STRERROR_METHODDEF
    OS_FCHDIR_METHODDEF
    OS_FSYNC_METHODDEF
    OS_SYNC_METHODDEF
    OS_FDATASYNC_METHODDEF
    OS_WCOREDUMP_METHODDEF
    OS_WIFCONTINUED_METHODDEF
    OS_WIFSTOPPED_METHODDEF
    OS_WIFSIGNALED_METHODDEF
    OS_WIFEXITED_METHODDEF
    OS_WEXITSTATUS_METHODDEF
    OS_WTERMSIG_METHODDEF
    OS_WSTOPSIG_METHODDEF
    OS_FSTATVFS_METHODDEF
    OS_STATVFS_METHODDEF
    OS_CONFSTR_METHODDEF
    OS_SYSCONF_METHODDEF
    OS_FPATHCONF_METHODDEF
    OS_PATHCONF_METHODDEF
    OS_ABORT_METHODDEF
    OS__GETFULLPATHNAME_METHODDEF
    OS__GETDISKUSAGE_METHODDEF
    OS__GETFINALPATHNAME_METHODDEF
    OS__GETVOLUMEPATHNAME_METHODDEF
    OS_GETLOADAVG_METHODDEF
    OS_URANDOM_METHODDEF
    OS_SETRESUID_METHODDEF
    OS_SETRESGID_METHODDEF
    OS_GETRESUID_METHODDEF
    OS_GETRESGID_METHODDEF

    OS_GETXATTR_METHODDEF
    OS_SETXATTR_METHODDEF
    OS_REMOVEXATTR_METHODDEF
    OS_LISTXATTR_METHODDEF

#if defined(TERMSIZE_USE_CONIO) || defined(TERMSIZE_USE_IOCTL)
    {"get_terminal_size", get_terminal_size, METH_VARARGS, termsize__doc__},
#endif
    OS_CPU_COUNT_METHODDEF
    OS_GET_INHERITABLE_METHODDEF
    OS_SET_INHERITABLE_METHODDEF
    OS_GET_HANDLE_INHERITABLE_METHODDEF
    OS_SET_HANDLE_INHERITABLE_METHODDEF
#ifndef MS_WINDOWS
    OS_GET_BLOCKING_METHODDEF
    OS_SET_BLOCKING_METHODDEF
#endif
    OS_SCANDIR_METHODDEF
    OS_FSPATH_METHODDEF
    OS_GETRANDOM_METHODDEF
    OS_MEMFD_CREATE_METHODDEF
#ifdef MS_WINDOWS
    OS__ADD_DLL_DIRECTORY_METHODDEF
    OS__REMOVE_DLL_DIRECTORY_METHODDEF
#endif
    {NULL,              NULL}            /* Sentinel */
};

static int
all_ins(PyObject *m)
{
#ifdef F_OK
    if (PyModule_AddIntMacro(m, F_OK)) return -1;
#endif
#ifdef R_OK
    if (PyModule_AddIntMacro(m, R_OK)) return -1;
#endif
#ifdef W_OK
    if (PyModule_AddIntMacro(m, W_OK)) return -1;
#endif
#ifdef X_OK
    if (PyModule_AddIntMacro(m, X_OK)) return -1;
#endif
#ifdef NGROUPS_MAX
    if (PyModule_AddIntMacro(m, NGROUPS_MAX)) return -1;
#endif
#ifdef TMP_MAX
    if (PyModule_AddIntMacro(m, TMP_MAX)) return -1;
#endif
#ifdef WCONTINUED
    if (PyModule_AddIntMacro(m, WCONTINUED)) return -1;
#endif
#ifdef WNOHANG
    if (PyModule_AddIntMacro(m, WNOHANG)) return -1;
#endif
#ifdef WUNTRACED
    if (PyModule_AddIntMacro(m, WUNTRACED)) return -1;
#endif
#ifdef O_RDONLY
    if (PyModule_AddIntMacro(m, O_RDONLY)) return -1;
#endif
#ifdef O_WRONLY
    if (PyModule_AddIntMacro(m, O_WRONLY)) return -1;
#endif
#ifdef O_RDWR
    if (PyModule_AddIntMacro(m, O_RDWR)) return -1;
#endif
#ifdef O_NDELAY
    if (PyModule_AddIntMacro(m, O_NDELAY)) return -1;
#endif
#ifdef O_NONBLOCK
    if (PyModule_AddIntMacro(m, O_NONBLOCK)) return -1;
#endif
#ifdef O_APPEND
    if (PyModule_AddIntMacro(m, O_APPEND)) return -1;
#endif
#ifdef O_DSYNC
    if (PyModule_AddIntMacro(m, O_DSYNC)) return -1;
#endif
#ifdef O_RSYNC
    if (PyModule_AddIntMacro(m, O_RSYNC)) return -1;
#endif
#ifdef O_SYNC
    if (PyModule_AddIntMacro(m, O_SYNC)) return -1;
#endif
#ifdef O_NOCTTY
    if (PyModule_AddIntMacro(m, O_NOCTTY)) return -1;
#endif
#ifdef O_CREAT
    if (PyModule_AddIntMacro(m, O_CREAT)) return -1;
#endif
#ifdef O_EXCL
    if (PyModule_AddIntMacro(m, O_EXCL)) return -1;
#endif
#ifdef O_TRUNC
    if (PyModule_AddIntMacro(m, O_TRUNC)) return -1;
#endif
#ifdef O_BINARY
    if (PyModule_AddIntMacro(m, O_BINARY)) return -1;
#endif
#ifdef O_TEXT
    if (PyModule_AddIntMacro(m, O_TEXT)) return -1;
#endif
#ifdef O_XATTR
    if (PyModule_AddIntMacro(m, O_XATTR)) return -1;
#endif
#ifdef O_LARGEFILE
    if (PyModule_AddIntMacro(m, O_LARGEFILE)) return -1;
#endif
#ifndef __GNU__
#ifdef O_SHLOCK
    if (PyModule_AddIntMacro(m, O_SHLOCK)) return -1;
#endif
#ifdef O_EXLOCK
    if (PyModule_AddIntMacro(m, O_EXLOCK)) return -1;
#endif
#endif
#ifdef O_EXEC
    if (PyModule_AddIntMacro(m, O_EXEC)) return -1;
#endif
#ifdef O_SEARCH
    if (PyModule_AddIntMacro(m, O_SEARCH)) return -1;
#endif
#ifdef O_PATH
    if (PyModule_AddIntMacro(m, O_PATH)) return -1;
#endif
#ifdef O_TTY_INIT
    if (PyModule_AddIntMacro(m, O_TTY_INIT)) return -1;
#endif
#ifdef O_TMPFILE
    if (PyModule_AddIntMacro(m, O_TMPFILE)) return -1;
#endif
#ifdef PRIO_PROCESS
    if (PyModule_AddIntMacro(m, PRIO_PROCESS)) return -1;
#endif
#ifdef PRIO_PGRP
    if (PyModule_AddIntMacro(m, PRIO_PGRP)) return -1;
#endif
#ifdef PRIO_USER
    if (PyModule_AddIntMacro(m, PRIO_USER)) return -1;
#endif
#ifdef O_CLOEXEC
    if (PyModule_AddIntMacro(m, O_CLOEXEC)) return -1;
#endif
#ifdef O_ACCMODE
    if (PyModule_AddIntMacro(m, O_ACCMODE)) return -1;
#endif


#ifdef SEEK_HOLE
    if (PyModule_AddIntMacro(m, SEEK_HOLE)) return -1;
#endif
#ifdef SEEK_DATA
    if (PyModule_AddIntMacro(m, SEEK_DATA)) return -1;
#endif

/* MS Windows */
#ifdef O_NOINHERIT
    /* Don't inherit in child processes. */
    if (PyModule_AddIntMacro(m, O_NOINHERIT)) return -1;
#endif
#ifdef _O_SHORT_LIVED
    /* Optimize for short life (keep in memory). */
    /* MS forgot to define this one with a non-underscore form too. */
    if (PyModule_AddIntConstant(m, "O_SHORT_LIVED", _O_SHORT_LIVED)) return -1;
#endif
#ifdef O_TEMPORARY
    /* Automatically delete when last handle is closed. */
    if (PyModule_AddIntMacro(m, O_TEMPORARY)) return -1;
#endif
#ifdef O_RANDOM
    /* Optimize for random access. */
    if (PyModule_AddIntMacro(m, O_RANDOM)) return -1;
#endif
#ifdef O_SEQUENTIAL
    /* Optimize for sequential access. */
    if (PyModule_AddIntMacro(m, O_SEQUENTIAL)) return -1;
#endif

/* GNU extensions. */
#ifdef O_ASYNC
    /* Send a SIGIO signal whenever input or output
       becomes available on file descriptor */
    if (PyModule_AddIntMacro(m, O_ASYNC)) return -1;
#endif
#ifdef O_DIRECT
    /* Direct disk access. */
    if (PyModule_AddIntMacro(m, O_DIRECT)) return -1;
#endif
#ifdef O_DIRECTORY
    /* Must be a directory.      */
    if (PyModule_AddIntMacro(m, O_DIRECTORY)) return -1;
#endif
#ifdef O_NOFOLLOW
    /* Do not follow links.      */
    if (PyModule_AddIntMacro(m, O_NOFOLLOW)) return -1;
#endif
#ifdef O_NOLINKS
    /* Fails if link count of the named file is greater than 1 */
    if (PyModule_AddIntMacro(m, O_NOLINKS)) return -1;
#endif
#ifdef O_NOATIME
    /* Do not update the access time. */
    if (PyModule_AddIntMacro(m, O_NOATIME)) return -1;
#endif

    /* These come from sysexits.h */
#ifdef EX_OK
    if (PyModule_AddIntMacro(m, EX_OK)) return -1;
#endif /* EX_OK */
#ifdef EX_USAGE
    if (PyModule_AddIntMacro(m, EX_USAGE)) return -1;
#endif /* EX_USAGE */
#ifdef EX_DATAERR
    if (PyModule_AddIntMacro(m, EX_DATAERR)) return -1;
#endif /* EX_DATAERR */
#ifdef EX_NOINPUT
    if (PyModule_AddIntMacro(m, EX_NOINPUT)) return -1;
#endif /* EX_NOINPUT */
#ifdef EX_NOUSER
    if (PyModule_AddIntMacro(m, EX_NOUSER)) return -1;
#endif /* EX_NOUSER */
#ifdef EX_NOHOST
    if (PyModule_AddIntMacro(m, EX_NOHOST)) return -1;
#endif /* EX_NOHOST */
#ifdef EX_UNAVAILABLE
    if (PyModule_AddIntMacro(m, EX_UNAVAILABLE)) return -1;
#endif /* EX_UNAVAILABLE */
#ifdef EX_SOFTWARE
    if (PyModule_AddIntMacro(m, EX_SOFTWARE)) return -1;
#endif /* EX_SOFTWARE */
#ifdef EX_OSERR
    if (PyModule_AddIntMacro(m, EX_OSERR)) return -1;
#endif /* EX_OSERR */
#ifdef EX_OSFILE
    if (PyModule_AddIntMacro(m, EX_OSFILE)) return -1;
#endif /* EX_OSFILE */
#ifdef EX_CANTCREAT
    if (PyModule_AddIntMacro(m, EX_CANTCREAT)) return -1;
#endif /* EX_CANTCREAT */
#ifdef EX_IOERR
    if (PyModule_AddIntMacro(m, EX_IOERR)) return -1;
#endif /* EX_IOERR */
#ifdef EX_TEMPFAIL
    if (PyModule_AddIntMacro(m, EX_TEMPFAIL)) return -1;
#endif /* EX_TEMPFAIL */
#ifdef EX_PROTOCOL
    if (PyModule_AddIntMacro(m, EX_PROTOCOL)) return -1;
#endif /* EX_PROTOCOL */
#ifdef EX_NOPERM
    if (PyModule_AddIntMacro(m, EX_NOPERM)) return -1;
#endif /* EX_NOPERM */
#ifdef EX_CONFIG
    if (PyModule_AddIntMacro(m, EX_CONFIG)) return -1;
#endif /* EX_CONFIG */
#ifdef EX_NOTFOUND
    if (PyModule_AddIntMacro(m, EX_NOTFOUND)) return -1;
#endif /* EX_NOTFOUND */

    /* statvfs */
#ifdef ST_RDONLY
    if (PyModule_AddIntMacro(m, ST_RDONLY)) return -1;
#endif /* ST_RDONLY */
#ifdef ST_NOSUID
    if (PyModule_AddIntMacro(m, ST_NOSUID)) return -1;
#endif /* ST_NOSUID */

       /* GNU extensions */
#ifdef ST_NODEV
    if (PyModule_AddIntMacro(m, ST_NODEV)) return -1;
#endif /* ST_NODEV */
#ifdef ST_NOEXEC
    if (PyModule_AddIntMacro(m, ST_NOEXEC)) return -1;
#endif /* ST_NOEXEC */
#ifdef ST_SYNCHRONOUS
    if (PyModule_AddIntMacro(m, ST_SYNCHRONOUS)) return -1;
#endif /* ST_SYNCHRONOUS */
#ifdef ST_MANDLOCK
    if (PyModule_AddIntMacro(m, ST_MANDLOCK)) return -1;
#endif /* ST_MANDLOCK */
#ifdef ST_WRITE
    if (PyModule_AddIntMacro(m, ST_WRITE)) return -1;
#endif /* ST_WRITE */
#ifdef ST_APPEND
    if (PyModule_AddIntMacro(m, ST_APPEND)) return -1;
#endif /* ST_APPEND */
#ifdef ST_NOATIME
    if (PyModule_AddIntMacro(m, ST_NOATIME)) return -1;
#endif /* ST_NOATIME */
#ifdef ST_NODIRATIME
    if (PyModule_AddIntMacro(m, ST_NODIRATIME)) return -1;
#endif /* ST_NODIRATIME */
#ifdef ST_RELATIME
    if (PyModule_AddIntMacro(m, ST_RELATIME)) return -1;
#endif /* ST_RELATIME */

    /* FreeBSD sendfile() constants */
#ifdef SF_NODISKIO
    if (PyModule_AddIntMacro(m, SF_NODISKIO)) return -1;
#endif
#ifdef SF_MNOWAIT
    if (PyModule_AddIntMacro(m, SF_MNOWAIT)) return -1;
#endif
#ifdef SF_SYNC
    if (PyModule_AddIntMacro(m, SF_SYNC)) return -1;
#endif

    /* constants for posix_fadvise */
#ifdef POSIX_FADV_NORMAL
    if (PyModule_AddIntMacro(m, POSIX_FADV_NORMAL)) return -1;
#endif
#ifdef POSIX_FADV_SEQUENTIAL
    if (PyModule_AddIntMacro(m, POSIX_FADV_SEQUENTIAL)) return -1;
#endif
#ifdef POSIX_FADV_RANDOM
    if (PyModule_AddIntMacro(m, POSIX_FADV_RANDOM)) return -1;
#endif
#ifdef POSIX_FADV_NOREUSE
    if (PyModule_AddIntMacro(m, POSIX_FADV_NOREUSE)) return -1;
#endif
#ifdef POSIX_FADV_WILLNEED
    if (PyModule_AddIntMacro(m, POSIX_FADV_WILLNEED)) return -1;
#endif
#ifdef POSIX_FADV_DONTNEED
    if (PyModule_AddIntMacro(m, POSIX_FADV_DONTNEED)) return -1;
#endif

    /* constants for waitid */
#if defined(HAVE_SYS_WAIT_H) && defined(HAVE_WAITID)
    if (PyModule_AddIntMacro(m, P_PID)) return -1;
    if (PyModule_AddIntMacro(m, P_PGID)) return -1;
    if (PyModule_AddIntMacro(m, P_ALL)) return -1;
#ifdef P_PIDFD
    if (PyModule_AddIntMacro(m, P_PIDFD)) return -1;
#endif
#endif
#ifdef WEXITED
    if (PyModule_AddIntMacro(m, WEXITED)) return -1;
#endif
#ifdef WNOWAIT
    if (PyModule_AddIntMacro(m, WNOWAIT)) return -1;
#endif
#ifdef WSTOPPED
    if (PyModule_AddIntMacro(m, WSTOPPED)) return -1;
#endif
#ifdef CLD_EXITED
    if (PyModule_AddIntMacro(m, CLD_EXITED)) return -1;
#endif
#ifdef CLD_KILLED
    if (PyModule_AddIntMacro(m, CLD_KILLED)) return -1;
#endif
#ifdef CLD_DUMPED
    if (PyModule_AddIntMacro(m, CLD_DUMPED)) return -1;
#endif
#ifdef CLD_TRAPPED
    if (PyModule_AddIntMacro(m, CLD_TRAPPED)) return -1;
#endif
#ifdef CLD_STOPPED
    if (PyModule_AddIntMacro(m, CLD_STOPPED)) return -1;
#endif
#ifdef CLD_CONTINUED
    if (PyModule_AddIntMacro(m, CLD_CONTINUED)) return -1;
#endif

    /* constants for lockf */
#ifdef F_LOCK
    if (PyModule_AddIntMacro(m, F_LOCK)) return -1;
#endif
#ifdef F_TLOCK
    if (PyModule_AddIntMacro(m, F_TLOCK)) return -1;
#endif
#ifdef F_ULOCK
    if (PyModule_AddIntMacro(m, F_ULOCK)) return -1;
#endif
#ifdef F_TEST
    if (PyModule_AddIntMacro(m, F_TEST)) return -1;
#endif

#ifdef RWF_DSYNC
    if (PyModule_AddIntConstant(m, "RWF_DSYNC", RWF_DSYNC)) return -1;
#endif
#ifdef RWF_HIPRI
    if (PyModule_AddIntConstant(m, "RWF_HIPRI", RWF_HIPRI)) return -1;
#endif
#ifdef RWF_SYNC
    if (PyModule_AddIntConstant(m, "RWF_SYNC", RWF_SYNC)) return -1;
#endif
#ifdef RWF_NOWAIT
    if (PyModule_AddIntConstant(m, "RWF_NOWAIT", RWF_NOWAIT)) return -1;
#endif

/* constants for posix_spawn */
#ifdef HAVE_POSIX_SPAWN
    if (PyModule_AddIntConstant(m, "POSIX_SPAWN_OPEN", POSIX_SPAWN_OPEN)) return -1;
    if (PyModule_AddIntConstant(m, "POSIX_SPAWN_CLOSE", POSIX_SPAWN_CLOSE)) return -1;
    if (PyModule_AddIntConstant(m, "POSIX_SPAWN_DUP2", POSIX_SPAWN_DUP2)) return -1;
#endif

#if defined(HAVE_SPAWNV) || defined (HAVE_RTPSPAWN)
    if (PyModule_AddIntConstant(m, "P_WAIT", _P_WAIT)) return -1;
    if (PyModule_AddIntConstant(m, "P_NOWAIT", _P_NOWAIT)) return -1;
    if (PyModule_AddIntConstant(m, "P_NOWAITO", _P_NOWAITO)) return -1;
#endif
#ifdef HAVE_SPAWNV
    if (PyModule_AddIntConstant(m, "P_OVERLAY", _OLD_P_OVERLAY)) return -1;
    if (PyModule_AddIntConstant(m, "P_DETACH", _P_DETACH)) return -1;
#endif

#ifdef HAVE_SCHED_H
#ifdef SCHED_OTHER
    if (PyModule_AddIntMacro(m, SCHED_OTHER)) return -1;
#endif
#ifdef SCHED_FIFO
    if (PyModule_AddIntMacro(m, SCHED_FIFO)) return -1;
#endif
#ifdef SCHED_RR
    if (PyModule_AddIntMacro(m, SCHED_RR)) return -1;
#endif
#ifdef SCHED_SPORADIC
    if (PyModule_AddIntMacro(m, SCHED_SPORADIC)) return -1;
#endif
#ifdef SCHED_BATCH
    if (PyModule_AddIntMacro(m, SCHED_BATCH)) return -1;
#endif
#ifdef SCHED_IDLE
    if (PyModule_AddIntMacro(m, SCHED_IDLE)) return -1;
#endif
#ifdef SCHED_RESET_ON_FORK
    if (PyModule_AddIntMacro(m, SCHED_RESET_ON_FORK)) return -1;
#endif
#ifdef SCHED_SYS
    if (PyModule_AddIntMacro(m, SCHED_SYS)) return -1;
#endif
#ifdef SCHED_IA
    if (PyModule_AddIntMacro(m, SCHED_IA)) return -1;
#endif
#ifdef SCHED_FSS
    if (PyModule_AddIntMacro(m, SCHED_FSS)) return -1;
#endif
#ifdef SCHED_FX
    if (PyModule_AddIntConstant(m, "SCHED_FX", SCHED_FSS)) return -1;
#endif
#endif

#ifdef USE_XATTRS
    if (PyModule_AddIntMacro(m, XATTR_CREATE)) return -1;
    if (PyModule_AddIntMacro(m, XATTR_REPLACE)) return -1;
    if (PyModule_AddIntMacro(m, XATTR_SIZE_MAX)) return -1;
#endif

#if HAVE_DECL_RTLD_LAZY
    if (PyModule_AddIntMacro(m, RTLD_LAZY)) return -1;
#endif
#if HAVE_DECL_RTLD_NOW
    if (PyModule_AddIntMacro(m, RTLD_NOW)) return -1;
#endif
#if HAVE_DECL_RTLD_GLOBAL
    if (PyModule_AddIntMacro(m, RTLD_GLOBAL)) return -1;
#endif
#if HAVE_DECL_RTLD_LOCAL
    if (PyModule_AddIntMacro(m, RTLD_LOCAL)) return -1;
#endif
#if HAVE_DECL_RTLD_NODELETE
    if (PyModule_AddIntMacro(m, RTLD_NODELETE)) return -1;
#endif
#if HAVE_DECL_RTLD_NOLOAD
    if (PyModule_AddIntMacro(m, RTLD_NOLOAD)) return -1;
#endif
#if HAVE_DECL_RTLD_DEEPBIND
    if (PyModule_AddIntMacro(m, RTLD_DEEPBIND)) return -1;
#endif
#if HAVE_DECL_RTLD_MEMBER
    if (PyModule_AddIntMacro(m, RTLD_MEMBER)) return -1;
#endif

#ifdef HAVE_GETRANDOM_SYSCALL
    if (PyModule_AddIntMacro(m, GRND_RANDOM)) return -1;
    if (PyModule_AddIntMacro(m, GRND_NONBLOCK)) return -1;
#endif
#ifdef HAVE_MEMFD_CREATE
    if (PyModule_AddIntMacro(m, MFD_CLOEXEC)) return -1;
    if (PyModule_AddIntMacro(m, MFD_ALLOW_SEALING)) return -1;
#ifdef MFD_HUGETLB
    if (PyModule_AddIntMacro(m, MFD_HUGETLB)) return -1;
#endif
#ifdef MFD_HUGE_SHIFT
    if (PyModule_AddIntMacro(m, MFD_HUGE_SHIFT)) return -1;
#endif
#ifdef MFD_HUGE_MASK
    if (PyModule_AddIntMacro(m, MFD_HUGE_MASK)) return -1;
#endif
#ifdef MFD_HUGE_64KB
    if (PyModule_AddIntMacro(m, MFD_HUGE_64KB)) return -1;
#endif
#ifdef MFD_HUGE_512KB
    if (PyModule_AddIntMacro(m, MFD_HUGE_512KB)) return -1;
#endif
#ifdef MFD_HUGE_1MB
    if (PyModule_AddIntMacro(m, MFD_HUGE_1MB)) return -1;
#endif
#ifdef MFD_HUGE_2MB
    if (PyModule_AddIntMacro(m, MFD_HUGE_2MB)) return -1;
#endif
#ifdef MFD_HUGE_8MB
    if (PyModule_AddIntMacro(m, MFD_HUGE_8MB)) return -1;
#endif
#ifdef MFD_HUGE_16MB
    if (PyModule_AddIntMacro(m, MFD_HUGE_16MB)) return -1;
#endif
#ifdef MFD_HUGE_32MB
    if (PyModule_AddIntMacro(m, MFD_HUGE_32MB)) return -1;
#endif
#ifdef MFD_HUGE_256MB
    if (PyModule_AddIntMacro(m, MFD_HUGE_256MB)) return -1;
#endif
#ifdef MFD_HUGE_512MB
    if (PyModule_AddIntMacro(m, MFD_HUGE_512MB)) return -1;
#endif
#ifdef MFD_HUGE_1GB
    if (PyModule_AddIntMacro(m, MFD_HUGE_1GB)) return -1;
#endif
#ifdef MFD_HUGE_2GB
    if (PyModule_AddIntMacro(m, MFD_HUGE_2GB)) return -1;
#endif
#ifdef MFD_HUGE_16GB
    if (PyModule_AddIntMacro(m, MFD_HUGE_16GB)) return -1;
#endif
#endif

#if defined(__APPLE__)
    if (PyModule_AddIntConstant(m, "_COPYFILE_DATA", COPYFILE_DATA)) return -1;
#endif

#ifdef MS_WINDOWS
    if (PyModule_AddIntConstant(m, "_LOAD_LIBRARY_SEARCH_DEFAULT_DIRS", LOAD_LIBRARY_SEARCH_DEFAULT_DIRS)) return -1;
    if (PyModule_AddIntConstant(m, "_LOAD_LIBRARY_SEARCH_APPLICATION_DIR", LOAD_LIBRARY_SEARCH_APPLICATION_DIR)) return -1;
    if (PyModule_AddIntConstant(m, "_LOAD_LIBRARY_SEARCH_SYSTEM32", LOAD_LIBRARY_SEARCH_SYSTEM32)) return -1;
    if (PyModule_AddIntConstant(m, "_LOAD_LIBRARY_SEARCH_USER_DIRS", LOAD_LIBRARY_SEARCH_USER_DIRS)) return -1;
    if (PyModule_AddIntConstant(m, "_LOAD_LIBRARY_SEARCH_DLL_LOAD_DIR", LOAD_LIBRARY_SEARCH_DLL_LOAD_DIR)) return -1;
#endif

    return 0;
}


static struct PyModuleDef posixmodule = {
    PyModuleDef_HEAD_INIT,
    MODNAME,
    posix__doc__,
    sizeof(_posixstate),
    posix_methods,
    NULL,
    _posix_traverse,
    _posix_clear,
    _posix_free,
};


static const char * const have_functions[] = {

#ifdef HAVE_FACCESSAT
    "HAVE_FACCESSAT",
#endif

#ifdef HAVE_FCHDIR
    "HAVE_FCHDIR",
#endif

#ifdef HAVE_FCHMOD
    "HAVE_FCHMOD",
#endif

#ifdef HAVE_FCHMODAT
    "HAVE_FCHMODAT",
#endif

#ifdef HAVE_FCHOWN
    "HAVE_FCHOWN",
#endif

#ifdef HAVE_FCHOWNAT
    "HAVE_FCHOWNAT",
#endif

#ifdef HAVE_FEXECVE
    "HAVE_FEXECVE",
#endif

#ifdef HAVE_FDOPENDIR
    "HAVE_FDOPENDIR",
#endif

#ifdef HAVE_FPATHCONF
    "HAVE_FPATHCONF",
#endif

#ifdef HAVE_FSTATAT
    "HAVE_FSTATAT",
#endif

#ifdef HAVE_FSTATVFS
    "HAVE_FSTATVFS",
#endif

#if defined HAVE_FTRUNCATE || defined MS_WINDOWS
    "HAVE_FTRUNCATE",
#endif

#ifdef HAVE_FUTIMENS
    "HAVE_FUTIMENS",
#endif

#ifdef HAVE_FUTIMES
    "HAVE_FUTIMES",
#endif

#ifdef HAVE_FUTIMESAT
    "HAVE_FUTIMESAT",
#endif

#ifdef HAVE_LINKAT
    "HAVE_LINKAT",
#endif

#ifdef HAVE_LCHFLAGS
    "HAVE_LCHFLAGS",
#endif

#ifdef HAVE_LCHMOD
    "HAVE_LCHMOD",
#endif

#ifdef HAVE_LCHOWN
    "HAVE_LCHOWN",
#endif

#ifdef HAVE_LSTAT
    "HAVE_LSTAT",
#endif

#ifdef HAVE_LUTIMES
    "HAVE_LUTIMES",
#endif

#ifdef HAVE_MEMFD_CREATE
    "HAVE_MEMFD_CREATE",
#endif

#ifdef HAVE_MKDIRAT
    "HAVE_MKDIRAT",
#endif

#ifdef HAVE_MKFIFOAT
    "HAVE_MKFIFOAT",
#endif

#ifdef HAVE_MKNODAT
    "HAVE_MKNODAT",
#endif

#ifdef HAVE_OPENAT
    "HAVE_OPENAT",
#endif

#ifdef HAVE_READLINKAT
    "HAVE_READLINKAT",
#endif

#ifdef HAVE_RENAMEAT
    "HAVE_RENAMEAT",
#endif

#ifdef HAVE_SYMLINKAT
    "HAVE_SYMLINKAT",
#endif

#ifdef HAVE_UNLINKAT
    "HAVE_UNLINKAT",
#endif

#ifdef HAVE_UTIMENSAT
    "HAVE_UTIMENSAT",
#endif

#ifdef MS_WINDOWS
    "MS_WINDOWS",
#endif

    NULL
};


PyMODINIT_FUNC
INITFUNC(void)
{
    PyObject *m, *v;
    PyObject *list;
    const char * const *trace;

    m = PyState_FindModule(&posixmodule);
    if (m != NULL) {
        Py_INCREF(m);
        return m;
    }

    m = PyModule_Create(&posixmodule);
    if (m == NULL)
        return NULL;

    /* Initialize environ dictionary */
    v = convertenviron();
    Py_XINCREF(v);
    if (v == NULL || PyModule_AddObject(m, "environ", v) != 0)
        return NULL;
    Py_DECREF(v);

    if (all_ins(m))
        return NULL;

    if (setup_confname_tables(m))
        return NULL;

    Py_INCREF(PyExc_OSError);
    PyModule_AddObject(m, "error", PyExc_OSError);

#if defined(HAVE_WAITID) && !defined(__APPLE__)
    waitid_result_desc.name = MODNAME ".waitid_result";
    PyObject *WaitidResultType = (PyObject *)PyStructSequence_NewType(&waitid_result_desc);
    if (WaitidResultType == NULL) {
        return NULL;
    }
    Py_INCREF(WaitidResultType);
    PyModule_AddObject(m, "waitid_result", WaitidResultType);
    get_posix_state(m)->WaitidResultType = WaitidResultType;
#endif

    stat_result_desc.name = "os.stat_result"; /* see issue #19209 */
    stat_result_desc.fields[7].name = PyStructSequence_UnnamedField;
    stat_result_desc.fields[8].name = PyStructSequence_UnnamedField;
    stat_result_desc.fields[9].name = PyStructSequence_UnnamedField;
    PyObject *StatResultType = (PyObject *)PyStructSequence_NewType(&stat_result_desc);
    if (StatResultType == NULL) {
        return NULL;
    }
    Py_INCREF(StatResultType);
    PyModule_AddObject(m, "stat_result", StatResultType);
    get_posix_state(m)->StatResultType = StatResultType;
    structseq_new = ((PyTypeObject *)StatResultType)->tp_new;
    ((PyTypeObject *)StatResultType)->tp_new = statresult_new;

    statvfs_result_desc.name = "os.statvfs_result"; /* see issue #19209 */
    PyObject *StatVFSResultType = (PyObject *)PyStructSequence_NewType(&statvfs_result_desc);
    if (StatVFSResultType == NULL) {
        return NULL;
    }
    Py_INCREF(StatVFSResultType);
    PyModule_AddObject(m, "statvfs_result", StatVFSResultType);
    get_posix_state(m)->StatVFSResultType = StatVFSResultType;
#ifdef NEED_TICKS_PER_SECOND
#  if defined(HAVE_SYSCONF) && defined(_SC_CLK_TCK)
    ticks_per_second = sysconf(_SC_CLK_TCK);
#  elif defined(HZ)
    ticks_per_second = HZ;
#  else
    ticks_per_second = 60; /* magic fallback value; may be bogus */
#  endif
#endif

#if defined(HAVE_SCHED_SETPARAM) || defined(HAVE_SCHED_SETSCHEDULER) || defined(POSIX_SPAWN_SETSCHEDULER) || defined(POSIX_SPAWN_SETSCHEDPARAM)
    sched_param_desc.name = MODNAME ".sched_param";
    PyObject *SchedParamType = (PyObject *)PyStructSequence_NewType(&sched_param_desc);
    if (SchedParamType == NULL) {
        return NULL;
    }
    Py_INCREF(SchedParamType);
    PyModule_AddObject(m, "sched_param", SchedParamType);
    get_posix_state(m)->SchedParamType = SchedParamType;
    ((PyTypeObject *)SchedParamType)->tp_new = os_sched_param;
#endif

    /* initialize TerminalSize_info */
    PyObject *TerminalSizeType = (PyObject *)PyStructSequence_NewType(&TerminalSize_desc);
    if (TerminalSizeType == NULL) {
        return NULL;
    }
    Py_INCREF(TerminalSizeType);
    PyModule_AddObject(m, "terminal_size", TerminalSizeType);
    get_posix_state(m)->TerminalSizeType = TerminalSizeType;

    /* initialize scandir types */
    PyObject *ScandirIteratorType = PyType_FromSpec(&ScandirIteratorType_spec);
    if (ScandirIteratorType == NULL) {
        return NULL;
    }
    get_posix_state(m)->ScandirIteratorType = ScandirIteratorType;

    PyObject *DirEntryType = PyType_FromSpec(&DirEntryType_spec);
    if (DirEntryType == NULL) {
        return NULL;
    }
    Py_INCREF(DirEntryType);
    PyModule_AddObject(m, "DirEntry", DirEntryType);
    get_posix_state(m)->DirEntryType = DirEntryType;

    times_result_desc.name = MODNAME ".times_result";
    PyObject *TimesResultType = (PyObject *)PyStructSequence_NewType(&times_result_desc);
    if (TimesResultType == NULL) {
        return NULL;
    }
    Py_INCREF(TimesResultType);
    PyModule_AddObject(m, "times_result", TimesResultType);
    get_posix_state(m)->TimesResultType = TimesResultType;

    PyTypeObject *UnameResultType = PyStructSequence_NewType(&uname_result_desc);
    if (UnameResultType == NULL) {
        return NULL;
    }
    Py_INCREF(UnameResultType);
    PyModule_AddObject(m, "uname_result", (PyObject *)UnameResultType);
    get_posix_state(m)->UnameResultType = (PyObject *)UnameResultType;

#ifdef __APPLE__
    /*
     * Step 2 of weak-linking support on Mac OS X.
     *
     * The code below removes functions that are not available on the
     * currently active platform.
     *
     * This block allow one to use a python binary that was build on
     * OSX 10.4 on OSX 10.3, without losing access to new APIs on
     * OSX 10.4.
     */
#ifdef HAVE_FSTATVFS
    if (fstatvfs == NULL) {
        if (PyObject_DelAttrString(m, "fstatvfs") == -1) {
            return NULL;
        }
    }
#endif /* HAVE_FSTATVFS */

#ifdef HAVE_STATVFS
    if (statvfs == NULL) {
        if (PyObject_DelAttrString(m, "statvfs") == -1) {
            return NULL;
        }
    }
#endif /* HAVE_STATVFS */

# ifdef HAVE_LCHOWN
    if (lchown == NULL) {
        if (PyObject_DelAttrString(m, "lchown") == -1) {
            return NULL;
        }
    }
#endif /* HAVE_LCHOWN */


#endif /* __APPLE__ */

    if ((get_posix_state(m)->billion = PyLong_FromLong(1000000000)) == NULL)
        return NULL;
#if defined(HAVE_WAIT3) || defined(HAVE_WAIT4)
    get_posix_state(m)->struct_rusage = PyUnicode_InternFromString("struct_rusage");
    if (get_posix_state(m)->struct_rusage == NULL)
        return NULL;
#endif
    get_posix_state(m)->st_mode = PyUnicode_InternFromString("st_mode");
    if (get_posix_state(m)->st_mode == NULL)
        return NULL;

    /* suppress "function not used" warnings */
    {
    int ignored;
    fd_specified("", -1);
    follow_symlinks_specified("", 1);
    dir_fd_and_follow_symlinks_invalid("chmod", DEFAULT_DIR_FD, 1);
    dir_fd_converter(Py_None, &ignored);
    dir_fd_unavailable(Py_None, &ignored);
    }

    /*
     * provide list of locally available functions
     * so os.py can populate support_* lists
     */
    list = PyList_New(0);
    if (!list)
        return NULL;
    for (trace = have_functions; *trace; trace++) {
        PyObject *unicode = PyUnicode_DecodeASCII(*trace, strlen(*trace), NULL);
        if (!unicode)
            return NULL;
        if (PyList_Append(list, unicode))
            return NULL;
        Py_DECREF(unicode);
    }
    PyModule_AddObject(m, "_have_functions", list);

    return m;
}

#ifdef __cplusplus
}
#endif<|MERGE_RESOLUTION|>--- conflicted
+++ resolved
@@ -4865,15 +4865,6 @@
     divmod = PyNumber_Divmod(py_long, _posixstate_global->billion);
     if (!divmod)
         goto exit;
-<<<<<<< HEAD
-=======
-    if (!PyTuple_Check(divmod) || PyTuple_GET_SIZE(divmod) != 2) {
-        PyErr_Format(PyExc_TypeError,
-                     "%.200s.__divmod__() must return a 2-tuple, not %.200s",
-                     _PyType_Name(Py_TYPE(py_long)), _PyType_Name(Py_TYPE(divmod)));
-        goto exit;
-    }
->>>>>>> 3ef4a7e5
     *s = _PyLong_AsTime_t(PyTuple_GET_ITEM(divmod, 0));
     if ((*s == -1) && PyErr_Occurred())
         goto exit;
