/***********************************************************
Copyright 1994 by Lance Ellinghouse,
Cathedral City, California Republic, United States of America.

                        All Rights Reserved

Permission to use, copy, modify, and distribute this software and its
documentation for any purpose and without fee is hereby granted,
provided that the above copyright notice appear in all copies and that
both that copyright notice and this permission notice appear in
supporting documentation, and that the name of Lance Ellinghouse
not be used in advertising or publicity pertaining to distribution
of the software without specific, written prior permission.

LANCE ELLINGHOUSE DISCLAIMS ALL WARRANTIES WITH REGARD TO
THIS SOFTWARE, INCLUDING ALL IMPLIED WARRANTIES OF MERCHANTABILITY AND
FITNESS, IN NO EVENT SHALL LANCE ELLINGHOUSE BE LIABLE FOR ANY SPECIAL,
INDIRECT OR CONSEQUENTIAL DAMAGES OR ANY DAMAGES WHATSOEVER RESULTING
FROM LOSS OF USE, DATA OR PROFITS, WHETHER IN AN ACTION OF CONTRACT,
NEGLIGENCE OR OTHER TORTIOUS ACTION, ARISING OUT OF OR IN CONNECTION
WITH THE USE OR PERFORMANCE OF THIS SOFTWARE.

******************************************************************/

/******************************************************************

Revision history:

2010/04/20 (Sean Reifschneider)
  - Use basename(sys.argv[0]) for the default "ident".
  - Arguments to openlog() are now keyword args and are all optional.
  - syslog() calls openlog() if it hasn't already been called.

1998/04/28 (Sean Reifschneider)
  - When facility not specified to syslog() method, use default from openlog()
    (This is how it was claimed to work in the documentation)
  - Potential resource leak of o_ident, now cleaned up in closelog()
  - Minor comment accuracy fix.

95/06/29 (Steve Clift)
  - Changed arg parsing to use PyArg_ParseTuple.
  - Added PyErr_Clear() call(s) where needed.
  - Fix core dumps if user message contains format specifiers.
  - Change openlog arg defaults to match normal syslog behavior.
  - Plug memory leak in openlog().
  - Fix setlogmask() to return previous mask value.

******************************************************************/

/* syslog module */

// clinic/syslogmodule.c.h uses internal pycore_modsupport.h API
#ifndef Py_BUILD_CORE_BUILTIN
#  define Py_BUILD_CORE_MODULE 1
#endif

#include "Python.h"
#include "osdefs.h"               // SEP
<<<<<<< HEAD
#include "pycore_sysmodule.h"     // _PySys_GetRequiredAttrString()
=======
#include "pycore_sysmodule.h"     // _PySys_GetOptionalAttrString()
>>>>>>> 0ef4ffee

#include <syslog.h>

/*[clinic input]
module syslog
[clinic start generated code]*/
/*[clinic end generated code: output=da39a3ee5e6b4b0d input=478f4ac94a1d4cae]*/

#include "clinic/syslogmodule.c.h"

/*  only one instance, only one syslog, so globals should be ok,
 *  these fields are writable from the main interpreter only. */
static PyObject *S_ident_o = NULL;  // identifier, held by openlog()
static char S_log_open = 0;

static inline int
is_main_interpreter(void)
{
    return (PyInterpreterState_Get() == PyInterpreterState_Main());
}

static PyObject *
syslog_get_argv(void)
{
    /* Figure out what to use for as the program "ident" for openlog().
     * This swallows exceptions and continues rather than failing out,
     * because the syslog module can still be used because openlog(3)
     * is optional.
     */

    Py_ssize_t argv_len, scriptlen;
    PyObject *scriptobj;
    Py_ssize_t slash;
<<<<<<< HEAD
    PyObject *argv = _PySys_GetRequiredAttrString("argv");

    if (argv == NULL) {
        PyErr_Clear();
=======
    PyObject *argv;

    if (_PySys_GetOptionalAttrString("argv", &argv) <= 0) {
>>>>>>> 0ef4ffee
        return NULL;
    }

    argv_len = PyList_Size(argv);
    if (argv_len == -1) {
        PyErr_Clear();
        Py_DECREF(argv);
        return NULL;
    }
    if (argv_len == 0) {
        Py_DECREF(argv);
        return NULL;
    }

    scriptobj = PyList_GetItem(argv, 0);
    Py_XINCREF(scriptobj);
    Py_DECREF(argv);
    if (scriptobj == NULL) {
        PyErr_Clear();
        return NULL;
    }
    if (!PyUnicode_Check(scriptobj)) {
        Py_DECREF(scriptobj);
        return NULL;
    }
    scriptlen = PyUnicode_GET_LENGTH(scriptobj);
    if (scriptlen == 0) {
        Py_DECREF(scriptobj);
        return NULL;
    }

    slash = PyUnicode_FindChar(scriptobj, SEP, 0, scriptlen, -1);
    if (slash == -2) {
        PyErr_Clear();
        Py_DECREF(scriptobj);
        return NULL;
    }
    if (slash != -1) {
        Py_SETREF(scriptobj, PyUnicode_Substring(scriptobj, slash + 1, scriptlen));
    }
    return scriptobj;
}


/*[clinic input]
@critical_section
syslog.openlog

    ident: unicode = NULL
    logoption as logopt: long = 0
    facility: long(c_default="LOG_USER") = LOG_USER

Set logging options of subsequent syslog() calls.
[clinic start generated code]*/

static PyObject *
syslog_openlog_impl(PyObject *module, PyObject *ident, long logopt,
                    long facility)
/*[clinic end generated code: output=5476c12829b6eb75 input=ee700b8786f81c23]*/
{
    // Since the sys.openlog changes the process level state of syslog library,
    // this operation is only allowed for the main interpreter.
    if (!is_main_interpreter()) {
        PyErr_SetString(PyExc_RuntimeError, "subinterpreter can't use syslog.openlog()");
        return NULL;
    }

    const char *ident_str = NULL;

    if (ident) {
        Py_INCREF(ident);
    }
    else {
        /* get sys.argv[0] or NULL if we can't for some reason  */
        ident = syslog_get_argv();
        if (ident == NULL && PyErr_Occurred()) {
            return NULL;
        }
    }

    /* At this point, ident should be INCREF()ed.  openlog(3) does not
     * make a copy, and syslog(3) later uses it.  We can't garbagecollect it.
     * If NULL, just let openlog figure it out (probably using C argv[0]).
     */
    if (ident) {
        ident_str = PyUnicode_AsUTF8(ident);
        if (ident_str == NULL) {
            Py_DECREF(ident);
            return NULL;
        }
    }
    if (PySys_Audit("syslog.openlog", "Oll", ident ? ident : Py_None, logopt, facility) < 0) {
        Py_XDECREF(ident);
        return NULL;
    }

    openlog(ident_str, logopt, facility);
    S_log_open = 1;
    Py_XSETREF(S_ident_o, ident);

    Py_RETURN_NONE;
}



/*[clinic input]
@critical_section
syslog.syslog

    [
    priority: int(c_default="LOG_INFO") = LOG_INFO
    ]

    message: str

    /

Send the string message to the system logger.
[clinic start generated code]*/

static PyObject *
syslog_syslog_impl(PyObject *module, int group_left_1, int priority,
                   const char *message)
/*[clinic end generated code: output=c3dbc73445a0e078 input=6588ddb0b113af8e]*/
{
    if (PySys_Audit("syslog.syslog", "is", priority, message) < 0) {
        return NULL;
    }

    /*  if log is not opened, open it now  */
    if (!S_log_open) {
        if (!is_main_interpreter()) {
            PyErr_SetString(PyExc_RuntimeError, "subinterpreter can't use syslog.syslog() "
                                                "until the syslog is opened by the main interpreter");
            return NULL;
        }
        PyObject *openlog_ret = syslog_openlog_impl(module, NULL, 0, LOG_USER);
        if (openlog_ret == NULL) {
            return NULL;
        }
        Py_DECREF(openlog_ret);
    }

    /* Incref ident, because it can be decrefed if syslog.openlog() is
     * called when the GIL is released.
     */
    PyObject *ident = Py_XNewRef(S_ident_o);
#ifdef __APPLE__
    // gh-98178: On macOS, libc syslog() is not thread-safe
    syslog(priority, "%s", message);
#else
    Py_BEGIN_ALLOW_THREADS;
    syslog(priority, "%s", message);
    Py_END_ALLOW_THREADS;
#endif
    Py_XDECREF(ident);
    Py_RETURN_NONE;
}


/*[clinic input]
@critical_section
syslog.closelog

Reset the syslog module values and call the system library closelog().
[clinic start generated code]*/

static PyObject *
syslog_closelog_impl(PyObject *module)
/*[clinic end generated code: output=97890a80a24b1b84 input=167f489868bd5a72]*/
{
    // Since the sys.closelog changes the process level state of syslog library,
    // this operation is only allowed for the main interpreter.
    if (!is_main_interpreter()) {
        PyErr_SetString(PyExc_RuntimeError, "subinterpreter can't use syslog.closelog()");
        return NULL;
    }

    if (PySys_Audit("syslog.closelog", NULL) < 0) {
        return NULL;
    }
    if (S_log_open) {
        closelog();
        Py_CLEAR(S_ident_o);
        S_log_open = 0;
    }
    Py_RETURN_NONE;
}

/*[clinic input]
syslog.setlogmask -> long

    maskpri: long
    /

Set the priority mask to maskpri and return the previous mask value.
[clinic start generated code]*/

static long
syslog_setlogmask_impl(PyObject *module, long maskpri)
/*[clinic end generated code: output=d6ed163917b434bf input=adff2c2b76c7629c]*/
{
    if (PySys_Audit("syslog.setlogmask", "l", maskpri) < 0) {
        return -1;
    }

    return setlogmask(maskpri);
}

/*[clinic input]
syslog.LOG_MASK -> long

    pri: long
    /

Calculates the mask for the individual priority pri.
[clinic start generated code]*/

static long
syslog_LOG_MASK_impl(PyObject *module, long pri)
/*[clinic end generated code: output=c4a5bbfcc74c7c94 input=534829cb7fb5f7d2]*/
{
    return LOG_MASK(pri);
}

/*[clinic input]
syslog.LOG_UPTO -> long

    pri: long
    /

Calculates the mask for all priorities up to and including pri.
[clinic start generated code]*/

static long
syslog_LOG_UPTO_impl(PyObject *module, long pri)
/*[clinic end generated code: output=9eab083c90601d7e input=5e906d6c406b7458]*/
{
    return LOG_UPTO(pri);
}

/* List of functions defined in the module */

static PyMethodDef syslog_methods[] = {
    SYSLOG_OPENLOG_METHODDEF
    SYSLOG_CLOSELOG_METHODDEF
    SYSLOG_SYSLOG_METHODDEF
    SYSLOG_SETLOGMASK_METHODDEF
    SYSLOG_LOG_MASK_METHODDEF
    SYSLOG_LOG_UPTO_METHODDEF
    {NULL,              NULL,                   0}
};


static int
syslog_exec(PyObject *module)
{
#define ADD_INT_MACRO(module, macro)                                  \
    do {                                                              \
        if (PyModule_AddIntConstant(module, #macro, macro) < 0) {     \
            return -1;                                                \
        }                                                             \
    } while (0)
    /* Priorities */
    ADD_INT_MACRO(module, LOG_EMERG);
    ADD_INT_MACRO(module, LOG_ALERT);
    ADD_INT_MACRO(module, LOG_CRIT);
    ADD_INT_MACRO(module, LOG_ERR);
    ADD_INT_MACRO(module, LOG_WARNING);
    ADD_INT_MACRO(module, LOG_NOTICE);
    ADD_INT_MACRO(module, LOG_INFO);
    ADD_INT_MACRO(module, LOG_DEBUG);

    /* openlog() option flags */
    ADD_INT_MACRO(module, LOG_PID);
    ADD_INT_MACRO(module, LOG_CONS);
    ADD_INT_MACRO(module, LOG_NDELAY);
#ifdef LOG_ODELAY
    ADD_INT_MACRO(module, LOG_ODELAY);
#endif
#ifdef LOG_NOWAIT
    ADD_INT_MACRO(module, LOG_NOWAIT);
#endif
#ifdef LOG_PERROR
    ADD_INT_MACRO(module, LOG_PERROR);
#endif

    /* Facilities */
    ADD_INT_MACRO(module, LOG_KERN);
    ADD_INT_MACRO(module, LOG_USER);
    ADD_INT_MACRO(module, LOG_MAIL);
    ADD_INT_MACRO(module, LOG_DAEMON);
    ADD_INT_MACRO(module, LOG_AUTH);
    ADD_INT_MACRO(module, LOG_LPR);
    ADD_INT_MACRO(module, LOG_LOCAL0);
    ADD_INT_MACRO(module, LOG_LOCAL1);
    ADD_INT_MACRO(module, LOG_LOCAL2);
    ADD_INT_MACRO(module, LOG_LOCAL3);
    ADD_INT_MACRO(module, LOG_LOCAL4);
    ADD_INT_MACRO(module, LOG_LOCAL5);
    ADD_INT_MACRO(module, LOG_LOCAL6);
    ADD_INT_MACRO(module, LOG_LOCAL7);

#ifndef LOG_SYSLOG
#define LOG_SYSLOG              LOG_DAEMON
#endif
#ifndef LOG_NEWS
#define LOG_NEWS                LOG_MAIL
#endif
#ifndef LOG_UUCP
#define LOG_UUCP                LOG_MAIL
#endif
#ifndef LOG_CRON
#define LOG_CRON                LOG_DAEMON
#endif

    ADD_INT_MACRO(module, LOG_SYSLOG);
    ADD_INT_MACRO(module, LOG_CRON);
    ADD_INT_MACRO(module, LOG_UUCP);
    ADD_INT_MACRO(module, LOG_NEWS);

#ifdef LOG_AUTHPRIV
    ADD_INT_MACRO(module, LOG_AUTHPRIV);
#endif

#ifdef LOG_FTP
    ADD_INT_MACRO(module, LOG_FTP);
#endif

#ifdef LOG_NETINFO
    ADD_INT_MACRO(module, LOG_NETINFO);
#endif

#ifdef LOG_REMOTEAUTH
    ADD_INT_MACRO(module, LOG_REMOTEAUTH);
#endif

#ifdef LOG_INSTALL
    ADD_INT_MACRO(module, LOG_INSTALL);
#endif

#ifdef LOG_RAS
    ADD_INT_MACRO(module, LOG_RAS);
#endif

#ifdef LOG_LAUNCHD
    ADD_INT_MACRO(module, LOG_LAUNCHD);
#endif

    return 0;
}

static PyModuleDef_Slot syslog_slots[] = {
    {Py_mod_exec, syslog_exec},
    {Py_mod_multiple_interpreters, Py_MOD_PER_INTERPRETER_GIL_SUPPORTED},
    {Py_mod_gil, Py_MOD_GIL_NOT_USED},
    {0, NULL}
};

/* Initialization function for the module */

static struct PyModuleDef syslogmodule = {
    PyModuleDef_HEAD_INIT,
    .m_name = "syslog",
    .m_size = 0,
    .m_methods = syslog_methods,
    .m_slots = syslog_slots,
};

PyMODINIT_FUNC
PyInit_syslog(void)
{
    return PyModuleDef_Init(&syslogmodule);
}<|MERGE_RESOLUTION|>--- conflicted
+++ resolved
@@ -56,11 +56,6 @@
 
 #include "Python.h"
 #include "osdefs.h"               // SEP
-<<<<<<< HEAD
-#include "pycore_sysmodule.h"     // _PySys_GetRequiredAttrString()
-=======
-#include "pycore_sysmodule.h"     // _PySys_GetOptionalAttrString()
->>>>>>> 0ef4ffee
 
 #include <syslog.h>
 
@@ -94,16 +89,9 @@
     Py_ssize_t argv_len, scriptlen;
     PyObject *scriptobj;
     Py_ssize_t slash;
-<<<<<<< HEAD
-    PyObject *argv = _PySys_GetRequiredAttrString("argv");
-
-    if (argv == NULL) {
-        PyErr_Clear();
-=======
     PyObject *argv;
 
-    if (_PySys_GetOptionalAttrString("argv", &argv) <= 0) {
->>>>>>> 0ef4ffee
+    if (PySys_GetAttrString("argv", &argv) <= 0) {
         return NULL;
     }
 
