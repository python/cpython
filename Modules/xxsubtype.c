--- conflicted
+++ resolved
@@ -274,21 +274,10 @@
     if (PyType_Ready(&spamdict_type) < 0)
         return -1;
 
-<<<<<<< HEAD
-    Py_INCREF(&spamlist_type);
-    if (PyModule_Add(m, "spamlist", (PyObject *) &spamlist_type) < 0)
-        return -1;
-
-    Py_INCREF(&spamdict_type);
-    if (PyModule_Add(m, "spamdict", (PyObject *) &spamdict_type) < 0)
-=======
-    if (PyModule_AddObject(m, "spamlist",
-                           Py_NewRef(&spamlist_type)) < 0)
-        return -1;
-
-    if (PyModule_AddObject(m, "spamdict",
-                           Py_NewRef(&spamdict_type)) < 0)
->>>>>>> dac1e364
+    if (PyModule_Add(m, "spamlist", Py_NewRef(&spamlist_type)) < 0)
+        return -1;
+
+    if (PyModule_Add(m, "spamdict", Py_NewRef(&spamdict_type)) < 0)
         return -1;
     return 0;
 }
