--- conflicted
+++ resolved
@@ -465,7 +465,7 @@
 
     if (strict_mode && ascii_len > 0 && ascii_data[0] == '=') {
         malformed_padding:
-        state = PyModule_GetState(module);
+        state = get_binascii_state(module);
         if (state) {
             PyErr_SetString(state->Error, "Malformed padding in strict mode");
         }
@@ -490,7 +490,7 @@
                 ** in strict mode, an error should raise if there's excess data after the padding.
                 */
                 if (strict_mode && i + 1 < ascii_len) {
-                    state = PyModule_GetState(module);
+                    state = get_binascii_state(module);
                     if (state) {
                         PyErr_SetString(state->Error, "Excess data after padding is not allowed when using strict mode");
                     }
@@ -505,7 +505,7 @@
         this_ch = table_a2b_base64[this_ch];
         if (this_ch >= 64) {
             if (strict_mode) {
-                state = PyModule_GetState(module);
+                state = get_binascii_state(module);
                 if (state) {
                     PyErr_SetString(state->Error, "Only base64 data is allowed when using strict mode");
                 }
@@ -544,11 +544,7 @@
     }
 
     if (quad_pos != 0) {
-<<<<<<< HEAD
-        state = PyModule_GetState(module);
-=======
-        binascii_state *state = get_binascii_state(module);
->>>>>>> e9cd47d0
+        state = get_binascii_state(module);
         if (state == NULL) {
             /* error already set, from get_binascii_state */
         } else if (quad_pos == 1) {
