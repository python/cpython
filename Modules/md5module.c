/* MD5 module */

/* This module provides an interface to the MD5 algorithm */

/* See below for information about the original code this module was
   based upon. Additional work performed by:

   Andrew Kuchling (amk@amk.ca)
   Greg Stein (gstein@lyra.org)
   Trevor Perrin (trevp@trevp.net)
   Bénédikt Tran (10796600+picnixz@users.noreply.github.com)

   Copyright (C) 2005-2007   Gregory P. Smith (greg@krypto.org)
   Licensed to PSF under a Contributor Agreement.

*/

/* MD5 objects */

#ifndef Py_BUILD_CORE_BUILTIN
#  define Py_BUILD_CORE_MODULE 1
#endif

#include "Python.h"
#include "pycore_strhex.h" // _Py_strhex()

#include "hashlib.h"

#include "_hacl/Hacl_Hash_MD5.h"

/* The MD5 block size and message digest sizes, in bytes */

#define MD5_BLOCKSIZE    64
#define MD5_DIGESTSIZE   16

// --- MD5 module state -------------------------------------------------------

typedef struct {
    PyTypeObject *md5_type;
} md5module_state;

<<<<<<< HEAD
static inline md5module_state *
get_md5module_state(PyObject *module)
{
    void *state = PyModule_GetState(module);
    assert(state != NULL);
    return (md5module_state *)state;
}

static inline md5module_state *
get_md5module_state_by_cls(PyTypeObject *cls)
{
    void *state = PyType_GetModuleState(cls);
    assert(state != NULL);
    return (md5module_state *)state;
}

// --- MD5 object -------------------------------------------------------------

typedef struct {
    PyObject_HEAD
    HASHLIB_MUTEX_API
    Hacl_Hash_MD5_state_t *state;
=======
typedef struct {
    HASHLIB_OBJECT_HEAD
    Hacl_Hash_MD5_state_t *hash_state;
>>>>>>> 4f9729e6
} MD5object;

#define _MD5object_CAST(op)     ((MD5object *)(op))

// --- MD5 module clinic configuration ----------------------------------------

/*[clinic input]
module _md5
class MD5Type "MD5object *" "clinic_state()->md5_type"
[clinic start generated code]*/
/*[clinic end generated code: output=da39a3ee5e6b4b0d input=b5451859a6c7e20d]*/

#define clinic_state()  (get_md5module_state_by_cls(Py_TYPE(self)))
#include "clinic/md5module.c.h"
#undef clinic_state

static MD5object *
newMD5object(md5module_state *state)
{
    MD5object *md5 = PyObject_GC_New(MD5object, state->md5_type);
    if (!md5) {
        return NULL;
    }
    HASHLIB_INIT_MUTEX(md5);

    PyObject_GC_Track(md5);
    return md5;
}

/* Internal methods for a hash object */
static int
MD5_traverse(PyObject *ptr, visitproc visit, void *arg)
{
    Py_VISIT(Py_TYPE(ptr));
    return 0;
}

static void
MD5_dealloc(PyObject *op)
{
    MD5object *ptr = _MD5object_CAST(op);
    Hacl_Hash_MD5_free(ptr->state);
    PyTypeObject *tp = Py_TYPE(op);
    PyObject_GC_UnTrack(ptr);
    PyObject_GC_Del(ptr);
    Py_DECREF(tp);
}


/* External methods for a hash object */

/*[clinic input]
MD5Type.copy

    cls: defining_class

Return a copy of the hash object.
[clinic start generated code]*/

static PyObject *
MD5Type_copy_impl(MD5object *self, PyTypeObject *cls)
/*[clinic end generated code: output=bf055e08244bf5ee input=d89087dcfb2a8620]*/
{
    md5module_state *state = get_md5module_state_by_cls(cls);

    MD5object *newobj;
    if ((newobj = newMD5object(state)) == NULL) {
        return NULL;
    }

<<<<<<< HEAD
    ENTER_HASHLIB(self);
    newobj->state = Hacl_Hash_MD5_copy(self->state);
    LEAVE_HASHLIB(self);
    if (newobj->state == NULL) {
=======
    HASHLIB_ACQUIRE_LOCK(self);
    newobj->hash_state = Hacl_Hash_MD5_copy(self->hash_state);
    HASHLIB_RELEASE_LOCK(self);
    if (newobj->hash_state == NULL) {
>>>>>>> 4f9729e6
        Py_DECREF(newobj);
        return PyErr_NoMemory();
    }
    return (PyObject *)newobj;
}

/*[clinic input]
MD5Type.digest

Return the digest value as a bytes object.
[clinic start generated code]*/

static PyObject *
MD5Type_digest_impl(MD5object *self)
/*[clinic end generated code: output=eb691dc4190a07ec input=bc0c4397c2994be6]*/
{
    uint8_t digest[MD5_DIGESTSIZE];
<<<<<<< HEAD
    ENTER_HASHLIB(self);
    Hacl_Hash_MD5_digest(self->state, digest);
    LEAVE_HASHLIB(self);
=======
    HASHLIB_ACQUIRE_LOCK(self);
    Hacl_Hash_MD5_digest(self->hash_state, digest);
    HASHLIB_RELEASE_LOCK(self);
>>>>>>> 4f9729e6
    return PyBytes_FromStringAndSize((const char *)digest, MD5_DIGESTSIZE);
}

/*[clinic input]
MD5Type.hexdigest

Return the digest value as a string of hexadecimal digits.
[clinic start generated code]*/

static PyObject *
MD5Type_hexdigest_impl(MD5object *self)
/*[clinic end generated code: output=17badced1f3ac932 input=b60b19de644798dd]*/
{
    uint8_t digest[MD5_DIGESTSIZE];
<<<<<<< HEAD
    ENTER_HASHLIB(self);
    Hacl_Hash_MD5_digest(self->state, digest);
    LEAVE_HASHLIB(self);
=======
    HASHLIB_ACQUIRE_LOCK(self);
    Hacl_Hash_MD5_digest(self->hash_state, digest);
    HASHLIB_RELEASE_LOCK(self);
>>>>>>> 4f9729e6
    return _Py_strhex((const char *)digest, MD5_DIGESTSIZE);
}

static void
_hacl_md5_state_update(Hacl_Hash_MD5_state_t *state,
                       uint8_t *buf, Py_ssize_t len)
{
    assert(len >= 0);
    /*
     * Note: we explicitly ignore the error code on the basis that it would
     * take more than 1 billion years to overflow the maximum admissible length
     * for MD5 (2^61 - 1).
     */
#if PY_SSIZE_T_MAX > UINT32_MAX
    while (len > UINT32_MAX) {
        (void)Hacl_Hash_MD5_update(state, buf, UINT32_MAX);
        len -= UINT32_MAX;
        buf += UINT32_MAX;
    }
#endif
    /* cast to uint32_t is now safe */
    (void)Hacl_Hash_MD5_update(state, buf, (uint32_t)len);
}

/*[clinic input]
MD5Type.update

    obj: object
    /

Update this hash object's state with the provided string.
[clinic start generated code]*/

static PyObject *
MD5Type_update_impl(MD5object *self, PyObject *obj)
/*[clinic end generated code: output=b0fed9a7ce7ad253 input=6e1efcd9ecf17032]*/
{
    Py_buffer buf;
    GET_BUFFER_VIEW_OR_ERROUT(obj, &buf);
<<<<<<< HEAD

    if (!self->use_mutex && buf.len >= HASHLIB_GIL_MINSIZE) {
        self->use_mutex = true;
    }
    if (self->use_mutex) {
        Py_BEGIN_ALLOW_THREADS
        PyMutex_Lock(&self->mutex);
        update(self->state, buf.buf, buf.len);
        PyMutex_Unlock(&self->mutex);
        Py_END_ALLOW_THREADS
    } else {
        update(self->state, buf.buf, buf.len);
    }

=======
    HASHLIB_EXTERNAL_INSTRUCTIONS_LOCKED(
        self, buf.len,
        _hacl_md5_state_update(self->hash_state, buf.buf, buf.len)
    );
>>>>>>> 4f9729e6
    PyBuffer_Release(&buf);
    Py_RETURN_NONE;
}

static PyMethodDef MD5_methods[] = {
    MD5TYPE_COPY_METHODDEF
    MD5TYPE_DIGEST_METHODDEF
    MD5TYPE_HEXDIGEST_METHODDEF
    MD5TYPE_UPDATE_METHODDEF
    {NULL,        NULL}         /* sentinel */
};

static PyObject *
MD5_get_block_size(PyObject *Py_UNUSED(self), void *Py_UNUSED(closure))
{
    return PyLong_FromLong(MD5_BLOCKSIZE);
}

static PyObject *
MD5_get_name(PyObject *Py_UNUSED(self), void *Py_UNUSED(closure))
{
    return PyUnicode_FromStringAndSize("md5", 3);
}

static PyObject *
md5_get_digest_size(PyObject *Py_UNUSED(self), void *Py_UNUSED(closure))
{
    return PyLong_FromLong(MD5_DIGESTSIZE);
}

static PyGetSetDef MD5_getseters[] = {
    {"block_size", MD5_get_block_size, NULL, NULL, NULL},
    {"name", MD5_get_name, NULL, NULL, NULL},
    {"digest_size", md5_get_digest_size, NULL, NULL, NULL},
    {NULL}  /* Sentinel */
};

static PyType_Slot md5_type_slots[] = {
    {Py_tp_dealloc, MD5_dealloc},
    {Py_tp_methods, MD5_methods},
    {Py_tp_getset, MD5_getseters},
    {Py_tp_traverse, MD5_traverse},
    {0,0}
};

static PyType_Spec md5_type_spec = {
    .name = "_md5.md5",
    .basicsize =  sizeof(MD5object),
    .flags = (Py_TPFLAGS_DEFAULT | Py_TPFLAGS_DISALLOW_INSTANTIATION |
              Py_TPFLAGS_IMMUTABLETYPE | Py_TPFLAGS_HAVE_GC),
    .slots = md5_type_slots
};

/* The single module-level function: new() */

/*[clinic input]
_md5.md5

    data: object(c_default="NULL") = b''
    *
    usedforsecurity: bool = True
    string as string_obj: object(c_default="NULL") = None

Return a new MD5 hash object; optionally initialized with a string.
[clinic start generated code]*/

static PyObject *
_md5_md5_impl(PyObject *module, PyObject *data, int usedforsecurity,
              PyObject *string_obj)
/*[clinic end generated code: output=d45e187d3d16f3a8 input=7ea5c5366dbb44bf]*/
{
    PyObject *string;
    if (_Py_hashlib_data_argument(&string, data, string_obj) < 0) {
        return NULL;
    }

    MD5object *new;
    Py_buffer buf;

    if (string) {
        GET_BUFFER_VIEW_OR_ERROUT(string, &buf);
    }

    md5module_state *state = get_md5module_state(module);
    if ((new = newMD5object(state)) == NULL) {
        if (string) {
            PyBuffer_Release(&buf);
        }
        return NULL;
    }

    new->state = Hacl_Hash_MD5_malloc();
    if (new->state == NULL) {
        Py_DECREF(new);
        if (string) {
            PyBuffer_Release(&buf);
        }
        return PyErr_NoMemory();
    }

    if (string) {
<<<<<<< HEAD
        if (buf.len >= HASHLIB_GIL_MINSIZE) {
            /* We do not initialize self->lock here as this is the constructor
             * where it is not yet possible to have concurrent access. */
            Py_BEGIN_ALLOW_THREADS
            update(new->state, buf.buf, buf.len);
            Py_END_ALLOW_THREADS
        }
        else {
            update(new->state, buf.buf, buf.len);
        }
=======
        /* Do not use self->mutex here as this is the constructor
         * where it is not yet possible to have concurrent access. */
        HASHLIB_EXTERNAL_INSTRUCTIONS_UNLOCKED(
            buf.len,
            _hacl_md5_state_update(new->hash_state, buf.buf, buf.len)
        );
>>>>>>> 4f9729e6
        PyBuffer_Release(&buf);
    }

    return (PyObject *)new;
}


/* List of functions exported by this module */

static struct PyMethodDef md5module_methods[] = {
    _MD5_MD5_METHODDEF
    {NULL,      NULL}            /* Sentinel */
};

static int
md5module_traverse(PyObject *module, visitproc visit, void *arg)
{
    md5module_state *state = get_md5module_state(module);
    Py_VISIT(state->md5_type);
    return 0;
}

static int
md5module_clear(PyObject *module)
{
    md5module_state *state = get_md5module_state(module);
    Py_CLEAR(state->md5_type);
    return 0;
}

static void
md5module_free(void *module)
{
    (void)md5module_clear((PyObject *)module);
}

/* Initialize this module. */
static int
md5module_exec(PyObject *m)
{
    md5module_state *state = get_md5module_state(m);

    state->md5_type = (PyTypeObject *)PyType_FromModuleAndSpec(
        m, &md5_type_spec, NULL);

    if (PyModule_AddObjectRef(m, "MD5Type", (PyObject *)state->md5_type) < 0) {
        return -1;
    }
    if (PyModule_AddIntConstant(m, "_GIL_MINSIZE", HASHLIB_GIL_MINSIZE) < 0) {
        return -1;
    }

    return 0;
}

static PyModuleDef_Slot md5module_slots[] = {
    {Py_mod_exec, md5module_exec},
    {Py_mod_multiple_interpreters, Py_MOD_PER_INTERPRETER_GIL_SUPPORTED},
    {Py_mod_gil, Py_MOD_GIL_NOT_USED},
    {0, NULL}
};


static struct PyModuleDef md5module_def = {
    PyModuleDef_HEAD_INIT,
    .m_name = "_md5",
    .m_size = sizeof(md5module_state),
    .m_methods = md5module_methods,
    .m_slots = md5module_slots,
    .m_traverse = md5module_traverse,
    .m_clear = md5module_clear,
    .m_free = md5module_free,
};

PyMODINIT_FUNC
PyInit__md5(void)
{
    return PyModuleDef_Init(&md5module_def);
}<|MERGE_RESOLUTION|>--- conflicted
+++ resolved
@@ -39,7 +39,6 @@
     PyTypeObject *md5_type;
 } md5module_state;
 
-<<<<<<< HEAD
 static inline md5module_state *
 get_md5module_state(PyObject *module)
 {
@@ -62,11 +61,6 @@
     PyObject_HEAD
     HASHLIB_MUTEX_API
     Hacl_Hash_MD5_state_t *state;
-=======
-typedef struct {
-    HASHLIB_OBJECT_HEAD
-    Hacl_Hash_MD5_state_t *hash_state;
->>>>>>> 4f9729e6
 } MD5object;
 
 #define _MD5object_CAST(op)     ((MD5object *)(op))
@@ -137,17 +131,10 @@
         return NULL;
     }
 
-<<<<<<< HEAD
-    ENTER_HASHLIB(self);
+    HASHLIB_ACQUIRE_LOCK(self);
     newobj->state = Hacl_Hash_MD5_copy(self->state);
-    LEAVE_HASHLIB(self);
+    HASHLIB_RELEASE_LOCK(self);
     if (newobj->state == NULL) {
-=======
-    HASHLIB_ACQUIRE_LOCK(self);
-    newobj->hash_state = Hacl_Hash_MD5_copy(self->hash_state);
-    HASHLIB_RELEASE_LOCK(self);
-    if (newobj->hash_state == NULL) {
->>>>>>> 4f9729e6
         Py_DECREF(newobj);
         return PyErr_NoMemory();
     }
@@ -165,15 +152,9 @@
 /*[clinic end generated code: output=eb691dc4190a07ec input=bc0c4397c2994be6]*/
 {
     uint8_t digest[MD5_DIGESTSIZE];
-<<<<<<< HEAD
-    ENTER_HASHLIB(self);
+    HASHLIB_ACQUIRE_LOCK(self);
     Hacl_Hash_MD5_digest(self->state, digest);
-    LEAVE_HASHLIB(self);
-=======
-    HASHLIB_ACQUIRE_LOCK(self);
-    Hacl_Hash_MD5_digest(self->hash_state, digest);
     HASHLIB_RELEASE_LOCK(self);
->>>>>>> 4f9729e6
     return PyBytes_FromStringAndSize((const char *)digest, MD5_DIGESTSIZE);
 }
 
@@ -188,15 +169,9 @@
 /*[clinic end generated code: output=17badced1f3ac932 input=b60b19de644798dd]*/
 {
     uint8_t digest[MD5_DIGESTSIZE];
-<<<<<<< HEAD
-    ENTER_HASHLIB(self);
+    HASHLIB_ACQUIRE_LOCK(self);
     Hacl_Hash_MD5_digest(self->state, digest);
-    LEAVE_HASHLIB(self);
-=======
-    HASHLIB_ACQUIRE_LOCK(self);
-    Hacl_Hash_MD5_digest(self->hash_state, digest);
     HASHLIB_RELEASE_LOCK(self);
->>>>>>> 4f9729e6
     return _Py_strhex((const char *)digest, MD5_DIGESTSIZE);
 }
 
@@ -236,27 +211,10 @@
 {
     Py_buffer buf;
     GET_BUFFER_VIEW_OR_ERROUT(obj, &buf);
-<<<<<<< HEAD
-
-    if (!self->use_mutex && buf.len >= HASHLIB_GIL_MINSIZE) {
-        self->use_mutex = true;
-    }
-    if (self->use_mutex) {
-        Py_BEGIN_ALLOW_THREADS
-        PyMutex_Lock(&self->mutex);
-        update(self->state, buf.buf, buf.len);
-        PyMutex_Unlock(&self->mutex);
-        Py_END_ALLOW_THREADS
-    } else {
-        update(self->state, buf.buf, buf.len);
-    }
-
-=======
     HASHLIB_EXTERNAL_INSTRUCTIONS_LOCKED(
         self, buf.len,
-        _hacl_md5_state_update(self->hash_state, buf.buf, buf.len)
+        _hacl_md5_state_update(self->state, buf.buf, buf.len)
     );
->>>>>>> 4f9729e6
     PyBuffer_Release(&buf);
     Py_RETURN_NONE;
 }
@@ -358,25 +316,12 @@
     }
 
     if (string) {
-<<<<<<< HEAD
-        if (buf.len >= HASHLIB_GIL_MINSIZE) {
-            /* We do not initialize self->lock here as this is the constructor
-             * where it is not yet possible to have concurrent access. */
-            Py_BEGIN_ALLOW_THREADS
-            update(new->state, buf.buf, buf.len);
-            Py_END_ALLOW_THREADS
-        }
-        else {
-            update(new->state, buf.buf, buf.len);
-        }
-=======
         /* Do not use self->mutex here as this is the constructor
          * where it is not yet possible to have concurrent access. */
         HASHLIB_EXTERNAL_INSTRUCTIONS_UNLOCKED(
             buf.len,
-            _hacl_md5_state_update(new->hash_state, buf.buf, buf.len)
+            _hacl_md5_state_update(new->state, buf.buf, buf.len)
         );
->>>>>>> 4f9729e6
         PyBuffer_Release(&buf);
     }
 
