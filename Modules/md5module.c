/* MD5 module */

/* This module provides an interface to the MD5 algorithm */

/* See below for information about the original code this module was
   based upon. Additional work performed by:

   Andrew Kuchling (amk@amk.ca)
   Greg Stein (gstein@lyra.org)
   Trevor Perrin (trevp@trevp.net)
   Bénédikt Tran (10796600+picnixz@users.noreply.github.com)

   Copyright (C) 2005-2007   Gregory P. Smith (greg@krypto.org)
   Licensed to PSF under a Contributor Agreement.

*/

/* MD5 objects */

#ifndef Py_BUILD_CORE_BUILTIN
#  define Py_BUILD_CORE_MODULE 1
#endif

#include "Python.h"
<<<<<<< HEAD
#include "_hashlib/hashlib_buffer.h"
#include "_hashlib/hashlib_mutex.h"
=======
#include "pycore_strhex.h" // _Py_strhex()

#include "hashlib.h"
>>>>>>> a68ddea3

#include "_hacl/Hacl_Hash_MD5.h"

/* The MD5 block size and message digest sizes, in bytes */

#define MD5_BLOCKSIZE    64
#define MD5_DIGESTSIZE   16

<<<<<<< HEAD
#include "_hacl/Hacl_Hash_MD5.h"

typedef struct {
    PyObject_HEAD
    HASHLIB_LOCK_HEAD
=======
// --- Module objects ---------------------------------------------------------

typedef struct {
    HASHLIB_OBJECT_HEAD
>>>>>>> a68ddea3
    Hacl_Hash_MD5_state_t *hash_state;
} MD5object;

#define _MD5object_CAST(op)     ((MD5object *)(op))

// --- Module state -----------------------------------------------------------

typedef struct {
    PyTypeObject* md5_type;
} MD5State;

static inline MD5State*
md5_get_state(PyObject *module)
{
    void *state = PyModule_GetState(module);
    assert(state != NULL);
    return (MD5State *)state;
}

// --- Module clinic configuration --------------------------------------------

/*[clinic input]
module _md5
class MD5Type "MD5object *" "&PyType_Type"
[clinic start generated code]*/
/*[clinic end generated code: output=da39a3ee5e6b4b0d input=6e5261719957a912]*/

#include "clinic/md5module.c.h"

// --- MD5 object interface ---------------------------------------------------

static MD5object *
newMD5object(MD5State * st)
{
    MD5object *md5 = PyObject_GC_New(MD5object, st->md5_type);
    if (!md5) {
        return NULL;
    }
    HASHLIB_INIT_MUTEX(md5);

    PyObject_GC_Track(md5);
    return md5;
}

/* Internal methods for a hash object */
static int
MD5_traverse(PyObject *ptr, visitproc visit, void *arg)
{
    Py_VISIT(Py_TYPE(ptr));
    return 0;
}

static void
MD5_dealloc(PyObject *op)
{
    MD5object *ptr = _MD5object_CAST(op);
    Hacl_Hash_MD5_free(ptr->hash_state);
    PyTypeObject *tp = Py_TYPE(op);
    PyObject_GC_UnTrack(ptr);
    PyObject_GC_Del(ptr);
    Py_DECREF(tp);
}


/* External methods for a hash object */

/*[clinic input]
MD5Type.copy

    cls: defining_class

Return a copy of the hash object.
[clinic start generated code]*/

static PyObject *
MD5Type_copy_impl(MD5object *self, PyTypeObject *cls)
/*[clinic end generated code: output=bf055e08244bf5ee input=d89087dcfb2a8620]*/
{
    MD5State *st = PyType_GetModuleState(cls);

    MD5object *newobj;
    if ((newobj = newMD5object(st)) == NULL) {
        return NULL;
    }

    HASHLIB_ACQUIRE_LOCK(self);
    newobj->hash_state = Hacl_Hash_MD5_copy(self->hash_state);
    HASHLIB_RELEASE_LOCK(self);
    if (newobj->hash_state == NULL) {
        Py_DECREF(newobj);
        return PyErr_NoMemory();
    }
    return (PyObject *)newobj;
}

/*[clinic input]
MD5Type.digest

Return the digest value as a bytes object.
[clinic start generated code]*/

static PyObject *
MD5Type_digest_impl(MD5object *self)
/*[clinic end generated code: output=eb691dc4190a07ec input=bc0c4397c2994be6]*/
{
    uint8_t digest[MD5_DIGESTSIZE];
    HASHLIB_ACQUIRE_LOCK(self);
    Hacl_Hash_MD5_digest(self->hash_state, digest);
    HASHLIB_RELEASE_LOCK(self);
    return PyBytes_FromStringAndSize((const char *)digest, MD5_DIGESTSIZE);
}

/*[clinic input]
MD5Type.hexdigest

Return the digest value as a string of hexadecimal digits.
[clinic start generated code]*/

static PyObject *
MD5Type_hexdigest_impl(MD5object *self)
/*[clinic end generated code: output=17badced1f3ac932 input=b60b19de644798dd]*/
{
    uint8_t digest[MD5_DIGESTSIZE];
    HASHLIB_ACQUIRE_LOCK(self);
    Hacl_Hash_MD5_digest(self->hash_state, digest);
    HASHLIB_RELEASE_LOCK(self);
    return _Py_strhex((const char *)digest, MD5_DIGESTSIZE);
}

static void
update(Hacl_Hash_MD5_state_t *state, uint8_t *buf, Py_ssize_t len)
{
    /*
    * Note: we explicitly ignore the error code on the basis that it would
    * take more than 1 billion years to overflow the maximum admissible length
    * for MD5 (2^61 - 1).
    */
    assert(len >= 0);
#if PY_SSIZE_T_MAX > UINT32_MAX
    while (len > UINT32_MAX) {
        (void)Hacl_Hash_MD5_update(state, buf, UINT32_MAX);
        len -= UINT32_MAX;
        buf += UINT32_MAX;
    }
#endif
    /* cast to uint32_t is now safe */
    (void)Hacl_Hash_MD5_update(state, buf, (uint32_t)len);
}

/*[clinic input]
MD5Type.update

    obj: object
    /

Update this hash object's state with the provided string.
[clinic start generated code]*/

static PyObject *
MD5Type_update_impl(MD5object *self, PyObject *obj)
/*[clinic end generated code: output=b0fed9a7ce7ad253 input=6e1efcd9ecf17032]*/
{
    Py_buffer buf;
    GET_BUFFER_VIEW_OR_ERROUT(obj, &buf);
    HASHLIB_EXTERNAL_INSTRUCTIONS_LOCKED(
        self, buf.len,
        update(self->hash_state, buf.buf, buf.len)
    );
    PyBuffer_Release(&buf);
    Py_RETURN_NONE;
}

static PyMethodDef MD5_methods[] = {
    MD5TYPE_COPY_METHODDEF
    MD5TYPE_DIGEST_METHODDEF
    MD5TYPE_HEXDIGEST_METHODDEF
    MD5TYPE_UPDATE_METHODDEF
    {NULL,        NULL}         /* sentinel */
};

static PyObject *
MD5_get_block_size(PyObject *Py_UNUSED(self), void *Py_UNUSED(closure))
{
    return PyLong_FromLong(MD5_BLOCKSIZE);
}

static PyObject *
MD5_get_name(PyObject *Py_UNUSED(self), void *Py_UNUSED(closure))
{
    return PyUnicode_FromStringAndSize("md5", 3);
}

static PyObject *
md5_get_digest_size(PyObject *Py_UNUSED(self), void *Py_UNUSED(closure))
{
    return PyLong_FromLong(MD5_DIGESTSIZE);
}

static PyGetSetDef MD5_getseters[] = {
    {"block_size", MD5_get_block_size, NULL, NULL, NULL},
    {"name", MD5_get_name, NULL, NULL, NULL},
    {"digest_size", md5_get_digest_size, NULL, NULL, NULL},
    {NULL}  /* Sentinel */
};

static PyType_Slot md5_type_slots[] = {
    {Py_tp_dealloc, MD5_dealloc},
    {Py_tp_methods, MD5_methods},
    {Py_tp_getset, MD5_getseters},
    {Py_tp_traverse, MD5_traverse},
    {0,0}
};

static PyType_Spec md5_type_spec = {
    .name = "_md5.md5",
    .basicsize =  sizeof(MD5object),
    .flags = (Py_TPFLAGS_DEFAULT | Py_TPFLAGS_DISALLOW_INSTANTIATION |
              Py_TPFLAGS_IMMUTABLETYPE | Py_TPFLAGS_HAVE_GC),
    .slots = md5_type_slots
};

/* The single module-level function: new() */

/*[clinic input]
_md5.md5

    data: object(c_default="NULL") = b''
    *
    usedforsecurity: bool = True
    string as string_obj: object(c_default="NULL") = None

Return a new MD5 hash object; optionally initialized with a string.
[clinic start generated code]*/

static PyObject *
_md5_md5_impl(PyObject *module, PyObject *data, int usedforsecurity,
              PyObject *string_obj)
/*[clinic end generated code: output=d45e187d3d16f3a8 input=7ea5c5366dbb44bf]*/
{
    PyObject *string;
    if (_Py_hashlib_data_argument(&string, data, string_obj) < 0) {
        return NULL;
    }

    MD5object *new;
    Py_buffer buf;

    if (string) {
        GET_BUFFER_VIEW_OR_ERROUT(string, &buf);
    }

    MD5State *st = md5_get_state(module);
    if ((new = newMD5object(st)) == NULL) {
        if (string) {
            PyBuffer_Release(&buf);
        }
        return NULL;
    }

    new->hash_state = Hacl_Hash_MD5_malloc();
    if (new->hash_state == NULL) {
        Py_DECREF(new);
        if (string) {
            PyBuffer_Release(&buf);
        }
        return PyErr_NoMemory();
    }

    if (string) {
<<<<<<< HEAD
        if (buf.len >= HASHLIB_GIL_MINSIZE) {
            /* Do not initialize self->mutex here as this is the constructor
             * where it is not yet possible to have concurrent access. */
            Py_BEGIN_ALLOW_THREADS
            update(new->hash_state, buf.buf, buf.len);
            Py_END_ALLOW_THREADS
        }
        else {
            update(new->hash_state, buf.buf, buf.len);
        }
=======
        /* Do not use self->mutex here as this is the constructor
         * where it is not yet possible to have concurrent access. */
        HASHLIB_EXTERNAL_INSTRUCTIONS_UNLOCKED(
            buf.len,
            update(new->hash_state, buf.buf, buf.len)
        );
>>>>>>> a68ddea3
        PyBuffer_Release(&buf);
    }

    return (PyObject *)new;
}


/* List of functions exported by this module */

static struct PyMethodDef MD5_functions[] = {
    _MD5_MD5_METHODDEF
    {NULL,      NULL}            /* Sentinel */
};

static int
_md5_traverse(PyObject *module, visitproc visit, void *arg)
{
    MD5State *state = md5_get_state(module);
    Py_VISIT(state->md5_type);
    return 0;
}

static int
_md5_clear(PyObject *module)
{
    MD5State *state = md5_get_state(module);
    Py_CLEAR(state->md5_type);
    return 0;
}

static void
_md5_free(void *module)
{
    _md5_clear((PyObject *)module);
}

/* Initialize this module. */
static int
md5_exec(PyObject *m)
{
    MD5State *st = md5_get_state(m);

    st->md5_type = (PyTypeObject *)PyType_FromModuleAndSpec(
        m, &md5_type_spec, NULL);

    if (PyModule_AddObjectRef(m, "MD5Type", (PyObject *)st->md5_type) < 0) {
        return -1;
    }
    if (PyModule_AddIntConstant(m, "_GIL_MINSIZE", HASHLIB_GIL_MINSIZE) < 0) {
        return -1;
    }

    return 0;
}

static PyModuleDef_Slot _md5_slots[] = {
    {Py_mod_exec, md5_exec},
    {Py_mod_multiple_interpreters, Py_MOD_PER_INTERPRETER_GIL_SUPPORTED},
    {Py_mod_gil, Py_MOD_GIL_NOT_USED},
    {0, NULL}
};


static struct PyModuleDef _md5module = {
    PyModuleDef_HEAD_INIT,
    .m_name = "_md5",
    .m_size = sizeof(MD5State),
    .m_methods = MD5_functions,
    .m_slots = _md5_slots,
    .m_traverse = _md5_traverse,
    .m_clear = _md5_clear,
    .m_free = _md5_free,
};

PyMODINIT_FUNC
PyInit__md5(void)
{
    return PyModuleDef_Init(&_md5module);
}<|MERGE_RESOLUTION|>--- conflicted
+++ resolved
@@ -22,14 +22,9 @@
 #endif
 
 #include "Python.h"
-<<<<<<< HEAD
+#include "pycore_strhex.h" // _Py_strhex()
 #include "_hashlib/hashlib_buffer.h"
 #include "_hashlib/hashlib_mutex.h"
-=======
-#include "pycore_strhex.h" // _Py_strhex()
-
-#include "hashlib.h"
->>>>>>> a68ddea3
 
 #include "_hacl/Hacl_Hash_MD5.h"
 
@@ -38,18 +33,10 @@
 #define MD5_BLOCKSIZE    64
 #define MD5_DIGESTSIZE   16
 
-<<<<<<< HEAD
-#include "_hacl/Hacl_Hash_MD5.h"
-
-typedef struct {
-    PyObject_HEAD
-    HASHLIB_LOCK_HEAD
-=======
 // --- Module objects ---------------------------------------------------------
 
 typedef struct {
     HASHLIB_OBJECT_HEAD
->>>>>>> a68ddea3
     Hacl_Hash_MD5_state_t *hash_state;
 } MD5object;
 
@@ -319,25 +306,12 @@
     }
 
     if (string) {
-<<<<<<< HEAD
-        if (buf.len >= HASHLIB_GIL_MINSIZE) {
-            /* Do not initialize self->mutex here as this is the constructor
-             * where it is not yet possible to have concurrent access. */
-            Py_BEGIN_ALLOW_THREADS
-            update(new->hash_state, buf.buf, buf.len);
-            Py_END_ALLOW_THREADS
-        }
-        else {
-            update(new->hash_state, buf.buf, buf.len);
-        }
-=======
         /* Do not use self->mutex here as this is the constructor
          * where it is not yet possible to have concurrent access. */
         HASHLIB_EXTERNAL_INSTRUCTIONS_UNLOCKED(
             buf.len,
             update(new->hash_state, buf.buf, buf.len)
         );
->>>>>>> a68ddea3
         PyBuffer_Release(&buf);
     }
 
